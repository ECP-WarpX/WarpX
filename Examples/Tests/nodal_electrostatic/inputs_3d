--- conflicted
+++ resolved
@@ -5,7 +5,7 @@
 
 my_constants.nx = 128
 my_constants.ny = 128
-my_constants.nz = 128
+my_constants.nz = 128 
 
 my_constants.sigma = 10*nano
 my_constants.gammab = 125.*GeV/(mc2)
@@ -16,9 +16,9 @@
 my_constants.Lz = 7*sigma
 
 my_constants.n0 = chargeb / q_e / ((2 * pi)**(3./2.) * sigma*sigma*sigma)
-my_constants.dt = sigma/clight/20.
+my_constants.dt = sigma/clight/20. 
 
-# GENERAL
+# GENERAL 
 max_step = 10
 amr.n_cell = nx ny nz
 amr.max_level = 0
@@ -31,11 +31,10 @@
 boundary.field_hi = PEC PEC PEC
 
 # NUMERICS
-particles.do_tiling = 0 
 warpx.do_electrostatic = relativistic
-warpx.const_dt = dt
-warpx.grid_type = collocated
-algo.particle_pusher = vay
+warpx.const_dt = dt 
+warpx.grid_type = collocated 
+algo.particle_pusher = vay 
 algo.particle_shape = 3
 
 # SPECIES
@@ -45,12 +44,8 @@
 beam_p.injection_style = "NUniformPerCell"
 beam_p.num_particles_per_cell_each_dim = 1 1 1
 beam_p.profile = parse_density_function
-<<<<<<< HEAD
 beam_p.density_function(x,y,z)="n0 * exp(-x**2/(2*sigma**2)) * exp(-y**2/(2*sigma**2)) * exp(-z**2/(2*sigma**2))" 
 beam_p.density_min = n0 / 1e2
-=======
-beam_p.density_function(x,y,z)="n0 * exp(-x**2/(2*sigma**2)) * exp(-y**2/(2*sigma**2)) * exp(-z**2/(2*sigma**2))"
->>>>>>> 741d0e08
 beam_p.momentum_distribution_type = "constant"
 beam_p.ux = 0.0
 beam_p.uy = 0.0
@@ -78,18 +73,3 @@
 ParticleExtrema_beam_p.species = beam_p
 ParticleNumber.type = ParticleNumber
 ParticleNumber.intervals = 1
-
-
-diagnostics.diags_names = diag1
-diag1.intervals = 1
-diag1.diag_type = Full
-diag1.write_species = 0
-diag1.fields_to_plot = Ex Ey Ez Bx By Bz rho_beam_p
-diag1.format = openpmd
-diag1.openpmd_backend = bp
-diag1.particle_fields_to_plot= vx vy vz g
-diag1.particle_fields_species = beam_p
-diag1.particle_fields.vx(x,y,z,ux,uy,uz)=ux/sqrt(ux*ux+uy*uy+uz*uz)
-diag1.particle_fields.vy(x,y,z,ux,uy,uz)=uy/sqrt(ux*ux+uy*uy+uz*uz)
-diag1.particle_fields.vz(x,y,z,ux,uy,uz)=uz/sqrt(ux*ux+uy*uy+uz*uz)
-diag1.particle_fields.g(x,y,z,ux,uy,uz)=sqrt(ux*ux+uy*uy+uz*uz)