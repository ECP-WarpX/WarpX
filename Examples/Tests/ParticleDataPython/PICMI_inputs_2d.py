<<<<<<< HEAD
=======
#!/usr/bin/env python3

from pywarpx import picmi
import numpy as np

>>>>>>> da1897f5
import argparse
import sys
import numpy as np
import pywarpx
from pywarpx import picmi, callbacks

# Create the parser and add the argument
parser = argparse.ArgumentParser()
parser.add_argument(
    '-u', '--unique', action='store_true',
    help="Whether injected particles should be treated as unique"
)

# Parse the input
args, left = parser.parse_known_args()
sys.argv = sys.argv[:1] + left

##########################
# numerics parameters
##########################

dt = 7.5e-10

# --- Nb time steps

max_steps = 10

# --- grid

nx = 64
ny = 64

xmin = 0
xmax = 0.03
ymin = 0
ymax = 0.03


##########################
# numerics components
##########################

grid = picmi.Cartesian2DGrid(
    number_of_cells = [nx, ny],
    lower_bound = [xmin, ymin],
    upper_bound = [xmax, ymax],
    lower_boundary_conditions = ['dirichlet', 'periodic'],
    upper_boundary_conditions = ['dirichlet', 'periodic'],
    lower_boundary_conditions_particles = ['absorbing', 'periodic'],
    upper_boundary_conditions_particles = ['absorbing', 'periodic'],
    moving_window_velocity = None,
    warpx_max_grid_size = 32
)

solver = picmi.ElectrostaticSolver(
    grid=grid, method='Multigrid', required_precision=1e-6,
    warpx_self_fields_verbosity=0
)

##########################
# physics components
##########################

electrons = picmi.Species(
    particle_type='electron', name='electrons'
)

##########################
# diagnostics
##########################

field_diag = picmi.FieldDiagnostic(
    name = 'diag1',
    grid = grid,
    period = 10,
    data_list = ['phi'],
    write_dir = '.',
    warpx_file_prefix = f"Python_particle_attr_access_{'unique_' if args.unique else ''}plt"
)

##########################
# simulation setup
##########################

sim = picmi.Simulation(
    solver = solver,
    time_step_size = dt,
    max_steps = max_steps,
    verbose = 1
)

sim.add_species(
    electrons,
    layout = picmi.GriddedLayout(
        n_macroparticle_per_cell=[0, 0], grid=grid
    )
)
sim.add_diagnostic(field_diag)

sim.initialize_inputs()
sim.initialize_warpx()

##########################
# python particle data access
##########################


pywarpx.add_real_comp('electrons', 'newPid')

my_id = pywarpx.getMyProc()

def add_particles():

    nps = 10 * (my_id + 1)
    x = np.random.rand(nps) * 0.03
    y = np.zeros(nps)
    z = np.random.random(nps) * 0.03
    ux = np.random.normal(loc=0, scale=1e3, size=nps)
    uy = np.random.normal(loc=0, scale=1e3, size=nps)
    uz = np.random.normal(loc=0, scale=1e3, size=nps)
    w = np.ones(nps) * 2.0
    newPid = 5.0

    pywarpx.add_particles(
        species_name='electrons', x=x, y=y, z=z, ux=ux, uy=uy, uz=uz,
        w=w, newPid=newPid, unique_particles=args.unique
    )

callbacks.installbeforestep(add_particles)

##########################
# simulation run
##########################

sim.step(max_steps - 1)

##########################
# check that the new PIDs
# are properly set
##########################

assert (pywarpx.get_particle_count('electrons') == 270 / (2 - args.unique))
assert (pywarpx.get_particle_comp_index('electrons', 'w') == 0)
assert (pywarpx.get_particle_comp_index('electrons', 'newPid') == 4)

new_pid_vals = pywarpx.get_particle_arrays(
    'electrons', 'newPid', 0
)
for vals in new_pid_vals:
    assert np.allclose(vals, 5)

##########################
# take the final sim step
##########################

sim.step(1)<|MERGE_RESOLUTION|>--- conflicted
+++ resolved
@@ -1,11 +1,4 @@
-<<<<<<< HEAD
-=======
 #!/usr/bin/env python3
-
-from pywarpx import picmi
-import numpy as np
-
->>>>>>> da1897f5
 import argparse
 import sys
 import numpy as np
