--- conflicted
+++ resolved
@@ -17,12 +17,8 @@
 sys.path.insert(1, "../../../../warpx/Regression/Checksum/")
 import checksumAPI
 
-<<<<<<< HEAD
 filename = sys.argv[1]
 ts = OpenPMDTimeSeries(filename)
-=======
-ts = OpenPMDTimeSeries("./EmbeddedBoundaryDiffraction_plt/")
->>>>>>> 3dda26f2
 
 # Extract the intensity as a function of r and z
 Ex, info = ts.get_field("E", "x", iteration=300)
