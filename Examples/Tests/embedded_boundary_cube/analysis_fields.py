#!/usr/bin/env python3

import os
import re
import sys

import numpy as np
import yt
from scipy.constants import c, mu_0, pi

sys.path.insert(1, "../../../../warpx/Regression/Checksum/")
import checksumAPI

# This is a script that analyses the simulation results from
# the script `inputs_3d`. This simulates a TMmnp mode in a PEC cubic resonator.
# The magnetic field in the simulation is given (in theory) by:
# $$ B_x = \frac{-2\mu}{h^2}\, k_x k_z \sin(k_x x)\cos(k_y y)\cos(k_z z)\cos( \omega_p t)$$
# $$ B_y = \frac{-2\mu}{h^2}\, k_y k_z \cos(k_x x)\sin(k_y y)\cos(k_z z)\cos( \omega_p t)$$
# $$ B_z = \cos(k_x x)\cos(k_y y)\sin(k_z z)\sin( \omega_p t)$$
# with
# $$ h^2 = k_x^2 + k_y^2 + k_z^2$$
# $$ k_x = \frac{m\pi}{L}$$
# $$ k_y = \frac{n\pi}{L}$$
# $$ k_z = \frac{p\pi}{L}$$

test_name = os.path.split(os.getcwd())[1]

hi = [0.8, 0.8, 0.8]
lo = [-0.8, -0.8, -0.8]
ncells = [48, 48, 48]
dx = (hi[0] - lo[0]) / ncells[0]
dy = (hi[1] - lo[1]) / ncells[1]
dz = (hi[2] - lo[2]) / ncells[2]
m = 0
n = 1
p = 1
Lx = 1
Ly = 1
Lz = 1
h_2 = (m * pi / Lx) ** 2 + (n * pi / Ly) ** 2 + (p * pi / Lz) ** 2

# Open the right plot file
filename = sys.argv[1]
ds = yt.load(filename)
data = ds.covering_grid(
    level=0, left_edge=ds.domain_left_edge, dims=ds.domain_dimensions
)

# Parse test name and check whether this use the macroscopic solver
# (i.e. solving the equation in a dielectric)
<<<<<<< HEAD
macroscopic = True if re.search( 'macroscopic', test_name ) else False
=======
macroscopic = True if re.search("macroscopic", filename) else False
>>>>>>> 3dda26f2

# Calculate frequency of the mode oscillation
omega = np.sqrt(h_2) * c
if macroscopic:
    # Relative permittivity used in this test: epsilon_r = 1.5
    omega *= 1.0 / np.sqrt(1.5)

t = ds.current_time.to_value()

# Compute the analytic solution
Bx_th = np.zeros(ncells)
By_th = np.zeros(ncells)
Bz_th = np.zeros(ncells)
for i in range(ncells[0]):
    for j in range(ncells[1]):
        for k in range(ncells[2]):
            x = i * dx + lo[0]
            y = (j + 0.5) * dy + lo[1]
            z = k * dz + lo[2]

            By_th[i, j, k] = (
                -2
                / h_2
                * mu_0
                * (n * pi / Ly)
                * (p * pi / Lz)
                * (
                    np.cos(m * pi / Lx * (x - Lx / 2))
                    * np.sin(n * pi / Ly * (y - Ly / 2))
                    * np.cos(p * pi / Lz * (z - Lz / 2))
                    * (-Lx / 2 <= x < Lx / 2)
                    * (-Ly / 2 <= y < Ly / 2)
                    * (-Lz / 2 <= z < Lz / 2)
                    * np.cos(omega * t)
                )
            )

            x = i * dx + lo[0]
            y = j * dy + lo[1]
            z = (k + 0.5) * dz + lo[2]
            Bz_th[i, j, k] = mu_0 * (
                np.cos(m * pi / Lx * (x - Lx / 2))
                * np.cos(n * pi / Ly * (y - Ly / 2))
                * np.sin(p * pi / Lz * (z - Lz / 2))
                * (-Lx / 2 <= x < Lx / 2)
                * (-Ly / 2 <= y < Ly / 2)
                * (-Lz / 2 <= z < Lz / 2)
                * np.cos(omega * t)
            )

rel_tol_err = 1e-1

# Compute relative l^2 error on By
By_sim = data[("mesh", "By")].to_ndarray()
rel_err_y = np.sqrt(np.sum(np.square(By_sim - By_th)) / np.sum(np.square(By_th)))
assert rel_err_y < rel_tol_err
# Compute relative l^2 error on Bz
Bz_sim = data[("mesh", "Bz")].to_ndarray()
rel_err_z = np.sqrt(np.sum(np.square(Bz_sim - Bz_th)) / np.sum(np.square(Bz_th)))
assert rel_err_z < rel_tol_err

checksumAPI.evaluate_checksum(test_name, filename)<|MERGE_RESOLUTION|>--- conflicted
+++ resolved
@@ -48,11 +48,7 @@
 
 # Parse test name and check whether this use the macroscopic solver
 # (i.e. solving the equation in a dielectric)
-<<<<<<< HEAD
-macroscopic = True if re.search( 'macroscopic', test_name ) else False
-=======
-macroscopic = True if re.search("macroscopic", filename) else False
->>>>>>> 3dda26f2
+macroscopic = True if re.search("macroscopic", test_name) else False
 
 # Calculate frequency of the mode oscillation
 omega = np.sqrt(h_2) * c
