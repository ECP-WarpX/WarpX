# Maximum number of time steps
max_step = 40

# number of grid points
amr.n_cell =  64 64 64

# Maximum allowable size of each subdomain in the problem domain;
#    this is used to decompose the domain for parallel calculations.
amr.max_grid_size = 64

# Maximum level in hierarchy (for now must be 0, i.e., one level in total)
amr.max_level = 0

# Geometry
geometry.coord_sys   = 0                  # 0: Cartesian
geometry.is_periodic = 1     1     1      # Is periodic?
geometry.prob_lo     = -20.e-6   -20.e-6   -20.e-6    # physical domain
geometry.prob_hi     =  20.e-6    20.e-6    20.e-6

warpx.serialize_ics = 1

# Verbosity
warpx.verbose = 1

# Algorithms
algo.current_deposition = esirkepov
algo.field_gathering = energy-conserving
warpx.do_pml = 0

# Interpolation
interpolation.nox = 1
interpolation.noy = 1
interpolation.noz = 1

# CFL
warpx.cfl = 1.0

# Parameters for the plasma wave
my_constants.epsilon = 0.01
my_constants.kp      = 376357.71524190728
my_constants.k       = 314159.2653589793
# Note: kp is calculated in SI for a density of 4e24 (i.e. 2e24 electrons + 2e24 positrons)
# k is calculated so as to have 2 periods within the 40e-6 wide box.

# Particles
particles.nspecies = 2
particles.species_names = electrons positrons

electrons.charge = -q_e
electrons.mass = m_e
electrons.injection_style = "NUniformPerCell"
electrons.num_particles_per_cell_each_dim = 1 1 1
electrons.xmin = -20.e-6
electrons.xmax =  20.e-6
electrons.ymin = -20.e-6
electrons.ymax = 20.e-6
electrons.zmin = -20.e-6
electrons.zmax = 20.e-6
electrons.plot_vars = w ux

electrons.profile = constant
electrons.density = 2.e24   # number of electrons per m^3
electrons.momentum_distribution_type = parse_momentum_function
electrons.momentum_function_ux(x,y,z) = "epsilon * k/kp * sin(k*x) * cos(k*y) * cos(k*z)"
electrons.momentum_function_uy(x,y,z) = "epsilon * k/kp * cos(k*x) * sin(k*y) * cos(k*z)"
electrons.momentum_function_uz(x,y,z) = "epsilon * k/kp * cos(k*x) * cos(k*y) * sin(k*z)"

positrons.charge = q_e
positrons.mass = m_e
positrons.injection_style = "NUniformPerCell"
positrons.num_particles_per_cell_each_dim = 1 1 1
positrons.xmin = -20.e-6
positrons.xmax =  20.e-6
positrons.ymin = -20.e-6
positrons.ymax = 20.e-6
positrons.zmin = -20.e-6
positrons.zmax = 20.e-6
positrons.plot_vars = Ey

positrons.profile = constant
positrons.density = 2.e24   # number of positrons per m^3
positrons.momentum_distribution_type = parse_momentum_function
positrons.momentum_function_ux(x,y,z) = "-epsilon * k/kp * sin(k*x) * cos(k*y) * cos(k*z)"
positrons.momentum_function_uy(x,y,z) = "-epsilon * k/kp * cos(k*x) * sin(k*y) * cos(k*z)"
positrons.momentum_function_uz(x,y,z) = "-epsilon * k/kp * cos(k*x) * cos(k*y) * sin(k*z)"

<<<<<<< HEAD
# Fields diagnostics
diagnostics.ndiags = 1
diagnostics.diags_names = diag1
diag1.period = 40
diag1.diag_type = Full
diag1.fields_to_plot = Ex Ey Ez Bx jz rho divE
=======
# Diagnostics
diagnostics.diags_names = diag1
diag1.period = 40
diag1.diag_type = Full
diag1.fields_to_plot = Ex Ey Ez Bx By Bz jx jy jz part_per_cell rho
>>>>>>> 96a59e58
diag1.electrons.variables = ux w Ey
diag1.positrons.variables = ux w Ey<|MERGE_RESOLUTION|>--- conflicted
+++ resolved
@@ -84,19 +84,10 @@
 positrons.momentum_function_uy(x,y,z) = "-epsilon * k/kp * cos(k*x) * sin(k*y) * cos(k*z)"
 positrons.momentum_function_uz(x,y,z) = "-epsilon * k/kp * cos(k*x) * cos(k*y) * sin(k*z)"
 
-<<<<<<< HEAD
-# Fields diagnostics
-diagnostics.ndiags = 1
-diagnostics.diags_names = diag1
-diag1.period = 40
-diag1.diag_type = Full
-diag1.fields_to_plot = Ex Ey Ez Bx jz rho divE
-=======
 # Diagnostics
 diagnostics.diags_names = diag1
 diag1.period = 40
 diag1.diag_type = Full
 diag1.fields_to_plot = Ex Ey Ez Bx By Bz jx jy jz part_per_cell rho
->>>>>>> 96a59e58
 diag1.electrons.variables = ux w Ey
 diag1.positrons.variables = ux w Ey