# Maximum number of time steps
max_step = 40

# number of grid points
amr.n_cell =  64 64 64

# Maximum allowable size of each subdomain in the problem domain;
#    this is used to decompose the domain for parallel calculations.
amr.max_grid_size = 64

# Maximum level in hierarchy (for now must be 0, i.e., one level in total)
amr.max_level = 0

<<<<<<< HEAD
=======
amr.plot_int = 40   # How often to write plotfiles.  "<= 0" means no plotfiles.
warpx.fields_to_plot = Ex Ey Ez Bx jz rho

>>>>>>> 67aae2d1
# Geometry
geometry.coord_sys   = 0                  # 0: Cartesian
geometry.is_periodic = 1     1     1      # Is periodic?
geometry.prob_lo     = -20.e-6   -20.e-6   -20.e-6    # physical domain
geometry.prob_hi     =  20.e-6    20.e-6    20.e-6

warpx.serialize_ics = 1

# Verbosity
warpx.verbose = 1

# Algorithms
algo.current_deposition = esirkepov
algo.field_gathering = energy-conserving
warpx.do_pml = 0

# Interpolation
interpolation.nox = 1
interpolation.noy = 1
interpolation.noz = 1

# CFL
warpx.cfl = 1.0

# Parameters for the plasma wave
my_constants.epsilon = 0.01
my_constants.kp      = 376357.71524190728
my_constants.k       = 314159.2653589793
# Note: kp is calculated in SI for a density of 4e24 (i.e. 2e24 electrons + 2e24 positrons)
# k is calculated so as to have 2 periods within the 40e-6 wide box.

# Particles
particles.nspecies = 2
particles.species_names = electrons positrons

electrons.charge = -q_e
electrons.mass = m_e
electrons.injection_style = "NUniformPerCell"
electrons.num_particles_per_cell_each_dim = 1 1 1
electrons.xmin = -20.e-6
electrons.xmax =  20.e-6
electrons.ymin = -20.e-6
electrons.ymax = 20.e-6
electrons.zmin = -20.e-6
electrons.zmax = 20.e-6
electrons.plot_vars = w ux

electrons.profile = constant
electrons.density = 2.e24   # number of electrons per m^3
electrons.momentum_distribution_type = parse_momentum_function
electrons.momentum_function_ux(x,y,z) = "epsilon * k/kp * sin(k*x) * cos(k*y) * cos(k*z)"
electrons.momentum_function_uy(x,y,z) = "epsilon * k/kp * cos(k*x) * sin(k*y) * cos(k*z)"
electrons.momentum_function_uz(x,y,z) = "epsilon * k/kp * cos(k*x) * cos(k*y) * sin(k*z)"

positrons.charge = q_e
positrons.mass = m_e
positrons.injection_style = "NUniformPerCell"
positrons.num_particles_per_cell_each_dim = 1 1 1
positrons.xmin = -20.e-6
positrons.xmax =  20.e-6
positrons.ymin = -20.e-6
positrons.ymax = 20.e-6
positrons.zmin = -20.e-6
positrons.zmax = 20.e-6
positrons.plot_vars = Ey

positrons.profile = constant
positrons.density = 2.e24   # number of positrons per m^3
positrons.momentum_distribution_type = parse_momentum_function
positrons.momentum_function_ux(x,y,z) = "-epsilon * k/kp * sin(k*x) * cos(k*y) * cos(k*z)"
positrons.momentum_function_uy(x,y,z) = "-epsilon * k/kp * cos(k*x) * sin(k*y) * cos(k*z)"
positrons.momentum_function_uz(x,y,z) = "-epsilon * k/kp * cos(k*x) * cos(k*y) * sin(k*z)"

# Diagnostics
diagnostics.ndiags = 1
diagnostics.diags_names = diag1
diag1.period = 40
diag1.diag_type = Full
diag1.fields_to_plot = Ex Ey Ez Bx By Bz jx jy jz part_per_cell rho
diag1.electrons.variables = ux w Ey
diag1.positrons.variables = ux w Ey<|MERGE_RESOLUTION|>--- conflicted
+++ resolved
@@ -11,12 +11,6 @@
 # Maximum level in hierarchy (for now must be 0, i.e., one level in total)
 amr.max_level = 0
 
-<<<<<<< HEAD
-=======
-amr.plot_int = 40   # How often to write plotfiles.  "<= 0" means no plotfiles.
-warpx.fields_to_plot = Ex Ey Ez Bx jz rho
-
->>>>>>> 67aae2d1
 # Geometry
 geometry.coord_sys   = 0                  # 0: Cartesian
 geometry.is_periodic = 1     1     1      # Is periodic?
