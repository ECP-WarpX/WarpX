--- conflicted
+++ resolved
@@ -130,14 +130,9 @@
 assert( error_rel < tolerance_rel )
 
 # Check relative L-infinity spatial norm of rho/epsilon_0 - div(E) when
-<<<<<<< HEAD
 # current correction (psatd.do_current_correction=1) is applied or when
 # Vay current deposition (algo.current_deposition=vay) is used
 if current_correction or vay_deposition:
-=======
-# current correction (psatd.current_correction=1) is applied
-if current_correction:
->>>>>>> caa138c8
     rho  = data['rho' ].to_ndarray()
     divE = data['divE'].to_ndarray()
     error_rel = np.amax( np.abs( divE - rho/epsilon_0 ) ) / np.amax( np.abs( rho/epsilon_0 ) )
