#! /usr/bin/env python

# Copyright 2019 Jean-Luc Vay, Maxence Thevenet, Remi Lehe
#
#
# This file is part of WarpX.
#
# License: BSD-3-Clause-LBNL


# This is a script that analyses the simulation results from
# the script `inputs.multi.rt`. This simulates a 3D periodic plasma wave.
# The electric field in the simulation is given (in theory) by:
# $$ E_x = \epsilon \,\frac{m_e c^2 k_x}{q_e}\sin(k_x x)\cos(k_y y)\cos(k_z z)\sin( \omega_p t)$$
# $$ E_y = \epsilon \,\frac{m_e c^2 k_y}{q_e}\cos(k_x x)\sin(k_y y)\cos(k_z z)\sin( \omega_p t)$$
# $$ E_z = \epsilon \,\frac{m_e c^2 k_z}{q_e}\cos(k_x x)\cos(k_y y)\sin(k_z z)\sin( \omega_p t)$$
import sys
import re
import matplotlib
matplotlib.use('Agg')
import matplotlib.pyplot as plt
import yt
yt.funcs.mylog.setLevel(50)
import numpy as np
from scipy.constants import e, m_e, epsilon_0, c

# this will be the name of the plot file
fn = sys.argv[1]

# Parse test name and check if current correction (psatd.do_current_correction=1) is applied
current_correction = True if re.search( 'current_correction', fn ) else False

# Parameters (these parameters must match the parameters in `inputs.multi.rt`)
epsilon = 0.01
n = 4.e24
n_osc_x = 2
n_osc_y = 2
n_osc_z = 2
lo = [-20.e-6, -20.e-6, -20.e-6]
hi = [ 20.e-6,  20.e-6,  20.e-6]
Ncell = [64, 64, 64]

# Wave vector of the wave
kx = 2.*np.pi*n_osc_x/(hi[0]-lo[0])
ky = 2.*np.pi*n_osc_y/(hi[1]-lo[1])
kz = 2.*np.pi*n_osc_z/(hi[2]-lo[2])
# Plasma frequency
wp = np.sqrt((n*e**2)/(m_e*epsilon_0))

k = {'Ex':kx, 'Ey':ky, 'Ez':kz}
cos = {'Ex': (0,1,1), 'Ey':(1,0,1), 'Ez':(1,1,0)}

def get_contribution( is_cos, k, idim ):
    du = (hi[idim]-lo[idim])/Ncell[idim]
    u = lo[idim] + du*( 0.5 + np.arange(Ncell[idim]) )
    if is_cos[idim] == 1:
        return( np.cos(k*u) )
    else:
        return( np.sin(k*u) )

def get_theoretical_field( field, t ):
    amplitude = epsilon * (m_e*c**2*k[field])/e * np.sin(wp*t)
    cos_flag = cos[field]
    x_contribution = get_contribution( cos_flag, kx, 0 )
    y_contribution = get_contribution( cos_flag, ky, 1 )
    z_contribution = get_contribution( cos_flag, kz, 2 )

    E = amplitude * x_contribution[:, np.newaxis, np.newaxis] \
                  * y_contribution[np.newaxis, :, np.newaxis] \
                  * z_contribution[np.newaxis, np.newaxis, :]

    return( E )

# Read the file
ds = yt.load(fn)

# Check that the particle selective output worked:
species = 'electrons'
for field in ['particle_weight',
              'particle_momentum_x']:
    assert (species, field) in ds.field_list
for field in ['particle_momentum_y',
              'particle_momentum_z']:
    assert (species, field) not in ds.field_list
species = 'positrons'
for field in ['particle_Ey']:
    assert (species, field) in ds.field_list
for field in ['particle_momentum_y',
              'particle_momentum_z']:
    assert (species, field) not in ds.field_list

t0 = ds.current_time.to_ndarray().mean()
data = ds.covering_grid(level=0, left_edge=ds.domain_left_edge,
                                    dims=ds.domain_dimensions)

# Check the validity of the fields
overall_max_error = 0
for field in ['Ex', 'Ey', 'Ez']:
    E_sim = data[field].to_ndarray()

    E_th = get_theoretical_field(field, t0)
    max_error = abs(E_sim-E_th).max()/abs(E_th).max()
    print('%s: Max error: %.2e' %(field,max_error))
    overall_max_error = max( overall_max_error, max_error )

# Plot the last field from the loop (Ez at iteration 40)
plt.subplot2grid( (1,2), (0,0) )
plt.imshow( E_sim[:,:,Ncell[2]//2] )
plt.colorbar()
plt.title('Ez, last iteration\n(simulation)')
plt.subplot2grid( (1,2), (0,1) )
plt.imshow( E_th[:,:,Ncell[2]//2] )
plt.colorbar()
plt.title('Ez, last iteration\n(theory)')
plt.tight_layout()
plt.savefig('langmuir_multi_analysis.png')

# Automatically check the validity
<<<<<<< HEAD
assert overall_max_error < 0.035

# Check relative L-infinity spatial norm of rho/epsilon_0 - div(E) when
# current correction (psatd.do_current_correction=1) is applied
if current_correction:
    rho  = data['rho' ].to_ndarray()
    divE = data['divE'].to_ndarray()
    Linf_norm = np.amax( np.abs( rho/epsilon_0 - divE ) ) / np.amax( np.abs( rho/epsilon_0 ) )
    assert( Linf_norm < 1.e-9 )
=======
assert overall_max_error < 0.15
>>>>>>> 6bc92cd5
<|MERGE_RESOLUTION|>--- conflicted
+++ resolved
@@ -116,8 +116,7 @@
 plt.savefig('langmuir_multi_analysis.png')
 
 # Automatically check the validity
-<<<<<<< HEAD
-assert overall_max_error < 0.035
+assert overall_max_error < 0.15
 
 # Check relative L-infinity spatial norm of rho/epsilon_0 - div(E) when
 # current correction (psatd.do_current_correction=1) is applied
@@ -125,7 +124,4 @@
     rho  = data['rho' ].to_ndarray()
     divE = data['divE'].to_ndarray()
     Linf_norm = np.amax( np.abs( rho/epsilon_0 - divE ) ) / np.amax( np.abs( rho/epsilon_0 ) )
-    assert( Linf_norm < 1.e-9 )
-=======
-assert overall_max_error < 0.15
->>>>>>> 6bc92cd5
+    assert( Linf_norm < 1.e-9 )