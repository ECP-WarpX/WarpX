--- conflicted
+++ resolved
@@ -19,11 +19,7 @@
 boundary.potential_lo_z = 0
 boundary.potential_hi_z = 0
 
-<<<<<<< HEAD
-warpx.const_dt = 1.0e-10
-=======
 warpx.const_dt = 1e-10
->>>>>>> e038ef93
 warpx.eb_implicit_function = "-(x**2+y**2+z**2-0.2**2)"
 
 # Do not evolve the E and B fields
