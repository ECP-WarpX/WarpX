--- conflicted
+++ resolved
@@ -60,17 +60,8 @@
         lumi.append(ln)
     return lumi
 
-<<<<<<< HEAD
-input_dict = parse_input_file('inputs_3d_test_collider_diagnostics')
-Ex, Ey, Ez = [float(w) for w in input_dict['particles.E_external_particle']]
-Bx, By, Bz = [float(w) for w in input_dict['particles.B_external_particle']]
 
-CollDiagFname='diags/reducedfiles/ColliderRelevant_beam_e_beam_p.txt'
-df = pd.read_csv(CollDiagFname, sep=" ", header=0)
-=======
->>>>>>> 3dda26f2
-
-input_dict = parse_input_file("inputs_3d_multiple_particles")
+input_dict = parse_input_file("inputs_3d_test_collider_diagnostics")
 Ex, Ey, Ez = [float(w) for w in input_dict["particles.E_external_particle"]]
 Bx, By, Bz = [float(w) for w in input_dict["particles.B_external_particle"]]
 
