#!/usr/bin/env python3

# This script tests the collision module
# using isotropization relaxation in 3D.
# Initially, electrons have different temperatures in different directions.
# Relaxation occurs to bring the two temperatures to be
# a final same temperature through collisions.
# The result is compared with an analytical solution.
# A good reference is given by the code Smilei:
# https://github.com/SmileiPIC/Smilei/tree/master/benchmarks/collisions
# https://smileipic.github.io/tutorials/advanced_collisions.html
# https://smileipic.github.io/Smilei/Understand/collisions.html#test-cases-for-collisions

import os
import sys

sys.path.insert(1, '../../../../warpx/Regression/Checksum/')
import checksumAPI
import numpy as np
import scipy.constants as sc
import yt

<<<<<<< HEAD
=======
sys.path.insert(1, "../../../../warpx/Regression/Checksum/")
import checksumAPI

>>>>>>> 3dda26f2
e = sc.e
pi = sc.pi
ep0 = sc.epsilon_0
m = sc.m_e

dt = 1.4e-17
ne = 1.116e28
log = 2.0
T_par = 5.62 * e
T_per = 5.1 * e

A = 1.0 - T_per / T_par
mu = (
    e**4
    * ne
    * log
    / (8.0 * pi**1.5 * ep0**2 * m**0.5 * T_par**1.5)
    * A ** (-2)
    * (-3.0 + (3.0 - A) * np.arctanh(A**0.5) / A**0.5)
)

fn = sys.argv[1]
ds = yt.load(fn)
ad = ds.all_data()
vx = ad["electron", "particle_momentum_x"].to_ndarray() / m
vy = ad["electron", "particle_momentum_y"].to_ndarray() / m
Tx = np.mean(vx**2) * m / e
Ty = np.mean(vy**2) * m / e

nt = 100
Tx0 = T_par
Ty0 = T_per
for _ in range(nt - 1):
    Tx0 = Tx0 + dt * mu * (Ty0 - Tx0) * 2.0
    Ty0 = Ty0 + dt * mu * (Tx0 - Ty0)

tolerance = 0.05
error = np.maximum(abs(Tx - Tx0 / e) / Tx, abs(Ty - Ty0 / e) / Ty)

print(f"error = {error}")
print(f"tolerance = {tolerance}")
assert error < tolerance

test_name = os.path.split(os.getcwd())[1]
checksumAPI.evaluate_checksum(test_name, fn)<|MERGE_RESOLUTION|>--- conflicted
+++ resolved
@@ -14,18 +14,13 @@
 import os
 import sys
 
-sys.path.insert(1, '../../../../warpx/Regression/Checksum/')
-import checksumAPI
 import numpy as np
 import scipy.constants as sc
 import yt
 
-<<<<<<< HEAD
-=======
 sys.path.insert(1, "../../../../warpx/Regression/Checksum/")
 import checksumAPI
 
->>>>>>> 3dda26f2
 e = sc.e
 pi = sc.pi
 ep0 = sc.epsilon_0
