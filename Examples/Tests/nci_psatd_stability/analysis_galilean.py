#!/usr/bin/env python3
"""
This script is used to test the results of the Galilean PSATD and
averaged Galilean PSATD methods in WarpX.

It compares the energy of the electric field with a given reference energy.

The reference energy is computed by running the same test with:
(i)  psatd.v_galilean=(0,0,0) for Galilean tests, or
(ii) psatd.do_time_averaging=0 for averaged Galilean tests.

In both cases, the reference energy corresponds to unstable results due to NCI
(suppressed by the Galilean PSATD method, without or with averaging, respectively).
"""

import os
import re
import sys

sys.path.insert(1, '../../../../warpx/Regression/Checksum/')
import checksumAPI
import numpy as np
import scipy.constants as scc
import yt

<<<<<<< HEAD
import yt ; yt.funcs.mylog.setLevel(0)
=======
yt.funcs.mylog.setLevel(0)
sys.path.insert(1, "../../../../warpx/Regression/Checksum/")
import checksumAPI
>>>>>>> 3dda26f2

filename = sys.argv[1]

# Parse some input arguments from output file 'warpx_used_inputs'
current_correction = False
time_averaging = False
periodic_single_box = False
with open("./warpx_used_inputs", "r") as f:
    warpx_used_inputs = f.read()
if re.search("geometry.dims\s*=\s*2", warpx_used_inputs):
    dims = "2D"
elif re.search("geometry.dims\s*=\s*RZ", warpx_used_inputs):
    dims = "RZ"
elif re.search("geometry.dims\s*=\s*3", warpx_used_inputs):
    dims = "3D"
if re.search("psatd.current_correction\s*=\s*1", warpx_used_inputs):
    current_correction = True
if re.search("psatd.do_time_averaging\s*=\s*1", warpx_used_inputs):
    time_averaging = True
if re.search("psatd.periodic_single_box_fft\s*=\s*1", warpx_used_inputs):
    periodic_single_box = True

ds = yt.load(filename)

# yt 4.0+ has rounding issues with our domain data:
# RuntimeError: yt attempted to read outside the boundaries
# of a non-periodic domain along dimension 0.
if "force_periodicity" in dir(ds):
    ds.force_periodicity()

all_data = ds.covering_grid(
    level=0, left_edge=ds.domain_left_edge, dims=ds.domain_dimensions
)
if dims == "RZ":
    Ex = all_data["boxlib", "Er"].squeeze().v
    Ey = all_data["boxlib", "Et"].squeeze().v
else:
    Ex = all_data["boxlib", "Ex"].squeeze().v
    Ey = all_data["boxlib", "Ey"].squeeze().v
Ez = all_data["boxlib", "Ez"].squeeze().v

# Set reference energy values, and tolerances for numerical stability and charge conservation
tol_energy = 1e-8
tol_charge = 1e-9
if dims == "2D":
    if not current_correction:
        energy_ref = 35657.41657683263
    if current_correction and periodic_single_box:
        energy_ref = 35024.0275199999
    if current_correction and not periodic_single_box:
        energy_ref = 35675.25563324745
        tol_energy = 2e-8
        tol_charge = 2e-4
    if time_averaging:
        energy_ref = 26208.04843478073
        tol_energy = 1e-6
elif dims == "RZ":
    if not current_correction:
        energy_ref = 191002.6526271543
    if current_correction and periodic_single_box:
        energy_ref = 472779.70801323955
    if current_correction and not periodic_single_box:
        energy_ref = 511671.4108624746
        tol_charge = 3e-4
elif dims == "3D":
    if not current_correction:
        energy_ref = 661285.098907683
    if current_correction and periodic_single_box:
        energy_ref = 856783.3007547935
    if current_correction and not periodic_single_box:
        energy_ref = 875307.5138913819
        tol_charge = 1e-2
    if time_averaging:
        energy_ref = 14.564631643496
        tol_energy = 1e-4

# Check numerical stability by comparing electric field energy to reference energy
energy = np.sum(scc.epsilon_0 / 2 * (Ex**2 + Ey**2 + Ez**2))
err_energy = energy / energy_ref
print("\nCheck numerical stability:")
print(f"err_energy = {err_energy}")
print(f"tol_energy = {tol_energy}")
assert err_energy < tol_energy

# Check charge conservation (relative L-infinity norm of error) with current correction
if current_correction:
    divE = all_data["boxlib", "divE"].squeeze().v
    rho = all_data["boxlib", "rho"].squeeze().v / scc.epsilon_0
    err_charge = np.amax(np.abs(divE - rho)) / max(np.amax(divE), np.amax(rho))
    print("\nCheck charge conservation:")
    print(f"err_charge = {err_charge}")
    print(f"tol_charge = {tol_charge}")
    assert err_charge < tol_charge

test_name = os.path.split(os.getcwd())[1]
checksumAPI.evaluate_checksum(test_name, filename, rtol=1.0e-8)<|MERGE_RESOLUTION|>--- conflicted
+++ resolved
@@ -17,19 +17,13 @@
 import re
 import sys
 
-sys.path.insert(1, '../../../../warpx/Regression/Checksum/')
-import checksumAPI
 import numpy as np
 import scipy.constants as scc
 import yt
 
-<<<<<<< HEAD
-import yt ; yt.funcs.mylog.setLevel(0)
-=======
 yt.funcs.mylog.setLevel(0)
 sys.path.insert(1, "../../../../warpx/Regression/Checksum/")
 import checksumAPI
->>>>>>> 3dda26f2
 
 filename = sys.argv[1]
 
