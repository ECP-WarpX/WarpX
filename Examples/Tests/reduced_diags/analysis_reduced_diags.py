--- conflicted
+++ resolved
@@ -25,12 +25,9 @@
 import yt
 import numpy as np
 import scipy.constants as scc
-<<<<<<< HEAD
 import read_raw_data
-=======
 sys.path.insert(1, '../../../../warpx/Regression/Checksum/')
 import checksumAPI
->>>>>>> adc75a58
 
 fn = sys.argv[1]
 
@@ -124,11 +121,8 @@
 
 assert(abs(EFyt-EF) < 1.0e-3)
 assert(abs(EPyt-EP) < 1.0e-8)
-<<<<<<< HEAD
 assert(max_diffEmax < 1.0e-9)
 assert(max_diffBmax < 1.0e-18)
-=======
 
 test_name = fn[:-9] # Could also be os.path.split(os.getcwd())[1]
-checksumAPI.evaluate_checksum(test_name, fn)
->>>>>>> adc75a58
+checksumAPI.evaluate_checksum(test_name, fn)