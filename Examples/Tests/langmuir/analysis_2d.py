--- conflicted
+++ resolved
@@ -23,17 +23,11 @@
 
 yt.funcs.mylog.setLevel(50)
 
-<<<<<<< HEAD
-sys.path.insert(1, '../../../../warpx/Regression/Checksum/')
-=======
 import numpy as np
 from scipy.constants import c, e, epsilon_0, m_e
 
 sys.path.insert(1, "../../../../warpx/Regression/Checksum/")
->>>>>>> 3dda26f2
 import checksumAPI
-import numpy as np
-from scipy.constants import c, e, epsilon_0, m_e
 
 # this will be the name of the plot file
 fn = sys.argv[1]
