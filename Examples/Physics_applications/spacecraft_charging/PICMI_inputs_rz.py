#!/usr/bin/env python3
#
# --- Input file for spacecraft charging testing in RZ.
# --- This input defines a conducting sphere (spacecraft) immersed in a thermal
# --- plasma with the same given initial conditions as in the article:
# --- (*) J. Deca, G. Lapenta, R. Marchand, S. Markidis;
# ---     Spacecraft charging analysis with the implicit particle-in-cell code iPic3D.
# ---     Part III. A. pages 3-4
# ---     Phys. Plasmas 1 October 2013; 20 (10): 102902. https://doi.org/10.1063/1.4826951.
# --- The conducting sphere starts with an initial potential of 1V and will interact with
# --- the surrounding plasma, initially static. The charging of the spacecraft - by accumulation
# --- of electrons - leads to a decrease of the potential on the surface over the time
# --- until reaching an equilibrium floating potential of ~144.5 V (*).

import numpy as np
import scipy.constants as scc
from mpi4py import MPI as mpi

from pywarpx import picmi
from pywarpx.callbacks import installafterEsolve, installafterInitEsolve
from pywarpx.fields import ExWrapper, EzWrapper, PhiFPWrapper, RhoFPWrapper
from pywarpx.particle_containers import ParticleBoundaryBufferWrapper


# Utilities
class SpaceChargeFieldCorrector(object):
    """
    Class used by the callback functions to calculate the
    correct field around the spacecraft, at each timestep
    (taking into account the charge that has been collected on the spacecraft)
    """

    def __init__(self):
        self.saved_first_iteration_fields = False
        self.spacecraft_potential = 1.0  # Initial voltage: 1V
        self.spacecraft_capacitance = None

    def correct_space_charge_fields(self, q=None):
        """
        Function that will be called at each iteration,
        after each electrostatic solve in WarpX
        """
        assert self.saved_first_iteration_fields

        # Compute the charge that WarpX thinks there is on the spacecraft
        # from phi and rho after the Poisson solver
        q_v = compute_virtual_charge_on_spacecraft()
        if q is None:
            q = compute_actual_charge_on_spacecraft()

        # Correct fields so as to recover the actual charge
        Er = ExWrapper(include_ghosts=True)
        Er[...] += (q - q_v) * self.normalized_Er
        Ez = EzWrapper(include_ghosts=True)
        Ez[...] += (q - q_v) * self.normalized_Ez
        phi = PhiFPWrapper(include_ghosts=True)
        phi[...] += (q - q_v) * self.normalized_phi
        self.spacecraft_potential += (q - q_v) * self.spacecraft_capacitance
        sim.extension.warpx.set_potential_on_eb("%f" % self.spacecraft_potential)
        print("Setting potential to %f" % self.spacecraft_potential)

        # Confirm that the charge on the spacecraft is now correct
        compute_virtual_charge_on_spacecraft()

    def save_normalized_vacuum_Efields(
        self,
    ):
        # Compute the charge that WarpX thinks there is on the spacecraft
        # from phi and rho after the Poisson solver
        q_v = compute_virtual_charge_on_spacecraft()
        self.spacecraft_capacitance = 1.0 / q_v  # the potential was set to 1V

        # Check that this iteration corresponded to a vacuum solve
        rho = RhoFPWrapper(include_ghosts=False)

        # In principle, we should check that `rho` is exactly 0
        # However, due to machine precision errors when adding the charge
        # of ions and electrons, this can be slightly different than 0
        assert np.all(abs(rho[...]) < 1.0e-11)

        # Record fields
        Er = ExWrapper(include_ghosts=True)[:, :]
        self.normalized_Er = Er[...] / q_v
        Ez = EzWrapper(include_ghosts=True)[:, :]
        self.normalized_Ez = Ez[...] / q_v
        phi = PhiFPWrapper(include_ghosts=True)[:, :]
        self.normalized_phi = phi[...] / q_v

        self.saved_first_iteration_fields = True
        self.correct_space_charge_fields(q=0)


def compute_virtual_charge_on_spacecraft():
    """
    Given that we asked WarpX to solve the Poisson
    equation with phi=1 on the spacecraft and phi=0
    on the boundary of the domain, compute the charge
    that WarpX thinks there should be on the spacecraft.
    """
    # Get global array for the whole domain (across MPI ranks)
    phi = PhiFPWrapper(include_ghosts=False)[:, :]
    rho = RhoFPWrapper(include_ghosts=False)[:, :]

    # Check that this codes correspond to the global size of the box
    assert phi.shape == (nr + 1, nz + 1)
    assert rho.shape == (nr + 1, nz + 1)

    dr, dz = sim.extension.warpx.Geom(lev=0).data().CellSize()

    # Compute integral of grad phi over surfaces of the domain
    r = np.linspace(rmin, rmax, len(phi), endpoint=False) + (rmax - rmin) / (
        2 * len(phi)
    )  # shift of the r points because the derivaties are calculated in the middle
    face_z0 = (
        2 * np.pi * 1.0 / dz * ((phi[:, 0] - phi[:, 1]) * r).sum() * dr
    )  # here I am assuming that phi is a numpy array that can handle elementwise mult
    face_zend = 2 * np.pi * 1.0 / dz * ((phi[:, -1] - phi[:, -2]) * r).sum() * dr
    face_rend = 2 * np.pi * 1.0 / dr * ((phi[-1, :] - phi[-2, :]) * rmax).sum() * dz
    grad_phi_integral = face_z0 + face_zend + face_rend

    # Compute integral of rho over volume of the domain
    # (i.e. total charge of the plasma particles)
    rho_integral = (
        (rho[1 : nr - 1, 1 : nz - 1] * r[1 : nr - 1, np.newaxis]).sum() * dr * dz
    )

    # Due to an oddity in WarpX (which will probably be solved later)
    # we need to multiply `rho` by `-epsilon_0` to get the correct charge
    rho_integral *= 2 * np.pi * -scc.epsilon_0  # does this oddity still exist?

    # Compute charge of the spacecraft, based on Gauss theorem
    q_spacecraft = -rho_integral - scc.epsilon_0 * grad_phi_integral
    print("Virtual charge on the spacecraft: %e" % q_spacecraft)
    return q_spacecraft


def compute_actual_charge_on_spacecraft():
    """
    Compute the actual charge on the spacecraft,
    by counting how many electrons and protons
    were collected by the WarpX embedded boundary (EB)
    """
    charge = {"electrons": -scc.e, "protons": scc.e}
    q_spacecraft = 0
    particle_buffer = ParticleBoundaryBufferWrapper()
    for species in charge.keys():
        weights = particle_buffer.get_particle_boundary_buffer(species, "eb", "w", 0)
        sum_weights_over_tiles = sum([w.sum() for w in weights])

        # Reduce across all MPI ranks
        ntot = float(mpi.COMM_WORLD.allreduce(sum_weights_over_tiles, op=mpi.SUM))
        print("Total number of %s collected on spacecraft: %e" % (species, ntot))
        q_spacecraft += ntot * charge[species]

    print("Actual charge on the spacecraft: %e" % q_spacecraft)
    return q_spacecraft


##########################
# numerics parameters
##########################

dt = 1.27e-8

# --- Nb time steps
max_steps = 1000
diagnostic_interval = 10

# --- grid
nr = 40
nz = 80

rmin = 0.0
rmax = 3
zmin = -3
zmax = 3

number_per_cell = 5
number_per_cell_each_dim = [10, 1, 1]


##########################
# physics components
##########################

n = 7.0e9  # plasma density #particles/m^3
Te = 85  # Electron temp in eV
Ti = 0.05 * Te  # Ion temp in eV
qe = picmi.constants.q_e  # elementary charge
m_e = picmi.constants.m_e  # electron mass
m_i = 1836.0 * m_e  # mass of ion
v_eth = (qe * Te / m_e) ** 0.5
v_pth = (qe * Ti / m_i) ** 0.5

# nothing to change in the distribution function?
e_dist = picmi.UniformDistribution(density=n, rms_velocity=[v_eth, v_eth, v_eth])
e_dist2 = picmi.UniformFluxDistribution(
    flux=n * v_eth / (2 * np.pi) ** 0.5,  # Flux for Gaussian with vmean=0
    surface_flux_position=3,
    flux_direction=-1,
    flux_normal_axis="r",
    gaussian_flux_momentum_distribution=True,
<<<<<<< HEAD
    rms_velocity=[v_eth, v_eth, v_eth] )
electrons = picmi.Species(particle_type='electron',
                          name='electrons',
                          initial_distribution=[e_dist,e_dist2],
                          warpx_save_particles_at_eb=1,
                          warpx_save_particles_at_zhi=1)
=======
    rms_velocity=[v_eth, v_eth, v_eth],
)
electrons = picmi.Species(
    particle_type="electron",
    name="electrons",
    initial_distribution=[e_dist, e_dist2],
    warpx_save_particles_at_eb=1,
)
>>>>>>> b05d9187

p_dist = picmi.UniformDistribution(density=n, rms_velocity=[v_pth, v_pth, v_pth])
p_dist2 = picmi.UniformFluxDistribution(
    flux=n * v_pth / (2 * np.pi) ** 0.5,  # Flux for Gaussian with vmean=0
    surface_flux_position=3,
    flux_direction=-1,
    flux_normal_axis="r",
    gaussian_flux_momentum_distribution=True,
<<<<<<< HEAD
    rms_velocity=[v_pth, v_pth, v_pth] )
protons = picmi.Species(particle_type='proton',
                        name='protons',
                        initial_distribution=[p_dist,p_dist2],
                        warpx_save_particles_at_eb=1,
                        warpx_save_particles_at_zhi=1)
=======
    rms_velocity=[v_pth, v_pth, v_pth],
)
protons = picmi.Species(
    particle_type="proton",
    name="protons",
    initial_distribution=[p_dist, p_dist2],
    warpx_save_particles_at_eb=1,
)
>>>>>>> b05d9187


##########################
# numerics components
##########################

grid = picmi.CylindricalGrid(
    number_of_cells=[nr, nz],
    n_azimuthal_modes=1,
    lower_bound=[rmin, zmin],
    upper_bound=[rmax, zmax],
    lower_boundary_conditions=["none", "dirichlet"],
    upper_boundary_conditions=["dirichlet", "dirichlet"],
    lower_boundary_conditions_particles=["none", "reflecting"],
    upper_boundary_conditions_particles=["absorbing", "reflecting"],
)

solver = picmi.ElectrostaticSolver(
    grid=grid, method="Multigrid", warpx_absolute_tolerance=1e-7
)

embedded_boundary = picmi.EmbeddedBoundary(
    implicit_function="-(x**2+y**2+z**2-radius**2)",
    potential=1.0,  # arbitrary value ; this will be corrected by a callback function
    radius=0.3277,
)


##########################
# diagnostics
##########################

field_diag = picmi.FieldDiagnostic(
    name="diag1",
    grid=grid,
    period=diagnostic_interval,
    data_list=["Er", "Ez", "phi", "rho", "rho_electrons", "rho_protons"],
    warpx_format="openpmd",
    write_dir=".",
    warpx_file_prefix="spacecraft_charging_plt",
)

part_diag = picmi.ParticleDiagnostic(
    name="diag1",
    period=diagnostic_interval,
    species=[electrons, protons],
    warpx_format="openpmd",
    write_dir=".",
    warpx_file_prefix="spacecraft_charging_plt",
)

part_scraping_boundary_diag = picmi.ParticleBoundaryScrapingDiagnostic(name = 'diag2',
    period = diagnostic_interval,
    species = [electrons, protons],
    warpx_format = 'openpmd',
    write_dir = '.',
    warpx_file_prefix = 'spacecraft_charging_plt'
)

##########################
# simulation setup
##########################

sim = picmi.Simulation(
    solver=solver,
    time_step_size=dt,
    max_steps=max_steps,
    warpx_embedded_boundary=embedded_boundary,
    warpx_amrex_the_arena_is_managed=1,
    warpx_random_seed=1,
)

layout1 = picmi.GriddedLayout(
    n_macroparticle_per_cell=number_per_cell_each_dim, grid=grid
)
layout2 = picmi.PseudoRandomLayout(n_macroparticles_per_cell=number_per_cell, grid=grid)
sim.add_species(electrons, layout=[layout1, layout2])

sim.add_species(protons, layout=[layout1, layout2])

sim.add_diagnostic(field_diag)
sim.add_diagnostic(part_diag)
sim.add_diagnostic(part_scraping_boundary_diag)

##########################
# simulation run
##########################

spc = SpaceChargeFieldCorrector()

installafterInitEsolve(spc.save_normalized_vacuum_Efields)
installafterEsolve(spc.correct_space_charge_fields)

sim.step(max_steps)<|MERGE_RESOLUTION|>--- conflicted
+++ resolved
@@ -200,14 +200,6 @@
     flux_direction=-1,
     flux_normal_axis="r",
     gaussian_flux_momentum_distribution=True,
-<<<<<<< HEAD
-    rms_velocity=[v_eth, v_eth, v_eth] )
-electrons = picmi.Species(particle_type='electron',
-                          name='electrons',
-                          initial_distribution=[e_dist,e_dist2],
-                          warpx_save_particles_at_eb=1,
-                          warpx_save_particles_at_zhi=1)
-=======
     rms_velocity=[v_eth, v_eth, v_eth],
 )
 electrons = picmi.Species(
@@ -216,7 +208,6 @@
     initial_distribution=[e_dist, e_dist2],
     warpx_save_particles_at_eb=1,
 )
->>>>>>> b05d9187
 
 p_dist = picmi.UniformDistribution(density=n, rms_velocity=[v_pth, v_pth, v_pth])
 p_dist2 = picmi.UniformFluxDistribution(
@@ -225,14 +216,6 @@
     flux_direction=-1,
     flux_normal_axis="r",
     gaussian_flux_momentum_distribution=True,
-<<<<<<< HEAD
-    rms_velocity=[v_pth, v_pth, v_pth] )
-protons = picmi.Species(particle_type='proton',
-                        name='protons',
-                        initial_distribution=[p_dist,p_dist2],
-                        warpx_save_particles_at_eb=1,
-                        warpx_save_particles_at_zhi=1)
-=======
     rms_velocity=[v_pth, v_pth, v_pth],
 )
 protons = picmi.Species(
@@ -241,7 +224,6 @@
     initial_distribution=[p_dist, p_dist2],
     warpx_save_particles_at_eb=1,
 )
->>>>>>> b05d9187
 
 
 ##########################
@@ -293,12 +275,13 @@
     warpx_file_prefix="spacecraft_charging_plt",
 )
 
-part_scraping_boundary_diag = picmi.ParticleBoundaryScrapingDiagnostic(name = 'diag2',
-    period = diagnostic_interval,
-    species = [electrons, protons],
-    warpx_format = 'openpmd',
-    write_dir = '.',
-    warpx_file_prefix = 'spacecraft_charging_plt'
+part_scraping_boundary_diag = picmi.ParticleBoundaryScrapingDiagnostic(
+    name="diag2",
+    period=diagnostic_interval,
+    species=[electrons, protons],
+    warpx_format="openpmd",
+    write_dir=".",
+    warpx_file_prefix="spacecraft_charging_plt",
 )
 
 ##########################
