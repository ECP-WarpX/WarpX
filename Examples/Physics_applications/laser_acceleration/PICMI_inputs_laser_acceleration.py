--- conflicted
+++ resolved
@@ -101,14 +101,7 @@
 ##########################
 
 field_diag1 = picmi.FieldDiagnostic(grid = grid,
-<<<<<<< HEAD
-                                    period = 10,
-                                    warpx_plot_raw_fields = 1,
-                                    warpx_plot_raw_fields_guards = 1,
-                                    warpx_file_prefix = 'plotfiles/plt')
-=======
                                     period = 10)
->>>>>>> 2ad52cc7
 
 part_diag1 = picmi.ParticleDiagnostic(period = 10,
                                       species = [electrons])
