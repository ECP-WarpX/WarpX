--- conflicted
+++ resolved
@@ -31,10 +31,6 @@
 np = ad['electrons', 'particle_id'].size
 
 # the number of coarse particle streams
-<<<<<<< HEAD
-# (odd because one that exactly hits the fine patch is not refined)
-=======
->>>>>>> d2d21383
 n_coarse = 10
 
 # the number of fine particle streams
