#################################
####### GENERAL PARAMETERS ######
#################################
max_step = 10
amr.n_cell =  64 32 32
amr.max_grid_size = 32
amr.blocking_factor = 16
amr.max_level = 0
geometry.coord_sys   = 0                  # 0: Cartesian
geometry.is_periodic = 1     1     1      # Is periodic?
geometry.prob_lo     = -20.e-6   -20.e-6   -20.e-6    # physical domain
geometry.prob_hi     =  20.e-6    20.e-6    20.e-6

#################################
############ NUMERICS ###########
#################################
warpx.serialize_ics = 1
warpx.verbose = 1
warpx.cfl = 1.0

warpx.fields_to_plot = rho divE divB Bx Ex

#################################
############ PLASMA #############
#################################
particles.nspecies = 1
particles.species_names = electrons

electrons.species_type = electron
electrons.injection_style = "NUniformPerCell"
electrons.num_particles_per_cell_each_dim = 1 1 2
electrons.profile = constant
electrons.density = 1.e25  # number of electrons per m^3
electrons.momentum_distribution_type = "gaussian"
electrons.ux_th  = 0.01 # uth the std of the (unitless) momentum
electrons.uy_th  = 0.01 # uth the std of the (unitless) momentum
electrons.uz_th  = 0.01 # uth the std of the (unitless) momentum
<<<<<<< HEAD

# Diagnostics
diagnostics.ndiags = 1
diagnostics.diags_names = diag1
diag1.period = 10
diag1.diag_type = Full
=======
electrons.plot_vars = ux uy uz Ey Ez w
>>>>>>> 67aae2d1
<|MERGE_RESOLUTION|>--- conflicted
+++ resolved
@@ -18,8 +18,6 @@
 warpx.verbose = 1
 warpx.cfl = 1.0
 
-warpx.fields_to_plot = rho divE divB Bx Ex
-
 #################################
 ############ PLASMA #############
 #################################
@@ -35,13 +33,10 @@
 electrons.ux_th  = 0.01 # uth the std of the (unitless) momentum
 electrons.uy_th  = 0.01 # uth the std of the (unitless) momentum
 electrons.uz_th  = 0.01 # uth the std of the (unitless) momentum
-<<<<<<< HEAD
 
 # Diagnostics
 diagnostics.ndiags = 1
 diagnostics.diags_names = diag1
 diag1.period = 10
 diag1.diag_type = Full
-=======
-electrons.plot_vars = ux uy uz Ey Ez w
->>>>>>> 67aae2d1
+diag1.electrons.variables = ux uy uz Ey Ez w