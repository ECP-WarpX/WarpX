--- conflicted
+++ resolved
@@ -52,15 +52,9 @@
     By_test = 525665014.1557486
     Bz_test = 1836353079.9561853
 elif test_number == '3':
-<<<<<<< HEAD
-# Third Schwinger test with intermediate electric field such that average created pair per cell
-# is 1. A Poisson distribution is used to obtain the weights of the particles.
-    Ey_test = 1.090934525450495e+17
-=======
     # Third Schwinger test with intermediate electric field such that average created pair per cell
     # is 1. A Poisson distribution is used to obtain the weights of the particles.
-    Ey_test = 1.0321239524474501e+17
->>>>>>> 3aea66cb
+    Ey_test = 1.090934525450495e+17
 elif test_number == '4':
     # Fourth Schwinger test with extremely strong EM field but with E and B perpendicular and nearly
     # equal so that the pair production rate is fairly low. A Gaussian distribution is used in this
