# Maximum number of time steps
max_step = 1000

# number of grid points
amr.n_cell =  32  32  240

# Maximum allowable size of each subdomain in the problem domain;
#    this is used to decompose the domain for parallel calculations.
amr.max_grid_size = 16

# Maximum level in hierarchy (for now must be 0, i.e., one level in total)
amr.max_level = 0

# Geometry
geometry.coord_sys   = 0                  # 0: Cartesian
geometry.is_periodic = 1     1     0      # Is periodic?
geometry.prob_lo     = -20.e-6   -20.e-6   -12.e-6    # physical domain
geometry.prob_hi     =  20.e-6    20.e-6    12.e-6

warpx.serialize_ics = 1

# Verbosity
warpx.verbose = 1

# Algorithms
warpx.do_pml = 0

# CFL
warpx.cfl = 1.0

# Laser
lasers.nlasers      = 1
lasers.names        = laser1
laser1.profile      = Gaussian
laser1.position     = 0. 0. 9.e-6 # This point is on the laser plane
laser1.direction    = 0. 0. 1.     # The plane normal direction
laser1.polarization = 0. 1. 0.     # The main polarization vector
laser1.e_max        = 4.e12        # Maximum amplitude of the laser field (in V/m)
laser1.profile_waist = 5.e-6      # The waist of the laser (in meters)
laser1.profile_duration = 15.e-15  # The duration of the laser (in seconds)
laser1.profile_t_peak = 30.e-15    # The time at which the laser reaches its peak (in seconds)
laser1.profile_focal_distance = 100.e-6  # Focal distance from the antenna (in meters)
laser1.wavelength = 0.8e-6         # The wavelength of the laser (in meters)

<<<<<<< HEAD
# Diagnostics
diagnostics.ndiags = 1
diagnostics.diags_names = diag1
diag1.period = 20
diag1.diag_type = Full
diag1.fields_to_plot = jx jy jz Ex Ey Ez Bx Bz
=======
# I/O
amr.plot_int = 20
warpx.fields_to_plot = jy Ey Ez Bx Bz
warpx.do_pml = 0
>>>>>>> 67aae2d1

# Moving window
warpx.do_moving_window = 1
warpx.moving_window_dir = z
warpx.moving_window_v = 1.0 # in units of the speed of light

# Remove species
particles.nspecies = 0<|MERGE_RESOLUTION|>--- conflicted
+++ resolved
@@ -42,19 +42,12 @@
 laser1.profile_focal_distance = 100.e-6  # Focal distance from the antenna (in meters)
 laser1.wavelength = 0.8e-6         # The wavelength of the laser (in meters)
 
-<<<<<<< HEAD
 # Diagnostics
 diagnostics.ndiags = 1
 diagnostics.diags_names = diag1
 diag1.period = 20
 diag1.diag_type = Full
 diag1.fields_to_plot = jx jy jz Ex Ey Ez Bx Bz
-=======
-# I/O
-amr.plot_int = 20
-warpx.fields_to_plot = jy Ey Ez Bx Bz
-warpx.do_pml = 0
->>>>>>> 67aae2d1
 
 # Moving window
 warpx.do_moving_window = 1
