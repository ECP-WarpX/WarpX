# Preamble ####################################################################
#
cmake_minimum_required(VERSION 3.20.0)
project(WarpX VERSION 23.08)

include(${WarpX_SOURCE_DIR}/cmake/WarpXFunctions.cmake)

# In-source tree builds are messy and can screw up the build system.
# Avoid building at least in the same dir as the root dir:
if(CMAKE_BINARY_DIR STREQUAL CMAKE_CURRENT_SOURCE_DIR)
    message(FATAL_ERROR "Building in-source is not supported! "
            "Create a build directory and remove "
            "${CMAKE_SOURCE_DIR}/CMakeCache.txt ${CMAKE_SOURCE_DIR}/CMakeFiles/")
endif()


# CMake policies ##############################################################
#
# AMReX 21.06+ supports CUDA_ARCHITECTURES with CMake 3.20+
# CMake 3.18+: CMAKE_CUDA_ARCHITECTURES
# https://cmake.org/cmake/help/latest/policy/CMP0104.html
if(POLICY CMP0104)
    cmake_policy(SET CMP0104 OLD)
endif()

# We use simple syntax in cmake_dependent_option, so we are compatible with the
# extended syntax in CMake 3.22+
# https://cmake.org/cmake/help/v3.22/policy/CMP0127.html
if(POLICY CMP0127)
    cmake_policy(SET CMP0127 NEW)
endif()


# C++ Standard in Superbuilds #################################################
#
# This is the easiest way to push up a C++17 requirement for AMReX, PICSAR and
# openPMD-api until they increase their requirement.
set_cxx17_superbuild()


# CCache Support ##############################################################
#
# this is an optional tool that stores compiled object files; allows fast
# re-builds even with "make clean" in between. Mainly used to store AMReX
# objects
set_ccache()


# Output Directories ##########################################################
#
# temporary build directories
set_default_build_dirs()

# install directories
set_default_install_dirs()


# Options and Variants ########################################################
#
include(CMakeDependentOption)
option(WarpX_APP           "Build the WarpX executable application"                                         ON)
option(WarpX_ASCENT        "Ascent in situ diagnostics"                                                    OFF)
option(WarpX_EB            "Embedded boundary support"                                                     OFF)
cmake_dependent_option(WarpX_GPUCLOCK
<<<<<<< HEAD
                           "Add GPU kernel timers (cost function)"                                          ON
                           "WarpX_COMPUTE STREQUAL CUDA OR WarpX_COMPUTE STREQUAL HIP"                     OFF)
option(WarpX_LIB           "Build WarpX as a shared library"                                               OFF)
option(WarpX_MPI           "Multi-node support (message-passing)"                                           ON)
option(WarpX_OPENPMD       "openPMD I/O (HDF5, ADIOS)"                                                      ON)
option(WarpX_PSATD         "spectral solver support"                                                       OFF)
option(WarpX_SENSEI        "SENSEI in situ diagnostics"                                                    OFF)
option(WarpX_QED           "QED support (requires PICSAR)"                                                  ON)
option(WarpX_QED_TABLE_GEN "QED table generation support enabled in WarpX(requires PICSAR and Boost)"      OFF)
option(WarpX_QED_TOOLS     "Build external tool to generate QED lookup tables (requires PICSAR and Boost)" OFF)

=======
                           "Add GPU kernel timers (cost function)"      ON
                           "WarpX_COMPUTE STREQUAL CUDA OR WarpX_COMPUTE STREQUAL HIP" OFF)
option(WarpX_LIB           "Build WarpX as a library"                   OFF)
option(WarpX_MPI           "Multi-node support (message-passing)"       ON)
option(WarpX_OPENPMD       "openPMD I/O (HDF5, ADIOS)"                  ON)
option(WarpX_PSATD         "spectral solver support"                    OFF)
option(WarpX_PYTHON        "Python bindings"                            OFF)
option(WarpX_SENSEI        "SENSEI in situ diagnostics"                 OFF)
option(WarpX_QED           "QED support (requires PICSAR)"                    ON)
option(WarpX_QED_TABLE_GEN "QED table generation (requires PICSAR and Boost)" OFF)
>>>>>>> 11561362

set(WarpX_DIMS_VALUES 1 2 3 RZ)
set(WarpX_DIMS 3 CACHE STRING "Simulation dimensionality <1;2;3;RZ>")
list(REMOVE_DUPLICATES WarpX_DIMS)
foreach(D IN LISTS WarpX_DIMS)
    if(NOT D IN_LIST WarpX_DIMS_VALUES)
       message(FATAL_ERROR "WarpX_DIMS=${D} is not allowed."
          " Must be one of ${WarpX_DIMS_VALUES}")
    endif()
endforeach()

# for some targets need to be triggered once, so any dim dependency will do
list(LENGTH WarpX_DIMS list_len)
math(EXPR list_last "${list_len} - 1")
list(GET WarpX_DIMS ${list_last} WarpX_DIMS_LAST)
warpx_set_suffix_dims(WarpX_DIMS_LAST ${WarpX_DIMS_LAST})

set(WarpX_PRECISION_VALUES SINGLE DOUBLE)
set(WarpX_PRECISION DOUBLE CACHE STRING "Floating point precision (SINGLE/DOUBLE)")
set_property(CACHE WarpX_PRECISION PROPERTY STRINGS ${WarpX_PRECISION_VALUES})
if(NOT WarpX_PRECISION IN_LIST WarpX_PRECISION_VALUES)
    message(FATAL_ERROR "WarpX_PRECISION (${WarpX_PRECISION}) must be one of ${WarpX_PRECISION_VALUES}")
endif()

set(WarpX_PARTICLE_PRECISION_VALUES SINGLE DOUBLE)
set(WarpX_PARTICLE_PRECISION ${WarpX_PRECISION} CACHE STRING "Particle floating point precision (SINGLE/DOUBLE)")
set_property(CACHE WarpX_PARTICLE_PRECISION PROPERTY STRINGS ${WarpX_PARTICLE_PRECISION_VALUES})
if(NOT WarpX_PARTICLE_PRECISION IN_LIST WarpX_PARTICLE_PRECISION_VALUES)
    message(FATAL_ERROR "WarpX_PARTICLE_PRECISION (${WarpX_PARTICLE_PRECISION}) must be one of ${WarpX_PARTICLE_PRECISION_VALUES}")
endif()

set(WarpX_QED_TABLES_GEN_OMP_VALUES AUTO ON OFF)
set(WarpX_QED_TABLES_GEN_OMP AUTO CACHE STRING "Enables OpenMP support for QED lookup tables generation (AUTO/ON/OFF)")
set_property(CACHE WarpX_QED_TABLES_GEN_OMP PROPERTY STRINGS ${WarpX_QED_TABLES_GEN_OMP_VALUES})
if(NOT WarpX_QED_TABLES_GEN_OMP IN_LIST WarpX_QED_TABLES_GEN_OMP_VALUES)
    message(FATAL_ERROR "WarpX_QED_TABLES_GEN_OMP (${WarpX_QED_TABLES_GEN_OMP}) must be one of ${WarpX_QED_TABLES_GEN_OMP_VALUES}")
endif()

set(WarpX_COMPUTE_VALUES NOACC OMP CUDA SYCL HIP)
set(WarpX_COMPUTE OMP CACHE STRING "On-node, accelerated computing backend (NOACC/OMP/CUDA/SYCL/HIP)")
set_property(CACHE WarpX_COMPUTE PROPERTY STRINGS ${WarpX_COMPUTE_VALUES})
if(NOT WarpX_COMPUTE IN_LIST WarpX_COMPUTE_VALUES)
    message(FATAL_ERROR "WarpX_COMPUTE (${WarpX_COMPUTE}) must be one of ${WarpX_COMPUTE_VALUES}")
endif()

option(WarpX_MPI_THREAD_MULTIPLE "MPI thread-multiple support, i.e. for async_io" ON)
mark_as_advanced(WarpX_MPI_THREAD_MULTIPLE)

option(WarpX_amrex_internal                    "Download & build AMReX" ON)

# change the default build type to Release (or RelWithDebInfo) instead of Debug
set_default_build_type("Release")

# Option to enable interprocedural optimization
# (also know as "link-time optimization" or "whole program optimization")
option(WarpX_IPO                                "Compile WarpX with interprocedural optimization (will take more time)" OFF)
option(WarpX_PYTHON_IPO
    "Compile Python bindings with interprocedural optimization (IPO) / link-time optimization (LTO)"
    ON
)

# enforce consistency of dependent options
if(WarpX_APP OR WarpX_PYTHON)
    set(WarpX_LIB ON CACHE STRING "Build WarpX as a library" FORCE)
endif()

# note: we could skip this if we solely build WarpX_APP, but if we build a
# shared WarpX library or a third party, like ImpactX, uses ablastr in a
# shared library (e.g., for Python bindings), then we need relocatable code.
option(ABLASTR_POSITION_INDEPENDENT_CODE
    "Build ABLASTR with position independent code" ${WarpX_LIB})
mark_as_advanced(ABLASTR_POSITION_INDEPENDENT_CODE)

# this defined the variable BUILD_TESTING which is ON by default
#include(CTest)


# Dependencies ################################################################
#

# AMReX
#   builds AMReX from source (default) or finds an existing install
set(WarpX_amrex_dim ${WarpX_DIMS})  # RZ is AMReX 2D
list(TRANSFORM WarpX_amrex_dim REPLACE RZ 2)
list(REMOVE_DUPLICATES WarpX_amrex_dim)

include(${WarpX_SOURCE_DIR}/cmake/dependencies/AMReX.cmake)
foreach(D IN LISTS WarpX_amrex_dim)
    #   suppress warnings in AMReX headers (use -isystem instead of -I)
    warpx_make_third_party_includes_system(AMReX::amrex_${D}d amrex_${D}d)
endforeach()
# For <AMReX_buildInfo.H>
include(AMReXBuildInfo)

# PICSAR
#   builds PICSAR from source
include(${WarpX_SOURCE_DIR}/cmake/dependencies/PICSAR.cmake)

# openPMD
#   builds openPMD-api from source (default) or finds an existing install
include(${WarpX_SOURCE_DIR}/cmake/dependencies/openPMD.cmake)

# PSATD
include(${WarpX_SOURCE_DIR}/cmake/dependencies/FFT.cmake)
if(WarpX_PSATD)
    # BLASPP and LAPACKPP
    if(RZ IN_LIST WarpX_DIMS)
        find_package(blaspp CONFIG REQUIRED)
        find_package(lapackpp CONFIG REQUIRED)
        find_package(OpenMP REQUIRED)  # pulled by the two above
    endif()
endif()

# Python
if(WarpX_PYTHON)
    find_package(Python COMPONENTS Interpreter Development.Module REQUIRED)

    # default installation directories: Python
    warpx_set_default_install_dirs_python()

    # pybind11
    #   builds pybind11 from git (default), form local source or
    #   finds an existing install
    include(${WarpX_SOURCE_DIR}/cmake/dependencies/pybind11.cmake)

    # pyAMReX
    include(${WarpX_SOURCE_DIR}/cmake/dependencies/pyAMReX.cmake)
endif()


# Targets #####################################################################
#
include(GenerateExportHeader)
set(_ALL_TARGETS)
foreach(D IN LISTS WarpX_DIMS)
    warpx_set_suffix_dims(SD ${D})

    # ABLASTR library
    add_library(ablastr_${SD})
    set(_BUILDINFO_SRC ablastr_${SD})
    list(APPEND _ALL_TARGETS ablastr_${SD})
    add_library(WarpX::ablastr_${SD} ALIAS ablastr_${SD})

    # link into a library (default: static)
    if(WarpX_LIB)
        add_library(lib_${SD})
        add_library(WarpX::lib_${SD} ALIAS lib_${SD})
        target_link_libraries(lib_${SD} PUBLIC ablastr_${SD})
        set(_BUILDINFO_SRC lib_${SD})
        list(APPEND _ALL_TARGETS lib_${SD})

        set_target_properties(lib_${SD} PROPERTIES
            POSITION_INDEPENDENT_CODE ON
            WINDOWS_EXPORT_ALL_SYMBOLS ON
        )
    endif()

    # executable application
    #   note: we currently avoid a dependency on a core library
    #         for simpler usage, but could make this an option
    if(WarpX_APP)
        add_executable(app_${SD})
        add_executable(WarpX::app_${SD} ALIAS app_${SD})
        target_link_libraries(app_${SD} PRIVATE lib_${SD})
        set(_BUILDINFO_SRC app_${SD})
        list(APPEND _ALL_TARGETS app_${SD})
    endif()

    if(WarpX_PYTHON OR WarpX_LIB)
        set(ABLASTR_POSITION_INDEPENDENT_CODE ON CACHE BOOL
            "Build ABLASTR with position independent code" FORCE)
    endif()

    # ABLASTR library (static or shared)
    set_target_properties(ablastr_${SD} PROPERTIES
        WINDOWS_EXPORT_ALL_SYMBOLS ON
    )
    if(ABLASTR_POSITION_INDEPENDENT_CODE)
        set_target_properties(ablastr_${SD} PROPERTIES
            POSITION_INDEPENDENT_CODE ON
        )
    endif()

    # own headers
    target_include_directories(ablastr_${SD} PUBLIC
        # future: own directory root
        $<BUILD_INTERFACE:${WarpX_SOURCE_DIR}/Source>
        $<BUILD_INTERFACE:${WarpX_BINARY_DIR}/Source>
    )
    if(WarpX_LIB)
        target_include_directories(lib_${SD} PUBLIC
            $<BUILD_INTERFACE:${WarpX_SOURCE_DIR}/Source>
            $<BUILD_INTERFACE:${WarpX_BINARY_DIR}/Source>
        )
    endif()

    # build Python module (this is always a shared library)
    if(WarpX_PYTHON)
        add_library(pyWarpX_${SD} MODULE Source/Python/pyWarpX.cpp)
        add_library(WarpX::pyWarpX_${SD} ALIAS pyWarpX_${SD})
        target_link_libraries(pyWarpX_${SD} PUBLIC lib_${SD})
        set(_BUILDINFO_SRC pyWarpX_${SD})
        list(APPEND _ALL_TARGETS pyWarpX_${SD})

        # set Python module properties
        set_target_properties(pyWarpX_${SD} PROPERTIES
            # hide symbols for combining multiple pybind11 modules downstream & for
            # reduced binary size
            CXX_VISIBILITY_PRESET "hidden"
            CUDA_VISIBILITY_PRESET "hidden"
            # name of the pybind-generated python module, which is wrapped in another
            # fluffy front-end modules, so we can extend it with pure Python
            ARCHIVE_OUTPUT_NAME warpx_pybind_${SD}
            LIBRARY_OUTPUT_NAME warpx_pybind_${SD}
            # build output directories - mainly set to run tests from CMake & IDEs
            ARCHIVE_OUTPUT_DIRECTORY ${CMAKE_PYTHON_OUTPUT_DIRECTORY}/pywarpx
            LIBRARY_OUTPUT_DIRECTORY ${CMAKE_PYTHON_OUTPUT_DIRECTORY}/pywarpx
            RUNTIME_OUTPUT_DIRECTORY ${CMAKE_PYTHON_OUTPUT_DIRECTORY}/pywarpx
            PDB_OUTPUT_DIRECTORY ${CMAKE_PYTHON_OUTPUT_DIRECTORY}/pywarpx
            COMPILE_PDB_OUTPUT_DIRECTORY ${CMAKE_PYTHON_OUTPUT_DIRECTORY}/pywarpx
        )
        get_property(isMultiConfig GLOBAL PROPERTY GENERATOR_IS_MULTI_CONFIG)
        if(isMultiConfig)
            foreach(CFG IN LISTS CMAKE_CONFIGURATION_TYPES)
                string(TOUPPER "${CFG}" CFG_UPPER)
                set_target_properties(pyWarpX_${SD} PROPERTIES
                    # build output directories - mainly set to run tests from CMake & IDEs
                    # note: same as above, but for Multi-Config generators
                    ARCHIVE_OUTPUT_DIRECTORY_${CFG_UPPER} ${CMAKE_PYTHON_OUTPUT_DIRECTORY}/pywarpx
                    LIBRARY_OUTPUT_DIRECTORY_${CFG_UPPER} ${CMAKE_PYTHON_OUTPUT_DIRECTORY}/pywarpx
                    RUNTIME_OUTPUT_DIRECTORY_${CFG_UPPER} ${CMAKE_PYTHON_OUTPUT_DIRECTORY}/pywarpx
                    PDB_OUTPUT_DIRECTORY_${CFG_UPPER} ${CMAKE_PYTHON_OUTPUT_DIRECTORY}/pywarpx
                    COMPILE_PDB_OUTPUT_DIRECTORY_${CFG_UPPER} ${CMAKE_PYTHON_OUTPUT_DIRECTORY}/pywarpx
                )
            endforeach()
        endif()
        if(EMSCRIPTEN)
            set_target_properties(pyWarpX_${SD} PROPERTIES
                PREFIX "")
        else()
            pybind11_extension(pyWarpX_${SD})
        endif()
        if(NOT MSVC AND NOT ${CMAKE_BUILD_TYPE} MATCHES Debug|RelWithDebInfo)
            pybind11_strip(pyWarpX_${SD})
        endif()
    endif()

    if(WarpX_LIB)
        # if we include <AMReX_buildInfo.H> we will need to call:
        generate_buildinfo(${_BUILDINFO_SRC} "${WarpX_SOURCE_DIR}")
        target_link_libraries(lib_${SD} PRIVATE buildInfo::${_BUILDINFO_SRC})
        unset(_BUILDINFO_SRC)

        # add sources
        target_sources(lib_${SD} PRIVATE Source/WarpX.cpp)
    endif()

    # add sources
    if(WarpX_APP)
        target_sources(app_${SD} PRIVATE Source/main.cpp)
    endif()
endforeach()

# Headers controlling symbol visibility (for Windows)
# Note: once WarpX gets rid of all its globals, we will not need this.
#   - extern ... functions
#   - static class member variables
generate_export_header(ablastr_${WarpX_DIMS_LAST}
    BASE_NAME ablastr
    EXPORT_FILE_NAME Source/ablastr/export.H)
if(WarpX_LIB)
    generate_export_header(lib_${WarpX_DIMS_LAST}
        BASE_NAME warpx
        EXPORT_FILE_NAME Source/Utils/export.H)
endif()
# At build-time, we might need to set WarpX_<last>_EXPORTS and ablastr_<last>_EXPORTS on all targets
foreach(D IN LISTS WarpX_DIMS)
    warpx_set_suffix_dims(SD ${D})
    target_compile_definitions(ablastr_${SD} PRIVATE ablastr_${WarpX_DIMS_LAST}_EXPORTS)
    if(WarpX_LIB)
        target_compile_definitions(lib_${SD} PRIVATE lib_${WarpX_DIMS_LAST}_EXPORTS)  # note: some collision risk here
    endif()
    # Static libs: WARPX_STATIC_DEFINE and ABLASTR_STATIC_DEFINE during build time
    # note: using a static lib (lib_${SD}) in a .dll (pyWarpX_${SD}) still needs the exports for
    #       dllimport at DLL build time.
    #       https://cmake.org/cmake/help/latest/prop_tgt/WINDOWS_EXPORT_ALL_SYMBOLS.html
    if(NOT BUILD_SHARED_LIBS)
        target_compile_definitions(ablastr_${SD} PRIVATE ABLASTR_STATIC_DEFINE)
        if(WarpX_LIB)
            target_compile_definitions(lib_${SD} PRIVATE WARPX_STATIC_DEFINE)
        endif()
    endif()
endforeach()

if(WarpX_PYTHON)
    # copy PICMI and other Python scripts to build directory
    add_custom_command(TARGET pyWarpX_${WarpX_DIMS_LAST} POST_BUILD
        COMMAND ${CMAKE_COMMAND} -E copy_directory
        ${WarpX_SOURCE_DIR}/Python/pywarpx
        $<TARGET_FILE_DIR:pyWarpX_${WarpX_DIMS_LAST}>
    )
endif()

add_subdirectory(Source/ablastr)
if(WarpX_LIB)
    add_subdirectory(Source/AcceleratorLattice)
    add_subdirectory(Source/BoundaryConditions)
    add_subdirectory(Source/Diagnostics)
    add_subdirectory(Source/EmbeddedBoundary)
    add_subdirectory(Source/Evolve)
    add_subdirectory(Source/FieldSolver)
    add_subdirectory(Source/Filter)
    add_subdirectory(Source/Initialization)
    add_subdirectory(Source/Laser)
    add_subdirectory(Source/Parallelization)
    add_subdirectory(Source/Particles)
    add_subdirectory(Source/Python)
    add_subdirectory(Source/Utils)
endif()

# Interprocedural optimization (IPO) / Link-Time Optimization (LTO)
if(WarpX_IPO)
    enable_IPO("${_ALL_TARGETS}")
endif()

# link dependencies
foreach(D IN LISTS WarpX_DIMS)
    warpx_set_suffix_dims(SD ${D})
    if(D STREQUAL "RZ")
        target_link_libraries(ablastr_${SD} PUBLIC WarpX::thirdparty::amrex_2d)
    else()
        target_link_libraries(ablastr_${SD} PUBLIC WarpX::thirdparty::amrex_${D}d)
    endif()

    if(WarpX_PSATD)
        target_link_libraries(ablastr_${SD} PUBLIC WarpX::thirdparty::FFT)
        if(D STREQUAL "RZ")
            target_link_libraries(ablastr_${SD} PUBLIC blaspp)
            target_link_libraries(ablastr_${SD} PUBLIC lapackpp)

            # BLAS++ forgets to declare cuBLAS and cudaRT dependencies
            if(WarpX_COMPUTE STREQUAL CUDA)
                find_package(CUDAToolkit REQUIRED)
                target_link_libraries(ablastr_${SD} PUBLIC CUDA::cudart CUDA::cublas)
            endif()
        endif()
    endif()

    if(WarpX_PYTHON)
        target_link_libraries(pyWarpX_${SD} PRIVATE pybind11::module pybind11::windows_extras)
        if(WarpX_PYTHON_IPO)
            target_link_libraries(pyWarpX_${SD} PRIVATE pybind11::lto)
        endif()
    endif()

    if(WarpX_OPENPMD)
        target_link_libraries(ablastr_${SD} PUBLIC openPMD::openPMD)
    endif()

    if(WarpX_QED)
        target_compile_definitions(ablastr_${SD} PUBLIC WARPX_QED)
        if(WarpX_QED_TABLE_GEN)
            target_compile_definitions(ablastr_${SD} PUBLIC WARPX_QED_TABLE_GEN)
        endif()
        target_link_libraries(ablastr_${SD} PUBLIC PXRMP_QED::PXRMP_QED)
    endif()
endforeach()

# C++ properties: at least a C++17 capable compiler is needed
if(WarpX_COMPUTE STREQUAL CUDA)
    # AMReX helper function: propagate CUDA specific target & source properties
    foreach(warpx_tgt IN LISTS _ALL_TARGETS)
        setup_target_for_cuda_compilation(${warpx_tgt})
    endforeach()
    foreach(warpx_tgt IN LISTS _ALL_TARGETS)
        target_compile_features(${warpx_tgt} PUBLIC cuda_std_17)
    endforeach()
    set_target_properties(${_ALL_TARGETS} PROPERTIES
        CUDA_EXTENSIONS OFF
        CUDA_STANDARD_REQUIRED ON
    )
else()
    foreach(warpx_tgt IN LISTS _ALL_TARGETS)
        target_compile_features(${warpx_tgt} PUBLIC cxx_std_17)
    endforeach()
    set_target_properties(${_ALL_TARGETS} PROPERTIES
        CXX_EXTENSIONS OFF
        CXX_STANDARD_REQUIRED ON
    )
endif()

foreach(D IN LISTS WarpX_DIMS)
    warpx_set_suffix_dims(SD ${D})

    # fancy binary name for build variants
    set_warpx_binary_name(${D})
endforeach()


# Defines #####################################################################
#
foreach(D IN LISTS WarpX_DIMS)
    warpx_set_suffix_dims(SD ${D})
    if(D STREQUAL 3)
        target_compile_definitions(ablastr_${SD} PUBLIC WARPX_DIM_3D WARPX_ZINDEX=2)
    elseif(D STREQUAL 2)
        target_compile_definitions(ablastr_${SD} PUBLIC WARPX_DIM_XZ WARPX_ZINDEX=1)
    elseif(D STREQUAL 1)
        target_compile_definitions(ablastr_${SD} PUBLIC WARPX_DIM_1D_Z WARPX_ZINDEX=0)
    elseif(D STREQUAL "RZ")
        target_compile_definitions(ablastr_${SD} PUBLIC WARPX_DIM_RZ WARPX_ZINDEX=1)
    endif()

    if(WarpX_GPUCLOCK)
        target_compile_definitions(ablastr_${SD} PUBLIC WARPX_USE_GPUCLOCK)
    endif()

    if(WarpX_OPENPMD)
        target_compile_definitions(ablastr_${SD} PUBLIC WARPX_USE_OPENPMD)
    endif()

    if(WarpX_QED)
        target_compile_definitions(ablastr_${SD} PUBLIC WARPX_QED)
        if(WarpX_QED_TABLE_GEN)
            target_compile_definitions(ablastr_${SD} PUBLIC WarpX_QED_TABLE_GEN)
        endif()
    endif()

    if(WarpX_PSATD)
        target_compile_definitions(ablastr_${SD} PUBLIC WARPX_USE_PSATD)
    endif()

    if(WarpX_PYTHON)
        # for module __version__
        target_compile_definitions(pyWarpX_${SD} PRIVATE
            PYWARPX_VERSION_INFO=${pyWarpX_VERSION_INFO})
    endif()

    # <cmath>: M_PI
    if(WIN32)
        target_compile_definitions(ablastr_${SD} PUBLIC _USE_MATH_DEFINES)
    endif()

    # Windows DLLs and Global Symbols
    # https://stackoverflow.com/questions/54560832/cmake-windows-export-all-symbols-does-not-cover-global-variables/54568678#54568678
    #
    if(WIN32 AND BUILD_SHARED_LIBS)
        set(ABLASTR_IS_DLL ON)
        target_compile_definitions(ablastr_${SD} PRIVATE ABLASTR_IS_DLL_BUILDING)
    endif()
    if(WIN32 AND WarpX_LIB AND BUILD_SHARED_LIBS)
        set(ABLASTR_IS_DLL ON)
        target_compile_definitions(lib_${SD} PRIVATE ABLASTR_IS_DLL_BUILDING)
    endif()
    if(WIN32 AND WarpX_PYTHON)
        set(ABLASTR_IS_DLL ON)
        target_compile_definitions(pyWarpX_${SD} PRIVATE ABLASTR_IS_DLL_BUILDING)
    endif()
endforeach()


# Warnings ####################################################################
#
set_cxx_warnings()


# Generate Configuration and .pc Files ########################################
#
get_source_version(WarpX_${WarpX_DIMS_LAST} ${WarpX_SOURCE_DIR})
configure_file(
    ${WarpX_SOURCE_DIR}/Source/Utils/WarpXVersion.H.in
    ${WarpX_BINARY_DIR}/Source/Utils/WarpXVersion.H
    @ONLY
)

# these files are used if WarpX is installed and picked up by a downstream
# project (not needed yet)

#include(CMakePackageConfigHelpers)
#write_basic_package_version_file("WarpXConfigVersion.cmake"
#    VERSION ${WarpX_VERSION}
#    COMPATIBILITY SameMajorVersion
#)


# Installs ####################################################################
#
# headers, libraries and executables
set(WarpX_INSTALL_TARGET_NAMES)
foreach(D IN LISTS WarpX_DIMS)
    warpx_set_suffix_dims(SD ${D})
    list(APPEND WarpX_INSTALL_TARGET_NAMES ablastr_${SD})
    if(WarpX_APP)
        list(APPEND WarpX_INSTALL_TARGET_NAMES app_${SD})
    endif()
    if(WarpX_LIB)
        list(APPEND WarpX_INSTALL_TARGET_NAMES lib_${SD})
    endif()
    if(WarpX_PYTHON)
        list(APPEND WarpX_INSTALL_TARGET_NAMES pyWarpX_${SD})
    endif()

    install(TARGETS ${WarpX_INSTALL_TARGET_NAMES}
        EXPORT WarpXTargets
        LIBRARY DESTINATION ${CMAKE_INSTALL_LIBDIR}
        ARCHIVE DESTINATION ${CMAKE_INSTALL_LIBDIR}
        RUNTIME DESTINATION ${CMAKE_INSTALL_BINDIR}
        INCLUDES DESTINATION ${CMAKE_INSTALL_INCLUDEDIR}
    )

    # simplified library alias
    # this is currently expected by Python bindings
    if(WarpX_LIB)
        if(IS_ABSOLUTE ${CMAKE_INSTALL_LIBDIR})
            set(ABS_INSTALL_LIB_DIR "${CMAKE_INSTALL_LIBDIR}")
        else()
            set(ABS_INSTALL_LIB_DIR "${CMAKE_INSTALL_PREFIX}/${CMAKE_INSTALL_LIBDIR}")
        endif()
        # escape spaces for generated cmake_install.cmake file
        file(TO_CMAKE_PATH "${ABS_INSTALL_LIB_DIR}" ABS_INSTALL_LIB_DIR)

        install(CODE "file(CREATE_LINK
            $<TARGET_FILE_NAME:lib_${SD}>
            \"${ABS_INSTALL_LIB_DIR}/libwarpx.${SD}$<TARGET_FILE_SUFFIX:lib_${SD}>\"
            COPY_ON_ERROR SYMBOLIC)")
    endif()

    # WarpX
    # Utils/WarpXVersion.H

    # ABLASTR
    # export.H

    # CMake package file for find_package(WarpX::WarpX) in depending projects
    #install(EXPORT WarpXTargets
    #    FILE WarpXTargets.cmake
    #    NAMESPACE WarpX::
    #    DESTINATION ${WarpX_INSTALL_CMAKEDIR}
    #)
    #install(
    #    FILES
    #        ${WarpX_BINARY_DIR}/WarpXConfig.cmake
    #        ${WarpX_BINARY_DIR}/WarpXConfigVersion.cmake
    #    DESTINATION ${WarpX_INSTALL_CMAKEDIR}
    #)
endforeach()


# pip helpers for the pywarpx package #########################################
#
if(WarpX_PYTHON)
    set(PYINSTALLOPTIONS "" CACHE STRING
        "Additional parameters to pass to `pip install`")

    # ensure all targets are built before we package them in a wheel
    set(pyWarpX_INSTALL_TARGET_NAMES)
    foreach(D IN LISTS WarpX_DIMS)
        warpx_set_suffix_dims(SD ${D})
        list(APPEND pyWarpX_INSTALL_TARGET_NAMES pyWarpX_${SD})
    endforeach()

    # add a prefix to custom targets so we do not collide if used as a subproject
    if(CMAKE_SOURCE_DIR STREQUAL PROJECT_SOURCE_DIR)
        set(_WarpX_CUSTOM_TARGET_PREFIX_DEFAULT "")
    else()
        set(_WarpX_CUSTOM_TARGET_PREFIX_DEFAULT "warpx_")
    endif()
    set(WarpX_CUSTOM_TARGET_PREFIX "${_WarpX_CUSTOM_TARGET_PREFIX_DEFAULT}"
            CACHE STRING "Prefix for custom targets")

    # build the wheel by re-using the python module that we build
    add_custom_target(${WarpX_CUSTOM_TARGET_PREFIX}pip_wheel
        ${CMAKE_COMMAND} -E rm -f -r warpx-whl
        COMMAND
            ${CMAKE_COMMAND} -E env PYWARPX_LIB_DIR=$<TARGET_FILE_DIR:pyWarpX_${WarpX_DIMS_LAST}>
                python3 -m pip wheel -v --no-build-isolation --no-deps --wheel-dir=warpx-whl ${WarpX_SOURCE_DIR}
        WORKING_DIRECTORY
            ${WarpX_BINARY_DIR}
        DEPENDS
            ${pyWarpX_INSTALL_TARGET_NAMES}
    )

    # this will also upgrade/downgrade dependencies, e.g., when the version of picmistandard changes
    if(WarpX_MPI)
        set(pyWarpX_REQUIREMENT_FILE "requirements_mpi.txt")
    else()
        set(pyWarpX_REQUIREMENT_FILE "requirements.txt")
    endif()
    add_custom_target(${WarpX_CUSTOM_TARGET_PREFIX}pip_install_requirements
        python3 -m pip install ${PYINSTALLOPTIONS} -r "${WarpX_SOURCE_DIR}/${pyWarpX_REQUIREMENT_FILE}"
        WORKING_DIRECTORY
            ${WarpX_BINARY_DIR}
    )

    # if we do a superbuild, make sure we install pyAMReX via its custom install
    # target
    set(_EXTRA_INSTALL_DEPENDS)
    if(WarpX_pyamrex_internal OR WarpX_pyamrex_src)
        set(_EXTRA_INSTALL_DEPENDS pyamrex_pip_install)
    endif()

    # We force-install because in development, it is likely that the version of
    # the package does not change, but the code did change. We need --no-deps,
    # because otherwise pip would also force reinstall all dependencies.
    add_custom_target(${WarpX_CUSTOM_TARGET_PREFIX}pip_install
        ${CMAKE_COMMAND} -E env WARPX_MPI=${WarpX_MPI}
            python3 -m pip install --force-reinstall --no-index --no-deps ${PYINSTALLOPTIONS} --find-links=warpx-whl pywarpx
        WORKING_DIRECTORY
            ${WarpX_BINARY_DIR}
        DEPENDS
            pyWarpX_${WarpX_DIMS_LAST}
            ${WarpX_CUSTOM_TARGET_PREFIX}pip_wheel
            ${WarpX_CUSTOM_TARGET_PREFIX}pip_install_requirements
            ${_EXTRA_INSTALL_DEPENDS}
    )
endif()


# Tests #######################################################################
#

#if(BUILD_TESTING)
#    enable_testing()
#
#    add_test(...)
#endif()


# Status Summary for Build Options ############################################
#
warpx_print_summary()<|MERGE_RESOLUTION|>--- conflicted
+++ resolved
@@ -62,19 +62,6 @@
 option(WarpX_ASCENT        "Ascent in situ diagnostics"                                                    OFF)
 option(WarpX_EB            "Embedded boundary support"                                                     OFF)
 cmake_dependent_option(WarpX_GPUCLOCK
-<<<<<<< HEAD
-                           "Add GPU kernel timers (cost function)"                                          ON
-                           "WarpX_COMPUTE STREQUAL CUDA OR WarpX_COMPUTE STREQUAL HIP"                     OFF)
-option(WarpX_LIB           "Build WarpX as a shared library"                                               OFF)
-option(WarpX_MPI           "Multi-node support (message-passing)"                                           ON)
-option(WarpX_OPENPMD       "openPMD I/O (HDF5, ADIOS)"                                                      ON)
-option(WarpX_PSATD         "spectral solver support"                                                       OFF)
-option(WarpX_SENSEI        "SENSEI in situ diagnostics"                                                    OFF)
-option(WarpX_QED           "QED support (requires PICSAR)"                                                  ON)
-option(WarpX_QED_TABLE_GEN "QED table generation support enabled in WarpX(requires PICSAR and Boost)"      OFF)
-option(WarpX_QED_TOOLS     "Build external tool to generate QED lookup tables (requires PICSAR and Boost)" OFF)
-
-=======
                            "Add GPU kernel timers (cost function)"      ON
                            "WarpX_COMPUTE STREQUAL CUDA OR WarpX_COMPUTE STREQUAL HIP" OFF)
 option(WarpX_LIB           "Build WarpX as a library"                   OFF)
@@ -85,7 +72,7 @@
 option(WarpX_SENSEI        "SENSEI in situ diagnostics"                 OFF)
 option(WarpX_QED           "QED support (requires PICSAR)"                    ON)
 option(WarpX_QED_TABLE_GEN "QED table generation (requires PICSAR and Boost)" OFF)
->>>>>>> 11561362
+option(WarpX_QED_TOOLS     "Build external tool to generate QED lookup tables (requires PICSAR and Boost)" OFF)
 
 set(WarpX_DIMS_VALUES 1 2 3 RZ)
 set(WarpX_DIMS 3 CACHE STRING "Simulation dimensionality <1;2;3;RZ>")
