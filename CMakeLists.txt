--- conflicted
+++ resolved
@@ -42,24 +42,15 @@
 
 # Options and Variants ########################################################
 #
-<<<<<<< HEAD
-option(WarpX_ASCENT        "Ascent in situ diagnostics"                       OFF)
-option(WarpX_MPI           "Multi-node support (message-passing)"             ON)
-option(WarpX_OPENPMD       "openPMD I/O (HDF5, ADIOS)"                        OFF)
-option(WarpX_PSATD         "spectral solver support"                          OFF)
-option(WarpX_QED           "QED support (requires PICSAR)"                    ON)
-option(WarpX_QED_TABLE_GEN "QED table generation (requires PICSAR and Boost)" OFF)
-# TODO: python, sensei, legacy hdf5?
-=======
 option(WarpX_APP           "Build the WarpX executable application"     ON)
 option(WarpX_ASCENT        "Ascent in situ diagnostics"                 OFF)
 option(WarpX_LIB           "Build WarpX as a shared library"            OFF)
 option(WarpX_MPI           "Multi-node support (message-passing)"       ON)
 option(WarpX_OPENPMD       "openPMD I/O (HDF5, ADIOS)"                  OFF)
 option(WarpX_PSATD         "spectral solver support"                    OFF)
-option(WarpX_QED           "PICSAR QED (requires Boost and PICSAR)"     OFF)
+option(WarpX_QED           "QED support (requires PICSAR)"                    ON)
+option(WarpX_QED_TABLE_GEN "QED table generation (requires PICSAR and Boost)" OFF)
 # TODO: sensei, legacy hdf5?
->>>>>>> ad5f896d
 
 set(WarpX_DIMS_VALUES 2 3 RZ)
 set(WarpX_DIMS 3 CACHE STRING "Simulation dimensionality (2/3/RZ)")
