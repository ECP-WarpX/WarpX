--- conflicted
+++ resolved
@@ -82,10 +82,6 @@
 option(WarpX_QED_TOOLS     "Build external tool to generate QED lookup tables (requires PICSAR and Boost)"
                                                                         OFF)
 
-<<<<<<< HEAD
-set(WarpX_DIMS_VALUES 1 2 3 RZ RCYLINDER RSPHERE)
-set(WarpX_DIMS 3 CACHE STRING "Simulation dimensionality <1;2;3;RZ;RCYLINDER;RSPHERE>")
-=======
 # Advanced option to automatically clean up CI test directories
 option(WarpX_TEST_CLEANUP "Clean up CI test directories" OFF)
 mark_as_advanced(WarpX_TEST_CLEANUP)
@@ -94,9 +90,8 @@
 option(WarpX_TEST_FPETRAP "Run CI tests with FPE-trapping runtime parameters" OFF)
 mark_as_advanced(WarpX_TEST_FPETRAP)
 
-set(WarpX_DIMS_VALUES 1 2 3 RZ)
-set(WarpX_DIMS 3 CACHE STRING "Simulation dimensionality <1;2;3;RZ>")
->>>>>>> 2d617203
+set(WarpX_DIMS_VALUES 1 2 3 RZ RCYLINDER RSPHERE)
+set(WarpX_DIMS 3 CACHE STRING "Simulation dimensionality <1;2;3;RZ;RCYLINDER;RSPHERE>")
 list(REMOVE_DUPLICATES WarpX_DIMS)
 foreach(D IN LISTS WarpX_DIMS)
     if(NOT D IN_LIST WarpX_DIMS_VALUES)
