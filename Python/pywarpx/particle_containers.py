# Copyright 2017-2023 The WarpX Community
#
# This file is part of WarpX.
#
# Authors: David Grote, Roelof Groenewald, Axel Huebl
#
# License: BSD-3-Clause-LBNL

import numpy as np

from .LoadThirdParty import load_cupy
from ._libwarpx import libwarpx


class ParticleContainerWrapper(object):
    """Wrapper around particle containers.
    This provides a convenient way to query and set data in the particle containers.

    Parameters
    ----------
    species_name: string
        The name of the species to be accessed.
    """

    def __init__(self, species_name):
        self.name = species_name

        # grab the desired particle container
        mypc = libwarpx.warpx.multi_particle_container()
        self.particle_container = mypc.get_particle_container_from_name(self.name)


    def add_particles(self, x=None, y=None, z=None, ux=None, uy=None,
                      uz=None, w=None, unique_particles=True, **kwargs):
        '''
        A function for adding particles to the WarpX simulation.

        Parameters
        ----------

        species_name     : str
            The type of species for which particles will be added

        x, y, z          : arrays or scalars
            The particle positions (default = 0.)

        ux, uy, uz       : arrays or scalars
            The particle momenta (default = 0.)

        w                : array or scalars
            Particle weights (default = 0.)

        unique_particles : bool
            Whether the particles are unique or duplicated on several processes
            (default = True)

        kwargs           : dict
            Containing an entry for all the extra particle attribute arrays. If
            an attribute is not given it will be set to 0.
        '''

        # --- Get length of arrays, set to one for scalars
        lenx = np.size(x)
        leny = np.size(y)
        lenz = np.size(z)
        lenux = np.size(ux)
        lenuy = np.size(uy)
        lenuz = np.size(uz)
        lenw = np.size(w)

        # --- Find the max length of the parameters supplied
        maxlen = 0
        if x is not None:
            maxlen = max(maxlen, lenx)
        if y is not None:
            maxlen = max(maxlen, leny)
        if z is not None:
            maxlen = max(maxlen, lenz)
        if ux is not None:
            maxlen = max(maxlen, lenux)
        if uy is not None:
            maxlen = max(maxlen, lenuy)
        if uz is not None:
            maxlen = max(maxlen, lenuz)
        if w is not None:
            maxlen = max(maxlen, lenw)

        # --- Make sure that the lengths of the input parameters are consistent
        assert x is None or lenx==maxlen or lenx==1, "Length of x doesn't match len of others"
        assert y is None or leny==maxlen or leny==1, "Length of y doesn't match len of others"
        assert z is None or lenz==maxlen or lenz==1, "Length of z doesn't match len of others"
        assert ux is None or lenux==maxlen or lenux==1, "Length of ux doesn't match len of others"
        assert uy is None or lenuy==maxlen or lenuy==1, "Length of uy doesn't match len of others"
        assert uz is None or lenuz==maxlen or lenuz==1, "Length of uz doesn't match len of others"
        assert w is None or lenw==maxlen or lenw==1, "Length of w doesn't match len of others"
        for key, val in kwargs.items():
            assert np.size(val)==1 or len(val)==maxlen, f"Length of {key} doesn't match len of others"

        # --- Broadcast scalars into appropriate length arrays
        # --- If the parameter was not supplied, use the default value
        if lenx == 1:
            x = np.full(maxlen, (x or 0.))
        if leny == 1:
            y = np.full(maxlen, (y or 0.))
        if lenz == 1:
            z = np.full(maxlen, (z or 0.))
        if lenux == 1:
            ux = np.full(maxlen, (ux or 0.))
        if lenuy == 1:
            uy = np.full(maxlen, (uy or 0.))
        if lenuz == 1:
            uz = np.full(maxlen, (uz or 0.))
        if lenw == 1:
            w = np.full(maxlen, (w or 0.))
        for key, val in kwargs.items():
            if np.size(val) == 1:
                kwargs[key] = np.full(maxlen, val)

        # --- The number of built in attributes
        # --- The positions
        built_in_attrs = libwarpx.dim
        # --- The three velocities
        built_in_attrs += 3
        if libwarpx.geometry_dim == 'rz':
            # --- With RZ, there is also theta
            built_in_attrs += 1

        # --- The number of extra attributes (including the weight)
        nattr = self.particle_container.num_real_comps - built_in_attrs
        attr = np.zeros((maxlen, nattr))
        attr[:,0] = w

        # --- Note that the velocities are handled separately and not included in attr
        # --- (even though they are stored as attributes in the C++)
        for key, vals in kwargs.items():
            attr[:,self.particle_container.get_comp_index(key) - built_in_attrs] = vals

        nattr_int = 0
        attr_int = np.empty([0],  dtype=np.int32)

        # TODO: expose ParticleReal through pyAMReX
        # and cast arrays to the correct types, before calling add_n_particles
        # x = x.astype(self._numpy_particlereal_dtype, copy=False)
        # y = y.astype(self._numpy_particlereal_dtype, copy=False)
        # z = z.astype(self._numpy_particlereal_dtype, copy=False)
        # ux = ux.astype(self._numpy_particlereal_dtype, copy=False)
        # uy = uy.astype(self._numpy_particlereal_dtype, copy=False)
        # uz = uz.astype(self._numpy_particlereal_dtype, copy=False)

        self.particle_container.add_n_particles(
            0, x.size, x, y, z, ux, uy, uz,
            nattr, attr, nattr_int, attr_int, unique_particles
        )


    def get_particle_count(self, local=False):
        '''
        Get the number of particles of this species in the simulation.

        Parameters
        ----------

        local        : bool
            If True the particle count on this processor will be returned.
            Default False.

        Returns
        -------

        int
            An integer count of the number of particles
        '''
        return self.particle_container.total_number_of_particles(True, local)
    nps = property(get_particle_count)


    def add_real_comp(self, pid_name, comm=True):
        '''
        Add a real component to the particle data array.

        Parameters
        ----------

        pid_name       : str
            Name that can be used to identify the new component

        comm           : bool
            Should the component be communicated
        '''
        self.particle_container.add_real_comp(pid_name, comm)


    def get_particle_real_arrays(self, comp_name, level, copy_to_host=False):
        '''
        This returns a list of numpy or cupy arrays containing the particle real array data
        on each tile for this process.

        Unless copy_to_host is specified, the data for the arrays are not
        copied, but share the underlying memory buffer with WarpX. The
        arrays are fully writeable.

        Parameters
        ----------

        comp_name      : str
            The component of the array data that will be returned

        level          : int
            The refinement level to reference (default=0)

        copy_to_host   : bool
            For GPU-enabled runs, one can either return the GPU
            arrays (the default) or force a device-to-host copy.

        Returns
        -------

        List of arrays
            The requested particle array data
        '''
        comp_idx = self.particle_container.get_comp_index(comp_name)

        data_array = []
        for pti in libwarpx.libwarpx_so.WarpXParIter(self.particle_container, level):
            soa = pti.soa()
            idx = soa.get_real_data(comp_idx)
            if copy_to_host:
                data_array.append(idx.to_numpy(copy=True))
            else:
                xp, cupy_status = load_cupy()
                if cupy_status is not None:
                    libwarpx.amr.Print(cupy_status)

                data_array.append(xp.array(idx, copy=False))

        return data_array


    def get_particle_int_arrays(self, comp_name, level, copy_to_host=False):
        '''
        This returns a list of numpy or cupy arrays containing the particle int array data
        on each tile for this process.

        Unless copy_to_host is specified, the data for the arrays are not
        copied, but share the underlying memory buffer with WarpX. The
        arrays are fully writeable.

        Parameters
        ----------

        comp_name      : str
            The component of the array data that will be returned

        level          : int
            The refinement level to reference (default=0)

        copy_to_host   : bool
            For GPU-enabled runs, one can either return the GPU
            arrays (the default) or force a device-to-host copy.

        Returns
        -------

        List of arrays
            The requested particle array data
        '''
        comp_idx = self.particle_container.get_icomp_index(comp_name)

        data_array = []
        for pti in libwarpx.libwarpx_so.WarpXParIter(self.particle_container, level):
            soa = pti.soa()
            idx = soa.get_int_data(comp_idx)
            if copy_to_host:
                data_array.append(idx.to_numpy(copy=True))
            else:
                xp, cupy_status = load_cupy()
                if cupy_status is not None:
                    libwarpx.amr.Print(cupy_status)

                data_array.append(xp.array(idx, copy=False))

        return data_array


    def get_particle_idcpu_arrays(self, level, copy_to_host=False):
        '''
        This returns a list of numpy or cupy arrays containing the particle idcpu data
        on each tile for this process.

        Unless copy_to_host is specified, the data for the arrays are not
        copied, but share the underlying memory buffer with WarpX. The
        arrays are fully writeable.

        Parameters
        ----------
        level          : int
            The refinement level to reference (default=0)

        copy_to_host   : bool
            For GPU-enabled runs, one can either return the GPU
            arrays (the default) or force a device-to-host copy.

        Returns
        -------

        List of arrays
            The requested particle array data
        '''
        data_array = []
        for pti in libwarpx.libwarpx_so.WarpXParIter(self.particle_container, level):
            soa = pti.soa()
            idx = soa.get_idcpu_data()
            if copy_to_host:
                data_array.append(idx.to_numpy(copy=True))
            else:
                xp, cupy_status = load_cupy()
                if cupy_status is not None:
                    libwarpx.amr.Print(cupy_status)

                data_array.append(xp.array(idx, copy=False))

        return data_array


    def get_particle_idcpu(self, level=0, copy_to_host=False):
        '''
        Return a list of numpy or cupy arrays containing the particle 'idcpu'
        numbers on each tile.

        Parameters
        ----------

        level        : int
            The refinement level to reference (default=0)

        copy_to_host : bool
            For GPU-enabled runs, one can either return the GPU
            arrays (the default) or force a device-to-host copy.

        Returns
        -------

        List of arrays
            The requested particle idcpu
        '''
        return self.get_particle_idcpu_arrays(level, copy_to_host=copy_to_host)
    idcpu = property(get_particle_idcpu)


    def get_particle_id(self, level=0, copy_to_host=False):
        '''
        Return a list of numpy or cupy arrays containing the particle 'id'
        numbers on each tile.

        Parameters
        ----------

        level        : int
            The refinement level to reference (default=0)

        copy_to_host : bool
            For GPU-enabled runs, one can either return the GPU
            arrays (the default) or force a device-to-host copy.

        Returns
        -------

        List of arrays
            The requested particle ids
        '''
        idcpu = self.get_particle_idcpu(level, copy_to_host)
        return [libwarpx.amr.unpack_ids(tile) for tile in idcpu]


    def get_particle_cpu(self, level=0, copy_to_host=False):
        '''
        Return a list of numpy or cupy arrays containing the particle 'cpu'
        numbers on each tile.

        Parameters
        ----------

        level        : int
            The refinement level to reference (default=0)

        copy_to_host : bool
            For GPU-enabled runs, one can either return the GPU
            arrays (the default) or force a device-to-host copy.

        Returns
        -------

        List of arrays
            The requested particle cpus
        '''
        idcpu = self.get_particle_idcpu(level, copy_to_host)
        return [libwarpx.amr.unpack_cpus(tile) for tile in idcpu]


    def get_particle_x(self, level=0, copy_to_host=False):
        '''
        Return a list of numpy or cupy arrays containing the particle 'x'
        positions on each tile.

        Parameters
        ----------

        level        : int
            The refinement level to reference (default=0)

        copy_to_host : bool
            For GPU-enabled runs, one can either return the GPU
            arrays (the default) or force a device-to-host copy.

        Returns
        -------

        List of arrays
            The requested particle x position
        '''
        return self.get_particle_real_arrays('x', level, copy_to_host=copy_to_host)
    xp = property(get_particle_x)


    def get_particle_y(self, level=0, copy_to_host=False):
        '''
        Return a list of numpy or cupy arrays containing the particle 'y'
        positions on each tile.

        Parameters
        ----------

        level        : int
            The refinement level to reference (default=0)

        copy_to_host : bool
            For GPU-enabled runs, one can either return the GPU
            arrays (the default) or force a device-to-host copy.

        Returns
        -------

        List of arrays
            The requested particle y position
        '''
        return self.get_particle_real_arrays('y', level, copy_to_host=copy_to_host)
    yp = property(get_particle_y)


    def get_particle_r(self, level=0, copy_to_host=False):
        '''
        Return a list of numpy or cupy arrays containing the particle 'r'
        positions on each tile.

        Parameters
        ----------

        level        : int
            The refinement level to reference (default=0)

        copy_to_host : bool
            For GPU-enabled runs, one can either return the GPU
            arrays (the default) or force a device-to-host copy.

        Returns
        -------

        List of arrays
            The requested particle r position
        '''
        xp, cupy_status = load_cupy()

        if libwarpx.geometry_dim == 'rz':
            return self.get_particle_x(level, copy_to_host)
        elif libwarpx.geometry_dim == '3d':
            x = self.get_particle_x(level, copy_to_host)
            y = self.get_particle_y(level, copy_to_host)
            return xp.sqrt(x**2 + y**2)
        elif libwarpx.geometry_dim == '2d' or libwarpx.geometry_dim == '1d':
            raise Exception('get_particle_r: There is no r coordinate with 1D or 2D Cartesian')
    rp = property(get_particle_r)


    def get_particle_theta(self, level=0, copy_to_host=False):
        '''
        Return a list of numpy or cupy arrays containing the particle
        theta on each tile.

        Parameters
        ----------

        level        : int
            The refinement level to reference (default=0)

        copy_to_host : bool
            For GPU-enabled runs, one can either return the GPU
            arrays (the default) or force a device-to-host copy.

        Returns
        -------

        List of arrays
            The requested particle theta position
        '''
        xp, cupy_status = load_cupy()

        if libwarpx.geometry_dim == 'rz':
            return self.get_particle_real_arrays('theta', level, copy_to_host)
        elif libwarpx.geometry_dim == '3d':
            x = self.get_particle_x(level, copy_to_host)
            y = self.get_particle_y(level, copy_to_host)
            return xp.arctan2(y, x)
        elif libwarpx.geometry_dim == '2d' or libwarpx.geometry_dim == '1d':
            raise Exception('get_particle_theta: There is no theta coordinate with 1D or 2D Cartesian')
    thetap = property(get_particle_theta)


    def get_particle_z(self, level=0, copy_to_host=False):
        '''
        Return a list of numpy or cupy arrays containing the particle 'z'
        positions on each tile.

        Parameters
        ----------

        level        : int
            The refinement level to reference (default=0)

        copy_to_host : bool
            For GPU-enabled runs, one can either return the GPU
            arrays (the default) or force a device-to-host copy.

        Returns
        -------

        List of arrays
            The requested particle z position
        '''
        return self.get_particle_real_arrays('z', level, copy_to_host=copy_to_host)
    zp = property(get_particle_z)


    def get_particle_weight(self, level=0, copy_to_host=False):
        '''
        Return a list of numpy or cupy arrays containing the particle
        weight on each tile.

        Parameters
        ----------

        level        : int
            The refinement level to reference (default=0)

        copy_to_host : bool
            For GPU-enabled runs, one can either return the GPU
            arrays (the default) or force a device-to-host copy.

        Returns
        -------

        List of arrays
            The requested particle weight
        '''
        return self.get_particle_real_arrays('w', level, copy_to_host=copy_to_host)
    wp = property(get_particle_weight)


    def get_particle_ux(self, level=0, copy_to_host=False):
        '''
        Return a list of numpy or cupy arrays containing the particle
        x momentum on each tile.

        Parameters
        ----------

        level        : int
            The refinement level to reference (default=0)

        copy_to_host : bool
            For GPU-enabled runs, one can either return the GPU
            arrays (the default) or force a device-to-host copy.

        Returns
        -------

        List of arrays
            The requested particle x momentum
        '''
        return self.get_particle_real_arrays('ux', level, copy_to_host=copy_to_host)
    uxp = property(get_particle_ux)


    def get_particle_uy(self, level=0, copy_to_host=False):
        '''
        Return a list of numpy or cupy arrays containing the particle
        y momentum on each tile.

        Parameters
        ----------

        level        : int
            The refinement level to reference (default=0)

        copy_to_host : bool
            For GPU-enabled runs, one can either return the GPU
            arrays (the default) or force a device-to-host copy.

        Returns
        -------

        List of arrays
            The requested particle y momentum
        '''
        return self.get_particle_real_arrays('uy', level, copy_to_host=copy_to_host)
    uyp = property(get_particle_uy)


    def get_particle_uz(self, level=0, copy_to_host=False):
        '''
        Return a list of numpy or cupy arrays containing the particle
        z momentum on each tile.

        Parameters
        ----------

        level        : int
            The refinement level to reference (default=0)

        copy_to_host : bool
            For GPU-enabled runs, one can either return the GPU
            arrays (the default) or force a device-to-host copy.

        Returns
        -------

        List of arrays
            The requested particle z momentum
        '''

        return self.get_particle_real_arrays('uz', level, copy_to_host=copy_to_host)
    uzp = property(get_particle_uz)


    def get_species_charge_sum(self, local=False):
        '''
        Returns the total charge in the simulation due to the given species.

        Parameters
        ----------

        local          : bool
            If True return total charge per processor
        '''
        return self.particle_container.sum_particle_charge(local)


    def getex(self):
        raise NotImplementedError('Particle E fields not supported')
    ex = property(getex)


    def getey(self):
        raise NotImplementedError('Particle E fields not supported')
    ey = property(getey)


    def getez(self):
        raise NotImplementedError('Particle E fields not supported')
    ez = property(getez)


    def getbx(self):
        raise NotImplementedError('Particle B fields not supported')
    bx = property(getbx)


    def getby(self):
        raise NotImplementedError('Particle B fields not supported')
    by = property(getby)


    def getbz(self):
        raise NotImplementedError('Particle B fields not supported')
    bz = property(getbz)


    def deposit_charge_density(self, level, clear_rho=True, sync_rho=True):
        """
        Deposit this species' charge density in rho_fp in order to
        access that data via pywarpx.fields.RhoFPWrapper().

        Parameters
        ----------
        species_name   : str
            The species name that will be deposited.
        level          : int
            Which AMR level to retrieve scraped particle data from.
        clear_rho      : bool
            If True, zero out rho_fp before deposition.
        sync_rho       : bool
            If True, perform MPI exchange and properly set boundary cells for rho_fp.
        """
        rho_fp = libwarpx.warpx.multifab(f'rho_fp[level={level}]')

        if rho_fp is None:
            raise RuntimeError("Multifab `rho_fp` is not allocated.")

        if clear_rho:
            rho_fp.set_val(0.0)

        # deposit the charge density from the desired species
        self.particle_container.deposit_charge(rho_fp, level)

        if libwarpx.geometry_dim == 'rz':
            libwarpx.warpx.apply_inverse_volume_scaling_to_charge_density(rho_fp, level)

        if sync_rho:
            libwarpx.warpx.sync_rho()


class ParticleBoundaryBufferWrapper(object):
    """Wrapper around particle boundary buffer containers.
    This provides a convenient way to query data in the particle boundary
    buffer containers.
    """

    def __init__(self):
        self.particle_buffer = libwarpx.warpx.get_particle_boundary_buffer()


    def get_particle_boundary_buffer_size(self, species_name, boundary, local=False):
        '''
        This returns the number of particles that have been scraped so far in the simulation
        from the specified boundary and of the specified species.

        Parameters
        ----------

        species_name   : str
            Return the number of scraped particles of this species

        boundary       : str
            The boundary from which to get the scraped particle data in the
            form x/y/z_hi/lo

        local          : bool
            Whether to only return the number of particles in the current
            processor's buffer
        '''
        return self.particle_buffer.get_num_particles_in_container(
            species_name, self._get_boundary_number(boundary),
            local=local
        )


    def get_particle_boundary_buffer(self, species_name, boundary, comp_name, level):
        '''
        This returns a list of numpy or cupy arrays containing the particle array data
        for a species that has been scraped by a specific simulation boundary.

        The data for the arrays are not copied, but share the underlying
        memory buffer with WarpX. The arrays are fully writeable.

        Parameters
        ----------

            species_name   : str
                The species name that the data will be returned for.

            boundary       : str
                The boundary from which to get the scraped particle data in the
                form x/y/z_hi/lo or eb.

            comp_name      : str
                The component of the array data that will be returned.
                "x", "y", "z", "ux", "uy", "uz", "w"
<<<<<<< HEAD
                "stepScraped","deltaTimeScraped", "nx", "ny", "nz"
=======
                "step_scraped","time_scraped",
                if boundary='eb': "nx", "ny", "nz"
>>>>>>> 07738d37

            level          : int
                Which AMR level to retrieve scraped particle data from.
        '''
        xp, cupy_status = load_cupy()

        part_container = self.particle_buffer.get_particle_container(
            species_name, self._get_boundary_number(boundary)
        )
        data_array = []
        #loop over the real attributes
        if comp_name in part_container.real_comp_names:
            comp_idx = part_container.real_comp_names[comp_name]
            for ii, pti in enumerate(libwarpx.libwarpx_so.BoundaryBufferParIter(part_container, level)):
                soa = pti.soa()
                data_array.append(xp.array(soa.get_real_data(comp_idx), copy=False))
        #loop over the integer attributes
        elif comp_name in part_container.int_comp_names:
             comp_idx = part_container.int_comp_names[comp_name]
             for ii, pti in enumerate(libwarpx.libwarpx_so.BoundaryBufferParIter(part_container, level)):
                soa = pti.soa()
                data_array.append(xp.array(soa.get_int_data(comp_idx), copy=False))
        else:
            raise RuntimeError('Name %s not found' %comp_name)
        return data_array


    def clear_buffer(self):
        '''

        Clear the buffer that holds the particles lost at the boundaries.

        '''
        self.particle_buffer.clear_particles()


    def _get_boundary_number(self, boundary):
        '''

        Utility function to find the boundary number given a boundary name.

        Parameters
        ----------

        boundary       : str
            The boundary from which to get the scraped particle data. In the
            form x/y/z_hi/lo or eb.

        Returns
        -------
        int
            Integer index in the boundary scraper buffer for the given boundary.
        '''
        if libwarpx.geometry_dim == '3d':
            dimensions = {'x' : 0, 'y' : 1, 'z' : 2}
        elif libwarpx.geometry_dim == '2d' or libwarpx.geometry_dim == 'rz':
            dimensions = {'x' : 0, 'z' : 1}
        elif libwarpx.geometry_dim == '1d':
            dimensions = {'z' : 0}
        else:
            raise RuntimeError(f"Unknown simulation geometry: {libwarpx.geometry_dim}")

        if boundary != 'eb':
            boundary_parts = boundary.split("_")
            dim_num = dimensions[boundary_parts[0]]
            if boundary_parts[1] == 'lo':
                side = 0
            elif boundary_parts[1] == 'hi':
                side = 1
            else:
                raise RuntimeError(f'Unknown boundary specified: {boundary}')
            boundary_num = 2 * dim_num + side
        else:
            if libwarpx.geometry_dim == '3d':
                boundary_num = 6
            elif libwarpx.geometry_dim == '2d' or libwarpx.geometry_dim == 'rz':
                boundary_num = 4
            elif libwarpx.geometry_dim == '1d':
                boundary_num = 2
            else:
                raise RuntimeError(f"Unknown simulation geometry: {libwarpx.geometry_dim}")

        return boundary_num<|MERGE_RESOLUTION|>--- conflicted
+++ resolved
@@ -774,12 +774,9 @@
             comp_name      : str
                 The component of the array data that will be returned.
                 "x", "y", "z", "ux", "uy", "uz", "w"
-<<<<<<< HEAD
-                "stepScraped","deltaTimeScraped", "nx", "ny", "nz"
-=======
-                "step_scraped","time_scraped",
+
+                "stepScraped","timeScraped",
                 if boundary='eb': "nx", "ny", "nz"
->>>>>>> 07738d37
 
             level          : int
                 Which AMR level to retrieve scraped particle data from.
