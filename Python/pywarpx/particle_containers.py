--- conflicted
+++ resolved
@@ -753,72 +753,6 @@
             local=local
         )
 
-<<<<<<< HEAD
-    def get_particle_boundary_buffer_structs(
-            self, species_name, boundary, level, copy_to_host=False
-        ):
-        '''
-        This returns a list of numpy or cupy arrays containing the particle struct data
-        for a species that has been scraped by a specific simulation boundary. The
-        particle data is represented as a structured array and contains the
-        particle 'x', 'y', 'z', and 'idcpu'.
-
-        Unless copy_to_host is specified, the data for the structs are
-        not copied, but share the underlying memory buffer with WarpX. The
-        arrays are fully writeable.
-
-        Note that cupy does not support structs:
-        https://github.com/cupy/cupy/issues/2031
-        and will return arrays of binary blobs for the AoS (DP: ``"|V24"``). If copied
-        to host via copy_to_host, we correct for the right numpy AoS type.
-
-        Parameters
-        ----------
-
-        species_name : str
-            The species name that the data will be returned for
-
-        boundary     : str
-            The boundary from which to get the scraped particle data in the
-            form x/y/z_hi/lo or eb.
-
-        level        : int
-            The refinement level to reference (default=0)
-
-        copy_to_host : bool
-            For GPU-enabled runs, one can either return the GPU
-            arrays (the default) or force a device-to-host copy.
-
-        Returns
-        -------
-
-        List of arrays
-            The requested particle struct data
-        '''
-        particle_container = self.particle_buffer.get_particle_container(
-            species_name, self._get_boundary_number(boundary)
-        )
-
-        particle_data = []
-        for pti in libwarpx.libwarpx_so.BoundaryBufferParIter(particle_container, level):
-            if copy_to_host:
-                particle_data.append(pti.aos().to_numpy(copy=True))
-            else:
-                if libwarpx.amr.Config.have_gpu:
-                    libwarpx.amr.Print(
-                        "get_particle_structs: cupy does not yet support structs. "
-                        "https://github.com/cupy/cupy/issues/2031"
-                        "Did you mean copy_to_host=True?"
-                    )
-                xp, cupy_status = load_cupy()
-                if cupy_status is not None:
-                    libwarpx.amr.Print(cupy_status)
-                aos_arr = xp.array(pti.aos(), copy=False)   # void blobs for cupy
-                particle_data.append(aos_arr)
-        return particle_data
-
-=======
->>>>>>> 41fc45bf
 
     def get_particle_boundary_buffer(self, species_name, boundary, comp_name, level):
         '''
