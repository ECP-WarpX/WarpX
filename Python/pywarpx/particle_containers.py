--- conflicted
+++ resolved
@@ -785,7 +785,7 @@
             species_name, self._get_boundary_number(boundary)
         )
         data_array = []
-<<<<<<< HEAD
+        
         if comp_name == 'step_scraped':
             # the step scraped is stored before the normal components
             comp_idx = part_container.num_real_comps - 4
@@ -804,11 +804,6 @@
                 data_array.append(xp.array(soa.GetRealData(comp_idx), copy=False))
         elif comp_name == 'nz':
             comp_idx = part_container.num_real_comps - 1
-=======
-
-        if comp_name=='step_scraped':
-            comp_idx = part_container.num_real_comps-4 #with the components of the normal, the time is not the last one
->>>>>>> bbf8262b
             for ii, pti in enumerate(libwarpx.libwarpx_so.BoundaryBufferParIter(part_container, level)):
                 soa = pti.soa()
                 data_array.append(xp.array(soa.GetRealData(comp_idx), copy=False))
