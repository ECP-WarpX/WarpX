# Copyright 2018-2020 Andrew Myers, David Grote, Ligia Diana Amorim
# Maxence Thevenet, Remi Lehe, Revathi Jambunathan
#
#
# This file is part of WarpX.
#
# License: BSD-3-Clause-LBNL

"""Classes following the PICMI standard
"""
import re
import picmistandard
import numpy as np
import pywarpx
import periodictable

codename = 'warpx'
picmistandard.register_codename(codename)

# dictionary to map field boundary conditions from picmistandard to WarpX
BC_map = {
    'open':'pml', 'dirichlet':'pec', 'periodic':'periodic', 'damped':'damped', 'none':'none'
}

class constants:
    # --- Put the constants in their own namespace
    # --- Values from WarpXConst.H
    c = 299792458.
    ep0 = 8.8541878128e-12
    mu0 = 1.25663706212e-06
    q_e = 1.602176634e-19
    m_e = 9.1093837015e-31
    m_p = 1.67262192369e-27
    hbar = 1.054571817e-34
    kb = 1.380649e-23

picmistandard.register_constants(constants)

class Species(picmistandard.PICMI_Species):
    def init(self, kw):

        if self.particle_type == 'electron':
            if self.charge is None: self.charge = '-q_e'
            if self.mass is None: self.mass = 'm_e'
        elif self.particle_type == 'positron':
            if self.charge is None: self.charge = 'q_e'
            if self.mass is None: self.mass = 'm_e'
        elif self.particle_type == 'proton':
            if self.charge is None: self.charge = 'q_e'
            if self.mass is None: self.mass = 'm_p'
        elif self.particle_type == 'anti-proton':
            if self.charge is None: self.charge = '-q_e'
            if self.mass is None: self.mass = 'm_p'
        else:
            if self.charge is None and self.charge_state is not None:
                if self.charge_state == +1.:
                    self.charge = 'q_e'
                elif self.charge_state == -1.:
                    self.charge = '-q_e'
                else:
                    self.charge = self.charge_state*constants.q_e
            # Match a string of the format '#nXx', with the '#n' optional isotope number.
            m = re.match('(?P<iso>#[\d+])*(?P<sym>[A-Za-z]+)', self.particle_type)
            if m is not None:
                element = periodictable.elements.symbol(m['sym'])
                if m['iso'] is not None:
                    element = element[m['iso'][1:]]
                if self.charge_state is not None:
                    assert self.charge_state <= element.number, Exception('%s charge state not valid'%self.particle_type)
                    try:
                        element = element.ion[self.charge_state]
                    except ValueError:
                        # Note that not all valid charge states are defined in elements,
                        # so this value error can be ignored.
                        pass
                self.element = element
                if self.mass is None:
                    self.mass = element.mass*periodictable.constants.atomic_mass_constant

        self.boost_adjust_transverse_positions = kw.pop('warpx_boost_adjust_transverse_positions', None)

        # For the relativistic electrostatic solver
        self.self_fields_required_precision = kw.pop('warpx_self_fields_required_precision', None)
        self.self_fields_max_iters = kw.pop('warpx_self_fields_max_iters', None)
        self.self_fields_verbosity = kw.pop('warpx_self_fields_verbosity', None)
        self.save_previous_position = kw.pop('warpx_save_previous_position', None)
        self.do_not_deposit = kw.pop('warpx_do_not_deposit', None)

        # For particle reflection
        self.reflection_model_xlo = kw.pop('warpx_reflection_model_xlo', None)
        self.reflection_model_xhi = kw.pop('warpx_reflection_model_xhi', None)
        self.reflection_model_ylo = kw.pop('warpx_reflection_model_ylo', None)
        self.reflection_model_yhi = kw.pop('warpx_reflection_model_yhi', None)
        self.reflection_model_zlo = kw.pop('warpx_reflection_model_zlo', None)
        self.reflection_model_zhi = kw.pop('warpx_reflection_model_zhi', None)
        # self.reflection_model_eb = kw.pop('warpx_reflection_model_eb', None)

        # For the scraper buffer
        self.save_particles_at_xlo = kw.pop('warpx_save_particles_at_xlo', None)
        self.save_particles_at_xhi = kw.pop('warpx_save_particles_at_xhi', None)
        self.save_particles_at_ylo = kw.pop('warpx_save_particles_at_ylo', None)
        self.save_particles_at_yhi = kw.pop('warpx_save_particles_at_yhi', None)
        self.save_particles_at_zlo = kw.pop('warpx_save_particles_at_zlo', None)
        self.save_particles_at_zhi = kw.pop('warpx_save_particles_at_zhi', None)
        self.save_particles_at_eb = kw.pop('warpx_save_particles_at_eb', None)

    def initialize_inputs(self, layout,
                          initialize_self_fields = False,
                          injection_plane_position = None,
                          injection_plane_normal_vector = None):
        self.species_number = len(pywarpx.particles.species_names)

        if self.name is None:
            self.name = 'species{}'.format(self.species_number)

        pywarpx.particles.species_names.append(self.name)

        if initialize_self_fields is None:
            initialize_self_fields = False

        self.species = pywarpx.Bucket.Bucket(self.name,
                                             mass = self.mass,
                                             charge = self.charge,
                                             injection_style = None,
                                             initialize_self_fields = int(initialize_self_fields),
                                             boost_adjust_transverse_positions = self.boost_adjust_transverse_positions,
                                             self_fields_required_precision = self.self_fields_required_precision,
                                             self_fields_max_iters = self.self_fields_max_iters,
                                             self_fields_verbosity = self.self_fields_verbosity,
                                             save_particles_at_xlo = self.save_particles_at_xlo,
                                             save_particles_at_xhi = self.save_particles_at_xhi,
                                             save_particles_at_ylo = self.save_particles_at_ylo,
                                             save_particles_at_yhi = self.save_particles_at_yhi,
                                             save_particles_at_zlo = self.save_particles_at_zlo,
                                             save_particles_at_zhi = self.save_particles_at_zhi,
                                             save_particles_at_eb = self.save_particles_at_eb,
<<<<<<< HEAD
                                             save_previous_position = self.save_previous_position)

        # add reflection models
        self.species.add_new_attr("reflection_model_xlo(E)", self.reflection_model_xlo)
        self.species.add_new_attr("reflection_model_xhi(E)", self.reflection_model_xhi)
        self.species.add_new_attr("reflection_model_ylo(E)", self.reflection_model_ylo)
        self.species.add_new_attr("reflection_model_yhi(E)", self.reflection_model_yhi)
        self.species.add_new_attr("reflection_model_zlo(E)", self.reflection_model_zlo)
        self.species.add_new_attr("reflection_model_zhi(E)", self.reflection_model_zhi)
        # self.species.add_new_attr("reflection_model_eb(E)", self.reflection_model_eb)

=======
                                             save_previous_position = self.save_previous_position,
                                             do_not_deposit = self.do_not_deposit)
>>>>>>> e50abbab
        pywarpx.Particles.particles_list.append(self.species)

        if self.initial_distribution is not None:
            self.initial_distribution.initialize_inputs(self.species_number, layout, self.species, self.density_scale)

        if injection_plane_position is not None:
            if injection_plane_normal_vector is not None:
                assert injection_plane_normal_vector[0] == 0. and injection_plane_normal_vector[1] == 0.,\
                    Exception('Rigid injection can only be done along z')
            pywarpx.particles.rigid_injected_species.append(self.name)
            self.species.rigid_advance = 1
            self.species.zinject_plane = injection_plane_position

        for interaction in self.interactions:
            assert interaction[0] == 'ionization'
            assert interaction[1] == 'ADK', 'WarpX only has ADK ionization model implemented'
            self.species.do_field_ionization=1
            self.species.physical_element=self.particle_type
            self.species.ionization_product_species = interaction[2].name
            self.species.ionization_initial_level = self.charge_state
            self.species.charge = 'q_e'

picmistandard.PICMI_MultiSpecies.Species_class = Species
class MultiSpecies(picmistandard.PICMI_MultiSpecies):
    def initialize_inputs(self, layout,
                          initialize_self_fields = False,
                          injection_plane_position = None,
                          injection_plane_normal_vector = None):
        for species in self.species_instances_list:
            species.initialize_inputs(layout,
                                      initialize_self_fields,
                                      injection_plane_position,
                                      injection_plane_normal_vector)


class GaussianBunchDistribution(picmistandard.PICMI_GaussianBunchDistribution):
    def initialize_inputs(self, species_number, layout, species, density_scale):
        species.injection_style = "gaussian_beam"
        species.x_m = self.centroid_position[0]
        species.y_m = self.centroid_position[1]
        species.z_m = self.centroid_position[2]
        species.x_rms = self.rms_bunch_size[0]
        species.y_rms = self.rms_bunch_size[1]
        species.z_rms = self.rms_bunch_size[2]

        # --- Only PseudoRandomLayout is supported
        species.npart = layout.n_macroparticles

        # --- Calculate the total charge. Note that charge might be a string instead of a number.
        charge = species.charge
        if charge == 'q_e' or charge == '+q_e':
            charge = constants.q_e
        elif charge == '-q_e':
            charge = -constants.q_e
        species.q_tot = self.n_physical_particles*charge
        if density_scale is not None:
            species.q_tot *= density_scale

        # --- The PICMI standard doesn't yet have a way of specifying these values.
        # --- They should default to the size of the domain. They are not typically
        # --- necessary though since any particles outside the domain are rejected.
        #species.xmin
        #species.xmax
        #species.ymin
        #species.ymax
        #species.zmin
        #species.zmax

        # --- Note that WarpX takes gamma*beta as input
        if np.any(np.not_equal(self.velocity_divergence, 0.)):
            species.momentum_distribution_type = "radial_expansion"
            species.u_over_r = self.velocity_divergence[0]/constants.c
            #species.u_over_y = self.velocity_divergence[1]/constants.c
            #species.u_over_z = self.velocity_divergence[2]/constants.c
        elif np.any(np.not_equal(self.rms_velocity, 0.)):
            species.momentum_distribution_type = "gaussian"
            species.ux_m = self.centroid_velocity[0]/constants.c
            species.uy_m = self.centroid_velocity[1]/constants.c
            species.uz_m = self.centroid_velocity[2]/constants.c
            species.ux_th = self.rms_velocity[0]/constants.c
            species.uy_th = self.rms_velocity[1]/constants.c
            species.uz_th = self.rms_velocity[2]/constants.c
        else:
            species.momentum_distribution_type = "constant"
            species.ux = self.centroid_velocity[0]/constants.c
            species.uy = self.centroid_velocity[1]/constants.c
            species.uz = self.centroid_velocity[2]/constants.c


class UniformDistribution(picmistandard.PICMI_UniformDistribution):
    def initialize_inputs(self, species_number, layout, species, density_scale):

        if isinstance(layout, GriddedLayout):
            # --- Note that the grid attribute of GriddedLayout is ignored
            species.injection_style = "nuniformpercell"
            species.num_particles_per_cell_each_dim = layout.n_macroparticle_per_cell
        elif isinstance(layout, PseudoRandomLayout):
            assert (layout.n_macroparticles_per_cell is not None), Exception('WarpX only supports n_macroparticles_per_cell for the PseudoRandomLayout with UniformDistribution')
            species.injection_style = "nrandompercell"
            species.num_particles_per_cell = layout.n_macroparticles_per_cell
        else:
            raise Exception('WarpX does not support the specified layout for UniformDistribution')

        species.xmin = self.lower_bound[0]
        species.xmax = self.upper_bound[0]
        species.ymin = self.lower_bound[1]
        species.ymax = self.upper_bound[1]
        species.zmin = self.lower_bound[2]
        species.zmax = self.upper_bound[2]

        # --- Only constant density is supported at this time
        species.profile = "constant"
        species.density = self.density
        if density_scale is not None:
            species.density *= density_scale

        # --- Note that WarpX takes gamma*beta as input
        if np.any(np.not_equal(self.rms_velocity, 0.)):
            species.momentum_distribution_type = "gaussian"
            species.ux_m = self.directed_velocity[0]/constants.c
            species.uy_m = self.directed_velocity[1]/constants.c
            species.uz_m = self.directed_velocity[2]/constants.c
            species.ux_th = self.rms_velocity[0]/constants.c
            species.uy_th = self.rms_velocity[1]/constants.c
            species.uz_th = self.rms_velocity[2]/constants.c
        else:
            species.momentum_distribution_type = "constant"
            species.ux = self.directed_velocity[0]/constants.c
            species.uy = self.directed_velocity[1]/constants.c
            species.uz = self.directed_velocity[2]/constants.c

        if self.fill_in:
            species.do_continuous_injection = 1


class AnalyticDistribution(picmistandard.PICMI_AnalyticDistribution):
    def init(self, kw):
        self.mangle_dict = None

    def initialize_inputs(self, species_number, layout, species, density_scale):

        if isinstance(layout, GriddedLayout):
            # --- Note that the grid attribute of GriddedLayout is ignored
            species.injection_style = "nuniformpercell"
            species.num_particles_per_cell_each_dim = layout.n_macroparticle_per_cell
        elif isinstance(layout, PseudoRandomLayout):
            assert (layout.n_macroparticles_per_cell is not None), Exception('WarpX only supports n_macroparticles_per_cell for the PseudoRandomLayout with UniformDistribution')
            species.injection_style = "nrandompercell"
            species.num_particles_per_cell = layout.n_macroparticles_per_cell
        else:
            raise Exception('WarpX does not support the specified layout for UniformDistribution')

        species.xmin = self.lower_bound[0]
        species.xmax = self.upper_bound[0]
        species.ymin = self.lower_bound[1]
        species.ymax = self.upper_bound[1]
        species.zmin = self.lower_bound[2]
        species.zmax = self.upper_bound[2]

        if self.mangle_dict is None:
            # Only do this once so that the same variables are used in this distribution
            # is used multiple times
            self.mangle_dict = pywarpx.my_constants.add_keywords(self.user_defined_kw)
        expression = pywarpx.my_constants.mangle_expression(self.density_expression, self.mangle_dict)

        species.profile = "parse_density_function"
        if density_scale is None:
            species.__setattr__('density_function(x,y,z)', expression)
        else:
            species.__setattr__('density_function(x,y,z)', "{}*({})".format(density_scale, expression))

        # --- Note that WarpX takes gamma*beta as input
        if np.any(np.not_equal(self.momentum_expressions, None)):
            species.momentum_distribution_type = 'parse_momentum_function'
            self.setup_parse_momentum_functions(species)
        elif np.any(np.not_equal(self.rms_velocity, 0.)):
            species.momentum_distribution_type = "gaussian"
            species.ux_m = self.directed_velocity[0]/constants.c
            species.uy_m = self.directed_velocity[1]/constants.c
            species.uz_m = self.directed_velocity[2]/constants.c
            species.ux_th = self.rms_velocity[0]/constants.c
            species.uy_th = self.rms_velocity[1]/constants.c
            species.uz_th = self.rms_velocity[2]/constants.c
        else:
            species.momentum_distribution_type = "constant"
            species.ux = self.directed_velocity[0]/constants.c
            species.uy = self.directed_velocity[1]/constants.c
            species.uz = self.directed_velocity[2]/constants.c

        if self.fill_in:
            species.do_continuous_injection = 1

    def setup_parse_momentum_functions(self, species):
        for sdir, idir in zip(['x', 'y', 'z'], [0, 1, 2]):
            if self.momentum_expressions[idir] is not None:
                expression = pywarpx.my_constants.mangle_expression(self.momentum_expressions[idir], self.mangle_dict)
            else:
                expression = f'{self.directed_velocity[idir]}'
            species.__setattr__(f'momentum_function_u{sdir}(x,y,z)', f'({expression})/{constants.c}')

class ParticleListDistribution(picmistandard.PICMI_ParticleListDistribution):
    def init(self, kw):
        pass

    def initialize_inputs(self, species_number, layout, species, density_scale):

        species.injection_style = "multipleparticles"
        species.multiple_particles_pos_x = self.x
        species.multiple_particles_pos_y = self.y
        species.multiple_particles_pos_z = self.z
        species.multiple_particles_vel_x = self.ux/constants.c
        species.multiple_particles_vel_y = self.uy/constants.c
        species.multiple_particles_vel_z = self.uz/constants.c
        species.multiple_particles_weight = self.weight
        if density_scale is not None:
            species.multiple_particles_weight = self.weight*density_scale


class ParticleDistributionPlanarInjector(picmistandard.PICMI_ParticleDistributionPlanarInjector):
    pass


class GriddedLayout(picmistandard.PICMI_GriddedLayout):
    pass


class PseudoRandomLayout(picmistandard.PICMI_PseudoRandomLayout):
    def init(self, kw):
        if self.seed is not None:
            print('Warning: WarpX does not support specifying the random number seed in PseudoRandomLayout')


class BinomialSmoother(picmistandard.PICMI_BinomialSmoother):

    def initialize_inputs(self, solver):
        pywarpx.warpx.use_filter = 1
        pywarpx.warpx.use_filter_compensation = bool(np.all(self.compensation))
        if self.n_pass is None:
            # If not specified, do at least one pass in each direction.
            self.n_pass = 1
        try:
            # Check if n_pass is a vector
            len(self.n_pass)
        except TypeError:
            # If not, make it a vector
            self.n_pass = solver.grid.number_of_dimensions*[self.n_pass]
        pywarpx.warpx.filter_npass_each_dir = self.n_pass


class CylindricalGrid(picmistandard.PICMI_CylindricalGrid):
    """This assumes that WarpX was compiled with USE_RZ = TRUE
    """
    def init(self, kw):
        self.max_grid_size = kw.pop('warpx_max_grid_size', 32)
        self.blocking_factor = kw.pop('warpx_blocking_factor', None)

        self.potential_xmin = None
        self.potential_xmax = None
        self.potential_ymin = None
        self.potential_ymax = None
        self.potential_zmin = kw.pop('warpx_potential_lo_z', None)
        self.potential_zmax = kw.pop('warpx_potential_hi_z', None)

    def initialize_inputs(self):
        pywarpx.amr.n_cell = self.number_of_cells

        # Maximum allowable size of each subdomain in the problem domain;
        #    this is used to decompose the domain for parallel calculations.
        pywarpx.amr.max_grid_size = self.max_grid_size
        pywarpx.amr.blocking_factor = self.blocking_factor

        assert self.lower_bound[0] >= 0., Exception('Lower radial boundary must be >= 0.')
        assert self.bc_rmin != 'periodic' and self.bc_rmax != 'periodic', Exception('Radial boundaries can not be periodic')

        # Geometry
        pywarpx.geometry.coord_sys = 1  # RZ
        pywarpx.geometry.prob_lo = self.lower_bound  # physical domain
        pywarpx.geometry.prob_hi = self.upper_bound
        pywarpx.warpx.n_rz_azimuthal_modes = self.n_azimuthal_modes

        # Boundary conditions
        pywarpx.boundary.field_lo = [BC_map[bc] for bc in [self.bc_rmin, self.bc_zmin]]
        pywarpx.boundary.field_hi = [BC_map[bc] for bc in [self.bc_rmax, self.bc_zmax]]
        pywarpx.boundary.particle_lo = [self.bc_rmin_particles, self.bc_zmin_particles]
        pywarpx.boundary.particle_hi = [self.bc_rmax_particles, self.bc_zmax_particles]

        if self.moving_window_zvelocity is not None:
            if np.isscalar(self.moving_window_zvelocity):
                if self.moving_window_zvelocity !=0:
                    pywarpx.warpx.do_moving_window = 1
                    pywarpx.warpx.moving_window_dir = 'z'
                    pywarpx.warpx.moving_window_v = self.moving_window_zvelocity/constants.c  # in units of the speed of light
            else:
                raise Exception('RZ PICMI moving_window_velocity (only available in z direction) should be a scalar')

        if self.refined_regions:
            assert len(self.refined_regions) == 1, Exception('WarpX only supports one refined region.')
            assert self.refined_regions[0][0] == 1, Exception('The one refined region can only be level 1')
            pywarpx.amr.max_level = 1
            pywarpx.warpx.fine_tag_lo = self.refined_regions[0][1]
            pywarpx.warpx.fine_tag_hi = self.refined_regions[0][2]
            # The refinement_factor is ignored (assumed to be [2,2])
        else:
            pywarpx.amr.max_level = 0


class Cartesian2DGrid(picmistandard.PICMI_Cartesian2DGrid):
    def init(self, kw):
        self.max_grid_size = kw.pop('warpx_max_grid_size', 32)
        self.blocking_factor = kw.pop('warpx_blocking_factor', None)

        self.potential_xmin = kw.pop('warpx_potential_lo_x', None)
        self.potential_xmax = kw.pop('warpx_potential_hi_x', None)
        self.potential_ymin = None
        self.potential_ymax = None
        self.potential_zmin = kw.pop('warpx_potential_lo_z', None)
        self.potential_zmax = kw.pop('warpx_potential_hi_z', None)

    def initialize_inputs(self):
        pywarpx.amr.n_cell = self.number_of_cells

        # Maximum allowable size of each subdomain in the problem domain;
        #    this is used to decompose the domain for parallel calculations.
        pywarpx.amr.max_grid_size = self.max_grid_size
        pywarpx.amr.blocking_factor = self.blocking_factor

        # Geometry
        pywarpx.geometry.coord_sys = 0  # Cartesian
        pywarpx.geometry.prob_lo = self.lower_bound  # physical domain
        pywarpx.geometry.prob_hi = self.upper_bound

        # Boundary conditions
        pywarpx.boundary.field_lo = [BC_map[bc] for bc in [self.bc_xmin, self.bc_ymin]]
        pywarpx.boundary.field_hi = [BC_map[bc] for bc in [self.bc_xmax, self.bc_ymax]]
        pywarpx.boundary.particle_lo = [self.bc_xmin_particles, self.bc_ymin_particles]
        pywarpx.boundary.particle_hi = [self.bc_xmax_particles, self.bc_ymax_particles]

        if self.moving_window_velocity is not None and np.any(np.not_equal(self.moving_window_velocity, 0.)):
            pywarpx.warpx.do_moving_window = 1
            if self.moving_window_velocity[0] != 0.:
                pywarpx.warpx.moving_window_dir = 'x'
                pywarpx.warpx.moving_window_v = self.moving_window_velocity[0]/constants.c  # in units of the speed of light
            if self.moving_window_velocity[1] != 0.:
                pywarpx.warpx.moving_window_dir = 'z'
                pywarpx.warpx.moving_window_v = self.moving_window_velocity[1]/constants.c  # in units of the speed of light

        if self.refined_regions:
            assert len(self.refined_regions) == 1, Exception('WarpX only supports one refined region.')
            assert self.refined_regions[0][0] == 1, Exception('The one refined region can only be level 1')
            pywarpx.amr.max_level = 1
            pywarpx.warpx.fine_tag_lo = self.refined_regions[0][1]
            pywarpx.warpx.fine_tag_hi = self.refined_regions[0][2]
            # The refinement_factor is ignored (assumed to be [2,2])
        else:
            pywarpx.amr.max_level = 0


class Cartesian3DGrid(picmistandard.PICMI_Cartesian3DGrid):
    def init(self, kw):
        self.max_grid_size = kw.pop('warpx_max_grid_size', 32)
        self.blocking_factor = kw.pop('warpx_blocking_factor', None)

        self.potential_xmin = kw.pop('warpx_potential_lo_x', None)
        self.potential_xmax = kw.pop('warpx_potential_hi_x', None)
        self.potential_ymin = kw.pop('warpx_potential_lo_y', None)
        self.potential_ymax = kw.pop('warpx_potential_hi_y', None)
        self.potential_zmin = kw.pop('warpx_potential_lo_z', None)
        self.potential_zmax = kw.pop('warpx_potential_hi_z', None)

    def initialize_inputs(self):
        pywarpx.amr.n_cell = self.number_of_cells

        # Maximum allowable size of each subdomain in the problem domain;
        #    this is used to decompose the domain for parallel calculations.
        pywarpx.amr.max_grid_size = self.max_grid_size
        pywarpx.amr.blocking_factor = self.blocking_factor

        # Geometry
        pywarpx.geometry.coord_sys = 0  # Cartesian
        pywarpx.geometry.prob_lo = self.lower_bound  # physical domain
        pywarpx.geometry.prob_hi = self.upper_bound

        # Boundary conditions
        pywarpx.boundary.field_lo = [BC_map[bc] for bc in [self.bc_xmin, self.bc_ymin, self.bc_zmin]]
        pywarpx.boundary.field_hi = [BC_map[bc] for bc in [self.bc_xmax, self.bc_ymax, self.bc_zmax]]
        pywarpx.boundary.particle_lo = [
            self.bc_xmin_particles, self.bc_ymin_particles, self.bc_zmin_particles
        ]
        pywarpx.boundary.particle_hi = [
            self.bc_xmax_particles, self.bc_ymax_particles, self.bc_zmax_particles
        ]

        if self.moving_window_velocity is not None and np.any(np.not_equal(self.moving_window_velocity, 0.)):
            pywarpx.warpx.do_moving_window = 1
            if self.moving_window_velocity[0] != 0.:
                pywarpx.warpx.moving_window_dir = 'x'
                pywarpx.warpx.moving_window_v = self.moving_window_velocity[0]/constants.c  # in units of the speed of light
            if self.moving_window_velocity[1] != 0.:
                pywarpx.warpx.moving_window_dir = 'y'
                pywarpx.warpx.moving_window_v = self.moving_window_velocity[1]/constants.c  # in units of the speed of light
            if self.moving_window_velocity[2] != 0.:
                pywarpx.warpx.moving_window_dir = 'z'
                pywarpx.warpx.moving_window_v = self.moving_window_velocity[2]/constants.c  # in units of the speed of light

        if self.refined_regions:
            assert len(self.refined_regions) == 1, Exception('WarpX only supports one refined region.')
            assert self.refined_regions[0][0] == 1, Exception('The one refined region can only be level 1')
            pywarpx.amr.max_level = 1
            pywarpx.warpx.fine_tag_lo = self.refined_regions[0][1]
            pywarpx.warpx.fine_tag_hi = self.refined_regions[0][2]
            # The refinement_factor is ignored (assumed to be [2,2,2])
        else:
            pywarpx.amr.max_level = 0

class ElectromagneticSolver(picmistandard.PICMI_ElectromagneticSolver):
    def init(self, kw):
        assert self.method is None or self.method in ['Yee', 'CKC', 'PSATD', 'ECT'], Exception("Only 'Yee', 'CKC', 'PSATD', and 'ECT' are supported")

        self.pml_ncell = kw.pop('warpx_pml_ncell', None)

        if self.method == 'PSATD':
            self.psatd_periodic_single_box_fft = kw.pop('warpx_periodic_single_box_fft', None)
            self.psatd_fftw_plan_measure = kw.pop('warpx_fftw_plan_measure', None)
            self.psatd_current_correction = kw.pop('warpx_current_correction', None)
            self.psatd_update_with_rho = kw.pop('warpx_psatd_update_with_rho', None)
            self.psatd_do_time_averaging = kw.pop('warpx_psatd_do_time_averaging', None)

    def initialize_inputs(self):

        self.grid.initialize_inputs()

        pywarpx.warpx.pml_ncell = self.pml_ncell
        pywarpx.warpx.do_nodal = self.l_nodal

        if self.method == 'PSATD':
            pywarpx.psatd.periodic_single_box_fft = self.psatd_periodic_single_box_fft
            pywarpx.psatd.fftw_plan_measure = self.psatd_fftw_plan_measure
            pywarpx.psatd.current_correction = self.psatd_current_correction
            pywarpx.psatd.update_with_rho = self.psatd_update_with_rho
            pywarpx.psatd.do_time_averaging = self.psatd_do_time_averaging

            if self.grid.guard_cells is not None:
                pywarpx.psatd.nx_guard = self.grid.guard_cells[0]
                if self.grid.number_of_dimensions == 3:
                    pywarpx.psatd.ny_guard = self.grid.guard_cells[1]
                pywarpx.psatd.nz_guard = self.grid.guard_cells[-1]

            if self.stencil_order is not None:
                pywarpx.psatd.nox = self.stencil_order[0]
                if self.grid.number_of_dimensions == 3:
                    pywarpx.psatd.noy = self.stencil_order[1]
                pywarpx.psatd.noz = self.stencil_order[-1]

            if self.galilean_velocity is not None:
                if self.grid.number_of_dimensions == 2:
                    self.galilean_velocity = [self.galilean_velocity[0], 0., self.galilean_velocity[1]]
                pywarpx.psatd.v_galilean = np.array(self.galilean_velocity)/constants.c

        # --- Same method names are used, though mapped to lower case.
        pywarpx.algo.maxwell_solver = self.method

        if self.cfl is not None:
            pywarpx.warpx.cfl = self.cfl

        if self.source_smoother is not None:
            self.source_smoother.initialize_inputs(self)


class ElectrostaticSolver(picmistandard.PICMI_ElectrostaticSolver):
    def init(self, kw):
        self.relativistic = kw.pop('warpx_relativistic', False)
        self.self_fields_verbosity = kw.pop('warpx_self_fields_verbosity', None)
    def initialize_inputs(self):

        self.grid.initialize_inputs()

        if self.relativistic:
            pywarpx.warpx.do_electrostatic = 'relativistic'
        else:
            pywarpx.warpx.do_electrostatic = 'labframe'
            pywarpx.warpx.self_fields_required_precision = self.required_precision
            pywarpx.warpx.self_fields_max_iters = self.maximum_iterations
            pywarpx.warpx.self_fields_verbosity = self.self_fields_verbosity
            pywarpx.boundary.potential_lo_x = self.grid.potential_xmin
            pywarpx.boundary.potential_lo_y = self.grid.potential_ymin
            pywarpx.boundary.potential_lo_z = self.grid.potential_zmin
            pywarpx.boundary.potential_hi_x = self.grid.potential_xmax
            pywarpx.boundary.potential_hi_y = self.grid.potential_ymax
            pywarpx.boundary.potential_hi_z = self.grid.potential_zmax


class GaussianLaser(picmistandard.PICMI_GaussianLaser):
    def initialize_inputs(self):
        self.laser_number = len(pywarpx.lasers.names) + 1
        if self.name is None:
            self.name = 'laser{}'.format(self.laser_number)

        self.laser = pywarpx.Lasers.newlaser(self.name)

        self.laser.profile = "Gaussian"
        self.laser.wavelength = self.wavelength  # The wavelength of the laser (in meters)
        self.laser.e_max = self.E0  # Maximum amplitude of the laser field (in V/m)
        self.laser.polarization = self.polarization_direction  # The main polarization vector
        self.laser.profile_waist = self.waist  # The waist of the laser (in meters)
        self.laser.profile_duration = self.duration  # The duration of the laser (in seconds)
        self.laser.zeta = self.zeta
        self.laser.beta = self.beta
        self.laser.phi2 = self.phi2
        self.laser.phi0 = self.phi0

        self.laser.do_continuous_injection = self.fill_in

class AnalyticLaser(picmistandard.PICMI_AnalyticLaser):
    def init(self, kw):
        self.mangle_dict = None

    def initialize_inputs(self):
        self.laser_number = len(pywarpx.lasers.names) + 1
        if self.name is None:
            self.name = 'laser{}'.format(self.laser_number)

        self.laser = pywarpx.Lasers.newlaser(self.name)

        self.laser.profile = "parse_field_function"
        self.laser.wavelength = self.wavelength  # The wavelength of the laser (in meters)
        self.laser.e_max = self.Emax  # Maximum amplitude of the laser field (in V/m)
        self.laser.polarization = self.polarization_direction  # The main polarization vector
        self.laser.do_continuous_injection = self.fill_in

        if self.mangle_dict is None:
            # Only do this once so that the same variables are used in this distribution
            # is used multiple times
            self.mangle_dict = pywarpx.my_constants.add_keywords(self.user_defined_kw)
        expression = pywarpx.my_constants.mangle_expression(self.field_expression, self.mangle_dict)
        self.laser.__setattr__('field_function(X,Y,t)', expression)

class LaserAntenna(picmistandard.PICMI_LaserAntenna):
    def initialize_inputs(self, laser):
        laser.laser.position = self.position  # This point is on the laser plane
        laser.laser.direction = self.normal_vector  # The plane normal direction
        if isinstance(laser, GaussianLaser):
            laser.laser.profile_focal_distance = laser.focal_position[2] - self.position[2]  # Focal distance from the antenna (in meters)
            laser.laser.profile_t_peak = (self.position[2] - laser.centroid_position[2])/constants.c  # The time at which the laser reaches its peak (in seconds)


class ConstantAppliedField(picmistandard.PICMI_ConstantAppliedField):
    def initialize_inputs(self):
        # Note that lower and upper_bound are not used by WarpX

        if (self.Ex is not None or
            self.Ey is not None or
            self.Ez is not None):
            pywarpx.particles.E_ext_particle_init_style = 'constant'
            pywarpx.particles.E_external_particle = [self.Ex or 0., self.Ey or 0., self.Ez or 0.]

        if (self.Bx is not None or
            self.By is not None or
            self.Bz is not None):
            pywarpx.particles.B_ext_particle_init_style = 'constant'
            pywarpx.particles.B_external_particle = [self.Bx or 0., self.By or 0., self.Bz or 0.]


class AnalyticAppliedField(picmistandard.PICMI_AnalyticAppliedField):
    def init(self, kw):
        self.mangle_dict = None

    def initialize_inputs(self):
        # Note that lower and upper_bound are not used by WarpX

        if self.mangle_dict is None:
            # Only do this once so that the same variables are used in this distribution
            # is used multiple times
            self.mangle_dict = pywarpx.my_constants.add_keywords(self.user_defined_kw)

        if (self.Ex_expression is not None or
            self.Ey_expression is not None or
            self.Ez_expression is not None):
            pywarpx.particles.E_ext_particle_init_style = 'parse_e_ext_particle_function'
            for sdir, expression in zip(['x', 'y', 'z'], [self.Ex_expression, self.Ey_expression, self.Ez_expression]):
                expression = pywarpx.my_constants.mangle_expression(expression, self.mangle_dict)
                pywarpx.particles.__setattr__(f'E{sdir}_external_particle_function(x,y,z,t)', expression)

        if (self.Bx_expression is not None or
            self.By_expression is not None or
            self.Bz_expression is not None):
            pywarpx.particles.B_ext_particle_init_style = 'parse_b_ext_particle_function'
            for sdir, expression in zip(['x', 'y', 'z'], [self.Bx_expression, self.By_expression, self.Bz_expression]):
                expression = pywarpx.my_constants.mangle_expression(expression, self.mangle_dict)
                pywarpx.particles.__setattr__(f'B{sdir}_external_particle_function(x,y,z,t)', expression)


class Mirror(picmistandard.PICMI_Mirror):
    def initialize_inputs(self):
        try:
            pywarpx.warpx.num_mirrors
        except AttributeError:
            pywarpx.warpx.num_mirrors = 0
            pywarpx.warpx.mirror_z = []
            pywarpx.warpx.mirror_z_width = []
            pywarpx.warpx.mirror_z_npoints = []

        pywarpx.warpx.num_mirrors += 1
        pywarpx.warpx.mirror_z.append(self.z_front_location)
        pywarpx.warpx.mirror_z_width.append(self.depth)
        pywarpx.warpx.mirror_z_npoints.append(self.number_of_cells)


class MCCCollisions(picmistandard.base._ClassWithInit):
    """Custom class to handle setup of MCC collisions in WarpX. If collision
    initialization is added to picmistandard this can be changed to inherit
    that functionality."""

    def __init__(self, name, species, background_density,
                 background_temperature, scattering_processes,
                 background_mass=None, **kw):
        self.name = name
        self.species = species
        self.background_density = background_density
        self.background_temperature = background_temperature
        self.background_mass = background_mass
        self.scattering_processes = scattering_processes

        self.handle_init(kw)

    def initialize_inputs(self):
        collision = pywarpx.Collisions.newcollision(self.name)
        collision.type = 'background_mcc'
        collision.species = self.species.name
        collision.background_density = self.background_density
        collision.background_temperature = self.background_temperature
        collision.background_mass = self.background_mass

        collision.scattering_processes = self.scattering_processes.keys()
        for process, kw in self.scattering_processes.items():
            for key, val in kw.items():
                if key == 'species':
                    val = val.name
                collision.add_new_attr(process+'_'+key, val)


class EmbeddedBoundary(picmistandard.base._ClassWithInit):
    """
    Custom class to handle set up of embedded boundaries specific to WarpX.
    If embedded boundary initialization is added to picmistandard this can be
    changed to inherit that functionality.
    - implicit_function: Analytic expression describing the embedded boundary
    - potential: Analytic expression defining the potential. Can only be specified
                 when the solver is electrostatic. Optional, defaults to 0.
     Parameters used in the expressions should be given as additional keyword arguments.
    """
    def __init__(self, implicit_function, potential=None, **kw):
        self.implicit_function = implicit_function
        self.potential = potential

        # Handle keyword arguments used in expressions
        self.user_defined_kw = {}
        for k in list(kw.keys()):
            if (re.search(r'\b%s\b'%k, implicit_function) or
                (potential is not None and re.search(r'\b%s\b'%k, potential))):
                self.user_defined_kw[k] = kw[k]
                del kw[k]

        self.handle_init(kw)

    def initialize_inputs(self, solver):

        # Add the user defined keywords to my_constants
        # The keywords are mangled if there is a conflicting variable already
        # defined in my_constants with the same name but different value.
        self.mangle_dict = pywarpx.my_constants.add_keywords(self.user_defined_kw)

        expression = pywarpx.my_constants.mangle_expression(self.implicit_function, self.mangle_dict)
        pywarpx.warpx.eb_implicit_function = expression

        if self.potential is not None:
            assert isinstance(solver, ElectrostaticSolver), Exception('The potential is only supported with the ElectrostaticSolver')
            expression = pywarpx.my_constants.mangle_expression(self.potential, self.mangle_dict)
            pywarpx.warpx.__setattr__('eb_potential(t)', expression)


class Simulation(picmistandard.PICMI_Simulation):
    def init(self, kw):

        self.current_deposition_algo = kw.pop('warpx_current_deposition_algo', None)
        self.charge_deposition_algo = kw.pop('warpx_charge_deposition_algo', None)
        self.field_gathering_algo = kw.pop('warpx_field_gathering_algo', None)
        self.particle_pusher_algo = kw.pop('warpx_particle_pusher_algo', None)
        self.use_filter = kw.pop('warpx_use_filter', None)
        self.serialize_ics = kw.pop('warpx_serialize_ics', None)
        self.do_dynamic_scheduling = kw.pop('warpx_do_dynamic_scheduling', None)
        self.load_balance_intervals = kw.pop('warpx_load_balance_intervals', None)
        self.load_balance_efficiency_ratio_threshold = kw.pop('warpx_load_balance_efficiency_ratio_threshold', None)
        self.load_balance_with_sfc = kw.pop('warpx_load_balance_with_sfc', None)
        self.load_balance_knapsack_factor = kw.pop('warpx_load_balance_knapsack_factor', None)
        self.load_balance_costs_update = kw.pop('warpx_load_balance_costs_update', None)
        self.costs_heuristic_particles_wt = kw.pop('warpx_costs_heuristic_particles_wt', None)
        self.costs_heuristic_cells_wt = kw.pop('warpx_costs_heuristic_cells_wt', None)
        self.use_fdtd_nci_corr = kw.pop('warpx_use_fdtd_nci_corr', None)
        self.amr_check_input = kw.pop('warpx_amr_check_input', None)
        self.amr_restart = kw.pop('warpx_amr_restart', None)

        self.collisions = kw.pop('warpx_collisions', None)
        self.embedded_boundary = kw.pop('warpx_embedded_boundary', None)

        self.inputs_initialized = False
        self.warpx_initialized = False

    def initialize_inputs(self):
        if self.inputs_initialized:
            return

        self.inputs_initialized = True

        pywarpx.warpx.verbose = self.verbose
        if self.time_step_size is not None:
            pywarpx.warpx.const_dt = self.time_step_size

        if self.gamma_boost is not None:
            pywarpx.warpx.gamma_boost = self.gamma_boost
            pywarpx.warpx.boost_direction = 'z'

        pywarpx.algo.current_deposition = self.current_deposition_algo
        pywarpx.algo.charge_deposition = self.charge_deposition_algo
        pywarpx.algo.field_gathering = self.field_gathering_algo
        pywarpx.algo.particle_pusher = self.particle_pusher_algo
        pywarpx.algo.load_balance_intervals = self.load_balance_intervals
        pywarpx.algo.load_balance_efficiency_ratio_threshold = self.load_balance_efficiency_ratio_threshold
        pywarpx.algo.load_balance_with_sfc = self.load_balance_with_sfc
        pywarpx.algo.load_balance_knapsack_factor = self.load_balance_knapsack_factor
        pywarpx.algo.load_balance_costs_update = self.load_balance_costs_update
        pywarpx.algo.costs_heuristic_particles_wt = self.costs_heuristic_particles_wt
        pywarpx.algo.costs_heuristic_cells_wt = self.costs_heuristic_cells_wt

        pywarpx.warpx.use_filter = self.use_filter
        pywarpx.warpx.serialize_ics = self.serialize_ics

        pywarpx.warpx.do_dynamic_scheduling = self.do_dynamic_scheduling

        pywarpx.particles.use_fdtd_nci_corr = self.use_fdtd_nci_corr

        pywarpx.amr.check_input = self.amr_check_input

        particle_shape = self.particle_shape
        for s in self.species:
            if s.particle_shape is not None:
                assert particle_shape is None or particle_shape == s.particle_shape, Exception('WarpX only supports one particle shape for all species')
                # --- If this was set for any species, use that value.
                particle_shape = s.particle_shape

        if particle_shape is not None and (len(self.species) > 0 or len(self.lasers) > 0):
            if isinstance(particle_shape, str):
                interpolation_order = {'NGP':0, 'linear':1, 'quadratic':2, 'cubic':3}[particle_shape]
            else:
                interpolation_order = particle_shape
            pywarpx.algo.particle_shape = interpolation_order

        self.solver.initialize_inputs()

        for i in range(len(self.species)):
            self.species[i].initialize_inputs(self.layouts[i],
                                              self.initialize_self_fields[i],
                                              self.injection_plane_positions[i],
                                              self.injection_plane_normal_vectors[i])

        if self.collisions is not None:
            pywarpx.collisions.collision_names = []
            for collision in self.collisions:
                pywarpx.collisions.collision_names.append(collision.name)
                collision.initialize_inputs()

        if self.embedded_boundary is not None:
            self.embedded_boundary.initialize_inputs(self.solver)

        for i in range(len(self.lasers)):
            self.lasers[i].initialize_inputs()
            self.laser_injection_methods[i].initialize_inputs(self.lasers[i])

        for applied_field in self.applied_fields:
            applied_field.initialize_inputs()

        for diagnostic in self.diagnostics:
            diagnostic.initialize_inputs()

        if self.amr_restart:
            pywarpx.amr.restart = self.amr_restart

    def initialize_warpx(self, mpi_comm=None):
        if self.warpx_initialized:
            return

        self.warpx_initialized = True
        pywarpx.warpx.init(mpi_comm)

    def write_input_file(self, file_name='inputs'):
        self.initialize_inputs()
        kw = {}
        if self.max_steps is not None:
            kw['max_step'] = self.max_steps
        if self.max_time is not None:
            kw['stop_time'] = self.max_time
        pywarpx.warpx.write_inputs(file_name, **kw)

    def step(self, nsteps=None, mpi_comm=None):
        self.initialize_inputs()
        self.initialize_warpx(mpi_comm)
        if nsteps is None:
            if self.max_steps is not None:
                nsteps = self.max_steps
            else:
                nsteps = -1
        pywarpx.warpx.evolve(nsteps)

    def finalize(self):
        if self.warpx_initialized:
            self.warpx_initialized = False
            pywarpx.warpx.finalize()


# ----------------------------
# Simulation frame diagnostics
# ----------------------------


class FieldDiagnostic(picmistandard.PICMI_FieldDiagnostic):
    def init(self, kw):

        self.plot_raw_fields = kw.pop('warpx_plot_raw_fields', None)
        self.plot_raw_fields_guards = kw.pop('warpx_plot_raw_fields_guards', None)
        self.plot_finepatch = kw.pop('warpx_plot_finepatch', None)
        self.plot_crsepatch = kw.pop('warpx_plot_crsepatch', None)
        self.format = kw.pop('warpx_format', 'plotfile')
        self.openpmd_backend = kw.pop('warpx_openpmd_backend', None)
        self.file_prefix = kw.pop('warpx_file_prefix', None)
        self.dump_rz_modes = kw.pop('warpx_dump_rz_modes', None)

    def initialize_inputs(self):

        name = getattr(self, 'name', None)
        if name is None:
            diagnostics_number = len(pywarpx.diagnostics._diagnostics_dict) + 1
            self.name = 'diag{}'.format(diagnostics_number)

        try:
            self.diagnostic = pywarpx.diagnostics._diagnostics_dict[self.name]
        except KeyError:
            self.diagnostic = pywarpx.Diagnostics.Diagnostic(self.name, _species_dict={})
            pywarpx.diagnostics._diagnostics_dict[self.name] = self.diagnostic

        self.diagnostic.diag_type = 'Full'
        self.diagnostic.format = self.format
        self.diagnostic.openpmd_backend = self.openpmd_backend
        self.diagnostic.dump_rz_modes = self.dump_rz_modes
        self.diagnostic.intervals = self.period
        self.diagnostic.diag_lo = self.lower_bound
        self.diagnostic.diag_hi = self.upper_bound
        if self.number_of_cells is not None:
            self.diagnostic.coarsening_ratio = (np.array(self.grid.number_of_cells)/np.array(self.number_of_cells)).astype(int)

        # --- Use a set to ensure that fields don't get repeated.
        fields_to_plot = set()

        for dataname in self.data_list:
            if dataname == 'E':
                fields_to_plot.add('Ex')
                fields_to_plot.add('Ey')
                fields_to_plot.add('Ez')
            elif dataname == 'B':
                fields_to_plot.add('Bx')
                fields_to_plot.add('By')
                fields_to_plot.add('Bz')
            elif dataname == 'J':
                fields_to_plot.add('jx')
                fields_to_plot.add('jy')
                fields_to_plot.add('jz')
            elif dataname in ['Ex', 'Ey', 'Ez', 'Bx', 'By', 'Bz', 'rho', 'phi', 'F', 'proc_number', 'part_per_cell']:
                fields_to_plot.add(dataname)
            elif dataname in ['Jx', 'Jy', 'Jz']:
                fields_to_plot.add(dataname.lower())
            elif dataname.startswith('rho_'):
                # Adds rho_species diagnostic
                fields_to_plot.add(dataname)
            elif dataname == 'dive':
                fields_to_plot.add('divE')
            elif dataname == 'divb':
                fields_to_plot.add('divB')
            elif dataname == 'raw_fields':
                self.plot_raw_fields = 1
            elif dataname == 'raw_fields_guards':
                self.plot_raw_fields_guards = 1
            elif dataname == 'finepatch':
                self.plot_finepatch = 1
            elif dataname == 'crsepatch':
                self.plot_crsepatch = 1

        # --- Convert the set to a sorted list so that the order
        # --- is the same on all processors.
        fields_to_plot = list(fields_to_plot)
        fields_to_plot.sort()
        self.diagnostic.fields_to_plot = fields_to_plot

        self.diagnostic.plot_raw_fields = self.plot_raw_fields
        self.diagnostic.plot_raw_fields_guards = self.plot_raw_fields_guards
        self.diagnostic.plot_finepatch = self.plot_finepatch
        self.diagnostic.plot_crsepatch = self.plot_crsepatch

        if self.write_dir is not None or self.file_prefix is not None:
            write_dir = (self.write_dir or 'diags')
            file_prefix = (self.file_prefix or self.name)
            self.diagnostic.file_prefix = write_dir + '/' + file_prefix


ElectrostaticFieldDiagnostic = FieldDiagnostic


class Checkpoint(picmistandard.base._ClassWithInit):

    def __init__(self, period = 1, write_dir = None, name = None, **kw):

        self.period = period
        self.write_dir = write_dir
        self.name = name

        if self.name is None:
            self.name = 'chkpoint'

        self.handle_init(kw)

    def initialize_inputs(self):

        try:
            self.diagnostic = pywarpx.diagnostics._diagnostics_dict[self.name]
        except KeyError:
            self.diagnostic = pywarpx.Diagnostics.Diagnostic(self.name, _species_dict={})
            pywarpx.diagnostics._diagnostics_dict[self.name] = self.diagnostic

        self.diagnostic.intervals = self.period
        self.diagnostic.diag_type = 'Full'
        self.diagnostic.format = 'checkpoint'


class ParticleDiagnostic(picmistandard.PICMI_ParticleDiagnostic):
    def init(self, kw):

        self.format = kw.pop('warpx_format', 'plotfile')
        self.openpmd_backend = kw.pop('warpx_openpmd_backend', None)
        self.file_prefix = kw.pop('warpx_file_prefix', None)
        self.random_fraction = kw.pop('warpx_random_fraction', None)
        self.uniform_stride = kw.pop('warpx_uniform_stride', None)
        self.plot_filter_function = kw.pop('warpx_plot_filter_function', None)

        self.user_defined_kw = {}
        if self.plot_filter_function is not None:
            # This allows variables to be used in the plot_filter_function, but
            # in order not to break other codes, the variables must begin with "warpx_"
            for k in list(kw.keys()):
                if k.startswith('warpx_') and re.search(r'\b%s\b'%k, self.plot_filter_function):
                    self.user_defined_kw[k] = kw[k]
                    del kw[k]

        self.mangle_dict = None

    def initialize_inputs(self):

        name = getattr(self, 'name', None)
        if name is None:
            diagnostics_number = len(pywarpx.diagnostics._diagnostics_dict) + 1
            self.name = 'diag{}'.format(diagnostics_number)

        try:
            self.diagnostic = pywarpx.diagnostics._diagnostics_dict[self.name]
        except KeyError:
            self.diagnostic = pywarpx.Diagnostics.Diagnostic(self.name, _species_dict={})
            pywarpx.diagnostics._diagnostics_dict[self.name] = self.diagnostic

        self.diagnostic.diag_type = 'Full'
        self.diagnostic.format = self.format
        self.diagnostic.openpmd_backend = self.openpmd_backend
        self.diagnostic.intervals = self.period

        if self.write_dir is not None or self.file_prefix is not None:
            write_dir = (self.write_dir or 'diags')
            file_prefix = (self.file_prefix or self.name)
            self.diagnostic.file_prefix = write_dir + '/' + file_prefix

        # --- Use a set to ensure that fields don't get repeated.
        variables = set()

        for dataname in self.data_list:
            if dataname == 'position':
                # --- The positions are alway written out anyway
                pass
            elif dataname == 'momentum':
                variables.add('ux')
                variables.add('uy')
                variables.add('uz')
            elif dataname == 'weighting':
                variables.add('w')
            elif dataname == 'fields':
                variables.add('Ex')
                variables.add('Ey')
                variables.add('Ez')
                variables.add('Bx')
                variables.add('By')
                variables.add('Bz')
            elif dataname in ['ux', 'uy', 'uz', 'Ex', 'Ey', 'Ez', 'Bx', 'By', 'Bz']:
                variables.add(dataname)

        # --- Convert the set to a sorted list so that the order
        # --- is the same on all processors.
        variables = list(variables)
        variables.sort()

        if np.iterable(self.species):
            species_list = self.species
        else:
            species_list = [self.species]

        if self.mangle_dict is None:
            # Only do this once so that the same variables are used in this distribution
            # is used multiple times
            self.mangle_dict = pywarpx.my_constants.add_keywords(self.user_defined_kw)

        for specie in species_list:
            diag = pywarpx.Bucket.Bucket(self.name + '.' + specie.name,
                                         variables = variables,
                                         random_fraction = self.random_fraction,
                                         uniform_stride = self.uniform_stride)
            expression = pywarpx.my_constants.mangle_expression(self.plot_filter_function, self.mangle_dict)
            diag.__setattr__('plot_filter_function(t,x,y,z,ux,uy,uz)', expression)
            self.diagnostic._species_dict[specie.name] = diag

# ----------------------------
# Lab frame diagnostics
# ----------------------------


class LabFrameFieldDiagnostic(picmistandard.PICMI_LabFrameFieldDiagnostic):
    """
    Warp specific arguments:
      - warpx_new_BTD: Use the new BTD diagnostics
      - warpx_format: Passed to <diagnostic name>.format
      - warpx_openpmd_backend: Passed to <diagnostic name>.openpmd_backend
      - warpx_file_prefix: Passed to <diagnostic name>.file_prefix
      - warpx_buffer_size: Passed to <diagnostic name>.buffer_size
      - warpx_lower_bound: Passed to <diagnostic name>.lower_bound
      - warpx_upper_bound: Passed to <diagnostic name>.upper_bound
    """
    __doc__ = picmistandard.PICMI_LabFrameFieldDiagnostic.__doc__ + __doc__
    def init(self, kw):
        self.use_new_BTD = kw.pop('warpx_new_BTD', False)
        if self.use_new_BTD:
            # The user is using the new BTD
            self.format = kw.pop('warpx_format', None)
            self.openpmd_backend = kw.pop('warpx_openpmd_backend', None)
            self.file_prefix = kw.pop('warpx_file_prefix', None)
            self.buffer_size = kw.pop('warpx_buffer_size', None)
            self.lower_bound = kw.pop('warpx_lower_bound', None)
            self.upper_bound = kw.pop('warpx_upper_bound', None)

    def initialize_inputs(self):
        if self.use_new_BTD:
            self.initialize_inputs_new()
        else:
            self.initialize_inputs_old()

    def initialize_inputs_old(self):

        pywarpx.warpx.check_consistency('num_snapshots_lab', self.num_snapshots, 'The number of snapshots must be the same in all lab frame diagnostics')
        pywarpx.warpx.check_consistency('dt_snapshots_lab', self.dt_snapshots, 'The time between snapshots must be the same in all lab frame diagnostics')
        pywarpx.warpx.check_consistency('lab_data_directory', self.write_dir, 'The write directory must be the same in all lab frame diagnostics')

        pywarpx.warpx.do_back_transformed_diagnostics = 1
        pywarpx.warpx.num_snapshots_lab = self.num_snapshots
        pywarpx.warpx.dt_snapshots_lab = self.dt_snapshots
        pywarpx.warpx.do_back_transformed_fields = 1
        pywarpx.warpx.lab_data_directory = self.write_dir

    def initialize_inputs_new(self):

        name = getattr(self, 'name', None)
        if name is None:
            diagnostics_number = len(pywarpx.diagnostics._diagnostics_dict) + 1
            self.name = 'diag{}'.format(diagnostics_number)

        try:
            self.diagnostic = pywarpx.diagnostics._diagnostics_dict[self.name]
        except KeyError:
            self.diagnostic = pywarpx.Diagnostics.Diagnostic(self.name, _species_dict={})
            pywarpx.diagnostics._diagnostics_dict[self.name] = self.diagnostic

        self.diagnostic.diag_type = 'BackTransformed'
        self.diagnostic.format = self.format
        self.diagnostic.openpmd_backend = self.openpmd_backend
        self.diagnostic.diag_lo = self.lower_bound
        self.diagnostic.diag_hi = self.upper_bound

        self.diagnostic.do_back_transformed_fields = 1
        self.diagnostic.num_snapshots_lab = self.num_snapshots
        self.diagnostic.dt_snapshots_lab = self.dt_snapshots
        self.diagnostic.buffer_size = self.buffer_size

        # --- Use a set to ensure that fields don't get repeated.
        fields_to_plot = set()

        for dataname in self.data_list:
            if dataname == 'E':
                fields_to_plot.add('Ex')
                fields_to_plot.add('Ey')
                fields_to_plot.add('Ez')
            elif dataname == 'B':
                fields_to_plot.add('Bx')
                fields_to_plot.add('By')
                fields_to_plot.add('Bz')
            elif dataname == 'J':
                fields_to_plot.add('jx')
                fields_to_plot.add('jy')
                fields_to_plot.add('jz')
            elif dataname in ['Ex', 'Ey', 'Ez', 'Bx', 'By', 'Bz', 'rho']:
                fields_to_plot.add(dataname)
            elif dataname in ['Jx', 'Jy', 'Jz']:
                fields_to_plot.add(dataname.lower())
            elif dataname.startswith('rho_'):
                # Adds rho_species diagnostic
                fields_to_plot.add(dataname)

        # --- Convert the set to a sorted list so that the order
        # --- is the same on all processors.
        fields_to_plot = list(fields_to_plot)
        fields_to_plot.sort()
        self.diagnostic.fields_to_plot = fields_to_plot

        if self.write_dir is not None or self.file_prefix is not None:
            write_dir = (self.write_dir or 'diags')
            file_prefix = (self.file_prefix or self.name)
            self.diagnostic.file_prefix = write_dir + '/' + file_prefix


class LabFrameParticleDiagnostic(picmistandard.PICMI_LabFrameParticleDiagnostic):
    def initialize_inputs(self):

        pywarpx.warpx.check_consistency('num_snapshots_lab', self.num_snapshots, 'The number of snapshots must be the same in all lab frame diagnostics')
        pywarpx.warpx.check_consistency('dt_snapshots_lab', self.dt_snapshots, 'The time between snapshots must be the same in all lab frame diagnostics')
        pywarpx.warpx.check_consistency('lab_data_directory', self.write_dir, 'The write directory must be the same in all lab frame diagnostics')

        pywarpx.warpx.do_back_transformed_diagnostics = 1

        if isinstance(self.species, Species):
            self.species.do_back_transformed_diagnostics = 1
        else:
            try:
                for specie in self.species:
                    specie.do_back_transformed_diagnostics = 1
            except TypeError:
                pass

        pywarpx.warpx.num_snapshots_lab = self.num_snapshots
        pywarpx.warpx.dt_snapshots_lab = self.dt_snapshots
        pywarpx.warpx.lab_data_directory = self.write_dir<|MERGE_RESOLUTION|>--- conflicted
+++ resolved
@@ -134,8 +134,8 @@
                                              save_particles_at_zlo = self.save_particles_at_zlo,
                                              save_particles_at_zhi = self.save_particles_at_zhi,
                                              save_particles_at_eb = self.save_particles_at_eb,
-<<<<<<< HEAD
-                                             save_previous_position = self.save_previous_position)
+                                             save_previous_position = self.save_previous_position,
+                                             do_not_deposit = self.do_not_deposit)
 
         # add reflection models
         self.species.add_new_attr("reflection_model_xlo(E)", self.reflection_model_xlo)
@@ -146,10 +146,6 @@
         self.species.add_new_attr("reflection_model_zhi(E)", self.reflection_model_zhi)
         # self.species.add_new_attr("reflection_model_eb(E)", self.reflection_model_eb)
 
-=======
-                                             save_previous_position = self.save_previous_position,
-                                             do_not_deposit = self.do_not_deposit)
->>>>>>> e50abbab
         pywarpx.Particles.particles_list.append(self.species)
 
         if self.initial_distribution is not None:
