# Copyright 2018-2022 Andrew Myers, David Grote, Ligia Diana Amorim
# Maxence Thevenet, Remi Lehe, Revathi Jambunathan, Lorenzo Giacomel
#
#
# This file is part of WarpX.
#
# License: BSD-3-Clause-LBNL

"""Classes following the PICMI standard"""

import os
import re
from dataclasses import dataclass

import numpy as np
import periodictable

import picmistandard
import pywarpx

codename = "warpx"
picmistandard.register_codename(codename)

# dictionary to map field boundary conditions from picmistandard to WarpX
BC_map = {
    "open": "pml",
    "dirichlet": "pec",
    "periodic": "periodic",
    "damped": "damped",
    "absorbing_silver_mueller": "absorbing_silver_mueller",
    "neumann": "neumann",
    "none": "none",
    None: "none",
}


class constants:
    # --- Put the constants in their own namespace
    # --- Values from WarpXConst.H
    c = 299792458.0
    ep0 = 8.8541878128e-12
    mu0 = 1.25663706212e-06
    q_e = 1.602176634e-19
    m_e = 9.1093837015e-31
    m_p = 1.67262192369e-27
    hbar = 1.054571817e-34
    kb = 1.380649e-23


picmistandard.register_constants(constants)


class Species(picmistandard.PICMI_Species):
    """
    See `Input Parameters <https://warpx.readthedocs.io/en/latest/usage/parameters.html>`__ for more information.

    Parameters
    ----------
    warpx_boost_adjust_transverse_positions: bool, default=False
        Whether to adjust transverse positions when apply the boost
        to the simulation frame

    warpx_self_fields_required_precision: float, default=1.e-11
        Relative precision on the electrostatic solver
        (when using the relativistic solver)

    warpx_self_fields_absolute_tolerance: float, default=0.
        Absolute precision on the electrostatic solver
        (when using the relativistic solver)

    warpx_self_fields_max_iters: integer, default=200
        Maximum number of iterations for the electrostatic
        solver for the species

    warpx_self_fields_verbosity: integer, default=2
        Level of verbosity for the electrostatic solver

    warpx_save_previous_position: bool, default=False
        Whether to save the old particle positions

    warpx_do_not_deposit: bool, default=False
        Whether or not to deposit the charge and current density for
        for this species

    warpx_do_not_push: bool, default=False
        Whether or not to push this species

    warpx_do_not_gather: bool, default=False
        Whether or not to gather the fields from grids for this species

    warpx_random_theta: bool, default=True
        Whether or not to add random angle to the particles in theta
        when in RZ mode.

    warpx_reflection_model_xlo: string, default='0.'
        Expression (in terms of the velocity "v") specifying the probability
        that the particle will reflect on the lower x boundary

    warpx_reflection_model_xhi: string, default='0.'
        Expression (in terms of the velocity "v") specifying the probability
        that the particle will reflect on the upper x boundary

    warpx_reflection_model_ylo: string, default='0.'
        Expression (in terms of the velocity "v") specifying the probability
        that the particle will reflect on the lower y boundary

    warpx_reflection_model_yhi: string, default='0.'
        Expression (in terms of the velocity "v") specifying the probability
        that the particle will reflect on the upper y boundary

    warpx_reflection_model_zlo: string, default='0.'
        Expression (in terms of the velocity "v") specifying the probability
        that the particle will reflect on the lower z boundary

    warpx_reflection_model_zhi: string, default='0.'
        Expression (in terms of the velocity "v") specifying the probability
        that the particle will reflect on the upper z boundary

    warpx_save_particles_at_xlo: bool, default=False
        Whether to save particles lost at the lower x boundary

    warpx_save_particles_at_xhi: bool, default=False
        Whether to save particles lost at the upper x boundary

    warpx_save_particles_at_ylo: bool, default=False
        Whether to save particles lost at the lower y boundary

    warpx_save_particles_at_yhi: bool, default=False
        Whether to save particles lost at the upper y boundary

    warpx_save_particles_at_zlo: bool, default=False
        Whether to save particles lost at the lower z boundary

    warpx_save_particles_at_zhi: bool, default=False
        Whether to save particles lost at the upper z boundary

    warpx_save_particles_at_eb: bool, default=False
        Whether to save particles lost at the embedded boundary

    warpx_do_resampling: bool, default=False
        Whether particles will be resampled

    warpx_resampling_min_ppc: int, default=1
        Cells with fewer particles than this number will be
        skipped during resampling.

    warpx_resampling_algorithm_target_weight: float
        Weight that the product particles from resampling will not exceed.

    warpx_resampling_trigger_intervals: bool, default=0
        Timesteps at which to resample

    warpx_resampling_trigger_max_avg_ppc: int, default=infinity
        Resampling will be done when the average number of
        particles per cell exceeds this number

    warpx_resampling_algorithm: str, default="leveling_thinning"
        Resampling algorithm to use.

    warpx_resampling_algorithm_velocity_grid_type: str, default="spherical"
        Type of grid to use when clustering particles in velocity space. Only
        applicable with the `velocity_coincidence_thinning` algorithm.

    warpx_resampling_algorithm_delta_ur: float
        Size of velocity window used for clustering particles during grid-based
        merging, with `velocity_grid_type == "spherical"`.

    warpx_resampling_algorithm_n_theta: int
        Number of bins to use in theta when clustering particle velocities
        during grid-based merging, with `velocity_grid_type == "spherical"`.

    warpx_resampling_algorithm_n_phi: int
        Number of bins to use in phi when clustering particle velocities
        during grid-based merging, with `velocity_grid_type == "spherical"`.

    warpx_resampling_algorithm_delta_u: array of floats or float
        Size of velocity window used in ux, uy and uz for clustering particles
        during grid-based merging, with `velocity_grid_type == "cartesian"`. If
        a single number is given the same du value will be used in all three
        directions.

    warpx_add_int_attributes: dict
        Dictionary of extra integer particle attributes initialized from an
        expression that is a function of the variables (x, y, z, ux, uy, uz, t).

    warpx_add_real_attributes: dict
        Dictionary of extra real particle attributes initialized from an
        expression that is a function of the variables (x, y, z, ux, uy, uz, t).
    """

    def init(self, kw):
        if self.particle_type == "electron":
            if self.charge is None:
                self.charge = "-q_e"
            if self.mass is None:
                self.mass = "m_e"
        elif self.particle_type == "positron":
            if self.charge is None:
                self.charge = "q_e"
            if self.mass is None:
                self.mass = "m_e"
        elif self.particle_type == "proton":
            if self.charge is None:
                self.charge = "q_e"
            if self.mass is None:
                self.mass = "m_p"
        elif self.particle_type == "anti-proton":
            if self.charge is None:
                self.charge = "-q_e"
            if self.mass is None:
                self.mass = "m_p"
        else:
            if self.charge is None and self.charge_state is not None:
                if self.charge_state == +1.0:
                    self.charge = "q_e"
                elif self.charge_state == -1.0:
                    self.charge = "-q_e"
                else:
                    self.charge = self.charge_state * constants.q_e
            if self.particle_type is not None:
                # Match a string of the format '#nXx', with the '#n' optional isotope number.
                m = re.match(r"(?P<iso>#[\d+])*(?P<sym>[A-Za-z]+)", self.particle_type)
                if m is not None:
                    element = periodictable.elements.symbol(m["sym"])
                    if m["iso"] is not None:
                        element = element[m["iso"][1:]]
                    if self.charge_state is not None:
                        assert self.charge_state <= element.number, Exception(
                            "%s charge state not valid" % self.particle_type
                        )
                        try:
                            element = element.ion[self.charge_state]
                        except ValueError:
                            # Note that not all valid charge states are defined in elements,
                            # so this value error can be ignored.
                            pass
                    self.element = element
                    if self.mass is None:
                        self.mass = (
                            element.mass * periodictable.constants.atomic_mass_constant
                        )
                else:
                    raise Exception('The species "particle_type" is not known')

        self.boost_adjust_transverse_positions = kw.pop(
            "warpx_boost_adjust_transverse_positions", None
        )

        # For the relativistic electrostatic solver
        self.self_fields_required_precision = kw.pop(
            "warpx_self_fields_required_precision", None
        )
        self.self_fields_absolute_tolerance = kw.pop(
            "warpx_self_fields_absolute_tolerance", None
        )
        self.self_fields_max_iters = kw.pop("warpx_self_fields_max_iters", None)
        self.self_fields_verbosity = kw.pop("warpx_self_fields_verbosity", None)
        self.save_previous_position = kw.pop("warpx_save_previous_position", None)
        self.do_not_deposit = kw.pop("warpx_do_not_deposit", None)
        self.do_not_push = kw.pop("warpx_do_not_push", None)
        self.do_not_gather = kw.pop("warpx_do_not_gather", None)
        self.random_theta = kw.pop("warpx_random_theta", None)

        # For particle reflection
        self.reflection_model_xlo = kw.pop("warpx_reflection_model_xlo", None)
        self.reflection_model_xhi = kw.pop("warpx_reflection_model_xhi", None)
        self.reflection_model_ylo = kw.pop("warpx_reflection_model_ylo", None)
        self.reflection_model_yhi = kw.pop("warpx_reflection_model_yhi", None)
        self.reflection_model_zlo = kw.pop("warpx_reflection_model_zlo", None)
        self.reflection_model_zhi = kw.pop("warpx_reflection_model_zhi", None)
        # self.reflection_model_eb = kw.pop('warpx_reflection_model_eb', None)

        # For the scraper buffer
        self.save_particles_at_xlo = kw.pop("warpx_save_particles_at_xlo", None)
        self.save_particles_at_xhi = kw.pop("warpx_save_particles_at_xhi", None)
        self.save_particles_at_ylo = kw.pop("warpx_save_particles_at_ylo", None)
        self.save_particles_at_yhi = kw.pop("warpx_save_particles_at_yhi", None)
        self.save_particles_at_zlo = kw.pop("warpx_save_particles_at_zlo", None)
        self.save_particles_at_zhi = kw.pop("warpx_save_particles_at_zhi", None)
        self.save_particles_at_eb = kw.pop("warpx_save_particles_at_eb", None)

        # Resampling settings
        self.do_resampling = kw.pop("warpx_do_resampling", None)
        self.resampling_algorithm = kw.pop("warpx_resampling_algorithm", None)
        self.resampling_min_ppc = kw.pop("warpx_resampling_min_ppc", None)
        self.resampling_trigger_intervals = kw.pop(
            "warpx_resampling_trigger_intervals", None
        )
        self.resampling_triggering_max_avg_ppc = kw.pop(
            "warpx_resampling_trigger_max_avg_ppc", None
        )
        self.resampling_algorithm_target_weight = kw.pop(
            "warpx_resampling_algorithm_target_weight", None
        )
        self.resampling_algorithm_velocity_grid_type = kw.pop(
            "warpx_resampling_algorithm_velocity_grid_type", None
        )
        self.resampling_algorithm_delta_ur = kw.pop(
            "warpx_resampling_algorithm_delta_ur", None
        )
        self.resampling_algorithm_n_theta = kw.pop(
            "warpx_resampling_algorithm_n_theta", None
        )
        self.resampling_algorithm_n_phi = kw.pop(
            "warpx_resampling_algorithm_n_phi", None
        )
        self.resampling_algorithm_delta_u = kw.pop(
            "warpx_resampling_algorithm_delta_u", None
        )
        if (
            self.resampling_algorithm_delta_u is not None
            and np.size(self.resampling_algorithm_delta_u) == 1
        ):
            self.resampling_algorithm_delta_u = [self.resampling_algorithm_delta_u] * 3

        # extra particle attributes
        self.extra_int_attributes = kw.pop("warpx_add_int_attributes", None)
        self.extra_real_attributes = kw.pop("warpx_add_real_attributes", None)

    def species_initialize_inputs(
        self,
        layout,
        initialize_self_fields=False,
        injection_plane_position=None,
        injection_plane_normal_vector=None,
    ):
        self.species_number = len(pywarpx.particles.species_names)

        if self.name is None:
            self.name = "species{}".format(self.species_number)

        pywarpx.particles.species_names.append(self.name)

        if initialize_self_fields is None:
            initialize_self_fields = False

        self.species = pywarpx.Bucket.Bucket(
            self.name,
            mass=self.mass,
            charge=self.charge,
            injection_style=None,
            initialize_self_fields=int(initialize_self_fields),
            boost_adjust_transverse_positions=self.boost_adjust_transverse_positions,
            self_fields_required_precision=self.self_fields_required_precision,
            self_fields_absolute_tolerance=self.self_fields_absolute_tolerance,
            self_fields_max_iters=self.self_fields_max_iters,
            self_fields_verbosity=self.self_fields_verbosity,
            save_particles_at_xlo=self.save_particles_at_xlo,
            save_particles_at_xhi=self.save_particles_at_xhi,
            save_particles_at_ylo=self.save_particles_at_ylo,
            save_particles_at_yhi=self.save_particles_at_yhi,
            save_particles_at_zlo=self.save_particles_at_zlo,
            save_particles_at_zhi=self.save_particles_at_zhi,
            save_particles_at_eb=self.save_particles_at_eb,
            save_previous_position=self.save_previous_position,
            do_not_deposit=self.do_not_deposit,
            do_not_push=self.do_not_push,
            do_not_gather=self.do_not_gather,
            random_theta=self.random_theta,
            do_resampling=self.do_resampling,
            resampling_algorithm=self.resampling_algorithm,
            resampling_min_ppc=self.resampling_min_ppc,
            resampling_trigger_intervals=self.resampling_trigger_intervals,
            resampling_trigger_max_avg_ppc=self.resampling_triggering_max_avg_ppc,
            resampling_algorithm_target_weight=self.resampling_algorithm_target_weight,
            resampling_algorithm_velocity_grid_type=self.resampling_algorithm_velocity_grid_type,
            resampling_algorithm_delta_ur=self.resampling_algorithm_delta_ur,
            resampling_algorithm_n_theta=self.resampling_algorithm_n_theta,
            resampling_algorithm_n_phi=self.resampling_algorithm_n_phi,
            resampling_algorithm_delta_u=self.resampling_algorithm_delta_u,
        )

        # add reflection models
        self.species.add_new_attr("reflection_model_xlo(E)", self.reflection_model_xlo)
        self.species.add_new_attr("reflection_model_xhi(E)", self.reflection_model_xhi)
        self.species.add_new_attr("reflection_model_ylo(E)", self.reflection_model_ylo)
        self.species.add_new_attr("reflection_model_yhi(E)", self.reflection_model_yhi)
        self.species.add_new_attr("reflection_model_zlo(E)", self.reflection_model_zlo)
        self.species.add_new_attr("reflection_model_zhi(E)", self.reflection_model_zhi)
        # self.species.add_new_attr("reflection_model_eb(E)", self.reflection_model_eb)

        # extra particle attributes
        if self.extra_int_attributes is not None:
            self.species.addIntegerAttributes = self.extra_int_attributes.keys()
            for attr, function in self.extra_int_attributes.items():
                self.species.add_new_attr(
                    "attribute." + attr + "(x,y,z,ux,uy,uz,t)", function
                )
        if self.extra_real_attributes is not None:
            self.species.addRealAttributes = self.extra_real_attributes.keys()
            for attr, function in self.extra_real_attributes.items():
                self.species.add_new_attr(
                    "attribute." + attr + "(x,y,z,ux,uy,uz,t)", function
                )

        pywarpx.Particles.particles_list.append(self.species)

        if self.initial_distribution is not None:
            distributions_is_list = np.iterable(self.initial_distribution)
            layout_is_list = np.iterable(layout)
            if not distributions_is_list and not layout_is_list:
                self.initial_distribution.distribution_initialize_inputs(
                    self.species_number, layout, self.species, self.density_scale, ""
                )
            elif distributions_is_list and (layout_is_list or layout is None):
                assert layout is None or (
                    len(self.initial_distribution) == len(layout)
                ), Exception(
                    "The initial distribution and layout lists must have the same lenth"
                )
                source_names = [
                    f"dist{i}" for i in range(len(self.initial_distribution))
                ]
                self.species.injection_sources = source_names
                for i, dist in enumerate(self.initial_distribution):
                    layout_i = layout[i] if layout is not None else None
                    dist.distribution_initialize_inputs(
                        self.species_number,
                        layout_i,
                        self.species,
                        self.density_scale,
                        source_names[i],
                    )
            else:
                raise Exception(
                    "The initial distribution and layout must both be scalars or both be lists"
                )

        if injection_plane_position is not None:
            if injection_plane_normal_vector is not None:
                assert (
                    injection_plane_normal_vector[0] == 0.0
                    and injection_plane_normal_vector[1] == 0.0
                ), Exception("Rigid injection can only be done along z")
            pywarpx.particles.rigid_injected_species.append(self.name)
            self.species.rigid_advance = 1
            self.species.zinject_plane = injection_plane_position


picmistandard.PICMI_MultiSpecies.Species_class = Species


class MultiSpecies(picmistandard.PICMI_MultiSpecies):
    def species_initialize_inputs(
        self,
        layout,
        initialize_self_fields=False,
        injection_plane_position=None,
        injection_plane_normal_vector=None,
    ):
        for species in self.species_instances_list:
            species.species_initialize_inputs(
                layout,
                initialize_self_fields,
                injection_plane_position,
                injection_plane_normal_vector,
            )


class GaussianBunchDistribution(picmistandard.PICMI_GaussianBunchDistribution):
    def init(self, kw):
        self.do_symmetrize = kw.pop("warpx_do_symmetrize", None)
        self.symmetrization_order = kw.pop("warpx_symmetrization_order", None)

    def distribution_initialize_inputs(
        self, species_number, layout, species, density_scale, source_name
    ):
        species.add_new_group_attr(source_name, "injection_style", "gaussian_beam")
        species.add_new_group_attr(source_name, "x_m", self.centroid_position[0])
        species.add_new_group_attr(source_name, "y_m", self.centroid_position[1])
        species.add_new_group_attr(source_name, "z_m", self.centroid_position[2])
        species.add_new_group_attr(source_name, "x_rms", self.rms_bunch_size[0])
        species.add_new_group_attr(source_name, "y_rms", self.rms_bunch_size[1])
        species.add_new_group_attr(source_name, "z_rms", self.rms_bunch_size[2])

        # --- Only PseudoRandomLayout is supported
        species.add_new_group_attr(source_name, "npart", layout.n_macroparticles)

        # --- Calculate the total charge. Note that charge might be a string instead of a number.
        charge = species.charge
        if charge == "q_e" or charge == "+q_e":
            charge = constants.q_e
        elif charge == "-q_e":
            charge = -constants.q_e
        species.add_new_group_attr(
            source_name, "q_tot", self.n_physical_particles * charge
        )
        if density_scale is not None:
            species.add_new_group_attr(source_name, "q_tot", density_scale)

        # --- The PICMI standard doesn't yet have a way of specifying these values.
        # --- They should default to the size of the domain. They are not typically
        # --- necessary though since any particles outside the domain are rejected.
        # species.xmin
        # species.xmax
        # species.ymin
        # species.ymax
        # species.zmin
        # species.zmax

        # --- Note that WarpX takes gamma*beta as input
        if np.any(np.not_equal(self.velocity_divergence, 0.0)):
            species.add_new_group_attr(
                source_name, "momentum_distribution_type", "radial_expansion"
            )
            species.add_new_group_attr(
                source_name, "u_over_r", self.velocity_divergence[0] / constants.c
            )
            # species.add_new_group_attr(source_name, 'u_over_y', self.velocity_divergence[1]/constants.c)
            # species.add_new_group_attr(source_name, 'u_over_z', self.velocity_divergence[2]/constants.c)
        elif np.any(np.not_equal(self.rms_velocity, 0.0)):
            species.add_new_group_attr(
                source_name, "momentum_distribution_type", "gaussian"
            )
            species.add_new_group_attr(
                source_name, "ux_m", self.centroid_velocity[0] / constants.c
            )
            species.add_new_group_attr(
                source_name, "uy_m", self.centroid_velocity[1] / constants.c
            )
            species.add_new_group_attr(
                source_name, "uz_m", self.centroid_velocity[2] / constants.c
            )
            species.add_new_group_attr(
                source_name, "ux_th", self.rms_velocity[0] / constants.c
            )
            species.add_new_group_attr(
                source_name, "uy_th", self.rms_velocity[1] / constants.c
            )
            species.add_new_group_attr(
                source_name, "uz_th", self.rms_velocity[2] / constants.c
            )
        else:
            species.add_new_group_attr(
                source_name, "momentum_distribution_type", "constant"
            )
            species.add_new_group_attr(
                source_name, "ux", self.centroid_velocity[0] / constants.c
            )
            species.add_new_group_attr(
                source_name, "uy", self.centroid_velocity[1] / constants.c
            )
            species.add_new_group_attr(
                source_name, "uz", self.centroid_velocity[2] / constants.c
            )

        species.add_new_group_attr(source_name, "do_symmetrize", self.do_symmetrize)
        species.add_new_group_attr(
            source_name, "symmetrization_order", self.symmetrization_order
        )


class DensityDistributionBase(object):
    """This is a base class for several predefined density distributions. It
    captures universal initialization logic."""

    def set_mangle_dict(self):
        if not hasattr(self, "mangle_dict"):
            self.mangle_dict = None

        if hasattr(self, "user_defined_kw") and self.mangle_dict is None:
            # Only do this once so that the same variables can be used multiple
            # times
            self.mangle_dict = pywarpx.my_constants.add_keywords(self.user_defined_kw)

    def set_species_attributes(self, species, layout, source_name):
        if isinstance(layout, GriddedLayout):
            # --- Note that the grid attribute of GriddedLayout is ignored
            species.add_new_group_attr(
                source_name, "injection_style", "nuniformpercell"
            )
            species.add_new_group_attr(
                source_name,
                "num_particles_per_cell_each_dim",
                layout.n_macroparticle_per_cell,
            )
        elif isinstance(layout, PseudoRandomLayout):
            assert layout.n_macroparticles_per_cell is not None, Exception(
                "WarpX only supports n_macroparticles_per_cell for the PseudoRandomLayout with this distribution"
            )
            species.add_new_group_attr(source_name, "injection_style", "nrandompercell")
            species.add_new_group_attr(
                source_name, "num_particles_per_cell", layout.n_macroparticles_per_cell
            )
        else:
            raise Exception(
                "WarpX does not support the specified layout for this distribution"
            )

        species.add_new_group_attr(source_name, "xmin", self.lower_bound[0])
        species.add_new_group_attr(source_name, "xmax", self.upper_bound[0])
        species.add_new_group_attr(source_name, "ymin", self.lower_bound[1])
        species.add_new_group_attr(source_name, "ymax", self.upper_bound[1])
        species.add_new_group_attr(source_name, "zmin", self.lower_bound[2])
        species.add_new_group_attr(source_name, "zmax", self.upper_bound[2])

        if self.fill_in:
            species.add_new_group_attr(source_name, "do_continuous_injection", 1)

        # --- Note that WarpX takes gamma*beta as input
        if hasattr(self, "momentum_spread_expressions") and np.any(
            np.not_equal(self.momentum_spread_expressions, None)
        ):
            species.momentum_distribution_type = "gaussian_parse_momentum_function"
            self.setup_parse_momentum_functions(
                species,
                source_name,
                self.momentum_expressions,
                "_m",
                self.directed_velocity,
            )
            self.setup_parse_momentum_functions(
                species,
                source_name,
                self.momentum_spread_expressions,
                "_th",
                [0.0, 0.0, 0.0],
            )
        elif hasattr(self, "momentum_expressions") and np.any(
            np.not_equal(self.momentum_expressions, None)
        ):
            species.add_new_group_attr(
                source_name, "momentum_distribution_type", "parse_momentum_function"
            )
            self.setup_parse_momentum_functions(
                species,
                source_name,
                self.momentum_expressions,
                "",
                self.directed_velocity,
            )
        elif np.any(np.not_equal(self.rms_velocity, 0.0)):
            species.add_new_group_attr(
                source_name, "momentum_distribution_type", "gaussian"
            )
            species.add_new_group_attr(
                source_name, "ux_m", self.directed_velocity[0] / constants.c
            )
            species.add_new_group_attr(
                source_name, "uy_m", self.directed_velocity[1] / constants.c
            )
            species.add_new_group_attr(
                source_name, "uz_m", self.directed_velocity[2] / constants.c
            )
            species.add_new_group_attr(
                source_name, "ux_th", self.rms_velocity[0] / constants.c
            )
            species.add_new_group_attr(
                source_name, "uy_th", self.rms_velocity[1] / constants.c
            )
            species.add_new_group_attr(
                source_name, "uz_th", self.rms_velocity[2] / constants.c
            )
        else:
            species.add_new_group_attr(
                source_name, "momentum_distribution_type", "constant"
            )
            species.add_new_group_attr(
                source_name, "ux", self.directed_velocity[0] / constants.c
            )
            species.add_new_group_attr(
                source_name, "uy", self.directed_velocity[1] / constants.c
            )
            species.add_new_group_attr(
                source_name, "uz", self.directed_velocity[2] / constants.c
            )

        if hasattr(self, "density_min"):
            species.add_new_group_attr(source_name, "density_min", self.density_min)
        if hasattr(self, "density_max"):
            species.add_new_group_attr(source_name, "density_max", self.density_max)

    def setup_parse_momentum_functions(
        self, species, source_name, expressions, suffix, defaults
    ):
        for sdir, idir in zip(["x", "y", "z"], [0, 1, 2]):
            if expressions[idir] is not None:
                expression = pywarpx.my_constants.mangle_expression(
                    expressions[idir], self.mangle_dict
                )
            else:
                expression = f"{defaults[idir]}"
            species.add_new_group_attr(
                source_name,
                f"momentum_function_u{sdir}{suffix}(x,y,z)",
                f"({expression})/{constants.c}",
            )


class UniformFluxDistribution(
    picmistandard.PICMI_UniformFluxDistribution, DensityDistributionBase
):
    def distribution_initialize_inputs(
        self, species_number, layout, species, density_scale, source_name
    ):
        self.fill_in = False
        self.set_mangle_dict()
        self.set_species_attributes(species, layout, source_name)

        species.add_new_group_attr(source_name, "flux_profile", "constant")
        species.add_new_group_attr(source_name, "flux", self.flux)
        if density_scale is not None:
            species.add_new_group_attr(source_name, "flux", density_scale)
        species.add_new_group_attr(
            source_name, "flux_normal_axis", self.flux_normal_axis
        )
        species.add_new_group_attr(
            source_name, "surface_flux_pos", self.surface_flux_position
        )
        species.add_new_group_attr(source_name, "flux_direction", self.flux_direction)
        species.add_new_group_attr(source_name, "flux_tmin", self.flux_tmin)
        species.add_new_group_attr(source_name, "flux_tmax", self.flux_tmax)

        # --- Use specific attributes for flux injection
        species.add_new_group_attr(source_name, "injection_style", "nfluxpercell")
        assert isinstance(layout, PseudoRandomLayout), Exception(
            "UniformFluxDistribution only supports the PseudoRandomLayout in WarpX"
        )
        if self.gaussian_flux_momentum_distribution:
            species.add_new_group_attr(
                source_name, "momentum_distribution_type", "gaussianflux"
            )


class UniformDistribution(
    picmistandard.PICMI_UniformDistribution, DensityDistributionBase
):
    def distribution_initialize_inputs(
        self, species_number, layout, species, density_scale, source_name
    ):
        self.set_mangle_dict()
        self.set_species_attributes(species, layout, source_name)

        # --- Only constant density is supported by this class
        species.add_new_group_attr(source_name, "profile", "constant")
        species.add_new_group_attr(source_name, "density", self.density)
        if density_scale is not None:
            species.add_new_group_attr(source_name, "density", density_scale)


class AnalyticDistribution(
    picmistandard.PICMI_AnalyticDistribution, DensityDistributionBase
):
    """
    Parameters
    ----------

    warpx_density_min: float
        Minimum plasma density. No particle is injected where the density is
        below this value.

    warpx_density_max: float
        Maximum plasma density. The density at each point is the minimum between
        the value given in the profile, and density_max.

    warpx_momentum_spread_expressions: list of string
        Analytic expressions describing the gamma*velocity spread for each axis [m/s].
        Expressions should be in terms of the position, written as 'x', 'y', and 'z'.
        Parameters can be used in the expression with the values given as keyword arguments.
        For any axis not supplied (set to None), zero will be used.

    """

    def init(self, kw):
        self.density_min = kw.pop("warpx_density_min", None)
        self.density_max = kw.pop("warpx_density_max", None)
        self.momentum_spread_expressions = kw.pop(
            "warpx_momentum_spread_expressions", [None, None, None]
        )

    def distribution_initialize_inputs(
        self, species_number, layout, species, density_scale, source_name
    ):
        self.set_mangle_dict()
        self.set_species_attributes(species, layout, source_name)

        species.add_new_group_attr(source_name, "profile", "parse_density_function")
        expression = pywarpx.my_constants.mangle_expression(
            self.density_expression, self.mangle_dict
        )
        if density_scale is None:
            species.add_new_group_attr(
                source_name, "density_function(x,y,z)", expression
            )
        else:
            species.add_new_group_attr(
                source_name,
                "density_function(x,y,z)",
                "{}*({})".format(density_scale, expression),
            )


class ParticleListDistribution(picmistandard.PICMI_ParticleListDistribution):
    def init(self, kw):
        pass

    def distribution_initialize_inputs(
        self, species_number, layout, species, density_scale, source_name
    ):
        species.add_new_group_attr(source_name, "injection_style", "multipleparticles")
        species.add_new_group_attr(source_name, "multiple_particles_pos_x", self.x)
        species.add_new_group_attr(source_name, "multiple_particles_pos_y", self.y)
        species.add_new_group_attr(source_name, "multiple_particles_pos_z", self.z)
        species.add_new_group_attr(
            source_name, "multiple_particles_ux", np.array(self.ux) / constants.c
        )
        species.add_new_group_attr(
            source_name, "multiple_particles_uy", np.array(self.uy) / constants.c
        )
        species.add_new_group_attr(
            source_name, "multiple_particles_uz", np.array(self.uz) / constants.c
        )
        species.add_new_group_attr(
            source_name, "multiple_particles_weight", self.weight
        )
        if density_scale is not None:
            species.add_new_group_attr(
                source_name, "multiple_particles_weight", self.weight * density_scale
            )


class ParticleDistributionPlanarInjector(
    picmistandard.PICMI_ParticleDistributionPlanarInjector
):
    pass


class GriddedLayout(picmistandard.PICMI_GriddedLayout):
    pass


class PseudoRandomLayout(picmistandard.PICMI_PseudoRandomLayout):
    def init(self, kw):
        if self.seed is not None:
            print(
                "Warning: WarpX does not support specifying the random number seed in PseudoRandomLayout"
            )


class BinomialSmoother(picmistandard.PICMI_BinomialSmoother):
    def smoother_initialize_inputs(self, solver):
        pywarpx.warpx.use_filter = 1
        pywarpx.warpx.use_filter_compensation = bool(np.all(self.compensation))
        if self.n_pass is None:
            # If not specified, do at least one pass in each direction.
            self.n_pass = 1
        try:
            # Check if n_pass is a vector
            len(self.n_pass)
        except TypeError:
            # If not, make it a vector
            self.n_pass = solver.grid.number_of_dimensions * [self.n_pass]
        pywarpx.warpx.filter_npass_each_dir = self.n_pass


class CylindricalGrid(picmistandard.PICMI_CylindricalGrid):
    """
    This assumes that WarpX was compiled with USE_RZ = TRUE

    See `Input Parameters <https://warpx.readthedocs.io/en/latest/usage/parameters.html>`__ for more information.

    Parameters
    ----------
    warpx_max_grid_size: integer, default=32
       Maximum block size in either direction

    warpx_max_grid_size_x: integer, optional
       Maximum block size in radial direction

    warpx_max_grid_size_y: integer, optional
       Maximum block size in longitudinal direction

    warpx_blocking_factor: integer, optional
       Blocking factor (which controls the block size)

    warpx_blocking_factor_x: integer, optional
       Blocking factor (which controls the block size) in the radial direction

    warpx_blocking_factor_y: integer, optional
       Blocking factor (which controls the block size) in the longitudinal direction

    warpx_potential_lo_r: float, default=0.
       Electrostatic potential on the lower radial boundary

    warpx_potential_hi_r: float, default=0.
       Electrostatic potential on the upper radial boundary

    warpx_potential_lo_z: float, default=0.
       Electrostatic potential on the lower longitudinal boundary

    warpx_potential_hi_z: float, default=0.
       Electrostatic potential on the upper longitudinal boundary

    warpx_reflect_all_velocities: bool default=False
        Whether the sign of all of the particle velocities are changed upon
        reflection on a boundary, or only the velocity normal to the surface

    warpx_start_moving_window_step: int, default=0
       The timestep at which the moving window starts

    warpx_end_moving_window_step: int, default=-1
       The timestep at which the moving window ends. If -1, the moving window
       will continue until the end of the simulation.

    warpx_boundary_u_th: dict, default=None
        If a thermal boundary is used for particles, this dictionary should
        specify the thermal speed for each species in the form {`<species>`: u_th}.
        Note: u_th = sqrt(T*q_e/mass)/clight with T in eV.
    """

    def init(self, kw):
        self.max_grid_size = kw.pop("warpx_max_grid_size", 32)
        self.max_grid_size_x = kw.pop("warpx_max_grid_size_x", None)
        self.max_grid_size_y = kw.pop("warpx_max_grid_size_y", None)
        self.blocking_factor = kw.pop("warpx_blocking_factor", None)
        self.blocking_factor_x = kw.pop("warpx_blocking_factor_x", None)
        self.blocking_factor_y = kw.pop("warpx_blocking_factor_y", None)

        self.potential_xmin = kw.pop("warpx_potential_lo_r", None)
        self.potential_xmax = kw.pop("warpx_potential_hi_r", None)
        self.potential_ymin = None
        self.potential_ymax = None
        self.potential_zmin = kw.pop("warpx_potential_lo_z", None)
        self.potential_zmax = kw.pop("warpx_potential_hi_z", None)
        self.reflect_all_velocities = kw.pop("warpx_reflect_all_velocities", None)

        self.start_moving_window_step = kw.pop("warpx_start_moving_window_step", None)
        self.end_moving_window_step = kw.pop("warpx_end_moving_window_step", None)

        # Geometry
        # Set these as soon as the information is available
        # (since these are needed to determine which shared object to load)
        pywarpx.geometry.dims = "RZ"
        pywarpx.geometry.prob_lo = self.lower_bound  # physical domain
        pywarpx.geometry.prob_hi = self.upper_bound

        # if a thermal boundary is used for particles, get the thermal speeds
        self.thermal_boundary_u_th = kw.pop("warpx_boundary_u_th", None)

    def grid_initialize_inputs(self):
        pywarpx.amr.n_cell = self.number_of_cells

        # Maximum allowable size of each subdomain in the problem domain;
        #    this is used to decompose the domain for parallel calculations.
        pywarpx.amr.max_grid_size = self.max_grid_size
        pywarpx.amr.max_grid_size_x = self.max_grid_size_x
        pywarpx.amr.max_grid_size_y = self.max_grid_size_y
        pywarpx.amr.blocking_factor = self.blocking_factor
        pywarpx.amr.blocking_factor_x = self.blocking_factor_x
        pywarpx.amr.blocking_factor_y = self.blocking_factor_y

        assert self.lower_bound[0] >= 0.0, Exception(
            "Lower radial boundary must be >= 0."
        )
        assert (
            self.lower_boundary_conditions[0] != "periodic"
            and self.upper_boundary_conditions[0] != "periodic"
        ), Exception("Radial boundaries can not be periodic")

        pywarpx.warpx.n_rz_azimuthal_modes = self.n_azimuthal_modes

        # Boundary conditions
        pywarpx.boundary.field_lo = [
            BC_map[bc] for bc in self.lower_boundary_conditions
        ]
        pywarpx.boundary.field_hi = [
            BC_map[bc] for bc in self.upper_boundary_conditions
        ]
        pywarpx.boundary.particle_lo = self.lower_boundary_conditions_particles
        pywarpx.boundary.particle_hi = self.upper_boundary_conditions_particles
        pywarpx.boundary.reflect_all_velocities = self.reflect_all_velocities

        if self.thermal_boundary_u_th is not None:
            for name, val in self.thermal_boundary_u_th.items():
                pywarpx.boundary.__setattr__(f"{name}.u_th", val)

        if self.moving_window_velocity is not None and np.any(
            np.not_equal(self.moving_window_velocity, 0.0)
        ):
            pywarpx.warpx.do_moving_window = 1
            if self.moving_window_velocity[0] != 0.0:
                pywarpx.warpx.moving_window_dir = "r"
                pywarpx.warpx.moving_window_v = (
                    self.moving_window_velocity[0] / constants.c
                )  # in units of the speed of light
            if self.moving_window_velocity[1] != 0.0:
                pywarpx.warpx.moving_window_dir = "z"
                pywarpx.warpx.moving_window_v = (
                    self.moving_window_velocity[1] / constants.c
                )  # in units of the speed of light

            pywarpx.warpx.start_moving_window_step = self.start_moving_window_step
            pywarpx.warpx.end_moving_window_step = self.end_moving_window_step

        if self.refined_regions:
            assert len(self.refined_regions) == 1, Exception(
                "WarpX only supports one refined region."
            )
            assert self.refined_regions[0][0] == 1, Exception(
                "The one refined region can only be level 1"
            )
            pywarpx.amr.max_level = 1
            pywarpx.warpx.fine_tag_lo = self.refined_regions[0][1]
            pywarpx.warpx.fine_tag_hi = self.refined_regions[0][2]
            # The refinement_factor is ignored (assumed to be [2,2])
        else:
            pywarpx.amr.max_level = 0


class Cartesian1DGrid(picmistandard.PICMI_Cartesian1DGrid):
    """
    See `Input Parameters <https://warpx.readthedocs.io/en/latest/usage/parameters.html>`__ for more information.

    Parameters
    ----------
    warpx_max_grid_size: integer, default=32
       Maximum block size in either direction

    warpx_max_grid_size_x: integer, optional
       Maximum block size in longitudinal direction

    warpx_blocking_factor: integer, optional
       Blocking factor (which controls the block size)

    warpx_blocking_factor_x: integer, optional
       Blocking factor (which controls the block size) in the longitudinal direction

    warpx_potential_lo_z: float, default=0.
       Electrostatic potential on the lower longitudinal boundary

    warpx_potential_hi_z: float, default=0.
       Electrostatic potential on the upper longitudinal boundary

    warpx_start_moving_window_step: int, default=0
       The timestep at which the moving window starts

    warpx_end_moving_window_step: int, default=-1
       The timestep at which the moving window ends. If -1, the moving window
       will continue until the end of the simulation.

    warpx_boundary_u_th: dict, default=None
        If a thermal boundary is used for particles, this dictionary should
        specify the thermal speed for each species in the form {`<species>`: u_th}.
        Note: u_th = sqrt(T*q_e/mass)/clight with T in eV.
    """

    def init(self, kw):
        self.max_grid_size = kw.pop("warpx_max_grid_size", 32)
        self.max_grid_size_x = kw.pop("warpx_max_grid_size_x", None)
        self.blocking_factor = kw.pop("warpx_blocking_factor", None)
        self.blocking_factor_x = kw.pop("warpx_blocking_factor_x", None)

        self.potential_xmin = None
        self.potential_xmax = None
        self.potential_ymin = None
        self.potential_ymax = None
        self.potential_zmin = kw.pop("warpx_potential_lo_z", None)
        self.potential_zmax = kw.pop("warpx_potential_hi_z", None)

        self.start_moving_window_step = kw.pop("warpx_start_moving_window_step", None)
        self.end_moving_window_step = kw.pop("warpx_end_moving_window_step", None)

        # Geometry
        # Set these as soon as the information is available
        # (since these are needed to determine which shared object to load)
        pywarpx.geometry.dims = "1"
        pywarpx.geometry.prob_lo = self.lower_bound  # physical domain
        pywarpx.geometry.prob_hi = self.upper_bound

        # if a thermal boundary is used for particles, get the thermal speeds
        self.thermal_boundary_u_th = kw.pop("warpx_boundary_u_th", None)

    def grid_initialize_inputs(self):
        pywarpx.amr.n_cell = self.number_of_cells

        # Maximum allowable size of each subdomain in the problem domain;
        #    this is used to decompose the domain for parallel calculations.
        pywarpx.amr.max_grid_size = self.max_grid_size
        pywarpx.amr.max_grid_size_x = self.max_grid_size_x
        pywarpx.amr.blocking_factor = self.blocking_factor
        pywarpx.amr.blocking_factor_x = self.blocking_factor_x

        # Boundary conditions
        pywarpx.boundary.field_lo = [
            BC_map[bc] for bc in self.lower_boundary_conditions
        ]
        pywarpx.boundary.field_hi = [
            BC_map[bc] for bc in self.upper_boundary_conditions
        ]
        pywarpx.boundary.particle_lo = self.lower_boundary_conditions_particles
        pywarpx.boundary.particle_hi = self.upper_boundary_conditions_particles

        if self.thermal_boundary_u_th is not None:
            for name, val in self.thermal_boundary_u_th.items():
                pywarpx.boundary.__setattr__(f"{name}.u_th", val)

        if self.moving_window_velocity is not None and np.any(
            np.not_equal(self.moving_window_velocity, 0.0)
        ):
            pywarpx.warpx.do_moving_window = 1
            if self.moving_window_velocity[0] != 0.0:
                pywarpx.warpx.moving_window_dir = "z"
                pywarpx.warpx.moving_window_v = (
                    self.moving_window_velocity[0] / constants.c
                )  # in units of the speed of light

            pywarpx.warpx.start_moving_window_step = self.start_moving_window_step
            pywarpx.warpx.end_moving_window_step = self.end_moving_window_step

        if self.refined_regions:
            assert len(self.refined_regions) == 1, Exception(
                "WarpX only supports one refined region."
            )
            assert self.refined_regions[0][0] == 1, Exception(
                "The one refined region can only be level 1"
            )
            pywarpx.amr.max_level = 1
            pywarpx.warpx.fine_tag_lo = self.refined_regions[0][1]
            pywarpx.warpx.fine_tag_hi = self.refined_regions[0][2]
            # The refinement_factor is ignored (assumed to be [2,2])
        else:
            pywarpx.amr.max_level = 0


class Cartesian2DGrid(picmistandard.PICMI_Cartesian2DGrid):
    """
    See `Input Parameters <https://warpx.readthedocs.io/en/latest/usage/parameters.html>`__ for more information.

    Parameters
    ----------
    warpx_max_grid_size: integer, default=32
       Maximum block size in either direction

    warpx_max_grid_size_x: integer, optional
       Maximum block size in x direction

    warpx_max_grid_size_y: integer, optional
       Maximum block size in z direction

    warpx_blocking_factor: integer, optional
       Blocking factor (which controls the block size)

    warpx_blocking_factor_x: integer, optional
       Blocking factor (which controls the block size) in the x direction

    warpx_blocking_factor_y: integer, optional
       Blocking factor (which controls the block size) in the z direction

    warpx_potential_lo_x: float, default=0.
       Electrostatic potential on the lower x boundary

    warpx_potential_hi_x: float, default=0.
       Electrostatic potential on the upper x boundary

    warpx_potential_lo_z: float, default=0.
       Electrostatic potential on the lower z boundary

    warpx_potential_hi_z: float, default=0.
       Electrostatic potential on the upper z boundary

    warpx_start_moving_window_step: int, default=0
       The timestep at which the moving window starts

    warpx_end_moving_window_step: int, default=-1
       The timestep at which the moving window ends. If -1, the moving window
       will continue until the end of the simulation.

    warpx_boundary_u_th: dict, default=None
        If a thermal boundary is used for particles, this dictionary should
        specify the thermal speed for each species in the form {`<species>`: u_th}.
        Note: u_th = sqrt(T*q_e/mass)/clight with T in eV.
    """

    def init(self, kw):
        self.max_grid_size = kw.pop("warpx_max_grid_size", 32)
        self.max_grid_size_x = kw.pop("warpx_max_grid_size_x", None)
        self.max_grid_size_y = kw.pop("warpx_max_grid_size_y", None)
        self.blocking_factor = kw.pop("warpx_blocking_factor", None)
        self.blocking_factor_x = kw.pop("warpx_blocking_factor_x", None)
        self.blocking_factor_y = kw.pop("warpx_blocking_factor_y", None)

        self.potential_xmin = kw.pop("warpx_potential_lo_x", None)
        self.potential_xmax = kw.pop("warpx_potential_hi_x", None)
        self.potential_ymin = None
        self.potential_ymax = None
        self.potential_zmin = kw.pop("warpx_potential_lo_z", None)
        self.potential_zmax = kw.pop("warpx_potential_hi_z", None)

        self.start_moving_window_step = kw.pop("warpx_start_moving_window_step", None)
        self.end_moving_window_step = kw.pop("warpx_end_moving_window_step", None)

        # Geometry
        # Set these as soon as the information is available
        # (since these are needed to determine which shared object to load)
        pywarpx.geometry.dims = "2"
        pywarpx.geometry.prob_lo = self.lower_bound  # physical domain
        pywarpx.geometry.prob_hi = self.upper_bound

        # if a thermal boundary is used for particles, get the thermal speeds
        self.thermal_boundary_u_th = kw.pop("warpx_boundary_u_th", None)

    def grid_initialize_inputs(self):
        pywarpx.amr.n_cell = self.number_of_cells

        # Maximum allowable size of each subdomain in the problem domain;
        #    this is used to decompose the domain for parallel calculations.
        pywarpx.amr.max_grid_size = self.max_grid_size
        pywarpx.amr.max_grid_size_x = self.max_grid_size_x
        pywarpx.amr.max_grid_size_y = self.max_grid_size_y
        pywarpx.amr.blocking_factor = self.blocking_factor
        pywarpx.amr.blocking_factor_x = self.blocking_factor_x
        pywarpx.amr.blocking_factor_y = self.blocking_factor_y

        # Boundary conditions
        pywarpx.boundary.field_lo = [
            BC_map[bc] for bc in self.lower_boundary_conditions
        ]
        pywarpx.boundary.field_hi = [
            BC_map[bc] for bc in self.upper_boundary_conditions
        ]
        pywarpx.boundary.particle_lo = self.lower_boundary_conditions_particles
        pywarpx.boundary.particle_hi = self.upper_boundary_conditions_particles

        if self.thermal_boundary_u_th is not None:
            for name, val in self.thermal_boundary_u_th.items():
                pywarpx.boundary.__setattr__(f"{name}.u_th", val)

        if self.moving_window_velocity is not None and np.any(
            np.not_equal(self.moving_window_velocity, 0.0)
        ):
            pywarpx.warpx.do_moving_window = 1
            if self.moving_window_velocity[0] != 0.0:
                pywarpx.warpx.moving_window_dir = "x"
                pywarpx.warpx.moving_window_v = (
                    self.moving_window_velocity[0] / constants.c
                )  # in units of the speed of light
            if self.moving_window_velocity[1] != 0.0:
                pywarpx.warpx.moving_window_dir = "z"
                pywarpx.warpx.moving_window_v = (
                    self.moving_window_velocity[1] / constants.c
                )  # in units of the speed of light

            pywarpx.warpx.start_moving_window_step = self.start_moving_window_step
            pywarpx.warpx.end_moving_window_step = self.end_moving_window_step

        if self.refined_regions:
            assert len(self.refined_regions) == 1, Exception(
                "WarpX only supports one refined region."
            )
            assert self.refined_regions[0][0] == 1, Exception(
                "The one refined region can only be level 1"
            )
            pywarpx.amr.max_level = 1
            pywarpx.warpx.fine_tag_lo = self.refined_regions[0][1]
            pywarpx.warpx.fine_tag_hi = self.refined_regions[0][2]
            # The refinement_factor is ignored (assumed to be [2,2])
        else:
            pywarpx.amr.max_level = 0


class Cartesian3DGrid(picmistandard.PICMI_Cartesian3DGrid):
    """
    See `Input Parameters <https://warpx.readthedocs.io/en/latest/usage/parameters.html>`__ for more information.

    Parameters
    ----------
    warpx_max_grid_size: integer, default=32
       Maximum block size in either direction

    warpx_max_grid_size_x: integer, optional
       Maximum block size in x direction

    warpx_max_grid_size_y: integer, optional
       Maximum block size in z direction

    warpx_max_grid_size_z: integer, optional
       Maximum block size in z direction

    warpx_blocking_factor: integer, optional
       Blocking factor (which controls the block size)

    warpx_blocking_factor_x: integer, optional
       Blocking factor (which controls the block size) in the x direction

    warpx_blocking_factor_y: integer, optional
       Blocking factor (which controls the block size) in the z direction

    warpx_blocking_factor_z: integer, optional
       Blocking factor (which controls the block size) in the z direction

    warpx_potential_lo_x: float, default=0.
       Electrostatic potential on the lower x boundary

    warpx_potential_hi_x: float, default=0.
       Electrostatic potential on the upper x boundary

    warpx_potential_lo_y: float, default=0.
       Electrostatic potential on the lower z boundary

    warpx_potential_hi_y: float, default=0.
       Electrostatic potential on the upper z boundary

    warpx_potential_lo_z: float, default=0.
       Electrostatic potential on the lower z boundary

    warpx_potential_hi_z: float, default=0.
       Electrostatic potential on the upper z boundary

    warpx_start_moving_window_step: int, default=0
       The timestep at which the moving window starts

    warpx_end_moving_window_step: int, default=-1
       The timestep at which the moving window ends. If -1, the moving window
       will continue until the end of the simulation.

    warpx_boundary_u_th: dict, default=None
        If a thermal boundary is used for particles, this dictionary should
        specify the thermal speed for each species in the form {`<species>`: u_th}.
        Note: u_th = sqrt(T*q_e/mass)/clight with T in eV.
    """

    def init(self, kw):
        self.max_grid_size = kw.pop("warpx_max_grid_size", 32)
        self.max_grid_size_x = kw.pop("warpx_max_grid_size_x", None)
        self.max_grid_size_y = kw.pop("warpx_max_grid_size_y", None)
        self.max_grid_size_z = kw.pop("warpx_max_grid_size_z", None)
        self.blocking_factor = kw.pop("warpx_blocking_factor", None)
        self.blocking_factor_x = kw.pop("warpx_blocking_factor_x", None)
        self.blocking_factor_y = kw.pop("warpx_blocking_factor_y", None)
        self.blocking_factor_z = kw.pop("warpx_blocking_factor_z", None)

        self.potential_xmin = kw.pop("warpx_potential_lo_x", None)
        self.potential_xmax = kw.pop("warpx_potential_hi_x", None)
        self.potential_ymin = kw.pop("warpx_potential_lo_y", None)
        self.potential_ymax = kw.pop("warpx_potential_hi_y", None)
        self.potential_zmin = kw.pop("warpx_potential_lo_z", None)
        self.potential_zmax = kw.pop("warpx_potential_hi_z", None)

        self.start_moving_window_step = kw.pop("warpx_start_moving_window_step", None)
        self.end_moving_window_step = kw.pop("warpx_end_moving_window_step", None)

        # Geometry
        # Set these as soon as the information is available
        # (since these are needed to determine which shared object to load)
        pywarpx.geometry.dims = "3"
        pywarpx.geometry.prob_lo = self.lower_bound  # physical domain
        pywarpx.geometry.prob_hi = self.upper_bound

        # if a thermal boundary is used for particles, get the thermal speeds
        self.thermal_boundary_u_th = kw.pop("warpx_boundary_u_th", None)

    def grid_initialize_inputs(self):
        pywarpx.amr.n_cell = self.number_of_cells

        # Maximum allowable size of each subdomain in the problem domain;
        #    this is used to decompose the domain for parallel calculations.
        pywarpx.amr.max_grid_size = self.max_grid_size
        pywarpx.amr.max_grid_size_x = self.max_grid_size_x
        pywarpx.amr.max_grid_size_y = self.max_grid_size_y
        pywarpx.amr.max_grid_size_z = self.max_grid_size_z
        pywarpx.amr.blocking_factor = self.blocking_factor
        pywarpx.amr.blocking_factor_x = self.blocking_factor_x
        pywarpx.amr.blocking_factor_y = self.blocking_factor_y
        pywarpx.amr.blocking_factor_z = self.blocking_factor_z

        # Boundary conditions
        pywarpx.boundary.field_lo = [
            BC_map[bc] for bc in self.lower_boundary_conditions
        ]
        pywarpx.boundary.field_hi = [
            BC_map[bc] for bc in self.upper_boundary_conditions
        ]
        pywarpx.boundary.particle_lo = self.lower_boundary_conditions_particles
        pywarpx.boundary.particle_hi = self.upper_boundary_conditions_particles

        if self.thermal_boundary_u_th is not None:
            for name, val in self.thermal_boundary_u_th.items():
                pywarpx.boundary.__setattr__(f"{name}.u_th", val)

        if self.moving_window_velocity is not None and np.any(
            np.not_equal(self.moving_window_velocity, 0.0)
        ):
            pywarpx.warpx.do_moving_window = 1
            if self.moving_window_velocity[0] != 0.0:
                pywarpx.warpx.moving_window_dir = "x"
                pywarpx.warpx.moving_window_v = (
                    self.moving_window_velocity[0] / constants.c
                )  # in units of the speed of light
            if self.moving_window_velocity[1] != 0.0:
                pywarpx.warpx.moving_window_dir = "y"
                pywarpx.warpx.moving_window_v = (
                    self.moving_window_velocity[1] / constants.c
                )  # in units of the speed of light
            if self.moving_window_velocity[2] != 0.0:
                pywarpx.warpx.moving_window_dir = "z"
                pywarpx.warpx.moving_window_v = (
                    self.moving_window_velocity[2] / constants.c
                )  # in units of the speed of light

            pywarpx.warpx.start_moving_window_step = self.start_moving_window_step
            pywarpx.warpx.end_moving_window_step = self.end_moving_window_step

        if self.refined_regions:
            assert len(self.refined_regions) == 1, Exception(
                "WarpX only supports one refined region."
            )
            assert self.refined_regions[0][0] == 1, Exception(
                "The one refined region can only be level 1"
            )
            pywarpx.amr.max_level = 1
            pywarpx.warpx.fine_tag_lo = self.refined_regions[0][1]
            pywarpx.warpx.fine_tag_hi = self.refined_regions[0][2]
            # The refinement_factor is ignored (assumed to be [2,2,2])
        else:
            pywarpx.amr.max_level = 0


class ElectromagneticSolver(picmistandard.PICMI_ElectromagneticSolver):
    """
    See `Input Parameters <https://warpx.readthedocs.io/en/latest/usage/parameters.html>`__ for more information.

    Parameters
    ----------
    warpx_pml_ncell: integer, optional
        The depth of the PML, in number of cells

    warpx_periodic_single_box_fft: bool, default=False
        Whether to do the spectral solver FFTs assuming a single
        simulation block

    warpx_current_correction: bool, default=True
        Whether to do the current correction for the spectral solver.
        See documentation for exceptions to the default value.

    warpx_psatd_update_with_rho: bool, optional
        Whether to update with the actual rho for the spectral solver

    warpx_psatd_do_time_averaging: bool, optional
        Whether to do the time averaging for the spectral solver

    warpx_psatd_J_in_time: {'constant', 'linear'}, default='constant'
        This determines whether the current density is assumed to be constant
        or linear in time, within the time step over which the electromagnetic
        fields are evolved.

    warpx_psatd_rho_in_time: {'linear'}, default='linear'
        This determines whether the charge density is assumed to be linear
        in time, within the time step over which the electromagnetic fields are evolved.

    warpx_do_pml_in_domain: bool, default=False
        Whether to do the PML boundaries within the domain (versus
        in the guard cells)

    warpx_pml_has_particles: bool, default=False
        Whether to allow particles in the PML region

    warpx_do_pml_j_damping: bool, default=False
        Whether to do damping of J in the PML
    """

    def init(self, kw):
        assert self.method is None or self.method in [
            "Yee",
            "CKC",
            "PSATD",
            "ECT",
        ], Exception("Only 'Yee', 'CKC', 'PSATD', and 'ECT' are supported")

        self.pml_ncell = kw.pop("warpx_pml_ncell", None)

        if self.method == "PSATD":
            self.psatd_periodic_single_box_fft = kw.pop(
                "warpx_periodic_single_box_fft", None
            )
            self.psatd_current_correction = kw.pop("warpx_current_correction", None)
            self.psatd_update_with_rho = kw.pop("warpx_psatd_update_with_rho", None)
            self.psatd_do_time_averaging = kw.pop("warpx_psatd_do_time_averaging", None)
            self.psatd_J_in_time = kw.pop("warpx_psatd_J_in_time", None)
            self.psatd_rho_in_time = kw.pop("warpx_psatd_rho_in_time", None)

        self.do_pml_in_domain = kw.pop("warpx_do_pml_in_domain", None)
        self.pml_has_particles = kw.pop("warpx_pml_has_particles", None)
        self.do_pml_j_damping = kw.pop("warpx_do_pml_j_damping", None)

    def solver_initialize_inputs(self):
        self.grid.grid_initialize_inputs()

        pywarpx.warpx.pml_ncell = self.pml_ncell

        if self.method == "PSATD":
            pywarpx.psatd.periodic_single_box_fft = self.psatd_periodic_single_box_fft
            pywarpx.psatd.current_correction = self.psatd_current_correction
            pywarpx.psatd.update_with_rho = self.psatd_update_with_rho
            pywarpx.psatd.do_time_averaging = self.psatd_do_time_averaging
            pywarpx.psatd.J_in_time = self.psatd_J_in_time
            pywarpx.psatd.rho_in_time = self.psatd_rho_in_time

            if self.grid.guard_cells is not None:
                pywarpx.psatd.nx_guard = self.grid.guard_cells[0]
                if self.grid.number_of_dimensions == 3:
                    pywarpx.psatd.ny_guard = self.grid.guard_cells[1]
                pywarpx.psatd.nz_guard = self.grid.guard_cells[-1]

            if self.stencil_order is not None:
                pywarpx.psatd.nox = self.stencil_order[0]
                if self.grid.number_of_dimensions == 3:
                    pywarpx.psatd.noy = self.stencil_order[1]
                pywarpx.psatd.noz = self.stencil_order[-1]

            if self.galilean_velocity is not None:
                if self.grid.number_of_dimensions == 2:
                    self.galilean_velocity = [
                        self.galilean_velocity[0],
                        0.0,
                        self.galilean_velocity[1],
                    ]
                pywarpx.psatd.v_galilean = (
                    np.array(self.galilean_velocity) / constants.c
                )

        # --- Same method names are used, though mapped to lower case.
        pywarpx.algo.maxwell_solver = self.method

        if self.cfl is not None:
            pywarpx.warpx.cfl = self.cfl

        if self.source_smoother is not None:
            self.source_smoother.smoother_initialize_inputs(self)

        pywarpx.warpx.do_dive_cleaning = self.divE_cleaning
        pywarpx.warpx.do_divb_cleaning = self.divB_cleaning

        pywarpx.warpx.do_pml_dive_cleaning = self.pml_divE_cleaning
        pywarpx.warpx.do_pml_divb_cleaning = self.pml_divB_cleaning

        pywarpx.warpx.do_pml_in_domain = self.do_pml_in_domain
        pywarpx.warpx.pml_has_particles = self.pml_has_particles
        pywarpx.warpx.do_pml_j_damping = self.do_pml_j_damping


class ExplicitEvolveScheme(picmistandard.base._ClassWithInit):
    """
    Sets up the explicit evolve scheme
    """

    def solver_scheme_initialize_inputs(self):
        pywarpx.algo.evolve_scheme = "explicit"


class ThetaImplicitEMEvolveScheme(picmistandard.base._ClassWithInit):
    """
    Sets up the "theta implicit" electromagnetic evolve scheme

    Parameters
    ----------
    nonlinear_solver: nonlinear solver instance
        The nonlinear solver to use for the iterations

    theta: float, optional
        The "theta" parameter, determining the level of implicitness
    """

    def __init__(self, nonlinear_solver, theta=None):
        self.nonlinear_solver = nonlinear_solver
        self.theta = theta

    def solver_scheme_initialize_inputs(self):
        pywarpx.algo.evolve_scheme = "theta_implicit_em"
        implicit_evolve = pywarpx.warpx.get_bucket("implicit_evolve")
        implicit_evolve.theta = self.theta

        self.nonlinear_solver.nonlinear_solver_initialize_inputs()


class SemiImplicitEMEvolveScheme(picmistandard.base._ClassWithInit):
    """
    Sets up the "semi-implicit" electromagnetic evolve scheme

    Parameters
    ----------
    nonlinear_solver: nonlinear solver instance
        The nonlinear solver to use for the iterations
    """

    def __init__(self, nonlinear_solver):
        self.nonlinear_solver = nonlinear_solver

    def solver_scheme_initialize_inputs(self):
        pywarpx.algo.evolve_scheme = "semi_implicit_em"

        self.nonlinear_solver.nonlinear_solver_initialize_inputs()


class PicardNonlinearSolver(picmistandard.base._ClassWithInit):
    """
    Sets up the iterative Picard nonlinear solver for the implicit evolve scheme

    Parameters
    ----------
    verbose: bool, default=True
        Whether there is verbose output from the solver

    absolute_tolerance: float, default=0.
        Absoluate tolerence of the convergence

    relative_tolerance: float, default=1.e-6
        Relative tolerance of the convergence

    max_iterations: integer, default=100
        Maximum number of iterations

    require_convergence: bool, default True
        Whether convergence is required. If True and convergence is not obtained, the code will exit.
    """

    def __init__(
        self,
        verbose=None,
        absolute_tolerance=None,
        relative_tolerance=None,
        max_iterations=None,
        require_convergence=None,
    ):
        self.verbose = verbose
        self.absolute_tolerance = absolute_tolerance
        self.relative_tolerance = relative_tolerance
        self.max_iterations = max_iterations
        self.require_convergence = require_convergence

    def nonlinear_solver_initialize_inputs(self):
        implicit_evolve = pywarpx.warpx.get_bucket("implicit_evolve")
        implicit_evolve.nonlinear_solver = "picard"

        picard = pywarpx.warpx.get_bucket("picard")
        picard.verbose = self.verbose
        picard.absolute_tolerance = self.absolute_tolerance
        picard.relative_tolerance = self.relative_tolerance
        picard.max_iterations = self.max_iterations
        picard.require_convergence = self.require_convergence


class NewtonNonlinearSolver(picmistandard.base._ClassWithInit):
    """
    Sets up the iterative Newton nonlinear solver for the implicit evolve scheme

    Parameters
    ----------
    verbose: bool, default=True
        Whether there is verbose output from the solver

    absolute_tolerance: float, default=0.
        Absoluate tolerence of the convergence

    relative_tolerance: float, default=1.e-6
        Relative tolerance of the convergence

    max_iterations: integer, default=100
        Maximum number of iterations

    require_convergence: bool, default True
        Whether convergence is required. If True and convergence is not obtained, the code will exit.

    linear_solver: linear solver instance, optional
        Specifies input arguments to the linear solver

    max_particle_iterations: integer, optional
        The maximum number of particle iterations

    particle_tolerance: float, optional
        The tolerance of parrticle quantities for convergence

    """

    def __init__(
        self,
        verbose=None,
        absolute_tolerance=None,
        relative_tolerance=None,
        max_iterations=None,
        require_convergence=None,
        linear_solver=None,
        max_particle_iterations=None,
        particle_tolerance=None,
    ):
        self.verbose = verbose
        self.absolute_tolerance = absolute_tolerance
        self.relative_tolerance = relative_tolerance
        self.max_iterations = max_iterations
        self.require_convergence = require_convergence
        self.linear_solver = linear_solver
        self.max_particle_iterations = max_particle_iterations
        self.particle_tolerance = particle_tolerance

    def nonlinear_solver_initialize_inputs(self):
        implicit_evolve = pywarpx.warpx.get_bucket("implicit_evolve")
        implicit_evolve.nonlinear_solver = "newton"
        implicit_evolve.max_particle_iterations = self.max_particle_iterations
        implicit_evolve.particle_tolerance = self.particle_tolerance

        newton = pywarpx.warpx.get_bucket("newton")
        newton.verbose = self.verbose
        newton.absolute_tolerance = self.absolute_tolerance
        newton.relative_tolerance = self.relative_tolerance
        newton.max_iterations = self.max_iterations
        newton.require_convergence = self.require_convergence

        self.linear_solver.linear_solver_initialize_inputs()


class GMRESLinearSolver(picmistandard.base._ClassWithInit):
    """
    Sets up the iterative GMRES linear solver for the implicit Newton nonlinear solver

    Parameters
    ----------
    verbose_int: integer, default=2
        Level of verbosity of output

    restart_length: integer, default=30
       How often to restart the GMRES iterations

    absolute_tolerance: float, default=0.
        Absoluate tolerence of the convergence

    relative_tolerance: float, default=1.e-4
        Relative tolerance of the convergence

    max_iterations: integer, default=1000
        Maximum number of iterations
    """

    def __init__(
        self,
        verbose_int=None,
        restart_length=None,
        absolute_tolerance=None,
        relative_tolerance=None,
        max_iterations=None,
    ):
        self.verbose_int = verbose_int
        self.restart_length = restart_length
        self.absolute_tolerance = absolute_tolerance
        self.relative_tolerance = relative_tolerance
        self.max_iterations = max_iterations

    def linear_solver_initialize_inputs(self):
        gmres = pywarpx.warpx.get_bucket("gmres")
        gmres.verbose_int = self.verbose_int
        gmres.restart_length = self.restart_length
        gmres.absolute_tolerance = self.absolute_tolerance
        gmres.relative_tolerance = self.relative_tolerance
        gmres.max_iterations = self.max_iterations


class HybridPICSolver(picmistandard.base._ClassWithInit):
    """
    Hybrid-PIC solver based on Ohm's law.
    See `Theory Section <https://warpx.readthedocs.io/en/latest/theory/kinetic_fluid_hybrid_model.html>`_ for more information.

    Parameters
    ----------
    Te: float
        Electron temperature in eV.

    n0: float
        Reference plasma density in m^-3.

    gamma: float, default=3/2
        Exponent in calculation of electron pressure.

    n_floor: float, optional
        Minimum density used in Ohm's law calculation.

    plasma_resistivity: float or str
        Value or expression to use for the plasma resistivity.

    plasma_hyper_resistivity: float or str
        Value or expression to use for the plasma hyper-resistivity.

    substeps: int, default=100
        Number of substeps to take when updating the B-field.

    Jx/y/z_external_function: str
        Function of space and time specifying external (non-plasma) currents.
    """

    def __init__(
        self,
        grid,
        Te=None,
        n0=None,
        gamma=None,
        n_floor=None,
        plasma_resistivity=None,
        plasma_hyper_resistivity=None,
        substeps=None,
        Jx_external_function=None,
        Jy_external_function=None,
        Jz_external_function=None,
        **kw,
    ):
        self.grid = grid
        self.method = "hybrid"

        self.Te = Te
        self.n0 = n0
        self.gamma = gamma
        self.n_floor = n_floor
        self.plasma_resistivity = plasma_resistivity
        self.plasma_hyper_resistivity = plasma_hyper_resistivity

        self.substeps = substeps

        self.Jx_external_function = Jx_external_function
        self.Jy_external_function = Jy_external_function
        self.Jz_external_function = Jz_external_function

        # Handle keyword arguments used in expressions
        self.user_defined_kw = {}
        for k in list(kw.keys()):
            self.user_defined_kw[k] = kw[k]
            del kw[k]

        self.handle_init(kw)

    def solver_initialize_inputs(self):
        # Add the user defined keywords to my_constants
        # The keywords are mangled if there is a conflicting variable already
        # defined in my_constants with the same name but different value.
        self.mangle_dict = pywarpx.my_constants.add_keywords(self.user_defined_kw)

        self.grid.grid_initialize_inputs()

        pywarpx.algo.maxwell_solver = self.method

        pywarpx.hybridpicmodel.elec_temp = self.Te
        pywarpx.hybridpicmodel.n0_ref = self.n0
        pywarpx.hybridpicmodel.gamma = self.gamma
        pywarpx.hybridpicmodel.n_floor = self.n_floor
        pywarpx.hybridpicmodel.__setattr__(
            "plasma_resistivity(rho,J)",
            pywarpx.my_constants.mangle_expression(
                self.plasma_resistivity, self.mangle_dict
            ),
        )
        pywarpx.hybridpicmodel.plasma_hyper_resistivity = self.plasma_hyper_resistivity
        pywarpx.hybridpicmodel.substeps = self.substeps
        pywarpx.hybridpicmodel.__setattr__(
            "Jx_external_grid_function(x,y,z,t)",
            pywarpx.my_constants.mangle_expression(
                self.Jx_external_function, self.mangle_dict
            ),
        )
        pywarpx.hybridpicmodel.__setattr__(
            "Jy_external_grid_function(x,y,z,t)",
            pywarpx.my_constants.mangle_expression(
                self.Jy_external_function, self.mangle_dict
            ),
        )
        pywarpx.hybridpicmodel.__setattr__(
            "Jz_external_grid_function(x,y,z,t)",
            pywarpx.my_constants.mangle_expression(
                self.Jz_external_function, self.mangle_dict
            ),
        )


class ElectrostaticSolver(picmistandard.PICMI_ElectrostaticSolver):
    """
    See `Input Parameters <https://warpx.readthedocs.io/en/latest/usage/parameters.html>`__ for more information.

    Parameters
    ----------
    warpx_relativistic: bool, default=False
        Whether to use the relativistic solver or lab frame solver

    warpx_absolute_tolerance: float, default=0.
        Absolute tolerance on the lab frame solver

    warpx_self_fields_verbosity: integer, default=2
        Level of verbosity for the lab frame solver

    warpx_magnetostatic: bool, default=False
        Whether to use the magnetostatic solver

    warpx_semi_implicit: bool, default=False
        Whether to use the semi-implicit Poisson solver

    warpx_semi_implicit_factor: float, default=4
        If the semi-implicit Poisson solver is used, this sets the value
        of C_SI (the method is marginally stable at C_SI = 1)
    """

    def init(self, kw):
<<<<<<< HEAD
        self.relativistic = kw.pop('warpx_relativistic', False)
        self.absolute_tolerance = kw.pop('warpx_absolute_tolerance', None)
        self.self_fields_verbosity = kw.pop('warpx_self_fields_verbosity', None)
        self.magnetostatic = kw.pop('warpx_magnetostatic', False)
        self.semi_implicit = kw.pop('warpx_semi_implicit', False)
        self.semi_implicit_factor = kw.pop('warpx_semi_implicit_factor', None)
=======
        self.relativistic = kw.pop("warpx_relativistic", False)
        self.absolute_tolerance = kw.pop("warpx_absolute_tolerance", None)
        self.self_fields_verbosity = kw.pop("warpx_self_fields_verbosity", None)
        self.magnetostatic = kw.pop("warpx_magnetostatic", False)
>>>>>>> 3dda26f2

    def solver_initialize_inputs(self):
        # Open BC means FieldBoundaryType::Open for electrostatic sims, rather than perfectly-matched layer
        BC_map["open"] = "open"

        self.grid.grid_initialize_inputs()

        if self.relativistic:
            pywarpx.warpx.do_electrostatic = "relativistic"
        else:
            if self.magnetostatic:
<<<<<<< HEAD
                pywarpx.warpx.do_electrostatic = 'labframe-electromagnetostatic'
            elif self.semi_implicit:
                pywarpx.warpx.do_electrostatic = 'labframe-semi-implicit'
                pywarpx.warpx.semi_implicit_factor = self.semi_implicit_factor
=======
                pywarpx.warpx.do_electrostatic = "labframe-electromagnetostatic"
>>>>>>> 3dda26f2
            else:
                pywarpx.warpx.do_electrostatic = "labframe"
            pywarpx.warpx.self_fields_required_precision = self.required_precision
            pywarpx.warpx.self_fields_absolute_tolerance = self.absolute_tolerance
            pywarpx.warpx.self_fields_max_iters = self.maximum_iterations
            pywarpx.warpx.self_fields_verbosity = self.self_fields_verbosity
            pywarpx.boundary.potential_lo_x = self.grid.potential_xmin
            pywarpx.boundary.potential_lo_y = self.grid.potential_ymin
            pywarpx.boundary.potential_lo_z = self.grid.potential_zmin
            pywarpx.boundary.potential_hi_x = self.grid.potential_xmax
            pywarpx.boundary.potential_hi_y = self.grid.potential_ymax
            pywarpx.boundary.potential_hi_z = self.grid.potential_zmax

        pywarpx.warpx.poisson_solver = self.method


class GaussianLaser(picmistandard.PICMI_GaussianLaser):
    def laser_initialize_inputs(self):
        self.laser_number = len(pywarpx.lasers.names) + 1
        if self.name is None:
            self.name = "laser{}".format(self.laser_number)

        self.laser = pywarpx.Lasers.newlaser(self.name)

        self.laser.profile = "Gaussian"
        self.laser.wavelength = (
            self.wavelength
        )  # The wavelength of the laser (in meters)
        self.laser.e_max = self.E0  # Maximum amplitude of the laser field (in V/m)
        self.laser.polarization = (
            self.polarization_direction
        )  # The main polarization vector
        self.laser.profile_waist = self.waist  # The waist of the laser (in meters)
        self.laser.profile_duration = (
            self.duration
        )  # The duration of the laser (in seconds)
        self.laser.direction = self.propagation_direction
        self.laser.zeta = self.zeta
        self.laser.beta = self.beta
        self.laser.phi2 = self.phi2
        self.laser.phi0 = self.phi0

        self.laser.do_continuous_injection = self.fill_in


class AnalyticLaser(picmistandard.PICMI_AnalyticLaser):
    def init(self, kw):
        self.mangle_dict = None

    def laser_initialize_inputs(self):
        self.laser_number = len(pywarpx.lasers.names) + 1
        if self.name is None:
            self.name = "laser{}".format(self.laser_number)

        self.laser = pywarpx.Lasers.newlaser(self.name)

        self.laser.profile = "parse_field_function"
        self.laser.wavelength = (
            self.wavelength
        )  # The wavelength of the laser (in meters)
        self.laser.e_max = self.Emax  # Maximum amplitude of the laser field (in V/m)
        self.laser.polarization = (
            self.polarization_direction
        )  # The main polarization vector
        self.laser.direction = self.propagation_direction
        self.laser.do_continuous_injection = self.fill_in

        if self.mangle_dict is None:
            # Only do this once so that the same variables are used in this distribution
            # is used multiple times
            self.mangle_dict = pywarpx.my_constants.add_keywords(self.user_defined_kw)
        expression = pywarpx.my_constants.mangle_expression(
            self.field_expression, self.mangle_dict
        )
        self.laser.__setattr__("field_function(X,Y,t)", expression)


class LaserAntenna(picmistandard.PICMI_LaserAntenna):
    def laser_antenna_initialize_inputs(self, laser):
        laser.laser.position = self.position  # This point is on the laser plane
        if self.normal_vector is not None and not np.allclose(
            laser.laser.direction, self.normal_vector
        ):
            raise AttributeError(
                "The specified laser direction does not match the "
                "specified antenna normal."
            )
        self.normal_vector = laser.laser.direction  # The plane normal direction
        if isinstance(laser, GaussianLaser):
            # Focal distance from the antenna (in meters)
            laser.laser.profile_focal_distance = np.sqrt(
                (laser.focal_position[0] - self.position[0]) ** 2
                + (laser.focal_position[1] - self.position[1]) ** 2
                + (laser.focal_position[2] - self.position[2]) ** 2
            )
            # The time at which the laser reaches its peak (in seconds)
            laser.laser.profile_t_peak = (
                np.sqrt(
                    (self.position[0] - laser.centroid_position[0]) ** 2
                    + (self.position[1] - laser.centroid_position[1]) ** 2
                    + (self.position[2] - laser.centroid_position[2]) ** 2
                )
                / constants.c
            )


class LoadInitialField(picmistandard.PICMI_LoadGriddedField):
    def applied_field_initialize_inputs(self):
        pywarpx.warpx.read_fields_from_path = self.read_fields_from_path
        if self.load_E:
            pywarpx.warpx.E_ext_grid_init_style = "read_from_file"
        if self.load_B:
            pywarpx.warpx.B_ext_grid_init_style = "read_from_file"


class AnalyticInitialField(picmistandard.PICMI_AnalyticAppliedField):
    def init(self, kw):
        self.mangle_dict = None
        self.maxlevel_extEMfield_init = kw.pop("warpx_maxlevel_extEMfield_init", None)

    def applied_field_initialize_inputs(self):
        # Note that lower and upper_bound are not used by WarpX
        pywarpx.warpx.maxlevel_extEMfield_init = self.maxlevel_extEMfield_init

        if self.mangle_dict is None:
            # Only do this once so that the same variables are used in this distribution
            # is used multiple times
            self.mangle_dict = pywarpx.my_constants.add_keywords(self.user_defined_kw)

        if (
            self.Ex_expression is not None
            or self.Ey_expression is not None
            or self.Ez_expression is not None
        ):
            pywarpx.warpx.E_ext_grid_init_style = "parse_e_ext_grid_function"
            for sdir, expression in zip(
                ["x", "y", "z"],
                [self.Ex_expression, self.Ey_expression, self.Ez_expression],
            ):
                expression = pywarpx.my_constants.mangle_expression(
                    expression, self.mangle_dict
                )
                pywarpx.warpx.__setattr__(
                    f"E{sdir}_external_grid_function(x,y,z)", expression
                )

        if (
            self.Bx_expression is not None
            or self.By_expression is not None
            or self.Bz_expression is not None
        ):
            pywarpx.warpx.B_ext_grid_init_style = "parse_b_ext_grid_function"
            for sdir, expression in zip(
                ["x", "y", "z"],
                [self.Bx_expression, self.By_expression, self.Bz_expression],
            ):
                expression = pywarpx.my_constants.mangle_expression(
                    expression, self.mangle_dict
                )
                pywarpx.warpx.__setattr__(
                    f"B{sdir}_external_grid_function(x,y,z)", expression
                )


class LoadAppliedField(picmistandard.PICMI_LoadAppliedField):
    def applied_field_initialize_inputs(self):
        pywarpx.particles.read_fields_from_path = self.read_fields_from_path
        if self.load_E:
            pywarpx.particles.E_ext_particle_init_style = "read_from_file"
        if self.load_B:
            pywarpx.particles.B_ext_particle_init_style = "read_from_file"


class ConstantAppliedField(picmistandard.PICMI_ConstantAppliedField):
    def applied_field_initialize_inputs(self):
        # Note that lower and upper_bound are not used by WarpX

        if self.Ex is not None or self.Ey is not None or self.Ez is not None:
            pywarpx.particles.E_ext_particle_init_style = "constant"
            pywarpx.particles.E_external_particle = [
                self.Ex or 0.0,
                self.Ey or 0.0,
                self.Ez or 0.0,
            ]

        if self.Bx is not None or self.By is not None or self.Bz is not None:
            pywarpx.particles.B_ext_particle_init_style = "constant"
            pywarpx.particles.B_external_particle = [
                self.Bx or 0.0,
                self.By or 0.0,
                self.Bz or 0.0,
            ]


class AnalyticAppliedField(picmistandard.PICMI_AnalyticAppliedField):
    def init(self, kw):
        self.mangle_dict = None

    def applied_field_initialize_inputs(self):
        # Note that lower and upper_bound are not used by WarpX

        if self.mangle_dict is None:
            # Only do this once so that the same variables are used in this distribution
            # is used multiple times
            self.mangle_dict = pywarpx.my_constants.add_keywords(self.user_defined_kw)

        if (
            self.Ex_expression is not None
            or self.Ey_expression is not None
            or self.Ez_expression is not None
        ):
            pywarpx.particles.E_ext_particle_init_style = (
                "parse_e_ext_particle_function"
            )
            for sdir, expression in zip(
                ["x", "y", "z"],
                [self.Ex_expression, self.Ey_expression, self.Ez_expression],
            ):
                expression = pywarpx.my_constants.mangle_expression(
                    expression, self.mangle_dict
                )
                pywarpx.particles.__setattr__(
                    f"E{sdir}_external_particle_function(x,y,z,t)", expression
                )

        if (
            self.Bx_expression is not None
            or self.By_expression is not None
            or self.Bz_expression is not None
        ):
            pywarpx.particles.B_ext_particle_init_style = (
                "parse_b_ext_particle_function"
            )
            for sdir, expression in zip(
                ["x", "y", "z"],
                [self.Bx_expression, self.By_expression, self.Bz_expression],
            ):
                expression = pywarpx.my_constants.mangle_expression(
                    expression, self.mangle_dict
                )
                pywarpx.particles.__setattr__(
                    f"B{sdir}_external_particle_function(x,y,z,t)", expression
                )


class Mirror(picmistandard.PICMI_Mirror):
    def applied_field_initialize_inputs(self):
        try:
            pywarpx.warpx.num_mirrors
        except AttributeError:
            pywarpx.warpx.num_mirrors = 0
            pywarpx.warpx.mirror_z = []
            pywarpx.warpx.mirror_z_width = []
            pywarpx.warpx.mirror_z_npoints = []

        pywarpx.warpx.num_mirrors += 1
        pywarpx.warpx.mirror_z.append(self.z_front_location)
        pywarpx.warpx.mirror_z_width.append(self.depth)
        pywarpx.warpx.mirror_z_npoints.append(self.number_of_cells)


class FieldIonization(picmistandard.PICMI_FieldIonization):
    """
    WarpX only has ADK ionization model implemented.
    """

    def interaction_initialize_inputs(self):
        assert self.model == "ADK", "WarpX only has ADK ionization model implemented"
        self.ionized_species.species.do_field_ionization = 1
        self.ionized_species.species.physical_element = (
            self.ionized_species.particle_type
        )
        self.ionized_species.species.ionization_product_species = (
            self.product_species.name
        )
        self.ionized_species.species.ionization_initial_level = (
            self.ionized_species.charge_state
        )
        self.ionized_species.species.charge = "q_e"


class CoulombCollisions(picmistandard.base._ClassWithInit):
    """
    Custom class to handle setup of binary Coulomb collisions in WarpX. If
    collision initialization is added to picmistandard this can be changed to
    inherit that functionality.

    Parameters
    ----------
    name: string
        Name of instance (used in the inputs file)

    species: list of species instances
        The species involved in the collision. Must be of length 2.

    CoulombLog: float, optional
        Value of the Coulomb log to use in the collision cross section.
        If not supplied, it is calculated from the local conditions.

    ndt: integer, optional
        The collisions will be applied every "ndt" steps. Must be 1 or larger.
    """

    def __init__(self, name, species, CoulombLog=None, ndt=None, **kw):
        self.name = name
        self.species = species
        self.CoulombLog = CoulombLog
        self.ndt = ndt

        self.handle_init(kw)

    def collision_initialize_inputs(self):
        collision = pywarpx.Collisions.newcollision(self.name)
        collision.type = "pairwisecoulomb"
        collision.species = [species.name for species in self.species]
        collision.CoulombLog = self.CoulombLog
        collision.ndt = self.ndt


class MCCCollisions(picmistandard.base._ClassWithInit):
    """
    Custom class to handle setup of MCC collisions in WarpX. If collision
    initialization is added to picmistandard this can be changed to inherit
    that functionality.

    Parameters
    ----------
    name: string
        Name of instance (used in the inputs file)

    species: species instance
        The species involved in the collision

    background_density: float or string
        The density of the background. An string expression as a function of (x, y, z, t) can be used.

    background_temperature: float or string
        The temperature of the background. An string expression as a function of (x, y, z, t) can be used.

    scattering_processes: dictionary
        The scattering process to use and any needed information

    background_mass: float, optional
        The mass of the background particle. If not supplied, the default depends
        on the type of scattering process.

    max_background_density: float
        The maximum background density. When the background_density is an expression, this must also
        be specified.

    ndt: integer, optional
        The collisions will be applied every "ndt" steps. Must be 1 or larger.
    """

    def __init__(
        self,
        name,
        species,
        background_density,
        background_temperature,
        scattering_processes,
        background_mass=None,
        max_background_density=None,
        ndt=None,
        **kw,
    ):
        self.name = name
        self.species = species
        self.background_density = background_density
        self.background_temperature = background_temperature
        self.background_mass = background_mass
        self.scattering_processes = scattering_processes
        self.max_background_density = max_background_density
        self.ndt = ndt

        self.handle_init(kw)

    def collision_initialize_inputs(self):
        collision = pywarpx.Collisions.newcollision(self.name)
        collision.type = "background_mcc"
        collision.species = self.species.name
        if isinstance(self.background_density, str):
            collision.__setattr__(
                "background_density(x,y,z,t)", self.background_density
            )
        else:
            collision.background_density = self.background_density
        if isinstance(self.background_temperature, str):
            collision.__setattr__(
                "background_temperature(x,y,z,t)", self.background_temperature
            )
        else:
            collision.background_temperature = self.background_temperature
        collision.background_mass = self.background_mass
        collision.max_background_density = self.max_background_density
        collision.ndt = self.ndt

        collision.scattering_processes = self.scattering_processes.keys()
        for process, kw in self.scattering_processes.items():
            for key, val in kw.items():
                if key == "species":
                    val = val.name
                collision.add_new_attr(process + "_" + key, val)


class DSMCCollisions(picmistandard.base._ClassWithInit):
    """
    Custom class to handle setup of DSMC collisions in WarpX. If collision
    initialization is added to picmistandard this can be changed to inherit
    that functionality.

    Parameters
    ----------
    name: string
        Name of instance (used in the inputs file)

    species: species instance
        The species involved in the collision

    scattering_processes: dictionary
        The scattering process to use and any needed information

    ndt: integer, optional
        The collisions will be applied every "ndt" steps. Must be 1 or larger.
    """

    def __init__(self, name, species, scattering_processes, ndt=None, **kw):
        self.name = name
        self.species = species
        self.scattering_processes = scattering_processes
        self.ndt = ndt

        self.handle_init(kw)

    def collision_initialize_inputs(self):
        collision = pywarpx.Collisions.newcollision(self.name)
        collision.type = "dsmc"
        collision.species = [species.name for species in self.species]
        collision.ndt = self.ndt

        collision.scattering_processes = self.scattering_processes.keys()
        for process, kw in self.scattering_processes.items():
            for key, val in kw.items():
                if key == "species":
                    val = val.name
                collision.add_new_attr(process + "_" + key, val)


class EmbeddedBoundary(picmistandard.base._ClassWithInit):
    """
    Custom class to handle set up of embedded boundaries specific to WarpX.
    If embedded boundary initialization is added to picmistandard this can be
    changed to inherit that functionality. The geometry can be specified either as
    an implicit function or as an STL file (ASCII or binary). In the latter case the
    geometry specified in the STL file can be scaled, translated and inverted.

    Parameters
    ----------
    implicit_function: string
        Analytic expression describing the embedded boundary

    stl_file: string
        STL file path (string), file contains the embedded boundary geometry

    stl_scale: float
        Factor by which the STL geometry is scaled

    stl_center: vector of floats
        Vector by which the STL geometry is translated (in meters)

    stl_reverse_normal: bool
        If True inverts the orientation of the STL geometry

    potential: string, default=0.
        Analytic expression defining the potential. Can only be specified
        when the solver is electrostatic.

    cover_multiple_cuts: bool, default=None
        Whether to cover cells with multiple cuts.
        (If False, this will raise an error if some cells have multiple cuts)

    Parameters used in the analytic expressions should be given as additional keyword arguments.

    """

    def __init__(
        self,
        implicit_function=None,
        stl_file=None,
        stl_scale=None,
        stl_center=None,
        stl_reverse_normal=False,
        potential=None,
        cover_multiple_cuts=None,
        **kw,
    ):
        assert stl_file is None or implicit_function is None, Exception(
            "Only one between implicit_function and " "stl_file can be specified"
        )

        self.implicit_function = implicit_function
        self.stl_file = stl_file

        if stl_file is None:
            assert stl_scale is None, Exception(
                "EB can only be scaled only when using an stl file"
            )
            assert stl_center is None, Exception(
                "EB can only be translated only when using an stl file"
            )
            assert stl_reverse_normal is False, Exception(
                "EB can only be reversed only when using an stl file"
            )

        self.stl_scale = stl_scale
        self.stl_center = stl_center
        self.stl_reverse_normal = stl_reverse_normal

        self.potential = potential

        self.cover_multiple_cuts = cover_multiple_cuts

        # Handle keyword arguments used in expressions
        self.user_defined_kw = {}
        for k in list(kw.keys()):
            if (
                implicit_function is not None
                and re.search(r"\b%s\b" % k, implicit_function)
                or (potential is not None and re.search(r"\b%s\b" % k, potential))
            ):
                self.user_defined_kw[k] = kw[k]
                del kw[k]

        self.handle_init(kw)

    def embedded_boundary_initialize_inputs(self, solver):
        # Add the user defined keywords to my_constants
        # The keywords are mangled if there is a conflicting variable already
        # defined in my_constants with the same name but different value.
        self.mangle_dict = pywarpx.my_constants.add_keywords(self.user_defined_kw)

        if self.implicit_function is not None:
            expression = pywarpx.my_constants.mangle_expression(
                self.implicit_function, self.mangle_dict
            )
            pywarpx.warpx.eb_implicit_function = expression

        if self.stl_file is not None:
            pywarpx.eb2.geom_type = "stl"
            pywarpx.eb2.stl_file = self.stl_file
            pywarpx.eb2.stl_scale = self.stl_scale
            pywarpx.eb2.stl_center = self.stl_center
            pywarpx.eb2.stl_reverse_normal = self.stl_reverse_normal

        pywarpx.eb2.cover_multiple_cuts = self.cover_multiple_cuts

        if self.potential is not None:
            expression = pywarpx.my_constants.mangle_expression(
                self.potential, self.mangle_dict
            )
            pywarpx.warpx.__setattr__("eb_potential(x,y,z,t)", expression)


class PlasmaLens(picmistandard.base._ClassWithInit):
    """
    Custom class to setup a plasma lens lattice.
    The applied fields are dependent only on the transverse position.

    Parameters
    ----------
    period: float
        Periodicity of the lattice (in lab frame, in meters)

    starts: list of floats
        The start of each lens relative to the periodic repeat

    lengths: list of floats
        The length of each lens

    strengths_E=None: list of floats, default = 0.
        The electric field strength of each lens

    strengths_B=None: list of floats, default = 0.
        The magnetic field strength of each lens


    The field that is applied depends on the transverse position of the particle, (x,y)

    - Ex = x*strengths_E

    - Ey = y*strengths_E

    - Bx = +y*strengths_B

    - By = -x*strengths_B

    """

    def __init__(
        self, period, starts, lengths, strengths_E=None, strengths_B=None, **kw
    ):
        self.period = period
        self.starts = starts
        self.lengths = lengths
        self.strengths_E = strengths_E
        self.strengths_B = strengths_B

        assert (self.strengths_E is not None) or (
            self.strengths_B is not None
        ), Exception("One of strengths_E or strengths_B must be supplied")

        self.handle_init(kw)

    def applied_field_initialize_inputs(self):
        pywarpx.particles.E_ext_particle_init_style = "repeated_plasma_lens"
        pywarpx.particles.B_ext_particle_init_style = "repeated_plasma_lens"
        pywarpx.particles.repeated_plasma_lens_period = self.period
        pywarpx.particles.repeated_plasma_lens_starts = self.starts
        pywarpx.particles.repeated_plasma_lens_lengths = self.lengths
        pywarpx.particles.repeated_plasma_lens_strengths_E = self.strengths_E
        pywarpx.particles.repeated_plasma_lens_strengths_B = self.strengths_B


class Simulation(picmistandard.PICMI_Simulation):
    """
    See `Input Parameters <https://warpx.readthedocs.io/en/latest/usage/parameters.html>`__ for more information.

    Parameters
    ----------
    warpx_evolve_scheme: solver scheme instance, optional
        Which evolve scheme to use

    warpx_current_deposition_algo: {'direct', 'esirkepov', and 'vay'}, optional
        Current deposition algorithm. The default depends on conditions.

    warpx_charge_deposition_algo: {'standard'}, optional
        Charge deposition algorithm.

    warpx_field_gathering_algo: {'energy-conserving', 'momentum-conserving'}, optional
        Field gathering algorithm. The default depends on conditions.

    warpx_particle_pusher_algo: {'boris', 'vay', 'higuera'}, default='boris'
        Particle pushing algorithm.

    warpx_use_filter: bool, optional
        Whether to use filtering. The default depends on the conditions.

    warpx_do_multi_J: bool, default=0
        Whether to use the multi-J algorithm, where current deposition and
        field update are performed multiple times within each time step.

    warpx_do_multi_J_n_depositions: integer
        Number of sub-steps to use with the multi-J algorithm, when ``warpx_do_multi_J=1``.
        Note that this input parameter is not optional and must always be set in all
        input files where ``warpx.do_multi_J=1``. No default value is provided automatically.

    warpx_grid_type: {'collocated', 'staggered', 'hybrid'}, default='staggered'
        Whether to use a collocated grid (all fields defined at the cell nodes),
        a staggered grid (fields defined on a Yee grid), or a hybrid grid
        (fields and currents are interpolated back and forth between a staggered grid
        and a collocated grid, must be used with momentum-conserving field gathering algorithm).

    warpx_do_current_centering: bool, optional
        If true, the current is deposited on a nodal grid and then centered
        to a staggered grid (Yee grid), using finite-order interpolation.
        Default: warpx.do_current_centering=0 with collocated or staggered grids,
        warpx.do_current_centering=1 with hybrid grids.

    warpx_field_centering_nox/noy/noz: integer, optional
        The order of interpolation used with staggered or hybrid grids (``warpx_grid_type=staggered``
        or ``warpx_grid_type=hybrid``) and momentum-conserving field gathering
        (``warpx_field_gathering_algo=momentum-conserving``) to interpolate the
        electric and magnetic fields from the cell centers to the cell nodes,
        before gathering the fields from the cell nodes to the particle positions.
        Default: ``warpx_field_centering_no<x,y,z>=2`` with staggered grids,
        ``warpx_field_centering_no<x,y,z>=8`` with hybrid grids (typically necessary
        to ensure stability in boosted-frame simulations of relativistic plasmas and beams).

    warpx_current_centering_nox/noy/noz: integer, optional
        The order of interpolation used with hybrid grids (``warpx_grid_type=hybrid``)
        to interpolate the currents from the cell nodes to the cell centers when
        ``warpx_do_current_centering=1``, before pushing the Maxwell fields on staggered grids.
        Default: ``warpx_current_centering_no<x,y,z>=8`` with hybrid grids (typically necessary
        to ensure stability in boosted-frame simulations of relativistic plasmas and beams).

    warpx_serialize_initial_conditions: bool, default=False
        Controls the random numbers used for initialization.
        This parameter should only be used for testing and continuous integration.

    warpx_random_seed: string or int, optional
        (See documentation)

    warpx_do_dynamic_scheduling: bool, default=True
        Whether to do dynamic scheduling with OpenMP

    warpx_load_balance_intervals: string, default='0'
        The intervals for doing load balancing

    warpx_load_balance_efficiency_ratio_threshold: float, default=1.1
        (See documentation)

    warpx_load_balance_with_sfc: bool, default=0
        (See documentation)

    warpx_load_balance_knapsack_factor: float, default=1.24
        (See documentation)

    warpx_load_balance_costs_update: {'heuristic' or 'timers'}, optional
        (See documentation)

    warpx_costs_heuristic_particles_wt: float, optional
        (See documentation)

    warpx_costs_heuristic_cells_wt: float, optional
        (See documentation)

    warpx_use_fdtd_nci_corr: bool, optional
        Whether to use the NCI correction when using the FDTD solver

    warpx_amr_check_input: bool, optional
        Whether AMReX should perform checks on the input
        (primarily related to the max grid size and blocking factors)

    warpx_amr_restart: string, optional
        The name of the restart to use

    warpx_amrex_the_arena_is_managed: bool, optional
        Whether to use managed memory in the AMReX Arena

    warpx_amrex_the_arena_init_size: long int, optional
        The amount of memory in bytes to allocate in the Arena.

    warpx_amrex_use_gpu_aware_mpi: bool, optional
        Whether to use GPU-aware MPI communications

    warpx_zmax_plasma_to_compute_max_step: float, optional
        Sets the simulation run time based on the maximum z value

    warpx_compute_max_step_from_btd: bool, default=0
        If specified, automatically calculates the number of iterations
        required in the boosted frame for all back-transformed diagnostics
        to be completed.

    warpx_collisions: collision instance, optional
        The collision instance specifying the particle collisions

    warpx_embedded_boundary: embedded boundary instance, optional

    warpx_break_signals: list of strings
        Signals on which to break

    warpx_checkpoint_signals: list of strings
        Signals on which to write out a checkpoint

    warpx_numprocs: list of ints (1 in 1D, 2 in 2D, 3 in 3D)
        Domain decomposition on the coarsest level.
        The domain will be chopped into the exact number of pieces in each dimension as specified by this parameter.
        https://warpx.readthedocs.io/en/latest/usage/parameters.html#distribution-across-mpi-ranks-and-parallelization
        https://warpx.readthedocs.io/en/latest/usage/domain_decomposition.html#simple-method

    warpx_sort_intervals: string, optional (defaults: -1 on CPU; 4 on GPU)
        Using the Intervals parser syntax, this string defines the timesteps at which particles are sorted. If <=0, do not sort particles.
        It is turned on on GPUs for performance reasons (to improve memory locality).

    warpx_sort_particles_for_deposition: bool, optional (default: true for the CUDA backend, otherwise false)
        This option controls the type of sorting used if particle sorting is turned on, i.e. if sort_intervals is not <=0.
        If `true`, particles will be sorted by cell to optimize deposition with many particles per cell, in the order `x` -> `y` -> `z` -> `ppc`.
        If `false`, particles will be sorted by bin, using the sort_bin_size parameter below, in the order `ppc` -> `x` -> `y` -> `z`.
        `true` is recommended for best performance on NVIDIA GPUs, especially if there are many particles per cell.

    warpx_sort_idx_type: list of int, optional (default: 0 0 0)
        This controls the type of grid used to sort the particles when sort_particles_for_deposition is true.
        Possible values are:

        * idx_type = {0, 0, 0}: Sort particles to a cell centered grid,
        * idx_type = {1, 1, 1}: Sort particles to a node centered grid,
        * idx_type = {2, 2, 2}: Compromise between a cell and node centered grid.

        In 2D (XZ and RZ), only the first two elements are read. In 1D, only the first element is read.

    warpx_sort_bin_size: list of int, optional (default 1 1 1)
        If `sort_intervals` is activated and `sort_particles_for_deposition` is false, particles are sorted in bins of `sort_bin_size` cells.
        In 2D, only the first two elements are read.

    warpx_used_inputs_file: string, optional
        The name of the text file that the used input parameters is written to,
    """

    # Set the C++ WarpX interface (see _libwarpx.LibWarpX) as an extension to
    # Simulation objects. In the future, LibWarpX objects may actually be owned
    # by Simulation objects to permit multiple WarpX runs simultaneously.
    extension = pywarpx.libwarpx

    def init(self, kw):
        self.evolve_scheme = kw.pop("warpx_evolve_scheme", None)
        self.current_deposition_algo = kw.pop("warpx_current_deposition_algo", None)
        self.charge_deposition_algo = kw.pop("warpx_charge_deposition_algo", None)
        self.field_gathering_algo = kw.pop("warpx_field_gathering_algo", None)
        self.particle_pusher_algo = kw.pop("warpx_particle_pusher_algo", None)
        self.use_filter = kw.pop("warpx_use_filter", None)
        self.do_multi_J = kw.pop("warpx_do_multi_J", None)
        self.do_multi_J_n_depositions = kw.pop("warpx_do_multi_J_n_depositions", None)
        self.grid_type = kw.pop("warpx_grid_type", None)
        self.do_current_centering = kw.pop("warpx_do_current_centering", None)
        self.field_centering_order = kw.pop("warpx_field_centering_order", None)
        self.current_centering_order = kw.pop("warpx_current_centering_order", None)
        self.serialize_initial_conditions = kw.pop(
            "warpx_serialize_initial_conditions", None
        )
        self.random_seed = kw.pop("warpx_random_seed", None)
        self.do_dynamic_scheduling = kw.pop("warpx_do_dynamic_scheduling", None)
        self.load_balance_intervals = kw.pop("warpx_load_balance_intervals", None)
        self.load_balance_efficiency_ratio_threshold = kw.pop(
            "warpx_load_balance_efficiency_ratio_threshold", None
        )
        self.load_balance_with_sfc = kw.pop("warpx_load_balance_with_sfc", None)
        self.load_balance_knapsack_factor = kw.pop(
            "warpx_load_balance_knapsack_factor", None
        )
        self.load_balance_costs_update = kw.pop("warpx_load_balance_costs_update", None)
        self.costs_heuristic_particles_wt = kw.pop(
            "warpx_costs_heuristic_particles_wt", None
        )
        self.costs_heuristic_cells_wt = kw.pop("warpx_costs_heuristic_cells_wt", None)
        self.use_fdtd_nci_corr = kw.pop("warpx_use_fdtd_nci_corr", None)
        self.amr_check_input = kw.pop("warpx_amr_check_input", None)
        self.amr_restart = kw.pop("warpx_amr_restart", None)
        self.amrex_the_arena_is_managed = kw.pop(
            "warpx_amrex_the_arena_is_managed", None
        )
        self.amrex_the_arena_init_size = kw.pop("warpx_amrex_the_arena_init_size", None)
        self.amrex_use_gpu_aware_mpi = kw.pop("warpx_amrex_use_gpu_aware_mpi", None)
        self.zmax_plasma_to_compute_max_step = kw.pop(
            "warpx_zmax_plasma_to_compute_max_step", None
        )
        self.compute_max_step_from_btd = kw.pop("warpx_compute_max_step_from_btd", None)
        self.sort_intervals = kw.pop("warpx_sort_intervals", None)
        self.sort_particles_for_deposition = kw.pop(
            "warpx_sort_particles_for_deposition", None
        )
        self.sort_idx_type = kw.pop("warpx_sort_idx_type", None)
        self.sort_bin_size = kw.pop("warpx_sort_bin_size", None)
        self.used_inputs_file = kw.pop("warpx_used_inputs_file", None)

        self.collisions = kw.pop("warpx_collisions", None)
        self.embedded_boundary = kw.pop("warpx_embedded_boundary", None)

        self.break_signals = kw.pop("warpx_break_signals", None)
        self.checkpoint_signals = kw.pop("warpx_checkpoint_signals", None)
        self.numprocs = kw.pop("warpx_numprocs", None)

        self.inputs_initialized = False
        self.warpx_initialized = False

    def initialize_inputs(self):
        if self.inputs_initialized:
            return

        self.inputs_initialized = True

        pywarpx.warpx.verbose = self.verbose
        if self.time_step_size is not None:
            pywarpx.warpx.const_dt = self.time_step_size

        if self.gamma_boost is not None:
            pywarpx.warpx.gamma_boost = self.gamma_boost
            pywarpx.warpx.boost_direction = "z"

        pywarpx.warpx.zmax_plasma_to_compute_max_step = (
            self.zmax_plasma_to_compute_max_step
        )
        pywarpx.warpx.compute_max_step_from_btd = self.compute_max_step_from_btd

        pywarpx.warpx.sort_intervals = self.sort_intervals
        pywarpx.warpx.sort_particles_for_deposition = self.sort_particles_for_deposition
        pywarpx.warpx.sort_idx_type = self.sort_idx_type
        pywarpx.warpx.sort_bin_size = self.sort_bin_size

        if self.evolve_scheme is not None:
            self.evolve_scheme.solver_scheme_initialize_inputs()

        pywarpx.algo.current_deposition = self.current_deposition_algo
        pywarpx.algo.charge_deposition = self.charge_deposition_algo
        pywarpx.algo.field_gathering = self.field_gathering_algo
        pywarpx.algo.particle_pusher = self.particle_pusher_algo
        pywarpx.algo.load_balance_intervals = self.load_balance_intervals
        pywarpx.algo.load_balance_efficiency_ratio_threshold = (
            self.load_balance_efficiency_ratio_threshold
        )
        pywarpx.algo.load_balance_with_sfc = self.load_balance_with_sfc
        pywarpx.algo.load_balance_knapsack_factor = self.load_balance_knapsack_factor
        pywarpx.algo.load_balance_costs_update = self.load_balance_costs_update
        pywarpx.algo.costs_heuristic_particles_wt = self.costs_heuristic_particles_wt
        pywarpx.algo.costs_heuristic_cells_wt = self.costs_heuristic_cells_wt

        pywarpx.warpx.grid_type = self.grid_type
        pywarpx.warpx.do_current_centering = self.do_current_centering
        pywarpx.warpx.use_filter = self.use_filter
        pywarpx.warpx.do_multi_J = self.do_multi_J
        pywarpx.warpx.do_multi_J_n_depositions = self.do_multi_J_n_depositions
        pywarpx.warpx.serialize_initial_conditions = self.serialize_initial_conditions
        pywarpx.warpx.random_seed = self.random_seed
        pywarpx.warpx.used_inputs_file = self.used_inputs_file

        pywarpx.warpx.do_dynamic_scheduling = self.do_dynamic_scheduling

        pywarpx.particles.use_fdtd_nci_corr = self.use_fdtd_nci_corr

        pywarpx.amr.check_input = self.amr_check_input

        pywarpx.warpx.break_signals = self.break_signals
        pywarpx.warpx.checkpoint_signals = self.checkpoint_signals

        pywarpx.warpx.numprocs = self.numprocs

        particle_shape = self.particle_shape
        for s in self.species:
            if s.particle_shape is not None:
                assert (
                    particle_shape is None or particle_shape == s.particle_shape
                ), Exception("WarpX only supports one particle shape for all species")
                # --- If this was set for any species, use that value.
                particle_shape = s.particle_shape

        if particle_shape is not None and (
            len(self.species) > 0 or len(self.lasers) > 0
        ):
            if isinstance(particle_shape, str):
                interpolation_order = {
                    "NGP": 0,
                    "linear": 1,
                    "quadratic": 2,
                    "cubic": 3,
                }[particle_shape]
            else:
                interpolation_order = particle_shape
            pywarpx.algo.particle_shape = interpolation_order

        self.solver.solver_initialize_inputs()

        # Initialize warpx.field_centering_no<x,y,z> and warpx.current_centering_no<x,y,z>
        # if set by the user in the input (need to access grid info from solver attribute)
        # warpx.field_centering_no<x,y,z>
        if self.field_centering_order is not None:
            pywarpx.warpx.field_centering_nox = self.field_centering_order[0]
            if self.solver.grid.number_of_dimensions == 3:
                pywarpx.warpx.field_centering_noy = self.field_centering_order[1]
            pywarpx.warpx.field_centering_noz = self.field_centering_order[-1]
        # warpx.current_centering_no<x,y,z>
        if self.current_centering_order is not None:
            pywarpx.warpx.current_centering_nox = self.current_centering_order[0]
            if self.solver.grid.number_of_dimensions == 3:
                pywarpx.warpx.current_centering_noy = self.current_centering_order[1]
            pywarpx.warpx.current_centering_noz = self.current_centering_order[-1]

        for i in range(len(self.species)):
            self.species[i].species_initialize_inputs(
                self.layouts[i],
                self.initialize_self_fields[i],
                self.injection_plane_positions[i],
                self.injection_plane_normal_vectors[i],
            )

        for interaction in self.interactions:
            assert isinstance(interaction, FieldIonization)
            interaction.interaction_initialize_inputs()

        if self.collisions is not None:
            pywarpx.collisions.collision_names = []
            for collision in self.collisions:
                pywarpx.collisions.collision_names.append(collision.name)
                collision.collision_initialize_inputs()

        if self.embedded_boundary is not None:
            self.embedded_boundary.embedded_boundary_initialize_inputs(self.solver)

        for i in range(len(self.lasers)):
            self.lasers[i].laser_initialize_inputs()
            self.laser_injection_methods[i].laser_antenna_initialize_inputs(
                self.lasers[i]
            )

        for applied_field in self.applied_fields:
            applied_field.applied_field_initialize_inputs()

        for diagnostic in self.diagnostics:
            diagnostic.diagnostic_initialize_inputs()

        if self.amr_restart:
            pywarpx.amr.restart = self.amr_restart

        if self.amrex_the_arena_is_managed is not None:
            pywarpx.amrex.the_arena_is_managed = self.amrex_the_arena_is_managed

        if self.amrex_the_arena_init_size is not None:
            pywarpx.amrex.the_arena_init_size = self.amrex_the_arena_init_size

        if self.amrex_use_gpu_aware_mpi is not None:
            pywarpx.amrex.use_gpu_aware_mpi = self.amrex_use_gpu_aware_mpi

    def initialize_warpx(self, mpi_comm=None):
        if self.warpx_initialized:
            return

        self.warpx_initialized = True
        pywarpx.warpx.init(mpi_comm, max_step=self.max_steps, stop_time=self.max_time)

    def write_input_file(self, file_name="inputs"):
        self.initialize_inputs()
        pywarpx.warpx.write_inputs(
            file_name, max_step=self.max_steps, stop_time=self.max_time
        )

    def step(self, nsteps=None, mpi_comm=None):
        self.initialize_inputs()
        self.initialize_warpx(mpi_comm)
        if nsteps is None:
            if self.max_steps is not None:
                nsteps = self.max_steps
            else:
                nsteps = -1
        pywarpx.warpx.evolve(nsteps)

    def finalize(self):
        if self.warpx_initialized:
            self.warpx_initialized = False
            pywarpx.warpx.finalize()


# ----------------------------
# Simulation frame diagnostics
# ----------------------------


class WarpXDiagnosticBase(object):
    """
    Base class for all WarpX diagnostic containing functionality shared by
    all WarpX diagnostic installations.
    """

    def add_diagnostic(self):
        # reduced diagnostics go in a different bucket than regular diagnostics
        if isinstance(self, ReducedDiagnostic):
            bucket = pywarpx.reduced_diagnostics
            name_template = "reduced_diag"
        else:
            bucket = pywarpx.diagnostics
            name_template = "diag"

        name = getattr(self, "name", None)
        if name is None:
            diagnostics_number = len(bucket._diagnostics_dict) + 1
            self.name = f"{name_template}{diagnostics_number}"

        try:
            self.diagnostic = bucket._diagnostics_dict[self.name]
        except KeyError:
            self.diagnostic = pywarpx.Diagnostics.Diagnostic(
                self.name, _species_dict={}
            )
            bucket._diagnostics_dict[self.name] = self.diagnostic

    def set_write_dir(self):
        if self.write_dir is not None or self.file_prefix is not None:
            write_dir = self.write_dir or "diags"
            file_prefix = self.file_prefix or self.name
            self.diagnostic.file_prefix = os.path.join(write_dir, file_prefix)


@dataclass(frozen=True)
class ParticleFieldDiagnostic:
    """
    Class holding particle field diagnostic information to be processed in FieldDiagnostic below.

    Parameters
    ----------
    name: str
        Name of particle field diagnostic. If a component of a vector field, for the openPMD viewer
        to treat it as a vector, the coordinate (i.e x, y, z) should be the last character.

    func: parser str
        Parser function to be calculated for each particle per cell. Should be of the form
        f(x,y,z,ux,uy,uz)

    do_average: (0 or 1) optional, default 1
        Whether the diagnostic is averaged by the sum of particle weights in each cell

    filter: parser str, optional
        Parser function returning a boolean for whether to include a particle in the diagnostic.
        If not specified, all particles will be included. The function arguments are the same
        as the `func` above.
    """

    name: str
    func: str
    do_average: int = 1
    filter: str = None


class FieldDiagnostic(picmistandard.PICMI_FieldDiagnostic, WarpXDiagnosticBase):
    """
    See `Input Parameters <https://warpx.readthedocs.io/en/latest/usage/parameters.html>`__ for more information.

    Parameters
    ----------
    warpx_plot_raw_fields: bool, optional
        Flag whether to dump the raw fields

    warpx_plot_raw_fields_guards: bool, optional
        Flag whether the raw fields should include the guard cells

    warpx_format: {plotfile, checkpoint, openpmd, ascent, sensei}, optional
        Diagnostic file format

    warpx_openpmd_backend: {bp, h5, json}, optional
        Openpmd backend file format

    warpx_openpmd_encoding: 'v' (variable based), 'f' (file based) or 'g' (group based), optional
        Only read if ``<diag_name>.format = openpmd``. openPMD file output encoding.
        File based: one file per timestep (slower), group/variable based: one file for all steps (faster)).
        Variable based is an experimental feature with ADIOS2. Default: `'f'`.

    warpx_file_prefix: string, optional
        Prefix on the diagnostic file name

    warpx_file_min_digits: integer, optional
        Minimum number of digits for the time step number in the file name

    warpx_dump_rz_modes: bool, optional
        Flag whether to dump the data for all RZ modes

    warpx_dump_last_timestep: bool, optional
        If true, the last timestep is dumped regardless of the diagnostic period/intervals.

    warpx_particle_fields_to_plot: list of ParticleFieldDiagnostics
        List of ParticleFieldDiagnostic classes to install in the simulation. Error
        checking is handled in the class itself.

    warpx_particle_fields_species: list of strings, optional
        Species for which to calculate particle_fields_to_plot functions. Fields will
        be calculated separately for each specified species. If not passed, default is
        all of the available particle species.
    """

    def init(self, kw):
        self.plot_raw_fields = kw.pop("warpx_plot_raw_fields", None)
        self.plot_raw_fields_guards = kw.pop("warpx_plot_raw_fields_guards", None)
        self.plot_finepatch = kw.pop("warpx_plot_finepatch", None)
        self.plot_crsepatch = kw.pop("warpx_plot_crsepatch", None)
        self.format = kw.pop("warpx_format", "plotfile")
        self.openpmd_backend = kw.pop("warpx_openpmd_backend", None)
        self.openpmd_encoding = kw.pop("warpx_openpmd_encoding", None)
        self.file_prefix = kw.pop("warpx_file_prefix", None)
        self.file_min_digits = kw.pop("warpx_file_min_digits", None)
        self.dump_rz_modes = kw.pop("warpx_dump_rz_modes", None)
        self.dump_last_timestep = kw.pop("warpx_dump_last_timestep", None)
        self.particle_fields_to_plot = kw.pop("warpx_particle_fields_to_plot", [])
        self.particle_fields_species = kw.pop("warpx_particle_fields_species", None)

    def diagnostic_initialize_inputs(self):
        self.add_diagnostic()

        self.diagnostic.diag_type = "Full"
        self.diagnostic.format = self.format
        self.diagnostic.openpmd_backend = self.openpmd_backend
        self.diagnostic.openpmd_encoding = self.openpmd_encoding
        self.diagnostic.file_min_digits = self.file_min_digits
        self.diagnostic.dump_rz_modes = self.dump_rz_modes
        self.diagnostic.dump_last_timestep = self.dump_last_timestep
        self.diagnostic.intervals = self.period
        self.diagnostic.diag_lo = self.lower_bound
        self.diagnostic.diag_hi = self.upper_bound
        if self.number_of_cells is not None:
            self.diagnostic.coarsening_ratio = (
                np.array(self.grid.number_of_cells) / np.array(self.number_of_cells)
            ).astype(int)

        # --- Use a set to ensure that fields don't get repeated.
        fields_to_plot = set()

        if pywarpx.geometry.dims == "RZ":
            E_fields_list = ["Er", "Et", "Ez"]
            B_fields_list = ["Br", "Bt", "Bz"]
            J_fields_list = ["Jr", "Jt", "Jz"]
            J_displacement_fields_list = [
                "Jr_displacement",
                "Jt_displacement",
                "Jz_displacement",
            ]
            A_fields_list = ["Ar", "At", "Az"]
        else:
            E_fields_list = ["Ex", "Ey", "Ez"]
            B_fields_list = ["Bx", "By", "Bz"]
            J_fields_list = ["Jx", "Jy", "Jz"]
            J_displacement_fields_list = [
                "Jx_displacement",
                "Jy_displacement",
                "Jz_displacement",
            ]
            A_fields_list = ["Ax", "Ay", "Az"]
        if self.data_list is not None:
            for dataname in self.data_list:
                if dataname == "E":
                    for field_name in E_fields_list:
                        fields_to_plot.add(field_name)
                elif dataname == "B":
                    for field_name in B_fields_list:
                        fields_to_plot.add(field_name)
                elif dataname == "J":
                    for field_name in J_fields_list:
                        fields_to_plot.add(field_name.lower())
                elif dataname == "J_displacement":
                    for field_name in J_displacement_fields_list:
                        fields_to_plot.add(field_name.lower())
                elif dataname == "A":
                    for field_name in A_fields_list:
                        fields_to_plot.add(field_name)
                elif dataname in E_fields_list:
                    fields_to_plot.add(dataname)
                elif dataname in B_fields_list:
                    fields_to_plot.add(dataname)
                elif dataname in A_fields_list:
                    fields_to_plot.add(dataname)
                elif dataname in [
                    "rho",
                    "phi",
                    "F",
                    "G",
                    "divE",
                    "divB",
                    "proc_number",
                    "part_per_cell",
                ]:
                    fields_to_plot.add(dataname)
                elif dataname in J_fields_list:
                    fields_to_plot.add(dataname.lower())
                elif dataname in J_displacement_fields_list:
                    fields_to_plot.add(dataname.lower())
                elif dataname.startswith("rho_"):
                    # Adds rho_species diagnostic
                    fields_to_plot.add(dataname)
                elif dataname.startswith("T_"):
                    # Adds T_species diagnostic
                    fields_to_plot.add(dataname)
                elif dataname == "dive":
                    fields_to_plot.add("divE")
                elif dataname == "divb":
                    fields_to_plot.add("divB")
                elif dataname == "raw_fields":
                    self.plot_raw_fields = 1
                elif dataname == "raw_fields_guards":
                    self.plot_raw_fields_guards = 1
                elif dataname == "finepatch":
                    self.plot_finepatch = 1
                elif dataname == "crsepatch":
                    self.plot_crsepatch = 1
                elif dataname == "none":
                    fields_to_plot = set(("none",))

            # --- Convert the set to a sorted list so that the order
            # --- is the same on all processors.
            fields_to_plot = list(fields_to_plot)
            fields_to_plot.sort()
            self.diagnostic.set_or_replace_attr("fields_to_plot", fields_to_plot)

        particle_fields_to_plot_names = list()
        for pfd in self.particle_fields_to_plot:
            if pfd.name in particle_fields_to_plot_names:
                raise Exception("A particle fields name can not be repeated.")
            particle_fields_to_plot_names.append(pfd.name)
            self.diagnostic.__setattr__(
                f"particle_fields.{pfd.name}(x,y,z,ux,uy,uz)", pfd.func
            )
            self.diagnostic.__setattr__(
                f"particle_fields.{pfd.name}.do_average", pfd.do_average
            )
            self.diagnostic.__setattr__(
                f"particle_fields.{pfd.name}.filter(x,y,z,ux,uy,uz)", pfd.filter
            )

        # --- Convert to a sorted list so that the order
        # --- is the same on all processors.
        particle_fields_to_plot_names.sort()
        self.diagnostic.particle_fields_to_plot = particle_fields_to_plot_names
        self.diagnostic.particle_fields_species = self.particle_fields_species

        self.diagnostic.plot_raw_fields = self.plot_raw_fields
        self.diagnostic.plot_raw_fields_guards = self.plot_raw_fields_guards
        self.diagnostic.plot_finepatch = self.plot_finepatch
        self.diagnostic.plot_crsepatch = self.plot_crsepatch
        if "write_species" not in self.diagnostic.argvattrs:
            self.diagnostic.write_species = False
        self.set_write_dir()


ElectrostaticFieldDiagnostic = FieldDiagnostic


class Checkpoint(picmistandard.base._ClassWithInit, WarpXDiagnosticBase):
    """
    Sets up checkpointing of the simulation, allowing for later restarts

    See `Input Parameters <https://warpx.readthedocs.io/en/latest/usage/parameters.html>`__ for more information.

    Parameters
    ----------
    warpx_file_prefix: string
        The prefix to the checkpoint directory names

    warpx_file_min_digits: integer
        Minimum number of digits for the time step number in the checkpoint
        directory name.
    """

    def __init__(self, period=1, write_dir=None, name=None, **kw):
        self.period = period
        self.write_dir = write_dir
        self.file_prefix = kw.pop("warpx_file_prefix", None)
        self.file_min_digits = kw.pop("warpx_file_min_digits", None)
        self.name = name

        if self.name is None:
            self.name = "chkpoint"

        self.handle_init(kw)

    def diagnostic_initialize_inputs(self):
        self.add_diagnostic()

        self.diagnostic.intervals = self.period
        self.diagnostic.diag_type = "Full"
        self.diagnostic.format = "checkpoint"
        self.diagnostic.file_min_digits = self.file_min_digits

        self.set_write_dir()


class ParticleDiagnostic(picmistandard.PICMI_ParticleDiagnostic, WarpXDiagnosticBase):
    """
    See `Input Parameters <https://warpx.readthedocs.io/en/latest/usage/parameters.html>`__ for more information.

    Parameters
    ----------
    warpx_format: {plotfile, checkpoint, openpmd, ascent, sensei}, optional
        Diagnostic file format

    warpx_openpmd_backend: {bp, h5, json}, optional
        Openpmd backend file format

    warpx_openpmd_encoding: 'v' (variable based), 'f' (file based) or 'g' (group based), optional
        Only read if ``<diag_name>.format = openpmd``. openPMD file output encoding.
        File based: one file per timestep (slower), group/variable based: one file for all steps (faster)).
        Variable based is an experimental feature with ADIOS2. Default: `'f'`.

    warpx_file_prefix: string, optional
        Prefix on the diagnostic file name

    warpx_file_min_digits: integer, optional
        Minimum number of digits for the time step number in the file name

    warpx_random_fraction: float or dict, optional
        Random fraction of particles to include in the diagnostic. If a float
        is given the same fraction will be used for all species, if a dictionary
        is given the keys should be species with the value specifying the random
        fraction for that species.

    warpx_uniform_stride: integer or dict, optional
        Stride to down select to the particles to include in the diagnostic.
        If an integer is given the same stride will be used for all species, if
        a dictionary is given the keys should be species with the value
        specifying the stride for that species.

    warpx_dump_last_timestep: bool, optional
        If true, the last timestep is dumped regardless of the diagnostic period/intervals.

    warpx_plot_filter_function: string, optional
        Analytic expression to down select the particles to in the diagnostic
    """

    def init(self, kw):
        self.format = kw.pop("warpx_format", "plotfile")
        self.openpmd_backend = kw.pop("warpx_openpmd_backend", None)
        self.openpmd_encoding = kw.pop("warpx_openpmd_encoding", None)
        self.file_prefix = kw.pop("warpx_file_prefix", None)
        self.file_min_digits = kw.pop("warpx_file_min_digits", None)
        self.random_fraction = kw.pop("warpx_random_fraction", None)
        self.uniform_stride = kw.pop("warpx_uniform_stride", None)
        self.plot_filter_function = kw.pop("warpx_plot_filter_function", None)
        self.dump_last_timestep = kw.pop("warpx_dump_last_timestep", None)

        self.user_defined_kw = {}
        if self.plot_filter_function is not None:
            # This allows variables to be used in the plot_filter_function, but
            # in order not to break other codes, the variables must begin with "warpx_"
            for k in list(kw.keys()):
                if k.startswith("warpx_") and re.search(
                    r"\b%s\b" % k, self.plot_filter_function
                ):
                    self.user_defined_kw[k] = kw[k]
                    del kw[k]

        self.mangle_dict = None

    def diagnostic_initialize_inputs(self):
        self.add_diagnostic()

        self.diagnostic.diag_type = "Full"
        self.diagnostic.format = self.format
        self.diagnostic.openpmd_backend = self.openpmd_backend
        self.diagnostic.openpmd_encoding = self.openpmd_encoding
        self.diagnostic.file_min_digits = self.file_min_digits
        self.diagnostic.dump_last_timestep = self.dump_last_timestep
        self.diagnostic.intervals = self.period
        self.diagnostic.set_or_replace_attr("write_species", True)
        if "fields_to_plot" not in self.diagnostic.argvattrs:
            self.diagnostic.fields_to_plot = "none"
        self.set_write_dir()

        # --- Use a set to ensure that fields don't get repeated.
        variables = set()

        if self.data_list is not None:
            for dataname in self.data_list:
                if dataname == "position":
                    if pywarpx.geometry.dims != "1":  # because then it's WARPX_DIM_1D_Z
                        variables.add("x")
                    if pywarpx.geometry.dims == "3":
                        variables.add("y")
                    variables.add("z")
                    if pywarpx.geometry.dims == "RZ":
                        variables.add("theta")
                elif dataname == "momentum":
                    variables.add("ux")
                    variables.add("uy")
                    variables.add("uz")
                elif dataname == "weighting":
                    variables.add("w")
                elif dataname == "fields":
                    variables.add("Ex")
                    variables.add("Ey")
                    variables.add("Ez")
                    variables.add("Bx")
                    variables.add("By")
                    variables.add("Bz")
                elif dataname in [
                    "x",
                    "y",
                    "z",
                    "theta",
                    "ux",
                    "uy",
                    "uz",
                    "Ex",
                    "Ey",
                    "Ez",
                    "Bx",
                    "By",
                    "Bz",
                    "Er",
                    "Et",
                    "Br",
                    "Bt",
                ]:
                    if pywarpx.geometry.dims == "1" and (
                        dataname == "x" or dataname == "y"
                    ):
                        raise RuntimeError(
                            f"The attribute {dataname} is not available in mode WARPX_DIM_1D_Z"
                            f"chosen by dim={pywarpx.geometry.dims} in pywarpx."
                        )
                    elif pywarpx.geometry.dims != "3" and dataname == "y":
                        raise RuntimeError(
                            f"The attribute {dataname} is not available outside of mode WARPX_DIM_3D"
                            f"The chosen value was dim={pywarpx.geometry.dims} in pywarpx."
                        )
                    elif pywarpx.geometry.dims != "RZ" and dataname == "theta":
                        raise RuntimeError(
                            f"The attribute {dataname} is not available outside of mode WARPX_DIM_RZ."
                            f"The chosen value was dim={pywarpx.geometry.dims} in pywarpx."
                        )
                    else:
                        variables.add(dataname)
                else:
                    # possibly add user defined attributes
                    variables.add(dataname)

            # --- Convert the set to a sorted list so that the order
            # --- is the same on all processors.
            variables = list(variables)
            variables.sort()

        # species list
        if self.species is None:
            species_names = pywarpx.particles.species_names
        elif np.iterable(self.species):
            species_names = [species.name for species in self.species]
        else:
            species_names = [self.species.name]

        # check if random fraction is specified and whether a value is given per species
        random_fraction = {}
        random_fraction_default = self.random_fraction
        if isinstance(self.random_fraction, dict):
            random_fraction_default = 1.0
            for key, val in self.random_fraction.items():
                random_fraction[key.name] = val

        # check if uniform stride is specified and whether a value is given per species
        uniform_stride = {}
        uniform_stride_default = self.uniform_stride
        if isinstance(self.uniform_stride, dict):
            uniform_stride_default = 1
            for key, val in self.uniform_stride.items():
                uniform_stride[key.name] = val

        if self.mangle_dict is None:
            # Only do this once so that the same variables are used in this distribution
            # is used multiple times
            self.mangle_dict = pywarpx.my_constants.add_keywords(self.user_defined_kw)

        for name in species_names:
            diag = pywarpx.Bucket.Bucket(
                self.name + "." + name,
                variables=variables,
                random_fraction=random_fraction.get(name, random_fraction_default),
                uniform_stride=uniform_stride.get(name, uniform_stride_default),
            )
            expression = pywarpx.my_constants.mangle_expression(
                self.plot_filter_function, self.mangle_dict
            )
            diag.__setattr__("plot_filter_function(t,x,y,z,ux,uy,uz)", expression)
            self.diagnostic._species_dict[name] = diag


# ----------------------------
# Lab frame diagnostics
# ----------------------------


class LabFrameFieldDiagnostic(
    picmistandard.PICMI_LabFrameFieldDiagnostic, WarpXDiagnosticBase
):
    """
    See `Input Parameters <https://warpx.readthedocs.io/en/latest/usage/parameters.html#backtransformed-diagnostics>`__
    for more information.

    Parameters
    ----------
    warpx_format: string, optional
        Passed to <diagnostic name>.format

    warpx_openpmd_backend: string, optional
        Passed to <diagnostic name>.openpmd_backend

    warpx_openpmd_encoding: 'f' (file based) or 'g' (group based), optional
        Only read if ``<diag_name>.format = openpmd``. openPMD file output encoding.
        File based: one file per timestep (slower), group/variable based: one file for all steps (faster)).
        Default: `'f'`.

    warpx_file_prefix: string, optional
        Passed to <diagnostic name>.file_prefix

    warpx_intervals: integer or string
        Selects the snapshots to be made, instead of using "num_snapshots" which
        makes all snapshots. "num_snapshots" is ignored.

    warpx_file_min_digits: integer, optional
        Passed to <diagnostic name>.file_min_digits

    warpx_buffer_size: integer, optional
        Passed to <diagnostic name>.buffer_size

    warpx_lower_bound: vector of floats, optional
        Passed to <diagnostic name>.lower_bound

    warpx_upper_bound: vector of floats, optional
        Passed to <diagnostic name>.upper_bound
    """

    def init(self, kw):
        """The user is using the new BTD"""

        self.format = kw.pop("warpx_format", None)
        self.openpmd_backend = kw.pop("warpx_openpmd_backend", None)
        self.openpmd_encoding = kw.pop("warpx_openpmd_encoding", None)
        self.file_prefix = kw.pop("warpx_file_prefix", None)
        self.intervals = kw.pop("warpx_intervals", None)
        self.file_min_digits = kw.pop("warpx_file_min_digits", None)
        self.buffer_size = kw.pop("warpx_buffer_size", None)
        self.lower_bound = kw.pop("warpx_lower_bound", None)
        self.upper_bound = kw.pop("warpx_upper_bound", None)

    def diagnostic_initialize_inputs(self):
        self.add_diagnostic()

        self.diagnostic.diag_type = "BackTransformed"
        self.diagnostic.format = self.format
        self.diagnostic.openpmd_backend = self.openpmd_backend
        self.diagnostic.openpmd_encoding = self.openpmd_encoding
        self.diagnostic.file_min_digits = self.file_min_digits
        self.diagnostic.diag_lo = self.lower_bound
        self.diagnostic.diag_hi = self.upper_bound

        self.diagnostic.do_back_transformed_fields = True
        self.diagnostic.dt_snapshots_lab = self.dt_snapshots
        self.diagnostic.buffer_size = self.buffer_size

        # intervals and num_snapshots_lab cannot both be set
        if self.intervals is not None:
            self.diagnostic.intervals = self.intervals
        else:
            self.diagnostic.num_snapshots_lab = self.num_snapshots

        # --- Use a set to ensure that fields don't get repeated.
        fields_to_plot = set()

        if pywarpx.geometry.dims == "RZ":
            E_fields_list = ["Er", "Et", "Ez"]
            B_fields_list = ["Br", "Bt", "Bz"]
            J_fields_list = ["Jr", "Jt", "Jz"]
        else:
            E_fields_list = ["Ex", "Ey", "Ez"]
            B_fields_list = ["Bx", "By", "Bz"]
            J_fields_list = ["Jx", "Jy", "Jz"]
        if self.data_list is not None:
            for dataname in self.data_list:
                if dataname == "E":
                    for field_name in E_fields_list:
                        fields_to_plot.add(field_name)
                elif dataname == "B":
                    for field_name in B_fields_list:
                        fields_to_plot.add(field_name)
                elif dataname == "J":
                    for field_name in J_fields_list:
                        fields_to_plot.add(field_name.lower())
                elif dataname in E_fields_list:
                    fields_to_plot.add(dataname)
                elif dataname in B_fields_list:
                    fields_to_plot.add(dataname)
                elif dataname in J_fields_list:
                    fields_to_plot.add(dataname.lower())
                elif dataname.startswith("rho_"):
                    # Adds rho_species diagnostic
                    fields_to_plot.add(dataname)

            # --- Convert the set to a sorted list so that the order
            # --- is the same on all processors.
            fields_to_plot = list(fields_to_plot)
            fields_to_plot.sort()
            self.diagnostic.set_or_replace_attr("fields_to_plot", fields_to_plot)

        if "write_species" not in self.diagnostic.argvattrs:
            self.diagnostic.write_species = False
        self.set_write_dir()


class LabFrameParticleDiagnostic(
    picmistandard.PICMI_LabFrameParticleDiagnostic, WarpXDiagnosticBase
):
    """
    See `Input Parameters <https://warpx.readthedocs.io/en/latest/usage/parameters.html#backtransformed-diagnostics>`__
    for more information.

    Parameters
    ----------
    warpx_format: string, optional
        Passed to <diagnostic name>.format

    warpx_openpmd_backend: string, optional
        Passed to <diagnostic name>.openpmd_backend

    warpx_openpmd_encoding: 'f' (file based) or 'g' (group based), optional
        Only read if ``<diag_name>.format = openpmd``. openPMD file output encoding.
        File based: one file per timestep (slower), group/variable based: one file for all steps (faster)).
        Default: `'f'`.

    warpx_file_prefix: string, optional
        Passed to <diagnostic name>.file_prefix

    warpx_intervals: integer or string
        Selects the snapshots to be made, instead of using "num_snapshots" which
        makes all snapshots. "num_snapshots" is ignored.

    warpx_file_min_digits: integer, optional
        Passed to <diagnostic name>.file_min_digits

    warpx_buffer_size: integer, optional
        Passed to <diagnostic name>.buffer_size
    """

    def init(self, kw):
        self.format = kw.pop("warpx_format", None)
        self.openpmd_backend = kw.pop("warpx_openpmd_backend", None)
        self.openpmd_encoding = kw.pop("warpx_openpmd_encoding", None)
        self.file_prefix = kw.pop("warpx_file_prefix", None)
        self.intervals = kw.pop("warpx_intervals", None)
        self.file_min_digits = kw.pop("warpx_file_min_digits", None)
        self.buffer_size = kw.pop("warpx_buffer_size", None)

    def diagnostic_initialize_inputs(self):
        self.add_diagnostic()

        self.diagnostic.diag_type = "BackTransformed"
        self.diagnostic.format = self.format
        self.diagnostic.openpmd_backend = self.openpmd_backend
        self.diagnostic.openpmd_encoding = self.openpmd_encoding
        self.diagnostic.file_min_digits = self.file_min_digits

        self.diagnostic.do_back_transformed_particles = True
        self.diagnostic.dt_snapshots_lab = self.dt_snapshots
        self.diagnostic.buffer_size = self.buffer_size

        # intervals and num_snapshots_lab cannot both be set
        if self.intervals is not None:
            self.diagnostic.intervals = self.intervals
        else:
            self.diagnostic.num_snapshots_lab = self.num_snapshots

        self.diagnostic.do_back_transformed_fields = False

        self.diagnostic.set_or_replace_attr("write_species", True)
        if "fields_to_plot" not in self.diagnostic.argvattrs:
            self.diagnostic.fields_to_plot = "none"

        self.set_write_dir()

        # --- Use a set to ensure that fields don't get repeated.
        variables = set()

        if self.data_list is not None:
            for dataname in self.data_list:
                if dataname == "position":
                    if pywarpx.geometry.dims != "1":  # because then it's WARPX_DIM_1D_Z
                        variables.add("x")
                    if pywarpx.geometry.dims == "3":
                        variables.add("y")
                    variables.add("z")
                    if pywarpx.geometry.dims == "RZ":
                        variables.add("theta")
                elif dataname == "momentum":
                    variables.add("ux")
                    variables.add("uy")
                    variables.add("uz")
                elif dataname == "weighting":
                    variables.add("w")
                elif dataname == "fields":
                    variables.add("Ex")
                    variables.add("Ey")
                    variables.add("Ez")
                    variables.add("Bx")
                    variables.add("By")
                    variables.add("Bz")
                elif dataname in [
                    "x",
                    "y",
                    "z",
                    "theta",
                    "ux",
                    "uy",
                    "uz",
                    "Ex",
                    "Ey",
                    "Ez",
                    "Bx",
                    "By",
                    "Bz",
                    "Er",
                    "Et",
                    "Br",
                    "Bt",
                ]:
                    if pywarpx.geometry.dims == "1" and (
                        dataname == "x" or dataname == "y"
                    ):
                        raise RuntimeError(
                            f"The attribute {dataname} is not available in mode WARPX_DIM_1D_Z"
                            f"chosen by dim={pywarpx.geometry.dims} in pywarpx."
                        )
                    elif pywarpx.geometry.dims != "3" and dataname == "y":
                        raise RuntimeError(
                            f"The attribute {dataname} is not available outside of mode WARPX_DIM_3D"
                            f"The chosen value was dim={pywarpx.geometry.dims} in pywarpx."
                        )
                    elif pywarpx.geometry.dims != "RZ" and dataname == "theta":
                        raise RuntimeError(
                            f"The attribute {dataname} is not available outside of mode WARPX_DIM_RZ."
                            f"The chosen value was dim={pywarpx.geometry.dims} in pywarpx."
                        )
                    else:
                        variables.add(dataname)

            # --- Convert the set to a sorted list so that the order
            # --- is the same on all processors.
            variables = list(variables)
            variables.sort()

        # species list
        if self.species is None:
            species_names = pywarpx.particles.species_names
        elif np.iterable(self.species):
            species_names = [species.name for species in self.species]
        else:
            species_names = [self.species.name]

        for name in species_names:
            diag = pywarpx.Bucket.Bucket(self.name + "." + name, variables=variables)
            self.diagnostic._species_dict[name] = diag


class ReducedDiagnostic(picmistandard.base._ClassWithInit, WarpXDiagnosticBase):
    """
    Sets up a reduced diagnostic in the simulation.

    See `Input Parameters <https://warpx.readthedocs.io/en/latest/usage/parameters.html#reduced-diagnostics>`__
    for more information.

    Parameters
    ----------
    diag_type: string
        The type of reduced diagnostic. See the link above for all the different
        types of reduced diagnostics available.

    name: string
        The name of this diagnostic which will also be the name of the data
        file written to disk.

    period: integer
        The simulation step interval at which to output this diagnostic.

    path: string
        The file path in which the diagnostic file should be written.

    extension: string
        The file extension used for the diagnostic output.

    separator: string
        The separator between row values in the output file.

    species: species instance
        The name of the species for which to calculate the diagnostic, required for
        diagnostic types 'BeamRelevant', 'ParticleHistogram', and 'ParticleExtrema'

    bin_number: integer
        For diagnostic type 'ParticleHistogram', the number of bins used for the histogram

    bin_max: float
        For diagnostic type 'ParticleHistogram', the maximum value of the bins

    bin_min: float
        For diagnostic type 'ParticleHistogram', the minimum value of the bins

    normalization: {'unity_particle_weight', 'max_to_unity', 'area_to_unity'}, optional
        For diagnostic type 'ParticleHistogram', normalization method of the histogram.

    histogram_function: string
        For diagnostic type 'ParticleHistogram', the function evaluated to produce the histogram data

    filter_function: string, optional
        For diagnostic type 'ParticleHistogram', the function to filter whether particles are included in the histogram

    reduced_function: string
        For diagnostic type 'FieldReduction', the function of the fields to evaluate

    weighting_function: string, optional
        For diagnostic type 'ChargeOnEB', the function to weight contributions to the total charge

    reduction_type: {'Maximum', 'Minimum', or 'Integral'}
        For diagnostic type 'FieldReduction', the type of reduction

    probe_geometry: {'Point', 'Line', 'Plane'}, default='Point'
        For diagnostic type 'FieldProbe', the geometry of the probe

    integrate: bool, default=false
        For diagnostic type 'FieldProbe', whether the field is integrated

    do_moving_window_FP: bool, default=False
        For diagnostic type 'FieldProbe', whether the moving window is followed

    x_probe, y_probe, z_probe: floats
        For diagnostic type 'FieldProbe', a probe location. For 'Point', the location of the point. For 'Line', the start of the
        line. For 'Plane', the center of the square detector.

    interp_order: integer
        For diagnostic type 'FieldProbe', the interpolation order for 'Line' and 'Plane'

    resolution: integer
        For diagnostic type 'FieldProbe', the number of points along the 'Line' or along each edge of the square 'Plane'

    x1_probe, y1_probe, z1_probe: floats
        For diagnostic type 'FieldProbe', the end point for 'Line'

    detector_radius: float
        For diagnostic type 'FieldProbe', the detector "radius" (half edge length) of the 'Plane'

    target_normal_x, target_normal_y, target_normal_z: floats
        For diagnostic type 'FieldProbe', the normal vector to the 'Plane'. Only applicable in 3D

    target_up_x, target_up_y, target_up_z: floats
        For diagnostic type 'FieldProbe', the vector specifying up in the 'Plane'
    """

    def __init__(
        self,
        diag_type,
        name=None,
        period=1,
        path=None,
        extension=None,
        separator=None,
        **kw,
    ):
        self.name = name
        self.type = diag_type
        self.intervals = period
        self.path = path
        self.extension = extension
        self.separator = separator

        self.user_defined_kw = {}

        # Now we need to handle all the specific inputs required for the
        # different reduced diagnostic types.

        # The simple diagnostics do not require any additional arguments
        self._simple_reduced_diagnostics = [
            "ParticleEnergy",
            "ParticleMomentum",
            "FieldEnergy",
            "FieldMomentum",
            "FieldMaximum",
            "RhoMaximum",
            "ParticleNumber",
            "LoadBalanceCosts",
            "LoadBalanceEfficiency",
        ]
        # The species diagnostics require a species to be provided
        self._species_reduced_diagnostics = [
            "BeamRelevant",
            "ParticleHistogram",
            "ParticleExtrema",
        ]

        if self.type in self._simple_reduced_diagnostics:
            pass
        elif self.type in self._species_reduced_diagnostics:
            species = kw.pop("species")
            self.species = species.name
            if self.type == "ParticleHistogram":
                kw = self._handle_particle_histogram(**kw)
        elif self.type == "FieldProbe":
            kw = self._handle_field_probe(**kw)
        elif self.type == "FieldReduction":
            kw = self._handle_field_reduction(**kw)
        elif self.type == "ChargeOnEB":
            kw = self._handle_charge_on_eb(**kw)
        else:
            raise RuntimeError(
                f"{self.type} reduced diagnostic is not yet supported " "in pywarpx."
            )

        self.handle_init(kw)

    def _handle_field_probe(self, **kw):
        """Utility function to grab required inputs for a field probe from kw"""
        self.probe_geometry = kw.pop("probe_geometry")
        self.x_probe = kw.pop("x_probe", None)
        self.y_probe = kw.pop("y_probe", None)
        self.z_probe = kw.pop("z_probe")

        self.interp_order = kw.pop("interp_order", None)
        self.integrate = kw.pop("integrate", None)
        self.do_moving_window_FP = kw.pop("do_moving_window_FP", None)

        if self.probe_geometry.lower() != "point":
            self.resolution = kw.pop("resolution")

        if self.probe_geometry.lower() == "line":
            self.x1_probe = kw.pop("x1_probe", None)
            self.y1_probe = kw.pop("y1_probe", None)
            self.z1_probe = kw.pop("z1_probe")

        if self.probe_geometry.lower() == "plane":
            self.detector_radius = kw.pop("detector_radius")

            self.target_normal_x = kw.pop("target_normal_x", None)
            self.target_normal_y = kw.pop("target_normal_y", None)
            self.target_normal_z = kw.pop("target_normal_z", None)

            self.target_up_x = kw.pop("target_up_x", None)
            self.target_up_y = kw.pop("target_up_y", None)
            self.target_up_z = kw.pop("target_up_z", None)

        return kw

    def _handle_particle_histogram(self, **kw):
        self.bin_number = kw.pop("bin_number")
        self.bin_max = kw.pop("bin_max")
        self.bin_min = kw.pop("bin_min")
        self.normalization = kw.pop("normalization", None)
        if self.normalization not in [
            None,
            "unity_particle_weight",
            "max_to_unity",
            "area_to_unity",
        ]:
            raise AttributeError(
                "The ParticleHistogram normalization must be one of 'unity_particle_weight', 'max_to_unity', or 'area_to_unity'"
            )

        histogram_function = kw.pop("histogram_function")
        filter_function = kw.pop("filter_function", None)

        self.__setattr__("histogram_function(t,x,y,z,ux,uy,uz)", histogram_function)
        self.__setattr__("filter_function(t,x,y,z,ux,uy,uz)", filter_function)

        # Check the reduced function expressions for constants
        for k in list(kw.keys()):
            if re.search(r"\b%s\b" % k, histogram_function) or (
                filter_function is not None
                and re.search(r"\b%s\b" % k, filter_function)
            ):
                self.user_defined_kw[k] = kw[k]
                del kw[k]

        return kw

    def _handle_field_reduction(self, **kw):
        self.reduction_type = kw.pop("reduction_type")
        reduced_function = kw.pop("reduced_function")

        self.__setattr__(
            "reduced_function(x,y,z,Ex,Ey,Ez,Bx,By,Bz,jx,jy,jz)", reduced_function
        )

        # Check the reduced function expression for constants
        for k in list(kw.keys()):
            if re.search(r"\b%s\b" % k, reduced_function):
                self.user_defined_kw[k] = kw[k]
                del kw[k]

        return kw

    def _handle_charge_on_eb(self, **kw):
        weighting_function = kw.pop("weighting_function", None)

        self.__setattr__("weighting_function(x,y,z)", weighting_function)

        # Check the reduced function expression for constants
        for k in list(kw.keys()):
            if re.search(r"\b%s\b" % k, weighting_function):
                self.user_defined_kw[k] = kw[k]
                del kw[k]

        return kw

    def diagnostic_initialize_inputs(self):
        self.add_diagnostic()

        self.mangle_dict = pywarpx.my_constants.add_keywords(self.user_defined_kw)

        for key, value in self.__dict__.items():
            if not key.startswith("_") and key not in ["name", "diagnostic"]:
                if key.endswith(")"):
                    # Analytic expressions require processing to deal with constants
                    expression = pywarpx.my_constants.mangle_expression(
                        value, self.mangle_dict
                    )
                    self.diagnostic.__setattr__(key, expression)
                else:
                    self.diagnostic.__setattr__(key, value)<|MERGE_RESOLUTION|>--- conflicted
+++ resolved
@@ -1892,19 +1892,12 @@
     """
 
     def init(self, kw):
-<<<<<<< HEAD
-        self.relativistic = kw.pop('warpx_relativistic', False)
-        self.absolute_tolerance = kw.pop('warpx_absolute_tolerance', None)
-        self.self_fields_verbosity = kw.pop('warpx_self_fields_verbosity', None)
-        self.magnetostatic = kw.pop('warpx_magnetostatic', False)
-        self.semi_implicit = kw.pop('warpx_semi_implicit', False)
-        self.semi_implicit_factor = kw.pop('warpx_semi_implicit_factor', None)
-=======
         self.relativistic = kw.pop("warpx_relativistic", False)
         self.absolute_tolerance = kw.pop("warpx_absolute_tolerance", None)
         self.self_fields_verbosity = kw.pop("warpx_self_fields_verbosity", None)
         self.magnetostatic = kw.pop("warpx_magnetostatic", False)
->>>>>>> 3dda26f2
+        self.semi_implicit = kw.pop("warpx_semi_implicit", False)
+        self.semi_implicit_factor = kw.pop("warpx_semi_implicit_factor", None)
 
     def solver_initialize_inputs(self):
         # Open BC means FieldBoundaryType::Open for electrostatic sims, rather than perfectly-matched layer
@@ -1916,14 +1909,10 @@
             pywarpx.warpx.do_electrostatic = "relativistic"
         else:
             if self.magnetostatic:
-<<<<<<< HEAD
-                pywarpx.warpx.do_electrostatic = 'labframe-electromagnetostatic'
+                pywarpx.warpx.do_electrostatic = "labframe-electromagnetostatic"
             elif self.semi_implicit:
-                pywarpx.warpx.do_electrostatic = 'labframe-semi-implicit'
+                pywarpx.warpx.do_electrostatic = "labframe-semi-implicit"
                 pywarpx.warpx.semi_implicit_factor = self.semi_implicit_factor
-=======
-                pywarpx.warpx.do_electrostatic = "labframe-electromagnetostatic"
->>>>>>> 3dda26f2
             else:
                 pywarpx.warpx.do_electrostatic = "labframe"
             pywarpx.warpx.self_fields_required_precision = self.required_precision
