--- conflicted
+++ resolved
@@ -117,18 +117,14 @@
                                              self_fields_required_precision = self.self_fields_required_precision,
                                              self_fields_max_iters = self.self_fields_max_iters,
                                              self_fields_verbosity = self.self_fields_verbosity,
-<<<<<<< HEAD
                                              save_particles_at_xlo = self.save_particles_at_xlo,
                                              save_particles_at_xhi = self.save_particles_at_xhi,
                                              save_particles_at_ylo = self.save_particles_at_ylo,
                                              save_particles_at_yhi = self.save_particles_at_yhi,
                                              save_particles_at_zlo = self.save_particles_at_zlo,
                                              save_particles_at_zhi = self.save_particles_at_zhi,
-                                             save_particles_at_eb = self.save_particles_at_eb
-                                            )
-=======
+                                             save_particles_at_eb = self.save_particles_at_eb,
                                              save_previous_position = self.save_previous_position)
->>>>>>> f7ac65a2
         pywarpx.Particles.particles_list.append(self.species)
 
         if self.initial_distribution is not None:
