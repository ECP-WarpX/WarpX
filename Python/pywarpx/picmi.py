# Copyright 2018-2020 Andrew Myers, David Grote, Ligia Diana Amorim
# Maxence Thevenet, Remi Lehe, Revathi Jambunathan
#
#
# This file is part of WarpX.
#
# License: BSD-3-Clause-LBNL

"""Classes following the PICMI standard
"""
import re
import picmistandard
import numpy as np
import pywarpx
import periodictable

codename = 'warpx'
picmistandard.register_codename(codename)

# dictionary to map field boundary conditions from picmistandard to WarpX
BC_map = {
    'open':'pml', 'dirichlet':'pec', 'periodic':'periodic', 'damped':'damped', 'none':'none'
}

class constants:
    # --- Put the constants in their own namespace
    # --- Values from WarpXConst.H
    c = 299792458.
    ep0 = 8.8541878128e-12
    mu0 = 1.25663706212e-06
    q_e = 1.602176634e-19
    m_e = 9.1093837015e-31
    m_p = 1.67262192369e-27
    hbar = 1.054571817e-34
    kb = 1.380649e-23

picmistandard.register_constants(constants)

class Species(picmistandard.PICMI_Species):
    def init(self, kw):

        if self.particle_type == 'electron':
            if self.charge is None: self.charge = '-q_e'
            if self.mass is None: self.mass = 'm_e'
        elif self.particle_type == 'positron':
            if self.charge is None: self.charge = 'q_e'
            if self.mass is None: self.mass = 'm_e'
        elif self.particle_type == 'proton':
            if self.charge is None: self.charge = 'q_e'
            if self.mass is None: self.mass = 'm_p'
        elif self.particle_type == 'anti-proton':
            if self.charge is None: self.charge = '-q_e'
            if self.mass is None: self.mass = 'm_p'
        else:
            if self.charge is None and self.charge_state is not None:
                if self.charge_state == +1.:
                    self.charge = 'q_e'
                elif self.charge_state == -1.:
                    self.charge = '-q_e'
                else:
                    self.charge = self.charge_state*constants.q_e
            # Match a string of the format '#nXx', with the '#n' optional isotope number.
            m = re.match('(?P<iso>#[\d+])*(?P<sym>[A-Za-z]+)', self.particle_type)
            if m is not None:
                element = periodictable.elements.symbol(m['sym'])
                if m['iso'] is not None:
                    element = element[m['iso'][1:]]
                if self.charge_state is not None:
                    assert self.charge_state <= element.number, Exception('%s charge state not valid'%self.particle_type)
                    try:
                        element = element.ion[self.charge_state]
                    except ValueError:
                        # Note that not all valid charge states are defined in elements,
                        # so this value error can be ignored.
                        pass
                self.element = element
                if self.mass is None:
                    self.mass = element.mass*periodictable.constants.atomic_mass_constant

        self.boost_adjust_transverse_positions = kw.pop('warpx_boost_adjust_transverse_positions', None)

        # For the relativistic electrostatic solver
        self.self_fields_required_precision = kw.pop('warpx_self_fields_required_precision', None)
        self.self_fields_max_iters = kw.pop('warpx_self_fields_max_iters', None)
        self.self_fields_verbosity = kw.pop('warpx_self_fields_verbosity', None)
        self.save_previous_position = kw.pop('warpx_save_previous_position', None)

<<<<<<< HEAD
        # For the scraper
        self.scrape_xmin = kw.pop('warpx_save_particles_at_xlo', None)
        self.scrape_xmax = kw.pop('warpx_save_particles_at_xhi', None)
        self.scrape_ymin = kw.pop('warpx_save_particles_at_ylo', None)
        self.scrape_ymax = kw.pop('warpx_save_particles_at_yhi', None)
        self.scrape_zmin = kw.pop('warpx_save_particles_at_zlo', None)
        self.scrape_zmax = kw.pop('warpx_save_particles_at_zhi', None)
        self.scrape_eb = kw.pop('warpx_save_particles_at_eb', None)
=======
        # For the scraper buffer
        self.save_particles_at_xlo = kw.pop('warpx_save_particles_at_xlo', None)
        self.save_particles_at_xhi = kw.pop('warpx_save_particles_at_xhi', None)
        self.save_particles_at_ylo = kw.pop('warpx_save_particles_at_ylo', None)
        self.save_particles_at_yhi = kw.pop('warpx_save_particles_at_yhi', None)
        self.save_particles_at_zlo = kw.pop('warpx_save_particles_at_zlo', None)
        self.save_particles_at_zhi = kw.pop('warpx_save_particles_at_zhi', None)
        self.save_particles_at_eb = kw.pop('warpx_save_particles_at_eb', None)
>>>>>>> e130e57e

    def initialize_inputs(self, layout,
                          initialize_self_fields = False,
                          injection_plane_position = None,
                          injection_plane_normal_vector = None):
        self.species_number = len(pywarpx.particles.species_names)

        if self.name is None:
            self.name = 'species{}'.format(self.species_number)

        pywarpx.particles.species_names.append(self.name)

        if initialize_self_fields is None:
            initialize_self_fields = False

        self.species = pywarpx.Bucket.Bucket(self.name,
                                             mass = self.mass,
                                             charge = self.charge,
                                             injection_style = None,
                                             initialize_self_fields = int(initialize_self_fields),
                                             boost_adjust_transverse_positions = self.boost_adjust_transverse_positions,
                                             self_fields_required_precision = self.self_fields_required_precision,
                                             self_fields_max_iters = self.self_fields_max_iters,
                                             self_fields_verbosity = self.self_fields_verbosity,
<<<<<<< HEAD
                                             save_particles_at_xlo = self.scrape_xmin,
                                             save_particles_at_xhi = self.scrape_xmax,
                                             save_particles_at_ylo = self.scrape_ymin,
                                             save_particles_at_yhi = self.scrape_ymax,
                                             save_particles_at_zlo = self.scrape_zmin,
                                             save_particles_at_zhi = self.scrape_zmax,
                                             save_particles_at_eb = self.scrape_eb,
=======
                                             save_particles_at_xlo = self.save_particles_at_xlo,
                                             save_particles_at_xhi = self.save_particles_at_xhi,
                                             save_particles_at_ylo = self.save_particles_at_ylo,
                                             save_particles_at_yhi = self.save_particles_at_yhi,
                                             save_particles_at_zlo = self.save_particles_at_zlo,
                                             save_particles_at_zhi = self.save_particles_at_zhi,
                                             save_particles_at_eb = self.save_particles_at_eb,
>>>>>>> e130e57e
                                             save_previous_position = self.save_previous_position)
        pywarpx.Particles.particles_list.append(self.species)

        if self.initial_distribution is not None:
            self.initial_distribution.initialize_inputs(self.species_number, layout, self.species, self.density_scale)

        if injection_plane_position is not None:
            if injection_plane_normal_vector is not None:
                assert injection_plane_normal_vector[0] == 0. and injection_plane_normal_vector[1] == 0.,\
                    Exception('Rigid injection can only be done along z')
            pywarpx.particles.rigid_injected_species.append(self.name)
            self.species.rigid_advance = 1
            self.species.zinject_plane = injection_plane_position

        for interaction in self.interactions:
            assert interaction[0] == 'ionization'
            assert interaction[1] == 'ADK', 'WarpX only has ADK ionization model implemented'
            self.species.do_field_ionization=1
            self.species.physical_element=self.particle_type
            self.species.ionization_product_species = interaction[2].name
            self.species.ionization_initial_level = self.charge_state
            self.species.charge = 'q_e'

picmistandard.PICMI_MultiSpecies.Species_class = Species
class MultiSpecies(picmistandard.PICMI_MultiSpecies):
    def initialize_inputs(self, layout,
                          initialize_self_fields = False,
                          injection_plane_position = None,
                          injection_plane_normal_vector = None):
        for species in self.species_instances_list:
            species.initialize_inputs(layout,
                                      initialize_self_fields,
                                      injection_plane_position,
                                      injection_plane_normal_vector)


class GaussianBunchDistribution(picmistandard.PICMI_GaussianBunchDistribution):
    def initialize_inputs(self, species_number, layout, species, density_scale):
        species.injection_style = "gaussian_beam"
        species.x_m = self.centroid_position[0]
        species.y_m = self.centroid_position[1]
        species.z_m = self.centroid_position[2]
        species.x_rms = self.rms_bunch_size[0]
        species.y_rms = self.rms_bunch_size[1]
        species.z_rms = self.rms_bunch_size[2]

        # --- Only PseudoRandomLayout is supported
        species.npart = layout.n_macroparticles

        # --- Calculate the total charge. Note that charge might be a string instead of a number.
        charge = species.charge
        if charge == 'q_e' or charge == '+q_e':
            charge = constants.q_e
        elif charge == '-q_e':
            charge = -constants.q_e
        species.q_tot = self.n_physical_particles*charge
        if density_scale is not None:
            species.q_tot *= density_scale

        # --- The PICMI standard doesn't yet have a way of specifying these values.
        # --- They should default to the size of the domain. They are not typically
        # --- necessary though since any particles outside the domain are rejected.
        #species.xmin
        #species.xmax
        #species.ymin
        #species.ymax
        #species.zmin
        #species.zmax

        # --- Note that WarpX takes gamma*beta as input
        if np.any(np.not_equal(self.velocity_divergence, 0.)):
            species.momentum_distribution_type = "radial_expansion"
            species.u_over_r = self.velocity_divergence[0]/constants.c
            #species.u_over_y = self.velocity_divergence[1]/constants.c
            #species.u_over_z = self.velocity_divergence[2]/constants.c
        elif np.any(np.not_equal(self.rms_velocity, 0.)):
            species.momentum_distribution_type = "gaussian"
            species.ux_m = self.centroid_velocity[0]/constants.c
            species.uy_m = self.centroid_velocity[1]/constants.c
            species.uz_m = self.centroid_velocity[2]/constants.c
            species.ux_th = self.rms_velocity[0]/constants.c
            species.uy_th = self.rms_velocity[1]/constants.c
            species.uz_th = self.rms_velocity[2]/constants.c
        else:
            species.momentum_distribution_type = "constant"
            species.ux = self.centroid_velocity[0]/constants.c
            species.uy = self.centroid_velocity[1]/constants.c
            species.uz = self.centroid_velocity[2]/constants.c


class UniformDistribution(picmistandard.PICMI_UniformDistribution):
    def initialize_inputs(self, species_number, layout, species, density_scale):

        if isinstance(layout, GriddedLayout):
            # --- Note that the grid attribute of GriddedLayout is ignored
            species.injection_style = "nuniformpercell"
            species.num_particles_per_cell_each_dim = layout.n_macroparticle_per_cell
        elif isinstance(layout, PseudoRandomLayout):
            assert (layout.n_macroparticles_per_cell is not None), Exception('WarpX only supports n_macroparticles_per_cell for the PseudoRandomLayout with UniformDistribution')
            species.injection_style = "nrandompercell"
            species.num_particles_per_cell = layout.n_macroparticles_per_cell
        else:
            raise Exception('WarpX does not support the specified layout for UniformDistribution')

        species.xmin = self.lower_bound[0]
        species.xmax = self.upper_bound[0]
        species.ymin = self.lower_bound[1]
        species.ymax = self.upper_bound[1]
        species.zmin = self.lower_bound[2]
        species.zmax = self.upper_bound[2]

        # --- Only constant density is supported at this time
        species.profile = "constant"
        species.density = self.density
        if density_scale is not None:
            species.density *= density_scale

        # --- Note that WarpX takes gamma*beta as input
        if np.any(np.not_equal(self.rms_velocity, 0.)):
            species.momentum_distribution_type = "gaussian"
            species.ux_m = self.directed_velocity[0]/constants.c
            species.uy_m = self.directed_velocity[1]/constants.c
            species.uz_m = self.directed_velocity[2]/constants.c
            species.ux_th = self.rms_velocity[0]/constants.c
            species.uy_th = self.rms_velocity[1]/constants.c
            species.uz_th = self.rms_velocity[2]/constants.c
        else:
            species.momentum_distribution_type = "constant"
            species.ux = self.directed_velocity[0]/constants.c
            species.uy = self.directed_velocity[1]/constants.c
            species.uz = self.directed_velocity[2]/constants.c

        if self.fill_in:
            species.do_continuous_injection = 1


class AnalyticDistribution(picmistandard.PICMI_AnalyticDistribution):
    def init(self, kw):
        self.mangle_dict = None

    def initialize_inputs(self, species_number, layout, species, density_scale):

        if isinstance(layout, GriddedLayout):
            # --- Note that the grid attribute of GriddedLayout is ignored
            species.injection_style = "nuniformpercell"
            species.num_particles_per_cell_each_dim = layout.n_macroparticle_per_cell
        elif isinstance(layout, PseudoRandomLayout):
            assert (layout.n_macroparticles_per_cell is not None), Exception('WarpX only supports n_macroparticles_per_cell for the PseudoRandomLayout with UniformDistribution')
            species.injection_style = "nrandompercell"
            species.num_particles_per_cell = layout.n_macroparticles_per_cell
        else:
            raise Exception('WarpX does not support the specified layout for UniformDistribution')

        species.xmin = self.lower_bound[0]
        species.xmax = self.upper_bound[0]
        species.ymin = self.lower_bound[1]
        species.ymax = self.upper_bound[1]
        species.zmin = self.lower_bound[2]
        species.zmax = self.upper_bound[2]

        if self.mangle_dict is None:
            # Only do this once so that the same variables are used in this distribution
            # is used multiple times
            self.mangle_dict = pywarpx.my_constants.add_keywords(self.user_defined_kw)
        expression = pywarpx.my_constants.mangle_expression(self.density_expression, self.mangle_dict)

        species.profile = "parse_density_function"
        if density_scale is None:
            species.__setattr__('density_function(x,y,z)', expression)
        else:
            species.__setattr__('density_function(x,y,z)', "{}*({})".format(density_scale, expression))

        # --- Note that WarpX takes gamma*beta as input
        if np.any(np.not_equal(self.momentum_expressions, None)):
            species.momentum_distribution_type = 'parse_momentum_function'
            self.setup_parse_momentum_functions(species)
        elif np.any(np.not_equal(self.rms_velocity, 0.)):
            species.momentum_distribution_type = "gaussian"
            species.ux_m = self.directed_velocity[0]/constants.c
            species.uy_m = self.directed_velocity[1]/constants.c
            species.uz_m = self.directed_velocity[2]/constants.c
            species.ux_th = self.rms_velocity[0]/constants.c
            species.uy_th = self.rms_velocity[1]/constants.c
            species.uz_th = self.rms_velocity[2]/constants.c
        else:
            species.momentum_distribution_type = "constant"
            species.ux = self.directed_velocity[0]/constants.c
            species.uy = self.directed_velocity[1]/constants.c
            species.uz = self.directed_velocity[2]/constants.c

        if self.fill_in:
            species.do_continuous_injection = 1

    def setup_parse_momentum_functions(self, species):
        for sdir, idir in zip(['x', 'y', 'z'], [0, 1, 2]):
            if self.momentum_expressions[idir] is not None:
                expression = pywarpx.my_constants.mangle_expression(self.momentum_expressions[idir], self.mangle_dict)
            else:
                expression = f'{self.directed_velocity[idir]}'
            species.__setattr__(f'momentum_function_u{sdir}(x,y,z)', f'({expression})/{constants.c}')

class ParticleListDistribution(picmistandard.PICMI_ParticleListDistribution):
    def init(self, kw):
        pass

    def initialize_inputs(self, species_number, layout, species, density_scale):

        species.injection_style = "multipleparticles"
        species.multiple_particles_pos_x = self.x
        species.multiple_particles_pos_y = self.y
        species.multiple_particles_pos_z = self.z
        species.multiple_particles_vel_x = self.ux/constants.c
        species.multiple_particles_vel_y = self.uy/constants.c
        species.multiple_particles_vel_z = self.uz/constants.c
        species.multiple_particles_weight = self.weight
        if density_scale is not None:
            species.multiple_particles_weight = self.weight*density_scale


class ParticleDistributionPlanarInjector(picmistandard.PICMI_ParticleDistributionPlanarInjector):
    pass


class GriddedLayout(picmistandard.PICMI_GriddedLayout):
    pass


class PseudoRandomLayout(picmistandard.PICMI_PseudoRandomLayout):
    def init(self, kw):
        if self.seed is not None:
            print('Warning: WarpX does not support specifying the random number seed in PseudoRandomLayout')


class BinomialSmoother(picmistandard.PICMI_BinomialSmoother):

    def initialize_inputs(self, solver):
        pywarpx.warpx.use_filter = 1
        pywarpx.warpx.use_filter_compensation = bool(np.all(self.compensation))
        if self.n_pass is None:
            # If not specified, do at least one pass in each direction.
            self.n_pass = 1
        try:
            # Check if n_pass is a vector
            len(self.n_pass)
        except TypeError:
            # If not, make it a vector
            self.n_pass = solver.grid.number_of_dimensions*[self.n_pass]
        pywarpx.warpx.filter_npass_each_dir = self.n_pass


class CylindricalGrid(picmistandard.PICMI_CylindricalGrid):
    """This assumes that WarpX was compiled with USE_RZ = TRUE
    """
    def init(self, kw):
        self.max_grid_size = kw.pop('warpx_max_grid_size', 32)
        self.blocking_factor = kw.pop('warpx_blocking_factor', None)

        self.potential_xmin = None
        self.potential_xmax = None
        self.potential_ymin = None
        self.potential_ymax = None
        self.potential_zmin = kw.pop('warpx_potential_lo_z', None)
        self.potential_zmax = kw.pop('warpx_potential_hi_z', None)

    def initialize_inputs(self):
        pywarpx.amr.n_cell = self.number_of_cells

        # Maximum allowable size of each subdomain in the problem domain;
        #    this is used to decompose the domain for parallel calculations.
        pywarpx.amr.max_grid_size = self.max_grid_size
        pywarpx.amr.blocking_factor = self.blocking_factor

        assert self.lower_bound[0] >= 0., Exception('Lower radial boundary must be >= 0.')
        assert self.bc_rmin != 'periodic' and self.bc_rmax != 'periodic', Exception('Radial boundaries can not be periodic')

        # Geometry
        pywarpx.geometry.coord_sys = 1  # RZ
        pywarpx.geometry.prob_lo = self.lower_bound  # physical domain
        pywarpx.geometry.prob_hi = self.upper_bound
        pywarpx.warpx.n_rz_azimuthal_modes = self.n_azimuthal_modes

        # Boundary conditions
        pywarpx.boundary.field_lo = [BC_map[bc] for bc in [self.bc_rmin, self.bc_zmin]]
        pywarpx.boundary.field_hi = [BC_map[bc] for bc in [self.bc_rmax, self.bc_zmax]]
        pywarpx.boundary.particle_lo = [self.bc_rmin_particles, self.bc_zmin_particles]
        pywarpx.boundary.particle_hi = [self.bc_rmax_particles, self.bc_zmax_particles]

        if self.moving_window_zvelocity is not None:
            if np.isscalar(self.moving_window_zvelocity):
                if self.moving_window_zvelocity !=0:
                    pywarpx.warpx.do_moving_window = 1
                    pywarpx.warpx.moving_window_dir = 'z'
                    pywarpx.warpx.moving_window_v = self.moving_window_zvelocity/constants.c  # in units of the speed of light
            else:
                raise Exception('RZ PICMI moving_window_velocity (only available in z direction) should be a scalar')

        if self.refined_regions:
            assert len(self.refined_regions) == 1, Exception('WarpX only supports one refined region.')
            assert self.refined_regions[0][0] == 1, Exception('The one refined region can only be level 1')
            pywarpx.amr.max_level = 1
            pywarpx.warpx.fine_tag_lo = self.refined_regions[0][1]
            pywarpx.warpx.fine_tag_hi = self.refined_regions[0][2]
            # The refinement_factor is ignored (assumed to be [2,2])
        else:
            pywarpx.amr.max_level = 0


class Cartesian2DGrid(picmistandard.PICMI_Cartesian2DGrid):
    def init(self, kw):
        self.max_grid_size = kw.pop('warpx_max_grid_size', 32)
        self.blocking_factor = kw.pop('warpx_blocking_factor', None)

        self.potential_xmin = kw.pop('warpx_potential_lo_x', None)
        self.potential_xmax = kw.pop('warpx_potential_hi_x', None)
        self.potential_ymin = None
        self.potential_ymax = None
        self.potential_zmin = kw.pop('warpx_potential_lo_z', None)
        self.potential_zmax = kw.pop('warpx_potential_hi_z', None)

    def initialize_inputs(self):
        pywarpx.amr.n_cell = self.number_of_cells

        # Maximum allowable size of each subdomain in the problem domain;
        #    this is used to decompose the domain for parallel calculations.
        pywarpx.amr.max_grid_size = self.max_grid_size
        pywarpx.amr.blocking_factor = self.blocking_factor

        # Geometry
        pywarpx.geometry.coord_sys = 0  # Cartesian
        pywarpx.geometry.prob_lo = self.lower_bound  # physical domain
        pywarpx.geometry.prob_hi = self.upper_bound

        # Boundary conditions
        pywarpx.boundary.field_lo = [BC_map[bc] for bc in [self.bc_xmin, self.bc_ymin]]
        pywarpx.boundary.field_hi = [BC_map[bc] for bc in [self.bc_xmax, self.bc_ymax]]
        pywarpx.boundary.particle_lo = [self.bc_xmin_particles, self.bc_ymin_particles]
        pywarpx.boundary.particle_hi = [self.bc_xmax_particles, self.bc_ymax_particles]

        if self.moving_window_velocity is not None and np.any(np.not_equal(self.moving_window_velocity, 0.)):
            pywarpx.warpx.do_moving_window = 1
            if self.moving_window_velocity[0] != 0.:
                pywarpx.warpx.moving_window_dir = 'x'
                pywarpx.warpx.moving_window_v = self.moving_window_velocity[0]/constants.c  # in units of the speed of light
            if self.moving_window_velocity[1] != 0.:
                pywarpx.warpx.moving_window_dir = 'z'
                pywarpx.warpx.moving_window_v = self.moving_window_velocity[1]/constants.c  # in units of the speed of light

        if self.refined_regions:
            assert len(self.refined_regions) == 1, Exception('WarpX only supports one refined region.')
            assert self.refined_regions[0][0] == 1, Exception('The one refined region can only be level 1')
            pywarpx.amr.max_level = 1
            pywarpx.warpx.fine_tag_lo = self.refined_regions[0][1]
            pywarpx.warpx.fine_tag_hi = self.refined_regions[0][2]
            # The refinement_factor is ignored (assumed to be [2,2])
        else:
            pywarpx.amr.max_level = 0


class Cartesian3DGrid(picmistandard.PICMI_Cartesian3DGrid):
    def init(self, kw):
        self.max_grid_size = kw.pop('warpx_max_grid_size', 32)
        self.blocking_factor = kw.pop('warpx_blocking_factor', None)

        self.potential_xmin = kw.pop('warpx_potential_lo_x', None)
        self.potential_xmax = kw.pop('warpx_potential_hi_x', None)
        self.potential_ymin = kw.pop('warpx_potential_lo_y', None)
        self.potential_ymax = kw.pop('warpx_potential_hi_y', None)
        self.potential_zmin = kw.pop('warpx_potential_lo_z', None)
        self.potential_zmax = kw.pop('warpx_potential_hi_z', None)

    def initialize_inputs(self):
        pywarpx.amr.n_cell = self.number_of_cells

        # Maximum allowable size of each subdomain in the problem domain;
        #    this is used to decompose the domain for parallel calculations.
        pywarpx.amr.max_grid_size = self.max_grid_size
        pywarpx.amr.blocking_factor = self.blocking_factor

        # Geometry
        pywarpx.geometry.coord_sys = 0  # Cartesian
        pywarpx.geometry.prob_lo = self.lower_bound  # physical domain
        pywarpx.geometry.prob_hi = self.upper_bound

        # Boundary conditions
        pywarpx.boundary.field_lo = [BC_map[bc] for bc in [self.bc_xmin, self.bc_ymin, self.bc_zmin]]
        pywarpx.boundary.field_hi = [BC_map[bc] for bc in [self.bc_xmax, self.bc_ymax, self.bc_zmax]]
        pywarpx.boundary.particle_lo = [
            self.bc_xmin_particles, self.bc_ymin_particles, self.bc_zmin_particles
        ]
        pywarpx.boundary.particle_hi = [
            self.bc_xmax_particles, self.bc_ymax_particles, self.bc_zmax_particles
        ]

        if self.moving_window_velocity is not None and np.any(np.not_equal(self.moving_window_velocity, 0.)):
            pywarpx.warpx.do_moving_window = 1
            if self.moving_window_velocity[0] != 0.:
                pywarpx.warpx.moving_window_dir = 'x'
                pywarpx.warpx.moving_window_v = self.moving_window_velocity[0]/constants.c  # in units of the speed of light
            if self.moving_window_velocity[1] != 0.:
                pywarpx.warpx.moving_window_dir = 'y'
                pywarpx.warpx.moving_window_v = self.moving_window_velocity[1]/constants.c  # in units of the speed of light
            if self.moving_window_velocity[2] != 0.:
                pywarpx.warpx.moving_window_dir = 'z'
                pywarpx.warpx.moving_window_v = self.moving_window_velocity[2]/constants.c  # in units of the speed of light

        if self.refined_regions:
            assert len(self.refined_regions) == 1, Exception('WarpX only supports one refined region.')
            assert self.refined_regions[0][0] == 1, Exception('The one refined region can only be level 1')
            pywarpx.amr.max_level = 1
            pywarpx.warpx.fine_tag_lo = self.refined_regions[0][1]
            pywarpx.warpx.fine_tag_hi = self.refined_regions[0][2]
            # The refinement_factor is ignored (assumed to be [2,2,2])
        else:
            pywarpx.amr.max_level = 0

class ElectromagneticSolver(picmistandard.PICMI_ElectromagneticSolver):
    def init(self, kw):
        assert self.method is None or self.method in ['Yee', 'CKC', 'PSATD'], Exception("Only 'Yee', 'CKC', and 'PSATD' are supported")

        self.pml_ncell = kw.pop('warpx_pml_ncell', None)

        if self.method == 'PSATD':
            self.psatd_periodic_single_box_fft = kw.pop('warpx_periodic_single_box_fft', None)
            self.psatd_fftw_plan_measure = kw.pop('warpx_fftw_plan_measure', None)
            self.psatd_current_correction = kw.pop('warpx_current_correction', None)
            self.psatd_update_with_rho = kw.pop('warpx_psatd_update_with_rho', None)
            self.psatd_do_time_averaging = kw.pop('warpx_psatd_do_time_averaging', None)

    def initialize_inputs(self):

        self.grid.initialize_inputs()

        pywarpx.warpx.pml_ncell = self.pml_ncell
        pywarpx.warpx.do_nodal = self.l_nodal

        if self.method == 'PSATD':
            pywarpx.psatd.periodic_single_box_fft = self.psatd_periodic_single_box_fft
            pywarpx.psatd.fftw_plan_measure = self.psatd_fftw_plan_measure
            pywarpx.psatd.current_correction = self.psatd_current_correction
            pywarpx.psatd.update_with_rho = self.psatd_update_with_rho
            pywarpx.psatd.do_time_averaging = self.psatd_do_time_averaging

            if self.grid.guard_cells is not None:
                pywarpx.psatd.nx_guard = self.grid.guard_cells[0]
                if self.grid.number_of_dimensions == 3:
                    pywarpx.psatd.ny_guard = self.grid.guard_cells[1]
                pywarpx.psatd.nz_guard = self.grid.guard_cells[-1]

            if self.stencil_order is not None:
                pywarpx.psatd.nox = self.stencil_order[0]
                if self.grid.number_of_dimensions == 3:
                    pywarpx.psatd.noy = self.stencil_order[1]
                pywarpx.psatd.noz = self.stencil_order[-1]

            if self.galilean_velocity is not None:
                if self.grid.number_of_dimensions == 2:
                    self.galilean_velocity = [self.galilean_velocity[0], 0., self.galilean_velocity[1]]
                pywarpx.psatd.v_galilean = np.array(self.galilean_velocity)/constants.c

        # --- Same method names are used, though mapped to lower case.
        pywarpx.algo.maxwell_solver = self.method

        if self.cfl is not None:
            pywarpx.warpx.cfl = self.cfl

        if self.source_smoother is not None:
            self.source_smoother.initialize_inputs(self)


class ElectrostaticSolver(picmistandard.PICMI_ElectrostaticSolver):
    def init(self, kw):
        self.relativistic = kw.pop('warpx_relativistic', False)
        self.self_fields_verbosity = kw.pop('warpx_self_fields_verbosity', None)
    def initialize_inputs(self):

        self.grid.initialize_inputs()

        if self.relativistic:
            pywarpx.warpx.do_electrostatic = 'relativistic'
        else:
            pywarpx.warpx.do_electrostatic = 'labframe'
            pywarpx.warpx.self_fields_required_precision = self.required_precision
            pywarpx.warpx.self_fields_max_iters = self.maximum_iterations
            pywarpx.warpx.self_fields_verbosity = self.self_fields_verbosity
            pywarpx.boundary.potential_lo_x = self.grid.potential_xmin
            pywarpx.boundary.potential_lo_y = self.grid.potential_ymin
            pywarpx.boundary.potential_lo_z = self.grid.potential_zmin
            pywarpx.boundary.potential_hi_x = self.grid.potential_xmax
            pywarpx.boundary.potential_hi_y = self.grid.potential_ymax
            pywarpx.boundary.potential_hi_z = self.grid.potential_zmax


class GaussianLaser(picmistandard.PICMI_GaussianLaser):
    def initialize_inputs(self):
        self.laser_number = len(pywarpx.lasers.names) + 1
        if self.name is None:
            self.name = 'laser{}'.format(self.laser_number)

        self.laser = pywarpx.Lasers.newlaser(self.name)

        self.laser.profile = "Gaussian"
        self.laser.wavelength = self.wavelength  # The wavelength of the laser (in meters)
        self.laser.e_max = self.E0  # Maximum amplitude of the laser field (in V/m)
        self.laser.polarization = self.polarization_direction  # The main polarization vector
        self.laser.profile_waist = self.waist  # The waist of the laser (in meters)
        self.laser.profile_duration = self.duration  # The duration of the laser (in seconds)
        self.laser.zeta = self.zeta
        self.laser.beta = self.beta
        self.laser.phi2 = self.phi2
        self.laser.phi0 = self.phi0

        self.laser.do_continuous_injection = self.fill_in

class AnalyticLaser(picmistandard.PICMI_AnalyticLaser):
    def init(self, kw):
        self.mangle_dict = None

    def initialize_inputs(self):
        self.laser_number = len(pywarpx.lasers.names) + 1
        if self.name is None:
            self.name = 'laser{}'.format(self.laser_number)

        self.laser = pywarpx.Lasers.newlaser(self.name)

        self.laser.profile = "parse_field_function"
        self.laser.wavelength = self.wavelength  # The wavelength of the laser (in meters)
        self.laser.e_max = self.Emax  # Maximum amplitude of the laser field (in V/m)
        self.laser.polarization = self.polarization_direction  # The main polarization vector
        self.laser.do_continuous_injection = self.fill_in

        if self.mangle_dict is None:
            # Only do this once so that the same variables are used in this distribution
            # is used multiple times
            self.mangle_dict = pywarpx.my_constants.add_keywords(self.user_defined_kw)
        expression = pywarpx.my_constants.mangle_expression(self.field_expression, self.mangle_dict)
        self.laser.__setattr__('field_function(X,Y,t)', expression)

class LaserAntenna(picmistandard.PICMI_LaserAntenna):
    def initialize_inputs(self, laser):
        laser.laser.position = self.position  # This point is on the laser plane
        laser.laser.direction = self.normal_vector  # The plane normal direction
        if isinstance(laser, GaussianLaser):
            laser.laser.profile_focal_distance = laser.focal_position[2] - self.position[2]  # Focal distance from the antenna (in meters)
            laser.laser.profile_t_peak = (self.position[2] - laser.centroid_position[2])/constants.c  # The time at which the laser reaches its peak (in seconds)


class ConstantAppliedField(picmistandard.PICMI_ConstantAppliedField):
    def initialize_inputs(self):
        # Note that lower and upper_bound are not used by WarpX

        if (self.Ex is not None or
            self.Ey is not None or
            self.Ez is not None):
            pywarpx.particles.E_ext_particle_init_style = 'constant'
            pywarpx.particles.E_external_particle = [self.Ex or 0., self.Ey or 0., self.Ez or 0.]

        if (self.Bx is not None or
            self.By is not None or
            self.Bz is not None):
            pywarpx.particles.B_ext_particle_init_style = 'constant'
            pywarpx.particles.B_external_particle = [self.Bx or 0., self.By or 0., self.Bz or 0.]


class AnalyticAppliedField(picmistandard.PICMI_AnalyticAppliedField):
    def init(self, kw):
        self.mangle_dict = None

    def initialize_inputs(self):
        # Note that lower and upper_bound are not used by WarpX

        if self.mangle_dict is None:
            # Only do this once so that the same variables are used in this distribution
            # is used multiple times
            self.mangle_dict = pywarpx.my_constants.add_keywords(self.user_defined_kw)

        if (self.Ex_expression is not None or
            self.Ey_expression is not None or
            self.Ez_expression is not None):
            pywarpx.particles.E_ext_particle_init_style = 'parse_e_ext_particle_function'
            for sdir, expression in zip(['x', 'y', 'z'], [self.Ex_expression, self.Ey_expression, self.Ez_expression]):
                expression = pywarpx.my_constants.mangle_expression(expression, self.mangle_dict)
                pywarpx.particles.__setattr__(f'E{sdir}_external_particle_function(x,y,z,t)', expression)

        if (self.Bx_expression is not None or
            self.By_expression is not None or
            self.Bz_expression is not None):
            pywarpx.particles.B_ext_particle_init_style = 'parse_b_ext_particle_function'
            for sdir, expression in zip(['x', 'y', 'z'], [self.Bx_expression, self.By_expression, self.Bz_expression]):
                expression = pywarpx.my_constants.mangle_expression(expression, self.mangle_dict)
                pywarpx.particles.__setattr__(f'B{sdir}_external_particle_function(x,y,z,t)', expression)


class Mirror(picmistandard.PICMI_Mirror):
    def initialize_inputs(self):
        try:
            pywarpx.warpx.num_mirrors
        except AttributeError:
            pywarpx.warpx.num_mirrors = 0
            pywarpx.warpx.mirror_z = []
            pywarpx.warpx.mirror_z_width = []
            pywarpx.warpx.mirror_z_npoints = []

        pywarpx.warpx.num_mirrors += 1
        pywarpx.warpx.mirror_z.append(self.z_front_location)
        pywarpx.warpx.mirror_z_width.append(self.depth)
        pywarpx.warpx.mirror_z_npoints.append(self.number_of_cells)


class MCCCollisions(picmistandard.base._ClassWithInit):
    """Custom class to handle setup of MCC collisions in WarpX. If collision
    initialization is added to picmistandard this can be changed to inherit
    that functionality."""

    def __init__(self, name, species, background_density,
                 background_temperature, scattering_processes,
                 background_mass=None, **kw):
        self.name = name
        self.species = species
        self.background_density = background_density
        self.background_temperature = background_temperature
        self.background_mass = background_mass
        self.scattering_processes = scattering_processes

        self.handle_init(kw)

    def initialize_inputs(self):
        collision = pywarpx.Collisions.newcollision(self.name)
        collision.type = 'background_mcc'
        collision.species = self.species.name
        collision.background_density = self.background_density
        collision.background_temperature = self.background_temperature
        collision.background_mass = self.background_mass

        collision.scattering_processes = self.scattering_processes.keys()
        for process, kw in self.scattering_processes.items():
            for key, val in kw.items():
                if key == 'species':
                    val = val.name
                collision.add_new_attr(process+'_'+key, val)


class EmbeddedBoundary(picmistandard.base._ClassWithInit):
    """Custom class to handle set up of embedded boundaries in WarpX.  If
    embedded boundary initialization is added to picmistandard this can be
    changed to inherit that functionality."""

    def __init__(self, implicit_function, potential=None, **kw):
        self.implicit_function = implicit_function
        self.potential = potential

        self.handle_init(kw)

    def initialize_inputs(self):
        pywarpx.warpx.eb_implicit_function = self.implicit_function
        pywarpx.warpx.__setattr__('eb_potential(t)', self.potential)


class Simulation(picmistandard.PICMI_Simulation):
    def init(self, kw):

        self.current_deposition_algo = kw.pop('warpx_current_deposition_algo', None)
        self.charge_deposition_algo = kw.pop('warpx_charge_deposition_algo', None)
        self.field_gathering_algo = kw.pop('warpx_field_gathering_algo', None)
        self.particle_pusher_algo = kw.pop('warpx_particle_pusher_algo', None)
        self.use_filter = kw.pop('warpx_use_filter', None)
        self.serialize_ics = kw.pop('warpx_serialize_ics', None)
        self.do_dynamic_scheduling = kw.pop('warpx_do_dynamic_scheduling', None)
        self.load_balance_intervals = kw.pop('warpx_load_balance_intervals', None)
        self.load_balance_efficiency_ratio_threshold = kw.pop('warpx_load_balance_efficiency_ratio_threshold', None)
        self.load_balance_with_sfc = kw.pop('warpx_load_balance_with_sfc', None)
        self.load_balance_knapsack_factor = kw.pop('warpx_load_balance_knapsack_factor', None)
        self.load_balance_costs_update = kw.pop('warpx_load_balance_costs_update', None)
        self.costs_heuristic_particles_wt = kw.pop('warpx_costs_heuristic_particles_wt', None)
        self.costs_heuristic_cells_wt = kw.pop('warpx_costs_heuristic_cells_wt', None)
        self.use_fdtd_nci_corr = kw.pop('warpx_use_fdtd_nci_corr', None)
        self.amr_check_input = kw.pop('warpx_amr_check_input', None)

        self.collisions = kw.pop('warpx_collisions', None)
        self.embedded_boundary = kw.pop('warpx_embedded_boundary', None)

        self.inputs_initialized = False
        self.warpx_initialized = False

    def initialize_inputs(self):
        if self.inputs_initialized:
            return

        self.inputs_initialized = True

        pywarpx.warpx.verbose = self.verbose
        if self.time_step_size is not None:
            pywarpx.warpx.const_dt = self.time_step_size

        if self.gamma_boost is not None:
            pywarpx.warpx.gamma_boost = self.gamma_boost
            pywarpx.warpx.boost_direction = 'z'

        pywarpx.algo.current_deposition = self.current_deposition_algo
        pywarpx.algo.charge_deposition = self.charge_deposition_algo
        pywarpx.algo.field_gathering = self.field_gathering_algo
        pywarpx.algo.particle_pusher = self.particle_pusher_algo
        pywarpx.algo.load_balance_intervals = self.load_balance_intervals
        pywarpx.algo.load_balance_efficiency_ratio_threshold = self.load_balance_efficiency_ratio_threshold
        pywarpx.algo.load_balance_with_sfc = self.load_balance_with_sfc
        pywarpx.algo.load_balance_knapsack_factor = self.load_balance_knapsack_factor
        pywarpx.algo.load_balance_costs_update = self.load_balance_costs_update
        pywarpx.algo.costs_heuristic_particles_wt = self.costs_heuristic_particles_wt
        pywarpx.algo.costs_heuristic_cells_wt = self.costs_heuristic_cells_wt

        pywarpx.warpx.use_filter = self.use_filter
        pywarpx.warpx.serialize_ics = self.serialize_ics

        pywarpx.warpx.do_dynamic_scheduling = self.do_dynamic_scheduling

        pywarpx.particles.use_fdtd_nci_corr = self.use_fdtd_nci_corr

        pywarpx.amr.check_input = self.amr_check_input

        particle_shape = self.particle_shape
        for s in self.species:
            if s.particle_shape is not None:
                assert particle_shape is None or particle_shape == s.particle_shape, Exception('WarpX only supports one particle shape for all species')
                # --- If this was set for any species, use that value.
                particle_shape = s.particle_shape

        if particle_shape is not None:
            if isinstance(particle_shape, str):
                interpolation_order = {'NGP':0, 'linear':1, 'quadratic':2, 'cubic':3}[particle_shape]
            else:
                interpolation_order = particle_shape
            pywarpx.algo.particle_shape = interpolation_order

        self.solver.initialize_inputs()

        for i in range(len(self.species)):
            self.species[i].initialize_inputs(self.layouts[i],
                                              self.initialize_self_fields[i],
                                              self.injection_plane_positions[i],
                                              self.injection_plane_normal_vectors[i])

        if self.collisions is not None:
            pywarpx.collisions.collision_names = []
            for collision in self.collisions:
                pywarpx.collisions.collision_names.append(collision.name)
                collision.initialize_inputs()

        if self.embedded_boundary is not None:
            self.embedded_boundary.initialize_inputs()

        for i in range(len(self.lasers)):
            self.lasers[i].initialize_inputs()
            self.laser_injection_methods[i].initialize_inputs(self.lasers[i])

        for applied_field in self.applied_fields:
            applied_field.initialize_inputs()

        for diagnostic in self.diagnostics:
            diagnostic.initialize_inputs()

    def initialize_warpx(self, mpi_comm=None):
        if self.warpx_initialized:
            return

        self.warpx_initialized = True
        pywarpx.warpx.init(mpi_comm)

    def write_input_file(self, file_name='inputs'):
        self.initialize_inputs()
        kw = {}
        if self.max_steps is not None:
            kw['max_step'] = self.max_steps
        if self.max_time is not None:
            kw['stop_time'] = self.max_time
        pywarpx.warpx.write_inputs(file_name, **kw)

    def step(self, nsteps=None, mpi_comm=None):
        self.initialize_inputs()
        self.initialize_warpx(mpi_comm)
        if nsteps is None:
            if self.max_steps is not None:
                nsteps = self.max_steps
            else:
                nsteps = -1
        pywarpx.warpx.evolve(nsteps)

    def finalize(self):
        if self.warpx_initialized:
            self.warpx_initialized = False
            pywarpx.warpx.finalize()


# ----------------------------
# Simulation frame diagnostics
# ----------------------------


class FieldDiagnostic(picmistandard.PICMI_FieldDiagnostic):
    def init(self, kw):

        self.plot_raw_fields = kw.pop('warpx_plot_raw_fields', None)
        self.plot_raw_fields_guards = kw.pop('warpx_plot_raw_fields_guards', None)
        self.plot_finepatch = kw.pop('warpx_plot_finepatch', None)
        self.plot_crsepatch = kw.pop('warpx_plot_crsepatch', None)
        self.format = kw.pop('warpx_format', 'plotfile')
        self.openpmd_backend = kw.pop('warpx_openpmd_backend', None)
        self.file_prefix = kw.pop('warpx_file_prefix', None)
        self.dump_rz_modes = kw.pop('warpx_dump_rz_modes', None)

    def initialize_inputs(self):

        name = getattr(self, 'name', None)
        if name is None:
            diagnostics_number = len(pywarpx.diagnostics._diagnostics_dict) + 1
            self.name = 'diag{}'.format(diagnostics_number)

        try:
            self.diagnostic = pywarpx.diagnostics._diagnostics_dict[self.name]
        except KeyError:
            self.diagnostic = pywarpx.Diagnostics.Diagnostic(self.name, _species_dict={})
            pywarpx.diagnostics._diagnostics_dict[self.name] = self.diagnostic

        self.diagnostic.diag_type = 'Full'
        self.diagnostic.format = self.format
        self.diagnostic.openpmd_backend = self.openpmd_backend
        self.diagnostic.dump_rz_modes = self.dump_rz_modes
        self.diagnostic.intervals = self.period
        self.diagnostic.diag_lo = self.lower_bound
        self.diagnostic.diag_hi = self.upper_bound
        if self.number_of_cells is not None:
            self.diagnostic.coarsening_ratio = (np.array(self.grid.number_of_cells)/np.array(self.number_of_cells)).astype(int)

        # --- Use a set to ensure that fields don't get repeated.
        fields_to_plot = set()

        for dataname in self.data_list:
            if dataname == 'E':
                fields_to_plot.add('Ex')
                fields_to_plot.add('Ey')
                fields_to_plot.add('Ez')
            elif dataname == 'B':
                fields_to_plot.add('Bx')
                fields_to_plot.add('By')
                fields_to_plot.add('Bz')
            elif dataname == 'J':
                fields_to_plot.add('jx')
                fields_to_plot.add('jy')
                fields_to_plot.add('jz')
            elif dataname in ['Ex', 'Ey', 'Ez', 'Bx', 'By', 'Bz', 'rho', 'phi', 'F', 'proc_number', 'part_per_cell']:
                fields_to_plot.add(dataname)
            elif dataname in ['Jx', 'Jy', 'Jz']:
                fields_to_plot.add(dataname.lower())
            elif dataname.startswith('rho_'):
                # Adds rho_species diagnostic
                fields_to_plot.add(dataname)
            elif dataname == 'dive':
                fields_to_plot.add('divE')
            elif dataname == 'divb':
                fields_to_plot.add('divB')
            elif dataname == 'raw_fields':
                self.plot_raw_fields = 1
            elif dataname == 'raw_fields_guards':
                self.plot_raw_fields_guards = 1
            elif dataname == 'finepatch':
                self.plot_finepatch = 1
            elif dataname == 'crsepatch':
                self.plot_crsepatch = 1

        # --- Convert the set to a sorted list so that the order
        # --- is the same on all processors.
        fields_to_plot = list(fields_to_plot)
        fields_to_plot.sort()
        self.diagnostic.fields_to_plot = fields_to_plot

        self.diagnostic.plot_raw_fields = self.plot_raw_fields
        self.diagnostic.plot_raw_fields_guards = self.plot_raw_fields_guards
        self.diagnostic.plot_finepatch = self.plot_finepatch
        self.diagnostic.plot_crsepatch = self.plot_crsepatch

        if self.write_dir is not None or self.file_prefix is not None:
            write_dir = (self.write_dir or 'diags')
            file_prefix = (self.file_prefix or self.name)
            self.diagnostic.file_prefix = write_dir + '/' + file_prefix


ElectrostaticFieldDiagnostic = FieldDiagnostic


class ParticleDiagnostic(picmistandard.PICMI_ParticleDiagnostic):
    def init(self, kw):

        self.format = kw.pop('warpx_format', 'plotfile')
        self.openpmd_backend = kw.pop('warpx_openpmd_backend', None)
        self.file_prefix = kw.pop('warpx_file_prefix', None)
        self.random_fraction = kw.pop('warpx_random_fraction', None)
        self.uniform_stride = kw.pop('warpx_uniform_stride', None)
        self.plot_filter_function = kw.pop('warpx_plot_filter_function', None)

        self.user_defined_kw = {}
        if self.plot_filter_function is not None:
            # This allows variables to be used in the plot_filter_function, but
            # in order not to break other codes, the variables must begin with "warpx_"
            for k in list(kw.keys()):
                if k.startswith('warpx_') and re.search(r'\b%s\b'%k, self.plot_filter_function):
                    self.user_defined_kw[k] = kw[k]
                    del kw[k]

        self.mangle_dict = None

    def initialize_inputs(self):

        name = getattr(self, 'name', None)
        if name is None:
            diagnostics_number = len(pywarpx.diagnostics._diagnostics_dict) + 1
            self.name = 'diag{}'.format(diagnostics_number)

        try:
            self.diagnostic = pywarpx.diagnostics._diagnostics_dict[self.name]
        except KeyError:
            self.diagnostic = pywarpx.Diagnostics.Diagnostic(self.name, _species_dict={})
            pywarpx.diagnostics._diagnostics_dict[self.name] = self.diagnostic

        self.diagnostic.diag_type = 'Full'
        self.diagnostic.format = self.format
        self.diagnostic.openpmd_backend = self.openpmd_backend
        self.diagnostic.intervals = self.period

        if self.write_dir is not None or self.file_prefix is not None:
            write_dir = (self.write_dir or 'diags')
            file_prefix = (self.file_prefix or self.name)
            self.diagnostic.file_prefix = write_dir + '/' + file_prefix

        # --- Use a set to ensure that fields don't get repeated.
        variables = set()

        for dataname in self.data_list:
            if dataname == 'position':
                # --- The positions are alway written out anyway
                pass
            elif dataname == 'momentum':
                variables.add('ux')
                variables.add('uy')
                variables.add('uz')
            elif dataname == 'weighting':
                variables.add('w')
            elif dataname == 'fields':
                variables.add('Ex')
                variables.add('Ey')
                variables.add('Ez')
                variables.add('Bx')
                variables.add('By')
                variables.add('Bz')
            elif dataname in ['ux', 'uy', 'uz', 'Ex', 'Ey', 'Ez', 'Bx', 'By', 'Bz']:
                variables.add(dataname)

        # --- Convert the set to a sorted list so that the order
        # --- is the same on all processors.
        variables = list(variables)
        variables.sort()

        if np.iterable(self.species):
            species_list = self.species
        else:
            species_list = [self.species]

        if self.mangle_dict is None:
            # Only do this once so that the same variables are used in this distribution
            # is used multiple times
            self.mangle_dict = pywarpx.my_constants.add_keywords(self.user_defined_kw)

        for specie in species_list:
            diag = pywarpx.Bucket.Bucket(self.name + '.' + specie.name,
                                         variables = variables,
                                         random_fraction = self.random_fraction,
                                         uniform_stride = self.uniform_stride)
            expression = pywarpx.my_constants.mangle_expression(self.plot_filter_function, self.mangle_dict)
            diag.__setattr__('plot_filter_function(t,x,y,z,ux,uy,uz)', expression)
            self.diagnostic._species_dict[specie.name] = diag

# ----------------------------
# Lab frame diagnostics
# ----------------------------


class LabFrameFieldDiagnostic(picmistandard.PICMI_LabFrameFieldDiagnostic):
    """
    Warp specific arguments:
      - warpx_new_BTD: Use the new BTD diagnostics
      - warpx_format: Passed to <diagnostic name>.format
      - warpx_openpmd_backend: Passed to <diagnostic name>.openpmd_backend
      - warpx_file_prefix: Passed to <diagnostic name>.file_prefix
      - warpx_buffer_size: Passed to <diagnostic name>.buffer_size
      - warpx_lower_bound: Passed to <diagnostic name>.lower_bound
      - warpx_upper_bound: Passed to <diagnostic name>.upper_bound
    """
    __doc__ = picmistandard.PICMI_LabFrameFieldDiagnostic.__doc__ + __doc__
    def init(self, kw):
        self.use_new_BTD = kw.pop('warpx_new_BTD', False)
        if self.use_new_BTD:
            # The user is using the new BTD
            self.format = kw.pop('warpx_format', None)
            self.openpmd_backend = kw.pop('warpx_openpmd_backend', None)
            self.file_prefix = kw.pop('warpx_file_prefix', None)
            self.buffer_size = kw.pop('warpx_buffer_size', None)
            self.lower_bound = kw.pop('warpx_lower_bound', None)
            self.upper_bound = kw.pop('warpx_upper_bound', None)

    def initialize_inputs(self):
        if self.use_new_BTD:
            self.initialize_inputs_new()
        else:
            self.initialize_inputs_old()

    def initialize_inputs_old(self):

        pywarpx.warpx.check_consistency('num_snapshots_lab', self.num_snapshots, 'The number of snapshots must be the same in all lab frame diagnostics')
        pywarpx.warpx.check_consistency('dt_snapshots_lab', self.dt_snapshots, 'The time between snapshots must be the same in all lab frame diagnostics')
        pywarpx.warpx.check_consistency('lab_data_directory', self.write_dir, 'The write directory must be the same in all lab frame diagnostics')

        pywarpx.warpx.do_back_transformed_diagnostics = 1
        pywarpx.warpx.num_snapshots_lab = self.num_snapshots
        pywarpx.warpx.dt_snapshots_lab = self.dt_snapshots
        pywarpx.warpx.do_back_transformed_fields = 1
        pywarpx.warpx.lab_data_directory = self.write_dir

    def initialize_inputs_new(self):

        name = getattr(self, 'name', None)
        if name is None:
            diagnostics_number = len(pywarpx.diagnostics._diagnostics_dict) + 1
            self.name = 'diag{}'.format(diagnostics_number)

        try:
            self.diagnostic = pywarpx.diagnostics._diagnostics_dict[self.name]
        except KeyError:
            self.diagnostic = pywarpx.Diagnostics.Diagnostic(self.name, _species_dict={})
            pywarpx.diagnostics._diagnostics_dict[self.name] = self.diagnostic

        self.diagnostic.diag_type = 'BackTransformed'
        self.diagnostic.format = self.format
        self.diagnostic.openpmd_backend = self.openpmd_backend
        self.diagnostic.diag_lo = self.lower_bound
        self.diagnostic.diag_hi = self.upper_bound

        self.diagnostic.do_back_transformed_fields = 1
        self.diagnostic.num_snapshots_lab = self.num_snapshots
        self.diagnostic.dt_snapshots_lab = self.dt_snapshots
        self.diagnostic.buffer_size = self.buffer_size

        # --- Use a set to ensure that fields don't get repeated.
        fields_to_plot = set()

        for dataname in self.data_list:
            if dataname == 'E':
                fields_to_plot.add('Ex')
                fields_to_plot.add('Ey')
                fields_to_plot.add('Ez')
            elif dataname == 'B':
                fields_to_plot.add('Bx')
                fields_to_plot.add('By')
                fields_to_plot.add('Bz')
            elif dataname == 'J':
                fields_to_plot.add('jx')
                fields_to_plot.add('jy')
                fields_to_plot.add('jz')
            elif dataname in ['Ex', 'Ey', 'Ez', 'Bx', 'By', 'Bz', 'rho']:
                fields_to_plot.add(dataname)
            elif dataname in ['Jx', 'Jy', 'Jz']:
                fields_to_plot.add(dataname.lower())
            elif dataname.startswith('rho_'):
                # Adds rho_species diagnostic
                fields_to_plot.add(dataname)

        # --- Convert the set to a sorted list so that the order
        # --- is the same on all processors.
        fields_to_plot = list(fields_to_plot)
        fields_to_plot.sort()
        self.diagnostic.fields_to_plot = fields_to_plot

        if self.write_dir is not None or self.file_prefix is not None:
            write_dir = (self.write_dir or 'diags')
            file_prefix = (self.file_prefix or self.name)
            self.diagnostic.file_prefix = write_dir + '/' + file_prefix


class LabFrameParticleDiagnostic(picmistandard.PICMI_LabFrameParticleDiagnostic):
    def initialize_inputs(self):

        pywarpx.warpx.check_consistency('num_snapshots_lab', self.num_snapshots, 'The number of snapshots must be the same in all lab frame diagnostics')
        pywarpx.warpx.check_consistency('dt_snapshots_lab', self.dt_snapshots, 'The time between snapshots must be the same in all lab frame diagnostics')
        pywarpx.warpx.check_consistency('lab_data_directory', self.write_dir, 'The write directory must be the same in all lab frame diagnostics')

        pywarpx.warpx.do_back_transformed_diagnostics = 1

        if isinstance(self.species, Species):
            self.species.do_back_transformed_diagnostics = 1
        else:
            try:
                for specie in self.species:
                    specie.do_back_transformed_diagnostics = 1
            except TypeError:
                pass

        pywarpx.warpx.num_snapshots_lab = self.num_snapshots
        pywarpx.warpx.dt_snapshots_lab = self.dt_snapshots
        pywarpx.warpx.lab_data_directory = self.write_dir<|MERGE_RESOLUTION|>--- conflicted
+++ resolved
@@ -85,16 +85,6 @@
         self.self_fields_verbosity = kw.pop('warpx_self_fields_verbosity', None)
         self.save_previous_position = kw.pop('warpx_save_previous_position', None)
 
-<<<<<<< HEAD
-        # For the scraper
-        self.scrape_xmin = kw.pop('warpx_save_particles_at_xlo', None)
-        self.scrape_xmax = kw.pop('warpx_save_particles_at_xhi', None)
-        self.scrape_ymin = kw.pop('warpx_save_particles_at_ylo', None)
-        self.scrape_ymax = kw.pop('warpx_save_particles_at_yhi', None)
-        self.scrape_zmin = kw.pop('warpx_save_particles_at_zlo', None)
-        self.scrape_zmax = kw.pop('warpx_save_particles_at_zhi', None)
-        self.scrape_eb = kw.pop('warpx_save_particles_at_eb', None)
-=======
         # For the scraper buffer
         self.save_particles_at_xlo = kw.pop('warpx_save_particles_at_xlo', None)
         self.save_particles_at_xhi = kw.pop('warpx_save_particles_at_xhi', None)
@@ -103,7 +93,6 @@
         self.save_particles_at_zlo = kw.pop('warpx_save_particles_at_zlo', None)
         self.save_particles_at_zhi = kw.pop('warpx_save_particles_at_zhi', None)
         self.save_particles_at_eb = kw.pop('warpx_save_particles_at_eb', None)
->>>>>>> e130e57e
 
     def initialize_inputs(self, layout,
                           initialize_self_fields = False,
@@ -128,15 +117,6 @@
                                              self_fields_required_precision = self.self_fields_required_precision,
                                              self_fields_max_iters = self.self_fields_max_iters,
                                              self_fields_verbosity = self.self_fields_verbosity,
-<<<<<<< HEAD
-                                             save_particles_at_xlo = self.scrape_xmin,
-                                             save_particles_at_xhi = self.scrape_xmax,
-                                             save_particles_at_ylo = self.scrape_ymin,
-                                             save_particles_at_yhi = self.scrape_ymax,
-                                             save_particles_at_zlo = self.scrape_zmin,
-                                             save_particles_at_zhi = self.scrape_zmax,
-                                             save_particles_at_eb = self.scrape_eb,
-=======
                                              save_particles_at_xlo = self.save_particles_at_xlo,
                                              save_particles_at_xhi = self.save_particles_at_xhi,
                                              save_particles_at_ylo = self.save_particles_at_ylo,
@@ -144,7 +124,6 @@
                                              save_particles_at_zlo = self.save_particles_at_zlo,
                                              save_particles_at_zhi = self.save_particles_at_zhi,
                                              save_particles_at_eb = self.save_particles_at_eb,
->>>>>>> e130e57e
                                              save_previous_position = self.save_previous_position)
         pywarpx.Particles.particles_list.append(self.species)
 
