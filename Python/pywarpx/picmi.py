# Copyright 2018-2022 Andrew Myers, David Grote, Ligia Diana Amorim
# Maxence Thevenet, Remi Lehe, Revathi Jambunathan, Lorenzo Giacomel
#
#
# This file is part of WarpX.
#
# License: BSD-3-Clause-LBNL

"""Classes following the PICMI standard
"""
import os
import re

import numpy as np
import periodictable

import picmistandard
import pywarpx

codename = 'warpx'
picmistandard.register_codename(codename)

# dictionary to map field boundary conditions from picmistandard to WarpX
BC_map = {
    'open':'pml', 'dirichlet':'pec', 'periodic':'periodic', 'damped':'damped',
    'absorbing_silver_mueller':'absorbing_silver_mueller',
    'neumann':'neumann', 'none':'none', None:'none'
}

class constants:
    # --- Put the constants in their own namespace
    # --- Values from WarpXConst.H
    c = 299792458.
    ep0 = 8.8541878128e-12
    mu0 = 1.25663706212e-06
    q_e = 1.602176634e-19
    m_e = 9.1093837015e-31
    m_p = 1.67262192369e-27
    hbar = 1.054571817e-34
    kb = 1.380649e-23

picmistandard.register_constants(constants)


class Species(picmistandard.PICMI_Species):
    """
    See `Input Parameters <https://warpx.readthedocs.io/en/latest/usage/parameters.html>`_ for more information.

    Parameters
    ----------
    warpx_boost_adjust_transverse_positions: bool, default=False
        Whether to adjust transverse positions when apply the boost
        to the simulation frame

    warpx_self_fields_required_precision: float, default=1.e-11
        Relative precision on the electrostatic solver
        (when using the relativistic solver)

    warpx_self_fields_absolute_tolerance: float, default=0.
        Absolute precision on the electrostatic solver
        (when using the relativistic solver)

    warpx_self_fields_max_iters: integer, default=200
        Maximum number of iterations for the electrostatic
        solver for the species

    warpx_self_fields_verbosity: integer, default=2
        Level of verbosity for the electrostatic solver

    warpx_save_previous_position: bool, default=False
        Whether to save the old particle positions

    warpx_do_not_deposit: bool, default=False
        Whether or not to deposit the charge and current density for
        for this species

    warpx_do_not_push: bool, default=False
        Whether or not to push this species

    warpx_do_not_gather: bool, default=False
        Whether or not to gahter the fields from grids for this species

    warpx_random_theta: bool, default=True
        Whether or not to add random angle to the particles in theta
        when in RZ mode.

    warpx_reflection_model_xlo: string, default='0.'
        Expression (in terms of the velocity "v") specifying the probability
        that the particle will reflect on the lower x boundary

    warpx_reflection_model_xhi: string, default='0.'
        Expression (in terms of the velocity "v") specifying the probability
        that the particle will reflect on the upper x boundary

    warpx_reflection_model_ylo: string, default='0.'
        Expression (in terms of the velocity "v") specifying the probability
        that the particle will reflect on the lower y boundary

    warpx_reflection_model_yhi: string, default='0.'
        Expression (in terms of the velocity "v") specifying the probability
        that the particle will reflect on the upper y boundary

    warpx_reflection_model_zlo: string, default='0.'
        Expression (in terms of the velocity "v") specifying the probability
        that the particle will reflect on the lower z boundary

    warpx_reflection_model_zhi: string, default='0.'
        Expression (in terms of the velocity "v") specifying the probability
        that the particle will reflect on the upper z boundary

    warpx_save_particles_at_xlo: bool, default=False
        Whether to save particles lost at the lower x boundary

    warpx_save_particles_at_xhi: bool, default=False
        Whether to save particles lost at the upper x boundary

    warpx_save_particles_at_ylo: bool, default=False
        Whether to save particles lost at the lower y boundary

    warpx_save_particles_at_yhi: bool, default=False
        Whether to save particles lost at the upper y boundary

    warpx_save_particles_at_zlo: bool, default=False
        Whether to save particles lost at the lower z boundary

    warpx_save_particles_at_zhi: bool, default=False
        Whether to save particles lost at the upper z boundary

    warpx_save_particles_at_eb: bool, default=False
        Whether to save particles lost at the embedded boundary
    """
    def init(self, kw):

        if self.particle_type == 'electron':
            if self.charge is None: self.charge = '-q_e'
            if self.mass is None: self.mass = 'm_e'
        elif self.particle_type == 'positron':
            if self.charge is None: self.charge = 'q_e'
            if self.mass is None: self.mass = 'm_e'
        elif self.particle_type == 'proton':
            if self.charge is None: self.charge = 'q_e'
            if self.mass is None: self.mass = 'm_p'
        elif self.particle_type == 'anti-proton':
            if self.charge is None: self.charge = '-q_e'
            if self.mass is None: self.mass = 'm_p'
        else:
            if self.charge is None and self.charge_state is not None:
                if self.charge_state == +1.:
                    self.charge = 'q_e'
                elif self.charge_state == -1.:
                    self.charge = '-q_e'
                else:
                    self.charge = self.charge_state*constants.q_e
            if self.particle_type is not None:
                # Match a string of the format '#nXx', with the '#n' optional isotope number.
                m = re.match(r'(?P<iso>#[\d+])*(?P<sym>[A-Za-z]+)', self.particle_type)
                if m is not None:
                    element = periodictable.elements.symbol(m['sym'])
                    if m['iso'] is not None:
                        element = element[m['iso'][1:]]
                    if self.charge_state is not None:
                        assert self.charge_state <= element.number, Exception('%s charge state not valid'%self.particle_type)
                        try:
                            element = element.ion[self.charge_state]
                        except ValueError:
                            # Note that not all valid charge states are defined in elements,
                            # so this value error can be ignored.
                            pass
                    self.element = element
                    if self.mass is None:
                        self.mass = element.mass*periodictable.constants.atomic_mass_constant
                else:
                    raise Exception('The species "particle_type" is not known')

        self.boost_adjust_transverse_positions = kw.pop('warpx_boost_adjust_transverse_positions', None)

        # For the relativistic electrostatic solver
        self.self_fields_required_precision = kw.pop('warpx_self_fields_required_precision', None)
        self.self_fields_absolute_tolerance = kw.pop('warpx_self_fields_absolute_tolerance', None)
        self.self_fields_max_iters = kw.pop('warpx_self_fields_max_iters', None)
        self.self_fields_verbosity = kw.pop('warpx_self_fields_verbosity', None)
        self.save_previous_position = kw.pop('warpx_save_previous_position', None)
        self.do_not_deposit = kw.pop('warpx_do_not_deposit', None)
        self.do_not_push = kw.pop('warpx_do_not_push', None)
        self.do_not_gather = kw.pop('warpx_do_not_gather', None)
        self.random_theta = kw.pop('warpx_random_theta', None)

        # For particle reflection
        self.reflection_model_xlo = kw.pop('warpx_reflection_model_xlo', None)
        self.reflection_model_xhi = kw.pop('warpx_reflection_model_xhi', None)
        self.reflection_model_ylo = kw.pop('warpx_reflection_model_ylo', None)
        self.reflection_model_yhi = kw.pop('warpx_reflection_model_yhi', None)
        self.reflection_model_zlo = kw.pop('warpx_reflection_model_zlo', None)
        self.reflection_model_zhi = kw.pop('warpx_reflection_model_zhi', None)
        # self.reflection_model_eb = kw.pop('warpx_reflection_model_eb', None)

        # For the scraper buffer
        self.save_particles_at_xlo = kw.pop('warpx_save_particles_at_xlo', None)
        self.save_particles_at_xhi = kw.pop('warpx_save_particles_at_xhi', None)
        self.save_particles_at_ylo = kw.pop('warpx_save_particles_at_ylo', None)
        self.save_particles_at_yhi = kw.pop('warpx_save_particles_at_yhi', None)
        self.save_particles_at_zlo = kw.pop('warpx_save_particles_at_zlo', None)
        self.save_particles_at_zhi = kw.pop('warpx_save_particles_at_zhi', None)
        self.save_particles_at_eb = kw.pop('warpx_save_particles_at_eb', None)

    def initialize_inputs(self, layout,
                          initialize_self_fields = False,
                          injection_plane_position = None,
                          injection_plane_normal_vector = None):
        self.species_number = len(pywarpx.particles.species_names)

        if self.name is None:
            self.name = 'species{}'.format(self.species_number)

        pywarpx.particles.species_names.append(self.name)

        if initialize_self_fields is None:
            initialize_self_fields = False

        self.species = pywarpx.Bucket.Bucket(self.name,
                                             mass = self.mass,
                                             charge = self.charge,
                                             injection_style = None,
                                             initialize_self_fields = int(initialize_self_fields),
                                             boost_adjust_transverse_positions = self.boost_adjust_transverse_positions,
                                             self_fields_required_precision = self.self_fields_required_precision,
                                             self_fields_absolute_tolerance = self.self_fields_absolute_tolerance,
                                             self_fields_max_iters = self.self_fields_max_iters,
                                             self_fields_verbosity = self.self_fields_verbosity,
                                             save_particles_at_xlo = self.save_particles_at_xlo,
                                             save_particles_at_xhi = self.save_particles_at_xhi,
                                             save_particles_at_ylo = self.save_particles_at_ylo,
                                             save_particles_at_yhi = self.save_particles_at_yhi,
                                             save_particles_at_zlo = self.save_particles_at_zlo,
                                             save_particles_at_zhi = self.save_particles_at_zhi,
                                             save_particles_at_eb = self.save_particles_at_eb,
                                             save_previous_position = self.save_previous_position,
                                             do_not_deposit = self.do_not_deposit,
                                             do_not_push = self.do_not_push,
                                             do_not_gather = self.do_not_gather,
                                             random_theta = self.random_theta)

        # add reflection models
        self.species.add_new_attr("reflection_model_xlo(E)", self.reflection_model_xlo)
        self.species.add_new_attr("reflection_model_xhi(E)", self.reflection_model_xhi)
        self.species.add_new_attr("reflection_model_ylo(E)", self.reflection_model_ylo)
        self.species.add_new_attr("reflection_model_yhi(E)", self.reflection_model_yhi)
        self.species.add_new_attr("reflection_model_zlo(E)", self.reflection_model_zlo)
        self.species.add_new_attr("reflection_model_zhi(E)", self.reflection_model_zhi)
        # self.species.add_new_attr("reflection_model_eb(E)", self.reflection_model_eb)

        pywarpx.Particles.particles_list.append(self.species)

        if self.initial_distribution is not None:
            self.initial_distribution.initialize_inputs(self.species_number, layout, self.species, self.density_scale)

        if injection_plane_position is not None:
            if injection_plane_normal_vector is not None:
                assert injection_plane_normal_vector[0] == 0. and injection_plane_normal_vector[1] == 0.,\
                    Exception('Rigid injection can only be done along z')
            pywarpx.particles.rigid_injected_species.append(self.name)
            self.species.rigid_advance = 1
            self.species.zinject_plane = injection_plane_position


picmistandard.PICMI_MultiSpecies.Species_class = Species
class MultiSpecies(picmistandard.PICMI_MultiSpecies):
    def initialize_inputs(self, layout,
                          initialize_self_fields = False,
                          injection_plane_position = None,
                          injection_plane_normal_vector = None):
        for species in self.species_instances_list:
            species.initialize_inputs(layout,
                                      initialize_self_fields,
                                      injection_plane_position,
                                      injection_plane_normal_vector)


class GaussianBunchDistribution(picmistandard.PICMI_GaussianBunchDistribution):
    def initialize_inputs(self, species_number, layout, species, density_scale):
        species.injection_style = "gaussian_beam"
        species.x_m = self.centroid_position[0]
        species.y_m = self.centroid_position[1]
        species.z_m = self.centroid_position[2]
        species.x_rms = self.rms_bunch_size[0]
        species.y_rms = self.rms_bunch_size[1]
        species.z_rms = self.rms_bunch_size[2]

        # --- Only PseudoRandomLayout is supported
        species.npart = layout.n_macroparticles

        # --- Calculate the total charge. Note that charge might be a string instead of a number.
        charge = species.charge
        if charge == 'q_e' or charge == '+q_e':
            charge = constants.q_e
        elif charge == '-q_e':
            charge = -constants.q_e
        species.q_tot = self.n_physical_particles*charge
        if density_scale is not None:
            species.q_tot *= density_scale

        # --- The PICMI standard doesn't yet have a way of specifying these values.
        # --- They should default to the size of the domain. They are not typically
        # --- necessary though since any particles outside the domain are rejected.
        #species.xmin
        #species.xmax
        #species.ymin
        #species.ymax
        #species.zmin
        #species.zmax

        # --- Note that WarpX takes gamma*beta as input
        if np.any(np.not_equal(self.velocity_divergence, 0.)):
            species.momentum_distribution_type = "radial_expansion"
            species.u_over_r = self.velocity_divergence[0]/constants.c
            #species.u_over_y = self.velocity_divergence[1]/constants.c
            #species.u_over_z = self.velocity_divergence[2]/constants.c
        elif np.any(np.not_equal(self.rms_velocity, 0.)):
            species.momentum_distribution_type = "gaussian"
            species.ux_m = self.centroid_velocity[0]/constants.c
            species.uy_m = self.centroid_velocity[1]/constants.c
            species.uz_m = self.centroid_velocity[2]/constants.c
            species.ux_th = self.rms_velocity[0]/constants.c
            species.uy_th = self.rms_velocity[1]/constants.c
            species.uz_th = self.rms_velocity[2]/constants.c
        else:
            species.momentum_distribution_type = "constant"
            species.ux = self.centroid_velocity[0]/constants.c
            species.uy = self.centroid_velocity[1]/constants.c
            species.uz = self.centroid_velocity[2]/constants.c


class DensityDistributionBase(object):
    """This is a base class for several predefined density distributions. It
    captures universal initialization logic."""

    def set_mangle_dict(self):
        if not hasattr(self, 'mangle_dict'):
            self.mangle_dict = None

        if hasattr(self, "user_defined_kw") and self.mangle_dict is None:
            # Only do this once so that the same variables can be used multiple
            # times
            self.mangle_dict = pywarpx.my_constants.add_keywords(self.user_defined_kw)

    def set_species_attributes(self, species, layout):
        if isinstance(layout, GriddedLayout):
            # --- Note that the grid attribute of GriddedLayout is ignored
            species.injection_style = "nuniformpercell"
            species.num_particles_per_cell_each_dim = layout.n_macroparticle_per_cell
        elif isinstance(layout, PseudoRandomLayout):
            assert (layout.n_macroparticles_per_cell is not None), Exception('WarpX only supports n_macroparticles_per_cell for the PseudoRandomLayout with this distribution')
            species.injection_style = "nrandompercell"
            species.num_particles_per_cell = layout.n_macroparticles_per_cell
        else:
            raise Exception('WarpX does not support the specified layout for this distribution')

        species.xmin = self.lower_bound[0]
        species.xmax = self.upper_bound[0]
        species.ymin = self.lower_bound[1]
        species.ymax = self.upper_bound[1]
        species.zmin = self.lower_bound[2]
        species.zmax = self.upper_bound[2]

        if self.fill_in:
            species.do_continuous_injection = 1

        # --- Note that WarpX takes gamma*beta as input
        if (hasattr(self, "momentum_expressions")
            and np.any(np.not_equal(self.momentum_expressions, None))
        ):
            species.momentum_distribution_type = 'parse_momentum_function'
            self.setup_parse_momentum_functions(species)
        elif np.any(np.not_equal(self.rms_velocity, 0.)):
            species.momentum_distribution_type = "gaussian"
            species.ux_m = self.directed_velocity[0]/constants.c
            species.uy_m = self.directed_velocity[1]/constants.c
            species.uz_m = self.directed_velocity[2]/constants.c
            species.ux_th = self.rms_velocity[0]/constants.c
            species.uy_th = self.rms_velocity[1]/constants.c
            species.uz_th = self.rms_velocity[2]/constants.c
        else:
            species.momentum_distribution_type = "constant"
            species.ux = self.directed_velocity[0]/constants.c
            species.uy = self.directed_velocity[1]/constants.c
            species.uz = self.directed_velocity[2]/constants.c

    def setup_parse_momentum_functions(self, species):
        for sdir, idir in zip(['x', 'y', 'z'], [0, 1, 2]):
            if self.momentum_expressions[idir] is not None:
                expression = pywarpx.my_constants.mangle_expression(self.momentum_expressions[idir], self.mangle_dict)
            else:
                expression = f'{self.directed_velocity[idir]}'
            species.__setattr__(f'momentum_function_u{sdir}(x,y,z)', f'({expression})/{constants.c}')


class UniformFluxDistribution(picmistandard.PICMI_UniformFluxDistribution, DensityDistributionBase):
    def initialize_inputs(self, species_number, layout, species, density_scale):

        self.fill_in = False
        self.set_mangle_dict()
        self.set_species_attributes(species, layout)

        species.flux_profile = "constant"
        species.flux = self.flux
        if density_scale is not None:
            species.flux *= density_scale
        species.flux_normal_axis = self.flux_normal_axis
        species.surface_flux_pos = self.surface_flux_position
        species.flux_direction = self.flux_direction
        species.flux_tmin = self.flux_tmin
        species.flux_tmax = self.flux_tmax

        # --- Use specific attributes for flux injection
        species.injection_style = "nfluxpercell"
        assert (isinstance(layout, PseudoRandomLayout)), Exception('UniformFluxDistribution only supports the PseudoRandomLayout in WarpX')
        if self.gaussian_flux_momentum_distribution:
            species.momentum_distribution_type = "gaussianflux"


class UniformDistribution(picmistandard.PICMI_UniformDistribution, DensityDistributionBase):
    def initialize_inputs(self, species_number, layout, species, density_scale):

        self.set_mangle_dict()
        self.set_species_attributes(species, layout)

        # --- Only constant density is supported by this class
        species.profile = "constant"
        species.density = self.density
        if density_scale is not None:
            species.density *= density_scale


class AnalyticDistribution(picmistandard.PICMI_AnalyticDistribution, DensityDistributionBase):
    def initialize_inputs(self, species_number, layout, species, density_scale):

        self.set_mangle_dict()
        self.set_species_attributes(species, layout)

        species.profile = "parse_density_function"
        expression = pywarpx.my_constants.mangle_expression(self.density_expression, self.mangle_dict)
        if density_scale is None:
            species.__setattr__('density_function(x,y,z)', expression)
        else:
            species.__setattr__('density_function(x,y,z)', "{}*({})".format(density_scale, expression))


class ParticleListDistribution(picmistandard.PICMI_ParticleListDistribution):
    def init(self, kw):
        pass

    def initialize_inputs(self, species_number, layout, species, density_scale):

        species.injection_style = "multipleparticles"
        species.multiple_particles_pos_x = self.x
        species.multiple_particles_pos_y = self.y
        species.multiple_particles_pos_z = self.z
        species.multiple_particles_ux = np.array(self.ux)/constants.c
        species.multiple_particles_uy = np.array(self.uy)/constants.c
        species.multiple_particles_uz = np.array(self.uz)/constants.c
        species.multiple_particles_weight = self.weight
        if density_scale is not None:
            species.multiple_particles_weight = self.weight*density_scale


class ParticleDistributionPlanarInjector(picmistandard.PICMI_ParticleDistributionPlanarInjector):
    pass


class GriddedLayout(picmistandard.PICMI_GriddedLayout):
    pass


class PseudoRandomLayout(picmistandard.PICMI_PseudoRandomLayout):
    def init(self, kw):
        if self.seed is not None:
            print('Warning: WarpX does not support specifying the random number seed in PseudoRandomLayout')


class BinomialSmoother(picmistandard.PICMI_BinomialSmoother):

    def initialize_inputs(self, solver):
        pywarpx.warpx.use_filter = 1
        pywarpx.warpx.use_filter_compensation = bool(np.all(self.compensation))
        if self.n_pass is None:
            # If not specified, do at least one pass in each direction.
            self.n_pass = 1
        try:
            # Check if n_pass is a vector
            len(self.n_pass)
        except TypeError:
            # If not, make it a vector
            self.n_pass = solver.grid.number_of_dimensions*[self.n_pass]
        pywarpx.warpx.filter_npass_each_dir = self.n_pass


class CylindricalGrid(picmistandard.PICMI_CylindricalGrid):
    """
    This assumes that WarpX was compiled with USE_RZ = TRUE

    See `Input Parameters <https://warpx.readthedocs.io/en/latest/usage/parameters.html>`_ for more information.

    Parameters
    ---------
    warpx_max_grid_size: integer, default=32
       Maximum block size in either direction

    warpx_max_grid_size_x: integer, optional
       Maximum block size in radial direction

    warpx_max_grid_size_y: integer, optional
       Maximum block size in longitudinal direction

    warpx_blocking_factor: integer, optional
       Blocking factor (which controls the block size)

    warpx_blocking_factor_x: integer, optional
       Blocking factor (which controls the block size) in the radial direction

    warpx_blocking_factor_y: integer, optional
       Blocking factor (which controls the block size) in the longitudinal direction

    warpx_potential_lo_r: float, default=0.
       Electrostatic potential on the lower radial boundary

    warpx_potential_hi_r: float, default=0.
       Electrostatic potential on the upper radial boundary

    warpx_potential_lo_z: float, default=0.
       Electrostatic potential on the lower longitudinal boundary

    warpx_potential_hi_z: float, default=0.
       Electrostatic potential on the upper longitudinal boundary

    warpx_reflect_all_velocities: bool default=False
        Whether the sign of all of the particle velocities are changed upon
        reflection on a boundary, or only the velocity normal to the surface
    """
    def init(self, kw):
        self.max_grid_size = kw.pop('warpx_max_grid_size', 32)
        self.max_grid_size_x = kw.pop('warpx_max_grid_size_x', None)
        self.max_grid_size_y = kw.pop('warpx_max_grid_size_y', None)
        self.blocking_factor = kw.pop('warpx_blocking_factor', None)
        self.blocking_factor_x = kw.pop('warpx_blocking_factor_x', None)
        self.blocking_factor_y = kw.pop('warpx_blocking_factor_y', None)

        self.potential_xmin = kw.pop('warpx_potential_lo_r', None)
        self.potential_xmax = kw.pop('warpx_potential_hi_r', None)
        self.potential_ymin = None
        self.potential_ymax = None
        self.potential_zmin = kw.pop('warpx_potential_lo_z', None)
        self.potential_zmax = kw.pop('warpx_potential_hi_z', None)
        self.reflect_all_velocities = kw.pop('warpx_reflect_all_velocities', None)

        # Geometry
        # Set these as soon as the information is available
        # (since these are needed to determine which shared object to load)
        pywarpx.geometry.dims = 'RZ'
        pywarpx.geometry.prob_lo = self.lower_bound  # physical domain
        pywarpx.geometry.prob_hi = self.upper_bound

    def initialize_inputs(self):
        pywarpx.amr.n_cell = self.number_of_cells

        # Maximum allowable size of each subdomain in the problem domain;
        #    this is used to decompose the domain for parallel calculations.
        pywarpx.amr.max_grid_size = self.max_grid_size
        pywarpx.amr.max_grid_size_x = self.max_grid_size_x
        pywarpx.amr.max_grid_size_y = self.max_grid_size_y
        pywarpx.amr.blocking_factor = self.blocking_factor
        pywarpx.amr.blocking_factor_x = self.blocking_factor_x
        pywarpx.amr.blocking_factor_y = self.blocking_factor_y

        assert self.lower_bound[0] >= 0., Exception('Lower radial boundary must be >= 0.')
        assert self.lower_boundary_conditions[0] != 'periodic' and self.upper_boundary_conditions[0] != 'periodic', Exception('Radial boundaries can not be periodic')

        pywarpx.warpx.n_rz_azimuthal_modes = self.n_azimuthal_modes

        # Boundary conditions
        pywarpx.boundary.field_lo = [BC_map[bc] for bc in self.lower_boundary_conditions]
        pywarpx.boundary.field_hi = [BC_map[bc] for bc in self.upper_boundary_conditions]
        pywarpx.boundary.particle_lo = self.lower_boundary_conditions_particles
        pywarpx.boundary.particle_hi = self.upper_boundary_conditions_particles
        pywarpx.boundary.reflect_all_velocities = self.reflect_all_velocities

        if self.moving_window_velocity is not None and np.any(np.not_equal(self.moving_window_velocity, 0.)):
            pywarpx.warpx.do_moving_window = 1
            if self.moving_window_velocity[0] != 0.:
                pywarpx.warpx.moving_window_dir = 'r'
                pywarpx.warpx.moving_window_v = self.moving_window_velocity[0]/constants.c  # in units of the speed of light
            if self.moving_window_velocity[1] != 0.:
                pywarpx.warpx.moving_window_dir = 'z'
                pywarpx.warpx.moving_window_v = self.moving_window_velocity[1]/constants.c  # in units of the speed of light

        if self.refined_regions:
            assert len(self.refined_regions) == 1, Exception('WarpX only supports one refined region.')
            assert self.refined_regions[0][0] == 1, Exception('The one refined region can only be level 1')
            pywarpx.amr.max_level = 1
            pywarpx.warpx.fine_tag_lo = self.refined_regions[0][1]
            pywarpx.warpx.fine_tag_hi = self.refined_regions[0][2]
            # The refinement_factor is ignored (assumed to be [2,2])
        else:
            pywarpx.amr.max_level = 0


class Cartesian1DGrid(picmistandard.PICMI_Cartesian1DGrid):
    """
    See `Input Parameters <https://warpx.readthedocs.io/en/latest/usage/parameters.html>`_ for more information.

    Parameters
    ---------
    warpx_max_grid_size: integer, default=32
       Maximum block size in either direction

    warpx_max_grid_size_x: integer, optional
       Maximum block size in longitudinal direction

    warpx_blocking_factor: integer, optional
       Blocking factor (which controls the block size)

    warpx_blocking_factor_x: integer, optional
       Blocking factor (which controls the block size) in the longitudinal direction

    warpx_potential_lo_z: float, default=0.
       Electrostatic potential on the lower longitudinal boundary

    warpx_potential_hi_z: float, default=0.
       Electrostatic potential on the upper longitudinal boundary
    """
    def init(self, kw):
        self.max_grid_size = kw.pop('warpx_max_grid_size', 32)
        self.max_grid_size_x = kw.pop('warpx_max_grid_size_x', None)
        self.blocking_factor = kw.pop('warpx_blocking_factor', None)
        self.blocking_factor_x = kw.pop('warpx_blocking_factor_x', None)

        self.potential_xmin = None
        self.potential_xmax = None
        self.potential_ymin = None
        self.potential_ymax = None
        self.potential_zmin = kw.pop('warpx_potential_lo_z', None)
        self.potential_zmax = kw.pop('warpx_potential_hi_z', None)

        # Geometry
        # Set these as soon as the information is available
        # (since these are needed to determine which shared object to load)
        pywarpx.geometry.dims = '1'
        pywarpx.geometry.prob_lo = self.lower_bound  # physical domain
        pywarpx.geometry.prob_hi = self.upper_bound

    def initialize_inputs(self):
        pywarpx.amr.n_cell = self.number_of_cells

        # Maximum allowable size of each subdomain in the problem domain;
        #    this is used to decompose the domain for parallel calculations.
        pywarpx.amr.max_grid_size = self.max_grid_size
        pywarpx.amr.max_grid_size_x = self.max_grid_size_x
        pywarpx.amr.blocking_factor = self.blocking_factor
        pywarpx.amr.blocking_factor_x = self.blocking_factor_x

        # Boundary conditions
        pywarpx.boundary.field_lo = [BC_map[bc] for bc in self.lower_boundary_conditions]
        pywarpx.boundary.field_hi = [BC_map[bc] for bc in self.upper_boundary_conditions]
        pywarpx.boundary.particle_lo = self.lower_boundary_conditions_particles
        pywarpx.boundary.particle_hi = self.upper_boundary_conditions_particles

        if self.moving_window_velocity is not None and np.any(np.not_equal(self.moving_window_velocity, 0.)):
            pywarpx.warpx.do_moving_window = 1
            if self.moving_window_velocity[0] != 0.:
                pywarpx.warpx.moving_window_dir = 'z'
                pywarpx.warpx.moving_window_v = self.moving_window_velocity[0]/constants.c  # in units of the speed of light

        if self.refined_regions:
            assert len(self.refined_regions) == 1, Exception('WarpX only supports one refined region.')
            assert self.refined_regions[0][0] == 1, Exception('The one refined region can only be level 1')
            pywarpx.amr.max_level = 1
            pywarpx.warpx.fine_tag_lo = self.refined_regions[0][1]
            pywarpx.warpx.fine_tag_hi = self.refined_regions[0][2]
            # The refinement_factor is ignored (assumed to be [2,2])
        else:
            pywarpx.amr.max_level = 0

class Cartesian2DGrid(picmistandard.PICMI_Cartesian2DGrid):
    """
    See `Input Parameters <https://warpx.readthedocs.io/en/latest/usage/parameters.html>`_ for more information.

    Parameters
    ---------
    warpx_max_grid_size: integer, default=32
       Maximum block size in either direction

    warpx_max_grid_size_x: integer, optional
       Maximum block size in x direction

    warpx_max_grid_size_y: integer, optional
       Maximum block size in z direction

    warpx_blocking_factor: integer, optional
       Blocking factor (which controls the block size)

    warpx_blocking_factor_x: integer, optional
       Blocking factor (which controls the block size) in the x direction

    warpx_blocking_factor_y: integer, optional
       Blocking factor (which controls the block size) in the z direction

    warpx_potential_lo_x: float, default=0.
       Electrostatic potential on the lower x boundary

    warpx_potential_hi_x: float, default=0.
       Electrostatic potential on the upper x boundary

    warpx_potential_lo_z: float, default=0.
       Electrostatic potential on the lower z boundary

    warpx_potential_hi_z: float, default=0.
       Electrostatic potential on the upper z boundary
    """
    def init(self, kw):
        self.max_grid_size = kw.pop('warpx_max_grid_size', 32)
        self.max_grid_size_x = kw.pop('warpx_max_grid_size_x', None)
        self.max_grid_size_y = kw.pop('warpx_max_grid_size_y', None)
        self.blocking_factor = kw.pop('warpx_blocking_factor', None)
        self.blocking_factor_x = kw.pop('warpx_blocking_factor_x', None)
        self.blocking_factor_y = kw.pop('warpx_blocking_factor_y', None)

        self.potential_xmin = kw.pop('warpx_potential_lo_x', None)
        self.potential_xmax = kw.pop('warpx_potential_hi_x', None)
        self.potential_ymin = None
        self.potential_ymax = None
        self.potential_zmin = kw.pop('warpx_potential_lo_z', None)
        self.potential_zmax = kw.pop('warpx_potential_hi_z', None)

        # Geometry
        # Set these as soon as the information is available
        # (since these are needed to determine which shared object to load)
        pywarpx.geometry.dims = '2'
        pywarpx.geometry.prob_lo = self.lower_bound  # physical domain
        pywarpx.geometry.prob_hi = self.upper_bound

    def initialize_inputs(self):
        pywarpx.amr.n_cell = self.number_of_cells

        # Maximum allowable size of each subdomain in the problem domain;
        #    this is used to decompose the domain for parallel calculations.
        pywarpx.amr.max_grid_size = self.max_grid_size
        pywarpx.amr.max_grid_size_x = self.max_grid_size_x
        pywarpx.amr.max_grid_size_y = self.max_grid_size_y
        pywarpx.amr.blocking_factor = self.blocking_factor
        pywarpx.amr.blocking_factor_x = self.blocking_factor_x
        pywarpx.amr.blocking_factor_y = self.blocking_factor_y

        # Boundary conditions
        pywarpx.boundary.field_lo = [BC_map[bc] for bc in self.lower_boundary_conditions]
        pywarpx.boundary.field_hi = [BC_map[bc] for bc in self.upper_boundary_conditions]
        pywarpx.boundary.particle_lo = self.lower_boundary_conditions_particles
        pywarpx.boundary.particle_hi = self.upper_boundary_conditions_particles

        if self.moving_window_velocity is not None and np.any(np.not_equal(self.moving_window_velocity, 0.)):
            pywarpx.warpx.do_moving_window = 1
            if self.moving_window_velocity[0] != 0.:
                pywarpx.warpx.moving_window_dir = 'x'
                pywarpx.warpx.moving_window_v = self.moving_window_velocity[0]/constants.c  # in units of the speed of light
            if self.moving_window_velocity[1] != 0.:
                pywarpx.warpx.moving_window_dir = 'z'
                pywarpx.warpx.moving_window_v = self.moving_window_velocity[1]/constants.c  # in units of the speed of light

        if self.refined_regions:
            assert len(self.refined_regions) == 1, Exception('WarpX only supports one refined region.')
            assert self.refined_regions[0][0] == 1, Exception('The one refined region can only be level 1')
            pywarpx.amr.max_level = 1
            pywarpx.warpx.fine_tag_lo = self.refined_regions[0][1]
            pywarpx.warpx.fine_tag_hi = self.refined_regions[0][2]
            # The refinement_factor is ignored (assumed to be [2,2])
        else:
            pywarpx.amr.max_level = 0


class Cartesian3DGrid(picmistandard.PICMI_Cartesian3DGrid):
    """
    See `Input Parameters <https://warpx.readthedocs.io/en/latest/usage/parameters.html>`_ for more information.

    Parameters
    ---------
    warpx_max_grid_size: integer, default=32
       Maximum block size in either direction

    warpx_max_grid_size_x: integer, optional
       Maximum block size in x direction

    warpx_max_grid_size_y: integer, optional
       Maximum block size in z direction

    warpx_max_grid_size_z: integer, optional
       Maximum block size in z direction

    warpx_blocking_factor: integer, optional
       Blocking factor (which controls the block size)

    warpx_blocking_factor_x: integer, optional
       Blocking factor (which controls the block size) in the x direction

    warpx_blocking_factor_y: integer, optional
       Blocking factor (which controls the block size) in the z direction

    warpx_blocking_factor_z: integer, optional
       Blocking factor (which controls the block size) in the z direction

    warpx_potential_lo_x: float, default=0.
       Electrostatic potential on the lower x boundary

    warpx_potential_hi_x: float, default=0.
       Electrostatic potential on the upper x boundary

    warpx_potential_lo_y: float, default=0.
       Electrostatic potential on the lower z boundary

    warpx_potential_hi_y: float, default=0.
       Electrostatic potential on the upper z boundary

    warpx_potential_lo_z: float, default=0.
       Electrostatic potential on the lower z boundary

    warpx_potential_hi_z: float, default=0.
       Electrostatic potential on the upper z boundary
    """
    def init(self, kw):
        self.max_grid_size = kw.pop('warpx_max_grid_size', 32)
        self.max_grid_size_x = kw.pop('warpx_max_grid_size_x', None)
        self.max_grid_size_y = kw.pop('warpx_max_grid_size_y', None)
        self.max_grid_size_z = kw.pop('warpx_max_grid_size_z', None)
        self.blocking_factor = kw.pop('warpx_blocking_factor', None)
        self.blocking_factor_x = kw.pop('warpx_blocking_factor_x', None)
        self.blocking_factor_y = kw.pop('warpx_blocking_factor_y', None)
        self.blocking_factor_z = kw.pop('warpx_blocking_factor_z', None)

        self.potential_xmin = kw.pop('warpx_potential_lo_x', None)
        self.potential_xmax = kw.pop('warpx_potential_hi_x', None)
        self.potential_ymin = kw.pop('warpx_potential_lo_y', None)
        self.potential_ymax = kw.pop('warpx_potential_hi_y', None)
        self.potential_zmin = kw.pop('warpx_potential_lo_z', None)
        self.potential_zmax = kw.pop('warpx_potential_hi_z', None)

        # Geometry
        # Set these as soon as the information is available
        # (since these are needed to determine which shared object to load)
        pywarpx.geometry.dims = '3'
        pywarpx.geometry.prob_lo = self.lower_bound  # physical domain
        pywarpx.geometry.prob_hi = self.upper_bound

    def initialize_inputs(self):
        pywarpx.amr.n_cell = self.number_of_cells

        # Maximum allowable size of each subdomain in the problem domain;
        #    this is used to decompose the domain for parallel calculations.
        pywarpx.amr.max_grid_size = self.max_grid_size
        pywarpx.amr.max_grid_size_x = self.max_grid_size_x
        pywarpx.amr.max_grid_size_y = self.max_grid_size_y
        pywarpx.amr.max_grid_size_z = self.max_grid_size_z
        pywarpx.amr.blocking_factor = self.blocking_factor
        pywarpx.amr.blocking_factor_x = self.blocking_factor_x
        pywarpx.amr.blocking_factor_y = self.blocking_factor_y
        pywarpx.amr.blocking_factor_z = self.blocking_factor_z

        # Boundary conditions
        pywarpx.boundary.field_lo = [BC_map[bc] for bc in self.lower_boundary_conditions]
        pywarpx.boundary.field_hi = [BC_map[bc] for bc in self.upper_boundary_conditions]
        pywarpx.boundary.particle_lo = self.lower_boundary_conditions_particles
        pywarpx.boundary.particle_hi = self.upper_boundary_conditions_particles

        if self.moving_window_velocity is not None and np.any(np.not_equal(self.moving_window_velocity, 0.)):
            pywarpx.warpx.do_moving_window = 1
            if self.moving_window_velocity[0] != 0.:
                pywarpx.warpx.moving_window_dir = 'x'
                pywarpx.warpx.moving_window_v = self.moving_window_velocity[0]/constants.c  # in units of the speed of light
            if self.moving_window_velocity[1] != 0.:
                pywarpx.warpx.moving_window_dir = 'y'
                pywarpx.warpx.moving_window_v = self.moving_window_velocity[1]/constants.c  # in units of the speed of light
            if self.moving_window_velocity[2] != 0.:
                pywarpx.warpx.moving_window_dir = 'z'
                pywarpx.warpx.moving_window_v = self.moving_window_velocity[2]/constants.c  # in units of the speed of light

        if self.refined_regions:
            assert len(self.refined_regions) == 1, Exception('WarpX only supports one refined region.')
            assert self.refined_regions[0][0] == 1, Exception('The one refined region can only be level 1')
            pywarpx.amr.max_level = 1
            pywarpx.warpx.fine_tag_lo = self.refined_regions[0][1]
            pywarpx.warpx.fine_tag_hi = self.refined_regions[0][2]
            # The refinement_factor is ignored (assumed to be [2,2,2])
        else:
            pywarpx.amr.max_level = 0


class ElectromagneticSolver(picmistandard.PICMI_ElectromagneticSolver):
    """
    See `Input Parameters <https://warpx.readthedocs.io/en/latest/usage/parameters.html>`_ for more information.

    Parameters
    ----------
    warpx_pml_ncell: integer, optional
        The depth of the PML, in number of cells

    warpx_periodic_single_box_fft: bool, default=False
        Whether to do the spectral solver FFTs assuming a single
        simulation block

    warpx_current_correction: bool, default=True
        Whether to do the current correction for the spectral solver.
        See documentation for exceptions to the default value.

    warpx_psatd_update_with_rho: bool, optional
        Whether to update with the actual rho for the spectral solver

    warpx_psatd_do_time_averaging: bool, optional
        Whether to do the time averaging for the spectral solver

    warpx_psatd_J_in_time: {'constant', 'linear'}, default='constant'
        This determines whether the current density is assumed to be constant
        or linear in time, within the time step over which the electromagnetic
        fields are evolved.

    warpx_psatd_rho_in_time: {'linear'}, default='linear'
        This determines whether the charge density is assumed to be linear
        in time, within the time step over which the electromagnetic fields are evolved.

    warpx_do_pml_in_domain: bool, default=False
        Whether to do the PML boundaries within the domain (versus
        in the guard cells)

    warpx_pml_has_particles: bool, default=False
        Whether to allow particles in the PML region

    warpx_do_pml_j_damping: bool, default=False
        Whether to do damping of J in the PML
    """
    def init(self, kw):
        assert self.method is None or self.method in ['Yee', 'CKC', 'PSATD', 'ECT'], Exception("Only 'Yee', 'CKC', 'PSATD', and 'ECT' are supported")

        self.pml_ncell = kw.pop('warpx_pml_ncell', None)

        if self.method == 'PSATD':
            self.psatd_periodic_single_box_fft = kw.pop('warpx_periodic_single_box_fft', None)
            self.psatd_current_correction = kw.pop('warpx_current_correction', None)
            self.psatd_update_with_rho = kw.pop('warpx_psatd_update_with_rho', None)
            self.psatd_do_time_averaging = kw.pop('warpx_psatd_do_time_averaging', None)
            self.psatd_J_in_time = kw.pop('warpx_psatd_J_in_time', None)
            self.psatd_rho_in_time = kw.pop('warpx_psatd_rho_in_time', None)

        self.do_pml_in_domain = kw.pop('warpx_do_pml_in_domain', None)
        self.pml_has_particles = kw.pop('warpx_pml_has_particles', None)
        self.do_pml_j_damping = kw.pop('warpx_do_pml_j_damping', None)

    def initialize_inputs(self):

        self.grid.initialize_inputs()

        pywarpx.warpx.pml_ncell = self.pml_ncell

        if self.method == 'PSATD':
            pywarpx.psatd.periodic_single_box_fft = self.psatd_periodic_single_box_fft
            pywarpx.psatd.current_correction = self.psatd_current_correction
            pywarpx.psatd.update_with_rho = self.psatd_update_with_rho
            pywarpx.psatd.do_time_averaging = self.psatd_do_time_averaging
            pywarpx.psatd.J_in_time = self.psatd_J_in_time
            pywarpx.psatd.rho_in_time = self.psatd_rho_in_time

            if self.grid.guard_cells is not None:
                pywarpx.psatd.nx_guard = self.grid.guard_cells[0]
                if self.grid.number_of_dimensions == 3:
                    pywarpx.psatd.ny_guard = self.grid.guard_cells[1]
                pywarpx.psatd.nz_guard = self.grid.guard_cells[-1]

            if self.stencil_order is not None:
                pywarpx.psatd.nox = self.stencil_order[0]
                if self.grid.number_of_dimensions == 3:
                    pywarpx.psatd.noy = self.stencil_order[1]
                pywarpx.psatd.noz = self.stencil_order[-1]

            if self.galilean_velocity is not None:
                if self.grid.number_of_dimensions == 2:
                    self.galilean_velocity = [self.galilean_velocity[0], 0., self.galilean_velocity[1]]
                pywarpx.psatd.v_galilean = np.array(self.galilean_velocity)/constants.c

        # --- Same method names are used, though mapped to lower case.
        pywarpx.algo.maxwell_solver = self.method

        if self.cfl is not None:
            pywarpx.warpx.cfl = self.cfl

        if self.source_smoother is not None:
            self.source_smoother.initialize_inputs(self)

        pywarpx.warpx.do_dive_cleaning = self.divE_cleaning
        pywarpx.warpx.do_divb_cleaning = self.divB_cleaning

        pywarpx.warpx.do_pml_dive_cleaning = self.pml_divE_cleaning
        pywarpx.warpx.do_pml_divb_cleaning = self.pml_divB_cleaning

        pywarpx.warpx.do_pml_in_domain = self.do_pml_in_domain
        pywarpx.warpx.pml_has_particles = self.pml_has_particles
        pywarpx.warpx.do_pml_j_damping = self.do_pml_j_damping


class HybridPICSolver(picmistandard.base._ClassWithInit):
    """
    Hybrid-PIC solver based on Ohm's law.
    See `Theory Section <https://warpx.readthedocs.io/en/latest/theory/kinetic_fluid_hybrid_model.html>`_ for more information.

    Parameters
    ----------
    Te: float
        Electron temperature in eV.

    n0: float
        Reference plasma density in m^-3.

    gamma: float, default=3/2
        Exponent in calculation of electron pressure.

    n_floor: float, optional
        Minimum density used in Ohm's law calculation.

    plasma_resistivity: float or str
        Value or expression to use for the plasma resistivity.

    substeps: int, default=100
        Number of substeps to take when updating the B-field.
    """
    def __init__(self, grid, Te=None, n0=None, gamma=None,
                 n_floor=None, plasma_resistivity=None, substeps=None, **kw):
        self.grid = grid
        self.method = "hybrid"

        self.Te = Te
        self.n0 = n0
        self.gamma = gamma
        self.n_floor = n_floor
        self.plasma_resistivity = plasma_resistivity

        self.substeps = substeps

        self.handle_init(kw)

    def initialize_inputs(self):

        self.grid.initialize_inputs()

        pywarpx.algo.maxwell_solver = self.method

        pywarpx.hybridpicmodel.elec_temp = self.Te
        pywarpx.hybridpicmodel.n0_ref = self.n0
        pywarpx.hybridpicmodel.gamma = self.gamma
        pywarpx.hybridpicmodel.n_floor = self.n_floor
        pywarpx.hybridpicmodel.__setattr__(
            'plasma_resistivity(rho)', self.plasma_resistivity
        )
        pywarpx.hybridpicmodel.substeps = self.substeps


class ElectrostaticSolver(picmistandard.PICMI_ElectrostaticSolver):
    """
    See `Input Parameters <https://warpx.readthedocs.io/en/latest/usage/parameters.html>`_ for more information.

    Parameters
    ----------
    warpx_relativistic: bool, default=False
        Whether to use the relativistic solver or lab frame solver

    warpx_absolute_tolerance: float, default=0.
        Absolute tolerance on the lab fram solver

    warpx_self_fields_verbosity: integer, default=2
        Level of verbosity for the lab frame solver
    """
    def init(self, kw):
        self.relativistic = kw.pop('warpx_relativistic', False)
        self.absolute_tolerance = kw.pop('warpx_absolute_tolerance', None)
        self.self_fields_verbosity = kw.pop('warpx_self_fields_verbosity', None)
        self.magnetostatic = kw.pop('warpx_magnetostatic', False)

    def initialize_inputs(self):

        self.grid.initialize_inputs()

        if self.relativistic:
            pywarpx.warpx.do_electrostatic = 'relativistic'
        else:
            if self.magnetostatic:
                pywarpx.warpx.do_electrostatic = 'labframe-electromagnetostatic'
            else:
                pywarpx.warpx.do_electrostatic = 'labframe'
            pywarpx.warpx.self_fields_required_precision = self.required_precision
            pywarpx.warpx.self_fields_absolute_tolerance = self.absolute_tolerance
            pywarpx.warpx.self_fields_max_iters = self.maximum_iterations
            pywarpx.warpx.self_fields_verbosity = self.self_fields_verbosity
            pywarpx.boundary.potential_lo_x = self.grid.potential_xmin
            pywarpx.boundary.potential_lo_y = self.grid.potential_ymin
            pywarpx.boundary.potential_lo_z = self.grid.potential_zmin
            pywarpx.boundary.potential_hi_x = self.grid.potential_xmax
            pywarpx.boundary.potential_hi_y = self.grid.potential_ymax
            pywarpx.boundary.potential_hi_z = self.grid.potential_zmax


class GaussianLaser(picmistandard.PICMI_GaussianLaser):
    def initialize_inputs(self):
        self.laser_number = len(pywarpx.lasers.names) + 1
        if self.name is None:
            self.name = 'laser{}'.format(self.laser_number)

        self.laser = pywarpx.Lasers.newlaser(self.name)

        self.laser.profile = "Gaussian"
        self.laser.wavelength = self.wavelength  # The wavelength of the laser (in meters)
        self.laser.e_max = self.E0  # Maximum amplitude of the laser field (in V/m)
        self.laser.polarization = self.polarization_direction  # The main polarization vector
        self.laser.profile_waist = self.waist  # The waist of the laser (in meters)
        self.laser.profile_duration = self.duration  # The duration of the laser (in seconds)
        self.laser.direction = self.propagation_direction
        self.laser.zeta = self.zeta
        self.laser.beta = self.beta
        self.laser.phi2 = self.phi2
        self.laser.phi0 = self.phi0

        self.laser.do_continuous_injection = self.fill_in

class AnalyticLaser(picmistandard.PICMI_AnalyticLaser):
    def init(self, kw):
        self.mangle_dict = None

    def initialize_inputs(self):
        self.laser_number = len(pywarpx.lasers.names) + 1
        if self.name is None:
            self.name = 'laser{}'.format(self.laser_number)

        self.laser = pywarpx.Lasers.newlaser(self.name)

        self.laser.profile = "parse_field_function"
        self.laser.wavelength = self.wavelength  # The wavelength of the laser (in meters)
        self.laser.e_max = self.Emax  # Maximum amplitude of the laser field (in V/m)
        self.laser.polarization = self.polarization_direction  # The main polarization vector
        self.laser.direction = self.propagation_direction
        self.laser.do_continuous_injection = self.fill_in

        if self.mangle_dict is None:
            # Only do this once so that the same variables are used in this distribution
            # is used multiple times
            self.mangle_dict = pywarpx.my_constants.add_keywords(self.user_defined_kw)
        expression = pywarpx.my_constants.mangle_expression(self.field_expression, self.mangle_dict)
        self.laser.__setattr__('field_function(X,Y,t)', expression)


class LaserAntenna(picmistandard.PICMI_LaserAntenna):
    def initialize_inputs(self, laser):
        laser.laser.position = self.position  # This point is on the laser plane
        if (
            self.normal_vector is not None
            and not np.allclose(laser.laser.direction, self.normal_vector)
        ):
            raise AttributeError(
                'The specified laser direction does not match the '
                'specified antenna normal.'
            )
        self.normal_vector = laser.laser.direction # The plane normal direction
        if isinstance(laser, GaussianLaser):
            # Focal distance from the antenna (in meters)
            laser.laser.profile_focal_distance = np.sqrt(
                (laser.focal_position[0] - self.position[0])**2 +
                (laser.focal_position[1] - self.position[1])**2 +
                (laser.focal_position[2] - self.position[2])**2
            )
            # The time at which the laser reaches its peak (in seconds)
            laser.laser.profile_t_peak = np.sqrt(
                (self.position[0] - laser.centroid_position[0])**2 +
                (self.position[1] - laser.centroid_position[1])**2 +
                (self.position[2] - laser.centroid_position[2])**2
            ) / constants.c


class LoadInitialField(picmistandard.PICMI_LoadGriddedField):
    def initialize_inputs(self):
        pywarpx.warpx.read_fields_from_path = self.read_fields_from_path
        if self.load_E:
            pywarpx.warpx.E_ext_grid_init_style = 'read_from_file'
        if self.load_B:
            pywarpx.warpx.B_ext_grid_init_style = 'read_from_file'


class AnalyticInitialField(picmistandard.PICMI_AnalyticAppliedField):
    def init(self, kw):
        self.mangle_dict = None

    def initialize_inputs(self):
        # Note that lower and upper_bound are not used by WarpX

        if self.mangle_dict is None:
            # Only do this once so that the same variables are used in this distribution
            # is used multiple times
            self.mangle_dict = pywarpx.my_constants.add_keywords(self.user_defined_kw)

        if (self.Ex_expression is not None or
            self.Ey_expression is not None or
            self.Ez_expression is not None):
            pywarpx.warpx.E_ext_grid_init_style = 'parse_e_ext_grid_function'
            for sdir, expression in zip(['x', 'y', 'z'], [self.Ex_expression, self.Ey_expression, self.Ez_expression]):
                expression = pywarpx.my_constants.mangle_expression(expression, self.mangle_dict)
                pywarpx.warpx.__setattr__(f'E{sdir}_external_grid_function(x,y,z)', expression)

        if (self.Bx_expression is not None or
            self.By_expression is not None or
            self.Bz_expression is not None):
            pywarpx.warpx.B_ext_grid_init_style = 'parse_b_ext_grid_function'
            for sdir, expression in zip(['x', 'y', 'z'], [self.Bx_expression, self.By_expression, self.Bz_expression]):
                expression = pywarpx.my_constants.mangle_expression(expression, self.mangle_dict)
                pywarpx.warpx.__setattr__(f'B{sdir}_external_grid_function(x,y,z)', expression)


class ConstantAppliedField(picmistandard.PICMI_ConstantAppliedField):
    def initialize_inputs(self):
        # Note that lower and upper_bound are not used by WarpX

        if (self.Ex is not None or
            self.Ey is not None or
            self.Ez is not None):
            pywarpx.particles.E_ext_particle_init_style = 'constant'
            pywarpx.particles.E_external_particle = [self.Ex or 0., self.Ey or 0., self.Ez or 0.]

        if (self.Bx is not None or
            self.By is not None or
            self.Bz is not None):
            pywarpx.particles.B_ext_particle_init_style = 'constant'
            pywarpx.particles.B_external_particle = [self.Bx or 0., self.By or 0., self.Bz or 0.]


class AnalyticAppliedField(picmistandard.PICMI_AnalyticAppliedField):
    def init(self, kw):
        self.mangle_dict = None

    def initialize_inputs(self):
        # Note that lower and upper_bound are not used by WarpX

        if self.mangle_dict is None:
            # Only do this once so that the same variables are used in this distribution
            # is used multiple times
            self.mangle_dict = pywarpx.my_constants.add_keywords(self.user_defined_kw)

        if (self.Ex_expression is not None or
            self.Ey_expression is not None or
            self.Ez_expression is not None):
            pywarpx.particles.E_ext_particle_init_style = 'parse_e_ext_particle_function'
            for sdir, expression in zip(['x', 'y', 'z'], [self.Ex_expression, self.Ey_expression, self.Ez_expression]):
                expression = pywarpx.my_constants.mangle_expression(expression, self.mangle_dict)
                pywarpx.particles.__setattr__(f'E{sdir}_external_particle_function(x,y,z,t)', expression)

        if (self.Bx_expression is not None or
            self.By_expression is not None or
            self.Bz_expression is not None):
            pywarpx.particles.B_ext_particle_init_style = 'parse_b_ext_particle_function'
            for sdir, expression in zip(['x', 'y', 'z'], [self.Bx_expression, self.By_expression, self.Bz_expression]):
                expression = pywarpx.my_constants.mangle_expression(expression, self.mangle_dict)
                pywarpx.particles.__setattr__(f'B{sdir}_external_particle_function(x,y,z,t)', expression)


class Mirror(picmistandard.PICMI_Mirror):
    def initialize_inputs(self):
        try:
            pywarpx.warpx.num_mirrors
        except AttributeError:
            pywarpx.warpx.num_mirrors = 0
            pywarpx.warpx.mirror_z = []
            pywarpx.warpx.mirror_z_width = []
            pywarpx.warpx.mirror_z_npoints = []

        pywarpx.warpx.num_mirrors += 1
        pywarpx.warpx.mirror_z.append(self.z_front_location)
        pywarpx.warpx.mirror_z_width.append(self.depth)
        pywarpx.warpx.mirror_z_npoints.append(self.number_of_cells)


class FieldIonization(picmistandard.PICMI_FieldIonization):
    """
    WarpX only has ADK ionization model implemented.
    """
    def initialize_inputs(self):
        assert self.model == 'ADK', 'WarpX only has ADK ionization model implemented'
        self.ionized_species.species.do_field_ionization = 1
        self.ionized_species.species.physical_element = self.ionized_species.particle_type
        self.ionized_species.species.ionization_product_species = self.product_species.name
        self.ionized_species.species.ionization_initial_level = self.ionized_species.charge_state
        self.ionized_species.species.charge = 'q_e'


class CoulombCollisions(picmistandard.base._ClassWithInit):
    """
    Custom class to handle setup of binary Coulmb collisions in WarpX. If
    collision initialization is added to picmistandard this can be changed to
    inherit that functionality.

    Parameters
    ----------
    name: string
        Name of instance (used in the inputs file)

    species: list of species instances
        The species involved in the collision. Must be of length 2.

    CoulombLog: float, optional
        Value of the Coulomb log to use in the collision cross section.
        If not supplied, it is calculated from the local conditions.

    ndt: integer, optional
        The collisions will be applied every "ndt" steps. Must be 1 or larger.
    """
    def __init__(self, name, species, CoulombLog=None, ndt=None, **kw):
        self.name = name
        self.species = species
        self.CoulombLog = CoulombLog
        self.ndt = ndt

        self.handle_init(kw)

    def initialize_inputs(self):
        collision = pywarpx.Collisions.newcollision(self.name)
        collision.type = 'pairwisecoulomb'
        collision.species = [species.name for species in self.species]
        collision.CoulombLog = self.CoulombLog
        collision.ndt = self.ndt


class MCCCollisions(picmistandard.base._ClassWithInit):
    """
    Custom class to handle setup of MCC collisions in WarpX. If collision
    initialization is added to picmistandard this can be changed to inherit
    that functionality.

    Parameters
    ----------
    name: string
        Name of instance (used in the inputs file)

    species: species instance
        The species involved in the collision

    background_density: float or string
        The density of the background. An string expression as a function of (x, y, z, t) can be used.

    background_temperature: float or string
        The temperature of the background. An string expression as a function of (x, y, z, t) can be used.

    scattering_processes: dictionary
        The scattering process to use and any needed information

    background_mass: float, optional
        The mass of the background particle. If not supplied, the default depends
        on the type of scattering process.

    max_background_density: float
        The maximum background density. When the background_density is an expression, this must also
        be specified.

    ndt: integer, optional
        The collisions will be applied every "ndt" steps. Must be 1 or larger.
    """

    def __init__(self, name, species, background_density,
                 background_temperature, scattering_processes,
                 background_mass=None, max_background_density=None, ndt=None, **kw):
        self.name = name
        self.species = species
        self.background_density = background_density
        self.background_temperature = background_temperature
        self.background_mass = background_mass
        self.scattering_processes = scattering_processes
        self.max_background_density = max_background_density
        self.ndt = ndt

        self.handle_init(kw)

    def initialize_inputs(self):
        collision = pywarpx.Collisions.newcollision(self.name)
        collision.type = 'background_mcc'
        collision.species = self.species.name
        if isinstance(self.background_density, str):
            collision.__setattr__('background_density(x,y,z,t)', self.background_density)
        else:
            collision.background_density = self.background_density
        if isinstance(self.background_temperature, str):
            collision.__setattr__('background_temperature(x,y,z,t)', self.background_temperature)
        else:
            collision.background_temperature = self.background_temperature
        collision.background_mass = self.background_mass
        collision.max_background_density = self.max_background_density
        collision.ndt = self.ndt

        collision.scattering_processes = self.scattering_processes.keys()
        for process, kw in self.scattering_processes.items():
            for key, val in kw.items():
                if key == 'species':
                    val = val.name
                collision.add_new_attr(process+'_'+key, val)


class EmbeddedBoundary(picmistandard.base._ClassWithInit):
    """
    Custom class to handle set up of embedded boundaries specific to WarpX.
    If embedded boundary initialization is added to picmistandard this can be
    changed to inherit that functionality. The geometry can be specified either as
    an implicit function or as an STL file (ASCII or binary). In the latter case the
    geometry specified in the STL file can be scaled, translated and inverted.

    Parameters
    ----------
    implicit_function: string
        Analytic expression describing the embedded boundary

    stl_file: string
        STL file path (string), file contains the embedded boundary geometry

    stl_scale: float
        Factor by which the STL geometry is scaled

    stl_center: vector of floats
        Vector by which the STL geometry is translated (in meters)

    stl_reverse_normal: bool
        If True inverts the orientation of the STL geometry

    potential: string, default=0.
        Analytic expression defining the potential. Can only be specified
        when the solver is electrostatic.

    cover_multiple_cuts: bool, default=None
        Whether to cover cells with multiple cuts.
        (If False, this will raise an error if some cells have multiple cuts)

    Parameters used in the analytic expressions should be given as additional keyword arguments.

    """
    def __init__(self, implicit_function=None, stl_file=None, stl_scale=None, stl_center=None, stl_reverse_normal=False,
                 potential=None, cover_multiple_cuts=None, **kw):

        assert stl_file is None or implicit_function is None, Exception('Only one between implicit_function and '
                                                                            'stl_file can be specified')

        self.implicit_function = implicit_function
        self.stl_file = stl_file

        if stl_file is None:
            assert stl_scale is None, Exception('EB can only be scaled only when using an stl file')
            assert stl_center is None, Exception('EB can only be translated only when using an stl file')
            assert stl_reverse_normal is False, Exception('EB can only be reversed only when using an stl file')

        self.stl_scale = stl_scale
        self.stl_center = stl_center
        self.stl_reverse_normal = stl_reverse_normal

        self.potential = potential

        self.cover_multiple_cuts = cover_multiple_cuts

        # Handle keyword arguments used in expressions
        self.user_defined_kw = {}
        for k in list(kw.keys()):
            if (implicit_function is not None and re.search(r'\b%s\b'%k, implicit_function) or
               (potential is not None and re.search(r'\b%s\b'%k, potential))):
                self.user_defined_kw[k] = kw[k]
                del kw[k]

        self.handle_init(kw)

    def initialize_inputs(self, solver):

        # Add the user defined keywords to my_constants
        # The keywords are mangled if there is a conflicting variable already
        # defined in my_constants with the same name but different value.
        self.mangle_dict = pywarpx.my_constants.add_keywords(self.user_defined_kw)

        if self.implicit_function is not None:
            expression = pywarpx.my_constants.mangle_expression(self.implicit_function, self.mangle_dict)
            pywarpx.warpx.eb_implicit_function = expression

        if self.stl_file is not None:
            pywarpx.eb2.geom_type = "stl"
            pywarpx.eb2.stl_file = self.stl_file
            pywarpx.eb2.stl_scale = self.stl_scale
            pywarpx.eb2.stl_center = self.stl_center
            pywarpx.eb2.stl_reverse_normal = self.stl_reverse_normal

        pywarpx.eb2.cover_multiple_cuts = self.cover_multiple_cuts

        if self.potential is not None:
            assert isinstance(solver, ElectrostaticSolver), Exception('The potential is only supported with the ElectrostaticSolver')
            expression = pywarpx.my_constants.mangle_expression(self.potential, self.mangle_dict)
            pywarpx.warpx.__setattr__('eb_potential(x,y,z,t)', expression)


class PlasmaLens(picmistandard.base._ClassWithInit):
    """
    Custom class to setup a plasma lens lattice.
    The applied fields are dependent only on the transverse position.

    Parameters
    ----------
    period: float
        Periodicity of the lattice (in lab frame, in meters)

    starts: list of floats
        The start of each lens relative to the periodic repeat

    lengths: list of floats
        The length of each lens

    strengths_E=None: list of floats, default = 0.
        The electric field strength of each lens

    strengths_B=None: list of floats, default = 0.
        The magnetic field strength of each lens


    The field that is applied depends on the transverse position of the particle, (x,y)

    - Ex = x*stengths_E

    - Ey = y*stengths_E

    - Bx = +y*stengths_B

    - By = -x*stengths_B

    """
    def __init__(self, period, starts, lengths, strengths_E=None, strengths_B=None, **kw):
        self.period = period
        self.starts = starts
        self.lengths = lengths
        self.strengths_E = strengths_E
        self.strengths_B = strengths_B

        assert (self.strengths_E is not None) or (self.strengths_B is not None),\
               Exception('One of strengths_E or strengths_B must be supplied')

        self.handle_init(kw)

    def initialize_inputs(self):

        pywarpx.particles.E_ext_particle_init_style = 'repeated_plasma_lens'
        pywarpx.particles.B_ext_particle_init_style = 'repeated_plasma_lens'
        pywarpx.particles.repeated_plasma_lens_period = self.period
        pywarpx.particles.repeated_plasma_lens_starts = self.starts
        pywarpx.particles.repeated_plasma_lens_lengths = self.lengths
        pywarpx.particles.repeated_plasma_lens_strengths_E = self.strengths_E
        pywarpx.particles.repeated_plasma_lens_strengths_B = self.strengths_B


class Simulation(picmistandard.PICMI_Simulation):
    """
    See `Input Parameters <https://warpx.readthedocs.io/en/latest/usage/parameters.html>`_ for more information.

    Parameters
    ----------
    warpx_current_deposition_algo: {'direct', 'esirkepov', and 'vay'}, optional
        Current deposition algorithm. The default depends on conditions.

    warpx_charge_deposition_algo: {'standard'}, optional
        Charge deposition algorithm.

    warpx_field_gathering_algo: {'energy-conserving', 'momentum-conserving'}, optional
        Field gathering algorithm. The default depends on conditions.

    warpx_particle_pusher_algo: {'boris', 'vay', 'higuera'}, default='boris'
        Particle pushing algorithm.

    warpx_use_filter: bool, optional
        Whether to use filtering. The default depends on the conditions.

    warpx_do_multi_J: bool, default=0
        Whether to use the multi-J algorithm, where current deposition and
        field update are performed multiple times within each time step.

    warpx_do_multi_J_n_depositions: integer
        Number of sub-steps to use with the multi-J algorithm, when ``warpx_do_multi_J=1``.
        Note that this input parameter is not optional and must always be set in all
        input files where ``warpx.do_multi_J=1``. No default value is provided automatically.

    warpx_grid_type: {'collocated', 'staggered', 'hybrid'}, default='staggered'
        Whether to use a collocated grid (all fields defined at the cell nodes),
        a staggered grid (fields defined on a Yee grid), or a hybrid grid
        (fields and currents are interpolated back and forth between a staggered grid
        and a collocated grid, must be used with momentum-conserving field gathering algorithm).

    warpx_do_current_centering: bool, optional
        If true, the current is deposited on a nodal grid and then centered
        to a staggered grid (Yee grid), using finite-order interpolation.
        Default: warpx.do_current_centering=0 with collocated or staggered grids,
        warpx.do_current_centering=1 with hybrid grids.

    warpx_field_centering_nox/noy/noz: integer, optional
        The order of interpolation used with staggered or hybrid grids (``warpx_grid_type=staggered``
        or ``warpx_grid_type=hybrid``) and momentum-conserving field gathering
        (``warpx_field_gathering_algo=momentum-conserving``) to interpolate the
        electric and magnetic fields from the cell centers to the cell nodes,
        before gathering the fields from the cell nodes to the particle positions.
        Default: ``warpx_field_centering_no<x,y,z>=2`` with staggered grids,
        ``warpx_field_centering_no<x,y,z>=8`` with hybrid grids (typically necessary
        to ensure stability in boosted-frame simulations of relativistic plasmas and beams).

    warpx_current_centering_nox/noy/noz: integer, optional
        The order of interpolation used with hybrid grids (``warpx_grid_type=hybrid``)
        to interpolate the currents from the cell nodes to the cell centers when
        ``warpx_do_current_centering=1``, before pushing the Maxwell fields on staggered grids.
        Default: ``warpx_current_centering_no<x,y,z>=8`` with hybrid grids (typically necessary
        to ensure stability in boosted-frame simulations of relativistic plasmas and beams).

    warpx_serialize_initial_conditions: bool, default=False
        Controls the random numbers used for initialization.
        This parameter should only be used for testing and continuous integration.

    warpx_random_seed: string or int, optional
        (See documentation)

    warpx_do_dynamic_scheduling: bool, default=True
        Whether to do dynamic scheduling with OpenMP

    warpx_load_balance_intervals: string, default='0'
        The intervals for doing load balancing

    warpx_load_balance_efficiency_ratio_threshold: float, default=1.1
        (See documentation)

    warpx_load_balance_with_sfc: bool, default=0
        (See documentation)

    warpx_load_balance_knapsack_factor: float, default=1.24
        (See documentation)

    warpx_load_balance_costs_update: {'heuristic' or 'timers' or 'gpuclock'}, optional
        (See documentation)

    warpx_costs_heuristic_particles_wt: float, optional
        (See documentation)

    warpx_costs_heuristic_cells_wt: float, optional
        (See documentation)

    warpx_use_fdtd_nci_corr: bool, optional
        Whether to use the NCI correction when using the FDTD solver

    warpx_amr_check_input: bool, optional
        Whether AMReX should perform checks on the input
        (primarily related to the max grid size and blocking factors)

    warpx_amr_restart: string, optional
        The name of the restart to use

    warpx_amrex_the_arena_is_managed: bool, optional
        Whether to use managed memory in the AMReX Arena

    warpx_amrex_the_arena_init_size: long int, optional
        The amount of memory in bytes to allocate in the Arena.

    warpx_zmax_plasma_to_compute_max_step: float, optional
        Sets the simulation run time based on the maximum z value

    warpx_compute_max_step_from_btd: bool, default=0
        If specified, automatically calculates the number of iterations
        required in the boosted frame for all back-transformed diagnostics
        to be completed.

    warpx_collisions: collision instance, optional
        The collision instance specifying the particle collisions

    warpx_embedded_boundary: embedded boundary instance, optional

    warpx_break_signals: list of strings
        Signals on which to break

    warpx_checkpoint_signals: list of strings
        Signals on which to write out a checkpoint

    warpx_numprocs: list of ints (1 in 1D, 2 in 2D, 3 in 3D)
        Domain decomposition on the coarsest level.
        The domain will be chopped into the exact number of pieces in each dimension as specified by this parameter.
        https://warpx.readthedocs.io/en/latest/usage/parameters.html#distribution-across-mpi-ranks-and-parallelization
        https://warpx.readthedocs.io/en/latest/usage/domain_decomposition.html#simple-method
    """

    # Set the C++ WarpX interface (see _libwarpx.LibWarpX) as an extension to
    # Simulation objects. In the future, LibWarpX objects may actually be owned
    # by Simulation objects to permit multiple WarpX runs simultaneously.
    extension = pywarpx.libwarpx

    def init(self, kw):

        self.current_deposition_algo = kw.pop('warpx_current_deposition_algo', None)
        self.charge_deposition_algo = kw.pop('warpx_charge_deposition_algo', None)
        self.field_gathering_algo = kw.pop('warpx_field_gathering_algo', None)
        self.particle_pusher_algo = kw.pop('warpx_particle_pusher_algo', None)
        self.use_filter = kw.pop('warpx_use_filter', None)
        self.do_multi_J = kw.pop('warpx_do_multi_J', None)
        self.do_multi_J_n_depositions = kw.pop('warpx_do_multi_J_n_depositions', None)
        self.grid_type = kw.pop('warpx_grid_type', None)
        self.do_current_centering = kw.pop('warpx_do_current_centering', None)
        self.field_centering_order = kw.pop('warpx_field_centering_order', None)
        self.current_centering_order = kw.pop('warpx_current_centering_order', None)
        self.serialize_initial_conditions = kw.pop('warpx_serialize_initial_conditions', None)
        self.random_seed = kw.pop('warpx_random_seed', None)
        self.do_dynamic_scheduling = kw.pop('warpx_do_dynamic_scheduling', None)
        self.load_balance_intervals = kw.pop('warpx_load_balance_intervals', None)
        self.load_balance_efficiency_ratio_threshold = kw.pop('warpx_load_balance_efficiency_ratio_threshold', None)
        self.load_balance_with_sfc = kw.pop('warpx_load_balance_with_sfc', None)
        self.load_balance_knapsack_factor = kw.pop('warpx_load_balance_knapsack_factor', None)
        self.load_balance_costs_update = kw.pop('warpx_load_balance_costs_update', None)
        self.costs_heuristic_particles_wt = kw.pop('warpx_costs_heuristic_particles_wt', None)
        self.costs_heuristic_cells_wt = kw.pop('warpx_costs_heuristic_cells_wt', None)
        self.use_fdtd_nci_corr = kw.pop('warpx_use_fdtd_nci_corr', None)
        self.amr_check_input = kw.pop('warpx_amr_check_input', None)
        self.amr_restart = kw.pop('warpx_amr_restart', None)
        self.amrex_the_arena_is_managed = kw.pop('warpx_amrex_the_arena_is_managed', None)
        self.amrex_the_arena_init_size = kw.pop('warpx_amrex_the_arena_init_size', None)
        self.zmax_plasma_to_compute_max_step = kw.pop('warpx_zmax_plasma_to_compute_max_step', None)
        self.compute_max_step_from_btd = kw.pop('warpx_compute_max_step_from_btd', None)

        self.collisions = kw.pop('warpx_collisions', None)
        self.embedded_boundary = kw.pop('warpx_embedded_boundary', None)

        self.break_signals = kw.pop('warpx_break_signals', None)
        self.checkpoint_signals = kw.pop('warpx_checkpoint_signals', None)
        self.numprocs = kw.pop('warpx_numprocs', None)

        self.inputs_initialized = False
        self.warpx_initialized = False

    def initialize_inputs(self):
        if self.inputs_initialized:
            return

        self.inputs_initialized = True

        pywarpx.warpx.verbose = self.verbose
        if self.time_step_size is not None:
            pywarpx.warpx.const_dt = self.time_step_size

        if self.gamma_boost is not None:
            pywarpx.warpx.gamma_boost = self.gamma_boost
            pywarpx.warpx.boost_direction = 'z'

        pywarpx.warpx.zmax_plasma_to_compute_max_step = self.zmax_plasma_to_compute_max_step
        pywarpx.warpx.compute_max_step_from_btd = self.compute_max_step_from_btd

        pywarpx.algo.current_deposition = self.current_deposition_algo
        pywarpx.algo.charge_deposition = self.charge_deposition_algo
        pywarpx.algo.field_gathering = self.field_gathering_algo
        pywarpx.algo.particle_pusher = self.particle_pusher_algo
        pywarpx.algo.load_balance_intervals = self.load_balance_intervals
        pywarpx.algo.load_balance_efficiency_ratio_threshold = self.load_balance_efficiency_ratio_threshold
        pywarpx.algo.load_balance_with_sfc = self.load_balance_with_sfc
        pywarpx.algo.load_balance_knapsack_factor = self.load_balance_knapsack_factor
        pywarpx.algo.load_balance_costs_update = self.load_balance_costs_update
        pywarpx.algo.costs_heuristic_particles_wt = self.costs_heuristic_particles_wt
        pywarpx.algo.costs_heuristic_cells_wt = self.costs_heuristic_cells_wt

        pywarpx.warpx.grid_type = self.grid_type
        pywarpx.warpx.do_current_centering = self.do_current_centering
        pywarpx.warpx.use_filter = self.use_filter
        pywarpx.warpx.do_multi_J = self.do_multi_J
        pywarpx.warpx.do_multi_J_n_depositions = self.do_multi_J_n_depositions
        pywarpx.warpx.serialize_initial_conditions = self.serialize_initial_conditions
        pywarpx.warpx.random_seed = self.random_seed

        pywarpx.warpx.do_dynamic_scheduling = self.do_dynamic_scheduling

        pywarpx.particles.use_fdtd_nci_corr = self.use_fdtd_nci_corr

        pywarpx.amr.check_input = self.amr_check_input

        pywarpx.warpx.break_signals = self.break_signals
        pywarpx.warpx.checkpoint_signals = self.checkpoint_signals

        pywarpx.warpx.numprocs = self.numprocs

        particle_shape = self.particle_shape
        for s in self.species:
            if s.particle_shape is not None:
                assert particle_shape is None or particle_shape == s.particle_shape, Exception('WarpX only supports one particle shape for all species')
                # --- If this was set for any species, use that value.
                particle_shape = s.particle_shape

        if particle_shape is not None and (len(self.species) > 0 or len(self.lasers) > 0):
            if isinstance(particle_shape, str):
                interpolation_order = {'NGP':0, 'linear':1, 'quadratic':2, 'cubic':3}[particle_shape]
            else:
                interpolation_order = particle_shape
            pywarpx.algo.particle_shape = interpolation_order

        self.solver.initialize_inputs()

        # Initialize warpx.field_centering_no<x,y,z> and warpx.current_centering_no<x,y,z>
        # if set by the user in the input (need to access grid info from solver attribute)
        # warpx.field_centering_no<x,y,z>
        if self.field_centering_order is not None:
            pywarpx.warpx.field_centering_nox = self.field_centering_order[0]
            if self.solver.grid.number_of_dimensions == 3:
                pywarpx.warpx.field_centering_noy = self.field_centering_order[1]
            pywarpx.warpx.field_centering_noz = self.field_centering_order[-1]
        # warpx.current_centering_no<x,y,z>
        if self.current_centering_order is not None:
            pywarpx.warpx.current_centering_nox = self.current_centering_order[0]
            if self.solver.grid.number_of_dimensions == 3:
                pywarpx.warpx.current_centering_noy = self.current_centering_order[1]
            pywarpx.warpx.current_centering_noz = self.current_centering_order[-1]

        for i in range(len(self.species)):
            self.species[i].initialize_inputs(self.layouts[i],
                                              self.initialize_self_fields[i],
                                              self.injection_plane_positions[i],
                                              self.injection_plane_normal_vectors[i])

        for interaction in self.interactions:
            assert(isinstance(interaction, FieldIonization))
            interaction.initialize_inputs()

        if self.collisions is not None:
            pywarpx.collisions.collision_names = []
            for collision in self.collisions:
                pywarpx.collisions.collision_names.append(collision.name)
                collision.initialize_inputs()

        if self.embedded_boundary is not None:
            self.embedded_boundary.initialize_inputs(self.solver)

        for i in range(len(self.lasers)):
            self.lasers[i].initialize_inputs()
            self.laser_injection_methods[i].initialize_inputs(self.lasers[i])

        for applied_field in self.applied_fields:
            applied_field.initialize_inputs()

        for diagnostic in self.diagnostics:
            diagnostic.initialize_inputs()

        if self.amr_restart:
            pywarpx.amr.restart = self.amr_restart

        if self.amrex_the_arena_is_managed is not None:
            pywarpx.amrex.the_arena_is_managed = self.amrex_the_arena_is_managed

        if self.amrex_the_arena_init_size is not None:
            pywarpx.amrex.the_arena_init_size = self.amrex_the_arena_init_size

    def initialize_warpx(self, mpi_comm=None):
        if self.warpx_initialized:
            return

        self.warpx_initialized = True
        pywarpx.warpx.init(mpi_comm, max_step=self.max_steps, stop_time=self.max_time)

    def write_input_file(self, file_name='inputs'):
        self.initialize_inputs()
        pywarpx.warpx.write_inputs(file_name, max_step=self.max_steps, stop_time=self.max_time)

    def step(self, nsteps=None, mpi_comm=None):
        self.initialize_inputs()
        self.initialize_warpx(mpi_comm)
        if nsteps is None:
            if self.max_steps is not None:
                nsteps = self.max_steps
            else:
                nsteps = -1
        pywarpx.warpx.evolve(nsteps)

    def finalize(self):
        if self.warpx_initialized:
            self.warpx_initialized = False
            pywarpx.warpx.finalize()


# ----------------------------
# Simulation frame diagnostics
# ----------------------------

class WarpXDiagnosticBase(object):
    """
    Base class for all WarpX diagnostic containing functionality shared by
    all WarpX diagnostic installations.
    """
    def add_diagnostic(self):
        # reduced diagnostics go in a different bucket than regular diagnostics
        if isinstance(self, ReducedDiagnostic):
            bucket = pywarpx.reduced_diagnostics
            name_template = 'reduced_diag'
        else:
            bucket = pywarpx.diagnostics
            name_template = 'diag'

        name = getattr(self, 'name', None)
        if name is None:
            diagnostics_number = (len(bucket._diagnostics_dict) + 1)
            self.name = f'{name_template}{diagnostics_number}'

        try:
            self.diagnostic = bucket._diagnostics_dict[self.name]
        except KeyError:
            self.diagnostic = pywarpx.Diagnostics.Diagnostic(
                self.name, _species_dict={}
            )
            bucket._diagnostics_dict[self.name] = self.diagnostic

    def set_write_dir(self):
        if self.write_dir is not None or self.file_prefix is not None:
            write_dir = (self.write_dir or 'diags')
            file_prefix = (self.file_prefix or self.name)
            self.diagnostic.file_prefix = os.path.join(write_dir, file_prefix)


class FieldDiagnostic(picmistandard.PICMI_FieldDiagnostic, WarpXDiagnosticBase):
    """
    See `Input Parameters <https://warpx.readthedocs.io/en/latest/usage/parameters.html>`_ for more information.

    Parameters
    ----------
    warpx_plot_raw_fields: bool, optional
        Flag whether to dump the raw fields

    warpx_plot_raw_fields_guards: bool, optional
        Flag whether the raw fields should include the guard cells

    warpx_format: {plotfile, checkpoint, openpmd, ascent, sensei}, optional
        Diagnostic file format

    warpx_openpmd_backend: {bp, h5, json}, optional
        Openpmd backend file format

    warpx_file_prefix: string, optional
        Prefix on the diagnostic file name

    warpx_file_min_digits: integer, optional
        Minimum number of digits for the time step number in the file name

    warpx_dump_rz_modes: bool, optional
        Flag whether to dump the data for all RZ modes
    """
    def init(self, kw):

        self.plot_raw_fields = kw.pop('warpx_plot_raw_fields', None)
        self.plot_raw_fields_guards = kw.pop('warpx_plot_raw_fields_guards', None)
        self.plot_finepatch = kw.pop('warpx_plot_finepatch', None)
        self.plot_crsepatch = kw.pop('warpx_plot_crsepatch', None)
        self.format = kw.pop('warpx_format', 'plotfile')
        self.openpmd_backend = kw.pop('warpx_openpmd_backend', None)
        self.file_prefix = kw.pop('warpx_file_prefix', None)
        self.file_min_digits = kw.pop('warpx_file_min_digits', None)
        self.dump_rz_modes = kw.pop('warpx_dump_rz_modes', None)

    def initialize_inputs(self):

        self.add_diagnostic()

        self.diagnostic.diag_type = 'Full'
        self.diagnostic.format = self.format
        self.diagnostic.openpmd_backend = self.openpmd_backend
        self.diagnostic.file_min_digits = self.file_min_digits
        self.diagnostic.dump_rz_modes = self.dump_rz_modes
        self.diagnostic.intervals = self.period
        self.diagnostic.diag_lo = self.lower_bound
        self.diagnostic.diag_hi = self.upper_bound
        if self.number_of_cells is not None:
            self.diagnostic.coarsening_ratio = (np.array(self.grid.number_of_cells)/np.array(self.number_of_cells)).astype(int)

        # --- Use a set to ensure that fields don't get repeated.
        fields_to_plot = set()

        if pywarpx.geometry.dims == 'RZ':
            E_fields_list = ['Er', 'Et', 'Ez']
            B_fields_list = ['Br', 'Bt', 'Bz']
            J_fields_list = ['Jr', 'Jt', 'Jz']
            A_fields_list = ['Ar', 'At', 'Az']
        else:
            E_fields_list = ['Ex', 'Ey', 'Ez']
            B_fields_list = ['Bx', 'By', 'Bz']
            J_fields_list = ['Jx', 'Jy', 'Jz']
            A_fields_list = ['Ax', 'Ay', 'Az']
        if self.data_list is not None:
            for dataname in self.data_list:
                if dataname == 'E':
                    for field_name in E_fields_list:
                        fields_to_plot.add(field_name)
                elif dataname == 'B':
                    for field_name in B_fields_list:
                        fields_to_plot.add(field_name)
                elif dataname == 'J':
                    for field_name in J_fields_list:
                        fields_to_plot.add(field_name.lower())
                elif dataname == 'A':
                    for field_name in A_fields_list:
                        fields_to_plot.add(field_name)
                elif dataname in E_fields_list:
                    fields_to_plot.add(dataname)
                elif dataname in B_fields_list:
                    fields_to_plot.add(dataname)
                elif dataname in A_fields_list:
                    fields_to_plot.add(dataname)
                elif dataname in ['rho', 'phi', 'F', 'G', 'divE', 'divB', 'proc_number', 'part_per_cell']:
                    fields_to_plot.add(dataname)
                elif dataname in J_fields_list:
                    fields_to_plot.add(dataname.lower())
                elif dataname.startswith('rho_'):
                    # Adds rho_species diagnostic
                    fields_to_plot.add(dataname)
                elif dataname == 'dive':
                    fields_to_plot.add('divE')
                elif dataname == 'divb':
                    fields_to_plot.add('divB')
                elif dataname == 'raw_fields':
                    self.plot_raw_fields = 1
                elif dataname == 'raw_fields_guards':
                    self.plot_raw_fields_guards = 1
                elif dataname == 'finepatch':
                    self.plot_finepatch = 1
                elif dataname == 'crsepatch':
                    self.plot_crsepatch = 1
                elif dataname == 'none':
                    fields_to_plot = set(('none',))

            # --- Convert the set to a sorted list so that the order
            # --- is the same on all processors.
            fields_to_plot = list(fields_to_plot)
            fields_to_plot.sort()
            self.diagnostic.set_or_replace_attr('fields_to_plot', fields_to_plot)
        self.diagnostic.plot_raw_fields = self.plot_raw_fields
        self.diagnostic.plot_raw_fields_guards = self.plot_raw_fields_guards
        self.diagnostic.plot_finepatch = self.plot_finepatch
        self.diagnostic.plot_crsepatch = self.plot_crsepatch
        if 'write_species' not in self.diagnostic.argvattrs:
            self.diagnostic.write_species = False
        self.set_write_dir()


ElectrostaticFieldDiagnostic = FieldDiagnostic


class Checkpoint(picmistandard.base._ClassWithInit, WarpXDiagnosticBase):
    """
    Sets up checkpointing of the simulation, allowing for later restarts

    See `Input Parameters <https://warpx.readthedocs.io/en/latest/usage/parameters.html>`_ for more information.

    Parameters
    ----------
    warpx_file_prefix: string
        The prefix to the checkpoint directory names

    warpx_file_min_digits: integer
        Minimum number of digits for the time step number in the checkpoint
        directory name.
    """

    def __init__(self, period = 1, write_dir = None, name = None, **kw):

        self.period = period
        self.write_dir = write_dir
        self.file_prefix = kw.pop('warpx_file_prefix', None)
        self.file_min_digits = kw.pop('warpx_file_min_digits', None)
        self.name = name

        if self.name is None:
            self.name = 'chkpoint'

        self.handle_init(kw)

    def initialize_inputs(self):

        self.add_diagnostic()

        self.diagnostic.intervals = self.period
        self.diagnostic.diag_type = 'Full'
        self.diagnostic.format = 'checkpoint'
        self.diagnostic.file_min_digits = self.file_min_digits

        self.set_write_dir()


class ParticleDiagnostic(picmistandard.PICMI_ParticleDiagnostic, WarpXDiagnosticBase):
    """
    See `Input Parameters <https://warpx.readthedocs.io/en/latest/usage/parameters.html>`_ for more information.

    Parameters
    ----------
    warpx_format: {plotfile, checkpoint, openpmd, ascent, sensei}, optional
        Diagnostic file format

    warpx_openpmd_backend: {bp, h5, json}, optional
        Openpmd backend file format

    warpx_file_prefix: string, optional
        Prefix on the diagnostic file name

    warpx_file_min_digits: integer, optional
        Minimum number of digits for the time step number in the file name

    warpx_random_fraction: float, optional
        Random fraction of particles to include in the diagnostic

    warpx_uniform_stride: integer, optional
        Stride to down select to the particles to include in the diagnostic

    warpx_plot_filter_function: string, optional
        Analytic expression to down select the particles to in the diagnostic
    """
    def init(self, kw):

        self.format = kw.pop('warpx_format', 'plotfile')
        self.openpmd_backend = kw.pop('warpx_openpmd_backend', None)
        self.file_prefix = kw.pop('warpx_file_prefix', None)
        self.file_min_digits = kw.pop('warpx_file_min_digits', None)
        self.random_fraction = kw.pop('warpx_random_fraction', None)
        self.uniform_stride = kw.pop('warpx_uniform_stride', None)
        self.plot_filter_function = kw.pop('warpx_plot_filter_function', None)

        self.user_defined_kw = {}
        if self.plot_filter_function is not None:
            # This allows variables to be used in the plot_filter_function, but
            # in order not to break other codes, the variables must begin with "warpx_"
            for k in list(kw.keys()):
                if k.startswith('warpx_') and re.search(r'\b%s\b'%k, self.plot_filter_function):
                    self.user_defined_kw[k] = kw[k]
                    del kw[k]

        self.mangle_dict = None

    def initialize_inputs(self):

        self.add_diagnostic()

        self.diagnostic.diag_type = 'Full'
        self.diagnostic.format = self.format
        self.diagnostic.openpmd_backend = self.openpmd_backend
        self.diagnostic.file_min_digits = self.file_min_digits
        self.diagnostic.intervals = self.period
        self.diagnostic.set_or_replace_attr('write_species', True)
        if 'fields_to_plot' not in self.diagnostic.argvattrs:
            self.diagnostic.fields_to_plot = 'none'
        self.set_write_dir()

        # --- Use a set to ensure that fields don't get repeated.
        variables = set()

        if self.data_list is not None:
            for dataname in self.data_list:
                if dataname == 'position':
                    # --- The positions are alway written out anyway
                    pass
                elif dataname == 'momentum':
                    variables.add('ux')
                    variables.add('uy')
                    variables.add('uz')
                elif dataname == 'weighting':
                    variables.add('w')
                elif dataname == 'fields':
                    variables.add('Ex')
                    variables.add('Ey')
                    variables.add('Ez')
                    variables.add('Bx')
                    variables.add('By')
                    variables.add('Bz')
                elif dataname in ['ux', 'uy', 'uz', 'Ex', 'Ey', 'Ez', 'Bx', 'By', 'Bz']:
                    variables.add(dataname)

            # --- Convert the set to a sorted list so that the order
            # --- is the same on all processors.
            variables = list(variables)
            variables.sort()

        # species list
        if np.iterable(self.species):
            species_list = self.species
        else:
            species_list = [self.species]

        if self.mangle_dict is None:
            # Only do this once so that the same variables are used in this distribution
            # is used multiple times
            self.mangle_dict = pywarpx.my_constants.add_keywords(self.user_defined_kw)

        for specie in species_list:
            diag = pywarpx.Bucket.Bucket(self.name + '.' + specie.name,
                                         variables = variables,
                                         random_fraction = self.random_fraction,
                                         uniform_stride = self.uniform_stride)
            expression = pywarpx.my_constants.mangle_expression(self.plot_filter_function, self.mangle_dict)
            diag.__setattr__('plot_filter_function(t,x,y,z,ux,uy,uz)', expression)
            self.diagnostic._species_dict[specie.name] = diag

# ----------------------------
# Lab frame diagnostics
# ----------------------------


class LabFrameFieldDiagnostic(picmistandard.PICMI_LabFrameFieldDiagnostic,
                              WarpXDiagnosticBase):
    """
    See `Input Parameters <https://warpx.readthedocs.io/en/latest/usage/parameters.html#backtransformed-diagnostics>`_
    for more information.

    This will by default write out both field and particle data. This can be changed by setting warpx_write_species.

    Parameters
    ----------
    warpx_format: string, optional
        Passed to <diagnostic name>.format

    warpx_openpmd_backend: string, optional
        Passed to <diagnostic name>.openpmd_backend

    warpx_file_prefix: string, optional
        Passed to <diagnostic name>.file_prefix

    warpx_file_min_digits: integer, optional
        Passed to <diagnostic name>.file_min_digits

    warpx_buffer_size: integer, optional
        Passed to <diagnostic name>.buffer_size

    warpx_lower_bound: vector of floats, optional
        Passed to <diagnostic name>.lower_bound

    warpx_upper_bound: vector of floats, optional
        Passed to <diagnostic name>.upper_bound

    warpx_write_species: bool, optional, default=True
        Whether the species will also be written out.
    """
    def init(self, kw):
<<<<<<< HEAD
        # The user is using the new BTD

=======
>>>>>>> 7eada29a
        self.format = kw.pop('warpx_format', None)
        self.openpmd_backend = kw.pop('warpx_openpmd_backend', None)
        self.file_prefix = kw.pop('warpx_file_prefix', None)
        self.file_min_digits = kw.pop('warpx_file_min_digits', None)
        self.buffer_size = kw.pop('warpx_buffer_size', None)
        self.lower_bound = kw.pop('warpx_lower_bound', None)
        self.upper_bound = kw.pop('warpx_upper_bound', None)
        self.write_species = kw.pop('warpx_write_species', None)

    def initialize_inputs(self):

        self.add_diagnostic()

        self.diagnostic.diag_type = 'BackTransformed'
        self.diagnostic.format = self.format
        self.diagnostic.openpmd_backend = self.openpmd_backend
        self.diagnostic.file_min_digits = self.file_min_digits
        self.diagnostic.diag_lo = self.lower_bound
        self.diagnostic.diag_hi = self.upper_bound

        self.diagnostic.do_back_transformed_fields = 1
        self.diagnostic.num_snapshots_lab = self.num_snapshots
        self.diagnostic.dt_snapshots_lab = self.dt_snapshots
        self.diagnostic.buffer_size = self.buffer_size

        self.diagnostic.do_back_transformed_particles = self.write_species

        # --- Use a set to ensure that fields don't get repeated.
        fields_to_plot = set()

        if pywarpx.geometry.dims == 'RZ':
            E_fields_list = ['Er', 'Et', 'Ez']
            B_fields_list = ['Br', 'Bt', 'Bz']
            J_fields_list = ['Jr', 'Jt', 'Jz']
        else:
            E_fields_list = ['Ex', 'Ey', 'Ez']
            B_fields_list = ['Bx', 'By', 'Bz']
            J_fields_list = ['Jx', 'Jy', 'Jz']
        if self.data_list is not None:
            for dataname in self.data_list:
                if dataname == 'E':
                    for field_name in E_fields_list:
                        fields_to_plot.add(field_name)
                elif dataname == 'B':
                    for field_name in B_fields_list:
                        fields_to_plot.add(field_name)
                elif dataname == 'J':
                    for field_name in J_fields_list:
                        fields_to_plot.add(field_name.lower())
                elif dataname in E_fields_list:
                    fields_to_plot.add(dataname)
                elif dataname in B_fields_list:
                    fields_to_plot.add(dataname)
                elif dataname in J_fields_list:
                    fields_to_plot.add(dataname.lower())
                elif dataname.startswith('rho_'):
                    # Adds rho_species diagnostic
                    fields_to_plot.add(dataname)

            # --- Convert the set to a sorted list so that the order
            # --- is the same on all processors.
            fields_to_plot = list(fields_to_plot)
            fields_to_plot.sort()
            self.diagnostic.set_or_replace_attr('fields_to_plot', fields_to_plot)
        self.set_write_dir()


class LabFrameParticleDiagnostic(picmistandard.PICMI_LabFrameParticleDiagnostic,
                                 WarpXDiagnosticBase):
    """
    See `Input Parameters <https://warpx.readthedocs.io/en/latest/usage/parameters.html#backtransformed-diagnostics>`_
    for more information.

    This will by default write out both field and particle data. This can be changed by setting warpx_write_fields.

    Parameters
    ----------
    warpx_format: string, optional
        Passed to <diagnostic name>.format

    warpx_openpmd_backend: string, optional
        Passed to <diagnostic name>.openpmd_backend

    warpx_file_prefix: string, optional
        Passed to <diagnostic name>.file_prefix

    warpx_file_min_digits: integer, optional
        Passed to <diagnostic name>.file_min_digits

    warpx_buffer_size: integer, optional
        Passed to <diagnostic name>.buffer_size

    warpx_write_fields: bool, optional, default=True
        Whether the fields will also be written out.
    """
    def init(self, kw):
        self.format = kw.pop('warpx_format', None)
        self.openpmd_backend = kw.pop('warpx_openpmd_backend', None)
        self.file_prefix = kw.pop('warpx_file_prefix', None)
        self.file_min_digits = kw.pop('warpx_file_min_digits', None)
        self.buffer_size = kw.pop('warpx_buffer_size', None)
        self.write_fields = kw.pop('warpx_write_fields', None)

    def initialize_inputs(self):

        self.add_diagnostic()

        self.diagnostic.diag_type = 'BackTransformed'
        self.diagnostic.format = self.format
        self.diagnostic.openpmd_backend = self.openpmd_backend
        self.diagnostic.file_min_digits = self.file_min_digits

        self.diagnostic.do_back_transformed_particles = 1
        self.diagnostic.num_snapshots_lab = self.num_snapshots
        self.diagnostic.dt_snapshots_lab = self.dt_snapshots
        self.diagnostic.buffer_size = self.buffer_size

        self.diagnostic.do_back_transformed_fields = self.write_fields

        self.set_write_dir()

        # --- Use a set to ensure that fields don't get repeated.
        variables = set()

        if self.data_list is not None:
            for dataname in self.data_list:
                if dataname == 'position':
                    # --- The positions are alway written out anyway
                    pass
                elif dataname == 'momentum':
                    variables.add('ux')
                    variables.add('uy')
                    variables.add('uz')
                elif dataname == 'weighting':
                    variables.add('w')
                elif dataname == 'fields':
                    variables.add('Ex')
                    variables.add('Ey')
                    variables.add('Ez')
                    variables.add('Bx')
                    variables.add('By')
                    variables.add('Bz')
                elif dataname in ['ux', 'uy', 'uz', 'Ex', 'Ey', 'Ez', 'Bx', 'By', 'Bz', 'Er', 'Et', 'Br', 'Bt']:
                    variables.add(dataname)

            # --- Convert the set to a sorted list so that the order
            # --- is the same on all processors.
            variables = list(variables)
            variables.sort()

        # species list
        if np.iterable(self.species):
            species_list = self.species
        else:
            species_list = [self.species]

        for specie in species_list:
            diag = pywarpx.Bucket.Bucket(self.name + '.' + specie.name,
                                         variables = variables)
            self.diagnostic._species_dict[specie.name] = diag


class ReducedDiagnostic(picmistandard.base._ClassWithInit, WarpXDiagnosticBase):
    """
    Sets up a reduced diagnostic in the simulation.

    See `Input Parameters <https://warpx.readthedocs.io/en/latest/usage/parameters.html#reduced-diagnostics>`_
    for more information.

    Parameters
    ----------
    diag_type: string
        The type of reduced diagnostic. See the link above for all the different
        types of reduced diagnostics available.

    name: string
        The name of this diagnostic which will also be the name of the data
        file written to disk.

    period: integer
        The simulation step interval at which to output this diagnostic.

    path: string
        The file path in which the diagnostic file should be written.

    extension: string
        The file extension used for the diagnostic output.

    separator: string
        The separator between row values in the output file.

    species: species instance
        The name of the species for which to calculate the diagnostic, required for
        diagnostic types 'BeamRelevant', 'ParticleHistogram', and 'ParticleExtrema'

    bin_number: integer
        For diagnostic type 'ParticleHistogram', the number of bins used for the histogram

    bin_max: float
        For diagnostic type 'ParticleHistogram', the maximum value of the bins

    bin_min: float
        For diagnostic type 'ParticleHistogram', the minimum value of the bins

    normalization: {'unity_particle_weight', 'max_to_unity', 'area_to_unity'}, optional
        For diagnostic type 'ParticleHistogram', normalization method of the histogram.

    histogram_function: string
        For diagnostic type 'ParticleHistogram', the function evaluated to produce the histogram data

    filter_function: string, optional
        For diagnostic type 'ParticleHistogram', the function to filter whether particles are included in the histogram

    reduced_function: string
        For diagnostic type 'FieldReduction', the function of the fields to evaluate

    weighting_function: string, optional
        For diagnostic type 'ChargeOnEB', the function to weight contributions to the total charge

    reduction_type: {'Maximum', 'Minimum', or 'Integral'}
        For diagnostic type 'FieldReduction', the type of reduction

    probe_geometry: {'Point', 'Line', 'Plane'}, defaut='Point'
        For diagnostic type 'FieldProbe', the geometry of the probe

    integrate: bool, default=false
        For diagnostic type 'FieldProbe', whether the field is integrated

    do_moving_window_FP: bool, default=False
        For diagnostic type 'FieldProbe', whether the moving window is followed

    x_probe, y_probe, z_probe: floats
        For diagnostic type 'FieldProbe', a probe location. For 'Point', the location of the point. For 'Line', the start of the
        line. For 'Plane', the center of the square detector.

    interp_order: integer
        For diagnostic type 'FieldProbe', the interpolation order for 'Line' and 'Plane'

    resolution: integer
        For diagnostic type 'FieldProbe', the number of points along the 'Line' or along each edge of the square 'Plane'

    x1_probe, y1_probe, z1_probe: floats
        For diagnostic type 'FieldProbe', the end point for 'Line'

    detector_radius: float
        For diagnostic type 'FieldProbe', the detector "radius" (half edge length) of the 'Plane'

    target_normal_x, target_normal_y, target_normal_z: floats
        For diagnostic type 'FieldProbe', the normal vector to the 'Plane'. Only applicable in 3D

    target_up_x, target_up_y, target_up_z: floats
        For diagnostic type 'FieldProbe', the vector specifying up in the 'Plane'
    """

    def __init__(self, diag_type, name=None, period=1, path=None,
                 extension=None, separator=None, **kw):

        self.name = name
        self.type = diag_type
        self.intervals = period
        self.path = path
        self.extension = extension
        self.separator = separator

        self.user_defined_kw = {}

        # Now we need to handle all the specific inputs required for the
        # different reduced diagnostic types.

        # The simple diagnostics do not require any additional arguments
        self._simple_reduced_diagnostics = [
            'ParticleEnergy', 'ParticleMomentum', 'FieldEnergy',
            'FieldMomentum', 'FieldMaximum', 'RhoMaximum', 'ParticleNumber',
            'LoadBalanceCosts', 'LoadBalanceEfficiency'
        ]
        # The species diagnostics require a species to be provided
        self._species_reduced_diagnostics = [
            'BeamRelevant', 'ParticleHistogram', 'ParticleExtrema'
        ]

        if self.type in self._simple_reduced_diagnostics:
            pass
        elif self.type in self._species_reduced_diagnostics:
            species = kw.pop('species')
            self.species = species.name
            if self.type == 'ParticleHistogram':
                kw = self._handle_particle_histogram(**kw)
        elif self.type == "FieldProbe":
            kw = self._handle_field_probe(**kw)
        elif self.type == "FieldReduction":
            kw = self._handle_field_reduction(**kw)
        elif self.type == "ChargeOnEB":
            kw = self._handle_charge_on_eb(**kw)
        else:
            raise RuntimeError(
                f"{self.type} reduced diagnostic is not yet supported "
                "in pywarpx."
            )

        self.handle_init(kw)

    def _handle_field_probe(self, **kw):
        """Utility function to grab required inputs for a field probe from kw"""
        self.probe_geometry = kw.pop("probe_geometry")
        self.x_probe = kw.pop("x_probe", None)
        self.y_probe = kw.pop("y_probe", None)
        self.z_probe = kw.pop("z_probe")

        self.interp_order = kw.pop("interp_order", None)
        self.integrate = kw.pop("integrate", None)
        self.do_moving_window_FP = kw.pop("do_moving_window_FP", None)

        if self.probe_geometry.lower() != 'point':
            self.resolution = kw.pop("resolution")

        if self.probe_geometry.lower() == 'line':
            self.x1_probe = kw.pop("x1_probe", None)
            self.y1_probe = kw.pop("y1_probe", None)
            self.z1_probe = kw.pop("z1_probe")

        if self.probe_geometry.lower() == 'plane':
            self.detector_radius = kw.pop("detector_radius")

            self.target_normal_x = kw.pop("target_normal_x", None)
            self.target_normal_y = kw.pop("target_normal_y", None)
            self.target_normal_z = kw.pop("target_normal_z", None)

            self.target_up_x = kw.pop("target_up_x", None)
            self.target_up_y = kw.pop("target_up_y", None)
            self.target_up_z = kw.pop("target_up_z", None)

        return kw

    def _handle_particle_histogram(self, **kw):
        self.bin_number = kw.pop("bin_number")
        self.bin_max = kw.pop("bin_max")
        self.bin_min = kw.pop("bin_min")
        self.normalization = kw.pop("normalization", None)
        if self.normalization not in [None, "unity_particle_weight", "max_to_unity", "area_to_unity"]:
            raise AttributeError(
               "The ParticleHistogram normalization must be one of 'unity_particle_weight', 'max_to_unity', or 'area_to_unity'")

        histogram_function = kw.pop("histogram_function")
        filter_function = kw.pop("filter_function", None)

        self.__setattr__("histogram_function(t,x,y,z,ux,uy,uz)", histogram_function)
        self.__setattr__("filter_function(t,x,y,z,ux,uy,uz)", filter_function)

        # Check the reduced function expressions for constants
        for k in list(kw.keys()):
            if (re.search(r'\b%s\b'%k, histogram_function) or
                (filter_function is not None and re.search(r'\b%s\b'%k, filter_function))):
                self.user_defined_kw[k] = kw[k]
                del kw[k]

        return kw

    def _handle_field_reduction(self, **kw):
        self.reduction_type = kw.pop("reduction_type")
        reduced_function = kw.pop("reduced_function")

        self.__setattr__("reduced_function(x,y,z,Ex,Ey,Ez,Bx,By,Bz,jx,jy,jz)", reduced_function)

        # Check the reduced function expression for constants
        for k in list(kw.keys()):
            if re.search(r'\b%s\b'%k, reduced_function):
                self.user_defined_kw[k] = kw[k]
                del kw[k]

        return kw

    def _handle_charge_on_eb(self, **kw):
        weighting_function = kw.pop("weighting_function", None)

        self.__setattr__("weighting_function(x,y,z)", weighting_function)

        # Check the reduced function expression for constants
        for k in list(kw.keys()):
            if re.search(r'\b%s\b'%k, weighting_function):
                self.user_defined_kw[k] = kw[k]
                del kw[k]

        return kw

    def initialize_inputs(self):

        self.add_diagnostic()

        self.mangle_dict = pywarpx.my_constants.add_keywords(self.user_defined_kw)

        for key, value in self.__dict__.items():
            if not key.startswith('_') and key not in ['name', 'diagnostic']:
                if key.endswith(")"):
                    # Analytic expressions require processing to deal with constants
                    expression = pywarpx.my_constants.mangle_expression(value, self.mangle_dict)
                    self.diagnostic.__setattr__(key, expression)
                else:
                    self.diagnostic.__setattr__(key, value)<|MERGE_RESOLUTION|>--- conflicted
+++ resolved
@@ -2227,11 +2227,6 @@
         Whether the species will also be written out.
     """
     def init(self, kw):
-<<<<<<< HEAD
-        # The user is using the new BTD
-
-=======
->>>>>>> 7eada29a
         self.format = kw.pop('warpx_format', None)
         self.openpmd_backend = kw.pop('warpx_openpmd_backend', None)
         self.file_prefix = kw.pop('warpx_file_prefix', None)
