# Copyright 2018-2022 Andrew Myers, David Grote, Ligia Diana Amorim
# Maxence Thevenet, Remi Lehe, Revathi Jambunathan, Lorenzo Giacomel
#
#
# This file is part of WarpX.
#
# License: BSD-3-Clause-LBNL

"""Classes following the PICMI standard"""

import os
import re
from dataclasses import dataclass

import numpy as np
import periodictable

import picmistandard
import pywarpx
import pywarpx.callbacks

codename = "warpx"
picmistandard.register_codename(codename)

# dictionary to map field boundary conditions from picmistandard to WarpX
BC_map = {
    "open": "pml",
    "dirichlet": "pec",
    "periodic": "periodic",
    "damped": "damped",
    "absorbing_silver_mueller": "absorbing_silver_mueller",
    "neumann": "neumann",
    "none": "none",
    None: "none",
}


class constants:
    # --- Put the constants in their own namespace
    # --- Values from WarpXConst.H
    c = 299792458.0
    ep0 = 8.8541878128e-12
    mu0 = 1.25663706212e-06
    q_e = 1.602176634e-19
    m_e = 9.1093837015e-31
    m_p = 1.67262192369e-27
    hbar = 1.054571817e-34
    kb = 1.380649e-23


picmistandard.register_constants(constants)


class Species(picmistandard.PICMI_Species):
    """
    See `Input Parameters <https://warpx.readthedocs.io/en/latest/usage/parameters.html>`__ for more information.

    Parameters
    ----------
    warpx_boost_adjust_transverse_positions: bool, default=False
        Whether to adjust transverse positions when apply the boost
        to the simulation frame

    warpx_self_fields_required_precision: float, default=1.e-11
        Relative precision on the electrostatic solver
        (when using the relativistic solver)

    warpx_self_fields_absolute_tolerance: float, default=0.
        Absolute precision on the electrostatic solver
        (when using the relativistic solver)

    warpx_self_fields_max_iters: integer, default=200
        Maximum number of iterations for the electrostatic
        solver for the species

    warpx_self_fields_verbosity: integer, default=2
        Level of verbosity for the electrostatic solver

    warpx_save_previous_position: bool, default=False
        Whether to save the old particle positions

    warpx_do_not_deposit: bool, default=False
        Whether or not to deposit the charge and current density for
        for this species

    warpx_do_not_push: bool, default=False
        Whether or not to push this species

    warpx_do_not_gather: bool, default=False
        Whether or not to gather the fields from grids for this species

    warpx_radial_weight_power: float, default=1.
        With cylindrical geometry, specifies the radial power of the particle weight.

    warpx_random_theta: bool, default=True
        Whether or not to add random angle to the particles in theta
        when in RZ mode.

    warpx_reflection_model_xlo: string, default='0.'
        Expression (in terms of the velocity "v") specifying the probability
        that the particle will reflect on the lower x boundary

    warpx_reflection_model_xhi: string, default='0.'
        Expression (in terms of the velocity "v") specifying the probability
        that the particle will reflect on the upper x boundary

    warpx_reflection_model_ylo: string, default='0.'
        Expression (in terms of the velocity "v") specifying the probability
        that the particle will reflect on the lower y boundary

    warpx_reflection_model_yhi: string, default='0.'
        Expression (in terms of the velocity "v") specifying the probability
        that the particle will reflect on the upper y boundary

    warpx_reflection_model_zlo: string, default='0.'
        Expression (in terms of the velocity "v") specifying the probability
        that the particle will reflect on the lower z boundary

    warpx_reflection_model_zhi: string, default='0.'
        Expression (in terms of the velocity "v") specifying the probability
        that the particle will reflect on the upper z boundary

    warpx_save_particles_at_xlo: bool, default=False
        Whether to save particles lost at the lower x boundary

    warpx_save_particles_at_xhi: bool, default=False
        Whether to save particles lost at the upper x boundary

    warpx_save_particles_at_ylo: bool, default=False
        Whether to save particles lost at the lower y boundary

    warpx_save_particles_at_yhi: bool, default=False
        Whether to save particles lost at the upper y boundary

    warpx_save_particles_at_zlo: bool, default=False
        Whether to save particles lost at the lower z boundary

    warpx_save_particles_at_zhi: bool, default=False
        Whether to save particles lost at the upper z boundary

    warpx_save_particles_at_eb: bool, default=False
        Whether to save particles lost at the embedded boundary

    warpx_do_resampling: bool, default=False
        Whether particles will be resampled

    warpx_resampling_min_ppc: int, default=1
        Cells with fewer particles than this number will be
        skipped during resampling.

    warpx_resampling_algorithm_target_weight: float
        Weight that the product particles from resampling will not exceed.

    warpx_resampling_trigger_intervals: bool, default=0
        Timesteps at which to resample

    warpx_resampling_trigger_max_avg_ppc: int, default=infinity
        Resampling will be done when the average number of
        particles per cell exceeds this number

    warpx_resampling_algorithm: str, default="leveling_thinning"
        Resampling algorithm to use.

    warpx_resampling_algorithm_velocity_grid_type: str, default="spherical"
        Type of grid to use when clustering particles in velocity space. Only
        applicable with the `velocity_coincidence_thinning` algorithm.

    warpx_resampling_algorithm_delta_ur: float
        Size of velocity window used for clustering particles during grid-based
        merging, with `velocity_grid_type == "spherical"`.

    warpx_resampling_algorithm_n_theta: int
        Number of bins to use in theta when clustering particle velocities
        during grid-based merging, with `velocity_grid_type == "spherical"`.

    warpx_resampling_algorithm_n_phi: int
        Number of bins to use in phi when clustering particle velocities
        during grid-based merging, with `velocity_grid_type == "spherical"`.

    warpx_resampling_algorithm_delta_u: array of floats or float
        Size of velocity window used in ux, uy and uz for clustering particles
        during grid-based merging, with `velocity_grid_type == "cartesian"`. If
        a single number is given the same du value will be used in all three
        directions.

    warpx_add_int_attributes: dict
        Dictionary of extra integer particle attributes initialized from an
        expression that is a function of the variables (x, y, z, ux, uy, uz, t).

    warpx_add_real_attributes: dict
        Dictionary of extra real particle attributes initialized from an
        expression that is a function of the variables (x, y, z, ux, uy, uz, t).
    """

    def init(self, kw):
        if self.particle_type == "electron":
            if self.charge is None:
                self.charge = "-q_e"
            if self.mass is None:
                self.mass = "m_e"
        elif self.particle_type == "positron":
            if self.charge is None:
                self.charge = "q_e"
            if self.mass is None:
                self.mass = "m_e"
        elif self.particle_type == "proton":
            if self.charge is None:
                self.charge = "q_e"
            if self.mass is None:
                self.mass = "m_p"
        elif self.particle_type == "anti-proton":
            if self.charge is None:
                self.charge = "-q_e"
            if self.mass is None:
                self.mass = "m_p"
        else:
            if self.charge is None and self.charge_state is not None:
                if self.charge_state == +1.0:
                    self.charge = "q_e"
                elif self.charge_state == -1.0:
                    self.charge = "-q_e"
                else:
                    self.charge = self.charge_state * constants.q_e
            if self.particle_type is not None:
                # Match a string of the format '#nXx', with the '#n' optional isotope number.
                m = re.match(r"(?P<iso>#[\d+])*(?P<sym>[A-Za-z]+)", self.particle_type)
                if m is not None:
                    element = periodictable.elements.symbol(m["sym"])
                    if m["iso"] is not None:
                        element = element[m["iso"][1:]]
                    if self.charge_state is not None:
                        assert self.charge_state <= element.number, Exception(
                            "%s charge state not valid" % self.particle_type
                        )
                        try:
                            element = element.ion[self.charge_state]
                        except ValueError:
                            # Note that not all valid charge states are defined in elements,
                            # so this value error can be ignored.
                            pass
                    self.element = element
                    if self.mass is None:
                        self.mass = (
                            element.mass * periodictable.constants.atomic_mass_constant
                        )
                else:
                    raise Exception('The species "particle_type" is not known')

        self.boost_adjust_transverse_positions = kw.pop(
            "warpx_boost_adjust_transverse_positions", None
        )

        # For the relativistic electrostatic solver
<<<<<<< HEAD
        self.self_fields_required_precision = kw.pop('warpx_self_fields_required_precision', None)
        self.self_fields_absolute_tolerance = kw.pop('warpx_self_fields_absolute_tolerance', None)
        self.self_fields_max_iters = kw.pop('warpx_self_fields_max_iters', None)
        self.self_fields_verbosity = kw.pop('warpx_self_fields_verbosity', None)
        self.save_previous_position = kw.pop('warpx_save_previous_position', None)
        self.do_not_deposit = kw.pop('warpx_do_not_deposit', None)
        self.do_not_push = kw.pop('warpx_do_not_push', None)
        self.do_not_gather = kw.pop('warpx_do_not_gather', None)
        self.radial_weight_power = kw.pop('warpx_radial_weight_power', None)
        self.random_theta = kw.pop('warpx_random_theta', None)
=======
        self.self_fields_required_precision = kw.pop(
            "warpx_self_fields_required_precision", None
        )
        self.self_fields_absolute_tolerance = kw.pop(
            "warpx_self_fields_absolute_tolerance", None
        )
        self.self_fields_max_iters = kw.pop("warpx_self_fields_max_iters", None)
        self.self_fields_verbosity = kw.pop("warpx_self_fields_verbosity", None)
        self.save_previous_position = kw.pop("warpx_save_previous_position", None)
        self.do_not_deposit = kw.pop("warpx_do_not_deposit", None)
        self.do_not_push = kw.pop("warpx_do_not_push", None)
        self.do_not_gather = kw.pop("warpx_do_not_gather", None)
        self.random_theta = kw.pop("warpx_random_theta", None)
>>>>>>> acd14343

        # For particle reflection
        self.reflection_model_xlo = kw.pop("warpx_reflection_model_xlo", None)
        self.reflection_model_xhi = kw.pop("warpx_reflection_model_xhi", None)
        self.reflection_model_ylo = kw.pop("warpx_reflection_model_ylo", None)
        self.reflection_model_yhi = kw.pop("warpx_reflection_model_yhi", None)
        self.reflection_model_zlo = kw.pop("warpx_reflection_model_zlo", None)
        self.reflection_model_zhi = kw.pop("warpx_reflection_model_zhi", None)
        # self.reflection_model_eb = kw.pop('warpx_reflection_model_eb', None)

        # For the scraper buffer
        self.save_particles_at_xlo = kw.pop("warpx_save_particles_at_xlo", None)
        self.save_particles_at_xhi = kw.pop("warpx_save_particles_at_xhi", None)
        self.save_particles_at_ylo = kw.pop("warpx_save_particles_at_ylo", None)
        self.save_particles_at_yhi = kw.pop("warpx_save_particles_at_yhi", None)
        self.save_particles_at_zlo = kw.pop("warpx_save_particles_at_zlo", None)
        self.save_particles_at_zhi = kw.pop("warpx_save_particles_at_zhi", None)
        self.save_particles_at_eb = kw.pop("warpx_save_particles_at_eb", None)

        # Resampling settings
        self.do_resampling = kw.pop("warpx_do_resampling", None)
        self.resampling_algorithm = kw.pop("warpx_resampling_algorithm", None)
        self.resampling_min_ppc = kw.pop("warpx_resampling_min_ppc", None)
        self.resampling_trigger_intervals = kw.pop(
            "warpx_resampling_trigger_intervals", None
        )
        self.resampling_triggering_max_avg_ppc = kw.pop(
            "warpx_resampling_trigger_max_avg_ppc", None
        )
        self.resampling_algorithm_target_weight = kw.pop(
            "warpx_resampling_algorithm_target_weight", None
        )
        self.resampling_algorithm_velocity_grid_type = kw.pop(
            "warpx_resampling_algorithm_velocity_grid_type", None
        )
        self.resampling_algorithm_delta_ur = kw.pop(
            "warpx_resampling_algorithm_delta_ur", None
        )
        self.resampling_algorithm_n_theta = kw.pop(
            "warpx_resampling_algorithm_n_theta", None
        )
        self.resampling_algorithm_n_phi = kw.pop(
            "warpx_resampling_algorithm_n_phi", None
        )
        self.resampling_algorithm_delta_u = kw.pop(
            "warpx_resampling_algorithm_delta_u", None
        )
        if (
            self.resampling_algorithm_delta_u is not None
            and np.size(self.resampling_algorithm_delta_u) == 1
        ):
            self.resampling_algorithm_delta_u = [self.resampling_algorithm_delta_u] * 3

        # extra particle attributes
        self.extra_int_attributes = kw.pop("warpx_add_int_attributes", None)
        self.extra_real_attributes = kw.pop("warpx_add_real_attributes", None)

    def species_initialize_inputs(
        self,
        layout,
        initialize_self_fields=False,
        injection_plane_position=None,
        injection_plane_normal_vector=None,
    ):
        self.species_number = len(pywarpx.particles.species_names)

        if self.name is None:
            self.name = "species{}".format(self.species_number)

        pywarpx.particles.species_names.append(self.name)

        if initialize_self_fields is None:
            initialize_self_fields = False

<<<<<<< HEAD
        self.species = pywarpx.Bucket.Bucket(self.name,
                                             mass = self.mass,
                                             charge = self.charge,
                                             injection_style = None,
                                             initialize_self_fields = int(initialize_self_fields),
                                             boost_adjust_transverse_positions = self.boost_adjust_transverse_positions,
                                             self_fields_required_precision = self.self_fields_required_precision,
                                             self_fields_absolute_tolerance = self.self_fields_absolute_tolerance,
                                             self_fields_max_iters = self.self_fields_max_iters,
                                             self_fields_verbosity = self.self_fields_verbosity,
                                             save_particles_at_xlo = self.save_particles_at_xlo,
                                             save_particles_at_xhi = self.save_particles_at_xhi,
                                             save_particles_at_ylo = self.save_particles_at_ylo,
                                             save_particles_at_yhi = self.save_particles_at_yhi,
                                             save_particles_at_zlo = self.save_particles_at_zlo,
                                             save_particles_at_zhi = self.save_particles_at_zhi,
                                             save_particles_at_eb = self.save_particles_at_eb,
                                             save_previous_position = self.save_previous_position,
                                             do_not_deposit = self.do_not_deposit,
                                             do_not_push = self.do_not_push,
                                             do_not_gather = self.do_not_gather,
                                             radial_weight_power = self.radial_weight_power,
                                             random_theta = self.random_theta,
                                             do_resampling=self.do_resampling,
                                             resampling_algorithm=self.resampling_algorithm,
                                             resampling_min_ppc=self.resampling_min_ppc,
                                             resampling_trigger_intervals=self.resampling_trigger_intervals,
                                             resampling_trigger_max_avg_ppc=self.resampling_triggering_max_avg_ppc,
                                             resampling_algorithm_target_weight=self.resampling_algorithm_target_weight,
                                             resampling_algorithm_velocity_grid_type=self.resampling_algorithm_velocity_grid_type,
                                             resampling_algorithm_delta_ur=self.resampling_algorithm_delta_ur,
                                             resampling_algorithm_n_theta=self.resampling_algorithm_n_theta,
                                             resampling_algorithm_n_phi=self.resampling_algorithm_n_phi,
                                             resampling_algorithm_delta_u=self.resampling_algorithm_delta_u)
=======
        self.species = pywarpx.Bucket.Bucket(
            self.name,
            mass=self.mass,
            charge=self.charge,
            injection_style=None,
            initialize_self_fields=int(initialize_self_fields),
            boost_adjust_transverse_positions=self.boost_adjust_transverse_positions,
            self_fields_required_precision=self.self_fields_required_precision,
            self_fields_absolute_tolerance=self.self_fields_absolute_tolerance,
            self_fields_max_iters=self.self_fields_max_iters,
            self_fields_verbosity=self.self_fields_verbosity,
            save_particles_at_xlo=self.save_particles_at_xlo,
            save_particles_at_xhi=self.save_particles_at_xhi,
            save_particles_at_ylo=self.save_particles_at_ylo,
            save_particles_at_yhi=self.save_particles_at_yhi,
            save_particles_at_zlo=self.save_particles_at_zlo,
            save_particles_at_zhi=self.save_particles_at_zhi,
            save_particles_at_eb=self.save_particles_at_eb,
            save_previous_position=self.save_previous_position,
            do_not_deposit=self.do_not_deposit,
            do_not_push=self.do_not_push,
            do_not_gather=self.do_not_gather,
            random_theta=self.random_theta,
            do_resampling=self.do_resampling,
            resampling_algorithm=self.resampling_algorithm,
            resampling_min_ppc=self.resampling_min_ppc,
            resampling_trigger_intervals=self.resampling_trigger_intervals,
            resampling_trigger_max_avg_ppc=self.resampling_triggering_max_avg_ppc,
            resampling_algorithm_target_weight=self.resampling_algorithm_target_weight,
            resampling_algorithm_velocity_grid_type=self.resampling_algorithm_velocity_grid_type,
            resampling_algorithm_delta_ur=self.resampling_algorithm_delta_ur,
            resampling_algorithm_n_theta=self.resampling_algorithm_n_theta,
            resampling_algorithm_n_phi=self.resampling_algorithm_n_phi,
            resampling_algorithm_delta_u=self.resampling_algorithm_delta_u,
        )
>>>>>>> acd14343

        # add reflection models
        self.species.add_new_attr("reflection_model_xlo(E)", self.reflection_model_xlo)
        self.species.add_new_attr("reflection_model_xhi(E)", self.reflection_model_xhi)
        self.species.add_new_attr("reflection_model_ylo(E)", self.reflection_model_ylo)
        self.species.add_new_attr("reflection_model_yhi(E)", self.reflection_model_yhi)
        self.species.add_new_attr("reflection_model_zlo(E)", self.reflection_model_zlo)
        self.species.add_new_attr("reflection_model_zhi(E)", self.reflection_model_zhi)
        # self.species.add_new_attr("reflection_model_eb(E)", self.reflection_model_eb)

        # extra particle attributes
        if self.extra_int_attributes is not None:
            self.species.addIntegerAttributes = self.extra_int_attributes.keys()
            for attr, function in self.extra_int_attributes.items():
                self.species.add_new_attr(
                    "attribute." + attr + "(x,y,z,ux,uy,uz,t)", function
                )
        if self.extra_real_attributes is not None:
            self.species.addRealAttributes = self.extra_real_attributes.keys()
            for attr, function in self.extra_real_attributes.items():
                self.species.add_new_attr(
                    "attribute." + attr + "(x,y,z,ux,uy,uz,t)", function
                )

        pywarpx.Particles.particles_list.append(self.species)

        if self.initial_distribution is not None:
            distributions_is_list = np.iterable(self.initial_distribution)
            layout_is_list = np.iterable(layout)
            if not distributions_is_list and not layout_is_list:
                self.initial_distribution.distribution_initialize_inputs(
                    self.species_number, layout, self.species, self.density_scale, ""
                )
            elif distributions_is_list and (layout_is_list or layout is None):
                assert layout is None or (
                    len(self.initial_distribution) == len(layout)
                ), Exception(
                    "The initial distribution and layout lists must have the same lenth"
                )
                source_names = [
                    f"dist{i}" for i in range(len(self.initial_distribution))
                ]
                self.species.injection_sources = source_names
                for i, dist in enumerate(self.initial_distribution):
                    layout_i = layout[i] if layout is not None else None
                    dist.distribution_initialize_inputs(
                        self.species_number,
                        layout_i,
                        self.species,
                        self.density_scale,
                        source_names[i],
                    )
            else:
                raise Exception(
                    "The initial distribution and layout must both be scalars or both be lists"
                )

        if injection_plane_position is not None:
            if injection_plane_normal_vector is not None:
                assert (
                    injection_plane_normal_vector[0] == 0.0
                    and injection_plane_normal_vector[1] == 0.0
                ), Exception("Rigid injection can only be done along z")
            pywarpx.particles.rigid_injected_species.append(self.name)
            self.species.rigid_advance = 1
            self.species.zinject_plane = injection_plane_position


picmistandard.PICMI_MultiSpecies.Species_class = Species


class MultiSpecies(picmistandard.PICMI_MultiSpecies):
    def species_initialize_inputs(
        self,
        layout,
        initialize_self_fields=False,
        injection_plane_position=None,
        injection_plane_normal_vector=None,
    ):
        for species in self.species_instances_list:
            species.species_initialize_inputs(
                layout,
                initialize_self_fields,
                injection_plane_position,
                injection_plane_normal_vector,
            )


class GaussianBunchDistribution(picmistandard.PICMI_GaussianBunchDistribution):
    def init(self, kw):
        self.do_symmetrize = kw.pop("warpx_do_symmetrize", None)
        self.symmetrization_order = kw.pop("warpx_symmetrization_order", None)

    def distribution_initialize_inputs(
        self, species_number, layout, species, density_scale, source_name
    ):
        species.add_new_group_attr(source_name, "injection_style", "gaussian_beam")
        species.add_new_group_attr(source_name, "x_m", self.centroid_position[0])
        species.add_new_group_attr(source_name, "y_m", self.centroid_position[1])
        species.add_new_group_attr(source_name, "z_m", self.centroid_position[2])
        species.add_new_group_attr(source_name, "x_rms", self.rms_bunch_size[0])
        species.add_new_group_attr(source_name, "y_rms", self.rms_bunch_size[1])
        species.add_new_group_attr(source_name, "z_rms", self.rms_bunch_size[2])

        # --- Only PseudoRandomLayout is supported
        species.add_new_group_attr(source_name, "npart", layout.n_macroparticles)

        # --- Calculate the total charge. Note that charge might be a string instead of a number.
        charge = species.charge
        if charge == "q_e" or charge == "+q_e":
            charge = constants.q_e
        elif charge == "-q_e":
            charge = -constants.q_e
        species.add_new_group_attr(
            source_name, "q_tot", self.n_physical_particles * charge
        )
        if density_scale is not None:
            species.add_new_group_attr(source_name, "q_tot", density_scale)

        # --- The PICMI standard doesn't yet have a way of specifying these values.
        # --- They should default to the size of the domain. They are not typically
        # --- necessary though since any particles outside the domain are rejected.
        # species.xmin
        # species.xmax
        # species.ymin
        # species.ymax
        # species.zmin
        # species.zmax

        # --- Note that WarpX takes gamma*beta as input
        if np.any(np.not_equal(self.velocity_divergence, 0.0)):
            species.add_new_group_attr(
                source_name, "momentum_distribution_type", "radial_expansion"
            )
            species.add_new_group_attr(
                source_name, "u_over_r", self.velocity_divergence[0] / constants.c
            )
            # species.add_new_group_attr(source_name, 'u_over_y', self.velocity_divergence[1]/constants.c)
            # species.add_new_group_attr(source_name, 'u_over_z', self.velocity_divergence[2]/constants.c)
        elif np.any(np.not_equal(self.rms_velocity, 0.0)):
            species.add_new_group_attr(
                source_name, "momentum_distribution_type", "gaussian"
            )
            species.add_new_group_attr(
                source_name, "ux_m", self.centroid_velocity[0] / constants.c
            )
            species.add_new_group_attr(
                source_name, "uy_m", self.centroid_velocity[1] / constants.c
            )
            species.add_new_group_attr(
                source_name, "uz_m", self.centroid_velocity[2] / constants.c
            )
            species.add_new_group_attr(
                source_name, "ux_th", self.rms_velocity[0] / constants.c
            )
            species.add_new_group_attr(
                source_name, "uy_th", self.rms_velocity[1] / constants.c
            )
            species.add_new_group_attr(
                source_name, "uz_th", self.rms_velocity[2] / constants.c
            )
        else:
            species.add_new_group_attr(
                source_name, "momentum_distribution_type", "constant"
            )
            species.add_new_group_attr(
                source_name, "ux", self.centroid_velocity[0] / constants.c
            )
            species.add_new_group_attr(
                source_name, "uy", self.centroid_velocity[1] / constants.c
            )
            species.add_new_group_attr(
                source_name, "uz", self.centroid_velocity[2] / constants.c
            )

        species.add_new_group_attr(source_name, "do_symmetrize", self.do_symmetrize)
        species.add_new_group_attr(
            source_name, "symmetrization_order", self.symmetrization_order
        )


class DensityDistributionBase(object):
    """This is a base class for several predefined density distributions. It
    captures universal initialization logic."""

    def set_mangle_dict(self):
        if not hasattr(self, "mangle_dict"):
            self.mangle_dict = None

        if hasattr(self, "user_defined_kw") and self.mangle_dict is None:
            # Only do this once so that the same variables can be used multiple
            # times
            self.mangle_dict = pywarpx.my_constants.add_keywords(self.user_defined_kw)

    def set_species_attributes(self, species, layout, source_name):
        if isinstance(layout, GriddedLayout):
            # --- Note that the grid attribute of GriddedLayout is ignored
            species.add_new_group_attr(
                source_name, "injection_style", "nuniformpercell"
            )
            species.add_new_group_attr(
                source_name,
                "num_particles_per_cell_each_dim",
                layout.n_macroparticle_per_cell,
            )
        elif isinstance(layout, PseudoRandomLayout):
            assert layout.n_macroparticles_per_cell is not None, Exception(
                "WarpX only supports n_macroparticles_per_cell for the PseudoRandomLayout with this distribution"
            )
            species.add_new_group_attr(source_name, "injection_style", "nrandompercell")
            species.add_new_group_attr(
                source_name, "num_particles_per_cell", layout.n_macroparticles_per_cell
            )
        else:
            raise Exception(
                "WarpX does not support the specified layout for this distribution"
            )

        species.add_new_group_attr(source_name, "xmin", self.lower_bound[0])
        species.add_new_group_attr(source_name, "xmax", self.upper_bound[0])
        species.add_new_group_attr(source_name, "ymin", self.lower_bound[1])
        species.add_new_group_attr(source_name, "ymax", self.upper_bound[1])
        species.add_new_group_attr(source_name, "zmin", self.lower_bound[2])
        species.add_new_group_attr(source_name, "zmax", self.upper_bound[2])

        if self.fill_in:
            species.add_new_group_attr(source_name, "do_continuous_injection", 1)

        # --- Note that WarpX takes gamma*beta as input
        if hasattr(self, "momentum_spread_expressions") and np.any(
            np.not_equal(self.momentum_spread_expressions, None)
        ):
            species.momentum_distribution_type = "gaussian_parse_momentum_function"
            self.setup_parse_momentum_functions(
                species,
                source_name,
                self.momentum_expressions,
                "_m",
                self.directed_velocity,
            )
            self.setup_parse_momentum_functions(
                species,
                source_name,
                self.momentum_spread_expressions,
                "_th",
                [0.0, 0.0, 0.0],
            )
        elif hasattr(self, "momentum_expressions") and np.any(
            np.not_equal(self.momentum_expressions, None)
        ):
            species.add_new_group_attr(
                source_name, "momentum_distribution_type", "parse_momentum_function"
            )
            self.setup_parse_momentum_functions(
                species,
                source_name,
                self.momentum_expressions,
                "",
                self.directed_velocity,
            )
        elif np.any(np.not_equal(self.rms_velocity, 0.0)):
            species.add_new_group_attr(
                source_name, "momentum_distribution_type", "gaussian"
            )
            species.add_new_group_attr(
                source_name, "ux_m", self.directed_velocity[0] / constants.c
            )
            species.add_new_group_attr(
                source_name, "uy_m", self.directed_velocity[1] / constants.c
            )
            species.add_new_group_attr(
                source_name, "uz_m", self.directed_velocity[2] / constants.c
            )
            species.add_new_group_attr(
                source_name, "ux_th", self.rms_velocity[0] / constants.c
            )
            species.add_new_group_attr(
                source_name, "uy_th", self.rms_velocity[1] / constants.c
            )
            species.add_new_group_attr(
                source_name, "uz_th", self.rms_velocity[2] / constants.c
            )
        else:
            species.add_new_group_attr(
                source_name, "momentum_distribution_type", "constant"
            )
            species.add_new_group_attr(
                source_name, "ux", self.directed_velocity[0] / constants.c
            )
            species.add_new_group_attr(
                source_name, "uy", self.directed_velocity[1] / constants.c
            )
            species.add_new_group_attr(
                source_name, "uz", self.directed_velocity[2] / constants.c
            )

        if hasattr(self, "density_min"):
            species.add_new_group_attr(source_name, "density_min", self.density_min)
        if hasattr(self, "density_max"):
            species.add_new_group_attr(source_name, "density_max", self.density_max)

    def setup_parse_momentum_functions(
        self, species, source_name, expressions, suffix, defaults
    ):
        for sdir, idir in zip(["x", "y", "z"], [0, 1, 2]):
            if expressions[idir] is not None:
                expression = pywarpx.my_constants.mangle_expression(
                    expressions[idir], self.mangle_dict
                )
            else:
                expression = f"{defaults[idir]}"
            species.add_new_group_attr(
                source_name,
                f"momentum_function_u{sdir}{suffix}(x,y,z)",
                f"({expression})/{constants.c}",
            )


class UniformFluxDistribution(
    picmistandard.PICMI_UniformFluxDistribution, DensityDistributionBase
):
    def distribution_initialize_inputs(
        self, species_number, layout, species, density_scale, source_name
    ):
        self.fill_in = False
        self.set_mangle_dict()
        self.set_species_attributes(species, layout, source_name)

        species.add_new_group_attr(source_name, "flux_profile", "constant")
        species.add_new_group_attr(source_name, "flux", self.flux)
        if density_scale is not None:
            species.add_new_group_attr(source_name, "flux", density_scale)
        species.add_new_group_attr(
            source_name, "flux_normal_axis", self.flux_normal_axis
        )
        species.add_new_group_attr(
            source_name, "surface_flux_pos", self.surface_flux_position
        )
        species.add_new_group_attr(source_name, "flux_direction", self.flux_direction)
        species.add_new_group_attr(source_name, "flux_tmin", self.flux_tmin)
        species.add_new_group_attr(source_name, "flux_tmax", self.flux_tmax)

        # --- Use specific attributes for flux injection
        species.add_new_group_attr(source_name, "injection_style", "nfluxpercell")
        assert isinstance(layout, PseudoRandomLayout), Exception(
            "UniformFluxDistribution only supports the PseudoRandomLayout in WarpX"
        )
        if self.gaussian_flux_momentum_distribution:
            species.add_new_group_attr(
                source_name, "momentum_distribution_type", "gaussianflux"
            )


class UniformDistribution(
    picmistandard.PICMI_UniformDistribution, DensityDistributionBase
):
    def distribution_initialize_inputs(
        self, species_number, layout, species, density_scale, source_name
    ):
        self.set_mangle_dict()
        self.set_species_attributes(species, layout, source_name)

        # --- Only constant density is supported by this class
        species.add_new_group_attr(source_name, "profile", "constant")
        species.add_new_group_attr(source_name, "density", self.density)
        if density_scale is not None:
            species.add_new_group_attr(source_name, "density", density_scale)


class AnalyticDistribution(
    picmistandard.PICMI_AnalyticDistribution, DensityDistributionBase
):
    """
    Parameters
    ----------

    warpx_density_min: float
        Minimum plasma density. No particle is injected where the density is
        below this value.

    warpx_density_max: float
        Maximum plasma density. The density at each point is the minimum between
        the value given in the profile, and density_max.

    warpx_momentum_spread_expressions: list of string
        Analytic expressions describing the gamma*velocity spread for each axis [m/s].
        Expressions should be in terms of the position, written as 'x', 'y', and 'z'.
        Parameters can be used in the expression with the values given as keyword arguments.
        For any axis not supplied (set to None), zero will be used.

    """

    def init(self, kw):
        self.density_min = kw.pop("warpx_density_min", None)
        self.density_max = kw.pop("warpx_density_max", None)
        self.momentum_spread_expressions = kw.pop(
            "warpx_momentum_spread_expressions", [None, None, None]
        )

    def distribution_initialize_inputs(
        self, species_number, layout, species, density_scale, source_name
    ):
        self.set_mangle_dict()
        self.set_species_attributes(species, layout, source_name)

        species.add_new_group_attr(source_name, "profile", "parse_density_function")
        expression = pywarpx.my_constants.mangle_expression(
            self.density_expression, self.mangle_dict
        )
        if density_scale is None:
            species.add_new_group_attr(
                source_name, "density_function(x,y,z)", expression
            )
        else:
            species.add_new_group_attr(
                source_name,
                "density_function(x,y,z)",
                "{}*({})".format(density_scale, expression),
            )


class ParticleListDistribution(picmistandard.PICMI_ParticleListDistribution):
    def init(self, kw):
        pass

    def distribution_initialize_inputs(
        self, species_number, layout, species, density_scale, source_name
    ):
        species.add_new_group_attr(source_name, "injection_style", "multipleparticles")
        species.add_new_group_attr(source_name, "multiple_particles_pos_x", self.x)
        species.add_new_group_attr(source_name, "multiple_particles_pos_y", self.y)
        species.add_new_group_attr(source_name, "multiple_particles_pos_z", self.z)
        species.add_new_group_attr(
            source_name, "multiple_particles_ux", np.array(self.ux) / constants.c
        )
        species.add_new_group_attr(
            source_name, "multiple_particles_uy", np.array(self.uy) / constants.c
        )
        species.add_new_group_attr(
            source_name, "multiple_particles_uz", np.array(self.uz) / constants.c
        )
        species.add_new_group_attr(
            source_name, "multiple_particles_weight", self.weight
        )
        if density_scale is not None:
            species.add_new_group_attr(
                source_name, "multiple_particles_weight", self.weight * density_scale
            )


class ParticleDistributionPlanarInjector(
    picmistandard.PICMI_ParticleDistributionPlanarInjector
):
    pass


class GriddedLayout(picmistandard.PICMI_GriddedLayout):
    pass


class PseudoRandomLayout(picmistandard.PICMI_PseudoRandomLayout):
    def init(self, kw):
        if self.seed is not None:
            print(
                "Warning: WarpX does not support specifying the random number seed in PseudoRandomLayout"
            )


class BinomialSmoother(picmistandard.PICMI_BinomialSmoother):
    def smoother_initialize_inputs(self, solver):
        pywarpx.warpx.use_filter = 1
        pywarpx.warpx.use_filter_compensation = bool(np.all(self.compensation))
        if self.n_pass is None:
            # If not specified, do at least one pass in each direction.
            self.n_pass = 1
        try:
            # Check if n_pass is a vector
            len(self.n_pass)
        except TypeError:
            # If not, make it a vector
            self.n_pass = solver.grid.number_of_dimensions * [self.n_pass]
        pywarpx.warpx.filter_npass_each_dir = self.n_pass


class CylindricalGrid(picmistandard.PICMI_CylindricalGrid):
    """
    This assumes that WarpX was compiled with USE_RZ = TRUE

    See `Input Parameters <https://warpx.readthedocs.io/en/latest/usage/parameters.html>`__ for more information.

    Parameters
    ----------
    warpx_max_grid_size: integer, default=32
       Maximum block size in either direction

    warpx_max_grid_size_x: integer, optional
       Maximum block size in radial direction

    warpx_max_grid_size_y: integer, optional
       Maximum block size in longitudinal direction

    warpx_blocking_factor: integer, optional
       Blocking factor (which controls the block size)

    warpx_blocking_factor_x: integer, optional
       Blocking factor (which controls the block size) in the radial direction

    warpx_blocking_factor_y: integer, optional
       Blocking factor (which controls the block size) in the longitudinal direction

    warpx_potential_lo_r: float, default=0.
       Electrostatic potential on the lower radial boundary

    warpx_potential_hi_r: float, default=0.
       Electrostatic potential on the upper radial boundary

    warpx_potential_lo_z: float, default=0.
       Electrostatic potential on the lower longitudinal boundary

    warpx_potential_hi_z: float, default=0.
       Electrostatic potential on the upper longitudinal boundary

    warpx_reflect_all_velocities: bool default=False
        Whether the sign of all of the particle velocities are changed upon
        reflection on a boundary, or only the velocity normal to the surface

    warpx_start_moving_window_step: int, default=0
       The timestep at which the moving window starts

    warpx_end_moving_window_step: int, default=-1
       The timestep at which the moving window ends. If -1, the moving window
       will continue until the end of the simulation.

    warpx_boundary_u_th: dict, default=None
        If a thermal boundary is used for particles, this dictionary should
        specify the thermal speed for each species in the form {`<species>`: u_th}.
        Note: u_th = sqrt(T*q_e/mass)/clight with T in eV.
    """

    def init(self, kw):
        self.max_grid_size = kw.pop("warpx_max_grid_size", 32)
        self.max_grid_size_x = kw.pop("warpx_max_grid_size_x", None)
        self.max_grid_size_y = kw.pop("warpx_max_grid_size_y", None)
        self.blocking_factor = kw.pop("warpx_blocking_factor", None)
        self.blocking_factor_x = kw.pop("warpx_blocking_factor_x", None)
        self.blocking_factor_y = kw.pop("warpx_blocking_factor_y", None)

        self.potential_xmin = kw.pop("warpx_potential_lo_r", None)
        self.potential_xmax = kw.pop("warpx_potential_hi_r", None)
        self.potential_ymin = None
        self.potential_ymax = None
        self.potential_zmin = kw.pop("warpx_potential_lo_z", None)
        self.potential_zmax = kw.pop("warpx_potential_hi_z", None)
        self.reflect_all_velocities = kw.pop("warpx_reflect_all_velocities", None)

        self.start_moving_window_step = kw.pop("warpx_start_moving_window_step", None)
        self.end_moving_window_step = kw.pop("warpx_end_moving_window_step", None)

        # Geometry
        # Set these as soon as the information is available
        # (since these are needed to determine which shared object to load)
        pywarpx.geometry.dims = "RZ"
        pywarpx.geometry.prob_lo = self.lower_bound  # physical domain
        pywarpx.geometry.prob_hi = self.upper_bound

        # if a thermal boundary is used for particles, get the thermal speeds
        self.thermal_boundary_u_th = kw.pop("warpx_boundary_u_th", None)

    def grid_initialize_inputs(self):
        pywarpx.amr.n_cell = self.number_of_cells

        # Maximum allowable size of each subdomain in the problem domain;
        #    this is used to decompose the domain for parallel calculations.
        pywarpx.amr.max_grid_size = self.max_grid_size
        pywarpx.amr.max_grid_size_x = self.max_grid_size_x
        pywarpx.amr.max_grid_size_y = self.max_grid_size_y
        pywarpx.amr.blocking_factor = self.blocking_factor
        pywarpx.amr.blocking_factor_x = self.blocking_factor_x
        pywarpx.amr.blocking_factor_y = self.blocking_factor_y

        assert self.lower_bound[0] >= 0.0, Exception(
            "Lower radial boundary must be >= 0."
        )
        assert (
            self.lower_boundary_conditions[0] != "periodic"
            and self.upper_boundary_conditions[0] != "periodic"
        ), Exception("Radial boundaries can not be periodic")

        pywarpx.warpx.n_rz_azimuthal_modes = self.n_azimuthal_modes

        # Boundary conditions
        pywarpx.boundary.field_lo = [
            BC_map[bc] for bc in self.lower_boundary_conditions
        ]
        pywarpx.boundary.field_hi = [
            BC_map[bc] for bc in self.upper_boundary_conditions
        ]
        pywarpx.boundary.particle_lo = self.lower_boundary_conditions_particles
        pywarpx.boundary.particle_hi = self.upper_boundary_conditions_particles
        pywarpx.boundary.reflect_all_velocities = self.reflect_all_velocities

        if self.thermal_boundary_u_th is not None:
            for name, val in self.thermal_boundary_u_th.items():
                pywarpx.boundary.__setattr__(f"{name}.u_th", val)

        if self.moving_window_velocity is not None and np.any(
            np.not_equal(self.moving_window_velocity, 0.0)
        ):
            pywarpx.warpx.do_moving_window = 1
            if self.moving_window_velocity[0] != 0.0:
                pywarpx.warpx.moving_window_dir = "r"
                pywarpx.warpx.moving_window_v = (
                    self.moving_window_velocity[0] / constants.c
                )  # in units of the speed of light
            if self.moving_window_velocity[1] != 0.0:
                pywarpx.warpx.moving_window_dir = "z"
                pywarpx.warpx.moving_window_v = (
                    self.moving_window_velocity[1] / constants.c
                )  # in units of the speed of light

            pywarpx.warpx.start_moving_window_step = self.start_moving_window_step
            pywarpx.warpx.end_moving_window_step = self.end_moving_window_step

        if self.refined_regions:
            assert len(self.refined_regions) == 1, Exception(
                "WarpX only supports one refined region."
            )
            assert self.refined_regions[0][0] == 1, Exception(
                "The one refined region can only be level 1"
            )
            pywarpx.amr.max_level = 1
            pywarpx.warpx.fine_tag_lo = self.refined_regions[0][1]
            pywarpx.warpx.fine_tag_hi = self.refined_regions[0][2]
            # The refinement_factor is ignored (assumed to be [2,2])
        else:
            pywarpx.amr.max_level = 0


class Cartesian1DGrid(picmistandard.PICMI_Cartesian1DGrid):
    """
    See `Input Parameters <https://warpx.readthedocs.io/en/latest/usage/parameters.html>`__ for more information.

    Parameters
    ----------
    warpx_max_grid_size: integer, default=32
       Maximum block size in either direction

    warpx_max_grid_size_x: integer, optional
       Maximum block size in longitudinal direction

    warpx_blocking_factor: integer, optional
       Blocking factor (which controls the block size)

    warpx_blocking_factor_x: integer, optional
       Blocking factor (which controls the block size) in the longitudinal direction

    warpx_potential_lo_z: float, default=0.
       Electrostatic potential on the lower longitudinal boundary

    warpx_potential_hi_z: float, default=0.
       Electrostatic potential on the upper longitudinal boundary

    warpx_start_moving_window_step: int, default=0
       The timestep at which the moving window starts

    warpx_end_moving_window_step: int, default=-1
       The timestep at which the moving window ends. If -1, the moving window
       will continue until the end of the simulation.

    warpx_boundary_u_th: dict, default=None
        If a thermal boundary is used for particles, this dictionary should
        specify the thermal speed for each species in the form {`<species>`: u_th}.
        Note: u_th = sqrt(T*q_e/mass)/clight with T in eV.
    """

    def init(self, kw):
        self.max_grid_size = kw.pop("warpx_max_grid_size", 32)
        self.max_grid_size_x = kw.pop("warpx_max_grid_size_x", None)
        self.blocking_factor = kw.pop("warpx_blocking_factor", None)
        self.blocking_factor_x = kw.pop("warpx_blocking_factor_x", None)

        self.potential_xmin = None
        self.potential_xmax = None
        self.potential_ymin = None
        self.potential_ymax = None
        self.potential_zmin = kw.pop("warpx_potential_lo_z", None)
        self.potential_zmax = kw.pop("warpx_potential_hi_z", None)

        self.start_moving_window_step = kw.pop("warpx_start_moving_window_step", None)
        self.end_moving_window_step = kw.pop("warpx_end_moving_window_step", None)

        # Geometry
        # Set these as soon as the information is available
        # (since these are needed to determine which shared object to load)
        pywarpx.geometry.dims = "1"
        pywarpx.geometry.prob_lo = self.lower_bound  # physical domain
        pywarpx.geometry.prob_hi = self.upper_bound

        # if a thermal boundary is used for particles, get the thermal speeds
        self.thermal_boundary_u_th = kw.pop("warpx_boundary_u_th", None)

    def grid_initialize_inputs(self):
        pywarpx.amr.n_cell = self.number_of_cells

        # Maximum allowable size of each subdomain in the problem domain;
        #    this is used to decompose the domain for parallel calculations.
        pywarpx.amr.max_grid_size = self.max_grid_size
        pywarpx.amr.max_grid_size_x = self.max_grid_size_x
        pywarpx.amr.blocking_factor = self.blocking_factor
        pywarpx.amr.blocking_factor_x = self.blocking_factor_x

        # Boundary conditions
        pywarpx.boundary.field_lo = [
            BC_map[bc] for bc in self.lower_boundary_conditions
        ]
        pywarpx.boundary.field_hi = [
            BC_map[bc] for bc in self.upper_boundary_conditions
        ]
        pywarpx.boundary.particle_lo = self.lower_boundary_conditions_particles
        pywarpx.boundary.particle_hi = self.upper_boundary_conditions_particles

        if self.thermal_boundary_u_th is not None:
            for name, val in self.thermal_boundary_u_th.items():
                pywarpx.boundary.__setattr__(f"{name}.u_th", val)

        if self.moving_window_velocity is not None and np.any(
            np.not_equal(self.moving_window_velocity, 0.0)
        ):
            pywarpx.warpx.do_moving_window = 1
            if self.moving_window_velocity[0] != 0.0:
                pywarpx.warpx.moving_window_dir = "z"
                pywarpx.warpx.moving_window_v = (
                    self.moving_window_velocity[0] / constants.c
                )  # in units of the speed of light

            pywarpx.warpx.start_moving_window_step = self.start_moving_window_step
            pywarpx.warpx.end_moving_window_step = self.end_moving_window_step

        if self.refined_regions:
            assert len(self.refined_regions) == 1, Exception(
                "WarpX only supports one refined region."
            )
            assert self.refined_regions[0][0] == 1, Exception(
                "The one refined region can only be level 1"
            )
            pywarpx.amr.max_level = 1
            pywarpx.warpx.fine_tag_lo = self.refined_regions[0][1]
            pywarpx.warpx.fine_tag_hi = self.refined_regions[0][2]
            # The refinement_factor is ignored (assumed to be [2,2])
        else:
            pywarpx.amr.max_level = 0


class Cartesian2DGrid(picmistandard.PICMI_Cartesian2DGrid):
    """
    See `Input Parameters <https://warpx.readthedocs.io/en/latest/usage/parameters.html>`__ for more information.

    Parameters
    ----------
    warpx_max_grid_size: integer, default=32
       Maximum block size in either direction

    warpx_max_grid_size_x: integer, optional
       Maximum block size in x direction

    warpx_max_grid_size_y: integer, optional
       Maximum block size in z direction

    warpx_blocking_factor: integer, optional
       Blocking factor (which controls the block size)

    warpx_blocking_factor_x: integer, optional
       Blocking factor (which controls the block size) in the x direction

    warpx_blocking_factor_y: integer, optional
       Blocking factor (which controls the block size) in the z direction

    warpx_potential_lo_x: float, default=0.
       Electrostatic potential on the lower x boundary

    warpx_potential_hi_x: float, default=0.
       Electrostatic potential on the upper x boundary

    warpx_potential_lo_z: float, default=0.
       Electrostatic potential on the lower z boundary

    warpx_potential_hi_z: float, default=0.
       Electrostatic potential on the upper z boundary

    warpx_start_moving_window_step: int, default=0
       The timestep at which the moving window starts

    warpx_end_moving_window_step: int, default=-1
       The timestep at which the moving window ends. If -1, the moving window
       will continue until the end of the simulation.

    warpx_boundary_u_th: dict, default=None
        If a thermal boundary is used for particles, this dictionary should
        specify the thermal speed for each species in the form {`<species>`: u_th}.
        Note: u_th = sqrt(T*q_e/mass)/clight with T in eV.
    """

    def init(self, kw):
        self.max_grid_size = kw.pop("warpx_max_grid_size", 32)
        self.max_grid_size_x = kw.pop("warpx_max_grid_size_x", None)
        self.max_grid_size_y = kw.pop("warpx_max_grid_size_y", None)
        self.blocking_factor = kw.pop("warpx_blocking_factor", None)
        self.blocking_factor_x = kw.pop("warpx_blocking_factor_x", None)
        self.blocking_factor_y = kw.pop("warpx_blocking_factor_y", None)

        self.potential_xmin = kw.pop("warpx_potential_lo_x", None)
        self.potential_xmax = kw.pop("warpx_potential_hi_x", None)
        self.potential_ymin = None
        self.potential_ymax = None
        self.potential_zmin = kw.pop("warpx_potential_lo_z", None)
        self.potential_zmax = kw.pop("warpx_potential_hi_z", None)

        self.start_moving_window_step = kw.pop("warpx_start_moving_window_step", None)
        self.end_moving_window_step = kw.pop("warpx_end_moving_window_step", None)

        # Geometry
        # Set these as soon as the information is available
        # (since these are needed to determine which shared object to load)
        pywarpx.geometry.dims = "2"
        pywarpx.geometry.prob_lo = self.lower_bound  # physical domain
        pywarpx.geometry.prob_hi = self.upper_bound

        # if a thermal boundary is used for particles, get the thermal speeds
        self.thermal_boundary_u_th = kw.pop("warpx_boundary_u_th", None)

    def grid_initialize_inputs(self):
        pywarpx.amr.n_cell = self.number_of_cells

        # Maximum allowable size of each subdomain in the problem domain;
        #    this is used to decompose the domain for parallel calculations.
        pywarpx.amr.max_grid_size = self.max_grid_size
        pywarpx.amr.max_grid_size_x = self.max_grid_size_x
        pywarpx.amr.max_grid_size_y = self.max_grid_size_y
        pywarpx.amr.blocking_factor = self.blocking_factor
        pywarpx.amr.blocking_factor_x = self.blocking_factor_x
        pywarpx.amr.blocking_factor_y = self.blocking_factor_y

        # Boundary conditions
        pywarpx.boundary.field_lo = [
            BC_map[bc] for bc in self.lower_boundary_conditions
        ]
        pywarpx.boundary.field_hi = [
            BC_map[bc] for bc in self.upper_boundary_conditions
        ]
        pywarpx.boundary.particle_lo = self.lower_boundary_conditions_particles
        pywarpx.boundary.particle_hi = self.upper_boundary_conditions_particles

        if self.thermal_boundary_u_th is not None:
            for name, val in self.thermal_boundary_u_th.items():
                pywarpx.boundary.__setattr__(f"{name}.u_th", val)

        if self.moving_window_velocity is not None and np.any(
            np.not_equal(self.moving_window_velocity, 0.0)
        ):
            pywarpx.warpx.do_moving_window = 1
            if self.moving_window_velocity[0] != 0.0:
                pywarpx.warpx.moving_window_dir = "x"
                pywarpx.warpx.moving_window_v = (
                    self.moving_window_velocity[0] / constants.c
                )  # in units of the speed of light
            if self.moving_window_velocity[1] != 0.0:
                pywarpx.warpx.moving_window_dir = "z"
                pywarpx.warpx.moving_window_v = (
                    self.moving_window_velocity[1] / constants.c
                )  # in units of the speed of light

            pywarpx.warpx.start_moving_window_step = self.start_moving_window_step
            pywarpx.warpx.end_moving_window_step = self.end_moving_window_step

        if self.refined_regions:
            assert len(self.refined_regions) == 1, Exception(
                "WarpX only supports one refined region."
            )
            assert self.refined_regions[0][0] == 1, Exception(
                "The one refined region can only be level 1"
            )
            pywarpx.amr.max_level = 1
            pywarpx.warpx.fine_tag_lo = self.refined_regions[0][1]
            pywarpx.warpx.fine_tag_hi = self.refined_regions[0][2]
            # The refinement_factor is ignored (assumed to be [2,2])
        else:
            pywarpx.amr.max_level = 0


class Cartesian3DGrid(picmistandard.PICMI_Cartesian3DGrid):
    """
    See `Input Parameters <https://warpx.readthedocs.io/en/latest/usage/parameters.html>`__ for more information.

    Parameters
    ----------
    warpx_max_grid_size: integer, default=32
       Maximum block size in either direction

    warpx_max_grid_size_x: integer, optional
       Maximum block size in x direction

    warpx_max_grid_size_y: integer, optional
       Maximum block size in z direction

    warpx_max_grid_size_z: integer, optional
       Maximum block size in z direction

    warpx_blocking_factor: integer, optional
       Blocking factor (which controls the block size)

    warpx_blocking_factor_x: integer, optional
       Blocking factor (which controls the block size) in the x direction

    warpx_blocking_factor_y: integer, optional
       Blocking factor (which controls the block size) in the z direction

    warpx_blocking_factor_z: integer, optional
       Blocking factor (which controls the block size) in the z direction

    warpx_potential_lo_x: float, default=0.
       Electrostatic potential on the lower x boundary

    warpx_potential_hi_x: float, default=0.
       Electrostatic potential on the upper x boundary

    warpx_potential_lo_y: float, default=0.
       Electrostatic potential on the lower z boundary

    warpx_potential_hi_y: float, default=0.
       Electrostatic potential on the upper z boundary

    warpx_potential_lo_z: float, default=0.
       Electrostatic potential on the lower z boundary

    warpx_potential_hi_z: float, default=0.
       Electrostatic potential on the upper z boundary

    warpx_start_moving_window_step: int, default=0
       The timestep at which the moving window starts

    warpx_end_moving_window_step: int, default=-1
       The timestep at which the moving window ends. If -1, the moving window
       will continue until the end of the simulation.

    warpx_boundary_u_th: dict, default=None
        If a thermal boundary is used for particles, this dictionary should
        specify the thermal speed for each species in the form {`<species>`: u_th}.
        Note: u_th = sqrt(T*q_e/mass)/clight with T in eV.
    """

    def init(self, kw):
        self.max_grid_size = kw.pop("warpx_max_grid_size", 32)
        self.max_grid_size_x = kw.pop("warpx_max_grid_size_x", None)
        self.max_grid_size_y = kw.pop("warpx_max_grid_size_y", None)
        self.max_grid_size_z = kw.pop("warpx_max_grid_size_z", None)
        self.blocking_factor = kw.pop("warpx_blocking_factor", None)
        self.blocking_factor_x = kw.pop("warpx_blocking_factor_x", None)
        self.blocking_factor_y = kw.pop("warpx_blocking_factor_y", None)
        self.blocking_factor_z = kw.pop("warpx_blocking_factor_z", None)

        self.potential_xmin = kw.pop("warpx_potential_lo_x", None)
        self.potential_xmax = kw.pop("warpx_potential_hi_x", None)
        self.potential_ymin = kw.pop("warpx_potential_lo_y", None)
        self.potential_ymax = kw.pop("warpx_potential_hi_y", None)
        self.potential_zmin = kw.pop("warpx_potential_lo_z", None)
        self.potential_zmax = kw.pop("warpx_potential_hi_z", None)

        self.start_moving_window_step = kw.pop("warpx_start_moving_window_step", None)
        self.end_moving_window_step = kw.pop("warpx_end_moving_window_step", None)

        # Geometry
        # Set these as soon as the information is available
        # (since these are needed to determine which shared object to load)
        pywarpx.geometry.dims = "3"
        pywarpx.geometry.prob_lo = self.lower_bound  # physical domain
        pywarpx.geometry.prob_hi = self.upper_bound

        # if a thermal boundary is used for particles, get the thermal speeds
        self.thermal_boundary_u_th = kw.pop("warpx_boundary_u_th", None)

    def grid_initialize_inputs(self):
        pywarpx.amr.n_cell = self.number_of_cells

        # Maximum allowable size of each subdomain in the problem domain;
        #    this is used to decompose the domain for parallel calculations.
        pywarpx.amr.max_grid_size = self.max_grid_size
        pywarpx.amr.max_grid_size_x = self.max_grid_size_x
        pywarpx.amr.max_grid_size_y = self.max_grid_size_y
        pywarpx.amr.max_grid_size_z = self.max_grid_size_z
        pywarpx.amr.blocking_factor = self.blocking_factor
        pywarpx.amr.blocking_factor_x = self.blocking_factor_x
        pywarpx.amr.blocking_factor_y = self.blocking_factor_y
        pywarpx.amr.blocking_factor_z = self.blocking_factor_z

        # Boundary conditions
        pywarpx.boundary.field_lo = [
            BC_map[bc] for bc in self.lower_boundary_conditions
        ]
        pywarpx.boundary.field_hi = [
            BC_map[bc] for bc in self.upper_boundary_conditions
        ]
        pywarpx.boundary.particle_lo = self.lower_boundary_conditions_particles
        pywarpx.boundary.particle_hi = self.upper_boundary_conditions_particles

        if self.thermal_boundary_u_th is not None:
            for name, val in self.thermal_boundary_u_th.items():
                pywarpx.boundary.__setattr__(f"{name}.u_th", val)

        if self.moving_window_velocity is not None and np.any(
            np.not_equal(self.moving_window_velocity, 0.0)
        ):
            pywarpx.warpx.do_moving_window = 1
            if self.moving_window_velocity[0] != 0.0:
                pywarpx.warpx.moving_window_dir = "x"
                pywarpx.warpx.moving_window_v = (
                    self.moving_window_velocity[0] / constants.c
                )  # in units of the speed of light
            if self.moving_window_velocity[1] != 0.0:
                pywarpx.warpx.moving_window_dir = "y"
                pywarpx.warpx.moving_window_v = (
                    self.moving_window_velocity[1] / constants.c
                )  # in units of the speed of light
            if self.moving_window_velocity[2] != 0.0:
                pywarpx.warpx.moving_window_dir = "z"
                pywarpx.warpx.moving_window_v = (
                    self.moving_window_velocity[2] / constants.c
                )  # in units of the speed of light

            pywarpx.warpx.start_moving_window_step = self.start_moving_window_step
            pywarpx.warpx.end_moving_window_step = self.end_moving_window_step

        if self.refined_regions:
            assert len(self.refined_regions) == 1, Exception(
                "WarpX only supports one refined region."
            )
            assert self.refined_regions[0][0] == 1, Exception(
                "The one refined region can only be level 1"
            )
            pywarpx.amr.max_level = 1
            pywarpx.warpx.fine_tag_lo = self.refined_regions[0][1]
            pywarpx.warpx.fine_tag_hi = self.refined_regions[0][2]
            # The refinement_factor is ignored (assumed to be [2,2,2])
        else:
            pywarpx.amr.max_level = 0


class ElectromagneticSolver(picmistandard.PICMI_ElectromagneticSolver):
    """
    See `Input Parameters <https://warpx.readthedocs.io/en/latest/usage/parameters.html>`__ for more information.

    Parameters
    ----------
    warpx_pml_ncell: integer, optional
        The depth of the PML, in number of cells

    warpx_periodic_single_box_fft: bool, default=False
        Whether to do the spectral solver FFTs assuming a single
        simulation block

    warpx_current_correction: bool, default=True
        Whether to do the current correction for the spectral solver.
        See documentation for exceptions to the default value.

    warpx_psatd_update_with_rho: bool, optional
        Whether to update with the actual rho for the spectral solver

    warpx_psatd_do_time_averaging: bool, optional
        Whether to do the time averaging for the spectral solver

    warpx_psatd_J_in_time: {'constant', 'linear'}, default='constant'
        This determines whether the current density is assumed to be constant
        or linear in time, within the time step over which the electromagnetic
        fields are evolved.

    warpx_psatd_rho_in_time: {'linear'}, default='linear'
        This determines whether the charge density is assumed to be linear
        in time, within the time step over which the electromagnetic fields are evolved.

    warpx_do_pml_in_domain: bool, default=False
        Whether to do the PML boundaries within the domain (versus
        in the guard cells)

    warpx_pml_has_particles: bool, default=False
        Whether to allow particles in the PML region

    warpx_do_pml_j_damping: bool, default=False
        Whether to do damping of J in the PML
    """

    def init(self, kw):
        assert self.method is None or self.method in [
            "Yee",
            "CKC",
            "PSATD",
            "ECT",
        ], Exception("Only 'Yee', 'CKC', 'PSATD', and 'ECT' are supported")

        self.pml_ncell = kw.pop("warpx_pml_ncell", None)

        if self.method == "PSATD":
            self.psatd_periodic_single_box_fft = kw.pop(
                "warpx_periodic_single_box_fft", None
            )
            self.psatd_current_correction = kw.pop("warpx_current_correction", None)
            self.psatd_update_with_rho = kw.pop("warpx_psatd_update_with_rho", None)
            self.psatd_do_time_averaging = kw.pop("warpx_psatd_do_time_averaging", None)
            self.psatd_J_in_time = kw.pop("warpx_psatd_J_in_time", None)
            self.psatd_rho_in_time = kw.pop("warpx_psatd_rho_in_time", None)

        self.do_pml_in_domain = kw.pop("warpx_do_pml_in_domain", None)
        self.pml_has_particles = kw.pop("warpx_pml_has_particles", None)
        self.do_pml_j_damping = kw.pop("warpx_do_pml_j_damping", None)

    def solver_initialize_inputs(self):
        self.grid.grid_initialize_inputs()

        pywarpx.warpx.pml_ncell = self.pml_ncell

        if self.method == "PSATD":
            pywarpx.psatd.periodic_single_box_fft = self.psatd_periodic_single_box_fft
            pywarpx.psatd.current_correction = self.psatd_current_correction
            pywarpx.psatd.update_with_rho = self.psatd_update_with_rho
            pywarpx.psatd.do_time_averaging = self.psatd_do_time_averaging
            pywarpx.psatd.J_in_time = self.psatd_J_in_time
            pywarpx.psatd.rho_in_time = self.psatd_rho_in_time

            if self.grid.guard_cells is not None:
                pywarpx.psatd.nx_guard = self.grid.guard_cells[0]
                if self.grid.number_of_dimensions == 3:
                    pywarpx.psatd.ny_guard = self.grid.guard_cells[1]
                pywarpx.psatd.nz_guard = self.grid.guard_cells[-1]

            if self.stencil_order is not None:
                pywarpx.psatd.nox = self.stencil_order[0]
                if self.grid.number_of_dimensions == 3:
                    pywarpx.psatd.noy = self.stencil_order[1]
                pywarpx.psatd.noz = self.stencil_order[-1]

            if self.galilean_velocity is not None:
                if self.grid.number_of_dimensions == 2:
                    self.galilean_velocity = [
                        self.galilean_velocity[0],
                        0.0,
                        self.galilean_velocity[1],
                    ]
                pywarpx.psatd.v_galilean = (
                    np.array(self.galilean_velocity) / constants.c
                )

        # --- Same method names are used, though mapped to lower case.
        pywarpx.algo.maxwell_solver = self.method

        pywarpx.warpx.cfl = self.cfl

        if self.source_smoother is not None:
            self.source_smoother.smoother_initialize_inputs(self)

        pywarpx.warpx.do_dive_cleaning = self.divE_cleaning
        pywarpx.warpx.do_divb_cleaning = self.divB_cleaning

        pywarpx.warpx.do_pml_dive_cleaning = self.pml_divE_cleaning
        pywarpx.warpx.do_pml_divb_cleaning = self.pml_divB_cleaning

        pywarpx.warpx.do_pml_in_domain = self.do_pml_in_domain
        pywarpx.warpx.pml_has_particles = self.pml_has_particles
        pywarpx.warpx.do_pml_j_damping = self.do_pml_j_damping


class ExplicitEvolveScheme(picmistandard.base._ClassWithInit):
    """
    Sets up the explicit evolve scheme
    """

    def solver_scheme_initialize_inputs(self):
        pywarpx.algo.evolve_scheme = "explicit"


class ThetaImplicitEMEvolveScheme(picmistandard.base._ClassWithInit):
    """
    Sets up the "theta implicit" electromagnetic evolve scheme

    Parameters
    ----------
    nonlinear_solver: nonlinear solver instance
        The nonlinear solver to use for the iterations

    theta: float, optional
        The "theta" parameter, determining the level of implicitness
    """

    def __init__(self, nonlinear_solver, theta=None):
        self.nonlinear_solver = nonlinear_solver
        self.theta = theta

    def solver_scheme_initialize_inputs(self):
        pywarpx.algo.evolve_scheme = "theta_implicit_em"
        implicit_evolve = pywarpx.warpx.get_bucket("implicit_evolve")
        implicit_evolve.theta = self.theta

        self.nonlinear_solver.nonlinear_solver_initialize_inputs()


class SemiImplicitEMEvolveScheme(picmistandard.base._ClassWithInit):
    """
    Sets up the "semi-implicit" electromagnetic evolve scheme

    Parameters
    ----------
    nonlinear_solver: nonlinear solver instance
        The nonlinear solver to use for the iterations
    """

    def __init__(self, nonlinear_solver):
        self.nonlinear_solver = nonlinear_solver

    def solver_scheme_initialize_inputs(self):
        pywarpx.algo.evolve_scheme = "semi_implicit_em"

        self.nonlinear_solver.nonlinear_solver_initialize_inputs()


class PicardNonlinearSolver(picmistandard.base._ClassWithInit):
    """
    Sets up the iterative Picard nonlinear solver for the implicit evolve scheme

    Parameters
    ----------
    verbose: bool, default=True
        Whether there is verbose output from the solver

    absolute_tolerance: float, default=0.
        Absoluate tolerence of the convergence

    relative_tolerance: float, default=1.e-6
        Relative tolerance of the convergence

    max_iterations: integer, default=100
        Maximum number of iterations

    require_convergence: bool, default True
        Whether convergence is required. If True and convergence is not obtained, the code will exit.
    """

    def __init__(
        self,
        verbose=None,
        absolute_tolerance=None,
        relative_tolerance=None,
        max_iterations=None,
        require_convergence=None,
    ):
        self.verbose = verbose
        self.absolute_tolerance = absolute_tolerance
        self.relative_tolerance = relative_tolerance
        self.max_iterations = max_iterations
        self.require_convergence = require_convergence

    def nonlinear_solver_initialize_inputs(self):
        implicit_evolve = pywarpx.warpx.get_bucket("implicit_evolve")
        implicit_evolve.nonlinear_solver = "picard"

        picard = pywarpx.warpx.get_bucket("picard")
        picard.verbose = self.verbose
        picard.absolute_tolerance = self.absolute_tolerance
        picard.relative_tolerance = self.relative_tolerance
        picard.max_iterations = self.max_iterations
        picard.require_convergence = self.require_convergence


class NewtonNonlinearSolver(picmistandard.base._ClassWithInit):
    """
    Sets up the iterative Newton nonlinear solver for the implicit evolve scheme

    Parameters
    ----------
    verbose: bool, default=True
        Whether there is verbose output from the solver

    absolute_tolerance: float, default=0.
        Absoluate tolerence of the convergence

    relative_tolerance: float, default=1.e-6
        Relative tolerance of the convergence

    max_iterations: integer, default=100
        Maximum number of iterations

    require_convergence: bool, default True
        Whether convergence is required. If True and convergence is not obtained, the code will exit.

    linear_solver: linear solver instance, optional
        Specifies input arguments to the linear solver

    max_particle_iterations: integer, optional
        The maximum number of particle iterations

    particle_tolerance: float, optional
        The tolerance of parrticle quantities for convergence

    """

    def __init__(
        self,
        verbose=None,
        absolute_tolerance=None,
        relative_tolerance=None,
        max_iterations=None,
        require_convergence=None,
        linear_solver=None,
        max_particle_iterations=None,
        particle_tolerance=None,
    ):
        self.verbose = verbose
        self.absolute_tolerance = absolute_tolerance
        self.relative_tolerance = relative_tolerance
        self.max_iterations = max_iterations
        self.require_convergence = require_convergence
        self.linear_solver = linear_solver
        self.max_particle_iterations = max_particle_iterations
        self.particle_tolerance = particle_tolerance

    def nonlinear_solver_initialize_inputs(self):
        implicit_evolve = pywarpx.warpx.get_bucket("implicit_evolve")
        implicit_evolve.nonlinear_solver = "newton"
        implicit_evolve.max_particle_iterations = self.max_particle_iterations
        implicit_evolve.particle_tolerance = self.particle_tolerance

        newton = pywarpx.warpx.get_bucket("newton")
        newton.verbose = self.verbose
        newton.absolute_tolerance = self.absolute_tolerance
        newton.relative_tolerance = self.relative_tolerance
        newton.max_iterations = self.max_iterations
        newton.require_convergence = self.require_convergence

        self.linear_solver.linear_solver_initialize_inputs()


class GMRESLinearSolver(picmistandard.base._ClassWithInit):
    """
    Sets up the iterative GMRES linear solver for the implicit Newton nonlinear solver

    Parameters
    ----------
    verbose_int: integer, default=2
        Level of verbosity of output

    restart_length: integer, default=30
       How often to restart the GMRES iterations

    absolute_tolerance: float, default=0.
        Absoluate tolerence of the convergence

    relative_tolerance: float, default=1.e-4
        Relative tolerance of the convergence

    max_iterations: integer, default=1000
        Maximum number of iterations
    """

    def __init__(
        self,
        verbose_int=None,
        restart_length=None,
        absolute_tolerance=None,
        relative_tolerance=None,
        max_iterations=None,
    ):
        self.verbose_int = verbose_int
        self.restart_length = restart_length
        self.absolute_tolerance = absolute_tolerance
        self.relative_tolerance = relative_tolerance
        self.max_iterations = max_iterations

    def linear_solver_initialize_inputs(self):
        gmres = pywarpx.warpx.get_bucket("gmres")
        gmres.verbose_int = self.verbose_int
        gmres.restart_length = self.restart_length
        gmres.absolute_tolerance = self.absolute_tolerance
        gmres.relative_tolerance = self.relative_tolerance
        gmres.max_iterations = self.max_iterations


class HybridPICSolver(picmistandard.base._ClassWithInit):
    """
    Hybrid-PIC solver based on Ohm's law.
    See `Theory Section <https://warpx.readthedocs.io/en/latest/theory/kinetic_fluid_hybrid_model.html>`_ for more information.

    Parameters
    ----------
    Te: float
        Electron temperature in eV.

    n0: float
        Reference plasma density in m^-3.

    gamma: float, default=3/2
        Exponent in calculation of electron pressure.

    n_floor: float, optional
        Minimum density used in Ohm's law calculation.

    plasma_resistivity: float or str
        Value or expression to use for the plasma resistivity.

    plasma_hyper_resistivity: float or str
        Value or expression to use for the plasma hyper-resistivity.

    substeps: int, default=100
        Number of substeps to take when updating the B-field.

    Jx/y/z_external_function: str
        Function of space and time specifying external (non-plasma) currents.
    """

    def __init__(
        self,
        grid,
        Te=None,
        n0=None,
        gamma=None,
        n_floor=None,
        plasma_resistivity=None,
        plasma_hyper_resistivity=None,
        substeps=None,
        Jx_external_function=None,
        Jy_external_function=None,
        Jz_external_function=None,
        **kw,
    ):
        self.grid = grid
        self.method = "hybrid"

        self.Te = Te
        self.n0 = n0
        self.gamma = gamma
        self.n_floor = n_floor
        self.plasma_resistivity = plasma_resistivity
        self.plasma_hyper_resistivity = plasma_hyper_resistivity

        self.substeps = substeps

        self.Jx_external_function = Jx_external_function
        self.Jy_external_function = Jy_external_function
        self.Jz_external_function = Jz_external_function

        # Handle keyword arguments used in expressions
        self.user_defined_kw = {}
        for k in list(kw.keys()):
            self.user_defined_kw[k] = kw[k]
            del kw[k]

        self.handle_init(kw)

    def solver_initialize_inputs(self):
        # Add the user defined keywords to my_constants
        # The keywords are mangled if there is a conflicting variable already
        # defined in my_constants with the same name but different value.
        self.mangle_dict = pywarpx.my_constants.add_keywords(self.user_defined_kw)

        self.grid.grid_initialize_inputs()

        pywarpx.algo.maxwell_solver = self.method

        pywarpx.hybridpicmodel.elec_temp = self.Te
        pywarpx.hybridpicmodel.n0_ref = self.n0
        pywarpx.hybridpicmodel.gamma = self.gamma
        pywarpx.hybridpicmodel.n_floor = self.n_floor
        pywarpx.hybridpicmodel.__setattr__(
            "plasma_resistivity(rho,J)",
            pywarpx.my_constants.mangle_expression(
                self.plasma_resistivity, self.mangle_dict
            ),
        )
        pywarpx.hybridpicmodel.plasma_hyper_resistivity = self.plasma_hyper_resistivity
        pywarpx.hybridpicmodel.substeps = self.substeps
        pywarpx.hybridpicmodel.__setattr__(
            "Jx_external_grid_function(x,y,z,t)",
            pywarpx.my_constants.mangle_expression(
                self.Jx_external_function, self.mangle_dict
            ),
        )
        pywarpx.hybridpicmodel.__setattr__(
            "Jy_external_grid_function(x,y,z,t)",
            pywarpx.my_constants.mangle_expression(
                self.Jy_external_function, self.mangle_dict
            ),
        )
        pywarpx.hybridpicmodel.__setattr__(
            "Jz_external_grid_function(x,y,z,t)",
            pywarpx.my_constants.mangle_expression(
                self.Jz_external_function, self.mangle_dict
            ),
        )


class ElectrostaticSolver(picmistandard.PICMI_ElectrostaticSolver):
    """
    See `Input Parameters <https://warpx.readthedocs.io/en/latest/usage/parameters.html>`__ for more information.

    Parameters
    ----------
    warpx_relativistic: bool, default=False
        Whether to use the relativistic solver or lab frame solver

    warpx_absolute_tolerance: float, default=0.
        Absolute tolerance on the lab frame solver

    warpx_self_fields_verbosity: integer, default=2
        Level of verbosity for the lab frame solver

    warpx_dt_update_interval: string, optional (default = -1)
        How frequently the timestep is updated. Adaptive timestepping is disabled when this is <= 0.

    warpx_cfl: float, optional
        Fraction of the CFL condition for particle velocity vs grid size, used to set the timestep when `dt_update_interval > 0`.

    warpx_max_dt: float, optional
        The maximum allowable timestep when `dt_update_interval > 0`.

    """

    def init(self, kw):
        self.relativistic = kw.pop("warpx_relativistic", False)
        self.absolute_tolerance = kw.pop("warpx_absolute_tolerance", None)
        self.self_fields_verbosity = kw.pop("warpx_self_fields_verbosity", None)
        self.magnetostatic = kw.pop("warpx_magnetostatic", False)
        self.cfl = kw.pop("warpx_cfl", None)
        self.dt_update_interval = kw.pop("dt_update_interval", None)
        self.max_dt = kw.pop("warpx_max_dt", None)

    def solver_initialize_inputs(self):
        # Open BC means FieldBoundaryType::Open for electrostatic sims, rather than perfectly-matched layer
        BC_map["open"] = "open"

        self.grid.grid_initialize_inputs()

        # set adaptive timestepping parameters
        pywarpx.warpx.cfl = self.cfl
        pywarpx.warpx.dt_update_interval = self.dt_update_interval
        pywarpx.warpx.max_dt = self.max_dt

        if self.relativistic:
            pywarpx.warpx.do_electrostatic = "relativistic"
        else:
            if self.magnetostatic:
                pywarpx.warpx.do_electrostatic = "labframe-electromagnetostatic"
            else:
                pywarpx.warpx.do_electrostatic = "labframe"
            pywarpx.warpx.self_fields_required_precision = self.required_precision
            pywarpx.warpx.self_fields_absolute_tolerance = self.absolute_tolerance
            pywarpx.warpx.self_fields_max_iters = self.maximum_iterations
            pywarpx.warpx.self_fields_verbosity = self.self_fields_verbosity
            pywarpx.boundary.potential_lo_x = self.grid.potential_xmin
            pywarpx.boundary.potential_lo_y = self.grid.potential_ymin
            pywarpx.boundary.potential_lo_z = self.grid.potential_zmin
            pywarpx.boundary.potential_hi_x = self.grid.potential_xmax
            pywarpx.boundary.potential_hi_y = self.grid.potential_ymax
            pywarpx.boundary.potential_hi_z = self.grid.potential_zmax

        pywarpx.warpx.poisson_solver = self.method


class GaussianLaser(picmistandard.PICMI_GaussianLaser):
    def laser_initialize_inputs(self):
        self.laser_number = len(pywarpx.lasers.names) + 1
        if self.name is None:
            self.name = "laser{}".format(self.laser_number)

        self.laser = pywarpx.Lasers.newlaser(self.name)

        self.laser.profile = "Gaussian"
        self.laser.wavelength = (
            self.wavelength
        )  # The wavelength of the laser (in meters)
        self.laser.e_max = self.E0  # Maximum amplitude of the laser field (in V/m)
        self.laser.polarization = (
            self.polarization_direction
        )  # The main polarization vector
        self.laser.profile_waist = self.waist  # The waist of the laser (in meters)
        self.laser.profile_duration = (
            self.duration
        )  # The duration of the laser (in seconds)
        self.laser.direction = self.propagation_direction
        self.laser.zeta = self.zeta
        self.laser.beta = self.beta
        self.laser.phi2 = self.phi2
        self.laser.phi0 = self.phi0

        self.laser.do_continuous_injection = self.fill_in


class AnalyticLaser(picmistandard.PICMI_AnalyticLaser):
    def init(self, kw):
        self.mangle_dict = None

    def laser_initialize_inputs(self):
        self.laser_number = len(pywarpx.lasers.names) + 1
        if self.name is None:
            self.name = "laser{}".format(self.laser_number)

        self.laser = pywarpx.Lasers.newlaser(self.name)

        self.laser.profile = "parse_field_function"
        self.laser.wavelength = (
            self.wavelength
        )  # The wavelength of the laser (in meters)
        self.laser.e_max = self.Emax  # Maximum amplitude of the laser field (in V/m)
        self.laser.polarization = (
            self.polarization_direction
        )  # The main polarization vector
        self.laser.direction = self.propagation_direction
        self.laser.do_continuous_injection = self.fill_in

        if self.mangle_dict is None:
            # Only do this once so that the same variables are used in this distribution
            # is used multiple times
            self.mangle_dict = pywarpx.my_constants.add_keywords(self.user_defined_kw)
        expression = pywarpx.my_constants.mangle_expression(
            self.field_expression, self.mangle_dict
        )
        self.laser.__setattr__("field_function(X,Y,t)", expression)


class LaserAntenna(picmistandard.PICMI_LaserAntenna):
    def laser_antenna_initialize_inputs(self, laser):
        laser.laser.position = self.position  # This point is on the laser plane
        if self.normal_vector is not None and not np.allclose(
            laser.laser.direction, self.normal_vector
        ):
            raise AttributeError(
                "The specified laser direction does not match the "
                "specified antenna normal."
            )
        self.normal_vector = laser.laser.direction  # The plane normal direction
        # Ensure the normal vector is a unit vector
        self.normal_vector /= np.linalg.norm(self.normal_vector)
        if isinstance(laser, GaussianLaser):
            # Focal displacement from the antenna (in meters)
            laser.laser.profile_focal_distance = (
                (laser.focal_position[0] - self.position[0]) * self.normal_vector[0]
                + (laser.focal_position[1] - self.position[1]) * self.normal_vector[1]
                + (laser.focal_position[2] - self.position[2]) * self.normal_vector[2]
            )
            # The time at which the laser reaches its peak (in seconds)
            laser.laser.profile_t_peak = (
                (self.position[0] - laser.centroid_position[0]) * self.normal_vector[0]
                + (self.position[1] - laser.centroid_position[1])
                * self.normal_vector[1]
                + (self.position[2] - laser.centroid_position[2])
                * self.normal_vector[2]
            ) / constants.c


class LoadInitialField(picmistandard.PICMI_LoadGriddedField):
    def init(self, kw):
        self.do_divb_cleaning_external = kw.pop("warpx_do_divb_cleaning_external", None)
        self.divb_cleaner_atol = kw.pop("warpx_projection_divb_cleaner_atol", None)
        self.divb_cleaner_rtol = kw.pop("warpx_projection_divb_cleaner_rtol", None)

    def applied_field_initialize_inputs(self):
        pywarpx.warpx.read_fields_from_path = self.read_fields_from_path
        if self.load_E:
            pywarpx.warpx.E_ext_grid_init_style = "read_from_file"
        if self.load_B:
            pywarpx.warpx.B_ext_grid_init_style = "read_from_file"
            pywarpx.warpx.do_divb_cleaning_external = self.do_divb_cleaning_external
            pywarpx.projectiondivbcleaner.atol = self.divb_cleaner_atol
            pywarpx.projectiondivbcleaner.rtol = self.divb_cleaner_rtol


class LoadInitialFieldFromPython:
    """
    Field Initializer that takes a function handle to be registered as a callback.
    The function is expected to write the E and/or B fields into the
    fields.Bx/y/zFPExternalWrapper() multifab. The callback is installed
    in the beforeInitEsolve hook. This should operate identically to loading from
    a file.

    Parameters
    ----------
    warpx_do_divb_cleaning_external: bool, default=True
        Flag that controls whether or not to execute the Projection based B-field divergence cleaner.

    load_E: bool, default=True
        E field is expected to be loaded in the registered callback.

    load_B: bool, default=True
        B field is expected to be loaded in the registered callback.
    """

    def __init__(self, **kw):
        self.do_divb_cleaning_external = kw.pop("warpx_do_divb_cleaning_external", None)
        self.divb_cleaner_atol = kw.pop("warpx_projection_divb_cleaner_atol", None)
        self.divb_cleaner_rtol = kw.pop("warpx_projection_divb_cleaner_rtol", None)

        # If using load_from_python, a function handle is expected for callback
        self.load_from_python = kw.pop("load_from_python")
        self.load_E = kw.pop("load_E", True)
        self.load_B = kw.pop("load_B", True)

    def applied_field_initialize_inputs(self):
        if self.load_E:
            pywarpx.warpx.E_ext_grid_init_style = "load_from_python"
        if self.load_B:
            pywarpx.warpx.B_ext_grid_init_style = "load_from_python"
            pywarpx.warpx.do_divb_cleaning_external = self.do_divb_cleaning_external
            pywarpx.projectiondivbcleaner.atol = self.divb_cleaner_atol
            pywarpx.projectiondivbcleaner.rtol = self.divb_cleaner_rtol

        pywarpx.callbacks.installloadExternalFields(self.load_from_python)


class AnalyticInitialField(picmistandard.PICMI_AnalyticAppliedField):
    def init(self, kw):
        self.mangle_dict = None
        self.maxlevel_extEMfield_init = kw.pop("warpx_maxlevel_extEMfield_init", None)

    def applied_field_initialize_inputs(self):
        # Note that lower and upper_bound are not used by WarpX
        pywarpx.warpx.maxlevel_extEMfield_init = self.maxlevel_extEMfield_init

        if self.mangle_dict is None:
            # Only do this once so that the same variables are used in this distribution
            # is used multiple times
            self.mangle_dict = pywarpx.my_constants.add_keywords(self.user_defined_kw)

        if (
            self.Ex_expression is not None
            or self.Ey_expression is not None
            or self.Ez_expression is not None
        ):
            pywarpx.warpx.E_ext_grid_init_style = "parse_e_ext_grid_function"
            for sdir, expression in zip(
                ["x", "y", "z"],
                [self.Ex_expression, self.Ey_expression, self.Ez_expression],
            ):
                expression = pywarpx.my_constants.mangle_expression(
                    expression, self.mangle_dict
                )
                pywarpx.warpx.__setattr__(
                    f"E{sdir}_external_grid_function(x,y,z)", expression
                )

        if (
            self.Bx_expression is not None
            or self.By_expression is not None
            or self.Bz_expression is not None
        ):
            pywarpx.warpx.B_ext_grid_init_style = "parse_b_ext_grid_function"
            for sdir, expression in zip(
                ["x", "y", "z"],
                [self.Bx_expression, self.By_expression, self.Bz_expression],
            ):
                expression = pywarpx.my_constants.mangle_expression(
                    expression, self.mangle_dict
                )
                pywarpx.warpx.__setattr__(
                    f"B{sdir}_external_grid_function(x,y,z)", expression
                )


class LoadAppliedField(picmistandard.PICMI_LoadAppliedField):
    def applied_field_initialize_inputs(self):
        pywarpx.particles.read_fields_from_path = self.read_fields_from_path
        if self.load_E:
            pywarpx.particles.E_ext_particle_init_style = "read_from_file"
        if self.load_B:
            pywarpx.particles.B_ext_particle_init_style = "read_from_file"


class ConstantAppliedField(picmistandard.PICMI_ConstantAppliedField):
    def applied_field_initialize_inputs(self):
        # Note that lower and upper_bound are not used by WarpX

        if self.Ex is not None or self.Ey is not None or self.Ez is not None:
            pywarpx.particles.E_ext_particle_init_style = "constant"
            pywarpx.particles.E_external_particle = [
                self.Ex or 0.0,
                self.Ey or 0.0,
                self.Ez or 0.0,
            ]

        if self.Bx is not None or self.By is not None or self.Bz is not None:
            pywarpx.particles.B_ext_particle_init_style = "constant"
            pywarpx.particles.B_external_particle = [
                self.Bx or 0.0,
                self.By or 0.0,
                self.Bz or 0.0,
            ]


class AnalyticAppliedField(picmistandard.PICMI_AnalyticAppliedField):
    def init(self, kw):
        self.mangle_dict = None

    def applied_field_initialize_inputs(self):
        # Note that lower and upper_bound are not used by WarpX

        if self.mangle_dict is None:
            # Only do this once so that the same variables are used in this distribution
            # is used multiple times
            self.mangle_dict = pywarpx.my_constants.add_keywords(self.user_defined_kw)

        if (
            self.Ex_expression is not None
            or self.Ey_expression is not None
            or self.Ez_expression is not None
        ):
            pywarpx.particles.E_ext_particle_init_style = (
                "parse_e_ext_particle_function"
            )
            for sdir, expression in zip(
                ["x", "y", "z"],
                [self.Ex_expression, self.Ey_expression, self.Ez_expression],
            ):
                expression = pywarpx.my_constants.mangle_expression(
                    expression, self.mangle_dict
                )
                pywarpx.particles.__setattr__(
                    f"E{sdir}_external_particle_function(x,y,z,t)", expression
                )

        if (
            self.Bx_expression is not None
            or self.By_expression is not None
            or self.Bz_expression is not None
        ):
            pywarpx.particles.B_ext_particle_init_style = (
                "parse_b_ext_particle_function"
            )
            for sdir, expression in zip(
                ["x", "y", "z"],
                [self.Bx_expression, self.By_expression, self.Bz_expression],
            ):
                expression = pywarpx.my_constants.mangle_expression(
                    expression, self.mangle_dict
                )
                pywarpx.particles.__setattr__(
                    f"B{sdir}_external_particle_function(x,y,z,t)", expression
                )


class Mirror(picmistandard.PICMI_Mirror):
    def applied_field_initialize_inputs(self):
        try:
            pywarpx.warpx.num_mirrors
        except AttributeError:
            pywarpx.warpx.num_mirrors = 0
            pywarpx.warpx.mirror_z = []
            pywarpx.warpx.mirror_z_width = []
            pywarpx.warpx.mirror_z_npoints = []

        pywarpx.warpx.num_mirrors += 1
        pywarpx.warpx.mirror_z.append(self.z_front_location)
        pywarpx.warpx.mirror_z_width.append(self.depth)
        pywarpx.warpx.mirror_z_npoints.append(self.number_of_cells)


class FieldIonization(picmistandard.PICMI_FieldIonization):
    """
    WarpX only has ADK ionization model implemented.
    """

    def interaction_initialize_inputs(self):
        assert self.model == "ADK", "WarpX only has ADK ionization model implemented"
        self.ionized_species.species.do_field_ionization = 1
        self.ionized_species.species.physical_element = (
            self.ionized_species.particle_type
        )
        self.ionized_species.species.ionization_product_species = (
            self.product_species.name
        )
        self.ionized_species.species.ionization_initial_level = (
            self.ionized_species.charge_state
        )
        self.ionized_species.species.charge = "q_e"


class CoulombCollisions(picmistandard.base._ClassWithInit):
    """
    Custom class to handle setup of binary Coulomb collisions in WarpX. If
    collision initialization is added to picmistandard this can be changed to
    inherit that functionality.

    Parameters
    ----------
    name: string
        Name of instance (used in the inputs file)

    species: list of species instances
        The species involved in the collision. Must be of length 2.

    CoulombLog: float, optional
        Value of the Coulomb log to use in the collision cross section.
        If not supplied, it is calculated from the local conditions.

    ndt: integer, optional
        The collisions will be applied every "ndt" steps. Must be 1 or larger.
    """

    def __init__(self, name, species, CoulombLog=None, ndt=None, **kw):
        self.name = name
        self.species = species
        self.CoulombLog = CoulombLog
        self.ndt = ndt

        self.handle_init(kw)

    def collision_initialize_inputs(self):
        collision = pywarpx.Collisions.newcollision(self.name)
        collision.type = "pairwisecoulomb"
        collision.species = [species.name for species in self.species]
        collision.CoulombLog = self.CoulombLog
        collision.ndt = self.ndt


class MCCCollisions(picmistandard.base._ClassWithInit):
    """
    Custom class to handle setup of MCC collisions in WarpX. If collision
    initialization is added to picmistandard this can be changed to inherit
    that functionality.

    Parameters
    ----------
    name: string
        Name of instance (used in the inputs file)

    species: species instance
        The species involved in the collision

    background_density: float or string
        The density of the background. An string expression as a function of (x, y, z, t) can be used.

    background_temperature: float or string
        The temperature of the background. An string expression as a function of (x, y, z, t) can be used.

    scattering_processes: dictionary
        The scattering process to use and any needed information

    background_mass: float, optional
        The mass of the background particle. If not supplied, the default depends
        on the type of scattering process.

    max_background_density: float
        The maximum background density. When the background_density is an expression, this must also
        be specified.

    ndt: integer, optional
        The collisions will be applied every "ndt" steps. Must be 1 or larger.
    """

    def __init__(
        self,
        name,
        species,
        background_density,
        background_temperature,
        scattering_processes,
        background_mass=None,
        max_background_density=None,
        ndt=None,
        **kw,
    ):
        self.name = name
        self.species = species
        self.background_density = background_density
        self.background_temperature = background_temperature
        self.background_mass = background_mass
        self.scattering_processes = scattering_processes
        self.max_background_density = max_background_density
        self.ndt = ndt

        self.handle_init(kw)

    def collision_initialize_inputs(self):
        collision = pywarpx.Collisions.newcollision(self.name)
        collision.type = "background_mcc"
        collision.species = self.species.name
        if isinstance(self.background_density, str):
            collision.__setattr__(
                "background_density(x,y,z,t)", self.background_density
            )
        else:
            collision.background_density = self.background_density
        if isinstance(self.background_temperature, str):
            collision.__setattr__(
                "background_temperature(x,y,z,t)", self.background_temperature
            )
        else:
            collision.background_temperature = self.background_temperature
        collision.background_mass = self.background_mass
        collision.max_background_density = self.max_background_density
        collision.ndt = self.ndt

        collision.scattering_processes = self.scattering_processes.keys()
        for process, kw in self.scattering_processes.items():
            for key, val in kw.items():
                if key == "species":
                    val = val.name
                collision.add_new_attr(process + "_" + key, val)


class DSMCCollisions(picmistandard.base._ClassWithInit):
    """
    Custom class to handle setup of DSMC collisions in WarpX. If collision
    initialization is added to picmistandard this can be changed to inherit
    that functionality.

    Parameters
    ----------
    name: string
        Name of instance (used in the inputs file)

    species: species instance
        The species involved in the collision

    scattering_processes: dictionary
        The scattering process to use and any needed information

    ndt: integer, optional
        The collisions will be applied every "ndt" steps. Must be 1 or larger.
    """

    def __init__(self, name, species, scattering_processes, ndt=None, **kw):
        self.name = name
        self.species = species
        self.scattering_processes = scattering_processes
        self.ndt = ndt

        self.handle_init(kw)

    def collision_initialize_inputs(self):
        collision = pywarpx.Collisions.newcollision(self.name)
        collision.type = "dsmc"
        collision.species = [species.name for species in self.species]
        collision.ndt = self.ndt

        collision.scattering_processes = self.scattering_processes.keys()
        for process, kw in self.scattering_processes.items():
            for key, val in kw.items():
                if key == "species":
                    val = val.name
                collision.add_new_attr(process + "_" + key, val)


class EmbeddedBoundary(picmistandard.base._ClassWithInit):
    """
    Custom class to handle set up of embedded boundaries specific to WarpX.
    If embedded boundary initialization is added to picmistandard this can be
    changed to inherit that functionality. The geometry can be specified either as
    an implicit function or as an STL file (ASCII or binary). In the latter case the
    geometry specified in the STL file can be scaled, translated and inverted.

    Parameters
    ----------
    implicit_function: string
        Analytic expression describing the embedded boundary

    stl_file: string
        STL file path (string), file contains the embedded boundary geometry

    stl_scale: float
        Factor by which the STL geometry is scaled

    stl_center: vector of floats
        Vector by which the STL geometry is translated (in meters)

    stl_reverse_normal: bool
        If True inverts the orientation of the STL geometry

    potential: string, default=0.
        Analytic expression defining the potential. Can only be specified
        when the solver is electrostatic.

    cover_multiple_cuts: bool, default=None
        Whether to cover cells with multiple cuts.
        (If False, this will raise an error if some cells have multiple cuts)

    Parameters used in the analytic expressions should be given as additional keyword arguments.

    """

    def __init__(
        self,
        implicit_function=None,
        stl_file=None,
        stl_scale=None,
        stl_center=None,
        stl_reverse_normal=False,
        potential=None,
        cover_multiple_cuts=None,
        **kw,
    ):
        assert stl_file is None or implicit_function is None, Exception(
            "Only one between implicit_function and " "stl_file can be specified"
        )

        self.implicit_function = implicit_function
        self.stl_file = stl_file

        if stl_file is None:
            assert stl_scale is None, Exception(
                "EB can only be scaled only when using an stl file"
            )
            assert stl_center is None, Exception(
                "EB can only be translated only when using an stl file"
            )
            assert stl_reverse_normal is False, Exception(
                "EB can only be reversed only when using an stl file"
            )

        self.stl_scale = stl_scale
        self.stl_center = stl_center
        self.stl_reverse_normal = stl_reverse_normal

        self.potential = potential

        self.cover_multiple_cuts = cover_multiple_cuts

        # Handle keyword arguments used in expressions
        self.user_defined_kw = {}
        for k in list(kw.keys()):
            if (
                implicit_function is not None
                and re.search(r"\b%s\b" % k, implicit_function)
                or (potential is not None and re.search(r"\b%s\b" % k, potential))
            ):
                self.user_defined_kw[k] = kw[k]
                del kw[k]

        self.handle_init(kw)

    def embedded_boundary_initialize_inputs(self, solver):
        # Add the user defined keywords to my_constants
        # The keywords are mangled if there is a conflicting variable already
        # defined in my_constants with the same name but different value.
        self.mangle_dict = pywarpx.my_constants.add_keywords(self.user_defined_kw)

        if self.implicit_function is not None:
            expression = pywarpx.my_constants.mangle_expression(
                self.implicit_function, self.mangle_dict
            )
            pywarpx.warpx.eb_implicit_function = expression

        if self.stl_file is not None:
            pywarpx.eb2.geom_type = "stl"
            pywarpx.eb2.stl_file = self.stl_file
            pywarpx.eb2.stl_scale = self.stl_scale
            pywarpx.eb2.stl_center = self.stl_center
            pywarpx.eb2.stl_reverse_normal = self.stl_reverse_normal

        pywarpx.eb2.cover_multiple_cuts = self.cover_multiple_cuts

        if self.potential is not None:
            expression = pywarpx.my_constants.mangle_expression(
                self.potential, self.mangle_dict
            )
            pywarpx.warpx.__setattr__("eb_potential(x,y,z,t)", expression)


class PlasmaLens(picmistandard.base._ClassWithInit):
    """
    Custom class to setup a plasma lens lattice.
    The applied fields are dependent only on the transverse position.

    Parameters
    ----------
    period: float
        Periodicity of the lattice (in lab frame, in meters)

    starts: list of floats
        The start of each lens relative to the periodic repeat

    lengths: list of floats
        The length of each lens

    strengths_E=None: list of floats, default = 0.
        The electric field strength of each lens

    strengths_B=None: list of floats, default = 0.
        The magnetic field strength of each lens


    The field that is applied depends on the transverse position of the particle, (x,y)

    - Ex = x*strengths_E

    - Ey = y*strengths_E

    - Bx = +y*strengths_B

    - By = -x*strengths_B

    """

    def __init__(
        self, period, starts, lengths, strengths_E=None, strengths_B=None, **kw
    ):
        self.period = period
        self.starts = starts
        self.lengths = lengths
        self.strengths_E = strengths_E
        self.strengths_B = strengths_B

        assert (self.strengths_E is not None) or (
            self.strengths_B is not None
        ), Exception("One of strengths_E or strengths_B must be supplied")

        self.handle_init(kw)

    def applied_field_initialize_inputs(self):
        pywarpx.particles.E_ext_particle_init_style = "repeated_plasma_lens"
        pywarpx.particles.B_ext_particle_init_style = "repeated_plasma_lens"
        pywarpx.particles.repeated_plasma_lens_period = self.period
        pywarpx.particles.repeated_plasma_lens_starts = self.starts
        pywarpx.particles.repeated_plasma_lens_lengths = self.lengths
        pywarpx.particles.repeated_plasma_lens_strengths_E = self.strengths_E
        pywarpx.particles.repeated_plasma_lens_strengths_B = self.strengths_B


class Simulation(picmistandard.PICMI_Simulation):
    """
    See `Input Parameters <https://warpx.readthedocs.io/en/latest/usage/parameters.html>`__ for more information.

    Parameters
    ----------
    warpx_evolve_scheme: solver scheme instance, optional
        Which evolve scheme to use

    warpx_current_deposition_algo: {'direct', 'esirkepov', and 'vay'}, optional
        Current deposition algorithm. The default depends on conditions.

    warpx_charge_deposition_algo: {'standard'}, optional
        Charge deposition algorithm.

    warpx_field_gathering_algo: {'energy-conserving', 'momentum-conserving'}, optional
        Field gathering algorithm. The default depends on conditions.

    warpx_particle_pusher_algo: {'boris', 'vay', 'higuera'}, default='boris'
        Particle pushing algorithm.

    warpx_use_filter: bool, optional
        Whether to use filtering. The default depends on the conditions.

    warpx_do_multi_J: bool, default=0
        Whether to use the multi-J algorithm, where current deposition and
        field update are performed multiple times within each time step.

    warpx_do_multi_J_n_depositions: integer
        Number of sub-steps to use with the multi-J algorithm, when ``warpx_do_multi_J=1``.
        Note that this input parameter is not optional and must always be set in all
        input files where ``warpx.do_multi_J=1``. No default value is provided automatically.

    warpx_grid_type: {'collocated', 'staggered', 'hybrid'}, default='staggered'
        Whether to use a collocated grid (all fields defined at the cell nodes),
        a staggered grid (fields defined on a Yee grid), or a hybrid grid
        (fields and currents are interpolated back and forth between a staggered grid
        and a collocated grid, must be used with momentum-conserving field gathering algorithm).

    warpx_do_current_centering: bool, optional
        If true, the current is deposited on a nodal grid and then centered
        to a staggered grid (Yee grid), using finite-order interpolation.
        Default: warpx.do_current_centering=0 with collocated or staggered grids,
        warpx.do_current_centering=1 with hybrid grids.

    warpx_field_centering_nox/noy/noz: integer, optional
        The order of interpolation used with staggered or hybrid grids (``warpx_grid_type=staggered``
        or ``warpx_grid_type=hybrid``) and momentum-conserving field gathering
        (``warpx_field_gathering_algo=momentum-conserving``) to interpolate the
        electric and magnetic fields from the cell centers to the cell nodes,
        before gathering the fields from the cell nodes to the particle positions.
        Default: ``warpx_field_centering_no<x,y,z>=2`` with staggered grids,
        ``warpx_field_centering_no<x,y,z>=8`` with hybrid grids (typically necessary
        to ensure stability in boosted-frame simulations of relativistic plasmas and beams).

    warpx_current_centering_nox/noy/noz: integer, optional
        The order of interpolation used with hybrid grids (``warpx_grid_type=hybrid``)
        to interpolate the currents from the cell nodes to the cell centers when
        ``warpx_do_current_centering=1``, before pushing the Maxwell fields on staggered grids.
        Default: ``warpx_current_centering_no<x,y,z>=8`` with hybrid grids (typically necessary
        to ensure stability in boosted-frame simulations of relativistic plasmas and beams).

    warpx_serialize_initial_conditions: bool, default=False
        Controls the random numbers used for initialization.
        This parameter should only be used for testing and continuous integration.

    warpx_random_seed: string or int, optional
        (See documentation)

    warpx_do_dynamic_scheduling: bool, default=True
        Whether to do dynamic scheduling with OpenMP

    warpx_roundrobin_sfc: bool, default=False
        Whether to use the RRSFC strategy for making DistributionMapping

    warpx_load_balance_intervals: string, default='0'
        The intervals for doing load balancing

    warpx_load_balance_efficiency_ratio_threshold: float, default=1.1
        (See documentation)

    warpx_load_balance_with_sfc: bool, default=0
        (See documentation)

    warpx_load_balance_knapsack_factor: float, default=1.24
        (See documentation)

    warpx_load_balance_costs_update: {'heuristic' or 'timers'}, optional
        (See documentation)

    warpx_costs_heuristic_particles_wt: float, optional
        (See documentation)

    warpx_costs_heuristic_cells_wt: float, optional
        (See documentation)

    warpx_use_fdtd_nci_corr: bool, optional
        Whether to use the NCI correction when using the FDTD solver

    warpx_amr_check_input: bool, optional
        Whether AMReX should perform checks on the input
        (primarily related to the max grid size and blocking factors)

    warpx_amr_restart: string, optional
        The name of the restart to use

    warpx_amrex_the_arena_is_managed: bool, optional
        Whether to use managed memory in the AMReX Arena

    warpx_amrex_the_arena_init_size: long int, optional
        The amount of memory in bytes to allocate in the Arena.

    warpx_amrex_use_gpu_aware_mpi: bool, optional
        Whether to use GPU-aware MPI communications

    warpx_zmax_plasma_to_compute_max_step: float, optional
        Sets the simulation run time based on the maximum z value

    warpx_compute_max_step_from_btd: bool, default=0
        If specified, automatically calculates the number of iterations
        required in the boosted frame for all back-transformed diagnostics
        to be completed.

    warpx_collisions: collision instance, optional
        The collision instance specifying the particle collisions

    warpx_embedded_boundary: embedded boundary instance, optional

    warpx_break_signals: list of strings
        Signals on which to break

    warpx_checkpoint_signals: list of strings
        Signals on which to write out a checkpoint

    warpx_numprocs: list of ints (1 in 1D, 2 in 2D, 3 in 3D)
        Domain decomposition on the coarsest level.
        The domain will be chopped into the exact number of pieces in each dimension as specified by this parameter.
        https://warpx.readthedocs.io/en/latest/usage/parameters.html#distribution-across-mpi-ranks-and-parallelization
        https://warpx.readthedocs.io/en/latest/usage/domain_decomposition.html#simple-method

    warpx_sort_intervals: string, optional (defaults: -1 on CPU; 4 on GPU)
        Using the Intervals parser syntax, this string defines the timesteps at which particles are sorted. If <=0, do not sort particles.
        It is turned on on GPUs for performance reasons (to improve memory locality).

    warpx_sort_particles_for_deposition: bool, optional (default: true for the CUDA backend, otherwise false)
        This option controls the type of sorting used if particle sorting is turned on, i.e. if sort_intervals is not <=0.
        If `true`, particles will be sorted by cell to optimize deposition with many particles per cell, in the order `x` -> `y` -> `z` -> `ppc`.
        If `false`, particles will be sorted by bin, using the sort_bin_size parameter below, in the order `ppc` -> `x` -> `y` -> `z`.
        `true` is recommended for best performance on NVIDIA GPUs, especially if there are many particles per cell.

    warpx_sort_idx_type: list of int, optional (default: 0 0 0)
        This controls the type of grid used to sort the particles when sort_particles_for_deposition is true.
        Possible values are:

        * idx_type = {0, 0, 0}: Sort particles to a cell centered grid,
        * idx_type = {1, 1, 1}: Sort particles to a node centered grid,
        * idx_type = {2, 2, 2}: Compromise between a cell and node centered grid.

        In 2D (XZ and RZ), only the first two elements are read. In 1D, only the first element is read.

    warpx_sort_bin_size: list of int, optional (default 1 1 1)
        If `sort_intervals` is activated and `sort_particles_for_deposition` is false, particles are sorted in bins of `sort_bin_size` cells.
        In 2D, only the first two elements are read.

    warpx_used_inputs_file: string, optional
        The name of the text file that the used input parameters is written to,
    """

    # Set the C++ WarpX interface (see _libwarpx.LibWarpX) as an extension to
    # Simulation objects. In the future, LibWarpX objects may actually be owned
    # by Simulation objects to permit multiple WarpX runs simultaneously.
    extension = pywarpx.libwarpx

    def init(self, kw):
        self.evolve_scheme = kw.pop("warpx_evolve_scheme", None)
        self.current_deposition_algo = kw.pop("warpx_current_deposition_algo", None)
        self.charge_deposition_algo = kw.pop("warpx_charge_deposition_algo", None)
        self.field_gathering_algo = kw.pop("warpx_field_gathering_algo", None)
        self.particle_pusher_algo = kw.pop("warpx_particle_pusher_algo", None)
        self.use_filter = kw.pop("warpx_use_filter", None)
        self.do_multi_J = kw.pop("warpx_do_multi_J", None)
        self.do_multi_J_n_depositions = kw.pop("warpx_do_multi_J_n_depositions", None)
        self.grid_type = kw.pop("warpx_grid_type", None)
        self.do_current_centering = kw.pop("warpx_do_current_centering", None)
        self.field_centering_order = kw.pop("warpx_field_centering_order", None)
        self.current_centering_order = kw.pop("warpx_current_centering_order", None)
        self.serialize_initial_conditions = kw.pop(
            "warpx_serialize_initial_conditions", None
        )
        self.random_seed = kw.pop("warpx_random_seed", None)
        self.do_dynamic_scheduling = kw.pop("warpx_do_dynamic_scheduling", None)
        self.roundrobin_sfc = kw.pop("warpx_roundrobin_sfc", None)
        self.load_balance_intervals = kw.pop("warpx_load_balance_intervals", None)
        self.load_balance_efficiency_ratio_threshold = kw.pop(
            "warpx_load_balance_efficiency_ratio_threshold", None
        )
        self.load_balance_with_sfc = kw.pop("warpx_load_balance_with_sfc", None)
        self.load_balance_knapsack_factor = kw.pop(
            "warpx_load_balance_knapsack_factor", None
        )
        self.load_balance_costs_update = kw.pop("warpx_load_balance_costs_update", None)
        self.costs_heuristic_particles_wt = kw.pop(
            "warpx_costs_heuristic_particles_wt", None
        )
        self.costs_heuristic_cells_wt = kw.pop("warpx_costs_heuristic_cells_wt", None)
        self.use_fdtd_nci_corr = kw.pop("warpx_use_fdtd_nci_corr", None)
        self.amr_check_input = kw.pop("warpx_amr_check_input", None)
        self.amr_restart = kw.pop("warpx_amr_restart", None)
        self.amrex_the_arena_is_managed = kw.pop(
            "warpx_amrex_the_arena_is_managed", None
        )
        self.amrex_the_arena_init_size = kw.pop("warpx_amrex_the_arena_init_size", None)
        self.amrex_use_gpu_aware_mpi = kw.pop("warpx_amrex_use_gpu_aware_mpi", None)
        self.zmax_plasma_to_compute_max_step = kw.pop(
            "warpx_zmax_plasma_to_compute_max_step", None
        )
        self.compute_max_step_from_btd = kw.pop("warpx_compute_max_step_from_btd", None)
        self.sort_intervals = kw.pop("warpx_sort_intervals", None)
        self.sort_particles_for_deposition = kw.pop(
            "warpx_sort_particles_for_deposition", None
        )
        self.sort_idx_type = kw.pop("warpx_sort_idx_type", None)
        self.sort_bin_size = kw.pop("warpx_sort_bin_size", None)
        self.used_inputs_file = kw.pop("warpx_used_inputs_file", None)

        self.collisions = kw.pop("warpx_collisions", None)
        self.embedded_boundary = kw.pop("warpx_embedded_boundary", None)

        self.break_signals = kw.pop("warpx_break_signals", None)
        self.checkpoint_signals = kw.pop("warpx_checkpoint_signals", None)
        self.numprocs = kw.pop("warpx_numprocs", None)

        self.inputs_initialized = False
        self.warpx_initialized = False

    def initialize_inputs(self):
        if self.inputs_initialized:
            return

        self.inputs_initialized = True

        pywarpx.warpx.verbose = self.verbose
        if self.time_step_size is not None:
            pywarpx.warpx.const_dt = self.time_step_size

        if self.gamma_boost is not None:
            pywarpx.warpx.gamma_boost = self.gamma_boost
            pywarpx.warpx.boost_direction = "z"

        pywarpx.warpx.zmax_plasma_to_compute_max_step = (
            self.zmax_plasma_to_compute_max_step
        )
        pywarpx.warpx.compute_max_step_from_btd = self.compute_max_step_from_btd

        pywarpx.warpx.sort_intervals = self.sort_intervals
        pywarpx.warpx.sort_particles_for_deposition = self.sort_particles_for_deposition
        pywarpx.warpx.sort_idx_type = self.sort_idx_type
        pywarpx.warpx.sort_bin_size = self.sort_bin_size

        if self.evolve_scheme is not None:
            self.evolve_scheme.solver_scheme_initialize_inputs()

        pywarpx.algo.current_deposition = self.current_deposition_algo
        pywarpx.algo.charge_deposition = self.charge_deposition_algo
        pywarpx.algo.field_gathering = self.field_gathering_algo
        pywarpx.algo.particle_pusher = self.particle_pusher_algo
        pywarpx.algo.load_balance_intervals = self.load_balance_intervals
        pywarpx.algo.load_balance_efficiency_ratio_threshold = (
            self.load_balance_efficiency_ratio_threshold
        )
        pywarpx.algo.load_balance_with_sfc = self.load_balance_with_sfc
        pywarpx.algo.load_balance_knapsack_factor = self.load_balance_knapsack_factor
        pywarpx.algo.load_balance_costs_update = self.load_balance_costs_update
        pywarpx.algo.costs_heuristic_particles_wt = self.costs_heuristic_particles_wt
        pywarpx.algo.costs_heuristic_cells_wt = self.costs_heuristic_cells_wt

        pywarpx.warpx.grid_type = self.grid_type
        pywarpx.warpx.do_current_centering = self.do_current_centering
        pywarpx.warpx.use_filter = self.use_filter
        pywarpx.warpx.do_multi_J = self.do_multi_J
        pywarpx.warpx.do_multi_J_n_depositions = self.do_multi_J_n_depositions
        pywarpx.warpx.serialize_initial_conditions = self.serialize_initial_conditions
        pywarpx.warpx.random_seed = self.random_seed
        pywarpx.warpx.used_inputs_file = self.used_inputs_file

        pywarpx.warpx.do_dynamic_scheduling = self.do_dynamic_scheduling

        pywarpx.warpx.roundrobin_sfc = self.roundrobin_sfc

        pywarpx.particles.use_fdtd_nci_corr = self.use_fdtd_nci_corr

        pywarpx.amr.check_input = self.amr_check_input

        pywarpx.warpx.break_signals = self.break_signals
        pywarpx.warpx.checkpoint_signals = self.checkpoint_signals

        pywarpx.warpx.numprocs = self.numprocs

        particle_shape = self.particle_shape
        for s in self.species:
            if s.particle_shape is not None:
                assert (
                    particle_shape is None or particle_shape == s.particle_shape
                ), Exception("WarpX only supports one particle shape for all species")
                # --- If this was set for any species, use that value.
                particle_shape = s.particle_shape

        if particle_shape is not None and (
            len(self.species) > 0 or len(self.lasers) > 0
        ):
            if isinstance(particle_shape, str):
                interpolation_order = {
                    "NGP": 0,
                    "linear": 1,
                    "quadratic": 2,
                    "cubic": 3,
                }[particle_shape]
            else:
                interpolation_order = particle_shape
            pywarpx.algo.particle_shape = interpolation_order

        self.solver.solver_initialize_inputs()

        # Initialize warpx.field_centering_no<x,y,z> and warpx.current_centering_no<x,y,z>
        # if set by the user in the input (need to access grid info from solver attribute)
        # warpx.field_centering_no<x,y,z>
        if self.field_centering_order is not None:
            pywarpx.warpx.field_centering_nox = self.field_centering_order[0]
            if self.solver.grid.number_of_dimensions == 3:
                pywarpx.warpx.field_centering_noy = self.field_centering_order[1]
            pywarpx.warpx.field_centering_noz = self.field_centering_order[-1]
        # warpx.current_centering_no<x,y,z>
        if self.current_centering_order is not None:
            pywarpx.warpx.current_centering_nox = self.current_centering_order[0]
            if self.solver.grid.number_of_dimensions == 3:
                pywarpx.warpx.current_centering_noy = self.current_centering_order[1]
            pywarpx.warpx.current_centering_noz = self.current_centering_order[-1]

        for i in range(len(self.species)):
            self.species[i].species_initialize_inputs(
                self.layouts[i],
                self.initialize_self_fields[i],
                self.injection_plane_positions[i],
                self.injection_plane_normal_vectors[i],
            )

        for interaction in self.interactions:
            assert isinstance(interaction, FieldIonization)
            interaction.interaction_initialize_inputs()

        if self.collisions is not None:
            pywarpx.collisions.collision_names = []
            for collision in self.collisions:
                pywarpx.collisions.collision_names.append(collision.name)
                collision.collision_initialize_inputs()

        if self.embedded_boundary is not None:
            self.embedded_boundary.embedded_boundary_initialize_inputs(self.solver)

        for i in range(len(self.lasers)):
            self.lasers[i].laser_initialize_inputs()
            self.laser_injection_methods[i].laser_antenna_initialize_inputs(
                self.lasers[i]
            )

        for applied_field in self.applied_fields:
            applied_field.applied_field_initialize_inputs()

        for diagnostic in self.diagnostics:
            diagnostic.diagnostic_initialize_inputs()

        if self.amr_restart:
            pywarpx.amr.restart = self.amr_restart

        if self.amrex_the_arena_is_managed is not None:
            pywarpx.amrex.the_arena_is_managed = self.amrex_the_arena_is_managed

        if self.amrex_the_arena_init_size is not None:
            pywarpx.amrex.the_arena_init_size = self.amrex_the_arena_init_size

        if self.amrex_use_gpu_aware_mpi is not None:
            pywarpx.amrex.use_gpu_aware_mpi = self.amrex_use_gpu_aware_mpi

    def initialize_warpx(self, mpi_comm=None):
        if self.warpx_initialized:
            return

        self.warpx_initialized = True
        pywarpx.warpx.init(mpi_comm, max_step=self.max_steps, stop_time=self.max_time)

    def write_input_file(self, file_name="inputs"):
        self.initialize_inputs()
        pywarpx.warpx.write_inputs(
            file_name, max_step=self.max_steps, stop_time=self.max_time
        )

    def step(self, nsteps=None, mpi_comm=None):
        self.initialize_inputs()
        self.initialize_warpx(mpi_comm)
        if nsteps is None:
            if self.max_steps is not None:
                nsteps = self.max_steps
            else:
                nsteps = -1
        pywarpx.warpx.evolve(nsteps)

    def finalize(self):
        if self.warpx_initialized:
            self.warpx_initialized = False
            pywarpx.warpx.finalize()


# ----------------------------
# Simulation frame diagnostics
# ----------------------------


class WarpXDiagnosticBase(object):
    """
    Base class for all WarpX diagnostic containing functionality shared by
    all WarpX diagnostic installations.
    """

    def add_diagnostic(self):
        # reduced diagnostics go in a different bucket than regular diagnostics
        if isinstance(self, ReducedDiagnostic):
            bucket = pywarpx.reduced_diagnostics
            name_template = "reduced_diag"
        else:
            bucket = pywarpx.diagnostics
            name_template = "diag"

        name = getattr(self, "name", None)
        if name is None:
            diagnostics_number = len(bucket._diagnostics_dict) + 1
            self.name = f"{name_template}{diagnostics_number}"

        try:
            self.diagnostic = bucket._diagnostics_dict[self.name]
        except KeyError:
            self.diagnostic = pywarpx.Diagnostics.Diagnostic(
                self.name, _species_dict={}
            )
            bucket._diagnostics_dict[self.name] = self.diagnostic

    def set_write_dir(self):
        if self.write_dir is not None or self.file_prefix is not None:
            write_dir = self.write_dir or "diags"
            file_prefix = self.file_prefix or self.name
            self.diagnostic.file_prefix = os.path.join(write_dir, file_prefix)


@dataclass(frozen=True)
class ParticleFieldDiagnostic:
    """
    Class holding particle field diagnostic information to be processed in FieldDiagnostic below.

    Parameters
    ----------
    name: str
        Name of particle field diagnostic. If a component of a vector field, for the openPMD viewer
        to treat it as a vector, the coordinate (i.e x, y, z) should be the last character.

    func: parser str
        Parser function to be calculated for each particle per cell. Should be of the form
        f(x,y,z,ux,uy,uz)

    do_average: (0 or 1) optional, default 1
        Whether the diagnostic is averaged by the sum of particle weights in each cell

    filter: parser str, optional
        Parser function returning a boolean for whether to include a particle in the diagnostic.
        If not specified, all particles will be included. The function arguments are the same
        as the `func` above.
    """

    name: str
    func: str
    do_average: int = 1
    filter: str = None


class FieldDiagnostic(picmistandard.PICMI_FieldDiagnostic, WarpXDiagnosticBase):
    """
    See `Input Parameters <https://warpx.readthedocs.io/en/latest/usage/parameters.html>`__ for more information.

    Parameters
    ----------
    warpx_plot_raw_fields: bool, optional
        Flag whether to dump the raw fields

    warpx_plot_raw_fields_guards: bool, optional
        Flag whether the raw fields should include the guard cells

    warpx_format: {plotfile, checkpoint, openpmd, ascent, sensei}, optional
        Diagnostic file format

    warpx_openpmd_backend: {bp, h5, json}, optional
        Openpmd backend file format

    warpx_openpmd_encoding: 'v' (variable based), 'f' (file based) or 'g' (group based), optional
        Only read if ``<diag_name>.format = openpmd``. openPMD file output encoding.
        File based: one file per timestep (slower), group/variable based: one file for all steps (faster)).
        Variable based is an experimental feature with ADIOS2. Default: `'f'`.

    warpx_file_prefix: string, optional
        Prefix on the diagnostic file name

    warpx_file_min_digits: integer, optional
        Minimum number of digits for the time step number in the file name

    warpx_dump_rz_modes: bool, optional
        Flag whether to dump the data for all RZ modes

    warpx_dump_last_timestep: bool, optional
        If true, the last timestep is dumped regardless of the diagnostic period/intervals.

    warpx_particle_fields_to_plot: list of ParticleFieldDiagnostics
        List of ParticleFieldDiagnostic classes to install in the simulation. Error
        checking is handled in the class itself.

    warpx_particle_fields_species: list of strings, optional
        Species for which to calculate particle_fields_to_plot functions. Fields will
        be calculated separately for each specified species. If not passed, default is
        all of the available particle species.
    """

    def init(self, kw):
        self.plot_raw_fields = kw.pop("warpx_plot_raw_fields", None)
        self.plot_raw_fields_guards = kw.pop("warpx_plot_raw_fields_guards", None)
        self.plot_finepatch = kw.pop("warpx_plot_finepatch", None)
        self.plot_crsepatch = kw.pop("warpx_plot_crsepatch", None)
        self.format = kw.pop("warpx_format", "plotfile")
        self.openpmd_backend = kw.pop("warpx_openpmd_backend", None)
        self.openpmd_encoding = kw.pop("warpx_openpmd_encoding", None)
        self.file_prefix = kw.pop("warpx_file_prefix", None)
        self.file_min_digits = kw.pop("warpx_file_min_digits", None)
        self.dump_rz_modes = kw.pop("warpx_dump_rz_modes", None)
        self.dump_last_timestep = kw.pop("warpx_dump_last_timestep", None)
        self.particle_fields_to_plot = kw.pop("warpx_particle_fields_to_plot", [])
        self.particle_fields_species = kw.pop("warpx_particle_fields_species", None)

    def diagnostic_initialize_inputs(self):
        self.add_diagnostic()

        self.diagnostic.diag_type = "Full"
        self.diagnostic.format = self.format
        self.diagnostic.openpmd_backend = self.openpmd_backend
        self.diagnostic.openpmd_encoding = self.openpmd_encoding
        self.diagnostic.file_min_digits = self.file_min_digits
        self.diagnostic.dump_rz_modes = self.dump_rz_modes
        self.diagnostic.dump_last_timestep = self.dump_last_timestep
        self.diagnostic.intervals = self.period
        self.diagnostic.diag_lo = self.lower_bound
        self.diagnostic.diag_hi = self.upper_bound
        if self.number_of_cells is not None:
            self.diagnostic.coarsening_ratio = (
                np.array(self.grid.number_of_cells) / np.array(self.number_of_cells)
            ).astype(int)

        # --- Use a set to ensure that fields don't get repeated.
        fields_to_plot = set()

        if pywarpx.geometry.dims == "RZ":
            E_fields_list = ["Er", "Et", "Ez"]
            B_fields_list = ["Br", "Bt", "Bz"]
            J_fields_list = ["Jr", "Jt", "Jz"]
            J_displacement_fields_list = [
                "Jr_displacement",
                "Jt_displacement",
                "Jz_displacement",
            ]
            A_fields_list = ["Ar", "At", "Az"]
        else:
            E_fields_list = ["Ex", "Ey", "Ez"]
            B_fields_list = ["Bx", "By", "Bz"]
            J_fields_list = ["Jx", "Jy", "Jz"]
            J_displacement_fields_list = [
                "Jx_displacement",
                "Jy_displacement",
                "Jz_displacement",
            ]
            A_fields_list = ["Ax", "Ay", "Az"]
        if self.data_list is not None:
            for dataname in self.data_list:
                if dataname == "E":
                    for field_name in E_fields_list:
                        fields_to_plot.add(field_name)
                elif dataname == "B":
                    for field_name in B_fields_list:
                        fields_to_plot.add(field_name)
                elif dataname == "J":
                    for field_name in J_fields_list:
                        fields_to_plot.add(field_name.lower())
                elif dataname == "J_displacement":
                    for field_name in J_displacement_fields_list:
                        fields_to_plot.add(field_name.lower())
                elif dataname == "A":
                    for field_name in A_fields_list:
                        fields_to_plot.add(field_name)
                elif dataname in E_fields_list:
                    fields_to_plot.add(dataname)
                elif dataname in B_fields_list:
                    fields_to_plot.add(dataname)
                elif dataname in A_fields_list:
                    fields_to_plot.add(dataname)
                elif dataname in [
                    "rho",
                    "phi",
                    "F",
                    "G",
                    "divE",
                    "divB",
                    "proc_number",
                    "part_per_cell",
                ]:
                    fields_to_plot.add(dataname)
                elif dataname in J_fields_list:
                    fields_to_plot.add(dataname.lower())
                elif dataname in J_displacement_fields_list:
                    fields_to_plot.add(dataname.lower())
                elif dataname.startswith("rho_"):
                    # Adds rho_species diagnostic
                    fields_to_plot.add(dataname)
                elif dataname.startswith("T_"):
                    # Adds T_species diagnostic
                    fields_to_plot.add(dataname)
                elif dataname == "dive":
                    fields_to_plot.add("divE")
                elif dataname == "divb":
                    fields_to_plot.add("divB")
                elif dataname == "raw_fields":
                    self.plot_raw_fields = 1
                elif dataname == "raw_fields_guards":
                    self.plot_raw_fields_guards = 1
                elif dataname == "finepatch":
                    self.plot_finepatch = 1
                elif dataname == "crsepatch":
                    self.plot_crsepatch = 1
                elif dataname == "none":
                    fields_to_plot = set(("none",))

            # --- Convert the set to a sorted list so that the order
            # --- is the same on all processors.
            fields_to_plot = list(fields_to_plot)
            fields_to_plot.sort()
            self.diagnostic.set_or_replace_attr("fields_to_plot", fields_to_plot)

        particle_fields_to_plot_names = list()
        for pfd in self.particle_fields_to_plot:
            if pfd.name in particle_fields_to_plot_names:
                raise Exception("A particle fields name can not be repeated.")
            particle_fields_to_plot_names.append(pfd.name)
            self.diagnostic.__setattr__(
                f"particle_fields.{pfd.name}(x,y,z,ux,uy,uz)", pfd.func
            )
            self.diagnostic.__setattr__(
                f"particle_fields.{pfd.name}.do_average", pfd.do_average
            )
            self.diagnostic.__setattr__(
                f"particle_fields.{pfd.name}.filter(x,y,z,ux,uy,uz)", pfd.filter
            )

        # --- Convert to a sorted list so that the order
        # --- is the same on all processors.
        particle_fields_to_plot_names.sort()
        self.diagnostic.particle_fields_to_plot = particle_fields_to_plot_names
        self.diagnostic.particle_fields_species = self.particle_fields_species

        self.diagnostic.plot_raw_fields = self.plot_raw_fields
        self.diagnostic.plot_raw_fields_guards = self.plot_raw_fields_guards
        self.diagnostic.plot_finepatch = self.plot_finepatch
        self.diagnostic.plot_crsepatch = self.plot_crsepatch
        if "write_species" not in self.diagnostic.argvattrs:
            self.diagnostic.write_species = False
        self.set_write_dir()


ElectrostaticFieldDiagnostic = FieldDiagnostic


class Checkpoint(picmistandard.base._ClassWithInit, WarpXDiagnosticBase):
    """
    Sets up checkpointing of the simulation, allowing for later restarts

    See `Input Parameters <https://warpx.readthedocs.io/en/latest/usage/parameters.html>`__ for more information.

    Parameters
    ----------
    warpx_file_prefix: string
        The prefix to the checkpoint directory names

    warpx_file_min_digits: integer
        Minimum number of digits for the time step number in the checkpoint
        directory name.
    """

    def __init__(self, period=1, write_dir=None, name=None, **kw):
        self.period = period
        self.write_dir = write_dir
        self.file_prefix = kw.pop("warpx_file_prefix", None)
        self.file_min_digits = kw.pop("warpx_file_min_digits", None)
        self.name = name

        if self.name is None:
            self.name = "chkpoint"

        self.handle_init(kw)

    def diagnostic_initialize_inputs(self):
        self.add_diagnostic()

        self.diagnostic.intervals = self.period
        self.diagnostic.diag_type = "Full"
        self.diagnostic.format = "checkpoint"
        self.diagnostic.file_min_digits = self.file_min_digits

        self.set_write_dir()


class ParticleDiagnostic(picmistandard.PICMI_ParticleDiagnostic, WarpXDiagnosticBase):
    """
    See `Input Parameters <https://warpx.readthedocs.io/en/latest/usage/parameters.html>`__ for more information.

    Parameters
    ----------
    warpx_format: {plotfile, checkpoint, openpmd, ascent, sensei}, optional
        Diagnostic file format

    warpx_openpmd_backend: {bp, h5, json}, optional
        Openpmd backend file format

    warpx_openpmd_encoding: 'v' (variable based), 'f' (file based) or 'g' (group based), optional
        Only read if ``<diag_name>.format = openpmd``. openPMD file output encoding.
        File based: one file per timestep (slower), group/variable based: one file for all steps (faster)).
        Variable based is an experimental feature with ADIOS2. Default: `'f'`.

    warpx_file_prefix: string, optional
        Prefix on the diagnostic file name

    warpx_file_min_digits: integer, optional
        Minimum number of digits for the time step number in the file name

    warpx_random_fraction: float or dict, optional
        Random fraction of particles to include in the diagnostic. If a float
        is given the same fraction will be used for all species, if a dictionary
        is given the keys should be species with the value specifying the random
        fraction for that species.

    warpx_uniform_stride: integer or dict, optional
        Stride to down select to the particles to include in the diagnostic.
        If an integer is given the same stride will be used for all species, if
        a dictionary is given the keys should be species with the value
        specifying the stride for that species.

    warpx_dump_last_timestep: bool, optional
        If true, the last timestep is dumped regardless of the diagnostic period/intervals.

    warpx_plot_filter_function: string, optional
        Analytic expression to down select the particles to in the diagnostic
    """

    def init(self, kw):
        self.format = kw.pop("warpx_format", "plotfile")
        self.openpmd_backend = kw.pop("warpx_openpmd_backend", None)
        self.openpmd_encoding = kw.pop("warpx_openpmd_encoding", None)
        self.file_prefix = kw.pop("warpx_file_prefix", None)
        self.file_min_digits = kw.pop("warpx_file_min_digits", None)
        self.random_fraction = kw.pop("warpx_random_fraction", None)
        self.uniform_stride = kw.pop("warpx_uniform_stride", None)
        self.plot_filter_function = kw.pop("warpx_plot_filter_function", None)
        self.dump_last_timestep = kw.pop("warpx_dump_last_timestep", None)

        self.user_defined_kw = {}
        if self.plot_filter_function is not None:
            # This allows variables to be used in the plot_filter_function, but
            # in order not to break other codes, the variables must begin with "warpx_"
            for k in list(kw.keys()):
                if k.startswith("warpx_") and re.search(
                    r"\b%s\b" % k, self.plot_filter_function
                ):
                    self.user_defined_kw[k] = kw[k]
                    del kw[k]

        self.mangle_dict = None

    def diagnostic_initialize_inputs(self):
        self.add_diagnostic()

        self.diagnostic.diag_type = "Full"
        self.diagnostic.format = self.format
        self.diagnostic.openpmd_backend = self.openpmd_backend
        self.diagnostic.openpmd_encoding = self.openpmd_encoding
        self.diagnostic.file_min_digits = self.file_min_digits
        self.diagnostic.dump_last_timestep = self.dump_last_timestep
        self.diagnostic.intervals = self.period
        self.diagnostic.set_or_replace_attr("write_species", True)
        if "fields_to_plot" not in self.diagnostic.argvattrs:
            self.diagnostic.fields_to_plot = "none"
        self.set_write_dir()

        # --- Use a set to ensure that fields don't get repeated.
        variables = set()

        if self.data_list is not None:
            for dataname in self.data_list:
                if dataname == "position":
                    if pywarpx.geometry.dims != "1":  # because then it's WARPX_DIM_1D_Z
                        variables.add("x")
                    if pywarpx.geometry.dims == "3":
                        variables.add("y")
                    variables.add("z")
                    if pywarpx.geometry.dims == "RZ":
                        variables.add("theta")
                elif dataname == "momentum":
                    variables.add("ux")
                    variables.add("uy")
                    variables.add("uz")
                elif dataname == "weighting":
                    variables.add("w")
                elif dataname == "fields":
                    variables.add("Ex")
                    variables.add("Ey")
                    variables.add("Ez")
                    variables.add("Bx")
                    variables.add("By")
                    variables.add("Bz")
                elif dataname in [
                    "x",
                    "y",
                    "z",
                    "theta",
                    "ux",
                    "uy",
                    "uz",
                    "Ex",
                    "Ey",
                    "Ez",
                    "Bx",
                    "By",
                    "Bz",
                    "Er",
                    "Et",
                    "Br",
                    "Bt",
                ]:
                    if pywarpx.geometry.dims == "1" and (
                        dataname == "x" or dataname == "y"
                    ):
                        raise RuntimeError(
                            f"The attribute {dataname} is not available in mode WARPX_DIM_1D_Z"
                            f"chosen by dim={pywarpx.geometry.dims} in pywarpx."
                        )
                    elif pywarpx.geometry.dims != "3" and dataname == "y":
                        raise RuntimeError(
                            f"The attribute {dataname} is not available outside of mode WARPX_DIM_3D"
                            f"The chosen value was dim={pywarpx.geometry.dims} in pywarpx."
                        )
                    elif pywarpx.geometry.dims != "RZ" and dataname == "theta":
                        raise RuntimeError(
                            f"The attribute {dataname} is not available outside of mode WARPX_DIM_RZ."
                            f"The chosen value was dim={pywarpx.geometry.dims} in pywarpx."
                        )
                    else:
                        variables.add(dataname)
                else:
                    # possibly add user defined attributes
                    variables.add(dataname)

            # --- Convert the set to a sorted list so that the order
            # --- is the same on all processors.
            variables = list(variables)
            variables.sort()

        # species list
        if self.species is None:
            species_names = pywarpx.particles.species_names
        elif np.iterable(self.species):
            species_names = [species.name for species in self.species]
        else:
            species_names = [self.species.name]

        # check if random fraction is specified and whether a value is given per species
        random_fraction = {}
        random_fraction_default = self.random_fraction
        if isinstance(self.random_fraction, dict):
            random_fraction_default = 1.0
            for key, val in self.random_fraction.items():
                random_fraction[key.name] = val

        # check if uniform stride is specified and whether a value is given per species
        uniform_stride = {}
        uniform_stride_default = self.uniform_stride
        if isinstance(self.uniform_stride, dict):
            uniform_stride_default = 1
            for key, val in self.uniform_stride.items():
                uniform_stride[key.name] = val

        if self.mangle_dict is None:
            # Only do this once so that the same variables are used in this distribution
            # is used multiple times
            self.mangle_dict = pywarpx.my_constants.add_keywords(self.user_defined_kw)

        for name in species_names:
            diag = pywarpx.Bucket.Bucket(
                self.name + "." + name,
                variables=variables,
                random_fraction=random_fraction.get(name, random_fraction_default),
                uniform_stride=uniform_stride.get(name, uniform_stride_default),
            )
            expression = pywarpx.my_constants.mangle_expression(
                self.plot_filter_function, self.mangle_dict
            )
            diag.__setattr__("plot_filter_function(t,x,y,z,ux,uy,uz)", expression)
            self.diagnostic._species_dict[name] = diag


# ----------------------------
# Lab frame diagnostics
# ----------------------------


class LabFrameFieldDiagnostic(
    picmistandard.PICMI_LabFrameFieldDiagnostic, WarpXDiagnosticBase
):
    """
    See `Input Parameters <https://warpx.readthedocs.io/en/latest/usage/parameters.html#backtransformed-diagnostics>`__
    for more information.

    Parameters
    ----------
    warpx_format: string, optional
        Passed to <diagnostic name>.format

    warpx_openpmd_backend: string, optional
        Passed to <diagnostic name>.openpmd_backend

    warpx_openpmd_encoding: 'f' (file based) or 'g' (group based), optional
        Only read if ``<diag_name>.format = openpmd``. openPMD file output encoding.
        File based: one file per timestep (slower), group/variable based: one file for all steps (faster)).
        Default: `'f'`.

    warpx_file_prefix: string, optional
        Passed to <diagnostic name>.file_prefix

    warpx_intervals: integer or string
        Selects the snapshots to be made, instead of using "num_snapshots" which
        makes all snapshots. "num_snapshots" is ignored.

    warpx_file_min_digits: integer, optional
        Passed to <diagnostic name>.file_min_digits

    warpx_buffer_size: integer, optional
        Passed to <diagnostic name>.buffer_size

    warpx_lower_bound: vector of floats, optional
        Passed to <diagnostic name>.lower_bound

    warpx_upper_bound: vector of floats, optional
        Passed to <diagnostic name>.upper_bound
    """

    def init(self, kw):
        """The user is using the new BTD"""

        self.format = kw.pop("warpx_format", None)
        self.openpmd_backend = kw.pop("warpx_openpmd_backend", None)
        self.openpmd_encoding = kw.pop("warpx_openpmd_encoding", None)
        self.file_prefix = kw.pop("warpx_file_prefix", None)
        self.intervals = kw.pop("warpx_intervals", None)
        self.file_min_digits = kw.pop("warpx_file_min_digits", None)
        self.buffer_size = kw.pop("warpx_buffer_size", None)
        self.lower_bound = kw.pop("warpx_lower_bound", None)
        self.upper_bound = kw.pop("warpx_upper_bound", None)

    def diagnostic_initialize_inputs(self):
        self.add_diagnostic()

        self.diagnostic.diag_type = "BackTransformed"
        self.diagnostic.format = self.format
        self.diagnostic.openpmd_backend = self.openpmd_backend
        self.diagnostic.openpmd_encoding = self.openpmd_encoding
        self.diagnostic.file_min_digits = self.file_min_digits
        self.diagnostic.diag_lo = self.lower_bound
        self.diagnostic.diag_hi = self.upper_bound

        self.diagnostic.do_back_transformed_fields = True
        self.diagnostic.dt_snapshots_lab = self.dt_snapshots
        self.diagnostic.buffer_size = self.buffer_size

        # intervals and num_snapshots_lab cannot both be set
        if self.intervals is not None:
            self.diagnostic.intervals = self.intervals
        else:
            self.diagnostic.num_snapshots_lab = self.num_snapshots

        # --- Use a set to ensure that fields don't get repeated.
        fields_to_plot = set()

        if pywarpx.geometry.dims == "RZ":
            E_fields_list = ["Er", "Et", "Ez"]
            B_fields_list = ["Br", "Bt", "Bz"]
            J_fields_list = ["Jr", "Jt", "Jz"]
        else:
            E_fields_list = ["Ex", "Ey", "Ez"]
            B_fields_list = ["Bx", "By", "Bz"]
            J_fields_list = ["Jx", "Jy", "Jz"]
        if self.data_list is not None:
            for dataname in self.data_list:
                if dataname == "E":
                    for field_name in E_fields_list:
                        fields_to_plot.add(field_name)
                elif dataname == "B":
                    for field_name in B_fields_list:
                        fields_to_plot.add(field_name)
                elif dataname == "J":
                    for field_name in J_fields_list:
                        fields_to_plot.add(field_name.lower())
                elif dataname in E_fields_list:
                    fields_to_plot.add(dataname)
                elif dataname in B_fields_list:
                    fields_to_plot.add(dataname)
                elif dataname in J_fields_list:
                    fields_to_plot.add(dataname.lower())
                elif dataname.startswith("rho_"):
                    # Adds rho_species diagnostic
                    fields_to_plot.add(dataname)

            # --- Convert the set to a sorted list so that the order
            # --- is the same on all processors.
            fields_to_plot = list(fields_to_plot)
            fields_to_plot.sort()
            self.diagnostic.set_or_replace_attr("fields_to_plot", fields_to_plot)

        if "write_species" not in self.diagnostic.argvattrs:
            self.diagnostic.write_species = False
        self.set_write_dir()


class LabFrameParticleDiagnostic(
    picmistandard.PICMI_LabFrameParticleDiagnostic, WarpXDiagnosticBase
):
    """
    See `Input Parameters <https://warpx.readthedocs.io/en/latest/usage/parameters.html#backtransformed-diagnostics>`__
    for more information.

    Parameters
    ----------
    warpx_format: string, optional
        Passed to <diagnostic name>.format

    warpx_openpmd_backend: string, optional
        Passed to <diagnostic name>.openpmd_backend

    warpx_openpmd_encoding: 'f' (file based) or 'g' (group based), optional
        Only read if ``<diag_name>.format = openpmd``. openPMD file output encoding.
        File based: one file per timestep (slower), group/variable based: one file for all steps (faster)).
        Default: `'f'`.

    warpx_file_prefix: string, optional
        Passed to <diagnostic name>.file_prefix

    warpx_intervals: integer or string
        Selects the snapshots to be made, instead of using "num_snapshots" which
        makes all snapshots. "num_snapshots" is ignored.

    warpx_file_min_digits: integer, optional
        Passed to <diagnostic name>.file_min_digits

    warpx_buffer_size: integer, optional
        Passed to <diagnostic name>.buffer_size
    """

    def init(self, kw):
        self.format = kw.pop("warpx_format", None)
        self.openpmd_backend = kw.pop("warpx_openpmd_backend", None)
        self.openpmd_encoding = kw.pop("warpx_openpmd_encoding", None)
        self.file_prefix = kw.pop("warpx_file_prefix", None)
        self.intervals = kw.pop("warpx_intervals", None)
        self.file_min_digits = kw.pop("warpx_file_min_digits", None)
        self.buffer_size = kw.pop("warpx_buffer_size", None)

    def diagnostic_initialize_inputs(self):
        self.add_diagnostic()

        self.diagnostic.diag_type = "BackTransformed"
        self.diagnostic.format = self.format
        self.diagnostic.openpmd_backend = self.openpmd_backend
        self.diagnostic.openpmd_encoding = self.openpmd_encoding
        self.diagnostic.file_min_digits = self.file_min_digits

        self.diagnostic.do_back_transformed_particles = True
        self.diagnostic.dt_snapshots_lab = self.dt_snapshots
        self.diagnostic.buffer_size = self.buffer_size

        # intervals and num_snapshots_lab cannot both be set
        if self.intervals is not None:
            self.diagnostic.intervals = self.intervals
        else:
            self.diagnostic.num_snapshots_lab = self.num_snapshots

        self.diagnostic.do_back_transformed_fields = False

        self.diagnostic.set_or_replace_attr("write_species", True)
        if "fields_to_plot" not in self.diagnostic.argvattrs:
            self.diagnostic.fields_to_plot = "none"

        self.set_write_dir()

        # --- Use a set to ensure that fields don't get repeated.
        variables = set()

        if self.data_list is not None:
            for dataname in self.data_list:
                if dataname == "position":
                    if pywarpx.geometry.dims != "1":  # because then it's WARPX_DIM_1D_Z
                        variables.add("x")
                    if pywarpx.geometry.dims == "3":
                        variables.add("y")
                    variables.add("z")
                    if pywarpx.geometry.dims == "RZ":
                        variables.add("theta")
                elif dataname == "momentum":
                    variables.add("ux")
                    variables.add("uy")
                    variables.add("uz")
                elif dataname == "weighting":
                    variables.add("w")
                elif dataname == "fields":
                    variables.add("Ex")
                    variables.add("Ey")
                    variables.add("Ez")
                    variables.add("Bx")
                    variables.add("By")
                    variables.add("Bz")
                elif dataname in [
                    "x",
                    "y",
                    "z",
                    "theta",
                    "ux",
                    "uy",
                    "uz",
                    "Ex",
                    "Ey",
                    "Ez",
                    "Bx",
                    "By",
                    "Bz",
                    "Er",
                    "Et",
                    "Br",
                    "Bt",
                ]:
                    if pywarpx.geometry.dims == "1" and (
                        dataname == "x" or dataname == "y"
                    ):
                        raise RuntimeError(
                            f"The attribute {dataname} is not available in mode WARPX_DIM_1D_Z"
                            f"chosen by dim={pywarpx.geometry.dims} in pywarpx."
                        )
                    elif pywarpx.geometry.dims != "3" and dataname == "y":
                        raise RuntimeError(
                            f"The attribute {dataname} is not available outside of mode WARPX_DIM_3D"
                            f"The chosen value was dim={pywarpx.geometry.dims} in pywarpx."
                        )
                    elif pywarpx.geometry.dims != "RZ" and dataname == "theta":
                        raise RuntimeError(
                            f"The attribute {dataname} is not available outside of mode WARPX_DIM_RZ."
                            f"The chosen value was dim={pywarpx.geometry.dims} in pywarpx."
                        )
                    else:
                        variables.add(dataname)

            # --- Convert the set to a sorted list so that the order
            # --- is the same on all processors.
            variables = list(variables)
            variables.sort()

        # species list
        if self.species is None:
            species_names = pywarpx.particles.species_names
        elif np.iterable(self.species):
            species_names = [species.name for species in self.species]
        else:
            species_names = [self.species.name]

        for name in species_names:
            diag = pywarpx.Bucket.Bucket(self.name + "." + name, variables=variables)
            self.diagnostic._species_dict[name] = diag


class ReducedDiagnostic(picmistandard.base._ClassWithInit, WarpXDiagnosticBase):
    """
    Sets up a reduced diagnostic in the simulation.

    See `Input Parameters <https://warpx.readthedocs.io/en/latest/usage/parameters.html#reduced-diagnostics>`__
    for more information.

    Parameters
    ----------
    diag_type: string
        The type of reduced diagnostic. See the link above for all the different
        types of reduced diagnostics available.

    name: string
        The name of this diagnostic which will also be the name of the data
        file written to disk.

    period: integer
        The simulation step interval at which to output this diagnostic.

    path: string
        The file path in which the diagnostic file should be written.

    extension: string
        The file extension used for the diagnostic output.

    separator: string
        The separator between row values in the output file.

    species: species instance
        The name of the species for which to calculate the diagnostic, required for
        diagnostic types 'BeamRelevant', 'ParticleHistogram', and 'ParticleExtrema'

    bin_number: integer
        For diagnostic type 'ParticleHistogram', the number of bins used for the histogram

    bin_max: float
        For diagnostic type 'ParticleHistogram', the maximum value of the bins

    bin_min: float
        For diagnostic type 'ParticleHistogram', the minimum value of the bins

    normalization: {'unity_particle_weight', 'max_to_unity', 'area_to_unity'}, optional
        For diagnostic type 'ParticleHistogram', normalization method of the histogram.

    histogram_function: string
        For diagnostic type 'ParticleHistogram', the function evaluated to produce the histogram data

    filter_function: string, optional
        For diagnostic type 'ParticleHistogram', the function to filter whether particles are included in the histogram

    reduced_function: string
        For diagnostic type 'FieldReduction', the function of the fields to evaluate

    weighting_function: string, optional
        For diagnostic type 'ChargeOnEB', the function to weight contributions to the total charge

    reduction_type: {'Maximum', 'Minimum', or 'Integral'}
        For diagnostic type 'FieldReduction', the type of reduction

    probe_geometry: {'Point', 'Line', 'Plane'}, default='Point'
        For diagnostic type 'FieldProbe', the geometry of the probe

    integrate: bool, default=false
        For diagnostic type 'FieldProbe', whether the field is integrated

    do_moving_window_FP: bool, default=False
        For diagnostic type 'FieldProbe', whether the moving window is followed

    x_probe, y_probe, z_probe: floats
        For diagnostic type 'FieldProbe', a probe location. For 'Point', the location of the point. For 'Line', the start of the
        line. For 'Plane', the center of the square detector.

    interp_order: integer
        For diagnostic type 'FieldProbe', the interpolation order for 'Line' and 'Plane'

    resolution: integer
        For diagnostic type 'FieldProbe', the number of points along the 'Line' or along each edge of the square 'Plane'

    x1_probe, y1_probe, z1_probe: floats
        For diagnostic type 'FieldProbe', the end point for 'Line'

    detector_radius: float
        For diagnostic type 'FieldProbe', the detector "radius" (half edge length) of the 'Plane'

    target_normal_x, target_normal_y, target_normal_z: floats
        For diagnostic type 'FieldProbe', the normal vector to the 'Plane'. Only applicable in 3D

    target_up_x, target_up_y, target_up_z: floats
        For diagnostic type 'FieldProbe', the vector specifying up in the 'Plane'
    """

    def __init__(
        self,
        diag_type,
        name=None,
        period=1,
        path=None,
        extension=None,
        separator=None,
        **kw,
    ):
        self.name = name
        self.type = diag_type
        self.intervals = period
        self.path = path
        self.extension = extension
        self.separator = separator

        self.user_defined_kw = {}

        # Now we need to handle all the specific inputs required for the
        # different reduced diagnostic types.

        # The simple diagnostics do not require any additional arguments
        self._simple_reduced_diagnostics = [
            "ParticleEnergy",
            "ParticleMomentum",
            "FieldEnergy",
            "FieldMomentum",
            "FieldMaximum",
            "RhoMaximum",
            "ParticleNumber",
            "LoadBalanceCosts",
            "LoadBalanceEfficiency",
            "Timestep",
        ]
        # The species diagnostics require a species to be provided
        self._species_reduced_diagnostics = [
            "BeamRelevant",
            "ParticleHistogram",
            "ParticleExtrema",
        ]

        if self.type in self._simple_reduced_diagnostics:
            pass
        elif self.type in self._species_reduced_diagnostics:
            species = kw.pop("species")
            self.species = species.name
            if self.type == "ParticleHistogram":
                kw = self._handle_particle_histogram(**kw)
        elif self.type == "FieldProbe":
            kw = self._handle_field_probe(**kw)
        elif self.type == "FieldReduction":
            kw = self._handle_field_reduction(**kw)
        elif self.type == "ChargeOnEB":
            kw = self._handle_charge_on_eb(**kw)
        else:
            raise RuntimeError(
                f"{self.type} reduced diagnostic is not yet supported " "in pywarpx."
            )

        self.handle_init(kw)

    def _handle_field_probe(self, **kw):
        """Utility function to grab required inputs for a field probe from kw"""
        self.probe_geometry = kw.pop("probe_geometry")
        self.x_probe = kw.pop("x_probe", None)
        self.y_probe = kw.pop("y_probe", None)
        self.z_probe = kw.pop("z_probe")

        self.interp_order = kw.pop("interp_order", None)
        self.integrate = kw.pop("integrate", None)
        self.do_moving_window_FP = kw.pop("do_moving_window_FP", None)

        if self.probe_geometry.lower() != "point":
            self.resolution = kw.pop("resolution")

        if self.probe_geometry.lower() == "line":
            self.x1_probe = kw.pop("x1_probe", None)
            self.y1_probe = kw.pop("y1_probe", None)
            self.z1_probe = kw.pop("z1_probe")

        if self.probe_geometry.lower() == "plane":
            self.detector_radius = kw.pop("detector_radius")

            self.target_normal_x = kw.pop("target_normal_x", None)
            self.target_normal_y = kw.pop("target_normal_y", None)
            self.target_normal_z = kw.pop("target_normal_z", None)

            self.target_up_x = kw.pop("target_up_x", None)
            self.target_up_y = kw.pop("target_up_y", None)
            self.target_up_z = kw.pop("target_up_z", None)

        return kw

    def _handle_particle_histogram(self, **kw):
        self.bin_number = kw.pop("bin_number")
        self.bin_max = kw.pop("bin_max")
        self.bin_min = kw.pop("bin_min")
        self.normalization = kw.pop("normalization", None)
        if self.normalization not in [
            None,
            "unity_particle_weight",
            "max_to_unity",
            "area_to_unity",
        ]:
            raise AttributeError(
                "The ParticleHistogram normalization must be one of 'unity_particle_weight', 'max_to_unity', or 'area_to_unity'"
            )

        histogram_function = kw.pop("histogram_function")
        filter_function = kw.pop("filter_function", None)

        self.__setattr__("histogram_function(t,x,y,z,ux,uy,uz)", histogram_function)
        self.__setattr__("filter_function(t,x,y,z,ux,uy,uz)", filter_function)

        # Check the reduced function expressions for constants
        for k in list(kw.keys()):
            if re.search(r"\b%s\b" % k, histogram_function) or (
                filter_function is not None
                and re.search(r"\b%s\b" % k, filter_function)
            ):
                self.user_defined_kw[k] = kw[k]
                del kw[k]

        return kw

    def _handle_field_reduction(self, **kw):
        self.reduction_type = kw.pop("reduction_type")
        reduced_function = kw.pop("reduced_function")

        self.__setattr__(
            "reduced_function(x,y,z,Ex,Ey,Ez,Bx,By,Bz,jx,jy,jz)", reduced_function
        )

        # Check the reduced function expression for constants
        for k in list(kw.keys()):
            if re.search(r"\b%s\b" % k, reduced_function):
                self.user_defined_kw[k] = kw[k]
                del kw[k]

        return kw

    def _handle_charge_on_eb(self, **kw):
        weighting_function = kw.pop("weighting_function", None)

        self.__setattr__("weighting_function(x,y,z)", weighting_function)

        # Check the reduced function expression for constants
        for k in list(kw.keys()):
            if re.search(r"\b%s\b" % k, weighting_function):
                self.user_defined_kw[k] = kw[k]
                del kw[k]

        return kw

    def diagnostic_initialize_inputs(self):
        self.add_diagnostic()

        self.mangle_dict = pywarpx.my_constants.add_keywords(self.user_defined_kw)

        for key, value in self.__dict__.items():
            if not key.startswith("_") and key not in ["name", "diagnostic"]:
                if key.endswith(")"):
                    # Analytic expressions require processing to deal with constants
                    expression = pywarpx.my_constants.mangle_expression(
                        value, self.mangle_dict
                    )
                    self.diagnostic.__setattr__(key, expression)
                else:
                    self.diagnostic.__setattr__(key, value)


class ParticleBoundaryScrapingDiagnostic(
    picmistandard.PICMI_ParticleBoundaryScrapingDiagnostic, WarpXDiagnosticBase
):
    """
    See `Input Parameters <https://warpx.readthedocs.io/en/latest/usage/parameters.html>`__ for more information.

    Parameters
    ----------
    warpx_format: openpmd
        Diagnostic file format

    warpx_openpmd_backend: {bp, h5, json}, optional
        Openpmd backend file format

    warpx_openpmd_encoding: 'v' (variable based), 'f' (file based) or 'g' (group based), optional
        Only read if ``<diag_name>.format = openpmd``. openPMD file output encoding.
        File based: one file per timestep (slower), group/variable based: one file for all steps (faster)).
        Variable based is an experimental feature with ADIOS2. Default: `'f'`.

    warpx_file_prefix: string, optional
        Prefix on the diagnostic file name

    warpx_file_min_digits: integer, optional
        Minimum number of digits for the time step number in the file name

    warpx_random_fraction: float or dict, optional
        Random fraction of particles to include in the diagnostic. If a float
        is given the same fraction will be used for all species, if a dictionary
        is given the keys should be species with the value specifying the random
        fraction for that species.

    warpx_uniform_stride: integer or dict, optional
        Stride to down select to the particles to include in the diagnostic.
        If an integer is given the same stride will be used for all species, if
        a dictionary is given the keys should be species with the value
        specifying the stride for that species.

    warpx_dump_last_timestep: bool, optional
        If true, the last timestep is dumped regardless of the diagnostic period/intervals.

    warpx_plot_filter_function: string, optional
        Analytic expression to down select the particles to in the diagnostic
    """

    def init(self, kw):
        self.format = kw.pop("warpx_format", "openpmd")
        self.openpmd_backend = kw.pop("warpx_openpmd_backend", None)
        self.openpmd_encoding = kw.pop("warpx_openpmd_encoding", None)
        self.file_prefix = kw.pop("warpx_file_prefix", None)
        self.file_min_digits = kw.pop("warpx_file_min_digits", None)
        self.random_fraction = kw.pop("warpx_random_fraction", None)
        self.uniform_stride = kw.pop("warpx_uniform_stride", None)
        self.plot_filter_function = kw.pop("warpx_plot_filter_function", None)
        self.dump_last_timestep = kw.pop("warpx_dump_last_timestep", None)

        self.user_defined_kw = {}
        if self.plot_filter_function is not None:
            # This allows variables to be used in the plot_filter_function, but
            # in order not to break other codes, the variables must begin with "warpx_"
            for k in list(kw.keys()):
                if k.startswith("warpx_") and re.search(
                    r"\b%s\b" % k, self.plot_filter_function
                ):
                    self.user_defined_kw[k] = kw[k]
                    del kw[k]

        self.mangle_dict = None

    def diagnostic_initialize_inputs(self):
        self.add_diagnostic()

        self.diagnostic.diag_type = "BoundaryScraping"
        self.diagnostic.format = self.format
        self.diagnostic.openpmd_backend = self.openpmd_backend
        self.diagnostic.openpmd_encoding = self.openpmd_encoding
        self.diagnostic.file_min_digits = self.file_min_digits
        self.diagnostic.dump_last_timestep = self.dump_last_timestep
        self.diagnostic.intervals = self.period
        self.diagnostic.set_or_replace_attr("write_species", True)
        if "fields_to_plot" not in self.diagnostic.argvattrs:
            self.diagnostic.fields_to_plot = "none"

        self.set_write_dir()

        # --- Use a set to ensure that fields don't get repeated.
        variables = set()

        if self.data_list is not None:
            for dataname in self.data_list:
                if dataname == "position":
                    if pywarpx.geometry.dims != "1":  # because then it's WARPX_DIM_1D_Z
                        variables.add("x")
                    if pywarpx.geometry.dims == "3":
                        variables.add("y")
                    variables.add("z")
                    if pywarpx.geometry.dims == "RZ":
                        variables.add("theta")
                elif dataname == "momentum":
                    variables.add("ux")
                    variables.add("uy")
                    variables.add("uz")
                elif dataname == "weighting":
                    variables.add("w")
                elif dataname in ["x", "y", "z", "theta", "ux", "uy", "uz"]:
                    if pywarpx.geometry.dims == "1" and (
                        dataname == "x" or dataname == "y"
                    ):
                        raise RuntimeError(
                            f"The attribute {dataname} is not available in mode WARPX_DIM_1D_Z"
                            f"chosen by dim={pywarpx.geometry.dims} in pywarpx."
                        )
                    elif pywarpx.geometry.dims != "3" and dataname == "y":
                        raise RuntimeError(
                            f"The attribute {dataname} is not available outside of mode WARPX_DIM_3D"
                            f"The chosen value was dim={pywarpx.geometry.dims} in pywarpx."
                        )
                    elif pywarpx.geometry.dims != "RZ" and dataname == "theta":
                        raise RuntimeError(
                            f"The attribute {dataname} is not available outside of mode WARPX_DIM_RZ."
                            f"The chosen value was dim={pywarpx.geometry.dims} in pywarpx."
                        )
                    else:
                        variables.add(dataname)
                else:
                    # possibly add user defined attributes
                    variables.add(dataname)

            # --- Convert the set to a sorted list so that the order
            # --- is the same on all processors.
            variables = list(variables)
            variables.sort()

        # species list
        if self.species is None:
            species_names = pywarpx.particles.species_names
        elif np.iterable(self.species):
            species_names = [species.name for species in self.species]
        else:
            species_names = [self.species.name]

        # check if random fraction is specified and whether a value is given per species
        random_fraction = {}
        random_fraction_default = self.random_fraction
        if isinstance(self.random_fraction, dict):
            random_fraction_default = 1.0
            for key, val in self.random_fraction.items():
                random_fraction[key.name] = val

        # check if uniform stride is specified and whether a value is given per species
        uniform_stride = {}
        uniform_stride_default = self.uniform_stride
        if isinstance(self.uniform_stride, dict):
            uniform_stride_default = 1
            for key, val in self.uniform_stride.items():
                uniform_stride[key.name] = val

        if self.mangle_dict is None:
            # Only do this once so that the same variables are used in this distribution
            # is used multiple times
            self.mangle_dict = pywarpx.my_constants.add_keywords(self.user_defined_kw)

        for name in species_names:
            diag = pywarpx.Bucket.Bucket(
                self.name + "." + name,
                variables=variables,
                random_fraction=random_fraction.get(name, random_fraction_default),
                uniform_stride=uniform_stride.get(name, uniform_stride_default),
            )
            expression = pywarpx.my_constants.mangle_expression(
                self.plot_filter_function, self.mangle_dict
            )
            diag.__setattr__("plot_filter_function(t,x,y,z,ux,uy,uz)", expression)
            self.diagnostic._species_dict[name] = diag<|MERGE_RESOLUTION|>--- conflicted
+++ resolved
@@ -251,18 +251,6 @@
         )
 
         # For the relativistic electrostatic solver
-<<<<<<< HEAD
-        self.self_fields_required_precision = kw.pop('warpx_self_fields_required_precision', None)
-        self.self_fields_absolute_tolerance = kw.pop('warpx_self_fields_absolute_tolerance', None)
-        self.self_fields_max_iters = kw.pop('warpx_self_fields_max_iters', None)
-        self.self_fields_verbosity = kw.pop('warpx_self_fields_verbosity', None)
-        self.save_previous_position = kw.pop('warpx_save_previous_position', None)
-        self.do_not_deposit = kw.pop('warpx_do_not_deposit', None)
-        self.do_not_push = kw.pop('warpx_do_not_push', None)
-        self.do_not_gather = kw.pop('warpx_do_not_gather', None)
-        self.radial_weight_power = kw.pop('warpx_radial_weight_power', None)
-        self.random_theta = kw.pop('warpx_random_theta', None)
-=======
         self.self_fields_required_precision = kw.pop(
             "warpx_self_fields_required_precision", None
         )
@@ -275,8 +263,8 @@
         self.do_not_deposit = kw.pop("warpx_do_not_deposit", None)
         self.do_not_push = kw.pop("warpx_do_not_push", None)
         self.do_not_gather = kw.pop("warpx_do_not_gather", None)
+        self.radial_weight_power = kw.pop("warpx_radial_weight_power", None)
         self.random_theta = kw.pop("warpx_random_theta", None)
->>>>>>> acd14343
 
         # For particle reflection
         self.reflection_model_xlo = kw.pop("warpx_reflection_model_xlo", None)
@@ -351,42 +339,6 @@
         if initialize_self_fields is None:
             initialize_self_fields = False
 
-<<<<<<< HEAD
-        self.species = pywarpx.Bucket.Bucket(self.name,
-                                             mass = self.mass,
-                                             charge = self.charge,
-                                             injection_style = None,
-                                             initialize_self_fields = int(initialize_self_fields),
-                                             boost_adjust_transverse_positions = self.boost_adjust_transverse_positions,
-                                             self_fields_required_precision = self.self_fields_required_precision,
-                                             self_fields_absolute_tolerance = self.self_fields_absolute_tolerance,
-                                             self_fields_max_iters = self.self_fields_max_iters,
-                                             self_fields_verbosity = self.self_fields_verbosity,
-                                             save_particles_at_xlo = self.save_particles_at_xlo,
-                                             save_particles_at_xhi = self.save_particles_at_xhi,
-                                             save_particles_at_ylo = self.save_particles_at_ylo,
-                                             save_particles_at_yhi = self.save_particles_at_yhi,
-                                             save_particles_at_zlo = self.save_particles_at_zlo,
-                                             save_particles_at_zhi = self.save_particles_at_zhi,
-                                             save_particles_at_eb = self.save_particles_at_eb,
-                                             save_previous_position = self.save_previous_position,
-                                             do_not_deposit = self.do_not_deposit,
-                                             do_not_push = self.do_not_push,
-                                             do_not_gather = self.do_not_gather,
-                                             radial_weight_power = self.radial_weight_power,
-                                             random_theta = self.random_theta,
-                                             do_resampling=self.do_resampling,
-                                             resampling_algorithm=self.resampling_algorithm,
-                                             resampling_min_ppc=self.resampling_min_ppc,
-                                             resampling_trigger_intervals=self.resampling_trigger_intervals,
-                                             resampling_trigger_max_avg_ppc=self.resampling_triggering_max_avg_ppc,
-                                             resampling_algorithm_target_weight=self.resampling_algorithm_target_weight,
-                                             resampling_algorithm_velocity_grid_type=self.resampling_algorithm_velocity_grid_type,
-                                             resampling_algorithm_delta_ur=self.resampling_algorithm_delta_ur,
-                                             resampling_algorithm_n_theta=self.resampling_algorithm_n_theta,
-                                             resampling_algorithm_n_phi=self.resampling_algorithm_n_phi,
-                                             resampling_algorithm_delta_u=self.resampling_algorithm_delta_u)
-=======
         self.species = pywarpx.Bucket.Bucket(
             self.name,
             mass=self.mass,
@@ -409,6 +361,7 @@
             do_not_deposit=self.do_not_deposit,
             do_not_push=self.do_not_push,
             do_not_gather=self.do_not_gather,
+            radial_weight_power=self.radial_weight_power,
             random_theta=self.random_theta,
             do_resampling=self.do_resampling,
             resampling_algorithm=self.resampling_algorithm,
@@ -422,7 +375,6 @@
             resampling_algorithm_n_phi=self.resampling_algorithm_n_phi,
             resampling_algorithm_delta_u=self.resampling_algorithm_delta_u,
         )
->>>>>>> acd14343
 
         # add reflection models
         self.species.add_new_attr("reflection_model_xlo(E)", self.reflection_model_xlo)
