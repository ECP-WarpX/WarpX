--- conflicted
+++ resolved
@@ -1809,13 +1809,7 @@
             # --- is the same on all processors.
             fields_to_plot = list(fields_to_plot)
             fields_to_plot.sort()
-<<<<<<< HEAD
             self.diagnostic.replace_attr('fields_to_plot', fields_to_plot)
-            
-=======
-            self.diagnostic.replace_attribute('fields_to_plot', fields_to_plot)
-
->>>>>>> a3bb6cbe
         self.diagnostic.plot_raw_fields = self.plot_raw_fields
         self.diagnostic.plot_raw_fields_guards = self.plot_raw_fields_guards
         self.diagnostic.plot_finepatch = self.plot_finepatch
