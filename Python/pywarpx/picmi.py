# Copyright 2018-2020 Andrew Myers, David Grote, Ligia Diana Amorim
# Maxence Thevenet, Remi Lehe, Revathi Jambunathan
#
#
# This file is part of WarpX.
#
# License: BSD-3-Clause-LBNL

"""Classes following the PICMI standard
"""
import re
import picmistandard
import numpy as np
import pywarpx
import periodictable

codename = 'warpx'
picmistandard.register_codename(codename)

class constants:
    # --- Put the constants in their own namespace
    # --- Values from WarpXConst.H
    c = 299792458.
    ep0 = 8.8541878128e-12
    mu0 = 1.25663706212e-06
    q_e = 1.602176634e-19
    m_e = 9.1093837015e-31
    m_p = 1.67262192369e-27
    hbar = 1.054571817e-34

picmistandard.register_constants(constants)

class Species(picmistandard.PICMI_Species):
    def init(self, kw):

        if self.particle_type == 'electron':
            if self.charge is None: self.charge = '-q_e'
            if self.mass is None: self.mass = 'm_e'
        elif self.particle_type == 'positron':
            if self.charge is None: self.charge = 'q_e'
            if self.mass is None: self.mass = 'm_e'
        elif self.particle_type == 'proton':
            if self.charge is None: self.charge = 'q_e'
            if self.mass is None: self.mass = 'm_p'
        elif self.particle_type == 'anti-proton':
            if self.charge is None: self.charge = '-q_e'
            if self.mass is None: self.mass = 'm_p'
        else:
            if self.charge is None and self.charge_state is not None:
                if self.charge_state == +1.:
                    self.charge = 'q_e'
                elif self.charge_state == -1.:
                    self.charge = '-q_e'
                else:
                    self.charge = self.charge_state*constants.q_e
            # Match a string of the format '#nXx', with the '#n' optional isotope number.
            m = re.match('(?P<iso>#[\d+])*(?P<sym>[A-Za-z]+)', self.particle_type)
            if m is not None:
                element = periodictable.elements.symbol(m['sym'])
                if m['iso'] is not None:
                    element = element[m['iso'][1:]]
                if self.charge_state is not None:
                    assert self.charge_state <= element.number, Exception('%s charge state not valid'%self.particle_type)
                    try:
                        element = element.ion[self.charge_state]
                    except ValueError:
                        # Note that not all valid charge states are defined in elements,
                        # so this value error can be ignored.
                        pass
                self.element = element
                if self.mass is None:
                    self.mass = element.mass*periodictable.constants.atomic_mass_constant

        self.boost_adjust_transverse_positions = kw.pop('warpx_boost_adjust_transverse_positions', None)

        # For the relativistic electrostatic solver
        self.self_fields_required_precision = kw.pop('warpx_self_fields_required_precision', None)
        self.self_fields_max_iters = kw.pop('warpx_self_fields_max_iters', None)

    def initialize_inputs(self, layout,
                          initialize_self_fields = False,
                          injection_plane_position = None,
                          injection_plane_normal_vector = None):
        self.species_number = len(pywarpx.particles.species_names)

        if self.name is None:
            self.name = 'species{}'.format(self.species_number)

        pywarpx.particles.species_names.append(self.name)

        if initialize_self_fields is None:
            initialize_self_fields = False

        self.species = pywarpx.Bucket.Bucket(self.name,
                                             mass = self.mass,
                                             charge = self.charge,
                                             injection_style = 'python',
                                             initialize_self_fields = int(initialize_self_fields),
                                             boost_adjust_transverse_positions = self.boost_adjust_transverse_positions,
                                             self_fields_required_precision = self.self_fields_required_precision,
                                             self_fields_max_iters = self.self_fields_max_iters)
        pywarpx.Particles.particles_list.append(self.species)

        if self.initial_distribution is not None:
            self.initial_distribution.initialize_inputs(self.species_number, layout, self.species, self.density_scale)

        if injection_plane_position is not None:
            if injection_plane_normal_vector is not None:
                assert injection_plane_normal_vector[0] == 0. and injection_plane_normal_vector[1] == 0.,\
                    Exception('Rigid injection can only be done along z')
            pywarpx.particles.rigid_injected_species.append(self.name)
            self.species.rigid_advance = 1
            self.species.zinject_plane = injection_plane_position

        for interaction in self.interactions:
            assert interaction[0] == 'ionization'
            assert interaction[1] == 'ADK', 'WarpX only has ADK ionization model implemented'
            self.species.do_field_ionization=1
            self.species.physical_element=self.particle_type
            self.species.ionization_product_species = interaction[2].name
            self.species.ionization_initial_level = self.charge_state
            self.species.charge = 'q_e'

picmistandard.PICMI_MultiSpecies.Species_class = Species
class MultiSpecies(picmistandard.PICMI_MultiSpecies):
    def initialize_inputs(self, layout,
                          initialize_self_fields = False,
                          injection_plane_position = None,
                          injection_plane_normal_vector = None):
        for species in self.species_instances_list:
            species.initialize_inputs(layout,
                                      initialize_self_fields,
                                      injection_plane_position,
                                      injection_plane_normal_vector)


class GaussianBunchDistribution(picmistandard.PICMI_GaussianBunchDistribution):
    def initialize_inputs(self, species_number, layout, species, density_scale):
        species.injection_style = "gaussian_beam"
        species.x_m = self.centroid_position[0]
        species.y_m = self.centroid_position[1]
        species.z_m = self.centroid_position[2]
        species.x_rms = self.rms_bunch_size[0]
        species.y_rms = self.rms_bunch_size[1]
        species.z_rms = self.rms_bunch_size[2]

        # --- Only PseudoRandomLayout is supported
        species.npart = layout.n_macroparticles

        # --- Calculate the total charge. Note that charge might be a string instead of a number.
        charge = species.charge
        if charge == 'q_e' or charge == '+q_e':
            charge = constants.q_e
        elif charge == '-q_e':
            charge = -constants.q_e
        species.q_tot = self.n_physical_particles*charge
        if density_scale is not None:
            species.q_tot *= density_scale

        # --- The PICMI standard doesn't yet have a way of specifying these values.
        # --- They should default to the size of the domain. They are not typically
        # --- necessary though since any particles outside the domain are rejected.
        #species.xmin
        #species.xmax
        #species.ymin
        #species.ymax
        #species.zmin
        #species.zmax

        # --- Note that WarpX takes gamma*beta as input
        if np.any(np.not_equal(self.velocity_divergence, 0.)):
            species.momentum_distribution_type = "radial_expansion"
            species.u_over_r = self.velocity_divergence[0]/constants.c
            #species.u_over_y = self.velocity_divergence[1]/constants.c
            #species.u_over_z = self.velocity_divergence[2]/constants.c
        elif np.any(np.not_equal(self.rms_velocity, 0.)):
            species.momentum_distribution_type = "gaussian"
            species.ux_m = self.centroid_velocity[0]/constants.c
            species.uy_m = self.centroid_velocity[1]/constants.c
            species.uz_m = self.centroid_velocity[2]/constants.c
            species.ux_th = self.rms_velocity[0]/constants.c
            species.uy_th = self.rms_velocity[1]/constants.c
            species.uz_th = self.rms_velocity[2]/constants.c
        else:
            species.momentum_distribution_type = "constant"
            species.ux = self.centroid_velocity[0]/constants.c
            species.uy = self.centroid_velocity[1]/constants.c
            species.uz = self.centroid_velocity[2]/constants.c


class UniformDistribution(picmistandard.PICMI_UniformDistribution):
    def initialize_inputs(self, species_number, layout, species, density_scale):

        if isinstance(layout, GriddedLayout):
            # --- Note that the grid attribute of GriddedLayout is ignored
            species.injection_style = "nuniformpercell"
            species.num_particles_per_cell_each_dim = layout.n_macroparticle_per_cell
        elif isinstance(layout, PseudoRandomLayout):
            assert (layout.n_macroparticles_per_cell is not None), Exception('WarpX only supports n_macroparticles_per_cell for the PseudoRandomLayout with UniformDistribution')
            species.injection_style = "nrandompercell"
            species.num_particles_per_cell = layout.n_macroparticles_per_cell
        else:
            raise Exception('WarpX does not support the specified layout for UniformDistribution')

        species.xmin = self.lower_bound[0]
        species.xmax = self.upper_bound[0]
        species.ymin = self.lower_bound[1]
        species.ymax = self.upper_bound[1]
        species.zmin = self.lower_bound[2]
        species.zmax = self.upper_bound[2]

        # --- Only constant density is supported at this time
        species.profile = "constant"
        species.density = self.density
        if density_scale is not None:
            species.density *= density_scale

        # --- Note that WarpX takes gamma*beta as input
        if np.any(np.not_equal(self.rms_velocity, 0.)):
            species.momentum_distribution_type = "gaussian"
            species.ux_m = self.directed_velocity[0]/constants.c
            species.uy_m = self.directed_velocity[1]/constants.c
            species.uz_m = self.directed_velocity[2]/constants.c
            species.ux_th = self.rms_velocity[0]/constants.c
            species.uy_th = self.rms_velocity[1]/constants.c
            species.uz_th = self.rms_velocity[2]/constants.c
        else:
            species.momentum_distribution_type = "constant"
            species.ux = self.directed_velocity[0]/constants.c
            species.uy = self.directed_velocity[1]/constants.c
            species.uz = self.directed_velocity[2]/constants.c

        if self.fill_in:
            species.do_continuous_injection = 1


class AnalyticDistribution(picmistandard.PICMI_AnalyticDistribution):
    def init(self, kw):
        self.mangle_dict = None

    def initialize_inputs(self, species_number, layout, species, density_scale):

        if isinstance(layout, GriddedLayout):
            # --- Note that the grid attribute of GriddedLayout is ignored
            species.injection_style = "nuniformpercell"
            species.num_particles_per_cell_each_dim = layout.n_macroparticle_per_cell
        elif isinstance(layout, PseudoRandomLayout):
            assert (layout.n_macroparticles_per_cell is not None), Exception('WarpX only supports n_macroparticles_per_cell for the PseudoRandomLayout with UniformDistribution')
            species.injection_style = "nrandompercell"
            species.num_particles_per_cell = layout.n_macroparticles_per_cell
        else:
            raise Exception('WarpX does not support the specified layout for UniformDistribution')

        species.xmin = self.lower_bound[0]
        species.xmax = self.upper_bound[0]
        species.ymin = self.lower_bound[1]
        species.ymax = self.upper_bound[1]
        species.zmin = self.lower_bound[2]
        species.zmax = self.upper_bound[2]

        if self.mangle_dict is None:
            # Only do this once so that the same variables are used in this distribution
            # is used multiple times
            self.mangle_dict = pywarpx.my_constants.add_keywords(self.user_defined_kw)
        expression = pywarpx.my_constants.mangle_expression(self.density_expression, self.mangle_dict)

        species.profile = "parse_density_function"
        if density_scale is None:
            species.__setattr__('density_function(x,y,z)', expression)
        else:
            species.__setattr__('density_function(x,y,z)', "{}*({})".format(density_scale, expression))

        # --- Note that WarpX takes gamma*beta as input
        if np.any(np.not_equal(self.momentum_expressions, None)):
            species.momentum_distribution_type = 'parse_momentum_function'
            self.setup_parse_momentum_functions(species)
        elif np.any(np.not_equal(self.rms_velocity, 0.)):
            species.momentum_distribution_type = "gaussian"
            species.ux_m = self.directed_velocity[0]/constants.c
            species.uy_m = self.directed_velocity[1]/constants.c
            species.uz_m = self.directed_velocity[2]/constants.c
            species.ux_th = self.rms_velocity[0]/constants.c
            species.uy_th = self.rms_velocity[1]/constants.c
            species.uz_th = self.rms_velocity[2]/constants.c
        else:
            species.momentum_distribution_type = "constant"
            species.ux = self.directed_velocity[0]/constants.c
            species.uy = self.directed_velocity[1]/constants.c
            species.uz = self.directed_velocity[2]/constants.c

        if self.fill_in:
            species.do_continuous_injection = 1

    def setup_parse_momentum_functions(self, species):
        for sdir, idir in zip(['x', 'y', 'z'], [0, 1, 2]):
            if self.momentum_expressions[idir] is not None:
                expression = pywarpx.my_constants.mangle_expression(self.momentum_expressions[idir], self.mangle_dict)
            else:
                expression = f'{self.directed_velocity[idir]}'
            species.__setattr__(f'momentum_function_u{sdir}(x,y,z)', f'({expression})/{constants.c}')

class ParticleListDistribution(picmistandard.PICMI_ParticleListDistribution):
    def init(self, kw):
        pass

    def initialize_inputs(self, species_number, layout, species, density_scale):

        species.injection_style = "multipleparticles"
        species.multiple_particles_pos_x = self.x
        species.multiple_particles_pos_y = self.y
        species.multiple_particles_pos_z = self.z
        species.multiple_particles_vel_x = self.ux/constants.c
        species.multiple_particles_vel_y = self.uy/constants.c
        species.multiple_particles_vel_z = self.uz/constants.c
        species.multiple_particles_weight = self.weight
        if density_scale is not None:
            species.multiple_particles_weight = self.weight*density_scale


class ParticleDistributionPlanarInjector(picmistandard.PICMI_ParticleDistributionPlanarInjector):
    pass


class GriddedLayout(picmistandard.PICMI_GriddedLayout):
    pass


class PseudoRandomLayout(picmistandard.PICMI_PseudoRandomLayout):
    def init(self, kw):
        if self.seed is not None:
            print('Warning: WarpX does not support specifying the random number seed in PseudoRandomLayout')


class BinomialSmoother(picmistandard.PICMI_BinomialSmoother):

    def initialize_inputs(self, solver):
        pywarpx.warpx.use_filter = 1
        pywarpx.warpx.use_filter_compensation = bool(np.all(self.compensation))
        if self.n_pass is None:
            # If not specified, do at least one pass in each direction.
            self.n_pass = 1
        try:
            # Check if n_pass is a vector
            len(self.n_pass)
        except TypeError:
            # If not, make it a vector
            self.n_pass = solver.grid.number_of_dimensions*[self.n_pass]
        pywarpx.warpx.filter_npass_each_dir = self.n_pass


class CylindricalGrid(picmistandard.PICMI_CylindricalGrid):
    """This assumes that WarpX was compiled with USE_RZ = TRUE
    """
    def init(self, kw):
        self.max_grid_size = kw.pop('warpx_max_grid_size', 32)
        self.blocking_factor = kw.pop('warpx_blocking_factor', None)

<<<<<<< HEAD
        self.potential_xmin = 0
        self.potential_xmax = 0
        self.potential_ymin = kw.pop('warpx_potential_zmin', 0)
        self.potential_ymax = kw.pop('warpx_potential_zmax', 0)
        self.potential_zmin = 0
        self.potential_zmax = 0
=======
        self.potential_xmin = None
        self.potential_xmax = None
        self.potential_ymin = None
        self.potential_ymax = None
        self.potential_zmin = kw.pop('warpx_potential_lo_z', None)
        self.potential_zmax = kw.pop('warpx_potential_hi_z', None)
>>>>>>> d65e6682

    def initialize_inputs(self):
        pywarpx.amr.n_cell = self.number_of_cells

        # Maximum allowable size of each subdomain in the problem domain;
        #    this is used to decompose the domain for parallel calculations.
        pywarpx.amr.max_grid_size = self.max_grid_size
        pywarpx.amr.blocking_factor = self.blocking_factor

        assert self.lower_bound[0] >= 0., Exception('Lower radial boundary must be >= 0.')
        assert self.bc_rmin != 'periodic' and self.bc_rmax != 'periodic', Exception('Radial boundaries can not be periodic')

        # Geometry
        pywarpx.geometry.coord_sys = 1  # RZ
        pywarpx.geometry.is_periodic = '0 %d'%(self.bc_zmin=='periodic')  # Is periodic?
        pywarpx.geometry.prob_lo = self.lower_bound  # physical domain
        pywarpx.geometry.prob_hi = self.upper_bound
        pywarpx.warpx.n_rz_azimuthal_modes = self.n_azimuthal_modes

        if self.moving_window_zvelocity is not None:
            if np.isscalar(self.moving_window_zvelocity):
                if self.moving_window_zvelocity !=0:
                    pywarpx.warpx.do_moving_window = 1
                    pywarpx.warpx.moving_window_dir = 'z'
                    pywarpx.warpx.moving_window_v = self.moving_window_zvelocity/constants.c  # in units of the speed of light
            else:
                raise Exception('RZ PICMI moving_window_velocity (only available in z direction) should be a scalar')

        if self.refined_regions:
            assert len(self.refined_regions) == 1, Exception('WarpX only supports one refined region.')
            assert self.refined_regions[0][0] == 1, Exception('The one refined region can only be level 1')
            pywarpx.amr.max_level = 1
            pywarpx.warpx.fine_tag_lo = self.refined_regions[0][1]
            pywarpx.warpx.fine_tag_hi = self.refined_regions[0][2]
            # The refinement_factor is ignored (assumed to be [2,2])
        else:
            pywarpx.amr.max_level = 0


class Cartesian2DGrid(picmistandard.PICMI_Cartesian2DGrid):
    def init(self, kw):
        self.max_grid_size = kw.pop('warpx_max_grid_size', 32)
        self.blocking_factor = kw.pop('warpx_blocking_factor', None)

<<<<<<< HEAD
        self.potential_xmin = kw.pop('warpx_potential_xmin', 0)
        self.potential_xmax = kw.pop('warpx_potential_xmax', 0)
        self.potential_ymin = kw.pop('warpx_potential_ymin', 0)
        self.potential_ymax = kw.pop('warpx_potential_ymax', 0)
        self.potential_zmin = 0
        self.potential_zmax = 0
=======
        self.potential_xmin = kw.pop('warpx_potential_lo_x', None)
        self.potential_xmax = kw.pop('warpx_potential_hi_x', None)
        self.potential_ymin = None
        self.potential_ymax = None
        self.potential_zmin = kw.pop('warpx_potential_lo_z', None)
        self.potential_zmax = kw.pop('warpx_potential_hi_z', None)
>>>>>>> d65e6682

    def initialize_inputs(self):
        pywarpx.amr.n_cell = self.number_of_cells

        # Maximum allowable size of each subdomain in the problem domain;
        #    this is used to decompose the domain for parallel calculations.
        pywarpx.amr.max_grid_size = self.max_grid_size
        pywarpx.amr.blocking_factor = self.blocking_factor

        # Geometry
        pywarpx.geometry.coord_sys = 0  # Cartesian
        pywarpx.geometry.is_periodic = '%d %d'%(self.bc_xmin=='periodic', self.bc_ymin=='periodic')  # Is periodic?
        pywarpx.geometry.prob_lo = self.lower_bound  # physical domain
        pywarpx.geometry.prob_hi = self.upper_bound

        if self.moving_window_velocity is not None and np.any(np.not_equal(self.moving_window_velocity, 0.)):
            pywarpx.warpx.do_moving_window = 1
            if self.moving_window_velocity[0] != 0.:
                pywarpx.warpx.moving_window_dir = 'x'
                pywarpx.warpx.moving_window_v = self.moving_window_velocity[0]/constants.c  # in units of the speed of light
            if self.moving_window_velocity[1] != 0.:
                pywarpx.warpx.moving_window_dir = 'z'
                pywarpx.warpx.moving_window_v = self.moving_window_velocity[1]/constants.c  # in units of the speed of light

        if self.refined_regions:
            assert len(self.refined_regions) == 1, Exception('WarpX only supports one refined region.')
            assert self.refined_regions[0][0] == 1, Exception('The one refined region can only be level 1')
            pywarpx.amr.max_level = 1
            pywarpx.warpx.fine_tag_lo = self.refined_regions[0][1]
            pywarpx.warpx.fine_tag_hi = self.refined_regions[0][2]
            # The refinement_factor is ignored (assumed to be [2,2])
        else:
            pywarpx.amr.max_level = 0


class Cartesian3DGrid(picmistandard.PICMI_Cartesian3DGrid):
    def init(self, kw):
        self.max_grid_size = kw.pop('warpx_max_grid_size', 32)
        self.blocking_factor = kw.pop('warpx_blocking_factor', None)

<<<<<<< HEAD
        self.potential_xmin = kw.pop('warpx_potential_xmin', 0)
        self.potential_xmax = kw.pop('warpx_potential_xmax', 0)
        self.potential_ymin = kw.pop('warpx_potential_ymin', 0)
        self.potential_ymax = kw.pop('warpx_potential_ymax', 0)
        self.potential_zmin = kw.pop('warpx_potential_zmin', 0)
        self.potential_zmax = kw.pop('warpx_potential_zmax', 0)
=======
        self.potential_xmin = kw.pop('warpx_potential_lo_x', None)
        self.potential_xmax = kw.pop('warpx_potential_hi_x', None)
        self.potential_ymin = kw.pop('warpx_potential_lo_y', None)
        self.potential_ymax = kw.pop('warpx_potential_hi_y', None)
        self.potential_zmin = kw.pop('warpx_potential_lo_z', None)
        self.potential_zmax = kw.pop('warpx_potential_hi_z', None)
>>>>>>> d65e6682

    def initialize_inputs(self):
        pywarpx.amr.n_cell = self.number_of_cells

        # Maximum allowable size of each subdomain in the problem domain;
        #    this is used to decompose the domain for parallel calculations.
        pywarpx.amr.max_grid_size = self.max_grid_size
        pywarpx.amr.blocking_factor = self.blocking_factor

        # Geometry
        pywarpx.geometry.coord_sys = 0  # Cartesian
        pywarpx.geometry.is_periodic = '%d %d %d'%(self.bc_xmin=='periodic', self.bc_ymin=='periodic', self.bc_zmin=='periodic')  # Is periodic?
        pywarpx.geometry.prob_lo = self.lower_bound  # physical domain
        pywarpx.geometry.prob_hi = self.upper_bound

        if self.moving_window_velocity is not None and np.any(np.not_equal(self.moving_window_velocity, 0.)):
            pywarpx.warpx.do_moving_window = 1
            if self.moving_window_velocity[0] != 0.:
                pywarpx.warpx.moving_window_dir = 'x'
                pywarpx.warpx.moving_window_v = self.moving_window_velocity[0]/constants.c  # in units of the speed of light
            if self.moving_window_velocity[1] != 0.:
                pywarpx.warpx.moving_window_dir = 'y'
                pywarpx.warpx.moving_window_v = self.moving_window_velocity[1]/constants.c  # in units of the speed of light
            if self.moving_window_velocity[2] != 0.:
                pywarpx.warpx.moving_window_dir = 'z'
                pywarpx.warpx.moving_window_v = self.moving_window_velocity[2]/constants.c  # in units of the speed of light

        if self.refined_regions:
            assert len(self.refined_regions) == 1, Exception('WarpX only supports one refined region.')
            assert self.refined_regions[0][0] == 1, Exception('The one refined region can only be level 1')
            pywarpx.amr.max_level = 1
            pywarpx.warpx.fine_tag_lo = self.refined_regions[0][1]
            pywarpx.warpx.fine_tag_hi = self.refined_regions[0][2]
            # The refinement_factor is ignored (assumed to be [2,2,2])
        else:
            pywarpx.amr.max_level = 0

class ElectromagneticSolver(picmistandard.PICMI_ElectromagneticSolver):
    def init(self, kw):
        assert self.method is None or self.method in ['Yee', 'CKC', 'PSATD'], Exception("Only 'Yee', 'CKC', and 'PSATD' are supported")

        self.do_pml = kw.pop('warpx_do_pml', None)
        self.pml_ncell = kw.pop('warpx_pml_ncell', None)

        if self.method == 'PSATD':
            self.psatd_periodic_single_box_fft = kw.pop('warpx_periodic_single_box_fft', None)
            self.psatd_fftw_plan_measure = kw.pop('warpx_fftw_plan_measure', None)
            self.psatd_current_correction = kw.pop('warpx_current_correction', None)
            self.psatd_update_with_rho = kw.pop('warpx_psatd_update_with_rho', None)
            self.psatd_do_time_averaging = kw.pop('warpx_psatd_do_time_averaging', None)
            self.psatd_use_damp_fields_in_z_guard = kw.pop('warpx_use_damp_fields_in_z_guard', None)

    def initialize_inputs(self):

        self.grid.initialize_inputs()

        pywarpx.warpx.do_pml = self.do_pml
        pywarpx.warpx.pml_ncell = self.pml_ncell
        pywarpx.warpx.do_nodal = self.l_nodal

        if self.method == 'PSATD':
            pywarpx.psatd.periodic_single_box_fft = self.psatd_periodic_single_box_fft
            pywarpx.psatd.fftw_plan_measure = self.psatd_fftw_plan_measure
            pywarpx.psatd.current_correction = self.psatd_current_correction
            pywarpx.psatd.update_with_rho = self.psatd_update_with_rho
            pywarpx.psatd.do_time_averaging = self.psatd_do_time_averaging
            pywarpx.psatd.use_damp_fields_in_z_guard = self.psatd_use_damp_fields_in_z_guard

            if self.grid.guard_cells is not None:
                pywarpx.psatd.nx_guard = self.grid.guard_cells[0]
                if self.grid.number_of_dimensions == 3:
                    pywarpx.psatd.ny_guard = self.grid.guard_cells[1]
                pywarpx.psatd.nz_guard = self.grid.guard_cells[-1]

            if self.stencil_order is not None:
                pywarpx.psatd.nox = self.stencil_order[0]
                if self.grid.number_of_dimensions == 3:
                    pywarpx.psatd.noy = self.stencil_order[1]
                pywarpx.psatd.noz = self.stencil_order[-1]

            if self.galilean_velocity is not None:
                if self.grid.number_of_dimensions == 2:
                    self.galilean_velocity = [self.galilean_velocity[0], 0., self.galilean_velocity[1]]
                pywarpx.psatd.v_galilean = np.array(self.galilean_velocity)/constants.c

        # --- Same method names are used, though mapped to lower case.
        pywarpx.algo.maxwell_solver = self.method

        if self.cfl is not None:
            pywarpx.warpx.cfl = self.cfl

        if self.source_smoother is not None:
            self.source_smoother.initialize_inputs(self)


class ElectrostaticSolver(picmistandard.PICMI_ElectrostaticSolver):
    def init(self, kw):
        self.relativistic = kw.pop('warpx_relativistic', False)

    def initialize_inputs(self):

        self.grid.initialize_inputs()

        if self.relativistic:
            pywarpx.warpx.do_electrostatic = 'relativistic'
        else:
            pywarpx.warpx.do_electrostatic = 'labframe'
            pywarpx.warpx.self_fields_required_precision = self.required_precision
            pywarpx.warpx.self_fields_max_iters = self.maximum_iterations
<<<<<<< HEAD
            pywarpx.boundary.potential_lo = [
                self.grid.potential_xmin, self.grid.potential_ymin,
                self.grid.potential_zmin
            ]
            pywarpx.boundary.potential_hi = [
                self.grid.potential_xmax, self.grid.potential_ymax,
                self.grid.potential_zmax
            ]
=======
            pywarpx.boundary.potential_lo_x = self.grid.potential_xmin
            pywarpx.boundary.potential_lo_y = self.grid.potential_ymin
            pywarpx.boundary.potential_lo_z = self.grid.potential_zmin
            pywarpx.boundary.potential_hi_x = self.grid.potential_xmax
            pywarpx.boundary.potential_hi_y = self.grid.potential_ymax
            pywarpx.boundary.potential_hi_z = self.grid.potential_zmax
>>>>>>> d65e6682


class GaussianLaser(picmistandard.PICMI_GaussianLaser):
    def initialize_inputs(self):
        self.laser_number = len(pywarpx.lasers.names) + 1
        if self.name is None:
            self.name = 'laser{}'.format(self.laser_number)

        self.laser = pywarpx.Lasers.newlaser(self.name)

        self.laser.profile = "Gaussian"
        self.laser.wavelength = self.wavelength  # The wavelength of the laser (in meters)
        self.laser.e_max = self.E0  # Maximum amplitude of the laser field (in V/m)
        self.laser.polarization = self.polarization_direction  # The main polarization vector
        self.laser.profile_waist = self.waist  # The waist of the laser (in meters)
        self.laser.profile_duration = self.duration  # The duration of the laser (in seconds)
        self.laser.zeta = self.zeta
        self.laser.beta = self.beta
        self.laser.phi2 = self.phi2
        self.laser.phi0 = self.phi0

        self.laser.do_continuous_injection = self.fill_in

class AnalyticLaser(picmistandard.PICMI_AnalyticLaser):
    def init(self, kw):
        self.mangle_dict = None

    def initialize_inputs(self):
        self.laser_number = len(pywarpx.lasers.names) + 1
        if self.name is None:
            self.name = 'laser{}'.format(self.laser_number)

        self.laser = pywarpx.Lasers.newlaser(self.name)

        self.laser.profile = "parse_field_function"
        self.laser.wavelength = self.wavelength  # The wavelength of the laser (in meters)
        self.laser.e_max = self.Emax  # Maximum amplitude of the laser field (in V/m)
        self.laser.polarization = self.polarization_direction  # The main polarization vector
        self.laser.do_continuous_injection = self.fill_in

        if self.mangle_dict is None:
            # Only do this once so that the same variables are used in this distribution
            # is used multiple times
            self.mangle_dict = pywarpx.my_constants.add_keywords(self.user_defined_kw)
        expression = pywarpx.my_constants.mangle_expression(self.field_expression, self.mangle_dict)
        self.laser.__setattr__('field_function(X,Y,t)', expression)

class LaserAntenna(picmistandard.PICMI_LaserAntenna):
    def initialize_inputs(self, laser):
        laser.laser.position = self.position  # This point is on the laser plane
        laser.laser.direction = self.normal_vector  # The plane normal direction
        if isinstance(laser, GaussianLaser):
            laser.laser.profile_focal_distance = laser.focal_position[2] - self.position[2]  # Focal distance from the antenna (in meters)
            laser.laser.profile_t_peak = (self.position[2] - laser.centroid_position[2])/constants.c  # The time at which the laser reaches its peak (in seconds)


class ConstantAppliedField(picmistandard.PICMI_ConstantAppliedField):
    def initialize_inputs(self):
        # Note that lower and upper_bound are not used by WarpX

        if (self.Ex is not None or
            self.Ey is not None or
            self.Ez is not None):
            pywarpx.particles.E_ext_particle_init_style = 'constant'
            pywarpx.particles.E_external_particle = [self.Ex or 0., self.Ey or 0., self.Ez or 0.]

        if (self.Bx is not None or
            self.By is not None or
            self.Bz is not None):
            pywarpx.particles.B_ext_particle_init_style = 'constant'
            pywarpx.particles.B_external_particle = [self.Bx or 0., self.By or 0., self.Bz or 0.]


class AnalyticAppliedField(picmistandard.PICMI_AnalyticAppliedField):
    def init(self, kw):
        self.mangle_dict = None

    def initialize_inputs(self):
        # Note that lower and upper_bound are not used by WarpX

        if self.mangle_dict is None:
            # Only do this once so that the same variables are used in this distribution
            # is used multiple times
            self.mangle_dict = pywarpx.my_constants.add_keywords(self.user_defined_kw)

        if (self.Ex_expression is not None or
            self.Ey_expression is not None or
            self.Ez_expression is not None):
            pywarpx.particles.E_ext_particle_init_style = 'parse_e_ext_particle_function'
            for sdir, expression in zip(['x', 'y', 'z'], [self.Ex_expression, self.Ey_expression, self.Ez_expression]):
                expression = pywarpx.my_constants.mangle_expression(expression, self.mangle_dict)
                pywarpx.particles.__setattr__(f'E{sdir}_external_particle_function(x,y,z,t)', expression)

        if (self.Bx_expression is not None or
            self.By_expression is not None or
            self.Bz_expression is not None):
            pywarpx.particles.B_ext_particle_init_style = 'parse_b_ext_particle_function'
            for sdir, expression in zip(['x', 'y', 'z'], [self.Bx_expression, self.By_expression, self.Bz_expression]):
                expression = pywarpx.my_constants.mangle_expression(expression, self.mangle_dict)
                pywarpx.particles.__setattr__(f'B{sdir}_external_particle_function(x,y,z,t)', expression)


class Mirror(picmistandard.PICMI_Mirror):
    def initialize_inputs(self):
        try:
            pywarpx.warpx.num_mirrors
        except AttributeError:
            pywarpx.warpx.num_mirrors = 0
            pywarpx.warpx.mirror_z = []
            pywarpx.warpx.mirror_z_width = []
            pywarpx.warpx.mirror_z_npoints = []

        pywarpx.warpx.num_mirrors += 1
        pywarpx.warpx.mirror_z.append(self.z_front_location)
        pywarpx.warpx.mirror_z_width.append(self.depth)
        pywarpx.warpx.mirror_z_npoints.append(self.number_of_cells)


class Simulation(picmistandard.PICMI_Simulation):
    def init(self, kw):

        self.current_deposition_algo = kw.pop('warpx_current_deposition_algo', None)
        self.charge_deposition_algo = kw.pop('warpx_charge_deposition_algo', None)
        self.field_gathering_algo = kw.pop('warpx_field_gathering_algo', None)
        self.particle_pusher_algo = kw.pop('warpx_particle_pusher_algo', None)
        self.use_filter = kw.pop('warpx_use_filter', None)
        self.serialize_ics = kw.pop('warpx_serialize_ics', None)
        self.do_dynamic_scheduling = kw.pop('warpx_do_dynamic_scheduling', None)
        self.load_balance_intervals = kw.pop('warpx_load_balance_intervals', None)
        self.load_balance_efficiency_ratio_threshold = kw.pop('warpx_load_balance_efficiency_ratio_threshold', None)
        self.load_balance_with_sfc = kw.pop('warpx_load_balance_with_sfc', None)
        self.load_balance_knapsack_factor = kw.pop('warpx_load_balance_knapsack_factor', None)
        self.load_balance_costs_update = kw.pop('warpx_load_balance_costs_update', None)
        self.costs_heuristic_particles_wt = kw.pop('warpx_costs_heuristic_particles_wt', None)
        self.costs_heuristic_cells_wt = kw.pop('warpx_costs_heuristic_cells_wt', None)
        self.use_fdtd_nci_corr = kw.pop('warpx_use_fdtd_nci_corr', None)

        self.inputs_initialized = False
        self.warpx_initialized = False

    def initialize_inputs(self):
        if self.inputs_initialized:
            return

        self.inputs_initialized = True

        pywarpx.warpx.verbose = self.verbose
        if self.time_step_size is not None:
            pywarpx.warpx.const_dt = self.time_step_size

        if self.gamma_boost is not None:
            pywarpx.warpx.gamma_boost = self.gamma_boost
            pywarpx.warpx.boost_direction = 'z'

        pywarpx.algo.current_deposition = self.current_deposition_algo
        pywarpx.algo.charge_deposition = self.charge_deposition_algo
        pywarpx.algo.field_gathering = self.field_gathering_algo
        pywarpx.algo.particle_pusher = self.particle_pusher_algo
        pywarpx.algo.load_balance_intervals = self.load_balance_intervals
        pywarpx.algo.load_balance_efficiency_ratio_threshold = self.load_balance_efficiency_ratio_threshold
        pywarpx.algo.load_balance_with_sfc = self.load_balance_with_sfc
        pywarpx.algo.load_balance_knapsack_factor = self.load_balance_knapsack_factor
        pywarpx.algo.load_balance_costs_update = self.load_balance_costs_update
        pywarpx.algo.costs_heuristic_particles_wt = self.costs_heuristic_particles_wt
        pywarpx.algo.costs_heuristic_cells_wt = self.costs_heuristic_cells_wt

        pywarpx.warpx.use_filter = self.use_filter
        pywarpx.warpx.serialize_ics = self.serialize_ics

        pywarpx.warpx.do_dynamic_scheduling = self.do_dynamic_scheduling

        pywarpx.particles.use_fdtd_nci_corr = self.use_fdtd_nci_corr

        particle_shape = self.particle_shape
        for s in self.species:
            if s.particle_shape is not None:
                assert particle_shape is None or particle_shape == s.particle_shape, Exception('WarpX only supports one particle shape for all species')
                # --- If this was set for any species, use that value.
                particle_shape = s.particle_shape

        if particle_shape is not None:
            if isinstance(particle_shape, str):
                interpolation_order = {'NGP':0, 'linear':1, 'quadratic':2, 'cubic':3}[particle_shape]
            else:
                interpolation_order = particle_shape
            pywarpx.algo.particle_shape = interpolation_order

        self.solver.initialize_inputs()

        for i in range(len(self.species)):
            self.species[i].initialize_inputs(self.layouts[i],
                                              self.initialize_self_fields[i],
                                              self.injection_plane_positions[i],
                                              self.injection_plane_normal_vectors[i])

        for i in range(len(self.lasers)):
            self.lasers[i].initialize_inputs()
            self.laser_injection_methods[i].initialize_inputs(self.lasers[i])

        for applied_field in self.applied_fields:
            applied_field.initialize_inputs()

        for diagnostic in self.diagnostics:
            diagnostic.initialize_inputs()

    def initialize_warpx(self):
        if self.warpx_initialized:
            return

        self.warpx_initialized = True
        pywarpx.warpx.init()

    def write_input_file(self, file_name='inputs'):
        self.initialize_inputs()
        kw = {}
        if self.max_steps is not None:
            kw['max_step'] = self.max_steps
        if self.max_time is not None:
            kw['stop_time'] = self.max_time
        pywarpx.warpx.write_inputs(file_name, **kw)

    def step(self, nsteps=None):
        self.initialize_inputs()
        self.initialize_warpx()
        if nsteps is None:
            if self.max_steps is not None:
                nsteps = self.max_steps
            else:
                nsteps = -1
        pywarpx.warpx.evolve(nsteps)

    def finalize(self):
        if self.warpx_initialized:
            self.warpx_initialized = False
            pywarpx.warpx.finalize()


# ----------------------------
# Simulation frame diagnostics
# ----------------------------


class FieldDiagnostic(picmistandard.PICMI_FieldDiagnostic):
    def init(self, kw):

        self.plot_raw_fields = kw.pop('warpx_plot_raw_fields', None)
        self.plot_raw_fields_guards = kw.pop('warpx_plot_raw_fields_guards', None)
        self.plot_finepatch = kw.pop('warpx_plot_finepatch', None)
        self.plot_crsepatch = kw.pop('warpx_plot_crsepatch', None)
        self.format = kw.pop('warpx_format', 'plotfile')
        self.openpmd_backend = kw.pop('warpx_openpmd_backend', None)
        self.file_prefix = kw.pop('warpx_file_prefix', None)
        self.dump_rz_modes = kw.pop('warpx_dump_rz_modes', None)

    def initialize_inputs(self):

        name = getattr(self, 'name', None)
        if name is None:
            diagnostics_number = len(pywarpx.diagnostics._diagnostics_dict) + 1
            self.name = 'diag{}'.format(diagnostics_number)

        try:
            self.diagnostic = pywarpx.diagnostics._diagnostics_dict[self.name]
        except KeyError:
            self.diagnostic = pywarpx.Diagnostics.Diagnostic(self.name, _species_dict={})
            pywarpx.diagnostics._diagnostics_dict[self.name] = self.diagnostic

        self.diagnostic.diag_type = 'Full'
        self.diagnostic.format = self.format
        self.diagnostic.openpmd_backend = self.openpmd_backend
        self.diagnostic.dump_rz_modes = self.dump_rz_modes
        self.diagnostic.intervals = self.period
        self.diagnostic.diag_lo = self.lower_bound
        self.diagnostic.diag_hi = self.upper_bound
        if self.number_of_cells is not None:
            self.diagnostic.coarsening_ratio = (np.array(self.grid.number_of_cells)/np.array(self.number_of_cells)).astype(int)

        # --- Use a set to ensure that fields don't get repeated.
        fields_to_plot = set()

        for dataname in self.data_list:
            if dataname == 'E':
                fields_to_plot.add('Ex')
                fields_to_plot.add('Ey')
                fields_to_plot.add('Ez')
            elif dataname == 'B':
                fields_to_plot.add('Bx')
                fields_to_plot.add('By')
                fields_to_plot.add('Bz')
            elif dataname == 'J':
                fields_to_plot.add('jx')
                fields_to_plot.add('jy')
                fields_to_plot.add('jz')
            elif dataname in ['Ex', 'Ey', 'Ez', 'Bx', 'By', 'Bz', 'rho', 'phi', 'F', 'proc_number', 'part_per_cell']:
                fields_to_plot.add(dataname)
            elif dataname in ['Jx', 'Jy', 'Jz']:
                fields_to_plot.add(dataname.lower())
            elif dataname.startswith('rho_'):
                # Adds rho_species diagnostic
                fields_to_plot.add(dataname)
            elif dataname == 'dive':
                fields_to_plot.add('divE')
            elif dataname == 'divb':
                fields_to_plot.add('divB')
            elif dataname == 'raw_fields':
                self.plot_raw_fields = 1
            elif dataname == 'raw_fields_guards':
                self.plot_raw_fields_guards = 1
            elif dataname == 'finepatch':
                self.plot_finepatch = 1
            elif dataname == 'crsepatch':
                self.plot_crsepatch = 1

        # --- Convert the set to a sorted list so that the order
        # --- is the same on all processors.
        fields_to_plot = list(fields_to_plot)
        fields_to_plot.sort()
        self.diagnostic.fields_to_plot = fields_to_plot

        self.diagnostic.plot_raw_fields = self.plot_raw_fields
        self.diagnostic.plot_raw_fields_guards = self.plot_raw_fields_guards
        self.diagnostic.plot_finepatch = self.plot_finepatch
        self.diagnostic.plot_crsepatch = self.plot_crsepatch

        if self.write_dir is not None or self.file_prefix is not None:
            write_dir = (self.write_dir or 'diags')
            file_prefix = (self.file_prefix or self.name)
            self.diagnostic.file_prefix = write_dir + '/' + file_prefix


ElectrostaticFieldDiagnostic = FieldDiagnostic


class ParticleDiagnostic(picmistandard.PICMI_ParticleDiagnostic):
    def init(self, kw):

        self.format = kw.pop('warpx_format', 'plotfile')
        self.openpmd_backend = kw.pop('warpx_openpmd_backend', None)
        self.file_prefix = kw.pop('warpx_file_prefix', None)
        self.random_fraction = kw.pop('warpx_random_fraction', None)
        self.uniform_stride = kw.pop('warpx_uniform_stride', None)
        self.plot_filter_function = kw.pop('warpx_plot_filter_function', None)

        self.user_defined_kw = {}
        if self.plot_filter_function is not None:
            # This allows variables to be used in the plot_filter_function, but
            # in order not to break other codes, the variables must begin with "warpx_"
            for k in list(kw.keys()):
                if k.startswith('warpx_') and re.search(r'\b%s\b'%k, self.plot_filter_function):
                    self.user_defined_kw[k] = kw[k]
                    del kw[k]

        self.mangle_dict = None

    def initialize_inputs(self):

        name = getattr(self, 'name', None)
        if name is None:
            diagnostics_number = len(pywarpx.diagnostics._diagnostics_dict) + 1
            self.name = 'diag{}'.format(diagnostics_number)

        try:
            self.diagnostic = pywarpx.diagnostics._diagnostics_dict[self.name]
        except KeyError:
            self.diagnostic = pywarpx.Diagnostics.Diagnostic(self.name, _species_dict={})
            pywarpx.diagnostics._diagnostics_dict[self.name] = self.diagnostic

        self.diagnostic.diag_type = 'Full'
        self.diagnostic.format = self.format
        self.diagnostic.openpmd_backend = self.openpmd_backend
        self.diagnostic.intervals = self.period

        # --- Use a set to ensure that fields don't get repeated.
        variables = set()

        for dataname in self.data_list:
            if dataname == 'position':
                # --- The positions are alway written out anyway
                pass
            elif dataname == 'momentum':
                variables.add('ux')
                variables.add('uy')
                variables.add('uz')
            elif dataname == 'weighting':
                variables.add('w')
            elif dataname == 'fields':
                variables.add('Ex')
                variables.add('Ey')
                variables.add('Ez')
                variables.add('Bx')
                variables.add('By')
                variables.add('Bz')
            elif dataname in ['ux', 'uy', 'uz', 'Ex', 'Ey', 'Ez', 'Bx', 'By', 'Bz']:
                variables.add(dataname)

        # --- Convert the set to a sorted list so that the order
        # --- is the same on all processors.
        variables = list(variables)
        variables.sort()

        if np.iterable(self.species):
            species_list = self.species
        else:
            species_list = [species]

        if self.mangle_dict is None:
            # Only do this once so that the same variables are used in this distribution
            # is used multiple times
            self.mangle_dict = pywarpx.my_constants.add_keywords(self.user_defined_kw)

        for specie in species_list:
            diag = pywarpx.Bucket.Bucket(self.name + '.' + specie.name,
                                         variables = variables,
                                         random_fraction = self.random_fraction,
                                         uniform_stride = self.uniform_stride)
            expression = pywarpx.my_constants.mangle_expression(self.plot_filter_function, self.mangle_dict)
            diag.__setattr__('plot_filter_function(t,x,y,z,ux,uy,uz)', expression)
            self.diagnostic._species_dict[specie.name] = diag

# ----------------------------
# Lab frame diagnostics
# ----------------------------


class LabFrameFieldDiagnostic(picmistandard.PICMI_LabFrameFieldDiagnostic):
    def initialize_inputs(self):

        pywarpx.warpx.check_consistency('num_snapshots_lab', self.num_snapshots, 'The number of snapshots must be the same in all lab frame diagnostics')
        pywarpx.warpx.check_consistency('dt_snapshots_lab', self.dt_snapshots, 'The time between snapshots must be the same in all lab frame diagnostics')
        pywarpx.warpx.check_consistency('lab_data_directory', self.write_dir, 'The write directory must be the same in all lab frame diagnostics')

        pywarpx.warpx.do_back_transformed_diagnostics = 1
        pywarpx.warpx.num_snapshots_lab = self.num_snapshots
        pywarpx.warpx.dt_snapshots_lab = self.dt_snapshots
        pywarpx.warpx.do_back_transformed_fields = 1
        pywarpx.warpx.lab_data_directory = self.write_dir


class LabFrameParticleDiagnostic(picmistandard.PICMI_LabFrameParticleDiagnostic):
    def initialize_inputs(self):

        pywarpx.warpx.check_consistency('num_snapshots_lab', self.num_snapshots, 'The number of snapshots must be the same in all lab frame diagnostics')
        pywarpx.warpx.check_consistency('dt_snapshots_lab', self.dt_snapshots, 'The time between snapshots must be the same in all lab frame diagnostics')
        pywarpx.warpx.check_consistency('lab_data_directory', self.write_dir, 'The write directory must be the same in all lab frame diagnostics')

        pywarpx.warpx.do_back_transformed_diagnostics = 1

        if isinstance(self.species, Species):
            self.species.do_back_transformed_diagnostics = 1
        else:
            try:
                for specie in self.species:
                    specie.do_back_transformed_diagnostics = 1
            except TypeError:
                pass

        pywarpx.warpx.num_snapshots_lab = self.num_snapshots
        pywarpx.warpx.dt_snapshots_lab = self.dt_snapshots
        pywarpx.warpx.lab_data_directory = self.write_dir<|MERGE_RESOLUTION|>--- conflicted
+++ resolved
@@ -355,21 +355,12 @@
         self.max_grid_size = kw.pop('warpx_max_grid_size', 32)
         self.blocking_factor = kw.pop('warpx_blocking_factor', None)
 
-<<<<<<< HEAD
-        self.potential_xmin = 0
-        self.potential_xmax = 0
-        self.potential_ymin = kw.pop('warpx_potential_zmin', 0)
-        self.potential_ymax = kw.pop('warpx_potential_zmax', 0)
-        self.potential_zmin = 0
-        self.potential_zmax = 0
-=======
         self.potential_xmin = None
         self.potential_xmax = None
         self.potential_ymin = None
         self.potential_ymax = None
         self.potential_zmin = kw.pop('warpx_potential_lo_z', None)
         self.potential_zmax = kw.pop('warpx_potential_hi_z', None)
->>>>>>> d65e6682
 
     def initialize_inputs(self):
         pywarpx.amr.n_cell = self.number_of_cells
@@ -414,21 +405,12 @@
         self.max_grid_size = kw.pop('warpx_max_grid_size', 32)
         self.blocking_factor = kw.pop('warpx_blocking_factor', None)
 
-<<<<<<< HEAD
-        self.potential_xmin = kw.pop('warpx_potential_xmin', 0)
-        self.potential_xmax = kw.pop('warpx_potential_xmax', 0)
-        self.potential_ymin = kw.pop('warpx_potential_ymin', 0)
-        self.potential_ymax = kw.pop('warpx_potential_ymax', 0)
-        self.potential_zmin = 0
-        self.potential_zmax = 0
-=======
         self.potential_xmin = kw.pop('warpx_potential_lo_x', None)
         self.potential_xmax = kw.pop('warpx_potential_hi_x', None)
         self.potential_ymin = None
         self.potential_ymax = None
         self.potential_zmin = kw.pop('warpx_potential_lo_z', None)
         self.potential_zmax = kw.pop('warpx_potential_hi_z', None)
->>>>>>> d65e6682
 
     def initialize_inputs(self):
         pywarpx.amr.n_cell = self.number_of_cells
@@ -469,21 +451,12 @@
         self.max_grid_size = kw.pop('warpx_max_grid_size', 32)
         self.blocking_factor = kw.pop('warpx_blocking_factor', None)
 
-<<<<<<< HEAD
-        self.potential_xmin = kw.pop('warpx_potential_xmin', 0)
-        self.potential_xmax = kw.pop('warpx_potential_xmax', 0)
-        self.potential_ymin = kw.pop('warpx_potential_ymin', 0)
-        self.potential_ymax = kw.pop('warpx_potential_ymax', 0)
-        self.potential_zmin = kw.pop('warpx_potential_zmin', 0)
-        self.potential_zmax = kw.pop('warpx_potential_zmax', 0)
-=======
         self.potential_xmin = kw.pop('warpx_potential_lo_x', None)
         self.potential_xmax = kw.pop('warpx_potential_hi_x', None)
         self.potential_ymin = kw.pop('warpx_potential_lo_y', None)
         self.potential_ymax = kw.pop('warpx_potential_hi_y', None)
         self.potential_zmin = kw.pop('warpx_potential_lo_z', None)
         self.potential_zmax = kw.pop('warpx_potential_hi_z', None)
->>>>>>> d65e6682
 
     def initialize_inputs(self):
         pywarpx.amr.n_cell = self.number_of_cells
@@ -593,23 +566,13 @@
             pywarpx.warpx.do_electrostatic = 'labframe'
             pywarpx.warpx.self_fields_required_precision = self.required_precision
             pywarpx.warpx.self_fields_max_iters = self.maximum_iterations
-<<<<<<< HEAD
-            pywarpx.boundary.potential_lo = [
-                self.grid.potential_xmin, self.grid.potential_ymin,
-                self.grid.potential_zmin
-            ]
-            pywarpx.boundary.potential_hi = [
-                self.grid.potential_xmax, self.grid.potential_ymax,
-                self.grid.potential_zmax
-            ]
-=======
+
             pywarpx.boundary.potential_lo_x = self.grid.potential_xmin
             pywarpx.boundary.potential_lo_y = self.grid.potential_ymin
             pywarpx.boundary.potential_lo_z = self.grid.potential_zmin
             pywarpx.boundary.potential_hi_x = self.grid.potential_xmax
             pywarpx.boundary.potential_hi_y = self.grid.potential_ymax
             pywarpx.boundary.potential_hi_z = self.grid.potential_zmax
->>>>>>> d65e6682
 
 
 class GaussianLaser(picmistandard.PICMI_GaussianLaser):
