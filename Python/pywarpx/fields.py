--- conflicted
+++ resolved
@@ -148,71 +148,6 @@
         assert imin <= iistop <= imax + self.overlaps[d], Exception(f'Dimension {d} upper index is out of bounds')
         return iistart, iistop
 
-<<<<<<< HEAD
-    def _getitem3d(self, index):
-        """Returns slices of a 3D decomposed array,
-        """
-
-        lovects, ngrow = self._getlovects()
-        hivects, ngrow = self._gethivects()
-        fields = self._getfields()
-
-        ix = index[0]
-        iy = index[1]
-        iz = index[2]
-
-        if len(fields[0].shape) > self.dim:
-            ncomps = fields[0].shape[-1]
-        else:
-            ncomps = 1
-
-        if len(index) > self.dim:
-            if ncomps > 1:
-                ic = index[-1]
-            else:
-                raise Exception('Too many indices given')
-        else:
-            ic = None
-
-        ixmin = lovects[0,:].min()
-        ixmax = hivects[0,:].max()
-        iymin = lovects[1,:].min()
-        iymax = hivects[1,:].max()
-        izmin = lovects[2,:].min()
-        izmax = hivects[2,:].max()
-
-        if npes > 1:
-            ixmin = comm_world.allreduce(ixmin, op=mpi.MIN)
-            ixmax = comm_world.allreduce(ixmax, op=mpi.MAX)
-            iymin = comm_world.allreduce(iymin, op=mpi.MIN)
-            iymax = comm_world.allreduce(iymax, op=mpi.MAX)
-            izmin = comm_world.allreduce(izmin, op=mpi.MIN)
-            izmax = comm_world.allreduce(izmax, op=mpi.MAX)
-
-        ixstart, ixstop = self._find_start_stop(ix, ixmin, ixmax, 0)
-        iystart, iystop = self._find_start_stop(iy, iymin, iymax, 1)
-        izstart, izstop = self._find_start_stop(iz, izmin, izmax, 2)
-
-        # --- Setup the size of the array to be returned and create it.
-        # --- Space is added for multiple components if needed.
-        sss = (max(0, ixstop - ixstart),
-               max(0, iystop - iystart),
-               max(0, izstop - izstart))
-        if ncomps > 1 and ic is None:
-            sss = tuple(list(sss) + [ncomps])
-        resultglobal = np.zeros(sss, dtype=_libwarpx.libwarpx._numpy_real_dtype)
-
-        datalist = []
-        for i in range(len(fields)):
-
-            # --- The ix1, 2 etc are relative to global indexing
-            ix1 = max(ixstart, lovects[0,i])
-            ix2 = min(ixstop, lovects[0,i] + fields[i].shape[0])
-            iy1 = max(iystart, lovects[1,i])
-            iy2 = min(iystop, lovects[1,i] + fields[i].shape[1])
-            iz1 = max(izstart, lovects[2,i])
-            iz2 = min(izstop, lovects[2,i] + fields[i].shape[2])
-=======
     def _get_indices(self, index):
         if self.dim == 1:
             return None, None, index[0]
@@ -220,7 +155,6 @@
             return index[0], None, index[1]
         elif self.dim == 3:
             return index[0], index[1], index[2]
->>>>>>> 0d89cb61
 
     def _get_min_indices(self, lovects):
         if self.dim == 1:
@@ -364,12 +298,8 @@
         # --- Space is added for multiple components if needed.
         if ncomps > 1 and ic is None:
             sss = tuple(list(sss) + [ncomps])
-<<<<<<< HEAD
+        # --- Create the array to be returned.
         resultglobal = np.zeros(sss, dtype=_libwarpx.libwarpx._numpy_real_dtype)
-=======
-        # --- Create the array to be returned.
-        resultglobal = np.zeros(sss, dtype=_libwarpx._numpy_real_dtype)
->>>>>>> 0d89cb61
 
         datalist = []
         for i in range(len(fields)):
