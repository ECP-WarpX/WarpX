# Copyright 2017-2019 Andrew Myers, David Grote, Remi Lehe
# Weiqun Zhang
#
# This file is part of WarpX.
#
# License: BSD-3-Clause-LBNL

# --- This defines the wrapper functions that directly call the underlying compiled routines
import os
import sys
import atexit
import ctypes
from ctypes.util import find_library as _find_library
import numpy as np
from numpy.ctypeslib import ndpointer as _ndpointer

from .Geometry import geometry

try:
    # --- If mpi4py is going to be used, this needs to be imported
    # --- before libwarpx is loaded (though don't know why)
    from mpi4py import MPI
except ImportError:
    pass

# --- Is there a better way of handling constants?
clight = 2.99792458e+8 # m/s

def _get_package_root():
    '''
    Get the path to the installation location (where libwarpx.so would be installed).
    '''
    cur = os.path.abspath(__file__)
    while True:
        name = os.path.basename(cur)
        if name == 'pywarpx':
            return cur
        elif not name:
            return ''
        cur = os.path.dirname(cur)

# --- Use geometry to determine whether to import the 2D or 3D version.
# --- This assumes that the input is setup before this module is imported,
# --- which should normally be the case.
# --- Default to 3D if geometry is not setup yet.
try:
    _prob_lo = geometry.prob_lo
    _coord_sys = geometry.coord_sys
except AttributeError:
    geometry_dim = '3d'
else:
    if _coord_sys == 0:
        geometry_dim = '%dd'%len(_prob_lo)
    elif _coord_sys == 1:
        geometry_dim = 'rz'
    else:
        raise Exception('Undefined coordinate system %d'%_coord_sys)
    del _prob_lo, _coord_sys

_libc = ctypes.CDLL(_find_library('c'))

try:
    libwarpx = ctypes.CDLL(os.path.join(_get_package_root(), "libwarpx%s.so"%geometry_dim))
except OSError:
    raise Exception('libwarpx%s.so was not installed. It can be installed by running "make" in the Python directory of WarpX'%geometry_dim)

# WarpX can be compiled using either double or float
libwarpx.warpx_Real_size.restype = ctypes.c_int
libwarpx.warpx_ParticleReal_size.restype = ctypes.c_int

_Real_size = libwarpx.warpx_Real_size()
_ParticleReal_size = libwarpx.warpx_ParticleReal_size()

if _Real_size == 8:
    c_real = ctypes.c_double
    _numpy_real_dtype = 'f8'
else:
    c_real = ctypes.c_float
    _numpy_real_dtype = 'f4'

if _ParticleReal_size == 8:
    c_particlereal = ctypes.c_double
    _numpy_particlereal_dtype = 'f8'
else:
    c_particlereal = ctypes.c_float
    _numpy_particlereal_dtype = 'f4'

dim = libwarpx.warpx_SpaceDim()

# our particle data type, depends on _ParticleReal_size
_p_struct = [(d, _numpy_particlereal_dtype) for d in 'xyz'[:dim]] + [('id', 'i4'), ('cpu', 'i4')]
_p_dtype = np.dtype(_p_struct, align=True)

_numpy_to_ctypes = {}
_numpy_to_ctypes[_numpy_particlereal_dtype] = c_particlereal
_numpy_to_ctypes['i4'] = ctypes.c_int

class Particle(ctypes.Structure):
    _fields_ = [(v[0], _numpy_to_ctypes[v[1]]) for v in _p_struct]


# some useful typenames
_LP_particle_p = ctypes.POINTER(ctypes.POINTER(Particle))
_LP_c_int = ctypes.POINTER(ctypes.c_int)
_LP_c_void_p = ctypes.POINTER(ctypes.c_void_p)
_LP_c_real = ctypes.POINTER(c_real)
_LP_LP_c_real = ctypes.POINTER(_LP_c_real)
_LP_c_particlereal = ctypes.POINTER(c_particlereal)
_LP_LP_c_particlereal = ctypes.POINTER(_LP_c_particlereal)
_LP_c_char = ctypes.POINTER(ctypes.c_char)
_LP_LP_c_char = ctypes.POINTER(_LP_c_char)

# this is a function for converting a ctypes pointer to a numpy array
def _array1d_from_pointer(pointer, dtype, size):
    if sys.version_info.major >= 3:
        # from where do I import these? this might only work for CPython...
        #PyBuf_READ  = 0x100
        PyBUF_WRITE = 0x200
        buffer_from_memory = ctypes.pythonapi.PyMemoryView_FromMemory
        buffer_from_memory.argtypes = (ctypes.c_void_p, ctypes.c_int, ctypes.c_int)
        buffer_from_memory.restype = ctypes.py_object
        buf = buffer_from_memory(pointer, dtype.itemsize*size, PyBUF_WRITE)
    else:
        buffer_from_memory = ctypes.pythonapi.PyBuffer_FromReadWriteMemory
        buffer_from_memory.restype = ctypes.py_object
        buf = buffer_from_memory(pointer, dtype.itemsize*size)
    return np.frombuffer(buf, dtype=dtype, count=size)


# set the arg and return types of the wrapped functions
libwarpx.amrex_init.argtypes = (ctypes.c_int, _LP_LP_c_char)
libwarpx.warpx_getParticleStructs.restype = _LP_particle_p
libwarpx.warpx_getParticleArrays.restype = _LP_LP_c_particlereal
libwarpx.warpx_getEfield.restype = _LP_LP_c_real
libwarpx.warpx_getEfieldLoVects.restype = _LP_c_int
libwarpx.warpx_getEfieldCP.restype = _LP_LP_c_real
libwarpx.warpx_getEfieldCPLoVects.restype = _LP_c_int
libwarpx.warpx_getEfieldFP.restype = _LP_LP_c_real
libwarpx.warpx_getEfieldFPLoVects.restype = _LP_c_int
libwarpx.warpx_getEfieldCP_PML.restype = _LP_LP_c_real
libwarpx.warpx_getEfieldCPLoVects_PML.restype = _LP_c_int
libwarpx.warpx_getEfieldFP_PML.restype = _LP_LP_c_real
libwarpx.warpx_getEfieldFPLoVects_PML.restype = _LP_c_int
libwarpx.warpx_getBfield.restype = _LP_LP_c_real
libwarpx.warpx_getBfieldLoVects.restype = _LP_c_int
libwarpx.warpx_getBfieldCP.restype = _LP_LP_c_real
libwarpx.warpx_getBfieldCPLoVects.restype = _LP_c_int
libwarpx.warpx_getBfieldFP.restype = _LP_LP_c_real
libwarpx.warpx_getBfieldFPLoVects.restype = _LP_c_int
libwarpx.warpx_getBfieldCP_PML.restype = _LP_LP_c_real
libwarpx.warpx_getBfieldCPLoVects_PML.restype = _LP_c_int
libwarpx.warpx_getBfieldFP_PML.restype = _LP_LP_c_real
libwarpx.warpx_getBfieldFPLoVects_PML.restype = _LP_c_int
libwarpx.warpx_getCurrentDensity.restype = _LP_LP_c_real
libwarpx.warpx_getCurrentDensityLoVects.restype = _LP_c_int
libwarpx.warpx_getCurrentDensityCP.restype = _LP_LP_c_real
libwarpx.warpx_getCurrentDensityCPLoVects.restype = _LP_c_int
libwarpx.warpx_getCurrentDensityFP.restype = _LP_LP_c_real
libwarpx.warpx_getCurrentDensityFPLoVects.restype = _LP_c_int
libwarpx.warpx_getCurrentDensityCP_PML.restype = _LP_LP_c_real
libwarpx.warpx_getCurrentDensityCPLoVects_PML.restype = _LP_c_int
libwarpx.warpx_getCurrentDensityFP_PML.restype = _LP_LP_c_real
libwarpx.warpx_getCurrentDensityFPLoVects_PML.restype = _LP_c_int
libwarpx.warpx_getChargeDensityCP.restype = _LP_LP_c_real
libwarpx.warpx_getChargeDensityCPLoVects.restype = _LP_c_int
libwarpx.warpx_getChargeDensityFP.restype = _LP_LP_c_real
libwarpx.warpx_getChargeDensityFPLoVects.restype = _LP_c_int

#libwarpx.warpx_getPMLSigma.restype = _LP_c_real
#libwarpx.warpx_getPMLSigmaStar.restype = _LP_c_real
#libwarpx.warpx_ComputePMLFactors.argtypes = (ctypes.c_int, c_real)

libwarpx.warpx_addNParticles.argtypes = (ctypes.c_int, ctypes.c_int,
                                         _ndpointer(c_particlereal, flags="C_CONTIGUOUS"),
                                         _ndpointer(c_particlereal, flags="C_CONTIGUOUS"),
                                         _ndpointer(c_particlereal, flags="C_CONTIGUOUS"),
                                         _ndpointer(c_particlereal, flags="C_CONTIGUOUS"),
                                         _ndpointer(c_particlereal, flags="C_CONTIGUOUS"),
                                         _ndpointer(c_particlereal, flags="C_CONTIGUOUS"),
                                         ctypes.c_int,
                                         _ndpointer(c_particlereal, flags="C_CONTIGUOUS"),
                                         ctypes.c_int)

libwarpx.warpx_getProbLo.restype = c_real
libwarpx.warpx_getProbHi.restype = c_real
libwarpx.warpx_getistep.restype = ctypes.c_int
libwarpx.warpx_gett_new.restype = c_real
libwarpx.warpx_getdt.restype = c_real
libwarpx.warpx_maxStep.restype = ctypes.c_int
libwarpx.warpx_stopTime.restype = c_real
libwarpx.warpx_checkInt.restype = ctypes.c_int
libwarpx.warpx_plotInt.restype = ctypes.c_int
libwarpx.warpx_finestLevel.restype = ctypes.c_int

libwarpx.warpx_EvolveE.argtypes = [c_real]
libwarpx.warpx_EvolveB.argtypes = [c_real]
libwarpx.warpx_FillBoundaryE.argtypes = []
libwarpx.warpx_FillBoundaryB.argtypes = []
libwarpx.warpx_UpdateAuxilaryData.argtypes = []
libwarpx.warpx_SyncCurrent.argtypes = []
libwarpx.warpx_PushParticlesandDepose.argtypes = [c_real]
libwarpx.warpx_getistep.argtypes = [ctypes.c_int]
libwarpx.warpx_setistep.argtypes = [ctypes.c_int, ctypes.c_int]
libwarpx.warpx_gett_new.argtypes = [ctypes.c_int]
libwarpx.warpx_sett_new.argtypes = [ctypes.c_int, c_real]
libwarpx.warpx_getdt.argtypes = [ctypes.c_int]

def get_nattr():
    '''

    Get the number of extra attributes.

    '''
    # --- The -3 is because the comps include the velocites
    return libwarpx.warpx_nComps() - 3

def amrex_init(argv):
    # --- Construct the ctype list of strings to pass in
    argc = len(argv)
    argvC = (_LP_c_char * (argc+1))()
    for i, arg in enumerate(argv):
        enc_arg = arg.encode('utf-8')
        argvC[i] = ctypes.create_string_buffer(enc_arg)

    libwarpx.amrex_init(argc, argvC)

def initialize(argv=None):
    '''

    Initialize WarpX and AMReX. Must be called before
    doing anything else.

    '''
    if argv is None:
        argv = sys.argv
    amrex_init(argv)
    libwarpx.warpx_ConvertLabParamsToBoost()
    if geometry_dim == 'rz':
        libwarpx.warpx_CheckGriddingForRZSpectral()
    libwarpx.warpx_init()


@atexit.register
def finalize(finalize_mpi=1):
    '''

    Call finalize for WarpX and AMReX. Must be called at
    the end of your script.

    '''
    libwarpx.warpx_finalize()
    libwarpx.amrex_finalize(finalize_mpi)


def evolve(num_steps=-1):
    '''

    Evolve the simulation for num_steps steps. If num_steps=-1,
    the simulation will be run until the end as specified in the
    inputs file.

    Parameters
    ----------

    num_steps: int, the number of steps to take

    '''

    libwarpx.warpx_evolve(num_steps);


#def get_sigma(direction):
#    '''
#
#    Return the 'sigma' PML coefficients for the electric field
#    in a given direction.
#
#    '''
#
#    size = ctypes.c_int(0)
#    data = libwarpx.warpx_getPMLSigma(direction, ctypes.byref(size))
#    arr = np.ctypeslib.as_array(data, (size.value,))
#    arr.setflags(write=1)
#    return arr
#
#
#def get_sigma_star(direction):
#    '''
#
#    Return the 'sigma*' PML coefficients for the magnetic field
#    in the given direction.
#
#    '''
#
#    size = ctypes.c_int(0)
#    data = libwarpx.warpx_getPMLSigmaStar(direction, ctypes.byref(size))
#    arr = np.ctypeslib.as_array(data, (size.value,))
#    arr.setflags(write=1)
#    return arr
#
#
#def compute_pml_factors(lev, dt):
#    '''
#
#    This recomputes the PML coefficients for a given level, using the
#    time step dt. This needs to be called after modifying the coefficients
#    from Python.
#
#    '''
#
#    libwarpx.warpx_ComputePMLFactors(lev, dt)

def add_particles(species_number=0,
                  x=0., y=0., z=0., ux=0., uy=0., uz=0., attr=0.,
                  unique_particles=True):
    '''

    A function for adding particles to the WarpX simulation.

    Parameters
    ----------

    species_number   : the species to add the particle to (default = 0)
    x, y, z          : arrays or scalars of the particle positions (default = 0.)
    ux, uy, uz       : arrays or scalars of the particle momenta (default = 0.)
    attr             : a 2D numpy array or scalar with the particle attributes (default = 0.)
    unique_particles : whether the particles are unique or duplicated on
                       several processes. (default = True)

    '''

    # --- Get length of arrays, set to one for scalars
    lenx = np.size(x)
    leny = np.size(y)
    lenz = np.size(z)
    lenux = np.size(ux)
    lenuy = np.size(uy)
    lenuz = np.size(uz)
    lenattr = np.size(attr)

    if (lenx == 0 or leny == 0 or lenz == 0 or lenux == 0 or
        lenuy == 0 or lenuz == 0 or lenattr == 0):
        return

    maxlen = max(lenx, leny, lenz, lenux, lenuy, lenuz, lenattr)
    assert lenx==maxlen or lenx==1, "Length of x doesn't match len of others"
    assert leny==maxlen or leny==1, "Length of y doesn't match len of others"
    assert lenz==maxlen or lenz==1, "Length of z doesn't match len of others"
    assert lenux==maxlen or lenux==1, "Length of ux doesn't match len of others"
    assert lenuy==maxlen or lenuy==1, "Length of uy doesn't match len of others"
    assert lenuz==maxlen or lenuz==1, "Length of uz doesn't match len of others"
    assert lenattr==maxlen or lenattr==1, "Length of attr doesn't match len of others"

    if lenx == 1:
        x = np.array(x)*np.ones(maxlen)
    if leny == 1:
        y = np.array(y)*np.ones(maxlen)
    if lenz == 1:
        z = np.array(z)*np.ones(maxlen)
    if lenux == 1:
        ux = np.array(ux)*np.ones(maxlen)
    if lenuy == 1:
        uy = np.array(uy)*np.ones(maxlen)
    if lenuz == 1:
        uz = np.array(uz)*np.ones(maxlen,'d')
    if lenattr == 1:
        nattr = get_nattr()
        attr = np.array(attr)*np.ones([maxlen,nattr])

    libwarpx.warpx_addNParticles(species_number, x.size,
                                 x, y, z, ux, uy, uz,
                                 attr.shape[-1], attr, unique_particles)

def get_particle_structs(species_number, level):
    '''

    This returns a list of numpy arrays containing the particle struct data
    on each tile for this process. The particle data is represented as a structured
    numpy array and contains the particle 'x', 'y', 'z', 'id', and 'cpu'.

    The data for the numpy arrays are not copied, but share the underlying
    memory buffer with WarpX. The numpy arrays are fully writeable.

    Parameters
    ----------

        species_number : the species id that the data will be returned for

    Returns
    -------

        A List of numpy arrays.

    '''

    particles_per_tile = _LP_c_int()
    num_tiles = ctypes.c_int(0)
    data = libwarpx.warpx_getParticleStructs(species_number, level,
                                             ctypes.byref(num_tiles),
                                             ctypes.byref(particles_per_tile))

    particle_data = []
    for i in range(num_tiles.value):
        arr = _array1d_from_pointer(data[i], _p_dtype, particles_per_tile[i])
        particle_data.append(arr)

    _libc.free(particles_per_tile)
    _libc.free(data)
    return particle_data


def get_particle_arrays(species_number, comp, level):
    '''

    This returns a list of numpy arrays containing the particle array data
    on each tile for this process.

    The data for the numpy arrays are not copied, but share the underlying
    memory buffer with WarpX. The numpy arrays are fully writeable.

    Parameters
    ----------

        species_number : the species id that the data will be returned for
        comp           : the component of the array data that will be returned.

    Returns
    -------

        A List of numpy arrays.

    '''

    particles_per_tile = _LP_c_int()
    num_tiles = ctypes.c_int(0)
    data = libwarpx.warpx_getParticleArrays(species_number, comp, level,
                                            ctypes.byref(num_tiles),
                                            ctypes.byref(particles_per_tile))

    particle_data = []
    for i in range(num_tiles.value):
        arr = np.ctypeslib.as_array(data[i], (particles_per_tile[i],))
        try:
            # This fails on some versions of numpy
            arr.setflags(write=1)
        except ValueError:
            pass
        particle_data.append(arr)

    _libc.free(particles_per_tile)
    _libc.free(data)
    return particle_data


def get_particle_x(species_number, level=0):
    '''

    Return a list of numpy arrays containing the particle 'x'
    positions on each tile.

    '''
    structs = get_particle_structs(species_number, level)
    if geometry_dim == '3d' or geometry_dim == '2d':
        return [struct['x'] for struct in structs]
    elif geometry_dim == 'rz':
        return [struct['x']*np.cos(theta) for struct, theta in zip(structs, get_particle_theta(species_number))]


def get_particle_y(species_number, level=0):
    '''

    Return a list of numpy arrays containing the particle 'y'
    positions on each tile.

    '''
    structs = get_particle_structs(species_number, level)
    if geometry_dim == '3d' or geometry_dim == '2d':
        return [struct['y'] for struct in structs]
    elif geometry_dim == 'rz':
        return [struct['x']*np.sin(theta) for struct, theta in zip(structs, get_particle_theta(species_number))]


def get_particle_r(species_number, level=0):
    '''

    Return a list of numpy arrays containing the particle 'r'
    positions on each tile.

    '''
    structs = get_particle_structs(species_number, level)
    if geometry_dim == 'rz':
        return [struct['x'] for struct in structs]
    elif geometry_dim == '3d':
        return [np.sqrt(struct['x']**2 + struct['y']**2) for struct in structs]
    elif geometry_dim == '2d':
        raise Exception('get_particle_r: There is no r coordinate with 2D Cartesian')


def get_particle_z(species_number, level=0):
    '''

    Return a list of numpy arrays containing the particle 'z'
    positions on each tile.

    '''
    structs = get_particle_structs(species_number, level)
    return [struct['z'] for struct in structs]


def get_particle_id(species_number, level=0):
    '''

    Return a list of numpy arrays containing the particle 'id'
    positions on each tile.

    '''
    structs = get_particle_structs(species_number, level)
    return [struct['id'] for struct in structs]


def get_particle_cpu(species_number, level=0):
    '''

    Return a list of numpy arrays containing the particle 'cpu'
    positions on each tile.

    '''
    structs = get_particle_structs(species_number, level)
    return [struct['cpu'] for struct in structs]


def get_particle_weight(species_number, level=0):
    '''

    Return a list of numpy arrays containing the particle
    weight on each tile.

    '''

    return get_particle_arrays(species_number, 0, level)


def get_particle_ux(species_number, level=0):
    '''

    Return a list of numpy arrays containing the particle
    x momentum on each tile.

    '''

    return get_particle_arrays(species_number, 1, level)


def get_particle_uy(species_number, level=0):
    '''

    Return a list of numpy arrays containing the particle
    y momentum on each tile.

    '''

    return get_particle_arrays(species_number, 2, level)


def get_particle_uz(species_number, level=0):
    '''

    Return a list of numpy arrays containing the particle
    z momentum on each tile.

    '''

    return get_particle_arrays(species_number, 3, level)


def get_particle_Ex(species_number, level=0):
    '''

    Return a list of numpy arrays containing the particle
    x electric field on each tile.

    '''

    return get_particle_arrays(species_number, 4, level)


def get_particle_Ey(species_number, level=0):
    '''

    Return a list of numpy arrays containing the particle
    y electric field on each tile.

    '''

    return get_particle_arrays(species_number, 5, level)


def get_particle_Ez(species_number, level=0):
    '''

    Return a list of numpy arrays containing the particle
    z electric field on each tile.

    '''

    return get_particle_arrays(species_number, 6, level)


def get_particle_Bx(species_number, level=0):
    '''

    Return a list of numpy arrays containing the particle
    x magnetic field on each tile.

    '''

    return get_particle_arrays(species_number, 7, level)


def get_particle_By(species_number, level=0):
    '''

    Return a list of numpy arrays containing the particle
    y magnetic field on each tile.

    '''

    return get_particle_arrays(species_number, 8, level)


def get_particle_Bz(species_number, level=0):
    '''

    Return a list of numpy arrays containing the particle
    z magnetic field on each tile.

    '''

    return get_particle_arrays(species_number, 9, level)


def get_particle_theta(species_number, level=0):
    '''

    Return a list of numpy arrays containing the particle
    theta on each tile.

    '''

    if geometry_dim == 'rz':
        return get_particle_arrays(species_number, 10, level)
    elif geometry_dim == '3d':
        return [np.arctan2(struct['y'], struct['x']) for struct in structs]
    elif geometry_dim == '2d':
        raise Exception('get_particle_r: There is no theta coordinate with 2D Cartesian')


def _get_mesh_field_list(warpx_func, level, direction, include_ghosts):
    """
     Generic routine to fetch the list of field data arrays.
    """
    shapes = _LP_c_int()
    size = ctypes.c_int(0)
    ncomps = ctypes.c_int(0)
    ngrow = ctypes.c_int(0)
    if direction is None:
        data = warpx_func(level,
                          ctypes.byref(size), ctypes.byref(ncomps),
                          ctypes.byref(ngrow), ctypes.byref(shapes))
    else:
        data = warpx_func(level, direction,
                          ctypes.byref(size), ctypes.byref(ncomps),
                          ctypes.byref(ngrow), ctypes.byref(shapes))
    ng = ngrow.value
    grid_data = []
    shapesize = dim
    if ncomps.value > 1:
        shapesize += 1
    for i in range(size.value):
        shape = tuple([shapes[shapesize*i + d] for d in range(shapesize)])
        # --- The data is stored in Fortran order, hence shape is reversed and a transpose is taken.
        arr = np.ctypeslib.as_array(data[i], shape[::-1]).T
        try:
            # This fails on some versions of numpy
            arr.setflags(write=1)
        except ValueError:
            pass
        if include_ghosts:
            grid_data.append(arr)
        else:
            grid_data.append(arr[tuple([slice(ng, -ng) for _ in range(dim)])])

    _libc.free(shapes)
    _libc.free(data)
    return grid_data


def get_mesh_electric_field(level, direction, include_ghosts=True):
    '''

    This returns a list of numpy arrays containing the mesh electric field
    data on each grid for this process.

    This version is for the full "auxiliary" solution on the given level.

    The data for the numpy arrays are not copied, but share the underlying
    memory buffer with WarpX. The numpy arrays are fully writeable.

    Parameters
    ----------

        level          : the AMR level to get the data for
        direction      : the component of the data you want
        include_ghosts : whether to include ghost zones or not

    Returns
    -------

        A List of numpy arrays.

    '''

    return _get_mesh_field_list(libwarpx.warpx_getEfield, level, direction, include_ghosts)


def get_mesh_electric_field_cp(level, direction, include_ghosts=True):
    '''

    This returns a list of numpy arrays containing the mesh electric field
    data on each grid for this process. This version returns the field on
    the coarse patch for the given level.

    The data for the numpy arrays are not copied, but share the underlying
    memory buffer with WarpX. The numpy arrays are fully writeable.

    Parameters
    ----------

        level          : the AMR level to get the data for
        direction      : the component of the data you want
        include_ghosts : whether to include ghost zones or not

    Returns
    -------

        A List of numpy arrays.

    '''

    return _get_mesh_field_list(libwarpx.warpx_getEfieldCP, level, direction, include_ghosts)


def get_mesh_electric_field_fp(level, direction, include_ghosts=True):
    '''

    This returns a list of numpy arrays containing the mesh electric field
    data on each grid for this process. This version returns the field on
    the fine patch for the given level.

    The data for the numpy arrays are not copied, but share the underlying
    memory buffer with WarpX. The numpy arrays are fully writeable.

    Parameters
    ----------

        level          : the AMR level to get the data for
        direction      : the component of the data you want
        include_ghosts : whether to include ghost zones or not

    Returns
    -------

        A List of numpy arrays.

    '''

    return _get_mesh_field_list(libwarpx.warpx_getEfieldFP, level, direction, include_ghosts)


def get_mesh_electric_field_cp_pml(level, direction, include_ghosts=True):
    '''

    This returns a list of numpy arrays containing the mesh electric field
    data on each grid for this process. This version returns the field on
    the coarse patch for the PML for the given level.

    The data for the numpy arrays are not copied, but share the underlying
    memory buffer with WarpX. The numpy arrays are fully writeable.

    Parameters
    ----------

        level          : the AMR level to get the data for
        direction      : the component of the data you want
        include_ghosts : whether to include ghost zones or not

    Returns
    -------

        A List of numpy arrays.

    '''

    try:
        return _get_mesh_field_list(libwarpx.warpx_getEfieldCP_PML, level, direction, include_ghosts)
    except ValueError:
        raise Exception('PML not initialized')


def get_mesh_electric_field_fp_pml(level, direction, include_ghosts=True):
    '''

    This returns a list of numpy arrays containing the mesh electric field
    data on each grid for this process. This version returns the field on
    the fine patch for the PML for the given level.

    The data for the numpy arrays are not copied, but share the underlying
    memory buffer with WarpX. The numpy arrays are fully writeable.

    Parameters
    ----------

        level          : the AMR level to get the data for
        direction      : the component of the data you want
        include_ghosts : whether to include ghost zones or not

    Returns
    -------

        A List of numpy arrays.

    '''

    try:
        return _get_mesh_field_list(libwarpx.warpx_getEfieldFP_PML, level, direction, include_ghosts)
    except ValueError:
        raise Exception('PML not initialized')


def get_mesh_magnetic_field(level, direction, include_ghosts=True):
    '''

    This returns a list of numpy arrays containing the mesh magnetic field
    data on each grid for this process.

    This version is for the full "auxiliary" solution on the given level.

    The data for the numpy arrays are not copied, but share the underlying
    memory buffer with WarpX. The numpy arrays are fully writeable.

    Parameters
    ----------

        level          : the AMR level to get the data for
        direction      : the component of the data you want
        include_ghosts : whether to include ghost zones or not

    Returns
    -------

        A List of numpy arrays.

    '''

    return _get_mesh_field_list(libwarpx.warpx_getBfield, level, direction, include_ghosts)


def get_mesh_magnetic_field_cp(level, direction, include_ghosts=True):
    '''

    This returns a list of numpy arrays containing the mesh magnetic field
    data on each grid for this process. This version returns the field on
    the coarse patch for the given level.

    The data for the numpy arrays are not copied, but share the underlying
    memory buffer with WarpX. The numpy arrays are fully writeable.

    Parameters
    ----------

        level          : the AMR level to get the data for
        direction      : the component of the data you want
        include_ghosts : whether to include ghost zones or not

    Returns
    -------

        A List of numpy arrays.

    '''

    return _get_mesh_field_list(libwarpx.warpx_getBfieldCP, level, direction, include_ghosts)


def get_mesh_magnetic_field_fp(level, direction, include_ghosts=True):
    '''

    This returns a list of numpy arrays containing the mesh magnetic field
    data on each grid for this process. This version returns the field on
    the fine patch for the given level.

    The data for the numpy arrays are not copied, but share the underlying
    memory buffer with WarpX. The numpy arrays are fully writeable.

    Parameters
    ----------

        level          : the AMR level to get the data for
        direction      : the component of the data you want
        include_ghosts : whether to include ghost zones or not

    Returns
    -------

        A List of numpy arrays.

    '''

    return _get_mesh_field_list(libwarpx.warpx_getBfieldFP, level, direction, include_ghosts)


def get_mesh_magnetic_field_cp_pml(level, direction, include_ghosts=True):
    '''

    This returns a list of numpy arrays containing the mesh magnetic field
    data on each grid for this process. This version returns the field on
    the coarse patch for the PML for the given level.

    The data for the numpy arrays are not copied, but share the underlying
    memory buffer with WarpX. The numpy arrays are fully writeable.

    Parameters
    ----------

        level          : the AMR level to get the data for
        direction      : the component of the data you want
        include_ghosts : whether to include ghost zones or not

    Returns
    -------

        A List of numpy arrays.

    '''

    try:
        return _get_mesh_field_list(libwarpx.warpx_getBfieldCP_PML, level, direction, include_ghosts)
    except ValueError:
        raise Exception('PML not initialized')


def get_mesh_magnetic_field_fp_pml(level, direction, include_ghosts=True):
    '''

    This returns a list of numpy arrays containing the mesh magnetic field
    data on each grid for this process. This version returns the field on
    the fine patch for the PML for the given level.

    The data for the numpy arrays are not copied, but share the underlying
    memory buffer with WarpX. The numpy arrays are fully writeable.

    Parameters
    ----------

        level          : the AMR level to get the data for
        direction      : the component of the data you want
        include_ghosts : whether to include ghost zones or not

    Returns
    -------

        A List of numpy arrays.

    '''

    try:
        return _get_mesh_field_list(libwarpx.warpx_getBfieldFP_PML, level, direction, include_ghosts)
    except ValueError:
        raise Exception('PML not initialized')


def get_mesh_current_density(level, direction, include_ghosts=True):
    '''

    This returns a list of numpy arrays containing the mesh current density
    data on each grid for this process.

    The data for the numpy arrays are not copied, but share the underlying
    memory buffer with WarpX. The numpy arrays are fully writeable.

    Parameters
    ----------

        level          : the AMR level to get the data for
        direction      : the component of the data you want
        include_ghosts : whether to include ghost zones or not

    Returns
    -------

        A List of numpy arrays.

    '''

    return _get_mesh_field_list(libwarpx.warpx_getCurrentDensity, level, direction, include_ghosts)


def get_mesh_current_density_cp(level, direction, include_ghosts=True):
    '''

    This returns a list of numpy arrays containing the mesh current density
    data on each grid for this process. This version returns the density for
    the coarse patch on the given level.

    The data for the numpy arrays are not copied, but share the underlying
    memory buffer with WarpX. The numpy arrays are fully writeable.

    Parameters
    ----------

        level          : the AMR level to get the data for
        direction      : the component of the data you want
        include_ghosts : whether to include ghost zones or not

    Returns
    -------

        A List of numpy arrays.

    '''

    return _get_mesh_field_list(libwarpx.warpx_getCurrentDensityCP, level, direction, include_ghosts)


def get_mesh_current_density_fp(level, direction, include_ghosts=True):
    '''

    This returns a list of numpy arrays containing the mesh current density
    data on each grid for this process. This version returns the density on
    the fine patch for the given level.

    The data for the numpy arrays are not copied, but share the underlying
    memory buffer with WarpX. The numpy arrays are fully writeable.

    Parameters
    ----------

        level          : the AMR level to get the data for
        direction      : the component of the data you want
        include_ghosts : whether to include ghost zones or not

    Returns
    -------

        A List of numpy arrays.

    '''

    return _get_mesh_field_list(libwarpx.warpx_getCurrentDensityFP, level, direction, include_ghosts)


def get_mesh_current_density_cp_pml(level, direction, include_ghosts=True):
    '''

    This returns a list of numpy arrays containing the mesh current density
    data on each grid for this process. This version returns the density for
    the coarse patch for the PML for the given level.

    The data for the numpy arrays are not copied, but share the underlying
    memory buffer with WarpX. The numpy arrays are fully writeable.

    Parameters
    ----------

        level          : the AMR level to get the data for
        direction      : the component of the data you want
        include_ghosts : whether to include ghost zones or not

    Returns
    -------

        A List of numpy arrays.

    '''

    try:
        return _get_mesh_field_list(libwarpx.warpx_getCurrentDensityCP_PML, level, direction, include_ghosts)
    except ValueError:
        raise Exception('PML not initialized')


def get_mesh_current_density_fp_pml(level, direction, include_ghosts=True):
    '''

    This returns a list of numpy arrays containing the mesh current density
    data on each grid for this process. This version returns the density on
    the fine patch for the PML for the given level.

    The data for the numpy arrays are not copied, but share the underlying
    memory buffer with WarpX. The numpy arrays are fully writeable.

    Parameters
    ----------

        level          : the AMR level to get the data for
        direction      : the component of the data you want
        include_ghosts : whether to include ghost zones or not

    Returns
    -------

        A List of numpy arrays.

    '''

    try:
        return _get_mesh_field_list(libwarpx.warpx_getCurrentDensityFP_PML, level, direction, include_ghosts)
    except ValueError:
        raise Exception('PML not initialized')
def get_mesh_charge_density_cp(level, include_ghosts=True):
    '''

    This returns a list of numpy arrays containing the mesh charge density
    data on each grid for this process. This version returns the density for
    the coarse patch on the given level.

    The data for the numpy arrays are not copied, but share the underlying
    memory buffer with WarpX. The numpy arrays are fully writeable.

    Parameters
    ----------

        level          : the AMR level to get the data for
        include_ghosts : whether to include ghost zones or not

    Returns
    -------

        A List of numpy arrays.

    '''

    return _get_mesh_field_list(libwarpx.warpx_getChargeDensityCP, level, None, include_ghosts)


def get_mesh_charge_density_fp(level, include_ghosts=True):
    '''

    This returns a list of numpy arrays containing the mesh charge density
    data on each grid for this process. This version returns the density on
    the fine patch for the given level.

    The data for the numpy arrays are not copied, but share the underlying
    memory buffer with WarpX. The numpy arrays are fully writeable.

    Parameters
    ----------

        level          : the AMR level to get the data for
        include_ghosts : whether to include ghost zones or not

    Returns
    -------

        A List of numpy arrays.

    '''

    return _get_mesh_field_list(libwarpx.warpx_getChargeDensityFP, level, None, include_ghosts)


def get_mesh_charge_density_cp(level, include_ghosts=True):
    '''

    This returns a list of numpy arrays containing the mesh charge density
    data on each grid for this process. This version returns the density for
    the coarse patch on the given level.

    The data for the numpy arrays are not copied, but share the underlying
    memory buffer with WarpX. The numpy arrays are fully writeable.

    Parameters
    ----------

        level          : the AMR level to get the data for
        include_ghosts : whether to include ghost zones or not

    Returns
    -------

        A List of numpy arrays.

    '''

    return _get_mesh_field_list(libwarpx.warpx_getChargeDensityCP, level, None, include_ghosts)


def get_mesh_charge_density_fp(level, include_ghosts=True):
    '''

    This returns a list of numpy arrays containing the mesh charge density
    data on each grid for this process. This version returns the density on
    the fine patch for the given level.

    The data for the numpy arrays are not copied, but share the underlying
    memory buffer with WarpX. The numpy arrays are fully writeable.

    Parameters
    ----------

        level          : the AMR level to get the data for
        include_ghosts : whether to include ghost zones or not

    Returns
    -------

        A List of numpy arrays.

    '''

    return _get_mesh_field_list(libwarpx.warpx_getChargeDensityFP, level, None, include_ghosts)


def _get_mesh_array_lovects(level, direction, include_ghosts=True, getarrayfunc=None):
    assert(0 <= level and level <= libwarpx.warpx_finestLevel())

    size = ctypes.c_int(0)
    ngrow = ctypes.c_int(0)
    if direction is None:
        data = getarrayfunc(level, ctypes.byref(size), ctypes.byref(ngrow))
    else:
        data = getarrayfunc(level, direction, ctypes.byref(size), ctypes.byref(ngrow))

    lovects_ref = np.ctypeslib.as_array(data, (size.value, dim))

    # --- Make a copy of the data to avoid memory problems
    # --- Also, take the transpose to give shape (dims, number of grids)
    lovects = lovects_ref.copy().T

    if not include_ghosts:
        lovects += ngrow.value

    del lovects_ref
    _libc.free(data)
    return lovects


def get_mesh_electric_field_lovects(level, direction, include_ghosts=True):
    '''

    This returns a list of the lo vectors of the arrays containing the mesh electric field
    data on each grid for this process.

    This version is for the full "auxiliary" solution on the given level.

    Parameters
    ----------

        level          : the AMR level to get the data for
        direction      : the component of the data you want
        include_ghosts : whether to include ghost zones or not

    Returns
    -------

        A 2d numpy array of the lo vector for each grid with the shape (dims, number of grids)

    '''
    return _get_mesh_array_lovects(level, direction, include_ghosts, libwarpx.warpx_getEfieldLoVects)


def get_mesh_electric_field_cp_lovects(level, direction, include_ghosts=True):
    '''

    This returns a list of the lo vectors of the arrays containing the mesh electric field
    data on each grid for this process.

    Parameters
    ----------

        level          : the AMR level to get the data for
        direction      : the component of the data you want
        include_ghosts : whether to include ghost zones or not

    Returns
    -------

        A 2d numpy array of the lo vector for each grid with the shape (dims, number of grids)

    '''
    return _get_mesh_array_lovects(level, direction, include_ghosts, libwarpx.warpx_getEfieldCPLoVects)


def get_mesh_electric_field_fp_lovects(level, direction, include_ghosts=True):
    '''

    This returns a list of the lo vectors of the arrays containing the mesh electric field
    data on each grid for this process.

    Parameters
    ----------

        level          : the AMR level to get the data for
        direction      : the component of the data you want
        include_ghosts : whether to include ghost zones or not

    Returns
    -------

        A 2d numpy array of the lo vector for each grid with the shape (dims, number of grids)

    '''
    return _get_mesh_array_lovects(level, direction, include_ghosts, libwarpx.warpx_getEfieldFPLoVects)


def get_mesh_electric_field_cp_lovects_pml(level, direction, include_ghosts=True):
    '''

    This returns a list of the lo vectors of the arrays containing the mesh electric field
    data on each PML grid for this process.

    Parameters
    ----------

        level          : the AMR level to get the data for
        direction      : the component of the data you want
        include_ghosts : whether to include ghost zones or not

    Returns
    -------

        A 2d numpy array of the lo vector for each grid with the shape (dims, number of grids)

    '''
    try:
        return _get_mesh_array_lovects(level, direction, include_ghosts, libwarpx.warpx_getEfieldCPLoVects_PML)
    except ValueError:
        raise Exception('PML not initialized')


def get_mesh_electric_field_fp_lovects_pml(level, direction, include_ghosts=True):
    '''

    This returns a list of the lo vectors of the arrays containing the mesh electric field
    data on each PML grid for this process.

    Parameters
    ----------

        level          : the AMR level to get the data for
        direction      : the component of the data you want
        include_ghosts : whether to include ghost zones or not

    Returns
    -------

        A 2d numpy array of the lo vector for each grid with the shape (dims, number of grids)

    '''
    try:
        return _get_mesh_array_lovects(level, direction, include_ghosts, libwarpx.warpx_getEfieldFPLoVects_PML)
    except ValueError:
        raise Exception('PML not initialized')


def get_mesh_magnetic_field_lovects(level, direction, include_ghosts=True):
    '''

    This returns a list of the lo vectors of the arrays containing the mesh electric field
    data on each grid for this process.

    This version is for the full "auxiliary" solution on the given level.

    Parameters
    ----------

        level          : the AMR level to get the data for
        direction      : the component of the data you want
        include_ghosts : whether to include ghost zones or not

    Returns
    -------

        A 2d numpy array of the lo vector for each grid with the shape (dims, number of grids)

    '''
    return _get_mesh_array_lovects(level, direction, include_ghosts, libwarpx.warpx_getBfieldLoVects)


def get_mesh_magnetic_field_cp_lovects(level, direction, include_ghosts=True):
    '''

    This returns a list of the lo vectors of the arrays containing the mesh electric field
    data on each grid for this process.

    Parameters
    ----------

        level          : the AMR level to get the data for
        direction      : the component of the data you want
        include_ghosts : whether to include ghost zones or not

    Returns
    -------

        A 2d numpy array of the lo vector for each grid with the shape (dims, number of grids)

    '''
    return _get_mesh_array_lovects(level, direction, include_ghosts, libwarpx.warpx_getBfieldCPLoVects)


def get_mesh_magnetic_field_fp_lovects(level, direction, include_ghosts=True):
    '''

    This returns a list of the lo vectors of the arrays containing the mesh electric field
    data on each grid for this process.

    Parameters
    ----------

        level          : the AMR level to get the data for
        direction      : the component of the data you want
        include_ghosts : whether to include ghost zones or not

    Returns
    -------

        A 2d numpy array of the lo vector for each grid with the shape (dims, number of grids)

    '''
    return _get_mesh_array_lovects(level, direction, include_ghosts, libwarpx.warpx_getBfieldFPLoVects)


def get_mesh_magnetic_field_cp_lovects_pml(level, direction, include_ghosts=True):
    '''

    This returns a list of the lo vectors of the arrays containing the mesh electric field
    data on each PML grid for this process.

    Parameters
    ----------

        level          : the AMR level to get the data for
        direction      : the component of the data you want
        include_ghosts : whether to include ghost zones or not

    Returns
    -------

        A 2d numpy array of the lo vector for each grid with the shape (dims, number of grids)

    '''
    try:
        return _get_mesh_array_lovects(level, direction, include_ghosts, libwarpx.warpx_getBfieldCPLoVects_PML)
    except ValueError:
        raise Exception('PML not initialized')


def get_mesh_magnetic_field_fp_lovects_pml(level, direction, include_ghosts=True):
    '''

    This returns a list of the lo vectors of the arrays containing the mesh electric field
    data on each PML grid for this process.

    Parameters
    ----------

        level          : the AMR level to get the data for
        direction      : the component of the data you want
        include_ghosts : whether to include ghost zones or not

    Returns
    -------

        A 2d numpy array of the lo vector for each grid with the shape (dims, number of grids)

    '''
    try:
        return _get_mesh_array_lovects(level, direction, include_ghosts, libwarpx.warpx_getBfieldFPLoVects_PML)
    except ValueError:
        raise Exception('PML not initialized')


def get_mesh_current_density_lovects(level, direction, include_ghosts=True):
    '''

    This returns a list of the lo vectors of the arrays containing the mesh electric field
    data on each grid for this process.

    Parameters
    ----------

        level          : the AMR level to get the data for
        direction      : the component of the data you want
        include_ghosts : whether to include ghost zones or not

    Returns
    -------

        A 2d numpy array of the lo vector for each grid with the shape (dims, number of grids)

    '''
    return _get_mesh_array_lovects(level, direction, include_ghosts, libwarpx.warpx_getCurrentDensityLoVects)


def get_mesh_current_density_cp_lovects(level, direction, include_ghosts=True):
    '''

    This returns a list of the lo vectors of the arrays containing the mesh electric field
    data on each grid for this process.

    Parameters
    ----------

        level          : the AMR level to get the data for
        direction      : the component of the data you want
        include_ghosts : whether to include ghost zones or not

    Returns
    -------

        A 2d numpy array of the lo vector for each grid with the shape (dims, number of grids)

    '''
    return _get_mesh_array_lovects(level, direction, include_ghosts, libwarpx.warpx_getCurrentDensityCPLoVects)

def get_mesh_current_density_fp_lovects(level, direction, include_ghosts=True):
    '''

    This returns a list of the lo vectors of the arrays containing the mesh electric field
    data on each grid for this process.

    Parameters
    ----------

        level          : the AMR level to get the data for
        direction      : the component of the data you want
        include_ghosts : whether to include ghost zones or not

    Returns
    -------

        A 2d numpy array of the lo vector for each grid with the shape (dims, number of grids)

    '''
    return _get_mesh_array_lovects(level, direction, include_ghosts, libwarpx.warpx_getCurrentDensityFPLoVects)


def get_mesh_current_density_cp_lovects_pml(level, direction, include_ghosts=True):
    '''

    This returns a list of the lo vectors of the arrays containing the mesh electric field
    data on each PML grid for this process.

    Parameters
    ----------

        level          : the AMR level to get the data for
        direction      : the component of the data you want
        include_ghosts : whether to include ghost zones or not

    Returns
    -------

        A 2d numpy array of the lo vector for each grid with the shape (dims, number of grids)

    '''
    try:
        return _get_mesh_array_lovects(level, direction, include_ghosts, libwarpx.warpx_getCurrentDensityCPLoVects_PML)
    except ValueError:
        raise Exception('PML not initialized')

def get_mesh_current_density_fp_lovects_pml(level, direction, include_ghosts=True):
    '''

    This returns a list of the lo vectors of the arrays containing the mesh electric field
    data on each PML grid for this process.

    Parameters
    ----------

        level          : the AMR level to get the data for
        direction      : the component of the data you want
        include_ghosts : whether to include ghost zones or not

    Returns
    -------

        A 2d numpy array of the lo vector for each grid with the shape (dims, number of grids)

    '''
    try:
        return _get_mesh_array_lovects(level, direction, include_ghosts, libwarpx.warpx_getCurrentDensityFPLoVects_PML)
    except ValueError:
        raise Exception('PML not initialized')
<<<<<<< HEAD


=======
>>>>>>> 1a670a11
def get_mesh_charge_density_cp_lovects(level, include_ghosts=True):
    '''

    This returns a list of the lo vectors of the arrays containing the mesh electric field
    data on each grid for this process.

    Parameters
    ----------

        level          : the AMR level to get the data for
        include_ghosts : whether to include ghost zones or not

    Returns
    -------

        A 2d numpy array of the lo vector for each grid with the shape (dims, number of grids)

    '''
    return _get_mesh_array_lovects(level, None, include_ghosts, libwarpx.warpx_getChargeDensityCPLoVects)

def get_mesh_charge_density_fp_lovects(level, include_ghosts=True):
    '''

    This returns a list of the lo vectors of the arrays containing the mesh electric field
    data on each grid for this process.

    Parameters
    ----------

        level          : the AMR level to get the data for
        include_ghosts : whether to include ghost zones or not

    Returns
    -------

        A 2d numpy array of the lo vector for each grid with the shape (dims, number of grids)

    '''
    return _get_mesh_array_lovects(level, None, include_ghosts, libwarpx.warpx_getChargeDensityFPLoVects)
<<<<<<< HEAD

=======
>>>>>>> 1a670a11
<|MERGE_RESOLUTION|>--- conflicted
+++ resolved
@@ -1524,6 +1524,7 @@
     '''
     return _get_mesh_array_lovects(level, direction, include_ghosts, libwarpx.warpx_getCurrentDensityCPLoVects)
 
+
 def get_mesh_current_density_fp_lovects(level, direction, include_ghosts=True):
     '''
 
@@ -1570,6 +1571,7 @@
     except ValueError:
         raise Exception('PML not initialized')
 
+
 def get_mesh_current_density_fp_lovects_pml(level, direction, include_ghosts=True):
     '''
 
@@ -1593,11 +1595,8 @@
         return _get_mesh_array_lovects(level, direction, include_ghosts, libwarpx.warpx_getCurrentDensityFPLoVects_PML)
     except ValueError:
         raise Exception('PML not initialized')
-<<<<<<< HEAD
-
-
-=======
->>>>>>> 1a670a11
+
+
 def get_mesh_charge_density_cp_lovects(level, include_ghosts=True):
     '''
 
@@ -1618,6 +1617,7 @@
     '''
     return _get_mesh_array_lovects(level, None, include_ghosts, libwarpx.warpx_getChargeDensityCPLoVects)
 
+
 def get_mesh_charge_density_fp_lovects(level, include_ghosts=True):
     '''
 
@@ -1636,8 +1636,4 @@
         A 2d numpy array of the lo vector for each grid with the shape (dims, number of grids)
 
     '''
-    return _get_mesh_array_lovects(level, None, include_ghosts, libwarpx.warpx_getChargeDensityFPLoVects)
-<<<<<<< HEAD
-
-=======
->>>>>>> 1a670a11
+    return _get_mesh_array_lovects(level, None, include_ghosts, libwarpx.warpx_getChargeDensityFPLoVects)