# Copyright 2017-2019 Andrew Myers, David Grote, Remi Lehe
# Weiqun Zhang
#
# This file is part of WarpX.
#
# License: BSD-3-Clause-LBNL

# --- This defines the wrapper functions that directly call the underlying compiled routines
import os
import sys
import atexit
import ctypes
from ctypes.util import find_library as _find_library
import numpy as np
from numpy.ctypeslib import ndpointer as _ndpointer

from .Geometry import geometry

try:
    # --- If mpi4py is going to be used, this needs to be imported
    # --- before libwarpx is loaded (though don't know why)
    from mpi4py import MPI
except ImportError:
    pass

# --- Is there a better way of handling constants?
clight = 2.99792458e+8 # m/s

def _get_package_root():
    '''
    Get the path to the installation location (where libwarpx.so would be installed).
    '''
    cur = os.path.abspath(__file__)
    while True:
        name = os.path.basename(cur)
        if name == 'pywarpx':
            return cur
        elif not name:
            return ''
        cur = os.path.dirname(cur)

# --- Use geometry to determine whether to import the 2D or 3D version.
# --- This assumes that the input is setup before this module is imported,
# --- which should normally be the case.
# --- Default to 3D if geometry is not setup yet.
try:
    _prob_lo = geometry.prob_lo
    _coord_sys = geometry.coord_sys
except AttributeError:
    geometry_dim = '3d'
else:
    if _coord_sys == 0:
        geometry_dim = '%dd'%len(_prob_lo)
    elif _coord_sys == 1:
        geometry_dim = 'rz'
    else:
        raise Exception('Undefined coordinate system %d'%_coord_sys)
    del _prob_lo, _coord_sys

_libc = ctypes.CDLL(_find_library('c'))

try:
    libwarpx = ctypes.CDLL(os.path.join(_get_package_root(), "libwarpx%s.so"%geometry_dim))
except OSError:
    raise Exception('libwarpx%s.so was not installed. It can be installed by running "make" in the Python directory of WarpX'%geometry_dim)

# WarpX can be compiled using either double or float
libwarpx.warpx_Real_size.restype = ctypes.c_int
libwarpx.warpx_ParticleReal_size.restype = ctypes.c_int

_Real_size = libwarpx.warpx_Real_size()
_ParticleReal_size = libwarpx.warpx_ParticleReal_size()

if _Real_size == 8:
    c_real = ctypes.c_double
    _numpy_real_dtype = 'f8'
else:
    c_real = ctypes.c_float
    _numpy_real_dtype = 'f4'

if _ParticleReal_size == 8:
    c_particlereal = ctypes.c_double
    _numpy_particlereal_dtype = 'f8'
else:
    c_particlereal = ctypes.c_float
    _numpy_particlereal_dtype = 'f4'

dim = libwarpx.warpx_SpaceDim()

# our particle data type, depends on _ParticleReal_size
_p_struct = [(d, _numpy_particlereal_dtype) for d in 'xyz'[:dim]] + [('id', 'i4'), ('cpu', 'i4')]
_p_dtype = np.dtype(_p_struct, align=True)

_numpy_to_ctypes = {}
_numpy_to_ctypes[_numpy_particlereal_dtype] = c_particlereal
_numpy_to_ctypes['i4'] = ctypes.c_int

class Particle(ctypes.Structure):
    _fields_ = [(v[0], _numpy_to_ctypes[v[1]]) for v in _p_struct]


# some useful typenames
_LP_particle_p = ctypes.POINTER(ctypes.POINTER(Particle))
_LP_c_int = ctypes.POINTER(ctypes.c_int)
_LP_c_void_p = ctypes.POINTER(ctypes.c_void_p)
_LP_c_real = ctypes.POINTER(c_real)
_LP_LP_c_real = ctypes.POINTER(_LP_c_real)
_LP_c_particlereal = ctypes.POINTER(c_particlereal)
_LP_LP_c_particlereal = ctypes.POINTER(_LP_c_particlereal)
_LP_c_char = ctypes.POINTER(ctypes.c_char)
_LP_LP_c_char = ctypes.POINTER(_LP_c_char)

# this is a function for converting a ctypes pointer to a numpy array
def _array1d_from_pointer(pointer, dtype, size):
    if sys.version_info.major >= 3:
        # from where do I import these? this might only work for CPython...
        #PyBuf_READ  = 0x100
        PyBUF_WRITE = 0x200
        buffer_from_memory = ctypes.pythonapi.PyMemoryView_FromMemory
        buffer_from_memory.argtypes = (ctypes.c_void_p, ctypes.c_int, ctypes.c_int)
        buffer_from_memory.restype = ctypes.py_object
        buf = buffer_from_memory(pointer, dtype.itemsize*size, PyBUF_WRITE)
    else:
        buffer_from_memory = ctypes.pythonapi.PyBuffer_FromReadWriteMemory
        buffer_from_memory.restype = ctypes.py_object
        buf = buffer_from_memory(pointer, dtype.itemsize*size)
    return np.frombuffer(buf, dtype=dtype, count=size)


# set the arg and return types of the wrapped functions
libwarpx.amrex_init.argtypes = (ctypes.c_int, _LP_LP_c_char)
libwarpx.warpx_getParticleStructs.restype = _LP_particle_p
libwarpx.warpx_getParticleArrays.restype = _LP_LP_c_particlereal
libwarpx.warpx_getEfield.restype = _LP_LP_c_real
libwarpx.warpx_getEfieldLoVects.restype = _LP_c_int
libwarpx.warpx_getEfieldCP.restype = _LP_LP_c_real
libwarpx.warpx_getEfieldCPLoVects.restype = _LP_c_int
libwarpx.warpx_getEfieldFP.restype = _LP_LP_c_real
libwarpx.warpx_getEfieldFPLoVects.restype = _LP_c_int
libwarpx.warpx_getEfieldCP_PML.restype = _LP_LP_c_real
libwarpx.warpx_getEfieldCPLoVects_PML.restype = _LP_c_int
libwarpx.warpx_getEfieldFP_PML.restype = _LP_LP_c_real
libwarpx.warpx_getEfieldFPLoVects_PML.restype = _LP_c_int
libwarpx.warpx_getBfield.restype = _LP_LP_c_real
libwarpx.warpx_getBfieldLoVects.restype = _LP_c_int
libwarpx.warpx_getBfieldCP.restype = _LP_LP_c_real
libwarpx.warpx_getBfieldCPLoVects.restype = _LP_c_int
libwarpx.warpx_getBfieldFP.restype = _LP_LP_c_real
libwarpx.warpx_getBfieldFPLoVects.restype = _LP_c_int
libwarpx.warpx_getBfieldCP_PML.restype = _LP_LP_c_real
libwarpx.warpx_getBfieldCPLoVects_PML.restype = _LP_c_int
libwarpx.warpx_getBfieldFP_PML.restype = _LP_LP_c_real
libwarpx.warpx_getBfieldFPLoVects_PML.restype = _LP_c_int
libwarpx.warpx_getCurrentDensity.restype = _LP_LP_c_real
libwarpx.warpx_getCurrentDensityLoVects.restype = _LP_c_int
libwarpx.warpx_getCurrentDensityCP.restype = _LP_LP_c_real
libwarpx.warpx_getCurrentDensityCPLoVects.restype = _LP_c_int
libwarpx.warpx_getCurrentDensityFP.restype = _LP_LP_c_real
libwarpx.warpx_getCurrentDensityFPLoVects.restype = _LP_c_int
libwarpx.warpx_getCurrentDensityCP_PML.restype = _LP_LP_c_real
libwarpx.warpx_getCurrentDensityCPLoVects_PML.restype = _LP_c_int
libwarpx.warpx_getCurrentDensityFP_PML.restype = _LP_LP_c_real
libwarpx.warpx_getCurrentDensityFPLoVects_PML.restype = _LP_c_int
libwarpx.warpx_getChargeDensityCP.restype = _LP_LP_c_real
libwarpx.warpx_getChargeDensityCPLoVects.restype = _LP_c_int
libwarpx.warpx_getChargeDensityFP.restype = _LP_LP_c_real
libwarpx.warpx_getChargeDensityFPLoVects.restype = _LP_c_int

libwarpx.warpx_getEx_nodal_flag.restype = _LP_c_int
libwarpx.warpx_getEy_nodal_flag.restype = _LP_c_int
libwarpx.warpx_getEz_nodal_flag.restype = _LP_c_int
libwarpx.warpx_getBx_nodal_flag.restype = _LP_c_int
libwarpx.warpx_getBy_nodal_flag.restype = _LP_c_int
libwarpx.warpx_getBz_nodal_flag.restype = _LP_c_int
libwarpx.warpx_getJx_nodal_flag.restype = _LP_c_int
libwarpx.warpx_getJy_nodal_flag.restype = _LP_c_int
libwarpx.warpx_getJz_nodal_flag.restype = _LP_c_int
libwarpx.warpx_getRho_nodal_flag.restype = _LP_c_int

#libwarpx.warpx_getPMLSigma.restype = _LP_c_real
#libwarpx.warpx_getPMLSigmaStar.restype = _LP_c_real
#libwarpx.warpx_ComputePMLFactors.argtypes = (ctypes.c_int, c_real)

libwarpx.warpx_addNParticles.argtypes = (ctypes.c_int, ctypes.c_int,
                                         _ndpointer(c_particlereal, flags="C_CONTIGUOUS"),
                                         _ndpointer(c_particlereal, flags="C_CONTIGUOUS"),
                                         _ndpointer(c_particlereal, flags="C_CONTIGUOUS"),
                                         _ndpointer(c_particlereal, flags="C_CONTIGUOUS"),
                                         _ndpointer(c_particlereal, flags="C_CONTIGUOUS"),
                                         _ndpointer(c_particlereal, flags="C_CONTIGUOUS"),
                                         ctypes.c_int,
                                         _ndpointer(c_particlereal, flags="C_CONTIGUOUS"),
                                         ctypes.c_int)

libwarpx.warpx_getProbLo.restype = c_real
libwarpx.warpx_getProbHi.restype = c_real
libwarpx.warpx_getCellSize.restype = c_real
libwarpx.warpx_getistep.restype = ctypes.c_int
libwarpx.warpx_gett_new.restype = c_real
libwarpx.warpx_getdt.restype = c_real
libwarpx.warpx_maxStep.restype = ctypes.c_int
libwarpx.warpx_stopTime.restype = c_real
libwarpx.warpx_checkInt.restype = ctypes.c_int
libwarpx.warpx_plotInt.restype = ctypes.c_int
libwarpx.warpx_finestLevel.restype = ctypes.c_int

libwarpx.warpx_EvolveE.argtypes = [c_real]
libwarpx.warpx_EvolveB.argtypes = [c_real]
libwarpx.warpx_FillBoundaryE.argtypes = []
libwarpx.warpx_FillBoundaryB.argtypes = []
libwarpx.warpx_UpdateAuxilaryData.argtypes = []
libwarpx.warpx_SyncCurrent.argtypes = []
libwarpx.warpx_PushParticlesandDepose.argtypes = [c_real]
libwarpx.warpx_getProbLo.argtypes = [ctypes.c_int]
libwarpx.warpx_getProbHi.argtypes = [ctypes.c_int]
libwarpx.warpx_getCellSize.argtypes = [ctypes.c_int, ctypes.c_int]
libwarpx.warpx_getistep.argtypes = [ctypes.c_int]
libwarpx.warpx_setistep.argtypes = [ctypes.c_int, ctypes.c_int]
libwarpx.warpx_gett_new.argtypes = [ctypes.c_int]
libwarpx.warpx_sett_new.argtypes = [ctypes.c_int, c_real]
libwarpx.warpx_getdt.argtypes = [ctypes.c_int]

def get_nattr():
    '''

    Get the number of extra attributes.

    '''
    # --- The -3 is because the comps include the velocites
    return libwarpx.warpx_nComps() - 3

def amrex_init(argv):
    # --- Construct the ctype list of strings to pass in
    argc = len(argv)
    argvC = (_LP_c_char * (argc+1))()
    for i, arg in enumerate(argv):
        enc_arg = arg.encode('utf-8')
        argvC[i] = ctypes.create_string_buffer(enc_arg)

    libwarpx.amrex_init(argc, argvC)

def initialize(argv=None):
    '''

    Initialize WarpX and AMReX. Must be called before
    doing anything else.

    '''
    if argv is None:
        argv = sys.argv
    amrex_init(argv)
    libwarpx.warpx_ConvertLabParamsToBoost()
    libwarpx.warpx_init()


@atexit.register
def finalize(finalize_mpi=1):
    '''

    Call finalize for WarpX and AMReX. Must be called at
    the end of your script.

    '''
    libwarpx.warpx_finalize()
    libwarpx.amrex_finalize(finalize_mpi)


def evolve(num_steps=-1):
    '''

    Evolve the simulation for num_steps steps. If num_steps=-1,
    the simulation will be run until the end as specified in the
    inputs file.

    Parameters
    ----------

    num_steps: int, the number of steps to take

    '''

    libwarpx.warpx_evolve(num_steps);


def getProbLo(direction):
    assert 0 <= direction < dim, 'Inappropriate direction specified'
    return libwarpx.warpx_getProbLo(direction)


def getProbHi(direction):
    assert 0 <= direction < dim, 'Inappropriate direction specified'
    return libwarpx.warpx_getProbHi(direction)


def getCellSize(direction, level=0):
    assert 0 <= direction < 3, 'Inappropriate direction specified'
    assert 0 <= level and level <= libwarpx.warpx_finestLevel(), 'Inappropriate level specified'
    return libwarpx.warpx_getCellSize(direction, level)


#def get_sigma(direction):
#    '''
#
#    Return the 'sigma' PML coefficients for the electric field
#    in a given direction.
#
#    '''
#
#    size = ctypes.c_int(0)
#    data = libwarpx.warpx_getPMLSigma(direction, ctypes.byref(size))
#    arr = np.ctypeslib.as_array(data, (size.value,))
#    arr.setflags(write=1)
#    return arr
#
#
#def get_sigma_star(direction):
#    '''
#
#    Return the 'sigma*' PML coefficients for the magnetic field
#    in the given direction.
#
#    '''
#
#    size = ctypes.c_int(0)
#    data = libwarpx.warpx_getPMLSigmaStar(direction, ctypes.byref(size))
#    arr = np.ctypeslib.as_array(data, (size.value,))
#    arr.setflags(write=1)
#    return arr
#
#
#def compute_pml_factors(lev, dt):
#    '''
#
#    This recomputes the PML coefficients for a given level, using the
#    time step dt. This needs to be called after modifying the coefficients
#    from Python.
#
#    '''
#
#    libwarpx.warpx_ComputePMLFactors(lev, dt)

def add_particles(species_number=0,
                  x=0., y=0., z=0., ux=0., uy=0., uz=0., attr=0.,
                  unique_particles=True):
    '''

    A function for adding particles to the WarpX simulation.

    Parameters
    ----------

    species_number   : the species to add the particle to (default = 0)
    x, y, z          : arrays or scalars of the particle positions (default = 0.)
    ux, uy, uz       : arrays or scalars of the particle momenta (default = 0.)
    attr             : a 2D numpy array or scalar with the particle attributes (default = 0.)
    unique_particles : whether the particles are unique or duplicated on
                       several processes. (default = True)

    '''

    # --- Get length of arrays, set to one for scalars
    lenx = np.size(x)
    leny = np.size(y)
    lenz = np.size(z)
    lenux = np.size(ux)
    lenuy = np.size(uy)
    lenuz = np.size(uz)
    lenattr = np.size(attr)

    if (lenx == 0 or leny == 0 or lenz == 0 or lenux == 0 or
        lenuy == 0 or lenuz == 0 or lenattr == 0):
        return

    maxlen = max(lenx, leny, lenz, lenux, lenuy, lenuz, lenattr)
    assert lenx==maxlen or lenx==1, "Length of x doesn't match len of others"
    assert leny==maxlen or leny==1, "Length of y doesn't match len of others"
    assert lenz==maxlen or lenz==1, "Length of z doesn't match len of others"
    assert lenux==maxlen or lenux==1, "Length of ux doesn't match len of others"
    assert lenuy==maxlen or lenuy==1, "Length of uy doesn't match len of others"
    assert lenuz==maxlen or lenuz==1, "Length of uz doesn't match len of others"
    assert lenattr==maxlen or lenattr==1, "Length of attr doesn't match len of others"

    if lenx == 1:
        x = np.array(x)*np.ones(maxlen)
    if leny == 1:
        y = np.array(y)*np.ones(maxlen)
    if lenz == 1:
        z = np.array(z)*np.ones(maxlen)
    if lenux == 1:
        ux = np.array(ux)*np.ones(maxlen)
    if lenuy == 1:
        uy = np.array(uy)*np.ones(maxlen)
    if lenuz == 1:
        uz = np.array(uz)*np.ones(maxlen,'d')
    if lenattr == 1:
        nattr = get_nattr()
        attr = np.array(attr)*np.ones([maxlen,nattr])

    libwarpx.warpx_addNParticles(species_number, x.size,
                                 x, y, z, ux, uy, uz,
                                 attr.shape[-1], attr, unique_particles)

def get_particle_structs(species_number, level):
    '''

    This returns a list of numpy arrays containing the particle struct data
    on each tile for this process. The particle data is represented as a structured
    numpy array and contains the particle 'x', 'y', 'z', 'id', and 'cpu'.

    The data for the numpy arrays are not copied, but share the underlying
    memory buffer with WarpX. The numpy arrays are fully writeable.

    Parameters
    ----------

        species_number : the species id that the data will be returned for

    Returns
    -------

        A List of numpy arrays.

    '''

    particles_per_tile = _LP_c_int()
    num_tiles = ctypes.c_int(0)
    data = libwarpx.warpx_getParticleStructs(species_number, level,
                                             ctypes.byref(num_tiles),
                                             ctypes.byref(particles_per_tile))

    particle_data = []
    for i in range(num_tiles.value):
        arr = _array1d_from_pointer(data[i], _p_dtype, particles_per_tile[i])
        particle_data.append(arr)

    _libc.free(particles_per_tile)
    _libc.free(data)
    return particle_data


def get_particle_arrays(species_number, comp, level):
    '''

    This returns a list of numpy arrays containing the particle array data
    on each tile for this process.

    The data for the numpy arrays are not copied, but share the underlying
    memory buffer with WarpX. The numpy arrays are fully writeable.

    Parameters
    ----------

        species_number : the species id that the data will be returned for
        comp           : the component of the array data that will be returned.

    Returns
    -------

        A List of numpy arrays.

    '''

    particles_per_tile = _LP_c_int()
    num_tiles = ctypes.c_int(0)
    data = libwarpx.warpx_getParticleArrays(species_number, comp, level,
                                            ctypes.byref(num_tiles),
                                            ctypes.byref(particles_per_tile))

    particle_data = []
    for i in range(num_tiles.value):
        arr = np.ctypeslib.as_array(data[i], (particles_per_tile[i],))
        try:
            # This fails on some versions of numpy
            arr.setflags(write=1)
        except ValueError:
            pass
        particle_data.append(arr)

    _libc.free(particles_per_tile)
    _libc.free(data)
    return particle_data


def get_particle_x(species_number, level=0):
    '''

    Return a list of numpy arrays containing the particle 'x'
    positions on each tile.

    '''
    structs = get_particle_structs(species_number, level)
    if geometry_dim == '3d' or geometry_dim == '2d':
        return [struct['x'] for struct in structs]
    elif geometry_dim == 'rz':
        return [struct['x']*np.cos(theta) for struct, theta in zip(structs, get_particle_theta(species_number))]


def get_particle_y(species_number, level=0):
    '''

    Return a list of numpy arrays containing the particle 'y'
    positions on each tile.

    '''
    structs = get_particle_structs(species_number, level)
    if geometry_dim == '3d' or geometry_dim == '2d':
        return [struct['y'] for struct in structs]
    elif geometry_dim == 'rz':
        return [struct['x']*np.sin(theta) for struct, theta in zip(structs, get_particle_theta(species_number))]


def get_particle_r(species_number, level=0):
    '''

    Return a list of numpy arrays containing the particle 'r'
    positions on each tile.

    '''
    structs = get_particle_structs(species_number, level)
    if geometry_dim == 'rz':
        return [struct['x'] for struct in structs]
    elif geometry_dim == '3d':
        return [np.sqrt(struct['x']**2 + struct['y']**2) for struct in structs]
    elif geometry_dim == '2d':
        raise Exception('get_particle_r: There is no r coordinate with 2D Cartesian')


def get_particle_z(species_number, level=0):
    '''

    Return a list of numpy arrays containing the particle 'z'
    positions on each tile.

    '''
    structs = get_particle_structs(species_number, level)
    return [struct['z'] for struct in structs]


def get_particle_id(species_number, level=0):
    '''

    Return a list of numpy arrays containing the particle 'id'
    positions on each tile.

    '''
    structs = get_particle_structs(species_number, level)
    return [struct['id'] for struct in structs]


def get_particle_cpu(species_number, level=0):
    '''

    Return a list of numpy arrays containing the particle 'cpu'
    positions on each tile.

    '''
    structs = get_particle_structs(species_number, level)
    return [struct['cpu'] for struct in structs]


def get_particle_weight(species_number, level=0):
    '''

    Return a list of numpy arrays containing the particle
    weight on each tile.

    '''

    return get_particle_arrays(species_number, 0, level)


def get_particle_ux(species_number, level=0):
    '''

    Return a list of numpy arrays containing the particle
    x momentum on each tile.

    '''

    return get_particle_arrays(species_number, 1, level)


def get_particle_uy(species_number, level=0):
    '''

    Return a list of numpy arrays containing the particle
    y momentum on each tile.

    '''

    return get_particle_arrays(species_number, 2, level)


def get_particle_uz(species_number, level=0):
    '''

    Return a list of numpy arrays containing the particle
    z momentum on each tile.

    '''

    return get_particle_arrays(species_number, 3, level)


def get_particle_Ex(species_number, level=0):
    '''

    Return a list of numpy arrays containing the particle
    x electric field on each tile.

    '''

    return get_particle_arrays(species_number, 4, level)


def get_particle_Ey(species_number, level=0):
    '''

    Return a list of numpy arrays containing the particle
    y electric field on each tile.

    '''

    return get_particle_arrays(species_number, 5, level)


def get_particle_Ez(species_number, level=0):
    '''

    Return a list of numpy arrays containing the particle
    z electric field on each tile.

    '''

    return get_particle_arrays(species_number, 6, level)


def get_particle_Bx(species_number, level=0):
    '''

    Return a list of numpy arrays containing the particle
    x magnetic field on each tile.

    '''

    return get_particle_arrays(species_number, 7, level)


def get_particle_By(species_number, level=0):
    '''

    Return a list of numpy arrays containing the particle
    y magnetic field on each tile.

    '''

    return get_particle_arrays(species_number, 8, level)


def get_particle_Bz(species_number, level=0):
    '''

    Return a list of numpy arrays containing the particle
    z magnetic field on each tile.

    '''

    return get_particle_arrays(species_number, 9, level)


def get_particle_theta(species_number, level=0):
    '''

    Return a list of numpy arrays containing the particle
    theta on each tile.

    '''

    if geometry_dim == 'rz':
        return get_particle_arrays(species_number, 10, level)
    elif geometry_dim == '3d':
        return [np.arctan2(struct['y'], struct['x']) for struct in structs]
    elif geometry_dim == '2d':
        raise Exception('get_particle_r: There is no theta coordinate with 2D Cartesian')


def _get_mesh_field_list(warpx_func, level, direction, include_ghosts):
    """
     Generic routine to fetch the list of field data arrays.
    """
    shapes = _LP_c_int()
    size = ctypes.c_int(0)
    ncomps = ctypes.c_int(0)
    ngrow = ctypes.c_int(0)
    if direction is None:
        data = warpx_func(level,
                          ctypes.byref(size), ctypes.byref(ncomps),
                          ctypes.byref(ngrow), ctypes.byref(shapes))
    else:
        data = warpx_func(level, direction,
                          ctypes.byref(size), ctypes.byref(ncomps),
                          ctypes.byref(ngrow), ctypes.byref(shapes))
    ng = ngrow.value
    grid_data = []
    shapesize = dim
    if ncomps.value > 1:
        shapesize += 1
    for i in range(size.value):
        shape = tuple([shapes[shapesize*i + d] for d in range(shapesize)])
        # --- The data is stored in Fortran order, hence shape is reversed and a transpose is taken.
        arr = np.ctypeslib.as_array(data[i], shape[::-1]).T
        try:
            # This fails on some versions of numpy
            arr.setflags(write=1)
        except ValueError:
            pass
        if include_ghosts:
            grid_data.append(arr)
        else:
            grid_data.append(arr[tuple([slice(ng, -ng) for _ in range(dim)])])

    _libc.free(shapes)
    _libc.free(data)
    return grid_data


def get_mesh_electric_field(level, direction, include_ghosts=True):
    '''

    This returns a list of numpy arrays containing the mesh electric field
    data on each grid for this process.

    This version is for the full "auxiliary" solution on the given level.

    The data for the numpy arrays are not copied, but share the underlying
    memory buffer with WarpX. The numpy arrays are fully writeable.

    Parameters
    ----------

        level          : the AMR level to get the data for
        direction      : the component of the data you want
        include_ghosts : whether to include ghost zones or not

    Returns
    -------

        A List of numpy arrays.

    '''

    return _get_mesh_field_list(libwarpx.warpx_getEfield, level, direction, include_ghosts)


def get_mesh_electric_field_cp(level, direction, include_ghosts=True):
    '''

    This returns a list of numpy arrays containing the mesh electric field
    data on each grid for this process. This version returns the field on
    the coarse patch for the given level.

    The data for the numpy arrays are not copied, but share the underlying
    memory buffer with WarpX. The numpy arrays are fully writeable.

    Parameters
    ----------

        level          : the AMR level to get the data for
        direction      : the component of the data you want
        include_ghosts : whether to include ghost zones or not

    Returns
    -------

        A List of numpy arrays.

    '''

    return _get_mesh_field_list(libwarpx.warpx_getEfieldCP, level, direction, include_ghosts)


def get_mesh_electric_field_fp(level, direction, include_ghosts=True):
    '''

    This returns a list of numpy arrays containing the mesh electric field
    data on each grid for this process. This version returns the field on
    the fine patch for the given level.

    The data for the numpy arrays are not copied, but share the underlying
    memory buffer with WarpX. The numpy arrays are fully writeable.

    Parameters
    ----------

        level          : the AMR level to get the data for
        direction      : the component of the data you want
        include_ghosts : whether to include ghost zones or not

    Returns
    -------

        A List of numpy arrays.

    '''

    return _get_mesh_field_list(libwarpx.warpx_getEfieldFP, level, direction, include_ghosts)


def get_mesh_electric_field_cp_pml(level, direction, include_ghosts=True):
    '''

    This returns a list of numpy arrays containing the mesh electric field
    data on each grid for this process. This version returns the field on
    the coarse patch for the PML for the given level.

    The data for the numpy arrays are not copied, but share the underlying
    memory buffer with WarpX. The numpy arrays are fully writeable.

    Parameters
    ----------

        level          : the AMR level to get the data for
        direction      : the component of the data you want
        include_ghosts : whether to include ghost zones or not

    Returns
    -------

        A List of numpy arrays.

    '''

    try:
        return _get_mesh_field_list(libwarpx.warpx_getEfieldCP_PML, level, direction, include_ghosts)
    except ValueError:
        raise Exception('PML not initialized')


def get_mesh_electric_field_fp_pml(level, direction, include_ghosts=True):
    '''

    This returns a list of numpy arrays containing the mesh electric field
    data on each grid for this process. This version returns the field on
    the fine patch for the PML for the given level.

    The data for the numpy arrays are not copied, but share the underlying
    memory buffer with WarpX. The numpy arrays are fully writeable.

    Parameters
    ----------

        level          : the AMR level to get the data for
        direction      : the component of the data you want
        include_ghosts : whether to include ghost zones or not

    Returns
    -------

        A List of numpy arrays.

    '''

    try:
        return _get_mesh_field_list(libwarpx.warpx_getEfieldFP_PML, level, direction, include_ghosts)
    except ValueError:
        raise Exception('PML not initialized')


def get_mesh_magnetic_field(level, direction, include_ghosts=True):
    '''

    This returns a list of numpy arrays containing the mesh magnetic field
    data on each grid for this process.

    This version is for the full "auxiliary" solution on the given level.

    The data for the numpy arrays are not copied, but share the underlying
    memory buffer with WarpX. The numpy arrays are fully writeable.

    Parameters
    ----------

        level          : the AMR level to get the data for
        direction      : the component of the data you want
        include_ghosts : whether to include ghost zones or not

    Returns
    -------

        A List of numpy arrays.

    '''

    return _get_mesh_field_list(libwarpx.warpx_getBfield, level, direction, include_ghosts)


def get_mesh_magnetic_field_cp(level, direction, include_ghosts=True):
    '''

    This returns a list of numpy arrays containing the mesh magnetic field
    data on each grid for this process. This version returns the field on
    the coarse patch for the given level.

    The data for the numpy arrays are not copied, but share the underlying
    memory buffer with WarpX. The numpy arrays are fully writeable.

    Parameters
    ----------

        level          : the AMR level to get the data for
        direction      : the component of the data you want
        include_ghosts : whether to include ghost zones or not

    Returns
    -------

        A List of numpy arrays.

    '''

    return _get_mesh_field_list(libwarpx.warpx_getBfieldCP, level, direction, include_ghosts)


def get_mesh_magnetic_field_fp(level, direction, include_ghosts=True):
    '''

    This returns a list of numpy arrays containing the mesh magnetic field
    data on each grid for this process. This version returns the field on
    the fine patch for the given level.

    The data for the numpy arrays are not copied, but share the underlying
    memory buffer with WarpX. The numpy arrays are fully writeable.

    Parameters
    ----------

        level          : the AMR level to get the data for
        direction      : the component of the data you want
        include_ghosts : whether to include ghost zones or not

    Returns
    -------

        A List of numpy arrays.

    '''

    return _get_mesh_field_list(libwarpx.warpx_getBfieldFP, level, direction, include_ghosts)


def get_mesh_magnetic_field_cp_pml(level, direction, include_ghosts=True):
    '''

    This returns a list of numpy arrays containing the mesh magnetic field
    data on each grid for this process. This version returns the field on
    the coarse patch for the PML for the given level.

    The data for the numpy arrays are not copied, but share the underlying
    memory buffer with WarpX. The numpy arrays are fully writeable.

    Parameters
    ----------

        level          : the AMR level to get the data for
        direction      : the component of the data you want
        include_ghosts : whether to include ghost zones or not

    Returns
    -------

        A List of numpy arrays.

    '''

    try:
        return _get_mesh_field_list(libwarpx.warpx_getBfieldCP_PML, level, direction, include_ghosts)
    except ValueError:
        raise Exception('PML not initialized')


def get_mesh_magnetic_field_fp_pml(level, direction, include_ghosts=True):
    '''

    This returns a list of numpy arrays containing the mesh magnetic field
    data on each grid for this process. This version returns the field on
    the fine patch for the PML for the given level.

    The data for the numpy arrays are not copied, but share the underlying
    memory buffer with WarpX. The numpy arrays are fully writeable.

    Parameters
    ----------

        level          : the AMR level to get the data for
        direction      : the component of the data you want
        include_ghosts : whether to include ghost zones or not

    Returns
    -------

        A List of numpy arrays.

    '''

    try:
        return _get_mesh_field_list(libwarpx.warpx_getBfieldFP_PML, level, direction, include_ghosts)
    except ValueError:
        raise Exception('PML not initialized')


def get_mesh_current_density(level, direction, include_ghosts=True):
    '''

    This returns a list of numpy arrays containing the mesh current density
    data on each grid for this process.

    The data for the numpy arrays are not copied, but share the underlying
    memory buffer with WarpX. The numpy arrays are fully writeable.

    Parameters
    ----------

        level          : the AMR level to get the data for
        direction      : the component of the data you want
        include_ghosts : whether to include ghost zones or not

    Returns
    -------

        A List of numpy arrays.

    '''

    return _get_mesh_field_list(libwarpx.warpx_getCurrentDensity, level, direction, include_ghosts)


def get_mesh_current_density_cp(level, direction, include_ghosts=True):
    '''

    This returns a list of numpy arrays containing the mesh current density
    data on each grid for this process. This version returns the density for
    the coarse patch on the given level.

    The data for the numpy arrays are not copied, but share the underlying
    memory buffer with WarpX. The numpy arrays are fully writeable.

    Parameters
    ----------

        level          : the AMR level to get the data for
        direction      : the component of the data you want
        include_ghosts : whether to include ghost zones or not

    Returns
    -------

        A List of numpy arrays.

    '''

    return _get_mesh_field_list(libwarpx.warpx_getCurrentDensityCP, level, direction, include_ghosts)


def get_mesh_current_density_fp(level, direction, include_ghosts=True):
    '''

    This returns a list of numpy arrays containing the mesh current density
    data on each grid for this process. This version returns the density on
    the fine patch for the given level.

    The data for the numpy arrays are not copied, but share the underlying
    memory buffer with WarpX. The numpy arrays are fully writeable.

    Parameters
    ----------

        level          : the AMR level to get the data for
        direction      : the component of the data you want
        include_ghosts : whether to include ghost zones or not

    Returns
    -------

        A List of numpy arrays.

    '''

    return _get_mesh_field_list(libwarpx.warpx_getCurrentDensityFP, level, direction, include_ghosts)


def get_mesh_current_density_cp_pml(level, direction, include_ghosts=True):
    '''

    This returns a list of numpy arrays containing the mesh current density
    data on each grid for this process. This version returns the density for
    the coarse patch for the PML for the given level.

    The data for the numpy arrays are not copied, but share the underlying
    memory buffer with WarpX. The numpy arrays are fully writeable.

    Parameters
    ----------

        level          : the AMR level to get the data for
        direction      : the component of the data you want
        include_ghosts : whether to include ghost zones or not

    Returns
    -------

        A List of numpy arrays.

    '''

    try:
        return _get_mesh_field_list(libwarpx.warpx_getCurrentDensityCP_PML, level, direction, include_ghosts)
    except ValueError:
        raise Exception('PML not initialized')


def get_mesh_current_density_fp_pml(level, direction, include_ghosts=True):
    '''

    This returns a list of numpy arrays containing the mesh current density
    data on each grid for this process. This version returns the density on
    the fine patch for the PML for the given level.

    The data for the numpy arrays are not copied, but share the underlying
    memory buffer with WarpX. The numpy arrays are fully writeable.

    Parameters
    ----------

        level          : the AMR level to get the data for
        direction      : the component of the data you want
        include_ghosts : whether to include ghost zones or not

    Returns
    -------

        A List of numpy arrays.

    '''

    try:
        return _get_mesh_field_list(libwarpx.warpx_getCurrentDensityFP_PML, level, direction, include_ghosts)
    except ValueError:
        raise Exception('PML not initialized')
def get_mesh_charge_density_cp(level, include_ghosts=True):
    '''

    This returns a list of numpy arrays containing the mesh charge density
    data on each grid for this process. This version returns the density for
    the coarse patch on the given level.

    The data for the numpy arrays are not copied, but share the underlying
    memory buffer with WarpX. The numpy arrays are fully writeable.

    Parameters
    ----------

        level          : the AMR level to get the data for
        include_ghosts : whether to include ghost zones or not

    Returns
    -------

        A List of numpy arrays.

    '''

    return _get_mesh_field_list(libwarpx.warpx_getChargeDensityCP, level, None, include_ghosts)


def get_mesh_charge_density_fp(level, include_ghosts=True):
    '''

    This returns a list of numpy arrays containing the mesh charge density
    data on each grid for this process. This version returns the density on
    the fine patch for the given level.

    The data for the numpy arrays are not copied, but share the underlying
    memory buffer with WarpX. The numpy arrays are fully writeable.

    Parameters
    ----------

        level          : the AMR level to get the data for
        include_ghosts : whether to include ghost zones or not

    Returns
    -------

        A List of numpy arrays.

    '''

    return _get_mesh_field_list(libwarpx.warpx_getChargeDensityFP, level, None, include_ghosts)


def _get_mesh_array_lovects(level, direction, include_ghosts=True, getarrayfunc=None):
    assert(0 <= level and level <= libwarpx.warpx_finestLevel())

    size = ctypes.c_int(0)
    ngrow = ctypes.c_int(0)
    if direction is None:
        data = getarrayfunc(level, ctypes.byref(size), ctypes.byref(ngrow))
    else:
        data = getarrayfunc(level, direction, ctypes.byref(size), ctypes.byref(ngrow))

    lovects_ref = np.ctypeslib.as_array(data, (size.value, dim))

    # --- Make a copy of the data to avoid memory problems
    # --- Also, take the transpose to give shape (dims, number of grids)
    lovects = lovects_ref.copy().T

    if not include_ghosts:
        lovects += ngrow.value

    del lovects_ref
    _libc.free(data)
    return lovects


def get_mesh_electric_field_lovects(level, direction, include_ghosts=True):
    '''

    This returns a list of the lo vectors of the arrays containing the mesh electric field
    data on each grid for this process.

    This version is for the full "auxiliary" solution on the given level.

    Parameters
    ----------

        level          : the AMR level to get the data for
        direction      : the component of the data you want
        include_ghosts : whether to include ghost zones or not

    Returns
    -------

        A 2d numpy array of the lo vector for each grid with the shape (dims, number of grids)

    '''
    return _get_mesh_array_lovects(level, direction, include_ghosts, libwarpx.warpx_getEfieldLoVects)


def get_mesh_electric_field_cp_lovects(level, direction, include_ghosts=True):
    '''

    This returns a list of the lo vectors of the arrays containing the mesh electric field
    data on each grid for this process.

    Parameters
    ----------

        level          : the AMR level to get the data for
        direction      : the component of the data you want
        include_ghosts : whether to include ghost zones or not

    Returns
    -------

        A 2d numpy array of the lo vector for each grid with the shape (dims, number of grids)

    '''
    return _get_mesh_array_lovects(level, direction, include_ghosts, libwarpx.warpx_getEfieldCPLoVects)


def get_mesh_electric_field_fp_lovects(level, direction, include_ghosts=True):
    '''

    This returns a list of the lo vectors of the arrays containing the mesh electric field
    data on each grid for this process.

    Parameters
    ----------

        level          : the AMR level to get the data for
        direction      : the component of the data you want
        include_ghosts : whether to include ghost zones or not

    Returns
    -------

        A 2d numpy array of the lo vector for each grid with the shape (dims, number of grids)

    '''
    return _get_mesh_array_lovects(level, direction, include_ghosts, libwarpx.warpx_getEfieldFPLoVects)


def get_mesh_electric_field_cp_lovects_pml(level, direction, include_ghosts=True):
    '''

    This returns a list of the lo vectors of the arrays containing the mesh electric field
    data on each PML grid for this process.

    Parameters
    ----------

        level          : the AMR level to get the data for
        direction      : the component of the data you want
        include_ghosts : whether to include ghost zones or not

    Returns
    -------

        A 2d numpy array of the lo vector for each grid with the shape (dims, number of grids)

    '''
    try:
        return _get_mesh_array_lovects(level, direction, include_ghosts, libwarpx.warpx_getEfieldCPLoVects_PML)
    except ValueError:
        raise Exception('PML not initialized')


def get_mesh_electric_field_fp_lovects_pml(level, direction, include_ghosts=True):
    '''

    This returns a list of the lo vectors of the arrays containing the mesh electric field
    data on each PML grid for this process.

    Parameters
    ----------

        level          : the AMR level to get the data for
        direction      : the component of the data you want
        include_ghosts : whether to include ghost zones or not

    Returns
    -------

        A 2d numpy array of the lo vector for each grid with the shape (dims, number of grids)

    '''
    try:
        return _get_mesh_array_lovects(level, direction, include_ghosts, libwarpx.warpx_getEfieldFPLoVects_PML)
    except ValueError:
        raise Exception('PML not initialized')


def get_mesh_magnetic_field_lovects(level, direction, include_ghosts=True):
    '''

    This returns a list of the lo vectors of the arrays containing the mesh electric field
    data on each grid for this process.

    This version is for the full "auxiliary" solution on the given level.

    Parameters
    ----------

        level          : the AMR level to get the data for
        direction      : the component of the data you want
        include_ghosts : whether to include ghost zones or not

    Returns
    -------

        A 2d numpy array of the lo vector for each grid with the shape (dims, number of grids)

    '''
    return _get_mesh_array_lovects(level, direction, include_ghosts, libwarpx.warpx_getBfieldLoVects)


def get_mesh_magnetic_field_cp_lovects(level, direction, include_ghosts=True):
    '''

    This returns a list of the lo vectors of the arrays containing the mesh electric field
    data on each grid for this process.

    Parameters
    ----------

        level          : the AMR level to get the data for
        direction      : the component of the data you want
        include_ghosts : whether to include ghost zones or not

    Returns
    -------

        A 2d numpy array of the lo vector for each grid with the shape (dims, number of grids)

    '''
    return _get_mesh_array_lovects(level, direction, include_ghosts, libwarpx.warpx_getBfieldCPLoVects)


def get_mesh_magnetic_field_fp_lovects(level, direction, include_ghosts=True):
    '''

    This returns a list of the lo vectors of the arrays containing the mesh electric field
    data on each grid for this process.

    Parameters
    ----------

        level          : the AMR level to get the data for
        direction      : the component of the data you want
        include_ghosts : whether to include ghost zones or not

    Returns
    -------

        A 2d numpy array of the lo vector for each grid with the shape (dims, number of grids)

    '''
    return _get_mesh_array_lovects(level, direction, include_ghosts, libwarpx.warpx_getBfieldFPLoVects)


def get_mesh_magnetic_field_cp_lovects_pml(level, direction, include_ghosts=True):
    '''

    This returns a list of the lo vectors of the arrays containing the mesh electric field
    data on each PML grid for this process.

    Parameters
    ----------

        level          : the AMR level to get the data for
        direction      : the component of the data you want
        include_ghosts : whether to include ghost zones or not

    Returns
    -------

        A 2d numpy array of the lo vector for each grid with the shape (dims, number of grids)

    '''
    try:
        return _get_mesh_array_lovects(level, direction, include_ghosts, libwarpx.warpx_getBfieldCPLoVects_PML)
    except ValueError:
        raise Exception('PML not initialized')


def get_mesh_magnetic_field_fp_lovects_pml(level, direction, include_ghosts=True):
    '''

    This returns a list of the lo vectors of the arrays containing the mesh electric field
    data on each PML grid for this process.

    Parameters
    ----------

        level          : the AMR level to get the data for
        direction      : the component of the data you want
        include_ghosts : whether to include ghost zones or not

    Returns
    -------

        A 2d numpy array of the lo vector for each grid with the shape (dims, number of grids)

    '''
    try:
        return _get_mesh_array_lovects(level, direction, include_ghosts, libwarpx.warpx_getBfieldFPLoVects_PML)
    except ValueError:
        raise Exception('PML not initialized')


def get_mesh_current_density_lovects(level, direction, include_ghosts=True):
    '''

    This returns a list of the lo vectors of the arrays containing the mesh electric field
    data on each grid for this process.

    Parameters
    ----------

        level          : the AMR level to get the data for
        direction      : the component of the data you want
        include_ghosts : whether to include ghost zones or not

    Returns
    -------

        A 2d numpy array of the lo vector for each grid with the shape (dims, number of grids)

    '''
    return _get_mesh_array_lovects(level, direction, include_ghosts, libwarpx.warpx_getCurrentDensityLoVects)


def get_mesh_current_density_cp_lovects(level, direction, include_ghosts=True):
    '''

    This returns a list of the lo vectors of the arrays containing the mesh electric field
    data on each grid for this process.

    Parameters
    ----------

        level          : the AMR level to get the data for
        direction      : the component of the data you want
        include_ghosts : whether to include ghost zones or not

    Returns
    -------

        A 2d numpy array of the lo vector for each grid with the shape (dims, number of grids)

    '''
    return _get_mesh_array_lovects(level, direction, include_ghosts, libwarpx.warpx_getCurrentDensityCPLoVects)

def get_mesh_current_density_fp_lovects(level, direction, include_ghosts=True):
    '''

    This returns a list of the lo vectors of the arrays containing the mesh electric field
    data on each grid for this process.

    Parameters
    ----------

        level          : the AMR level to get the data for
        direction      : the component of the data you want
        include_ghosts : whether to include ghost zones or not

    Returns
    -------

        A 2d numpy array of the lo vector for each grid with the shape (dims, number of grids)

    '''
    return _get_mesh_array_lovects(level, direction, include_ghosts, libwarpx.warpx_getCurrentDensityFPLoVects)


def get_mesh_current_density_cp_lovects_pml(level, direction, include_ghosts=True):
    '''

    This returns a list of the lo vectors of the arrays containing the mesh electric field
    data on each PML grid for this process.

    Parameters
    ----------

        level          : the AMR level to get the data for
        direction      : the component of the data you want
        include_ghosts : whether to include ghost zones or not

    Returns
    -------

        A 2d numpy array of the lo vector for each grid with the shape (dims, number of grids)

    '''
    try:
        return _get_mesh_array_lovects(level, direction, include_ghosts, libwarpx.warpx_getCurrentDensityCPLoVects_PML)
    except ValueError:
        raise Exception('PML not initialized')

def get_mesh_current_density_fp_lovects_pml(level, direction, include_ghosts=True):
    '''

    This returns a list of the lo vectors of the arrays containing the mesh electric field
    data on each PML grid for this process.

    Parameters
    ----------

        level          : the AMR level to get the data for
        direction      : the component of the data you want
        include_ghosts : whether to include ghost zones or not

    Returns
    -------

        A 2d numpy array of the lo vector for each grid with the shape (dims, number of grids)

    '''
    try:
        return _get_mesh_array_lovects(level, direction, include_ghosts, libwarpx.warpx_getCurrentDensityFPLoVects_PML)
    except ValueError:
        raise Exception('PML not initialized')
<<<<<<< HEAD


def _get_nodal_flag(getdatafunc):
    data = getdatafunc()
    nodal_flag_ref = np.ctypeslib.as_array(data, (dim,))

    # --- Make a copy of the data to avoid memory problems
    nodal_flag = nodal_flag_ref.copy()

    del nodal_flag_ref
    _libc.free(data)
    return nodal_flag


def get_Ex_nodal_flag():
    '''
    This returns a 1d array of the nodal flags for Ex along each direction. A 1 means node centered, and 0 cell centered.
    '''
    return _get_nodal_flag(libwarpx.warpx_getEx_nodal_flag)


def get_Ey_nodal_flag():
    '''
    This returns a 1d array of the nodal flags for Ey along each direction. A 1 means node centered, and 0 cell centered.
    '''
    return _get_nodal_flag(libwarpx.warpx_getEy_nodal_flag)


def get_Ez_nodal_flag():
    '''
    This returns a 1d array of the nodal flags for Ez along each direction. A 1 means node centered, and 0 cell centered.
    '''
    return _get_nodal_flag(libwarpx.warpx_getEz_nodal_flag)


def get_Bx_nodal_flag():
    '''
    This returns a 1d array of the nodal flags for Bx along each direction. A 1 means node centered, and 0 cell centered.
    '''
    return _get_nodal_flag(libwarpx.warpx_getBx_nodal_flag)


def get_By_nodal_flag():
    '''
    This returns a 1d array of the nodal flags for By along each direction. A 1 means node centered, and 0 cell centered.
    '''
    return _get_nodal_flag(libwarpx.warpx_getBy_nodal_flag)


def get_Bz_nodal_flag():
    '''
    This returns a 1d array of the nodal flags for Bz along each direction. A 1 means node centered, and 0 cell centered.
    '''
    return _get_nodal_flag(libwarpx.warpx_getBz_nodal_flag)


def get_Jx_nodal_flag():
    '''
    This returns a 1d array of the nodal flags for Jx along each direction. A 1 means node centered, and 0 cell centered.
    '''
    return _get_nodal_flag(libwarpx.warpx_getJx_nodal_flag)


def get_Jy_nodal_flag():
    '''
    This returns a 1d array of the nodal flags for Jy along each direction. A 1 means node centered, and 0 cell centered.
    '''
    return _get_nodal_flag(libwarpx.warpx_getJy_nodal_flag)


def get_Jz_nodal_flag():
    '''
    This returns a 1d array of the nodal flags for Jz along each direction. A 1 means node centered, and 0 cell centered.
    '''
    return _get_nodal_flag(libwarpx.warpx_getJz_nodal_flag)


def get_Rho_nodal_flag():
    '''
    This returns a 1d array of the nodal flags for Rho along each direction. A 1 means node centered, and 0 cell centered.
    '''
    return _get_nodal_flag(libwarpx.warpx_getRho_nodal_flag)
=======
def get_mesh_charge_density_cp_lovects(level, include_ghosts=True):
    '''

    This returns a list of the lo vectors of the arrays containing the mesh electric field
    data on each grid for this process.

    Parameters
    ----------

        level          : the AMR level to get the data for
        include_ghosts : whether to include ghost zones or not

    Returns
    -------

        A 2d numpy array of the lo vector for each grid with the shape (dims, number of grids)

    '''
    return _get_mesh_array_lovects(level, None, include_ghosts, libwarpx.warpx_getChargeDensityCPLoVects)

def get_mesh_charge_density_fp_lovects(level, include_ghosts=True):
    '''

    This returns a list of the lo vectors of the arrays containing the mesh electric field
    data on each grid for this process.

    Parameters
    ----------

        level          : the AMR level to get the data for
        include_ghosts : whether to include ghost zones or not

    Returns
    -------

        A 2d numpy array of the lo vector for each grid with the shape (dims, number of grids)

    '''
    return _get_mesh_array_lovects(level, None, include_ghosts, libwarpx.warpx_getChargeDensityFPLoVects)
>>>>>>> 314acff8
<|MERGE_RESOLUTION|>--- conflicted
+++ resolved
@@ -1570,7 +1570,47 @@
         return _get_mesh_array_lovects(level, direction, include_ghosts, libwarpx.warpx_getCurrentDensityFPLoVects_PML)
     except ValueError:
         raise Exception('PML not initialized')
-<<<<<<< HEAD
+
+
+def get_mesh_charge_density_cp_lovects(level, include_ghosts=True):
+    '''
+
+    This returns a list of the lo vectors of the arrays containing the mesh electric field
+    data on each grid for this process.
+
+    Parameters
+    ----------
+
+        level          : the AMR level to get the data for
+        include_ghosts : whether to include ghost zones or not
+
+    Returns
+    -------
+
+        A 2d numpy array of the lo vector for each grid with the shape (dims, number of grids)
+
+    '''
+    return _get_mesh_array_lovects(level, None, include_ghosts, libwarpx.warpx_getChargeDensityCPLoVects)
+
+def get_mesh_charge_density_fp_lovects(level, include_ghosts=True):
+    '''
+
+    This returns a list of the lo vectors of the arrays containing the mesh electric field
+    data on each grid for this process.
+
+    Parameters
+    ----------
+
+        level          : the AMR level to get the data for
+        include_ghosts : whether to include ghost zones or not
+
+    Returns
+    -------
+
+        A 2d numpy array of the lo vector for each grid with the shape (dims, number of grids)
+
+    '''
+    return _get_mesh_array_lovects(level, None, include_ghosts, libwarpx.warpx_getChargeDensityFPLoVects)
 
 
 def _get_nodal_flag(getdatafunc):
@@ -1652,45 +1692,4 @@
     '''
     This returns a 1d array of the nodal flags for Rho along each direction. A 1 means node centered, and 0 cell centered.
     '''
-    return _get_nodal_flag(libwarpx.warpx_getRho_nodal_flag)
-=======
-def get_mesh_charge_density_cp_lovects(level, include_ghosts=True):
-    '''
-
-    This returns a list of the lo vectors of the arrays containing the mesh electric field
-    data on each grid for this process.
-
-    Parameters
-    ----------
-
-        level          : the AMR level to get the data for
-        include_ghosts : whether to include ghost zones or not
-
-    Returns
-    -------
-
-        A 2d numpy array of the lo vector for each grid with the shape (dims, number of grids)
-
-    '''
-    return _get_mesh_array_lovects(level, None, include_ghosts, libwarpx.warpx_getChargeDensityCPLoVects)
-
-def get_mesh_charge_density_fp_lovects(level, include_ghosts=True):
-    '''
-
-    This returns a list of the lo vectors of the arrays containing the mesh electric field
-    data on each grid for this process.
-
-    Parameters
-    ----------
-
-        level          : the AMR level to get the data for
-        include_ghosts : whether to include ghost zones or not
-
-    Returns
-    -------
-
-        A 2d numpy array of the lo vector for each grid with the shape (dims, number of grids)
-
-    '''
-    return _get_mesh_array_lovects(level, None, include_ghosts, libwarpx.warpx_getChargeDensityFPLoVects)
->>>>>>> 314acff8
+    return _get_nodal_flag(libwarpx.warpx_getRho_nodal_flag)