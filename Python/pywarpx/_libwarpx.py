# Copyright 2017-2019 Andrew Myers, David Grote, Remi Lehe
# Weiqun Zhang
#
# This file is part of WarpX.
#
# License: BSD-3-Clause-LBNL

# --- This defines the wrapper functions that directly call the underlying compiled routines
import os
import sys
import atexit
import ctypes
from ctypes.util import find_library as _find_library
import numpy as np
from numpy.ctypeslib import ndpointer as _ndpointer

from .Geometry import geometry

try:
    # --- If mpi4py is going to be used, this needs to be imported
    # --- before libwarpx is loaded, because mpi4py calls MPI_Init
    from mpi4py import MPI
    # --- Change MPI Comm type depending on MPICH (int) or OpenMPI (void*)
    if MPI._sizeof(MPI.Comm) == ctypes.sizeof(ctypes.c_int):
        _MPI_Comm_type = ctypes.c_int
    else:
        _MPI_Comm_type = ctypes.c_void_p
except ImportError:
    MPI = None
    _MPI_Comm_type = ctypes.c_void_p

# --- Is there a better way of handling constants?
clight = 2.99792458e+8 # m/s

def _get_package_root():
    '''
    Get the path to the installation location (where libwarpx.so would be installed).
    '''
    cur = os.path.abspath(__file__)
    while True:
        name = os.path.basename(cur)
        if name == 'pywarpx':
            return cur
        elif not name:
            return ''
        cur = os.path.dirname(cur)

# --- Use geometry to determine whether to import the 2D or 3D version.
# --- This assumes that the input is setup before this module is imported,
# --- which should normally be the case.
# --- Default to 3D if geometry is not setup yet.
try:
    _prob_lo = geometry.prob_lo
    _coord_sys = geometry.coord_sys
except AttributeError:
    geometry_dim = '3d'
else:
    if _coord_sys == 0:
        geometry_dim = '%dd'%len(_prob_lo)
    elif _coord_sys == 1:
        geometry_dim = 'rz'
    else:
        raise Exception('Undefined coordinate system %d'%_coord_sys)
    del _prob_lo, _coord_sys

_libc = ctypes.CDLL(_find_library('c'))

# this is a plain C/C++ shared library, not a Python module
if os.name == 'nt':
    mod_ext = "dll"
else:
    mod_ext = "so"
libname = "libwarpx.{0}.{1}".format(geometry_dim, mod_ext)

try:
    libwarpx = ctypes.CDLL(os.path.join(_get_package_root(), libname))
except OSError as e:
    value = e.args[0]
    if f'{libname}: cannot open shared object file: No such file or directory' in value:
        raise Exception(f'"{libname}" was not installed. Installation instructions can be found here https://warpx.readthedocs.io/en/latest/install/users.html') from e
    else:
        print("Failed to load the libwarpx shared object library")
        raise

# WarpX can be compiled using either double or float
libwarpx.warpx_Real_size.restype = ctypes.c_int
libwarpx.warpx_ParticleReal_size.restype = ctypes.c_int

_Real_size = libwarpx.warpx_Real_size()
_ParticleReal_size = libwarpx.warpx_ParticleReal_size()

if _Real_size == 8:
    c_real = ctypes.c_double
    _numpy_real_dtype = 'f8'
else:
    c_real = ctypes.c_float
    _numpy_real_dtype = 'f4'

if _ParticleReal_size == 8:
    c_particlereal = ctypes.c_double
    _numpy_particlereal_dtype = 'f8'
else:
    c_particlereal = ctypes.c_float
    _numpy_particlereal_dtype = 'f4'

dim = libwarpx.warpx_SpaceDim()

# our particle data type, depends on _ParticleReal_size
_p_struct = [(d, _numpy_particlereal_dtype) for d in 'xyz'[:dim]] + [('id', 'i4'), ('cpu', 'i4')]
_p_dtype = np.dtype(_p_struct, align=True)

_numpy_to_ctypes = {}
_numpy_to_ctypes[_numpy_particlereal_dtype] = c_particlereal
_numpy_to_ctypes['i4'] = ctypes.c_int

class Particle(ctypes.Structure):
    _fields_ = [(v[0], _numpy_to_ctypes[v[1]]) for v in _p_struct]


# some useful typenames
_LP_particle_p = ctypes.POINTER(ctypes.POINTER(Particle))
_LP_c_int = ctypes.POINTER(ctypes.c_int)
_LP_LP_c_int = ctypes.POINTER(_LP_c_int)
_LP_c_void_p = ctypes.POINTER(ctypes.c_void_p)
_LP_c_real = ctypes.POINTER(c_real)
_LP_LP_c_real = ctypes.POINTER(_LP_c_real)
_LP_c_particlereal = ctypes.POINTER(c_particlereal)
_LP_LP_c_particlereal = ctypes.POINTER(_LP_c_particlereal)
_LP_c_char = ctypes.POINTER(ctypes.c_char)
_LP_LP_c_char = ctypes.POINTER(_LP_c_char)

# this is a function for converting a ctypes pointer to a numpy array
def _array1d_from_pointer(pointer, dtype, size):
    if sys.version_info.major >= 3:
        # from where do I import these? this might only work for CPython...
        #PyBuf_READ  = 0x100
        PyBUF_WRITE = 0x200
        buffer_from_memory = ctypes.pythonapi.PyMemoryView_FromMemory
        buffer_from_memory.argtypes = (ctypes.c_void_p, ctypes.c_int, ctypes.c_int)
        buffer_from_memory.restype = ctypes.py_object
        buf = buffer_from_memory(pointer, dtype.itemsize*size, PyBUF_WRITE)
    else:
        buffer_from_memory = ctypes.pythonapi.PyBuffer_FromReadWriteMemory
        buffer_from_memory.restype = ctypes.py_object
        buf = buffer_from_memory(pointer, dtype.itemsize*size)
    return np.frombuffer(buf, dtype=dtype, count=size)


# set the arg and return types of the wrapped functions
libwarpx.amrex_init.argtypes = (ctypes.c_int, _LP_LP_c_char)
libwarpx.amrex_init_with_inited_mpi.argtypes = (ctypes.c_int, _LP_LP_c_char, _MPI_Comm_type)
libwarpx.warpx_getParticleStructs.restype = _LP_particle_p
libwarpx.warpx_getParticleArrays.restype = _LP_LP_c_particlereal
libwarpx.warpx_getParticleCompIndex.restype = ctypes.c_int
libwarpx.warpx_getEfield.restype = _LP_LP_c_real
libwarpx.warpx_getEfieldLoVects.restype = _LP_c_int
libwarpx.warpx_getEfieldCP.restype = _LP_LP_c_real
libwarpx.warpx_getEfieldCPLoVects.restype = _LP_c_int
libwarpx.warpx_getEfieldFP.restype = _LP_LP_c_real
libwarpx.warpx_getEfieldFPLoVects.restype = _LP_c_int
libwarpx.warpx_getEfieldCP_PML.restype = _LP_LP_c_real
libwarpx.warpx_getEfieldCPLoVects_PML.restype = _LP_c_int
libwarpx.warpx_getEfieldFP_PML.restype = _LP_LP_c_real
libwarpx.warpx_getEfieldFPLoVects_PML.restype = _LP_c_int
libwarpx.warpx_getBfield.restype = _LP_LP_c_real
libwarpx.warpx_getBfieldLoVects.restype = _LP_c_int
libwarpx.warpx_getBfieldCP.restype = _LP_LP_c_real
libwarpx.warpx_getBfieldCPLoVects.restype = _LP_c_int
libwarpx.warpx_getBfieldFP.restype = _LP_LP_c_real
libwarpx.warpx_getBfieldFPLoVects.restype = _LP_c_int
libwarpx.warpx_getBfieldCP_PML.restype = _LP_LP_c_real
libwarpx.warpx_getBfieldCPLoVects_PML.restype = _LP_c_int
libwarpx.warpx_getBfieldFP_PML.restype = _LP_LP_c_real
libwarpx.warpx_getBfieldFPLoVects_PML.restype = _LP_c_int
libwarpx.warpx_getCurrentDensity.restype = _LP_LP_c_real
libwarpx.warpx_getCurrentDensityLoVects.restype = _LP_c_int
libwarpx.warpx_getCurrentDensityCP.restype = _LP_LP_c_real
libwarpx.warpx_getCurrentDensityCPLoVects.restype = _LP_c_int
libwarpx.warpx_getCurrentDensityFP.restype = _LP_LP_c_real
libwarpx.warpx_getCurrentDensityFPLoVects.restype = _LP_c_int
libwarpx.warpx_getCurrentDensityCP_PML.restype = _LP_LP_c_real
libwarpx.warpx_getCurrentDensityCPLoVects_PML.restype = _LP_c_int
libwarpx.warpx_getCurrentDensityFP_PML.restype = _LP_LP_c_real
libwarpx.warpx_getCurrentDensityFPLoVects_PML.restype = _LP_c_int
libwarpx.warpx_getChargeDensityCP.restype = _LP_LP_c_real
libwarpx.warpx_getChargeDensityCPLoVects.restype = _LP_c_int
libwarpx.warpx_getChargeDensityFP.restype = _LP_LP_c_real
libwarpx.warpx_getChargeDensityFPLoVects.restype = _LP_c_int
libwarpx.warpx_getPhiFP.restype = _LP_LP_c_real
libwarpx.warpx_getPhiFPLoVects.restype = _LP_c_int
libwarpx.warpx_getParticleBoundaryBufferSize.restype = ctypes.c_int
libwarpx.warpx_getParticleBoundaryBuffer.restype = _LP_LP_c_particlereal
libwarpx.warpx_getParticleBoundaryBufferScrapedSteps.restype = _LP_LP_c_int
libwarpx.warpx_getGatheredChargeDensityFP.restype = _LP_LP_c_real
libwarpx.warpx_getGatheredPhiFP.restype = _LP_LP_c_real
libwarpx.warpx_getPointerFullPhiFP.restype = _LP_LP_c_real

libwarpx.warpx_getEx_nodal_flag.restype = _LP_c_int
libwarpx.warpx_getEy_nodal_flag.restype = _LP_c_int
libwarpx.warpx_getEz_nodal_flag.restype = _LP_c_int
libwarpx.warpx_getBx_nodal_flag.restype = _LP_c_int
libwarpx.warpx_getBy_nodal_flag.restype = _LP_c_int
libwarpx.warpx_getBz_nodal_flag.restype = _LP_c_int
libwarpx.warpx_getJx_nodal_flag.restype = _LP_c_int
libwarpx.warpx_getJy_nodal_flag.restype = _LP_c_int
libwarpx.warpx_getJz_nodal_flag.restype = _LP_c_int
libwarpx.warpx_getRho_nodal_flag.restype = _LP_c_int
libwarpx.warpx_getPhi_nodal_flag.restype = _LP_c_int

#libwarpx.warpx_getPMLSigma.restype = _LP_c_real
#libwarpx.warpx_getPMLSigmaStar.restype = _LP_c_real
#libwarpx.warpx_ComputePMLFactors.argtypes = (ctypes.c_int, c_real)
libwarpx.warpx_addNParticles.argtypes = (ctypes.c_char_p, ctypes.c_int,
                                         _ndpointer(c_particlereal, flags="C_CONTIGUOUS"),
                                         _ndpointer(c_particlereal, flags="C_CONTIGUOUS"),
                                         _ndpointer(c_particlereal, flags="C_CONTIGUOUS"),
                                         _ndpointer(c_particlereal, flags="C_CONTIGUOUS"),
                                         _ndpointer(c_particlereal, flags="C_CONTIGUOUS"),
                                         _ndpointer(c_particlereal, flags="C_CONTIGUOUS"),
                                         ctypes.c_int,
                                         _ndpointer(c_particlereal, flags="C_CONTIGUOUS"),
                                         ctypes.c_int)

libwarpx.warpx_getProbLo.restype = c_real
libwarpx.warpx_getProbHi.restype = c_real
libwarpx.warpx_getCellSize.restype = c_real
libwarpx.warpx_getistep.restype = ctypes.c_int
libwarpx.warpx_gett_new.restype = c_real
libwarpx.warpx_getdt.restype = c_real
libwarpx.warpx_maxStep.restype = ctypes.c_int
libwarpx.warpx_stopTime.restype = c_real
libwarpx.warpx_finestLevel.restype = ctypes.c_int
libwarpx.warpx_getMyProc.restype = ctypes.c_int
libwarpx.warpx_getNProcs.restype = ctypes.c_int
libwarpx.eval_expression_t.restype = c_real

libwarpx.warpx_EvolveE.argtypes = [c_real]
libwarpx.warpx_EvolveB.argtypes = [c_real]
libwarpx.warpx_FillBoundaryE.argtypes = []
libwarpx.warpx_FillBoundaryB.argtypes = []
libwarpx.warpx_UpdateAuxilaryData.argtypes = []
libwarpx.warpx_SyncCurrent.argtypes = []
libwarpx.warpx_PushParticlesandDepose.argtypes = [c_real]
libwarpx.warpx_getProbLo.argtypes = [ctypes.c_int]
libwarpx.warpx_getProbHi.argtypes = [ctypes.c_int]
libwarpx.warpx_getCellSize.argtypes = [ctypes.c_int, ctypes.c_int]
libwarpx.warpx_getistep.argtypes = [ctypes.c_int]
libwarpx.warpx_setistep.argtypes = [ctypes.c_int, ctypes.c_int]
libwarpx.warpx_gett_new.argtypes = [ctypes.c_int]
libwarpx.warpx_sett_new.argtypes = [ctypes.c_int, c_real]
libwarpx.warpx_getdt.argtypes = [ctypes.c_int]
libwarpx.warpx_calcSchottkyWeight.argtypes = [ctypes.c_char_p, c_real, ctypes.c_int]

def get_nattr():
    '''

    Get the number of extra attributes.

    '''
    # --- The -3 is because the comps include the velocites
    return libwarpx.warpx_nComps() - 3

def get_nattr_species(species_name):
    '''

    Get the number of real attributes for the given species.

    '''
    return libwarpx.warpx_nCompsSpecies(
        ctypes.c_char_p(species_name.encode('utf-8')))

def amrex_init(argv, mpi_comm=None):
    # --- Construct the ctype list of strings to pass in
    argc = len(argv)
    argvC = (_LP_c_char * (argc+1))()
    for i, arg in enumerate(argv):
        enc_arg = arg.encode('utf-8')
        argvC[i] = ctypes.create_string_buffer(enc_arg)

    if mpi_comm is None or MPI is None:
        libwarpx.amrex_init(argc, argvC)
    else:
        comm_ptr = MPI._addressof(mpi_comm)
        comm_val = _MPI_Comm_type.from_address(comm_ptr)
        libwarpx.amrex_init_with_inited_mpi(argc, argvC, comm_val)

def initialize(argv=None, mpi_comm=None):
    '''

    Initialize WarpX and AMReX. Must be called before
    doing anything else.

    '''
    if argv is None:
        argv = sys.argv
    amrex_init(argv, mpi_comm)
    libwarpx.warpx_ConvertLabParamsToBoost()
    libwarpx.warpx_ReadBCParams()
    if geometry_dim == 'rz':
        libwarpx.warpx_CheckGriddingForRZSpectral()
    libwarpx.warpx_init()


@atexit.register
def finalize(finalize_mpi=1):
    '''

    Call finalize for WarpX and AMReX. Must be called at
    the end of your script.

    '''
    libwarpx.warpx_finalize()
    libwarpx.amrex_finalize(finalize_mpi)


def evolve(num_steps=-1):
    '''

    Evolve the simulation for num_steps steps. If num_steps=-1,
    the simulation will be run until the end as specified in the
    inputs file.

    Parameters
    ----------

    num_steps: int, the number of steps to take

    '''

    libwarpx.warpx_evolve(num_steps);


def getProbLo(direction):
    assert 0 <= direction < dim, 'Inappropriate direction specified'
    return libwarpx.warpx_getProbLo(direction)


def getProbHi(direction):
    assert 0 <= direction < dim, 'Inappropriate direction specified'
    return libwarpx.warpx_getProbHi(direction)


def getCellSize(direction, level=0):
    assert 0 <= direction < 3, 'Inappropriate direction specified'
    assert 0 <= level and level <= libwarpx.warpx_finestLevel(), 'Inappropriate level specified'
    return libwarpx.warpx_getCellSize(direction, level)


#def get_sigma(direction):
#    '''
#
#    Return the 'sigma' PML coefficients for the electric field
#    in a given direction.
#
#    '''
#
#    size = ctypes.c_int(0)
#    data = libwarpx.warpx_getPMLSigma(direction, ctypes.byref(size))
#    arr = np.ctypeslib.as_array(data, (size.value,))
#    arr.setflags(write=1)
#    return arr
#
#
#def get_sigma_star(direction):
#    '''
#
#    Return the 'sigma*' PML coefficients for the magnetic field
#    in the given direction.
#
#    '''
#
#    size = ctypes.c_int(0)
#    data = libwarpx.warpx_getPMLSigmaStar(direction, ctypes.byref(size))
#    arr = np.ctypeslib.as_array(data, (size.value,))
#    arr.setflags(write=1)
#    return arr
#
#
#def compute_pml_factors(lev, dt):
#    '''
#
#    This recomputes the PML coefficients for a given level, using the
#    time step dt. This needs to be called after modifying the coefficients
#    from Python.
#
#    '''
#
#    libwarpx.warpx_ComputePMLFactors(lev, dt)

def add_particles(species_name, x=None, y=None, z=None, ux=None, uy=None, uz=None, w=None,
                  unique_particles=True, **kwargs):
    '''

    A function for adding particles to the WarpX simulation.

    Parameters
    ----------

    species_name     : the species to add the particle to
    x, y, z          : arrays or scalars of the particle positions (default = 0.)
    ux, uy, uz       : arrays or scalars of the particle momenta (default = 0.)
    w                : array or scalar of particle weights (default = 0.)
    unique_particles : whether the particles are unique or duplicated on
                       several processes. (default = True)
    kwargs           : dictionary containing an entry for all the extra particle
                       attribute arrays. If an attribute is not given it will be
                       set to 0.

    '''

    # --- Get length of arrays, set to one for scalars
    lenx = np.size(x)
    leny = np.size(y)
    lenz = np.size(z)
    lenux = np.size(ux)
    lenuy = np.size(uy)
    lenuz = np.size(uz)
    lenw = np.size(w)

    # --- Find the max length of the parameters supplied
    maxlen = 0
    if x is not None:
        maxlen = max(maxlen, lenx)
    if y is not None:
        maxlen = max(maxlen, leny)
    if z is not None:
        maxlen = max(maxlen, lenz)
    if ux is not None:
        maxlen = max(maxlen, lenux)
    if uy is not None:
        maxlen = max(maxlen, lenuy)
    if uz is not None:
        maxlen = max(maxlen, lenuz)
    if w is not None:
        maxlen = max(maxlen, lenw)

    # --- Make sure that the lengths of the input parameters are consistent
    assert x is None or lenx==maxlen or lenx==1, "Length of x doesn't match len of others"
    assert y is None or leny==maxlen or leny==1, "Length of y doesn't match len of others"
    assert z is None or lenz==maxlen or lenz==1, "Length of z doesn't match len of others"
    assert ux is None or lenux==maxlen or lenux==1, "Length of ux doesn't match len of others"
    assert uy is None or lenuy==maxlen or lenuy==1, "Length of uy doesn't match len of others"
    assert uz is None or lenuz==maxlen or lenuz==1, "Length of uz doesn't match len of others"
    assert w is None or lenw==maxlen or lenw==1, "Length of w doesn't match len of others"
    for key, val in kwargs.items():
        assert np.size(val)==1 or len(val)==maxlen, f"Length of {key} doesn't match len of others"

    # --- If the length of the input is zero, then quietly return
    # --- This is not an error - it just means that no particles are to be injected.
    if maxlen == 0:
        return

    # --- Broadcast scalars into appropriate length arrays
    # --- If the parameter was not supplied, use the default value
    if lenx == 1:
        x = np.full(maxlen, (x or 0.), float)
    if leny == 1:
        y = np.full(maxlen, (y or 0.), float)
    if lenz == 1:
        z = np.full(maxlen, (z or 0.), float)
    if lenux == 1:
        ux = np.full(maxlen, (ux or 0.), float)
    if lenuy == 1:
        uy = np.full(maxlen, (uy or 0.), float)
    if lenuz == 1:
        uz = np.full(maxlen, (uz or 0.), float)
    if lenw == 1:
        w = np.full(maxlen, (w or 0.), float)
    for key, val in kwargs.items():
        if np.size(val) == 1:
            kwargs[key] = np.full(maxlen, val, float)

    # --- The -3 is because the comps include the velocites
    nattr = get_nattr_species(species_name) - 3
    attr = np.zeros((maxlen, nattr))
    attr[:,0] = w

    for key, vals in kwargs.items():
        # --- The -3 is because components 1 to 3 are velocities
        attr[:,get_particle_comp_index(species_name, key)-3] = vals

    libwarpx.warpx_addNParticles(
        ctypes.c_char_p(species_name.encode('utf-8')), x.size,
        x, y, z, ux, uy, uz, nattr, attr, unique_particles
    )


def get_particle_count(species_name):
    '''

    This returns the number of particles of the specified species in the
    simulation.

    Parameters
    ----------

        species_name : the species name that the number will be returned for

    Returns
    -------

        An integer count of the number of particles

    '''
    return libwarpx.warpx_getNumParticles(
        ctypes.c_char_p(species_name.encode('utf-8'))
    )


def get_particle_structs(species_name, level):
    '''

    This returns a list of numpy arrays containing the particle struct data
    on each tile for this process. The particle data is represented as a structured
    numpy array and contains the particle 'x', 'y', 'z', 'id', and 'cpu'.

    The data for the numpy arrays are not copied, but share the underlying
    memory buffer with WarpX. The numpy arrays are fully writeable.

    Parameters
    ----------

        species_name : the species name that the data will be returned for

    Returns
    -------

        A List of numpy arrays.

    '''

    particles_per_tile = _LP_c_int()
    num_tiles = ctypes.c_int(0)
    data = libwarpx.warpx_getParticleStructs(
        ctypes.c_char_p(species_name.encode('utf-8')), level,
        ctypes.byref(num_tiles), ctypes.byref(particles_per_tile)
    )

    particle_data = []
    for i in range(num_tiles.value):
        arr = _array1d_from_pointer(data[i], _p_dtype, particles_per_tile[i])
        particle_data.append(arr)

    _libc.free(particles_per_tile)
    _libc.free(data)
    return particle_data


def get_particle_arrays(species_name, comp_name, level):
    '''

    This returns a list of numpy arrays containing the particle array data
    on each tile for this process.

    The data for the numpy arrays are not copied, but share the underlying
    memory buffer with WarpX. The numpy arrays are fully writeable.

    Parameters
    ----------

        species_name   : the species name that the data will be returned for
        comp_name      : the component of the array data that will be returned.

    Returns
    -------

        A List of numpy arrays.

    '''

    particles_per_tile = _LP_c_int()
    num_tiles = ctypes.c_int(0)
    data = libwarpx.warpx_getParticleArrays(
        ctypes.c_char_p(species_name.encode('utf-8')),
        ctypes.c_char_p(comp_name.encode('utf-8')),
        level, ctypes.byref(num_tiles), ctypes.byref(particles_per_tile)
    )

    particle_data = []
    for i in range(num_tiles.value):
        arr = np.ctypeslib.as_array(data[i], (particles_per_tile[i],))
        try:
            # This fails on some versions of numpy
            arr.setflags(write=1)
        except ValueError:
            pass
        particle_data.append(arr)

    _libc.free(particles_per_tile)
    _libc.free(data)
    return particle_data


def _get_boundary_number(boundary):
    '''

    Utility function to find the boundary number given a boundary name.

    Parameters
    ----------

        boundary       : the boundary from which to get the scraped particle data.
                         In the form x/y/z_hi/lo or eb.

    Returns
    -------

    Integer index in the boundary scraper buffer for the given boundary.
    '''
    if geometry_dim == '3d':
        dimensions = {'x' : 0, 'y' : 1, 'z' : 2}
    elif geometry_dim == '2d':
        dimensions = {'x' : 0, 'z' : 1}
    else:
        raise NotImplementedError("RZ is not supported for particle scraping.")

    if boundary != 'eb':
        boundary_parts = boundary.split("_")
        dim_num = dimensions[boundary_parts[0]]
        side = 0 if boundary_parts[1] == 'lo' else 1
        boundary_num = 2 * dim_num + side
    else:
        boundary_num = 4 if geometry_dim == '2d' else 6

    return boundary_num


def get_particle_boundary_buffer(species_name, boundary, comp_name, level):
    '''

    This returns a list of numpy arrays containing the particle array data
    for a species that has been scraped by a specific simulation boundary.

    The data for the numpy arrays are not copied, but share the underlying
    memory buffer with WarpX. The numpy arrays are fully writeable.

    Parameters
    ----------

        species_name   : the species name that the data will be returned for.
        boundary       : the boundary from which to get the scraped particle data.
                         In the form x/y/z_hi/lo or eb.
        comp_name      : the component of the array data that will be returned.
                         If "step_scraped" the special attribute holding the
                         timestep at which a particle was scraped will be
                         returned.
        level          : Which AMR level to retrieve scraped particle data from.

    Returns
    -------

        A List of numpy arrays.

    '''
    particles_per_tile = _LP_c_int()
    num_tiles = ctypes.c_int(0)
    if comp_name == 'step_scraped':
        data = libwarpx.warpx_getParticleBoundaryBufferScrapedSteps(
            ctypes.c_char_p(species_name.encode('utf-8')),
            _get_boundary_number(boundary), level,
            ctypes.byref(num_tiles), ctypes.byref(particles_per_tile)
        )
    else:
        data = libwarpx.warpx_getParticleBoundaryBuffer(
            ctypes.c_char_p(species_name.encode('utf-8')),
            _get_boundary_number(boundary), level,
            ctypes.byref(num_tiles), ctypes.byref(particles_per_tile),
            ctypes.c_char_p(comp_name.encode('utf-8'))
        )

    particle_data = []
    for i in range(num_tiles.value):
        arr = np.ctypeslib.as_array(data[i], (particles_per_tile[i],))
        try:
            # This fails on some versions of numpy
            arr.setflags(write=1)
        except ValueError:
            pass
        particle_data.append(arr)

    _libc.free(particles_per_tile)
    _libc.free(data)
    return particle_data


def get_particle_x(species_name, level=0):
    '''

    Return a list of numpy arrays containing the particle 'x'
    positions on each tile.

    '''
    structs = get_particle_structs(species_name, level)
    if geometry_dim == '3d' or geometry_dim == '2d':
        return [struct['x'] for struct in structs]
    elif geometry_dim == 'rz':
        return [struct['x']*np.cos(theta) for struct, theta in zip(structs, get_particle_theta(species_name))]


def get_particle_y(species_name, level=0):
    '''

    Return a list of numpy arrays containing the particle 'y'
    positions on each tile.

    '''
    structs = get_particle_structs(species_name, level)
    if geometry_dim == '3d' or geometry_dim == '2d':
        return [struct['y'] for struct in structs]
    elif geometry_dim == 'rz':
        return [struct['x']*np.sin(theta) for struct, theta in zip(structs, get_particle_theta(species_name))]


def get_particle_r(species_name, level=0):
    '''

    Return a list of numpy arrays containing the particle 'r'
    positions on each tile.

    '''
    structs = get_particle_structs(species_name, level)
    if geometry_dim == 'rz':
        return [struct['x'] for struct in structs]
    elif geometry_dim == '3d':
        return [np.sqrt(struct['x']**2 + struct['y']**2) for struct in structs]
    elif geometry_dim == '2d':
        raise Exception('get_particle_r: There is no r coordinate with 2D Cartesian')


def get_particle_z(species_name, level=0):
    '''

    Return a list of numpy arrays containing the particle 'z'
    positions on each tile.

    '''
    structs = get_particle_structs(species_name, level)
    if geometry_dim == '3d':
        return [struct['z'] for struct in structs]
    elif geometry_dim == 'rz' or geometry_dim == '2d':
        return [struct['y'] for struct in structs]


def get_particle_id(species_name, level=0):
    '''

    Return a list of numpy arrays containing the particle 'id'
    positions on each tile.

    '''
    structs = get_particle_structs(species_name, level)
    return [struct['id'] for struct in structs]


def get_particle_cpu(species_name, level=0):
    '''

    Return a list of numpy arrays containing the particle 'cpu'
    positions on each tile.

    '''
    structs = get_particle_structs(species_name, level)
    return [struct['cpu'] for struct in structs]


def get_particle_weight(species_name, level=0):
    '''

    Return a list of numpy arrays containing the particle
    weight on each tile.

    '''

    return get_particle_arrays(species_name, 'w', level)


def get_particle_ux(species_name, level=0):
    '''

    Return a list of numpy arrays containing the particle
    x momentum on each tile.

    '''

    return get_particle_arrays(species_name, 'ux', level)


def get_particle_uy(species_name, level=0):
    '''

    Return a list of numpy arrays containing the particle
    y momentum on each tile.

    '''

    return get_particle_arrays(species_name, 'uy', level)


def get_particle_uz(species_name, level=0):
    '''

    Return a list of numpy arrays containing the particle
    z momentum on each tile.

    '''

    return get_particle_arrays(species_name, 'uz', level)


def get_particle_theta(species_name, level=0):
    '''

    Return a list of numpy arrays containing the particle
    theta on each tile.

    '''

    if geometry_dim == 'rz':
        return get_particle_arrays(species_name, 'theta', level)
    elif geometry_dim == '3d':
        return [np.arctan2(struct['y'], struct['x']) for struct in structs]
    elif geometry_dim == '2d':
        raise Exception('get_particle_r: There is no theta coordinate with 2D Cartesian')


def get_particle_comp_index(species_name, pid_name):
    '''

    Get the component index for a given particle attribute. This is useful
    to get the corrent ordering of attributes when adding new particles using
    `add_particles()`.

    Parameters
    ----------

        species_name   : the species name that the data will be returned for
        pid_name       : string that is used to identify the new component

    Returns
    -------

        Integer corresponding to the index of the requested attribute

    '''
    return libwarpx.warpx_getParticleCompIndex(
        ctypes.c_char_p(species_name.encode('utf-8')),
        ctypes.c_char_p(pid_name.encode('utf-8'))
    )


def add_real_comp(species_name, pid_name, comm=True):
    '''

    Add a real component to the particle data array.

    Parameters
    ----------

        species_name   : the species name for which the new component will be added
        pid_name       : string that is used to identify the new component
        comm           : should the component be communicated

    '''
    libwarpx.warpx_addRealComp(
        ctypes.c_char_p(species_name.encode('utf-8')),
        ctypes.c_char_p(pid_name.encode('utf-8')), comm
    )


def _get_boundary_number(boundary):
    '''

    Utility function to find the boundary number given a boundary name.

    Parameters
    ----------

        boundary       : the boundary from which to get the scraped particle data.
                         In the form x/y/z_hi/lo or eb.

    Returns
    -------

    Integer index in the boundary scraper buffer for the given boundary.
    '''
    if geometry_dim == '3d':
        dimensions = {'x' : 0, 'y' : 1, 'z' : 2}
    elif geometry_dim == '2d':
        dimensions = {'x' : 0, 'z' : 1}
    else:
        raise NotImplementedError("RZ is not supported for particle scraping.")

    if boundary != 'eb':
        boundary_parts = boundary.split("_")
        dim_num = dimensions[boundary_parts[0]]
        if boundary_parts[1] == 'lo':
            side = 0
        elif boundary_parts[1] == 'hi':
            side = 1
        else:
            raise RuntimeError(f'Unknown boundary specified: {boundary}')
        boundary_num = 2 * dim_num + side
    else:
        boundary_num = 4 if geometry_dim == '2d' else 6

    return boundary_num


def get_particle_boundary_buffer_size(species_name, boundary):
    '''

    This returns the number of particles that have been scraped so far in the simulation
    from the specified boundary and of the specified species.

    Parameters
    ----------

        species_name   : return the number of scraped particles of this species
        boundary       : the boundary from which to get the scraped particle data.
                         In the form x/y/z_hi/lo

    Returns
    -------

        The number of particles scraped so far from a boundary and of a species.

    '''
    return libwarpx.warpx_getParticleBoundaryBufferSize(
        ctypes.c_char_p(species_name.encode('utf-8')),
        _get_boundary_number(boundary)
    )


def get_particle_boundary_buffer(species_name, boundary, comp_name, level):
    '''

    This returns a list of numpy arrays containing the particle array data
    for a species that has been scraped by a specific simulation boundary.

    The data for the numpy arrays are not copied, but share the underlying
    memory buffer with WarpX. The numpy arrays are fully writeable.

    Parameters
    ----------

        species_name   : the species name that the data will be returned for.
        boundary       : the boundary from which to get the scraped particle data.
                         In the form x/y/z_hi/lo or eb.
        comp_name      : the component of the array data that will be returned.
                         If "step_scraped" the special attribute holding the
                         timestep at which a particle was scraped will be
                         returned.
        level          : Which AMR level to retrieve scraped particle data from.
    Returns
    -------

        A List of numpy arrays.

    '''
    particles_per_tile = _LP_c_int()
    num_tiles = ctypes.c_int(0)
    if comp_name == 'step_scraped':
        data = libwarpx.warpx_getParticleBoundaryBufferScrapedSteps(
            ctypes.c_char_p(species_name.encode('utf-8')),
            _get_boundary_number(boundary), level,
            ctypes.byref(num_tiles), ctypes.byref(particles_per_tile)
        )
    else:
        data = libwarpx.warpx_getParticleBoundaryBuffer(
            ctypes.c_char_p(species_name.encode('utf-8')),
            _get_boundary_number(boundary), level,
            ctypes.byref(num_tiles), ctypes.byref(particles_per_tile),
            ctypes.c_char_p(comp_name.encode('utf-8'))
        )

    particle_data = []
    for i in range(num_tiles.value):
        arr = np.ctypeslib.as_array(data[i], (particles_per_tile[i],))
        try:
            # This fails on some versions of numpy
            arr.setflags(write=1)
        except ValueError:
            pass
        particle_data.append(arr)

    _libc.free(particles_per_tile)
    _libc.free(data)
    return particle_data


def _get_mesh_field_list(warpx_func, level, direction, include_ghosts):
    """
     Generic routine to fetch the list of field data arrays.
    """
    shapes = _LP_c_int()
    size = ctypes.c_int(0)
    ncomps = ctypes.c_int(0)
    ngrowvect = _LP_c_int()
    if direction is None:
        data = warpx_func(level,
                          ctypes.byref(size), ctypes.byref(ncomps),
                          ctypes.byref(ngrowvect), ctypes.byref(shapes))
    else:
        data = warpx_func(level, direction,
                          ctypes.byref(size), ctypes.byref(ncomps),
                          ctypes.byref(ngrowvect), ctypes.byref(shapes))
    ngvect = [ngrowvect[i] for i in range(dim)]
    grid_data = []
    shapesize = dim
    if ncomps.value > 1:
        shapesize += 1
    for i in range(size.value):
        shape = tuple([shapes[shapesize*i + d] for d in range(shapesize)])
        # --- The data is stored in Fortran order, hence shape is reversed and a transpose is taken.
        arr = np.ctypeslib.as_array(data[i], shape[::-1]).T
        try:
            # This fails on some versions of numpy
            arr.setflags(write=1)
        except ValueError:
            pass
        if include_ghosts:
            grid_data.append(arr)
        else:
            grid_data.append(arr[tuple([slice(ngvect[d], -ngvect[d]) for d in range(dim)])])

    _libc.free(shapes)
    _libc.free(data)
    return grid_data


def get_mesh_electric_field(level, direction, include_ghosts=True):
    '''

    This returns a list of numpy arrays containing the mesh electric field
    data on each grid for this process.

    This version is for the full "auxiliary" solution on the given level.

    The data for the numpy arrays are not copied, but share the underlying
    memory buffer with WarpX. The numpy arrays are fully writeable.

    Parameters
    ----------

        level          : the AMR level to get the data for
        direction      : the component of the data you want
        include_ghosts : whether to include ghost zones or not

    Returns
    -------

        A List of numpy arrays.

    '''

    return _get_mesh_field_list(libwarpx.warpx_getEfield, level, direction, include_ghosts)


def get_mesh_electric_field_cp(level, direction, include_ghosts=True):
    '''

    This returns a list of numpy arrays containing the mesh electric field
    data on each grid for this process. This version returns the field on
    the coarse patch for the given level.

    The data for the numpy arrays are not copied, but share the underlying
    memory buffer with WarpX. The numpy arrays are fully writeable.

    Parameters
    ----------

        level          : the AMR level to get the data for
        direction      : the component of the data you want
        include_ghosts : whether to include ghost zones or not

    Returns
    -------

        A List of numpy arrays.

    '''

    return _get_mesh_field_list(libwarpx.warpx_getEfieldCP, level, direction, include_ghosts)


def get_mesh_electric_field_fp(level, direction, include_ghosts=True):
    '''

    This returns a list of numpy arrays containing the mesh electric field
    data on each grid for this process. This version returns the field on
    the fine patch for the given level.

    The data for the numpy arrays are not copied, but share the underlying
    memory buffer with WarpX. The numpy arrays are fully writeable.

    Parameters
    ----------

        level          : the AMR level to get the data for
        direction      : the component of the data you want
        include_ghosts : whether to include ghost zones or not

    Returns
    -------

        A List of numpy arrays.

    '''

    return _get_mesh_field_list(libwarpx.warpx_getEfieldFP, level, direction, include_ghosts)


def get_mesh_electric_field_cp_pml(level, direction, include_ghosts=True):
    '''

    This returns a list of numpy arrays containing the mesh electric field
    data on each grid for this process. This version returns the field on
    the coarse patch for the PML for the given level.

    The data for the numpy arrays are not copied, but share the underlying
    memory buffer with WarpX. The numpy arrays are fully writeable.

    Parameters
    ----------

        level          : the AMR level to get the data for
        direction      : the component of the data you want
        include_ghosts : whether to include ghost zones or not

    Returns
    -------

        A List of numpy arrays.

    '''

    try:
        return _get_mesh_field_list(libwarpx.warpx_getEfieldCP_PML, level, direction, include_ghosts)
    except ValueError:
        raise Exception('PML not initialized')


def get_mesh_electric_field_fp_pml(level, direction, include_ghosts=True):
    '''

    This returns a list of numpy arrays containing the mesh electric field
    data on each grid for this process. This version returns the field on
    the fine patch for the PML for the given level.

    The data for the numpy arrays are not copied, but share the underlying
    memory buffer with WarpX. The numpy arrays are fully writeable.

    Parameters
    ----------

        level          : the AMR level to get the data for
        direction      : the component of the data you want
        include_ghosts : whether to include ghost zones or not

    Returns
    -------

        A List of numpy arrays.

    '''

    try:
        return _get_mesh_field_list(libwarpx.warpx_getEfieldFP_PML, level, direction, include_ghosts)
    except ValueError:
        raise Exception('PML not initialized')


def get_mesh_magnetic_field(level, direction, include_ghosts=True):
    '''

    This returns a list of numpy arrays containing the mesh magnetic field
    data on each grid for this process.

    This version is for the full "auxiliary" solution on the given level.

    The data for the numpy arrays are not copied, but share the underlying
    memory buffer with WarpX. The numpy arrays are fully writeable.

    Parameters
    ----------

        level          : the AMR level to get the data for
        direction      : the component of the data you want
        include_ghosts : whether to include ghost zones or not

    Returns
    -------

        A List of numpy arrays.

    '''

    return _get_mesh_field_list(libwarpx.warpx_getBfield, level, direction, include_ghosts)


def get_mesh_magnetic_field_cp(level, direction, include_ghosts=True):
    '''

    This returns a list of numpy arrays containing the mesh magnetic field
    data on each grid for this process. This version returns the field on
    the coarse patch for the given level.

    The data for the numpy arrays are not copied, but share the underlying
    memory buffer with WarpX. The numpy arrays are fully writeable.

    Parameters
    ----------

        level          : the AMR level to get the data for
        direction      : the component of the data you want
        include_ghosts : whether to include ghost zones or not

    Returns
    -------

        A List of numpy arrays.

    '''

    return _get_mesh_field_list(libwarpx.warpx_getBfieldCP, level, direction, include_ghosts)


def get_mesh_magnetic_field_fp(level, direction, include_ghosts=True):
    '''

    This returns a list of numpy arrays containing the mesh magnetic field
    data on each grid for this process. This version returns the field on
    the fine patch for the given level.

    The data for the numpy arrays are not copied, but share the underlying
    memory buffer with WarpX. The numpy arrays are fully writeable.

    Parameters
    ----------

        level          : the AMR level to get the data for
        direction      : the component of the data you want
        include_ghosts : whether to include ghost zones or not

    Returns
    -------

        A List of numpy arrays.

    '''

    return _get_mesh_field_list(libwarpx.warpx_getBfieldFP, level, direction, include_ghosts)


def get_mesh_magnetic_field_cp_pml(level, direction, include_ghosts=True):
    '''

    This returns a list of numpy arrays containing the mesh magnetic field
    data on each grid for this process. This version returns the field on
    the coarse patch for the PML for the given level.

    The data for the numpy arrays are not copied, but share the underlying
    memory buffer with WarpX. The numpy arrays are fully writeable.

    Parameters
    ----------

        level          : the AMR level to get the data for
        direction      : the component of the data you want
        include_ghosts : whether to include ghost zones or not

    Returns
    -------

        A List of numpy arrays.

    '''

    try:
        return _get_mesh_field_list(libwarpx.warpx_getBfieldCP_PML, level, direction, include_ghosts)
    except ValueError:
        raise Exception('PML not initialized')


def get_mesh_magnetic_field_fp_pml(level, direction, include_ghosts=True):
    '''

    This returns a list of numpy arrays containing the mesh magnetic field
    data on each grid for this process. This version returns the field on
    the fine patch for the PML for the given level.

    The data for the numpy arrays are not copied, but share the underlying
    memory buffer with WarpX. The numpy arrays are fully writeable.

    Parameters
    ----------

        level          : the AMR level to get the data for
        direction      : the component of the data you want
        include_ghosts : whether to include ghost zones or not

    Returns
    -------

        A List of numpy arrays.

    '''

    try:
        return _get_mesh_field_list(libwarpx.warpx_getBfieldFP_PML, level, direction, include_ghosts)
    except ValueError:
        raise Exception('PML not initialized')


def get_mesh_current_density(level, direction, include_ghosts=True):
    '''

    This returns a list of numpy arrays containing the mesh current density
    data on each grid for this process.

    The data for the numpy arrays are not copied, but share the underlying
    memory buffer with WarpX. The numpy arrays are fully writeable.

    Parameters
    ----------

        level          : the AMR level to get the data for
        direction      : the component of the data you want
        include_ghosts : whether to include ghost zones or not

    Returns
    -------

        A List of numpy arrays.

    '''

    return _get_mesh_field_list(libwarpx.warpx_getCurrentDensity, level, direction, include_ghosts)


def get_mesh_current_density_cp(level, direction, include_ghosts=True):
    '''

    This returns a list of numpy arrays containing the mesh current density
    data on each grid for this process. This version returns the density for
    the coarse patch on the given level.

    The data for the numpy arrays are not copied, but share the underlying
    memory buffer with WarpX. The numpy arrays are fully writeable.

    Parameters
    ----------

        level          : the AMR level to get the data for
        direction      : the component of the data you want
        include_ghosts : whether to include ghost zones or not

    Returns
    -------

        A List of numpy arrays.

    '''

    return _get_mesh_field_list(libwarpx.warpx_getCurrentDensityCP, level, direction, include_ghosts)


def get_mesh_current_density_fp(level, direction, include_ghosts=True):
    '''

    This returns a list of numpy arrays containing the mesh current density
    data on each grid for this process. This version returns the density on
    the fine patch for the given level.

    The data for the numpy arrays are not copied, but share the underlying
    memory buffer with WarpX. The numpy arrays are fully writeable.

    Parameters
    ----------

        level          : the AMR level to get the data for
        direction      : the component of the data you want
        include_ghosts : whether to include ghost zones or not

    Returns
    -------

        A List of numpy arrays.

    '''

    return _get_mesh_field_list(libwarpx.warpx_getCurrentDensityFP, level, direction, include_ghosts)


def get_mesh_current_density_cp_pml(level, direction, include_ghosts=True):
    '''

    This returns a list of numpy arrays containing the mesh current density
    data on each grid for this process. This version returns the density for
    the coarse patch for the PML for the given level.

    The data for the numpy arrays are not copied, but share the underlying
    memory buffer with WarpX. The numpy arrays are fully writeable.

    Parameters
    ----------

        level          : the AMR level to get the data for
        direction      : the component of the data you want
        include_ghosts : whether to include ghost zones or not

    Returns
    -------

        A List of numpy arrays.

    '''

    try:
        return _get_mesh_field_list(libwarpx.warpx_getCurrentDensityCP_PML, level, direction, include_ghosts)
    except ValueError:
        raise Exception('PML not initialized')


def get_mesh_current_density_fp_pml(level, direction, include_ghosts=True):
    '''

    This returns a list of numpy arrays containing the mesh current density
    data on each grid for this process. This version returns the density on
    the fine patch for the PML for the given level.

    The data for the numpy arrays are not copied, but share the underlying
    memory buffer with WarpX. The numpy arrays are fully writeable.

    Parameters
    ----------

        level          : the AMR level to get the data for
        direction      : the component of the data you want
        include_ghosts : whether to include ghost zones or not

    Returns
    -------

        A List of numpy arrays.

    '''

    try:
        return _get_mesh_field_list(libwarpx.warpx_getCurrentDensityFP_PML, level, direction, include_ghosts)
    except ValueError:
        raise Exception('PML not initialized')


def get_mesh_charge_density_cp(level, include_ghosts=True):
    '''

    This returns a list of numpy arrays containing the mesh charge density
    data on each grid for this process. This version returns the density for
    the coarse patch on the given level.

    The data for the numpy arrays are not copied, but share the underlying
    memory buffer with WarpX. The numpy arrays are fully writeable.

    Parameters
    ----------

        level          : the AMR level to get the data for
        include_ghosts : whether to include ghost zones or not

    Returns
    -------

        A List of numpy arrays.

    '''

    return _get_mesh_field_list(libwarpx.warpx_getChargeDensityCP, level, None, include_ghosts)


def get_mesh_charge_density_fp(level, include_ghosts=True):
    '''

    This returns a list of numpy arrays containing the mesh charge density
    data on each grid for this process. This version returns the density on
    the fine patch for the given level.

    The data for the numpy arrays are not copied, but share the underlying
    memory buffer with WarpX. The numpy arrays are fully writeable.

    Parameters
    ----------

        level          : the AMR level to get the data for
        include_ghosts : whether to include ghost zones or not

    Returns
    -------

        A List of numpy arrays.

    '''

    return _get_mesh_field_list(libwarpx.warpx_getChargeDensityFP, level, None, include_ghosts)


<<<<<<< HEAD
def get_pointer_full_phi_fp(level):
    """This returns the full phi grid multifab from warpx"""
    return _get_mesh_field_list(libwarpx.warpx_getPointerFullPhiFP, level, None, True)
=======
def get_mesh_phi_fp(level, include_ghosts=True):
    '''

    This returns a list of numpy arrays containing the mesh electrostatic
    potential data on each grid for this process. This version returns the
    potential on the fine patch for the given level.

    The data for the numpy arrays are not copied, but share the underlying
    memory buffer with WarpX. The numpy arrays are fully writeable.

    Parameters
    ----------

        level          : the AMR level to get the data for
        include_ghosts : whether to include ghost zones or not

    Returns
    -------

        A List of numpy arrays.

    '''
    return _get_mesh_field_list(libwarpx.warpx_getPhiFP, level, None, include_ghosts)
>>>>>>> eb486e8f


def _get_mesh_array_lovects(level, direction, include_ghosts=True, getlovectsfunc=None):
    assert(0 <= level and level <= libwarpx.warpx_finestLevel())

    size = ctypes.c_int(0)
    ngrowvect = _LP_c_int()
    if direction is None:
        data = getlovectsfunc(level, ctypes.byref(size), ctypes.byref(ngrowvect))
    else:
        data = getlovectsfunc(level, direction, ctypes.byref(size), ctypes.byref(ngrowvect))

    lovects_ref = np.ctypeslib.as_array(data, (size.value, dim))

    # --- Make a copy of the data to avoid memory problems
    # --- Also, take the transpose to give shape (dims, number of grids)
    lovects = lovects_ref.copy().T

    ng = []
    if include_ghosts:
        for d in range(dim):
            ng.append(ngrowvect[d])
    else:
        for d in range(dim):
            ng.append(0)
            lovects[d,:] += ngrowvect[d]

    del lovects_ref
    _libc.free(data)
    return lovects, ng


def get_mesh_electric_field_lovects(level, direction, include_ghosts=True):
    '''

    This returns a list of the lo vectors of the arrays containing the mesh electric field
    data on each grid for this process.

    This version is for the full "auxiliary" solution on the given level.

    Parameters
    ----------

        level          : the AMR level to get the data for
        direction      : the component of the data you want
        include_ghosts : whether to include ghost zones or not

    Returns
    -------

        A 2d numpy array of the lo vector for each grid with the shape (dims, number of grids)

    '''
    return _get_mesh_array_lovects(level, direction, include_ghosts, libwarpx.warpx_getEfieldLoVects)


def get_mesh_electric_field_cp_lovects(level, direction, include_ghosts=True):
    '''

    This returns a list of the lo vectors of the arrays containing the mesh electric field
    data on each grid for this process.

    Parameters
    ----------

        level          : the AMR level to get the data for
        direction      : the component of the data you want
        include_ghosts : whether to include ghost zones or not

    Returns
    -------

        A 2d numpy array of the lo vector for each grid with the shape (dims, number of grids)

    '''
    return _get_mesh_array_lovects(level, direction, include_ghosts, libwarpx.warpx_getEfieldCPLoVects)


def get_mesh_electric_field_fp_lovects(level, direction, include_ghosts=True):
    '''

    This returns a list of the lo vectors of the arrays containing the mesh electric field
    data on each grid for this process.

    Parameters
    ----------

        level          : the AMR level to get the data for
        direction      : the component of the data you want
        include_ghosts : whether to include ghost zones or not

    Returns
    -------

        A 2d numpy array of the lo vector for each grid with the shape (dims, number of grids)

    '''
    return _get_mesh_array_lovects(level, direction, include_ghosts, libwarpx.warpx_getEfieldFPLoVects)


def get_mesh_electric_field_cp_lovects_pml(level, direction, include_ghosts=True):
    '''

    This returns a list of the lo vectors of the arrays containing the mesh electric field
    data on each PML grid for this process.

    Parameters
    ----------

        level          : the AMR level to get the data for
        direction      : the component of the data you want
        include_ghosts : whether to include ghost zones or not

    Returns
    -------

        A 2d numpy array of the lo vector for each grid with the shape (dims, number of grids)

    '''
    try:
        return _get_mesh_array_lovects(level, direction, include_ghosts, libwarpx.warpx_getEfieldCPLoVects_PML)
    except ValueError:
        raise Exception('PML not initialized')


def get_mesh_electric_field_fp_lovects_pml(level, direction, include_ghosts=True):
    '''

    This returns a list of the lo vectors of the arrays containing the mesh electric field
    data on each PML grid for this process.

    Parameters
    ----------

        level          : the AMR level to get the data for
        direction      : the component of the data you want
        include_ghosts : whether to include ghost zones or not

    Returns
    -------

        A 2d numpy array of the lo vector for each grid with the shape (dims, number of grids)

    '''
    try:
        return _get_mesh_array_lovects(level, direction, include_ghosts, libwarpx.warpx_getEfieldFPLoVects_PML)
    except ValueError:
        raise Exception('PML not initialized')


def get_mesh_magnetic_field_lovects(level, direction, include_ghosts=True):
    '''

    This returns a list of the lo vectors of the arrays containing the mesh electric field
    data on each grid for this process.

    This version is for the full "auxiliary" solution on the given level.

    Parameters
    ----------

        level          : the AMR level to get the data for
        direction      : the component of the data you want
        include_ghosts : whether to include ghost zones or not

    Returns
    -------

        A 2d numpy array of the lo vector for each grid with the shape (dims, number of grids)

    '''
    return _get_mesh_array_lovects(level, direction, include_ghosts, libwarpx.warpx_getBfieldLoVects)


def get_mesh_magnetic_field_cp_lovects(level, direction, include_ghosts=True):
    '''

    This returns a list of the lo vectors of the arrays containing the mesh electric field
    data on each grid for this process.

    Parameters
    ----------

        level          : the AMR level to get the data for
        direction      : the component of the data you want
        include_ghosts : whether to include ghost zones or not

    Returns
    -------

        A 2d numpy array of the lo vector for each grid with the shape (dims, number of grids)

    '''
    return _get_mesh_array_lovects(level, direction, include_ghosts, libwarpx.warpx_getBfieldCPLoVects)


def get_mesh_magnetic_field_fp_lovects(level, direction, include_ghosts=True):
    '''

    This returns a list of the lo vectors of the arrays containing the mesh electric field
    data on each grid for this process.

    Parameters
    ----------

        level          : the AMR level to get the data for
        direction      : the component of the data you want
        include_ghosts : whether to include ghost zones or not

    Returns
    -------

        A 2d numpy array of the lo vector for each grid with the shape (dims, number of grids)

    '''
    return _get_mesh_array_lovects(level, direction, include_ghosts, libwarpx.warpx_getBfieldFPLoVects)


def get_mesh_magnetic_field_cp_lovects_pml(level, direction, include_ghosts=True):
    '''

    This returns a list of the lo vectors of the arrays containing the mesh electric field
    data on each PML grid for this process.

    Parameters
    ----------

        level          : the AMR level to get the data for
        direction      : the component of the data you want
        include_ghosts : whether to include ghost zones or not

    Returns
    -------

        A 2d numpy array of the lo vector for each grid with the shape (dims, number of grids)

    '''
    try:
        return _get_mesh_array_lovects(level, direction, include_ghosts, libwarpx.warpx_getBfieldCPLoVects_PML)
    except ValueError:
        raise Exception('PML not initialized')


def get_mesh_magnetic_field_fp_lovects_pml(level, direction, include_ghosts=True):
    '''

    This returns a list of the lo vectors of the arrays containing the mesh electric field
    data on each PML grid for this process.

    Parameters
    ----------

        level          : the AMR level to get the data for
        direction      : the component of the data you want
        include_ghosts : whether to include ghost zones or not

    Returns
    -------

        A 2d numpy array of the lo vector for each grid with the shape (dims, number of grids)

    '''
    try:
        return _get_mesh_array_lovects(level, direction, include_ghosts, libwarpx.warpx_getBfieldFPLoVects_PML)
    except ValueError:
        raise Exception('PML not initialized')


def get_mesh_current_density_lovects(level, direction, include_ghosts=True):
    '''

    This returns a list of the lo vectors of the arrays containing the mesh electric field
    data on each grid for this process.

    Parameters
    ----------

        level          : the AMR level to get the data for
        direction      : the component of the data you want
        include_ghosts : whether to include ghost zones or not

    Returns
    -------

        A 2d numpy array of the lo vector for each grid with the shape (dims, number of grids)

    '''
    return _get_mesh_array_lovects(level, direction, include_ghosts, libwarpx.warpx_getCurrentDensityLoVects)


def get_mesh_current_density_cp_lovects(level, direction, include_ghosts=True):
    '''

    This returns a list of the lo vectors of the arrays containing the mesh electric field
    data on each grid for this process.

    Parameters
    ----------

        level          : the AMR level to get the data for
        direction      : the component of the data you want
        include_ghosts : whether to include ghost zones or not

    Returns
    -------

        A 2d numpy array of the lo vector for each grid with the shape (dims, number of grids)

    '''
    return _get_mesh_array_lovects(level, direction, include_ghosts, libwarpx.warpx_getCurrentDensityCPLoVects)

def get_mesh_current_density_fp_lovects(level, direction, include_ghosts=True):
    '''

    This returns a list of the lo vectors of the arrays containing the mesh electric field
    data on each grid for this process.

    Parameters
    ----------

        level          : the AMR level to get the data for
        direction      : the component of the data you want
        include_ghosts : whether to include ghost zones or not

    Returns
    -------

        A 2d numpy array of the lo vector for each grid with the shape (dims, number of grids)

    '''
    return _get_mesh_array_lovects(level, direction, include_ghosts, libwarpx.warpx_getCurrentDensityFPLoVects)


def get_mesh_current_density_cp_lovects_pml(level, direction, include_ghosts=True):
    '''

    This returns a list of the lo vectors of the arrays containing the mesh electric field
    data on each PML grid for this process.

    Parameters
    ----------

        level          : the AMR level to get the data for
        direction      : the component of the data you want
        include_ghosts : whether to include ghost zones or not

    Returns
    -------

        A 2d numpy array of the lo vector for each grid with the shape (dims, number of grids)

    '''
    try:
        return _get_mesh_array_lovects(level, direction, include_ghosts, libwarpx.warpx_getCurrentDensityCPLoVects_PML)
    except ValueError:
        raise Exception('PML not initialized')

def get_mesh_current_density_fp_lovects_pml(level, direction, include_ghosts=True):
    '''

    This returns a list of the lo vectors of the arrays containing the mesh electric field
    data on each PML grid for this process.

    Parameters
    ----------

        level          : the AMR level to get the data for
        direction      : the component of the data you want
        include_ghosts : whether to include ghost zones or not

    Returns
    -------

        A 2d numpy array of the lo vector for each grid with the shape (dims, number of grids)

    '''
    try:
        return _get_mesh_array_lovects(level, direction, include_ghosts, libwarpx.warpx_getCurrentDensityFPLoVects_PML)
    except ValueError:
        raise Exception('PML not initialized')


def get_mesh_charge_density_cp_lovects(level, include_ghosts=True):
    '''

    This returns a list of the lo vectors of the arrays containing the mesh electric field
    data on each grid for this process.

    Parameters
    ----------

        level          : the AMR level to get the data for
        include_ghosts : whether to include ghost zones or not

    Returns
    -------

        A 2d numpy array of the lo vector for each grid with the shape (dims, number of grids)

    '''
    return _get_mesh_array_lovects(level, None, include_ghosts, libwarpx.warpx_getChargeDensityCPLoVects)


def get_mesh_charge_density_fp_lovects(level, include_ghosts=True):
    '''

    This returns a list of the lo vectors of the arrays containing the mesh
    charge density data on each grid for this process.

    Parameters
    ----------

        level          : the AMR level to get the data for
        include_ghosts : whether to include ghost zones or not

    Returns
    -------

        A 2d numpy array of the lo vector for each grid with the shape (dims, number of grids)

    '''
    return _get_mesh_array_lovects(level, None, include_ghosts, libwarpx.warpx_getChargeDensityFPLoVects)


<<<<<<< HEAD
def get_particle_boundary_buffer_size(species_name, boundary):
    '''

    This returns the number of particles that have been scraped so far in the simulation
    from the specified boundary and of the specified species.
=======
def get_mesh_phi_fp_lovects(level, include_ghosts=True):
    '''

    This returns a list of the lo vectors of the arrays containing the mesh
    electrostatic potential data on each grid for this process.
>>>>>>> eb486e8f

    Parameters
    ----------

<<<<<<< HEAD
        species_name   : return the number of scraped particles of this species
        boundary       : the boundary from which to get the scraped particle data.
                         In the form x/y/z_hi/lo
=======
        level          : the AMR level to get the data for
        include_ghosts : whether to include ghost zones or not
>>>>>>> eb486e8f

    Returns
    -------

<<<<<<< HEAD
        The number of particles scraped so far from a boundary and of a species.

    '''
    return libwarpx.warpx_getParticleBoundaryBufferSize(
        ctypes.c_char_p(species_name.encode('utf-8')),
        _get_boundary_number(boundary)
    )
=======
        A 2d numpy array of the lo vector for each grid with the shape (dims, number of grids)

    '''
    return _get_mesh_array_lovects(level, None, include_ghosts, libwarpx.warpx_getPhiFPLoVects)
>>>>>>> eb486e8f


def _get_nodal_flag(getdatafunc):
    data = getdatafunc()
    nodal_flag_ref = np.ctypeslib.as_array(data, (dim,))

    # --- Make a copy of the data to avoid memory problems
    nodal_flag = nodal_flag_ref.copy()

    del nodal_flag_ref
    _libc.free(data)
    return nodal_flag


def get_Ex_nodal_flag():
    '''
    This returns a 1d array of the nodal flags for Ex along each direction. A 1 means node centered, and 0 cell centered.
    '''
    return _get_nodal_flag(libwarpx.warpx_getEx_nodal_flag)


def get_Ey_nodal_flag():
    '''
    This returns a 1d array of the nodal flags for Ey along each direction. A 1 means node centered, and 0 cell centered.
    '''
    return _get_nodal_flag(libwarpx.warpx_getEy_nodal_flag)


def get_Ez_nodal_flag():
    '''
    This returns a 1d array of the nodal flags for Ez along each direction. A 1 means node centered, and 0 cell centered.
    '''
    return _get_nodal_flag(libwarpx.warpx_getEz_nodal_flag)


def get_Bx_nodal_flag():
    '''
    This returns a 1d array of the nodal flags for Bx along each direction. A 1 means node centered, and 0 cell centered.
    '''
    return _get_nodal_flag(libwarpx.warpx_getBx_nodal_flag)


def get_By_nodal_flag():
    '''
    This returns a 1d array of the nodal flags for By along each direction. A 1 means node centered, and 0 cell centered.
    '''
    return _get_nodal_flag(libwarpx.warpx_getBy_nodal_flag)


def get_Bz_nodal_flag():
    '''
    This returns a 1d array of the nodal flags for Bz along each direction. A 1 means node centered, and 0 cell centered.
    '''
    return _get_nodal_flag(libwarpx.warpx_getBz_nodal_flag)


def get_Jx_nodal_flag():
    '''
    This returns a 1d array of the nodal flags for Jx along each direction. A 1 means node centered, and 0 cell centered.
    '''
    return _get_nodal_flag(libwarpx.warpx_getJx_nodal_flag)


def get_Jy_nodal_flag():
    '''
    This returns a 1d array of the nodal flags for Jy along each direction. A 1 means node centered, and 0 cell centered.
    '''
    return _get_nodal_flag(libwarpx.warpx_getJy_nodal_flag)


def get_Jz_nodal_flag():
    '''
    This returns a 1d array of the nodal flags for Jz along each direction. A 1 means node centered, and 0 cell centered.
    '''
    return _get_nodal_flag(libwarpx.warpx_getJz_nodal_flag)


def get_Rho_nodal_flag():
    '''
    This returns a 1d array of the nodal flags for Rho along each direction. A 1 means node centered, and 0 cell centered.
    '''
    return _get_nodal_flag(libwarpx.warpx_getRho_nodal_flag)

def get_Phi_nodal_flag():
    '''
    This returns a 1d array of the nodal flags for Phi along each direction. A 1 means node centered, and 0 cell centered.
    '''
    return _get_nodal_flag(libwarpx.warpx_getPhi_nodal_flag)<|MERGE_RESOLUTION|>--- conflicted
+++ resolved
@@ -1504,11 +1504,11 @@
     return _get_mesh_field_list(libwarpx.warpx_getChargeDensityFP, level, None, include_ghosts)
 
 
-<<<<<<< HEAD
 def get_pointer_full_phi_fp(level):
     """This returns the full phi grid multifab from warpx"""
     return _get_mesh_field_list(libwarpx.warpx_getPointerFullPhiFP, level, None, True)
-=======
+
+
 def get_mesh_phi_fp(level, include_ghosts=True):
     '''
 
@@ -1532,7 +1532,6 @@
 
     '''
     return _get_mesh_field_list(libwarpx.warpx_getPhiFP, level, None, include_ghosts)
->>>>>>> eb486e8f
 
 
 def _get_mesh_array_lovects(level, direction, include_ghosts=True, getlovectsfunc=None):
@@ -1957,36 +1956,22 @@
     return _get_mesh_array_lovects(level, None, include_ghosts, libwarpx.warpx_getChargeDensityFPLoVects)
 
 
-<<<<<<< HEAD
 def get_particle_boundary_buffer_size(species_name, boundary):
     '''
 
     This returns the number of particles that have been scraped so far in the simulation
     from the specified boundary and of the specified species.
-=======
-def get_mesh_phi_fp_lovects(level, include_ghosts=True):
-    '''
-
-    This returns a list of the lo vectors of the arrays containing the mesh
-    electrostatic potential data on each grid for this process.
->>>>>>> eb486e8f
-
-    Parameters
-    ----------
-
-<<<<<<< HEAD
+
+    Parameters
+    ----------
+
         species_name   : return the number of scraped particles of this species
         boundary       : the boundary from which to get the scraped particle data.
                          In the form x/y/z_hi/lo
-=======
-        level          : the AMR level to get the data for
-        include_ghosts : whether to include ghost zones or not
->>>>>>> eb486e8f
-
-    Returns
-    -------
-
-<<<<<<< HEAD
+
+    Returns
+    -------
+
         The number of particles scraped so far from a boundary and of a species.
 
     '''
@@ -1994,12 +1979,27 @@
         ctypes.c_char_p(species_name.encode('utf-8')),
         _get_boundary_number(boundary)
     )
-=======
+
+
+def get_mesh_phi_fp_lovects(level, include_ghosts=True):
+    '''
+
+    This returns a list of the lo vectors of the arrays containing the mesh
+    electrostatic potential data on each grid for this process.
+
+    Parameters
+    ----------
+
+        level          : the AMR level to get the data for
+        include_ghosts : whether to include ghost zones or not
+
+    Returns
+    -------
+
         A 2d numpy array of the lo vector for each grid with the shape (dims, number of grids)
 
     '''
     return _get_mesh_array_lovects(level, None, include_ghosts, libwarpx.warpx_getPhiFPLoVects)
->>>>>>> eb486e8f
 
 
 def _get_nodal_flag(getdatafunc):
