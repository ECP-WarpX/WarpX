--- conflicted
+++ resolved
@@ -68,11 +68,7 @@
 
 # Clone AMReX and warpx-data
 git clone https://github.com/AMReX-Codes/amrex.git
-<<<<<<< HEAD
-cd amrex && git checkout --detach f13878768ca0393be994d2fcdb834ef54b3ce254 && cd -
-=======
 cd amrex && git checkout --detach 24.06 && cd -
->>>>>>> 2602b540
 # warpx-data contains various required data sets
 git clone --depth 1 https://github.com/ECP-WarpX/warpx-data.git
 # openPMD-example-datasets contains various required data sets
