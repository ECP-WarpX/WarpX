#!/bin/bash

# Copyright 2018-2020 Axel Huebl, David Grote, Edoardo Zoni
# Luca Fedeli, Maxence Thevenet, Remi Lehe
#
#
# This file is part of WarpX.
#
# License: BSD-3-Clause-LBNL

# This script runs some of WarpX's standard regression tests, but
# without comparing the output to previously run simulations.
# This checks that:
# - The code compiles and runs without error
# - For some of the tests, a Python script checks that the results are
# physically correct.

# The tests can be influenced by environment variables:
# Use `export WARPX_CI_DIM=3` or `export WARPX_CI_DIM=2` in order to
# select only the tests that correspond to this dimension
# Use `export WARPX_TEST_ARCH=CPU` or `export WARPX_TEST_ARCH=GPU` in order
# to run the tests on CPU or GPU respectively.

set -eu -o pipefail

# Parse command line arguments: if test names are given as command line arguments,
# store them in variable tests_arg and define new command line argument to call
# regtest.py with option --tests (works also for single test)
tests_arg=$*
tests_run=${tests_arg:+--tests=${tests_arg}}

# Remove contents and link to a previous test directory (intentionally two arguments)
rm -rf test_dir/* test_dir
# Create a temporary test directory
tmp_dir=$(mktemp --help >/dev/null 2>&1 && mktemp -d -t ci-XXXXXXXXXX || mktemp -d "${TMPDIR:-/tmp}"/ci-XXXXXXXXXX)
if [ $? -ne 0 ]; then
    echo "Cannot create temporary directory"
    exit 1
fi

# Copy WarpX into current test directory
mkdir ${tmp_dir}/warpx
cp -r ./* ${tmp_dir}/warpx

# Link the test directory
ln -s ${tmp_dir} test_dir

# Switch to the test directory
cd test_dir
echo "cd $PWD"

# Clone PICSAR and AMReX
git clone https://github.com/AMReX-Codes/amrex.git
<<<<<<< HEAD
cd amrex && git checkout d7ff203305e8c8605ca6f92e9212acf717da56de && cd -
=======
cd amrex && git checkout c797f6b6979aea63cc6bda574765c29ba89e7b9c && cd -
>>>>>>> 78ebf77e
# Use QED brach for QED tests
git clone https://github.com/ECP-WarpX/picsar.git
cd picsar && git checkout c16b642e3dcf860480dd1dd21cefa3874f395773 && cd -

# Clone the AMReX regression test utility
git clone https://github.com/ECP-WarpX/regression_testing.git

# Prepare regression tests
mkdir -p rt-WarpX/WarpX-benchmarks
cd warpx/Regression
echo "cd $PWD"
python prepare_file_travis.py
cp travis-tests.ini ../../rt-WarpX
cp -r Checksum ../../regression_testing/

# Run tests
cd ../../regression_testing/
echo "cd $PWD"
# run only tests specified in variable tests_arg (single test or multiple tests)
if [[ ! -z "${tests_arg}" ]]; then
  python regtest.py ../rt-WarpX/travis-tests.ini --no_update all "${tests_run}"
# run all tests (variables tests_arg and tests_run are empty)
else
  python regtest.py ../rt-WarpX/travis-tests.ini --no_update all
fi<|MERGE_RESOLUTION|>--- conflicted
+++ resolved
@@ -51,11 +51,7 @@
 
 # Clone PICSAR and AMReX
 git clone https://github.com/AMReX-Codes/amrex.git
-<<<<<<< HEAD
-cd amrex && git checkout d7ff203305e8c8605ca6f92e9212acf717da56de && cd -
-=======
 cd amrex && git checkout c797f6b6979aea63cc6bda574765c29ba89e7b9c && cd -
->>>>>>> 78ebf77e
 # Use QED brach for QED tests
 git clone https://github.com/ECP-WarpX/picsar.git
 cd picsar && git checkout c16b642e3dcf860480dd1dd21cefa3874f395773 && cd -
