--- conflicted
+++ resolved
@@ -68,12 +68,8 @@
 
 # Clone AMReX and warpx-data
 git clone https://github.com/AMReX-Codes/amrex.git
-<<<<<<< HEAD
-cd amrex && git checkout --detach d5cc57909f518a8e204e5fbf3d439418e69beb08 && cd -
 
-=======
 cd amrex && git checkout --detach 2230caa24c7d4bd07edb08b54e9368f9c73eae6e && cd -
->>>>>>> 8bb8ed97
 # warpx-data contains various required data sets
 git clone --depth 1 https://github.com/ECP-WarpX/warpx-data.git
 # openPMD-example-datasets contains various required data sets
