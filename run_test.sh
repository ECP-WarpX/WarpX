--- conflicted
+++ resolved
@@ -51,11 +51,7 @@
 
 # Clone PICSAR, AMReX and warpx-data
 git clone https://github.com/AMReX-Codes/amrex.git
-<<<<<<< HEAD
-cd amrex && git checkout --detach 798240684d9696fb00392688e3c216e21596b921 && cd -
-=======
 cd amrex && git checkout --detach 88b868099018c191e7d3ea424d3e3420b826dd69 && cd -
->>>>>>> 430c972d
 # Use QED brach for QED tests
 git clone https://github.com/ECP-WarpX/picsar.git
 cd picsar && git checkout --detach 8ff12fbf118b9aba7cfe602cb1a5e6da32bf7eef && cd -
