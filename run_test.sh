#!/bin/bash

# Copyright 2018-2020 Axel Huebl, David Grote, Edoardo Zoni
# Luca Fedeli, Maxence Thevenet, Remi Lehe
#
#
# This file is part of WarpX.
#
# License: BSD-3-Clause-LBNL

# This script runs some of WarpX's standard regression tests, but
# without comparing the output to previously run simulations.
# This checks that:
# - The code compiles and runs without error
# - For some of the tests, a Python script checks that the results are
# physically correct.

# The tests can be influenced by environment variables:
# Use `export WARPX_CI_DIM=3` or `export WARPX_CI_DIM=2` in order to
# select only the tests that correspond to this dimension
# Use `export WARPX_TEST_ARCH=CPU` or `export WARPX_TEST_ARCH=GPU` in order
# to run the tests on CPU or GPU respectively.

set -eu -o pipefail

# Parse command line arguments: if test names are given as command line arguments,
# store them in variable tests_arg and define new command line argument to call
# regtest.py with option --tests (works also for single test)
tests_arg=$*
tests_run=${tests_arg:+--tests=${tests_arg}}

# environment options
WARPX_CI_TMP=${WARPX_CI_TMP:-""}

# Remove contents and link to a previous test directory (intentionally two arguments)
rm -rf test_dir/* test_dir
# Create a temporary test directory
if [ -z "${WARPX_CI_TMP}" ]; then
    tmp_dir=$(mktemp --help >/dev/null 2>&1 && mktemp -d -t ci-XXXXXXXXXX || mktemp -d "${TMPDIR:-/tmp}"/ci-XXXXXXXXXX)
    if [ $? -ne 0 ]; then
        echo "Cannot create temporary directory"
        exit 1
    fi
else
    tmp_dir=${WARPX_CI_TMP}
fi

# Copy WarpX into current test directory
rm -rf ${tmp_dir}/warpx
mkdir -p ${tmp_dir}/warpx
cp -r ./* ${tmp_dir}/warpx

# Link the test directory
ln -s ${tmp_dir} test_dir

# Switch to the test directory
cd test_dir
echo "cd $PWD"

# Prepare a virtual environment
rm -rf py-venv
python3 -m venv py-venv
source py-venv/bin/activate
python3 -m pip install --upgrade pip
python3 -m pip install --upgrade build packaging setuptools wheel
python3 -m pip install --upgrade cmake
python3 -m pip install --upgrade -r warpx/Regression/requirements.txt

# Clone AMReX and warpx-data
git clone https://github.com/AMReX-Codes/amrex.git
<<<<<<< HEAD
cd amrex && git checkout --detach ecaa46d0be4b5c79b8806e48e3469000d8bb7252 && cd -
=======
cd amrex && git checkout --detach ef38229189e3213f992a2e89dbe304fb49db9287 && cd -
>>>>>>> b41869c8
# warpx-data contains various required data sets
git clone --depth 1 https://github.com/ECP-WarpX/warpx-data.git
# openPMD-example-datasets contains various required data sets
mkdir -p openPMD-example-datasets
cd openPMD-example-datasets
curl -sOL https://github.com/openPMD/openPMD-example-datasets/raw/4ba1d257c5b4897c0a3cd57742bb0987343a902e/example-femm-thetaMode.h5
curl -sOL https://github.com/openPMD/openPMD-example-datasets/raw/4ba1d257c5b4897c0a3cd57742bb0987343a902e/example-femm-3d.h5
cd -

# Clone the AMReX regression test utility
git clone https://github.com/AMReX-Codes/regression_testing.git

# Prepare regression tests
mkdir -p rt-WarpX/WarpX-benchmarks
cd warpx/Regression
echo "cd $PWD"
python3 prepare_file_ci.py
cp ci-tests.ini ../../rt-WarpX
cp -r Checksum ../../regression_testing/

# Run tests
cd ../../regression_testing/
echo "cd $PWD"
# run only tests specified in variable tests_arg (single test or multiple tests)
if [[ ! -z "${tests_arg}" ]]; then
  python3 regtest.py ../rt-WarpX/ci-tests.ini --no_update all "${tests_run}"
# run all tests (variables tests_arg and tests_run are empty)
else
  python3 regtest.py ../rt-WarpX/ci-tests.ini --no_update all
fi

# clean up python virtual environment
cd ../
echo "cd $PWD"
deactivate<|MERGE_RESOLUTION|>--- conflicted
+++ resolved
@@ -68,11 +68,7 @@
 
 # Clone AMReX and warpx-data
 git clone https://github.com/AMReX-Codes/amrex.git
-<<<<<<< HEAD
-cd amrex && git checkout --detach ecaa46d0be4b5c79b8806e48e3469000d8bb7252 && cd -
-=======
 cd amrex && git checkout --detach ef38229189e3213f992a2e89dbe304fb49db9287 && cd -
->>>>>>> b41869c8
 # warpx-data contains various required data sets
 git clone --depth 1 https://github.com/ECP-WarpX/warpx-data.git
 # openPMD-example-datasets contains various required data sets
