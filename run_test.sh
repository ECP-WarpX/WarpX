#!/bin/bash

# Copyright 2018-2020 Axel Huebl, David Grote, Edoardo Zoni
# Luca Fedeli, Maxence Thevenet, Remi Lehe
#
#
# This file is part of WarpX.
#
# License: BSD-3-Clause-LBNL

# This script runs some of WarpX's standard regression tests, but
# without comparing the output to previously run simulations.
# This checks that:
# - The code compiles and runs without error
# - For some of the tests, a Python script checks that the results are
# physically correct.

# The tests can be influenced by environment variables:
# Use `export WARPX_CI_DIM=3` or `export WARPX_CI_DIM=2` in order to
# select only the tests that correspond to this dimension
# Use `export WARPX_TEST_ARCH=CPU` or `export WARPX_TEST_ARCH=GPU` in order
# to run the tests on CPU or GPU respectively.

set -eu -o pipefail

# Parse command line arguments: if test names are given as command line arguments,
# store them in variable tests_arg and define new command line argument to call
# regtest.py with option --tests (works also for single test)
tests_arg=$*
tests_run=${tests_arg:+--tests=${tests_arg}}

# environment options
WARPX_CI_TMP=${WARPX_CI_TMP:-""}

# Remove contents and link to a previous test directory (intentionally two arguments)
rm -rf test_dir/* test_dir
# Create a temporary test directory
if [ -z "${WARPX_CI_TMP}" ]; then
    tmp_dir=$(mktemp --help >/dev/null 2>&1 && mktemp -d -t ci-XXXXXXXXXX || mktemp -d "${TMPDIR:-/tmp}"/ci-XXXXXXXXXX)
    if [ $? -ne 0 ]; then
        echo "Cannot create temporary directory"
        exit 1
    fi
else
    tmp_dir=${WARPX_CI_TMP}
fi

# Copy WarpX into current test directory
rm -rf ${tmp_dir}/warpx
mkdir -p ${tmp_dir}/warpx
cp -r ./* ${tmp_dir}/warpx

# Link the test directory
ln -s ${tmp_dir} test_dir

# Switch to the test directory
cd test_dir
echo "cd $PWD"

# Prepare a virtual environment
rm -rf py-venv
python3 -m venv py-venv
source py-venv/bin/activate
python3 -m pip install --upgrade pip setuptools wheel
python3 -m pip install --upgrade cmake
# setuptools/mp4py work-around, see
#   https://github.com/mpi4py/mpi4py/pull/159
#   https://github.com/mpi4py/mpi4py/issues/157#issuecomment-1001022274
export SETUPTOOLS_USE_DISTUTILS="stdlib"
python3 -m pip install --upgrade -r warpx/Regression/requirements.txt

# Clone AMReX and warpx-data
git clone https://github.com/AMReX-Codes/amrex.git
<<<<<<< HEAD
cd amrex && git checkout --detach 254d3faba017c9b13800d68499abcfe7d0405128 && cd -
=======
cd amrex && git checkout --detach 5f8030af0ddfe99139968bcf896b5662cccf94a4 && cd -
>>>>>>> 57afc3ad
# warpx-data contains various required data sets
git clone --depth 1 https://github.com/ECP-WarpX/warpx-data.git

# Clone the AMReX regression test utility
git clone https://github.com/AMReX-Codes/regression_testing.git

# Prepare regression tests
mkdir -p rt-WarpX/WarpX-benchmarks
cd warpx/Regression
echo "cd $PWD"
python3 prepare_file_ci.py
cp ci-tests.ini ../../rt-WarpX
cp -r Checksum ../../regression_testing/

# Run tests
cd ../../regression_testing/
echo "cd $PWD"
# run only tests specified in variable tests_arg (single test or multiple tests)
if [[ ! -z "${tests_arg}" ]]; then
  python3 regtest.py ../rt-WarpX/ci-tests.ini --no_update all "${tests_run}"
# run all tests (variables tests_arg and tests_run are empty)
else
  python3 regtest.py ../rt-WarpX/ci-tests.ini --no_update all
fi

# clean up python virtual environment
cd ../
echo "cd $PWD"
deactivate<|MERGE_RESOLUTION|>--- conflicted
+++ resolved
@@ -71,11 +71,7 @@
 
 # Clone AMReX and warpx-data
 git clone https://github.com/AMReX-Codes/amrex.git
-<<<<<<< HEAD
-cd amrex && git checkout --detach 254d3faba017c9b13800d68499abcfe7d0405128 && cd -
-=======
 cd amrex && git checkout --detach 5f8030af0ddfe99139968bcf896b5662cccf94a4 && cd -
->>>>>>> 57afc3ad
 # warpx-data contains various required data sets
 git clone --depth 1 https://github.com/ECP-WarpX/warpx-data.git
 
