--- conflicted
+++ resolved
@@ -51,11 +51,7 @@
 
 # Clone PICSAR, AMReX and warpx-data
 git clone https://github.com/AMReX-Codes/amrex.git
-<<<<<<< HEAD
-cd amrex && git checkout 21.08 && cd -
-=======
 cd amrex && git checkout f4c2629340bf5fdac41d869321e0514f68654789 && cd -
->>>>>>> ab1c684c
 # Use QED brach for QED tests
 git clone https://github.com/ECP-WarpX/picsar.git
 cd picsar && git checkout c16b642e3dcf860480dd1dd21cefa3874f395773 && cd -
