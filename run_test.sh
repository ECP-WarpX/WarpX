--- conflicted
+++ resolved
@@ -68,12 +68,7 @@
 
 # Clone AMReX and warpx-data
 git clone https://github.com/AMReX-Codes/amrex.git
-<<<<<<< HEAD
-cd amrex && git checkout --detach 28b010126a1b39297d8a496ba81f171d8563953b && cd -
-
-=======
 cd amrex && git checkout --detach 24.06 && cd -
->>>>>>> a3cd47d1
 # warpx-data contains various required data sets
 git clone --depth 1 https://github.com/ECP-WarpX/warpx-data.git
 # openPMD-example-datasets contains various required data sets
