--- conflicted
+++ resolved
@@ -58,11 +58,7 @@
     # SBCAST executable from Orion to NVMe -- NOTE: ``-C nvme``
     # is needed in SBATCH headers to use the NVMe drive
     # NOTE: dlopen'd files will NOT be picked up by sbcast
-<<<<<<< HEAD
-    sbcast --send-libs --exclude=NONE -pf ${exe} /mnt/bb/$USER/${exe}
-=======
     sbcast --send-libs --exclude=NONE -pf ${exe} /mnt/bb/$USER/warpx
->>>>>>> 340eab55
     if [ ! "$?" == "0" ]; then
         # CHECK EXIT CODE. When SBCAST fails, it may leave partial
         # files on the compute nodes, and if you continue to launch srun,
@@ -75,35 +71,21 @@
     # and stores them in the same directory in each node's node-local storage
     # Any libraries opened by `dlopen` are NOT sent, since they are not
     # known by the linker at run-time.
-<<<<<<< HEAD
-    # All required libraries now reside in /mnt/bb/$USER/${exe}_libs
-    export LD_LIBRARY_PATH="/mnt/bb/$USER/${exe}_libs"
-=======
     # All required libraries now reside in /mnt/bb/$USER/warpx_libs
     export LD_LIBRARY_PATH="/mnt/bb/$USER/warpx_libs"
->>>>>>> 340eab55
     # libfabric dlopen's several libraries:
     export LD_LIBRARY_PATH="${LD_LIBRARY_PATH}:$(pkg-config --variable=libdir libfabric)"
     # cray-mpich dlopen's libhsa-runtime64.so and
     # libamdhip64.so (non-versioned), so symlink on each node:
-<<<<<<< HEAD
-    srun -N ${SLURM_NNODES} -n ${SLURM_NNODES} --ntasks-per-node=1 --label -D /mnt/bb/$USER/${exe}_libs \
-=======
     srun -N ${SLURM_NNODES} -n ${SLURM_NNODES} --ntasks-per-node=1 --label -D /mnt/bb/$USER/warpx_libs \
->>>>>>> 340eab55
         bash -c "if [ -f libhsa-runtime64.so.1 ]; then ln -s libhsa-runtime64.so.1 libhsa-runtime64.so; fi;
         if [ -f libamdhip64.so.5 ]; then ln -s libamdhip64.so.5 libamdhip64.so; fi"
     # You may notice that some libraries are still linked
     # from /sw/frontier, even after SBCASTing.
     # This is because the Spack-build modules use RPATH to find their dependencies.
     # This behavior cannot be changed.
-<<<<<<< HEAD
-    echo "*****ldd /mnt/bb/$USER/${exe}*****"
-    ldd /mnt/bb/$USER/${exe}
-=======
     echo "*****ldd /mnt/bb/$USER/warpx*****"
     ldd /mnt/bb/$USER/warpx
->>>>>>> 340eab55
     echo "*************************************"
 
 else
@@ -214,11 +196,7 @@
 
 if [ ! $is_pywarpx ]; then
     srun -N${SLURM_JOB_NUM_NODES} -n${TOTAL_NMPI} --ntasks-per-node=${WARPX_NMPI_PER_NODE} \
-<<<<<<< HEAD
-        /mnt/bb/$USER/${exe} ./${inputfile} > ${output}
-=======
         /mnt/bb/$USER/warpx ./${inputfile} > ${output}
->>>>>>> 340eab55
 else
     srun -N${SLURM_JOB_NUM_NODES} -n${TOTAL_NMPI} --ntasks-per-node=${WARPX_NMPI_PER_NODE} \
         ./${input_script}> ${output}
