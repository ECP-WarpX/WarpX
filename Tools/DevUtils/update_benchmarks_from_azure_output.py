<<<<<<< HEAD
# Copyright 2023 Neil Zaim
#
# This file is part of WarpX.
#
# License: BSD-3-Clause-LBNL

=======
import json
>>>>>>> ffb2acc0
import re
import sys

'''
This Python script updates the Azure benchmarks automatically using a raw Azure output textfile
that is given as the first and only argument of the script.

In the Azure output, we read the lines contained between
"New file for Test_Name:"
and the next occurence of
"'----------------'"
And use these lines to update the benchmarks
'''

azure_output_filename = sys.argv[1]

pattern_test_name = 'New file for (?P<testname>[\w\-]*)'
closing_string = '----------------'
benchmark_path = "../../Regression/Checksum/benchmarks_json/"
benchmark_suffix = ".json"

first_line_read = False
current_test = ""

with open(azure_output_filename, "r") as f:
    for line in f:

        if current_test == "":
            # Here we search lines that read, for example,
            # "New file for LaserAcceleration_BTD"
            # and we set current_test = "LaserAcceleration_BTD"
            match_test_name = re.search(pattern_test_name, line)
            if match_test_name:
                current_test = match_test_name.group('testname')
                new_file_string = ""

        else:
            # We add each line to the new file string until we find the line containing
            # "----------------"
            # which indicates that we have read the new file entirely

            if not closing_string in line:
                if not first_line_read:
                    # Raw Azure output comes with a prefix at the beginning of each line that we do
                    # not need here. The first line that we will read is the prefix followed by the
                    # "{" character, so we determine how long the prefix is by finding the last
                    # occurence of the "{" character in this line.
                    azure_indent = line.rfind('{')
                    first_line_read = True
                new_file_string += line[azure_indent:]

            else:
                # We have read the new file entirely. Dump it in the json file.
                new_file_json = json.loads(new_file_string)
                json_filepath = benchmark_path+current_test+benchmark_suffix
                with open(json_filepath, "w") as f_json:
                    json.dump(new_file_json, f_json, indent=2)
                current_test = ""<|MERGE_RESOLUTION|>--- conflicted
+++ resolved
@@ -1,13 +1,10 @@
-<<<<<<< HEAD
 # Copyright 2023 Neil Zaim
 #
 # This file is part of WarpX.
 #
 # License: BSD-3-Clause-LBNL
 
-=======
 import json
->>>>>>> ffb2acc0
 import re
 import sys
 
