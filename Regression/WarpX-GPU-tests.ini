# This file is used both for the nightly regression tests
# on the battra server, and for the CI tests on Travis CI
# In the case of Travis CI, some of the parameters entered
# below are overwritten, see prepare_file_travis.py
[main]
testTopDir     = /home/regtester/RegTesting/rt-WarpX/
webTopDir      = /home/regtester/RegTesting/rt-WarpX/web

sourceTree = C_Src

# suiteName is the name prepended to all output directories
suiteName = WarpX-GPU

COMP = g++
add_to_c_make_command = TEST=TRUE USE_ASSERTION=TRUE WarpxBinDir=

purge_output = 1

MAKE = make
numMakeJobs = 8

# MPIcommand should use the placeholders:
#   @host@ to indicate where to put the hostname to run on
#   @nprocs@ to indicate where to put the number of processors
#   @command@ to indicate where to put the command to run
#
# only tests with useMPI = 1 will run in parallel
# nprocs is problem dependent and specified in the individual problem
# sections.

#MPIcommand = mpiexec -host @host@ -n @nprocs@ @command@
MPIcommand = mpiexec -n @nprocs@ @command@
MPIhost =

reportActiveTestsOnly = 1

# Add "GO UP" link at the top of the web page?
goUpLink = 1

# string queried to change plotfiles and checkpoint files
plot_file_name = diag1.file_prefix
check_file_name = none

# email
sendEmailWhenFail = 1
emailTo = weiqunzhang@lbl.gov, jlvay@lbl.gov, rlehe@lbl.gov, atmyers@lbl.gov, mthevenet@lbl.gov, oshapoval@lbl.gov, ldianaamorim@lbl.gov, rjambunathan@lbl.gov, axelhuebl@lbl.gov, ezoni@lbl.gov
emailBody = Check https://ccse.lbl.gov/pub/GpuRegressionTesting/WarpX/ for more details.

[AMReX]
dir = /home/regtester/git/amrex/
branch = development

[source]
dir = /home/regtester/git/WarpX
branch = development

[extra-PICSAR]
dir = /home/regtester/git/picsar/
branch = development

# individual problems follow

[pml_x_yee]
buildDir = .
inputFile = Examples/Tests/PML/inputs_2d
runtime_params = warpx.do_dynamic_scheduling=0 algo.maxwell_fdtd_solver=yee
dim = 2
addToCompileString = USE_GPU=TRUE
restartTest = 0
useMPI = 1
numprocs = 2
useOMP = 0
numthreads = 2
compileTest = 0
doVis = 0
analysisRoutine = Examples/Tests/PML/analysis_pml_yee.py
tolerance = 1e-9

[pml_x_ckc]
buildDir = .
inputFile = Examples/Tests/PML/inputs_2d
runtime_params = warpx.do_dynamic_scheduling=0 algo.maxwell_fdtd_solver=ckc
dim = 2
addToCompileString = USE_GPU=TRUE
restartTest = 0
useMPI = 1
numprocs = 2
useOMP = 0
numthreads = 2
compileTest = 0
doVis = 0
analysisRoutine = Examples/Tests/PML/analysis_pml_ckc.py
tolerance = 1e-9

#[pml_x_psatd]
#buildDir = .
#inputFile = Examples/Tests/PML/inputs_2d
#runtime_params = warpx.do_dynamic_scheduling=0
#dim = 2
#addToCompileString = USE_PSATD=TRUE USE_GPU=TRUE
#restartTest = 0
#useMPI = 1
#numprocs = 2
#useOMP = 0
#numthreads = 2
#compileTest = 0
#doVis = 0
#analysisRoutine = Examples/Tests/PML/analysis_pml_psatd.py
#tolerance = 1.e-14

[RigidInjection_lab]
buildDir = .
inputFile = Examples/Modules/RigidInjection/inputs_2d_LabFrame
dim = 2
addToCompileString = USE_GPU=TRUE
restartTest = 0
useMPI = 1
numprocs = 2
useOMP = 0
numthreads = 2
compileTest = 0
doVis = 0
compareParticles = 0
analysisRoutine = Examples/Modules/RigidInjection/analysis_rigid_injection_LabFrame.py
tolerance = 1e-12

[RigidInjection_boost_backtransformed]
buildDir = .
inputFile = Examples/Modules/RigidInjection/inputs_2d_BoostedFrame
dim = 2
addToCompileString = USE_GPU=TRUE
restartTest = 0
useMPI = 1
numprocs = 2
useOMP = 0
numthreads = 2
compileTest = 0
doVis = 0
compareParticles = 0
doComparison = 0
aux1File = Tools/PostProcessing/read_raw_data.py
analysisRoutine = Examples/Modules/RigidInjection/analysis_rigid_injection_BoostedFrame.py
tolerance = 1.e-14

[nci_corrector]
buildDir = .
inputFile = Examples/Modules/nci_corrector/inputs_2d
runtime_params = amr.max_level=0 particles.use_fdtd_nci_corr=1
dim = 2
addToCompileString = USE_GPU=TRUE
restartTest = 0
useMPI = 1
numprocs = 2
useOMP = 0
numthreads = 2
compileTest = 0
doVis = 0
doComparison = 0
analysisRoutine = Examples/Modules/nci_corrector/analysis_ncicorr.py
tolerance = 1.e-14

# [nci_correctorMR]
# buildDir = .
# inputFile = Examples/Modules/nci_corrector/inputs_2d
# runtime_params = amr.max_level=1 particles.use_fdtd_nci_corr=1
# dim = 2
# addToCompileString = USE_GPU=TRUE
# restartTest = 0
# useMPI = 1
# numprocs = 2
# useOMP = 0
# numthreads = 2
# compileTest = 0
# doVis = 0
# doComparison = 0
# analysisRoutine = Examples/Modules/nci_corrector/analysis_ncicorr.py
# tolerance = 1.e-14

# [ionization_lab]
# buildDir = .
# inputFile = Examples/Modules/ionization/inputs_2d_rt
# dim = 2
# addToCompileString = USE_GPU=TRUE
# restartTest = 0
# useMPI = 1
# numprocs = 2
# useOMP = 0
# numthreads = 1
# compileTest = 0
# doVis = 0
# analysisRoutine = Examples/Modules/ionization/analysis_ionization.py
# tolerance = 1.e-14

# [ionization_boost]
# buildDir = .
# inputFile = Examples/Modules/ionization/inputs_2d_bf_rt
# dim = 2
# addToCompileString = USE_GPU=TRUE
# restartTest = 0
# useMPI = 1
# numprocs = 2
# useOMP = 0
# numthreads = 1
# compileTest = 0
# doVis = 0
# analysisRoutine = Examples/Modules/ionization/analysis_ionization.py
# tolerance = 1.e-14

[bilinear_filter]
buildDir = .
inputFile = Examples/Tests/SingleParticle/inputs_2d
runtime_params = warpx.use_filter=1 warpx.filter_npass_each_dir=1 5
dim = 2
addToCompileString = USE_GPU=TRUE
restartTest = 0
useMPI = 1
numprocs = 2
useOMP = 0
numthreads = 2
compileTest = 0
doVis = 0
analysisRoutine = Examples/Tests/SingleParticle/analysis_bilinear_filter.py
tolerance = 1e-15

[Langmuir_2d]
buildDir = .
inputFile = Examples/Tests/Langmuir/inputs_3d_rt
dim = 2
addToCompileString = USE_GPU=TRUE
restartTest = 0
useMPI = 1
numprocs = 2
useOMP = 0
numthreads = 2
compileTest = 0
doVis = 0
compareParticles = 0
particleTypes = electrons
runtime_params = electrons.ux=0.01 electrons.xmax=0.e-6 diag1.fields_to_plot=Ex jx diag1.electrons.variables=w ux
analysisRoutine = Examples/Tests/Langmuir/analysis_langmuir2d.py
analysisOutputImage = langmuir2d_analysis.png
tolerance = 1e-12

[Langmuir_2d_single_precision]
buildDir = .
inputFile = Examples/Tests/Langmuir/inputs_3d_rt
runtime_params = electrons.ux=0.01 electrons.xmax=0.e-6 diag1.fields_to_plot=Ex jx diag1.electrons.variables=w ux
dim = 2
addToCompileString = USE_GPU=TRUE PRECISION=FLOAT USE_SINGLE_PRECISION_PARTICLES=TRUE
restartTest = 0
useMPI = 1
numprocs = 2
useOMP = 0
numthreads = 1
compileTest = 0
doVis = 0
compareParticles = 0
particleTypes = electrons
analysisRoutine = Examples/Tests/Langmuir/analysis_langmuir2d.py
analysisOutputImage = langmuir2d_analysis.png
tolerance = 1.0e-4

[Langmuir_2d_nompi]
buildDir = .
inputFile = Examples/Tests/Langmuir/inputs_3d_rt
dim = 2
addToCompileString = USE_GPU=TRUE
restartTest = 0
useMPI = 0
numprocs = 1
useOMP = 0
numthreads = 2
compileTest = 0
doVis = 0
compareParticles = 0
particleTypes = electrons
runtime_params = electrons.ux=0.01 electrons.xmax=0.e-6 diag1.fields_to_plot=Ex jx diag1.electrons.variables=w ux
analysisRoutine = Examples/Tests/Langmuir/analysis_langmuir2d.py
analysisOutputImage = langmuir2d_analysis.png
tolerance = 1e-12

[Langmuir_x]
buildDir = .
inputFile = Examples/Tests/Langmuir/inputs_3d_rt
dim = 3
addToCompileString = USE_GPU=TRUE
restartTest = 0
useMPI = 1
numprocs = 4
useOMP = 0
numthreads = 2
compileTest = 0
doVis = 0
compareParticles = 0
particleTypes = electrons
runtime_params = electrons.ux=0.01 electrons.xmax=0.e-6 warpx.do_dynamic_scheduling=0 diag1.fields_to_plot = Ex jx diag1.electrons.variables=w ux
analysisRoutine = Examples/Tests/Langmuir/analysis_langmuir.py
analysisOutputImage = langmuir_x_analysis.png
tolerance = 5e-11

[Langmuir_y]
buildDir = .
inputFile = Examples/Tests/Langmuir/inputs_3d_rt
dim = 3
addToCompileString = USE_GPU=TRUE
restartTest = 0
useMPI = 1
numprocs = 4
useOMP = 0
numthreads = 2
compileTest = 0
doVis = 0
compareParticles = 0
particleTypes = electrons
runtime_params = electrons.uy=0.01 electrons.ymax=0.e-6 warpx.do_dynamic_scheduling=0 diag1.fields_to_plot = Ey jy diag1.electrons.variables=w uy
analysisRoutine = Examples/Tests/Langmuir/analysis_langmuir.py
analysisOutputImage = langmuir_y_analysis.png
tolerance = 5e-11

[Langmuir_z]
buildDir = .
inputFile = Examples/Tests/Langmuir/inputs_3d_rt
dim = 3
addToCompileString = USE_GPU=TRUE
restartTest = 0
useMPI = 1
numprocs = 4
useOMP = 0
numthreads = 2
compileTest = 0
doVis = 0
compareParticles = 0
particleTypes = electrons
runtime_params = electrons.uz=0.01 electrons.zmax=0.e-6 warpx.do_dynamic_scheduling=0  diag1.fields_to_plot = Ez jz diag1.electrons.variables=w uz
analysisRoutine = Examples/Tests/Langmuir/analysis_langmuir.py
analysisOutputImage = langmuir_z_analysis.png
tolerance = 5e-11

[Langmuir_multi]
buildDir = .
inputFile = Examples/Tests/Langmuir/inputs_3d_multi_rt
dim = 3
addToCompileString = USE_GPU=TRUE
restartTest = 0
useMPI = 1
numprocs = 4
useOMP = 0
numthreads = 2
compileTest = 0
doVis = 0
compareParticles = 0
runtime_params = warpx.do_dynamic_scheduling=0
particleTypes = electrons positrons
analysisRoutine = Examples/Tests/Langmuir/analysis_langmuir_multi.py
analysisOutputImage = langmuir_multi_analysis.png
tolerance = 2e-9

[Langmuir_multi_nodal]
buildDir = .
inputFile = Examples/Tests/Langmuir/inputs_3d_multi_rt
dim = 3
addToCompileString = USE_GPU=TRUE
restartTest = 0
useMPI = 1
numprocs = 4
useOMP = 0
numthreads = 2
compileTest = 0
doVis = 0
compareParticles = 0
runtime_params = warpx.do_dynamic_scheduling=0 warpx.do_nodal=1 algo.current_deposition=direct
particleTypes = electrons positrons
analysisRoutine = Examples/Tests/Langmuir/analysis_langmuir_multi.py
analysisOutputImage = langmuir_multi_analysis.png
tolerance = 5e-11

[Langmuir_multi_psatd]
buildDir = .
inputFile = Examples/Tests/Langmuir/inputs_3d_multi_rt
dim = 3
addToCompileString = USE_PSATD=TRUE USE_GPU=TRUE
restartTest = 0
useMPI = 1
numprocs = 2
useOMP = 0
numthreads = 1
compileTest = 0
doVis = 0
compareParticles = 0
runtime_params = psatd.fftw_plan_measure=0 warpx.cfl = 0.5773502691896258
particleTypes = electrons positrons
analysisRoutine = Examples/Tests/Langmuir/analysis_langmuir_multi.py
analysisOutputImage = langmuir_multi_analysis.png
tolerance = 2.e-9

[Langmuir_multi_psatd_nodal]
buildDir = .
inputFile = Examples/Tests/Langmuir/inputs_3d_multi_rt
dim = 3
addToCompileString = USE_PSATD=TRUE USE_GPU=TRUE
restartTest = 0
useMPI = 1
numprocs = 2
useOMP = 0
numthreads = 1
compileTest = 0
doVis = 0
compareParticles = 0
runtime_params = psatd.fftw_plan_measure=0 warpx.do_dynamic_scheduling=0 warpx.do_nodal=1 algo.current_deposition=direct warpx.cfl = 0.5773502691896258
particleTypes = electrons positrons
analysisRoutine = Examples/Tests/Langmuir/analysis_langmuir_multi.py
analysisOutputImage = langmuir_multi_analysis.png
tolerance = 5.e-11

[Langmuir_multi_2d_nodal]
buildDir = .
inputFile = Examples/Tests/Langmuir/inputs_2d_multi_rt
dim = 2
addToCompileString = USE_GPU=TRUE
restartTest = 0
useMPI = 1
numprocs = 4
useOMP = 0
numthreads = 1
compileTest = 0
doVis = 0
compareParticles = 0
runtime_params = warpx.do_nodal=1 algo.current_deposition=direct diag1.electrons.variables=w ux uy uz diag1.positrons.variables=w ux uy uz
particleTypes = electrons positrons
analysisRoutine = Examples/Tests/Langmuir/analysis_langmuir_multi_2d.py
analysisOutputImage = langmuir_multi_2d_analysis.png
tolerance = 5e-11

[Langmuir_multi_2d_psatd]
buildDir = .
inputFile = Examples/Tests/Langmuir/inputs_2d_multi_rt
dim = 2
addToCompileString = USE_PSATD=TRUE USE_GPU=TRUE
restartTest = 0
useMPI = 1
numprocs = 2
useOMP = 0
numthreads = 1
compileTest = 0
doVis = 0
compareParticles = 0
<<<<<<< HEAD
runtime_params = psatd.fftw_plan_measure=0 diag1.electrons.variables=w ux uy uz diag1.positrons.variables=w ux uy uz diag1.fields_to_plot=Ex Ey Ez jx jy jz part_per_cell
=======
runtime_params = psatd.fftw_plan_measure=0 diag1.electrons.variables=w ux uy uz Ex Ey Ez diag1.positrons.variables=w ux uy uz Ex Ey Ez diag1.fields_to_plot=Ex Ey Ez jx jy jz part_per_cell warpx.cfl = 0.7071067811865475
>>>>>>> c515092c
particleTypes = electrons positrons
analysisRoutine = Examples/Tests/Langmuir/analysis_langmuir_multi_2d.py
analysisOutputImage = langmuir_multi_2d_analysis.png
tolerance = 5e-11

# [Langmuir_multi_2d_psatd_nodal]
# buildDir = .
# inputFile = Examples/Tests/Langmuir/inputs_2d_multi_rt
# dim = 2
# addToCompileString = USE_PSATD=TRUE USE_GPU=TRUE
# restartTest = 0
# useMPI = 1
# numprocs = 4
# useOMP = 0
# numthreads = 1
# compileTest = 0
# doVis = 0
# compareParticles = 0
# runtime_params =  psatd.fftw_plan_measure=0 warpx.do_nodal=1 algo.current_deposition=direct diag1.electrons.variables=w ux uy uz diag1.positrons.variables=w ux uy uz diag1.fields_to_plot=Ex Ey Ez jx jy jz part_per_cell
# particleTypes = electrons positrons
# analysisRoutine = Examples/Tests/Langmuir/analysis_langmuir_multi_2d.py
# analysisOutputImage = langmuir_multi_2d_analysis.png
# tolerance = 5e-11

# [Langmuir_multi_rz]
# buildDir = .
# inputFile = Examples/Tests/Langmuir/inputs_2d_multi_rz_rt
# dim = 2
# addToCompileString = USE_RZ=TRUE USE_GPU=TRUE
# restartTest = 0
# useMPI = 1
# numprocs = 4
# useOMP = 0
# numthreads = 1
# compileTest = 0
# doVis = 0
# runtime_params = diag1.electrons.variables=w ux uy uz diag1.ions.variables=w ux uy uz
# compareParticles = 0
# particleTypes = electrons ions
# analysisRoutine = Examples/Tests/Langmuir/analysis_langmuir_multi_rz.py
# analysisOutputImage = langmuir_multi_rz_analysis.png
# tolerance = 5e-11

# [Langmuir_rz_multimode]
# buildDir = .
# inputFile = Examples/Tests/Langmuir/PICMI_inputs_langmuir_rz_multimode_analyze.py
# customRunCmd = python PICMI_inputs_langmuir_rz_multimode_analyze.py
# dim = 2
# addToCompileString = USE_PYTHON_MAIN=TRUE USE_RZ=TRUE USE_GPU=TRUE PYINSTALLOPTIONS=--user
# restartTest = 0
# useMPI = 1
# numprocs = 4
# useOMP = 0
# numthreads = 1
# compileTest = 0
# doVis = 0
# compareParticles = 0
# particleTypes = electrons protons
# outputFile = diags/plotfiles/plt00040
# tolerance = 5e-11

[LaserInjection]
buildDir = .
inputFile = Examples/Modules/laser_injection/inputs_3d_rt
dim = 3
runtime_params = max_step=20
addToCompileString = USE_GPU=TRUE
restartTest = 0
useMPI = 1
numprocs = 4
useOMP = 0
numthreads = 2
compileTest = 0
doVis = 0
compareParticles = 0
analysisRoutine = Examples/Modules/laser_injection/analysis_laser.py
analysisOutputImage = laser_analysis.png
tolerance = 1.e-14

[LaserInjection_2d]
buildDir = .
inputFile = Examples/Modules/laser_injection/inputs_2d_rt
dim = 2
addToCompileString = USE_GPU=TRUE
restartTest = 0
useMPI = 1
numprocs = 2
useOMP = 0
numthreads = 2
compileTest = 0
doVis = 0
runtime_params = warpx.do_dynamic_scheduling=0 warpx.serialize_ics=1
compareParticles = 0
tolerance = 1.e-14

#xxxxx
#[LaserAcceleration]
#buildDir = .
#inputFile = Examples/Physics_applications/laser_acceleration/inputs_3d
#runtime_params = warpx.do_dynamic_scheduling=0 amr.n_cell=32 32 256 max_step=100 electrons.zmin=0.e-6 warpx.serialize_ics=1
#dim = 3
#addToCompileString = USE_GPU=TRUE
#restartTest = 0
#useMPI = 1
#numprocs = 2
#useOMP = 0
#numthreads = 2
#compileTest = 0
#doVis = 0
#compareParticles = 0
#particleTypes = electrons
#tolerance = 5e-11

[subcyclingMR]
buildDir = .
inputFile = Examples/Tests/subcycling/inputs_2d
runtime_params = warpx.serialize_ics=1 warpx.do_dynamic_scheduling=0
dim = 2
addToCompileString = USE_GPU=TRUE
restartTest = 0
useMPI = 1
numprocs = 2
useOMP = 0
numthreads = 2
compileTest = 0
doVis = 0
compareParticles = 0
tolerance = 1.e-10

[LaserAccelerationMR]
buildDir = .
inputFile = Examples/Physics_applications/laser_acceleration/inputs_2d
runtime_params = amr.max_level=1 max_step=200 warpx.serialize_ics=1 warpx.fine_tag_lo=-5.e-6 -35.e-6 warpx.fine_tag_hi=5.e-6 -25.e-6
dim = 2
addToCompileString = USE_GPU=TRUE
restartTest = 0
useMPI = 1
numprocs = 2
useOMP = 0
numthreads = 2
compileTest = 0
doVis = 0
compareParticles = 0
particleTypes = electrons beam
tolerance = 5e-11

[PlasmaAccelerationMR]
buildDir = .
inputFile = Examples/Physics_applications/plasma_acceleration/inputs_2d
runtime_params = amr.max_level=1 amr.n_cell=32 512 max_step=400 warpx.serialize_ics=1 warpx.do_dynamic_scheduling=0
dim = 2
addToCompileString = USE_GPU=TRUE
restartTest = 0
useMPI = 1
numprocs = 2
useOMP = 0
numthreads = 2
compileTest = 0
doVis = 0
compareParticles = 0
particleTypes = beam driver plasma_e
tolerance = 5e-11

[Python_Langmuir]
buildDir = .
inputFile = Examples/Tests/Langmuir/PICMI_inputs_langmuir_rt.py
customRunCmd = python PICMI_inputs_langmuir_rt.py
dim = 3
addToCompileString = USE_PYTHON_MAIN=TRUE USE_GPU=TRUE PYINSTALLOPTIONS=--user
restartTest = 0
useMPI = 1
numprocs = 2
useOMP = 0
numthreads = 1
compileTest = 0
doVis = 0
compareParticles = 0
particleTypes = electrons
outputFile = diags/diag200040
tolerance = 5e-11

[uniform_plasma_restart]
buildDir = .
inputFile = Examples/Physics_applications/uniform_plasma/inputs_3d
runtime_params = chk.file_prefix=uniform_plasma_restart_chk
dim = 3
addToCompileString = USE_GPU=TRUE
restartTest = 1
restartFileNum = 6
useMPI = 1
numprocs = 2
useOMP = 0
numthreads = 2
compileTest = 0
doVis = 0
compareParticles = 0
particleTypes = electrons
tolerance = 1.e-12

[particles_in_pml_2d]
buildDir = .
inputFile = Examples/Tests/particles_in_PML/inputs_2d
dim = 2
addToCompileString = USE_GPU=TRUE
restartTest = 0
useMPI = 1
numprocs = 2
useOMP = 0
numthreads = 1
compileTest = 0
doVis = 0
compareParticles = 0
analysisRoutine = Examples/Tests/particles_in_PML/analysis_particles_in_pml.py
tolerance = 1e-12

[particles_in_pml]
buildDir = .
inputFile = Examples/Tests/particles_in_PML/inputs_3d
dim = 3
addToCompileString = USE_GPU=TRUE
restartTest = 0
useMPI = 1
numprocs = 2
useOMP = 0
numthreads = 2
compileTest = 0
doVis = 0
compareParticles = 0
analysisRoutine = Examples/Tests/particles_in_PML/analysis_particles_in_pml.py
tolerance = 1e-10

[photon_pusher]
buildDir = .
inputFile = Examples/Tests/photon_pusher/inputs_3d
dim = 3
addToCompileString = USE_GPU=TRUE
restartTest = 0
useMPI = 1
numprocs = 2
useOMP = 0
numthreads = 2
compileTest = 0
doVis = 0
compareParticles = 0
analysisRoutine =  Examples/Tests/photon_pusher/analysis_photon_pusher.py
tolerance = 1.e-14<|MERGE_RESOLUTION|>--- conflicted
+++ resolved
@@ -444,11 +444,7 @@
 compileTest = 0
 doVis = 0
 compareParticles = 0
-<<<<<<< HEAD
-runtime_params = psatd.fftw_plan_measure=0 diag1.electrons.variables=w ux uy uz diag1.positrons.variables=w ux uy uz diag1.fields_to_plot=Ex Ey Ez jx jy jz part_per_cell
-=======
-runtime_params = psatd.fftw_plan_measure=0 diag1.electrons.variables=w ux uy uz Ex Ey Ez diag1.positrons.variables=w ux uy uz Ex Ey Ez diag1.fields_to_plot=Ex Ey Ez jx jy jz part_per_cell warpx.cfl = 0.7071067811865475
->>>>>>> c515092c
+runtime_params = psatd.fftw_plan_measure=0 diag1.electrons.variables=w ux uy uz diag1.positrons.variables=w ux uy uz diag1.fields_to_plot=Ex Ey Ez jx jy jz part_per_cell warpx.cfl = 0.7071067811865475
 particleTypes = electrons positrons
 analysisRoutine = Examples/Tests/Langmuir/analysis_langmuir_multi_2d.py
 analysisOutputImage = langmuir_multi_2d_analysis.png
