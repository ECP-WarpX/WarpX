--- conflicted
+++ resolved
@@ -1,32 +1,16 @@
 {
   "electrons": {
-<<<<<<< HEAD
-    "particle_cpu": 16384.0,
-    "particle_id": 268451840.0,
     "particle_momentum_x": 7.541286177708906e-22,
     "particle_momentum_y": 7.659210933457820e-22,
     "particle_momentum_z": 8.903837743806713e-17,
     "particle_position_x": 8.192020005688485e+04,
-=======
-    "particle_momentum_x": 7.541293474047602e-22,
-    "particle_momentum_y": 7.659237311038949e-22,
-    "particle_momentum_z": 8.903837825813545e-17,
-    "particle_position_x": 81920.19983311385,
->>>>>>> 4f88c5b8
     "particle_position_y": 81919.57574159632,
     "particle_position_z": 4859842.25173892,
     "particle_weight": 8.465938144469544e+17
   },
   "ions": {
-<<<<<<< HEAD
-    "particle_cpu": 16384.0,
-    "particle_id": 805322752.0,
     "particle_momentum_x": 1.315066152528604e-18,
     "particle_momentum_y": 1.304308609680759e-18,
-=======
-    "particle_momentum_x": 1.3150661471416006e-18,
-    "particle_momentum_y": 1.3043086023289102e-18,
->>>>>>> 4f88c5b8
     "particle_momentum_z": 1.6348805688929498e-13,
     "particle_position_x": 81920.24864627604,
     "particle_position_y": 81919.60417848203,
