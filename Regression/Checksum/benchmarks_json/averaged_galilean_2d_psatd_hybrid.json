{
  "electrons": {
    "particle_cpu": 32768.0,
    "particle_id": 1073774592.0,
<<<<<<< HEAD
    "particle_momentum_x": 2.6991677533253183e-21,
    "particle_momentum_y": 2.3553012312180396e-21,
    "particle_momentum_z": 1.7807675042332674e-16,
    "particle_position_x": 405588.62631800305,
    "particle_position_y": 20127109.12305102,
=======
    "particle_momentum_x": 2.536545749751066e-21,
    "particle_momentum_y": 2.319385154154662e-21,
    "particle_momentum_z": 1.780767490583690e-16,
    "particle_position_x": 4.055886268879363e+05,
    "particle_position_y": 20127109.122946262,
>>>>>>> 599d590e
    "particle_weight": 6.917460794691972e+17
  },
  "ions": {
    "particle_cpu": 32768.0,
    "particle_id": 3221258240.0,
<<<<<<< HEAD
    "particle_momentum_x": 2.6368707683226437e-18,
    "particle_momentum_y": 2.6255385851579755e-18,
    "particle_momentum_z": 3.2697610879045317e-13,
    "particle_position_x": 405588.6872874739,
    "particle_position_y": 20127109.122936204,
    "particle_weight": 6.917460794691972e+17
  },
  "lev=0": {
    "Bx": 0.0022042446141939294,
    "By": 0.0044600280611626,
    "Bz": 0.006362206756490363,
    "Ex": 1416292.2021254492,
    "Ey": 2098041.157269762,
    "Ez": 322605.34773458063,
    "jx": 434.80628541795426,
    "jy": 845.1964957233535,
    "jz": 5016.724049495469
=======
    "particle_momentum_x": 2.636872135250588e-18,
    "particle_momentum_y": 0.0000000000000000026255378476061007641539,
    "particle_momentum_z": 3.2697610878128845e-13,
    "particle_position_x": 405588.6872870345,
    "particle_position_y": 20127109.122934863,
    "particle_weight": 6.917460794691972e+17
  },
  "lev=0": {
    "Bx": 2.175011046427959e-03,
    "By": 4.266805709342342e-03,
    "Bz": 6.270221899052489e-03,
    "Ex": 1.349143996690643e+06,
    "Ey": 2.050680645320129e+06,
    "Ez": 3.129726089208451e+05,
    "jx": 4.201767091834130e+02,
    "jy": 8.277034827619018e+02,
    "jz": 4.888702193282594e+03
>>>>>>> 599d590e
  }
}<|MERGE_RESOLUTION|>--- conflicted
+++ resolved
@@ -2,60 +2,32 @@
   "electrons": {
     "particle_cpu": 32768.0,
     "particle_id": 1073774592.0,
-<<<<<<< HEAD
-    "particle_momentum_x": 2.6991677533253183e-21,
-    "particle_momentum_y": 2.3553012312180396e-21,
-    "particle_momentum_z": 1.7807675042332674e-16,
-    "particle_position_x": 405588.62631800305,
-    "particle_position_y": 20127109.12305102,
-=======
-    "particle_momentum_x": 2.536545749751066e-21,
-    "particle_momentum_y": 2.319385154154662e-21,
-    "particle_momentum_z": 1.780767490583690e-16,
-    "particle_position_x": 4.055886268879363e+05,
-    "particle_position_y": 20127109.122946262,
->>>>>>> 599d590e
+    "particle_momentum_x": 2.6991465744589784e-21,
+    "particle_momentum_y": 2.3548757050745318e-21,
+    "particle_momentum_z": 1.7807675042822086e-16,
+    "particle_position_x": 405588.6263336367,
+    "particle_position_y": 20127109.123049334,
     "particle_weight": 6.917460794691972e+17
   },
   "ions": {
     "particle_cpu": 32768.0,
     "particle_id": 3221258240.0,
-<<<<<<< HEAD
-    "particle_momentum_x": 2.6368707683226437e-18,
-    "particle_momentum_y": 2.6255385851579755e-18,
-    "particle_momentum_z": 3.2697610879045317e-13,
-    "particle_position_x": 405588.6872874739,
-    "particle_position_y": 20127109.122936204,
+    "particle_momentum_x": 2.6368707684152848e-18,
+    "particle_momentum_y": 2.6255385742132203e-18,
+    "particle_momentum_z": 3.269761087904483e-13,
+    "particle_position_x": 405588.6872874654,
+    "particle_position_y": 20127109.122936208,
     "particle_weight": 6.917460794691972e+17
   },
   "lev=0": {
-    "Bx": 0.0022042446141939294,
-    "By": 0.0044600280611626,
-    "Bz": 0.006362206756490363,
-    "Ex": 1416292.2021254492,
-    "Ey": 2098041.157269762,
-    "Ez": 322605.34773458063,
-    "jx": 434.80628541795426,
-    "jy": 845.1964957233535,
-    "jz": 5016.724049495469
-=======
-    "particle_momentum_x": 2.636872135250588e-18,
-    "particle_momentum_y": 0.0000000000000000026255378476061007641539,
-    "particle_momentum_z": 3.2697610878128845e-13,
-    "particle_position_x": 405588.6872870345,
-    "particle_position_y": 20127109.122934863,
-    "particle_weight": 6.917460794691972e+17
-  },
-  "lev=0": {
-    "Bx": 2.175011046427959e-03,
-    "By": 4.266805709342342e-03,
-    "Bz": 6.270221899052489e-03,
-    "Ex": 1.349143996690643e+06,
-    "Ey": 2.050680645320129e+06,
-    "Ez": 3.129726089208451e+05,
-    "jx": 4.201767091834130e+02,
-    "jy": 8.277034827619018e+02,
-    "jz": 4.888702193282594e+03
->>>>>>> 599d590e
+    "Bx": 0.002203710933841355,
+    "By": 0.004460064079572663,
+    "Bz": 0.00636094468142458,
+    "Ex": 1416289.0559212451,
+    "Ey": 2097441.857526919,
+    "Ez": 322604.31292830594,
+    "jx": 434.8052109005167,
+    "jy": 844.9945365202007,
+    "jz": 5016.6719265439715
   }
 }