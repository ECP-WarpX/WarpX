{
  "electrons": {
<<<<<<< HEAD
    "particle_cpu": 32768.0,
    "particle_id": 1073774592.0,
    "particle_momentum_x": 2.699537402367086e-21,
    "particle_momentum_y": 2.360019270692638e-21,
    "particle_momentum_z": 1.780767510883242e-16,
=======
    "particle_momentum_x": 2.698796676582727e-21,
    "particle_momentum_y": 2.358317699793830e-21,
    "particle_momentum_z": 1.7807675042654014e-16,
>>>>>>> 4f88c5b8
    "particle_position_x": 405588.6263336367,
    "particle_position_y": 20127109.123049334,
    "particle_weight": 6.917460794691972e+17
  },
  "ions": {
    "particle_momentum_x": 2.6368707637661792e-18,
    "particle_momentum_y": 2.625538343907723e-18,
    "particle_momentum_z": 3.2697610879044984e-13,
    "particle_position_x": 405588.6872874654,
    "particle_position_y": 20127109.122936208,
    "particle_weight": 6.917460794691972e+17
  },
  "lev=0": {
    "Bx": 2.234765767599257e-03,
    "By": 4.462001842258744e-03,
    "Bz": 6.381690961970809e-03,
    "Ex": 1.416992773122968e+06,
    "Ey": 2.099798645881705e+06,
    "Ez": 3.228119949045398e+05,
    "jx": 4.349734911337562e+02,
    "jy": 8.458001863765897e+02,
    "jz": 5.019025457043359e+03
  }
}<|MERGE_RESOLUTION|>--- conflicted
+++ resolved
@@ -1,16 +1,8 @@
 {
   "electrons": {
-<<<<<<< HEAD
-    "particle_cpu": 32768.0,
-    "particle_id": 1073774592.0,
     "particle_momentum_x": 2.699537402367086e-21,
     "particle_momentum_y": 2.360019270692638e-21,
     "particle_momentum_z": 1.780767510883242e-16,
-=======
-    "particle_momentum_x": 2.698796676582727e-21,
-    "particle_momentum_y": 2.358317699793830e-21,
-    "particle_momentum_z": 1.7807675042654014e-16,
->>>>>>> 4f88c5b8
     "particle_position_x": 405588.6263336367,
     "particle_position_y": 20127109.123049334,
     "particle_weight": 6.917460794691972e+17
