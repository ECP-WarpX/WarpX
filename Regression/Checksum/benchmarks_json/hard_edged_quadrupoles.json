--- conflicted
+++ resolved
@@ -1,35 +1,20 @@
 {
   "electron": {
-<<<<<<< HEAD
-    "particle_momentum_x": 2.0819392991319055e-25,
-    "particle_momentum_y": 6.046869894766189e-34,
-    "particle_momentum_z": 2.730924530729043e-23,
-    "particle_position_x": 0.03492328774658799,
-    "particle_position_y": 2.2742551618036812e-11,
-    "particle_position_z": 1.4915217664612082,
-=======
     "particle_momentum_x": 2.0819392991319207e-25,
     "particle_momentum_y": 6.188354365791133e-34,
     "particle_momentum_z": 2.7309245307290386e-23,
     "particle_position_x": 0.03492328774658799,
     "particle_position_y": 2.336103222222039e-11,
     "particle_position_z": 1.4915217664612073,
->>>>>>> eaa9631c
     "particle_weight": 1.0
   },
   "lev=0": {
     "Bx": 0.0,
     "By": 0.0,
     "Bz": 0.0,
-<<<<<<< HEAD
-    "Ex": 9.882421146615367e-06,
-    "Ey": 1.0440261046714249e-05,
-    "Ez": 1.003739697324731e-05,
-=======
     "Ex": 9.882421125782868e-06,
     "Ey": 1.044026102498192e-05,
     "Ez": 1.00373969855644e-05,
->>>>>>> eaa9631c
     "jx": 0.0,
     "jy": 0.0,
     "jz": 0.0
