--- conflicted
+++ resolved
@@ -2,60 +2,43 @@
   "beam": {
     "particle_cpu": 0.0,
     "particle_id": 447573.0,
-    "particle_momentum_x": 5.389906975730976e-19,
-    "particle_momentum_y": 4.011350952443021e-19,
-    "particle_momentum_z": 8.088485048828913e-18,
-    "particle_position_x": 0.0014081774396376005,
-    "particle_position_y": 0.1412193118093718,
+    "particle_momentum_x": 5.389906975731078e-19,
+    "particle_momentum_y": 4.0113509524430207e-19,
+    "particle_momentum_z": 8.088485048828958e-18,
+    "particle_position_x": 0.0014081774396371826,
+    "particle_position_y": 0.14121931180937125,
     "particle_weight": 2780592292672.2705
   },
   "electrons": {
     "particle_cpu": 155383.0,
     "particle_id": 26721507984.0,
-<<<<<<< HEAD
-    "particle_momentum_x": 7.338476735668112e-19,
-    "particle_momentum_y": 5.658212820503866e-19,
-    "particle_momentum_z": 5.696860669281337e-16,
+    "particle_momentum_x": 7.338476660439086e-19,
+    "particle_momentum_y": 5.65821279562348e-19,
+    "particle_momentum_z": 5.696860669282423e-16,
     "particle_position_x": 6.639871516463294,
     "particle_position_y": 58.21048773913985,
     "particle_weight": 3.2159037448973373e+18
-=======
-    "particle_momentum_x": 0.0000000000000000007384539815098038079644,
-    "particle_momentum_y": 0.0000000000000000005668592070147830393178,
-    "particle_momentum_z": 5.697497123966546e-16,
-    "particle_position_x": 6.639900924688325,
-    "particle_position_y": 58.21047886468016,
-    "particle_weight": 3.215903744897337e+18
->>>>>>> 599d590e
   },
   "ions": {
     "particle_cpu": 155428.0,
     "particle_id": 26814790002.0,
-<<<<<<< HEAD
-    "particle_momentum_x": 1.6705682025694302e-18,
-    "particle_momentum_y": 5.723976881914482e-19,
+    "particle_momentum_x": 1.6705682162320084e-18,
+    "particle_momentum_y": 5.723976856025395e-19,
     "particle_momentum_z": 1.0101678467302113e-12,
     "particle_position_x": 6.630049969920412,
     "particle_position_y": 58.2491476342914,
-=======
-    "particle_momentum_x": 0.0000000000000000016753961150770324212700,
-    "particle_momentum_y": 0.0000000000000000005736001378184099193055,
-    "particle_momentum_z": 1.0101677792943862e-12,
-    "particle_position_x": 6.6300500323791915,
-    "particle_position_y": 58.249147627010196,
->>>>>>> 599d590e
     "particle_weight": 3.21662600232034e+18
   },
   "lev=0": {
-    "Bx": 1220834.3602474984,
-    "By": 3462824.600151069,
-    "Bz": 194280.51489852107,
-    "Ex": 1039574206585577.4,
-    "Ey": 383018547917553.4,
-    "Ez": 200106779561624.4,
-    "jx": 3.097332988821218e+16,
-    "jy": 2.2154636035361344e+16,
-    "jz": 2.921753560471648e+17,
-    "rho": 994167865.363261
+    "Bx": 1220834.3602474995,
+    "By": 3462824.6001510955,
+    "Bz": 194280.5148985213,
+    "Ex": 1039574206585584.9,
+    "Ey": 383018547917553.56,
+    "Ez": 200106779561626.4,
+    "jx": 3.097332988821253e+16,
+    "jy": 2.215463603536144e+16,
+    "jz": 2.921753560471727e+17,
+    "rho": 994167865.3632829
   }
 }