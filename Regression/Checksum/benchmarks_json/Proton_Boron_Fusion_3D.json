{
<<<<<<< HEAD
  "alpha1": {
    "particle_momentum_x": 4.659631949650896e-15,
    "particle_momentum_y": 4.617308377232098e-15,
    "particle_momentum_z": 4.617389330520149e-15,
    "particle_position_x": 453219.3436004627,
    "particle_position_y": 457393.42114332493,
    "particle_position_z": 970481.0580153911,
    "particle_weight": 3.2273681466252417e-27
  },
  "alpha2": {
    "particle_momentum_x": 4.071678402461046e-15,
    "particle_momentum_y": 4.119641027688221e-15,
    "particle_momentum_z": 4.181784710058763e-15,
    "particle_position_x": 405848.1200755021,
    "particle_position_y": 408011.53191288817,
    "particle_position_z": 866330.5923068221,
    "particle_weight": 3.3745094503412785e+19
  },
  "alpha3": {
    "particle_momentum_x": 4.863670695526908e-16,
    "particle_momentum_y": 4.818581225247762e-16,
    "particle_momentum_z": 4.772891899807628e-16,
    "particle_position_x": 51507.71230139514,
    "particle_position_y": 50983.92953894874,
    "particle_position_z": 101670.38314590603,
    "particle_weight": 1.057345239083594e+28
  },
  "alpha4": {
    "particle_momentum_x": 2.3374515757387122e-14,
    "particle_momentum_y": 2.343935613258897e-14,
    "particle_momentum_z": 2.3558940290347433e-14,
    "particle_position_x": 2457367.458278153,
    "particle_position_y": 2457512.0443730573,
    "particle_position_z": 4914475.776513072,
    "particle_weight": 3072.000000000002
  },
  "alpha5": {
    "particle_momentum_x": 2.3336435000783395e-14,
    "particle_momentum_y": 2.345585552310681e-14,
    "particle_momentum_z": 2.3574712455485517e-14,
    "particle_position_x": 2457556.8571638414,
    "particle_position_y": 2457059.6353793233,
    "particle_position_z": 4915847.043341328,
    "particle_weight": 3.0719999999999984e-18
  },
  "boron1": {
    "particle_momentum_x": 0.0,
    "particle_momentum_y": 0.0,
    "particle_momentum_z": 2.524242836246531e-13,
    "particle_position_x": 40958301.591654316,
    "particle_position_y": 40961136.14476712,
    "particle_position_z": 81920546.19181262,
    "particle_weight": 1024.000000000021
  },
  "boron2": {
    "particle_momentum_x": 0.0,
    "particle_momentum_y": 0.0,
    "particle_momentum_z": 0.0,
    "particle_position_x": 409798.0158217681,
    "particle_position_y": 409670.9858143465,
    "particle_position_z": 819255.8152412223,
    "particle_weight": 1.0239999998875165e+29
  },
  "boron3": {
    "particle_momentum_x": 9.277692671587846e-15,
    "particle_momentum_y": 9.268409636965691e-15,
    "particle_momentum_z": 9.279446607709548e-15,
    "particle_position_x": 4096178.1664224654,
    "particle_position_y": 4096499.7060386725,
    "particle_position_z": 8191465.586938233,
    "particle_weight": 5.119647551586966e+31
  },
  "boron5": {
    "particle_momentum_x": 0.0,
    "particle_momentum_y": 0.0,
    "particle_momentum_z": 0.0,
    "particle_position_x": 409547.33129275695,
    "particle_position_y": 409518.5558814353,
    "particle_position_z": 819306.5006950963,
    "particle_weight": 1023.9999999999999
  },
  "lev=0": {
    "rho": 0.0
  },
  "proton1": {
    "particle_momentum_x": 0.0,
    "particle_momentum_y": 0.0,
    "particle_momentum_z": 2.524242836246531e-13,
    "particle_position_x": 40960140.72983793,
    "particle_position_y": 40959772.69310104,
    "particle_position_z": 81919021.52308556,
    "particle_weight": 1024.000000000021
  },
  "proton2": {
    "particle_momentum_x": 0.0,
    "particle_momentum_y": 0.0,
    "particle_momentum_z": 2.3738870507189214e-14,
    "particle_position_x": 4095630.698135355,
    "particle_position_y": 4096073.5517983637,
    "particle_position_z": 8191737.5566503005,
    "particle_weight": 1.0227810240230726e+29
  },
  "proton3": {
    "particle_momentum_x": 1.6843403201626032e-15,
    "particle_momentum_y": 1.6823790322937948e-15,
    "particle_momentum_z": 1.6799903570559364e-15,
    "particle_position_x": 2457335.436015567,
    "particle_position_y": 2457067.740390628,
    "particle_position_z": 4914627.317842991,
    "particle_weight": 1.0236475515869727e+31
  },
  "proton4": {
    "particle_momentum_x": 0.0,
    "particle_momentum_y": 0.0,
    "particle_momentum_z": 1.7581275870306353e-15,
    "particle_position_x": 409630.8789482905,
    "particle_position_y": 409598.7077771135,
    "particle_position_z": 818958.0399127571,
    "particle_weight": 1.0240000000000003e+38
  },
  "proton5": {
    "particle_momentum_x": 0.0,
    "particle_momentum_y": 0.0,
    "particle_momentum_z": 1.7581275870306353e-15,
    "particle_position_x": 409638.28776185703,
    "particle_position_y": 409501.32257833943,
    "particle_position_z": 819309.1804186807,
    "particle_weight": 1.0240000000000003e+38
  }
=======
    "lev=0": {
        "rho": 0.0
    },
    "alpha2": {
        "particle_momentum_x": 4.1179548991012315e-15,
        "particle_momentum_y": 4.110026665992801e-15,
        "particle_momentum_z": 4.169802553223462e-15,
        "particle_position_x": 408575.75269073684,
        "particle_position_y": 413407.5155277014,
        "particle_position_z": 863983.4313441743,
        "particle_weight": 1.901545867395127e+19
    },
    "alpha4": {
        "particle_momentum_x": 2.3389474647479255e-14,
        "particle_momentum_y": 2.3425362750821152e-14,
        "particle_momentum_z": 2.3515097401900785e-14,
        "particle_position_x": 2457367.458278154,
        "particle_position_y": 2457512.044373057,
        "particle_position_z": 4914475.776513075,
        "particle_weight": 3072.000000000002
    },
    "boron5": {
        "particle_momentum_x": 0.0,
        "particle_momentum_y": 0.0,
        "particle_momentum_z": 0.0,
        "particle_position_x": 409547.33129275695,
        "particle_position_y": 409518.5558814353,
        "particle_position_z": 819306.5006950963,
        "particle_weight": 1023.9999999999999
    },
    "proton2": {
        "particle_momentum_x": 0.0,
        "particle_momentum_y": 0.0,
        "particle_momentum_z": 2.3745333755307162e-14,
        "particle_position_x": 4095630.698135355,
        "particle_position_y": 4096073.5517983637,
        "particle_position_z": 8191737.5566503005,
        "particle_weight": 1.0227810240721708e+29
    },
    "proton3": {
        "particle_momentum_x": 1.6847690263373399e-15,
        "particle_momentum_y": 1.682851264092124e-15,
        "particle_momentum_z": 1.6803794796027466e-15,
        "particle_position_x": 2457363.4111393224,
        "particle_position_y": 2457049.324917686,
        "particle_position_z": 4914549.051577593,
        "particle_weight": 1.0236635064099502e+31
    },
    "proton4": {
        "particle_momentum_x": 0.0,
        "particle_momentum_y": 0.0,
        "particle_momentum_z": 1.7586062624930794e-15,
        "particle_position_x": 409630.8789482905,
        "particle_position_y": 409598.7077771135,
        "particle_position_z": 818958.0399127571,
        "particle_weight": 1.0240000000000003e+38
    },
    "alpha5": {
        "particle_momentum_x": 2.3387550695963677e-14,
        "particle_momentum_y": 2.33445389960837e-14,
        "particle_momentum_z": 2.3635948557453833e-14,
        "particle_position_x": 2457556.8571638414,
        "particle_position_y": 2457059.6353793237,
        "particle_position_z": 4915847.043341329,
        "particle_weight": 3.0719999999999984e-18
    },
    "alpha3": {
        "particle_momentum_x": 4.72203056468584e-16,
        "particle_momentum_y": 4.622060921861793e-16,
        "particle_momentum_z": 4.5443204949049515e-16,
        "particle_position_x": 50603.134609459696,
        "particle_position_y": 48681.319634796026,
        "particle_position_z": 100449.24933492322,
        "particle_weight": 1.0094807701511393e+28
    },
    "proton5": {
        "particle_momentum_x": 0.0,
        "particle_momentum_y": 0.0,
        "particle_momentum_z": 1.7586062624930794e-15,
        "particle_position_x": 409638.28776185703,
        "particle_position_y": 409501.32257833943,
        "particle_position_z": 819309.1804186807,
        "particle_weight": 1.0240000000000003e+38
    },
    "proton1": {
        "particle_momentum_x": 0.0,
        "particle_momentum_y": 0.0,
        "particle_momentum_z": 2.524872467113344e-13,
        "particle_position_x": 40960140.72983793,
        "particle_position_y": 40959772.69310104,
        "particle_position_z": 81919021.52308556,
        "particle_weight": 1024.000000000021
    },
    "boron2": {
        "particle_momentum_x": 0.0,
        "particle_momentum_y": 0.0,
        "particle_momentum_z": 0.0,
        "particle_position_x": 409798.0158217681,
        "particle_position_y": 409670.9858143465,
        "particle_position_z": 819255.8152412223,
        "particle_weight": 1.0239999999366152e+29
    },
    "alpha1": {
        "particle_momentum_x": 4.665933695243743e-15,
        "particle_momentum_y": 4.603805875733438e-15,
        "particle_momentum_z": 4.706765986105302e-15,
        "particle_position_x": 461871.79172011977,
        "particle_position_y": 461162.2166206925,
        "particle_position_z": 969262.7809050508,
        "particle_weight": 1.9171578359058453e-27
    },
    "boron1": {
        "particle_momentum_x": 0.0,
        "particle_momentum_y": 0.0,
        "particle_momentum_z": 2.524872467113344e-13,
        "particle_position_x": 40958301.591654316,
        "particle_position_y": 40961136.14476712,
        "particle_position_z": 81920546.19181262,
        "particle_weight": 1024.000000000021
    },
    "boron3": {
        "particle_momentum_x": 9.277692671587846e-15,
        "particle_momentum_y": 9.268409636965691e-15,
        "particle_momentum_z": 9.279446607709548e-15,
        "particle_position_x": 4096178.1664224654,
        "particle_position_y": 4096499.7060386725,
        "particle_position_z": 8191465.586938233,
        "particle_weight": 5.119663506409945e+31
    }
>>>>>>> 42c3e280
}<|MERGE_RESOLUTION|>--- conflicted
+++ resolved
@@ -1,135 +1,4 @@
 {
-<<<<<<< HEAD
-  "alpha1": {
-    "particle_momentum_x": 4.659631949650896e-15,
-    "particle_momentum_y": 4.617308377232098e-15,
-    "particle_momentum_z": 4.617389330520149e-15,
-    "particle_position_x": 453219.3436004627,
-    "particle_position_y": 457393.42114332493,
-    "particle_position_z": 970481.0580153911,
-    "particle_weight": 3.2273681466252417e-27
-  },
-  "alpha2": {
-    "particle_momentum_x": 4.071678402461046e-15,
-    "particle_momentum_y": 4.119641027688221e-15,
-    "particle_momentum_z": 4.181784710058763e-15,
-    "particle_position_x": 405848.1200755021,
-    "particle_position_y": 408011.53191288817,
-    "particle_position_z": 866330.5923068221,
-    "particle_weight": 3.3745094503412785e+19
-  },
-  "alpha3": {
-    "particle_momentum_x": 4.863670695526908e-16,
-    "particle_momentum_y": 4.818581225247762e-16,
-    "particle_momentum_z": 4.772891899807628e-16,
-    "particle_position_x": 51507.71230139514,
-    "particle_position_y": 50983.92953894874,
-    "particle_position_z": 101670.38314590603,
-    "particle_weight": 1.057345239083594e+28
-  },
-  "alpha4": {
-    "particle_momentum_x": 2.3374515757387122e-14,
-    "particle_momentum_y": 2.343935613258897e-14,
-    "particle_momentum_z": 2.3558940290347433e-14,
-    "particle_position_x": 2457367.458278153,
-    "particle_position_y": 2457512.0443730573,
-    "particle_position_z": 4914475.776513072,
-    "particle_weight": 3072.000000000002
-  },
-  "alpha5": {
-    "particle_momentum_x": 2.3336435000783395e-14,
-    "particle_momentum_y": 2.345585552310681e-14,
-    "particle_momentum_z": 2.3574712455485517e-14,
-    "particle_position_x": 2457556.8571638414,
-    "particle_position_y": 2457059.6353793233,
-    "particle_position_z": 4915847.043341328,
-    "particle_weight": 3.0719999999999984e-18
-  },
-  "boron1": {
-    "particle_momentum_x": 0.0,
-    "particle_momentum_y": 0.0,
-    "particle_momentum_z": 2.524242836246531e-13,
-    "particle_position_x": 40958301.591654316,
-    "particle_position_y": 40961136.14476712,
-    "particle_position_z": 81920546.19181262,
-    "particle_weight": 1024.000000000021
-  },
-  "boron2": {
-    "particle_momentum_x": 0.0,
-    "particle_momentum_y": 0.0,
-    "particle_momentum_z": 0.0,
-    "particle_position_x": 409798.0158217681,
-    "particle_position_y": 409670.9858143465,
-    "particle_position_z": 819255.8152412223,
-    "particle_weight": 1.0239999998875165e+29
-  },
-  "boron3": {
-    "particle_momentum_x": 9.277692671587846e-15,
-    "particle_momentum_y": 9.268409636965691e-15,
-    "particle_momentum_z": 9.279446607709548e-15,
-    "particle_position_x": 4096178.1664224654,
-    "particle_position_y": 4096499.7060386725,
-    "particle_position_z": 8191465.586938233,
-    "particle_weight": 5.119647551586966e+31
-  },
-  "boron5": {
-    "particle_momentum_x": 0.0,
-    "particle_momentum_y": 0.0,
-    "particle_momentum_z": 0.0,
-    "particle_position_x": 409547.33129275695,
-    "particle_position_y": 409518.5558814353,
-    "particle_position_z": 819306.5006950963,
-    "particle_weight": 1023.9999999999999
-  },
-  "lev=0": {
-    "rho": 0.0
-  },
-  "proton1": {
-    "particle_momentum_x": 0.0,
-    "particle_momentum_y": 0.0,
-    "particle_momentum_z": 2.524242836246531e-13,
-    "particle_position_x": 40960140.72983793,
-    "particle_position_y": 40959772.69310104,
-    "particle_position_z": 81919021.52308556,
-    "particle_weight": 1024.000000000021
-  },
-  "proton2": {
-    "particle_momentum_x": 0.0,
-    "particle_momentum_y": 0.0,
-    "particle_momentum_z": 2.3738870507189214e-14,
-    "particle_position_x": 4095630.698135355,
-    "particle_position_y": 4096073.5517983637,
-    "particle_position_z": 8191737.5566503005,
-    "particle_weight": 1.0227810240230726e+29
-  },
-  "proton3": {
-    "particle_momentum_x": 1.6843403201626032e-15,
-    "particle_momentum_y": 1.6823790322937948e-15,
-    "particle_momentum_z": 1.6799903570559364e-15,
-    "particle_position_x": 2457335.436015567,
-    "particle_position_y": 2457067.740390628,
-    "particle_position_z": 4914627.317842991,
-    "particle_weight": 1.0236475515869727e+31
-  },
-  "proton4": {
-    "particle_momentum_x": 0.0,
-    "particle_momentum_y": 0.0,
-    "particle_momentum_z": 1.7581275870306353e-15,
-    "particle_position_x": 409630.8789482905,
-    "particle_position_y": 409598.7077771135,
-    "particle_position_z": 818958.0399127571,
-    "particle_weight": 1.0240000000000003e+38
-  },
-  "proton5": {
-    "particle_momentum_x": 0.0,
-    "particle_momentum_y": 0.0,
-    "particle_momentum_z": 1.7581275870306353e-15,
-    "particle_position_x": 409638.28776185703,
-    "particle_position_y": 409501.32257833943,
-    "particle_position_z": 819309.1804186807,
-    "particle_weight": 1.0240000000000003e+38
-  }
-=======
     "lev=0": {
         "rho": 0.0
     },
@@ -259,5 +128,4 @@
         "particle_position_z": 8191465.586938233,
         "particle_weight": 5.119663506409945e+31
     }
->>>>>>> 42c3e280
 }