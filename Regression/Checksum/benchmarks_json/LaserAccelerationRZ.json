--- conflicted
+++ resolved
@@ -2,47 +2,17 @@
   "beam": {
     "particle_cpu": 0.0,
     "particle_id": 5050.0,
-<<<<<<< HEAD
-    "particle_momentum_x": 3.753291660301711e-20,
-    "particle_momentum_y": 4.1481191215464843e-20,
-    "particle_momentum_z": 1.3500807968154025e-17,
-    "particle_position_x": 6.52245091017484e-05,
-    "particle_position_y": 0.002676410592591383,
-    "particle_theta": 148.15011998377128,
-=======
     "particle_momentum_x": 4.391096511192813e-20,
     "particle_momentum_y": 4.544932257928933e-20,
     "particle_momentum_z": 1.349667486829281e-17,
     "particle_position_x": 6.523448789958649e-05,
     "particle_position_y": 0.002676410874993068,
     "particle_theta": 148.04042892997668,
->>>>>>> c78b9ab3
     "particle_weight": 6241509.074460764
   },
   "electrons": {
     "particle_cpu": 4128.0,
     "particle_id": 10445216.0,
-<<<<<<< HEAD
-    "particle_momentum_x": 1.8250305041793837e-24,
-    "particle_momentum_y": 3.906701914020067e-22,
-    "particle_momentum_z": 1.2437215269575678e-23,
-    "particle_position_x": 0.04160250004535851,
-    "particle_position_y": 0.047891250418988895,
-    "particle_theta": 7325.125178928802,
-    "particle_weight": 813672305.532158
-  },
-  "lev=0": {
-    "Bx": 101567.35360032888,
-    "By": 1225.3212837077208,
-    "Bz": 4142.712159561234,
-    "Ex": 204992629002.40997,
-    "Ey": 37715215533939.695,
-    "Ez": 548441558258.4761,
-    "jx": 718389418722.827,
-    "jy": 2.1552165313527405e+17,
-    "jz": 1774722443584939.2,
-    "rho": 38585013.18881437
-=======
     "particle_momentum_x": 3.9408568704817834e-24,
     "particle_momentum_y": 3.917262886102796e-22,
     "particle_momentum_z": 1.3864122827495783e-23,
@@ -62,6 +32,5 @@
     "jy": 2.1477190199444486e+17,
     "jz": 1796936599339713.8,
     "rho": 38656995.81087772
->>>>>>> c78b9ab3
   }
 }