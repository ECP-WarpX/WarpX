{
  "lev=0": {
<<<<<<< HEAD
    "Bx": 639757968.3258258,
    "By": 391600638.09447795,
    "Bz": 18781091.926694356,
    "Ex": 1.148359176405225e+17,
    "Ey": 1.886914587803301e+17,
    "Ez": 2.6028222274129516e+16,
    "jx": 1.1985403591255414e+18,
    "jy": 2.5011189516237583e+18,
    "jz": 3.206193846457944e+19,
    "rho": 104071893737.1909
  },
  "beam": {
    "particle_momentum_x": 1.200972074406029e-17,
    "particle_momentum_y": 2.5850359333441162e-17,
    "particle_momentum_z": 5.156440977612808e-14,
    "particle_position_x": 0.0005594903860967695,
    "particle_position_y": 0.0009455118714461231,
    "particle_position_z": 2.9800048377603696,
    "particle_weight": 62415.090744607616
  },
  "electrons": {
    "particle_momentum_x": 1.0900993745691275e-18,
    "particle_momentum_y": 7.51671561747265e-19,
    "particle_momentum_z": 3.1968601588491655e-18,
    "particle_position_x": 0.008770170867200847,
    "particle_position_y": 0.006618060727943907,
    "particle_position_z": 0.40319644444130154,
    "particle_weight": 3798456080251.0156
=======
    "Bx": 497087553.4743837,
    "By": 252364344.72213668,
    "Bz": 16986109.62608196,
    "Ex": 7.304419665394173e+16,
    "Ey": 1.4583459400150573e+17,
    "Ez": 2.261309965998215e+16,
    "jx": 8.273582439836952e+17,
    "jy": 2.1044181577417728e+18,
    "jz": 2.84208498868846e+19,
    "rho": 91637594416.50476
  },
  "electrons": {
    "particle_momentum_x": 5.922677819206403e-20,
    "particle_momentum_y": 2.7778096010261295e-19,
    "particle_momentum_z": 4.183846407463124e-19,
    "particle_position_x": 0.0025865980636989934,
    "particle_position_y": 0.002652673793955211,
    "particle_position_z": 0.18411922027879662,
    "particle_weight": 1731649095408.5505
  },
  "beam": {
    "particle_momentum_x": 1.1925686969448298e-17,
    "particle_momentum_y": 2.570810132551278e-17,
    "particle_momentum_z": 5.156190278524037e-14,
    "particle_position_x": 0.0005608477913384702,
    "particle_position_y": 0.0008431191912437461,
    "particle_position_z": 2.9800048756186395,
    "particle_weight": 62415.090744607616
>>>>>>> c236580b
  }
}<|MERGE_RESOLUTION|>--- conflicted
+++ resolved
@@ -1,35 +1,5 @@
 {
   "lev=0": {
-<<<<<<< HEAD
-    "Bx": 639757968.3258258,
-    "By": 391600638.09447795,
-    "Bz": 18781091.926694356,
-    "Ex": 1.148359176405225e+17,
-    "Ey": 1.886914587803301e+17,
-    "Ez": 2.6028222274129516e+16,
-    "jx": 1.1985403591255414e+18,
-    "jy": 2.5011189516237583e+18,
-    "jz": 3.206193846457944e+19,
-    "rho": 104071893737.1909
-  },
-  "beam": {
-    "particle_momentum_x": 1.200972074406029e-17,
-    "particle_momentum_y": 2.5850359333441162e-17,
-    "particle_momentum_z": 5.156440977612808e-14,
-    "particle_position_x": 0.0005594903860967695,
-    "particle_position_y": 0.0009455118714461231,
-    "particle_position_z": 2.9800048377603696,
-    "particle_weight": 62415.090744607616
-  },
-  "electrons": {
-    "particle_momentum_x": 1.0900993745691275e-18,
-    "particle_momentum_y": 7.51671561747265e-19,
-    "particle_momentum_z": 3.1968601588491655e-18,
-    "particle_position_x": 0.008770170867200847,
-    "particle_position_y": 0.006618060727943907,
-    "particle_position_z": 0.40319644444130154,
-    "particle_weight": 3798456080251.0156
-=======
     "Bx": 497087553.4743837,
     "By": 252364344.72213668,
     "Bz": 16986109.62608196,
@@ -58,6 +28,5 @@
     "particle_position_y": 0.0008431191912437461,
     "particle_position_z": 2.9800048756186395,
     "particle_weight": 62415.090744607616
->>>>>>> c236580b
   }
 }