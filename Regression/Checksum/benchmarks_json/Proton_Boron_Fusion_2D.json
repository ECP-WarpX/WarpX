--- conflicted
+++ resolved
@@ -1,53 +1,4 @@
 {
-<<<<<<< HEAD
-  "alpha1": {
-    "particle_momentum_x": 4.714227948839727e-15,
-    "particle_momentum_y": 4.6760787019600775e-15,
-    "particle_momentum_z": 4.676142266462498e-15,
-    "particle_position_x": 463834.9497057527,
-    "particle_position_y": 977592.6452214213,
-    "particle_weight": 4.984453395464874e-28
-  },
-  "alpha2": {
-    "particle_momentum_x": 4.081538674143834e-15,
-    "particle_momentum_y": 4.1223496936183784e-15,
-    "particle_momentum_z": 4.201699189449098e-15,
-    "particle_position_x": 410664.0477768091,
-    "particle_position_y": 868193.1483606595,
-    "particle_weight": 5.180785121496057e+18
-  },
-  "alpha3": {
-    "particle_momentum_x": 4.949732085710069e-16,
-    "particle_momentum_y": 4.816510451912393e-16,
-    "particle_momentum_z": 4.719649925497499e-16,
-    "particle_position_x": 52445.34595574628,
-    "particle_position_y": 104601.16538307823,
-    "particle_weight": 1.5213174485017712e+27
-  },
-  "alpha4": {
-    "particle_momentum_x": 2.342202412931794e-14,
-    "particle_momentum_y": 2.341875646121278e-14,
-    "particle_momentum_z": 2.3531342828522342e-14,
-    "particle_position_x": 2457367.458278154,
-    "particle_position_y": 4915112.044373057,
-    "particle_weight": 384.0000000000002
-  },
-  "alpha5": {
-    "particle_momentum_x": 2.330023997989696e-14,
-    "particle_momentum_y": 2.345039849918108e-14,
-    "particle_momentum_z": 2.3618714580920123e-14,
-    "particle_position_x": 2457556.857163842,
-    "particle_position_y": 4914659.635379326,
-    "particle_weight": 3.839999999999998e-19
-  },
-  "boron1": {
-    "particle_momentum_x": 0.0,
-    "particle_momentum_y": 0.0,
-    "particle_momentum_z": 2.524242836246531e-13,
-    "particle_position_x": 40958301.591654316,
-    "particle_position_y": 81921136.14476715,
-    "particle_weight": 128.00000000000261
-=======
   "lev=0": {
     "rho": 0.0
   },
@@ -74,7 +25,6 @@
     "particle_position_x": 4096178.1664224654,
     "particle_position_y": 8192499.7060386725,
     "particle_weight": 6.399508749004609e+30
->>>>>>> 42c3e280
   },
   "boron2": {
     "particle_momentum_x": 0.0,
@@ -82,17 +32,6 @@
     "particle_momentum_z": 0.0,
     "particle_position_x": 409798.015821768,
     "particle_position_y": 819270.9858143466,
-<<<<<<< HEAD
-    "particle_weight": 1.279999999827307e+28
-  },
-  "boron3": {
-    "particle_momentum_x": 9.277692671587846e-15,
-    "particle_momentum_y": 9.268409636965691e-15,
-    "particle_momentum_z": 9.279446607709548e-15,
-    "particle_position_x": 4096178.1664224654,
-    "particle_position_y": 8192499.7060386725,
-    "particle_weight": 6.399492894183828e+30
-=======
     "particle_weight": 1.279999999903553e+28
   },
   "proton4": {
@@ -126,7 +65,6 @@
     "particle_position_x": 52379.50835085382,
     "particle_position_y": 104954.74986555413,
     "particle_weight": 1.4737529861620076e+27
->>>>>>> 42c3e280
   },
   "boron5": {
     "particle_momentum_x": 0.0,
@@ -147,25 +85,10 @@
   "boron1": {
     "particle_momentum_x": 0.0,
     "particle_momentum_y": 0.0,
-<<<<<<< HEAD
-    "particle_momentum_z": 2.371679089706304e-14,
-    "particle_position_x": 4095630.6981353555,
-    "particle_position_y": 8192073.551798361,
-    "particle_weight": 1.2885512788773072e+28
-  },
-  "proton3": {
-    "particle_momentum_x": 1.6842063605480188e-15,
-    "particle_momentum_y": 1.6822825303860142e-15,
-    "particle_momentum_z": 1.6797956945432424e-15,
-    "particle_position_x": 2457255.2963924585,
-    "particle_position_y": 4914227.4862306835,
-    "particle_weight": 1.2794928941838337e+30
-=======
     "particle_momentum_z": 2.524872467113344e-13,
     "particle_position_x": 40958301.591654316,
     "particle_position_y": 81921136.14476715,
     "particle_weight": 128.00000000000261
->>>>>>> 42c3e280
   },
   "proton1": {
     "particle_momentum_x": 0.0,
