--- conflicted
+++ resolved
@@ -922,28 +922,7 @@
 particleTypes = electrons
 analysisRoutine = Examples/Tests/plasma_lens/analysis.py
 
-<<<<<<< HEAD
-[laser_envelope_model]
-buildDir = .
-inputFile = Examples/Tests/laser_envelope_model/input_laser_envelope_model
-runtime_params =
-dim = 2
-addToCompileString =
-cmakeSetupOpts = -DWarpX_DIMS=2
-restartTest = 0
-useMPI = 1
-numprocs = 2
-useOMP = 1
-numthreads = 1
-compileTest = 0
-doVis = 0
-analysisRoutine = Examples/Tests/laser_envelope_model/analysis.py
-
-
-[FluxInjection]
-=======
 [hard_edged_quadrupoles]
->>>>>>> d9ac64ff
 buildDir = .
 inputFile = Examples/Tests/AcceleratorLattice/inputs_quad_3d
 runtime_params =
@@ -1834,6 +1813,22 @@
 compareParticles = 1
 particleTypes = electrons
 analysisRoutine = Examples/analysis_default_regression.py
+
+[laser_envelope_model]
+buildDir = .
+inputFile = Examples/Tests/laser_envelope_model/input_laser_envelope_model
+runtime_params =
+dim = 2
+addToCompileString =
+cmakeSetupOpts = -DWarpX_DIMS=2
+restartTest = 0
+useMPI = 1
+numprocs = 2
+useOMP = 1
+numthreads = 1
+compileTest = 0
+doVis = 0
+analysisRoutine = Examples/Tests/laser_envelope_model/analysis.py
 
 [LaserInjection]
 buildDir = .
