--- conflicted
+++ resolved
@@ -1961,369 +1961,6 @@
 stSuccessString = Passed
 doVis = 0
 
-[LaserIonAcc2d]
-buildDir = .
-inputFile = Examples/Physics_applications/laser_ion/inputs
-runtime_params = warpx.do_dynamic_scheduling=0 warpx.serialize_initial_conditions=1 amr.n_cell=384 512 max_step=100
-dim = 2
-addToCompileString = USE_OPENPMD=TRUE
-cmakeSetupOpts = -DWarpX_DIMS=2 -DWarpX_OPENPMD=ON
-restartTest = 0
-useMPI = 1
-numprocs = 2
-useOMP = 1
-numthreads = 1
-compileTest = 0
-doVis = 0
-analysisRoutine = Examples/analysis_default_regression.py
-
-[LaserOnFine]
-buildDir = .
-inputFile = Examples/Tests/laser_on_fine/inputs_2d
-runtime_params = max_step=50
-dim = 2
-addToCompileString =
-cmakeSetupOpts = -DWarpX_DIMS=2
-restartTest = 0
-useMPI = 1
-numprocs = 2
-useOMP = 1
-numthreads = 1
-compileTest = 0
-doVis = 0
-analysisRoutine = Examples/analysis_default_regression.py
-
-[leveling_thinning]
-buildDir = .
-inputFile = Examples/Tests/resampling/inputs_leveling_thinning
-runtime_params =
-dim = 2
-addToCompileString =
-cmakeSetupOpts = -DWarpX_DIMS=2
-restartTest = 0
-useMPI = 1
-numprocs = 2
-useOMP = 1
-numthreads = 1
-compileTest = 0
-doVis = 0
-compareParticles = 0
-analysisRoutine = Examples/Tests/resampling/analysis_leveling_thinning.py
-
-[LoadExternalField3D]
-buildDir = .
-inputFile = Examples/Tests/LoadExternalField/inputs_3d
-runtime_params = warpx.abort_on_warning_threshold=medium
-dim = 3
-addToCompileString =
-cmakeSetupOpts = -DWarpX_DIMS=3 -DWarpX_OPENPMD=ON
-restartTest = 0
-useMPI = 1
-numprocs = 1
-useOMP = 1
-numthreads = 1
-compileTest = 0
-doVis = 0
-compareParticles = 1
-particleTypes = proton
-analysisRoutine = Examples/Tests/LoadExternalField/analysis_3d.py
-
-[LoadExternalFieldRZ]
-buildDir = .
-inputFile = Examples/Tests/LoadExternalField/inputs_rz
-runtime_params = warpx.abort_on_warning_threshold=medium
-dim = 2
-addToCompileString = USE_RZ=TRUE
-cmakeSetupOpts = -DWarpX_DIMS=RZ -DWarpX_OPENPMD=ON
-restartTest = 0
-useMPI = 1
-numprocs = 1
-useOMP = 1
-numthreads = 1
-compileTest = 0
-doVis = 0
-compareParticles = 1
-particleTypes = proton
-analysisRoutine = Examples/Tests/LoadExternalField/analysis_rz.py
-
-[magnetostatic_eb_3d]
-buildDir = .
-inputFile = Examples/Tests/magnetostatic_eb/inputs_3d
-runtime_params =  warpx.abort_on_warning_threshold = medium
-dim = 3
-addToCompileString = USE_EB=TRUE
-cmakeSetupOpts = -DWarpX_DIMS=3 -DWarpX_EB=ON
-restartTest = 0
-useMPI = 1
-numprocs = 1
-useOMP = 2
-numthreads = 1
-compileTest = 0
-doVis = 0
-compareParticles = 0
-analysisRoutine = Examples/analysis_default_regression.py
-
-[Maxwell_Hybrid_QED_solver]
-buildDir = .
-inputFile = Examples/Tests/maxwell_hybrid_qed/inputs_2d
-runtime_params = warpx.cfl=0.7071067811865475
-dim = 2
-addToCompileString = USE_PSATD=TRUE
-cmakeSetupOpts = -DWarpX_DIMS=2 -DWarpX_PSATD=ON
-restartTest = 0
-useMPI = 1
-numprocs = 2
-useOMP = 1
-numthreads = 1
-compileTest = 0
-doVis = 0
-analysisRoutine = Examples/Tests/maxwell_hybrid_qed/analysis_Maxwell_QED_Hybrid.py
-
-[momentum-conserving-gather]
-buildDir = .
-inputFile = Examples/Physics_applications/plasma_acceleration/inputs_2d
-runtime_params = amr.max_level=1 amr.n_cell=32 512 max_step=400 warpx.serialize_initial_conditions=1 warpx.do_dynamic_scheduling=0 algo.field_gathering=momentum-conserving
-dim = 2
-addToCompileString =
-cmakeSetupOpts = -DWarpX_DIMS=2
-restartTest = 0
-useMPI = 1
-numprocs = 2
-useOMP = 1
-numthreads = 1
-compileTest = 0
-doVis = 0
-compareParticles = 1
-particleTypes = beam driver plasma_e
-analysisRoutine = Examples/analysis_default_regression.py
-
-[multi_J_rz_psatd]
-buildDir = .
-inputFile = Examples/Tests/multi_j/inputs_rz
-runtime_params = warpx.do_dynamic_scheduling=0 warpx.serialize_initial_conditions=1 warpx.abort_on_warning_threshold=medium psatd.J_in_time=linear
-dim = 2
-addToCompileString = USE_RZ=TRUE USE_PSATD=TRUE
-cmakeSetupOpts = -DWarpX_DIMS=RZ -DWarpX_PSATD=ON
-restartTest = 0
-useMPI = 1
-numprocs = 2
-useOMP = 1
-numthreads = 1
-compileTest = 0
-doVis = 0
-compareParticles = 1
-particleTypes = driver plasma_e plasma_p
-analysisRoutine = Examples/analysis_default_regression.py
-
-[nci_corrector]
-buildDir = .
-inputFile = Examples/Tests/nci_fdtd_stability/inputs_2d
-runtime_params = amr.max_level=0 particles.use_fdtd_nci_corr=1
-dim = 2
-addToCompileString =
-cmakeSetupOpts = -DWarpX_DIMS=2
-restartTest = 0
-useMPI = 1
-numprocs = 2
-useOMP = 1
-numthreads = 1
-compileTest = 0
-doVis = 0
-doComparison = 0
-analysisRoutine = Examples/Tests/nci_fdtd_stability/analysis_ncicorr.py
-
-[nci_correctorMR]
-buildDir = .
-inputFile = Examples/Tests/nci_fdtd_stability/inputs_2d
-runtime_params = amr.max_level=1 particles.use_fdtd_nci_corr=1 amr.n_cell=64 64 warpx.fine_tag_lo=-20.e-6 -20.e-6 warpx.fine_tag_hi=20.e-6 20.e-6
-dim = 2
-addToCompileString =
-cmakeSetupOpts = -DWarpX_DIMS=2
-restartTest = 0
-useMPI = 1
-numprocs = 2
-useOMP = 1
-numthreads = 1
-compileTest = 0
-doVis = 0
-doComparison = 0
-analysisRoutine = Examples/Tests/nci_fdtd_stability/analysis_ncicorr.py
-
-[parabolic_channel_initialization_2d_single_precision]
-buildDir = .
-inputFile = Examples/Tests/initial_plasma_profile/inputs
-dim = 2
-addToCompileString = PRECISION=FLOAT USE_SINGLE_PRECISION_PARTICLES=TRUE
-cmakeSetupOpts = -DWarpX_DIMS=2 -DWarpX_PRECISION=SINGLE
-restartTest = 0
-useMPI = 1
-numprocs = 2
-useOMP = 1
-numthreads = 1
-compileTest = 0
-doVis = 0
-compareParticles = 0
-runtime_params = warpx.do_dynamic_scheduling=0
-analysisRoutine = Examples/Tests/initial_plasma_profile/analysis.py
-
-[particle_absorption]
-buildDir = .
-inputFile = Examples/Tests/particle_boundary_process/inputs_absorption
-runtime_params =
-dim = 3
-addToCompileString = USE_EB=TRUE
-cmakeSetupOpts = -DWarpX_DIMS=3 -DWarpX_EB=ON
-restartTest = 0
-useMPI = 1
-numprocs = 2
-useOMP = 1
-numthreads = 1
-compileTest = 0
-doVis = 0
-compareParticles = 1
-particleTypes = electrons
-analysisRoutine = Examples/Tests/particle_boundary_process/analysis_absorption.py
-
-[particle_boundaries_3d]
-buildDir = .
-inputFile = Examples/Tests/boundaries/inputs_3d
-runtime_params =
-dim = 3
-addToCompileString =
-cmakeSetupOpts = -DWarpX_DIMS=3
-restartTest = 0
-useMPI = 1
-numprocs = 2
-useOMP = 1
-numthreads = 1
-compileTest = 0
-doVis = 0
-compareParticles = 1
-analysisRoutine = Examples/Tests/boundaries/analysis.py
-
-[particle_fields_diags]
-buildDir = .
-inputFile = Examples/Tests/particle_fields_diags/inputs
-aux1File = Examples/Tests/particle_fields_diags/analysis_particle_diags_impl.py
-runtime_params = warpx.do_dynamic_scheduling=0 warpx.serialize_initial_conditions=1
-dim = 3
-addToCompileString = USE_OPENPMD=TRUE
-cmakeSetupOpts = -DWarpX_DIMS=3 -DWarpX_OPENPMD=ON
-restartTest = 0
-useMPI = 1
-numprocs = 2
-useOMP = 1
-numthreads = 1
-compileTest = 0
-doVis = 0
-compareParticles = 0
-analysisRoutine = Examples/Tests/particle_fields_diags/analysis_particle_diags.py
-
-[particle_fields_diags_single_precision]
-buildDir = .
-inputFile = Examples/Tests/particle_fields_diags/inputs
-aux1File = Examples/Tests/particle_fields_diags/analysis_particle_diags_impl.py
-runtime_params = warpx.do_dynamic_scheduling=0 warpx.serialize_initial_conditions=1
-dim = 3
-addToCompileString = PRECISION=FLOAT USE_SINGLE_PRECISION_PARTICLES=TRUE USE_OPENPMD=TRUE
-cmakeSetupOpts = -DWarpX_DIMS=3 -DWarpX_PRECISION=SINGLE -DWarpX_OPENPMD=ON
-restartTest = 0
-useMPI = 1
-numprocs = 2
-useOMP = 1
-numthreads = 1
-compileTest = 0
-doVis = 0
-compareParticles = 0
-analysisRoutine = Examples/Tests/particle_fields_diags/analysis_particle_diags_single.py
-
-[particle_pusher]
-buildDir = .
-inputFile = Examples/Tests/particle_pusher/inputs_3d
-runtime_params =
-dim = 3
-addToCompileString =
-cmakeSetupOpts = -DWarpX_DIMS=3
-restartTest = 0
-useMPI = 1
-numprocs = 1
-useOMP = 1
-numthreads = 1
-compileTest = 0
-doVis = 0
-compareParticles = 0
-analysisRoutine =  Examples/Tests/particle_pusher/analysis_pusher.py
-
-[particle_scrape]
-buildDir = .
-inputFile = Examples/Tests/particle_boundary_scrape/inputs_scrape
-runtime_params =
-dim = 3
-addToCompileString = USE_EB=TRUE
-cmakeSetupOpts = -DWarpX_DIMS=3 -DWarpX_EB=ON
-restartTest = 0
-useMPI = 1
-numprocs = 2
-useOMP = 1
-numthreads = 1
-compileTest = 0
-doVis = 0
-compareParticles = 1
-particleTypes = electrons
-analysisRoutine = Examples/Tests/particle_boundary_scrape/analysis_scrape.py
-
-[particles_in_pml]
-buildDir = .
-inputFile = Examples/Tests/particles_in_pml/inputs_3d
-runtime_params =
-dim = 3
-addToCompileString =
-cmakeSetupOpts = -DWarpX_DIMS=3
-restartTest = 0
-useMPI = 1
-numprocs = 2
-useOMP = 1
-numthreads = 1
-compileTest = 0
-doVis = 0
-compareParticles = 0
-analysisRoutine = Examples/Tests/particles_in_pml/analysis_particles_in_pml.py
-
-[particles_in_pml_2d]
-buildDir = .
-inputFile = Examples/Tests/particles_in_pml/inputs_2d
-runtime_params =
-dim = 2
-addToCompileString =
-cmakeSetupOpts = -DWarpX_DIMS=2
-restartTest = 0
-useMPI = 1
-numprocs = 2
-useOMP = 1
-numthreads = 1
-compileTest = 0
-doVis = 0
-compareParticles = 0
-analysisRoutine = Examples/Tests/particles_in_pml/analysis_particles_in_pml.py
-
-[particles_in_pml_2d_MR]
-buildDir = .
-inputFile = Examples/Tests/particles_in_pml/inputs_mr_2d
-runtime_params =
-dim = 2
-addToCompileString =
-cmakeSetupOpts = -DWarpX_DIMS=2
-restartTest = 0
-useMPI = 1
-numprocs = 2
-useOMP = 1
-numthreads = 1
-compileTest = 0
-doVis = 0
-compareParticles = 0
-analysisRoutine = Examples/Tests/particles_in_pml/analysis_particles_in_pml.py
-
-<<<<<<< HEAD
 [LaserInjectionFromRZLASYFile]
 buildDir = .
 inputFile = Examples/Tests/laser_injection_from_file/analysis_from_RZ_file.py
@@ -2343,10 +1980,369 @@
 stSuccessString = Passed
 doVis = 0
 
-[LaserInjectionFromBINARYFile]
-=======
+[LaserIonAcc2d]
+buildDir = .
+inputFile = Examples/Physics_applications/laser_ion/inputs
+runtime_params = warpx.do_dynamic_scheduling=0 warpx.serialize_initial_conditions=1 amr.n_cell=384 512 max_step=100
+dim = 2
+addToCompileString = USE_OPENPMD=TRUE
+cmakeSetupOpts = -DWarpX_DIMS=2 -DWarpX_OPENPMD=ON
+restartTest = 0
+useMPI = 1
+numprocs = 2
+useOMP = 1
+numthreads = 1
+compileTest = 0
+doVis = 0
+analysisRoutine = Examples/analysis_default_regression.py
+
+[LaserOnFine]
+buildDir = .
+inputFile = Examples/Tests/laser_on_fine/inputs_2d
+runtime_params = max_step=50
+dim = 2
+addToCompileString =
+cmakeSetupOpts = -DWarpX_DIMS=2
+restartTest = 0
+useMPI = 1
+numprocs = 2
+useOMP = 1
+numthreads = 1
+compileTest = 0
+doVis = 0
+analysisRoutine = Examples/analysis_default_regression.py
+
+[leveling_thinning]
+buildDir = .
+inputFile = Examples/Tests/resampling/inputs_leveling_thinning
+runtime_params =
+dim = 2
+addToCompileString =
+cmakeSetupOpts = -DWarpX_DIMS=2
+restartTest = 0
+useMPI = 1
+numprocs = 2
+useOMP = 1
+numthreads = 1
+compileTest = 0
+doVis = 0
+compareParticles = 0
+analysisRoutine = Examples/Tests/resampling/analysis_leveling_thinning.py
+
+[LoadExternalField3D]
+buildDir = .
+inputFile = Examples/Tests/LoadExternalField/inputs_3d
+runtime_params = warpx.abort_on_warning_threshold=medium
+dim = 3
+addToCompileString =
+cmakeSetupOpts = -DWarpX_DIMS=3 -DWarpX_OPENPMD=ON
+restartTest = 0
+useMPI = 1
+numprocs = 1
+useOMP = 1
+numthreads = 1
+compileTest = 0
+doVis = 0
+compareParticles = 1
+particleTypes = proton
+analysisRoutine = Examples/Tests/LoadExternalField/analysis_3d.py
+
+[LoadExternalFieldRZ]
+buildDir = .
+inputFile = Examples/Tests/LoadExternalField/inputs_rz
+runtime_params = warpx.abort_on_warning_threshold=medium
+dim = 2
+addToCompileString = USE_RZ=TRUE
+cmakeSetupOpts = -DWarpX_DIMS=RZ -DWarpX_OPENPMD=ON
+restartTest = 0
+useMPI = 1
+numprocs = 1
+useOMP = 1
+numthreads = 1
+compileTest = 0
+doVis = 0
+compareParticles = 1
+particleTypes = proton
+analysisRoutine = Examples/Tests/LoadExternalField/analysis_rz.py
+
+[magnetostatic_eb_3d]
+buildDir = .
+inputFile = Examples/Tests/magnetostatic_eb/inputs_3d
+runtime_params =  warpx.abort_on_warning_threshold = medium
+dim = 3
+addToCompileString = USE_EB=TRUE
+cmakeSetupOpts = -DWarpX_DIMS=3 -DWarpX_EB=ON
+restartTest = 0
+useMPI = 1
+numprocs = 1
+useOMP = 2
+numthreads = 1
+compileTest = 0
+doVis = 0
+compareParticles = 0
+analysisRoutine = Examples/analysis_default_regression.py
+
+[Maxwell_Hybrid_QED_solver]
+buildDir = .
+inputFile = Examples/Tests/maxwell_hybrid_qed/inputs_2d
+runtime_params = warpx.cfl=0.7071067811865475
+dim = 2
+addToCompileString = USE_PSATD=TRUE
+cmakeSetupOpts = -DWarpX_DIMS=2 -DWarpX_PSATD=ON
+restartTest = 0
+useMPI = 1
+numprocs = 2
+useOMP = 1
+numthreads = 1
+compileTest = 0
+doVis = 0
+analysisRoutine = Examples/Tests/maxwell_hybrid_qed/analysis_Maxwell_QED_Hybrid.py
+
+[momentum-conserving-gather]
+buildDir = .
+inputFile = Examples/Physics_applications/plasma_acceleration/inputs_2d
+runtime_params = amr.max_level=1 amr.n_cell=32 512 max_step=400 warpx.serialize_initial_conditions=1 warpx.do_dynamic_scheduling=0 algo.field_gathering=momentum-conserving
+dim = 2
+addToCompileString =
+cmakeSetupOpts = -DWarpX_DIMS=2
+restartTest = 0
+useMPI = 1
+numprocs = 2
+useOMP = 1
+numthreads = 1
+compileTest = 0
+doVis = 0
+compareParticles = 1
+particleTypes = beam driver plasma_e
+analysisRoutine = Examples/analysis_default_regression.py
+
+[multi_J_rz_psatd]
+buildDir = .
+inputFile = Examples/Tests/multi_j/inputs_rz
+runtime_params = warpx.do_dynamic_scheduling=0 warpx.serialize_initial_conditions=1 warpx.abort_on_warning_threshold=medium psatd.J_in_time=linear
+dim = 2
+addToCompileString = USE_RZ=TRUE USE_PSATD=TRUE
+cmakeSetupOpts = -DWarpX_DIMS=RZ -DWarpX_PSATD=ON
+restartTest = 0
+useMPI = 1
+numprocs = 2
+useOMP = 1
+numthreads = 1
+compileTest = 0
+doVis = 0
+compareParticles = 1
+particleTypes = driver plasma_e plasma_p
+analysisRoutine = Examples/analysis_default_regression.py
+
+[nci_corrector]
+buildDir = .
+inputFile = Examples/Tests/nci_fdtd_stability/inputs_2d
+runtime_params = amr.max_level=0 particles.use_fdtd_nci_corr=1
+dim = 2
+addToCompileString =
+cmakeSetupOpts = -DWarpX_DIMS=2
+restartTest = 0
+useMPI = 1
+numprocs = 2
+useOMP = 1
+numthreads = 1
+compileTest = 0
+doVis = 0
+doComparison = 0
+analysisRoutine = Examples/Tests/nci_fdtd_stability/analysis_ncicorr.py
+
+[nci_correctorMR]
+buildDir = .
+inputFile = Examples/Tests/nci_fdtd_stability/inputs_2d
+runtime_params = amr.max_level=1 particles.use_fdtd_nci_corr=1 amr.n_cell=64 64 warpx.fine_tag_lo=-20.e-6 -20.e-6 warpx.fine_tag_hi=20.e-6 20.e-6
+dim = 2
+addToCompileString =
+cmakeSetupOpts = -DWarpX_DIMS=2
+restartTest = 0
+useMPI = 1
+numprocs = 2
+useOMP = 1
+numthreads = 1
+compileTest = 0
+doVis = 0
+doComparison = 0
+analysisRoutine = Examples/Tests/nci_fdtd_stability/analysis_ncicorr.py
+
+[parabolic_channel_initialization_2d_single_precision]
+buildDir = .
+inputFile = Examples/Tests/initial_plasma_profile/inputs
+dim = 2
+addToCompileString = PRECISION=FLOAT USE_SINGLE_PRECISION_PARTICLES=TRUE
+cmakeSetupOpts = -DWarpX_DIMS=2 -DWarpX_PRECISION=SINGLE
+restartTest = 0
+useMPI = 1
+numprocs = 2
+useOMP = 1
+numthreads = 1
+compileTest = 0
+doVis = 0
+compareParticles = 0
+runtime_params = warpx.do_dynamic_scheduling=0
+analysisRoutine = Examples/Tests/initial_plasma_profile/analysis.py
+
+[particle_absorption]
+buildDir = .
+inputFile = Examples/Tests/particle_boundary_process/inputs_absorption
+runtime_params =
+dim = 3
+addToCompileString = USE_EB=TRUE
+cmakeSetupOpts = -DWarpX_DIMS=3 -DWarpX_EB=ON
+restartTest = 0
+useMPI = 1
+numprocs = 2
+useOMP = 1
+numthreads = 1
+compileTest = 0
+doVis = 0
+compareParticles = 1
+particleTypes = electrons
+analysisRoutine = Examples/Tests/particle_boundary_process/analysis_absorption.py
+
+[particle_boundaries_3d]
+buildDir = .
+inputFile = Examples/Tests/boundaries/inputs_3d
+runtime_params =
+dim = 3
+addToCompileString =
+cmakeSetupOpts = -DWarpX_DIMS=3
+restartTest = 0
+useMPI = 1
+numprocs = 2
+useOMP = 1
+numthreads = 1
+compileTest = 0
+doVis = 0
+compareParticles = 1
+analysisRoutine = Examples/Tests/boundaries/analysis.py
+
+[particle_fields_diags]
+buildDir = .
+inputFile = Examples/Tests/particle_fields_diags/inputs
+aux1File = Examples/Tests/particle_fields_diags/analysis_particle_diags_impl.py
+runtime_params = warpx.do_dynamic_scheduling=0 warpx.serialize_initial_conditions=1
+dim = 3
+addToCompileString = USE_OPENPMD=TRUE
+cmakeSetupOpts = -DWarpX_DIMS=3 -DWarpX_OPENPMD=ON
+restartTest = 0
+useMPI = 1
+numprocs = 2
+useOMP = 1
+numthreads = 1
+compileTest = 0
+doVis = 0
+compareParticles = 0
+analysisRoutine = Examples/Tests/particle_fields_diags/analysis_particle_diags.py
+
+[particle_fields_diags_single_precision]
+buildDir = .
+inputFile = Examples/Tests/particle_fields_diags/inputs
+aux1File = Examples/Tests/particle_fields_diags/analysis_particle_diags_impl.py
+runtime_params = warpx.do_dynamic_scheduling=0 warpx.serialize_initial_conditions=1
+dim = 3
+addToCompileString = PRECISION=FLOAT USE_SINGLE_PRECISION_PARTICLES=TRUE USE_OPENPMD=TRUE
+cmakeSetupOpts = -DWarpX_DIMS=3 -DWarpX_PRECISION=SINGLE -DWarpX_OPENPMD=ON
+restartTest = 0
+useMPI = 1
+numprocs = 2
+useOMP = 1
+numthreads = 1
+compileTest = 0
+doVis = 0
+compareParticles = 0
+analysisRoutine = Examples/Tests/particle_fields_diags/analysis_particle_diags_single.py
+
+[particle_pusher]
+buildDir = .
+inputFile = Examples/Tests/particle_pusher/inputs_3d
+runtime_params =
+dim = 3
+addToCompileString =
+cmakeSetupOpts = -DWarpX_DIMS=3
+restartTest = 0
+useMPI = 1
+numprocs = 1
+useOMP = 1
+numthreads = 1
+compileTest = 0
+doVis = 0
+compareParticles = 0
+analysisRoutine =  Examples/Tests/particle_pusher/analysis_pusher.py
+
+[particle_scrape]
+buildDir = .
+inputFile = Examples/Tests/particle_boundary_scrape/inputs_scrape
+runtime_params =
+dim = 3
+addToCompileString = USE_EB=TRUE
+cmakeSetupOpts = -DWarpX_DIMS=3 -DWarpX_EB=ON
+restartTest = 0
+useMPI = 1
+numprocs = 2
+useOMP = 1
+numthreads = 1
+compileTest = 0
+doVis = 0
+compareParticles = 1
+particleTypes = electrons
+analysisRoutine = Examples/Tests/particle_boundary_scrape/analysis_scrape.py
+
+[particles_in_pml]
+buildDir = .
+inputFile = Examples/Tests/particles_in_pml/inputs_3d
+runtime_params =
+dim = 3
+addToCompileString =
+cmakeSetupOpts = -DWarpX_DIMS=3
+restartTest = 0
+useMPI = 1
+numprocs = 2
+useOMP = 1
+numthreads = 1
+compileTest = 0
+doVis = 0
+compareParticles = 0
+analysisRoutine = Examples/Tests/particles_in_pml/analysis_particles_in_pml.py
+
+[particles_in_pml_2d]
+buildDir = .
+inputFile = Examples/Tests/particles_in_pml/inputs_2d
+runtime_params =
+dim = 2
+addToCompileString =
+cmakeSetupOpts = -DWarpX_DIMS=2
+restartTest = 0
+useMPI = 1
+numprocs = 2
+useOMP = 1
+numthreads = 1
+compileTest = 0
+doVis = 0
+compareParticles = 0
+analysisRoutine = Examples/Tests/particles_in_pml/analysis_particles_in_pml.py
+
+[particles_in_pml_2d_MR]
+buildDir = .
+inputFile = Examples/Tests/particles_in_pml/inputs_mr_2d
+runtime_params =
+dim = 2
+addToCompileString =
+cmakeSetupOpts = -DWarpX_DIMS=2
+restartTest = 0
+useMPI = 1
+numprocs = 2
+useOMP = 1
+numthreads = 1
+compileTest = 0
+doVis = 0
+compareParticles = 0
+analysisRoutine = Examples/Tests/particles_in_pml/analysis_particles_in_pml.py
+
 [particles_in_pml_3d_MR]
->>>>>>> d5d17d88
 buildDir = .
 inputFile = Examples/Tests/particles_in_pml/inputs_mr_3d
 runtime_params =
