# This file is used both for the nightly regression tests
# on the battra server, and for CI tests.
# In the case of CI, some of the parameters entered
# below are overwritten, see prepare_file_ci.py
[main]
# repeat captured errors to stderr, e.g., for CI runs
verbose = 1

testTopDir     = /home/regtester/AMReX_RegTesting/rt-WarpX/
webTopDir      = /home/regtester/AMReX_RegTesting/rt-WarpX/web

sourceTree = C_Src

# suiteName is the name prepended to all output directories
suiteName = WarpX

archive_output = 0
purge_output = 1

useCmake = 1
isSuperbuild = 1
MAKE = make
numMakeJobs = 8

# We build by default a few tools for output comparison.
# The build time for those can be skipped if they are not needed.
ftools =

# Control the build of the particle_compare tool.
# Needed for test particle_tolerance option.
use_ctools = 0

# MPIcommand should use the placeholders:
#   @host@ to indicate where to put the hostname to run on
#   @nprocs@ to indicate where to put the number of processors
#   @command@ to indicate where to put the command to run
#
# only tests with useMPI = 1 will run in parallel
# nprocs is problem dependent and specified in the individual problem
# sections.

#MPIcommand = mpiexec -host @host@ -n @nprocs@ @command@
MPIcommand = mpiexec -n @nprocs@ @command@
MPIhost =

reportActiveTestsOnly = 1

# Add "GO UP" link at the top of the web page?
goUpLink = 1

# string queried to change plotfiles and checkpoint files
plot_file_name = diag1.file_prefix
check_file_name = none

# email
sendEmailWhenFail = 1
emailTo = weiqunzhang@lbl.gov, jlvay@lbl.gov, rlehe@lbl.gov, atmyers@lbl.gov, oshapoval@lbl.gov, henri.vincenti@cea.fr, rjambunathan@lbl.gov, yinjianzhao@lbl.gov
emailBody = Check https://ccse.lbl.gov/pub/RegressionTesting/WarpX/ for more details.

[AMReX]
dir = /home/regtester/AMReX_RegTesting/amrex/
branch = 4d6413c45fa0e1aa6f366a02d75a9e2382c73850

[source]
dir = /home/regtester/AMReX_RegTesting/warpx
branch = development
cmakeSetupOpts = -DAMReX_ASSERTIONS=ON -DAMReX_TESTING=ON -DWarpX_LIB=ON

# individual problems follow

[pml_x_yee]
buildDir = .
inputFile = Examples/Tests/PML/inputs_2d
runtime_params = warpx.do_dynamic_scheduling=0 algo.maxwell_solver=yee chk.file_prefix=pml_x_yee_chk chk.file_min_digits=5
dim = 2
addToCompileString =
cmakeSetupOpts = -DWarpX_DIMS=2
restartTest = 1
restartFileNum = 150
useMPI = 1
numprocs = 2
useOMP = 1
numthreads = 1
compileTest = 0
doVis = 0
analysisRoutine = Examples/Tests/PML/analysis_pml_yee.py

[pml_x_ckc]
buildDir = .
inputFile = Examples/Tests/PML/inputs_2d
runtime_params = warpx.do_dynamic_scheduling=0 algo.maxwell_solver=ckc
dim = 2
addToCompileString =
cmakeSetupOpts = -DWarpX_DIMS=2
restartTest = 0
useMPI = 1
numprocs = 2
useOMP = 1
numthreads = 1
compileTest = 0
doVis = 0
analysisRoutine = Examples/Tests/PML/analysis_pml_ckc.py

[pml_x_psatd]
buildDir = .
inputFile = Examples/Tests/PML/inputs_2d
runtime_params = algo.maxwell_solver=psatd psatd.update_with_rho=1 warpx.do_dynamic_scheduling=0 diag1.fields_to_plot = Ex Ey Ez Bx By Bz rho divE warpx.cfl = 0.7071067811865475 warpx.do_pml_dive_cleaning=0 warpx.do_pml_divb_cleaning=0 chk.file_prefix=pml_x_psatd_chk chk.file_min_digits=5 psatd.current_correction=0 warpx.abort_on_warning_threshold=medium
dim = 2
addToCompileString = USE_PSATD=TRUE
cmakeSetupOpts = -DWarpX_DIMS=2 -DWarpX_PSATD=ON
restartTest = 1
restartFileNum = 150
useMPI = 1
numprocs = 2
useOMP = 1
numthreads = 1
compileTest = 0
doVis = 0
analysisRoutine = Examples/Tests/PML/analysis_pml_psatd.py

[pml_psatd_dive_divb_cleaning]
buildDir = .
inputFile = Examples/Tests/PML/inputs_3d
runtime_params = warpx.do_similar_dm_pml=0 warpx.abort_on_warning_threshold=medium ablastr.fillboundary_always_sync=1
dim = 3
addToCompileString = USE_PSATD=TRUE
cmakeSetupOpts = -DWarpX_DIMS=3 -DWarpX_PSATD=ON
restartTest = 0
useMPI = 1
numprocs = 2
useOMP = 1
numthreads = 1
compileTest = 0
doVis = 0
analysisRoutine = Examples/analysis_default_regression.py

[pml_psatd_rz]
buildDir = .
inputFile = Examples/Tests/PML/inputs_rz
runtime_params = warpx.do_dynamic_scheduling=0 warpx.serialize_initial_conditions=1 warpx.cfl=0.7 psatd.current_correction=0 warpx.abort_on_warning_threshold=medium
dim = 2
addToCompileString = USE_RZ=TRUE USE_PSATD=TRUE
cmakeSetupOpts = -DWarpX_DIMS=RZ -DWarpX_PSATD=ON
restartTest = 0
useMPI = 1
numprocs = 2
useOMP = 1
numthreads = 1
compileTest = 0
doVis = 0
analysisRoutine = Examples/Tests/PML/analysis_pml_psatd_rz.py

[silver_mueller_2d_x]
buildDir = .
inputFile = Examples/Tests/SilverMueller/inputs_2d_x
runtime_params =
dim = 2
addToCompileString =
cmakeSetupOpts = -DWarpX_DIMS=2
restartTest = 0
useMPI = 1
numprocs = 2
useOMP = 1
numthreads = 1
compileTest = 0
doVis = 0
analysisRoutine = Examples/Tests/SilverMueller/analysis_silver_mueller.py

[silver_mueller_2d_z]
buildDir = .
inputFile = Examples/Tests/SilverMueller/inputs_2d_z
runtime_params =
dim = 2
addToCompileString =
cmakeSetupOpts = -DWarpX_DIMS=2
restartTest = 0
useMPI = 1
numprocs = 2
useOMP = 1
numthreads = 1
compileTest = 0
doVis = 0
analysisRoutine = Examples/Tests/SilverMueller/analysis_silver_mueller.py

[silver_mueller_rz_z]
buildDir = .
inputFile = Examples/Tests/SilverMueller/inputs_rz_z
runtime_params =
dim = 2
addToCompileString = USE_RZ=TRUE
cmakeSetupOpts = -DWarpX_DIMS=RZ
restartTest = 0
useMPI = 1
numprocs = 2
useOMP = 1
numthreads = 1
compileTest = 0
doVis = 0
analysisRoutine = Examples/Tests/SilverMueller/analysis_silver_mueller.py

[RigidInjection_lab]
buildDir = .
inputFile = Examples/Modules/RigidInjection/inputs_2d_LabFrame
runtime_params = warpx.do_dynamic_scheduling=0 warpx.serialize_initial_conditions=1
dim = 2
addToCompileString =
cmakeSetupOpts = -DWarpX_DIMS=2
restartTest = 0
useMPI = 1
numprocs = 2
useOMP = 1
numthreads = 1
compileTest = 0
doVis = 0
compareParticles = 0
analysisRoutine = Examples/Modules/RigidInjection/analysis_rigid_injection_LabFrame.py

[RigidInjection_BTD]
buildDir = .
inputFile = Examples/Modules/RigidInjection/inputs_2d_BoostedFrame
runtime_params = warpx.do_dynamic_scheduling=0 warpx.serialize_initial_conditions=1
dim = 2
addToCompileString = USE_OPENPMD=TRUE
cmakeSetupOpts = -DWarpX_DIMS=2 -DWarpX_OPENPMD=ON
restartTest = 0
useMPI = 1
numprocs = 2
useOMP = 1
numthreads = 1
compileTest = 0
doVis = 0
compareParticles = 0
doComparison = 0
analysisRoutine = Examples/Modules/RigidInjection/analysis_rigid_injection_BoostedFrame.py

[LaserAcceleration_BTD]
buildDir = .
inputFile = Examples/Modules/boosted_diags/inputs_3d
runtime_params =
dim = 3
addToCompileString = USE_OPENPMD=TRUE
cmakeSetupOpts = -DWarpX_DIMS=3 -DWarpX_OPENPMD=ON
restartTest = 0
useMPI = 1
numprocs = 2
useOMP = 1
numthreads = 1
compileTest = 0
doVis = 0
compareParticles = 0
doComparison = 0
analysisRoutine = Examples/Modules/boosted_diags/analysis.py

[nci_corrector]
buildDir = .
inputFile = Examples/Modules/nci_corrector/inputs_2d
runtime_params = amr.max_level=0 particles.use_fdtd_nci_corr=1
dim = 2
addToCompileString =
cmakeSetupOpts = -DWarpX_DIMS=2
restartTest = 0
useMPI = 1
numprocs = 2
useOMP = 1
numthreads = 1
compileTest = 0
doVis = 0
doComparison = 0
analysisRoutine = Examples/Modules/nci_corrector/analysis_ncicorr.py

[nci_correctorMR]
buildDir = .
inputFile = Examples/Modules/nci_corrector/inputs_2d
runtime_params = amr.max_level=1 particles.use_fdtd_nci_corr=1 amr.n_cell=64 64 warpx.fine_tag_lo=-20.e-6 -20.e-6 warpx.fine_tag_hi=20.e-6 20.e-6
dim = 2
addToCompileString =
cmakeSetupOpts = -DWarpX_DIMS=2
restartTest = 0
useMPI = 1
numprocs = 2
useOMP = 1
numthreads = 1
compileTest = 0
doVis = 0
doComparison = 0
analysisRoutine = Examples/Modules/nci_corrector/analysis_ncicorr.py

[ionization_lab]
buildDir = .
inputFile = Examples/Modules/ionization/inputs_2d_rt
runtime_params =
dim = 2
addToCompileString =
cmakeSetupOpts = -DWarpX_DIMS=2
restartTest = 0
useMPI = 1
numprocs = 2
useOMP = 1
numthreads = 1
compileTest = 0
doVis = 0
analysisRoutine = Examples/Modules/ionization/analysis_ionization.py

[ionization_boost]
buildDir = .
inputFile = Examples/Modules/ionization/inputs_2d_bf_rt
runtime_params =
dim = 2
addToCompileString =
cmakeSetupOpts = -DWarpX_DIMS=2
restartTest = 0
useMPI = 1
numprocs = 2
useOMP = 1
numthreads = 1
compileTest = 0
doVis = 0
analysisRoutine = Examples/Modules/ionization/analysis_ionization.py

[bilinear_filter]
buildDir = .
inputFile = Examples/Tests/SingleParticle/inputs_2d
runtime_params = warpx.use_filter=1 warpx.filter_npass_each_dir=1 5
dim = 2
addToCompileString =
cmakeSetupOpts = -DWarpX_DIMS=2
restartTest = 0
useMPI = 1
numprocs = 2
useOMP = 1
numthreads = 1
compileTest = 0
doVis = 0
analysisRoutine = Examples/Tests/SingleParticle/analysis_bilinear_filter.py

[Langmuir_multi]
buildDir = .
inputFile = Examples/Tests/Langmuir/inputs_3d_multi_rt
runtime_params = warpx.do_dynamic_scheduling=0
dim = 3
addToCompileString =
cmakeSetupOpts = -DWarpX_DIMS=3
restartTest = 0
useMPI = 1
numprocs = 2
useOMP = 1
numthreads = 1
compileTest = 0
doVis = 0
compareParticles = 1
particleTypes = electrons positrons
analysisRoutine = Examples/Tests/Langmuir/analysis_langmuir_multi.py
analysisOutputImage = langmuir_multi_analysis.png

[Langmuir_multi_single_precision]
buildDir = .
inputFile = Examples/Tests/Langmuir/inputs_3d_multi_rt
runtime_params = warpx.do_dynamic_scheduling=0
dim = 3
addToCompileString = PRECISION=FLOAT USE_SINGLE_PRECISION_PARTICLES=TRUE
cmakeSetupOpts = -DWarpX_DIMS=3 -DWarpX_PRECISION=SINGLE
restartTest = 0
useMPI = 1
numprocs = 2
useOMP = 1
numthreads = 1
compileTest = 0
doVis = 0
compareParticles = 1
particleTypes = electrons positrons
analysisRoutine = Examples/Tests/Langmuir/analysis_langmuir_multi.py
analysisOutputImage = langmuir_multi_analysis.png

[Langmuir_multi_nodal]
buildDir = .
inputFile = Examples/Tests/Langmuir/inputs_3d_multi_rt
runtime_params = warpx.do_dynamic_scheduling=0 warpx.do_nodal=1 algo.current_deposition=direct
dim = 3
addToCompileString =
cmakeSetupOpts = -DWarpX_DIMS=3
restartTest = 0
useMPI = 1
numprocs = 2
useOMP = 1
numthreads = 1
compileTest = 0
doVis = 0
compareParticles = 1
particleTypes = electrons positrons
analysisRoutine = Examples/Tests/Langmuir/analysis_langmuir_multi.py
analysisOutputImage = langmuir_multi_analysis.png

[Langmuir_multi_psatd]
buildDir = .
inputFile = Examples/Tests/Langmuir/inputs_3d_multi_rt
runtime_params = algo.maxwell_solver=psatd warpx.cfl = 0.5773502691896258
dim = 3
addToCompileString = USE_PSATD=TRUE
cmakeSetupOpts = -DWarpX_DIMS=3 -DWarpX_PSATD=ON
restartTest = 0
useMPI = 1
numprocs = 2
useOMP = 1
numthreads = 1
compileTest = 0
doVis = 0
compareParticles = 1
particleTypes = electrons positrons
analysisRoutine = Examples/Tests/Langmuir/analysis_langmuir_multi.py
analysisOutputImage = langmuir_multi_analysis.png

[Langmuir_multi_psatd_multiJ]
buildDir = .
inputFile = Examples/Tests/Langmuir/inputs_3d_multi_rt
runtime_params = algo.maxwell_solver=psatd warpx.cfl=0.5773502691896258 algo.current_deposition=direct psatd.update_with_rho=1 warpx.do_multi_J=1 warpx.do_multi_J_n_depositions=2 psatd.solution_type=first-order psatd.J_in_time=linear warpx.abort_on_warning_threshold=medium
dim = 3
addToCompileString = USE_PSATD=TRUE
cmakeSetupOpts = -DWarpX_DIMS=3 -DWarpX_PSATD=ON
restartTest = 0
useMPI = 1
numprocs = 2
useOMP = 1
numthreads = 1
compileTest = 0
doVis = 0
compareParticles = 1
particleTypes = electrons positrons
analysisRoutine = Examples/Tests/Langmuir/analysis_langmuir_multi.py
analysisOutputImage = Langmuir_multi_psatd_multiJ.png

[Langmuir_multi_psatd_multiJ_nodal]
buildDir = .
inputFile = Examples/Tests/Langmuir/inputs_3d_multi_rt
runtime_params = algo.maxwell_solver=psatd warpx.cfl=0.5773502691896258 algo.current_deposition=direct psatd.update_with_rho=1 warpx.do_multi_J=1 warpx.do_multi_J_n_depositions=2 psatd.solution_type=first-order psatd.J_in_time=linear warpx.abort_on_warning_threshold=medium warpx.do_nodal=1
dim = 3
addToCompileString = USE_PSATD=TRUE
cmakeSetupOpts = -DWarpX_DIMS=3 -DWarpX_PSATD=ON
restartTest = 0
useMPI = 1
numprocs = 2
useOMP = 1
numthreads = 1
compileTest = 0
doVis = 0
compareParticles = 1
particleTypes = electrons positrons
analysisRoutine = Examples/Tests/Langmuir/analysis_langmuir_multi.py
analysisOutputImage = Langmuir_multi_psatd_multiJ_nodal.png

[Langmuir_multi_psatd_div_cleaning]
buildDir = .
inputFile = Examples/Tests/Langmuir/inputs_3d_multi_rt
runtime_params = algo.maxwell_solver=psatd warpx.cfl = 0.5773502691896258  psatd.update_with_rho = 1  algo.current_deposition = direct  warpx.do_dive_cleaning = 1  warpx.do_divb_cleaning = 1  diag1.intervals = 0, 38:40:1 diag1.fields_to_plot = Ex Ey Ez Bx By Bz jx jy jz part_per_cell rho divE F warpx.abort_on_warning_threshold=medium
dim = 3
addToCompileString = USE_PSATD=TRUE
cmakeSetupOpts = -DWarpX_DIMS=3 -DWarpX_PSATD=ON
restartTest = 0
useMPI = 1
numprocs = 2
useOMP = 1
numthreads = 1
compileTest = 0
doVis = 0
compareParticles = 1
particleTypes = electrons positrons
analysisRoutine = Examples/Tests/Langmuir/analysis_langmuir_multi.py
analysisOutputImage = langmuir_multi_analysis.png

[Langmuir_multi_psatd_current_correction]
buildDir = .
inputFile = Examples/Tests/Langmuir/inputs_3d_multi_rt
runtime_params = algo.maxwell_solver=psatd algo.current_deposition=esirkepov psatd.periodic_single_box_fft=1 psatd.current_correction=1 diag1.fields_to_plot = Ex Ey Ez Bx By Bz jx jy jz part_per_cell rho divE warpx.cfl = 0.5773502691896258
dim = 3
addToCompileString = USE_PSATD=TRUE
cmakeSetupOpts = -DWarpX_DIMS=3 -DWarpX_PSATD=ON
restartTest = 0
useMPI = 1
numprocs = 1
useOMP = 1
numthreads = 1
compileTest = 0
doVis = 0
compareParticles = 1
particleTypes = electrons positrons
analysisRoutine = Examples/Tests/Langmuir/analysis_langmuir_multi.py
analysisOutputImage = langmuir_multi_analysis.png

[Langmuir_multi_psatd_current_correction_nodal]
buildDir = .
inputFile = Examples/Tests/Langmuir/inputs_3d_multi_rt
runtime_params = algo.maxwell_solver=psatd algo.current_deposition=direct psatd.periodic_single_box_fft=1 psatd.current_correction=1 warpx.do_nodal=1 diag1.fields_to_plot = Ex Ey Ez Bx By Bz jx jy jz part_per_cell rho divE warpx.cfl = 0.5773502691896258
dim = 3
addToCompileString = USE_PSATD=TRUE
cmakeSetupOpts = -DWarpX_DIMS=3 -DWarpX_PSATD=ON
restartTest = 0
useMPI = 1
numprocs = 1
useOMP = 1
numthreads = 1
compileTest = 0
doVis = 0
compareParticles = 1
particleTypes = electrons positrons
analysisRoutine = Examples/Tests/Langmuir/analysis_langmuir_multi.py
analysisOutputImage = langmuir_multi_analysis.png

[Langmuir_multi_psatd_Vay_deposition]
buildDir = .
inputFile = Examples/Tests/Langmuir/inputs_3d_multi_rt
runtime_params = algo.maxwell_solver=psatd algo.current_deposition=vay diag1.fields_to_plot = Ex Ey Ez jx jy jz part_per_cell rho divE warpx.cfl = 0.5773502691896258
dim = 3
addToCompileString = USE_PSATD=TRUE
cmakeSetupOpts = -DWarpX_DIMS=3 -DWarpX_PSATD=ON
restartTest = 0
useMPI = 1
numprocs = 1
useOMP = 1
numthreads = 1
compileTest = 0
doVis = 0
compareParticles = 1
particleTypes = electrons positrons
analysisRoutine = Examples/Tests/Langmuir/analysis_langmuir_multi.py
analysisOutputImage = langmuir_multi_analysis.png

[Langmuir_multi_psatd_Vay_deposition_nodal]
buildDir = .
inputFile = Examples/Tests/Langmuir/inputs_3d_multi_rt
runtime_params = algo.maxwell_solver=psatd warpx.do_nodal=1 algo.current_deposition=vay diag1.fields_to_plot = Ex Ey Ez jx jy jz part_per_cell rho divE warpx.cfl = 0.5773502691896258
dim = 3
addToCompileString = USE_PSATD=TRUE
cmakeSetupOpts = -DWarpX_DIMS=3 -DWarpX_PSATD=ON
restartTest = 0
useMPI = 1
numprocs = 1
useOMP = 1
numthreads = 1
compileTest = 0
doVis = 0
compareParticles = 1
particleTypes = electrons positrons
analysisRoutine = Examples/Tests/Langmuir/analysis_langmuir_multi.py
analysisOutputImage = langmuir_multi_analysis.png

[Langmuir_multi_psatd_momentum_conserving]
buildDir = .
inputFile = Examples/Tests/Langmuir/inputs_3d_multi_rt
runtime_params = algo.maxwell_solver=psatd algo.field_gathering=momentum-conserving warpx.cfl = 0.5773502691896258
dim = 3
addToCompileString = USE_PSATD=TRUE
cmakeSetupOpts = -DWarpX_DIMS=3 -DWarpX_PSATD=ON
restartTest = 0
useMPI = 1
numprocs = 2
useOMP = 1
numthreads = 1
compileTest = 0
doVis = 0
compareParticles = 1
particleTypes = electrons positrons
analysisRoutine = Examples/Tests/Langmuir/analysis_langmuir_multi.py
analysisOutputImage = langmuir_multi_analysis.png

[Langmuir_multi_psatd_nodal]
buildDir = .
inputFile = Examples/Tests/Langmuir/inputs_3d_multi_rt
runtime_params = algo.maxwell_solver=psatd warpx.do_dynamic_scheduling=0 warpx.do_nodal=1 algo.current_deposition=direct warpx.cfl = 0.5773502691896258 psatd.current_correction=0 warpx.abort_on_warning_threshold=medium
dim = 3
addToCompileString = USE_PSATD=TRUE
cmakeSetupOpts = -DWarpX_DIMS=3 -DWarpX_PSATD=ON
restartTest = 0
useMPI = 1
numprocs = 2
useOMP = 1
numthreads = 1
compileTest = 0
doVis = 0
compareParticles = 1
particleTypes = electrons positrons
analysisRoutine = Examples/Tests/Langmuir/analysis_langmuir_multi.py
analysisOutputImage = langmuir_multi_analysis.png

[Langmuir_multi_psatd_single_precision]
buildDir = .
inputFile = Examples/Tests/Langmuir/inputs_3d_multi_rt
runtime_params = algo.maxwell_solver=psatd warpx.cfl = 0.5773502691896258
dim = 3
addToCompileString = USE_PSATD=TRUE PRECISION=FLOAT USE_SINGLE_PRECISION_PARTICLES=TRUE
cmakeSetupOpts = -DWarpX_DIMS=3 -DWarpX_PSATD=ON -DWarpX_PRECISION=SINGLE
restartTest = 0
useMPI = 1
numprocs = 2
useOMP = 1
numthreads = 1
compileTest = 0
doVis = 0
compareParticles = 1
particleTypes = electrons positrons
analysisRoutine = Examples/Tests/Langmuir/analysis_langmuir_multi.py
analysisOutputImage = langmuir_multi_analysis.png

[Langmuir_multi_2d_nodal]
buildDir = .
inputFile = Examples/Tests/Langmuir/inputs_2d_multi_rt
runtime_params = warpx.do_nodal=1 algo.current_deposition=direct diag1.electrons.variables=w ux uy uz diag1.positrons.variables=w ux uy uz
dim = 2
addToCompileString =
cmakeSetupOpts = -DWarpX_DIMS=2
restartTest = 0
useMPI = 1
numprocs = 2
useOMP = 1
numthreads = 1
compileTest = 0
doVis = 0
compareParticles = 1
particleTypes = electrons positrons
analysisRoutine = Examples/Tests/Langmuir/analysis_langmuir_multi_2d.py
analysisOutputImage = langmuir_multi_2d_analysis.png

[Langmuir_multi_2d_MR]
buildDir = .
inputFile = Examples/Tests/Langmuir/inputs_2d_multi_rt
runtime_params = algo.maxwell_solver = ckc  warpx.use_filter = 1  amr.max_level = 1  amr.ref_ratio = 4  warpx.fine_tag_lo = -10.e-6 -10.e-6  warpx.fine_tag_hi = 10.e-6 10.e-6  diag1.electrons.variables = w ux uy uz  diag1.positrons.variables = w ux uy uz
dim = 2
addToCompileString =
cmakeSetupOpts = -DWarpX_DIMS=2
restartTest = 0
useMPI = 1
numprocs = 2
useOMP = 1
numthreads = 1
compileTest = 0
doVis = 0
compareParticles = 1
particleTypes = electrons positrons
analysisRoutine = Examples/Tests/Langmuir/analysis_langmuir_multi_2d.py
analysisOutputImage = Langmuir_multi_2d_MR.png

[Langmuir_multi_2d_MR_anisotropic]
buildDir = .
inputFile = Examples/Tests/Langmuir/inputs_2d_multi_rt
runtime_params = algo.maxwell_solver = ckc  warpx.use_filter = 1  amr.max_level = 1 amr.ref_ratio_vect = 4 2 warpx.fine_tag_lo = -10.e-6 -10.e-6  warpx.fine_tag_hi = 10.e-6 10.e-6  diag1.electrons.variables = w ux uy uz  diag1.positrons.variables = w ux uy uz
dim = 2
addToCompileString =
cmakeSetupOpts = -DWarpX_DIMS=2
restartTest = 0
useMPI = 1
numprocs = 2
useOMP = 1
numthreads = 1
compileTest = 0
doVis = 0
compareParticles = 1
particleTypes = electrons positrons
analysisRoutine = Examples/Tests/Langmuir/analysis_langmuir_multi_2d.py
analysisOutputImage = Langmuir_multi_2d_MR.png

[Langmuir_multi_2d_MR_psatd]
buildDir = .
inputFile = Examples/Tests/Langmuir/inputs_2d_multi_rt
runtime_params = algo.maxwell_solver = psatd  warpx.use_filter = 1  amr.max_level = 1  amr.ref_ratio = 4  warpx.fine_tag_lo = -10.e-6 -10.e-6  warpx.fine_tag_hi = 10.e-6 10.e-6  diag1.electrons.variables = w ux uy uz  diag1.positrons.variables = w ux uy uz psatd.current_correction=0 warpx.abort_on_warning_threshold=medium
dim = 2
addToCompileString = USE_PSATD=TRUE
cmakeSetupOpts = -DWarpX_DIMS=2 -DWarpX_PSATD=ON
restartTest = 0
useMPI = 1
numprocs = 2
useOMP = 1
numthreads = 1
compileTest = 0
doVis = 0
compareParticles = 1
particleTypes = electrons positrons
analysisRoutine = Examples/Tests/Langmuir/analysis_langmuir_multi_2d.py
analysisOutputImage = Langmuir_multi_2d_MR_psatd.png

[Langmuir_multi_2d_psatd]
buildDir = .
inputFile = Examples/Tests/Langmuir/inputs_2d_multi_rt
runtime_params = algo.maxwell_solver=psatd diag1.electrons.variables=w ux uy uz diag1.positrons.variables=w ux uy uz diag1.fields_to_plot=Ex Ey Ez jx jy jz part_per_cell warpx.cfl = 0.7071067811865475 psatd.current_correction=0 warpx.abort_on_warning_threshold=medium
dim = 2
addToCompileString = USE_PSATD=TRUE
cmakeSetupOpts = -DWarpX_DIMS=2 -DWarpX_PSATD=ON
restartTest = 0
useMPI = 1
numprocs = 2
useOMP = 1
numthreads = 1
compileTest = 0
doVis = 0
compareParticles = 1
particleTypes = electrons positrons
analysisRoutine = Examples/Tests/Langmuir/analysis_langmuir_multi_2d.py
analysisOutputImage = langmuir_multi_2d_analysis.png

[Langmuir_multi_2d_psatd_multiJ]
buildDir = .
inputFile = Examples/Tests/Langmuir/inputs_2d_multi_rt
runtime_params = algo.maxwell_solver=psatd warpx.cfl=0.7071067811865475 psatd.update_with_rho=1 warpx.do_multi_J=1 warpx.do_multi_J_n_depositions=2 psatd.solution_type=first-order psatd.J_in_time=linear warpx.abort_on_warning_threshold=medium
dim = 2
addToCompileString = USE_PSATD=TRUE
cmakeSetupOpts = -DWarpX_DIMS=2 -DWarpX_PSATD=ON
restartTest = 0
useMPI = 1
numprocs = 2
useOMP = 1
numthreads = 1
compileTest = 0
doVis = 0
compareParticles = 1
particleTypes = electrons positrons
analysisRoutine = Examples/Tests/Langmuir/analysis_langmuir_multi_2d.py
analysisOutputImage = Langmuir_multi_2d_psatd_multiJ.png

[Langmuir_multi_2d_psatd_multiJ_nodal]
buildDir = .
inputFile = Examples/Tests/Langmuir/inputs_2d_multi_rt
runtime_params = algo.maxwell_solver=psatd warpx.cfl=0.7071067811865475 psatd.update_with_rho=1 warpx.do_multi_J=1 warpx.do_multi_J_n_depositions=2 psatd.solution_type=first-order psatd.J_in_time=linear warpx.abort_on_warning_threshold=medium warpx.do_nodal=1
dim = 2
addToCompileString = USE_PSATD=TRUE
cmakeSetupOpts = -DWarpX_DIMS=2 -DWarpX_PSATD=ON
restartTest = 0
useMPI = 1
numprocs = 2
useOMP = 1
numthreads = 1
compileTest = 0
doVis = 0
compareParticles = 1
particleTypes = electrons positrons
analysisRoutine = Examples/Tests/Langmuir/analysis_langmuir_multi_2d.py
analysisOutputImage = Langmuir_multi_2d_psatd_multiJ_nodal.png

[Langmuir_multi_2d_psatd_momentum_conserving]
buildDir = .
inputFile = Examples/Tests/Langmuir/inputs_2d_multi_rt
runtime_params = algo.maxwell_solver=psatd algo.field_gathering=momentum-conserving diag1.electrons.variables=w ux uy uz diag1.positrons.variables=w ux uy uz diag1.fields_to_plot=Ex Ey Ez jx jy jz part_per_cell warpx.cfl = 0.7071067811865475 psatd.current_correction=0 warpx.abort_on_warning_threshold=medium
dim = 2
addToCompileString = USE_PSATD=TRUE
cmakeSetupOpts = -DWarpX_DIMS=2 -DWarpX_PSATD=ON
restartTest = 0
useMPI = 1
numprocs = 2
useOMP = 1
numthreads = 1
compileTest = 0
doVis = 0
compareParticles = 1
particleTypes = electrons positrons
analysisRoutine = Examples/Tests/Langmuir/analysis_langmuir_multi_2d.py
analysisOutputImage = langmuir_multi_2d_analysis.png

[Langmuir_multi_2d_psatd_current_correction]
buildDir = .
inputFile = Examples/Tests/Langmuir/inputs_2d_multi_rt
runtime_params = algo.maxwell_solver=psatd amr.max_grid_size=128 algo.current_deposition=esirkepov psatd.periodic_single_box_fft=1 psatd.current_correction=1 diag1.electrons.variables=w ux uy uz diag1.positrons.variables=w ux uy uz diag1.fields_to_plot =Ex Ey Ez jx jy jz part_per_cell rho divE warpx.cfl = 0.7071067811865475
dim = 2
addToCompileString = USE_PSATD=TRUE
cmakeSetupOpts = -DWarpX_DIMS=2 -DWarpX_PSATD=ON
restartTest = 0
useMPI = 1
numprocs = 1
useOMP = 1
numthreads = 1
compileTest = 0
doVis = 0
compareParticles = 1
particleTypes = electrons positrons
analysisRoutine = Examples/Tests/Langmuir/analysis_langmuir_multi_2d.py
analysisOutputImage = langmuir_multi_2d_analysis.png

[Langmuir_multi_2d_psatd_current_correction_nodal]
buildDir = .
inputFile = Examples/Tests/Langmuir/inputs_2d_multi_rt
runtime_params = algo.maxwell_solver=psatd amr.max_grid_size=128 algo.current_deposition=direct psatd.periodic_single_box_fft=1 psatd.current_correction=1 warpx.do_nodal=1 diag1.electrons.variables=w ux uy uz diag1.positrons.variables=w ux uy uz diag1.fields_to_plot =Ex Ey Ez jx jy jz part_per_cell rho divE warpx.cfl = 0.7071067811865475
dim = 2
addToCompileString = USE_PSATD=TRUE
cmakeSetupOpts = -DWarpX_DIMS=2 -DWarpX_PSATD=ON
restartTest = 0
useMPI = 1
numprocs = 1
useOMP = 1
numthreads = 1
compileTest = 0
doVis = 0
compareParticles = 1
particleTypes = electrons positrons
analysisRoutine = Examples/Tests/Langmuir/analysis_langmuir_multi_2d.py
analysisOutputImage = langmuir_multi_2d_analysis.png

[Langmuir_multi_2d_psatd_Vay_deposition]
buildDir = .
inputFile = Examples/Tests/Langmuir/inputs_2d_multi_rt
runtime_params = algo.maxwell_solver=psatd amr.max_grid_size=128 algo.current_deposition=vay diag1.electrons.variables=w ux uy uz diag1.positrons.variables=w ux uy uz diag1.fields_to_plot = Ex Ey Ez jx jy jz part_per_cell rho divE warpx.cfl = 0.7071067811865475
dim = 2
addToCompileString = USE_PSATD=TRUE
cmakeSetupOpts = -DWarpX_DIMS=2 -DWarpX_PSATD=ON
restartTest = 0
useMPI = 1
numprocs = 1
useOMP = 1
numthreads = 1
compileTest = 0
doVis = 0
compareParticles = 1
particleTypes = electrons positrons
analysisRoutine = Examples/Tests/Langmuir/analysis_langmuir_multi_2d.py
analysisOutputImage = langmuir_multi_2d_analysis.png

[Langmuir_multi_2d_psatd_Vay_deposition_nodal]
buildDir = .
inputFile = Examples/Tests/Langmuir/inputs_2d_multi_rt
runtime_params = algo.maxwell_solver=psatd amr.max_grid_size=128 warpx.do_nodal=1 algo.current_deposition=vay diag1.electrons.variables=w ux uy uz diag1.positrons.variables=w ux uy uz diag1.fields_to_plot = Ex Ey Ez jx jy jz part_per_cell rho divE warpx.cfl = 0.7071067811865475
dim = 2
addToCompileString = USE_PSATD=TRUE
cmakeSetupOpts = -DWarpX_DIMS=2 -DWarpX_PSATD=ON
restartTest = 0
useMPI = 1
numprocs = 1
useOMP = 1
numthreads = 1
compileTest = 0
doVis = 0
compareParticles = 1
particleTypes = electrons positrons
analysisRoutine = Examples/Tests/Langmuir/analysis_langmuir_multi_2d.py
analysisOutputImage = langmuir_multi_2d_analysis.png

[Langmuir_multi_2d_psatd_nodal]
buildDir = .
inputFile = Examples/Tests/Langmuir/inputs_2d_multi_rt
runtime_params = algo.maxwell_solver=psatd warpx.do_nodal=1 algo.current_deposition=direct diag1.electrons.variables=w ux uy uz diag1.positrons.variables=w ux uy uz diag1.fields_to_plot=Ex Ey Ez jx jy jz part_per_cell warpx.cfl = 0.7071067811865475 psatd.current_correction=0 warpx.abort_on_warning_threshold=medium
dim = 2
addToCompileString = USE_PSATD=TRUE
cmakeSetupOpts = -DWarpX_DIMS=2 -DWarpX_PSATD=ON
restartTest = 0
useMPI = 1
numprocs = 2
useOMP = 1
numthreads = 1
compileTest = 0
doVis = 0
compareParticles = 1
particleTypes = electrons positrons
analysisRoutine = Examples/Tests/Langmuir/analysis_langmuir_multi_2d.py
analysisOutputImage = langmuir_multi_2d_analysis.png

[Langmuir_multi_1d]
buildDir = .
inputFile = Examples/Tests/Langmuir/inputs_1d_multi_rt
runtime_params = algo.current_deposition=esirkepov diag1.electrons.variables=w ux uy uz diag1.positrons.variables=w ux uy uz
dim = 1
addToCompileString = USE_OPENPMD=TRUE QED=FALSE
cmakeSetupOpts = -DWarpX_DIMS=1 -DWarpX_OPENPMD=ON -DWarpX_QED=OFF
restartTest = 0
useMPI = 1
numprocs = 2
useOMP = 1
numthreads = 1
compileTest = 0
doVis = 0
compareParticles = 1
particleTypes = electrons positrons
analysisRoutine = Examples/Tests/Langmuir/analysis_langmuir_multi_1d.py
analysisOutputImage = langmuir_multi_1d_analysis.png

[Langmuir_multi_rz]
buildDir = .
inputFile = Examples/Tests/Langmuir/inputs_2d_multi_rz_rt
runtime_params = diag1.electrons.variables=w ux uy uz diag1.ions.variables=w ux uy uz diag1.dump_rz_modes=0
dim = 2
addToCompileString = USE_RZ=TRUE
cmakeSetupOpts = -DWarpX_DIMS=RZ
restartTest = 0
useMPI = 1
numprocs = 2
useOMP = 1
numthreads = 1
compileTest = 0
doVis = 0
compareParticles = 1
particleTypes = electrons ions
analysisRoutine = Examples/Tests/Langmuir/analysis_langmuir_multi_rz.py
analysisOutputImage = Langmuir_multi_rz_analysis.png
aux1File = Regression/PostProcessingUtils/post_processing_utils.py

[FluxInjection]
buildDir = .
inputFile = Examples/Tests/FluxInjection/inputs_rz
runtime_params =
dim = 2
addToCompileString = USE_RZ=TRUE
cmakeSetupOpts = -DWarpX_DIMS=RZ
restartTest = 0
useMPI = 1
numprocs = 2
useOMP = 1
numthreads = 1
compileTest = 0
doVis = 0
compareParticles = 1
particleTypes = electron
analysisRoutine = Examples/Tests/FluxInjection/analysis_flux_injection_rz.py

[FluxInjection3D]
buildDir = .
inputFile = Examples/Tests/FluxInjection/inputs_3d
runtime_params =
dim = 3
addToCompileString =
cmakeSetupOpts =
restartTest = 0
useMPI = 1
numprocs = 2
useOMP = 1
numthreads = 1
compileTest = 0
doVis = 0
compareParticles = 1
analysisRoutine = Examples/Tests/FluxInjection/analysis_flux_injection_3d.py

[Langmuir_multi_rz_psatd]
buildDir = .
inputFile = Examples/Tests/Langmuir/inputs_2d_multi_rz_rt
runtime_params = algo.maxwell_solver=psatd diag1.electrons.variables=w ux uy uz diag1.ions.variables=w ux uy uz diag1.dump_rz_modes=0 algo.current_deposition=direct warpx.do_dive_cleaning=0 psatd.update_with_rho=1 electrons.random_theta=0 ions.random_theta=0 psatd.current_correction=0 warpx.abort_on_warning_threshold=medium
dim = 2
addToCompileString = USE_RZ=TRUE USE_PSATD=TRUE BLAS_LIB=-lblas LAPACK_LIB=-llapack
cmakeSetupOpts = -DWarpX_DIMS=RZ -DWarpX_PSATD=ON
restartTest = 0
useMPI = 1
numprocs = 2
useOMP = 1
numthreads = 1
compileTest = 0
doVis = 0
compareParticles = 1
particleTypes = electrons ions
analysisRoutine = Examples/Tests/Langmuir/analysis_langmuir_multi_rz.py
analysisOutputImage = Langmuir_multi_rz_psatd_analysis.png
aux1File = Regression/PostProcessingUtils/post_processing_utils.py

[Langmuir_multi_rz_psatd_current_correction]
buildDir = .
inputFile = Examples/Tests/Langmuir/inputs_2d_multi_rz_rt
runtime_params = algo.maxwell_solver=psatd diag1.electrons.variables=w ux uy uz diag1.ions.variables=w ux uy uz diag1.dump_rz_modes=0 algo.current_deposition=direct warpx.do_dive_cleaning=0 amr.max_grid_size=128 psatd.periodic_single_box_fft=1 psatd.current_correction=1 diag1.fields_to_plot=jx jz Ex Ez By rho divE electrons.random_theta=0 ions.random_theta=0
dim = 2
addToCompileString = USE_RZ=TRUE USE_PSATD=TRUE BLAS_LIB=-lblas LAPACK_LIB=-llapack
cmakeSetupOpts = -DWarpX_DIMS=RZ -DWarpX_PSATD=ON
restartTest = 0
useMPI = 1
numprocs = 1
useOMP = 1
numthreads = 1
compileTest = 0
doVis = 0
compareParticles = 1
particleTypes = electrons ions
analysisRoutine = Examples/Tests/Langmuir/analysis_langmuir_multi_rz.py
analysisOutputImage = Langmuir_multi_rz_psatd_analysis.png
aux1File = Regression/PostProcessingUtils/post_processing_utils.py

[Python_Langmuir_rz_multimode]
buildDir = .
inputFile = Examples/Tests/Langmuir/PICMI_inputs_langmuir_rz_multimode_analyze.py
runtime_params =
customRunCmd = python3 PICMI_inputs_langmuir_rz_multimode_analyze.py
dim = 2
addToCompileString = USE_PYTHON_MAIN=TRUE USE_RZ=TRUE
cmakeSetupOpts = -DWarpX_DIMS=RZ -DWarpX_APP=OFF
target = pip_install
restartTest = 0
useMPI = 1
numprocs = 2
useOMP = 1
numthreads = 1
compileTest = 0
doVis = 0
compareParticles = 1
particleTypes = electrons protons
analysisRoutine = Examples/analysis_default_regression.py

[Python_restart_runtime_components]
buildDir = .
inputFile = Examples/Tests/restart/PICMI_inputs_runtime_component_analyze.py
runtime_params =
customRunCmd = python3 PICMI_inputs_runtime_component_analyze.py
dim = 2
addToCompileString = USE_PYTHON_MAIN=TRUE
cmakeSetupOpts = -DWarpX_DIMS=2 -DWarpX_APP=OFF
target = pip_install
restartTest = 1
restartFileNum = 5
useMPI = 1
numprocs = 1
useOMP = 1
numthreads = 1
compileTest = 0
doVis = 0
compareParticles = 0
particleTypes = electrons

[Python_id_cpu_read]
buildDir = .
inputFile = Examples/Tests/restart/PICMI_inputs_id_cpu_read.py
runtime_params =
customRunCmd = python3 PICMI_inputs_id_cpu_read.py
dim = 2
addToCompileString = USE_PYTHON_MAIN=TRUE
cmakeSetupOpts = -DWarpX_DIMS=2 -DWarpX_APP=OFF
target = pip_install
restartTest = 0
useMPI = 1
numprocs = 1
useOMP = 1
numthreads = 1
compileTest = 0
doVis = 0
compareParticles = 0
particleTypes = electrons

[Python_restart_eb]
buildDir = .
inputFile = Examples/Tests/restart_eb/PICMI_inputs_restart_eb.py
runtime_params =
customRunCmd = python3 PICMI_inputs_restart_eb.py
dim = 3
addToCompileString = USE_EB=TRUE USE_PYTHON_MAIN=TRUE
cmakeSetupOpts = -DWarpX_DIMS=3 -DWarpX_EB=ON -DWarpX_APP=OFF
target = pip_install
restartTest = 1
restartFileNum = 30
useMPI = 1
numprocs = 1
useOMP = 1
numthreads = 1
compileTest = 0
doVis = 0
compareParticles = 1
particleTypes = electrons
analysisRoutine = Examples/Tests/restart/analysis_restart.py

[LaserInjection]
buildDir = .
inputFile = Examples/Modules/laser_injection/inputs_3d_rt
runtime_params = max_step=20
dim = 3
addToCompileString =
cmakeSetupOpts = -DWarpX_DIMS=3
restartTest = 0
useMPI = 1
numprocs = 2
useOMP = 1
numthreads = 1
compileTest = 0
doVis = 0
compareParticles = 0
analysisRoutine = Examples/Modules/laser_injection/analysis_laser.py
analysisOutputImage = laser_analysis.png

[LaserInjection_2d]
buildDir = .
inputFile = Examples/Modules/laser_injection/inputs_2d_rt
runtime_params = warpx.do_dynamic_scheduling=0 warpx.serialize_initial_conditions=1
dim = 2
addToCompileString =
cmakeSetupOpts = -DWarpX_DIMS=2
restartTest = 0
useMPI = 1
numprocs = 2
useOMP = 1
numthreads = 1
compileTest = 0
doVis = 0
compareParticles = 0
analysisRoutine = Examples/Modules/laser_injection/analysis_2d.py

[LaserInjection_1d]
buildDir = .
inputFile = Examples/Modules/laser_injection/inputs_1d_rt
runtime_params = warpx.do_dynamic_scheduling=0 warpx.serialize_initial_conditions=1
dim = 1
addToCompileString = USE_OPENPMD=TRUE QED=FALSE
cmakeSetupOpts = -DWarpX_DIMS=1 -DWarpX_OPENPMD=ON -DWarpX_QED=OFF
restartTest = 0
useMPI = 1
numprocs = 2
useOMP = 1
numthreads = 2
compileTest = 0
doVis = 0
compareParticles = 0
analysisRoutine = Examples/Modules/laser_injection/analysis_1d.py

[LaserAcceleration]
buildDir = .
inputFile = Examples/Physics_applications/laser_acceleration/inputs_3d
runtime_params =
dim = 3
addToCompileString =
cmakeSetupOpts = -DWarpX_DIMS=3
restartTest = 0
useMPI = 1
numprocs = 2
useOMP = 1
numthreads = 1
compileTest = 0
doVis = 0
compareParticles = 1
particleTypes = electrons
analysisRoutine = Examples/analysis_default_regression.py

[Python_LaserAcceleration]
buildDir = .
inputFile = Examples/Physics_applications/laser_acceleration/PICMI_inputs_3d.py
runtime_params =
customRunCmd = python3 PICMI_inputs_3d.py
dim = 3
addToCompileString = USE_PYTHON_MAIN=TRUE
cmakeSetupOpts = -DWarpX_DIMS=3 -DWarpX_APP=OFF
target = pip_install
restartTest = 0
useMPI = 1
numprocs = 2
useOMP = 1
numthreads = 1
compileTest = 0
doVis = 0
compareParticles = 1
particleTypes = electrons
analysisRoutine = Examples/analysis_default_regression.py

[LaserAcceleration_1d]
buildDir = .
inputFile = Examples/Physics_applications/laser_acceleration/inputs_1d
runtime_params =
dim = 1
addToCompileString = USE_OPENPMD=TRUE QED=FALSE
cmakeSetupOpts = -DWarpX_DIMS=1 -DWarpX_OPENPMD=ON -DWarpX_QED=OFF
restartTest = 0
useMPI = 1
numprocs = 2
useOMP = 1
numthreads = 1
compileTest = 0
doVis = 0
compareParticles = 1
particleTypes = electrons
analysisRoutine = Examples/analysis_default_regression.py

[Python_LaserAcceleration_1d]
buildDir = .
inputFile = Examples/Physics_applications/laser_acceleration/PICMI_inputs_1d.py
runtime_params =
customRunCmd = python3 PICMI_inputs_1d.py
dim = 1
addToCompileString = USE_PYTHON_MAIN=TRUE USE_OPENPMD=TRUE QED=FALSE
cmakeSetupOpts = -DWarpX_DIMS=1 -DWarpX_APP=OFF -DWarpX_OPENPMD=ON -DWarpX_QED=OFF
target = pip_install
restartTest = 0
useMPI = 1
numprocs = 2
useOMP = 1
numthreads = 1
compileTest = 0
doVis = 0
compareParticles = 1
particleTypes = electrons
analysisRoutine = Examples/analysis_default_regression.py

[LaserAcceleration_single_precision_comms]
buildDir = .
inputFile = Examples/Physics_applications/laser_acceleration/inputs_3d
runtime_params = warpx.do_single_precision_comms=1
dim = 3
addToCompileString =
cmakeSetupOpts = -DWarpX_DIMS=3
restartTest = 0
useMPI = 1
numprocs = 2
useOMP = 1
numthreads = 1
compileTest = 0
doVis = 0
compareParticles = 1
particleTypes = electrons
analysisRoutine = Examples/analysis_default_regression.py

[subcyclingMR]
buildDir = .
inputFile = Examples/Tests/subcycling/inputs_2d
runtime_params = warpx.serialize_initial_conditions=1 warpx.do_dynamic_scheduling=0
dim = 2
addToCompileString =
cmakeSetupOpts = -DWarpX_DIMS=2
restartTest = 0
useMPI = 1
numprocs = 2
useOMP = 1
numthreads = 1
compileTest = 0
doVis = 0
compareParticles = 0
analysisRoutine = Examples/analysis_default_regression.py

[LaserAccelerationMR]
buildDir = .
inputFile = Examples/Physics_applications/laser_acceleration/inputs_2d
runtime_params =
dim = 2
addToCompileString =
cmakeSetupOpts = -DWarpX_DIMS=2
restartTest = 0
useMPI = 1
numprocs = 2
useOMP = 1
numthreads = 1
compileTest = 0
doVis = 0
compareParticles = 1
particleTypes = electrons beam
analysisRoutine = Examples/analysis_default_regression.py

[Python_LaserAccelerationMR]
buildDir = .
inputFile = Examples/Physics_applications/laser_acceleration/PICMI_inputs_2d.py
runtime_params =
customRunCmd = python3 PICMI_inputs_2d.py
dim = 2
addToCompileString = USE_PYTHON_MAIN=TRUE
cmakeSetupOpts = -DWarpX_DIMS=2 -DWarpX_APP=OFF
target = pip_install
restartTest = 0
useMPI = 1
numprocs = 2
useOMP = 1
numthreads = 1
compileTest = 0
doVis = 0
compareParticles = 1
particleTypes = electrons beam
analysisRoutine = Examples/analysis_default_regression.py

[RefinedInjection]
buildDir = .
inputFile = Examples/Physics_applications/laser_acceleration/inputs_2d
runtime_params = warpx.refine_plasma=1
dim = 2
addToCompileString =
cmakeSetupOpts = -DWarpX_DIMS=2
restartTest = 0
useMPI = 1
numprocs = 2
useOMP = 1
numthreads = 1
compileTest = 0
doVis = 0
compareParticles = 1
particleTypes = electrons beam
analysisRoutine = Examples/Physics_applications/laser_acceleration/analysis_refined_injection.py

[PlasmaAccelerationMR]
buildDir = .
inputFile = Examples/Physics_applications/plasma_acceleration/inputs_2d
runtime_params = amr.max_level=1 amr.n_cell=32 512 max_step=400 warpx.serialize_initial_conditions=1 warpx.do_dynamic_scheduling=0
dim = 2
addToCompileString =
cmakeSetupOpts = -DWarpX_DIMS=2
restartTest = 0
useMPI = 1
numprocs = 2
useOMP = 1
numthreads = 1
compileTest = 0
doVis = 0
compareParticles = 1
particleTypes = beam driver plasma_e
analysisRoutine = Examples/analysis_default_regression.py

[Python_Langmuir]
buildDir = .
inputFile = Examples/Tests/Langmuir/PICMI_inputs_langmuir_rt.py
runtime_params =
customRunCmd = python3 PICMI_inputs_langmuir_rt.py
dim = 3
addToCompileString = USE_PYTHON_MAIN=TRUE
cmakeSetupOpts = -DWarpX_DIMS=3 -DWarpX_APP=OFF
target = pip_install
restartTest = 0
useMPI = 1
numprocs = 1
useOMP = 1
numthreads = 1
compileTest = 0
doVis = 0
compareParticles = 1
particleTypes = electrons
analysisRoutine = Examples/analysis_default_regression.py

[uniform_plasma_restart]
buildDir = .
inputFile = Examples/Physics_applications/uniform_plasma/inputs_3d
runtime_params = chk.file_prefix=uniform_plasma_restart_chk chk.file_min_digits=5
dim = 3
addToCompileString =
cmakeSetupOpts = -DWarpX_DIMS=3
restartTest = 1
restartFileNum = 6
useMPI = 1
numprocs = 2
useOMP = 1
numthreads = 1
compileTest = 0
doVis = 0
compareParticles = 0
particleTypes = electrons
analysisRoutine = Examples/Tests/restart/analysis_restart.py

[restart]
buildDir = .
inputFile = Examples/Tests/restart/inputs
runtime_params = chk.file_prefix=restart_chk chk.file_min_digits=5
dim = 3
addToCompileString =
cmakeSetupOpts = -DWarpX_DIMS=3
restartTest = 1
restartFileNum = 5
useMPI = 1
numprocs = 2
useOMP = 1
numthreads = 1
compileTest = 0
doVis = 0
compareParticles = 0
particleTypes = beam
analysisRoutine = Examples/Tests/restart/analysis_restart.py

[restart_psatd]
buildDir = .
inputFile = Examples/Tests/restart/inputs
runtime_params = algo.maxwell_solver=psatd psatd.use_default_v_galilean=1 particles.use_fdtd_nci_corr=0 chk.file_prefix=restart_psatd_chk chk.file_min_digits=5 boundary.field_lo=periodic periodic damped boundary.field_hi=periodic periodic damped psatd.current_correction=0 warpx.abort_on_warning_threshold=medium
dim = 3
addToCompileString = USE_PSATD=TRUE
cmakeSetupOpts = -DWarpX_DIMS=3 -DWarpX_PSATD=ON
restartTest = 1
restartFileNum = 5
useMPI = 1
numprocs = 2
useOMP = 1
numthreads = 1
compileTest = 0
doVis = 0
compareParticles = 0
particleTypes = beam
analysisRoutine = Examples/Tests/restart/analysis_restart.py

[restart_psatd_time_avg]
buildDir = .
inputFile = Examples/Tests/restart/inputs
runtime_params = algo.maxwell_solver=psatd psatd.use_default_v_galilean=1 particles.use_fdtd_nci_corr=0 chk.file_prefix=restart_psatd_time_avg_chk chk.file_min_digits=5 boundary.field_lo=periodic periodic damped boundary.field_hi=periodic periodic damped psatd.do_time_averaging=1 psatd.current_correction=0 warpx.abort_on_warning_threshold=medium
dim = 3
addToCompileString = USE_PSATD=TRUE
cmakeSetupOpts = -DWarpX_DIMS=3 -DWarpX_PSATD=ON
restartTest = 1
restartFileNum = 5
useMPI = 1
numprocs = 2
useOMP = 1
numthreads = 1
compileTest = 0
doVis = 0
compareParticles = 0
particleTypes = beam
analysisRoutine = Examples/Tests/restart/analysis_restart.py

[space_charge_initialization_2d]
buildDir = .
inputFile = Examples/Modules/space_charge_initialization/inputs_3d
dim = 2
addToCompileString =
cmakeSetupOpts = -DWarpX_DIMS=2
restartTest = 0
useMPI = 1
numprocs = 2
useOMP = 1
numthreads = 1
compileTest = 0
doVis = 0
compareParticles = 0
runtime_params = warpx.do_dynamic_scheduling=0 geometry.dims=2
analysisRoutine = Examples/Modules/space_charge_initialization/analysis.py
analysisOutputImage = Comparison.png

[space_charge_initialization]
buildDir = .
inputFile = Examples/Modules/space_charge_initialization/inputs_3d
dim = 3
addToCompileString =
cmakeSetupOpts = -DWarpX_DIMS=3
restartTest = 0
useMPI = 1
numprocs = 2
useOMP = 1
numthreads = 1
compileTest = 0
doVis = 0
compareParticles = 0
runtime_params = warpx.do_dynamic_scheduling=0
analysisRoutine = Examples/Modules/space_charge_initialization/analysis.py
analysisOutputImage = Comparison.png

[relativistic_space_charge_initialization]
buildDir = .
inputFile = Examples/Modules/relativistic_space_charge_initialization/inputs_3d
dim = 3
addToCompileString =
cmakeSetupOpts = -DWarpX_DIMS=3
restartTest = 0
useMPI = 1
numprocs = 2
useOMP = 1
numthreads = 1
compileTest = 0
doVis = 0
compareParticles = 0
runtime_params = warpx.do_dynamic_scheduling=0
analysisRoutine = Examples/Modules/relativistic_space_charge_initialization/analysis.py
analysisOutputImage = Comparison.png

[parabolic_channel_initialization_2d_single_precision]
buildDir = .
inputFile = Examples/Tests/initial_plasma_profile/inputs
dim = 2
addToCompileString = PRECISION=FLOAT USE_SINGLE_PRECISION_PARTICLES=TRUE
cmakeSetupOpts = -DWarpX_DIMS=2 -DWarpX_PRECISION=SINGLE
restartTest = 0
useMPI = 1
numprocs = 2
useOMP = 1
numthreads = 1
compileTest = 0
doVis = 0
compareParticles = 0
runtime_params = warpx.do_dynamic_scheduling=0
analysisRoutine = Examples/Tests/initial_plasma_profile/analysis.py

[divb_cleaning_3d]
buildDir = .
inputFile = Examples/Tests/divb_cleaning/inputs_3d
runtime_params =
dim = 3
addToCompileString =
cmakeSetupOpts = -DWarpX_DIMS=3
restartTest = 0
useMPI = 1
numprocs = 2
useOMP = 1
numthreads = 1
compileTest = 0
doVis = 0
compareParticles = 0
analysisRoutine = Examples/Tests/divb_cleaning/analysis.py

[dive_cleaning_2d]
buildDir = .
inputFile = Examples/Modules/dive_cleaning/inputs_3d
dim = 2
addToCompileString =
cmakeSetupOpts = -DWarpX_DIMS=2
restartTest = 0
useMPI = 1
numprocs = 2
useOMP = 1
numthreads = 1
compileTest = 0
doVis = 0
compareParticles = 0
runtime_params = warpx.do_dynamic_scheduling=0 geometry.dims=2
analysisRoutine = Examples/Modules/dive_cleaning/analysis.py
analysisOutputImage = Comparison.png

[dive_cleaning_3d]
buildDir = .
inputFile = Examples/Modules/dive_cleaning/inputs_3d
dim = 3
addToCompileString =
cmakeSetupOpts = -DWarpX_DIMS=3
restartTest = 0
useMPI = 1
numprocs = 2
useOMP = 1
numthreads = 1
compileTest = 0
doVis = 0
compareParticles = 0
runtime_params = warpx.do_dynamic_scheduling=0
analysisRoutine = Examples/Modules/dive_cleaning/analysis.py
analysisOutputImage = Comparison.png

[particles_in_pml_2d]
buildDir = .
inputFile = Examples/Tests/particles_in_PML/inputs_2d
runtime_params =
dim = 2
addToCompileString =
cmakeSetupOpts = -DWarpX_DIMS=2
restartTest = 0
useMPI = 1
numprocs = 2
useOMP = 1
numthreads = 1
compileTest = 0
doVis = 0
compareParticles = 0
analysisRoutine = Examples/Tests/particles_in_PML/analysis_particles_in_pml.py


[particles_in_pml_2d_MR]
buildDir = .
inputFile = Examples/Tests/particles_in_PML/inputs_mr_2d
runtime_params =
dim = 2
addToCompileString =
cmakeSetupOpts = -DWarpX_DIMS=2
restartTest = 0
useMPI = 1
numprocs = 2
useOMP = 1
numthreads = 1
compileTest = 0
doVis = 0
compareParticles = 0
analysisRoutine = Examples/Tests/particles_in_PML/analysis_particles_in_pml.py

[particles_in_pml]
buildDir = .
inputFile = Examples/Tests/particles_in_PML/inputs_3d
runtime_params =
dim = 3
addToCompileString =
cmakeSetupOpts = -DWarpX_DIMS=3
restartTest = 0
useMPI = 1
numprocs = 2
useOMP = 1
numthreads = 1
compileTest = 0
doVis = 0
compareParticles = 0
analysisRoutine = Examples/Tests/particles_in_PML/analysis_particles_in_pml.py


[particles_in_pml_3d_MR]
buildDir = .
inputFile = Examples/Tests/particles_in_PML/inputs_mr_3d
runtime_params =
dim = 3
addToCompileString =
cmakeSetupOpts = -DWarpX_DIMS=3
restartTest = 0
useMPI = 1
numprocs = 2
useOMP = 1
numthreads = 1
compileTest = 0
doVis = 0
compareParticles = 0
analysisRoutine = Examples/Tests/particles_in_PML/analysis_particles_in_pml.py

[photon_pusher]
buildDir = .
inputFile = Examples/Tests/photon_pusher/inputs_3d
runtime_params =
dim = 3
addToCompileString =
cmakeSetupOpts = -DWarpX_DIMS=3
restartTest = 0
useMPI = 1
numprocs = 2
useOMP = 1
numthreads = 1
compileTest = 0
doVis = 0
compareParticles = 0
analysisRoutine = Examples/Tests/photon_pusher/analysis_photon_pusher.py

[radiation_reaction]
buildDir = .
inputFile = Examples/Tests/radiation_reaction/test_const_B_analytical/inputs_3d
runtime_params =
dim = 3
addToCompileString =
cmakeSetupOpts = -DWarpX_DIMS=3
restartTest = 0
useMPI = 1
numprocs = 2
useOMP = 1
numthreads = 1
compileTest = 0
doVis = 0
compareParticles = 0
analysisRoutine =  Examples/Tests/radiation_reaction/test_const_B_analytical/analysis_classicalRR.py

[qed_breit_wheeler_2d]
buildDir = .
inputFile = Examples/Modules/qed/breit_wheeler/inputs_2d
aux1File = Examples/Modules/qed/breit_wheeler/analysis_core.py
runtime_params = warpx.abort_on_warning_threshold = high
dim = 2
addToCompileString = QED=TRUE
cmakeSetupOpts = -DWarpX_DIMS=2 -DWarpX_QED=ON
restartTest = 0
useMPI = 1
numprocs = 2
useOMP = 1
numthreads = 1
compileTest = 0
doVis = 0
compareParticles = 0
analysisRoutine = Examples/Modules/qed/breit_wheeler/analysis_yt.py

[qed_breit_wheeler_3d]
buildDir = .
inputFile = Examples/Modules/qed/breit_wheeler/inputs_3d
aux1File = Examples/Modules/qed/breit_wheeler/analysis_core.py
runtime_params = warpx.abort_on_warning_threshold = high
dim = 3
addToCompileString = QED=TRUE
cmakeSetupOpts = -DWarpX_DIMS=3 -DWarpX_QED=ON
restartTest = 0
useMPI = 1
numprocs = 2
useOMP = 1
numthreads = 1
compileTest = 0
doVis = 0
compareParticles = 0
analysisRoutine = Examples/Modules/qed/breit_wheeler/analysis_yt.py

[qed_breit_wheeler_2d_opmd]
buildDir = .
inputFile = Examples/Modules/qed/breit_wheeler/inputs_2d
aux1File = Examples/Modules/qed/breit_wheeler/analysis_core.py
runtime_params = diag1.format = openpmd diag1.openpmd_backend = h5 warpx.abort_on_warning_threshold = high
dim = 2
addToCompileString = QED=TRUE USE_OPENPMD=TRUE
cmakeSetupOpts = -DWarpX_DIMS=2 -DWarpX_QED=ON -DWarpX_OPENPMD=ON
restartTest = 0
useMPI = 1
numprocs = 2
useOMP = 1
numthreads = 1
compileTest = 0
doVis = 0
compareParticles = 0
outputFile = qed_breit_wheeler_2d_opmd_plt
analysisRoutine = Examples/Modules/qed/breit_wheeler/analysis_opmd.py

[qed_breit_wheeler_3d_opmd]
buildDir = .
inputFile = Examples/Modules/qed/breit_wheeler/inputs_3d
aux1File = Examples/Modules/qed/breit_wheeler/analysis_core.py
runtime_params = diag1.format = openpmd diag1.openpmd_backend = h5 warpx.abort_on_warning_threshold = high
dim = 3
addToCompileString = QED=TRUE USE_OPENPMD=TRUE
cmakeSetupOpts = -DWarpX_DIMS=3 -DWarpX_QED=ON -DWarpX_OPENPMD=ON
restartTest = 0
useMPI = 1
numprocs = 2
useOMP = 1
numthreads = 1
compileTest = 0
doVis = 0
compareParticles = 0
outputFile = qed_breit_wheeler_3d_opmd_plt
analysisRoutine = Examples/Modules/qed/breit_wheeler/analysis_opmd.py

[qed_quantum_sync_2d]
buildDir = .
inputFile = Examples/Modules/qed/quantum_synchrotron/inputs_2d
runtime_params = warpx.abort_on_warning_threshold = high
dim = 2
addToCompileString = QED=TRUE
cmakeSetupOpts = -DWarpX_DIMS=2 -DWarpX_QED=ON
restartTest = 0
useMPI = 1
numprocs = 2
useOMP = 1
numthreads = 1
compileTest = 0
doVis = 0
compareParticles = 0
analysisRoutine = Examples/Modules/qed/quantum_synchrotron/analysis.py

[qed_quantum_sync_3d]
buildDir = .
inputFile = Examples/Modules/qed/quantum_synchrotron/inputs_3d
runtime_params = warpx.abort_on_warning_threshold = high
dim = 3
addToCompileString = QED=TRUE
cmakeSetupOpts = -DWarpX_DIMS=3 -DWarpX_QED=ON
restartTest = 0
useMPI = 1
numprocs = 2
useOMP = 1
numthreads = 1
compileTest = 0
doVis = 0
compareParticles = 0
analysisRoutine = Examples/Modules/qed/quantum_synchrotron/analysis.py

[qed_schwinger1]
buildDir = .
inputFile = Examples/Modules/qed/schwinger/inputs_3d_schwinger
runtime_params = warpx.E_external_grid = 1.e16 0 0 warpx.B_external_grid = 16792888.570516706 5256650.141557486 18363530.799561853
dim = 3
addToCompileString = QED=TRUE
cmakeSetupOpts = -DWarpX_DIMS=3 -DWarpX_QED=ON
restartTest = 0
useMPI = 1
numprocs = 2
useOMP = 1
numthreads = 1
compileTest = 0
doVis = 0
analysisRoutine = Examples/Modules/qed/schwinger/analysis_schwinger.py

[qed_schwinger2]
buildDir = .
inputFile = Examples/Modules/qed/schwinger/inputs_3d_schwinger
runtime_params = warpx.E_external_grid = 1.e18 0 0 warpx.B_external_grid = 1679288857.0516706 525665014.1557486 1836353079.9561853 qed_schwinger.xmin = -2.5e-7 qed_schwinger.xmax = 2.49e-7
dim = 3
addToCompileString = QED=TRUE
cmakeSetupOpts = -DWarpX_DIMS=3 -DWarpX_QED=ON
restartTest = 0
useMPI = 1
numprocs = 2
useOMP = 1
numthreads = 1
compileTest = 0
doVis = 0
analysisRoutine = Examples/Modules/qed/schwinger/analysis_schwinger.py

[qed_schwinger3]
buildDir = .
inputFile = Examples/Modules/qed/schwinger/inputs_3d_schwinger
runtime_params = warpx.E_external_grid = 0 1.090934525450495e+17 0
dim = 3
addToCompileString = QED=TRUE
cmakeSetupOpts = -DWarpX_DIMS=3 -DWarpX_QED=ON
restartTest = 0
useMPI = 1
numprocs = 2
useOMP = 1
numthreads = 1
compileTest = 0
doVis = 0
analysisRoutine = Examples/Modules/qed/schwinger/analysis_schwinger.py

[qed_schwinger4]
buildDir = .
inputFile = Examples/Modules/qed/schwinger/inputs_3d_schwinger
runtime_params = warpx.E_external_grid = 0 0 2.5e+20 warpx.B_external_grid = 0 833910140000. 0 qed_schwinger.ymin = -2.5e-7 qed_schwinger.zmax = 2.49e-7
dim = 3
addToCompileString = QED=TRUE
cmakeSetupOpts = -DWarpX_DIMS=3 -DWarpX_QED=ON
restartTest = 0
useMPI = 1
numprocs = 2
useOMP = 1
numthreads = 1
compileTest = 0
doVis = 0
analysisRoutine = Examples/Modules/qed/schwinger/analysis_schwinger.py

[particle_pusher]
buildDir = .
inputFile = Examples/Tests/particle_pusher/inputs_3d
runtime_params =
dim = 3
addToCompileString =
cmakeSetupOpts = -DWarpX_DIMS=3
restartTest = 0
useMPI = 1
numprocs = 1
useOMP = 1
numthreads = 1
compileTest = 0
doVis = 0
compareParticles = 0
analysisRoutine =  Examples/Tests/particle_pusher/analysis_pusher.py

[Python_gaussian_beam]
buildDir = .
inputFile = Examples/Modules/gaussian_beam/PICMI_inputs_gaussian_beam.py
customRunCmd = python3 PICMI_inputs_gaussian_beam.py
runtime_params =
dim = 3
addToCompileString = USE_PYTHON_MAIN=TRUE
cmakeSetupOpts = -DWarpX_DIMS=3 -DWarpX_APP=OFF
target = pip_install
restartTest = 0
useMPI = 1
numprocs = 2
useOMP = 1
numthreads = 1
compileTest = 0
doVis = 0
compareParticles = 1
particleTypes = electrons
analysisRoutine = Examples/analysis_default_regression.py

[Python_gaussian_beam_opmd]
buildDir = .
inputFile = Examples/Modules/gaussian_beam/PICMI_inputs_gaussian_beam.py
customRunCmd = python3 PICMI_inputs_gaussian_beam.py --diagformat=openpmd
runtime_params =
dim = 3
addToCompileString = USE_OPENPMD=TRUE USE_PYTHON_MAIN=TRUE
cmakeSetupOpts = -DWarpX_DIMS=3 -DWarpX_OPENPMD=ON -DWarpX_APP=OFF
target = pip_install
restartTest = 0
useMPI = 1
numprocs = 2
useOMP = 1
numthreads = 1
compileTest = 0
doVis = 0
compareParticles = 1
particleTypes = electrons
analysisRoutine =

[Python_gaussian_beam_no_field_output]
buildDir = .
inputFile = Examples/Modules/gaussian_beam/PICMI_inputs_gaussian_beam.py
customRunCmd = python3 PICMI_inputs_gaussian_beam.py --fields_to_plot none
runtime_params =
dim = 3
addToCompileString = USE_PYTHON_MAIN=TRUE
cmakeSetupOpts = -DWarpX_DIMS=3 -DWarpX_APP=OFF
target = pip_install
restartTest = 0
useMPI = 1
numprocs = 2
useOMP = 1
numthreads = 1
compileTest = 0
doVis = 0
compareParticles = 1
particleTypes = electrons
analysisRoutine =

[Python_gaussian_beam_opmd_no_field_output]
buildDir = .
inputFile = Examples/Modules/gaussian_beam/PICMI_inputs_gaussian_beam.py
customRunCmd = python PICMI_inputs_gaussian_beam.py --diagformat=openpmd --fields_to_plot none
runtime_params =
dim = 3
addToCompileString = USE_OPENPMD=TRUE USE_PYTHON_MAIN=TRUE
cmakeSetupOpts = -DWarpX_DIMS=3 -DWarpX_OPENPMD=ON -DWarpX_APP=OFF
target = pip_install
restartTest = 0
useMPI = 1
numprocs = 2
useOMP = 1
numthreads = 1
compileTest = 0
doVis = 0
compareParticles = 1
particleTypes = electrons
analysisRoutine =

[PlasmaAccelerationBoost2d]
buildDir = .
inputFile = Examples/Physics_applications/plasma_acceleration/inputs_2d_boost
runtime_params = warpx.do_dynamic_scheduling=0 warpx.serialize_initial_conditions=1 amr.n_cell=64 256 max_step=20
dim = 2
addToCompileString =
cmakeSetupOpts = -DWarpX_DIMS=2
restartTest = 0
useMPI = 1
numprocs = 2
useOMP = 1
numthreads = 1
compileTest = 0
doVis = 0
analysisRoutine = Examples/analysis_default_regression.py

[Python_PlasmaAcceleration]
buildDir = .
inputFile = Examples/Physics_applications/plasma_acceleration/PICMI_inputs_plasma_acceleration.py
runtime_params =
customRunCmd = python3 PICMI_inputs_plasma_acceleration.py
dim = 3
addToCompileString = USE_PYTHON_MAIN=TRUE
cmakeSetupOpts = -DWarpX_DIMS=3 -DWarpX_APP=OFF
target = pip_install
restartTest = 0
useMPI = 1
numprocs = 2
useOMP = 1
numthreads = 1
compileTest = 0
doVis = 0
compareParticles = 1
particleTypes = beam
analysisRoutine = Examples/analysis_default_regression.py

[Python_PlasmaAccelerationMR]
buildDir = .
inputFile = Examples/Physics_applications/plasma_acceleration/PICMI_inputs_plasma_acceleration_mr.py
runtime_params =
customRunCmd = python3 PICMI_inputs_plasma_acceleration_mr.py
dim = 3
addToCompileString = USE_PYTHON_MAIN=TRUE
cmakeSetupOpts = -DWarpX_DIMS=3 -DWarpX_APP=OFF
target = pip_install
restartTest = 0
useMPI = 1
numprocs = 2
useOMP = 1
numthreads = 1
compileTest = 0
doVis = 0
compareParticles = 1
particleTypes = beam
analysisRoutine = Examples/analysis_default_regression.py

[Python_PlasmaAcceleration1d]
buildDir = .
inputFile = Examples/Physics_applications/plasma_acceleration/PICMI_inputs_plasma_acceleration_1d.py
runtime_params =
customRunCmd = python3 PICMI_inputs_plasma_acceleration_1d.py
dim = 1
addToCompileString = USE_PYTHON_MAIN=TRUE USE_OPENPMD=TRUE QED=FALSE
cmakeSetupOpts = -DWarpX_DIMS=1 -DWarpX_APP=OFF -DWarpX_OPENPMD=ON -DWarpX_QED=OFF
target = pip_install
restartTest = 0
useMPI = 1
numprocs = 2
useOMP = 1
numthreads = 1
compileTest = 0
doVis = 0
compareParticles = 1
particleTypes = beam
analysisRoutine = Examples/analysis_default_regression.py

[PlasmaAccelerationBoost3d]
buildDir = .
inputFile = Examples/Physics_applications/plasma_acceleration/inputs_3d_boost
runtime_params = warpx.do_dynamic_scheduling=0 warpx.serialize_initial_conditions=1 amr.n_cell=64 64 128 max_step=5
dim = 3
addToCompileString =
cmakeSetupOpts = -DWarpX_DIMS=3
restartTest = 0
useMPI = 1
numprocs = 2
useOMP = 1
numthreads = 1
compileTest = 0
doVis = 0
analysisRoutine = Examples/analysis_default_regression.py

[PlasmaAccelerationBoost3d_hybrid]
buildDir = .
inputFile = Examples/Physics_applications/plasma_acceleration/inputs_3d_boost
runtime_params = warpx.do_dynamic_scheduling=0 warpx.serialize_initial_conditions=1 amr.n_cell=64 64 128 max_step=25 warpx.do_nodal=0 algo.field_gathering=momentum-conserving interpolation.field_centering_nox=8 interpolation.field_centering_noy=8 interpolation.field_centering_noz=8
dim = 3
addToCompileString =
restartTest = 0
useMPI = 1
numprocs = 2
useOMP = 1
numthreads = 1
compileTest = 0
doVis = 0
analysisRoutine = Examples/analysis_default_regression.py

[PlasmaMirror]
buildDir = .
inputFile = Examples/Physics_applications/plasma_mirror/inputs_2d
runtime_params = warpx.do_dynamic_scheduling=0 warpx.serialize_initial_conditions=1 amr.n_cell=256 128 max_step=20
dim = 2
addToCompileString =
cmakeSetupOpts = -DWarpX_DIMS=2
restartTest = 0
useMPI = 1
numprocs = 2
useOMP = 1
numthreads = 1
compileTest = 0
doVis = 0
analysisRoutine = Examples/analysis_default_regression.py

[LaserIonAcc2d]
buildDir = .
inputFile = Examples/Physics_applications/laser_ion/inputs
runtime_params = warpx.do_dynamic_scheduling=0 warpx.serialize_initial_conditions=1 amr.n_cell=384 512 max_step=100
dim = 2
addToCompileString = USE_OPENPMD=TRUE
cmakeSetupOpts = -DWarpX_DIMS=2 -DWarpX_OPENPMD=ON
restartTest = 0
useMPI = 1
numprocs = 2
useOMP = 1
numthreads = 1
compileTest = 0
doVis = 0
analysisRoutine = Examples/analysis_default_regression.py

[momentum-conserving-gather]
buildDir = .
inputFile = Examples/Physics_applications/plasma_acceleration/inputs_2d
runtime_params = amr.max_level=1 amr.n_cell=32 512 max_step=400 warpx.serialize_initial_conditions=1 warpx.do_dynamic_scheduling=0 algo.field_gathering=momentum-conserving
dim = 2
addToCompileString =
cmakeSetupOpts = -DWarpX_DIMS=2
restartTest = 0
useMPI = 1
numprocs = 2
useOMP = 1
numthreads = 1
compileTest = 0
doVis = 0
compareParticles = 1
particleTypes = beam driver plasma_e
analysisRoutine = Examples/analysis_default_regression.py

[LaserAccelerationRZ]
buildDir = .
inputFile = Examples/Physics_applications/laser_acceleration/inputs_rz
runtime_params = diag1.dump_rz_modes=1
dim = 2
addToCompileString = USE_RZ=TRUE
cmakeSetupOpts = -DWarpX_DIMS=RZ
restartTest = 0
useMPI = 1
numprocs = 2
useOMP = 1
numthreads = 1
compileTest = 0
doVis = 0
compareParticles = 1
particleTypes = electrons beam
analysisRoutine = Examples/analysis_default_regression.py

[LaserAccelerationRZ_opmd]
buildDir = .
inputFile = Examples/Physics_applications/laser_acceleration/inputs_rz
runtime_params = diag1.format=openpmd diag1.openpmd_backend=h5 max_step=20 diag1.fields_to_plot=Er Bt Bz jr jt jz rho part_per_cell part_per_grid rho_beam rho_electrons
dim = 2
addToCompileString = USE_RZ=TRUE USE_OPENPMD=TRUE
cmakeSetupOpts = -DWarpX_DIMS=RZ -DWarpX_OPENPMD=ON
restartTest = 0
useMPI = 1
numprocs = 2
useOMP = 1
numthreads = 1
compileTest = 0
doVis = 0
compareParticles = 0
particleTypes = electrons beam
outputFile = LaserAccelerationRZ_opmd_plt
analysisRoutine = Examples/Tests/openpmd_rz/analysis_openpmd_rz.py

[Python_LaserAccelerationRZ]
buildDir = .
inputFile = Examples/Physics_applications/laser_acceleration/PICMI_inputs_rz.py
runtime_params =
customRunCmd = python3 PICMI_inputs_rz.py
dim = 2
addToCompileString = USE_RZ=TRUE USE_PYTHON_MAIN=TRUE
cmakeSetupOpts = -DWarpX_DIMS=RZ -DWarpX_APP=OFF
target = pip_install
restartTest = 0
useMPI = 1
numprocs = 2
useOMP = 1
numthreads = 1
compileTest = 0
doVis = 0
compareParticles = 1
particleTypes = electrons beam
analysisRoutine = Examples/analysis_default_regression.py

[Python_Langmuir_2d]
buildDir = .
inputFile = Examples/Tests/Langmuir/PICMI_inputs_langmuir2d.py
runtime_params =
customRunCmd = python3 PICMI_inputs_langmuir2d.py
dim = 2
addToCompileString = USE_PYTHON_MAIN=TRUE
cmakeSetupOpts = -DWarpX_DIMS=2 -DWarpX_APP=OFF
target = pip_install
restartTest = 0
useMPI = 1
numprocs = 2
useOMP = 1
numthreads = 1
compileTest = 0
doVis = 0
compareParticles = 1
particleTypes = electrons
analysisRoutine = Examples/analysis_default_regression.py

[LaserOnFine]
buildDir = .
inputFile = Examples/Tests/laser_on_fine/inputs_2d
runtime_params = max_step=50
dim = 2
addToCompileString =
cmakeSetupOpts = -DWarpX_DIMS=2
restartTest = 0
useMPI = 1
numprocs = 2
useOMP = 1
numthreads = 1
compileTest = 0
doVis = 0
analysisRoutine = Examples/analysis_default_regression.py

[RepellingParticles]
buildDir = .
inputFile = Examples/Tests/RepellingParticles/inputs_2d
runtime_params =
dim = 2
addToCompileString =
cmakeSetupOpts = -DWarpX_DIMS=2
restartTest = 0
useMPI = 1
numprocs = 2
useOMP = 1
numthreads = 1
compileTest = 0
doVis = 0
analysisRoutine = Examples/Tests/RepellingParticles/analysis_repelling.py

[Larmor]
buildDir = .
inputFile = Examples/Tests/Larmor/inputs_2d_mr
runtime_params = max_step=10
dim = 2
addToCompileString =
cmakeSetupOpts = -DWarpX_DIMS=2
restartTest = 0
useMPI = 1
numprocs = 2
useOMP = 1
numthreads = 1
compileTest = 0
doVis = 0
analysisRoutine = Examples/analysis_default_regression.py

[Uniform_2d]
buildDir = .
inputFile = Examples/Physics_applications/uniform_plasma/inputs_2d
runtime_params =
dim = 2
addToCompileString =
cmakeSetupOpts = -DWarpX_DIMS=2
restartTest = 0
useMPI = 1
numprocs = 2
useOMP = 1
numthreads = 1
compileTest = 0
doVis = 0
analysisRoutine = Examples/analysis_default_regression.py

[LaserAccelerationBoost]
buildDir = .
inputFile = Examples/Physics_applications/laser_acceleration/inputs_2d_boost
runtime_params = warpx.do_dynamic_scheduling=0 warpx.serialize_initial_conditions=1 amr.n_cell=64 512 max_step=300
dim = 2
addToCompileString =
cmakeSetupOpts = -DWarpX_DIMS=2
restartTest = 0
useMPI = 1
numprocs = 2
useOMP = 1
numthreads = 1
compileTest = 0
doVis = 0
analysisRoutine = Examples/analysis_default_regression.py

[LaserInjectionFromTXYEFile]
buildDir = .
inputFile = Examples/Modules/laser_injection_from_file/analysis.py
aux1File = Examples/Modules/laser_injection_from_file/inputs.2d_test_txye
customRunCmd = ./analysis.py
runtime_params = warpx.do_dynamic_scheduling=0
dim = 2
addToCompileString =
cmakeSetupOpts = -DWarpX_DIMS=2
restartTest = 0
useMPI = 1
numprocs = 1
useOMP = 1
numthreads = 1
compileTest = 0
selfTest = 1
stSuccessString = Passed
doVis = 0

[collisionXYZ]
buildDir = .
inputFile = Examples/Tests/collision/inputs_3d
runtime_params =
dim = 3
addToCompileString =
cmakeSetupOpts = -DWarpX_DIMS=3
restartTest = 0
useMPI = 1
numprocs = 1
useOMP = 1
numthreads = 1
compileTest = 0
doVis = 0
compareParticles = 0
analysisRoutine = Examples/Tests/collision/analysis_collision_3d.py
aux1File = Regression/PostProcessingUtils/post_processing_utils.py

[collisionXZ]
buildDir = .
inputFile = Examples/Tests/collision/inputs_2d
runtime_params =
dim = 2
addToCompileString =
cmakeSetupOpts = -DWarpX_DIMS=2
restartTest = 0
useMPI = 1
numprocs = 1
useOMP = 1
numthreads = 1
compileTest = 0
doVis = 0
compareParticles = 0
analysisRoutine = Examples/Tests/collision/analysis_collision_2d.py
aux1File = Regression/PostProcessingUtils/post_processing_utils.py

[Python_collisionXZ]
buildDir = .
inputFile = Examples/Tests/collision/PICMI_inputs_2d.py
runtime_params =
customRunCmd = python3 PICMI_inputs_2d.py
dim = 2
addToCompileString = USE_PYTHON_MAIN=TRUE
cmakeSetupOpts = -DWarpX_DIMS=2 -DWarpX_APP=OFF
target = pip_install
restartTest = 0
useMPI = 1
numprocs = 1
useOMP = 1
numthreads = 1
compileTest = 0
doVis = 0
compareParticles = 0
analysisRoutine = Examples/Tests/collision/analysis_collision_2d.py
aux1File = Regression/PostProcessingUtils/post_processing_utils.py

[collisionRZ]
buildDir = .
inputFile = Examples/Tests/collision/inputs_rz
runtime_params =
dim = 2
addToCompileString = USE_RZ=TRUE USE_PSATD=FALSE
cmakeSetupOpts = -DWarpX_DIMS=RZ -DWarpX_PSATD=OFF
restartTest = 0
useMPI = 1
numprocs = 1
useOMP = 1
numthreads = 1
compileTest = 0
doVis = 0
compareParticles = 0
analysisRoutine = Examples/Tests/collision/analysis_collision_rz.py
aux1File = Regression/PostProcessingUtils/post_processing_utils.py

[Proton_Boron_Fusion_3D]
buildDir = .
inputFile = Examples/Modules/nuclear_fusion/inputs_proton_boron_3d
runtime_params = warpx.do_dynamic_scheduling=0 warpx.serialize_initial_conditions=1
dim = 3
addToCompileString =
cmakeSetupOpts = -DWarpX_DIMS=3
restartTest = 0
useMPI = 1
numprocs = 2
useOMP = 1
numthreads = 2
compileTest = 0
doVis = 0
analysisRoutine = Examples/Modules/nuclear_fusion/analysis_proton_boron_fusion.py

[Proton_Boron_Fusion_2D]
buildDir = .
inputFile = Examples/Modules/nuclear_fusion/inputs_proton_boron_2d
runtime_params = warpx.do_dynamic_scheduling=0 warpx.serialize_initial_conditions=1
dim = 2
addToCompileString =
cmakeSetupOpts = -DWarpX_DIMS=2
restartTest = 0
useMPI = 1
numprocs = 2
useOMP = 1
numthreads = 2
compileTest = 0
doVis = 0
analysisRoutine = Examples/Modules/nuclear_fusion/analysis_proton_boron_fusion.py

[Deuterium_Tritium_Fusion_3D]
buildDir = .
inputFile = Examples/Modules/nuclear_fusion/inputs_deuterium_tritium_3d
runtime_params = warpx.do_dynamic_scheduling=0 warpx.serialize_initial_conditions=1
dim = 3
addToCompileString =
cmakeSetupOpts = -DWarpX_DIMS=3
restartTest = 0
useMPI = 1
numprocs = 2
useOMP = 1
numthreads = 2
compileTest = 0
doVis = 0
analysisRoutine = Examples/Modules/nuclear_fusion/analysis_two_product_fusion.py

[Deuterium_Deuterium_Fusion_3D]
buildDir = .
inputFile = Examples/Modules/nuclear_fusion/inputs_deuterium_deuterium_3d
runtime_params = warpx.do_dynamic_scheduling=0 warpx.serialize_initial_conditions=1
dim = 3
addToCompileString =
cmakeSetupOpts = -DWarpX_DIMS=3
restartTest = 0
useMPI = 1
numprocs = 2
useOMP = 1
numthreads = 1
compileTest = 0
doVis = 0
analysisRoutine = Examples/Modules/nuclear_fusion/analysis_two_product_fusion.py

[Deuterium_Tritium_Fusion_RZ]
buildDir = .
inputFile = Examples/Modules/nuclear_fusion/inputs_deuterium_tritium_rz
runtime_params = warpx.do_dynamic_scheduling=0 warpx.serialize_initial_conditions=1
dim = 2
addToCompileString = USE_RZ=TRUE
cmakeSetupOpts = -DWarpX_DIMS=RZ
restartTest = 0
useMPI = 1
numprocs = 2
useOMP = 1
numthreads = 1
compileTest = 0
doVis = 0
analysisRoutine = Examples/Modules/nuclear_fusion/analysis_two_product_fusion.py

[Maxwell_Hybrid_QED_solver]
buildDir = .
inputFile = Examples/Tests/Maxwell_Hybrid_QED/inputs_2d
runtime_params = warpx.cfl=0.7071067811865475
dim = 2
addToCompileString = USE_PSATD=TRUE
cmakeSetupOpts = -DWarpX_DIMS=2 -DWarpX_PSATD=ON
restartTest = 0
useMPI = 1
numprocs = 2
useOMP = 1
numthreads = 1
compileTest = 0
doVis = 0
analysisRoutine = Examples/Tests/Maxwell_Hybrid_QED/analysis_Maxwell_QED_Hybrid.py

[reduced_diags]
buildDir = .
inputFile = Examples/Tests/reduced_diags/inputs
aux1File = Examples/Tests/reduced_diags/analysis_reduced_diags_impl.py
runtime_params = warpx.do_dynamic_scheduling=0 warpx.serialize_initial_conditions=1
dim = 3
addToCompileString =
cmakeSetupOpts = -DWarpX_DIMS=3
restartTest = 0
useMPI = 1
numprocs = 2
useOMP = 1
numthreads = 1
compileTest = 0
doVis = 0
compareParticles = 0
analysisRoutine = Examples/Tests/reduced_diags/analysis_reduced_diags.py

[reduced_diags_single_precision]
buildDir = .
inputFile = Examples/Tests/reduced_diags/inputs
aux1File = Examples/Tests/reduced_diags/analysis_reduced_diags_impl.py
runtime_params = warpx.do_dynamic_scheduling=0 warpx.serialize_initial_conditions=1
dim = 3
addToCompileString = PRECISION=FLOAT USE_SINGLE_PRECISION_PARTICLES=TRUE
cmakeSetupOpts = -DWarpX_DIMS=3 -DWarpX_PRECISION=SINGLE
restartTest = 0
useMPI = 1
numprocs = 2
useOMP = 1
numthreads = 1
compileTest = 0
doVis = 0
compareParticles = 0
analysisRoutine = Examples/Tests/reduced_diags/analysis_reduced_diags_single.py

[reduced_diags_loadbalancecosts_timers]
buildDir = .
inputFile = Examples/Tests/reduced_diags/inputs_loadbalancecosts
runtime_params = warpx.do_dynamic_scheduling=0 warpx.serialize_initial_conditions=1 algo.load_balance_costs_update=Timers
dim = 3
addToCompileString =
cmakeSetupOpts = -DWarpX_DIMS=3
restartTest = 0
useMPI = 1
numprocs = 2
useOMP = 1
numthreads = 1
compileTest = 0
doVis = 0
compareParticles = 0
analysisRoutine = Examples/Tests/reduced_diags/analysis_reduced_diags_loadbalancecosts.py

[Python_reduced_diags_loadbalancecosts_timers]
buildDir = .
inputFile = Examples/Tests/reduced_diags/PICMI_inputs_loadbalancecosts.py
runtime_params = warpx.do_dynamic_scheduling=0 warpx.serialize_initial_conditions=1 algo.load_balance_costs_update=Timers
customRunCmd = python3 PICMI_inputs_loadbalancecosts.py
dim = 3
addToCompileString = USE_PYTHON_MAIN=TRUE
cmakeSetupOpts = -DWarpX_DIMS=3
target = pip_install
restartTest = 0
useMPI = 1
numprocs = 2
useOMP = 1
numthreads = 1
compileTest = 0
doVis = 0
compareParticles = 0
analysisRoutine = Examples/Tests/reduced_diags/analysis_reduced_diags_loadbalancecosts.py

[reduced_diags_loadbalancecosts_timers_psatd]
buildDir = .
inputFile = Examples/Tests/reduced_diags/inputs_loadbalancecosts
runtime_params = warpx.do_dynamic_scheduling=0 warpx.serialize_initial_conditions=1 algo.load_balance_costs_update=Timers
dim = 3
addToCompileString = USE_PSATD=TRUE
cmakeSetupOpts = -DWarpX_DIMS=3 -DWarpX_PSATD=ON
restartTest = 0
useMPI = 1
numprocs = 2
useOMP = 1
numthreads = 1
compileTest = 0
doVis = 0
compareParticles = 0
analysisRoutine = Examples/Tests/reduced_diags/analysis_reduced_diags_loadbalancecosts.py

[reduced_diags_loadbalancecosts_heuristic]
buildDir = .
inputFile = Examples/Tests/reduced_diags/inputs_loadbalancecosts
runtime_params = warpx.do_dynamic_scheduling=0 warpx.serialize_initial_conditions=1 algo.load_balance_costs_update=Heuristic
dim = 3
addToCompileString =
cmakeSetupOpts = -DWarpX_DIMS=3
restartTest = 0
useMPI = 1
numprocs = 2
useOMP = 1
numthreads = 1
compileTest = 0
doVis = 0
compareParticles = 0
analysisRoutine = Examples/Tests/reduced_diags/analysis_reduced_diags_loadbalancecosts.py

[particle_fields_diags]
buildDir = .
inputFile = Examples/Tests/particle_fields_diags/inputs
aux1File = Examples/Tests/particle_fields_diags/analysis_particle_diags_impl.py
runtime_params = warpx.do_dynamic_scheduling=0 warpx.serialize_initial_conditions=1
dim = 3
addToCompileString = USE_OPENPMD=TRUE
cmakeSetupOpts = -DWarpX_DIMS=3 -DWarpX_OPENPMD=ON
restartTest = 0
useMPI = 1
numprocs = 2
useOMP = 1
numthreads = 1
compileTest = 0
doVis = 0
compareParticles = 0
analysisRoutine = Examples/Tests/particle_fields_diags/analysis_particle_diags.py

[particle_fields_diags_single_precision]
buildDir = .
inputFile = Examples/Tests/particle_fields_diags/inputs
aux1File = Examples/Tests/particle_fields_diags/analysis_particle_diags_impl.py
runtime_params = warpx.do_dynamic_scheduling=0 warpx.serialize_initial_conditions=1
dim = 3
addToCompileString = PRECISION=FLOAT USE_SINGLE_PRECISION_PARTICLES=TRUE USE_OPENPMD=TRUE
cmakeSetupOpts = -DWarpX_DIMS=3 -DWarpX_PRECISION=SINGLE -DWarpX_OPENPMD=ON
restartTest = 0
useMPI = 1
numprocs = 2
useOMP = 1
numthreads = 1
compileTest = 0
doVis = 0
compareParticles = 0
analysisRoutine = Examples/Tests/particle_fields_diags/analysis_particle_diags_single.py

[galilean_2d_psatd]
buildDir = .
inputFile = Examples/Tests/galilean/inputs_2d
runtime_params = warpx.do_nodal=1 algo.current_deposition=direct psatd.current_correction=0 warpx.abort_on_warning_threshold=medium
dim = 2
addToCompileString = USE_PSATD=TRUE
cmakeSetupOpts = -DWarpX_DIMS=2 -DWarpX_PSATD=ON
restartTest = 0
useMPI = 1
numprocs = 1
useOMP = 1
numthreads = 1
compileTest = 0
doVis = 0
compareParticles = 1
particleTypes = electrons ions
analysisRoutine = Examples/Tests/galilean/analysis.py

[galilean_2d_psatd_current_correction_psb]
buildDir = .
inputFile = Examples/Tests/galilean/inputs_2d
runtime_params = psatd.periodic_single_box_fft=1 psatd.update_with_rho=0 psatd.current_correction=1 diag1.fields_to_plot=Ex Ey Ez Bx By Bz jx jy jz rho divE
dim = 2
addToCompileString = USE_PSATD=TRUE
cmakeSetupOpts = -DWarpX_DIMS=2 -DWarpX_PSATD=ON
restartTest = 0
useMPI = 1
numprocs = 1
useOMP = 1
numthreads = 1
compileTest = 0
doVis = 0
compareParticles = 1
particleTypes = electrons ions
analysisRoutine = Examples/Tests/galilean/analysis.py

[galilean_2d_psatd_current_correction]
buildDir = .
inputFile = Examples/Tests/galilean/inputs_2d
runtime_params = psatd.periodic_single_box_fft=0 psatd.update_with_rho=0 psatd.current_correction=1 diag1.fields_to_plot=Ex Ey Ez Bx By Bz jx jy jz rho divE amr.max_grid_size=64 amr.blocking_factor=64
dim = 2
addToCompileString = USE_PSATD=TRUE
cmakeSetupOpts = -DWarpX_DIMS=2 -DWarpX_PSATD=ON
restartTest = 0
useMPI = 1
numprocs = 2
useOMP = 1
numthreads = 1
compileTest = 0
doVis = 0
compareParticles = 1
particleTypes = electrons ions
analysisRoutine = Examples/Tests/galilean/analysis.py

[galilean_2d_psatd_hybrid]
buildDir = .
inputFile = Examples/Tests/galilean/inputs_2d_hybrid
runtime_params = psatd.current_correction=0 warpx.abort_on_warning_threshold=medium
dim = 2
addToCompileString = USE_PSATD=TRUE
cmakeSetupOpts = -DWarpX_DIMS=2 -DWarpX_PSATD=ON
restartTest = 0
useMPI = 1
numprocs = 2
useOMP = 1
numthreads = 1
compileTest = 0
doVis = 0
compareParticles = 1
particleTypes = electrons ions beam
analysisRoutine = Examples/analysis_default_regression.py

[comoving_2d_psatd_hybrid]
buildDir = .
inputFile = Examples/Tests/comoving/inputs_2d_hybrid
runtime_params = psatd.current_correction=0 warpx.abort_on_warning_threshold=medium
dim = 2
addToCompileString = USE_PSATD=TRUE
cmakeSetupOpts = -DWarpX_DIMS=2 -DWarpX_PSATD=ON
restartTest = 0
useMPI = 1
numprocs = 2
useOMP = 1
numthreads = 1
compileTest = 0
doVis = 0
compareParticles = 1
particleTypes = electrons ions beam
analysisRoutine = Examples/analysis_default_regression.py

[galilean_rz_psatd]
buildDir = .
inputFile = Examples/Tests/galilean/inputs_rz
runtime_params = warpx.do_dynamic_scheduling=0 warpx.serialize_initial_conditions=1 electrons.random_theta=0 ions.random_theta=0 psatd.current_correction=0 warpx.abort_on_warning_threshold=medium
dim = 2
addToCompileString = USE_RZ=TRUE USE_PSATD=TRUE BLAS_LIB=-lblas LAPACK_LIB=-llapack
cmakeSetupOpts = -DWarpX_DIMS=RZ -DWarpX_PSATD=ON
restartTest = 0
useMPI = 1
numprocs = 1
useOMP = 1
numthreads = 1
compileTest = 0
doVis = 0
compareParticles = 1
particleTypes = electrons ions
analysisRoutine = Examples/Tests/galilean/analysis.py

[galilean_rz_psatd_current_correction_psb]
buildDir = .
inputFile = Examples/Tests/galilean/inputs_rz
runtime_params = psatd.periodic_single_box_fft=1 psatd.current_correction=1 electrons.random_theta=0 ions.random_theta=0
dim = 2
addToCompileString = USE_RZ=TRUE USE_PSATD=TRUE BLAS_LIB=-lblas LAPACK_LIB=-llapack
cmakeSetupOpts = -DWarpX_DIMS=RZ -DWarpX_PSATD=ON
restartTest = 0
useMPI = 1
numprocs = 1
useOMP = 1
numthreads = 1
compileTest = 0
doVis = 0
compareParticles = 1
particleTypes = electrons ions
analysisRoutine = Examples/Tests/galilean/analysis.py

[galilean_rz_psatd_current_correction]
buildDir = .
inputFile = Examples/Tests/galilean/inputs_rz
runtime_params = psatd.periodic_single_box_fft=0 psatd.current_correction=1 electrons.random_theta=0 ions.random_theta=0 amr.max_grid_size=32 amr.blocking_factor=32
dim = 2
addToCompileString = USE_RZ=TRUE USE_PSATD=TRUE BLAS_LIB=-lblas LAPACK_LIB=-llapack
cmakeSetupOpts = -DWarpX_DIMS=RZ -DWarpX_PSATD=ON
restartTest = 0
useMPI = 1
numprocs = 2
useOMP = 1
numthreads = 1
compileTest = 0
doVis = 0
compareParticles = 1
particleTypes = electrons ions
analysisRoutine = Examples/Tests/galilean/analysis.py

[galilean_3d_psatd]
buildDir = .
inputFile = Examples/Tests/galilean/inputs_3d
runtime_params = warpx.do_nodal=1 algo.current_deposition=direct psatd.current_correction=0 warpx.abort_on_warning_threshold=medium
dim = 3
addToCompileString = USE_PSATD=TRUE
cmakeSetupOpts = -DWarpX_DIMS=3 -DWarpX_PSATD=ON
restartTest = 0
useMPI = 1
numprocs = 2
useOMP = 1
numthreads = 1
compileTest = 0
doVis = 0
compareParticles = 1
particleTypes = electrons ions
analysisRoutine = Examples/Tests/galilean/analysis.py

[galilean_3d_psatd_current_correction_psb]
buildDir = .
inputFile = Examples/Tests/galilean/inputs_3d
runtime_params = warpx.numprocs=1 1 1 psatd.periodic_single_box_fft=1 psatd.update_with_rho=0 psatd.current_correction=1 diag1.fields_to_plot=Ex Ey Ez Bx By Bz jx jy jz rho divE
dim = 3
addToCompileString = USE_PSATD=TRUE
cmakeSetupOpts = -DWarpX_DIMS=3 -DWarpX_PSATD=ON
restartTest = 0
useMPI = 1
numprocs = 1
useOMP = 1
numthreads = 1
compileTest = 0
doVis = 0
compareParticles = 1
particleTypes = electrons ions
analysisRoutine = Examples/Tests/galilean/analysis.py

[galilean_3d_psatd_current_correction]
buildDir = .
inputFile = Examples/Tests/galilean/inputs_3d
runtime_params = warpx.numprocs=1 1 2 psatd.periodic_single_box_fft=0 psatd.update_with_rho=0 psatd.current_correction=1 diag1.fields_to_plot=Ex Ey Ez Bx By Bz jx jy jz rho divE
dim = 3
addToCompileString = USE_PSATD=TRUE
cmakeSetupOpts = -DWarpX_DIMS=3 -DWarpX_PSATD=ON
restartTest = 0
useMPI = 1
numprocs = 2
useOMP = 1
numthreads = 1
compileTest = 0
doVis = 0
compareParticles = 1
particleTypes = electrons ions
analysisRoutine = Examples/Tests/galilean/analysis.py

[averaged_galilean_2d_psatd]
buildDir = .
inputFile = Examples/Tests/averaged_galilean/inputs_avg_2d
runtime_params = psatd.current_correction=0 warpx.abort_on_warning_threshold=medium
dim = 2
addToCompileString = USE_PSATD=TRUE
cmakeSetupOpts = -DWarpX_DIMS=2 -DWarpX_PSATD=ON
restartTest = 0
useMPI = 1
numprocs = 1
useOMP = 1
numthreads = 1
compileTest = 0
doVis = 0
compareParticles = 1
particleTypes = electrons ions
analysisRoutine = Examples/Tests/galilean/analysis.py

[averaged_galilean_2d_psatd_hybrid]
buildDir = .
inputFile = Examples/Tests/averaged_galilean/inputs_avg_2d
runtime_params = amr.max_grid_size_x = 128  amr.max_grid_size_y = 64  warpx.do_nodal = 0  algo.field_gathering = momentum-conserving  interpolation.field_centering_nox = 8  interpolation.field_centering_noz = 8  warpx.do_current_centering = 1  interpolation.current_centering_nox = 8  interpolation.current_centering_noz = 8 psatd.current_correction=0 warpx.abort_on_warning_threshold=medium
dim = 2
addToCompileString = USE_PSATD=TRUE
cmakeSetupOpts = -DWarpX_DIMS=2 -DWarpX_PSATD=ON
restartTest = 0
useMPI = 1
numprocs = 2
useOMP = 1
numthreads = 1
compileTest = 0
doVis = 0
compareParticles = 1
particleTypes = electrons ions
analysisRoutine = Examples/Tests/galilean/analysis.py

[averaged_galilean_3d_psatd]
buildDir = .
inputFile = Examples/Tests/averaged_galilean/inputs_avg_3d
runtime_params = psatd.current_correction=0 warpx.abort_on_warning_threshold=medium
dim = 3
addToCompileString = USE_PSATD=TRUE
cmakeSetupOpts = -DWarpX_DIMS=3 -DWarpX_PSATD=ON
restartTest = 0
useMPI = 1
numprocs = 2
useOMP = 1
numthreads = 1
compileTest = 0
doVis = 0
compareParticles = 1
particleTypes = electrons ions
analysisRoutine = Examples/Tests/galilean/analysis.py

[averaged_galilean_3d_psatd_hybrid]
buildDir = .
inputFile = Examples/Tests/averaged_galilean/inputs_avg_3d
runtime_params = warpx.do_nodal = 0  algo.field_gathering = momentum-conserving  interpolation.field_centering_nox = 8  interpolation.field_centering_noy = 8  interpolation.field_centering_noz = 8  warpx.do_current_centering = 1  interpolation.current_centering_nox = 8  interpolation.current_centering_noy = 8  interpolation.current_centering_noz = 8 psatd.current_correction=0 warpx.abort_on_warning_threshold=medium
dim = 3
addToCompileString = USE_PSATD=TRUE
cmakeSetupOpts = -DWarpX_DIMS=3 -DWarpX_PSATD=ON
restartTest = 0
useMPI = 1
numprocs = 2
useOMP = 1
numthreads = 1
compileTest = 0
doVis = 0
compareParticles = 1
particleTypes = electrons ions
analysisRoutine = Examples/Tests/galilean/analysis.py

[multi_J_rz_psatd]
buildDir = .
inputFile = Examples/Tests/multi_J/inputs_rz
runtime_params = warpx.do_dynamic_scheduling=0 warpx.serialize_initial_conditions=1 warpx.abort_on_warning_threshold=medium psatd.J_in_time=linear
dim = 2
addToCompileString = USE_RZ=TRUE USE_PSATD=TRUE
cmakeSetupOpts = -DWarpX_DIMS=RZ -DWarpX_PSATD=ON
restartTest = 0
useMPI = 1
numprocs = 2
useOMP = 1
numthreads = 1
compileTest = 0
doVis = 0
compareParticles = 1
particleTypes = driver plasma_e plasma_p
analysisRoutine = Examples/analysis_default_regression.py

[ElectrostaticSphereEB]
buildDir = .
inputFile = Examples/Tests/ElectrostaticSphereEB/inputs_3d
runtime_params = warpx.abort_on_warning_threshold = medium
dim = 3
addToCompileString = USE_EB=TRUE
cmakeSetupOpts = -DWarpX_DIMS=3 -DWarpX_EB=ON
restartTest = 0
useMPI = 1
numprocs = 2
useOMP = 1
numthreads = 1
compileTest = 0
doVis = 0
compareParticles = 0
analysisRoutine = Examples/analysis_default_regression.py

[ElectrostaticSphereEB_RZ]
buildDir = .
inputFile = Examples/Tests/ElectrostaticSphereEB/inputs_rz
runtime_params = warpx.abort_on_warning_threshold = medium
dim = 2
addToCompileString = USE_EB=TRUE USE_RZ=TRUE
cmakeSetupOpts = -DWarpX_DIMS=RZ -DWarpX_EB=ON
restartTest = 0
useMPI = 1
numprocs = 2
useOMP = 1
numthreads = 1
compileTest = 0
doVis = 0
compareParticles = 0
analysisRoutine = Examples/Tests/ElectrostaticSphereEB/analysis_rz.py

[ElectrostaticSphereEB_RZ_MR]
buildDir = .
inputFile = Examples/Tests/ElectrostaticSphereEB/inputs_rz_mr
runtime_params =  warpx.abort_on_warning_threshold = medium
dim = 2
addToCompileString = USE_EB=TRUE USE_RZ=TRUE
cmakeSetupOpts = -DWarpX_DIMS=RZ -DWarpX_EB=ON
restartTest = 0
useMPI = 1
numprocs = 2
useOMP = 1
numthreads = 1
compileTest = 0
doVis = 0
compareParticles = 0
analysisRoutine = Examples/Tests/ElectrostaticSphereEB/analysis_rz.py

[Python_ElectrostaticSphereEB]
buildDir = .
inputFile = Examples/Tests/ElectrostaticSphereEB/PICMI_inputs_3d.py
runtime_params =
customRunCmd = python3 PICMI_inputs_3d.py
dim = 3
addToCompileString = USE_EB=TRUE USE_PYTHON_MAIN=TRUE
cmakeSetupOpts = -DWarpX_DIMS=3 -DWarpX_EB=ON -DWarpX_APP=OFF
target = pip_install
restartTest = 0
useMPI = 1
numprocs = 2
useOMP = 1
numthreads = 1
compileTest = 0
doVis = 0
compareParticles = 0
analysisRoutine = Examples/Tests/ElectrostaticSphereEB/analysis.py

[ElectrostaticSphereEB_mixedBCs]
buildDir = .
inputFile = Examples/Tests/ElectrostaticSphereEB/inputs_3d_mixed_BCs
runtime_params = warpx.abort_on_warning_threshold = medium
dim = 3
addToCompileString = USE_EB=TRUE
cmakeSetupOpts = -DWarpX_DIMS=3 -DWarpX_EB=ON
restartTest = 0
useMPI = 1
numprocs = 2
useOMP = 1
numthreads = 1
compileTest = 0
doVis = 0
compareParticles = 0
analysisRoutine = Examples/analysis_default_regression.py

[ElectrostaticSphere]
buildDir = .
inputFile = Examples/Tests/ElectrostaticSphere/inputs_3d
runtime_params = warpx.abort_on_warning_threshold=medium
dim = 3
addToCompileString =
cmakeSetupOpts = -DWarpX_DIMS=3
restartTest = 0
useMPI = 1
numprocs = 2
useOMP = 1
numthreads = 1
compileTest = 0
doVis = 0
compareParticles = 0
analysisRoutine = Examples/Tests/ElectrostaticSphere/analysis_electrostatic_sphere.py

[ElectrostaticSphereRZ]
buildDir = .
inputFile = Examples/Tests/ElectrostaticSphere/inputs_rz
runtime_params = warpx.abort_on_warning_threshold = medium
dim = 2
addToCompileString = USE_RZ=TRUE
cmakeSetupOpts = -DWarpX_DIMS=RZ
restartTest = 0
useMPI = 1
numprocs = 2
useOMP = 1
numthreads = 1
compileTest = 0
doVis = 0
compareParticles = 0
analysisRoutine = Examples/Tests/ElectrostaticSphere/analysis_electrostatic_sphere.py

[ElectrostaticSphereLabFrame]
buildDir = .
inputFile = Examples/Tests/ElectrostaticSphere/inputs_3d
runtime_params = warpx.do_electrostatic=labframe
dim = 3
addToCompileString =
cmakeSetupOpts = -DWarpX_DIMS=3
restartTest = 0
useMPI = 1
numprocs = 2
useOMP = 1
numthreads = 1
compileTest = 0
doVis = 0
compareParticles = 0
analysisRoutine = Examples/Tests/ElectrostaticSphere/analysis_electrostatic_sphere.py

[FieldProbe]
buildDir = .
inputFile = Examples/Tests/FieldProbe/inputs_2d
runtime_params =
dim = 2
addToCompileString = USE_EB=TRUE
cmakeSetupOpts = -DWarpX_DIMS=2 -DWarpX_EB=ON
restartTest = 0
useMPI = 1
numprocs = 2
useOMP = 1
numthreads = 1
compileTest = 0
doVis = 0
compareParticles = 0
analysisRoutine = Examples/Tests/FieldProbe/analysis_field_probe.py

[embedded_circle]
buildDir = .
inputFile = Examples/Tests/embedded_circle/inputs_2d
runtime_params = warpx.abort_on_warning_threshold = high
dim = 2
addToCompileString = USE_EB=TRUE USE_OPENPMD=TRUE
cmakeSetupOpts = -DWarpX_DIMS=2 -DWarpX_EB=ON -DWarpX_OPENPMD=ON
restartTest = 0
useMPI = 1
numprocs = 2
useOMP = 1
numthreads = 1
compileTest = 0
doVis = 0
compareParticles = 1
particleTypes = electrons ar_ions
analysisRoutine = Examples/Tests/embedded_circle/analysis.py

[initial_distribution]
buildDir = .
inputFile = Examples/Tests/initial_distribution/inputs
runtime_params = warpx.do_dynamic_scheduling=0 warpx.serialize_initial_conditions=1
dim = 3
addToCompileString =
cmakeSetupOpts = -DWarpX_DIMS=3
restartTest = 0
useMPI = 1
numprocs = 1
useOMP = 1
numthreads = 1
compileTest = 0
doVis = 0
compareParticles = 0
analysisRoutine = Examples/Tests/initial_distribution/analysis_distribution.py
aux1File = Tools/PostProcessing/read_raw_data.py

[leveling_thinning]
buildDir = .
inputFile = Examples/Modules/resampling/inputs_leveling_thinning
runtime_params =
dim = 2
addToCompileString =
cmakeSetupOpts = -DWarpX_DIMS=2
restartTest = 0
useMPI = 1
numprocs = 2
useOMP = 1
numthreads = 1
compileTest = 0
doVis = 0
compareParticles = 0
analysisRoutine = Examples/Modules/resampling/analysis_leveling_thinning.py

[particle_boundaries_3d]
buildDir = .
inputFile = Examples/Tests/boundaries/inputs_3d
runtime_params =
dim = 3
addToCompileString =
cmakeSetupOpts = -DWarpX_DIMS=3
restartTest = 0
useMPI = 1
numprocs = 2
useOMP = 1
numthreads = 1
compileTest = 0
doVis = 0
compareParticles = 1
analysisRoutine = Examples/Tests/boundaries/analysis.py

[embedded_boundary_cube]
buildDir = .
inputFile = Examples/Modules/embedded_boundary_cube/inputs_3d
runtime_params =
dim = 3
addToCompileString = USE_EB=TRUE
cmakeSetupOpts = -DWarpX_DIMS=3 -DWarpX_EB=ON
restartTest = 0
useMPI = 1
numprocs = 1
useOMP = 1
numthreads = 1
compileTest = 0
doVis = 0
compareParticles = 0
analysisRoutine = Examples/Modules/embedded_boundary_cube/analysis_fields.py

[embedded_boundary_cube_macroscopic]
buildDir = .
inputFile = Examples/Modules/embedded_boundary_cube/inputs_3d
runtime_params = algo.em_solver_medium=macroscopic macroscopic.epsilon=1.5*8.8541878128e-12  macroscopic.sigma=0 macroscopic.mu=1.25663706212e-06
dim = 3
addToCompileString = USE_EB=TRUE
cmakeSetupOpts = -DWarpX_DIMS=3 -DWarpX_EB=ON
restartTest = 0
useMPI = 1
numprocs = 1
useOMP = 1
numthreads = 1
compileTest = 0
doVis = 0
compareParticles = 0
analysisRoutine = Examples/Modules/embedded_boundary_cube/analysis_fields.py

[embedded_boundary_cube_2d]
buildDir = .
inputFile = Examples/Modules/embedded_boundary_cube/inputs_2d
runtime_params =
dim = 2
addToCompileString = USE_EB=TRUE
cmakeSetupOpts = -DWarpX_DIMS=2 -DWarpX_EB=ON
restartTest = 0
useMPI = 1
numprocs = 1
useOMP = 1
numthreads = 1
compileTest = 0
doVis = 0
compareParticles = 0
analysisRoutine = Examples/Modules/embedded_boundary_cube/analysis_fields_2d.py

[embedded_boundary_rotated_cube]
buildDir = .
inputFile = Examples/Modules/embedded_boundary_rotated_cube/inputs_3d
runtime_params = warpx.abort_on_warning_threshold=medium
dim = 3
addToCompileString = USE_EB=TRUE
cmakeSetupOpts = -DWarpX_DIMS=3 -DWarpX_EB=ON
restartTest = 0
useMPI = 1
numprocs = 1
useOMP = 1
numthreads = 1
compileTest = 0
doVis = 0
compareParticles = 0
analysisRoutine = Examples/Modules/embedded_boundary_rotated_cube/analysis_fields.py

[embedded_boundary_rotated_cube_2d]
buildDir = .
inputFile = Examples/Modules/embedded_boundary_rotated_cube/inputs_2d
runtime_params = warpx.abort_on_warning_threshold=medium
dim = 2
addToCompileString = USE_EB=TRUE
cmakeSetupOpts = -DWarpX_DIMS=2 -DWarpX_EB=ON
restartTest = 0
useMPI = 1
numprocs = 1
useOMP = 1
numthreads = 1
compileTest = 0
doVis = 0
compareParticles = 0
analysisRoutine = Examples/Modules/embedded_boundary_rotated_cube/analysis_fields_2d.py

[dirichletbc]
buildDir = .
inputFile = Examples/Tests/ElectrostaticDirichletBC/inputs_2d
runtime_params = warpx.abort_on_warning_threshold = medium
dim = 2
addToCompileString =
cmakeSetupOpts = -DWarpX_DIMS=2
restartTest = 0
useMPI = 1
numprocs = 2
useOMP = 1
numthreads = 1
compileTest = 0
doVis = 0
compareParticles = 0
analysisRoutine = Examples/Tests/ElectrostaticDirichletBC/analysis.py

[Python_dirichletbc]
buildDir = .
inputFile = Examples/Tests/ElectrostaticDirichletBC/PICMI_inputs_2d.py
runtime_params =
customRunCmd = python3 PICMI_inputs_2d.py
dim = 2
addToCompileString = USE_PYTHON_MAIN=TRUE
cmakeSetupOpts = -DWarpX_DIMS=2 -DWarpX_APP=OFF
target = pip_install
restartTest = 0
useMPI = 1
numprocs = 2
useOMP = 1
numthreads = 1
compileTest = 0
doVis = 0
compareParticles = 0
analysisRoutine = Examples/Tests/ElectrostaticDirichletBC/analysis.py

[PEC_field]
buildDir = .
inputFile = Examples/Tests/PEC/inputs_field_PEC_3d
runtime_params =
dim = 3
addToCompileString =
cmakeSetupOpts = -DWarpX_DIMS=3
restartTest = 0
useMPI = 1
numprocs = 2
useOMP = 1
numthreads = 1
compileTest = 0
doVis = 0
compareParticles = 0
analysisRoutine = Examples/Tests/PEC/analysis_pec.py

[PEC_field_mr]
buildDir = .
inputFile = Examples/Tests/PEC/inputs_field_PEC_mr_3d
runtime_params =
dim = 3
addToCompileString =
cmakeSetupOpts = -DWarpX_DIMS=3
restartTest = 0
useMPI = 1
numprocs = 2
useOMP = 1
numthreads = 1
compileTest = 0
doVis = 0
compareParticles = 0
analysisRoutine = Examples/Tests/PEC/analysis_pec_mr.py

[PEC_particle]
buildDir = .
inputFile = Examples/Tests/PEC/inputs_particle_PEC_3d
runtime_params =
dim = 3
addToCompileString =
cmakeSetupOpts = -DWarpX_DIMS=3
restartTest = 0
useMPI = 1
numprocs = 2
useOMP = 1
numthreads = 1
compileTest = 0
doVis = 0
compareParticles = 1
particleTypes = electron proton
analysisRoutine = Examples/analysis_default_regression.py

[Python_pass_mpi_comm]
buildDir = .
inputFile = Examples/Tests/pass_mpi_communicator/PICMI_inputs_2d.py
runtime_params =
customRunCmd = python3 PICMI_inputs_2d.py
dim = 2
addToCompileString = USE_PYTHON_MAIN=TRUE
cmakeSetupOpts = -DWarpX_DIMS=2 -DWarpX_APP=OFF
target = pip_install
restartTest = 0
useMPI = 1
numprocs = 2
useOMP = 1
numthreads = 1
compileTest = 0
doVis = 0
compareParticles = 1
particleTypes = electrons
analysisRoutine = Examples/Tests/pass_mpi_communicator/analysis.py

[Plasma_lens]
buildDir = .
inputFile = Examples/Tests/plasma_lens/inputs_3d
runtime_params =
dim = 3
addToCompileString =
cmakeSetupOpts = -DWarpX_DIMS=3
restartTest = 0
useMPI = 1
numprocs = 2
useOMP = 1
numthreads = 1
compileTest = 0
doVis = 0
compareParticles = 1
particleTypes = electrons
analysisRoutine = Examples/Tests/plasma_lens/analysis.py

[Plasma_lens_boosted]
buildDir = .
inputFile = Examples/Tests/plasma_lens/inputs_boosted_3d
runtime_params =
dim = 3
addToCompileString =
cmakeSetupOpts = -DWarpX_DIMS=3
restartTest = 0
useMPI = 1
numprocs = 2
useOMP = 1
numthreads = 1
compileTest = 0
doVis = 0
compareParticles = 1
particleTypes = electrons
analysisRoutine = Examples/Tests/plasma_lens/analysis.py

[Plasma_lens_short]
buildDir = .
inputFile = Examples/Tests/plasma_lens/inputs_short_3d
runtime_params =
dim = 3
addToCompileString =
cmakeSetupOpts = -DWarpX_DIMS=3
restartTest = 0
useMPI = 1
numprocs = 2
useOMP = 1
numthreads = 1
compileTest = 0
doVis = 0
compareParticles = 1
particleTypes = electrons
analysisRoutine = Examples/Tests/plasma_lens/analysis.py

[Python_plasma_lens]
buildDir = .
inputFile = Examples/Tests/plasma_lens/PICMI_inputs_3d.py
runtime_params =
customRunCmd = python3 PICMI_inputs_3d.py
dim = 3
addToCompileString = USE_PYTHON_MAIN=TRUE
cmakeSetupOpts = -DWarpX_DIMS=3 -DWarpX_APP=OFF
target = pip_install
restartTest = 0
useMPI = 1
numprocs = 2
useOMP = 1
numthreads = 1
compileTest = 0
doVis = 0
compareParticles = 1
particleTypes = electrons
analysisRoutine = Examples/Tests/plasma_lens/analysis.py

[background_mcc]
buildDir = .
inputFile = Examples/Physics_applications/capacitive_discharge/inputs_2d
runtime_params = warpx.abort_on_warning_threshold = high
dim = 2
addToCompileString =
cmakeSetupOpts = -DWarpX_DIMS=2
restartTest = 0
useMPI = 1
numprocs = 2
useOMP = 1
numthreads = 1
compileTest = 0
doVis = 0
compareParticles = 1
particleTypes = electrons he_ions
analysisRoutine = Examples/analysis_default_regression.py

[background_mcc_dp_psp]
buildDir = .
inputFile = Examples/Physics_applications/capacitive_discharge/inputs_2d
runtime_params = warpx.abort_on_warning_threshold = high
dim = 2
addToCompileString =
cmakeSetupOpts = -DWarpX_DIMS=2 -DWarpX_PRECISION=DOUBLE -DWarpX_PARTICLE_PRECISION=SINGLE -DWarpX_QED=OFF
restartTest = 0
useMPI = 1
numprocs = 2
useOMP = 1
numthreads = 1
compileTest = 0
doVis = 0
compareParticles = 1
particleTypes = electrons he_ions
analysisRoutine = Examples/analysis_default_regression.py

[Python_background_mcc]
buildDir = .
inputFile = Examples/Physics_applications/capacitive_discharge/PICMI_inputs_2d.py
runtime_params =
customRunCmd = python3 PICMI_inputs_2d.py
dim = 2
addToCompileString = USE_PYTHON_MAIN=TRUE
cmakeSetupOpts = -DWarpX_DIMS=2 -DWarpX_APP=OFF
target = pip_install
restartTest = 0
useMPI = 1
numprocs = 2
useOMP = 1
numthreads = 1
compileTest = 0
doVis = 0
compareParticles = 0
analysisRoutine = Examples/Physics_applications/capacitive_discharge/analysis_2d.py

[Python_background_mcc_1d]
buildDir = .
inputFile = Examples/Physics_applications/capacitive_discharge/PICMI_inputs_1d.py
runtime_params =
customRunCmd = python3 PICMI_inputs_1d.py --test --pythonsolver
dim = 1
addToCompileString = USE_PYTHON_MAIN=TRUE USE_OPENPMD=TRUE QED=FALSE
cmakeSetupOpts = -DWarpX_DIMS=1 -DWarpX_APP=OFF -DWarpX_OPENPMD=ON -DWarpX_QED=OFF
target = pip_install
restartTest = 0
useMPI = 1
numprocs = 2
useOMP = 1
numthreads = 1
compileTest = 0
doVis = 0
compareParticles = 0
analysisRoutine = Examples/Physics_applications/capacitive_discharge/analysis_1d.py

[Python_background_mcc_1d_tridiag]
buildDir = .
inputFile = Examples/Physics_applications/capacitive_discharge/PICMI_inputs_1d.py
runtime_params =
customRunCmd = python3 PICMI_inputs_1d.py --test
dim = 1
addToCompileString = USE_PYTHON_MAIN=TRUE USE_OPENPMD=TRUE QED=FALSE
cmakeSetupOpts = -DWarpX_DIMS=1 -DWarpX_APP=OFF -DWarpX_OPENPMD=ON -DWarpX_QED=OFF
target = pip_install
restartTest = 0
useMPI = 1
numprocs = 2
useOMP = 1
numthreads = 1
compileTest = 0
doVis = 0
compareParticles = 0
analysisRoutine = Examples/Physics_applications/capacitive_discharge/analysis_1d.py

[particle_absorption]
buildDir = .
inputFile = Examples/Modules/ParticleBoundaryProcess/inputs_absorption
runtime_params =
dim = 3
addToCompileString = USE_EB=TRUE
cmakeSetupOpts = -DWarpX_DIMS=3 -DWarpX_EB=ON
restartTest = 0
useMPI = 1
numprocs = 2
useOMP = 1
numthreads = 1
compileTest = 0
doVis = 0
compareParticles = 1
particleTypes = electrons
analysisRoutine = Examples/Modules/ParticleBoundaryProcess/analysis_absorption.py

[particle_scrape]
buildDir = .
inputFile = Examples/Modules/ParticleBoundaryScrape/inputs_scrape
runtime_params =
dim = 3
addToCompileString = USE_EB=TRUE
cmakeSetupOpts = -DWarpX_DIMS=3 -DWarpX_EB=ON
restartTest = 0
useMPI = 1
numprocs = 2
useOMP = 1
numthreads = 1
compileTest = 0
doVis = 0
compareParticles = 1
particleTypes = electrons
analysisRoutine = Examples/Modules/ParticleBoundaryScrape/analysis_scrape.py

[Python_particle_scrape]
buildDir = .
inputFile = Examples/Modules/ParticleBoundaryScrape/PICMI_inputs_scrape.py
runtime_params =
customRunCmd = python3 PICMI_inputs_scrape.py
dim = 3
addToCompileString = USE_EB=TRUE USE_PYTHON_MAIN=TRUE
cmakeSetupOpts = -DWarpX_DIMS=3 -DWarpX_EB=ON -DWarpX_APP=OFF
target = pip_install
restartTest = 0
useMPI = 1
numprocs = 2
useOMP = 1
numthreads = 1
compileTest = 0
doVis = 0
compareParticles = 1
particleTypes = electrons
analysisRoutine = Examples/Modules/ParticleBoundaryScrape/analysis_scrape.py

[Python_particle_reflection]
buildDir = .
inputFile = Examples/Modules/ParticleBoundaryProcess/PICMI_inputs_reflection.py
runtime_params =
customRunCmd = python3 PICMI_inputs_reflection.py
dim = 2
addToCompileString = USE_PYTHON_MAIN=TRUE
cmakeSetupOpts = -DWarpX_DIMS=2 -DWarpX_APP=OFF
target = pip_install
restartTest = 0
useMPI = 1
numprocs = 1
useOMP = 1
numthreads = 1
compileTest = 0
doVis = 0
analysisRoutine = Examples/Modules/ParticleBoundaryProcess/analysis_reflection.py

[Python_particle_attr_access]
buildDir = .
inputFile = Examples/Tests/ParticleDataPython/PICMI_inputs_2d.py
runtime_params =
customRunCmd = python3 PICMI_inputs_2d.py
dim = 2
addToCompileString = USE_PYTHON_MAIN=TRUE
cmakeSetupOpts = -DWarpX_DIMS=2 -DWarpX_APP=OFF
target = pip_install
restartTest = 0
useMPI = 1
numprocs = 2
useOMP = 1
numthreads = 1
compileTest = 0
doVis = 0
analysisRoutine = Examples/Tests/ParticleDataPython/analysis.py

[Python_particle_attr_access_unique]
buildDir = .
inputFile = Examples/Tests/ParticleDataPython/PICMI_inputs_2d.py
runtime_params =
customRunCmd = python3 PICMI_inputs_2d.py --unique
dim = 2
addToCompileString = USE_PYTHON_MAIN=TRUE
cmakeSetupOpts = -DWarpX_DIMS=2 -DWarpX_APP=OFF
target = pip_install
restartTest = 0
useMPI = 1
numprocs = 2
useOMP = 1
numthreads = 1
compileTest = 0
doVis = 0
analysisRoutine = Examples/Tests/ParticleDataPython/analysis.py

[Python_prev_positions]
buildDir = .
inputFile = Examples/Tests/ParticleDataPython/PICMI_inputs_prev_pos_2d.py
runtime_params =
customRunCmd = python3 PICMI_inputs_prev_pos_2d.py
dim = 2
addToCompileString = USE_PYTHON_MAIN=TRUE
cmakeSetupOpts = -DWarpX_DIMS=2 -DWarpX_APP=OFF
target = pip_install
restartTest = 0
useMPI = 1
numprocs = 2
useOMP = 1
numthreads = 1
compileTest = 0
doVis = 0
compareParticles = 1
analysisRoutine = Examples/analysis_default_regression.py

[Performance_works_1_uniform_rest_32ppc]
buildDir = .
inputFile = Examples/Tests/PerformanceTests/automated_test_1_uniform_rest_32ppc
runtime_params = amr.max_grid_size=32 amr.n_cell=32 32 32 max_step=5 diagnostics.diags_names=diag1 diag1.intervals=0 diag1.diag_type=Full
dim = 3
addToCompileString =
cmakeSetupOpts = -DWarpX_DIMS=3
restartTest = 0
useMPI = 1
numprocs = 2
useOMP = 1
numthreads = 1
compileTest = 0
doVis = 0
compareParticles = 1
particleTypes = electrons ions
analysisRoutine =

[Performance_works_2_uniform_rest_1ppc]
buildDir = .
inputFile = Examples/Tests/PerformanceTests/automated_test_2_uniform_rest_1ppc
runtime_params = amr.max_grid_size=32 amr.n_cell=32 32 32 max_step=5 diagnostics.diags_names=diag1 diag1.intervals=0 diag1.diag_type=Full
dim = 3
addToCompileString =
cmakeSetupOpts = -DWarpX_DIMS=3
restartTest = 0
useMPI = 1
numprocs = 2
useOMP = 1
numthreads = 1
compileTest = 0
doVis = 0
compareParticles = 1
particleTypes = electrons
analysisRoutine =

[Performance_works_3_uniform_drift_4ppc]
buildDir = .
inputFile = Examples/Tests/PerformanceTests/automated_test_3_uniform_drift_4ppc
runtime_params = amr.max_grid_size=32 amr.n_cell=32 32 32 max_step=5 diagnostics.diags_names=diag1 diag1.intervals=0 diag1.diag_type=Full
dim = 3
addToCompileString =
cmakeSetupOpts = -DWarpX_DIMS=3
restartTest = 0
useMPI = 1
numprocs = 2
useOMP = 1
numthreads = 1
compileTest = 0
doVis = 0
compareParticles = 1
particleTypes = electrons ions
analysisRoutine =

[Performance_works_4_labdiags_2ppc]
buildDir = .
inputFile = Examples/Tests/PerformanceTests/automated_test_4_labdiags_2ppc
runtime_params = amr.n_cell=64 64 64 max_step=10 diagnostics.diags_names=diag1 diag1.intervals=0 diag1.diag_type=Full
dim = 3
addToCompileString =
cmakeSetupOpts = -DWarpX_DIMS=3
restartTest = 0
useMPI = 1
numprocs = 2
useOMP = 1
numthreads = 1
compileTest = 0
doVis = 0
compareParticles = 1
particleTypes = electrons ions
analysisRoutine =

[Performance_works_5_loadimbalance]
buildDir = .
inputFile = Examples/Tests/PerformanceTests/automated_test_5_loadimbalance
runtime_params = amr.max_grid_size=32 amr.n_cell=32 32 32 max_step=5 diagnostics.diags_names=diag1 diag1.intervals=0 diag1.diag_type=Full
dim = 3
addToCompileString =
cmakeSetupOpts = -DWarpX_DIMS=3
restartTest = 0
useMPI = 1
numprocs = 2
useOMP = 1
numthreads = 1
compileTest = 0
doVis = 0
compareParticles = 1
particleTypes = electrons ions
analysisRoutine =

[Performance_works_6_output_2ppc]
buildDir = .
inputFile = Examples/Tests/PerformanceTests/automated_test_6_output_2ppc
runtime_params = amr.n_cell=64 64 64 max_step=10
dim = 3
addToCompileString =
cmakeSetupOpts = -DWarpX_DIMS=3
restartTest = 0
useMPI = 1
numprocs = 2
useOMP = 1
numthreads = 1
compileTest = 0
doVis = 0
compareParticles = 1
particleTypes = electrons ions
analysisRoutine =

[Python_wrappers]
buildDir = .
inputFile = Examples/Tests/PythonWrappers/PICMI_inputs_2d.py
runtime_params =
customRunCmd = python3 PICMI_inputs_2d.py
dim = 2
addToCompileString = USE_PSATD=TRUE USE_PYTHON_MAIN=TRUE
cmakeSetupOpts = -DWarpX_DIMS=2 -DWarpX_PSATD=ON -DWarpX_APP=OFF
target = pip_install
restartTest = 0
useMPI = 1
numprocs = 2
useOMP = 1
numthreads = 1
compileTest = 0
doVis = 0
compareParticles = 0
analysisRoutine = Examples/analysis_default_regression.py

[embedded_boundary_python_API]
buildDir = .
inputFile = Examples/Modules/embedded_boundary_python_API/PICMI_inputs_EB_API.py
runtime_params =
customRunCmd = python PICMI_inputs_EB_API.py
dim = 3
addToCompileString = USE_EB=TRUE USE_PYTHON_MAIN=TRUE
cmakeSetupOpts = -DWarpX_DIMS=3 -DWarpX_EB=ON -DWarpX_APP=OFF
target = pip_install
restartTest = 0
useMPI = 1
numprocs = 1
useOMP = 1
numthreads = 1
compileTest = 0
doVis = 0
compareParticles = 0
analysisRoutine = Examples/Modules/embedded_boundary_python_API/analysis.py

[scraping]
buildDir = .
inputFile = Examples/Tests/scraping/inputs_rz
runtime_params = warpx.abort_on_warning_threshold = medium
dim = 2
addToCompileString = USE_EB=TRUE USE_RZ=TRUE USE_OPENPMD=TRUE
cmakeSetupOpts = -DWarpX_DIMS=RZ -DWarpX_EB=ON -DWarpX_OPENPMD=ON
restartTest = 0
useMPI = 1
numprocs = 2
useOMP = 1
numthreads = 1
compileTest = 0
doVis = 0
compareParticles = 0
analysisRoutine = Examples/Tests/scraping/analysis_rz.py

[ion_stopping]
buildDir = .
inputFile = Examples/Tests/ion_stopping/inputs_3d
runtime_params = warpx.cfl=0.7
dim = 3
addToCompileString =
cmakeSetupOpts =
restartTest = 0
useMPI = 1
numprocs = 1
useOMP = 1
numthreads = 1
compileTest = 0
doVis = 0
compareParticles = 1
analysisRoutine = Examples/Tests/ion_stopping/analysis_ion_stopping.py

[VayDeposition2D]
buildDir = .
inputFile = Examples/Tests/VayDeposition/inputs_2d
runtime_params =
dim = 2
addToCompileString = USE_PSATD=TRUE
cmakeSetupOpts = -DWarpX_DIMS=2 -DWarpX_PSATD=ON
restartTest = 0
useMPI = 1
numprocs = 2
useOMP = 1
numthreads = 1
compileTest = 0
doVis = 0
compareParticles = 1
particleTypes = electron ion
analysisRoutine = Examples/Tests/VayDeposition/analysis.py

[VayDeposition3D]
buildDir = .
inputFile = Examples/Tests/VayDeposition/inputs_3d
runtime_params =
dim = 3
addToCompileString = USE_PSATD=TRUE
cmakeSetupOpts = -DWarpX_DIMS=3 -DWarpX_PSATD=ON
restartTest = 0
useMPI = 1
numprocs = 2
useOMP = 1
numthreads = 1
compileTest = 0
doVis = 0
compareParticles = 1
particleTypes = electron ion
analysisRoutine = Examples/Tests/VayDeposition/analysis.py

<<<<<<< HEAD
[uniform_plasma_multiJ]
buildDir = .
inputFile = Examples/Tests/uniform_plasma/inputs_3d
runtime_params = warpx.abort_on_warning_threshold=medium
dim = 3
addToCompileString = USE_PSATD=TRUE
cmakeSetupOpts = -DWarpX_DIMS=3 -DWarpX_PSATD=ON
=======
[BTD_rz]
buildDir = .
inputFile = Examples/Tests/BTD_rz/inputs_rz_z_boosted_BTD
runtime_params =
dim = 2
addToCompileString = USE_RZ=TRUE
cmakeSetupOpts = -DWarpX_DIMS=RZ
>>>>>>> 5063ee8f
restartTest = 0
useMPI = 1
numprocs = 2
useOMP = 1
numthreads = 1
compileTest = 0
doVis = 0
<<<<<<< HEAD
compareParticles = 1
particleTypes = electrons ions
analysisRoutine = Examples/Tests/uniform_plasma/analysis.py
=======
analysisRoutine = Examples/Tests/BTD_rz/analysis_BTD_laser_antenna.py
>>>>>>> 5063ee8f
<|MERGE_RESOLUTION|>--- conflicted
+++ resolved
@@ -3733,7 +3733,22 @@
 particleTypes = electron ion
 analysisRoutine = Examples/Tests/VayDeposition/analysis.py
 
-<<<<<<< HEAD
+[BTD_rz]
+buildDir = .
+inputFile = Examples/Tests/BTD_rz/inputs_rz_z_boosted_BTD
+runtime_params =
+dim = 2
+addToCompileString = USE_RZ=TRUE
+cmakeSetupOpts = -DWarpX_DIMS=RZ
+restartTest = 0
+useMPI = 1
+numprocs = 2
+useOMP = 1
+numthreads = 1
+compileTest = 0
+doVis = 0
+analysisRoutine = Examples/Tests/BTD_rz/analysis_BTD_laser_antenna.py
+
 [uniform_plasma_multiJ]
 buildDir = .
 inputFile = Examples/Tests/uniform_plasma/inputs_3d
@@ -3741,26 +3756,13 @@
 dim = 3
 addToCompileString = USE_PSATD=TRUE
 cmakeSetupOpts = -DWarpX_DIMS=3 -DWarpX_PSATD=ON
-=======
-[BTD_rz]
-buildDir = .
-inputFile = Examples/Tests/BTD_rz/inputs_rz_z_boosted_BTD
-runtime_params =
-dim = 2
-addToCompileString = USE_RZ=TRUE
-cmakeSetupOpts = -DWarpX_DIMS=RZ
->>>>>>> 5063ee8f
-restartTest = 0
-useMPI = 1
-numprocs = 2
-useOMP = 1
-numthreads = 1
-compileTest = 0
-doVis = 0
-<<<<<<< HEAD
+restartTest = 0
+useMPI = 1
+numprocs = 2
+useOMP = 1
+numthreads = 1
+compileTest = 0
+doVis = 0
 compareParticles = 1
 particleTypes = electrons ions
-analysisRoutine = Examples/Tests/uniform_plasma/analysis.py
-=======
-analysisRoutine = Examples/Tests/BTD_rz/analysis_BTD_laser_antenna.py
->>>>>>> 5063ee8f
+analysisRoutine = Examples/Tests/uniform_plasma/analysis.py