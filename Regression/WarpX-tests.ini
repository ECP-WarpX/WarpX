# This file is used both for the nightly regression tests
# on the battra server, and for CI tests.
# In the case of CI, some of the parameters entered
# below are overwritten, see prepare_file_ci.py
[main]
testTopDir     = /home/regtester/AMReX_RegTesting/rt-WarpX/
webTopDir      = /home/regtester/AMReX_RegTesting/rt-WarpX/web

sourceTree = C_Src

# suiteName is the name prepended to all output directories
suiteName = WarpX

purge_output = 1

useCmake = 1
isSuperbuild = 1
MAKE = make
numMakeJobs = 8

# We build by default a few tools for output comparison.
# The build time for those can be skipped if they are not needed.
ftools =

# Control the build of the particle_compare tool.
# Needed for test particle_tolerance option.
use_ctools = 0

# MPIcommand should use the placeholders:
#   @host@ to indicate where to put the hostname to run on
#   @nprocs@ to indicate where to put the number of processors
#   @command@ to indicate where to put the command to run
#
# only tests with useMPI = 1 will run in parallel
# nprocs is problem dependent and specified in the individual problem
# sections.

#MPIcommand = mpiexec -host @host@ -n @nprocs@ @command@
MPIcommand = mpiexec -n @nprocs@ @command@
MPIhost =

reportActiveTestsOnly = 1

# Add "GO UP" link at the top of the web page?
goUpLink = 1

# string queried to change plotfiles and checkpoint files
plot_file_name = diag1.file_prefix
check_file_name = none

# email
sendEmailWhenFail = 1
emailTo = weiqunzhang@lbl.gov, jlvay@lbl.gov, rlehe@lbl.gov, atmyers@lbl.gov, oshapoval@lbl.gov, henri.vincenti@cea.fr, rjambunathan@lbl.gov, yinjianzhao@lbl.gov
emailBody = Check https://ccse.lbl.gov/pub/RegressionTesting/WarpX/ for more details.

[AMReX]
dir = /home/regtester/AMReX_RegTesting/amrex/
branch = 85284ea15a3c5ca7d6d8e3f1045ac1e5a48c6a19

[source]
dir = /home/regtester/AMReX_RegTesting/warpx
branch = development
cmakeSetupOpts = -DAMReX_ASSERTIONS=ON -DAMReX_TESTING=ON

# individual problems follow

[pml_x_yee]
buildDir = .
inputFile = Examples/Tests/PML/inputs_2d
runtime_params = warpx.do_dynamic_scheduling=0 algo.maxwell_solver=yee diag1.file_prefix=pml_x_yee_plt chk.file_prefix=pml_x_yee_chk
dim = 2
addToCompileString =
cmakeSetupOpts = -DWarpX_DIMS=2
restartTest = 1
restartFileNum = 150
useMPI = 1
numprocs = 2
useOMP = 1
numthreads = 1
compileTest = 0
doVis = 0
analysisRoutine = Examples/Tests/PML/analysis_pml_yee.py

[pml_x_ckc]
buildDir = .
inputFile = Examples/Tests/PML/inputs_2d
runtime_params = warpx.do_dynamic_scheduling=0 algo.maxwell_solver=ckc
dim = 2
addToCompileString =
cmakeSetupOpts = -DWarpX_DIMS=2
restartTest = 0
useMPI = 1
numprocs = 2
useOMP = 1
numthreads = 1
compileTest = 0
doVis = 0
analysisRoutine = Examples/Tests/PML/analysis_pml_ckc.py

[pml_x_psatd]
buildDir = .
inputFile = Examples/Tests/PML/inputs_2d
runtime_params = algo.maxwell_solver=psatd psatd.update_with_rho=1 warpx.do_dynamic_scheduling=0 diag1.fields_to_plot = Ex Ey Ez Bx By Bz rho divE warpx.cfl = 0.7071067811865475 warpx.do_pml_dive_cleaning=0 warpx.do_pml_divb_cleaning=0 chk.file_prefix=pml_x_psatd_chk
dim = 2
addToCompileString = USE_PSATD=TRUE
cmakeSetupOpts = -DWarpX_DIMS=2 -DWarpX_PSATD=ON
restartTest = 1
restartFileNum = 150
useMPI = 1
numprocs = 2
useOMP = 1
numthreads = 1
compileTest = 0
doVis = 0
analysisRoutine = Examples/Tests/PML/analysis_pml_psatd.py

[pml_psatd_dive_divb_cleaning]
buildDir = .
inputFile = Examples/Tests/PML/inputs_3d
runtime_params = warpx.do_similar_dm_pml = 0
dim = 3
addToCompileString = USE_PSATD=TRUE
cmakeSetupOpts = -DWarpX_DIMS=3 -DWarpX_PSATD=ON
restartTest = 0
useMPI = 1
numprocs = 2
useOMP = 1
numthreads = 1
compileTest = 0
doVis = 0
analysisRoutine = Examples/analysis_default_regression.py

[silver_mueller_2d_x]
buildDir = .
inputFile = Examples/Tests/SilverMueller/inputs_2d_x
runtime_params =
dim = 2
addToCompileString =
cmakeSetupOpts = -DWarpX_DIMS=2
restartTest = 0
useMPI = 1
numprocs = 2
useOMP = 1
numthreads = 1
compileTest = 0
doVis = 0
analysisRoutine = Examples/Tests/SilverMueller/analysis_silver_mueller.py

[silver_mueller_2d_z]
buildDir = .
inputFile = Examples/Tests/SilverMueller/inputs_2d_z
runtime_params =
dim = 2
addToCompileString =
cmakeSetupOpts = -DWarpX_DIMS=2
restartTest = 0
useMPI = 1
numprocs = 2
useOMP = 1
numthreads = 1
compileTest = 0
doVis = 0
analysisRoutine = Examples/Tests/SilverMueller/analysis_silver_mueller.py

[silver_mueller_rz_z]
buildDir = .
inputFile = Examples/Tests/SilverMueller/inputs_rz_z
runtime_params =
dim = 2
addToCompileString = USE_RZ=TRUE
cmakeSetupOpts = -DWarpX_DIMS=RZ
restartTest = 0
useMPI = 1
numprocs = 2
useOMP = 1
numthreads = 1
compileTest = 0
doVis = 0
analysisRoutine = Examples/Tests/SilverMueller/analysis_silver_mueller.py

[RigidInjection_lab]
buildDir = .
inputFile = Examples/Modules/RigidInjection/inputs_2d_LabFrame
runtime_params =
dim = 2
addToCompileString =
cmakeSetupOpts = -DWarpX_DIMS=2
restartTest = 0
useMPI = 1
numprocs = 2
useOMP = 1
numthreads = 1
compileTest = 0
doVis = 0
compareParticles = 0
analysisRoutine = Examples/Modules/RigidInjection/analysis_rigid_injection_LabFrame.py

[RigidInjection_BTD]
buildDir = .
inputFile = Examples/Modules/RigidInjection/inputs_2d_BoostedFrame
runtime_params =
dim = 2
addToCompileString = USE_OPENPMD=TRUE
cmakeSetupOpts = -DWarpX_DIMS=2 -DWarpX_OPENPMD=ON
restartTest = 0
useMPI = 1
numprocs = 2
useOMP = 1
numthreads = 1
compileTest = 0
doVis = 0
compareParticles = 0
doComparison = 0
aux1File = Tools/PostProcessing/read_raw_data.py
analysisRoutine = Examples/Modules/RigidInjection/analysis_rigid_injection_BoostedFrame.py

[BTD_ReducedSliceDiag]
buildDir = .
inputFile = Examples/Modules/boosted_diags/inputs_3d_slice
runtime_params =
dim = 3
addToCompileString = USE_OPENPMD=TRUE
cmakeSetupOpts = -DWarpX_DIMS=3 -DWarpX_OPENPMD=ON
restartTest = 0
useMPI = 1
numprocs = 2
useOMP = 1
numthreads = 1
compileTest = 0
doVis = 0
compareParticles = 0
doComparison = 0
aux1File = Tools/PostProcessing/read_raw_data.py
analysisRoutine = Examples/Modules/boosted_diags/analysis_3Dbacktransformed_diag.py

[nci_corrector]
buildDir = .
inputFile = Examples/Modules/nci_corrector/inputs_2d
runtime_params = amr.max_level=0 particles.use_fdtd_nci_corr=1
dim = 2
addToCompileString =
cmakeSetupOpts = -DWarpX_DIMS=2
restartTest = 0
useMPI = 1
numprocs = 2
useOMP = 1
numthreads = 1
compileTest = 0
doVis = 0
doComparison = 0
analysisRoutine = Examples/Modules/nci_corrector/analysis_ncicorr.py

[nci_correctorMR]
buildDir = .
inputFile = Examples/Modules/nci_corrector/inputs_2d
runtime_params = amr.max_level=1 particles.use_fdtd_nci_corr=1 amr.n_cell=64 64 warpx.fine_tag_lo=-20.e-6 -20.e-6 warpx.fine_tag_hi=20.e-6 20.e-6
dim = 2
addToCompileString =
cmakeSetupOpts = -DWarpX_DIMS=2
restartTest = 0
useMPI = 1
numprocs = 2
useOMP = 1
numthreads = 1
compileTest = 0
doVis = 0
doComparison = 0
analysisRoutine = Examples/Modules/nci_corrector/analysis_ncicorr.py

[ionization_lab]
buildDir = .
inputFile = Examples/Modules/ionization/inputs_2d_rt
runtime_params =
dim = 2
addToCompileString =
cmakeSetupOpts = -DWarpX_DIMS=2
restartTest = 0
useMPI = 1
numprocs = 2
useOMP = 1
numthreads = 1
compileTest = 0
doVis = 0
analysisRoutine = Examples/Modules/ionization/analysis_ionization.py

[ionization_boost]
buildDir = .
inputFile = Examples/Modules/ionization/inputs_2d_bf_rt
runtime_params =
dim = 2
addToCompileString =
cmakeSetupOpts = -DWarpX_DIMS=2
restartTest = 0
useMPI = 1
numprocs = 2
useOMP = 1
numthreads = 1
compileTest = 0
doVis = 0
analysisRoutine = Examples/Modules/ionization/analysis_ionization.py

[bilinear_filter]
buildDir = .
inputFile = Examples/Tests/SingleParticle/inputs_2d
runtime_params = warpx.use_filter=1 warpx.filter_npass_each_dir=1 5
dim = 2
addToCompileString =
cmakeSetupOpts = -DWarpX_DIMS=2
restartTest = 0
useMPI = 1
numprocs = 2
useOMP = 1
numthreads = 1
compileTest = 0
doVis = 0
analysisRoutine = Examples/Tests/SingleParticle/analysis_bilinear_filter.py

[Langmuir_multi]
buildDir = .
inputFile = Examples/Tests/Langmuir/inputs_3d_multi_rt
runtime_params = warpx.do_dynamic_scheduling=0
dim = 3
addToCompileString =
cmakeSetupOpts = -DWarpX_DIMS=3
restartTest = 0
useMPI = 1
numprocs = 2
useOMP = 1
numthreads = 1
compileTest = 0
doVis = 0
compareParticles = 1
particleTypes = electrons positrons
analysisRoutine = Examples/Tests/Langmuir/analysis_langmuir_multi.py
analysisOutputImage = langmuir_multi_analysis.png

[Langmuir_multi_single_precision]
buildDir = .
inputFile = Examples/Tests/Langmuir/inputs_3d_multi_rt
runtime_params = warpx.do_dynamic_scheduling=0
dim = 3
addToCompileString = PRECISION=FLOAT USE_SINGLE_PRECISION_PARTICLES=TRUE
cmakeSetupOpts = -DWarpX_DIMS=3 -DWarpX_PRECISION=SINGLE
restartTest = 0
useMPI = 1
numprocs = 2
useOMP = 1
numthreads = 1
compileTest = 0
doVis = 0
compareParticles = 1
particleTypes = electrons positrons
analysisRoutine = Examples/Tests/Langmuir/analysis_langmuir_multi.py
analysisOutputImage = langmuir_multi_analysis.png

[Langmuir_multi_nodal]
buildDir = .
inputFile = Examples/Tests/Langmuir/inputs_3d_multi_rt
runtime_params = warpx.do_dynamic_scheduling=0 warpx.do_nodal=1 algo.current_deposition=direct
dim = 3
addToCompileString =
cmakeSetupOpts = -DWarpX_DIMS=3
restartTest = 0
useMPI = 1
numprocs = 2
useOMP = 1
numthreads = 1
compileTest = 0
doVis = 0
compareParticles = 1
particleTypes = electrons positrons
analysisRoutine = Examples/Tests/Langmuir/analysis_langmuir_multi.py
analysisOutputImage = langmuir_multi_analysis.png

[Langmuir_multi_psatd]
buildDir = .
inputFile = Examples/Tests/Langmuir/inputs_3d_multi_rt
runtime_params = algo.maxwell_solver=psatd warpx.cfl = 0.5773502691896258
dim = 3
addToCompileString = USE_PSATD=TRUE
cmakeSetupOpts = -DWarpX_DIMS=3 -DWarpX_PSATD=ON
restartTest = 0
useMPI = 1
numprocs = 2
useOMP = 1
numthreads = 1
compileTest = 0
doVis = 0
compareParticles = 1
particleTypes = electrons positrons
analysisRoutine = Examples/Tests/Langmuir/analysis_langmuir_multi.py
analysisOutputImage = langmuir_multi_analysis.png

[Langmuir_multi_psatd_div_cleaning]
buildDir = .
inputFile = Examples/Tests/Langmuir/inputs_3d_multi_rt
runtime_params = algo.maxwell_solver=psatd warpx.cfl = 0.5773502691896258  psatd.update_with_rho = 1  algo.current_deposition = direct  warpx.do_dive_cleaning = 1  warpx.do_divb_cleaning = 1  diag1.intervals = 0, 38:40:1 diag1.fields_to_plot = Ex Ey Ez Bx By Bz jx jy jz part_per_cell rho divE F G
dim = 3
addToCompileString = USE_PSATD=TRUE
cmakeSetupOpts = -DWarpX_DIMS=3 -DWarpX_PSATD=ON
restartTest = 0
useMPI = 1
numprocs = 2
useOMP = 1
numthreads = 1
compileTest = 0
doVis = 0
compareParticles = 1
particleTypes = electrons positrons
analysisRoutine = Examples/Tests/Langmuir/analysis_langmuir_multi.py
analysisOutputImage = langmuir_multi_analysis.png

[Langmuir_multi_psatd_current_correction]
buildDir = .
inputFile = Examples/Tests/Langmuir/inputs_3d_multi_rt
runtime_params = algo.maxwell_solver=psatd algo.current_deposition=esirkepov psatd.periodic_single_box_fft=1 psatd.current_correction=1 diag1.fields_to_plot = Ex Ey Ez Bx By Bz jx jy jz part_per_cell rho divE warpx.cfl = 0.5773502691896258
dim = 3
addToCompileString = USE_PSATD=TRUE
cmakeSetupOpts = -DWarpX_DIMS=3 -DWarpX_PSATD=ON
restartTest = 0
useMPI = 1
numprocs = 1
useOMP = 1
numthreads = 1
compileTest = 0
doVis = 0
compareParticles = 1
particleTypes = electrons positrons
analysisRoutine = Examples/Tests/Langmuir/analysis_langmuir_multi.py
analysisOutputImage = langmuir_multi_analysis.png

[Langmuir_multi_psatd_current_correction_nodal]
buildDir = .
inputFile = Examples/Tests/Langmuir/inputs_3d_multi_rt
runtime_params = algo.maxwell_solver=psatd algo.current_deposition=direct psatd.periodic_single_box_fft=1 psatd.current_correction=1 warpx.do_nodal=1 diag1.fields_to_plot = Ex Ey Ez Bx By Bz jx jy jz part_per_cell rho divE warpx.cfl = 0.5773502691896258
dim = 3
addToCompileString = USE_PSATD=TRUE
cmakeSetupOpts = -DWarpX_DIMS=3 -DWarpX_PSATD=ON
restartTest = 0
useMPI = 1
numprocs = 1
useOMP = 1
numthreads = 1
compileTest = 0
doVis = 0
compareParticles = 1
particleTypes = electrons positrons
analysisRoutine = Examples/Tests/Langmuir/analysis_langmuir_multi.py
analysisOutputImage = langmuir_multi_analysis.png

[Langmuir_multi_psatd_Vay_deposition]
buildDir = .
inputFile = Examples/Tests/Langmuir/inputs_3d_multi_rt
runtime_params = algo.maxwell_solver=psatd psatd.periodic_single_box_fft=1 algo.current_deposition=vay diag1.fields_to_plot = Ex Ey Ez jx jy jz part_per_cell rho divE warpx.cfl = 0.5773502691896258
dim = 3
addToCompileString = USE_PSATD=TRUE
cmakeSetupOpts = -DWarpX_DIMS=3 -DWarpX_PSATD=ON
restartTest = 0
useMPI = 1
numprocs = 1
useOMP = 1
numthreads = 1
compileTest = 0
doVis = 0
compareParticles = 1
particleTypes = electrons positrons
analysisRoutine = Examples/Tests/Langmuir/analysis_langmuir_multi.py
analysisOutputImage = langmuir_multi_analysis.png

[Langmuir_multi_psatd_Vay_deposition_nodal]
buildDir = .
inputFile = Examples/Tests/Langmuir/inputs_3d_multi_rt
runtime_params = algo.maxwell_solver=psatd warpx.do_nodal=1 psatd.periodic_single_box_fft=1 algo.current_deposition=vay diag1.fields_to_plot = Ex Ey Ez jx jy jz part_per_cell rho divE warpx.cfl = 0.5773502691896258
dim = 3
addToCompileString = USE_PSATD=TRUE
cmakeSetupOpts = -DWarpX_DIMS=3 -DWarpX_PSATD=ON
restartTest = 0
useMPI = 1
numprocs = 1
useOMP = 1
numthreads = 1
compileTest = 0
doVis = 0
compareParticles = 1
particleTypes = electrons positrons
analysisRoutine = Examples/Tests/Langmuir/analysis_langmuir_multi.py
analysisOutputImage = langmuir_multi_analysis.png

[Langmuir_multi_psatd_momentum_conserving]
buildDir = .
inputFile = Examples/Tests/Langmuir/inputs_3d_multi_rt
runtime_params = algo.maxwell_solver=psatd algo.field_gathering=momentum-conserving warpx.cfl = 0.5773502691896258
dim = 3
addToCompileString = USE_PSATD=TRUE
cmakeSetupOpts = -DWarpX_DIMS=3 -DWarpX_PSATD=ON
restartTest = 0
useMPI = 1
numprocs = 2
useOMP = 1
numthreads = 1
compileTest = 0
doVis = 0
compareParticles = 1
particleTypes = electrons positrons
analysisRoutine = Examples/Tests/Langmuir/analysis_langmuir_multi.py
analysisOutputImage = langmuir_multi_analysis.png

[Langmuir_multi_psatd_nodal]
buildDir = .
inputFile = Examples/Tests/Langmuir/inputs_3d_multi_rt
runtime_params = algo.maxwell_solver=psatd warpx.do_dynamic_scheduling=0 warpx.do_nodal=1 algo.current_deposition=direct warpx.cfl = 0.5773502691896258
dim = 3
addToCompileString = USE_PSATD=TRUE
cmakeSetupOpts = -DWarpX_DIMS=3 -DWarpX_PSATD=ON
restartTest = 0
useMPI = 1
numprocs = 2
useOMP = 1
numthreads = 1
compileTest = 0
doVis = 0
compareParticles = 1
particleTypes = electrons positrons
analysisRoutine = Examples/Tests/Langmuir/analysis_langmuir_multi.py
analysisOutputImage = langmuir_multi_analysis.png

[Langmuir_multi_psatd_single_precision]
buildDir = .
inputFile = Examples/Tests/Langmuir/inputs_3d_multi_rt
runtime_params = algo.maxwell_solver=psatd warpx.cfl = 0.5773502691896258
dim = 3
addToCompileString = USE_PSATD=TRUE PRECISION=FLOAT USE_SINGLE_PRECISION_PARTICLES=TRUE
cmakeSetupOpts = -DWarpX_DIMS=3 -DWarpX_PSATD=ON -DWarpX_PRECISION=SINGLE
restartTest = 0
useMPI = 1
numprocs = 2
useOMP = 1
numthreads = 1
compileTest = 0
doVis = 0
compareParticles = 1
particleTypes = electrons positrons
analysisRoutine = Examples/Tests/Langmuir/analysis_langmuir_multi.py
analysisOutputImage = langmuir_multi_analysis.png

[Langmuir_multi_2d_nodal]
buildDir = .
inputFile = Examples/Tests/Langmuir/inputs_2d_multi_rt
runtime_params = warpx.do_nodal=1 algo.current_deposition=direct diag1.electrons.variables=w ux uy uz diag1.positrons.variables=w ux uy uz
dim = 2
addToCompileString =
cmakeSetupOpts = -DWarpX_DIMS=2
restartTest = 0
useMPI = 1
numprocs = 2
useOMP = 1
numthreads = 1
compileTest = 0
doVis = 0
compareParticles = 1
particleTypes = electrons positrons
analysisRoutine = Examples/Tests/Langmuir/analysis_langmuir_multi_2d.py
analysisOutputImage = langmuir_multi_2d_analysis.png

[Langmuir_multi_2d_MR]
buildDir = .
inputFile = Examples/Tests/Langmuir/inputs_2d_multi_rt
runtime_params = algo.maxwell_solver = ckc  warpx.use_filter = 1  amr.max_level = 1  amr.ref_ratio = 4  warpx.fine_tag_lo = -10.e-6 -10.e-6  warpx.fine_tag_hi = 10.e-6 10.e-6  diag1.electrons.variables = w ux uy uz  diag1.positrons.variables = w ux uy uz
dim = 2
addToCompileString =
cmakeSetupOpts = -DWarpX_DIMS=2
restartTest = 0
useMPI = 1
numprocs = 2
useOMP = 1
numthreads = 1
compileTest = 0
doVis = 0
compareParticles = 1
particleTypes = electrons positrons
analysisRoutine = Examples/Tests/Langmuir/analysis_langmuir_multi_2d.py
analysisOutputImage = Langmuir_multi_2d_MR.png

[Langmuir_multi_2d_MR_anisotropic]
buildDir = .
inputFile = Examples/Tests/Langmuir/inputs_2d_multi_rt
runtime_params = algo.maxwell_solver = ckc  warpx.use_filter = 1  amr.max_level = 1 amr.ref_ratio_vect = 4 2 warpx.fine_tag_lo = -10.e-6 -10.e-6  warpx.fine_tag_hi = 10.e-6 10.e-6  diag1.electrons.variables = w ux uy uz  diag1.positrons.variables = w ux uy uz
dim = 2
addToCompileString =
cmakeSetupOpts = -DWarpX_DIMS=2
restartTest = 0
useMPI = 1
numprocs = 2
useOMP = 1
numthreads = 1
compileTest = 0
doVis = 0
compareParticles = 1
particleTypes = electrons positrons
analysisRoutine = Examples/Tests/Langmuir/analysis_langmuir_multi_2d.py
analysisOutputImage = Langmuir_multi_2d_MR.png

[Langmuir_multi_2d_MR_psatd]
buildDir = .
inputFile = Examples/Tests/Langmuir/inputs_2d_multi_rt
runtime_params = algo.maxwell_solver = psatd  warpx.use_filter = 1  amr.max_level = 1  amr.ref_ratio = 4  warpx.fine_tag_lo = -10.e-6 -10.e-6  warpx.fine_tag_hi = 10.e-6 10.e-6  diag1.electrons.variables = w ux uy uz  diag1.positrons.variables = w ux uy uz
dim = 2
addToCompileString = USE_PSATD=TRUE
cmakeSetupOpts = -DWarpX_DIMS=2 -DWarpX_PSATD=ON
restartTest = 0
useMPI = 1
numprocs = 2
useOMP = 1
numthreads = 1
compileTest = 0
doVis = 0
compareParticles = 1
particleTypes = electrons positrons
analysisRoutine = Examples/Tests/Langmuir/analysis_langmuir_multi_2d.py
analysisOutputImage = Langmuir_multi_2d_MR_psatd.png

[Langmuir_multi_2d_psatd]
buildDir = .
inputFile = Examples/Tests/Langmuir/inputs_2d_multi_rt
runtime_params = algo.maxwell_solver=psatd diag1.electrons.variables=w ux uy uz diag1.positrons.variables=w ux uy uz diag1.fields_to_plot=Ex Ey Ez jx jy jz part_per_cell warpx.cfl = 0.7071067811865475
dim = 2
addToCompileString = USE_PSATD=TRUE
cmakeSetupOpts = -DWarpX_DIMS=2 -DWarpX_PSATD=ON
restartTest = 0
useMPI = 1
numprocs = 2
useOMP = 1
numthreads = 1
compileTest = 0
doVis = 0
compareParticles = 1
particleTypes = electrons positrons
analysisRoutine = Examples/Tests/Langmuir/analysis_langmuir_multi_2d.py
analysisOutputImage = langmuir_multi_2d_analysis.png

[Langmuir_multi_2d_psatd_momentum_conserving]
buildDir = .
inputFile = Examples/Tests/Langmuir/inputs_2d_multi_rt
runtime_params = algo.maxwell_solver=psatd algo.field_gathering=momentum-conserving diag1.electrons.variables=w ux uy uz diag1.positrons.variables=w ux uy uz diag1.fields_to_plot=Ex Ey Ez jx jy jz part_per_cell warpx.cfl = 0.7071067811865475
dim = 2
addToCompileString = USE_PSATD=TRUE
cmakeSetupOpts = -DWarpX_DIMS=2 -DWarpX_PSATD=ON
restartTest = 0
useMPI = 1
numprocs = 2
useOMP = 1
numthreads = 1
compileTest = 0
doVis = 0
compareParticles = 1
particleTypes = electrons positrons
analysisRoutine = Examples/Tests/Langmuir/analysis_langmuir_multi_2d.py
analysisOutputImage = langmuir_multi_2d_analysis.png

[Langmuir_multi_2d_psatd_current_correction]
buildDir = .
inputFile = Examples/Tests/Langmuir/inputs_2d_multi_rt
runtime_params = algo.maxwell_solver=psatd amr.max_grid_size=128 algo.current_deposition=esirkepov psatd.periodic_single_box_fft=1 psatd.current_correction=1 diag1.electrons.variables=w ux uy uz diag1.positrons.variables=w ux uy uz diag1.fields_to_plot =Ex Ey Ez jx jy jz part_per_cell rho divE warpx.cfl = 0.7071067811865475
dim = 2
addToCompileString = USE_PSATD=TRUE
cmakeSetupOpts = -DWarpX_DIMS=2 -DWarpX_PSATD=ON
restartTest = 0
useMPI = 1
numprocs = 1
useOMP = 1
numthreads = 1
compileTest = 0
doVis = 0
compareParticles = 1
particleTypes = electrons positrons
analysisRoutine = Examples/Tests/Langmuir/analysis_langmuir_multi_2d.py
analysisOutputImage = langmuir_multi_2d_analysis.png

[Langmuir_multi_2d_psatd_current_correction_nodal]
buildDir = .
inputFile = Examples/Tests/Langmuir/inputs_2d_multi_rt
runtime_params = algo.maxwell_solver=psatd amr.max_grid_size=128 algo.current_deposition=direct psatd.periodic_single_box_fft=1 psatd.current_correction=1 warpx.do_nodal=1 diag1.electrons.variables=w ux uy uz diag1.positrons.variables=w ux uy uz diag1.fields_to_plot =Ex Ey Ez jx jy jz part_per_cell rho divE warpx.cfl = 0.7071067811865475
dim = 2
addToCompileString = USE_PSATD=TRUE
cmakeSetupOpts = -DWarpX_DIMS=2 -DWarpX_PSATD=ON
restartTest = 0
useMPI = 1
numprocs = 1
useOMP = 1
numthreads = 1
compileTest = 0
doVis = 0
compareParticles = 1
particleTypes = electrons positrons
analysisRoutine = Examples/Tests/Langmuir/analysis_langmuir_multi_2d.py
analysisOutputImage = langmuir_multi_2d_analysis.png

[Langmuir_multi_2d_psatd_Vay_deposition]
buildDir = .
inputFile = Examples/Tests/Langmuir/inputs_2d_multi_rt
runtime_params = algo.maxwell_solver=psatd amr.max_grid_size=128 psatd.periodic_single_box_fft=1 algo.current_deposition=vay diag1.electrons.variables=w ux uy uz diag1.positrons.variables=w ux uy uz diag1.fields_to_plot = Ex Ey Ez jx jy jz part_per_cell rho divE warpx.cfl = 0.7071067811865475
dim = 2
addToCompileString = USE_PSATD=TRUE
cmakeSetupOpts = -DWarpX_DIMS=2 -DWarpX_PSATD=ON
restartTest = 0
useMPI = 1
numprocs = 1
useOMP = 1
numthreads = 1
compileTest = 0
doVis = 0
compareParticles = 1
particleTypes = electrons positrons
analysisRoutine = Examples/Tests/Langmuir/analysis_langmuir_multi_2d.py
analysisOutputImage = langmuir_multi_2d_analysis.png

[Langmuir_multi_2d_psatd_Vay_deposition_nodal]
buildDir = .
inputFile = Examples/Tests/Langmuir/inputs_2d_multi_rt
runtime_params = algo.maxwell_solver=psatd amr.max_grid_size=128 warpx.do_nodal=1 psatd.periodic_single_box_fft=1 algo.current_deposition=vay diag1.electrons.variables=w ux uy uz diag1.positrons.variables=w ux uy uz diag1.fields_to_plot = Ex Ey Ez jx jy jz part_per_cell rho divE warpx.cfl = 0.7071067811865475
dim = 2
addToCompileString = USE_PSATD=TRUE
cmakeSetupOpts = -DWarpX_DIMS=2 -DWarpX_PSATD=ON
restartTest = 0
useMPI = 1
numprocs = 1
useOMP = 1
numthreads = 1
compileTest = 0
doVis = 0
compareParticles = 1
particleTypes = electrons positrons
analysisRoutine = Examples/Tests/Langmuir/analysis_langmuir_multi_2d.py
analysisOutputImage = langmuir_multi_2d_analysis.png

[Langmuir_multi_2d_psatd_nodal]
buildDir = .
inputFile = Examples/Tests/Langmuir/inputs_2d_multi_rt
runtime_params = algo.maxwell_solver=psatd warpx.do_nodal=1 algo.current_deposition=direct diag1.electrons.variables=w ux uy uz diag1.positrons.variables=w ux uy uz diag1.fields_to_plot=Ex Ey Ez jx jy jz part_per_cell warpx.cfl = 0.7071067811865475
dim = 2
addToCompileString = USE_PSATD=TRUE
cmakeSetupOpts = -DWarpX_DIMS=2 -DWarpX_PSATD=ON
restartTest = 0
useMPI = 1
numprocs = 2
useOMP = 1
numthreads = 1
compileTest = 0
doVis = 0
compareParticles = 1
particleTypes = electrons positrons
analysisRoutine = Examples/Tests/Langmuir/analysis_langmuir_multi_2d.py
analysisOutputImage = langmuir_multi_2d_analysis.png

[Langmuir_multi_1d]
buildDir = .
inputFile = Examples/Tests/Langmuir/inputs_1d_multi_rt
runtime_params = algo.current_deposition=esirkepov diag1.electrons.variables=w ux uy uz diag1.positrons.variables=w ux uy uz
dim = 1
addToCompileString = USE_OPENPMD=TRUE QED=FALSE
cmakeSetupOpts = -DWarpX_DIMS=1 -DWarpX_OPENPMD=ON -DWarpX_QED=OFF
restartTest = 0
useMPI = 1
numprocs = 2
useOMP = 1
numthreads = 1
compileTest = 0
doVis = 0
compareParticles = 1
particleTypes = electrons positrons
analysisRoutine = Examples/Tests/Langmuir/analysis_langmuir_multi_1d.py
analysisOutputImage = langmuir_multi_1d_analysis.png

[Langmuir_multi_rz]
buildDir = .
inputFile = Examples/Tests/Langmuir/inputs_2d_multi_rz_rt
runtime_params = diag1.electrons.variables=w ux uy uz diag1.ions.variables=w ux uy uz diag1.dump_rz_modes=0
dim = 2
addToCompileString = USE_RZ=TRUE
cmakeSetupOpts = -DWarpX_DIMS=RZ
restartTest = 0
useMPI = 1
numprocs = 2
useOMP = 1
numthreads = 1
compileTest = 0
doVis = 0
compareParticles = 1
particleTypes = electrons ions
analysisRoutine = Examples/Tests/Langmuir/analysis_langmuir_multi_rz.py
analysisOutputImage = Langmuir_multi_rz_analysis.png
aux1File = Regression/PostProcessingUtils/post_processing_utils.py

[Langmuir_multi_rz_psatd]
buildDir = .
inputFile = Examples/Tests/Langmuir/inputs_2d_multi_rz_rt
runtime_params = algo.maxwell_solver=psatd diag1.electrons.variables=w ux uy uz diag1.ions.variables=w ux uy uz diag1.dump_rz_modes=0 algo.current_deposition=direct warpx.do_dive_cleaning=0 psatd.update_with_rho=1 electrons.random_theta=0 ions.random_theta=0
dim = 2
addToCompileString = USE_RZ=TRUE USE_PSATD=TRUE BLAS_LIB=-lblas LAPACK_LIB=-llapack
cmakeSetupOpts = -DWarpX_DIMS=RZ -DWarpX_PSATD=ON
restartTest = 0
useMPI = 1
numprocs = 2
useOMP = 1
numthreads = 1
compileTest = 0
doVis = 0
compareParticles = 1
particleTypes = electrons ions
analysisRoutine = Examples/Tests/Langmuir/analysis_langmuir_multi_rz.py
analysisOutputImage = Langmuir_multi_rz_psatd_analysis.png
aux1File = Regression/PostProcessingUtils/post_processing_utils.py

[Langmuir_multi_rz_psatd_current_correction]
buildDir = .
inputFile = Examples/Tests/Langmuir/inputs_2d_multi_rz_rt
runtime_params = algo.maxwell_solver=psatd diag1.electrons.variables=w ux uy uz diag1.ions.variables=w ux uy uz diag1.dump_rz_modes=0 algo.current_deposition=direct warpx.do_dive_cleaning=0 amr.max_grid_size=128 psatd.periodic_single_box_fft=1 psatd.current_correction=1 diag1.fields_to_plot=jx jz Ex Ez By rho divE electrons.random_theta=0 ions.random_theta=0
dim = 2
addToCompileString = USE_RZ=TRUE USE_PSATD=TRUE BLAS_LIB=-lblas LAPACK_LIB=-llapack
cmakeSetupOpts = -DWarpX_DIMS=RZ -DWarpX_PSATD=ON
restartTest = 0
useMPI = 1
numprocs = 1
useOMP = 1
numthreads = 1
compileTest = 0
doVis = 0
compareParticles = 1
particleTypes = electrons ions
analysisRoutine = Examples/Tests/Langmuir/analysis_langmuir_multi_rz.py
analysisOutputImage = Langmuir_multi_rz_psatd_analysis.png
aux1File = Regression/PostProcessingUtils/post_processing_utils.py

[Python_Langmuir_rz_multimode]
buildDir = .
inputFile = Examples/Tests/Langmuir/PICMI_inputs_langmuir_rz_multimode_analyze.py
runtime_params =
customRunCmd = python3 PICMI_inputs_langmuir_rz_multimode_analyze.py
dim = 2
addToCompileString = USE_PYTHON_MAIN=TRUE USE_RZ=TRUE
cmakeSetupOpts = -DWarpX_DIMS=RZ -DWarpX_LIB=ON -DWarpX_APP=OFF
target = install_pip
restartTest = 0
useMPI = 1
numprocs = 2
useOMP = 1
numthreads = 1
compileTest = 0
doVis = 0
compareParticles = 1
particleTypes = electrons protons
analysisRoutine = Examples/analysis_default_regression.py

[Python_restart_runtime_components]
buildDir = .
inputFile = Examples/Tests/restart/PICMI_inputs_runtime_component_analyze.py
runtime_params =
customRunCmd = python3 PICMI_inputs_runtime_component_analyze.py
dim = 2
addToCompileString = USE_PYTHON_MAIN=TRUE
cmakeSetupOpts = -DWarpX_DIMS=2 -DWarpX_LIB=ON -DWarpX_APP=OFF
target = install_pip
restartTest = 1
restartFileNum = 5
useMPI = 1
numprocs = 1
useOMP = 1
numthreads = 1
compileTest = 0
doVis = 0
compareParticles = 0
particleTypes = electrons

[LaserInjection]
buildDir = .
inputFile = Examples/Modules/laser_injection/inputs_3d_rt
runtime_params = max_step=20
dim = 3
addToCompileString =
cmakeSetupOpts = -DWarpX_DIMS=3
restartTest = 0
useMPI = 1
numprocs = 2
useOMP = 1
numthreads = 1
compileTest = 0
doVis = 0
compareParticles = 0
analysisRoutine = Examples/Modules/laser_injection/analysis_laser.py
analysisOutputImage = laser_analysis.png

[LaserInjection_2d]
buildDir = .
inputFile = Examples/Modules/laser_injection/inputs_2d_rt
runtime_params = warpx.do_dynamic_scheduling=0 warpx.serialize_ics=1
dim = 2
addToCompileString =
cmakeSetupOpts = -DWarpX_DIMS=2
restartTest = 0
useMPI = 1
numprocs = 2
useOMP = 1
numthreads = 1
compileTest = 0
doVis = 0
compareParticles = 0
analysisRoutine = Examples/Modules/laser_injection/analysis_2d.py

[LaserInjection_1d]
buildDir = .
inputFile = Examples/Modules/laser_injection/inputs_1d_rt
runtime_params = warpx.do_dynamic_scheduling=0 warpx.serialize_ics=1
dim = 1
addToCompileString = USE_OPENPMD=TRUE QED=FALSE
cmakeSetupOpts = -DWarpX_DIMS=1 -DWarpX_OPENPMD=ON -DWarpX_QED=OFF
restartTest = 0
useMPI = 1
numprocs = 2
useOMP = 1
numthreads = 2
compileTest = 0
doVis = 0
compareParticles = 0
analysisRoutine = Examples/Modules/laser_injection/analysis_1d.py

[LaserAcceleration]
buildDir = .
inputFile = Examples/Physics_applications/laser_acceleration/inputs_3d
runtime_params =
dim = 3
addToCompileString =
cmakeSetupOpts = -DWarpX_DIMS=3
restartTest = 0
useMPI = 1
numprocs = 2
useOMP = 1
numthreads = 1
compileTest = 0
doVis = 0
compareParticles = 1
particleTypes = electrons
analysisRoutine = Examples/analysis_default_regression.py

[Python_LaserAcceleration]
buildDir = .
inputFile = Examples/Physics_applications/laser_acceleration/PICMI_inputs_3d.py
runtime_params =
customRunCmd = python3 PICMI_inputs_3d.py
dim = 3
addToCompileString = USE_PYTHON_MAIN=TRUE
restartTest = 0
useMPI = 1
numprocs = 2
useOMP = 1
numthreads = 1
compileTest = 0
doVis = 0
compareParticles = 1
particleTypes = electrons
analysisRoutine = Examples/analysis_default_regression.py

[LaserAcceleration_1d]
buildDir = .
inputFile = Examples/Physics_applications/laser_acceleration/inputs_1d
runtime_params =
dim = 1
addToCompileString =
cmakeSetupOpts = -DWarpX_DIMS=1
restartTest = 0
useMPI = 1
numprocs = 2
useOMP = 1
numthreads = 1
compileTest = 0
doVis = 0
compareParticles = 1
particleTypes = electrons
analysisRoutine = Examples/analysis_default_regression.py

[Python_LaserAcceleration_1d]
buildDir = .
inputFile = Examples/Physics_applications/laser_acceleration/PICMI_inputs_1d.py
runtime_params =
customRunCmd = python3 PICMI_inputs_1d.py
dim = 1
addToCompileString = USE_PYTHON_MAIN=TRUE
restartTest = 0
useMPI = 1
numprocs = 2
useOMP = 1
numthreads = 1
compileTest = 0
doVis = 0
compareParticles = 1
particleTypes = electrons
analysisRoutine = Examples/analysis_default_regression.py

[LaserAcceleration_single_precision_comms]
buildDir = .
inputFile = Examples/Physics_applications/laser_acceleration/inputs_3d
runtime_params = warpx.do_single_precision_comms=1
dim = 3
addToCompileString =
cmakeSetupOpts = -DWarpX_DIMS=3
restartTest = 0
useMPI = 1
numprocs = 2
useOMP = 1
numthreads = 1
compileTest = 0
doVis = 0
compareParticles = 1
particleTypes = electrons
analysisRoutine = Examples/analysis_default_regression.py

[subcyclingMR]
buildDir = .
inputFile = Examples/Tests/subcycling/inputs_2d
runtime_params = warpx.serialize_ics=1 warpx.do_dynamic_scheduling=0
dim = 2
addToCompileString =
cmakeSetupOpts = -DWarpX_DIMS=2
restartTest = 0
useMPI = 1
numprocs = 2
useOMP = 1
numthreads = 1
compileTest = 0
doVis = 0
compareParticles = 0
analysisRoutine = Examples/analysis_default_regression.py

[LaserAccelerationMR]
buildDir = .
inputFile = Examples/Physics_applications/laser_acceleration/inputs_2d
runtime_params =
dim = 2
addToCompileString =
cmakeSetupOpts = -DWarpX_DIMS=2
restartTest = 0
useMPI = 1
numprocs = 2
useOMP = 1
numthreads = 1
compileTest = 0
doVis = 0
compareParticles = 1
particleTypes = electrons beam
analysisRoutine = Examples/analysis_default_regression.py

[Python_LaserAccelerationMR]
buildDir = .
inputFile = Examples/Physics_applications/laser_acceleration/PICMI_inputs_2d.py
runtime_params =
customRunCmd = python3 PICMI_inputs_2d.py
dim = 2
addToCompileString = USE_PYTHON_MAIN=TRUE
restartTest = 0
useMPI = 1
numprocs = 2
useOMP = 1
numthreads = 1
compileTest = 0
doVis = 0
compareParticles = 1
particleTypes = electrons beam
analysisRoutine = Examples/analysis_default_regression.py

[RefinedInjection]
buildDir = .
inputFile = Examples/Physics_applications/laser_acceleration/inputs_2d
runtime_params = warpx.refine_plasma=1
dim = 2
addToCompileString =
cmakeSetupOpts = -DWarpX_DIMS=2
restartTest = 0
useMPI = 1
numprocs = 2
useOMP = 1
numthreads = 1
compileTest = 0
doVis = 0
compareParticles = 1
particleTypes = electrons beam
analysisRoutine = Examples/Physics_applications/laser_acceleration/analysis_refined_injection.py

[PlasmaAccelerationMR]
buildDir = .
inputFile = Examples/Physics_applications/plasma_acceleration/inputs_2d
runtime_params = amr.max_level=1 amr.n_cell=32 512 max_step=400 warpx.serialize_ics=1 warpx.do_dynamic_scheduling=0
dim = 2
addToCompileString =
cmakeSetupOpts = -DWarpX_DIMS=2
restartTest = 0
useMPI = 1
numprocs = 2
useOMP = 1
numthreads = 1
compileTest = 0
doVis = 0
compareParticles = 1
particleTypes = beam driver plasma_e
analysisRoutine = Examples/analysis_default_regression.py

[Python_Langmuir]
buildDir = .
inputFile = Examples/Tests/Langmuir/PICMI_inputs_langmuir_rt.py
runtime_params =
customRunCmd = python3 PICMI_inputs_langmuir_rt.py
dim = 3
addToCompileString = USE_PYTHON_MAIN=TRUE
cmakeSetupOpts = -DWarpX_DIMS=3 -DWarpX_LIB=ON -DWarpX_APP=OFF
target = install_pip
restartTest = 0
useMPI = 1
numprocs = 1
useOMP = 1
numthreads = 1
compileTest = 0
doVis = 0
compareParticles = 1
particleTypes = electrons
analysisRoutine = Examples/analysis_default_regression.py

[uniform_plasma_restart]
buildDir = .
inputFile = Examples/Physics_applications/uniform_plasma/inputs_3d
runtime_params = chk.file_prefix=uniform_plasma_restart_chk
dim = 3
addToCompileString =
cmakeSetupOpts = -DWarpX_DIMS=3
restartTest = 1
restartFileNum = 6
useMPI = 1
numprocs = 2
useOMP = 1
numthreads = 1
compileTest = 0
doVis = 0
compareParticles = 0
particleTypes = electrons
analysisRoutine = Examples/Tests/restart/analysis_restart.py

[restart]
buildDir = .
inputFile = Examples/Tests/restart/inputs
runtime_params = chk.file_prefix=restart_chk
dim = 3
addToCompileString =
cmakeSetupOpts = -DWarpX_DIMS=3
restartTest = 1
restartFileNum = 5
useMPI = 1
numprocs = 2
useOMP = 1
numthreads = 1
compileTest = 0
doVis = 0
compareParticles = 0
particleTypes = beam
analysisRoutine = Examples/Tests/restart/analysis_restart.py

[restart_psatd]
buildDir = .
inputFile = Examples/Tests/restart/inputs
runtime_params = algo.maxwell_solver=psatd psatd.use_default_v_galilean=1 particles.use_fdtd_nci_corr=0 chk.file_prefix=restart_psatd_chk boundary.field_lo=periodic periodic damped boundary.field_hi=periodic periodic damped
dim = 3
addToCompileString = USE_PSATD=TRUE
cmakeSetupOpts = -DWarpX_DIMS=3 -DWarpX_PSATD=ON
restartTest = 1
restartFileNum = 5
useMPI = 1
numprocs = 2
useOMP = 1
numthreads = 1
compileTest = 0
doVis = 0
compareParticles = 0
particleTypes = beam
analysisRoutine = Examples/Tests/restart/analysis_restart.py

[restart_psatd_time_avg]
buildDir = .
inputFile = Examples/Tests/restart/inputs
runtime_params = algo.maxwell_solver=psatd psatd.use_default_v_galilean=1 particles.use_fdtd_nci_corr=0 chk.file_prefix=restart_psatd_time_avg_chk boundary.field_lo=periodic periodic damped boundary.field_hi=periodic periodic damped psatd.do_time_averaging=1
dim = 3
addToCompileString = USE_PSATD=TRUE
cmakeSetupOpts = -DWarpX_DIMS=3 -DWarpX_PSATD=ON
restartTest = 1
restartFileNum = 5
useMPI = 1
numprocs = 2
useOMP = 1
numthreads = 1
compileTest = 0
doVis = 0
compareParticles = 0
particleTypes = beam
analysisRoutine = Examples/Tests/restart/analysis_restart.py

[space_charge_initialization_2d]
buildDir = .
inputFile = Examples/Modules/space_charge_initialization/inputs_3d
dim = 2
addToCompileString =
cmakeSetupOpts = -DWarpX_DIMS=2
restartTest = 0
useMPI = 1
numprocs = 2
useOMP = 1
numthreads = 1
compileTest = 0
doVis = 0
compareParticles = 0
runtime_params = warpx.do_dynamic_scheduling=0 geometry.dims=2
analysisRoutine = Examples/Modules/space_charge_initialization/analysis.py
analysisOutputImage = Comparison.png

[space_charge_initialization]
buildDir = .
inputFile = Examples/Modules/space_charge_initialization/inputs_3d
dim = 3
addToCompileString =
cmakeSetupOpts = -DWarpX_DIMS=3
restartTest = 0
useMPI = 1
numprocs = 2
useOMP = 1
numthreads = 1
compileTest = 0
doVis = 0
compareParticles = 0
runtime_params = warpx.do_dynamic_scheduling=0
analysisRoutine = Examples/Modules/space_charge_initialization/analysis.py
analysisOutputImage = Comparison.png

[relativistic_space_charge_initialization]
buildDir = .
inputFile = Examples/Modules/relativistic_space_charge_initialization/inputs_3d
dim = 3
addToCompileString =
cmakeSetupOpts = -DWarpX_DIMS=3
restartTest = 0
useMPI = 1
numprocs = 2
useOMP = 1
numthreads = 1
compileTest = 0
doVis = 0
compareParticles = 0
runtime_params = warpx.do_dynamic_scheduling=0
analysisRoutine = Examples/Modules/relativistic_space_charge_initialization/analysis.py
analysisOutputImage = Comparison.png

[parabolic_channel_initialization_2d_single_precision]
buildDir = .
inputFile = Examples/Tests/initial_plasma_profile/inputs
dim = 2
addToCompileString = PRECISION=FLOAT USE_SINGLE_PRECISION_PARTICLES=TRUE
cmakeSetupOpts = -DWarpX_DIMS=2 -DWarpX_PRECISION=SINGLE
restartTest = 0
useMPI = 1
numprocs = 2
useOMP = 1
numthreads = 1
compileTest = 0
doVis = 0
compareParticles = 0
runtime_params = warpx.do_dynamic_scheduling=0
analysisRoutine = Examples/Tests/initial_plasma_profile/analysis.py

[divb_cleaning_3d]
buildDir = .
inputFile = Examples/Tests/divb_cleaning/inputs_3d
runtime_params =
dim = 3
addToCompileString =
cmakeSetupOpts = -DWarpX_DIMS=3
restartTest = 0
useMPI = 1
numprocs = 2
useOMP = 1
numthreads = 1
compileTest = 0
doVis = 0
compareParticles = 0
analysisRoutine = Examples/Tests/divb_cleaning/analysis.py

[dive_cleaning_2d]
buildDir = .
inputFile = Examples/Modules/dive_cleaning/inputs_3d
dim = 2
addToCompileString =
cmakeSetupOpts = -DWarpX_DIMS=2
restartTest = 0
useMPI = 1
numprocs = 2
useOMP = 1
numthreads = 1
compileTest = 0
doVis = 0
compareParticles = 0
runtime_params = warpx.do_dynamic_scheduling=0 geometry.dims=2 diag1.file_prefix=dive_cleaning_2d_plt
analysisRoutine = Examples/Modules/dive_cleaning/analysis.py
analysisOutputImage = Comparison.png

[dive_cleaning_3d]
buildDir = .
inputFile = Examples/Modules/dive_cleaning/inputs_3d
dim = 3
addToCompileString =
cmakeSetupOpts = -DWarpX_DIMS=3
restartTest = 0
useMPI = 1
numprocs = 2
useOMP = 1
numthreads = 1
compileTest = 0
doVis = 0
compareParticles = 0
runtime_params = warpx.do_dynamic_scheduling=0 diag1.file_prefix=dive_cleaning_3d_plt
analysisRoutine = Examples/Modules/dive_cleaning/analysis.py
analysisOutputImage = Comparison.png

[particles_in_pml_2d]
buildDir = .
inputFile = Examples/Tests/particles_in_PML/inputs_2d
runtime_params =
dim = 2
addToCompileString =
cmakeSetupOpts = -DWarpX_DIMS=2
restartTest = 0
useMPI = 1
numprocs = 2
useOMP = 1
numthreads = 1
compileTest = 0
doVis = 0
compareParticles = 0
analysisRoutine = Examples/Tests/particles_in_PML/analysis_particles_in_pml.py


[particles_in_pml_2d_MR]
buildDir = .
inputFile = Examples/Tests/particles_in_PML/inputs_mr_2d
runtime_params =
dim = 2
addToCompileString =
cmakeSetupOpts = -DWarpX_DIMS=2
restartTest = 0
useMPI = 1
numprocs = 2
useOMP = 1
numthreads = 1
compileTest = 0
doVis = 0
compareParticles = 0
analysisRoutine = Examples/Tests/particles_in_PML/analysis_particles_in_pml.py

[particles_in_pml]
buildDir = .
inputFile = Examples/Tests/particles_in_PML/inputs_3d
runtime_params =
dim = 3
addToCompileString =
cmakeSetupOpts = -DWarpX_DIMS=3
restartTest = 0
useMPI = 1
numprocs = 2
useOMP = 1
numthreads = 1
compileTest = 0
doVis = 0
compareParticles = 0
analysisRoutine = Examples/Tests/particles_in_PML/analysis_particles_in_pml.py


[particles_in_pml_3d_MR]
buildDir = .
inputFile = Examples/Tests/particles_in_PML/inputs_mr_3d
runtime_params =
dim = 3
addToCompileString =
cmakeSetupOpts = -DWarpX_DIMS=3
restartTest = 0
useMPI = 1
numprocs = 2
useOMP = 1
numthreads = 1
compileTest = 0
doVis = 0
compareParticles = 0
analysisRoutine = Examples/Tests/particles_in_PML/analysis_particles_in_pml.py

[photon_pusher]
buildDir = .
inputFile = Examples/Tests/photon_pusher/inputs_3d
runtime_params = diag1.file_prefix=photon_pusher_plt
dim = 3
addToCompileString =
cmakeSetupOpts = -DWarpX_DIMS=3
restartTest = 0
useMPI = 1
numprocs = 2
useOMP = 1
numthreads = 1
compileTest = 0
doVis = 0
compareParticles = 0
analysisRoutine = Examples/Tests/photon_pusher/analysis_photon_pusher.py

[radiation_reaction]
buildDir = .
inputFile = Examples/Tests/radiation_reaction/test_const_B_analytical/inputs_3d
runtime_params =
dim = 3
addToCompileString =
cmakeSetupOpts = -DWarpX_DIMS=3
restartTest = 0
useMPI = 1
numprocs = 2
useOMP = 1
numthreads = 1
compileTest = 0
doVis = 0
compareParticles = 0
analysisRoutine =  Examples/Tests/radiation_reaction/test_const_B_analytical/analysis_classicalRR.py

[qed_breit_wheeler_2d]
buildDir = .
inputFile = Examples/Modules/qed/breit_wheeler/inputs_2d
aux1File = Examples/Modules/qed/breit_wheeler/analysis_core.py
runtime_params =
dim = 2
addToCompileString = QED=TRUE
cmakeSetupOpts = -DWarpX_DIMS=2 -DWarpX_QED=ON
restartTest = 0
useMPI = 1
numprocs = 2
useOMP = 1
numthreads = 1
compileTest = 0
doVis = 0
compareParticles = 0
analysisRoutine = Examples/Modules/qed/breit_wheeler/analysis_yt.py

[qed_breit_wheeler_3d]
buildDir = .
inputFile = Examples/Modules/qed/breit_wheeler/inputs_3d
aux1File = Examples/Modules/qed/breit_wheeler/analysis_core.py
runtime_params =
dim = 3
addToCompileString = QED=TRUE
cmakeSetupOpts = -DWarpX_DIMS=3 -DWarpX_QED=ON
restartTest = 0
useMPI = 1
numprocs = 2
useOMP = 1
numthreads = 1
compileTest = 0
doVis = 0
compareParticles = 0
analysisRoutine = Examples/Modules/qed/breit_wheeler/analysis_yt.py

[qed_breit_wheeler_2d_opmd]
buildDir = .
inputFile = Examples/Modules/qed/breit_wheeler/inputs_2d
aux1File = Examples/Modules/qed/breit_wheeler/analysis_core.py
runtime_params = diag1.format = openpmd diag1.openpmd_backend = h5
dim = 2
addToCompileString = QED=TRUE USE_OPENPMD=TRUE
cmakeSetupOpts = -DWarpX_DIMS=2 -DWarpX_QED=ON -DWarpX_OPENPMD=ON
restartTest = 0
useMPI = 1
numprocs = 2
useOMP = 1
numthreads = 1
compileTest = 0
doVis = 0
compareParticles = 0
outputFile = qed_breit_wheeler_2d_opmd_plt
analysisRoutine = Examples/Modules/qed/breit_wheeler/analysis_opmd.py

[qed_breit_wheeler_3d_opmd]
buildDir = .
inputFile = Examples/Modules/qed/breit_wheeler/inputs_3d
aux1File = Examples/Modules/qed/breit_wheeler/analysis_core.py
runtime_params = diag1.format = openpmd diag1.openpmd_backend = h5
dim = 3
addToCompileString = QED=TRUE USE_OPENPMD=TRUE
cmakeSetupOpts = -DWarpX_DIMS=3 -DWarpX_QED=ON -DWarpX_OPENPMD=ON
restartTest = 0
useMPI = 1
numprocs = 2
useOMP = 1
numthreads = 1
compileTest = 0
doVis = 0
compareParticles = 0
outputFile = qed_breit_wheeler_3d_opmd_plt
analysisRoutine = Examples/Modules/qed/breit_wheeler/analysis_opmd.py

[qed_quantum_sync_2d]
buildDir = .
inputFile = Examples/Modules/qed/quantum_synchrotron/inputs_2d
runtime_params =
dim = 2
addToCompileString = QED=TRUE
cmakeSetupOpts = -DWarpX_DIMS=2 -DWarpX_QED=ON
restartTest = 0
useMPI = 1
numprocs = 2
useOMP = 1
numthreads = 1
compileTest = 0
doVis = 0
compareParticles = 0
analysisRoutine = Examples/Modules/qed/quantum_synchrotron/analysis.py

[qed_quantum_sync_3d]
buildDir = .
inputFile = Examples/Modules/qed/quantum_synchrotron/inputs_3d
runtime_params =
dim = 3
addToCompileString = QED=TRUE
cmakeSetupOpts = -DWarpX_DIMS=3 -DWarpX_QED=ON
restartTest = 0
useMPI = 1
numprocs = 2
useOMP = 1
numthreads = 1
compileTest = 0
doVis = 0
compareParticles = 0
analysisRoutine = Examples/Modules/qed/quantum_synchrotron/analysis.py

[qed_schwinger1]
buildDir = .
inputFile = Examples/Modules/qed/schwinger/inputs_3d_schwinger
runtime_params = warpx.E_external_grid = 1.e16 0 0 warpx.B_external_grid = 16792888.570516706 5256650.141557486 18363530.799561853
dim = 3
addToCompileString = QED=TRUE
cmakeSetupOpts = -DWarpX_DIMS=3 -DWarpX_QED=ON
restartTest = 0
useMPI = 1
numprocs = 2
useOMP = 1
numthreads = 1
compileTest = 0
doVis = 0
analysisRoutine = Examples/Modules/qed/schwinger/analysis_schwinger.py

[qed_schwinger2]
buildDir = .
inputFile = Examples/Modules/qed/schwinger/inputs_3d_schwinger
runtime_params = warpx.E_external_grid = 1.e18 0 0 warpx.B_external_grid = 1679288857.0516706 525665014.1557486 1836353079.9561853 qed_schwinger.xmin = -2.5e-7 qed_schwinger.xmax = 2.49e-7
dim = 3
addToCompileString = QED=TRUE
cmakeSetupOpts = -DWarpX_DIMS=3 -DWarpX_QED=ON
restartTest = 0
useMPI = 1
numprocs = 2
useOMP = 1
numthreads = 1
compileTest = 0
doVis = 0
analysisRoutine = Examples/Modules/qed/schwinger/analysis_schwinger.py

[qed_schwinger3]
buildDir = .
inputFile = Examples/Modules/qed/schwinger/inputs_3d_schwinger
runtime_params = warpx.E_external_grid = 0 1.090934525450495e+17 0
dim = 3
addToCompileString = QED=TRUE
cmakeSetupOpts = -DWarpX_DIMS=3 -DWarpX_QED=ON
restartTest = 0
useMPI = 1
numprocs = 2
useOMP = 1
numthreads = 1
compileTest = 0
doVis = 0
analysisRoutine = Examples/Modules/qed/schwinger/analysis_schwinger.py

[qed_schwinger4]
buildDir = .
inputFile = Examples/Modules/qed/schwinger/inputs_3d_schwinger
runtime_params = warpx.E_external_grid = 0 0 2.5e+20 warpx.B_external_grid = 0 833910140000. 0 qed_schwinger.ymin = -2.5e-7 qed_schwinger.zmax = 2.49e-7
dim = 3
addToCompileString = QED=TRUE
cmakeSetupOpts = -DWarpX_DIMS=3 -DWarpX_QED=ON
restartTest = 0
useMPI = 1
numprocs = 2
useOMP = 1
numthreads = 1
compileTest = 0
doVis = 0
analysisRoutine = Examples/Modules/qed/schwinger/analysis_schwinger.py

[particle_pusher]
buildDir = .
inputFile = Examples/Tests/particle_pusher/inputs_3d
runtime_params =
dim = 3
addToCompileString =
cmakeSetupOpts = -DWarpX_DIMS=3
restartTest = 0
useMPI = 1
numprocs = 1
useOMP = 1
numthreads = 1
compileTest = 0
doVis = 0
compareParticles = 0
analysisRoutine =  Examples/Tests/particle_pusher/analysis_pusher.py

[Python_gaussian_beam]
buildDir = .
inputFile = Examples/Modules/gaussian_beam/PICMI_inputs_gaussian_beam.py
customRunCmd = python3 PICMI_inputs_gaussian_beam.py
runtime_params =
dim = 3
addToCompileString = USE_PYTHON_MAIN=TRUE
cmakeSetupOpts = -DWarpX_DIMS=3 -DWarpX_LIB=ON -DWarpX_APP=OFF
target = install_pip
restartTest = 0
useMPI = 1
numprocs = 2
useOMP = 1
numthreads = 1
compileTest = 0
doVis = 0
compareParticles = 1
particleTypes = electrons
analysisRoutine = Examples/analysis_default_regression.py

[Python_gaussian_beam_opmd]
buildDir = .
inputFile = Examples/Modules/gaussian_beam/PICMI_inputs_gaussian_beam.py
customRunCmd = python3 PICMI_inputs_gaussian_beam.py --diagformat=openpmd
runtime_params =
dim = 3
addToCompileString = USE_OPENPMD=TRUE USE_PYTHON_MAIN=TRUE
cmakeSetupOpts = -DWarpX_DIMS=3 -DWarpX_OPENPMD=ON -DWarpX_LIB=ON -DWarpX_APP=OFF
target = install_pip
restartTest = 0
useMPI = 1
numprocs = 2
useOMP = 1
numthreads = 1
compileTest = 0
doVis = 0
compareParticles = 1
particleTypes = electrons
analysisRoutine =

[PlasmaAccelerationBoost2d]
buildDir = .
inputFile = Examples/Physics_applications/plasma_acceleration/inputs_2d_boost
runtime_params = warpx.do_dynamic_scheduling=0 warpx.serialize_ics=1 amr.n_cell=64 256 max_step=20
dim = 2
addToCompileString =
cmakeSetupOpts = -DWarpX_DIMS=2
restartTest = 0
useMPI = 1
numprocs = 2
useOMP = 1
numthreads = 1
compileTest = 0
doVis = 0
analysisRoutine = Examples/analysis_default_regression.py

[Python_PlasmaAcceleration]
buildDir = .
inputFile = Examples/Physics_applications/plasma_acceleration/PICMI_inputs_plasma_acceleration.py
runtime_params =
customRunCmd = python3 PICMI_inputs_plasma_acceleration.py
dim = 3
addToCompileString = USE_PYTHON_MAIN=TRUE
cmakeSetupOpts = -DWarpX_DIMS=3 -DWarpX_LIB=ON -DWarpX_APP=OFF
target = install_pip
restartTest = 0
useMPI = 1
numprocs = 2
useOMP = 1
numthreads = 1
compileTest = 0
doVis = 0
compareParticles = 1
particleTypes = beam
analysisRoutine = Examples/analysis_default_regression.py

[Python_PlasmaAccelerationMR]
buildDir = .
inputFile = Examples/Physics_applications/plasma_acceleration/PICMI_inputs_plasma_acceleration_mr.py
runtime_params =
customRunCmd = python3 PICMI_inputs_plasma_acceleration_mr.py
dim = 3
addToCompileString = USE_PYTHON_MAIN=TRUE
cmakeSetupOpts = -DWarpX_DIMS=3 -DWarpX_LIB=ON -DWarpX_APP=OFF
target = install_pip
restartTest = 0
useMPI = 1
numprocs = 2
useOMP = 1
numthreads = 1
compileTest = 0
doVis = 0
compareParticles = 1
particleTypes = beam
analysisRoutine = Examples/analysis_default_regression.py

[Python_PlasmaAcceleration1d]
buildDir = .
inputFile = Examples/Physics_applications/plasma_acceleration/PICMI_inputs_plasma_acceleration_1d.py
runtime_params =
customRunCmd = python3 PICMI_inputs_plasma_acceleration_1d.py
dim = 1
addToCompileString = USE_PYTHON_MAIN=TRUE
cmakeSetupOpts = -DWarpX_DIMS=1 -DWarpX_LIB=ON -DWarpX_APP=OFF
target = install_pip
restartTest = 0
useMPI = 1
numprocs = 2
useOMP = 1
numthreads = 1
compileTest = 0
doVis = 0
compareParticles = 1
particleTypes = beam
analysisRoutine = Examples/analysis_default_regression.py

[PlasmaAccelerationBoost3d]
buildDir = .
inputFile = Examples/Physics_applications/plasma_acceleration/inputs_3d_boost
runtime_params = warpx.do_dynamic_scheduling=0 warpx.serialize_ics=1 amr.n_cell=64 64 128 max_step=5
dim = 3
addToCompileString =
cmakeSetupOpts = -DWarpX_DIMS=3
restartTest = 0
useMPI = 1
numprocs = 2
useOMP = 1
numthreads = 1
compileTest = 0
doVis = 0
analysisRoutine = Examples/analysis_default_regression.py

[PlasmaMirror]
buildDir = .
inputFile = Examples/Physics_applications/plasma_mirror/inputs_2d
runtime_params = warpx.do_dynamic_scheduling=0 warpx.serialize_ics=1 amr.n_cell=256 128 max_step=20
dim = 2
addToCompileString =
cmakeSetupOpts = -DWarpX_DIMS=2
restartTest = 0
useMPI = 1
numprocs = 2
useOMP = 1
numthreads = 1
compileTest = 0
doVis = 0
analysisRoutine = Examples/analysis_default_regression.py

[LaserIonAcc2d]
buildDir = .
inputFile = Examples/Physics_applications/laser_ion/inputs
runtime_params = warpx.do_dynamic_scheduling=0 warpx.serialize_ics=1 amr.n_cell=384 512 max_step=100
dim = 2
addToCompileString = USE_OPENPMD=TRUE
cmakeSetupOpts = -DWarpX_DIMS=2 -DWarpX_OPENPMD=ON
restartTest = 0
useMPI = 1
numprocs = 2
useOMP = 1
numthreads = 1
compileTest = 0
doVis = 0
analysisRoutine = Examples/analysis_default_regression.py

[momentum-conserving-gather]
buildDir = .
inputFile = Examples/Physics_applications/plasma_acceleration/inputs_2d
runtime_params = amr.max_level=1 amr.n_cell=32 512 max_step=400 warpx.serialize_ics=1 warpx.do_dynamic_scheduling=0 algo.field_gathering=momentum-conserving
dim = 2
addToCompileString =
cmakeSetupOpts = -DWarpX_DIMS=2
restartTest = 0
useMPI = 1
numprocs = 2
useOMP = 1
numthreads = 1
compileTest = 0
doVis = 0
compareParticles = 1
particleTypes = beam driver plasma_e
analysisRoutine = Examples/analysis_default_regression.py

[LaserAccelerationRZ]
buildDir = .
inputFile = Examples/Physics_applications/laser_acceleration/inputs_rz
runtime_params =
dim = 2
addToCompileString = USE_RZ=TRUE
cmakeSetupOpts = -DWarpX_DIMS=RZ
restartTest = 0
useMPI = 1
numprocs = 2
useOMP = 1
numthreads = 1
compileTest = 0
doVis = 0
compareParticles = 1
particleTypes = electrons beam
analysisRoutine = Examples/analysis_default_regression.py

[Python_LaserAccelerationRZ]
buildDir = .
inputFile = Examples/Physics_applications/laser_acceleration/PICMI_inputs_rz.py
runtime_params =
<<<<<<< HEAD
customRunCmd = python3 PICMI_inputs_rz.py
dim = 2
addToCompileString = USE_RZ=TRUE USE_PYTHON_MAIN=TRUE
=======
customRunCmd = python3 PICMI_inputs_laser_acceleration.py
dim = 3
addToCompileString = USE_PYTHON_MAIN=TRUE
cmakeSetupOpts = -DWarpX_DIMS=3 -DWarpX_LIB=ON -DWarpX_APP=OFF
target = install_pip
>>>>>>> cf42f7e0
restartTest = 0
useMPI = 1
numprocs = 2
useOMP = 1
numthreads = 1
compileTest = 0
doVis = 0
compareParticles = 1
particleTypes = electrons beam
analysisRoutine = Examples/analysis_default_regression.py

[Python_Langmuir_2d]
buildDir = .
inputFile = Examples/Tests/Langmuir/PICMI_inputs_langmuir2d.py
runtime_params =
customRunCmd = python3 PICMI_inputs_langmuir2d.py
dim = 2
addToCompileString = USE_PYTHON_MAIN=TRUE
cmakeSetupOpts = -DWarpX_DIMS=2 -DWarpX_LIB=ON -DWarpX_APP=OFF
target = install_pip
restartTest = 0
useMPI = 1
numprocs = 2
useOMP = 1
numthreads = 1
compileTest = 0
doVis = 0
compareParticles = 1
particleTypes = electrons
analysisRoutine = Examples/analysis_default_regression.py

[LaserOnFine]
buildDir = .
inputFile = Examples/Tests/laser_on_fine/inputs_2d
runtime_params = max_step=50
dim = 2
addToCompileString =
cmakeSetupOpts = -DWarpX_DIMS=2
restartTest = 0
useMPI = 1
numprocs = 2
useOMP = 1
numthreads = 1
compileTest = 0
doVis = 0
analysisRoutine = Examples/analysis_default_regression.py

[RepellingParticles]
buildDir = .
inputFile = Examples/Tests/RepellingParticles/inputs_2d
runtime_params =
dim = 2
addToCompileString =
cmakeSetupOpts = -DWarpX_DIMS=2
restartTest = 0
useMPI = 1
numprocs = 2
useOMP = 1
numthreads = 1
compileTest = 0
doVis = 0
analysisRoutine = Examples/Tests/RepellingParticles/analysis_repelling.py

[Larmor]
buildDir = .
inputFile = Examples/Tests/Larmor/inputs_2d_mr
runtime_params = max_step=10
dim = 2
addToCompileString =
cmakeSetupOpts = -DWarpX_DIMS=2
restartTest = 0
useMPI = 1
numprocs = 2
useOMP = 1
numthreads = 1
compileTest = 0
doVis = 0
analysisRoutine = Examples/analysis_default_regression.py

[Uniform_2d]
buildDir = .
inputFile = Examples/Physics_applications/uniform_plasma/inputs_2d
runtime_params =
dim = 2
addToCompileString =
cmakeSetupOpts = -DWarpX_DIMS=2
restartTest = 0
useMPI = 1
numprocs = 2
useOMP = 1
numthreads = 1
compileTest = 0
doVis = 0
analysisRoutine = Examples/analysis_default_regression.py

[LaserAccelerationBoost]
buildDir = .
inputFile = Examples/Physics_applications/laser_acceleration/inputs_2d_boost
runtime_params = warpx.do_dynamic_scheduling=0 warpx.serialize_ics=1 amr.n_cell=64 512 max_step=20
dim = 2
addToCompileString =
cmakeSetupOpts = -DWarpX_DIMS=2
restartTest = 0
useMPI = 1
numprocs = 2
useOMP = 1
numthreads = 1
compileTest = 0
doVis = 0
analysisRoutine = Examples/analysis_default_regression.py

[LaserInjectionFromTXYEFile]
buildDir = .
inputFile = Examples/Modules/laser_injection_from_file/analysis.py
aux1File = Examples/Modules/laser_injection_from_file/inputs.2d_test_txye
customRunCmd = ./analysis.py
runtime_params = warpx.do_dynamic_scheduling=0
dim = 2
addToCompileString = USE_OPENPMD=FALSE
cmakeSetupOpts = -DWarpX_DIMS=2 -DWarpX_OPENPMD=OFF
restartTest = 0
useMPI = 1
numprocs = 1
useOMP = 1
numthreads = 1
compileTest = 0
selfTest = 1
stSuccessString = Passed
doVis = 0

[collisionXYZ]
buildDir = .
inputFile = Examples/Tests/collision/inputs_3d
runtime_params =
dim = 3
addToCompileString =
cmakeSetupOpts = -DWarpX_DIMS=3
restartTest = 0
useMPI = 1
numprocs = 1
useOMP = 1
numthreads = 1
compileTest = 0
doVis = 0
compareParticles = 0
analysisRoutine = Examples/Tests/collision/analysis_collision_3d.py
aux1File = Regression/PostProcessingUtils/post_processing_utils.py

[collisionXZ]
buildDir = .
inputFile = Examples/Tests/collision/inputs_2d
runtime_params =
dim = 2
addToCompileString =
cmakeSetupOpts = -DWarpX_DIMS=2
restartTest = 0
useMPI = 1
numprocs = 1
useOMP = 1
numthreads = 1
compileTest = 0
doVis = 0
compareParticles = 0
analysisRoutine = Examples/Tests/collision/analysis_collision_2d.py
aux1File = Regression/PostProcessingUtils/post_processing_utils.py

[collisionRZ]
buildDir = .
inputFile = Examples/Tests/collision/inputs_rz
runtime_params =
dim = 2
addToCompileString = USE_RZ=TRUE USE_PSATD=FALSE
cmakeSetupOpts = -DWarpX_DIMS=RZ -DWarpX_PSATD=OFF
restartTest = 0
useMPI = 1
numprocs = 1
useOMP = 1
numthreads = 1
compileTest = 0
doVis = 0
compareParticles = 0
analysisRoutine = Examples/Tests/collision/analysis_collision_rz.py
aux1File = Regression/PostProcessingUtils/post_processing_utils.py

[Maxwell_Hybrid_QED_solver]
buildDir = .
inputFile = Examples/Tests/Maxwell_Hybrid_QED/inputs_2d
runtime_params = warpx.cfl=0.7071067811865475
dim = 2
addToCompileString = USE_PSATD=TRUE
cmakeSetupOpts = -DWarpX_DIMS=2 -DWarpX_PSATD=ON
restartTest = 0
useMPI = 1
numprocs = 2
useOMP = 1
numthreads = 1
compileTest = 0
doVis = 0
analysisRoutine = Examples/Tests/Maxwell_Hybrid_QED/analysis_Maxwell_QED_Hybrid.py

[reduced_diags]
buildDir = .
inputFile = Examples/Tests/reduced_diags/inputs
aux1File = Examples/Tests/reduced_diags/analysis_reduced_diags_impl.py
runtime_params = warpx.do_dynamic_scheduling=0 warpx.serialize_ics=1
dim = 3
addToCompileString =
cmakeSetupOpts = -DWarpX_DIMS=3
restartTest = 0
useMPI = 1
numprocs = 2
useOMP = 1
numthreads = 1
compileTest = 0
doVis = 0
compareParticles = 0
analysisRoutine = Examples/Tests/reduced_diags/analysis_reduced_diags.py

[reduced_diags_single_precision]
buildDir = .
inputFile = Examples/Tests/reduced_diags/inputs
aux1File = Examples/Tests/reduced_diags/analysis_reduced_diags_impl.py
runtime_params = warpx.do_dynamic_scheduling=0 warpx.serialize_ics=1
dim = 3
addToCompileString = PRECISION=FLOAT USE_SINGLE_PRECISION_PARTICLES=TRUE
cmakeSetupOpts = -DWarpX_DIMS=3 -DWarpX_PRECISION=SINGLE
restartTest = 0
useMPI = 1
numprocs = 2
useOMP = 1
numthreads = 1
compileTest = 0
doVis = 0
compareParticles = 0
analysisRoutine = Examples/Tests/reduced_diags/analysis_reduced_diags_single.py

[reduced_diags_loadbalancecosts_timers]
buildDir = .
inputFile = Examples/Tests/reduced_diags/inputs_loadbalancecosts
runtime_params = warpx.do_dynamic_scheduling=0 warpx.serialize_ics=1 algo.load_balance_costs_update=Timers
dim = 3
addToCompileString =
cmakeSetupOpts = -DWarpX_DIMS=3
restartTest = 0
useMPI = 1
numprocs = 2
useOMP = 1
numthreads = 1
compileTest = 0
doVis = 0
compareParticles = 0
analysisRoutine = Examples/Tests/reduced_diags/analysis_reduced_diags_loadbalancecosts.py

[reduced_diags_loadbalancecosts_timers_psatd]
buildDir = .
inputFile = Examples/Tests/reduced_diags/inputs_loadbalancecosts
runtime_params = warpx.do_dynamic_scheduling=0 warpx.serialize_ics=1 algo.load_balance_costs_update=Timers
dim = 3
addToCompileString = USE_PSATD=TRUE
cmakeSetupOpts = -DWarpX_DIMS=3 -DWarpX_PSATD=ON
restartTest = 0
useMPI = 1
numprocs = 2
useOMP = 1
numthreads = 1
compileTest = 0
doVis = 0
compareParticles = 0
analysisRoutine = Examples/Tests/reduced_diags/analysis_reduced_diags_loadbalancecosts.py

[reduced_diags_loadbalancecosts_heuristic]
buildDir = .
inputFile = Examples/Tests/reduced_diags/inputs_loadbalancecosts
runtime_params = warpx.do_dynamic_scheduling=0 warpx.serialize_ics=1 algo.load_balance_costs_update=Heuristic
dim = 3
addToCompileString =
cmakeSetupOpts = -DWarpX_DIMS=3
restartTest = 0
useMPI = 1
numprocs = 2
useOMP = 1
numthreads = 1
compileTest = 0
doVis = 0
compareParticles = 0
analysisRoutine = Examples/Tests/reduced_diags/analysis_reduced_diags_loadbalancecosts.py

[galilean_2d_psatd]
buildDir = .
inputFile = Examples/Tests/galilean/inputs_2d
runtime_params = warpx.do_nodal=1 algo.current_deposition=direct
dim = 2
addToCompileString = USE_PSATD=TRUE
cmakeSetupOpts = -DWarpX_DIMS=2 -DWarpX_PSATD=ON
restartTest = 0
useMPI = 1
numprocs = 1
useOMP = 1
numthreads = 1
compileTest = 0
doVis = 0
compareParticles = 1
particleTypes = electrons ions
analysisRoutine = Examples/Tests/galilean/analysis_2d.py

[galilean_2d_psatd_current_correction]
buildDir = .
inputFile = Examples/Tests/galilean/inputs_2d
runtime_params = psatd.periodic_single_box_fft=1 psatd.update_with_rho=0 psatd.current_correction=1 diag1.fields_to_plot=Ex Ey Ez Bx By Bz jx jy jz rho divE
dim = 2
addToCompileString = USE_PSATD=TRUE
cmakeSetupOpts = -DWarpX_DIMS=2 -DWarpX_PSATD=ON
restartTest = 0
useMPI = 1
numprocs = 1
useOMP = 1
numthreads = 1
compileTest = 0
doVis = 0
compareParticles = 1
particleTypes = electrons ions
analysisRoutine = Examples/Tests/galilean/analysis_2d.py

[galilean_2d_psatd_hybrid]
buildDir = .
inputFile = Examples/Tests/galilean/inputs_2d_hybrid
runtime_params =
dim = 2
addToCompileString = USE_PSATD=TRUE
cmakeSetupOpts = -DWarpX_DIMS=2 -DWarpX_PSATD=ON
restartTest = 0
useMPI = 1
numprocs = 2
useOMP = 1
numthreads = 1
compileTest = 0
doVis = 0
compareParticles = 1
particleTypes = electrons ions beam
analysisRoutine = Examples/analysis_default_regression.py

[comoving_2d_psatd_hybrid]
buildDir = .
inputFile = Examples/Tests/comoving/inputs_2d_hybrid
runtime_params =
dim = 2
addToCompileString = USE_PSATD=TRUE
cmakeSetupOpts = -DWarpX_DIMS=2 -DWarpX_PSATD=ON
restartTest = 0
useMPI = 1
numprocs = 2
useOMP = 1
numthreads = 1
compileTest = 0
doVis = 0
compareParticles = 1
particleTypes = electrons ions beam
analysisRoutine = Examples/analysis_default_regression.py

[galilean_rz_psatd]
buildDir = .
inputFile = Examples/Tests/galilean/inputs_rz
runtime_params = warpx.do_dynamic_scheduling=0 warpx.serialize_ics=1 electrons.random_theta=0 ions.random_theta=0
dim = 2
addToCompileString = USE_RZ=TRUE USE_PSATD=TRUE BLAS_LIB=-lblas LAPACK_LIB=-llapack
cmakeSetupOpts = -DWarpX_DIMS=RZ -DWarpX_PSATD=ON
restartTest = 0
useMPI = 1
numprocs = 1
useOMP = 1
numthreads = 1
compileTest = 0
doVis = 0
compareParticles = 1
particleTypes = electrons ions
analysisRoutine = Examples/Tests/galilean/analysis_2d.py

[galilean_rz_psatd_current_correction]
buildDir = .
inputFile = Examples/Tests/galilean/inputs_rz
runtime_params = psatd.periodic_single_box_fft=1 psatd.current_correction=1 electrons.random_theta=0 ions.random_theta=0
dim = 2
addToCompileString = USE_RZ=TRUE USE_PSATD=TRUE BLAS_LIB=-lblas LAPACK_LIB=-llapack
cmakeSetupOpts = -DWarpX_DIMS=RZ -DWarpX_PSATD=ON
restartTest = 0
useMPI = 1
numprocs = 1
useOMP = 1
numthreads = 1
compileTest = 0
doVis = 0
compareParticles = 1
particleTypes = electrons ions
analysisRoutine = Examples/Tests/galilean/analysis_2d.py

[galilean_3d_psatd]
buildDir = .
inputFile = Examples/Tests/galilean/inputs_3d
runtime_params = warpx.do_nodal=1 algo.current_deposition=direct
dim = 3
addToCompileString = USE_PSATD=TRUE
cmakeSetupOpts = -DWarpX_DIMS=3 -DWarpX_PSATD=ON
restartTest = 0
useMPI = 1
numprocs = 1
useOMP = 1
numthreads = 1
compileTest = 0
doVis = 0
compareParticles = 1
particleTypes = electrons ions
analysisRoutine = Examples/Tests/galilean/analysis_3d.py

[galilean_3d_psatd_current_correction]
buildDir = .
inputFile = Examples/Tests/galilean/inputs_3d
runtime_params = psatd.periodic_single_box_fft=1 psatd.update_with_rho=0 psatd.current_correction=1 diag1.fields_to_plot=Ex Ey Ez Bx By Bz jx jy jz rho divE
dim = 3
addToCompileString = USE_PSATD=TRUE
cmakeSetupOpts = -DWarpX_DIMS=3 -DWarpX_PSATD=ON
restartTest = 0
useMPI = 1
numprocs = 1
useOMP = 1
numthreads = 1
compileTest = 0
doVis = 0
compareParticles = 1
particleTypes = electrons ions
analysisRoutine = Examples/Tests/galilean/analysis_3d.py

[averaged_galilean_2d_psatd]
buildDir = .
inputFile = Examples/Tests/averaged_galilean/inputs_avg_2d
runtime_params =
dim = 2
addToCompileString = USE_PSATD=TRUE
cmakeSetupOpts = -DWarpX_DIMS=2 -DWarpX_PSATD=ON
restartTest = 0
useMPI = 1
numprocs = 1
useOMP = 1
numthreads = 1
compileTest = 0
doVis = 0
compareParticles = 1
particleTypes = electrons ions
analysisRoutine = Examples/Tests/galilean/analysis_2d.py

[averaged_galilean_2d_psatd_hybrid]
buildDir = .
inputFile = Examples/Tests/averaged_galilean/inputs_avg_2d
runtime_params = amr.max_grid_size_x = 128  amr.max_grid_size_y = 64  warpx.do_nodal = 0  algo.field_gathering = momentum-conserving  interpolation.field_centering_nox = 8  interpolation.field_centering_noz = 8  warpx.do_current_centering = 1  interpolation.current_centering_nox = 8  interpolation.current_centering_noz = 8
dim = 2
addToCompileString = USE_PSATD=TRUE
cmakeSetupOpts = -DWarpX_DIMS=2 -DWarpX_PSATD=ON
restartTest = 0
useMPI = 1
numprocs = 2
useOMP = 1
numthreads = 1
compileTest = 0
doVis = 0
compareParticles = 1
particleTypes = electrons ions
analysisRoutine = Examples/Tests/galilean/analysis_2d.py

[averaged_galilean_3d_psatd]
buildDir = .
inputFile = Examples/Tests/averaged_galilean/inputs_avg_3d
runtime_params =
dim = 3
addToCompileString = USE_PSATD=TRUE
cmakeSetupOpts = -DWarpX_DIMS=3 -DWarpX_PSATD=ON
restartTest = 0
useMPI = 1
numprocs = 1
useOMP = 1
numthreads = 1
compileTest = 0
doVis = 0
compareParticles = 1
particleTypes = electrons ions
analysisRoutine = Examples/Tests/galilean/analysis_3d.py

[averaged_galilean_3d_psatd_hybrid]
buildDir = .
inputFile = Examples/Tests/averaged_galilean/inputs_avg_3d
runtime_params = warpx.do_nodal = 0  algo.field_gathering = momentum-conserving  interpolation.field_centering_nox = 8  interpolation.field_centering_noy = 8  interpolation.field_centering_noz = 8  warpx.do_current_centering = 1  interpolation.current_centering_nox = 8  interpolation.current_centering_noy = 8  interpolation.current_centering_noz = 8
dim = 3
addToCompileString = USE_PSATD=TRUE
cmakeSetupOpts = -DWarpX_DIMS=3 -DWarpX_PSATD=ON
restartTest = 0
useMPI = 1
numprocs = 1
useOMP = 1
numthreads = 1
compileTest = 0
doVis = 0
compareParticles = 1
particleTypes = electrons ions
analysisRoutine = Examples/Tests/galilean/analysis_3d.py

[multi_J_2d_psatd]
buildDir = .
inputFile = Examples/Tests/multi_J/inputs_2d
runtime_params =
dim = 2
addToCompileString = USE_PSATD=TRUE
cmakeSetupOpts = -DWarpX_DIMS=2 -DWarpX_PSATD=ON
restartTest = 0
useMPI = 1
numprocs = 2
useOMP = 1
numthreads = 1
compileTest = 0
doVis = 0
compareParticles = 1
particleTypes = driver driver_back plasma_e plasma_p
analysisRoutine = Examples/analysis_default_regression.py

[multi_J_2d_psatd_pml]
buildDir = .
inputFile = Examples/Tests/multi_J/inputs_2d_pml
runtime_params =
dim = 2
addToCompileString = USE_PSATD=TRUE
cmakeSetupOpts = -DWarpX_DIMS=2 -DWarpX_PSATD=ON
restartTest = 0
useMPI = 1
numprocs = 2
useOMP = 1
numthreads = 1
compileTest = 0
doVis = 0
compareParticles = 1
particleTypes =
analysisRoutine = Examples/analysis_default_regression.py

[multi_J_rz_psatd]
buildDir = .
inputFile = Examples/Tests/multi_J/inputs_rz
runtime_params = warpx.do_dynamic_scheduling=0 warpx.serialize_ics=1
dim = 2
addToCompileString = USE_RZ=TRUE USE_PSATD=TRUE
cmakeSetupOpts = -DWarpX_DIMS=RZ -DWarpX_PSATD=ON
restartTest = 0
useMPI = 1
numprocs = 2
useOMP = 1
numthreads = 1
compileTest = 0
doVis = 0
compareParticles = 1
particleTypes = driver plasma_e plasma_p
# TODO: intentionally empty because still unstable
analysisRoutine =

[ElectrostaticSphereEB]
buildDir = .
inputFile = Examples/Tests/ElectrostaticSphereEB/inputs_3d
runtime_params =
dim = 3
addToCompileString = USE_EB=TRUE
cmakeSetupOpts = -DWarpX_DIMS=3 -DWarpX_EB=ON
restartTest = 0
useMPI = 1
numprocs = 2
useOMP = 1
numthreads = 1
compileTest = 0
doVis = 0
compareParticles = 0
analysisRoutine = Examples/analysis_default_regression.py

[ElectrostaticSphereEB_RZ]
buildDir = .
inputFile = Examples/Tests/ElectrostaticSphereEB/inputs_rz
runtime_params =
dim = 2
addToCompileString = USE_EB=TRUE USE_RZ=TRUE
cmakeSetupOpts = -DWarpX_DIMS=RZ -DWarpX_EB=ON
restartTest = 0
useMPI = 1
numprocs = 2
useOMP = 1
numthreads = 1
compileTest = 0
doVis = 0
compareParticles = 0
analysisRoutine = Examples/Tests/ElectrostaticSphereEB/analysis_rz.py

[Python_ElectrostaticSphereEB]
buildDir = .
inputFile = Examples/Tests/ElectrostaticSphereEB/PICMI_inputs_3d.py
runtime_params =
customRunCmd = python3 PICMI_inputs_3d.py
dim = 3
addToCompileString = USE_EB=TRUE USE_PYTHON_MAIN=TRUE
cmakeSetupOpts = -DWarpX_DIMS=3 -DWarpX_EB=ON -DWarpX_LIB=ON -DWarpX_APP=OFF
target = install_pip
restartTest = 0
useMPI = 1
numprocs = 2
useOMP = 1
numthreads = 1
compileTest = 0
doVis = 0
compareParticles = 0
analysisRoutine = Examples/Tests/ElectrostaticSphereEB/analysis.py

[ElectrostaticSphereEB_mixedBCs]
buildDir = .
inputFile = Examples/Tests/ElectrostaticSphereEB/inputs_3d_mixed_BCs
runtime_params =
dim = 3
addToCompileString = USE_EB=TRUE
cmakeSetupOpts = -DWarpX_DIMS=3 -DWarpX_EB=ON
restartTest = 0
useMPI = 1
numprocs = 2
useOMP = 1
numthreads = 1
compileTest = 0
doVis = 0
compareParticles = 0
analysisRoutine = Examples/analysis_default_regression.py

[ElectrostaticSphere]
buildDir = .
inputFile = Examples/Tests/ElectrostaticSphere/inputs_3d
runtime_params =
dim = 3
addToCompileString =
cmakeSetupOpts = -DWarpX_DIMS=3
restartTest = 0
useMPI = 1
numprocs = 2
useOMP = 1
numthreads = 1
compileTest = 0
doVis = 0
compareParticles = 0
analysisRoutine = Examples/Tests/ElectrostaticSphere/analysis_electrostatic_sphere.py

[ElectrostaticSphereRZ]
buildDir = .
inputFile = Examples/Tests/ElectrostaticSphere/inputs_rz
dim = 2
addToCompileString = USE_RZ=TRUE
cmakeSetupOpts = -DWarpX_DIMS=RZ
restartTest = 0
useMPI = 1
numprocs = 2
useOMP = 1
numthreads = 1
compileTest = 0
doVis = 0
compareParticles = 0
analysisRoutine = Examples/Tests/ElectrostaticSphere/analysis_electrostatic_sphere.py

[ElectrostaticSphereLabFrame]
buildDir = .
inputFile = Examples/Tests/ElectrostaticSphere/inputs_3d
runtime_params = warpx.do_electrostatic=labframe
dim = 3
addToCompileString =
cmakeSetupOpts = -DWarpX_DIMS=3
restartTest = 0
useMPI = 1
numprocs = 2
useOMP = 1
numthreads = 1
compileTest = 0
doVis = 0
compareParticles = 0
analysisRoutine = Examples/Tests/ElectrostaticSphere/analysis_electrostatic_sphere.py

[embedded_circle]
buildDir = .
inputFile = Examples/Tests/embedded_circle/inputs_2d
runtime_params =
dim = 2
addToCompileString = USE_EB=TRUE
cmakeSetupOpts = -DWarpX_DIMS=2 -DWarpX_EB=ON
restartTest = 0
useMPI = 1
numprocs = 2
useOMP = 1
numthreads = 1
compileTest = 0
doVis = 0
compareParticles = 1
particleTypes = electrons ar_ions
analysisRoutine = Examples/Tests/embedded_circle/analysis.py

[initial_distribution]
buildDir = .
inputFile = Examples/Tests/initial_distribution/inputs
runtime_params = warpx.do_dynamic_scheduling=0 warpx.serialize_ics=1
dim = 3
addToCompileString =
cmakeSetupOpts = -DWarpX_DIMS=3
restartTest = 0
useMPI = 1
numprocs = 2
useOMP = 1
numthreads = 1
compileTest = 0
doVis = 0
compareParticles = 0
analysisRoutine = Examples/Tests/initial_distribution/analysis_distribution.py
aux1File = Tools/PostProcessing/read_raw_data.py

[leveling_thinning]
buildDir = .
inputFile = Examples/Modules/resampling/inputs_leveling_thinning
runtime_params =
dim = 2
addToCompileString =
cmakeSetupOpts = -DWarpX_DIMS=2
restartTest = 0
useMPI = 1
numprocs = 2
useOMP = 1
numthreads = 1
compileTest = 0
doVis = 0
compareParticles = 0
analysisRoutine = Examples/Modules/resampling/analysis_leveling_thinning.py

[particle_boundaries_3d]
buildDir = .
inputFile = Examples/Tests/boundaries/inputs_3d
runtime_params =
dim = 3
addToCompileString =
cmakeSetupOpts = -DWarpX_DIMS=3
restartTest = 0
useMPI = 1
numprocs = 2
useOMP = 1
numthreads = 1
compileTest = 0
doVis = 0
compareParticles = 1
analysisRoutine = Examples/Tests/boundaries/analysis.py

[embedded_boundary_cube]
buildDir = .
inputFile = Examples/Modules/embedded_boundary_cube/inputs_3d
runtime_params =
dim = 3
addToCompileString = USE_EB=TRUE
cmakeSetupOpts = -DWarpX_DIMS=3 -DWarpX_EB=ON
restartTest = 0
useMPI = 1
numprocs = 1
useOMP = 1
numthreads = 1
compileTest = 0
doVis = 0
compareParticles = 0
analysisRoutine = Examples/Modules/embedded_boundary_cube/analysis_fields.py

[embedded_boundary_cube_2d]
buildDir = .
inputFile = Examples/Modules/embedded_boundary_cube/inputs_2d
runtime_params =
dim = 2
addToCompileString = USE_EB=TRUE
cmakeSetupOpts = -DWarpX_DIMS=2 -DWarpX_EB=ON
restartTest = 0
useMPI = 1
numprocs = 1
useOMP = 1
numthreads = 1
compileTest = 0
doVis = 0
compareParticles = 0
analysisRoutine = Examples/Modules/embedded_boundary_cube/analysis_fields_2d.py

[embedded_boundary_rotated_cube]
buildDir = .
inputFile = Examples/Modules/embedded_boundary_rotated_cube/inputs_3d
runtime_params =
dim = 3
addToCompileString = USE_EB=TRUE
cmakeSetupOpts = -DWarpX_DIMS=3 -DWarpX_EB=ON
restartTest = 0
useMPI = 1
numprocs = 1
useOMP = 1
numthreads = 1
compileTest = 0
doVis = 0
compareParticles = 0
analysisRoutine = Examples/Modules/embedded_boundary_rotated_cube/analysis_fields.py

[embedded_boundary_rotated_cube_2d]
buildDir = .
inputFile = Examples/Modules/embedded_boundary_rotated_cube/inputs_2d
runtime_params =
dim = 2
addToCompileString = USE_EB=TRUE
cmakeSetupOpts = -DWarpX_DIMS=2 -DWarpX_EB=ON
restartTest = 0
useMPI = 1
numprocs = 1
useOMP = 1
numthreads = 1
compileTest = 0
doVis = 0
compareParticles = 0
analysisRoutine = Examples/Modules/embedded_boundary_rotated_cube/analysis_fields_2d.py

[dirichletbc]
buildDir = .
inputFile = Examples/Tests/ElectrostaticDirichletBC/inputs_2d
runtime_params =
dim = 2
addToCompileString =
cmakeSetupOpts = -DWarpX_DIMS=2
restartTest = 0
useMPI = 1
numprocs = 2
useOMP = 1
numthreads = 1
compileTest = 0
doVis = 0
compareParticles = 0
analysisRoutine = Examples/Tests/ElectrostaticDirichletBC/analysis.py

[Python_dirichletbc]
buildDir = .
inputFile = Examples/Tests/ElectrostaticDirichletBC/PICMI_inputs_2d.py
runtime_params =
customRunCmd = python3 PICMI_inputs_2d.py
dim = 2
addToCompileString = USE_PYTHON_MAIN=TRUE
cmakeSetupOpts = -DWarpX_DIMS=2 -DWarpX_LIB=ON -DWarpX_APP=OFF
target = install_pip
restartTest = 0
useMPI = 1
numprocs = 2
useOMP = 1
numthreads = 1
compileTest = 0
doVis = 0
compareParticles = 0
analysisRoutine = Examples/Tests/ElectrostaticDirichletBC/analysis.py

[PEC_field]
buildDir = .
inputFile = Examples/Tests/PEC/inputs_field_PEC_3d
runtime_params =
dim = 3
addToCompileString =
cmakeSetupOpts = -DWarpX_DIMS=3
restartTest = 0
useMPI = 1
numprocs = 2
useOMP = 1
numthreads = 1
compileTest = 0
doVis = 0
compareParticles = 0
analysisRoutine = Examples/Tests/PEC/analysis_pec.py

[PEC_field_mr]
buildDir = .
inputFile = Examples/Tests/PEC/inputs_field_PEC_mr_3d
runtime_params =
dim = 3
addToCompileString =
cmakeSetupOpts = -DWarpX_DIMS=3
restartTest = 0
useMPI = 1
numprocs = 2
useOMP = 1
numthreads = 1
compileTest = 0
doVis = 0
compareParticles = 0
analysisRoutine = Examples/Tests/PEC/analysis_pec_mr.py

[PEC_particle]
buildDir = .
inputFile = Examples/Tests/PEC/inputs_particle_PEC_3d
runtime_params =
dim = 3
addToCompileString =
cmakeSetupOpts = -DWarpX_DIMS=3
restartTest = 0
useMPI = 1
numprocs = 2
useOMP = 1
numthreads = 1
compileTest = 0
doVis = 0
compareParticles = 1
particleTypes = electron proton
analysisRoutine = Examples/analysis_default_regression.py

[Python_pass_mpi_comm]
buildDir = .
inputFile = Examples/Tests/pass_mpi_communicator/PICMI_inputs_2d.py
runtime_params =
customRunCmd = python3 PICMI_inputs_2d.py
dim = 2
addToCompileString = USE_PYTHON_MAIN=TRUE
cmakeSetupOpts = -DWarpX_DIMS=2 -DWarpX_LIB=ON -DWarpX_APP=OFF
target = install_pip
restartTest = 0
useMPI = 1
numprocs = 2
useOMP = 1
numthreads = 1
compileTest = 0
doVis = 0
compareParticles = 1
particleTypes = electrons
analysisRoutine = Examples/Tests/pass_mpi_communicator/analysis.py

[Plasma_lens]
buildDir = .
inputFile = Examples/Tests/plasma_lens/inputs_3d
runtime_params =
dim = 3
addToCompileString =
cmakeSetupOpts = -DWarpX_DIMS=3
restartTest = 0
useMPI = 1
numprocs = 2
useOMP = 1
numthreads = 1
compileTest = 0
doVis = 0
compareParticles = 1
particleTypes = electrons
analysisRoutine = Examples/Tests/plasma_lens/analysis.py

[Plasma_lens_boosted]
buildDir = .
inputFile = Examples/Tests/plasma_lens/inputs_boosted_3d
runtime_params =
dim = 3
addToCompileString =
cmakeSetupOpts = -DWarpX_DIMS=3
restartTest = 0
useMPI = 1
numprocs = 2
useOMP = 1
numthreads = 1
compileTest = 0
doVis = 0
compareParticles = 1
particleTypes = electrons
analysisRoutine = Examples/Tests/plasma_lens/analysis.py

[background_mcc]
buildDir = .
inputFile = Examples/Physics_applications/capacitive_discharge/inputs_2d
runtime_params =
dim = 2
addToCompileString =
cmakeSetupOpts = -DWarpX_DIMS=2
restartTest = 0
useMPI = 1
numprocs = 2
useOMP = 1
numthreads = 1
compileTest = 0
doVis = 0
compareParticles = 1
particleTypes = electrons he_ions
analysisRoutine = Examples/analysis_default_regression.py

[Python_background_mcc]
buildDir = .
inputFile = Examples/Physics_applications/capacitive_discharge/PICMI_inputs_2d.py
runtime_params =
customRunCmd = python3 PICMI_inputs_2d.py
dim = 2
addToCompileString = USE_PYTHON_MAIN=TRUE
cmakeSetupOpts = -DWarpX_DIMS=2 -DWarpX_LIB=ON -DWarpX_APP=ON
target = install_pip
restartTest = 0
useMPI = 1
numprocs = 2
useOMP = 1
numthreads = 1
compileTest = 0
doVis = 0
compareParticles = 0
analysisRoutine = Examples/Physics_applications/capacitive_discharge/analysis.py

[particle_absorption]
buildDir = .
inputFile = Examples/Modules/ParticleBoundaryProcess/inputs_absorption
runtime_params =
dim = 3
addToCompileString = USE_EB=TRUE
cmakeSetupOpts = -DWarpX_DIMS=3 -DWarpX_EB=ON
restartTest = 0
useMPI = 1
numprocs = 2
useOMP = 1
numthreads = 1
compileTest = 0
doVis = 0
compareParticles = 1
particleTypes = electrons
analysisRoutine = Examples/Modules/ParticleBoundaryProcess/analysis_absorption.py

[particle_scrape]
buildDir = .
inputFile = Examples/Modules/ParticleBoundaryScrape/inputs_scrape
runtime_params =
dim = 3
addToCompileString = USE_EB=TRUE
cmakeSetupOpts = -DWarpX_DIMS=3 -DWarpX_EB=ON
restartTest = 0
useMPI = 1
numprocs = 2
useOMP = 1
numthreads = 1
compileTest = 0
doVis = 0
compareParticles = 1
particleTypes = electrons
analysisRoutine = Examples/Modules/ParticleBoundaryScrape/analysis_scrape.py

[Python_particle_scrape]
buildDir = .
inputFile = Examples/Modules/ParticleBoundaryScrape/PICMI_inputs_scrape.py
runtime_params =
customRunCmd = python3 PICMI_inputs_scrape.py
dim = 3
addToCompileString = USE_EB=TRUE USE_PYTHON_MAIN=TRUE
cmakeSetupOpts = -DWarpX_DIMS=3 -DWarpX_EB=ON -DWarpX_LIB=ON -DWarpX_APP=OFF
target = install_pip
restartTest = 0
useMPI = 1
numprocs = 2
useOMP = 1
numthreads = 1
compileTest = 0
doVis = 0
compareParticles = 1
particleTypes = electrons
analysisRoutine = Examples/Modules/ParticleBoundaryScrape/analysis_scrape.py

[Python_particle_reflection]
buildDir = .
inputFile = Examples/Modules/ParticleBoundaryProcess/PICMI_inputs_reflection.py
runtime_params =
customRunCmd = python3 PICMI_inputs_reflection.py
dim = 2
addToCompileString = USE_PYTHON_MAIN=TRUE
cmakeSetupOpts = -DWarpX_DIMS=2 -DWarpX_LIB=ON -DWarpX_APP=OFF
target = install_pip
restartTest = 0
useMPI = 1
numprocs = 1
useOMP = 1
numthreads = 1
compileTest = 0
doVis = 0
analysisRoutine = Examples/Modules/ParticleBoundaryProcess/analysis_reflection.py

[Python_particle_attr_access]
buildDir = .
inputFile = Examples/Tests/ParticleDataPython/PICMI_inputs_2d.py
runtime_params =
customRunCmd = python3 PICMI_inputs_2d.py
dim = 2
addToCompileString = USE_PYTHON_MAIN=TRUE
cmakeSetupOpts = -DWarpX_DIMS=2 -DWarpX_LIB=ON -DWarpX_APP=OFF
target = install_pip
restartTest = 0
useMPI = 1
numprocs = 2
useOMP = 1
numthreads = 1
compileTest = 0
doVis = 0
analysisRoutine = Examples/Tests/ParticleDataPython/analysis.py

[Python_particle_attr_access_unique]
buildDir = .
inputFile = Examples/Tests/ParticleDataPython/PICMI_inputs_2d.py
runtime_params =
customRunCmd = python3 PICMI_inputs_2d.py --unique
dim = 2
addToCompileString = USE_PYTHON_MAIN=TRUE
cmakeSetupOpts = -DWarpX_DIMS=2 -DWarpX_LIB=ON -DWarpX_APP=OFF
target = install_pip
restartTest = 0
useMPI = 1
numprocs = 2
useOMP = 1
numthreads = 1
compileTest = 0
doVis = 0
analysisRoutine = Examples/Tests/ParticleDataPython/analysis.py

[Python_prev_positions]
buildDir = .
inputFile = Examples/Tests/ParticleDataPython/PICMI_inputs_prev_pos_2d.py
runtime_params =
customRunCmd = python3 PICMI_inputs_prev_pos_2d.py
dim = 2
addToCompileString = USE_PYTHON_MAIN=TRUE
cmakeSetupOpts = -DWarpX_DIMS=2 -DWarpX_LIB=ON -DWarpX_APP=OFF
target = install_pip
restartTest = 0
useMPI = 1
numprocs = 2
useOMP = 1
numthreads = 1
compileTest = 0
doVis = 0
compareParticles = 1
analysisRoutine = Examples/analysis_default_regression.py

[Performance_works_1_uniform_rest_32ppc]
buildDir = .
inputFile = Examples/Tests/PerformanceTests/automated_test_1_uniform_rest_32ppc
runtime_params = amr.max_grid_size=32 amr.n_cell=32 32 32 max_step=5 diagnostics.diags_names=diag1 diag1.intervals=0 diag1.diag_type=Full
dim = 3
addToCompileString =
cmakeSetupOpts = -DWarpX_DIMS=3
restartTest = 0
useMPI = 1
numprocs = 2
useOMP = 1
numthreads = 1
compileTest = 0
doVis = 0
compareParticles = 1
particleTypes = electrons ions
analysisRoutine =

[Performance_works_2_uniform_rest_1ppc]
buildDir = .
inputFile = Examples/Tests/PerformanceTests/automated_test_2_uniform_rest_1ppc
runtime_params = amr.max_grid_size=32 amr.n_cell=32 32 32 max_step=5 diagnostics.diags_names=diag1 diag1.intervals=0 diag1.diag_type=Full
dim = 3
addToCompileString =
cmakeSetupOpts = -DWarpX_DIMS=3
restartTest = 0
useMPI = 1
numprocs = 2
useOMP = 1
numthreads = 1
compileTest = 0
doVis = 0
compareParticles = 1
particleTypes = electrons
analysisRoutine =

[Performance_works_3_uniform_drift_4ppc]
buildDir = .
inputFile = Examples/Tests/PerformanceTests/automated_test_3_uniform_drift_4ppc
runtime_params = amr.max_grid_size=32 amr.n_cell=32 32 32 max_step=5 diagnostics.diags_names=diag1 diag1.intervals=0 diag1.diag_type=Full
dim = 3
addToCompileString =
cmakeSetupOpts = -DWarpX_DIMS=3
restartTest = 0
useMPI = 1
numprocs = 2
useOMP = 1
numthreads = 1
compileTest = 0
doVis = 0
compareParticles = 1
particleTypes = electrons ions
analysisRoutine =

[Performance_works_4_labdiags_2ppc]
buildDir = .
inputFile = Examples/Tests/PerformanceTests/automated_test_4_labdiags_2ppc
runtime_params = amr.n_cell=64 64 64 max_step=10 diagnostics.diags_names=diag1 diag1.intervals=0 diag1.diag_type=Full
dim = 3
addToCompileString =
cmakeSetupOpts = -DWarpX_DIMS=3
restartTest = 0
useMPI = 1
numprocs = 2
useOMP = 1
numthreads = 1
compileTest = 0
doVis = 0
compareParticles = 1
particleTypes = electrons ions
analysisRoutine =

[Performance_works_5_loadimbalance]
buildDir = .
inputFile = Examples/Tests/PerformanceTests/automated_test_5_loadimbalance
runtime_params = amr.max_grid_size=32 amr.n_cell=32 32 32 max_step=5 diagnostics.diags_names=diag1 diag1.intervals=0 diag1.diag_type=Full
dim = 3
addToCompileString =
cmakeSetupOpts = -DWarpX_DIMS=3
restartTest = 0
useMPI = 1
numprocs = 2
useOMP = 1
numthreads = 1
compileTest = 0
doVis = 0
compareParticles = 1
particleTypes = electrons ions
analysisRoutine =

[Performance_works_6_output_2ppc]
buildDir = .
inputFile = Examples/Tests/PerformanceTests/automated_test_6_output_2ppc
runtime_params = amr.n_cell=64 64 64 max_step=10
dim = 3
addToCompileString =
cmakeSetupOpts = -DWarpX_DIMS=3
restartTest = 0
useMPI = 1
numprocs = 2
useOMP = 1
numthreads = 1
compileTest = 0
doVis = 0
compareParticles = 1
particleTypes = electrons ions
analysisRoutine =

[Python_wrappers]
buildDir = .
inputFile = Examples/Tests/PythonWrappers/PICMI_inputs_2d.py
runtime_params =
customRunCmd = python3 PICMI_inputs_2d.py
dim = 2
addToCompileString = USE_PSATD=TRUE USE_PYTHON_MAIN=TRUE
cmakeSetupOpts = -DWarpX_DIMS=2 -DWarpX_PSATD=ON -DWarpX_LIB=ON -DWarpX_APP=OFF
target = install_pip
restartTest = 0
useMPI = 1
numprocs = 2
useOMP = 1
numthreads = 1
compileTest = 0
doVis = 0
compareParticles = 0
analysisRoutine = Examples/analysis_default_regression.py

[embedded_boundary_python_API]
buildDir = .
inputFile = Examples/Modules/embedded_boundary_python_API/PICMI_inputs_EB_API.py
runtime_params =
customRunCmd = python PICMI_inputs_EB_API.py
dim = 3
addToCompileString = USE_EB=TRUE USE_PYTHON_MAIN=TRUE
cmakeSetupOpts = -DWarpX_DIMS=3 -DWarpX_EB=ON -DWarpX_LIB=ON -DWarpX_APP=OFF
target = install_pip
restartTest = 0
useMPI = 1
numprocs = 1
useOMP = 1
numthreads = 1
compileTest = 0
doVis = 0
compareParticles = 0
analysisRoutine = Examples/Modules/embedded_boundary_python_API/analysis.py

[scraping]
buildDir = .
inputFile = Examples/Tests/scraping/inputs_rz
runtime_params =
dim = 2
addToCompileString = USE_EB=TRUE USE_RZ=TRUE
cmakeSetupOpts = -DWarpX_DIMS=RZ -DWarpX_EB=ON
restartTest = 0
useMPI = 1
numprocs = 2
useOMP = 1
numthreads = 1
compileTest = 0
doVis = 0
compareParticles = 0
analysisRoutine = Examples/Tests/scraping/analysis_rz.py<|MERGE_RESOLUTION|>--- conflicted
+++ resolved
@@ -948,6 +948,8 @@
 customRunCmd = python3 PICMI_inputs_3d.py
 dim = 3
 addToCompileString = USE_PYTHON_MAIN=TRUE
+cmakeSetupOpts = -DWarpX_DIMS=3 -DWarpX_LIB=ON -DWarpX_APP=OFF
+target = install_pip
 restartTest = 0
 useMPI = 1
 numprocs = 2
@@ -984,6 +986,8 @@
 customRunCmd = python3 PICMI_inputs_1d.py
 dim = 1
 addToCompileString = USE_PYTHON_MAIN=TRUE
+cmakeSetupOpts = -DWarpX_DIMS=1 -DWarpX_LIB=ON -DWarpX_APP=OFF
+target = install_pip
 restartTest = 0
 useMPI = 1
 numprocs = 2
@@ -1055,6 +1059,8 @@
 customRunCmd = python3 PICMI_inputs_2d.py
 dim = 2
 addToCompileString = USE_PYTHON_MAIN=TRUE
+cmakeSetupOpts = -DWarpX_DIMS=2 -DWarpX_LIB=ON -DWarpX_APP=OFF
+target = install_pip
 restartTest = 0
 useMPI = 1
 numprocs = 2
@@ -1819,17 +1825,11 @@
 buildDir = .
 inputFile = Examples/Physics_applications/laser_acceleration/PICMI_inputs_rz.py
 runtime_params =
-<<<<<<< HEAD
 customRunCmd = python3 PICMI_inputs_rz.py
 dim = 2
 addToCompileString = USE_RZ=TRUE USE_PYTHON_MAIN=TRUE
-=======
-customRunCmd = python3 PICMI_inputs_laser_acceleration.py
-dim = 3
-addToCompileString = USE_PYTHON_MAIN=TRUE
-cmakeSetupOpts = -DWarpX_DIMS=3 -DWarpX_LIB=ON -DWarpX_APP=OFF
+cmakeSetupOpts = -DWarpX_DIMS=RZ -DWarpX_LIB=ON -DWarpX_APP=OFF
 target = install_pip
->>>>>>> cf42f7e0
 restartTest = 0
 useMPI = 1
 numprocs = 2
