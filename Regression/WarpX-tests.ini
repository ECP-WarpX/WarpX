--- conflicted
+++ resolved
@@ -1427,7 +1427,6 @@
 [galilean_2d_psatd]
 buildDir = .
 inputFile = Examples/Tests/galilean/inputs_2d
-runtime_params = psatd.update_with_rho=1
 dim = 2
 addToCompileString = USE_PSATD=TRUE
 restartTest = 0
@@ -1438,6 +1437,7 @@
 compileTest = 0
 doVis = 0
 compareParticles = 1
+runtime_params = warpx.do_nodal=1 algo.current_deposition=direct psatd.update_with_rho=1
 particleTypes = electrons ions
 analysisRoutine = Examples/Tests/galilean/analysis_2d.py
 tolerance = 1.e-14
@@ -1463,21 +1463,17 @@
 [galilean_3d_psatd]
 buildDir = .
 inputFile = Examples/Tests/galilean/inputs_3d
-<<<<<<< HEAD
+dim = 3
+addToCompileString = USE_PSATD=TRUE
+restartTest = 0
+useMPI = 1
+numprocs = 1
+useOMP = 1
+numthreads = 1
+compileTest = 0
+doVis = 0
+compareParticles = 1
 runtime_params = warpx.do_nodal=1 algo.current_deposition=direct psatd.update_with_rho=1
-dim = 2
-=======
-dim = 3
->>>>>>> 02d59e10
-addToCompileString = USE_PSATD=TRUE
-restartTest = 0
-useMPI = 1
-numprocs = 1
-useOMP = 1
-numthreads = 1
-compileTest = 0
-doVis = 0
-compareParticles = 1
 particleTypes = electrons ions
 analysisRoutine = Examples/Tests/galilean/analysis_3d.py
 tolerance = 1.e-14
