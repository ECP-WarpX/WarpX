--- conflicted
+++ resolved
@@ -2698,47 +2698,7 @@
 doVis = 0
 compareParticles = 1
 particleTypes = electrons ions
-<<<<<<< HEAD
-analysisRoutine = Examples/Tests/galilean/analysis_3d.py
-
-[multi_J_2d_psatd]
-buildDir = .
-inputFile = Examples/Tests/multi_J/inputs_2d
-runtime_params = warpx.abort_on_warning_threshold=medium psatd.J_in_time=linear
-dim = 2
-addToCompileString = USE_PSATD=TRUE
-cmakeSetupOpts = -DWarpX_DIMS=2 -DWarpX_PSATD=ON
-restartTest = 0
-useMPI = 1
-numprocs = 2
-useOMP = 1
-numthreads = 1
-compileTest = 0
-doVis = 0
-compareParticles = 1
-particleTypes = driver driver_back plasma_e plasma_p
-analysisRoutine = Examples/analysis_default_regression.py
-
-[multi_J_2d_psatd_pml]
-buildDir = .
-inputFile = Examples/Tests/multi_J/inputs_2d_pml
-runtime_params = warpx.abort_on_warning_threshold=medium psatd.J_in_time=linear
-dim = 2
-addToCompileString = USE_PSATD=TRUE
-cmakeSetupOpts = -DWarpX_DIMS=2 -DWarpX_PSATD=ON
-restartTest = 0
-useMPI = 1
-numprocs = 2
-useOMP = 1
-numthreads = 1
-compileTest = 0
-doVis = 0
-compareParticles = 1
-particleTypes =
-analysisRoutine = Examples/analysis_default_regression.py
-=======
 analysisRoutine = Examples/Tests/galilean/analysis.py
->>>>>>> eb62c182
 
 [multi_J_rz_psatd]
 buildDir = .
