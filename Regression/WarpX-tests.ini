--- conflicted
+++ resolved
@@ -3195,921 +3195,6 @@
 particleTypes = electrons
 analysisRoutine = Examples/Tests/magnetostatic_eb/analysis_rz.py
 
-[Python_particle_attr_access]
-buildDir = .
-inputFile = Examples/Tests/particle_data_python/PICMI_inputs_2d.py
-runtime_params =
-customRunCmd = python3 PICMI_inputs_2d.py
-dim = 2
-addToCompileString = USE_PYTHON_MAIN=TRUE
-cmakeSetupOpts = -DWarpX_DIMS=2 -DWarpX_APP=OFF
-target = pip_install
-restartTest = 0
-useMPI = 1
-numprocs = 2
-useOMP = 1
-numthreads = 1
-compileTest = 0
-doVis = 0
-analysisRoutine = Examples/Tests/particle_data_python/analysis.py
-
-[Python_particle_attr_access_unique]
-buildDir = .
-inputFile = Examples/Tests/particle_data_python/PICMI_inputs_2d.py
-runtime_params =
-customRunCmd = python3 PICMI_inputs_2d.py --unique
-dim = 2
-addToCompileString = USE_PYTHON_MAIN=TRUE
-cmakeSetupOpts = -DWarpX_DIMS=2 -DWarpX_APP=OFF
-target = pip_install
-restartTest = 0
-useMPI = 1
-numprocs = 2
-useOMP = 1
-numthreads = 1
-compileTest = 0
-doVis = 0
-analysisRoutine = Examples/Tests/particle_data_python/analysis.py
-
-[Python_particle_reflection]
-buildDir = .
-inputFile = Examples/Tests/particle_boundary_process/PICMI_inputs_reflection.py
-runtime_params =
-customRunCmd = python3 PICMI_inputs_reflection.py
-dim = 2
-addToCompileString = USE_PYTHON_MAIN=TRUE
-cmakeSetupOpts = -DWarpX_DIMS=2 -DWarpX_APP=OFF
-target = pip_install
-restartTest = 0
-useMPI = 1
-numprocs = 1
-useOMP = 1
-numthreads = 1
-compileTest = 0
-doVis = 0
-analysisRoutine = Examples/Tests/particle_boundary_process/analysis_reflection.py
-
-[Python_particle_scrape]
-buildDir = .
-inputFile = Examples/Tests/particle_boundary_scrape/PICMI_inputs_scrape.py
-runtime_params =
-customRunCmd = python3 PICMI_inputs_scrape.py
-dim = 3
-addToCompileString = USE_EB=TRUE USE_PYTHON_MAIN=TRUE
-cmakeSetupOpts = -DWarpX_DIMS=3 -DWarpX_EB=ON -DWarpX_APP=OFF
-target = pip_install
-restartTest = 0
-useMPI = 1
-numprocs = 2
-useOMP = 1
-numthreads = 1
-compileTest = 0
-doVis = 0
-compareParticles = 1
-particleTypes = electrons
-analysisRoutine = Examples/Tests/particle_boundary_scrape/analysis_scrape.py
-
-[Python_pass_mpi_comm]
-buildDir = .
-inputFile = Examples/Tests/pass_mpi_communicator/PICMI_inputs_2d.py
-runtime_params =
-customRunCmd = python3 PICMI_inputs_2d.py
-dim = 2
-addToCompileString = USE_PYTHON_MAIN=TRUE
-cmakeSetupOpts = -DWarpX_DIMS=2 -DWarpX_APP=OFF
-target = pip_install
-restartTest = 0
-useMPI = 1
-numprocs = 2
-useOMP = 1
-numthreads = 1
-compileTest = 0
-doVis = 0
-compareParticles = 1
-particleTypes = electrons
-analysisRoutine = Examples/Tests/pass_mpi_communicator/analysis.py
-
-[Python_PlasmaAcceleration]
-buildDir = .
-inputFile = Examples/Physics_applications/plasma_acceleration/PICMI_inputs_plasma_acceleration.py
-runtime_params =
-customRunCmd = python3 PICMI_inputs_plasma_acceleration.py
-dim = 3
-addToCompileString = USE_PYTHON_MAIN=TRUE
-cmakeSetupOpts = -DWarpX_DIMS=3 -DWarpX_APP=OFF
-target = pip_install
-restartTest = 0
-useMPI = 1
-numprocs = 2
-useOMP = 1
-numthreads = 1
-compileTest = 0
-doVis = 0
-compareParticles = 1
-particleTypes = beam
-analysisRoutine = Examples/analysis_default_regression.py
-
-[Python_PlasmaAcceleration1d]
-buildDir = .
-inputFile = Examples/Physics_applications/plasma_acceleration/PICMI_inputs_plasma_acceleration_1d.py
-runtime_params =
-customRunCmd = python3 PICMI_inputs_plasma_acceleration_1d.py
-dim = 1
-addToCompileString = USE_PYTHON_MAIN=TRUE USE_OPENPMD=TRUE QED=FALSE
-cmakeSetupOpts = -DWarpX_DIMS=1 -DWarpX_APP=OFF -DWarpX_OPENPMD=ON -DWarpX_QED=OFF
-target = pip_install
-restartTest = 0
-useMPI = 1
-numprocs = 2
-useOMP = 1
-numthreads = 1
-compileTest = 0
-doVis = 0
-compareParticles = 1
-particleTypes = beam
-analysisRoutine = Examples/analysis_default_regression.py
-
-[Python_PlasmaAccelerationMR]
-buildDir = .
-inputFile = Examples/Physics_applications/plasma_acceleration/PICMI_inputs_plasma_acceleration_mr.py
-runtime_params =
-customRunCmd = python3 PICMI_inputs_plasma_acceleration_mr.py
-dim = 3
-addToCompileString = USE_PYTHON_MAIN=TRUE
-cmakeSetupOpts = -DWarpX_DIMS=3 -DWarpX_APP=OFF
-target = pip_install
-restartTest = 0
-useMPI = 1
-numprocs = 2
-useOMP = 1
-numthreads = 1
-compileTest = 0
-doVis = 0
-compareParticles = 1
-particleTypes = beam
-analysisRoutine = Examples/analysis_default_regression.py
-
-[Python_plasma_lens]
-buildDir = .
-inputFile = Examples/Tests/plasma_lens/PICMI_inputs_3d.py
-runtime_params =
-customRunCmd = python3 PICMI_inputs_3d.py
-dim = 3
-addToCompileString = USE_PYTHON_MAIN=TRUE
-cmakeSetupOpts = -DWarpX_DIMS=3 -DWarpX_APP=OFF
-target = pip_install
-restartTest = 0
-useMPI = 1
-numprocs = 2
-useOMP = 1
-numthreads = 1
-compileTest = 0
-doVis = 0
-compareParticles = 1
-particleTypes = electrons
-analysisRoutine = Examples/Tests/plasma_lens/analysis.py
-
-[Python_prev_positions]
-buildDir = .
-inputFile = Examples/Tests/particle_data_python/PICMI_inputs_prev_pos_2d.py
-runtime_params =
-customRunCmd = python3 PICMI_inputs_prev_pos_2d.py
-dim = 2
-addToCompileString = USE_PYTHON_MAIN=TRUE
-cmakeSetupOpts = -DWarpX_DIMS=2 -DWarpX_APP=OFF
-target = pip_install
-restartTest = 0
-useMPI = 1
-numprocs = 2
-useOMP = 1
-numthreads = 1
-compileTest = 0
-doVis = 0
-compareParticles = 1
-analysisRoutine = Examples/analysis_default_regression.py
-
-[Python_reduced_diags_loadbalancecosts_timers]
-buildDir = .
-inputFile = Examples/Tests/reduced_diags/PICMI_inputs_loadbalancecosts.py
-runtime_params = warpx.do_dynamic_scheduling=0 warpx.serialize_initial_conditions=1 algo.load_balance_costs_update=Timers
-customRunCmd = python3 PICMI_inputs_loadbalancecosts.py
-dim = 3
-addToCompileString = USE_PYTHON_MAIN=TRUE
-cmakeSetupOpts = -DWarpX_DIMS=3
-target = pip_install
-restartTest = 0
-useMPI = 1
-numprocs = 2
-useOMP = 1
-numthreads = 1
-compileTest = 0
-doVis = 0
-compareParticles = 0
-analysisRoutine = Examples/Tests/reduced_diags/analysis_reduced_diags_loadbalancecosts.py
-
-[Python_restart_eb]
-buildDir = .
-inputFile = Examples/Tests/restart_eb/PICMI_inputs_restart_eb.py
-runtime_params =
-customRunCmd = python3 PICMI_inputs_restart_eb.py
-dim = 3
-addToCompileString = USE_EB=TRUE USE_PYTHON_MAIN=TRUE
-cmakeSetupOpts = -DWarpX_DIMS=3 -DWarpX_EB=ON -DWarpX_APP=OFF
-target = pip_install
-restartTest = 1
-restartFileNum = 30
-useMPI = 1
-numprocs = 1
-useOMP = 1
-numthreads = 1
-compileTest = 0
-doVis = 0
-compareParticles = 1
-particleTypes = electrons
-analysisRoutine = Examples/Tests/restart/analysis_restart.py
-
-[Python_restart_runtime_components]
-buildDir = .
-inputFile = Examples/Tests/restart/PICMI_inputs_runtime_component_analyze.py
-runtime_params =
-customRunCmd = python3 PICMI_inputs_runtime_component_analyze.py
-dim = 2
-addToCompileString = USE_PYTHON_MAIN=TRUE
-cmakeSetupOpts = -DWarpX_DIMS=2 -DWarpX_APP=OFF
-target = pip_install
-restartTest = 1
-restartFileNum = 5
-useMPI = 1
-numprocs = 1
-useOMP = 1
-numthreads = 1
-compileTest = 0
-doVis = 0
-compareParticles = 0
-particleTypes = electrons
-
-[Python_wrappers]
-buildDir = .
-inputFile = Examples/Tests/python_wrappers/PICMI_inputs_2d.py
-runtime_params =
-customRunCmd = python3 PICMI_inputs_2d.py
-dim = 2
-addToCompileString = USE_PSATD=TRUE USE_PYTHON_MAIN=TRUE
-cmakeSetupOpts = -DWarpX_DIMS=2 -DWarpX_PSATD=ON -DWarpX_APP=OFF
-target = pip_install
-restartTest = 0
-useMPI = 1
-numprocs = 2
-useOMP = 1
-numthreads = 1
-compileTest = 0
-doVis = 0
-compareParticles = 0
-analysisRoutine = Examples/analysis_default_regression.py
-
-[qed_breit_wheeler_2d]
-buildDir = .
-inputFile = Examples/Tests/qed/breit_wheeler/inputs_2d
-aux1File = Examples/Tests/qed/breit_wheeler/analysis_core.py
-runtime_params = warpx.abort_on_warning_threshold = high
-dim = 2
-addToCompileString = QED=TRUE
-cmakeSetupOpts = -DWarpX_DIMS=2 -DWarpX_QED=ON
-restartTest = 0
-useMPI = 1
-numprocs = 2
-useOMP = 1
-numthreads = 1
-compileTest = 0
-doVis = 0
-compareParticles = 0
-analysisRoutine = Examples/Tests/qed/breit_wheeler/analysis_yt.py
-
-[qed_breit_wheeler_2d_opmd]
-buildDir = .
-inputFile = Examples/Tests/qed/breit_wheeler/inputs_2d
-aux1File = Examples/Tests/qed/breit_wheeler/analysis_core.py
-runtime_params = diag1.format = openpmd diag1.openpmd_backend = h5 warpx.abort_on_warning_threshold = high
-dim = 2
-addToCompileString = QED=TRUE USE_OPENPMD=TRUE
-cmakeSetupOpts = -DWarpX_DIMS=2 -DWarpX_QED=ON -DWarpX_OPENPMD=ON
-restartTest = 0
-useMPI = 1
-numprocs = 2
-useOMP = 1
-numthreads = 1
-compileTest = 0
-doVis = 0
-compareParticles = 0
-outputFile = qed_breit_wheeler_2d_opmd_plt
-analysisRoutine = Examples/Tests/qed/breit_wheeler/analysis_opmd.py
-
-[qed_breit_wheeler_3d]
-buildDir = .
-inputFile = Examples/Tests/qed/breit_wheeler/inputs_3d
-aux1File = Examples/Tests/qed/breit_wheeler/analysis_core.py
-runtime_params = warpx.abort_on_warning_threshold = high
-dim = 3
-addToCompileString = QED=TRUE
-cmakeSetupOpts = -DWarpX_DIMS=3 -DWarpX_QED=ON
-restartTest = 0
-useMPI = 1
-numprocs = 2
-useOMP = 1
-numthreads = 1
-compileTest = 0
-doVis = 0
-compareParticles = 0
-analysisRoutine = Examples/Tests/qed/breit_wheeler/analysis_yt.py
-
-[qed_breit_wheeler_3d_opmd]
-buildDir = .
-inputFile = Examples/Tests/qed/breit_wheeler/inputs_3d
-aux1File = Examples/Tests/qed/breit_wheeler/analysis_core.py
-runtime_params = diag1.format = openpmd diag1.openpmd_backend = h5 warpx.abort_on_warning_threshold = high
-dim = 3
-addToCompileString = QED=TRUE USE_OPENPMD=TRUE
-cmakeSetupOpts = -DWarpX_DIMS=3 -DWarpX_QED=ON -DWarpX_OPENPMD=ON
-restartTest = 0
-useMPI = 1
-numprocs = 2
-useOMP = 1
-numthreads = 1
-compileTest = 0
-doVis = 0
-compareParticles = 0
-outputFile = qed_breit_wheeler_3d_opmd_plt
-analysisRoutine = Examples/Tests/qed/breit_wheeler/analysis_opmd.py
-
-[qed_quantum_sync_2d]
-buildDir = .
-inputFile = Examples/Tests/qed/quantum_synchrotron/inputs_2d
-runtime_params = warpx.abort_on_warning_threshold = high
-dim = 2
-addToCompileString = QED=TRUE
-cmakeSetupOpts = -DWarpX_DIMS=2 -DWarpX_QED=ON
-restartTest = 0
-useMPI = 1
-numprocs = 2
-useOMP = 1
-numthreads = 1
-compileTest = 0
-doVis = 0
-compareParticles = 0
-analysisRoutine = Examples/Tests/qed/quantum_synchrotron/analysis.py
-
-[qed_quantum_sync_3d]
-buildDir = .
-inputFile = Examples/Tests/qed/quantum_synchrotron/inputs_3d
-runtime_params = warpx.abort_on_warning_threshold = high
-dim = 3
-addToCompileString = QED=TRUE
-cmakeSetupOpts = -DWarpX_DIMS=3 -DWarpX_QED=ON
-restartTest = 0
-useMPI = 1
-numprocs = 2
-useOMP = 1
-numthreads = 1
-compileTest = 0
-doVis = 0
-compareParticles = 0
-analysisRoutine = Examples/Tests/qed/quantum_synchrotron/analysis.py
-
-[qed_schwinger1]
-buildDir = .
-inputFile = Examples/Tests/qed/schwinger/inputs_3d_schwinger
-runtime_params = warpx.E_external_grid = 1.e16 0 0 warpx.B_external_grid = 16792888.570516706 5256650.141557486 18363530.799561853
-dim = 3
-addToCompileString = QED=TRUE
-cmakeSetupOpts = -DWarpX_DIMS=3 -DWarpX_QED=ON
-restartTest = 0
-useMPI = 1
-numprocs = 2
-useOMP = 1
-numthreads = 1
-compileTest = 0
-doVis = 0
-analysisRoutine = Examples/Tests/qed/schwinger/analysis_schwinger.py
-
-[qed_schwinger2]
-buildDir = .
-inputFile = Examples/Tests/qed/schwinger/inputs_3d_schwinger
-runtime_params = warpx.E_external_grid = 1.e18 0 0 warpx.B_external_grid = 1679288857.0516706 525665014.1557486 1836353079.9561853 qed_schwinger.xmin = -2.5e-7 qed_schwinger.xmax = 2.49e-7
-dim = 3
-addToCompileString = QED=TRUE
-cmakeSetupOpts = -DWarpX_DIMS=3 -DWarpX_QED=ON
-restartTest = 0
-useMPI = 1
-numprocs = 2
-useOMP = 1
-numthreads = 1
-compileTest = 0
-doVis = 0
-analysisRoutine = Examples/Tests/qed/schwinger/analysis_schwinger.py
-
-[qed_schwinger3]
-buildDir = .
-inputFile = Examples/Tests/qed/schwinger/inputs_3d_schwinger
-runtime_params = warpx.E_external_grid = 0 1.090934525450495e+17 0
-dim = 3
-addToCompileString = QED=TRUE
-cmakeSetupOpts = -DWarpX_DIMS=3 -DWarpX_QED=ON
-restartTest = 0
-useMPI = 1
-numprocs = 2
-useOMP = 1
-numthreads = 1
-compileTest = 0
-doVis = 0
-analysisRoutine = Examples/Tests/qed/schwinger/analysis_schwinger.py
-
-[qed_schwinger4]
-buildDir = .
-inputFile = Examples/Tests/qed/schwinger/inputs_3d_schwinger
-runtime_params = warpx.E_external_grid = 0 0 2.5e+20 warpx.B_external_grid = 0 833910140000. 0 qed_schwinger.ymin = -2.5e-7 qed_schwinger.zmax = 2.49e-7
-dim = 3
-addToCompileString = QED=TRUE
-cmakeSetupOpts = -DWarpX_DIMS=3 -DWarpX_QED=ON
-restartTest = 0
-useMPI = 1
-numprocs = 2
-useOMP = 1
-numthreads = 1
-compileTest = 0
-doVis = 0
-analysisRoutine = Examples/Tests/qed/schwinger/analysis_schwinger.py
-
-[radiation_reaction]
-buildDir = .
-inputFile = Examples/Tests/radiation_reaction/test_const_B_analytical/inputs_3d
-runtime_params =
-dim = 3
-addToCompileString =
-cmakeSetupOpts = -DWarpX_DIMS=3
-restartTest = 0
-useMPI = 1
-numprocs = 2
-useOMP = 1
-numthreads = 1
-compileTest = 0
-doVis = 0
-compareParticles = 0
-analysisRoutine =  Examples/Tests/radiation_reaction/test_const_B_analytical/analysis_classicalRR.py
-
-[reduced_diags]
-buildDir = .
-inputFile = Examples/Tests/reduced_diags/inputs
-aux1File = Examples/Tests/reduced_diags/analysis_reduced_diags_impl.py
-runtime_params = warpx.do_dynamic_scheduling=0 warpx.serialize_initial_conditions=1
-dim = 3
-addToCompileString =
-cmakeSetupOpts = -DWarpX_DIMS=3
-restartTest = 0
-useMPI = 1
-numprocs = 2
-useOMP = 1
-numthreads = 1
-compileTest = 0
-doVis = 0
-compareParticles = 0
-analysisRoutine = Examples/Tests/reduced_diags/analysis_reduced_diags.py
-
-[reduced_diags_loadbalancecosts_heuristic]
-buildDir = .
-inputFile = Examples/Tests/reduced_diags/inputs_loadbalancecosts
-runtime_params = warpx.do_dynamic_scheduling=0 warpx.serialize_initial_conditions=1 algo.load_balance_costs_update=Heuristic
-dim = 3
-addToCompileString =
-cmakeSetupOpts = -DWarpX_DIMS=3
-restartTest = 0
-useMPI = 1
-numprocs = 2
-useOMP = 1
-numthreads = 1
-compileTest = 0
-doVis = 0
-compareParticles = 0
-analysisRoutine = Examples/Tests/reduced_diags/analysis_reduced_diags_loadbalancecosts.py
-
-[reduced_diags_loadbalancecosts_timers]
-buildDir = .
-inputFile = Examples/Tests/reduced_diags/inputs_loadbalancecosts
-runtime_params = warpx.do_dynamic_scheduling=0 warpx.serialize_initial_conditions=1 algo.load_balance_costs_update=Timers
-dim = 3
-addToCompileString =
-cmakeSetupOpts = -DWarpX_DIMS=3
-restartTest = 0
-useMPI = 1
-numprocs = 2
-useOMP = 1
-numthreads = 1
-compileTest = 0
-doVis = 0
-compareParticles = 0
-analysisRoutine = Examples/Tests/reduced_diags/analysis_reduced_diags_loadbalancecosts.py
-
-[reduced_diags_loadbalancecosts_timers_psatd]
-buildDir = .
-inputFile = Examples/Tests/reduced_diags/inputs_loadbalancecosts
-runtime_params = warpx.do_dynamic_scheduling=0 warpx.serialize_initial_conditions=1 algo.load_balance_costs_update=Timers
-dim = 3
-addToCompileString = USE_PSATD=TRUE
-cmakeSetupOpts = -DWarpX_DIMS=3 -DWarpX_PSATD=ON
-restartTest = 0
-useMPI = 1
-numprocs = 2
-useOMP = 1
-numthreads = 1
-compileTest = 0
-doVis = 0
-compareParticles = 0
-analysisRoutine = Examples/Tests/reduced_diags/analysis_reduced_diags_loadbalancecosts.py
-
-[reduced_diags_single_precision]
-buildDir = .
-inputFile = Examples/Tests/reduced_diags/inputs
-aux1File = Examples/Tests/reduced_diags/analysis_reduced_diags_impl.py
-runtime_params = warpx.do_dynamic_scheduling=0 warpx.serialize_initial_conditions=1
-dim = 3
-addToCompileString = PRECISION=FLOAT USE_SINGLE_PRECISION_PARTICLES=TRUE
-cmakeSetupOpts = -DWarpX_DIMS=3 -DWarpX_PRECISION=SINGLE
-restartTest = 0
-useMPI = 1
-numprocs = 2
-useOMP = 1
-numthreads = 1
-compileTest = 0
-doVis = 0
-compareParticles = 0
-analysisRoutine = Examples/Tests/reduced_diags/analysis_reduced_diags_single.py
-
-[RefinedInjection]
-buildDir = .
-inputFile = Examples/Physics_applications/laser_acceleration/inputs_2d
-runtime_params = warpx.refine_plasma=1 amr.ref_ratio_vect = 2 1
-dim = 2
-addToCompileString =
-cmakeSetupOpts = -DWarpX_DIMS=2
-restartTest = 0
-useMPI = 1
-numprocs = 2
-useOMP = 1
-numthreads = 1
-compileTest = 0
-doVis = 0
-compareParticles = 1
-particleTypes = electrons beam
-analysisRoutine = Examples/Physics_applications/laser_acceleration/analysis_refined_injection.py
-
-[relativistic_space_charge_initialization]
-buildDir = .
-inputFile = Examples/Tests/relativistic_space_charge_initialization/inputs_3d
-dim = 3
-addToCompileString =
-cmakeSetupOpts = -DWarpX_DIMS=3
-restartTest = 0
-useMPI = 1
-numprocs = 2
-useOMP = 1
-numthreads = 1
-compileTest = 0
-doVis = 0
-compareParticles = 0
-runtime_params = warpx.do_dynamic_scheduling=0
-analysisRoutine = Examples/Tests/relativistic_space_charge_initialization/analysis.py
-analysisOutputImage = Comparison.png
-
-[RepellingParticles]
-buildDir = .
-inputFile = Examples/Tests/repelling_particles/inputs_2d
-runtime_params =
-dim = 2
-addToCompileString =
-cmakeSetupOpts = -DWarpX_DIMS=2
-restartTest = 0
-useMPI = 1
-numprocs = 2
-useOMP = 1
-numthreads = 1
-compileTest = 0
-doVis = 0
-analysisRoutine = Examples/Tests/repelling_particles/analysis_repelling.py
-
-[restart]
-buildDir = .
-inputFile = Examples/Tests/restart/inputs
-runtime_params = chk.file_prefix=restart_chk chk.file_min_digits=5
-dim = 3
-addToCompileString =
-cmakeSetupOpts = -DWarpX_DIMS=3
-restartTest = 1
-restartFileNum = 5
-useMPI = 1
-numprocs = 2
-useOMP = 1
-numthreads = 1
-compileTest = 0
-doVis = 0
-compareParticles = 0
-particleTypes = beam
-analysisRoutine = Examples/Tests/restart/analysis_restart.py
-
-[restart_psatd]
-buildDir = .
-inputFile = Examples/Tests/restart/inputs
-runtime_params = algo.maxwell_solver=psatd psatd.use_default_v_galilean=1 particles.use_fdtd_nci_corr=0 chk.file_prefix=restart_psatd_chk chk.file_min_digits=5 boundary.field_lo=periodic periodic damped boundary.field_hi=periodic periodic damped psatd.current_correction=0 warpx.abort_on_warning_threshold=medium
-dim = 3
-addToCompileString = USE_PSATD=TRUE
-cmakeSetupOpts = -DWarpX_DIMS=3 -DWarpX_PSATD=ON
-restartTest = 1
-restartFileNum = 5
-useMPI = 1
-numprocs = 2
-useOMP = 1
-numthreads = 1
-compileTest = 0
-doVis = 0
-compareParticles = 0
-particleTypes = beam
-analysisRoutine = Examples/Tests/restart/analysis_restart.py
-
-[restart_psatd_time_avg]
-buildDir = .
-inputFile = Examples/Tests/restart/inputs
-runtime_params = algo.maxwell_solver=psatd psatd.use_default_v_galilean=1 particles.use_fdtd_nci_corr=0 chk.file_prefix=restart_psatd_time_avg_chk chk.file_min_digits=5 boundary.field_lo=periodic periodic damped boundary.field_hi=periodic periodic damped psatd.do_time_averaging=1 psatd.current_correction=0 warpx.abort_on_warning_threshold=medium
-dim = 3
-addToCompileString = USE_PSATD=TRUE
-cmakeSetupOpts = -DWarpX_DIMS=3 -DWarpX_PSATD=ON
-restartTest = 1
-restartFileNum = 5
-useMPI = 1
-numprocs = 2
-useOMP = 1
-numthreads = 1
-compileTest = 0
-doVis = 0
-compareParticles = 0
-particleTypes = beam
-analysisRoutine = Examples/Tests/restart/analysis_restart.py
-
-[RigidInjection_BTD]
-buildDir = .
-inputFile = Examples/Tests/rigid_injection/inputs_2d_BoostedFrame
-runtime_params = warpx.do_dynamic_scheduling=0 warpx.serialize_initial_conditions=1
-dim = 2
-addToCompileString = USE_OPENPMD=TRUE
-cmakeSetupOpts = -DWarpX_DIMS=2 -DWarpX_OPENPMD=ON
-restartTest = 0
-useMPI = 1
-numprocs = 2
-useOMP = 1
-numthreads = 1
-compileTest = 0
-doVis = 0
-compareParticles = 0
-doComparison = 0
-analysisRoutine = Examples/Tests/rigid_injection/analysis_rigid_injection_BoostedFrame.py
-
-[RigidInjection_lab]
-buildDir = .
-inputFile = Examples/Tests/rigid_injection/inputs_2d_LabFrame
-runtime_params = warpx.do_dynamic_scheduling=0 warpx.serialize_initial_conditions=1
-dim = 2
-addToCompileString =
-cmakeSetupOpts = -DWarpX_DIMS=2
-restartTest = 0
-useMPI = 1
-numprocs = 2
-useOMP = 1
-numthreads = 1
-compileTest = 0
-doVis = 0
-compareParticles = 0
-analysisRoutine = Examples/Tests/rigid_injection/analysis_rigid_injection_LabFrame.py
-
-[scraping]
-buildDir = .
-inputFile = Examples/Tests/scraping/inputs_rz
-runtime_params = warpx.abort_on_warning_threshold = medium
-dim = 2
-addToCompileString = USE_EB=TRUE USE_RZ=TRUE USE_OPENPMD=TRUE
-cmakeSetupOpts = -DWarpX_DIMS=RZ -DWarpX_EB=ON -DWarpX_OPENPMD=ON
-restartTest = 0
-useMPI = 1
-numprocs = 2
-useOMP = 1
-numthreads = 1
-compileTest = 0
-doVis = 0
-compareParticles = 0
-analysisRoutine = Examples/Tests/scraping/analysis_rz.py
-
-[silver_mueller_1d]
-buildDir = .
-inputFile = Examples/Tests/silver_mueller/inputs_1d
-runtime_params =
-dim = 1
-addToCompileString =
-cmakeSetupOpts = -DWarpX_DIMS=1
-restartTest = 0
-useMPI = 1
-numprocs = 2
-useOMP = 1
-numthreads = 1
-compileTest = 0
-doVis = 0
-analysisRoutine = Examples/Tests/silver_mueller/analysis_silver_mueller.py
-
-[silver_mueller_2d_x]
-buildDir = .
-inputFile = Examples/Tests/silver_mueller/inputs_2d_x
-runtime_params =
-dim = 2
-addToCompileString =
-cmakeSetupOpts = -DWarpX_DIMS=2
-restartTest = 0
-useMPI = 1
-numprocs = 2
-useOMP = 1
-numthreads = 1
-compileTest = 0
-doVis = 0
-analysisRoutine = Examples/Tests/silver_mueller/analysis_silver_mueller.py
-
-[silver_mueller_2d_z]
-buildDir = .
-inputFile = Examples/Tests/silver_mueller/inputs_2d_z
-runtime_params =
-dim = 2
-addToCompileString =
-cmakeSetupOpts = -DWarpX_DIMS=2
-restartTest = 0
-useMPI = 1
-numprocs = 2
-useOMP = 1
-numthreads = 1
-compileTest = 0
-doVis = 0
-analysisRoutine = Examples/Tests/silver_mueller/analysis_silver_mueller.py
-
-[silver_mueller_rz_z]
-buildDir = .
-inputFile = Examples/Tests/silver_mueller/inputs_rz_z
-runtime_params =
-dim = 2
-addToCompileString = USE_RZ=TRUE
-cmakeSetupOpts = -DWarpX_DIMS=RZ
-restartTest = 0
-useMPI = 1
-numprocs = 2
-useOMP = 1
-numthreads = 1
-compileTest = 0
-doVis = 0
-analysisRoutine = Examples/Tests/silver_mueller/analysis_silver_mueller.py
-
-[space_charge_initialization]
-buildDir = .
-inputFile = Examples/Tests/space_charge_initialization/inputs_3d
-dim = 3
-addToCompileString =
-cmakeSetupOpts = -DWarpX_DIMS=3
-restartTest = 0
-useMPI = 1
-numprocs = 2
-useOMP = 1
-numthreads = 1
-compileTest = 0
-doVis = 0
-compareParticles = 0
-runtime_params = warpx.do_dynamic_scheduling=0
-analysisRoutine = Examples/Tests/space_charge_initialization/analysis.py
-analysisOutputImage = Comparison.png
-
-[space_charge_initialization_2d]
-buildDir = .
-inputFile = Examples/Tests/space_charge_initialization/inputs_3d
-dim = 2
-addToCompileString =
-cmakeSetupOpts = -DWarpX_DIMS=2
-restartTest = 0
-useMPI = 1
-numprocs = 2
-useOMP = 1
-numthreads = 1
-compileTest = 0
-doVis = 0
-compareParticles = 0
-runtime_params = warpx.do_dynamic_scheduling=0 geometry.dims=2
-analysisRoutine = Examples/Tests/space_charge_initialization/analysis.py
-analysisOutputImage = Comparison.png
-
-[subcyclingMR]
-buildDir = .
-inputFile = Examples/Tests/subcycling/inputs_2d
-runtime_params = warpx.serialize_initial_conditions=1 warpx.do_dynamic_scheduling=0
-dim = 2
-addToCompileString =
-cmakeSetupOpts = -DWarpX_DIMS=2
-restartTest = 0
-useMPI = 1
-numprocs = 2
-useOMP = 1
-numthreads = 1
-compileTest = 0
-doVis = 0
-compareParticles = 0
-analysisRoutine = Examples/analysis_default_regression.py
-
-[Uniform_2d]
-buildDir = .
-inputFile = Examples/Physics_applications/uniform_plasma/inputs_2d
-runtime_params =
-dim = 2
-addToCompileString =
-cmakeSetupOpts = -DWarpX_DIMS=2
-restartTest = 0
-useMPI = 1
-numprocs = 2
-useOMP = 1
-numthreads = 1
-compileTest = 0
-doVis = 0
-analysisRoutine = Examples/analysis_default_regression.py
-
-[uniform_plasma_restart]
-buildDir = .
-inputFile = Examples/Physics_applications/uniform_plasma/inputs_3d
-runtime_params = chk.file_prefix=uniform_plasma_restart_chk chk.file_min_digits=5
-dim = 3
-addToCompileString =
-cmakeSetupOpts = -DWarpX_DIMS=3
-restartTest = 1
-restartFileNum = 6
-useMPI = 1
-numprocs = 2
-useOMP = 1
-numthreads = 1
-compileTest = 0
-doVis = 0
-compareParticles = 0
-particleTypes = electrons
-analysisRoutine = Examples/Tests/restart/analysis_restart.py
-
-[uniform_plasma_multiJ]
-buildDir = .
-inputFile = Examples/Tests/nci_psatd_stability/inputs_3d
-runtime_params = psatd.solution_type=first-order psatd.J_in_time=constant psatd.rho_in_time=constant warpx.do_dive_cleaning=1 warpx.do_divb_cleaning=1 warpx.do_multi_J=1 warpx.do_multi_J_n_depositions=1 diag1.fields_to_plot=Bx By Bz divE Ex Ey Ez F G jx jy jz rho warpx.abort_on_warning_threshold=medium
-dim = 3
-addToCompileString = USE_PSATD=TRUE
-cmakeSetupOpts = -DWarpX_DIMS=3 -DWarpX_PSATD=ON
-restartTest = 0
-useMPI = 1
-numprocs = 2
-useOMP = 1
-numthreads = 1
-compileTest = 0
-doVis = 0
-compareParticles = 1
-particleTypes = electrons ions
-analysisRoutine = Examples/Tests/nci_psatd_stability/analysis_multiJ.py
-
-[VayDeposition2D]
-buildDir = .
-inputFile = Examples/Tests/vay_deposition/inputs_2d
-runtime_params =
-dim = 2
-addToCompileString = USE_PSATD=TRUE
-cmakeSetupOpts = -DWarpX_DIMS=2 -DWarpX_PSATD=ON
-restartTest = 0
-useMPI = 1
-numprocs = 2
-useOMP = 1
-numthreads = 1
-compileTest = 0
-doVis = 0
-compareParticles = 1
-particleTypes = electron ion
-analysisRoutine = Examples/Tests/vay_deposition/analysis.py
-
-[VayDeposition3D]
-buildDir = .
-inputFile = Examples/Tests/vay_deposition/inputs_3d
-runtime_params =
-dim = 3
-addToCompileString = USE_PSATD=TRUE
-cmakeSetupOpts = -DWarpX_DIMS=3 -DWarpX_PSATD=ON
-restartTest = 0
-useMPI = 1
-numprocs = 2
-useOMP = 1
-numthreads = 1
-compileTest = 0
-doVis = 0
-<<<<<<< HEAD
-compareParticles = 0
-analysisRoutine = Examples/analysis_default_regression.py
-
 [Python_ohms_law_solver_EM_modes_1d]
 buildDir = .
 inputFile = Examples/Tests/ohm_solver_EM_modes/PICMI_inputs.py
@@ -4185,8 +3270,918 @@
 doVis = 0
 compareParticles = 1
 analysisRoutine = Examples/Tests/ohm_solver_magnetic_reconnection/analysis.py
-=======
+
+[Python_particle_attr_access]
+buildDir = .
+inputFile = Examples/Tests/particle_data_python/PICMI_inputs_2d.py
+runtime_params =
+customRunCmd = python3 PICMI_inputs_2d.py
+dim = 2
+addToCompileString = USE_PYTHON_MAIN=TRUE
+cmakeSetupOpts = -DWarpX_DIMS=2 -DWarpX_APP=OFF
+target = pip_install
+restartTest = 0
+useMPI = 1
+numprocs = 2
+useOMP = 1
+numthreads = 1
+compileTest = 0
+doVis = 0
+analysisRoutine = Examples/Tests/particle_data_python/analysis.py
+
+[Python_particle_attr_access_unique]
+buildDir = .
+inputFile = Examples/Tests/particle_data_python/PICMI_inputs_2d.py
+runtime_params =
+customRunCmd = python3 PICMI_inputs_2d.py --unique
+dim = 2
+addToCompileString = USE_PYTHON_MAIN=TRUE
+cmakeSetupOpts = -DWarpX_DIMS=2 -DWarpX_APP=OFF
+target = pip_install
+restartTest = 0
+useMPI = 1
+numprocs = 2
+useOMP = 1
+numthreads = 1
+compileTest = 0
+doVis = 0
+analysisRoutine = Examples/Tests/particle_data_python/analysis.py
+
+[Python_particle_reflection]
+buildDir = .
+inputFile = Examples/Tests/particle_boundary_process/PICMI_inputs_reflection.py
+runtime_params =
+customRunCmd = python3 PICMI_inputs_reflection.py
+dim = 2
+addToCompileString = USE_PYTHON_MAIN=TRUE
+cmakeSetupOpts = -DWarpX_DIMS=2 -DWarpX_APP=OFF
+target = pip_install
+restartTest = 0
+useMPI = 1
+numprocs = 1
+useOMP = 1
+numthreads = 1
+compileTest = 0
+doVis = 0
+analysisRoutine = Examples/Tests/particle_boundary_process/analysis_reflection.py
+
+[Python_particle_scrape]
+buildDir = .
+inputFile = Examples/Tests/particle_boundary_scrape/PICMI_inputs_scrape.py
+runtime_params =
+customRunCmd = python3 PICMI_inputs_scrape.py
+dim = 3
+addToCompileString = USE_EB=TRUE USE_PYTHON_MAIN=TRUE
+cmakeSetupOpts = -DWarpX_DIMS=3 -DWarpX_EB=ON -DWarpX_APP=OFF
+target = pip_install
+restartTest = 0
+useMPI = 1
+numprocs = 2
+useOMP = 1
+numthreads = 1
+compileTest = 0
+doVis = 0
+compareParticles = 1
+particleTypes = electrons
+analysisRoutine = Examples/Tests/particle_boundary_scrape/analysis_scrape.py
+
+[Python_pass_mpi_comm]
+buildDir = .
+inputFile = Examples/Tests/pass_mpi_communicator/PICMI_inputs_2d.py
+runtime_params =
+customRunCmd = python3 PICMI_inputs_2d.py
+dim = 2
+addToCompileString = USE_PYTHON_MAIN=TRUE
+cmakeSetupOpts = -DWarpX_DIMS=2 -DWarpX_APP=OFF
+target = pip_install
+restartTest = 0
+useMPI = 1
+numprocs = 2
+useOMP = 1
+numthreads = 1
+compileTest = 0
+doVis = 0
+compareParticles = 1
+particleTypes = electrons
+analysisRoutine = Examples/Tests/pass_mpi_communicator/analysis.py
+
+[Python_PlasmaAcceleration]
+buildDir = .
+inputFile = Examples/Physics_applications/plasma_acceleration/PICMI_inputs_plasma_acceleration.py
+runtime_params =
+customRunCmd = python3 PICMI_inputs_plasma_acceleration.py
+dim = 3
+addToCompileString = USE_PYTHON_MAIN=TRUE
+cmakeSetupOpts = -DWarpX_DIMS=3 -DWarpX_APP=OFF
+target = pip_install
+restartTest = 0
+useMPI = 1
+numprocs = 2
+useOMP = 1
+numthreads = 1
+compileTest = 0
+doVis = 0
+compareParticles = 1
+particleTypes = beam
+analysisRoutine = Examples/analysis_default_regression.py
+
+[Python_PlasmaAcceleration1d]
+buildDir = .
+inputFile = Examples/Physics_applications/plasma_acceleration/PICMI_inputs_plasma_acceleration_1d.py
+runtime_params =
+customRunCmd = python3 PICMI_inputs_plasma_acceleration_1d.py
+dim = 1
+addToCompileString = USE_PYTHON_MAIN=TRUE USE_OPENPMD=TRUE QED=FALSE
+cmakeSetupOpts = -DWarpX_DIMS=1 -DWarpX_APP=OFF -DWarpX_OPENPMD=ON -DWarpX_QED=OFF
+target = pip_install
+restartTest = 0
+useMPI = 1
+numprocs = 2
+useOMP = 1
+numthreads = 1
+compileTest = 0
+doVis = 0
+compareParticles = 1
+particleTypes = beam
+analysisRoutine = Examples/analysis_default_regression.py
+
+[Python_PlasmaAccelerationMR]
+buildDir = .
+inputFile = Examples/Physics_applications/plasma_acceleration/PICMI_inputs_plasma_acceleration_mr.py
+runtime_params =
+customRunCmd = python3 PICMI_inputs_plasma_acceleration_mr.py
+dim = 3
+addToCompileString = USE_PYTHON_MAIN=TRUE
+cmakeSetupOpts = -DWarpX_DIMS=3 -DWarpX_APP=OFF
+target = pip_install
+restartTest = 0
+useMPI = 1
+numprocs = 2
+useOMP = 1
+numthreads = 1
+compileTest = 0
+doVis = 0
+compareParticles = 1
+particleTypes = beam
+analysisRoutine = Examples/analysis_default_regression.py
+
+[Python_plasma_lens]
+buildDir = .
+inputFile = Examples/Tests/plasma_lens/PICMI_inputs_3d.py
+runtime_params =
+customRunCmd = python3 PICMI_inputs_3d.py
+dim = 3
+addToCompileString = USE_PYTHON_MAIN=TRUE
+cmakeSetupOpts = -DWarpX_DIMS=3 -DWarpX_APP=OFF
+target = pip_install
+restartTest = 0
+useMPI = 1
+numprocs = 2
+useOMP = 1
+numthreads = 1
+compileTest = 0
+doVis = 0
+compareParticles = 1
+particleTypes = electrons
+analysisRoutine = Examples/Tests/plasma_lens/analysis.py
+
+[Python_prev_positions]
+buildDir = .
+inputFile = Examples/Tests/particle_data_python/PICMI_inputs_prev_pos_2d.py
+runtime_params =
+customRunCmd = python3 PICMI_inputs_prev_pos_2d.py
+dim = 2
+addToCompileString = USE_PYTHON_MAIN=TRUE
+cmakeSetupOpts = -DWarpX_DIMS=2 -DWarpX_APP=OFF
+target = pip_install
+restartTest = 0
+useMPI = 1
+numprocs = 2
+useOMP = 1
+numthreads = 1
+compileTest = 0
+doVis = 0
+compareParticles = 1
+analysisRoutine = Examples/analysis_default_regression.py
+
+[Python_reduced_diags_loadbalancecosts_timers]
+buildDir = .
+inputFile = Examples/Tests/reduced_diags/PICMI_inputs_loadbalancecosts.py
+runtime_params = warpx.do_dynamic_scheduling=0 warpx.serialize_initial_conditions=1 algo.load_balance_costs_update=Timers
+customRunCmd = python3 PICMI_inputs_loadbalancecosts.py
+dim = 3
+addToCompileString = USE_PYTHON_MAIN=TRUE
+cmakeSetupOpts = -DWarpX_DIMS=3
+target = pip_install
+restartTest = 0
+useMPI = 1
+numprocs = 2
+useOMP = 1
+numthreads = 1
+compileTest = 0
+doVis = 0
+compareParticles = 0
+analysisRoutine = Examples/Tests/reduced_diags/analysis_reduced_diags_loadbalancecosts.py
+
+[Python_restart_eb]
+buildDir = .
+inputFile = Examples/Tests/restart_eb/PICMI_inputs_restart_eb.py
+runtime_params =
+customRunCmd = python3 PICMI_inputs_restart_eb.py
+dim = 3
+addToCompileString = USE_EB=TRUE USE_PYTHON_MAIN=TRUE
+cmakeSetupOpts = -DWarpX_DIMS=3 -DWarpX_EB=ON -DWarpX_APP=OFF
+target = pip_install
+restartTest = 1
+restartFileNum = 30
+useMPI = 1
+numprocs = 1
+useOMP = 1
+numthreads = 1
+compileTest = 0
+doVis = 0
+compareParticles = 1
+particleTypes = electrons
+analysisRoutine = Examples/Tests/restart/analysis_restart.py
+
+[Python_restart_runtime_components]
+buildDir = .
+inputFile = Examples/Tests/restart/PICMI_inputs_runtime_component_analyze.py
+runtime_params =
+customRunCmd = python3 PICMI_inputs_runtime_component_analyze.py
+dim = 2
+addToCompileString = USE_PYTHON_MAIN=TRUE
+cmakeSetupOpts = -DWarpX_DIMS=2 -DWarpX_APP=OFF
+target = pip_install
+restartTest = 1
+restartFileNum = 5
+useMPI = 1
+numprocs = 1
+useOMP = 1
+numthreads = 1
+compileTest = 0
+doVis = 0
+compareParticles = 0
+particleTypes = electrons
+
+[Python_wrappers]
+buildDir = .
+inputFile = Examples/Tests/python_wrappers/PICMI_inputs_2d.py
+runtime_params =
+customRunCmd = python3 PICMI_inputs_2d.py
+dim = 2
+addToCompileString = USE_PSATD=TRUE USE_PYTHON_MAIN=TRUE
+cmakeSetupOpts = -DWarpX_DIMS=2 -DWarpX_PSATD=ON -DWarpX_APP=OFF
+target = pip_install
+restartTest = 0
+useMPI = 1
+numprocs = 2
+useOMP = 1
+numthreads = 1
+compileTest = 0
+doVis = 0
+compareParticles = 0
+analysisRoutine = Examples/analysis_default_regression.py
+
+[qed_breit_wheeler_2d]
+buildDir = .
+inputFile = Examples/Tests/qed/breit_wheeler/inputs_2d
+aux1File = Examples/Tests/qed/breit_wheeler/analysis_core.py
+runtime_params = warpx.abort_on_warning_threshold = high
+dim = 2
+addToCompileString = QED=TRUE
+cmakeSetupOpts = -DWarpX_DIMS=2 -DWarpX_QED=ON
+restartTest = 0
+useMPI = 1
+numprocs = 2
+useOMP = 1
+numthreads = 1
+compileTest = 0
+doVis = 0
+compareParticles = 0
+analysisRoutine = Examples/Tests/qed/breit_wheeler/analysis_yt.py
+
+[qed_breit_wheeler_2d_opmd]
+buildDir = .
+inputFile = Examples/Tests/qed/breit_wheeler/inputs_2d
+aux1File = Examples/Tests/qed/breit_wheeler/analysis_core.py
+runtime_params = diag1.format = openpmd diag1.openpmd_backend = h5 warpx.abort_on_warning_threshold = high
+dim = 2
+addToCompileString = QED=TRUE USE_OPENPMD=TRUE
+cmakeSetupOpts = -DWarpX_DIMS=2 -DWarpX_QED=ON -DWarpX_OPENPMD=ON
+restartTest = 0
+useMPI = 1
+numprocs = 2
+useOMP = 1
+numthreads = 1
+compileTest = 0
+doVis = 0
+compareParticles = 0
+outputFile = qed_breit_wheeler_2d_opmd_plt
+analysisRoutine = Examples/Tests/qed/breit_wheeler/analysis_opmd.py
+
+[qed_breit_wheeler_3d]
+buildDir = .
+inputFile = Examples/Tests/qed/breit_wheeler/inputs_3d
+aux1File = Examples/Tests/qed/breit_wheeler/analysis_core.py
+runtime_params = warpx.abort_on_warning_threshold = high
+dim = 3
+addToCompileString = QED=TRUE
+cmakeSetupOpts = -DWarpX_DIMS=3 -DWarpX_QED=ON
+restartTest = 0
+useMPI = 1
+numprocs = 2
+useOMP = 1
+numthreads = 1
+compileTest = 0
+doVis = 0
+compareParticles = 0
+analysisRoutine = Examples/Tests/qed/breit_wheeler/analysis_yt.py
+
+[qed_breit_wheeler_3d_opmd]
+buildDir = .
+inputFile = Examples/Tests/qed/breit_wheeler/inputs_3d
+aux1File = Examples/Tests/qed/breit_wheeler/analysis_core.py
+runtime_params = diag1.format = openpmd diag1.openpmd_backend = h5 warpx.abort_on_warning_threshold = high
+dim = 3
+addToCompileString = QED=TRUE USE_OPENPMD=TRUE
+cmakeSetupOpts = -DWarpX_DIMS=3 -DWarpX_QED=ON -DWarpX_OPENPMD=ON
+restartTest = 0
+useMPI = 1
+numprocs = 2
+useOMP = 1
+numthreads = 1
+compileTest = 0
+doVis = 0
+compareParticles = 0
+outputFile = qed_breit_wheeler_3d_opmd_plt
+analysisRoutine = Examples/Tests/qed/breit_wheeler/analysis_opmd.py
+
+[qed_quantum_sync_2d]
+buildDir = .
+inputFile = Examples/Tests/qed/quantum_synchrotron/inputs_2d
+runtime_params = warpx.abort_on_warning_threshold = high
+dim = 2
+addToCompileString = QED=TRUE
+cmakeSetupOpts = -DWarpX_DIMS=2 -DWarpX_QED=ON
+restartTest = 0
+useMPI = 1
+numprocs = 2
+useOMP = 1
+numthreads = 1
+compileTest = 0
+doVis = 0
+compareParticles = 0
+analysisRoutine = Examples/Tests/qed/quantum_synchrotron/analysis.py
+
+[qed_quantum_sync_3d]
+buildDir = .
+inputFile = Examples/Tests/qed/quantum_synchrotron/inputs_3d
+runtime_params = warpx.abort_on_warning_threshold = high
+dim = 3
+addToCompileString = QED=TRUE
+cmakeSetupOpts = -DWarpX_DIMS=3 -DWarpX_QED=ON
+restartTest = 0
+useMPI = 1
+numprocs = 2
+useOMP = 1
+numthreads = 1
+compileTest = 0
+doVis = 0
+compareParticles = 0
+analysisRoutine = Examples/Tests/qed/quantum_synchrotron/analysis.py
+
+[qed_schwinger1]
+buildDir = .
+inputFile = Examples/Tests/qed/schwinger/inputs_3d_schwinger
+runtime_params = warpx.E_external_grid = 1.e16 0 0 warpx.B_external_grid = 16792888.570516706 5256650.141557486 18363530.799561853
+dim = 3
+addToCompileString = QED=TRUE
+cmakeSetupOpts = -DWarpX_DIMS=3 -DWarpX_QED=ON
+restartTest = 0
+useMPI = 1
+numprocs = 2
+useOMP = 1
+numthreads = 1
+compileTest = 0
+doVis = 0
+analysisRoutine = Examples/Tests/qed/schwinger/analysis_schwinger.py
+
+[qed_schwinger2]
+buildDir = .
+inputFile = Examples/Tests/qed/schwinger/inputs_3d_schwinger
+runtime_params = warpx.E_external_grid = 1.e18 0 0 warpx.B_external_grid = 1679288857.0516706 525665014.1557486 1836353079.9561853 qed_schwinger.xmin = -2.5e-7 qed_schwinger.xmax = 2.49e-7
+dim = 3
+addToCompileString = QED=TRUE
+cmakeSetupOpts = -DWarpX_DIMS=3 -DWarpX_QED=ON
+restartTest = 0
+useMPI = 1
+numprocs = 2
+useOMP = 1
+numthreads = 1
+compileTest = 0
+doVis = 0
+analysisRoutine = Examples/Tests/qed/schwinger/analysis_schwinger.py
+
+[qed_schwinger3]
+buildDir = .
+inputFile = Examples/Tests/qed/schwinger/inputs_3d_schwinger
+runtime_params = warpx.E_external_grid = 0 1.090934525450495e+17 0
+dim = 3
+addToCompileString = QED=TRUE
+cmakeSetupOpts = -DWarpX_DIMS=3 -DWarpX_QED=ON
+restartTest = 0
+useMPI = 1
+numprocs = 2
+useOMP = 1
+numthreads = 1
+compileTest = 0
+doVis = 0
+analysisRoutine = Examples/Tests/qed/schwinger/analysis_schwinger.py
+
+[qed_schwinger4]
+buildDir = .
+inputFile = Examples/Tests/qed/schwinger/inputs_3d_schwinger
+runtime_params = warpx.E_external_grid = 0 0 2.5e+20 warpx.B_external_grid = 0 833910140000. 0 qed_schwinger.ymin = -2.5e-7 qed_schwinger.zmax = 2.49e-7
+dim = 3
+addToCompileString = QED=TRUE
+cmakeSetupOpts = -DWarpX_DIMS=3 -DWarpX_QED=ON
+restartTest = 0
+useMPI = 1
+numprocs = 2
+useOMP = 1
+numthreads = 1
+compileTest = 0
+doVis = 0
+analysisRoutine = Examples/Tests/qed/schwinger/analysis_schwinger.py
+
+[radiation_reaction]
+buildDir = .
+inputFile = Examples/Tests/radiation_reaction/test_const_B_analytical/inputs_3d
+runtime_params =
+dim = 3
+addToCompileString =
+cmakeSetupOpts = -DWarpX_DIMS=3
+restartTest = 0
+useMPI = 1
+numprocs = 2
+useOMP = 1
+numthreads = 1
+compileTest = 0
+doVis = 0
+compareParticles = 0
+analysisRoutine =  Examples/Tests/radiation_reaction/test_const_B_analytical/analysis_classicalRR.py
+
+[reduced_diags]
+buildDir = .
+inputFile = Examples/Tests/reduced_diags/inputs
+aux1File = Examples/Tests/reduced_diags/analysis_reduced_diags_impl.py
+runtime_params = warpx.do_dynamic_scheduling=0 warpx.serialize_initial_conditions=1
+dim = 3
+addToCompileString =
+cmakeSetupOpts = -DWarpX_DIMS=3
+restartTest = 0
+useMPI = 1
+numprocs = 2
+useOMP = 1
+numthreads = 1
+compileTest = 0
+doVis = 0
+compareParticles = 0
+analysisRoutine = Examples/Tests/reduced_diags/analysis_reduced_diags.py
+
+[reduced_diags_loadbalancecosts_heuristic]
+buildDir = .
+inputFile = Examples/Tests/reduced_diags/inputs_loadbalancecosts
+runtime_params = warpx.do_dynamic_scheduling=0 warpx.serialize_initial_conditions=1 algo.load_balance_costs_update=Heuristic
+dim = 3
+addToCompileString =
+cmakeSetupOpts = -DWarpX_DIMS=3
+restartTest = 0
+useMPI = 1
+numprocs = 2
+useOMP = 1
+numthreads = 1
+compileTest = 0
+doVis = 0
+compareParticles = 0
+analysisRoutine = Examples/Tests/reduced_diags/analysis_reduced_diags_loadbalancecosts.py
+
+[reduced_diags_loadbalancecosts_timers]
+buildDir = .
+inputFile = Examples/Tests/reduced_diags/inputs_loadbalancecosts
+runtime_params = warpx.do_dynamic_scheduling=0 warpx.serialize_initial_conditions=1 algo.load_balance_costs_update=Timers
+dim = 3
+addToCompileString =
+cmakeSetupOpts = -DWarpX_DIMS=3
+restartTest = 0
+useMPI = 1
+numprocs = 2
+useOMP = 1
+numthreads = 1
+compileTest = 0
+doVis = 0
+compareParticles = 0
+analysisRoutine = Examples/Tests/reduced_diags/analysis_reduced_diags_loadbalancecosts.py
+
+[reduced_diags_loadbalancecosts_timers_psatd]
+buildDir = .
+inputFile = Examples/Tests/reduced_diags/inputs_loadbalancecosts
+runtime_params = warpx.do_dynamic_scheduling=0 warpx.serialize_initial_conditions=1 algo.load_balance_costs_update=Timers
+dim = 3
+addToCompileString = USE_PSATD=TRUE
+cmakeSetupOpts = -DWarpX_DIMS=3 -DWarpX_PSATD=ON
+restartTest = 0
+useMPI = 1
+numprocs = 2
+useOMP = 1
+numthreads = 1
+compileTest = 0
+doVis = 0
+compareParticles = 0
+analysisRoutine = Examples/Tests/reduced_diags/analysis_reduced_diags_loadbalancecosts.py
+
+[reduced_diags_single_precision]
+buildDir = .
+inputFile = Examples/Tests/reduced_diags/inputs
+aux1File = Examples/Tests/reduced_diags/analysis_reduced_diags_impl.py
+runtime_params = warpx.do_dynamic_scheduling=0 warpx.serialize_initial_conditions=1
+dim = 3
+addToCompileString = PRECISION=FLOAT USE_SINGLE_PRECISION_PARTICLES=TRUE
+cmakeSetupOpts = -DWarpX_DIMS=3 -DWarpX_PRECISION=SINGLE
+restartTest = 0
+useMPI = 1
+numprocs = 2
+useOMP = 1
+numthreads = 1
+compileTest = 0
+doVis = 0
+compareParticles = 0
+analysisRoutine = Examples/Tests/reduced_diags/analysis_reduced_diags_single.py
+
+[RefinedInjection]
+buildDir = .
+inputFile = Examples/Physics_applications/laser_acceleration/inputs_2d
+runtime_params = warpx.refine_plasma=1 amr.ref_ratio_vect = 2 1
+dim = 2
+addToCompileString =
+cmakeSetupOpts = -DWarpX_DIMS=2
+restartTest = 0
+useMPI = 1
+numprocs = 2
+useOMP = 1
+numthreads = 1
+compileTest = 0
+doVis = 0
+compareParticles = 1
+particleTypes = electrons beam
+analysisRoutine = Examples/Physics_applications/laser_acceleration/analysis_refined_injection.py
+
+[relativistic_space_charge_initialization]
+buildDir = .
+inputFile = Examples/Tests/relativistic_space_charge_initialization/inputs_3d
+dim = 3
+addToCompileString =
+cmakeSetupOpts = -DWarpX_DIMS=3
+restartTest = 0
+useMPI = 1
+numprocs = 2
+useOMP = 1
+numthreads = 1
+compileTest = 0
+doVis = 0
+compareParticles = 0
+runtime_params = warpx.do_dynamic_scheduling=0
+analysisRoutine = Examples/Tests/relativistic_space_charge_initialization/analysis.py
+analysisOutputImage = Comparison.png
+
+[RepellingParticles]
+buildDir = .
+inputFile = Examples/Tests/repelling_particles/inputs_2d
+runtime_params =
+dim = 2
+addToCompileString =
+cmakeSetupOpts = -DWarpX_DIMS=2
+restartTest = 0
+useMPI = 1
+numprocs = 2
+useOMP = 1
+numthreads = 1
+compileTest = 0
+doVis = 0
+analysisRoutine = Examples/Tests/repelling_particles/analysis_repelling.py
+
+[restart]
+buildDir = .
+inputFile = Examples/Tests/restart/inputs
+runtime_params = chk.file_prefix=restart_chk chk.file_min_digits=5
+dim = 3
+addToCompileString =
+cmakeSetupOpts = -DWarpX_DIMS=3
+restartTest = 1
+restartFileNum = 5
+useMPI = 1
+numprocs = 2
+useOMP = 1
+numthreads = 1
+compileTest = 0
+doVis = 0
+compareParticles = 0
+particleTypes = beam
+analysisRoutine = Examples/Tests/restart/analysis_restart.py
+
+[restart_psatd]
+buildDir = .
+inputFile = Examples/Tests/restart/inputs
+runtime_params = algo.maxwell_solver=psatd psatd.use_default_v_galilean=1 particles.use_fdtd_nci_corr=0 chk.file_prefix=restart_psatd_chk chk.file_min_digits=5 boundary.field_lo=periodic periodic damped boundary.field_hi=periodic periodic damped psatd.current_correction=0 warpx.abort_on_warning_threshold=medium
+dim = 3
+addToCompileString = USE_PSATD=TRUE
+cmakeSetupOpts = -DWarpX_DIMS=3 -DWarpX_PSATD=ON
+restartTest = 1
+restartFileNum = 5
+useMPI = 1
+numprocs = 2
+useOMP = 1
+numthreads = 1
+compileTest = 0
+doVis = 0
+compareParticles = 0
+particleTypes = beam
+analysisRoutine = Examples/Tests/restart/analysis_restart.py
+
+[restart_psatd_time_avg]
+buildDir = .
+inputFile = Examples/Tests/restart/inputs
+runtime_params = algo.maxwell_solver=psatd psatd.use_default_v_galilean=1 particles.use_fdtd_nci_corr=0 chk.file_prefix=restart_psatd_time_avg_chk chk.file_min_digits=5 boundary.field_lo=periodic periodic damped boundary.field_hi=periodic periodic damped psatd.do_time_averaging=1 psatd.current_correction=0 warpx.abort_on_warning_threshold=medium
+dim = 3
+addToCompileString = USE_PSATD=TRUE
+cmakeSetupOpts = -DWarpX_DIMS=3 -DWarpX_PSATD=ON
+restartTest = 1
+restartFileNum = 5
+useMPI = 1
+numprocs = 2
+useOMP = 1
+numthreads = 1
+compileTest = 0
+doVis = 0
+compareParticles = 0
+particleTypes = beam
+analysisRoutine = Examples/Tests/restart/analysis_restart.py
+
+[RigidInjection_BTD]
+buildDir = .
+inputFile = Examples/Tests/rigid_injection/inputs_2d_BoostedFrame
+runtime_params = warpx.do_dynamic_scheduling=0 warpx.serialize_initial_conditions=1
+dim = 2
+addToCompileString = USE_OPENPMD=TRUE
+cmakeSetupOpts = -DWarpX_DIMS=2 -DWarpX_OPENPMD=ON
+restartTest = 0
+useMPI = 1
+numprocs = 2
+useOMP = 1
+numthreads = 1
+compileTest = 0
+doVis = 0
+compareParticles = 0
+doComparison = 0
+analysisRoutine = Examples/Tests/rigid_injection/analysis_rigid_injection_BoostedFrame.py
+
+[RigidInjection_lab]
+buildDir = .
+inputFile = Examples/Tests/rigid_injection/inputs_2d_LabFrame
+runtime_params = warpx.do_dynamic_scheduling=0 warpx.serialize_initial_conditions=1
+dim = 2
+addToCompileString =
+cmakeSetupOpts = -DWarpX_DIMS=2
+restartTest = 0
+useMPI = 1
+numprocs = 2
+useOMP = 1
+numthreads = 1
+compileTest = 0
+doVis = 0
+compareParticles = 0
+analysisRoutine = Examples/Tests/rigid_injection/analysis_rigid_injection_LabFrame.py
+
+[scraping]
+buildDir = .
+inputFile = Examples/Tests/scraping/inputs_rz
+runtime_params = warpx.abort_on_warning_threshold = medium
+dim = 2
+addToCompileString = USE_EB=TRUE USE_RZ=TRUE USE_OPENPMD=TRUE
+cmakeSetupOpts = -DWarpX_DIMS=RZ -DWarpX_EB=ON -DWarpX_OPENPMD=ON
+restartTest = 0
+useMPI = 1
+numprocs = 2
+useOMP = 1
+numthreads = 1
+compileTest = 0
+doVis = 0
+compareParticles = 0
+analysisRoutine = Examples/Tests/scraping/analysis_rz.py
+
+[silver_mueller_1d]
+buildDir = .
+inputFile = Examples/Tests/silver_mueller/inputs_1d
+runtime_params =
+dim = 1
+addToCompileString =
+cmakeSetupOpts = -DWarpX_DIMS=1
+restartTest = 0
+useMPI = 1
+numprocs = 2
+useOMP = 1
+numthreads = 1
+compileTest = 0
+doVis = 0
+analysisRoutine = Examples/Tests/silver_mueller/analysis_silver_mueller.py
+
+[silver_mueller_2d_x]
+buildDir = .
+inputFile = Examples/Tests/silver_mueller/inputs_2d_x
+runtime_params =
+dim = 2
+addToCompileString =
+cmakeSetupOpts = -DWarpX_DIMS=2
+restartTest = 0
+useMPI = 1
+numprocs = 2
+useOMP = 1
+numthreads = 1
+compileTest = 0
+doVis = 0
+analysisRoutine = Examples/Tests/silver_mueller/analysis_silver_mueller.py
+
+[silver_mueller_2d_z]
+buildDir = .
+inputFile = Examples/Tests/silver_mueller/inputs_2d_z
+runtime_params =
+dim = 2
+addToCompileString =
+cmakeSetupOpts = -DWarpX_DIMS=2
+restartTest = 0
+useMPI = 1
+numprocs = 2
+useOMP = 1
+numthreads = 1
+compileTest = 0
+doVis = 0
+analysisRoutine = Examples/Tests/silver_mueller/analysis_silver_mueller.py
+
+[silver_mueller_rz_z]
+buildDir = .
+inputFile = Examples/Tests/silver_mueller/inputs_rz_z
+runtime_params =
+dim = 2
+addToCompileString = USE_RZ=TRUE
+cmakeSetupOpts = -DWarpX_DIMS=RZ
+restartTest = 0
+useMPI = 1
+numprocs = 2
+useOMP = 1
+numthreads = 1
+compileTest = 0
+doVis = 0
+analysisRoutine = Examples/Tests/silver_mueller/analysis_silver_mueller.py
+
+[space_charge_initialization]
+buildDir = .
+inputFile = Examples/Tests/space_charge_initialization/inputs_3d
+dim = 3
+addToCompileString =
+cmakeSetupOpts = -DWarpX_DIMS=3
+restartTest = 0
+useMPI = 1
+numprocs = 2
+useOMP = 1
+numthreads = 1
+compileTest = 0
+doVis = 0
+compareParticles = 0
+runtime_params = warpx.do_dynamic_scheduling=0
+analysisRoutine = Examples/Tests/space_charge_initialization/analysis.py
+analysisOutputImage = Comparison.png
+
+[space_charge_initialization_2d]
+buildDir = .
+inputFile = Examples/Tests/space_charge_initialization/inputs_3d
+dim = 2
+addToCompileString =
+cmakeSetupOpts = -DWarpX_DIMS=2
+restartTest = 0
+useMPI = 1
+numprocs = 2
+useOMP = 1
+numthreads = 1
+compileTest = 0
+doVis = 0
+compareParticles = 0
+runtime_params = warpx.do_dynamic_scheduling=0 geometry.dims=2
+analysisRoutine = Examples/Tests/space_charge_initialization/analysis.py
+analysisOutputImage = Comparison.png
+
+[subcyclingMR]
+buildDir = .
+inputFile = Examples/Tests/subcycling/inputs_2d
+runtime_params = warpx.serialize_initial_conditions=1 warpx.do_dynamic_scheduling=0
+dim = 2
+addToCompileString =
+cmakeSetupOpts = -DWarpX_DIMS=2
+restartTest = 0
+useMPI = 1
+numprocs = 2
+useOMP = 1
+numthreads = 1
+compileTest = 0
+doVis = 0
+compareParticles = 0
+analysisRoutine = Examples/analysis_default_regression.py
+
+[Uniform_2d]
+buildDir = .
+inputFile = Examples/Physics_applications/uniform_plasma/inputs_2d
+runtime_params =
+dim = 2
+addToCompileString =
+cmakeSetupOpts = -DWarpX_DIMS=2
+restartTest = 0
+useMPI = 1
+numprocs = 2
+useOMP = 1
+numthreads = 1
+compileTest = 0
+doVis = 0
+analysisRoutine = Examples/analysis_default_regression.py
+
+[uniform_plasma_restart]
+buildDir = .
+inputFile = Examples/Physics_applications/uniform_plasma/inputs_3d
+runtime_params = chk.file_prefix=uniform_plasma_restart_chk chk.file_min_digits=5
+dim = 3
+addToCompileString =
+cmakeSetupOpts = -DWarpX_DIMS=3
+restartTest = 1
+restartFileNum = 6
+useMPI = 1
+numprocs = 2
+useOMP = 1
+numthreads = 1
+compileTest = 0
+doVis = 0
+compareParticles = 0
+particleTypes = electrons
+analysisRoutine = Examples/Tests/restart/analysis_restart.py
+
+[uniform_plasma_multiJ]
+buildDir = .
+inputFile = Examples/Tests/nci_psatd_stability/inputs_3d
+runtime_params = psatd.solution_type=first-order psatd.J_in_time=constant psatd.rho_in_time=constant warpx.do_dive_cleaning=1 warpx.do_divb_cleaning=1 warpx.do_multi_J=1 warpx.do_multi_J_n_depositions=1 diag1.fields_to_plot=Bx By Bz divE Ex Ey Ez F G jx jy jz rho warpx.abort_on_warning_threshold=medium
+dim = 3
+addToCompileString = USE_PSATD=TRUE
+cmakeSetupOpts = -DWarpX_DIMS=3 -DWarpX_PSATD=ON
+restartTest = 0
+useMPI = 1
+numprocs = 2
+useOMP = 1
+numthreads = 1
+compileTest = 0
+doVis = 0
+compareParticles = 1
+particleTypes = electrons ions
+analysisRoutine = Examples/Tests/nci_psatd_stability/analysis_multiJ.py
+
+[VayDeposition2D]
+buildDir = .
+inputFile = Examples/Tests/vay_deposition/inputs_2d
+runtime_params =
+dim = 2
+addToCompileString = USE_PSATD=TRUE
+cmakeSetupOpts = -DWarpX_DIMS=2 -DWarpX_PSATD=ON
+restartTest = 0
+useMPI = 1
+numprocs = 2
+useOMP = 1
+numthreads = 1
+compileTest = 0
+doVis = 0
 compareParticles = 1
 particleTypes = electron ion
 analysisRoutine = Examples/Tests/vay_deposition/analysis.py
->>>>>>> 55cf9633
+
+[VayDeposition3D]
+buildDir = .
+inputFile = Examples/Tests/vay_deposition/inputs_3d
+runtime_params =
+dim = 3
+addToCompileString = USE_PSATD=TRUE
+cmakeSetupOpts = -DWarpX_DIMS=3 -DWarpX_PSATD=ON
+restartTest = 0
+useMPI = 1
+numprocs = 2
+useOMP = 1
+numthreads = 1
+compileTest = 0
+doVis = 0
+compareParticles = 1
+particleTypes = electron ion
+analysisRoutine = Examples/Tests/vay_deposition/analysis.py