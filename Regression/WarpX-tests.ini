# This file is used both for the nightly regression tests
# on the battra server, and for the CI tests on Travis CI
# In the case of Travis CI, some of the parameters entered
# below are overwritten, see prepare_file_travis.py
[main]
testTopDir     = /home/regtester/AMReX_RegTesting/rt-WarpX/
webTopDir      = /home/regtester/AMReX_RegTesting/rt-WarpX/web

sourceTree = C_Src

# suiteName is the name prepended to all output directories
suiteName = WarpX

COMP = g++
add_to_c_make_command = TEST=TRUE USE_ASSERTION=TRUE WarpxBinDir=

purge_output = 1

MAKE = make
numMakeJobs = 8

# MPIcommand should use the placeholders:
#   @host@ to indicate where to put the hostname to run on
#   @nprocs@ to indicate where to put the number of processors
#   @command@ to indicate where to put the command to run
#
# only tests with useMPI = 1 will run in parallel
# nprocs is problem dependent and specified in the individual problem
# sections.

#MPIcommand = mpiexec -host @host@ -n @nprocs@ @command@
MPIcommand = mpiexec -n @nprocs@ @command@
MPIhost =

reportActiveTestsOnly = 1

# Add "GO UP" link at the top of the web page?
goUpLink = 1

# string queried to change plotfiles and checkpoint files
plot_file_name = diag1.file_prefix
check_file_name = none

# email
sendEmailWhenFail = 1
emailTo = weiqunzhang@lbl.gov, jlvay@lbl.gov, rlehe@lbl.gov, atmyers@lbl.gov, oshapoval@lbl.gov, henri.vincenti@cea.fr, rjambunathan@lbl.gov, yinjianzhao@lbl.gov
emailBody = Check https://ccse.lbl.gov/pub/RegressionTesting/WarpX/ for more details.

[AMReX]
dir = /home/regtester/AMReX_RegTesting/amrex/
branch = development

[source]
dir = /home/regtester/AMReX_RegTesting/warpx
branch = development

[extra-PICSAR]
dir = /home/regtester/AMReX_RegTesting/picsar/
branch = development

# individual problems follow

[pml_x_yee]
buildDir = .
inputFile = Examples/Tests/PML/inputs_2d
runtime_params = warpx.do_dynamic_scheduling=0 algo.maxwell_solver=yee diag1.file_prefix=pml_x_yee_plt
dim = 2
addToCompileString =
restartTest = 0
useMPI = 1
numprocs = 2
useOMP = 1
numthreads = 2
compileTest = 0
doVis = 0
analysisRoutine = Examples/Tests/PML/analysis_pml_yee.py
tolerance = 1.e-14

[pml_x_ckc]
buildDir = .
inputFile = Examples/Tests/PML/inputs_2d
runtime_params = warpx.do_dynamic_scheduling=0 algo.maxwell_solver=ckc
dim = 2
addToCompileString =
restartTest = 0
useMPI = 1
numprocs = 2
useOMP = 1
numthreads = 2
compileTest = 0
doVis = 0
analysisRoutine = Examples/Tests/PML/analysis_pml_ckc.py
tolerance = 1.e-14

[pml_x_psatd]
buildDir = .
inputFile = Examples/Tests/PML/inputs_2d
runtime_params = algo.maxwell_solver=psatd psatd.update_with_rho=1 warpx.do_dynamic_scheduling=0 diag1.fields_to_plot = Ex Ey Ez Bx By Bz rho divE warpx.cfl = 0.7071067811865475
dim = 2
addToCompileString = USE_PSATD=TRUE
restartTest = 0
useMPI = 1
numprocs = 2
useOMP = 1
numthreads = 2
compileTest = 0
doVis = 0
analysisRoutine = Examples/Tests/PML/analysis_pml_psatd.py
tolerance = 1.e-14

<<<<<<< HEAD
[pml_x_galilean]
buildDir = .
inputFile = Examples/Tests/PML/inputs_2d
runtime_params = warpx.do_dynamic_scheduling=0 psatd.v_galilean = 0. 0. 0.99498743710662
dim = 2
addToCompileString = USE_PSATD=TRUE
=======
[silver_mueller_2d_x]
buildDir = .
inputFile = Examples/Tests/SilverMueller/inputs_2d_x
runtime_params =
dim = 2
addToCompileString =
>>>>>>> de6b3be2
restartTest = 0
useMPI = 1
numprocs = 2
useOMP = 1
numthreads = 2
compileTest = 0
doVis = 0
<<<<<<< HEAD
analysisRoutine = Examples/Tests/PML/analysis_pml_psatd.py
=======
analysisRoutine = Examples/Tests/SilverMueller/analysis_silver_mueller.py
tolerance = 1.e-14

[silver_mueller_2d_z]
buildDir = .
inputFile = Examples/Tests/SilverMueller/inputs_2d_z
runtime_params =
dim = 2
addToCompileString =
restartTest = 0
useMPI = 1
numprocs = 2
useOMP = 1
numthreads = 2
compileTest = 0
doVis = 0
analysisRoutine = Examples/Tests/SilverMueller/analysis_silver_mueller.py
tolerance = 1.e-14
>>>>>>> de6b3be2

[RigidInjection_lab]
buildDir = .
inputFile = Examples/Modules/RigidInjection/inputs_2d_LabFrame
runtime_params =
dim = 2
addToCompileString =
restartTest = 0
useMPI = 1
numprocs = 2
useOMP = 1
numthreads = 2
compileTest = 0
doVis = 0
compareParticles = 0
analysisRoutine = Examples/Modules/RigidInjection/analysis_rigid_injection_LabFrame.py
tolerance = 1.e-14

[RigidInjection_BTD]
buildDir = .
inputFile = Examples/Modules/RigidInjection/inputs_2d_BoostedFrame
runtime_params =
dim = 2
addToCompileString =
restartTest = 0
useMPI = 1
numprocs = 2
useOMP = 1
numthreads = 2
compileTest = 0
doVis = 0
compareParticles = 0
doComparison = 0
aux1File = Tools/PostProcessing/read_raw_data.py
analysisRoutine = Examples/Modules/RigidInjection/analysis_rigid_injection_BoostedFrame.py
tolerance = 1.e-14

[BTD_ReducedSliceDiag]
buildDir = .
inputFile = Examples/Modules/boosted_diags/inputs_3d_slice
runtime_params =
dim = 3
addToCompileString =
restartTest = 0
useMPI = 1
numprocs = 2
useOMP = 1
numthreads = 2
compileTest = 0
doVis = 0
compareParticles = 0
doComparison = 0
aux1File = Tools/PostProcessing/read_raw_data.py
analysisRoutine = Examples/Modules/boosted_diags/analysis_3Dbacktransformed_diag.py
tolerance = 1.e-14

[nci_corrector]
buildDir = .
inputFile = Examples/Modules/nci_corrector/inputs_2d
runtime_params = amr.max_level=0 particles.use_fdtd_nci_corr=1
dim = 2
addToCompileString =
restartTest = 0
useMPI = 1
numprocs = 2
useOMP = 1
numthreads = 2
compileTest = 0
doVis = 0
doComparison = 0
analysisRoutine = Examples/Modules/nci_corrector/analysis_ncicorr.py
tolerance = 1.e-14

[nci_correctorMR]
buildDir = .
inputFile = Examples/Modules/nci_corrector/inputs_2d
runtime_params = amr.max_level=1 particles.use_fdtd_nci_corr=1 amr.n_cell=64 64 warpx.fine_tag_lo=-20.e-6 -20.e-6 warpx.fine_tag_hi=20.e-6 20.e-6
dim = 2
addToCompileString =
restartTest = 0
useMPI = 1
numprocs = 2
useOMP = 1
numthreads = 2
compileTest = 0
doVis = 0
doComparison = 0
analysisRoutine = Examples/Modules/nci_corrector/analysis_ncicorr.py
tolerance = 1.e-14

[ionization_lab]
buildDir = .
inputFile = Examples/Modules/ionization/inputs_2d_rt
runtime_params =
dim = 2
addToCompileString =
restartTest = 0
useMPI = 1
numprocs = 2
useOMP = 1
numthreads = 1
compileTest = 0
doVis = 0
analysisRoutine = Examples/Modules/ionization/analysis_ionization.py
tolerance = 1.e-14

[ionization_boost]
buildDir = .
inputFile = Examples/Modules/ionization/inputs_2d_bf_rt
runtime_params =
dim = 2
addToCompileString =
restartTest = 0
useMPI = 1
numprocs = 2
useOMP = 1
numthreads = 1
compileTest = 0
doVis = 0
analysisRoutine = Examples/Modules/ionization/analysis_ionization.py
tolerance = 1.e-14

[bilinear_filter]
buildDir = .
inputFile = Examples/Tests/SingleParticle/inputs_2d
runtime_params = warpx.use_filter=1 warpx.filter_npass_each_dir=1 5
dim = 2
addToCompileString =
restartTest = 0
useMPI = 1
numprocs = 2
useOMP = 1
numthreads = 2
compileTest = 0
doVis = 0
analysisRoutine = Examples/Tests/SingleParticle/analysis_bilinear_filter.py
tolerance = 1.e-14

[Langmuir_multi]
buildDir = .
inputFile = Examples/Tests/Langmuir/inputs_3d_multi_rt
runtime_params = warpx.do_dynamic_scheduling=0
dim = 3
addToCompileString =
restartTest = 0
useMPI = 1
numprocs = 2
useOMP = 1
numthreads = 2
compileTest = 0
doVis = 0
compareParticles = 1
particleTypes = electrons positrons
analysisRoutine = Examples/Tests/Langmuir/analysis_langmuir_multi.py
analysisOutputImage = langmuir_multi_analysis.png
tolerance = 1.e-14

[Langmuir_multi_single_precision]
buildDir = .
inputFile = Examples/Tests/Langmuir/inputs_3d_multi_rt
runtime_params = warpx.do_dynamic_scheduling=0
dim = 3
addToCompileString = PRECISION=FLOAT USE_SINGLE_PRECISION_PARTICLES=TRUE
restartTest = 0
useMPI = 1
numprocs = 2
useOMP = 1
numthreads = 2
compileTest = 0
doVis = 0
compareParticles = 1
particleTypes = electrons positrons
analysisRoutine = Examples/Tests/Langmuir/analysis_langmuir_multi.py
analysisOutputImage = langmuir_multi_analysis.png
tolerance = 1.0e-4

[Langmuir_multi_nodal]
buildDir = .
inputFile = Examples/Tests/Langmuir/inputs_3d_multi_rt
runtime_params = warpx.do_dynamic_scheduling=0 warpx.do_nodal=1 algo.current_deposition=direct
dim = 3
addToCompileString =
restartTest = 0
useMPI = 1
numprocs = 2
useOMP = 1
numthreads = 2
compileTest = 0
doVis = 0
compareParticles = 1
particleTypes = electrons positrons
analysisRoutine = Examples/Tests/Langmuir/analysis_langmuir_multi.py
analysisOutputImage = langmuir_multi_analysis.png
tolerance = 1.e-14

[Langmuir_multi_psatd]
buildDir = .
inputFile = Examples/Tests/Langmuir/inputs_3d_multi_rt
runtime_params = algo.maxwell_solver=psatd psatd.fftw_plan_measure=0 warpx.cfl = 0.5773502691896258
dim = 3
addToCompileString = USE_PSATD=TRUE
restartTest = 0
useMPI = 1
numprocs = 2
useOMP = 1
numthreads = 1
compileTest = 0
doVis = 0
compareParticles = 1
particleTypes = electrons positrons
analysisRoutine = Examples/Tests/Langmuir/analysis_langmuir_multi.py
analysisOutputImage = langmuir_multi_analysis.png
tolerance = 5.e-11

[Langmuir_multi_psatd_current_correction]
buildDir = .
inputFile = Examples/Tests/Langmuir/inputs_3d_multi_rt
runtime_params = algo.maxwell_solver=psatd algo.current_deposition=esirkepov psatd.fftw_plan_measure=0 psatd.periodic_single_box_fft=1 psatd.current_correction=1 diag1.fields_to_plot = Ex Ey Ez Bx By Bz jx jy jz part_per_cell rho divE warpx.cfl = 0.5773502691896258
dim = 3
addToCompileString = USE_PSATD=TRUE
restartTest = 0
useMPI = 1
numprocs = 1
useOMP = 1
numthreads = 1
compileTest = 0
doVis = 0
compareParticles = 1
tolerance = 5.e-11
particleTypes = electrons positrons
analysisRoutine = Examples/Tests/Langmuir/analysis_langmuir_multi.py
analysisOutputImage = langmuir_multi_analysis.png

[Langmuir_multi_psatd_current_correction_nodal]
buildDir = .
inputFile = Examples/Tests/Langmuir/inputs_3d_multi_rt
runtime_params = algo.maxwell_solver=psatd algo.current_deposition=direct psatd.fftw_plan_measure=0 psatd.periodic_single_box_fft=1 psatd.current_correction=1 warpx.do_nodal=1 diag1.fields_to_plot = Ex Ey Ez Bx By Bz jx jy jz part_per_cell rho divE warpx.cfl = 0.5773502691896258
dim = 3
addToCompileString = USE_PSATD=TRUE
restartTest = 0
useMPI = 1
numprocs = 1
useOMP = 1
numthreads = 1
compileTest = 0
doVis = 0
compareParticles = 1
tolerance = 5.e-11
particleTypes = electrons positrons
analysisRoutine = Examples/Tests/Langmuir/analysis_langmuir_multi.py
analysisOutputImage = langmuir_multi_analysis.png

[Langmuir_multi_psatd_Vay_deposition]
buildDir = .
inputFile = Examples/Tests/Langmuir/inputs_3d_multi_rt
runtime_params = algo.maxwell_solver=psatd psatd.fftw_plan_measure=0 psatd.periodic_single_box_fft=1 algo.current_deposition=vay diag1.fields_to_plot = Ex Ey Ez jx jy jz part_per_cell rho divE warpx.cfl = 0.5773502691896258
dim = 3
addToCompileString = USE_PSATD=TRUE
restartTest = 0
useMPI = 1
numprocs = 1
useOMP = 1
numthreads = 1
compileTest = 0
doVis = 0
compareParticles = 1
tolerance = 5.e-11
particleTypes = electrons positrons
analysisRoutine = Examples/Tests/Langmuir/analysis_langmuir_multi.py
analysisOutputImage = langmuir_multi_analysis.png

[Langmuir_multi_psatd_Vay_deposition_nodal]
buildDir = .
inputFile = Examples/Tests/Langmuir/inputs_3d_multi_rt
runtime_params = algo.maxwell_solver=psatd warpx.do_nodal=1 psatd.fftw_plan_measure=0 psatd.periodic_single_box_fft=1 algo.current_deposition=vay diag1.fields_to_plot = Ex Ey Ez jx jy jz part_per_cell rho divE warpx.cfl = 0.5773502691896258
dim = 3
addToCompileString = USE_PSATD=TRUE
restartTest = 0
useMPI = 1
numprocs = 1
useOMP = 1
numthreads = 1
compileTest = 0
doVis = 0
compareParticles = 1
tolerance = 5.e-11
particleTypes = electrons positrons
analysisRoutine = Examples/Tests/Langmuir/analysis_langmuir_multi.py
analysisOutputImage = langmuir_multi_analysis.png

[Langmuir_multi_psatd_momentum_conserving]
buildDir = .
inputFile = Examples/Tests/Langmuir/inputs_3d_multi_rt
runtime_params = algo.maxwell_solver=psatd psatd.fftw_plan_measure=0 algo.field_gathering=momentum-conserving warpx.cfl = 0.5773502691896258
dim = 3
addToCompileString = USE_PSATD=TRUE
restartTest = 0
useMPI = 1
numprocs = 2
useOMP = 1
numthreads = 1
compileTest = 0
doVis = 0
compareParticles = 1
particleTypes = electrons positrons
analysisRoutine = Examples/Tests/Langmuir/analysis_langmuir_multi.py
analysisOutputImage = langmuir_multi_analysis.png
tolerance = 5.e-11

[Langmuir_multi_psatd_nodal]
buildDir = .
inputFile = Examples/Tests/Langmuir/inputs_3d_multi_rt
runtime_params = algo.maxwell_solver=psatd psatd.fftw_plan_measure=0 warpx.do_dynamic_scheduling=0 warpx.do_nodal=1 algo.current_deposition=direct warpx.cfl = 0.5773502691896258
dim = 3
addToCompileString = USE_PSATD=TRUE
restartTest = 0
useMPI = 1
numprocs = 2
useOMP = 1
numthreads = 1
compileTest = 0
doVis = 0
compareParticles = 1
particleTypes = electrons positrons
analysisRoutine = Examples/Tests/Langmuir/analysis_langmuir_multi.py
analysisOutputImage = langmuir_multi_analysis.png
tolerance = 5.e-11

[Langmuir_multi_psatd_single_precision]
buildDir = .
inputFile = Examples/Tests/Langmuir/inputs_3d_multi_rt
runtime_params = algo.maxwell_solver=psatd psatd.fftw_plan_measure=0  warpx.cfl = 0.5773502691896258
dim = 3
addToCompileString = USE_PSATD=TRUE PRECISION=FLOAT USE_SINGLE_PRECISION_PARTICLES=TRUE
restartTest = 0
useMPI = 1
numprocs = 2
useOMP = 1
numthreads = 1
compileTest = 0
doVis = 0
compareParticles = 1
particleTypes = electrons positrons
analysisRoutine = Examples/Tests/Langmuir/analysis_langmuir_multi.py
analysisOutputImage = langmuir_multi_analysis.png
tolerance = 5.e-7

[Langmuir_multi_2d_nodal]
buildDir = .
inputFile = Examples/Tests/Langmuir/inputs_2d_multi_rt
runtime_params = warpx.do_nodal=1 algo.current_deposition=direct diag1.electrons.variables=w ux uy uz diag1.positrons.variables=w ux uy uz
dim = 2
addToCompileString =
restartTest = 0
useMPI = 1
numprocs = 2
useOMP = 1
numthreads = 1
compileTest = 0
doVis = 0
compareParticles = 1
particleTypes = electrons positrons
analysisRoutine = Examples/Tests/Langmuir/analysis_langmuir_multi_2d.py
analysisOutputImage = langmuir_multi_2d_analysis.png
tolerance = 1.e-14

[Langmuir_multi_2d_psatd]
buildDir = .
inputFile = Examples/Tests/Langmuir/inputs_2d_multi_rt
runtime_params = algo.maxwell_solver=psatd psatd.fftw_plan_measure=0 diag1.electrons.variables=w ux uy uz diag1.positrons.variables=w ux uy uz diag1.fields_to_plot=Ex Ey Ez jx jy jz part_per_cell warpx.cfl = 0.7071067811865475
dim = 2
addToCompileString = USE_PSATD=TRUE
restartTest = 0
useMPI = 1
numprocs = 2
useOMP = 1
numthreads = 1
compileTest = 0
doVis = 0
compareParticles = 1
particleTypes = electrons positrons
analysisRoutine = Examples/Tests/Langmuir/analysis_langmuir_multi_2d.py
analysisOutputImage = langmuir_multi_2d_analysis.png
tolerance = 1.e-14

[Langmuir_multi_2d_psatd_momentum_conserving]
buildDir = .
inputFile = Examples/Tests/Langmuir/inputs_2d_multi_rt
runtime_params = algo.maxwell_solver=psatd algo.field_gathering=momentum-conserving psatd.fftw_plan_measure=0 diag1.electrons.variables=w ux uy uz diag1.positrons.variables=w ux uy uz diag1.fields_to_plot=Ex Ey Ez jx jy jz part_per_cell warpx.cfl = 0.7071067811865475
dim = 2
addToCompileString = USE_PSATD=TRUE
restartTest = 0
useMPI = 1
numprocs = 2
useOMP = 1
numthreads = 1
compileTest = 0
doVis = 0
compareParticles = 1
particleTypes = electrons positrons
analysisRoutine = Examples/Tests/Langmuir/analysis_langmuir_multi_2d.py
analysisOutputImage = langmuir_multi_2d_analysis.png
tolerance = 1.e-14

[Langmuir_multi_2d_psatd_current_correction]
buildDir = .
inputFile = Examples/Tests/Langmuir/inputs_2d_multi_rt
runtime_params = algo.maxwell_solver=psatd amr.max_grid_size=128 algo.current_deposition=esirkepov psatd.fftw_plan_measure=0 psatd.periodic_single_box_fft=1 psatd.current_correction=1 diag1.electrons.variables=w ux uy uz diag1.positrons.variables=w ux uy uz diag1.fields_to_plot =Ex Ey Ez jx jy jz part_per_cell rho divE warpx.cfl = 0.7071067811865475
dim = 2
addToCompileString = USE_PSATD=TRUE
restartTest = 0
useMPI = 1
numprocs = 1
useOMP = 1
numthreads = 1
compileTest = 0
doVis = 0
compareParticles = 1
particleTypes = electrons positrons
analysisRoutine = Examples/Tests/Langmuir/analysis_langmuir_multi_2d.py
analysisOutputImage = langmuir_multi_2d_analysis.png

[Langmuir_multi_2d_psatd_current_correction_nodal]
buildDir = .
inputFile = Examples/Tests/Langmuir/inputs_2d_multi_rt
runtime_params = algo.maxwell_solver=psatd amr.max_grid_size=128 algo.current_deposition=direct psatd.fftw_plan_measure=0 psatd.periodic_single_box_fft=1 psatd.current_correction=1 warpx.do_nodal=1 diag1.electrons.variables=w ux uy uz diag1.positrons.variables=w ux uy uz diag1.fields_to_plot =Ex Ey Ez jx jy jz part_per_cell rho divE warpx.cfl = 0.7071067811865475
dim = 2
addToCompileString = USE_PSATD=TRUE
restartTest = 0
useMPI = 1
numprocs = 1
useOMP = 1
numthreads = 1
compileTest = 0
doVis = 0
compareParticles = 1
particleTypes = electrons positrons
analysisRoutine = Examples/Tests/Langmuir/analysis_langmuir_multi_2d.py
analysisOutputImage = langmuir_multi_2d_analysis.png

[Langmuir_multi_2d_psatd_Vay_deposition]
buildDir = .
inputFile = Examples/Tests/Langmuir/inputs_2d_multi_rt
runtime_params = algo.maxwell_solver=psatd amr.max_grid_size=128 psatd.fftw_plan_measure=0 psatd.periodic_single_box_fft=1 algo.current_deposition=vay diag1.electrons.variables=w ux uy uz diag1.positrons.variables=w ux uy uz diag1.fields_to_plot = Ex Ey Ez jx jy jz part_per_cell rho divE warpx.cfl = 0.7071067811865475
dim = 2
addToCompileString = USE_PSATD=TRUE
restartTest = 0
useMPI = 1
numprocs = 1
useOMP = 1
numthreads = 1
compileTest = 0
doVis = 0
compareParticles = 1
particleTypes = electrons positrons
analysisRoutine = Examples/Tests/Langmuir/analysis_langmuir_multi_2d.py
analysisOutputImage = langmuir_multi_2d_analysis.png

[Langmuir_multi_2d_psatd_Vay_deposition_nodal]
buildDir = .
inputFile = Examples/Tests/Langmuir/inputs_2d_multi_rt
runtime_params = algo.maxwell_solver=psatd amr.max_grid_size=128 warpx.do_nodal=1 psatd.fftw_plan_measure=0 psatd.periodic_single_box_fft=1 algo.current_deposition=vay diag1.electrons.variables=w ux uy uz diag1.positrons.variables=w ux uy uz diag1.fields_to_plot = Ex Ey Ez jx jy jz part_per_cell rho divE warpx.cfl = 0.7071067811865475
dim = 2
addToCompileString = USE_PSATD=TRUE
restartTest = 0
useMPI = 1
numprocs = 1
useOMP = 1
numthreads = 1
compileTest = 0
doVis = 0
compareParticles = 1
particleTypes = electrons positrons
analysisRoutine = Examples/Tests/Langmuir/analysis_langmuir_multi_2d.py
analysisOutputImage = langmuir_multi_2d_analysis.png

[Langmuir_multi_2d_psatd_nodal]
buildDir = .
inputFile = Examples/Tests/Langmuir/inputs_2d_multi_rt
runtime_params = algo.maxwell_solver=psatd psatd.fftw_plan_measure=0 warpx.do_nodal=1 algo.current_deposition=direct diag1.electrons.variables=w ux uy uz diag1.positrons.variables=w ux uy uz diag1.fields_to_plot=Ex Ey Ez jx jy jz part_per_cell warpx.cfl = 0.7071067811865475
dim = 2
addToCompileString = USE_PSATD=TRUE
restartTest = 0
useMPI = 1
numprocs = 2
useOMP = 1
numthreads = 1
compileTest = 0
doVis = 0
compareParticles = 1
particleTypes = electrons positrons
analysisRoutine = Examples/Tests/Langmuir/analysis_langmuir_multi_2d.py
analysisOutputImage = langmuir_multi_2d_analysis.png
tolerance = 1.e-14

[Langmuir_multi_rz]
buildDir = .
inputFile = Examples/Tests/Langmuir/inputs_2d_multi_rz_rt
runtime_params = diag1.electrons.variables=w ux uy uz diag1.ions.variables=w ux uy uz diag1.dump_rz_modes=0
dim = 2
addToCompileString = USE_RZ=TRUE
restartTest = 0
useMPI = 1
numprocs = 2
useOMP = 1
numthreads = 2
compileTest = 0
doVis = 0
compareParticles = 1
particleTypes = electrons ions
analysisRoutine = Examples/Tests/Langmuir/analysis_langmuir_multi_rz.py
analysisOutputImage = Langmuir_multi_rz_analysis.png
aux1File = Regression/PostProcessingUtils/post_processing_utils.py
tolerance = 1.e-14

[Langmuir_multi_rz_psatd]
buildDir = .
inputFile = Examples/Tests/Langmuir/inputs_2d_multi_rz_rt
runtime_params = algo.maxwell_solver=psatd diag1.electrons.variables=w ux uy uz diag1.ions.variables=w ux uy uz diag1.dump_rz_modes=0 algo.current_deposition=direct warpx.do_dive_cleaning=0 psatd.update_with_rho=1
dim = 2
addToCompileString = USE_RZ=TRUE USE_PSATD=TRUE BLAS_LIB=-lblas LAPACK_LIB=-llapack
restartTest = 0
useMPI = 1
numprocs = 2
useOMP = 1
numthreads = 2
compileTest = 0
doVis = 0
compareParticles = 1
particleTypes = electrons ions
analysisRoutine = Examples/Tests/Langmuir/analysis_langmuir_multi_rz.py
analysisOutputImage = Langmuir_multi_rz_psatd_analysis.png
aux1File = Regression/PostProcessingUtils/post_processing_utils.py
tolerance = 1.e-14

[Langmuir_multi_rz_psatd_current_correction]
buildDir = .
inputFile = Examples/Tests/Langmuir/inputs_2d_multi_rz_rt
runtime_params = algo.maxwell_solver=psatd diag1.electrons.variables=w ux uy uz diag1.ions.variables=w ux uy uz diag1.dump_rz_modes=0 algo.current_deposition=direct warpx.do_dive_cleaning=0 amr.max_grid_size=128 psatd.periodic_single_box_fft=1 psatd.current_correction=1 diag1.fields_to_plot=jx jz Ex Ez By rho divE
dim = 2
addToCompileString = USE_RZ=TRUE USE_PSATD=TRUE BLAS_LIB=-lblas LAPACK_LIB=-llapack
restartTest = 0
useMPI = 1
numprocs = 1
useOMP = 1
numthreads = 2
compileTest = 0
doVis = 0
compareParticles = 1
particleTypes = electrons ions
analysisRoutine = Examples/Tests/Langmuir/analysis_langmuir_multi_rz.py
analysisOutputImage = Langmuir_multi_rz_psatd_analysis.png
aux1File = Regression/PostProcessingUtils/post_processing_utils.py
tolerance = 1.e-14

[Python_Langmuir_rz_multimode]
buildDir = .
inputFile = Examples/Tests/Langmuir/PICMI_inputs_langmuir_rz_multimode_analyze.py
runtime_params =
customRunCmd = python PICMI_inputs_langmuir_rz_multimode_analyze.py
dim = 2
addToCompileString = USE_PYTHON_MAIN=TRUE USE_RZ=TRUE PYINSTALLOPTIONS="--user --prefix="
restartTest = 0
useMPI = 1
numprocs = 2
useOMP = 1
numthreads = 1
compileTest = 0
doVis = 0
compareParticles = 1
particleTypes = electrons protons
analysisRoutine = Examples/analysis_default_regression.py
tolerance = 1.e-14

[LaserInjection]
buildDir = .
inputFile = Examples/Modules/laser_injection/inputs_3d_rt
runtime_params = max_step=20
dim = 3
addToCompileString =
restartTest = 0
useMPI = 1
numprocs = 2
useOMP = 1
numthreads = 2
compileTest = 0
doVis = 0
compareParticles = 0
analysisRoutine = Examples/Modules/laser_injection/analysis_laser.py
analysisOutputImage = laser_analysis.png
tolerance = 1.e-14

[LaserInjection_2d]
buildDir = .
inputFile = Examples/Modules/laser_injection/inputs_2d_rt
runtime_params = warpx.do_dynamic_scheduling=0 warpx.serialize_ics=1
dim = 2
addToCompileString =
restartTest = 0
useMPI = 1
numprocs = 2
useOMP = 1
numthreads = 2
compileTest = 0
doVis = 0
compareParticles = 0
analysisRoutine = Examples/Modules/laser_injection/analysis_2d.py
tolerance = 1.e-14

[LaserAcceleration]
buildDir = .
inputFile = Examples/Physics_applications/laser_acceleration/inputs_3d
runtime_params = warpx.do_dynamic_scheduling=0 amr.n_cell=32 32 256 max_step=100 electrons.zmin=0.e-6 warpx.serialize_ics=1
dim = 3
addToCompileString =
restartTest = 0
useMPI = 1
numprocs = 2
useOMP = 1
numthreads = 2
compileTest = 0
doVis = 0
compareParticles = 1
particleTypes = electrons
analysisRoutine = Examples/analysis_default_regression.py
tolerance = 1.e-14

[subcyclingMR]
buildDir = .
inputFile = Examples/Tests/subcycling/inputs_2d
runtime_params = warpx.serialize_ics=1 warpx.do_dynamic_scheduling=0
dim = 2
addToCompileString =
restartTest = 0
useMPI = 1
numprocs = 2
useOMP = 1
numthreads = 2
compileTest = 0
doVis = 0
compareParticles = 0
analysisRoutine = Examples/analysis_default_regression.py
tolerance = 1.e-10

[LaserAccelerationMR]
buildDir = .
inputFile = Examples/Physics_applications/laser_acceleration/inputs_2d
runtime_params = amr.max_level=1 max_step=200 warpx.serialize_ics=1 warpx.fine_tag_lo=-5.e-6 -35.e-6 warpx.fine_tag_hi=5.e-6 -25.e-6
dim = 2
addToCompileString =
restartTest = 0
useMPI = 1
numprocs = 2
useOMP = 1
numthreads = 2
compileTest = 0
doVis = 0
compareParticles = 1
particleTypes = electrons beam
analysisRoutine = Examples/analysis_default_regression.py
tolerance = 1.e-14
particle_tolerance = 1e-14

[PlasmaAccelerationMR]
buildDir = .
inputFile = Examples/Physics_applications/plasma_acceleration/inputs_2d
runtime_params = amr.max_level=1 amr.n_cell=32 512 max_step=400 warpx.serialize_ics=1 warpx.do_dynamic_scheduling=0
dim = 2
addToCompileString =
restartTest = 0
useMPI = 1
numprocs = 2
useOMP = 1
numthreads = 2
compileTest = 0
doVis = 0
compareParticles = 1
particleTypes = beam driver plasma_e
analysisRoutine = Examples/analysis_default_regression.py
tolerance = 1.e-12
particle_tolerance = 1.e-12

[Python_Langmuir]
buildDir = .
inputFile = Examples/Tests/Langmuir/PICMI_inputs_langmuir_rt.py
runtime_params =
customRunCmd = python PICMI_inputs_langmuir_rt.py
dim = 3
addToCompileString = USE_PYTHON_MAIN=TRUE PYINSTALLOPTIONS="--user --prefix="
restartTest = 0
useMPI = 1
numprocs = 1
useOMP = 1
numthreads = 1
compileTest = 0
doVis = 0
compareParticles = 1
particleTypes = electrons
analysisRoutine = Examples/analysis_default_regression.py
tolerance = 1.e-14

[uniform_plasma_restart]
buildDir = .
inputFile = Examples/Physics_applications/uniform_plasma/inputs_3d
runtime_params = chk.file_prefix=uniform_plasma_restart_chk
dim = 3
addToCompileString =
restartTest = 1
restartFileNum = 6
useMPI = 1
numprocs = 2
useOMP = 1
numthreads = 2
compileTest = 0
doVis = 0
compareParticles = 0
particleTypes = electrons
tolerance = 1.e-14

[restart]
buildDir = .
inputFile = Examples/Tests/restart/inputs
runtime_params = chk.file_prefix=restart_chk
dim = 3
addToCompileString =
restartTest = 1
restartFileNum = 5
useMPI = 1
numprocs = 2
useOMP = 1
numthreads = 2
compileTest = 0
doVis = 0
compareParticles = 0
particleTypes = beam
analysisRoutine = Examples/Tests/restart/analysis_restart.py
tolerance = 1.e-14

[space_charge_initialization_2d]
buildDir = .
inputFile = Examples/Modules/space_charge_initialization/inputs_3d
dim = 2
addToCompileString =
restartTest = 0
useMPI = 1
numprocs = 2
useOMP = 1
numthreads = 2
compileTest = 0
doVis = 0
compareParticles = 0
runtime_params = warpx.do_dynamic_scheduling=0
analysisRoutine = Examples/Modules/space_charge_initialization/analysis.py
analysisOutputImage = Comparison.png
tolerance = 1.e-14

[space_charge_initialization]
buildDir = .
inputFile = Examples/Modules/space_charge_initialization/inputs_3d
dim = 3
addToCompileString =
restartTest = 0
useMPI = 1
numprocs = 2
useOMP = 1
numthreads = 2
compileTest = 0
doVis = 0
compareParticles = 0
runtime_params = warpx.do_dynamic_scheduling=0
analysisRoutine = Examples/Modules/space_charge_initialization/analysis.py
analysisOutputImage = Comparison.png
tolerance = 1.e-14

[relativistic_space_charge_initialization]
buildDir = .
inputFile = Examples/Modules/relativistic_space_charge_initialization/inputs_3d
dim = 3
addToCompileString =
restartTest = 0
useMPI = 1
numprocs = 2
useOMP = 1
numthreads = 2
compileTest = 0
doVis = 0
compareParticles = 0
runtime_params = warpx.do_dynamic_scheduling=0
analysisRoutine = Examples/Modules/relativistic_space_charge_initialization/analysis.py
analysisOutputImage = Comparison.png
tolerance = 1.e-14

[parabolic_channel_initialization_2d_single_precision]
buildDir = .
inputFile = Examples/Tests/initial_plasma_profile/inputs
dim = 2
addToCompileString = PRECISION=FLOAT USE_SINGLE_PRECISION_PARTICLES=TRUE
restartTest = 0
useMPI = 1
numprocs = 2
useOMP = 1
numthreads = 2
compileTest = 0
doVis = 0
compareParticles = 0
runtime_params = warpx.do_dynamic_scheduling=0
analysisRoutine = Examples/Tests/initial_plasma_profile/analysis.py
tolerance = 1.e-14

[dive_cleaning_2d]
buildDir = .
inputFile = Examples/Modules/dive_cleaning/inputs_3d
dim = 2
addToCompileString =
restartTest = 0
useMPI = 1
numprocs = 2
useOMP = 1
numthreads = 2
compileTest = 0
doVis = 0
compareParticles = 0
runtime_params = warpx.do_dynamic_scheduling=0 diag1.file_prefix=dive_cleaning_2d_plt
analysisRoutine = Examples/Modules/dive_cleaning/analysis.py
analysisOutputImage = Comparison.png
tolerance = 1.e-14

[dive_cleaning_3d]
buildDir = .
inputFile = Examples/Modules/dive_cleaning/inputs_3d
dim = 3
addToCompileString =
restartTest = 0
useMPI = 1
numprocs = 2
useOMP = 1
numthreads = 2
compileTest = 0
doVis = 0
compareParticles = 0
runtime_params = warpx.do_dynamic_scheduling=0 diag1.file_prefix=dive_cleaning_3d_plt
analysisRoutine = Examples/Modules/dive_cleaning/analysis.py
analysisOutputImage = Comparison.png
tolerance = 1.e-14

[particles_in_pml_2d]
buildDir = .
inputFile = Examples/Tests/particles_in_PML/inputs_2d
runtime_params =
dim = 2
addToCompileString =
restartTest = 0
useMPI = 1
numprocs = 2
useOMP = 1
numthreads = 1
compileTest = 0
doVis = 0
compareParticles = 0
analysisRoutine = Examples/Tests/particles_in_PML/analysis_particles_in_pml.py
tolerance = 1.e-14


[particles_in_pml_2d_MR]
buildDir = .
inputFile = Examples/Tests/particles_in_PML/inputs_mr_2d
runtime_params =
dim = 2
addToCompileString =
restartTest = 0
useMPI = 1
numprocs = 2
useOMP = 1
numthreads = 1
compileTest = 0
doVis = 0
compareParticles = 0
analysisRoutine = Examples/Tests/particles_in_PML/analysis_particles_in_pml.py
tolerance = 1.e-14

[particles_in_pml]
buildDir = .
inputFile = Examples/Tests/particles_in_PML/inputs_3d
runtime_params =
dim = 3
addToCompileString =
restartTest = 0
useMPI = 1
numprocs = 2
useOMP = 1
numthreads = 2
compileTest = 0
doVis = 0
compareParticles = 0
analysisRoutine = Examples/Tests/particles_in_PML/analysis_particles_in_pml.py
tolerance = 1.e-14


[particles_in_pml_3d_MR]
buildDir = .
inputFile = Examples/Tests/particles_in_PML/inputs_mr_3d
runtime_params =
dim = 3
addToCompileString =
restartTest = 0
useMPI = 1
numprocs = 2
useOMP = 1
numthreads = 2
compileTest = 0
doVis = 0
compareParticles = 0
analysisRoutine = Examples/Tests/particles_in_PML/analysis_particles_in_pml.py
tolerance = 1.e-14

[photon_pusher]
buildDir = .
inputFile = Examples/Tests/photon_pusher/inputs_3d
runtime_params = diag1.file_prefix=photon_pusher_plt
dim = 3
addToCompileString =
restartTest = 0
useMPI = 1
numprocs = 2
useOMP = 1
numthreads = 2
compileTest = 0
doVis = 0
compareParticles = 0
analysisRoutine = Examples/Tests/photon_pusher/analysis_photon_pusher.py
tolerance = 1.e-14

[radiation_reaction]
buildDir = .
inputFile = Examples/Tests/radiation_reaction/test_const_B_analytical/inputs_3d
runtime_params =
dim = 3
addToCompileString =
restartTest = 0
useMPI = 1
numprocs = 2
useOMP = 1
numthreads = 2
compileTest = 0
doVis = 0
compareParticles = 0
analysisRoutine =  Examples/Tests/radiation_reaction/test_const_B_analytical/analysis_classicalRR.py
tolerance = 1.e-14

[qed_breit_wheeler_2d]
buildDir = .
inputFile = Examples/Modules/qed/breit_wheeler/inputs_2d
runtime_params =
dim = 2
addToCompileString = QED=TRUE
restartTest = 0
useMPI = 1
numprocs = 2
useOMP = 1
numthreads = 2
compileTest = 0
doVis = 0
compareParticles = 0
analysisRoutine = Examples/Modules/qed/breit_wheeler/analysis.py
tolerance = 1.e-14

[qed_breit_wheeler_3d]
buildDir = .
inputFile = Examples/Modules/qed/breit_wheeler/inputs_3d
runtime_params =
dim = 3
addToCompileString = QED=TRUE
restartTest = 0
useMPI = 1
numprocs = 2
useOMP = 1
numthreads = 1
compileTest = 0
doVis = 0
compareParticles = 0
analysisRoutine = Examples/Modules/qed/breit_wheeler/analysis.py
tolerance = 1.e-14

[qed_quantum_sync_2d]
buildDir = .
inputFile = Examples/Modules/qed/quantum_synchrotron/inputs_2d
runtime_params =
dim = 2
addToCompileString = QED=TRUE
restartTest = 0
useMPI = 1
numprocs = 2
useOMP = 1
numthreads = 2
compileTest = 0
doVis = 0
compareParticles = 0
analysisRoutine = Examples/Modules/qed/quantum_synchrotron/analysis.py
tolerance = 1.e-14

[qed_quantum_sync_3d]
buildDir = .
inputFile = Examples/Modules/qed/quantum_synchrotron/inputs_3d
runtime_params =
dim = 3
addToCompileString = QED=TRUE
restartTest = 0
useMPI = 1
numprocs = 2
useOMP = 1
numthreads = 2
compileTest = 0
doVis = 0
compareParticles = 0
analysisRoutine = Examples/Modules/qed/quantum_synchrotron/analysis.py
tolerance = 1.e-14

[qed_schwinger1]
buildDir = .
inputFile = Examples/Modules/qed/schwinger/inputs_3d_schwinger
runtime_params = warpx.E_external_grid = 1.e16 0 0 warpx.B_external_grid = 16792888.570516706 5256650.141557486 18363530.799561853
dim = 3
addToCompileString = QED=TRUE
restartTest = 0
useMPI = 1
numprocs = 2
useOMP = 1
numthreads = 2
compileTest = 0
doVis = 0
analysisRoutine = Examples/Modules/qed/schwinger/analysis_schwinger.py
tolerance = 1.e-14

[qed_schwinger2]
buildDir = .
inputFile = Examples/Modules/qed/schwinger/inputs_3d_schwinger
runtime_params = warpx.E_external_grid = 1.e18 0 0 warpx.B_external_grid = 1679288857.0516706 525665014.1557486 1836353079.9561853 qed_schwinger.xmin = -2.5e-7 qed_schwinger.xmax = 2.49e-7
dim = 3
addToCompileString = QED=TRUE
restartTest = 0
useMPI = 1
numprocs = 2
useOMP = 1
numthreads = 2
compileTest = 0
doVis = 0
analysisRoutine = Examples/Modules/qed/schwinger/analysis_schwinger.py
tolerance = 1.e-14

[qed_schwinger3]
buildDir = .
inputFile = Examples/Modules/qed/schwinger/inputs_3d_schwinger
runtime_params = warpx.E_external_grid = 0 1.090934525450495e+17 0
dim = 3
addToCompileString = QED=TRUE
restartTest = 0
useMPI = 1
numprocs = 2
useOMP = 1
numthreads = 2
compileTest = 0
doVis = 0
analysisRoutine = Examples/Modules/qed/schwinger/analysis_schwinger.py
tolerance = 1.e-14

[qed_schwinger4]
buildDir = .
inputFile = Examples/Modules/qed/schwinger/inputs_3d_schwinger
runtime_params = warpx.E_external_grid = 0 0 2.5e+20 warpx.B_external_grid = 0 833910140000. 0 qed_schwinger.ymin = -2.5e-7 qed_schwinger.zmax = 2.49e-7
dim = 3
addToCompileString = QED=TRUE
restartTest = 0
useMPI = 1
numprocs = 2
useOMP = 1
numthreads = 2
compileTest = 0
doVis = 0
analysisRoutine = Examples/Modules/qed/schwinger/analysis_schwinger.py
tolerance = 1.e-14

[particle_pusher]
buildDir = .
inputFile = Examples/Tests/particle_pusher/inputs_3d
runtime_params =
dim = 3
addToCompileString =
restartTest = 0
useMPI = 1
numprocs = 1
useOMP = 1
numthreads = 1
compileTest = 0
doVis = 0
compareParticles = 0
analysisRoutine =  Examples/Tests/particle_pusher/analysis_pusher.py
tolerance = 1.e-14

[Python_gaussian_beam]
buildDir = .
inputFile = Examples/Modules/gaussian_beam/PICMI_inputs_gaussian_beam.py
customRunCmd = python PICMI_inputs_gaussian_beam.py
runtime_params =
dim = 3
addToCompileString = USE_PYTHON_MAIN=TRUE PYINSTALLOPTIONS="--user --prefix="
restartTest = 0
useMPI = 1
numprocs = 2
useOMP = 1
numthreads = 1
compileTest = 0
doVis = 0
compareParticles = 1
particleTypes = electrons
analysisRoutine = Examples/analysis_default_regression.py
tolerance = 1.e-14

[PlasmaAccelerationBoost2d]
buildDir = .
inputFile = Examples/Physics_applications/plasma_acceleration/inputs_2d_boost
runtime_params = warpx.do_dynamic_scheduling=0 warpx.serialize_ics=1 amr.n_cell=64 256 max_step=20
dim = 2
addToCompileString =
restartTest = 0
useMPI = 1
numprocs = 2
useOMP = 1
numthreads = 2
compileTest = 0
doVis = 0
analysisRoutine = Examples/analysis_default_regression.py
tolerance = 1.e-14

[Python_PlasmaAcceleration]
buildDir = .
inputFile = Examples/Physics_applications/plasma_acceleration/PICMI_inputs_plasma_acceleration.py
runtime_params =
customRunCmd = python PICMI_inputs_plasma_acceleration.py
dim = 3
addToCompileString = USE_PYTHON_MAIN=TRUE PYINSTALLOPTIONS="--user --prefix="
restartTest = 0
useMPI = 1
numprocs = 2
useOMP = 1
numthreads = 1
compileTest = 0
doVis = 0
compareParticles = 1
particleTypes = beam
analysisRoutine = Examples/analysis_default_regression.py
tolerance = 1.e-14

[Python_PlasmaAccelerationMR]
buildDir = .
inputFile = Examples/Physics_applications/plasma_acceleration/PICMI_inputs_plasma_acceleration_mr.py
runtime_params =
customRunCmd = python PICMI_inputs_plasma_acceleration_mr.py
dim = 3
addToCompileString = USE_PYTHON_MAIN=TRUE PYINSTALLOPTIONS="--user --prefix="
restartTest = 0
useMPI = 1
numprocs = 2
useOMP = 1
numthreads = 1
compileTest = 0
doVis = 0
compareParticles = 1
particleTypes = beam
analysisRoutine = Examples/analysis_default_regression.py
tolerance = 1.e-14

[PlasmaAccelerationBoost3d]
buildDir = .
inputFile = Examples/Physics_applications/plasma_acceleration/inputs_3d_boost
runtime_params = warpx.do_dynamic_scheduling=0 warpx.serialize_ics=1 amr.n_cell=64 64 128 max_step=5
dim = 3
addToCompileString =
restartTest = 0
useMPI = 1
numprocs = 2
useOMP = 1
numthreads = 2
compileTest = 0
doVis = 0
analysisRoutine = Examples/analysis_default_regression.py
tolerance = 2.e-14

[PlasmaMirror]
buildDir = .
inputFile = Examples/Physics_applications/plasma_mirror/inputs_2d
runtime_params = warpx.do_dynamic_scheduling=0 warpx.serialize_ics=1 amr.n_cell=256 128 max_step=20
dim = 2
addToCompileString =
restartTest = 0
useMPI = 1
numprocs = 2
useOMP = 1
numthreads = 2
compileTest = 0
doVis = 0
analysisRoutine = Examples/analysis_default_regression.py
tolerance = 1.e-14

[LaserIonAcc2d]
buildDir = .
inputFile = Examples/Physics_applications/laser_ion/inputs
runtime_params = warpx.do_dynamic_scheduling=0 warpx.serialize_ics=1 amr.n_cell=384 512 max_step=100
dim = 2
addToCompileString =
restartTest = 0
useMPI = 1
numprocs = 2
useOMP = 1
numthreads = 2
compileTest = 0
doVis = 0
analysisRoutine = Examples/analysis_default_regression.py
tolerance = 1.e-14

[momentum-conserving-gather]
buildDir = .
inputFile = Examples/Physics_applications/plasma_acceleration/inputs_2d
runtime_params = amr.max_level=1 amr.n_cell=32 512 max_step=400 warpx.serialize_ics=1 warpx.do_dynamic_scheduling=0 algo.field_gathering=momentum-conserving
dim = 2
addToCompileString =
restartTest = 0
useMPI = 1
numprocs = 2
useOMP = 1
numthreads = 2
compileTest = 0
doVis = 0
compareParticles = 1
particleTypes = beam driver plasma_e
analysisRoutine = Examples/analysis_default_regression.py
tolerance = 1.e-14

[LaserAccelerationRZ]
buildDir = .
inputFile = Examples/Physics_applications/laser_acceleration/inputs_2d_rz
runtime_params = diag1.electrons.variables=w ux uy uz diag1.beam.variables=w ux uy uz max_step=10
dim = 2
addToCompileString = USE_RZ=TRUE
restartTest = 0
useMPI = 1
numprocs = 2
useOMP = 1
numthreads = 1
compileTest = 0
doVis = 0
compareParticles = 1
particleTypes = electrons beam
analysisRoutine = Examples/analysis_default_regression.py
tolerance = 1.e-14

[Python_LaserAccelerationMR]
buildDir = .
inputFile = Examples/Physics_applications/laser_acceleration/PICMI_inputs_laser_acceleration.py
runtime_params =
customRunCmd = python PICMI_inputs_laser_acceleration.py
dim = 3
addToCompileString = USE_PYTHON_MAIN=TRUE PYINSTALLOPTIONS="--user --prefix="
restartTest = 0
useMPI = 1
numprocs = 2
useOMP = 1
numthreads = 1
compileTest = 0
doVis = 0
compareParticles = 1
particleTypes = electrons
analysisRoutine = Examples/analysis_default_regression.py
tolerance = 1.e-14

[Python_Langmuir_2d]
buildDir = .
inputFile = Examples/Tests/Langmuir/PICMI_inputs_langmuir2d.py
runtime_params =
customRunCmd = python PICMI_inputs_langmuir2d.py
dim = 2
addToCompileString = USE_PYTHON_MAIN=TRUE PYINSTALLOPTIONS="--user --prefix="
restartTest = 0
useMPI = 1
numprocs = 2
useOMP = 1
numthreads = 1
compileTest = 0
doVis = 0
compareParticles = 1
particleTypes = electrons
analysisRoutine = Examples/analysis_default_regression.py
tolerance = 1.e-14

[LaserOnFine]
buildDir = .
inputFile = Examples/Tests/laser_on_fine/inputs_2d
runtime_params = max_step=50
dim = 2
addToCompileString =
restartTest = 0
useMPI = 1
numprocs = 2
useOMP = 1
numthreads = 2
compileTest = 0
doVis = 0
analysisRoutine = Examples/analysis_default_regression.py
tolerance = 1.e-14

[Larmor]
buildDir = .
inputFile = Examples/Tests/Larmor/inputs_2d_mr
runtime_params = max_step=10
dim = 2
addToCompileString =
restartTest = 0
useMPI = 1
numprocs = 2
useOMP = 1
numthreads = 2
compileTest = 0
doVis = 0
analysisRoutine = Examples/analysis_default_regression.py
tolerance = 1.e-12

[Uniform_2d]
buildDir = .
inputFile = Examples/Physics_applications/uniform_plasma/inputs_2d
runtime_params =
dim = 2
addToCompileString =
restartTest = 0
useMPI = 1
numprocs = 2
useOMP = 1
numthreads = 2
compileTest = 0
doVis = 0
analysisRoutine = Examples/analysis_default_regression.py
tolerance = 1.e-14

[LaserAccelerationBoost]
buildDir = .
inputFile = Examples/Physics_applications/laser_acceleration/inputs_2d_boost
runtime_params = warpx.do_dynamic_scheduling=0 warpx.serialize_ics=1 amr.n_cell=64 512 max_step=20
dim = 2
addToCompileString =
restartTest = 0
useMPI = 1
numprocs = 2
useOMP = 1
numthreads = 2
compileTest = 0
doVis = 0
analysisRoutine = Examples/analysis_default_regression.py
tolerance = 1.e-14

[LaserInjectionFromTXYEFile]
buildDir = .
inputFile = Examples/Modules/laser_injection_from_file/analysis.py
aux1File = Examples/Modules/laser_injection_from_file/inputs.2d_test_txye
customRunCmd = ./analysis.py
runtime_params = warpx.do_dynamic_scheduling=0
dim = 2
addToCompileString = USE_OPENPMD=FALSE
restartTest = 0
useMPI = 0
useOMP = 1
numthreads = 2
compileTest = 0
selfTest = 1
stSuccessString = Passed
doVis = 0
tolerance = 1.e-14

[collisionXYZ]
buildDir = .
inputFile = Examples/Tests/collision/inputs_3d
runtime_params =
dim = 3
addToCompileString =
restartTest = 0
useMPI = 1
numprocs = 1
useOMP = 1
numthreads = 1
compileTest = 0
doVis = 0
compareParticles = 0
analysisRoutine = Examples/Tests/collision/analysis_collision_3d.py
aux1File = Regression/PostProcessingUtils/post_processing_utils.py
tolerance = 1.e-14

[collisionXZ]
buildDir = .
inputFile = Examples/Tests/collision/inputs_2d
runtime_params =
dim = 2
addToCompileString =
restartTest = 0
useMPI = 1
numprocs = 1
useOMP = 1
numthreads = 1
compileTest = 0
doVis = 0
compareParticles = 0
analysisRoutine = Examples/Tests/collision/analysis_collision_2d.py
aux1File = Regression/PostProcessingUtils/post_processing_utils.py
tolerance = 1.e-14

[Maxwell_Hybrid_QED_solver]
buildDir = .
inputFile = Examples/Tests/Maxwell_Hybrid_QED/inputs_2d
runtime_params = warpx.cfl=0.7071067811865475
dim = 2
addToCompileString = USE_PSATD=TRUE
restartTest = 0
useMPI = 1
numprocs = 2
useOMP = 1
numthreads = 2
compileTest = 0
doVis = 0
analysisRoutine = Examples/Tests/Maxwell_Hybrid_QED/analysis_Maxwell_QED_Hybrid.py
tolerance = 1.e-14

[reduced_diags]
buildDir = .
inputFile = Examples/Tests/reduced_diags/inputs
runtime_params = warpx.do_dynamic_scheduling=0 warpx.serialize_ics=1
dim = 3
addToCompileString =
restartTest = 0
useMPI = 1
numprocs = 2
useOMP = 1
numthreads = 2
compileTest = 0
doVis = 0
compareParticles = 0
analysisRoutine = Examples/Tests/reduced_diags/analysis_reduced_diags.py
tolerance = 1e-12

[reduced_diags_loadbalancecosts_timers]
buildDir = .
inputFile = Examples/Tests/reduced_diags/inputs_loadbalancecosts
runtime_params = warpx.do_dynamic_scheduling=0 warpx.serialize_ics=1 algo.load_balance_costs_update=Timers
tolerance = 1e-12
dim = 3
addToCompileString =
restartTest = 0
useMPI = 1
numprocs = 2
useOMP = 1
numthreads = 2
compileTest = 0
doVis = 0
compareParticles = 0
analysisRoutine = Examples/Tests/reduced_diags/analysis_reduced_diags_loadbalancecosts.py

[reduced_diags_loadbalancecosts_heuristic]
buildDir = .
inputFile = Examples/Tests/reduced_diags/inputs_loadbalancecosts
runtime_params = warpx.do_dynamic_scheduling=0 warpx.serialize_ics=1 algo.load_balance_costs_update=Heuristic
dim = 3
addToCompileString =
restartTest = 0
useMPI = 1
numprocs = 2
useOMP = 1
numthreads = 2
compileTest = 0
doVis = 0
compareParticles = 0
analysisRoutine = Examples/Tests/reduced_diags/analysis_reduced_diags_loadbalancecosts.py
tolerance = 1e-12

[galilean_2d_psatd]
buildDir = .
inputFile = Examples/Tests/galilean/inputs_2d
runtime_params = warpx.do_nodal=1 algo.current_deposition=direct
dim = 2
addToCompileString = USE_PSATD=TRUE
restartTest = 0
useMPI = 1
numprocs = 1
useOMP = 1
numthreads = 1
compileTest = 0
doVis = 0
compareParticles = 1
particleTypes = electrons ions
analysisRoutine = Examples/Tests/galilean/analysis_2d.py
tolerance = 1.e-14

[galilean_2d_psatd_current_correction]
buildDir = .
inputFile = Examples/Tests/galilean/inputs_2d
runtime_params = psatd.periodic_single_box_fft=1 psatd.update_with_rho=0 psatd.current_correction=1 diag1.fields_to_plot=Ex Ey Ez Bx By Bz jx jy jz rho divE
dim = 2
addToCompileString = USE_PSATD=TRUE
restartTest = 0
useMPI = 1
numprocs = 1
useOMP = 1
numthreads = 1
compileTest = 0
doVis = 0
compareParticles = 1
particleTypes = electrons ions
analysisRoutine = Examples/Tests/galilean/analysis_2d.py
tolerance = 1.e-14

[galilean_hybrid_2d]
buildDir = .
inputFile = Examples/Tests/spectral_staggered/inputs_hybrid_2d
runtime_params = psatd.use_default_v_galilean=1
dim = 2
addToCompileString = USE_PSATD=TRUE
restartTest = 0
useMPI = 1
numprocs = 2
useOMP = 1
numthreads = 1
compileTest = 0
doVis = 0
compareParticles = 1
particleTypes = electrons ions beam
analysisRoutine = Examples/analysis_default_regression.py
tolerance = 1.e-14

[comoving_hybrid_2d]
buildDir = .
inputFile = Examples/Tests/spectral_staggered/inputs_hybrid_2d
runtime_params = psatd.v_comoving = 0. 0. -0.9970370305242862
dim = 2
addToCompileString = USE_PSATD=TRUE
restartTest = 0
useMPI = 1
numprocs = 2
useOMP = 1
numthreads = 1
compileTest = 0
doVis = 0
compareParticles = 1
particleTypes = electrons ions beam
analysisRoutine = Examples/analysis_default_regression.py
tolerance = 1.e-14

[galilean_rz_psatd]
buildDir = .
inputFile = Examples/Tests/galilean/inputs_rz
runtime_params =
dim = 2
addToCompileString = USE_RZ=TRUE USE_PSATD=TRUE BLAS_LIB=-lblas LAPACK_LIB=-llapack
restartTest = 0
useMPI = 1
numprocs = 1
useOMP = 1
numthreads = 2
compileTest = 0
doVis = 0
compareParticles = 1
particleTypes = electrons ions
analysisRoutine = Examples/Tests/galilean/analysis_2d.py
tolerance = 1.e-14

[galilean_rz_psatd_current_correction]
buildDir = .
inputFile = Examples/Tests/galilean/inputs_rz
runtime_params = psatd.periodic_single_box_fft=1 psatd.current_correction=1
dim = 2
addToCompileString = USE_RZ=TRUE USE_PSATD=TRUE BLAS_LIB=-lblas LAPACK_LIB=-llapack
restartTest = 0
useMPI = 1
numprocs = 1
useOMP = 1
numthreads = 2
compileTest = 0
doVis = 0
compareParticles = 1
particleTypes = electrons ions
analysisRoutine = Examples/Tests/galilean/analysis_2d.py
tolerance = 1.e-14

[galilean_3d_psatd]
buildDir = .
inputFile = Examples/Tests/galilean/inputs_3d
runtime_params = warpx.do_nodal=1 algo.current_deposition=direct
dim = 3
addToCompileString = USE_PSATD=TRUE
restartTest = 0
useMPI = 1
numprocs = 1
useOMP = 1
numthreads = 1
compileTest = 0
doVis = 0
compareParticles = 1
particleTypes = electrons ions
analysisRoutine = Examples/Tests/galilean/analysis_3d.py
tolerance = 1.e-14

[galilean_3d_psatd_current_correction]
buildDir = .
inputFile = Examples/Tests/galilean/inputs_3d
runtime_params = psatd.periodic_single_box_fft=1 psatd.update_with_rho=0 psatd.current_correction=1 diag1.fields_to_plot=Ex Ey Ez Bx By Bz jx jy jz rho divE
dim = 3
addToCompileString = USE_PSATD=TRUE
restartTest = 0
useMPI = 1
numprocs = 1
useOMP = 1
numthreads = 1
compileTest = 0
doVis = 0
compareParticles = 1
particleTypes = electrons ions
analysisRoutine = Examples/Tests/galilean/analysis_3d.py
tolerance = 1.e-14

[averaged_galilean_2d_psatd]
buildDir = .
inputFile = Examples/Tests/averaged_galilean/inputs_avg_2d
runtime_params =
dim = 2
addToCompileString = USE_PSATD=TRUE
restartTest = 0
useMPI = 1
numprocs = 1
useOMP = 1
numthreads = 1
compileTest = 0
doVis = 0
compareParticles = 1
particleTypes = electrons ions
analysisRoutine = Examples/Tests/galilean/analysis_2d.py
tolerance = 1e-6

[averaged_galilean_2d_psatd_hybrid]
buildDir = .
inputFile = Examples/Tests/averaged_galilean/inputs_avg_2d
runtime_params = amr.max_grid_size_x = 128  amr.max_grid_size_y = 64  warpx.do_nodal = 0  algo.field_gathering = momentum-conserving  interpolation.field_gathering_nox = 8  interpolation.field_gathering_noz = 8
dim = 2
addToCompileString = USE_PSATD=TRUE
restartTest = 0
useMPI = 1
numprocs = 2
useOMP = 1
numthreads = 1
compileTest = 0
doVis = 0
compareParticles = 1
particleTypes = electrons ions
analysisRoutine = Examples/Tests/galilean/analysis_2d.py
tolerance = 1e-6

[averaged_galilean_3d_psatd]
buildDir = .
inputFile = Examples/Tests/averaged_galilean/inputs_avg_3d
runtime_params =
dim = 3
addToCompileString = USE_PSATD=TRUE
restartTest = 0
useMPI = 1
numprocs = 1
useOMP = 1
numthreads = 1
compileTest = 0
doVis = 0
compareParticles = 1
particleTypes = electrons ions
analysisRoutine = Examples/Tests/galilean/analysis_3d.py
tolerance = 1e-4

[averaged_galilean_3d_psatd_hybrid]
buildDir = .
inputFile = Examples/Tests/averaged_galilean/inputs_avg_3d
runtime_params = warpx.do_nodal = 0  algo.field_gathering = momentum-conserving  interpolation.field_gathering_nox = 8  interpolation.field_gathering_noy = 8  interpolation.field_gathering_noz = 8
dim = 3
addToCompileString = USE_PSATD=TRUE
restartTest = 0
useMPI = 1
numprocs = 1
useOMP = 1
numthreads = 1
compileTest = 0
doVis = 0
compareParticles = 1
particleTypes = electrons ions
analysisRoutine = Examples/Tests/galilean/analysis_3d.py
tolerance = 1e-4

[ElectrostaticSphere]
buildDir = .
inputFile = Examples/Tests/ElectrostaticSphere/inputs_3d
runtime_params =
dim = 3
addToCompileString =
restartTest = 0
useMPI = 1
numprocs = 2
useOMP = 1
numthreads = 2
compileTest = 0
doVis = 0
compareParticles = 0
analysisRoutine = Examples/Tests/ElectrostaticSphere/analysis_electrostatic_sphere.py
tolerance = 1.e-12

[ElectrostaticSphereRZ]
buildDir = .
inputFile = Examples/Tests/ElectrostaticSphere/inputs_rz
dim = 2
addToCompileString = USE_RZ=TRUE
restartTest = 0
useMPI = 1
numprocs = 2
useOMP = 1
numthreads = 2
compileTest = 0
doVis = 0
compareParticles = 0
analysisRoutine = Examples/Tests/ElectrostaticSphere/analysis_electrostatic_sphere.py
tolerance = 1.e-12

[ElectrostaticSphereLabFrame]
buildDir = .
inputFile = Examples/Tests/ElectrostaticSphere/inputs_3d
runtime_params = warpx.do_electrostatic=labframe
dim = 3
addToCompileString =
restartTest = 0
useMPI = 1
numprocs = 2
useOMP = 1
numthreads = 2
compileTest = 0
doVis = 0
compareParticles = 0
analysisRoutine = Examples/Tests/ElectrostaticSphere/analysis_electrostatic_sphere.py
tolerance = 1.e-12

[initial_distribution]
buildDir = .
inputFile = Examples/Tests/initial_distribution/inputs
runtime_params = warpx.do_dynamic_scheduling=0 warpx.serialize_ics=1
dim = 3
addToCompileString =
restartTest = 0
useMPI = 1
numprocs = 2
useOMP = 1
numthreads = 2
compileTest = 0
doVis = 0
compareParticles = 0
analysisRoutine = Examples/Tests/initial_distribution/analysis_distribution.py
aux1File = Tools/PostProcessing/read_raw_data.py

[leveling_thinning]
buildDir = .
inputFile = Examples/Modules/resampling/inputs_leveling_thinning
runtime_params =
dim = 2
addToCompileString =
restartTest = 0
useMPI = 1
numprocs = 4
useOMP = 1
numthreads = 1
compileTest = 0
doVis = 0
compareParticles = 0
analysisRoutine = Examples/Modules/resampling/analysis_leveling_thinning.py<|MERGE_RESOLUTION|>--- conflicted
+++ resolved
@@ -108,31 +108,35 @@
 analysisRoutine = Examples/Tests/PML/analysis_pml_psatd.py
 tolerance = 1.e-14
 
-<<<<<<< HEAD
 [pml_x_galilean]
 buildDir = .
 inputFile = Examples/Tests/PML/inputs_2d
-runtime_params = warpx.do_dynamic_scheduling=0 psatd.v_galilean = 0. 0. 0.99498743710662
-dim = 2
-addToCompileString = USE_PSATD=TRUE
-=======
+runtime_params = algo.maxwell_solver=psatd psatd.update_with_rho=1 warpx.do_dynamic_scheduling=0 diag1.fields_to_plot = Ex Ey Ez Bx By Bz rho divE warpx.cfl = 0.7071067811865475 psatd.v_galilean = 0. 0. 0.99498743710662
+dim = 2
+addToCompileString = USE_PSATD=TRUE
+restartTest = 0
+useMPI = 1
+numprocs = 2
+useOMP = 1
+numthreads = 2
+compileTest = 0
+doVis = 0
+analysisRoutine = Examples/Tests/PML/analysis_pml_psatd.py
+tolerance = 1.e-14
+
 [silver_mueller_2d_x]
 buildDir = .
 inputFile = Examples/Tests/SilverMueller/inputs_2d_x
 runtime_params =
 dim = 2
 addToCompileString =
->>>>>>> de6b3be2
-restartTest = 0
-useMPI = 1
-numprocs = 2
-useOMP = 1
-numthreads = 2
-compileTest = 0
-doVis = 0
-<<<<<<< HEAD
-analysisRoutine = Examples/Tests/PML/analysis_pml_psatd.py
-=======
+restartTest = 0
+useMPI = 1
+numprocs = 2
+useOMP = 1
+numthreads = 2
+compileTest = 0
+doVis = 0
 analysisRoutine = Examples/Tests/SilverMueller/analysis_silver_mueller.py
 tolerance = 1.e-14
 
@@ -151,7 +155,6 @@
 doVis = 0
 analysisRoutine = Examples/Tests/SilverMueller/analysis_silver_mueller.py
 tolerance = 1.e-14
->>>>>>> de6b3be2
 
 [RigidInjection_lab]
 buildDir = .
