# This file is used both for the nightly regression tests
# on the battra server, and for CI tests.
# In the case of CI, some of the parameters entered
# below are overwritten, see prepare_file_ci.py
[main]
testTopDir     = /home/regtester/AMReX_RegTesting/rt-WarpX/
webTopDir      = /home/regtester/AMReX_RegTesting/rt-WarpX/web

sourceTree = C_Src

# suiteName is the name prepended to all output directories
suiteName = WarpX

COMP = g++
add_to_c_make_command = TEST=TRUE USE_ASSERTION=TRUE WarpxBinDir=

purge_output = 1

MAKE = make
numMakeJobs = 8

# MPIcommand should use the placeholders:
#   @host@ to indicate where to put the hostname to run on
#   @nprocs@ to indicate where to put the number of processors
#   @command@ to indicate where to put the command to run
#
# only tests with useMPI = 1 will run in parallel
# nprocs is problem dependent and specified in the individual problem
# sections.

#MPIcommand = mpiexec -host @host@ -n @nprocs@ @command@
MPIcommand = mpiexec -n @nprocs@ @command@
MPIhost =

reportActiveTestsOnly = 1

# Add "GO UP" link at the top of the web page?
goUpLink = 1

# string queried to change plotfiles and checkpoint files
plot_file_name = diag1.file_prefix
check_file_name = none

# email
sendEmailWhenFail = 1
emailTo = weiqunzhang@lbl.gov, jlvay@lbl.gov, rlehe@lbl.gov, atmyers@lbl.gov, oshapoval@lbl.gov, henri.vincenti@cea.fr, rjambunathan@lbl.gov, yinjianzhao@lbl.gov
emailBody = Check https://ccse.lbl.gov/pub/RegressionTesting/WarpX/ for more details.

[AMReX]
dir = /home/regtester/AMReX_RegTesting/amrex/
<<<<<<< HEAD
branch = 798240684d9696fb00392688e3c216e21596b921
=======
branch = 88b868099018c191e7d3ea424d3e3420b826dd69
>>>>>>> 430c972d

[source]
dir = /home/regtester/AMReX_RegTesting/warpx
branch = development

[extra-PICSAR]
dir = /home/regtester/AMReX_RegTesting/picsar/
branch = 8ff12fbf118b9aba7cfe602cb1a5e6da32bf7eef

# individual problems follow

[pml_x_yee]
buildDir = .
inputFile = Examples/Tests/PML/inputs_2d
runtime_params = warpx.do_dynamic_scheduling=0 algo.maxwell_solver=yee diag1.file_prefix=pml_x_yee_plt chk.file_prefix=pml_x_yee_chk
dim = 2
addToCompileString =
restartTest = 1
restartFileNum = 150
useMPI = 1
numprocs = 2
useOMP = 1
numthreads = 1
compileTest = 0
doVis = 0
analysisRoutine = Examples/Tests/PML/analysis_pml_yee.py
tolerance = 1.e-14

[pml_x_ckc]
buildDir = .
inputFile = Examples/Tests/PML/inputs_2d
runtime_params = warpx.do_dynamic_scheduling=0 algo.maxwell_solver=ckc
dim = 2
addToCompileString =
restartTest = 0
useMPI = 1
numprocs = 2
useOMP = 1
numthreads = 1
compileTest = 0
doVis = 0
analysisRoutine = Examples/Tests/PML/analysis_pml_ckc.py
tolerance = 1.e-14

[pml_x_psatd]
buildDir = .
inputFile = Examples/Tests/PML/inputs_2d
runtime_params = algo.maxwell_solver=psatd psatd.update_with_rho=1 warpx.do_dynamic_scheduling=0 diag1.fields_to_plot = Ex Ey Ez Bx By Bz rho divE warpx.cfl = 0.7071067811865475 warpx.do_pml_dive_cleaning=0 warpx.do_pml_divb_cleaning=0 chk.file_prefix=pml_x_psatd_chk
dim = 2
addToCompileString = USE_PSATD=TRUE
restartTest = 1
restartFileNum = 150
useMPI = 1
numprocs = 2
useOMP = 1
numthreads = 1
compileTest = 0
doVis = 0
analysisRoutine = Examples/Tests/PML/analysis_pml_psatd.py
tolerance = 1.e-14

[pml_psatd_dive_divb_cleaning]
buildDir = .
inputFile = Examples/Tests/PML/inputs_3d
runtime_params =
dim = 3
addToCompileString = USE_PSATD=TRUE
restartTest = 0
useMPI = 1
numprocs = 2
useOMP = 1
numthreads = 1
compileTest = 0
doVis = 0
analysisRoutine = Examples/analysis_default_regression.py
tolerance = 1.e-14

[silver_mueller_2d_x]
buildDir = .
inputFile = Examples/Tests/SilverMueller/inputs_2d_x
runtime_params =
dim = 2
addToCompileString =
restartTest = 0
useMPI = 1
numprocs = 2
useOMP = 1
numthreads = 1
compileTest = 0
doVis = 0
analysisRoutine = Examples/Tests/SilverMueller/analysis_silver_mueller.py
tolerance = 1.e-14

[silver_mueller_2d_z]
buildDir = .
inputFile = Examples/Tests/SilverMueller/inputs_2d_z
runtime_params =
dim = 2
addToCompileString =
restartTest = 0
useMPI = 1
numprocs = 2
useOMP = 1
numthreads = 1
compileTest = 0
doVis = 0
analysisRoutine = Examples/Tests/SilverMueller/analysis_silver_mueller.py
tolerance = 1.e-14

[silver_mueller_rz_z]
buildDir = .
inputFile = Examples/Tests/SilverMueller/inputs_rz_z
runtime_params =
dim = 2
addToCompileString = USE_RZ=TRUE
restartTest = 0
useMPI = 1
numprocs = 2
useOMP = 1
numthreads = 1
compileTest = 0
doVis = 0
analysisRoutine = Examples/Tests/SilverMueller/analysis_silver_mueller.py
tolerance = 1.e-14

[RigidInjection_lab]
buildDir = .
inputFile = Examples/Modules/RigidInjection/inputs_2d_LabFrame
runtime_params =
dim = 2
addToCompileString =
restartTest = 0
useMPI = 1
numprocs = 2
useOMP = 1
numthreads = 1
compileTest = 0
doVis = 0
compareParticles = 0
analysisRoutine = Examples/Modules/RigidInjection/analysis_rigid_injection_LabFrame.py
tolerance = 1.e-14

[RigidInjection_BTD]
buildDir = .
inputFile = Examples/Modules/RigidInjection/inputs_2d_BoostedFrame
runtime_params =
dim = 2
addToCompileString = USE_OPENPMD=TRUE
restartTest = 0
useMPI = 1
numprocs = 2
useOMP = 1
numthreads = 1
compileTest = 0
doVis = 0
compareParticles = 0
doComparison = 0
aux1File = Tools/PostProcessing/read_raw_data.py
analysisRoutine = Examples/Modules/RigidInjection/analysis_rigid_injection_BoostedFrame.py
tolerance = 1.e-14

[BTD_ReducedSliceDiag]
buildDir = .
inputFile = Examples/Modules/boosted_diags/inputs_3d_slice
runtime_params =
dim = 3
addToCompileString = USE_OPENPMD=TRUE
restartTest = 0
useMPI = 1
numprocs = 2
useOMP = 1
numthreads = 1
compileTest = 0
doVis = 0
compareParticles = 0
doComparison = 0
aux1File = Tools/PostProcessing/read_raw_data.py
analysisRoutine = Examples/Modules/boosted_diags/analysis_3Dbacktransformed_diag.py
tolerance = 1.e-14

[nci_corrector]
buildDir = .
inputFile = Examples/Modules/nci_corrector/inputs_2d
runtime_params = amr.max_level=0 particles.use_fdtd_nci_corr=1
dim = 2
addToCompileString =
restartTest = 0
useMPI = 1
numprocs = 2
useOMP = 1
numthreads = 1
compileTest = 0
doVis = 0
doComparison = 0
analysisRoutine = Examples/Modules/nci_corrector/analysis_ncicorr.py
tolerance = 1.e-14

[nci_correctorMR]
buildDir = .
inputFile = Examples/Modules/nci_corrector/inputs_2d
runtime_params = amr.max_level=1 particles.use_fdtd_nci_corr=1 amr.n_cell=64 64 warpx.fine_tag_lo=-20.e-6 -20.e-6 warpx.fine_tag_hi=20.e-6 20.e-6
dim = 2
addToCompileString =
restartTest = 0
useMPI = 1
numprocs = 2
useOMP = 1
numthreads = 1
compileTest = 0
doVis = 0
doComparison = 0
analysisRoutine = Examples/Modules/nci_corrector/analysis_ncicorr.py
tolerance = 1.e-14

[ionization_lab]
buildDir = .
inputFile = Examples/Modules/ionization/inputs_2d_rt
runtime_params =
dim = 2
addToCompileString =
restartTest = 0
useMPI = 1
numprocs = 2
useOMP = 1
numthreads = 1
compileTest = 0
doVis = 0
analysisRoutine = Examples/Modules/ionization/analysis_ionization.py
tolerance = 1.e-14

[ionization_boost]
buildDir = .
inputFile = Examples/Modules/ionization/inputs_2d_bf_rt
runtime_params =
dim = 2
addToCompileString =
restartTest = 0
useMPI = 1
numprocs = 2
useOMP = 1
numthreads = 1
compileTest = 0
doVis = 0
analysisRoutine = Examples/Modules/ionization/analysis_ionization.py
tolerance = 1.e-14

[bilinear_filter]
buildDir = .
inputFile = Examples/Tests/SingleParticle/inputs_2d
runtime_params = warpx.use_filter=1 warpx.filter_npass_each_dir=1 5
dim = 2
addToCompileString =
restartTest = 0
useMPI = 1
numprocs = 2
useOMP = 1
numthreads = 1
compileTest = 0
doVis = 0
analysisRoutine = Examples/Tests/SingleParticle/analysis_bilinear_filter.py
tolerance = 1.e-14

[Langmuir_multi]
buildDir = .
inputFile = Examples/Tests/Langmuir/inputs_3d_multi_rt
runtime_params = warpx.do_dynamic_scheduling=0
dim = 3
addToCompileString =
restartTest = 0
useMPI = 1
numprocs = 2
useOMP = 1
numthreads = 1
compileTest = 0
doVis = 0
compareParticles = 1
particleTypes = electrons positrons
analysisRoutine = Examples/Tests/Langmuir/analysis_langmuir_multi.py
analysisOutputImage = langmuir_multi_analysis.png
tolerance = 1.e-14

[Langmuir_multi_single_precision]
buildDir = .
inputFile = Examples/Tests/Langmuir/inputs_3d_multi_rt
runtime_params = warpx.do_dynamic_scheduling=0
dim = 3
addToCompileString = PRECISION=FLOAT USE_SINGLE_PRECISION_PARTICLES=TRUE
restartTest = 0
useMPI = 1
numprocs = 2
useOMP = 1
numthreads = 1
compileTest = 0
doVis = 0
compareParticles = 1
particleTypes = electrons positrons
analysisRoutine = Examples/Tests/Langmuir/analysis_langmuir_multi.py
analysisOutputImage = langmuir_multi_analysis.png
tolerance = 1.0e-4

[Langmuir_multi_nodal]
buildDir = .
inputFile = Examples/Tests/Langmuir/inputs_3d_multi_rt
runtime_params = warpx.do_dynamic_scheduling=0 warpx.do_nodal=1 algo.current_deposition=direct
dim = 3
addToCompileString =
restartTest = 0
useMPI = 1
numprocs = 2
useOMP = 1
numthreads = 1
compileTest = 0
doVis = 0
compareParticles = 1
particleTypes = electrons positrons
analysisRoutine = Examples/Tests/Langmuir/analysis_langmuir_multi.py
analysisOutputImage = langmuir_multi_analysis.png
tolerance = 1.e-14

[Langmuir_multi_psatd]
buildDir = .
inputFile = Examples/Tests/Langmuir/inputs_3d_multi_rt
runtime_params = algo.maxwell_solver=psatd warpx.cfl = 0.5773502691896258
dim = 3
addToCompileString = USE_PSATD=TRUE
restartTest = 0
useMPI = 1
numprocs = 2
useOMP = 1
numthreads = 1
compileTest = 0
doVis = 0
compareParticles = 1
particleTypes = electrons positrons
analysisRoutine = Examples/Tests/Langmuir/analysis_langmuir_multi.py
analysisOutputImage = langmuir_multi_analysis.png
tolerance = 5.e-11

[Langmuir_multi_psatd_current_correction]
buildDir = .
inputFile = Examples/Tests/Langmuir/inputs_3d_multi_rt
runtime_params = algo.maxwell_solver=psatd algo.current_deposition=esirkepov psatd.periodic_single_box_fft=1 psatd.current_correction=1 diag1.fields_to_plot = Ex Ey Ez Bx By Bz jx jy jz part_per_cell rho divE warpx.cfl = 0.5773502691896258
dim = 3
addToCompileString = USE_PSATD=TRUE
restartTest = 0
useMPI = 1
numprocs = 1
useOMP = 1
numthreads = 1
compileTest = 0
doVis = 0
compareParticles = 1
tolerance = 5.e-11
particleTypes = electrons positrons
analysisRoutine = Examples/Tests/Langmuir/analysis_langmuir_multi.py
analysisOutputImage = langmuir_multi_analysis.png

[Langmuir_multi_psatd_current_correction_nodal]
buildDir = .
inputFile = Examples/Tests/Langmuir/inputs_3d_multi_rt
runtime_params = algo.maxwell_solver=psatd algo.current_deposition=direct psatd.periodic_single_box_fft=1 psatd.current_correction=1 warpx.do_nodal=1 diag1.fields_to_plot = Ex Ey Ez Bx By Bz jx jy jz part_per_cell rho divE warpx.cfl = 0.5773502691896258
dim = 3
addToCompileString = USE_PSATD=TRUE
restartTest = 0
useMPI = 1
numprocs = 1
useOMP = 1
numthreads = 1
compileTest = 0
doVis = 0
compareParticles = 1
tolerance = 5.e-11
particleTypes = electrons positrons
analysisRoutine = Examples/Tests/Langmuir/analysis_langmuir_multi.py
analysisOutputImage = langmuir_multi_analysis.png

[Langmuir_multi_psatd_Vay_deposition]
buildDir = .
inputFile = Examples/Tests/Langmuir/inputs_3d_multi_rt
runtime_params = algo.maxwell_solver=psatd psatd.periodic_single_box_fft=1 algo.current_deposition=vay diag1.fields_to_plot = Ex Ey Ez jx jy jz part_per_cell rho divE warpx.cfl = 0.5773502691896258
dim = 3
addToCompileString = USE_PSATD=TRUE
restartTest = 0
useMPI = 1
numprocs = 1
useOMP = 1
numthreads = 1
compileTest = 0
doVis = 0
compareParticles = 1
tolerance = 5.e-11
particleTypes = electrons positrons
analysisRoutine = Examples/Tests/Langmuir/analysis_langmuir_multi.py
analysisOutputImage = langmuir_multi_analysis.png

[Langmuir_multi_psatd_Vay_deposition_nodal]
buildDir = .
inputFile = Examples/Tests/Langmuir/inputs_3d_multi_rt
runtime_params = algo.maxwell_solver=psatd warpx.do_nodal=1 psatd.periodic_single_box_fft=1 algo.current_deposition=vay diag1.fields_to_plot = Ex Ey Ez jx jy jz part_per_cell rho divE warpx.cfl = 0.5773502691896258
dim = 3
addToCompileString = USE_PSATD=TRUE
restartTest = 0
useMPI = 1
numprocs = 1
useOMP = 1
numthreads = 1
compileTest = 0
doVis = 0
compareParticles = 1
tolerance = 5.e-11
particleTypes = electrons positrons
analysisRoutine = Examples/Tests/Langmuir/analysis_langmuir_multi.py
analysisOutputImage = langmuir_multi_analysis.png

[Langmuir_multi_psatd_momentum_conserving]
buildDir = .
inputFile = Examples/Tests/Langmuir/inputs_3d_multi_rt
runtime_params = algo.maxwell_solver=psatd algo.field_gathering=momentum-conserving warpx.cfl = 0.5773502691896258
dim = 3
addToCompileString = USE_PSATD=TRUE
restartTest = 0
useMPI = 1
numprocs = 2
useOMP = 1
numthreads = 1
compileTest = 0
doVis = 0
compareParticles = 1
particleTypes = electrons positrons
analysisRoutine = Examples/Tests/Langmuir/analysis_langmuir_multi.py
analysisOutputImage = langmuir_multi_analysis.png
tolerance = 5.e-11

[Langmuir_multi_psatd_nodal]
buildDir = .
inputFile = Examples/Tests/Langmuir/inputs_3d_multi_rt
runtime_params = algo.maxwell_solver=psatd warpx.do_dynamic_scheduling=0 warpx.do_nodal=1 algo.current_deposition=direct warpx.cfl = 0.5773502691896258
dim = 3
addToCompileString = USE_PSATD=TRUE
restartTest = 0
useMPI = 1
numprocs = 2
useOMP = 1
numthreads = 1
compileTest = 0
doVis = 0
compareParticles = 1
particleTypes = electrons positrons
analysisRoutine = Examples/Tests/Langmuir/analysis_langmuir_multi.py
analysisOutputImage = langmuir_multi_analysis.png
tolerance = 5.e-11

[Langmuir_multi_psatd_single_precision]
buildDir = .
inputFile = Examples/Tests/Langmuir/inputs_3d_multi_rt
runtime_params = algo.maxwell_solver=psatd warpx.cfl = 0.5773502691896258
dim = 3
addToCompileString = USE_PSATD=TRUE PRECISION=FLOAT USE_SINGLE_PRECISION_PARTICLES=TRUE
restartTest = 0
useMPI = 1
numprocs = 2
useOMP = 1
numthreads = 1
compileTest = 0
doVis = 0
compareParticles = 1
particleTypes = electrons positrons
analysisRoutine = Examples/Tests/Langmuir/analysis_langmuir_multi.py
analysisOutputImage = langmuir_multi_analysis.png
tolerance = 5.e-7

[Langmuir_multi_2d_nodal]
buildDir = .
inputFile = Examples/Tests/Langmuir/inputs_2d_multi_rt
runtime_params = warpx.do_nodal=1 algo.current_deposition=direct diag1.electrons.variables=w ux uy uz diag1.positrons.variables=w ux uy uz
dim = 2
addToCompileString =
restartTest = 0
useMPI = 1
numprocs = 2
useOMP = 1
numthreads = 1
compileTest = 0
doVis = 0
compareParticles = 1
particleTypes = electrons positrons
analysisRoutine = Examples/Tests/Langmuir/analysis_langmuir_multi_2d.py
analysisOutputImage = langmuir_multi_2d_analysis.png
tolerance = 1.e-14

[Langmuir_multi_2d_MR]
buildDir = .
inputFile = Examples/Tests/Langmuir/inputs_2d_multi_rt
runtime_params = algo.maxwell_solver = ckc  warpx.use_filter = 1  amr.max_level = 1  amr.ref_ratio = 4  warpx.fine_tag_lo = -10.e-6 -10.e-6  warpx.fine_tag_hi = 10.e-6 10.e-6  diag1.electrons.variables = w ux uy uz  diag1.positrons.variables = w ux uy uz
dim = 2
addToCompileString =
restartTest = 0
useMPI = 1
numprocs = 2
useOMP = 1
numthreads = 1
compileTest = 0
doVis = 0
compareParticles = 1
particleTypes = electrons positrons
analysisRoutine = Examples/Tests/Langmuir/analysis_langmuir_multi_2d.py
analysisOutputImage = Langmuir_multi_2d_MR.png
tolerance = 1.e-14

[Langmuir_multi_2d_psatd]
buildDir = .
inputFile = Examples/Tests/Langmuir/inputs_2d_multi_rt
runtime_params = algo.maxwell_solver=psatd diag1.electrons.variables=w ux uy uz diag1.positrons.variables=w ux uy uz diag1.fields_to_plot=Ex Ey Ez jx jy jz part_per_cell warpx.cfl = 0.7071067811865475
dim = 2
addToCompileString = USE_PSATD=TRUE
restartTest = 0
useMPI = 1
numprocs = 2
useOMP = 1
numthreads = 1
compileTest = 0
doVis = 0
compareParticles = 1
particleTypes = electrons positrons
analysisRoutine = Examples/Tests/Langmuir/analysis_langmuir_multi_2d.py
analysisOutputImage = langmuir_multi_2d_analysis.png
tolerance = 1.e-14

[Langmuir_multi_2d_psatd_momentum_conserving]
buildDir = .
inputFile = Examples/Tests/Langmuir/inputs_2d_multi_rt
runtime_params = algo.maxwell_solver=psatd algo.field_gathering=momentum-conserving diag1.electrons.variables=w ux uy uz diag1.positrons.variables=w ux uy uz diag1.fields_to_plot=Ex Ey Ez jx jy jz part_per_cell warpx.cfl = 0.7071067811865475
dim = 2
addToCompileString = USE_PSATD=TRUE
restartTest = 0
useMPI = 1
numprocs = 2
useOMP = 1
numthreads = 1
compileTest = 0
doVis = 0
compareParticles = 1
particleTypes = electrons positrons
analysisRoutine = Examples/Tests/Langmuir/analysis_langmuir_multi_2d.py
analysisOutputImage = langmuir_multi_2d_analysis.png
tolerance = 1.e-14

[Langmuir_multi_2d_psatd_current_correction]
buildDir = .
inputFile = Examples/Tests/Langmuir/inputs_2d_multi_rt
runtime_params = algo.maxwell_solver=psatd amr.max_grid_size=128 algo.current_deposition=esirkepov psatd.periodic_single_box_fft=1 psatd.current_correction=1 diag1.electrons.variables=w ux uy uz diag1.positrons.variables=w ux uy uz diag1.fields_to_plot =Ex Ey Ez jx jy jz part_per_cell rho divE warpx.cfl = 0.7071067811865475
dim = 2
addToCompileString = USE_PSATD=TRUE
restartTest = 0
useMPI = 1
numprocs = 1
useOMP = 1
numthreads = 1
compileTest = 0
doVis = 0
compareParticles = 1
particleTypes = electrons positrons
analysisRoutine = Examples/Tests/Langmuir/analysis_langmuir_multi_2d.py
analysisOutputImage = langmuir_multi_2d_analysis.png

[Langmuir_multi_2d_psatd_current_correction_nodal]
buildDir = .
inputFile = Examples/Tests/Langmuir/inputs_2d_multi_rt
runtime_params = algo.maxwell_solver=psatd amr.max_grid_size=128 algo.current_deposition=direct psatd.periodic_single_box_fft=1 psatd.current_correction=1 warpx.do_nodal=1 diag1.electrons.variables=w ux uy uz diag1.positrons.variables=w ux uy uz diag1.fields_to_plot =Ex Ey Ez jx jy jz part_per_cell rho divE warpx.cfl = 0.7071067811865475
dim = 2
addToCompileString = USE_PSATD=TRUE
restartTest = 0
useMPI = 1
numprocs = 1
useOMP = 1
numthreads = 1
compileTest = 0
doVis = 0
compareParticles = 1
particleTypes = electrons positrons
analysisRoutine = Examples/Tests/Langmuir/analysis_langmuir_multi_2d.py
analysisOutputImage = langmuir_multi_2d_analysis.png

[Langmuir_multi_2d_psatd_Vay_deposition]
buildDir = .
inputFile = Examples/Tests/Langmuir/inputs_2d_multi_rt
runtime_params = algo.maxwell_solver=psatd amr.max_grid_size=128 psatd.periodic_single_box_fft=1 algo.current_deposition=vay diag1.electrons.variables=w ux uy uz diag1.positrons.variables=w ux uy uz diag1.fields_to_plot = Ex Ey Ez jx jy jz part_per_cell rho divE warpx.cfl = 0.7071067811865475
dim = 2
addToCompileString = USE_PSATD=TRUE
restartTest = 0
useMPI = 1
numprocs = 1
useOMP = 1
numthreads = 1
compileTest = 0
doVis = 0
compareParticles = 1
particleTypes = electrons positrons
analysisRoutine = Examples/Tests/Langmuir/analysis_langmuir_multi_2d.py
analysisOutputImage = langmuir_multi_2d_analysis.png

[Langmuir_multi_2d_psatd_Vay_deposition_nodal]
buildDir = .
inputFile = Examples/Tests/Langmuir/inputs_2d_multi_rt
runtime_params = algo.maxwell_solver=psatd amr.max_grid_size=128 warpx.do_nodal=1 psatd.periodic_single_box_fft=1 algo.current_deposition=vay diag1.electrons.variables=w ux uy uz diag1.positrons.variables=w ux uy uz diag1.fields_to_plot = Ex Ey Ez jx jy jz part_per_cell rho divE warpx.cfl = 0.7071067811865475
dim = 2
addToCompileString = USE_PSATD=TRUE
restartTest = 0
useMPI = 1
numprocs = 1
useOMP = 1
numthreads = 1
compileTest = 0
doVis = 0
compareParticles = 1
particleTypes = electrons positrons
analysisRoutine = Examples/Tests/Langmuir/analysis_langmuir_multi_2d.py
analysisOutputImage = langmuir_multi_2d_analysis.png

[Langmuir_multi_2d_psatd_nodal]
buildDir = .
inputFile = Examples/Tests/Langmuir/inputs_2d_multi_rt
runtime_params = algo.maxwell_solver=psatd warpx.do_nodal=1 algo.current_deposition=direct diag1.electrons.variables=w ux uy uz diag1.positrons.variables=w ux uy uz diag1.fields_to_plot=Ex Ey Ez jx jy jz part_per_cell warpx.cfl = 0.7071067811865475
dim = 2
addToCompileString = USE_PSATD=TRUE
restartTest = 0
useMPI = 1
numprocs = 2
useOMP = 1
numthreads = 1
compileTest = 0
doVis = 0
compareParticles = 1
particleTypes = electrons positrons
analysisRoutine = Examples/Tests/Langmuir/analysis_langmuir_multi_2d.py
analysisOutputImage = langmuir_multi_2d_analysis.png
tolerance = 1.e-14

[Langmuir_multi_rz]
buildDir = .
inputFile = Examples/Tests/Langmuir/inputs_2d_multi_rz_rt
runtime_params = diag1.electrons.variables=w ux uy uz diag1.ions.variables=w ux uy uz diag1.dump_rz_modes=0
dim = 2
addToCompileString = USE_RZ=TRUE
restartTest = 0
useMPI = 1
numprocs = 2
useOMP = 1
numthreads = 1
compileTest = 0
doVis = 0
compareParticles = 1
particleTypes = electrons ions
analysisRoutine = Examples/Tests/Langmuir/analysis_langmuir_multi_rz.py
analysisOutputImage = Langmuir_multi_rz_analysis.png
aux1File = Regression/PostProcessingUtils/post_processing_utils.py
tolerance = 1.e-14

[Langmuir_multi_rz_psatd]
buildDir = .
inputFile = Examples/Tests/Langmuir/inputs_2d_multi_rz_rt
runtime_params = algo.maxwell_solver=psatd diag1.electrons.variables=w ux uy uz diag1.ions.variables=w ux uy uz diag1.dump_rz_modes=0 algo.current_deposition=direct warpx.do_dive_cleaning=0 psatd.update_with_rho=1 electrons.random_theta=0 ions.random_theta=0
dim = 2
addToCompileString = USE_RZ=TRUE USE_PSATD=TRUE BLAS_LIB=-lblas LAPACK_LIB=-llapack
restartTest = 0
useMPI = 1
numprocs = 2
useOMP = 1
numthreads = 1
compileTest = 0
doVis = 0
compareParticles = 1
particleTypes = electrons ions
analysisRoutine = Examples/Tests/Langmuir/analysis_langmuir_multi_rz.py
analysisOutputImage = Langmuir_multi_rz_psatd_analysis.png
aux1File = Regression/PostProcessingUtils/post_processing_utils.py
tolerance = 1.e-14

[Langmuir_multi_rz_psatd_current_correction]
buildDir = .
inputFile = Examples/Tests/Langmuir/inputs_2d_multi_rz_rt
runtime_params = algo.maxwell_solver=psatd diag1.electrons.variables=w ux uy uz diag1.ions.variables=w ux uy uz diag1.dump_rz_modes=0 algo.current_deposition=direct warpx.do_dive_cleaning=0 amr.max_grid_size=128 psatd.periodic_single_box_fft=1 psatd.current_correction=1 diag1.fields_to_plot=jx jz Ex Ez By rho divE electrons.random_theta=0 ions.random_theta=0
dim = 2
addToCompileString = USE_RZ=TRUE USE_PSATD=TRUE BLAS_LIB=-lblas LAPACK_LIB=-llapack
restartTest = 0
useMPI = 1
numprocs = 1
useOMP = 1
numthreads = 1
compileTest = 0
doVis = 0
compareParticles = 1
particleTypes = electrons ions
analysisRoutine = Examples/Tests/Langmuir/analysis_langmuir_multi_rz.py
analysisOutputImage = Langmuir_multi_rz_psatd_analysis.png
aux1File = Regression/PostProcessingUtils/post_processing_utils.py
tolerance = 1.e-14

[Python_Langmuir_rz_multimode]
buildDir = .
inputFile = Examples/Tests/Langmuir/PICMI_inputs_langmuir_rz_multimode_analyze.py
runtime_params =
customRunCmd = python PICMI_inputs_langmuir_rz_multimode_analyze.py
dim = 2
addToCompileString = USE_PYTHON_MAIN=TRUE USE_RZ=TRUE PYINSTALLOPTIONS="--user --prefix="
restartTest = 0
useMPI = 1
numprocs = 2
useOMP = 1
numthreads = 1
compileTest = 0
doVis = 0
compareParticles = 1
particleTypes = electrons protons
analysisRoutine = Examples/analysis_default_regression.py
tolerance = 1.e-14

[Python_restart_runtime_components]
buildDir = .
inputFile = Examples/Tests/restart/PICMI_inputs_runtime_component_analyze.py
runtime_params =
customRunCmd = python PICMI_inputs_runtime_component_analyze.py
dim = 2
addToCompileString = USE_PYTHON_MAIN=TRUE PYINSTALLOPTIONS="--user --prefix="
restartTest = 1
restartFileNum = 5
useMPI = 1
numprocs = 1
useOMP = 1
numthreads = 1
compileTest = 0
doVis = 0
compareParticles = 0
particleTypes = electrons
tolerance = 1.e-14

[LaserInjection]
buildDir = .
inputFile = Examples/Modules/laser_injection/inputs_3d_rt
runtime_params = max_step=20
dim = 3
addToCompileString =
restartTest = 0
useMPI = 1
numprocs = 2
useOMP = 1
numthreads = 1
compileTest = 0
doVis = 0
compareParticles = 0
analysisRoutine = Examples/Modules/laser_injection/analysis_laser.py
analysisOutputImage = laser_analysis.png
tolerance = 1.e-14

[LaserInjection_2d]
buildDir = .
inputFile = Examples/Modules/laser_injection/inputs_2d_rt
runtime_params = warpx.do_dynamic_scheduling=0 warpx.serialize_ics=1
dim = 2
addToCompileString =
restartTest = 0
useMPI = 1
numprocs = 2
useOMP = 1
numthreads = 1
compileTest = 0
doVis = 0
compareParticles = 0
analysisRoutine = Examples/Modules/laser_injection/analysis_2d.py
tolerance = 1.e-14

[LaserAcceleration]
buildDir = .
inputFile = Examples/Physics_applications/laser_acceleration/inputs_3d
runtime_params = warpx.do_dynamic_scheduling=0 amr.n_cell=32 32 256 max_step=100 electrons.zmin=0.e-6 warpx.serialize_ics=1
dim = 3
addToCompileString =
restartTest = 0
useMPI = 1
numprocs = 2
useOMP = 1
numthreads = 1
compileTest = 0
doVis = 0
compareParticles = 1
particleTypes = electrons
analysisRoutine = Examples/analysis_default_regression.py
tolerance = 1.e-14

[LaserAcceleration_single_precision_comms]
buildDir = .
inputFile = Examples/Physics_applications/laser_acceleration/inputs_3d
runtime_params = warpx.do_dynamic_scheduling=0 amr.n_cell=32 32 256 max_step=100 electrons.zmin=0.e-6 warpx.serialize_ics=1 warpx.do_single_precision_comms=1
dim = 3
addToCompileString =
restartTest = 0
useMPI = 1
numprocs = 2
useOMP = 1
numthreads = 1
compileTest = 0
doVis = 0
compareParticles = 1
particleTypes = electrons
analysisRoutine = Examples/analysis_default_regression.py
tolerance = 2.e-7

[subcyclingMR]
buildDir = .
inputFile = Examples/Tests/subcycling/inputs_2d
runtime_params = warpx.serialize_ics=1 warpx.do_dynamic_scheduling=0
dim = 2
addToCompileString =
restartTest = 0
useMPI = 1
numprocs = 2
useOMP = 1
numthreads = 1
compileTest = 0
doVis = 0
compareParticles = 0
analysisRoutine = Examples/analysis_default_regression.py
tolerance = 1.e-10

[LaserAccelerationMR]
buildDir = .
inputFile = Examples/Physics_applications/laser_acceleration/inputs_2d
runtime_params = amr.max_level=1 max_step=200 warpx.serialize_ics=1 warpx.fine_tag_lo=-5.e-6 -35.e-6 warpx.fine_tag_hi=5.e-6 -25.e-6
dim = 2
addToCompileString =
restartTest = 0
useMPI = 1
numprocs = 2
useOMP = 1
numthreads = 1
compileTest = 0
doVis = 0
compareParticles = 1
particleTypes = electrons beam
analysisRoutine = Examples/analysis_default_regression.py
tolerance = 1.e-14
particle_tolerance = 1e-14

[RefinedInjection]
buildDir = .
inputFile = Examples/Physics_applications/laser_acceleration/inputs_2d
runtime_params = amr.max_level=1 max_step=200 warpx.serialize_ics=1 warpx.fine_tag_lo=-5.e-6 -35.e-6 warpx.fine_tag_hi=5.e-6 -25.e-6 warpx.refine_plasma=1
dim = 2
addToCompileString =
restartTest = 0
useMPI = 1
numprocs = 2
useOMP = 1
numthreads = 1
compileTest = 0
doVis = 0
compareParticles = 1
particleTypes = electrons beam
analysisRoutine = Examples/Physics_applications/laser_acceleration/analysis_refined_injection.py
tolerance = 1.e-14
particle_tolerance = 1e-14

[PlasmaAccelerationMR]
buildDir = .
inputFile = Examples/Physics_applications/plasma_acceleration/inputs_2d
runtime_params = amr.max_level=1 amr.n_cell=32 512 max_step=400 warpx.serialize_ics=1 warpx.do_dynamic_scheduling=0
dim = 2
addToCompileString =
restartTest = 0
useMPI = 1
numprocs = 2
useOMP = 1
numthreads = 1
compileTest = 0
doVis = 0
compareParticles = 1
particleTypes = beam driver plasma_e
analysisRoutine = Examples/analysis_default_regression.py
tolerance = 1.e-12
particle_tolerance = 1.e-12

[Python_Langmuir]
buildDir = .
inputFile = Examples/Tests/Langmuir/PICMI_inputs_langmuir_rt.py
runtime_params =
customRunCmd = python PICMI_inputs_langmuir_rt.py
dim = 3
addToCompileString = USE_PYTHON_MAIN=TRUE PYINSTALLOPTIONS="--user --prefix="
restartTest = 0
useMPI = 1
numprocs = 1
useOMP = 1
numthreads = 1
compileTest = 0
doVis = 0
compareParticles = 1
particleTypes = electrons
analysisRoutine = Examples/analysis_default_regression.py
tolerance = 1.e-14

[uniform_plasma_restart]
buildDir = .
inputFile = Examples/Physics_applications/uniform_plasma/inputs_3d
runtime_params = chk.file_prefix=uniform_plasma_restart_chk
dim = 3
addToCompileString =
restartTest = 1
restartFileNum = 6
useMPI = 1
numprocs = 2
useOMP = 1
numthreads = 1
compileTest = 0
doVis = 0
compareParticles = 0
particleTypes = electrons
analysisRoutine = Examples/Tests/restart/analysis_restart.py
tolerance = 1.e-14

[restart]
buildDir = .
inputFile = Examples/Tests/restart/inputs
runtime_params = chk.file_prefix=restart_chk
dim = 3
addToCompileString =
restartTest = 1
restartFileNum = 5
useMPI = 1
numprocs = 2
useOMP = 1
numthreads = 1
compileTest = 0
doVis = 0
compareParticles = 0
particleTypes = beam
analysisRoutine = Examples/Tests/restart/analysis_restart.py
tolerance = 1.e-14

[restart_psatd]
buildDir = .
inputFile = Examples/Tests/restart/inputs
runtime_params = algo.maxwell_solver=psatd psatd.use_default_v_galilean=1 particles.use_fdtd_nci_corr=0 chk.file_prefix=restart_psatd_chk boundary.field_lo=periodic periodic damped boundary.field_hi=periodic periodic damped
dim = 3
addToCompileString = USE_PSATD=TRUE
restartTest = 1
restartFileNum = 5
useMPI = 1
numprocs = 2
useOMP = 1
numthreads = 1
compileTest = 0
doVis = 0
compareParticles = 0
particleTypes = beam
analysisRoutine = Examples/Tests/restart/analysis_restart.py
tolerance = 1.e-14

[restart_psatd_time_avg]
buildDir = .
inputFile = Examples/Tests/restart/inputs
runtime_params = algo.maxwell_solver=psatd psatd.use_default_v_galilean=1 particles.use_fdtd_nci_corr=0 chk.file_prefix=restart_psatd_time_avg_chk boundary.field_lo=periodic periodic damped boundary.field_hi=periodic periodic damped psatd.do_time_averaging=1
dim = 3
addToCompileString = USE_PSATD=TRUE
restartTest = 1
restartFileNum = 5
useMPI = 1
numprocs = 2
useOMP = 1
numthreads = 1
compileTest = 0
doVis = 0
compareParticles = 0
particleTypes = beam
analysisRoutine = Examples/Tests/restart/analysis_restart.py
tolerance = 1.e-14

[space_charge_initialization_2d]
buildDir = .
inputFile = Examples/Modules/space_charge_initialization/inputs_3d
dim = 2
addToCompileString =
restartTest = 0
useMPI = 1
numprocs = 2
useOMP = 1
numthreads = 1
compileTest = 0
doVis = 0
compareParticles = 0
runtime_params = warpx.do_dynamic_scheduling=0
analysisRoutine = Examples/Modules/space_charge_initialization/analysis.py
analysisOutputImage = Comparison.png
tolerance = 1.e-14

[space_charge_initialization]
buildDir = .
inputFile = Examples/Modules/space_charge_initialization/inputs_3d
dim = 3
addToCompileString =
restartTest = 0
useMPI = 1
numprocs = 2
useOMP = 1
numthreads = 1
compileTest = 0
doVis = 0
compareParticles = 0
runtime_params = warpx.do_dynamic_scheduling=0
analysisRoutine = Examples/Modules/space_charge_initialization/analysis.py
analysisOutputImage = Comparison.png
tolerance = 1.e-14

[relativistic_space_charge_initialization]
buildDir = .
inputFile = Examples/Modules/relativistic_space_charge_initialization/inputs_3d
dim = 3
addToCompileString =
restartTest = 0
useMPI = 1
numprocs = 2
useOMP = 1
numthreads = 1
compileTest = 0
doVis = 0
compareParticles = 0
runtime_params = warpx.do_dynamic_scheduling=0
analysisRoutine = Examples/Modules/relativistic_space_charge_initialization/analysis.py
analysisOutputImage = Comparison.png
tolerance = 1.e-14

[parabolic_channel_initialization_2d_single_precision]
buildDir = .
inputFile = Examples/Tests/initial_plasma_profile/inputs
dim = 2
addToCompileString = PRECISION=FLOAT USE_SINGLE_PRECISION_PARTICLES=TRUE
restartTest = 0
useMPI = 1
numprocs = 2
useOMP = 1
numthreads = 1
compileTest = 0
doVis = 0
compareParticles = 0
runtime_params = warpx.do_dynamic_scheduling=0
analysisRoutine = Examples/Tests/initial_plasma_profile/analysis.py
tolerance = 1.e-14

[divb_cleaning_3d]
buildDir = .
inputFile = Examples/Tests/divb_cleaning/inputs_3d
runtime_params =
dim = 3
addToCompileString =
restartTest = 0
useMPI = 1
numprocs = 2
useOMP = 1
numthreads = 1
compileTest = 0
doVis = 0
compareParticles = 0
analysisRoutine = Examples/Tests/divb_cleaning/analysis.py
tolerance = 1.e-14

[dive_cleaning_2d]
buildDir = .
inputFile = Examples/Modules/dive_cleaning/inputs_3d
dim = 2
addToCompileString =
restartTest = 0
useMPI = 1
numprocs = 2
useOMP = 1
numthreads = 1
compileTest = 0
doVis = 0
compareParticles = 0
runtime_params = warpx.do_dynamic_scheduling=0 diag1.file_prefix=dive_cleaning_2d_plt
analysisRoutine = Examples/Modules/dive_cleaning/analysis.py
analysisOutputImage = Comparison.png
tolerance = 1.e-14

[dive_cleaning_3d]
buildDir = .
inputFile = Examples/Modules/dive_cleaning/inputs_3d
dim = 3
addToCompileString =
restartTest = 0
useMPI = 1
numprocs = 2
useOMP = 1
numthreads = 1
compileTest = 0
doVis = 0
compareParticles = 0
runtime_params = warpx.do_dynamic_scheduling=0 diag1.file_prefix=dive_cleaning_3d_plt
analysisRoutine = Examples/Modules/dive_cleaning/analysis.py
analysisOutputImage = Comparison.png
tolerance = 1.e-14

[particles_in_pml_2d]
buildDir = .
inputFile = Examples/Tests/particles_in_PML/inputs_2d
runtime_params =
dim = 2
addToCompileString =
restartTest = 0
useMPI = 1
numprocs = 2
useOMP = 1
numthreads = 1
compileTest = 0
doVis = 0
compareParticles = 0
analysisRoutine = Examples/Tests/particles_in_PML/analysis_particles_in_pml.py
tolerance = 1.e-14


[particles_in_pml_2d_MR]
buildDir = .
inputFile = Examples/Tests/particles_in_PML/inputs_mr_2d
runtime_params =
dim = 2
addToCompileString =
restartTest = 0
useMPI = 1
numprocs = 2
useOMP = 1
numthreads = 1
compileTest = 0
doVis = 0
compareParticles = 0
analysisRoutine = Examples/Tests/particles_in_PML/analysis_particles_in_pml.py
tolerance = 1.e-14

[particles_in_pml]
buildDir = .
inputFile = Examples/Tests/particles_in_PML/inputs_3d
runtime_params =
dim = 3
addToCompileString =
restartTest = 0
useMPI = 1
numprocs = 2
useOMP = 1
numthreads = 1
compileTest = 0
doVis = 0
compareParticles = 0
analysisRoutine = Examples/Tests/particles_in_PML/analysis_particles_in_pml.py
tolerance = 1.e-14


[particles_in_pml_3d_MR]
buildDir = .
inputFile = Examples/Tests/particles_in_PML/inputs_mr_3d
runtime_params =
dim = 3
addToCompileString =
restartTest = 0
useMPI = 1
numprocs = 2
useOMP = 1
numthreads = 1
compileTest = 0
doVis = 0
compareParticles = 0
analysisRoutine = Examples/Tests/particles_in_PML/analysis_particles_in_pml.py
tolerance = 1.e-14

[photon_pusher]
buildDir = .
inputFile = Examples/Tests/photon_pusher/inputs_3d
runtime_params = diag1.file_prefix=photon_pusher_plt
dim = 3
addToCompileString =
restartTest = 0
useMPI = 1
numprocs = 2
useOMP = 1
numthreads = 1
compileTest = 0
doVis = 0
compareParticles = 0
analysisRoutine = Examples/Tests/photon_pusher/analysis_photon_pusher.py
tolerance = 1.e-14

[radiation_reaction]
buildDir = .
inputFile = Examples/Tests/radiation_reaction/test_const_B_analytical/inputs_3d
runtime_params =
dim = 3
addToCompileString =
restartTest = 0
useMPI = 1
numprocs = 2
useOMP = 1
numthreads = 1
compileTest = 0
doVis = 0
compareParticles = 0
analysisRoutine =  Examples/Tests/radiation_reaction/test_const_B_analytical/analysis_classicalRR.py
tolerance = 1.e-14

[qed_breit_wheeler_2d]
buildDir = .
inputFile = Examples/Modules/qed/breit_wheeler/inputs_2d
aux1File = Examples/Modules/qed/breit_wheeler/analysis_core.py
runtime_params =
dim = 2
addToCompileString = QED=TRUE
restartTest = 0
useMPI = 1
numprocs = 2
useOMP = 1
numthreads = 1
compileTest = 0
doVis = 0
compareParticles = 0
analysisRoutine = Examples/Modules/qed/breit_wheeler/analysis_yt.py
tolerance = 1.e-14

[qed_breit_wheeler_3d]
buildDir = .
inputFile = Examples/Modules/qed/breit_wheeler/inputs_3d
aux1File = Examples/Modules/qed/breit_wheeler/analysis_core.py
runtime_params =
dim = 3
addToCompileString = QED=TRUE
restartTest = 0
useMPI = 1
numprocs = 2
useOMP = 1
numthreads = 1
compileTest = 0
doVis = 0
compareParticles = 0
analysisRoutine = Examples/Modules/qed/breit_wheeler/analysis_yt.py
tolerance = 1.e-14

[qed_breit_wheeler_2d_opmd]
buildDir = .
inputFile = Examples/Modules/qed/breit_wheeler/inputs_2d
aux1File = Examples/Modules/qed/breit_wheeler/analysis_core.py
runtime_params = diag1.format = openpmd
dim = 2
addToCompileString = QED=TRUE USE_OPENPMD=TRUE
restartTest = 0
useMPI = 1
numprocs = 2
useOMP = 1
numthreads = 1
compileTest = 0
doVis = 0
compareParticles = 0
analysisRoutine = Examples/Modules/qed/breit_wheeler/analysis_opmd.py
tolerance = 1.e-14

[qed_breit_wheeler_3d_opmd]
buildDir = .
inputFile = Examples/Modules/qed/breit_wheeler/inputs_3d
aux1File = Examples/Modules/qed/breit_wheeler/analysis_core.py
runtime_params = diag1.format = openpmd
dim = 3
addToCompileString = QED=TRUE USE_OPENPMD=TRUE
restartTest = 0
useMPI = 1
numprocs = 2
useOMP = 1
numthreads = 1
compileTest = 0
doVis = 0
compareParticles = 0
analysisRoutine = Examples/Modules/qed/breit_wheeler/analysis_opmd.py
tolerance = 1.e-14

[qed_quantum_sync_2d]
buildDir = .
inputFile = Examples/Modules/qed/quantum_synchrotron/inputs_2d
runtime_params =
dim = 2
addToCompileString = QED=TRUE
restartTest = 0
useMPI = 1
numprocs = 2
useOMP = 1
numthreads = 1
compileTest = 0
doVis = 0
compareParticles = 0
analysisRoutine = Examples/Modules/qed/quantum_synchrotron/analysis.py
tolerance = 1.e-14

[qed_quantum_sync_3d]
buildDir = .
inputFile = Examples/Modules/qed/quantum_synchrotron/inputs_3d
runtime_params =
dim = 3
addToCompileString = QED=TRUE
restartTest = 0
useMPI = 1
numprocs = 2
useOMP = 1
numthreads = 1
compileTest = 0
doVis = 0
compareParticles = 0
analysisRoutine = Examples/Modules/qed/quantum_synchrotron/analysis.py
tolerance = 1.e-14

[qed_schwinger1]
buildDir = .
inputFile = Examples/Modules/qed/schwinger/inputs_3d_schwinger
runtime_params = warpx.E_external_grid = 1.e16 0 0 warpx.B_external_grid = 16792888.570516706 5256650.141557486 18363530.799561853
dim = 3
addToCompileString = QED=TRUE
restartTest = 0
useMPI = 1
numprocs = 2
useOMP = 1
numthreads = 1
compileTest = 0
doVis = 0
analysisRoutine = Examples/Modules/qed/schwinger/analysis_schwinger.py
tolerance = 1.e-14

[qed_schwinger2]
buildDir = .
inputFile = Examples/Modules/qed/schwinger/inputs_3d_schwinger
runtime_params = warpx.E_external_grid = 1.e18 0 0 warpx.B_external_grid = 1679288857.0516706 525665014.1557486 1836353079.9561853 qed_schwinger.xmin = -2.5e-7 qed_schwinger.xmax = 2.49e-7
dim = 3
addToCompileString = QED=TRUE
restartTest = 0
useMPI = 1
numprocs = 2
useOMP = 1
numthreads = 1
compileTest = 0
doVis = 0
analysisRoutine = Examples/Modules/qed/schwinger/analysis_schwinger.py
tolerance = 1.e-14

[qed_schwinger3]
buildDir = .
inputFile = Examples/Modules/qed/schwinger/inputs_3d_schwinger
runtime_params = warpx.E_external_grid = 0 1.090934525450495e+17 0
dim = 3
addToCompileString = QED=TRUE
restartTest = 0
useMPI = 1
numprocs = 2
useOMP = 1
numthreads = 1
compileTest = 0
doVis = 0
analysisRoutine = Examples/Modules/qed/schwinger/analysis_schwinger.py
tolerance = 1.e-14

[qed_schwinger4]
buildDir = .
inputFile = Examples/Modules/qed/schwinger/inputs_3d_schwinger
runtime_params = warpx.E_external_grid = 0 0 2.5e+20 warpx.B_external_grid = 0 833910140000. 0 qed_schwinger.ymin = -2.5e-7 qed_schwinger.zmax = 2.49e-7
dim = 3
addToCompileString = QED=TRUE
restartTest = 0
useMPI = 1
numprocs = 2
useOMP = 1
numthreads = 1
compileTest = 0
doVis = 0
analysisRoutine = Examples/Modules/qed/schwinger/analysis_schwinger.py
tolerance = 1.e-14

[particle_pusher]
buildDir = .
inputFile = Examples/Tests/particle_pusher/inputs_3d
runtime_params =
dim = 3
addToCompileString =
restartTest = 0
useMPI = 1
numprocs = 1
useOMP = 1
numthreads = 1
compileTest = 0
doVis = 0
compareParticles = 0
analysisRoutine =  Examples/Tests/particle_pusher/analysis_pusher.py
tolerance = 1.e-14

[Python_gaussian_beam]
buildDir = .
inputFile = Examples/Modules/gaussian_beam/PICMI_inputs_gaussian_beam.py
customRunCmd = python PICMI_inputs_gaussian_beam.py
runtime_params =
dim = 3
addToCompileString = USE_PYTHON_MAIN=TRUE PYINSTALLOPTIONS="--user --prefix="
restartTest = 0
useMPI = 1
numprocs = 2
useOMP = 1
numthreads = 1
compileTest = 0
doVis = 0
compareParticles = 1
particleTypes = electrons
analysisRoutine = Examples/analysis_default_regression.py
tolerance = 1.e-14

[Python_gaussian_beam_opmd]
buildDir = .
inputFile = Examples/Modules/gaussian_beam/PICMI_inputs_gaussian_beam.py
customRunCmd = python PICMI_inputs_gaussian_beam.py --diagformat=openpmd
runtime_params =
dim = 3
addToCompileString = USE_OPENPMD=TRUE USE_PYTHON_MAIN=TRUE PYINSTALLOPTIONS="--user --prefix="
restartTest = 0
useMPI = 1
numprocs = 2
useOMP = 1
numthreads = 1
compileTest = 0
doVis = 0
compareParticles = 1
particleTypes = electrons
analysisRoutine =
tolerance = 1.e-14

[PlasmaAccelerationBoost2d]
buildDir = .
inputFile = Examples/Physics_applications/plasma_acceleration/inputs_2d_boost
runtime_params = warpx.do_dynamic_scheduling=0 warpx.serialize_ics=1 amr.n_cell=64 256 max_step=20
dim = 2
addToCompileString =
restartTest = 0
useMPI = 1
numprocs = 2
useOMP = 1
numthreads = 1
compileTest = 0
doVis = 0
analysisRoutine = Examples/analysis_default_regression.py
tolerance = 1.e-14

[Python_PlasmaAcceleration]
buildDir = .
inputFile = Examples/Physics_applications/plasma_acceleration/PICMI_inputs_plasma_acceleration.py
runtime_params =
customRunCmd = python PICMI_inputs_plasma_acceleration.py
dim = 3
addToCompileString = USE_PYTHON_MAIN=TRUE PYINSTALLOPTIONS="--user --prefix="
restartTest = 0
useMPI = 1
numprocs = 2
useOMP = 1
numthreads = 1
compileTest = 0
doVis = 0
compareParticles = 1
particleTypes = beam
analysisRoutine = Examples/analysis_default_regression.py
tolerance = 1.e-14

[Python_PlasmaAccelerationMR]
buildDir = .
inputFile = Examples/Physics_applications/plasma_acceleration/PICMI_inputs_plasma_acceleration_mr.py
runtime_params =
customRunCmd = python PICMI_inputs_plasma_acceleration_mr.py
dim = 3
addToCompileString = USE_PYTHON_MAIN=TRUE PYINSTALLOPTIONS="--user --prefix="
restartTest = 0
useMPI = 1
numprocs = 2
useOMP = 1
numthreads = 1
compileTest = 0
doVis = 0
compareParticles = 1
particleTypes = beam
analysisRoutine = Examples/analysis_default_regression.py
tolerance = 1.e-14

[PlasmaAccelerationBoost3d]
buildDir = .
inputFile = Examples/Physics_applications/plasma_acceleration/inputs_3d_boost
runtime_params = warpx.do_dynamic_scheduling=0 warpx.serialize_ics=1 amr.n_cell=64 64 128 max_step=5
dim = 3
addToCompileString =
restartTest = 0
useMPI = 1
numprocs = 2
useOMP = 1
numthreads = 1
compileTest = 0
doVis = 0
analysisRoutine = Examples/analysis_default_regression.py
tolerance = 2.e-14

[PlasmaMirror]
buildDir = .
inputFile = Examples/Physics_applications/plasma_mirror/inputs_2d
runtime_params = warpx.do_dynamic_scheduling=0 warpx.serialize_ics=1 amr.n_cell=256 128 max_step=20
dim = 2
addToCompileString =
restartTest = 0
useMPI = 1
numprocs = 2
useOMP = 1
numthreads = 1
compileTest = 0
doVis = 0
analysisRoutine = Examples/analysis_default_regression.py
tolerance = 1.e-14

[LaserIonAcc2d]
buildDir = .
inputFile = Examples/Physics_applications/laser_ion/inputs
runtime_params = warpx.do_dynamic_scheduling=0 warpx.serialize_ics=1 amr.n_cell=384 512 max_step=100
dim = 2
addToCompileString = USE_OPENPMD=TRUE
restartTest = 0
useMPI = 1
numprocs = 2
useOMP = 1
numthreads = 1
compileTest = 0
doVis = 0
analysisRoutine = Examples/analysis_default_regression.py
tolerance = 1.e-14

[momentum-conserving-gather]
buildDir = .
inputFile = Examples/Physics_applications/plasma_acceleration/inputs_2d
runtime_params = amr.max_level=1 amr.n_cell=32 512 max_step=400 warpx.serialize_ics=1 warpx.do_dynamic_scheduling=0 algo.field_gathering=momentum-conserving
dim = 2
addToCompileString =
restartTest = 0
useMPI = 1
numprocs = 2
useOMP = 1
numthreads = 1
compileTest = 0
doVis = 0
compareParticles = 1
particleTypes = beam driver plasma_e
analysisRoutine = Examples/analysis_default_regression.py
tolerance = 1.e-14

[LaserAccelerationRZ]
buildDir = .
inputFile = Examples/Physics_applications/laser_acceleration/inputs_2d_rz
runtime_params = diag1.electrons.variables=w ux uy uz diag1.beam.variables=w ux uy uz max_step=10
dim = 2
addToCompileString = USE_RZ=TRUE
restartTest = 0
useMPI = 1
numprocs = 2
useOMP = 1
numthreads = 1
compileTest = 0
doVis = 0
compareParticles = 1
particleTypes = electrons beam
analysisRoutine = Examples/analysis_default_regression.py
tolerance = 1.e-14

[Python_LaserAccelerationMR]
buildDir = .
inputFile = Examples/Physics_applications/laser_acceleration/PICMI_inputs_laser_acceleration.py
runtime_params =
customRunCmd = python PICMI_inputs_laser_acceleration.py
dim = 3
addToCompileString = USE_PYTHON_MAIN=TRUE PYINSTALLOPTIONS="--user --prefix="
restartTest = 0
useMPI = 1
numprocs = 2
useOMP = 1
numthreads = 1
compileTest = 0
doVis = 0
compareParticles = 1
particleTypes = electrons
analysisRoutine = Examples/analysis_default_regression.py
tolerance = 1.e-14

[Python_Langmuir_2d]
buildDir = .
inputFile = Examples/Tests/Langmuir/PICMI_inputs_langmuir2d.py
runtime_params =
customRunCmd = python PICMI_inputs_langmuir2d.py
dim = 2
addToCompileString = USE_PYTHON_MAIN=TRUE PYINSTALLOPTIONS="--user --prefix="
restartTest = 0
useMPI = 1
numprocs = 2
useOMP = 1
numthreads = 1
compileTest = 0
doVis = 0
compareParticles = 1
particleTypes = electrons
analysisRoutine = Examples/analysis_default_regression.py
tolerance = 1.e-14

[LaserOnFine]
buildDir = .
inputFile = Examples/Tests/laser_on_fine/inputs_2d
runtime_params = max_step=50
dim = 2
addToCompileString =
restartTest = 0
useMPI = 1
numprocs = 2
useOMP = 1
numthreads = 1
compileTest = 0
doVis = 0
analysisRoutine = Examples/analysis_default_regression.py
tolerance = 1.e-14

[RepellingParticles]
buildDir = .
inputFile = Examples/Tests/RepellingParticles/inputs_2d
runtime_params =
dim = 2
addToCompileString =
restartTest = 0
useMPI = 1
numprocs = 2
useOMP = 1
numthreads = 1
compileTest = 0
doVis = 0
analysisRoutine = Examples/Tests/RepellingParticles/analysis_repelling.py
tolerance = 1.e-14

[Larmor]
buildDir = .
inputFile = Examples/Tests/Larmor/inputs_2d_mr
runtime_params = max_step=10
dim = 2
addToCompileString =
restartTest = 0
useMPI = 1
numprocs = 2
useOMP = 1
numthreads = 1
compileTest = 0
doVis = 0
analysisRoutine = Examples/analysis_default_regression.py
tolerance = 1.e-12

[Uniform_2d]
buildDir = .
inputFile = Examples/Physics_applications/uniform_plasma/inputs_2d
runtime_params =
dim = 2
addToCompileString =
restartTest = 0
useMPI = 1
numprocs = 2
useOMP = 1
numthreads = 1
compileTest = 0
doVis = 0
analysisRoutine = Examples/analysis_default_regression.py
tolerance = 1.e-14

[LaserAccelerationBoost]
buildDir = .
inputFile = Examples/Physics_applications/laser_acceleration/inputs_2d_boost
runtime_params = warpx.do_dynamic_scheduling=0 warpx.serialize_ics=1 amr.n_cell=64 512 max_step=20
dim = 2
addToCompileString =
restartTest = 0
useMPI = 1
numprocs = 2
useOMP = 1
numthreads = 1
compileTest = 0
doVis = 0
analysisRoutine = Examples/analysis_default_regression.py
tolerance = 1.e-14

[LaserInjectionFromTXYEFile]
buildDir = .
inputFile = Examples/Modules/laser_injection_from_file/analysis.py
aux1File = Examples/Modules/laser_injection_from_file/inputs.2d_test_txye
customRunCmd = ./analysis.py
runtime_params = warpx.do_dynamic_scheduling=0
dim = 2
addToCompileString = USE_OPENPMD=FALSE
restartTest = 0
useMPI = 1
numprocs = 1
useOMP = 1
numthreads = 1
compileTest = 0
selfTest = 1
stSuccessString = Passed
doVis = 0
tolerance = 1.e-14

[collisionXYZ]
buildDir = .
inputFile = Examples/Tests/collision/inputs_3d
runtime_params =
dim = 3
addToCompileString =
restartTest = 0
useMPI = 1
numprocs = 1
useOMP = 1
numthreads = 1
compileTest = 0
doVis = 0
compareParticles = 0
analysisRoutine = Examples/Tests/collision/analysis_collision_3d.py
aux1File = Regression/PostProcessingUtils/post_processing_utils.py
tolerance = 1.e-14

[collisionXZ]
buildDir = .
inputFile = Examples/Tests/collision/inputs_2d
runtime_params =
dim = 2
addToCompileString =
restartTest = 0
useMPI = 1
numprocs = 1
useOMP = 1
numthreads = 1
compileTest = 0
doVis = 0
compareParticles = 0
analysisRoutine = Examples/Tests/collision/analysis_collision_2d.py
aux1File = Regression/PostProcessingUtils/post_processing_utils.py
tolerance = 1.e-14

[Maxwell_Hybrid_QED_solver]
buildDir = .
inputFile = Examples/Tests/Maxwell_Hybrid_QED/inputs_2d
runtime_params = warpx.cfl=0.7071067811865475
dim = 2
addToCompileString = USE_PSATD=TRUE
restartTest = 0
useMPI = 1
numprocs = 2
useOMP = 1
numthreads = 1
compileTest = 0
doVis = 0
analysisRoutine = Examples/Tests/Maxwell_Hybrid_QED/analysis_Maxwell_QED_Hybrid.py
tolerance = 1.e-14

[reduced_diags]
buildDir = .
inputFile = Examples/Tests/reduced_diags/inputs
aux1File = Examples/Tests/reduced_diags/analysis_reduced_diags_impl.py
runtime_params = warpx.do_dynamic_scheduling=0 warpx.serialize_ics=1
dim = 3
addToCompileString =
restartTest = 0
useMPI = 1
numprocs = 2
useOMP = 1
numthreads = 1
compileTest = 0
doVis = 0
compareParticles = 0
analysisRoutine = Examples/Tests/reduced_diags/analysis_reduced_diags.py
tolerance = 1e-12

[reduced_diags_single_precision]
buildDir = .
inputFile = Examples/Tests/reduced_diags/inputs
aux1File = Examples/Tests/reduced_diags/analysis_reduced_diags_impl.py
runtime_params = warpx.do_dynamic_scheduling=0 warpx.serialize_ics=1
dim = 3
addToCompileString = PRECISION=FLOAT USE_SINGLE_PRECISION_PARTICLES=TRUE
restartTest = 0
useMPI = 1
numprocs = 2
useOMP = 1
numthreads = 1
compileTest = 0
doVis = 0
compareParticles = 0
analysisRoutine = Examples/Tests/reduced_diags/analysis_reduced_diags_single.py
tolerance = 5e-6

[reduced_diags_loadbalancecosts_timers]
buildDir = .
inputFile = Examples/Tests/reduced_diags/inputs_loadbalancecosts
runtime_params = warpx.do_dynamic_scheduling=0 warpx.serialize_ics=1 algo.load_balance_costs_update=Timers
tolerance = 1e-12
dim = 3
addToCompileString =
restartTest = 0
useMPI = 1
numprocs = 2
useOMP = 1
numthreads = 1
compileTest = 0
doVis = 0
compareParticles = 0
analysisRoutine = Examples/Tests/reduced_diags/analysis_reduced_diags_loadbalancecosts.py

[reduced_diags_loadbalancecosts_timers_psatd]
buildDir = .
inputFile = Examples/Tests/reduced_diags/inputs_loadbalancecosts
runtime_params = warpx.do_dynamic_scheduling=0 warpx.serialize_ics=1 algo.load_balance_costs_update=Timers
tolerance = 1e-12
dim = 3
addToCompileString = USE_PSATD=TRUE
restartTest = 0
useMPI = 1
numprocs = 2
useOMP = 1
numthreads = 1
compileTest = 0
doVis = 0
compareParticles = 0
analysisRoutine = Examples/Tests/reduced_diags/analysis_reduced_diags_loadbalancecosts.py

[reduced_diags_loadbalancecosts_heuristic]
buildDir = .
inputFile = Examples/Tests/reduced_diags/inputs_loadbalancecosts
runtime_params = warpx.do_dynamic_scheduling=0 warpx.serialize_ics=1 algo.load_balance_costs_update=Heuristic
dim = 3
addToCompileString =
restartTest = 0
useMPI = 1
numprocs = 2
useOMP = 1
numthreads = 1
compileTest = 0
doVis = 0
compareParticles = 0
analysisRoutine = Examples/Tests/reduced_diags/analysis_reduced_diags_loadbalancecosts.py
tolerance = 1e-12

[galilean_2d_psatd]
buildDir = .
inputFile = Examples/Tests/galilean/inputs_2d
runtime_params = warpx.do_nodal=1 algo.current_deposition=direct
dim = 2
addToCompileString = USE_PSATD=TRUE
restartTest = 0
useMPI = 1
numprocs = 1
useOMP = 1
numthreads = 1
compileTest = 0
doVis = 0
compareParticles = 1
particleTypes = electrons ions
analysisRoutine = Examples/Tests/galilean/analysis_2d.py
tolerance = 1.e-14

[galilean_2d_psatd_current_correction]
buildDir = .
inputFile = Examples/Tests/galilean/inputs_2d
runtime_params = psatd.periodic_single_box_fft=1 psatd.update_with_rho=0 psatd.current_correction=1 diag1.fields_to_plot=Ex Ey Ez Bx By Bz jx jy jz rho divE
dim = 2
addToCompileString = USE_PSATD=TRUE
restartTest = 0
useMPI = 1
numprocs = 1
useOMP = 1
numthreads = 1
compileTest = 0
doVis = 0
compareParticles = 1
particleTypes = electrons ions
analysisRoutine = Examples/Tests/galilean/analysis_2d.py
tolerance = 1.e-14

[galilean_2d_psatd_hybrid]
buildDir = .
inputFile = Examples/Tests/galilean/inputs_2d_hybrid
runtime_params =
dim = 2
addToCompileString = USE_PSATD=TRUE
restartTest = 0
useMPI = 1
numprocs = 2
useOMP = 1
numthreads = 1
compileTest = 0
doVis = 0
compareParticles = 1
particleTypes = electrons ions beam
analysisRoutine = Examples/analysis_default_regression.py
tolerance = 1.e-14

[comoving_2d_psatd_hybrid]
buildDir = .
inputFile = Examples/Tests/comoving/inputs_2d_hybrid
runtime_params =
dim = 2
addToCompileString = USE_PSATD=TRUE
restartTest = 0
useMPI = 1
numprocs = 2
useOMP = 1
numthreads = 1
compileTest = 0
doVis = 0
compareParticles = 1
particleTypes = electrons ions beam
analysisRoutine = Examples/analysis_default_regression.py
tolerance = 1.e-14

[galilean_rz_psatd]
buildDir = .
inputFile = Examples/Tests/galilean/inputs_rz
runtime_params = warpx.do_dynamic_scheduling=0 warpx.serialize_ics=1 electrons.random_theta=0 ions.random_theta=0
dim = 2
addToCompileString = USE_RZ=TRUE USE_PSATD=TRUE BLAS_LIB=-lblas LAPACK_LIB=-llapack
restartTest = 0
useMPI = 1
numprocs = 1
useOMP = 1
numthreads = 1
compileTest = 0
doVis = 0
compareParticles = 1
particleTypes = electrons ions
analysisRoutine = Examples/Tests/galilean/analysis_2d.py
tolerance = 1.e-14

[galilean_rz_psatd_current_correction]
buildDir = .
inputFile = Examples/Tests/galilean/inputs_rz
runtime_params = psatd.periodic_single_box_fft=1 psatd.current_correction=1 electrons.random_theta=0 ions.random_theta=0
dim = 2
addToCompileString = USE_RZ=TRUE USE_PSATD=TRUE BLAS_LIB=-lblas LAPACK_LIB=-llapack
restartTest = 0
useMPI = 1
numprocs = 1
useOMP = 1
numthreads = 1
compileTest = 0
doVis = 0
compareParticles = 1
particleTypes = electrons ions
analysisRoutine = Examples/Tests/galilean/analysis_2d.py
tolerance = 1.e-14

[galilean_3d_psatd]
buildDir = .
inputFile = Examples/Tests/galilean/inputs_3d
runtime_params = warpx.do_nodal=1 algo.current_deposition=direct
dim = 3
addToCompileString = USE_PSATD=TRUE
restartTest = 0
useMPI = 1
numprocs = 1
useOMP = 1
numthreads = 1
compileTest = 0
doVis = 0
compareParticles = 1
particleTypes = electrons ions
analysisRoutine = Examples/Tests/galilean/analysis_3d.py
tolerance = 1.e-14

[galilean_3d_psatd_current_correction]
buildDir = .
inputFile = Examples/Tests/galilean/inputs_3d
runtime_params = psatd.periodic_single_box_fft=1 psatd.update_with_rho=0 psatd.current_correction=1 diag1.fields_to_plot=Ex Ey Ez Bx By Bz jx jy jz rho divE
dim = 3
addToCompileString = USE_PSATD=TRUE
restartTest = 0
useMPI = 1
numprocs = 1
useOMP = 1
numthreads = 1
compileTest = 0
doVis = 0
compareParticles = 1
particleTypes = electrons ions
analysisRoutine = Examples/Tests/galilean/analysis_3d.py
tolerance = 1.e-14

[averaged_galilean_2d_psatd]
buildDir = .
inputFile = Examples/Tests/averaged_galilean/inputs_avg_2d
runtime_params =
dim = 2
addToCompileString = USE_PSATD=TRUE
restartTest = 0
useMPI = 1
numprocs = 1
useOMP = 1
numthreads = 1
compileTest = 0
doVis = 0
compareParticles = 1
particleTypes = electrons ions
analysisRoutine = Examples/Tests/galilean/analysis_2d.py
tolerance = 1e-6

[averaged_galilean_2d_psatd_hybrid]
buildDir = .
inputFile = Examples/Tests/averaged_galilean/inputs_avg_2d
runtime_params = amr.max_grid_size_x = 128  amr.max_grid_size_y = 64  warpx.do_nodal = 0  algo.field_gathering = momentum-conserving  interpolation.field_centering_nox = 8  interpolation.field_centering_noz = 8  warpx.do_current_centering = 1  interpolation.current_centering_nox = 8  interpolation.current_centering_noz = 8
dim = 2
addToCompileString = USE_PSATD=TRUE
restartTest = 0
useMPI = 1
numprocs = 2
useOMP = 1
numthreads = 1
compileTest = 0
doVis = 0
compareParticles = 1
particleTypes = electrons ions
analysisRoutine = Examples/Tests/galilean/analysis_2d.py
tolerance = 1e-6

[averaged_galilean_3d_psatd]
buildDir = .
inputFile = Examples/Tests/averaged_galilean/inputs_avg_3d
runtime_params =
dim = 3
addToCompileString = USE_PSATD=TRUE
restartTest = 0
useMPI = 1
numprocs = 1
useOMP = 1
numthreads = 1
compileTest = 0
doVis = 0
compareParticles = 1
particleTypes = electrons ions
analysisRoutine = Examples/Tests/galilean/analysis_3d.py
tolerance = 1e-4

[averaged_galilean_3d_psatd_hybrid]
buildDir = .
inputFile = Examples/Tests/averaged_galilean/inputs_avg_3d
runtime_params = warpx.do_nodal = 0  algo.field_gathering = momentum-conserving  interpolation.field_centering_nox = 8  interpolation.field_centering_noy = 8  interpolation.field_centering_noz = 8  warpx.do_current_centering = 1  interpolation.current_centering_nox = 8  interpolation.current_centering_noy = 8  interpolation.current_centering_noz = 8
dim = 3
addToCompileString = USE_PSATD=TRUE
restartTest = 0
useMPI = 1
numprocs = 1
useOMP = 1
numthreads = 1
compileTest = 0
doVis = 0
compareParticles = 1
particleTypes = electrons ions
analysisRoutine = Examples/Tests/galilean/analysis_3d.py
tolerance = 1e-4

[multi_J_2d_psatd]
buildDir = .
inputFile = Examples/Tests/multi_J/inputs_2d
runtime_params =
dim = 2
addToCompileString = USE_PSATD=TRUE
restartTest = 0
useMPI = 1
numprocs = 2
useOMP = 1
numthreads = 1
compileTest = 0
doVis = 0
compareParticles = 1
particleTypes = driver driver_back plasma_e plasma_p
analysisRoutine = Examples/analysis_default_regression.py
tolerance = 1e-14

[multi_J_rz_psatd]
buildDir = .
inputFile = Examples/Tests/multi_J/inputs_rz
runtime_params = warpx.do_dynamic_scheduling=0 warpx.serialize_ics=1
dim = 2
addToCompileString = USE_RZ=TRUE USE_PSATD=TRUE
restartTest = 0
useMPI = 1
numprocs = 2
useOMP = 1
numthreads = 1
compileTest = 0
doVis = 0
compareParticles = 1
particleTypes = driver plasma_e plasma_p
# TODO: intentionally empty because still unstable
analysisRoutine =
tolerance = 1e-14

[ElectrostaticSphereEB]
buildDir = .
inputFile = Examples/Tests/ElectrostaticSphereEB/inputs_3d
runtime_params =
dim = 3
addToCompileString = USE_EB=TRUE
restartTest = 0
useMPI = 1
numprocs = 2
useOMP = 1
numthreads = 1
compileTest = 0
doVis = 0
compareParticles = 0
analysisRoutine = Examples/analysis_default_regression.py
tolerance = 1.e-12

[Python_ElectrostaticSphereEB]
buildDir = .
inputFile = Examples/Tests/ElectrostaticSphereEB/PICMI_inputs_3d.py
runtime_params =
customRunCmd = python PICMI_inputs_3d.py
dim = 3
addToCompileString = USE_EB=TRUE USE_PYTHON_MAIN=TRUE PYINSTALLOPTIONS="--user --prefix="
restartTest = 0
useMPI = 1
numprocs = 2
useOMP = 1
numthreads = 1
compileTest = 0
doVis = 0
compareParticles = 0
analysisRoutine = Examples/Tests/ElectrostaticSphereEB/analysis.py

[ElectrostaticSphereEB_mixedBCs]
buildDir = .
inputFile = Examples/Tests/ElectrostaticSphereEB/inputs_3d_mixed_BCs
runtime_params =
dim = 3
addToCompileString = USE_EB=TRUE
restartTest = 0
useMPI = 1
numprocs = 2
useOMP = 1
numthreads = 1
compileTest = 0
doVis = 0
compareParticles = 0
analysisRoutine = Examples/analysis_default_regression.py
tolerance = 1.e-12

[ElectrostaticSphere]
buildDir = .
inputFile = Examples/Tests/ElectrostaticSphere/inputs_3d
runtime_params =
dim = 3
addToCompileString =
restartTest = 0
useMPI = 1
numprocs = 2
useOMP = 1
numthreads = 1
compileTest = 0
doVis = 0
compareParticles = 0
analysisRoutine = Examples/Tests/ElectrostaticSphere/analysis_electrostatic_sphere.py
tolerance = 1.e-12

[ElectrostaticSphereRZ]
buildDir = .
inputFile = Examples/Tests/ElectrostaticSphere/inputs_rz
dim = 2
addToCompileString = USE_RZ=TRUE
restartTest = 0
useMPI = 1
numprocs = 2
useOMP = 1
numthreads = 1
compileTest = 0
doVis = 0
compareParticles = 0
analysisRoutine = Examples/Tests/ElectrostaticSphere/analysis_electrostatic_sphere.py
tolerance = 1.e-12

[ElectrostaticSphereLabFrame]
buildDir = .
inputFile = Examples/Tests/ElectrostaticSphere/inputs_3d
runtime_params = warpx.do_electrostatic=labframe
dim = 3
addToCompileString =
restartTest = 0
useMPI = 1
numprocs = 2
useOMP = 1
numthreads = 1
compileTest = 0
doVis = 0
compareParticles = 0
analysisRoutine = Examples/Tests/ElectrostaticSphere/analysis_electrostatic_sphere.py
tolerance = 1.e-12

[embedded_circle]
buildDir = .
inputFile = Examples/Tests/embedded_circle/inputs_2d
runtime_params =
dim = 2
addToCompileString = USE_EB=TRUE
restartTest = 0
useMPI = 1
numprocs = 2
useOMP = 1
numthreads = 1
compileTest = 0
doVis = 0
compareParticles = 1
particleTypes = electrons ar_ions
analysisRoutine = Examples/analysis_default_regression.py
tolerance = 1.e-12

[initial_distribution]
buildDir = .
inputFile = Examples/Tests/initial_distribution/inputs
runtime_params = warpx.do_dynamic_scheduling=0 warpx.serialize_ics=1
dim = 3
addToCompileString =
restartTest = 0
useMPI = 1
numprocs = 2
useOMP = 1
numthreads = 1
compileTest = 0
doVis = 0
compareParticles = 0
analysisRoutine = Examples/Tests/initial_distribution/analysis_distribution.py
aux1File = Tools/PostProcessing/read_raw_data.py

[leveling_thinning]
buildDir = .
inputFile = Examples/Modules/resampling/inputs_leveling_thinning
runtime_params =
dim = 2
addToCompileString =
restartTest = 0
useMPI = 1
numprocs = 2
useOMP = 1
numthreads = 1
compileTest = 0
doVis = 0
compareParticles = 0
analysisRoutine = Examples/Modules/resampling/analysis_leveling_thinning.py

[particle_boundaries_3d]
buildDir = .
inputFile = Examples/Tests/boundaries/inputs_3d
runtime_params =
dim = 3
addToCompileString =
restartTest = 0
useMPI = 1
numprocs = 2
useOMP = 1
numthreads = 1
compileTest = 0
doVis = 0
compareParticles = 1
analysisRoutine = Examples/Tests/boundaries/analysis.py

[embedded_boundary_cube]
buildDir = .
inputFile = Examples/Modules/embedded_boundary_cube/inputs_3d
runtime_params =
dim = 3
addToCompileString = USE_EB=TRUE
restartTest = 0
useMPI = 1
numprocs = 1
useOMP = 1
numthreads = 1
compileTest = 0
doVis = 0
compareParticles = 0
analysisRoutine = Examples/Modules/embedded_boundary_cube/analysis_fields.py

[embedded_boundary_cube_2d]
buildDir = .
inputFile = Examples/Modules/embedded_boundary_cube/inputs_2d
runtime_params =
dim = 2
addToCompileString = USE_EB=TRUE
restartTest = 0
useMPI = 1
numprocs = 1
useOMP = 1
numthreads = 1
compileTest = 0
doVis = 0
compareParticles = 0
analysisRoutine = Examples/Modules/embedded_boundary_cube/analysis_fields_2d.py

[embedded_boundary_rotated_cube]
buildDir = .
inputFile = Examples/Modules/embedded_boundary_rotated_cube/inputs_3d
runtime_params =
dim = 3
addToCompileString = USE_EB=TRUE
restartTest = 0
useMPI = 1
numprocs = 1
useOMP = 1
numthreads = 1
compileTest = 0
doVis = 0
compareParticles = 0
analysisRoutine = Examples/Modules/embedded_boundary_rotated_cube/analysis_fields.py

[embedded_boundary_rotated_cube_2d]
buildDir = .
inputFile = Examples/Modules/embedded_boundary_rotated_cube/inputs_2d
runtime_params =
dim = 2
addToCompileString = USE_EB=TRUE
restartTest = 0
useMPI = 1
numprocs = 1
useOMP = 1
numthreads = 1
compileTest = 0
doVis = 0
compareParticles = 0
analysisRoutine = Examples/Modules/embedded_boundary_rotated_cube/analysis_fields_2d.py

[dirichletbc]
buildDir = .
inputFile = Examples/Tests/ElectrostaticDirichletBC/inputs_2d
runtime_params =
dim = 2
addToCompileString =
restartTest = 0
useMPI = 1
numprocs = 2
useOMP = 1
numthreads = 1
compileTest = 0
doVis = 0
compareParticles = 0
analysisRoutine = Examples/Tests/ElectrostaticDirichletBC/analysis.py

[Python_dirichletbc]
buildDir = .
inputFile = Examples/Tests/ElectrostaticDirichletBC/PICMI_inputs_2d.py
runtime_params =
customRunCmd = python PICMI_inputs_2d.py
dim = 2
addToCompileString = USE_PYTHON_MAIN=TRUE PYINSTALLOPTIONS="--user --prefix="
restartTest = 0
useMPI = 1
numprocs = 2
useOMP = 1
numthreads = 1
compileTest = 0
doVis = 0
compareParticles = 0
analysisRoutine = Examples/Tests/ElectrostaticDirichletBC/analysis.py

[PEC_field]
buildDir = .
inputFile = Examples/Tests/PEC/inputs_field_PEC_3d
runtime_params =
dim = 3
addToCompileString =
restartTest = 0
useMPI = 1
numprocs = 2
useOMP = 1
numthreads = 1
compileTest = 0
doVis = 0
compareParticles = 0
analysisRoutine = Examples/Tests/PEC/analysis_pec.py

[PEC_field_mr]
buildDir = .
inputFile = Examples/Tests/PEC/inputs_field_PEC_mr_3d
runtime_params =
dim = 3
addToCompileString =
restartTest = 0
useMPI = 1
numprocs = 2
useOMP = 1
numthreads = 1
compileTest = 0
doVis = 0
compareParticles = 0
analysisRoutine = Examples/Tests/PEC/analysis_pec_mr.py

[PEC_particle]
buildDir = .
inputFile = Examples/Tests/PEC/inputs_particle_PEC_3d
runtime_params =
dim = 3
addToCompileString =
restartTest = 0
useMPI = 1
numprocs = 2
useOMP = 1
numthreads = 1
compileTest = 0
doVis = 0
compareParticles = 1
particleTypes = electron proton
analysisRoutine = Examples/analysis_default_regression.py
tolerance = 1.e-14

[Python_pass_mpi_comm]
buildDir = .
inputFile = Examples/Tests/pass_mpi_communicator/PICMI_inputs_2d.py
runtime_params =
customRunCmd = python PICMI_inputs_2d.py
dim = 2
addToCompileString = USE_PYTHON_MAIN=TRUE PYINSTALLOPTIONS="--user --prefix="
restartTest = 0
useMPI = 1
numprocs = 2
useOMP = 1
numthreads = 1
compileTest = 0
doVis = 0
compareParticles = 1
particleTypes = electrons
analysisRoutine = Examples/Tests/pass_mpi_communicator/analysis.py
tolerance = 1.e-14

[Plasma_lens]
buildDir = .
inputFile = Examples/Tests/plasma_lens/inputs_3d
runtime_params =
dim = 3
addToCompileString =
restartTest = 0
useMPI = 1
numprocs = 2
useOMP = 1
numthreads = 1
compileTest = 0
doVis = 0
compareParticles = 1
particleTypes = electrons
analysisRoutine = Examples/Tests/plasma_lens/analysis.py
tolerance = 1.e-14

[background_mcc]
buildDir = .
inputFile = Examples/Physics_applications/capacitive_discharge/inputs_2d
runtime_params =
dim = 2
addToCompileString =
restartTest = 0
useMPI = 1
numprocs = 2
useOMP = 1
numthreads = 1
compileTest = 0
doVis = 0
compareParticles = 1
particleTypes = electrons he_ions
analysisRoutine = Examples/analysis_default_regression.py
tolerance = 1.0e-4

[Python_background_mcc]
buildDir = .
inputFile = Examples/Physics_applications/capacitive_discharge/PICMI_inputs_2d.py
runtime_params =
customRunCmd = python PICMI_inputs_2d.py
dim = 2
addToCompileString = USE_PYTHON_MAIN=TRUE PYINSTALLOPTIONS="--user --prefix="
restartTest = 0
useMPI = 1
numprocs = 2
useOMP = 1
numthreads = 1
compileTest = 0
doVis = 0
compareParticles = 0
analysisRoutine = Examples/Physics_applications/capacitive_discharge/analysis.py

[particle_absorption]
buildDir = .
inputFile = Examples/Modules/ParticleBoundaryProcess/inputs_absorption
runtime_params =
dim = 3
addToCompileString = USE_EB=TRUE
restartTest = 0
useMPI = 1
numprocs = 2
useOMP = 1
numthreads = 1
compileTest = 0
doVis = 0
compareParticles = 1
particleTypes = electrons
analysisRoutine = Examples/Modules/ParticleBoundaryProcess/analysis_absorption.py
tolerance = 1.0e-4

[particle_scrape]
buildDir = .
inputFile = Examples/Modules/ParticleBoundaryScrape/inputs_scrape
runtime_params =
dim = 3
addToCompileString = USE_EB=TRUE
restartTest = 0
useMPI = 1
numprocs = 2
useOMP = 1
numthreads = 1
compileTest = 0
doVis = 0
compareParticles = 1
particleTypes = electrons
analysisRoutine = Examples/Modules/ParticleBoundaryScrape/analysis_scrape.py
tolerance = 1.0e-4

[Python_particle_scrape]
buildDir = .
inputFile = Examples/Modules/ParticleBoundaryScrape/PICMI_inputs_scrape.py
runtime_params =
customRunCmd = python PICMI_inputs_scrape.py
dim = 3
addToCompileString = USE_EB=TRUE USE_PYTHON_MAIN=TRUE PYINSTALLOPTIONS="--user --prefix="
restartTest = 0
useMPI = 1
<<<<<<< HEAD
numprocs = 1
=======
numprocs = 2
>>>>>>> 430c972d
useOMP = 1
numthreads = 1
compileTest = 0
doVis = 0
compareParticles = 1
particleTypes = electrons
analysisRoutine = Examples/Modules/ParticleBoundaryScrape/analysis_scrape.py
tolerance = 1.0e-4

[Python_particle_reflection]
buildDir = .
inputFile = Examples/Modules/ParticleBoundaryProcess/PICMI_inputs_reflection.py
runtime_params =
customRunCmd = python PICMI_inputs_reflection.py
dim = 2
addToCompileString = USE_PYTHON_MAIN=TRUE PYINSTALLOPTIONS="--user --prefix="
restartTest = 0
useMPI = 1
numprocs = 1
useOMP = 1
numthreads = 1
compileTest = 0
doVis = 0
analysisRoutine = Examples/Modules/ParticleBoundaryProcess/analysis_reflection.py

[Python_particle_attr_access]
buildDir = .
inputFile = Examples/Tests/ParticleDataPython/PICMI_inputs_2d.py
runtime_params =
customRunCmd = python PICMI_inputs_2d.py
dim = 2
addToCompileString = USE_PYTHON_MAIN=TRUE PYINSTALLOPTIONS="--user --prefix="
restartTest = 0
useMPI = 1
numprocs = 2
useOMP = 1
numthreads = 1
compileTest = 0
doVis = 0
analysisRoutine = Examples/Tests/ParticleDataPython/analysis.py

[Python_prev_positions]
buildDir = .
inputFile = Examples/Tests/ParticleDataPython/PICMI_inputs_prev_pos_2d.py
runtime_params =
customRunCmd = python PICMI_inputs_prev_pos_2d.py
dim = 2
addToCompileString = USE_PYTHON_MAIN=TRUE PYINSTALLOPTIONS="--user --prefix="
restartTest = 0
useMPI = 1
numprocs = 2
useOMP = 1
numthreads = 1
compileTest = 0
doVis = 0
compareParticles = 1
analysisRoutine = Examples/analysis_default_regression.py
tolerance = 1.0e-4

[Performance_works_1_uniform_rest_32ppc]
buildDir = .
inputFile = Examples/Tests/PerformanceTests/automated_test_1_uniform_rest_32ppc
runtime_params = amr.n_cell=64 64 64 max_step=10 diagnostics.diags_names=diag1 diag1.intervals=0 diag1.diag_type=Full
dim = 3
addToCompileString =
restartTest = 0
useMPI = 1
numprocs = 2
useOMP = 1
numthreads = 1
compileTest = 0
doVis = 0
compareParticles = 1
particleTypes = electrons ions
analysisRoutine =
tolerance = 1.0e-4

[Performance_works_2_uniform_rest_1ppc]
buildDir = .
inputFile = Examples/Tests/PerformanceTests/automated_test_2_uniform_rest_1ppc
runtime_params = amr.n_cell=64 64 64 max_step=10 diagnostics.diags_names=diag1 diag1.intervals=0 diag1.diag_type=Full
dim = 3
addToCompileString =
restartTest = 0
useMPI = 1
numprocs = 2
useOMP = 1
numthreads = 1
compileTest = 0
doVis = 0
compareParticles = 1
particleTypes = electrons
analysisRoutine =
tolerance = 1.0e-4

[Performance_works_3_uniform_drift_4ppc]
buildDir = .
inputFile = Examples/Tests/PerformanceTests/automated_test_3_uniform_drift_4ppc
runtime_params = amr.n_cell=64 64 64 max_step=10 diagnostics.diags_names=diag1 diag1.intervals=0 diag1.diag_type=Full
dim = 3
addToCompileString =
restartTest = 0
useMPI = 1
numprocs = 2
useOMP = 1
numthreads = 1
compileTest = 0
doVis = 0
compareParticles = 1
particleTypes = electrons ions
analysisRoutine =
tolerance = 1.0e-4

[Performance_works_4_labdiags_2ppc]
buildDir = .
inputFile = Examples/Tests/PerformanceTests/automated_test_4_labdiags_2ppc
runtime_params = amr.n_cell=64 64 64 max_step=10 diagnostics.diags_names=diag1 diag1.intervals=0 diag1.diag_type=Full
dim = 3
addToCompileString =
restartTest = 0
useMPI = 1
numprocs = 2
useOMP = 1
numthreads = 1
compileTest = 0
doVis = 0
compareParticles = 1
particleTypes = electrons ions
analysisRoutine =
tolerance = 1.0e-4

[Performance_works_5_loadimbalance]
buildDir = .
inputFile = Examples/Tests/PerformanceTests/automated_test_5_loadimbalance
runtime_params = amr.n_cell=64 64 64 max_step=10 diagnostics.diags_names=diag1 diag1.intervals=0 diag1.diag_type=Full
dim = 3
addToCompileString =
restartTest = 0
useMPI = 1
numprocs = 2
useOMP = 1
numthreads = 1
compileTest = 0
doVis = 0
compareParticles = 1
particleTypes = electrons ions
analysisRoutine =
tolerance = 1.0e-4

[Performance_works_6_output_2ppc]
buildDir = .
inputFile = Examples/Tests/PerformanceTests/automated_test_6_output_2ppc
runtime_params = amr.n_cell=64 64 64 max_step=10
dim = 3
addToCompileString =
restartTest = 0
useMPI = 1
numprocs = 2
useOMP = 1
numthreads = 1
compileTest = 0
doVis = 0
compareParticles = 1
particleTypes = electrons ions
analysisRoutine =
tolerance = 1.0e-4<|MERGE_RESOLUTION|>--- conflicted
+++ resolved
@@ -48,11 +48,7 @@
 
 [AMReX]
 dir = /home/regtester/AMReX_RegTesting/amrex/
-<<<<<<< HEAD
-branch = 798240684d9696fb00392688e3c216e21596b921
-=======
 branch = 88b868099018c191e7d3ea424d3e3420b826dd69
->>>>>>> 430c972d
 
 [source]
 dir = /home/regtester/AMReX_RegTesting/warpx
@@ -2581,11 +2577,7 @@
 addToCompileString = USE_EB=TRUE USE_PYTHON_MAIN=TRUE PYINSTALLOPTIONS="--user --prefix="
 restartTest = 0
 useMPI = 1
-<<<<<<< HEAD
-numprocs = 1
-=======
-numprocs = 2
->>>>>>> 430c972d
+numprocs = 2
 useOMP = 1
 numthreads = 1
 compileTest = 0
