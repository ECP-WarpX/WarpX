# This file is used both for the nightly regression tests
# on the battra server, and for the CI tests on Travis CI
# In the case of Travis CI, some of the parameters entered
# below are overwritten, see prepare_file_travis.py
[main]
testTopDir     = /home/regtester/AMReX_RegTesting/rt-WarpX/
webTopDir      = /home/regtester/AMReX_RegTesting/rt-WarpX/web

sourceTree = C_Src

# suiteName is the name prepended to all output directories
suiteName = WarpX

COMP = g++
add_to_c_make_command = TEST=TRUE USE_ASSERTION=TRUE WarpxBinDir=

purge_output = 1

MAKE = make
numMakeJobs = 8

# MPIcommand should use the placeholders:
#   @host@ to indicate where to put the hostname to run on
#   @nprocs@ to indicate where to put the number of processors
#   @command@ to indicate where to put the command to run
#
# only tests with useMPI = 1 will run in parallel
# nprocs is problem dependent and specified in the individual problem
# sections.

#MPIcommand = mpiexec -host @host@ -n @nprocs@ @command@
MPIcommand = mpiexec -n @nprocs@ @command@
MPIhost =

reportActiveTestsOnly = 1

# Add "GO UP" link at the top of the web page?
goUpLink = 1

# string queried to change plotfiles and checkpoint files
plot_file_name = diag1.file_prefix
check_file_name = none

# email
sendEmailWhenFail = 1
emailTo = weiqunzhang@lbl.gov, jlvay@lbl.gov, rlehe@lbl.gov, atmyers@lbl.gov, oshapoval@lbl.gov, henri.vincenti@cea.fr, rjambunathan@lbl.gov, yinjianzhao@lbl.gov
emailBody = Check https://ccse.lbl.gov/pub/RegressionTesting/WarpX/ for more details.

[AMReX]
dir = /home/regtester/AMReX_RegTesting/amrex/
branch = development

[source]
dir = /home/regtester/AMReX_RegTesting/warpx
branch = development

[extra-PICSAR]
dir = /home/regtester/AMReX_RegTesting/picsar/
branch = development

# individual problems follow

[pml_x_yee]
buildDir = .
inputFile = Examples/Tests/PML/inputs_2d
runtime_params = warpx.do_dynamic_scheduling=0 algo.maxwell_solver=yee diag1.file_prefix=pml_x_yee_plt
dim = 2
addToCompileString =
restartTest = 0
useMPI = 1
numprocs = 2
useOMP = 1
numthreads = 2
compileTest = 0
doVis = 0
analysisRoutine = Examples/Tests/PML/analysis_pml_yee.py
tolerance = 1.e-14

[pml_x_ckc]
buildDir = .
inputFile = Examples/Tests/PML/inputs_2d
runtime_params = warpx.do_dynamic_scheduling=0 algo.maxwell_solver=ckc
dim = 2
addToCompileString =
restartTest = 0
useMPI = 1
numprocs = 2
useOMP = 1
numthreads = 2
compileTest = 0
doVis = 0
analysisRoutine = Examples/Tests/PML/analysis_pml_ckc.py
tolerance = 1.e-14

[pml_x_psatd]
buildDir = .
inputFile = Examples/Tests/PML/inputs_2d
runtime_params = algo.maxwell_solver=psatd psatd.update_with_rho=1 warpx.do_dynamic_scheduling=0 diag1.fields_to_plot = Ex Ey Ez Bx By Bz rho divE warpx.cfl = 0.7071067811865475 warpx.do_pml_dive_cleaning=0 warpx.do_pml_divb_cleaning=0
dim = 2
addToCompileString = USE_PSATD=TRUE
restartTest = 0
useMPI = 1
numprocs = 2
useOMP = 1
numthreads = 2
compileTest = 0
doVis = 0
analysisRoutine = Examples/Tests/PML/analysis_pml_psatd.py
tolerance = 1.e-14

[pml_psatd_dive_divb_cleaning]
buildDir = .
inputFile = Examples/Tests/PML/inputs_3d
runtime_params =
dim = 3
addToCompileString = USE_PSATD=TRUE
restartTest = 0
useMPI = 1
numprocs = 2
useOMP = 1
numthreads = 1
compileTest = 0
doVis = 0
analysisRoutine = Examples/analysis_default_regression.py
tolerance = 1.e-14

[silver_mueller_2d_x]
buildDir = .
inputFile = Examples/Tests/SilverMueller/inputs_2d_x
runtime_params =
dim = 2
addToCompileString =
restartTest = 0
useMPI = 1
numprocs = 2
useOMP = 1
numthreads = 2
compileTest = 0
doVis = 0
analysisRoutine = Examples/Tests/SilverMueller/analysis_silver_mueller.py
tolerance = 1.e-14

[silver_mueller_2d_z]
buildDir = .
inputFile = Examples/Tests/SilverMueller/inputs_2d_z
runtime_params =
dim = 2
addToCompileString =
restartTest = 0
useMPI = 1
numprocs = 2
useOMP = 1
numthreads = 2
compileTest = 0
doVis = 0
analysisRoutine = Examples/Tests/SilverMueller/analysis_silver_mueller.py
tolerance = 1.e-14

[silver_mueller_rz_z]
buildDir = .
inputFile = Examples/Tests/SilverMueller/inputs_rz_z
runtime_params =
dim = 2
addToCompileString = USE_RZ=TRUE
restartTest = 0
useMPI = 1
numprocs = 2
useOMP = 1
numthreads = 2
compileTest = 0
doVis = 0
analysisRoutine = Examples/Tests/SilverMueller/analysis_silver_mueller.py
tolerance = 1.e-14

[RigidInjection_lab]
buildDir = .
inputFile = Examples/Modules/RigidInjection/inputs_2d_LabFrame
runtime_params =
dim = 2
addToCompileString =
restartTest = 0
useMPI = 1
numprocs = 2
useOMP = 1
numthreads = 2
compileTest = 0
doVis = 0
compareParticles = 0
analysisRoutine = Examples/Modules/RigidInjection/analysis_rigid_injection_LabFrame.py
tolerance = 1.e-14

[RigidInjection_BTD]
buildDir = .
inputFile = Examples/Modules/RigidInjection/inputs_2d_BoostedFrame
runtime_params =
dim = 2
addToCompileString =
restartTest = 0
useMPI = 1
numprocs = 2
useOMP = 1
numthreads = 2
compileTest = 0
doVis = 0
compareParticles = 0
doComparison = 0
aux1File = Tools/PostProcessing/read_raw_data.py
analysisRoutine = Examples/Modules/RigidInjection/analysis_rigid_injection_BoostedFrame.py
tolerance = 1.e-14

[BTD_ReducedSliceDiag]
buildDir = .
inputFile = Examples/Modules/boosted_diags/inputs_3d_slice
runtime_params =
dim = 3
addToCompileString =
restartTest = 0
useMPI = 1
numprocs = 2
useOMP = 1
numthreads = 2
compileTest = 0
doVis = 0
compareParticles = 0
doComparison = 0
aux1File = Tools/PostProcessing/read_raw_data.py
analysisRoutine = Examples/Modules/boosted_diags/analysis_3Dbacktransformed_diag.py
tolerance = 1.e-14

[nci_corrector]
buildDir = .
inputFile = Examples/Modules/nci_corrector/inputs_2d
runtime_params = amr.max_level=0 particles.use_fdtd_nci_corr=1
dim = 2
addToCompileString =
restartTest = 0
useMPI = 1
numprocs = 2
useOMP = 1
numthreads = 2
compileTest = 0
doVis = 0
doComparison = 0
analysisRoutine = Examples/Modules/nci_corrector/analysis_ncicorr.py
tolerance = 1.e-14

[nci_correctorMR]
buildDir = .
inputFile = Examples/Modules/nci_corrector/inputs_2d
runtime_params = amr.max_level=1 particles.use_fdtd_nci_corr=1 amr.n_cell=64 64 warpx.fine_tag_lo=-20.e-6 -20.e-6 warpx.fine_tag_hi=20.e-6 20.e-6
dim = 2
addToCompileString =
restartTest = 0
useMPI = 1
numprocs = 2
useOMP = 1
numthreads = 2
compileTest = 0
doVis = 0
doComparison = 0
analysisRoutine = Examples/Modules/nci_corrector/analysis_ncicorr.py
tolerance = 1.e-14

[ionization_lab]
buildDir = .
inputFile = Examples/Modules/ionization/inputs_2d_rt
runtime_params =
dim = 2
addToCompileString =
restartTest = 0
useMPI = 1
numprocs = 2
useOMP = 1
numthreads = 1
compileTest = 0
doVis = 0
analysisRoutine = Examples/Modules/ionization/analysis_ionization.py
tolerance = 1.e-14

[ionization_boost]
buildDir = .
inputFile = Examples/Modules/ionization/inputs_2d_bf_rt
runtime_params =
dim = 2
addToCompileString =
restartTest = 0
useMPI = 1
numprocs = 2
useOMP = 1
numthreads = 1
compileTest = 0
doVis = 0
analysisRoutine = Examples/Modules/ionization/analysis_ionization.py
tolerance = 1.e-14

[bilinear_filter]
buildDir = .
inputFile = Examples/Tests/SingleParticle/inputs_2d
runtime_params = warpx.use_filter=1 warpx.filter_npass_each_dir=1 5
dim = 2
addToCompileString =
restartTest = 0
useMPI = 1
numprocs = 2
useOMP = 1
numthreads = 2
compileTest = 0
doVis = 0
analysisRoutine = Examples/Tests/SingleParticle/analysis_bilinear_filter.py
tolerance = 1.e-14

[Langmuir_multi]
buildDir = .
inputFile = Examples/Tests/Langmuir/inputs_3d_multi_rt
runtime_params = warpx.do_dynamic_scheduling=0
dim = 3
addToCompileString =
restartTest = 0
useMPI = 1
numprocs = 2
useOMP = 1
numthreads = 2
compileTest = 0
doVis = 0
compareParticles = 1
particleTypes = electrons positrons
analysisRoutine = Examples/Tests/Langmuir/analysis_langmuir_multi.py
analysisOutputImage = langmuir_multi_analysis.png
tolerance = 1.e-14

[Langmuir_multi_single_precision]
buildDir = .
inputFile = Examples/Tests/Langmuir/inputs_3d_multi_rt
runtime_params = warpx.do_dynamic_scheduling=0
dim = 3
addToCompileString = PRECISION=FLOAT USE_SINGLE_PRECISION_PARTICLES=TRUE
restartTest = 0
useMPI = 1
numprocs = 2
useOMP = 1
numthreads = 2
compileTest = 0
doVis = 0
compareParticles = 1
particleTypes = electrons positrons
analysisRoutine = Examples/Tests/Langmuir/analysis_langmuir_multi.py
analysisOutputImage = langmuir_multi_analysis.png
tolerance = 1.0e-4

[Langmuir_multi_nodal]
buildDir = .
inputFile = Examples/Tests/Langmuir/inputs_3d_multi_rt
runtime_params = warpx.do_dynamic_scheduling=0 warpx.do_nodal=1 algo.current_deposition=direct
dim = 3
addToCompileString =
restartTest = 0
useMPI = 1
numprocs = 2
useOMP = 1
numthreads = 2
compileTest = 0
doVis = 0
compareParticles = 1
particleTypes = electrons positrons
analysisRoutine = Examples/Tests/Langmuir/analysis_langmuir_multi.py
analysisOutputImage = langmuir_multi_analysis.png
tolerance = 1.e-14

[Langmuir_multi_psatd]
buildDir = .
inputFile = Examples/Tests/Langmuir/inputs_3d_multi_rt
runtime_params = algo.maxwell_solver=psatd psatd.fftw_plan_measure=0 warpx.cfl = 0.5773502691896258
dim = 3
addToCompileString = USE_PSATD=TRUE
restartTest = 0
useMPI = 1
numprocs = 2
useOMP = 1
numthreads = 1
compileTest = 0
doVis = 0
compareParticles = 1
particleTypes = electrons positrons
analysisRoutine = Examples/Tests/Langmuir/analysis_langmuir_multi.py
analysisOutputImage = langmuir_multi_analysis.png
tolerance = 5.e-11

[Langmuir_multi_psatd_current_correction]
buildDir = .
inputFile = Examples/Tests/Langmuir/inputs_3d_multi_rt
runtime_params = algo.maxwell_solver=psatd algo.current_deposition=esirkepov psatd.fftw_plan_measure=0 psatd.periodic_single_box_fft=1 psatd.current_correction=1 diag1.fields_to_plot = Ex Ey Ez Bx By Bz jx jy jz part_per_cell rho divE warpx.cfl = 0.5773502691896258
dim = 3
addToCompileString = USE_PSATD=TRUE
restartTest = 0
useMPI = 1
numprocs = 1
useOMP = 1
numthreads = 1
compileTest = 0
doVis = 0
compareParticles = 1
tolerance = 5.e-11
particleTypes = electrons positrons
analysisRoutine = Examples/Tests/Langmuir/analysis_langmuir_multi.py
analysisOutputImage = langmuir_multi_analysis.png

[Langmuir_multi_psatd_current_correction_nodal]
buildDir = .
inputFile = Examples/Tests/Langmuir/inputs_3d_multi_rt
runtime_params = algo.maxwell_solver=psatd algo.current_deposition=direct psatd.fftw_plan_measure=0 psatd.periodic_single_box_fft=1 psatd.current_correction=1 warpx.do_nodal=1 diag1.fields_to_plot = Ex Ey Ez Bx By Bz jx jy jz part_per_cell rho divE warpx.cfl = 0.5773502691896258
dim = 3
addToCompileString = USE_PSATD=TRUE
restartTest = 0
useMPI = 1
numprocs = 1
useOMP = 1
numthreads = 1
compileTest = 0
doVis = 0
compareParticles = 1
tolerance = 5.e-11
particleTypes = electrons positrons
analysisRoutine = Examples/Tests/Langmuir/analysis_langmuir_multi.py
analysisOutputImage = langmuir_multi_analysis.png

[Langmuir_multi_psatd_Vay_deposition]
buildDir = .
inputFile = Examples/Tests/Langmuir/inputs_3d_multi_rt
runtime_params = algo.maxwell_solver=psatd psatd.fftw_plan_measure=0 psatd.periodic_single_box_fft=1 algo.current_deposition=vay diag1.fields_to_plot = Ex Ey Ez jx jy jz part_per_cell rho divE warpx.cfl = 0.5773502691896258
dim = 3
addToCompileString = USE_PSATD=TRUE
restartTest = 0
useMPI = 1
numprocs = 1
useOMP = 1
numthreads = 1
compileTest = 0
doVis = 0
compareParticles = 1
tolerance = 5.e-11
particleTypes = electrons positrons
analysisRoutine = Examples/Tests/Langmuir/analysis_langmuir_multi.py
analysisOutputImage = langmuir_multi_analysis.png

[Langmuir_multi_psatd_Vay_deposition_nodal]
buildDir = .
inputFile = Examples/Tests/Langmuir/inputs_3d_multi_rt
runtime_params = algo.maxwell_solver=psatd warpx.do_nodal=1 psatd.fftw_plan_measure=0 psatd.periodic_single_box_fft=1 algo.current_deposition=vay diag1.fields_to_plot = Ex Ey Ez jx jy jz part_per_cell rho divE warpx.cfl = 0.5773502691896258
dim = 3
addToCompileString = USE_PSATD=TRUE
restartTest = 0
useMPI = 1
numprocs = 1
useOMP = 1
numthreads = 1
compileTest = 0
doVis = 0
compareParticles = 1
tolerance = 5.e-11
particleTypes = electrons positrons
analysisRoutine = Examples/Tests/Langmuir/analysis_langmuir_multi.py
analysisOutputImage = langmuir_multi_analysis.png

[Langmuir_multi_psatd_momentum_conserving]
buildDir = .
inputFile = Examples/Tests/Langmuir/inputs_3d_multi_rt
runtime_params = algo.maxwell_solver=psatd psatd.fftw_plan_measure=0 algo.field_gathering=momentum-conserving warpx.cfl = 0.5773502691896258
dim = 3
addToCompileString = USE_PSATD=TRUE
restartTest = 0
useMPI = 1
numprocs = 2
useOMP = 1
numthreads = 1
compileTest = 0
doVis = 0
compareParticles = 1
particleTypes = electrons positrons
analysisRoutine = Examples/Tests/Langmuir/analysis_langmuir_multi.py
analysisOutputImage = langmuir_multi_analysis.png
tolerance = 5.e-11

[Langmuir_multi_psatd_nodal]
buildDir = .
inputFile = Examples/Tests/Langmuir/inputs_3d_multi_rt
runtime_params = algo.maxwell_solver=psatd psatd.fftw_plan_measure=0 warpx.do_dynamic_scheduling=0 warpx.do_nodal=1 algo.current_deposition=direct warpx.cfl = 0.5773502691896258
dim = 3
addToCompileString = USE_PSATD=TRUE
restartTest = 0
useMPI = 1
numprocs = 2
useOMP = 1
numthreads = 1
compileTest = 0
doVis = 0
compareParticles = 1
particleTypes = electrons positrons
analysisRoutine = Examples/Tests/Langmuir/analysis_langmuir_multi.py
analysisOutputImage = langmuir_multi_analysis.png
tolerance = 5.e-11

[Langmuir_multi_psatd_single_precision]
buildDir = .
inputFile = Examples/Tests/Langmuir/inputs_3d_multi_rt
runtime_params = algo.maxwell_solver=psatd psatd.fftw_plan_measure=0  warpx.cfl = 0.5773502691896258
dim = 3
addToCompileString = USE_PSATD=TRUE PRECISION=FLOAT USE_SINGLE_PRECISION_PARTICLES=TRUE
restartTest = 0
useMPI = 1
numprocs = 2
useOMP = 1
numthreads = 1
compileTest = 0
doVis = 0
compareParticles = 1
particleTypes = electrons positrons
analysisRoutine = Examples/Tests/Langmuir/analysis_langmuir_multi.py
analysisOutputImage = langmuir_multi_analysis.png
tolerance = 5.e-7

[Langmuir_multi_2d_nodal]
buildDir = .
inputFile = Examples/Tests/Langmuir/inputs_2d_multi_rt
runtime_params = warpx.do_nodal=1 algo.current_deposition=direct diag1.electrons.variables=w ux uy uz diag1.positrons.variables=w ux uy uz
dim = 2
addToCompileString =
restartTest = 0
useMPI = 1
numprocs = 2
useOMP = 1
numthreads = 1
compileTest = 0
doVis = 0
compareParticles = 1
particleTypes = electrons positrons
analysisRoutine = Examples/Tests/Langmuir/analysis_langmuir_multi_2d.py
analysisOutputImage = langmuir_multi_2d_analysis.png
tolerance = 1.e-14

[Langmuir_multi_2d_psatd]
buildDir = .
inputFile = Examples/Tests/Langmuir/inputs_2d_multi_rt
runtime_params = algo.maxwell_solver=psatd psatd.fftw_plan_measure=0 diag1.electrons.variables=w ux uy uz diag1.positrons.variables=w ux uy uz diag1.fields_to_plot=Ex Ey Ez jx jy jz part_per_cell warpx.cfl = 0.7071067811865475
dim = 2
addToCompileString = USE_PSATD=TRUE
restartTest = 0
useMPI = 1
numprocs = 2
useOMP = 1
numthreads = 1
compileTest = 0
doVis = 0
compareParticles = 1
particleTypes = electrons positrons
analysisRoutine = Examples/Tests/Langmuir/analysis_langmuir_multi_2d.py
analysisOutputImage = langmuir_multi_2d_analysis.png
tolerance = 1.e-14

[Langmuir_multi_2d_psatd_momentum_conserving]
buildDir = .
inputFile = Examples/Tests/Langmuir/inputs_2d_multi_rt
runtime_params = algo.maxwell_solver=psatd algo.field_gathering=momentum-conserving psatd.fftw_plan_measure=0 diag1.electrons.variables=w ux uy uz diag1.positrons.variables=w ux uy uz diag1.fields_to_plot=Ex Ey Ez jx jy jz part_per_cell warpx.cfl = 0.7071067811865475
dim = 2
addToCompileString = USE_PSATD=TRUE
restartTest = 0
useMPI = 1
numprocs = 2
useOMP = 1
numthreads = 1
compileTest = 0
doVis = 0
compareParticles = 1
particleTypes = electrons positrons
analysisRoutine = Examples/Tests/Langmuir/analysis_langmuir_multi_2d.py
analysisOutputImage = langmuir_multi_2d_analysis.png
tolerance = 1.e-14

[Langmuir_multi_2d_psatd_current_correction]
buildDir = .
inputFile = Examples/Tests/Langmuir/inputs_2d_multi_rt
runtime_params = algo.maxwell_solver=psatd amr.max_grid_size=128 algo.current_deposition=esirkepov psatd.fftw_plan_measure=0 psatd.periodic_single_box_fft=1 psatd.current_correction=1 diag1.electrons.variables=w ux uy uz diag1.positrons.variables=w ux uy uz diag1.fields_to_plot =Ex Ey Ez jx jy jz part_per_cell rho divE warpx.cfl = 0.7071067811865475
dim = 2
addToCompileString = USE_PSATD=TRUE
restartTest = 0
useMPI = 1
numprocs = 1
useOMP = 1
numthreads = 1
compileTest = 0
doVis = 0
compareParticles = 1
particleTypes = electrons positrons
analysisRoutine = Examples/Tests/Langmuir/analysis_langmuir_multi_2d.py
analysisOutputImage = langmuir_multi_2d_analysis.png

[Langmuir_multi_2d_psatd_current_correction_nodal]
buildDir = .
inputFile = Examples/Tests/Langmuir/inputs_2d_multi_rt
runtime_params = algo.maxwell_solver=psatd amr.max_grid_size=128 algo.current_deposition=direct psatd.fftw_plan_measure=0 psatd.periodic_single_box_fft=1 psatd.current_correction=1 warpx.do_nodal=1 diag1.electrons.variables=w ux uy uz diag1.positrons.variables=w ux uy uz diag1.fields_to_plot =Ex Ey Ez jx jy jz part_per_cell rho divE warpx.cfl = 0.7071067811865475
dim = 2
addToCompileString = USE_PSATD=TRUE
restartTest = 0
useMPI = 1
numprocs = 1
useOMP = 1
numthreads = 1
compileTest = 0
doVis = 0
compareParticles = 1
particleTypes = electrons positrons
analysisRoutine = Examples/Tests/Langmuir/analysis_langmuir_multi_2d.py
analysisOutputImage = langmuir_multi_2d_analysis.png

[Langmuir_multi_2d_psatd_Vay_deposition]
buildDir = .
inputFile = Examples/Tests/Langmuir/inputs_2d_multi_rt
runtime_params = algo.maxwell_solver=psatd amr.max_grid_size=128 psatd.fftw_plan_measure=0 psatd.periodic_single_box_fft=1 algo.current_deposition=vay diag1.electrons.variables=w ux uy uz diag1.positrons.variables=w ux uy uz diag1.fields_to_plot = Ex Ey Ez jx jy jz part_per_cell rho divE warpx.cfl = 0.7071067811865475
dim = 2
addToCompileString = USE_PSATD=TRUE
restartTest = 0
useMPI = 1
numprocs = 1
useOMP = 1
numthreads = 1
compileTest = 0
doVis = 0
compareParticles = 1
particleTypes = electrons positrons
analysisRoutine = Examples/Tests/Langmuir/analysis_langmuir_multi_2d.py
analysisOutputImage = langmuir_multi_2d_analysis.png

[Langmuir_multi_2d_psatd_Vay_deposition_nodal]
buildDir = .
inputFile = Examples/Tests/Langmuir/inputs_2d_multi_rt
runtime_params = algo.maxwell_solver=psatd amr.max_grid_size=128 warpx.do_nodal=1 psatd.fftw_plan_measure=0 psatd.periodic_single_box_fft=1 algo.current_deposition=vay diag1.electrons.variables=w ux uy uz diag1.positrons.variables=w ux uy uz diag1.fields_to_plot = Ex Ey Ez jx jy jz part_per_cell rho divE warpx.cfl = 0.7071067811865475
dim = 2
addToCompileString = USE_PSATD=TRUE
restartTest = 0
useMPI = 1
numprocs = 1
useOMP = 1
numthreads = 1
compileTest = 0
doVis = 0
compareParticles = 1
particleTypes = electrons positrons
analysisRoutine = Examples/Tests/Langmuir/analysis_langmuir_multi_2d.py
analysisOutputImage = langmuir_multi_2d_analysis.png

[Langmuir_multi_2d_psatd_nodal]
buildDir = .
inputFile = Examples/Tests/Langmuir/inputs_2d_multi_rt
runtime_params = algo.maxwell_solver=psatd psatd.fftw_plan_measure=0 warpx.do_nodal=1 algo.current_deposition=direct diag1.electrons.variables=w ux uy uz diag1.positrons.variables=w ux uy uz diag1.fields_to_plot=Ex Ey Ez jx jy jz part_per_cell warpx.cfl = 0.7071067811865475
dim = 2
addToCompileString = USE_PSATD=TRUE
restartTest = 0
useMPI = 1
numprocs = 2
useOMP = 1
numthreads = 1
compileTest = 0
doVis = 0
compareParticles = 1
particleTypes = electrons positrons
analysisRoutine = Examples/Tests/Langmuir/analysis_langmuir_multi_2d.py
analysisOutputImage = langmuir_multi_2d_analysis.png
tolerance = 1.e-14

[Langmuir_multi_rz]
buildDir = .
inputFile = Examples/Tests/Langmuir/inputs_2d_multi_rz_rt
runtime_params = diag1.electrons.variables=w ux uy uz diag1.ions.variables=w ux uy uz diag1.dump_rz_modes=0
dim = 2
addToCompileString = USE_RZ=TRUE
restartTest = 0
useMPI = 1
numprocs = 2
useOMP = 1
numthreads = 2
compileTest = 0
doVis = 0
compareParticles = 1
particleTypes = electrons ions
analysisRoutine = Examples/Tests/Langmuir/analysis_langmuir_multi_rz.py
analysisOutputImage = Langmuir_multi_rz_analysis.png
aux1File = Regression/PostProcessingUtils/post_processing_utils.py
tolerance = 1.e-14

[Langmuir_multi_rz_psatd]
buildDir = .
inputFile = Examples/Tests/Langmuir/inputs_2d_multi_rz_rt
runtime_params = algo.maxwell_solver=psatd diag1.electrons.variables=w ux uy uz diag1.ions.variables=w ux uy uz diag1.dump_rz_modes=0 algo.current_deposition=direct warpx.do_dive_cleaning=0 psatd.update_with_rho=1
dim = 2
addToCompileString = USE_RZ=TRUE USE_PSATD=TRUE BLAS_LIB=-lblas LAPACK_LIB=-llapack
restartTest = 0
useMPI = 1
numprocs = 2
useOMP = 1
numthreads = 2
compileTest = 0
doVis = 0
compareParticles = 1
particleTypes = electrons ions
analysisRoutine = Examples/Tests/Langmuir/analysis_langmuir_multi_rz.py
analysisOutputImage = Langmuir_multi_rz_psatd_analysis.png
aux1File = Regression/PostProcessingUtils/post_processing_utils.py
tolerance = 1.e-14

[Langmuir_multi_rz_psatd_current_correction]
buildDir = .
inputFile = Examples/Tests/Langmuir/inputs_2d_multi_rz_rt
runtime_params = algo.maxwell_solver=psatd diag1.electrons.variables=w ux uy uz diag1.ions.variables=w ux uy uz diag1.dump_rz_modes=0 algo.current_deposition=direct warpx.do_dive_cleaning=0 amr.max_grid_size=128 psatd.periodic_single_box_fft=1 psatd.current_correction=1 diag1.fields_to_plot=jx jz Ex Ez By rho divE
dim = 2
addToCompileString = USE_RZ=TRUE USE_PSATD=TRUE BLAS_LIB=-lblas LAPACK_LIB=-llapack
restartTest = 0
useMPI = 1
numprocs = 1
useOMP = 1
numthreads = 2
compileTest = 0
doVis = 0
compareParticles = 1
particleTypes = electrons ions
analysisRoutine = Examples/Tests/Langmuir/analysis_langmuir_multi_rz.py
analysisOutputImage = Langmuir_multi_rz_psatd_analysis.png
aux1File = Regression/PostProcessingUtils/post_processing_utils.py
tolerance = 1.e-14

[Python_Langmuir_rz_multimode]
buildDir = .
inputFile = Examples/Tests/Langmuir/PICMI_inputs_langmuir_rz_multimode_analyze.py
runtime_params =
customRunCmd = python PICMI_inputs_langmuir_rz_multimode_analyze.py
dim = 2
addToCompileString = USE_PYTHON_MAIN=TRUE USE_RZ=TRUE PYINSTALLOPTIONS="--user --prefix="
restartTest = 0
useMPI = 1
numprocs = 2
useOMP = 1
numthreads = 1
compileTest = 0
doVis = 0
compareParticles = 1
particleTypes = electrons protons
analysisRoutine = Examples/analysis_default_regression.py
tolerance = 1.e-14

[LaserInjection]
buildDir = .
inputFile = Examples/Modules/laser_injection/inputs_3d_rt
runtime_params = max_step=20
dim = 3
addToCompileString =
restartTest = 0
useMPI = 1
numprocs = 2
useOMP = 1
numthreads = 2
compileTest = 0
doVis = 0
compareParticles = 0
analysisRoutine = Examples/Modules/laser_injection/analysis_laser.py
analysisOutputImage = laser_analysis.png
tolerance = 1.e-14

[LaserInjection_2d]
buildDir = .
inputFile = Examples/Modules/laser_injection/inputs_2d_rt
runtime_params = warpx.do_dynamic_scheduling=0 warpx.serialize_ics=1
dim = 2
addToCompileString =
restartTest = 0
useMPI = 1
numprocs = 2
useOMP = 1
numthreads = 2
compileTest = 0
doVis = 0
compareParticles = 0
analysisRoutine = Examples/Modules/laser_injection/analysis_2d.py
tolerance = 1.e-14

[LaserAcceleration]
buildDir = .
inputFile = Examples/Physics_applications/laser_acceleration/inputs_3d
runtime_params = warpx.do_dynamic_scheduling=0 amr.n_cell=32 32 256 max_step=100 electrons.zmin=0.e-6 warpx.serialize_ics=1
dim = 3
addToCompileString =
restartTest = 0
useMPI = 1
numprocs = 2
useOMP = 1
numthreads = 2
compileTest = 0
doVis = 0
compareParticles = 1
particleTypes = electrons
analysisRoutine = Examples/analysis_default_regression.py
tolerance = 1.e-14

[subcyclingMR]
buildDir = .
inputFile = Examples/Tests/subcycling/inputs_2d
runtime_params = warpx.serialize_ics=1 warpx.do_dynamic_scheduling=0
dim = 2
addToCompileString =
restartTest = 0
useMPI = 1
numprocs = 2
useOMP = 1
numthreads = 2
compileTest = 0
doVis = 0
compareParticles = 0
analysisRoutine = Examples/analysis_default_regression.py
tolerance = 1.e-10

[LaserAccelerationMR]
buildDir = .
inputFile = Examples/Physics_applications/laser_acceleration/inputs_2d
runtime_params = amr.max_level=1 max_step=200 warpx.serialize_ics=1 warpx.fine_tag_lo=-5.e-6 -35.e-6 warpx.fine_tag_hi=5.e-6 -25.e-6
dim = 2
addToCompileString =
restartTest = 0
useMPI = 1
numprocs = 2
useOMP = 1
numthreads = 2
compileTest = 0
doVis = 0
compareParticles = 1
particleTypes = electrons beam
analysisRoutine = Examples/analysis_default_regression.py
tolerance = 1.e-14
particle_tolerance = 1e-14

[PlasmaAccelerationMR]
buildDir = .
inputFile = Examples/Physics_applications/plasma_acceleration/inputs_2d
runtime_params = amr.max_level=1 amr.n_cell=32 512 max_step=400 warpx.serialize_ics=1 warpx.do_dynamic_scheduling=0
dim = 2
addToCompileString =
restartTest = 0
useMPI = 1
numprocs = 2
useOMP = 1
numthreads = 2
compileTest = 0
doVis = 0
compareParticles = 1
particleTypes = beam driver plasma_e
analysisRoutine = Examples/analysis_default_regression.py
tolerance = 1.e-12
particle_tolerance = 1.e-12

[Python_Langmuir]
buildDir = .
inputFile = Examples/Tests/Langmuir/PICMI_inputs_langmuir_rt.py
runtime_params =
customRunCmd = python PICMI_inputs_langmuir_rt.py
dim = 3
addToCompileString = USE_PYTHON_MAIN=TRUE PYINSTALLOPTIONS="--user --prefix="
restartTest = 0
useMPI = 1
numprocs = 1
useOMP = 1
numthreads = 1
compileTest = 0
doVis = 0
compareParticles = 1
particleTypes = electrons
analysisRoutine = Examples/analysis_default_regression.py
tolerance = 1.e-14

[uniform_plasma_restart]
buildDir = .
inputFile = Examples/Physics_applications/uniform_plasma/inputs_3d
runtime_params = chk.file_prefix=uniform_plasma_restart_chk
dim = 3
addToCompileString =
restartTest = 1
restartFileNum = 6
useMPI = 1
numprocs = 2
useOMP = 1
numthreads = 2
compileTest = 0
doVis = 0
compareParticles = 0
particleTypes = electrons
tolerance = 1.e-14

[restart]
buildDir = .
inputFile = Examples/Tests/restart/inputs
runtime_params = chk.file_prefix=restart_chk
dim = 3
addToCompileString =
restartTest = 1
restartFileNum = 5
useMPI = 1
numprocs = 2
useOMP = 1
numthreads = 2
compileTest = 0
doVis = 0
compareParticles = 0
particleTypes = beam
analysisRoutine = Examples/Tests/restart/analysis_restart.py
tolerance = 1.e-14

[space_charge_initialization_2d]
buildDir = .
inputFile = Examples/Modules/space_charge_initialization/inputs_3d
dim = 2
addToCompileString =
restartTest = 0
useMPI = 1
numprocs = 2
useOMP = 1
numthreads = 2
compileTest = 0
doVis = 0
compareParticles = 0
runtime_params = warpx.do_dynamic_scheduling=0
analysisRoutine = Examples/Modules/space_charge_initialization/analysis.py
analysisOutputImage = Comparison.png
tolerance = 1.e-14

[space_charge_initialization]
buildDir = .
inputFile = Examples/Modules/space_charge_initialization/inputs_3d
dim = 3
addToCompileString =
restartTest = 0
useMPI = 1
numprocs = 2
useOMP = 1
numthreads = 2
compileTest = 0
doVis = 0
compareParticles = 0
runtime_params = warpx.do_dynamic_scheduling=0
analysisRoutine = Examples/Modules/space_charge_initialization/analysis.py
analysisOutputImage = Comparison.png
tolerance = 1.e-14

[relativistic_space_charge_initialization]
buildDir = .
inputFile = Examples/Modules/relativistic_space_charge_initialization/inputs_3d
dim = 3
addToCompileString =
restartTest = 0
useMPI = 1
numprocs = 2
useOMP = 1
numthreads = 2
compileTest = 0
doVis = 0
compareParticles = 0
runtime_params = warpx.do_dynamic_scheduling=0
analysisRoutine = Examples/Modules/relativistic_space_charge_initialization/analysis.py
analysisOutputImage = Comparison.png
tolerance = 1.e-14

[parabolic_channel_initialization_2d_single_precision]
buildDir = .
inputFile = Examples/Tests/initial_plasma_profile/inputs
dim = 2
addToCompileString = PRECISION=FLOAT USE_SINGLE_PRECISION_PARTICLES=TRUE
restartTest = 0
useMPI = 1
numprocs = 2
useOMP = 1
numthreads = 2
compileTest = 0
doVis = 0
compareParticles = 0
runtime_params = warpx.do_dynamic_scheduling=0
analysisRoutine = Examples/Tests/initial_plasma_profile/analysis.py
tolerance = 1.e-14

[divb_cleaning_3d]
buildDir = .
inputFile = Examples/Tests/divb_cleaning/inputs_3d
runtime_params =
dim = 3
addToCompileString =
restartTest = 0
useMPI = 1
numprocs = 2
useOMP = 1
numthreads = 1
compileTest = 0
doVis = 0
compareParticles = 0
analysisRoutine = Examples/Tests/divb_cleaning/analysis.py
tolerance = 1.e-14

[dive_cleaning_2d]
buildDir = .
inputFile = Examples/Modules/dive_cleaning/inputs_3d
dim = 2
addToCompileString =
restartTest = 0
useMPI = 1
numprocs = 2
useOMP = 1
numthreads = 2
compileTest = 0
doVis = 0
compareParticles = 0
runtime_params = warpx.do_dynamic_scheduling=0 diag1.file_prefix=dive_cleaning_2d_plt
analysisRoutine = Examples/Modules/dive_cleaning/analysis.py
analysisOutputImage = Comparison.png
tolerance = 1.e-14

[dive_cleaning_3d]
buildDir = .
inputFile = Examples/Modules/dive_cleaning/inputs_3d
dim = 3
addToCompileString =
restartTest = 0
useMPI = 1
numprocs = 2
useOMP = 1
numthreads = 2
compileTest = 0
doVis = 0
compareParticles = 0
runtime_params = warpx.do_dynamic_scheduling=0 diag1.file_prefix=dive_cleaning_3d_plt
analysisRoutine = Examples/Modules/dive_cleaning/analysis.py
analysisOutputImage = Comparison.png
tolerance = 1.e-14

[particles_in_pml_2d]
buildDir = .
inputFile = Examples/Tests/particles_in_PML/inputs_2d
runtime_params =
dim = 2
addToCompileString =
restartTest = 0
useMPI = 1
numprocs = 2
useOMP = 1
numthreads = 1
compileTest = 0
doVis = 0
compareParticles = 0
analysisRoutine = Examples/Tests/particles_in_PML/analysis_particles_in_pml.py
tolerance = 1.e-14


[particles_in_pml_2d_MR]
buildDir = .
inputFile = Examples/Tests/particles_in_PML/inputs_mr_2d
runtime_params =
dim = 2
addToCompileString =
restartTest = 0
useMPI = 1
numprocs = 2
useOMP = 1
numthreads = 1
compileTest = 0
doVis = 0
compareParticles = 0
analysisRoutine = Examples/Tests/particles_in_PML/analysis_particles_in_pml.py
tolerance = 1.e-14

[particles_in_pml]
buildDir = .
inputFile = Examples/Tests/particles_in_PML/inputs_3d
runtime_params =
dim = 3
addToCompileString =
restartTest = 0
useMPI = 1
numprocs = 2
useOMP = 1
numthreads = 2
compileTest = 0
doVis = 0
compareParticles = 0
analysisRoutine = Examples/Tests/particles_in_PML/analysis_particles_in_pml.py
tolerance = 1.e-14


[particles_in_pml_3d_MR]
buildDir = .
inputFile = Examples/Tests/particles_in_PML/inputs_mr_3d
runtime_params =
dim = 3
addToCompileString =
restartTest = 0
useMPI = 1
numprocs = 2
useOMP = 1
numthreads = 2
compileTest = 0
doVis = 0
compareParticles = 0
analysisRoutine = Examples/Tests/particles_in_PML/analysis_particles_in_pml.py
tolerance = 1.e-14

[photon_pusher]
buildDir = .
inputFile = Examples/Tests/photon_pusher/inputs_3d
runtime_params = diag1.file_prefix=photon_pusher_plt
dim = 3
addToCompileString =
restartTest = 0
useMPI = 1
numprocs = 2
useOMP = 1
numthreads = 2
compileTest = 0
doVis = 0
compareParticles = 0
analysisRoutine = Examples/Tests/photon_pusher/analysis_photon_pusher.py
tolerance = 1.e-14

[radiation_reaction]
buildDir = .
inputFile = Examples/Tests/radiation_reaction/test_const_B_analytical/inputs_3d
runtime_params =
dim = 3
addToCompileString =
restartTest = 0
useMPI = 1
numprocs = 2
useOMP = 1
numthreads = 2
compileTest = 0
doVis = 0
compareParticles = 0
analysisRoutine =  Examples/Tests/radiation_reaction/test_const_B_analytical/analysis_classicalRR.py
tolerance = 1.e-14

[qed_breit_wheeler_2d]
buildDir = .
inputFile = Examples/Modules/qed/breit_wheeler/inputs_2d
aux1File = Examples/Modules/qed/breit_wheeler/analysis_core.py
runtime_params =
dim = 2
addToCompileString = QED=TRUE
restartTest = 0
useMPI = 1
numprocs = 2
useOMP = 1
numthreads = 2
compileTest = 0
doVis = 0
compareParticles = 0
analysisRoutine = Examples/Modules/qed/breit_wheeler/analysis_yt.py
tolerance = 1.e-14

[qed_breit_wheeler_3d]
buildDir = .
inputFile = Examples/Modules/qed/breit_wheeler/inputs_3d
aux1File = Examples/Modules/qed/breit_wheeler/analysis_core.py
runtime_params =
dim = 3
addToCompileString = QED=TRUE
restartTest = 0
useMPI = 1
numprocs = 2
useOMP = 1
numthreads = 1
compileTest = 0
doVis = 0
compareParticles = 0
analysisRoutine = Examples/Modules/qed/breit_wheeler/analysis_yt.py
tolerance = 1.e-14

[qed_breit_wheeler_2d_opmd]
buildDir = .
inputFile = Examples/Modules/qed/breit_wheeler/inputs_2d
aux1File = Examples/Modules/qed/breit_wheeler/analysis_core.py
runtime_params = diag1.format = openpmd
dim = 2
addToCompileString = QED=TRUE USE_OPENPMD=TRUE
restartTest = 0
useMPI = 1
numprocs = 2
useOMP = 1
numthreads = 2
compileTest = 0
doVis = 0
compareParticles = 0
analysisRoutine = Examples/Modules/qed/breit_wheeler/analysis_opmd.py
tolerance = 1.e-14

[qed_breit_wheeler_3d_opmd]
buildDir = .
inputFile = Examples/Modules/qed/breit_wheeler/inputs_3d
aux1File = Examples/Modules/qed/breit_wheeler/analysis_core.py
runtime_params = diag1.format = openpmd
dim = 3
addToCompileString = QED=TRUE USE_OPENPMD=TRUE
restartTest = 0
useMPI = 1
numprocs = 2
useOMP = 1
numthreads = 1
compileTest = 0
doVis = 0
compareParticles = 0
analysisRoutine = Examples/Modules/qed/breit_wheeler/analysis_opmd.py
tolerance = 1.e-14

[qed_quantum_sync_2d]
buildDir = .
inputFile = Examples/Modules/qed/quantum_synchrotron/inputs_2d
runtime_params =
dim = 2
addToCompileString = QED=TRUE
restartTest = 0
useMPI = 1
numprocs = 2
useOMP = 1
numthreads = 2
compileTest = 0
doVis = 0
compareParticles = 0
analysisRoutine = Examples/Modules/qed/quantum_synchrotron/analysis.py
tolerance = 1.e-14

[qed_quantum_sync_3d]
buildDir = .
inputFile = Examples/Modules/qed/quantum_synchrotron/inputs_3d
runtime_params =
dim = 3
addToCompileString = QED=TRUE
restartTest = 0
useMPI = 1
numprocs = 2
useOMP = 1
numthreads = 2
compileTest = 0
doVis = 0
compareParticles = 0
analysisRoutine = Examples/Modules/qed/quantum_synchrotron/analysis.py
tolerance = 1.e-14

[qed_schwinger1]
buildDir = .
inputFile = Examples/Modules/qed/schwinger/inputs_3d_schwinger
runtime_params = warpx.E_external_grid = 1.e16 0 0 warpx.B_external_grid = 16792888.570516706 5256650.141557486 18363530.799561853
dim = 3
addToCompileString = QED=TRUE
restartTest = 0
useMPI = 1
numprocs = 2
useOMP = 1
numthreads = 2
compileTest = 0
doVis = 0
analysisRoutine = Examples/Modules/qed/schwinger/analysis_schwinger.py
tolerance = 1.e-14

[qed_schwinger2]
buildDir = .
inputFile = Examples/Modules/qed/schwinger/inputs_3d_schwinger
runtime_params = warpx.E_external_grid = 1.e18 0 0 warpx.B_external_grid = 1679288857.0516706 525665014.1557486 1836353079.9561853 qed_schwinger.xmin = -2.5e-7 qed_schwinger.xmax = 2.49e-7
dim = 3
addToCompileString = QED=TRUE
restartTest = 0
useMPI = 1
numprocs = 2
useOMP = 1
numthreads = 2
compileTest = 0
doVis = 0
analysisRoutine = Examples/Modules/qed/schwinger/analysis_schwinger.py
tolerance = 1.e-14

[qed_schwinger3]
buildDir = .
inputFile = Examples/Modules/qed/schwinger/inputs_3d_schwinger
runtime_params = warpx.E_external_grid = 0 1.090934525450495e+17 0
dim = 3
addToCompileString = QED=TRUE
restartTest = 0
useMPI = 1
numprocs = 2
useOMP = 1
numthreads = 2
compileTest = 0
doVis = 0
analysisRoutine = Examples/Modules/qed/schwinger/analysis_schwinger.py
tolerance = 1.e-14

[qed_schwinger4]
buildDir = .
inputFile = Examples/Modules/qed/schwinger/inputs_3d_schwinger
runtime_params = warpx.E_external_grid = 0 0 2.5e+20 warpx.B_external_grid = 0 833910140000. 0 qed_schwinger.ymin = -2.5e-7 qed_schwinger.zmax = 2.49e-7
dim = 3
addToCompileString = QED=TRUE
restartTest = 0
useMPI = 1
numprocs = 2
useOMP = 1
numthreads = 2
compileTest = 0
doVis = 0
analysisRoutine = Examples/Modules/qed/schwinger/analysis_schwinger.py
tolerance = 1.e-14

[particle_pusher]
buildDir = .
inputFile = Examples/Tests/particle_pusher/inputs_3d
runtime_params =
dim = 3
addToCompileString =
restartTest = 0
useMPI = 1
numprocs = 1
useOMP = 1
numthreads = 1
compileTest = 0
doVis = 0
compareParticles = 0
analysisRoutine =  Examples/Tests/particle_pusher/analysis_pusher.py
tolerance = 1.e-14

[Python_gaussian_beam]
buildDir = .
inputFile = Examples/Modules/gaussian_beam/PICMI_inputs_gaussian_beam.py
customRunCmd = python PICMI_inputs_gaussian_beam.py
runtime_params =
dim = 3
addToCompileString = USE_PYTHON_MAIN=TRUE PYINSTALLOPTIONS="--user --prefix="
restartTest = 0
useMPI = 1
numprocs = 2
useOMP = 1
numthreads = 1
compileTest = 0
doVis = 0
compareParticles = 1
particleTypes = electrons
analysisRoutine = Examples/analysis_default_regression.py
tolerance = 1.e-14

[PlasmaAccelerationBoost2d]
buildDir = .
inputFile = Examples/Physics_applications/plasma_acceleration/inputs_2d_boost
runtime_params = warpx.do_dynamic_scheduling=0 warpx.serialize_ics=1 amr.n_cell=64 256 max_step=20
dim = 2
addToCompileString =
restartTest = 0
useMPI = 1
numprocs = 2
useOMP = 1
numthreads = 2
compileTest = 0
doVis = 0
analysisRoutine = Examples/analysis_default_regression.py
tolerance = 1.e-14

[Python_PlasmaAcceleration]
buildDir = .
inputFile = Examples/Physics_applications/plasma_acceleration/PICMI_inputs_plasma_acceleration.py
runtime_params =
customRunCmd = python PICMI_inputs_plasma_acceleration.py
dim = 3
addToCompileString = USE_PYTHON_MAIN=TRUE PYINSTALLOPTIONS="--user --prefix="
restartTest = 0
useMPI = 1
numprocs = 2
useOMP = 1
numthreads = 1
compileTest = 0
doVis = 0
compareParticles = 1
particleTypes = beam
analysisRoutine = Examples/analysis_default_regression.py
tolerance = 1.e-14

[Python_PlasmaAccelerationMR]
buildDir = .
inputFile = Examples/Physics_applications/plasma_acceleration/PICMI_inputs_plasma_acceleration_mr.py
runtime_params =
customRunCmd = python PICMI_inputs_plasma_acceleration_mr.py
dim = 3
addToCompileString = USE_PYTHON_MAIN=TRUE PYINSTALLOPTIONS="--user --prefix="
restartTest = 0
useMPI = 1
numprocs = 2
useOMP = 1
numthreads = 1
compileTest = 0
doVis = 0
compareParticles = 1
particleTypes = beam
analysisRoutine = Examples/analysis_default_regression.py
tolerance = 1.e-14

[PlasmaAccelerationBoost3d]
buildDir = .
inputFile = Examples/Physics_applications/plasma_acceleration/inputs_3d_boost
runtime_params = warpx.do_dynamic_scheduling=0 warpx.serialize_ics=1 amr.n_cell=64 64 128 max_step=5
dim = 3
addToCompileString =
restartTest = 0
useMPI = 1
numprocs = 2
useOMP = 1
numthreads = 2
compileTest = 0
doVis = 0
analysisRoutine = Examples/analysis_default_regression.py
tolerance = 2.e-14

[PlasmaMirror]
buildDir = .
inputFile = Examples/Physics_applications/plasma_mirror/inputs_2d
runtime_params = warpx.do_dynamic_scheduling=0 warpx.serialize_ics=1 amr.n_cell=256 128 max_step=20
dim = 2
addToCompileString =
restartTest = 0
useMPI = 1
numprocs = 2
useOMP = 1
numthreads = 2
compileTest = 0
doVis = 0
analysisRoutine = Examples/analysis_default_regression.py
tolerance = 1.e-14

[LaserIonAcc2d]
buildDir = .
inputFile = Examples/Physics_applications/laser_ion/inputs
runtime_params = warpx.do_dynamic_scheduling=0 warpx.serialize_ics=1 amr.n_cell=384 512 max_step=100
dim = 2
addToCompileString = USE_OPENPMD=TRUE
restartTest = 0
useMPI = 1
numprocs = 2
useOMP = 1
numthreads = 2
compileTest = 0
doVis = 0
analysisRoutine = Examples/analysis_default_regression.py
tolerance = 1.e-14

[momentum-conserving-gather]
buildDir = .
inputFile = Examples/Physics_applications/plasma_acceleration/inputs_2d
runtime_params = amr.max_level=1 amr.n_cell=32 512 max_step=400 warpx.serialize_ics=1 warpx.do_dynamic_scheduling=0 algo.field_gathering=momentum-conserving
dim = 2
addToCompileString =
restartTest = 0
useMPI = 1
numprocs = 2
useOMP = 1
numthreads = 2
compileTest = 0
doVis = 0
compareParticles = 1
particleTypes = beam driver plasma_e
analysisRoutine = Examples/analysis_default_regression.py
tolerance = 1.e-14

[LaserAccelerationRZ]
buildDir = .
inputFile = Examples/Physics_applications/laser_acceleration/inputs_2d_rz
runtime_params = diag1.electrons.variables=w ux uy uz diag1.beam.variables=w ux uy uz max_step=10
dim = 2
addToCompileString = USE_RZ=TRUE
restartTest = 0
useMPI = 1
numprocs = 2
useOMP = 1
numthreads = 1
compileTest = 0
doVis = 0
compareParticles = 1
particleTypes = electrons beam
analysisRoutine = Examples/analysis_default_regression.py
tolerance = 1.e-14

[Python_LaserAccelerationMR]
buildDir = .
inputFile = Examples/Physics_applications/laser_acceleration/PICMI_inputs_laser_acceleration.py
runtime_params =
customRunCmd = python PICMI_inputs_laser_acceleration.py
dim = 3
addToCompileString = USE_PYTHON_MAIN=TRUE PYINSTALLOPTIONS="--user --prefix="
restartTest = 0
useMPI = 1
numprocs = 2
useOMP = 1
numthreads = 1
compileTest = 0
doVis = 0
compareParticles = 1
particleTypes = electrons
analysisRoutine = Examples/analysis_default_regression.py
tolerance = 1.e-14

[Python_Langmuir_2d]
buildDir = .
inputFile = Examples/Tests/Langmuir/PICMI_inputs_langmuir2d.py
runtime_params =
customRunCmd = python PICMI_inputs_langmuir2d.py
dim = 2
addToCompileString = USE_PYTHON_MAIN=TRUE PYINSTALLOPTIONS="--user --prefix="
restartTest = 0
useMPI = 1
numprocs = 2
useOMP = 1
numthreads = 1
compileTest = 0
doVis = 0
compareParticles = 1
particleTypes = electrons
analysisRoutine = Examples/analysis_default_regression.py
tolerance = 1.e-14

[LaserOnFine]
buildDir = .
inputFile = Examples/Tests/laser_on_fine/inputs_2d
runtime_params = max_step=50
dim = 2
addToCompileString =
restartTest = 0
useMPI = 1
numprocs = 2
useOMP = 1
numthreads = 2
compileTest = 0
doVis = 0
analysisRoutine = Examples/analysis_default_regression.py
tolerance = 1.e-14

[Larmor]
buildDir = .
inputFile = Examples/Tests/Larmor/inputs_2d_mr
runtime_params = max_step=10
dim = 2
addToCompileString =
restartTest = 0
useMPI = 1
numprocs = 2
useOMP = 1
numthreads = 2
compileTest = 0
doVis = 0
analysisRoutine = Examples/analysis_default_regression.py
tolerance = 1.e-12

[Uniform_2d]
buildDir = .
inputFile = Examples/Physics_applications/uniform_plasma/inputs_2d
runtime_params =
dim = 2
addToCompileString =
restartTest = 0
useMPI = 1
numprocs = 2
useOMP = 1
numthreads = 2
compileTest = 0
doVis = 0
analysisRoutine = Examples/analysis_default_regression.py
tolerance = 1.e-14

[LaserAccelerationBoost]
buildDir = .
inputFile = Examples/Physics_applications/laser_acceleration/inputs_2d_boost
runtime_params = warpx.do_dynamic_scheduling=0 warpx.serialize_ics=1 amr.n_cell=64 512 max_step=20
dim = 2
addToCompileString =
restartTest = 0
useMPI = 1
numprocs = 2
useOMP = 1
numthreads = 2
compileTest = 0
doVis = 0
analysisRoutine = Examples/analysis_default_regression.py
tolerance = 1.e-14

[LaserInjectionFromTXYEFile]
buildDir = .
inputFile = Examples/Modules/laser_injection_from_file/analysis.py
aux1File = Examples/Modules/laser_injection_from_file/inputs.2d_test_txye
customRunCmd = ./analysis.py
runtime_params = warpx.do_dynamic_scheduling=0
dim = 2
addToCompileString = USE_OPENPMD=FALSE
restartTest = 0
useMPI = 0
useOMP = 1
numthreads = 2
compileTest = 0
selfTest = 1
stSuccessString = Passed
doVis = 0
tolerance = 1.e-14

[collisionXYZ]
buildDir = .
inputFile = Examples/Tests/collision/inputs_3d
runtime_params =
dim = 3
addToCompileString =
restartTest = 0
useMPI = 1
numprocs = 1
useOMP = 1
numthreads = 1
compileTest = 0
doVis = 0
compareParticles = 0
analysisRoutine = Examples/Tests/collision/analysis_collision_3d.py
aux1File = Regression/PostProcessingUtils/post_processing_utils.py
tolerance = 1.e-14

[collisionXZ]
buildDir = .
inputFile = Examples/Tests/collision/inputs_2d
runtime_params =
dim = 2
addToCompileString =
restartTest = 0
useMPI = 1
numprocs = 1
useOMP = 1
numthreads = 1
compileTest = 0
doVis = 0
compareParticles = 0
analysisRoutine = Examples/Tests/collision/analysis_collision_2d.py
aux1File = Regression/PostProcessingUtils/post_processing_utils.py
tolerance = 1.e-14

[Maxwell_Hybrid_QED_solver]
buildDir = .
inputFile = Examples/Tests/Maxwell_Hybrid_QED/inputs_2d
runtime_params = warpx.cfl=0.7071067811865475
dim = 2
addToCompileString = USE_PSATD=TRUE
restartTest = 0
useMPI = 1
numprocs = 2
useOMP = 1
numthreads = 2
compileTest = 0
doVis = 0
analysisRoutine = Examples/Tests/Maxwell_Hybrid_QED/analysis_Maxwell_QED_Hybrid.py
tolerance = 1.e-14

[reduced_diags]
buildDir = .
inputFile = Examples/Tests/reduced_diags/inputs
runtime_params = warpx.do_dynamic_scheduling=0 warpx.serialize_ics=1
dim = 3
addToCompileString =
restartTest = 0
useMPI = 1
numprocs = 2
useOMP = 1
numthreads = 2
compileTest = 0
doVis = 0
compareParticles = 0
analysisRoutine = Examples/Tests/reduced_diags/analysis_reduced_diags.py
tolerance = 1e-12

[reduced_diags_loadbalancecosts_timers]
buildDir = .
inputFile = Examples/Tests/reduced_diags/inputs_loadbalancecosts
runtime_params = warpx.do_dynamic_scheduling=0 warpx.serialize_ics=1 algo.load_balance_costs_update=Timers
tolerance = 1e-12
dim = 3
addToCompileString =
restartTest = 0
useMPI = 1
numprocs = 2
useOMP = 1
numthreads = 2
compileTest = 0
doVis = 0
compareParticles = 0
analysisRoutine = Examples/Tests/reduced_diags/analysis_reduced_diags_loadbalancecosts.py

[reduced_diags_loadbalancecosts_timers_psatd]
buildDir = .
inputFile = Examples/Tests/reduced_diags/inputs_loadbalancecosts
runtime_params = warpx.do_dynamic_scheduling=0 warpx.serialize_ics=1 algo.load_balance_costs_update=Timers
tolerance = 1e-12
dim = 3
addToCompileString = USE_PSATD=TRUE
restartTest = 0
useMPI = 1
numprocs = 2
useOMP = 1
numthreads = 2
compileTest = 0
doVis = 0
compareParticles = 0
analysisRoutine = Examples/Tests/reduced_diags/analysis_reduced_diags_loadbalancecosts.py

[reduced_diags_loadbalancecosts_heuristic]
buildDir = .
inputFile = Examples/Tests/reduced_diags/inputs_loadbalancecosts
runtime_params = warpx.do_dynamic_scheduling=0 warpx.serialize_ics=1 algo.load_balance_costs_update=Heuristic
dim = 3
addToCompileString =
restartTest = 0
useMPI = 1
numprocs = 2
useOMP = 1
numthreads = 2
compileTest = 0
doVis = 0
compareParticles = 0
analysisRoutine = Examples/Tests/reduced_diags/analysis_reduced_diags_loadbalancecosts.py
tolerance = 1e-12

[galilean_2d_psatd]
buildDir = .
inputFile = Examples/Tests/galilean/inputs_2d
runtime_params = warpx.do_nodal=1 algo.current_deposition=direct
dim = 2
addToCompileString = USE_PSATD=TRUE
restartTest = 0
useMPI = 1
numprocs = 1
useOMP = 1
numthreads = 1
compileTest = 0
doVis = 0
compareParticles = 1
particleTypes = electrons ions
analysisRoutine = Examples/Tests/galilean/analysis_2d.py
tolerance = 1.e-14

[galilean_2d_psatd_current_correction]
buildDir = .
inputFile = Examples/Tests/galilean/inputs_2d
runtime_params = psatd.periodic_single_box_fft=1 psatd.update_with_rho=0 psatd.current_correction=1 diag1.fields_to_plot=Ex Ey Ez Bx By Bz jx jy jz rho divE
dim = 2
addToCompileString = USE_PSATD=TRUE
restartTest = 0
useMPI = 1
numprocs = 1
useOMP = 1
numthreads = 1
compileTest = 0
doVis = 0
compareParticles = 1
particleTypes = electrons ions
analysisRoutine = Examples/Tests/galilean/analysis_2d.py
tolerance = 1.e-14

[galilean_hybrid_2d]
buildDir = .
inputFile = Examples/Tests/spectral_staggered/inputs_hybrid_2d
runtime_params = psatd.use_default_v_galilean=1
dim = 2
addToCompileString = USE_PSATD=TRUE
restartTest = 0
useMPI = 1
numprocs = 2
useOMP = 1
numthreads = 1
compileTest = 0
doVis = 0
compareParticles = 1
particleTypes = electrons ions beam
analysisRoutine = Examples/analysis_default_regression.py
tolerance = 1.e-14

[comoving_hybrid_2d]
buildDir = .
inputFile = Examples/Tests/spectral_staggered/inputs_hybrid_2d
runtime_params = psatd.v_comoving = 0. 0. -0.9970370305242862
dim = 2
addToCompileString = USE_PSATD=TRUE
restartTest = 0
useMPI = 1
numprocs = 2
useOMP = 1
numthreads = 1
compileTest = 0
doVis = 0
compareParticles = 1
particleTypes = electrons ions beam
analysisRoutine = Examples/analysis_default_regression.py
tolerance = 1.e-14

[galilean_rz_psatd]
buildDir = .
inputFile = Examples/Tests/galilean/inputs_rz
runtime_params =
dim = 2
addToCompileString = USE_RZ=TRUE USE_PSATD=TRUE BLAS_LIB=-lblas LAPACK_LIB=-llapack
restartTest = 0
useMPI = 1
numprocs = 1
useOMP = 1
numthreads = 2
compileTest = 0
doVis = 0
compareParticles = 1
particleTypes = electrons ions
analysisRoutine = Examples/Tests/galilean/analysis_2d.py
tolerance = 1.e-14

[galilean_rz_psatd_current_correction]
buildDir = .
inputFile = Examples/Tests/galilean/inputs_rz
runtime_params = psatd.periodic_single_box_fft=1 psatd.current_correction=1
dim = 2
addToCompileString = USE_RZ=TRUE USE_PSATD=TRUE BLAS_LIB=-lblas LAPACK_LIB=-llapack
restartTest = 0
useMPI = 1
numprocs = 1
useOMP = 1
numthreads = 2
compileTest = 0
doVis = 0
compareParticles = 1
particleTypes = electrons ions
analysisRoutine = Examples/Tests/galilean/analysis_2d.py
tolerance = 1.e-14

[galilean_3d_psatd]
buildDir = .
inputFile = Examples/Tests/galilean/inputs_3d
runtime_params = warpx.do_nodal=1 algo.current_deposition=direct
dim = 3
addToCompileString = USE_PSATD=TRUE
restartTest = 0
useMPI = 1
numprocs = 1
useOMP = 1
numthreads = 1
compileTest = 0
doVis = 0
compareParticles = 1
particleTypes = electrons ions
analysisRoutine = Examples/Tests/galilean/analysis_3d.py
tolerance = 1.e-14

[galilean_3d_psatd_current_correction]
buildDir = .
inputFile = Examples/Tests/galilean/inputs_3d
runtime_params = psatd.periodic_single_box_fft=1 psatd.update_with_rho=0 psatd.current_correction=1 diag1.fields_to_plot=Ex Ey Ez Bx By Bz jx jy jz rho divE
dim = 3
addToCompileString = USE_PSATD=TRUE
restartTest = 0
useMPI = 1
numprocs = 1
useOMP = 1
numthreads = 1
compileTest = 0
doVis = 0
compareParticles = 1
particleTypes = electrons ions
analysisRoutine = Examples/Tests/galilean/analysis_3d.py
tolerance = 1.e-14

[averaged_galilean_2d_psatd]
buildDir = .
inputFile = Examples/Tests/averaged_galilean/inputs_avg_2d
runtime_params =
dim = 2
addToCompileString = USE_PSATD=TRUE
restartTest = 0
useMPI = 1
numprocs = 1
useOMP = 1
numthreads = 1
compileTest = 0
doVis = 0
compareParticles = 1
particleTypes = electrons ions
analysisRoutine = Examples/Tests/galilean/analysis_2d.py
tolerance = 1e-6

[averaged_galilean_2d_psatd_hybrid]
buildDir = .
inputFile = Examples/Tests/averaged_galilean/inputs_avg_2d
runtime_params = amr.max_grid_size_x = 128  amr.max_grid_size_y = 64  warpx.do_nodal = 0  algo.field_gathering = momentum-conserving  interpolation.field_centering_nox = 8  interpolation.field_centering_noz = 8  warpx.do_current_centering = 1  interpolation.current_centering_nox = 8  interpolation.current_centering_noz = 8
dim = 2
addToCompileString = USE_PSATD=TRUE
restartTest = 0
useMPI = 1
numprocs = 2
useOMP = 1
numthreads = 1
compileTest = 0
doVis = 0
compareParticles = 1
particleTypes = electrons ions
analysisRoutine = Examples/Tests/galilean/analysis_2d.py
tolerance = 1e-6

[averaged_galilean_3d_psatd]
buildDir = .
inputFile = Examples/Tests/averaged_galilean/inputs_avg_3d
runtime_params =
dim = 3
addToCompileString = USE_PSATD=TRUE
restartTest = 0
useMPI = 1
numprocs = 1
useOMP = 1
numthreads = 1
compileTest = 0
doVis = 0
compareParticles = 1
particleTypes = electrons ions
analysisRoutine = Examples/Tests/galilean/analysis_3d.py
tolerance = 1e-4

[averaged_galilean_3d_psatd_hybrid]
buildDir = .
inputFile = Examples/Tests/averaged_galilean/inputs_avg_3d
runtime_params = warpx.do_nodal = 0  algo.field_gathering = momentum-conserving  interpolation.field_centering_nox = 8  interpolation.field_centering_noy = 8  interpolation.field_centering_noz = 8  warpx.do_current_centering = 1  interpolation.current_centering_nox = 8  interpolation.current_centering_noy = 8  interpolation.current_centering_noz = 8
dim = 3
addToCompileString = USE_PSATD=TRUE
restartTest = 0
useMPI = 1
numprocs = 1
useOMP = 1
numthreads = 1
compileTest = 0
doVis = 0
compareParticles = 1
particleTypes = electrons ions
analysisRoutine = Examples/Tests/galilean/analysis_3d.py
tolerance = 1e-4

[ElectrostaticSphere]
buildDir = .
inputFile = Examples/Tests/ElectrostaticSphere/inputs_3d
runtime_params =
dim = 3
addToCompileString =
restartTest = 0
useMPI = 1
numprocs = 2
useOMP = 1
numthreads = 2
compileTest = 0
doVis = 0
compareParticles = 0
analysisRoutine = Examples/Tests/ElectrostaticSphere/analysis_electrostatic_sphere.py
tolerance = 1.e-12

[ElectrostaticSphereRZ]
buildDir = .
inputFile = Examples/Tests/ElectrostaticSphere/inputs_rz
dim = 2
addToCompileString = USE_RZ=TRUE
restartTest = 0
useMPI = 1
numprocs = 2
useOMP = 1
numthreads = 2
compileTest = 0
doVis = 0
compareParticles = 0
analysisRoutine = Examples/Tests/ElectrostaticSphere/analysis_electrostatic_sphere.py
tolerance = 1.e-12

[ElectrostaticSphereLabFrame]
buildDir = .
inputFile = Examples/Tests/ElectrostaticSphere/inputs_3d
runtime_params = warpx.do_electrostatic=labframe
dim = 3
addToCompileString =
restartTest = 0
useMPI = 1
numprocs = 2
useOMP = 1
numthreads = 2
compileTest = 0
doVis = 0
compareParticles = 0
analysisRoutine = Examples/Tests/ElectrostaticSphere/analysis_electrostatic_sphere.py
tolerance = 1.e-12

[initial_distribution]
buildDir = .
inputFile = Examples/Tests/initial_distribution/inputs
runtime_params = warpx.do_dynamic_scheduling=0 warpx.serialize_ics=1
dim = 3
addToCompileString =
restartTest = 0
useMPI = 1
numprocs = 2
useOMP = 1
numthreads = 2
compileTest = 0
doVis = 0
compareParticles = 0
analysisRoutine = Examples/Tests/initial_distribution/analysis_distribution.py
aux1File = Tools/PostProcessing/read_raw_data.py

[leveling_thinning]
buildDir = .
inputFile = Examples/Modules/resampling/inputs_leveling_thinning
runtime_params =
dim = 2
addToCompileString =
restartTest = 0
useMPI = 1
numprocs = 4
useOMP = 1
numthreads = 1
compileTest = 0
doVis = 0
compareParticles = 0
analysisRoutine = Examples/Modules/resampling/analysis_leveling_thinning.py

<<<<<<< HEAD
[particle_boundaries_3d]
buildDir = .
inputFile = Examples/Tests/boundaries/inputs_3d
runtime_params =
dim = 3
addToCompileString =
restartTest = 0
useMPI = 1
numprocs = 2
=======
[embedded_boundary_cube]
buildDir = .
inputFile = Examples/Modules/embedded_boundary_cube/inputs_3d
runtime_params =
dim = 3
addToCompileString = USE_EB=TRUE
restartTest = 0
useMPI = 1
numprocs = 4
>>>>>>> 2cdb5453
useOMP = 1
numthreads = 1
compileTest = 0
doVis = 0
<<<<<<< HEAD
compareParticles = 1
analysisRoutine = Examples/Tests/boundaries/analysis.py
=======
compareParticles = 0
>>>>>>> 2cdb5453
<|MERGE_RESOLUTION|>--- conflicted
+++ resolved
@@ -2020,7 +2020,6 @@
 compareParticles = 0
 analysisRoutine = Examples/Modules/resampling/analysis_leveling_thinning.py
 
-<<<<<<< HEAD
 [particle_boundaries_3d]
 buildDir = .
 inputFile = Examples/Tests/boundaries/inputs_3d
@@ -2030,7 +2029,13 @@
 restartTest = 0
 useMPI = 1
 numprocs = 2
-=======
+useOMP = 1
+numthreads = 1
+compileTest = 0
+doVis = 0
+compareParticles = 1
+analysisRoutine = Examples/Tests/boundaries/analysis.py
+
 [embedded_boundary_cube]
 buildDir = .
 inputFile = Examples/Modules/embedded_boundary_cube/inputs_3d
@@ -2040,14 +2045,8 @@
 restartTest = 0
 useMPI = 1
 numprocs = 4
->>>>>>> 2cdb5453
-useOMP = 1
-numthreads = 1
-compileTest = 0
-doVis = 0
-<<<<<<< HEAD
-compareParticles = 1
-analysisRoutine = Examples/Tests/boundaries/analysis.py
-=======
-compareParticles = 0
->>>>>>> 2cdb5453
+useOMP = 1
+numthreads = 1
+compileTest = 0
+doVis = 0
+compareParticles = 0