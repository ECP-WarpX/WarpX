--- conflicted
+++ resolved
@@ -2187,8 +2187,4 @@
 compareParticles = 1
 particleTypes = electrons he_ions
 analysisRoutine = Examples/analysis_default_regression.py
-<<<<<<< HEAD
 tolerance = 1.0e-4
-=======
-tolerance = 1.0e-4
->>>>>>> 0379aade
