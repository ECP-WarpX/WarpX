# This file is used both for the nightly regression tests
# on the battra server, and for the CI tests on Travis CI
# In the case of Travis CI, some of the parameters entered
# below are overwritten, see prepare_file_travis.py
[main]
testTopDir     = /home/regtester/AMReX_RegTesting/rt-WarpX/
webTopDir      = /home/regtester/AMReX_RegTesting/rt-WarpX/web

sourceTree = C_Src

# suiteName is the name prepended to all output directories
suiteName = WarpX

COMP = g++
add_to_c_make_command = TEST=TRUE USE_ASSERTION=TRUE WarpxBinDir=

purge_output = 1

MAKE = make
numMakeJobs = 8

# MPIcommand should use the placeholders:
#   @host@ to indicate where to put the hostname to run on
#   @nprocs@ to indicate where to put the number of processors
#   @command@ to indicate where to put the command to run
#
# only tests with useMPI = 1 will run in parallel
# nprocs is problem dependent and specified in the individual problem
# sections.

#MPIcommand = mpiexec -host @host@ -n @nprocs@ @command@
MPIcommand = mpiexec -n @nprocs@ @command@
MPIhost =

reportActiveTestsOnly = 1

# Add "GO UP" link at the top of the web page?
goUpLink = 1

# string queried to change plotfiles and checkpoint files
plot_file_name = diag1.file_prefix
check_file_name = none

# email
sendEmailWhenFail = 1
emailTo = weiqunzhang@lbl.gov, jlvay@lbl.gov, rlehe@lbl.gov, atmyers@lbl.gov, oshapoval@lbl.gov, henri.vincenti@cea.fr, rjambunathan@lbl.gov, yinjianzhao@lbl.gov
emailBody = Check https://ccse.lbl.gov/pub/RegressionTesting/WarpX/ for more details.

[AMReX]
dir = /home/regtester/AMReX_RegTesting/amrex/
branch = development

[source]
dir = /home/regtester/AMReX_RegTesting/warpx
branch = development

[extra-PICSAR]
dir = /home/regtester/AMReX_RegTesting/picsar/
branch = development

# individual problems follow

[pml_x_yee]
buildDir = .
inputFile = Examples/Tests/PML/inputs_2d
runtime_params = warpx.do_dynamic_scheduling=0 algo.maxwell_solver=yee diag1.file_prefix=pml_x_yee_plt
dim = 2
addToCompileString =
restartTest = 0
useMPI = 1
numprocs = 2
useOMP = 1
numthreads = 2
compileTest = 0
doVis = 0
analysisRoutine = Examples/Tests/PML/analysis_pml_yee.py
tolerance = 1.e-14

[pml_x_ckc]
buildDir = .
inputFile = Examples/Tests/PML/inputs_2d
runtime_params = warpx.do_dynamic_scheduling=0 algo.maxwell_solver=ckc
dim = 2
addToCompileString =
restartTest = 0
useMPI = 1
numprocs = 2
useOMP = 1
numthreads = 2
compileTest = 0
doVis = 0
analysisRoutine = Examples/Tests/PML/analysis_pml_ckc.py
tolerance = 1.e-14

[pml_x_psatd]
buildDir = .
inputFile = Examples/Tests/PML/inputs_2d
runtime_params = algo.maxwell_solver=psatd psatd.update_with_rho=1 warpx.do_dynamic_scheduling=0 diag1.fields_to_plot = Ex Ey Ez Bx By Bz rho divE warpx.cfl = 0.7071067811865475 warpx.do_pml_dive_cleaning=0 warpx.do_pml_divb_cleaning=0
dim = 2
addToCompileString = USE_PSATD=TRUE
restartTest = 0
useMPI = 1
numprocs = 2
useOMP = 1
numthreads = 2
compileTest = 0
doVis = 0
analysisRoutine = Examples/Tests/PML/analysis_pml_psatd.py
tolerance = 1.e-14

[pml_psatd_dive_divb_cleaning]
buildDir = .
inputFile = Examples/Tests/PML/inputs_3d
runtime_params =
dim = 3
addToCompileString = USE_PSATD=TRUE
restartTest = 0
useMPI = 1
numprocs = 2
useOMP = 1
numthreads = 1
compileTest = 0
doVis = 0
analysisRoutine = Examples/analysis_default_regression.py
tolerance = 1.e-14

[silver_mueller_2d_x]
buildDir = .
inputFile = Examples/Tests/SilverMueller/inputs_2d_x
runtime_params =
dim = 2
addToCompileString =
restartTest = 0
useMPI = 1
numprocs = 2
useOMP = 1
numthreads = 2
compileTest = 0
doVis = 0
analysisRoutine = Examples/Tests/SilverMueller/analysis_silver_mueller.py
tolerance = 1.e-14

[silver_mueller_2d_z]
buildDir = .
inputFile = Examples/Tests/SilverMueller/inputs_2d_z
runtime_params =
dim = 2
addToCompileString =
restartTest = 0
useMPI = 1
numprocs = 2
useOMP = 1
numthreads = 2
compileTest = 0
doVis = 0
analysisRoutine = Examples/Tests/SilverMueller/analysis_silver_mueller.py
tolerance = 1.e-14

[silver_mueller_rz_z]
buildDir = .
inputFile = Examples/Tests/SilverMueller/inputs_rz_z
runtime_params =
dim = 2
addToCompileString = USE_RZ=TRUE
restartTest = 0
useMPI = 1
numprocs = 2
useOMP = 1
numthreads = 2
compileTest = 0
doVis = 0
analysisRoutine = Examples/Tests/SilverMueller/analysis_silver_mueller.py
tolerance = 1.e-14

[RigidInjection_lab]
buildDir = .
inputFile = Examples/Modules/RigidInjection/inputs_2d_LabFrame
runtime_params =
dim = 2
addToCompileString =
restartTest = 0
useMPI = 1
numprocs = 2
useOMP = 1
numthreads = 2
compileTest = 0
doVis = 0
compareParticles = 0
analysisRoutine = Examples/Modules/RigidInjection/analysis_rigid_injection_LabFrame.py
tolerance = 1.e-14

[RigidInjection_BTD]
buildDir = .
inputFile = Examples/Modules/RigidInjection/inputs_2d_BoostedFrame
runtime_params =
dim = 2
addToCompileString = USE_OPENPMD=TRUE
restartTest = 0
useMPI = 1
numprocs = 2
useOMP = 1
numthreads = 2
compileTest = 0
doVis = 0
compareParticles = 0
doComparison = 0
aux1File = Tools/PostProcessing/read_raw_data.py
analysisRoutine = Examples/Modules/RigidInjection/analysis_rigid_injection_BoostedFrame.py
tolerance = 1.e-14

[BTD_ReducedSliceDiag]
buildDir = .
inputFile = Examples/Modules/boosted_diags/inputs_3d_slice
runtime_params =
dim = 3
addToCompileString = USE_OPENPMD=TRUE
restartTest = 0
useMPI = 1
numprocs = 2
useOMP = 1
numthreads = 2
compileTest = 0
doVis = 0
compareParticles = 0
doComparison = 0
aux1File = Tools/PostProcessing/read_raw_data.py
analysisRoutine = Examples/Modules/boosted_diags/analysis_3Dbacktransformed_diag.py
tolerance = 1.e-14

[nci_corrector]
buildDir = .
inputFile = Examples/Modules/nci_corrector/inputs_2d
runtime_params = amr.max_level=0 particles.use_fdtd_nci_corr=1
dim = 2
addToCompileString =
restartTest = 0
useMPI = 1
numprocs = 2
useOMP = 1
numthreads = 2
compileTest = 0
doVis = 0
doComparison = 0
analysisRoutine = Examples/Modules/nci_corrector/analysis_ncicorr.py
tolerance = 1.e-14

[nci_correctorMR]
buildDir = .
inputFile = Examples/Modules/nci_corrector/inputs_2d
runtime_params = amr.max_level=1 particles.use_fdtd_nci_corr=1 amr.n_cell=64 64 warpx.fine_tag_lo=-20.e-6 -20.e-6 warpx.fine_tag_hi=20.e-6 20.e-6
dim = 2
addToCompileString =
restartTest = 0
useMPI = 1
numprocs = 2
useOMP = 1
numthreads = 2
compileTest = 0
doVis = 0
doComparison = 0
analysisRoutine = Examples/Modules/nci_corrector/analysis_ncicorr.py
tolerance = 1.e-14

[ionization_lab]
buildDir = .
inputFile = Examples/Modules/ionization/inputs_2d_rt
runtime_params =
dim = 2
addToCompileString =
restartTest = 0
useMPI = 1
numprocs = 2
useOMP = 1
numthreads = 1
compileTest = 0
doVis = 0
analysisRoutine = Examples/Modules/ionization/analysis_ionization.py
tolerance = 1.e-14

[ionization_boost]
buildDir = .
inputFile = Examples/Modules/ionization/inputs_2d_bf_rt
runtime_params =
dim = 2
addToCompileString =
restartTest = 0
useMPI = 1
numprocs = 2
useOMP = 1
numthreads = 1
compileTest = 0
doVis = 0
analysisRoutine = Examples/Modules/ionization/analysis_ionization.py
tolerance = 1.e-14

[bilinear_filter]
buildDir = .
inputFile = Examples/Tests/SingleParticle/inputs_2d
runtime_params = warpx.use_filter=1 warpx.filter_npass_each_dir=1 5
dim = 2
addToCompileString =
restartTest = 0
useMPI = 1
numprocs = 2
useOMP = 1
numthreads = 2
compileTest = 0
doVis = 0
analysisRoutine = Examples/Tests/SingleParticle/analysis_bilinear_filter.py
tolerance = 1.e-14

[Langmuir_multi]
buildDir = .
inputFile = Examples/Tests/Langmuir/inputs_3d_multi_rt
runtime_params = warpx.do_dynamic_scheduling=0
dim = 3
addToCompileString =
restartTest = 0
useMPI = 1
numprocs = 2
useOMP = 1
numthreads = 2
compileTest = 0
doVis = 0
compareParticles = 1
particleTypes = electrons positrons
analysisRoutine = Examples/Tests/Langmuir/analysis_langmuir_multi.py
analysisOutputImage = langmuir_multi_analysis.png
tolerance = 1.e-14

[Langmuir_multi_single_precision]
buildDir = .
inputFile = Examples/Tests/Langmuir/inputs_3d_multi_rt
runtime_params = warpx.do_dynamic_scheduling=0
dim = 3
addToCompileString = PRECISION=FLOAT USE_SINGLE_PRECISION_PARTICLES=TRUE
restartTest = 0
useMPI = 1
numprocs = 2
useOMP = 1
numthreads = 2
compileTest = 0
doVis = 0
compareParticles = 1
particleTypes = electrons positrons
analysisRoutine = Examples/Tests/Langmuir/analysis_langmuir_multi.py
analysisOutputImage = langmuir_multi_analysis.png
tolerance = 1.0e-4

[Langmuir_multi_nodal]
buildDir = .
inputFile = Examples/Tests/Langmuir/inputs_3d_multi_rt
runtime_params = warpx.do_dynamic_scheduling=0 warpx.do_nodal=1 algo.current_deposition=direct
dim = 3
addToCompileString =
restartTest = 0
useMPI = 1
numprocs = 2
useOMP = 1
numthreads = 2
compileTest = 0
doVis = 0
compareParticles = 1
particleTypes = electrons positrons
analysisRoutine = Examples/Tests/Langmuir/analysis_langmuir_multi.py
analysisOutputImage = langmuir_multi_analysis.png
tolerance = 1.e-14

[Langmuir_multi_psatd]
buildDir = .
inputFile = Examples/Tests/Langmuir/inputs_3d_multi_rt
runtime_params = algo.maxwell_solver=psatd psatd.fftw_plan_measure=0 warpx.cfl = 0.5773502691896258
dim = 3
addToCompileString = USE_PSATD=TRUE
restartTest = 0
useMPI = 1
numprocs = 2
useOMP = 1
numthreads = 1
compileTest = 0
doVis = 0
compareParticles = 1
particleTypes = electrons positrons
analysisRoutine = Examples/Tests/Langmuir/analysis_langmuir_multi.py
analysisOutputImage = langmuir_multi_analysis.png
tolerance = 5.e-11

[Langmuir_multi_psatd_current_correction]
buildDir = .
inputFile = Examples/Tests/Langmuir/inputs_3d_multi_rt
runtime_params = algo.maxwell_solver=psatd algo.current_deposition=esirkepov psatd.fftw_plan_measure=0 psatd.periodic_single_box_fft=1 psatd.current_correction=1 diag1.fields_to_plot = Ex Ey Ez Bx By Bz jx jy jz part_per_cell rho divE warpx.cfl = 0.5773502691896258
dim = 3
addToCompileString = USE_PSATD=TRUE
restartTest = 0
useMPI = 1
numprocs = 1
useOMP = 1
numthreads = 1
compileTest = 0
doVis = 0
compareParticles = 1
tolerance = 5.e-11
particleTypes = electrons positrons
analysisRoutine = Examples/Tests/Langmuir/analysis_langmuir_multi.py
analysisOutputImage = langmuir_multi_analysis.png

[Langmuir_multi_psatd_current_correction_nodal]
buildDir = .
inputFile = Examples/Tests/Langmuir/inputs_3d_multi_rt
runtime_params = algo.maxwell_solver=psatd algo.current_deposition=direct psatd.fftw_plan_measure=0 psatd.periodic_single_box_fft=1 psatd.current_correction=1 warpx.do_nodal=1 diag1.fields_to_plot = Ex Ey Ez Bx By Bz jx jy jz part_per_cell rho divE warpx.cfl = 0.5773502691896258
dim = 3
addToCompileString = USE_PSATD=TRUE
restartTest = 0
useMPI = 1
numprocs = 1
useOMP = 1
numthreads = 1
compileTest = 0
doVis = 0
compareParticles = 1
tolerance = 5.e-11
particleTypes = electrons positrons
analysisRoutine = Examples/Tests/Langmuir/analysis_langmuir_multi.py
analysisOutputImage = langmuir_multi_analysis.png

[Langmuir_multi_psatd_Vay_deposition]
buildDir = .
inputFile = Examples/Tests/Langmuir/inputs_3d_multi_rt
runtime_params = algo.maxwell_solver=psatd psatd.fftw_plan_measure=0 psatd.periodic_single_box_fft=1 algo.current_deposition=vay diag1.fields_to_plot = Ex Ey Ez jx jy jz part_per_cell rho divE warpx.cfl = 0.5773502691896258
dim = 3
addToCompileString = USE_PSATD=TRUE
restartTest = 0
useMPI = 1
numprocs = 1
useOMP = 1
numthreads = 1
compileTest = 0
doVis = 0
compareParticles = 1
tolerance = 5.e-11
particleTypes = electrons positrons
analysisRoutine = Examples/Tests/Langmuir/analysis_langmuir_multi.py
analysisOutputImage = langmuir_multi_analysis.png

[Langmuir_multi_psatd_Vay_deposition_nodal]
buildDir = .
inputFile = Examples/Tests/Langmuir/inputs_3d_multi_rt
runtime_params = algo.maxwell_solver=psatd warpx.do_nodal=1 psatd.fftw_plan_measure=0 psatd.periodic_single_box_fft=1 algo.current_deposition=vay diag1.fields_to_plot = Ex Ey Ez jx jy jz part_per_cell rho divE warpx.cfl = 0.5773502691896258
dim = 3
addToCompileString = USE_PSATD=TRUE
restartTest = 0
useMPI = 1
numprocs = 1
useOMP = 1
numthreads = 1
compileTest = 0
doVis = 0
compareParticles = 1
tolerance = 5.e-11
particleTypes = electrons positrons
analysisRoutine = Examples/Tests/Langmuir/analysis_langmuir_multi.py
analysisOutputImage = langmuir_multi_analysis.png

[Langmuir_multi_psatd_momentum_conserving]
buildDir = .
inputFile = Examples/Tests/Langmuir/inputs_3d_multi_rt
runtime_params = algo.maxwell_solver=psatd psatd.fftw_plan_measure=0 algo.field_gathering=momentum-conserving warpx.cfl = 0.5773502691896258
dim = 3
addToCompileString = USE_PSATD=TRUE
restartTest = 0
useMPI = 1
numprocs = 2
useOMP = 1
numthreads = 1
compileTest = 0
doVis = 0
compareParticles = 1
particleTypes = electrons positrons
analysisRoutine = Examples/Tests/Langmuir/analysis_langmuir_multi.py
analysisOutputImage = langmuir_multi_analysis.png
tolerance = 5.e-11

[Langmuir_multi_psatd_nodal]
buildDir = .
inputFile = Examples/Tests/Langmuir/inputs_3d_multi_rt
runtime_params = algo.maxwell_solver=psatd psatd.fftw_plan_measure=0 warpx.do_dynamic_scheduling=0 warpx.do_nodal=1 algo.current_deposition=direct warpx.cfl = 0.5773502691896258
dim = 3
addToCompileString = USE_PSATD=TRUE
restartTest = 0
useMPI = 1
numprocs = 2
useOMP = 1
numthreads = 1
compileTest = 0
doVis = 0
compareParticles = 1
particleTypes = electrons positrons
analysisRoutine = Examples/Tests/Langmuir/analysis_langmuir_multi.py
analysisOutputImage = langmuir_multi_analysis.png
tolerance = 5.e-11

[Langmuir_multi_psatd_single_precision]
buildDir = .
inputFile = Examples/Tests/Langmuir/inputs_3d_multi_rt
runtime_params = algo.maxwell_solver=psatd psatd.fftw_plan_measure=0  warpx.cfl = 0.5773502691896258
dim = 3
addToCompileString = USE_PSATD=TRUE PRECISION=FLOAT USE_SINGLE_PRECISION_PARTICLES=TRUE
restartTest = 0
useMPI = 1
numprocs = 2
useOMP = 1
numthreads = 1
compileTest = 0
doVis = 0
compareParticles = 1
particleTypes = electrons positrons
analysisRoutine = Examples/Tests/Langmuir/analysis_langmuir_multi.py
analysisOutputImage = langmuir_multi_analysis.png
tolerance = 5.e-7

[Langmuir_multi_2d_nodal]
buildDir = .
inputFile = Examples/Tests/Langmuir/inputs_2d_multi_rt
runtime_params = warpx.do_nodal=1 algo.current_deposition=direct diag1.electrons.variables=w ux uy uz diag1.positrons.variables=w ux uy uz
dim = 2
addToCompileString =
restartTest = 0
useMPI = 1
numprocs = 2
useOMP = 1
numthreads = 1
compileTest = 0
doVis = 0
compareParticles = 1
particleTypes = electrons positrons
analysisRoutine = Examples/Tests/Langmuir/analysis_langmuir_multi_2d.py
analysisOutputImage = langmuir_multi_2d_analysis.png
tolerance = 1.e-14

[Langmuir_multi_2d_psatd]
buildDir = .
inputFile = Examples/Tests/Langmuir/inputs_2d_multi_rt
runtime_params = algo.maxwell_solver=psatd psatd.fftw_plan_measure=0 diag1.electrons.variables=w ux uy uz diag1.positrons.variables=w ux uy uz diag1.fields_to_plot=Ex Ey Ez jx jy jz part_per_cell warpx.cfl = 0.7071067811865475
dim = 2
addToCompileString = USE_PSATD=TRUE
restartTest = 0
useMPI = 1
numprocs = 2
useOMP = 1
numthreads = 1
compileTest = 0
doVis = 0
compareParticles = 1
particleTypes = electrons positrons
analysisRoutine = Examples/Tests/Langmuir/analysis_langmuir_multi_2d.py
analysisOutputImage = langmuir_multi_2d_analysis.png
tolerance = 1.e-14

[Langmuir_multi_2d_psatd_momentum_conserving]
buildDir = .
inputFile = Examples/Tests/Langmuir/inputs_2d_multi_rt
runtime_params = algo.maxwell_solver=psatd algo.field_gathering=momentum-conserving psatd.fftw_plan_measure=0 diag1.electrons.variables=w ux uy uz diag1.positrons.variables=w ux uy uz diag1.fields_to_plot=Ex Ey Ez jx jy jz part_per_cell warpx.cfl = 0.7071067811865475
dim = 2
addToCompileString = USE_PSATD=TRUE
restartTest = 0
useMPI = 1
numprocs = 2
useOMP = 1
numthreads = 1
compileTest = 0
doVis = 0
compareParticles = 1
particleTypes = electrons positrons
analysisRoutine = Examples/Tests/Langmuir/analysis_langmuir_multi_2d.py
analysisOutputImage = langmuir_multi_2d_analysis.png
tolerance = 1.e-14

[Langmuir_multi_2d_psatd_current_correction]
buildDir = .
inputFile = Examples/Tests/Langmuir/inputs_2d_multi_rt
runtime_params = algo.maxwell_solver=psatd amr.max_grid_size=128 algo.current_deposition=esirkepov psatd.fftw_plan_measure=0 psatd.periodic_single_box_fft=1 psatd.current_correction=1 diag1.electrons.variables=w ux uy uz diag1.positrons.variables=w ux uy uz diag1.fields_to_plot =Ex Ey Ez jx jy jz part_per_cell rho divE warpx.cfl = 0.7071067811865475
dim = 2
addToCompileString = USE_PSATD=TRUE
restartTest = 0
useMPI = 1
numprocs = 1
useOMP = 1
numthreads = 1
compileTest = 0
doVis = 0
compareParticles = 1
particleTypes = electrons positrons
analysisRoutine = Examples/Tests/Langmuir/analysis_langmuir_multi_2d.py
analysisOutputImage = langmuir_multi_2d_analysis.png

[Langmuir_multi_2d_psatd_current_correction_nodal]
buildDir = .
inputFile = Examples/Tests/Langmuir/inputs_2d_multi_rt
runtime_params = algo.maxwell_solver=psatd amr.max_grid_size=128 algo.current_deposition=direct psatd.fftw_plan_measure=0 psatd.periodic_single_box_fft=1 psatd.current_correction=1 warpx.do_nodal=1 diag1.electrons.variables=w ux uy uz diag1.positrons.variables=w ux uy uz diag1.fields_to_plot =Ex Ey Ez jx jy jz part_per_cell rho divE warpx.cfl = 0.7071067811865475
dim = 2
addToCompileString = USE_PSATD=TRUE
restartTest = 0
useMPI = 1
numprocs = 1
useOMP = 1
numthreads = 1
compileTest = 0
doVis = 0
compareParticles = 1
particleTypes = electrons positrons
analysisRoutine = Examples/Tests/Langmuir/analysis_langmuir_multi_2d.py
analysisOutputImage = langmuir_multi_2d_analysis.png

[Langmuir_multi_2d_psatd_Vay_deposition]
buildDir = .
inputFile = Examples/Tests/Langmuir/inputs_2d_multi_rt
runtime_params = algo.maxwell_solver=psatd amr.max_grid_size=128 psatd.fftw_plan_measure=0 psatd.periodic_single_box_fft=1 algo.current_deposition=vay diag1.electrons.variables=w ux uy uz diag1.positrons.variables=w ux uy uz diag1.fields_to_plot = Ex Ey Ez jx jy jz part_per_cell rho divE warpx.cfl = 0.7071067811865475
dim = 2
addToCompileString = USE_PSATD=TRUE
restartTest = 0
useMPI = 1
numprocs = 1
useOMP = 1
numthreads = 1
compileTest = 0
doVis = 0
compareParticles = 1
particleTypes = electrons positrons
analysisRoutine = Examples/Tests/Langmuir/analysis_langmuir_multi_2d.py
analysisOutputImage = langmuir_multi_2d_analysis.png

[Langmuir_multi_2d_psatd_Vay_deposition_nodal]
buildDir = .
inputFile = Examples/Tests/Langmuir/inputs_2d_multi_rt
runtime_params = algo.maxwell_solver=psatd amr.max_grid_size=128 warpx.do_nodal=1 psatd.fftw_plan_measure=0 psatd.periodic_single_box_fft=1 algo.current_deposition=vay diag1.electrons.variables=w ux uy uz diag1.positrons.variables=w ux uy uz diag1.fields_to_plot = Ex Ey Ez jx jy jz part_per_cell rho divE warpx.cfl = 0.7071067811865475
dim = 2
addToCompileString = USE_PSATD=TRUE
restartTest = 0
useMPI = 1
numprocs = 1
useOMP = 1
numthreads = 1
compileTest = 0
doVis = 0
compareParticles = 1
particleTypes = electrons positrons
analysisRoutine = Examples/Tests/Langmuir/analysis_langmuir_multi_2d.py
analysisOutputImage = langmuir_multi_2d_analysis.png

[Langmuir_multi_2d_psatd_nodal]
buildDir = .
inputFile = Examples/Tests/Langmuir/inputs_2d_multi_rt
runtime_params = algo.maxwell_solver=psatd psatd.fftw_plan_measure=0 warpx.do_nodal=1 algo.current_deposition=direct diag1.electrons.variables=w ux uy uz diag1.positrons.variables=w ux uy uz diag1.fields_to_plot=Ex Ey Ez jx jy jz part_per_cell warpx.cfl = 0.7071067811865475
dim = 2
addToCompileString = USE_PSATD=TRUE
restartTest = 0
useMPI = 1
numprocs = 2
useOMP = 1
numthreads = 1
compileTest = 0
doVis = 0
compareParticles = 1
particleTypes = electrons positrons
analysisRoutine = Examples/Tests/Langmuir/analysis_langmuir_multi_2d.py
analysisOutputImage = langmuir_multi_2d_analysis.png
tolerance = 1.e-14

[Langmuir_multi_rz]
buildDir = .
inputFile = Examples/Tests/Langmuir/inputs_2d_multi_rz_rt
runtime_params = diag1.electrons.variables=w ux uy uz diag1.ions.variables=w ux uy uz diag1.dump_rz_modes=0
dim = 2
addToCompileString = USE_RZ=TRUE
restartTest = 0
useMPI = 1
numprocs = 2
useOMP = 1
numthreads = 2
compileTest = 0
doVis = 0
compareParticles = 1
particleTypes = electrons ions
analysisRoutine = Examples/Tests/Langmuir/analysis_langmuir_multi_rz.py
analysisOutputImage = Langmuir_multi_rz_analysis.png
aux1File = Regression/PostProcessingUtils/post_processing_utils.py
tolerance = 1.e-14

[Langmuir_multi_rz_psatd]
buildDir = .
inputFile = Examples/Tests/Langmuir/inputs_2d_multi_rz_rt
runtime_params = algo.maxwell_solver=psatd diag1.electrons.variables=w ux uy uz diag1.ions.variables=w ux uy uz diag1.dump_rz_modes=0 algo.current_deposition=direct warpx.do_dive_cleaning=0 psatd.update_with_rho=1 electrons.random_theta=0 ions.random_theta=0
dim = 2
addToCompileString = USE_RZ=TRUE USE_PSATD=TRUE BLAS_LIB=-lblas LAPACK_LIB=-llapack
restartTest = 0
useMPI = 1
numprocs = 2
useOMP = 1
numthreads = 2
compileTest = 0
doVis = 0
compareParticles = 1
particleTypes = electrons ions
analysisRoutine = Examples/Tests/Langmuir/analysis_langmuir_multi_rz.py
analysisOutputImage = Langmuir_multi_rz_psatd_analysis.png
aux1File = Regression/PostProcessingUtils/post_processing_utils.py
tolerance = 1.e-14

[Langmuir_multi_rz_psatd_current_correction]
buildDir = .
inputFile = Examples/Tests/Langmuir/inputs_2d_multi_rz_rt
runtime_params = algo.maxwell_solver=psatd diag1.electrons.variables=w ux uy uz diag1.ions.variables=w ux uy uz diag1.dump_rz_modes=0 algo.current_deposition=direct warpx.do_dive_cleaning=0 amr.max_grid_size=128 psatd.periodic_single_box_fft=1 psatd.current_correction=1 diag1.fields_to_plot=jx jz Ex Ez By rho divE electrons.random_theta=0 ions.random_theta=0
dim = 2
addToCompileString = USE_RZ=TRUE USE_PSATD=TRUE BLAS_LIB=-lblas LAPACK_LIB=-llapack
restartTest = 0
useMPI = 1
numprocs = 1
useOMP = 1
numthreads = 2
compileTest = 0
doVis = 0
compareParticles = 1
particleTypes = electrons ions
analysisRoutine = Examples/Tests/Langmuir/analysis_langmuir_multi_rz.py
analysisOutputImage = Langmuir_multi_rz_psatd_analysis.png
aux1File = Regression/PostProcessingUtils/post_processing_utils.py
tolerance = 1.e-14

[Python_Langmuir_rz_multimode]
buildDir = .
inputFile = Examples/Tests/Langmuir/PICMI_inputs_langmuir_rz_multimode_analyze.py
runtime_params =
customRunCmd = python PICMI_inputs_langmuir_rz_multimode_analyze.py
dim = 2
addToCompileString = USE_PYTHON_MAIN=TRUE USE_RZ=TRUE PYINSTALLOPTIONS="--user --prefix="
restartTest = 0
useMPI = 1
numprocs = 2
useOMP = 1
numthreads = 1
compileTest = 0
doVis = 0
compareParticles = 1
particleTypes = electrons protons
analysisRoutine = Examples/analysis_default_regression.py
tolerance = 1.e-14

[LaserInjection]
buildDir = .
inputFile = Examples/Modules/laser_injection/inputs_3d_rt
runtime_params = max_step=20
dim = 3
addToCompileString =
restartTest = 0
useMPI = 1
numprocs = 2
useOMP = 1
numthreads = 2
compileTest = 0
doVis = 0
compareParticles = 0
analysisRoutine = Examples/Modules/laser_injection/analysis_laser.py
analysisOutputImage = laser_analysis.png
tolerance = 1.e-14

[LaserInjection_2d]
buildDir = .
inputFile = Examples/Modules/laser_injection/inputs_2d_rt
runtime_params = warpx.do_dynamic_scheduling=0 warpx.serialize_ics=1
dim = 2
addToCompileString =
restartTest = 0
useMPI = 1
numprocs = 2
useOMP = 1
numthreads = 2
compileTest = 0
doVis = 0
compareParticles = 0
analysisRoutine = Examples/Modules/laser_injection/analysis_2d.py
tolerance = 1.e-14

[LaserAcceleration]
buildDir = .
inputFile = Examples/Physics_applications/laser_acceleration/inputs_3d
runtime_params = warpx.do_dynamic_scheduling=0 amr.n_cell=32 32 256 max_step=100 electrons.zmin=0.e-6 warpx.serialize_ics=1
dim = 3
addToCompileString =
restartTest = 0
useMPI = 1
numprocs = 2
useOMP = 1
numthreads = 2
compileTest = 0
doVis = 0
compareParticles = 1
particleTypes = electrons
analysisRoutine = Examples/analysis_default_regression.py
tolerance = 1.e-14

[subcyclingMR]
buildDir = .
inputFile = Examples/Tests/subcycling/inputs_2d
runtime_params = warpx.serialize_ics=1 warpx.do_dynamic_scheduling=0
dim = 2
addToCompileString =
restartTest = 0
useMPI = 1
numprocs = 2
useOMP = 1
numthreads = 2
compileTest = 0
doVis = 0
compareParticles = 0
analysisRoutine = Examples/analysis_default_regression.py
tolerance = 1.e-10

[LaserAccelerationMR]
buildDir = .
inputFile = Examples/Physics_applications/laser_acceleration/inputs_2d
runtime_params = amr.max_level=1 max_step=200 warpx.serialize_ics=1 warpx.fine_tag_lo=-5.e-6 -35.e-6 warpx.fine_tag_hi=5.e-6 -25.e-6
dim = 2
addToCompileString =
restartTest = 0
useMPI = 1
numprocs = 2
useOMP = 1
numthreads = 2
compileTest = 0
doVis = 0
compareParticles = 1
particleTypes = electrons beam
analysisRoutine = Examples/analysis_default_regression.py
tolerance = 1.e-14
particle_tolerance = 1e-14

[PlasmaAccelerationMR]
buildDir = .
inputFile = Examples/Physics_applications/plasma_acceleration/inputs_2d
runtime_params = amr.max_level=1 amr.n_cell=32 512 max_step=400 warpx.serialize_ics=1 warpx.do_dynamic_scheduling=0
dim = 2
addToCompileString =
restartTest = 0
useMPI = 1
numprocs = 2
useOMP = 1
numthreads = 2
compileTest = 0
doVis = 0
compareParticles = 1
particleTypes = beam driver plasma_e
analysisRoutine = Examples/analysis_default_regression.py
tolerance = 1.e-12
particle_tolerance = 1.e-12

[Python_Langmuir]
buildDir = .
inputFile = Examples/Tests/Langmuir/PICMI_inputs_langmuir_rt.py
runtime_params =
customRunCmd = python PICMI_inputs_langmuir_rt.py
dim = 3
addToCompileString = USE_PYTHON_MAIN=TRUE PYINSTALLOPTIONS="--user --prefix="
restartTest = 0
useMPI = 1
numprocs = 1
useOMP = 1
numthreads = 1
compileTest = 0
doVis = 0
compareParticles = 1
particleTypes = electrons
analysisRoutine = Examples/analysis_default_regression.py
tolerance = 1.e-14

[uniform_plasma_restart]
buildDir = .
inputFile = Examples/Physics_applications/uniform_plasma/inputs_3d
runtime_params = chk.file_prefix=uniform_plasma_restart_chk
dim = 3
addToCompileString =
restartTest = 1
restartFileNum = 6
useMPI = 1
numprocs = 2
useOMP = 1
numthreads = 2
compileTest = 0
doVis = 0
compareParticles = 0
particleTypes = electrons
tolerance = 1.e-14

[restart]
buildDir = .
inputFile = Examples/Tests/restart/inputs
runtime_params = chk.file_prefix=restart_chk
dim = 3
addToCompileString =
restartTest = 1
restartFileNum = 5
useMPI = 1
numprocs = 2
useOMP = 1
numthreads = 2
compileTest = 0
doVis = 0
compareParticles = 0
particleTypes = beam
analysisRoutine = Examples/Tests/restart/analysis_restart.py
tolerance = 1.e-14

[space_charge_initialization_2d]
buildDir = .
inputFile = Examples/Modules/space_charge_initialization/inputs_3d
dim = 2
addToCompileString =
restartTest = 0
useMPI = 1
numprocs = 2
useOMP = 1
numthreads = 2
compileTest = 0
doVis = 0
compareParticles = 0
runtime_params = warpx.do_dynamic_scheduling=0
analysisRoutine = Examples/Modules/space_charge_initialization/analysis.py
analysisOutputImage = Comparison.png
tolerance = 1.e-14

[space_charge_initialization]
buildDir = .
inputFile = Examples/Modules/space_charge_initialization/inputs_3d
dim = 3
addToCompileString =
restartTest = 0
useMPI = 1
numprocs = 2
useOMP = 1
numthreads = 2
compileTest = 0
doVis = 0
compareParticles = 0
runtime_params = warpx.do_dynamic_scheduling=0
analysisRoutine = Examples/Modules/space_charge_initialization/analysis.py
analysisOutputImage = Comparison.png
tolerance = 1.e-14

[relativistic_space_charge_initialization]
buildDir = .
inputFile = Examples/Modules/relativistic_space_charge_initialization/inputs_3d
dim = 3
addToCompileString =
restartTest = 0
useMPI = 1
numprocs = 2
useOMP = 1
numthreads = 2
compileTest = 0
doVis = 0
compareParticles = 0
runtime_params = warpx.do_dynamic_scheduling=0
analysisRoutine = Examples/Modules/relativistic_space_charge_initialization/analysis.py
analysisOutputImage = Comparison.png
tolerance = 1.e-14

[parabolic_channel_initialization_2d_single_precision]
buildDir = .
inputFile = Examples/Tests/initial_plasma_profile/inputs
dim = 2
addToCompileString = PRECISION=FLOAT USE_SINGLE_PRECISION_PARTICLES=TRUE
restartTest = 0
useMPI = 1
numprocs = 2
useOMP = 1
numthreads = 2
compileTest = 0
doVis = 0
compareParticles = 0
runtime_params = warpx.do_dynamic_scheduling=0
analysisRoutine = Examples/Tests/initial_plasma_profile/analysis.py
tolerance = 1.e-14

[divb_cleaning_3d]
buildDir = .
inputFile = Examples/Tests/divb_cleaning/inputs_3d
runtime_params =
dim = 3
addToCompileString =
restartTest = 0
useMPI = 1
numprocs = 2
useOMP = 1
numthreads = 1
compileTest = 0
doVis = 0
compareParticles = 0
analysisRoutine = Examples/Tests/divb_cleaning/analysis.py
tolerance = 1.e-14

[dive_cleaning_2d]
buildDir = .
inputFile = Examples/Modules/dive_cleaning/inputs_3d
dim = 2
addToCompileString =
restartTest = 0
useMPI = 1
numprocs = 2
useOMP = 1
numthreads = 2
compileTest = 0
doVis = 0
compareParticles = 0
runtime_params = warpx.do_dynamic_scheduling=0 diag1.file_prefix=dive_cleaning_2d_plt
analysisRoutine = Examples/Modules/dive_cleaning/analysis.py
analysisOutputImage = Comparison.png
tolerance = 1.e-14

[dive_cleaning_3d]
buildDir = .
inputFile = Examples/Modules/dive_cleaning/inputs_3d
dim = 3
addToCompileString =
restartTest = 0
useMPI = 1
numprocs = 2
useOMP = 1
numthreads = 2
compileTest = 0
doVis = 0
compareParticles = 0
runtime_params = warpx.do_dynamic_scheduling=0 diag1.file_prefix=dive_cleaning_3d_plt
analysisRoutine = Examples/Modules/dive_cleaning/analysis.py
analysisOutputImage = Comparison.png
tolerance = 1.e-14

[particles_in_pml_2d]
buildDir = .
inputFile = Examples/Tests/particles_in_PML/inputs_2d
runtime_params =
dim = 2
addToCompileString =
restartTest = 0
useMPI = 1
numprocs = 2
useOMP = 1
numthreads = 1
compileTest = 0
doVis = 0
compareParticles = 0
analysisRoutine = Examples/Tests/particles_in_PML/analysis_particles_in_pml.py
tolerance = 1.e-14


[particles_in_pml_2d_MR]
buildDir = .
inputFile = Examples/Tests/particles_in_PML/inputs_mr_2d
runtime_params =
dim = 2
addToCompileString =
restartTest = 0
useMPI = 1
numprocs = 2
useOMP = 1
numthreads = 1
compileTest = 0
doVis = 0
compareParticles = 0
analysisRoutine = Examples/Tests/particles_in_PML/analysis_particles_in_pml.py
tolerance = 1.e-14

[particles_in_pml]
buildDir = .
inputFile = Examples/Tests/particles_in_PML/inputs_3d
runtime_params =
dim = 3
addToCompileString =
restartTest = 0
useMPI = 1
numprocs = 2
useOMP = 1
numthreads = 2
compileTest = 0
doVis = 0
compareParticles = 0
analysisRoutine = Examples/Tests/particles_in_PML/analysis_particles_in_pml.py
tolerance = 1.e-14


[particles_in_pml_3d_MR]
buildDir = .
inputFile = Examples/Tests/particles_in_PML/inputs_mr_3d
runtime_params =
dim = 3
addToCompileString =
restartTest = 0
useMPI = 1
numprocs = 2
useOMP = 1
numthreads = 2
compileTest = 0
doVis = 0
compareParticles = 0
analysisRoutine = Examples/Tests/particles_in_PML/analysis_particles_in_pml.py
tolerance = 1.e-14

[photon_pusher]
buildDir = .
inputFile = Examples/Tests/photon_pusher/inputs_3d
runtime_params = diag1.file_prefix=photon_pusher_plt
dim = 3
addToCompileString =
restartTest = 0
useMPI = 1
numprocs = 2
useOMP = 1
numthreads = 2
compileTest = 0
doVis = 0
compareParticles = 0
analysisRoutine = Examples/Tests/photon_pusher/analysis_photon_pusher.py
tolerance = 1.e-14

[radiation_reaction]
buildDir = .
inputFile = Examples/Tests/radiation_reaction/test_const_B_analytical/inputs_3d
runtime_params =
dim = 3
addToCompileString =
restartTest = 0
useMPI = 1
numprocs = 2
useOMP = 1
numthreads = 2
compileTest = 0
doVis = 0
compareParticles = 0
analysisRoutine =  Examples/Tests/radiation_reaction/test_const_B_analytical/analysis_classicalRR.py
tolerance = 1.e-14

[qed_breit_wheeler_2d]
buildDir = .
inputFile = Examples/Modules/qed/breit_wheeler/inputs_2d
aux1File = Examples/Modules/qed/breit_wheeler/analysis_core.py
runtime_params =
dim = 2
addToCompileString = QED=TRUE
restartTest = 0
useMPI = 1
numprocs = 2
useOMP = 1
numthreads = 2
compileTest = 0
doVis = 0
compareParticles = 0
analysisRoutine = Examples/Modules/qed/breit_wheeler/analysis_yt.py
tolerance = 1.e-14

[qed_breit_wheeler_3d]
buildDir = .
inputFile = Examples/Modules/qed/breit_wheeler/inputs_3d
aux1File = Examples/Modules/qed/breit_wheeler/analysis_core.py
runtime_params =
dim = 3
addToCompileString = QED=TRUE
restartTest = 0
useMPI = 1
numprocs = 2
useOMP = 1
numthreads = 1
compileTest = 0
doVis = 0
compareParticles = 0
analysisRoutine = Examples/Modules/qed/breit_wheeler/analysis_yt.py
tolerance = 1.e-14

[qed_breit_wheeler_2d_opmd]
buildDir = .
inputFile = Examples/Modules/qed/breit_wheeler/inputs_2d
aux1File = Examples/Modules/qed/breit_wheeler/analysis_core.py
runtime_params = diag1.format = openpmd
dim = 2
addToCompileString = QED=TRUE USE_OPENPMD=TRUE
restartTest = 0
useMPI = 1
numprocs = 2
useOMP = 1
numthreads = 2
compileTest = 0
doVis = 0
compareParticles = 0
analysisRoutine = Examples/Modules/qed/breit_wheeler/analysis_opmd.py
tolerance = 1.e-14

[qed_breit_wheeler_3d_opmd]
buildDir = .
inputFile = Examples/Modules/qed/breit_wheeler/inputs_3d
aux1File = Examples/Modules/qed/breit_wheeler/analysis_core.py
runtime_params = diag1.format = openpmd
dim = 3
addToCompileString = QED=TRUE USE_OPENPMD=TRUE
restartTest = 0
useMPI = 1
numprocs = 2
useOMP = 1
numthreads = 1
compileTest = 0
doVis = 0
compareParticles = 0
analysisRoutine = Examples/Modules/qed/breit_wheeler/analysis_opmd.py
tolerance = 1.e-14

[qed_quantum_sync_2d]
buildDir = .
inputFile = Examples/Modules/qed/quantum_synchrotron/inputs_2d
runtime_params =
dim = 2
addToCompileString = QED=TRUE
restartTest = 0
useMPI = 1
numprocs = 2
useOMP = 1
numthreads = 2
compileTest = 0
doVis = 0
compareParticles = 0
analysisRoutine = Examples/Modules/qed/quantum_synchrotron/analysis.py
tolerance = 1.e-14

[qed_quantum_sync_3d]
buildDir = .
inputFile = Examples/Modules/qed/quantum_synchrotron/inputs_3d
runtime_params =
dim = 3
addToCompileString = QED=TRUE
restartTest = 0
useMPI = 1
numprocs = 2
useOMP = 1
numthreads = 2
compileTest = 0
doVis = 0
compareParticles = 0
analysisRoutine = Examples/Modules/qed/quantum_synchrotron/analysis.py
tolerance = 1.e-14

[qed_schwinger1]
buildDir = .
inputFile = Examples/Modules/qed/schwinger/inputs_3d_schwinger
runtime_params = warpx.E_external_grid = 1.e16 0 0 warpx.B_external_grid = 16792888.570516706 5256650.141557486 18363530.799561853
dim = 3
addToCompileString = QED=TRUE
restartTest = 0
useMPI = 1
numprocs = 2
useOMP = 1
numthreads = 2
compileTest = 0
doVis = 0
analysisRoutine = Examples/Modules/qed/schwinger/analysis_schwinger.py
tolerance = 1.e-14

[qed_schwinger2]
buildDir = .
inputFile = Examples/Modules/qed/schwinger/inputs_3d_schwinger
runtime_params = warpx.E_external_grid = 1.e18 0 0 warpx.B_external_grid = 1679288857.0516706 525665014.1557486 1836353079.9561853 qed_schwinger.xmin = -2.5e-7 qed_schwinger.xmax = 2.49e-7
dim = 3
addToCompileString = QED=TRUE
restartTest = 0
useMPI = 1
numprocs = 2
useOMP = 1
numthreads = 2
compileTest = 0
doVis = 0
analysisRoutine = Examples/Modules/qed/schwinger/analysis_schwinger.py
tolerance = 1.e-14

[qed_schwinger3]
buildDir = .
inputFile = Examples/Modules/qed/schwinger/inputs_3d_schwinger
runtime_params = warpx.E_external_grid = 0 1.090934525450495e+17 0
dim = 3
addToCompileString = QED=TRUE
restartTest = 0
useMPI = 1
numprocs = 2
useOMP = 1
numthreads = 2
compileTest = 0
doVis = 0
analysisRoutine = Examples/Modules/qed/schwinger/analysis_schwinger.py
tolerance = 1.e-14

[qed_schwinger4]
buildDir = .
inputFile = Examples/Modules/qed/schwinger/inputs_3d_schwinger
runtime_params = warpx.E_external_grid = 0 0 2.5e+20 warpx.B_external_grid = 0 833910140000. 0 qed_schwinger.ymin = -2.5e-7 qed_schwinger.zmax = 2.49e-7
dim = 3
addToCompileString = QED=TRUE
restartTest = 0
useMPI = 1
numprocs = 2
useOMP = 1
numthreads = 2
compileTest = 0
doVis = 0
analysisRoutine = Examples/Modules/qed/schwinger/analysis_schwinger.py
tolerance = 1.e-14

[particle_pusher]
buildDir = .
inputFile = Examples/Tests/particle_pusher/inputs_3d
runtime_params =
dim = 3
addToCompileString =
restartTest = 0
useMPI = 1
numprocs = 1
useOMP = 1
numthreads = 1
compileTest = 0
doVis = 0
compareParticles = 0
analysisRoutine =  Examples/Tests/particle_pusher/analysis_pusher.py
tolerance = 1.e-14

[Python_gaussian_beam]
buildDir = .
inputFile = Examples/Modules/gaussian_beam/PICMI_inputs_gaussian_beam.py
customRunCmd = python PICMI_inputs_gaussian_beam.py
runtime_params =
dim = 3
addToCompileString = USE_PYTHON_MAIN=TRUE PYINSTALLOPTIONS="--user --prefix="
restartTest = 0
useMPI = 1
numprocs = 2
useOMP = 1
numthreads = 1
compileTest = 0
doVis = 0
compareParticles = 1
particleTypes = electrons
analysisRoutine = Examples/analysis_default_regression.py
tolerance = 1.e-14

[PlasmaAccelerationBoost2d]
buildDir = .
inputFile = Examples/Physics_applications/plasma_acceleration/inputs_2d_boost
runtime_params = warpx.do_dynamic_scheduling=0 warpx.serialize_ics=1 amr.n_cell=64 256 max_step=20
dim = 2
addToCompileString =
restartTest = 0
useMPI = 1
numprocs = 2
useOMP = 1
numthreads = 2
compileTest = 0
doVis = 0
analysisRoutine = Examples/analysis_default_regression.py
tolerance = 1.e-14

[Python_PlasmaAcceleration]
buildDir = .
inputFile = Examples/Physics_applications/plasma_acceleration/PICMI_inputs_plasma_acceleration.py
runtime_params =
customRunCmd = python PICMI_inputs_plasma_acceleration.py
dim = 3
addToCompileString = USE_PYTHON_MAIN=TRUE PYINSTALLOPTIONS="--user --prefix="
restartTest = 0
useMPI = 1
numprocs = 2
useOMP = 1
numthreads = 1
compileTest = 0
doVis = 0
compareParticles = 1
particleTypes = beam
analysisRoutine = Examples/analysis_default_regression.py
tolerance = 1.e-14

[Python_PlasmaAccelerationMR]
buildDir = .
inputFile = Examples/Physics_applications/plasma_acceleration/PICMI_inputs_plasma_acceleration_mr.py
runtime_params =
customRunCmd = python PICMI_inputs_plasma_acceleration_mr.py
dim = 3
addToCompileString = USE_PYTHON_MAIN=TRUE PYINSTALLOPTIONS="--user --prefix="
restartTest = 0
useMPI = 1
numprocs = 2
useOMP = 1
numthreads = 1
compileTest = 0
doVis = 0
compareParticles = 1
particleTypes = beam
analysisRoutine = Examples/analysis_default_regression.py
tolerance = 1.e-14

[PlasmaAccelerationBoost3d]
buildDir = .
inputFile = Examples/Physics_applications/plasma_acceleration/inputs_3d_boost
runtime_params = warpx.do_dynamic_scheduling=0 warpx.serialize_ics=1 amr.n_cell=64 64 128 max_step=5
dim = 3
addToCompileString =
restartTest = 0
useMPI = 1
numprocs = 2
useOMP = 1
numthreads = 2
compileTest = 0
doVis = 0
analysisRoutine = Examples/analysis_default_regression.py
tolerance = 2.e-14

[PlasmaMirror]
buildDir = .
inputFile = Examples/Physics_applications/plasma_mirror/inputs_2d
runtime_params = warpx.do_dynamic_scheduling=0 warpx.serialize_ics=1 amr.n_cell=256 128 max_step=20
dim = 2
addToCompileString =
restartTest = 0
useMPI = 1
numprocs = 2
useOMP = 1
numthreads = 2
compileTest = 0
doVis = 0
analysisRoutine = Examples/analysis_default_regression.py
tolerance = 1.e-14

[LaserIonAcc2d]
buildDir = .
inputFile = Examples/Physics_applications/laser_ion/inputs
runtime_params = warpx.do_dynamic_scheduling=0 warpx.serialize_ics=1 amr.n_cell=384 512 max_step=100
dim = 2
addToCompileString = USE_OPENPMD=TRUE
restartTest = 0
useMPI = 1
numprocs = 2
useOMP = 1
numthreads = 2
compileTest = 0
doVis = 0
analysisRoutine = Examples/analysis_default_regression.py
tolerance = 1.e-14

[momentum-conserving-gather]
buildDir = .
inputFile = Examples/Physics_applications/plasma_acceleration/inputs_2d
runtime_params = amr.max_level=1 amr.n_cell=32 512 max_step=400 warpx.serialize_ics=1 warpx.do_dynamic_scheduling=0 algo.field_gathering=momentum-conserving
dim = 2
addToCompileString =
restartTest = 0
useMPI = 1
numprocs = 2
useOMP = 1
numthreads = 2
compileTest = 0
doVis = 0
compareParticles = 1
particleTypes = beam driver plasma_e
analysisRoutine = Examples/analysis_default_regression.py
tolerance = 1.e-14

[LaserAccelerationRZ]
buildDir = .
inputFile = Examples/Physics_applications/laser_acceleration/inputs_2d_rz
runtime_params = diag1.electrons.variables=w ux uy uz diag1.beam.variables=w ux uy uz max_step=10
dim = 2
addToCompileString = USE_RZ=TRUE
restartTest = 0
useMPI = 1
numprocs = 2
useOMP = 1
numthreads = 1
compileTest = 0
doVis = 0
compareParticles = 1
particleTypes = electrons beam
analysisRoutine = Examples/analysis_default_regression.py
tolerance = 1.e-14

[Python_LaserAccelerationMR]
buildDir = .
inputFile = Examples/Physics_applications/laser_acceleration/PICMI_inputs_laser_acceleration.py
runtime_params =
customRunCmd = python PICMI_inputs_laser_acceleration.py
dim = 3
addToCompileString = USE_PYTHON_MAIN=TRUE PYINSTALLOPTIONS="--user --prefix="
restartTest = 0
useMPI = 1
numprocs = 2
useOMP = 1
numthreads = 1
compileTest = 0
doVis = 0
compareParticles = 1
particleTypes = electrons
analysisRoutine = Examples/analysis_default_regression.py
tolerance = 1.e-14

[Python_Langmuir_2d]
buildDir = .
inputFile = Examples/Tests/Langmuir/PICMI_inputs_langmuir2d.py
runtime_params =
customRunCmd = python PICMI_inputs_langmuir2d.py
dim = 2
addToCompileString = USE_PYTHON_MAIN=TRUE PYINSTALLOPTIONS="--user --prefix="
restartTest = 0
useMPI = 1
numprocs = 2
useOMP = 1
numthreads = 1
compileTest = 0
doVis = 0
compareParticles = 1
particleTypes = electrons
analysisRoutine = Examples/analysis_default_regression.py
tolerance = 1.e-14

[LaserOnFine]
buildDir = .
inputFile = Examples/Tests/laser_on_fine/inputs_2d
runtime_params = max_step=50
dim = 2
addToCompileString =
restartTest = 0
useMPI = 1
numprocs = 2
useOMP = 1
numthreads = 2
compileTest = 0
doVis = 0
analysisRoutine = Examples/analysis_default_regression.py
tolerance = 1.e-14

[Larmor]
buildDir = .
inputFile = Examples/Tests/Larmor/inputs_2d_mr
runtime_params = max_step=10
dim = 2
addToCompileString =
restartTest = 0
useMPI = 1
numprocs = 2
useOMP = 1
numthreads = 2
compileTest = 0
doVis = 0
analysisRoutine = Examples/analysis_default_regression.py
tolerance = 1.e-12

[Uniform_2d]
buildDir = .
inputFile = Examples/Physics_applications/uniform_plasma/inputs_2d
runtime_params =
dim = 2
addToCompileString =
restartTest = 0
useMPI = 1
numprocs = 2
useOMP = 1
numthreads = 2
compileTest = 0
doVis = 0
analysisRoutine = Examples/analysis_default_regression.py
tolerance = 1.e-14

[LaserAccelerationBoost]
buildDir = .
inputFile = Examples/Physics_applications/laser_acceleration/inputs_2d_boost
runtime_params = warpx.do_dynamic_scheduling=0 warpx.serialize_ics=1 amr.n_cell=64 512 max_step=20
dim = 2
addToCompileString =
restartTest = 0
useMPI = 1
numprocs = 2
useOMP = 1
numthreads = 2
compileTest = 0
doVis = 0
analysisRoutine = Examples/analysis_default_regression.py
tolerance = 1.e-14

[LaserInjectionFromTXYEFile]
buildDir = .
inputFile = Examples/Modules/laser_injection_from_file/analysis.py
aux1File = Examples/Modules/laser_injection_from_file/inputs.2d_test_txye
customRunCmd = ./analysis.py
runtime_params = warpx.do_dynamic_scheduling=0
dim = 2
addToCompileString = USE_OPENPMD=FALSE
restartTest = 0
useMPI = 0
useOMP = 1
numthreads = 2
compileTest = 0
selfTest = 1
stSuccessString = Passed
doVis = 0
tolerance = 1.e-14

[collisionXYZ]
buildDir = .
inputFile = Examples/Tests/collision/inputs_3d
runtime_params =
dim = 3
addToCompileString =
restartTest = 0
useMPI = 1
numprocs = 1
useOMP = 1
numthreads = 1
compileTest = 0
doVis = 0
compareParticles = 0
analysisRoutine = Examples/Tests/collision/analysis_collision_3d.py
aux1File = Regression/PostProcessingUtils/post_processing_utils.py
tolerance = 1.e-14

[collisionXZ]
buildDir = .
inputFile = Examples/Tests/collision/inputs_2d
runtime_params =
dim = 2
addToCompileString =
restartTest = 0
useMPI = 1
numprocs = 1
useOMP = 1
numthreads = 1
compileTest = 0
doVis = 0
compareParticles = 0
analysisRoutine = Examples/Tests/collision/analysis_collision_2d.py
aux1File = Regression/PostProcessingUtils/post_processing_utils.py
tolerance = 1.e-14

[Maxwell_Hybrid_QED_solver]
buildDir = .
inputFile = Examples/Tests/Maxwell_Hybrid_QED/inputs_2d
runtime_params = warpx.cfl=0.7071067811865475
dim = 2
addToCompileString = USE_PSATD=TRUE
restartTest = 0
useMPI = 1
numprocs = 2
useOMP = 1
numthreads = 2
compileTest = 0
doVis = 0
analysisRoutine = Examples/Tests/Maxwell_Hybrid_QED/analysis_Maxwell_QED_Hybrid.py
tolerance = 1.e-14

[reduced_diags]
buildDir = .
inputFile = Examples/Tests/reduced_diags/inputs
runtime_params = warpx.do_dynamic_scheduling=0 warpx.serialize_ics=1
dim = 3
addToCompileString =
restartTest = 0
useMPI = 1
numprocs = 2
useOMP = 1
numthreads = 2
compileTest = 0
doVis = 0
compareParticles = 0
analysisRoutine = Examples/Tests/reduced_diags/analysis_reduced_diags.py
tolerance = 1e-12

[reduced_diags_loadbalancecosts_timers]
buildDir = .
inputFile = Examples/Tests/reduced_diags/inputs_loadbalancecosts
runtime_params = warpx.do_dynamic_scheduling=0 warpx.serialize_ics=1 algo.load_balance_costs_update=Timers
tolerance = 1e-12
dim = 3
addToCompileString =
restartTest = 0
useMPI = 1
numprocs = 2
useOMP = 1
numthreads = 2
compileTest = 0
doVis = 0
compareParticles = 0
analysisRoutine = Examples/Tests/reduced_diags/analysis_reduced_diags_loadbalancecosts.py

[reduced_diags_loadbalancecosts_timers_psatd]
buildDir = .
inputFile = Examples/Tests/reduced_diags/inputs_loadbalancecosts
runtime_params = warpx.do_dynamic_scheduling=0 warpx.serialize_ics=1 algo.load_balance_costs_update=Timers
tolerance = 1e-12
dim = 3
addToCompileString = USE_PSATD=TRUE
restartTest = 0
useMPI = 1
numprocs = 2
useOMP = 1
numthreads = 2
compileTest = 0
doVis = 0
compareParticles = 0
analysisRoutine = Examples/Tests/reduced_diags/analysis_reduced_diags_loadbalancecosts.py

[reduced_diags_loadbalancecosts_heuristic]
buildDir = .
inputFile = Examples/Tests/reduced_diags/inputs_loadbalancecosts
runtime_params = warpx.do_dynamic_scheduling=0 warpx.serialize_ics=1 algo.load_balance_costs_update=Heuristic
dim = 3
addToCompileString =
restartTest = 0
useMPI = 1
numprocs = 2
useOMP = 1
numthreads = 2
compileTest = 0
doVis = 0
compareParticles = 0
analysisRoutine = Examples/Tests/reduced_diags/analysis_reduced_diags_loadbalancecosts.py
tolerance = 1e-12

[galilean_2d_psatd]
buildDir = .
inputFile = Examples/Tests/galilean/inputs_2d
runtime_params = warpx.do_nodal=1 algo.current_deposition=direct
dim = 2
addToCompileString = USE_PSATD=TRUE
restartTest = 0
useMPI = 1
numprocs = 1
useOMP = 1
numthreads = 1
compileTest = 0
doVis = 0
compareParticles = 1
particleTypes = electrons ions
analysisRoutine = Examples/Tests/galilean/analysis_2d.py
tolerance = 1.e-14

[galilean_2d_psatd_current_correction]
buildDir = .
inputFile = Examples/Tests/galilean/inputs_2d
runtime_params = psatd.periodic_single_box_fft=1 psatd.update_with_rho=0 psatd.current_correction=1 diag1.fields_to_plot=Ex Ey Ez Bx By Bz jx jy jz rho divE
dim = 2
addToCompileString = USE_PSATD=TRUE
restartTest = 0
useMPI = 1
numprocs = 1
useOMP = 1
numthreads = 1
compileTest = 0
doVis = 0
compareParticles = 1
particleTypes = electrons ions
analysisRoutine = Examples/Tests/galilean/analysis_2d.py
tolerance = 1.e-14

[galilean_2d_psatd_hybrid]
buildDir = .
inputFile = Examples/Tests/galilean/inputs_2d_hybrid
runtime_params =
dim = 2
addToCompileString = USE_PSATD=TRUE
restartTest = 0
useMPI = 1
numprocs = 2
useOMP = 1
numthreads = 1
compileTest = 0
doVis = 0
compareParticles = 1
particleTypes = electrons ions beam
analysisRoutine = Examples/analysis_default_regression.py
tolerance = 1.e-14

[comoving_2d_psatd_hybrid]
buildDir = .
inputFile = Examples/Tests/comoving/inputs_2d_hybrid
runtime_params =
dim = 2
addToCompileString = USE_PSATD=TRUE
restartTest = 0
useMPI = 1
numprocs = 2
useOMP = 1
numthreads = 1
compileTest = 0
doVis = 0
compareParticles = 1
particleTypes = electrons ions beam
analysisRoutine = Examples/analysis_default_regression.py
tolerance = 1.e-14

[galilean_rz_psatd]
buildDir = .
inputFile = Examples/Tests/galilean/inputs_rz
runtime_params = electrons.random_theta=0 ions.random_theta=0
dim = 2
addToCompileString = USE_RZ=TRUE USE_PSATD=TRUE BLAS_LIB=-lblas LAPACK_LIB=-llapack
restartTest = 0
useMPI = 1
numprocs = 1
useOMP = 1
numthreads = 2
compileTest = 0
doVis = 0
compareParticles = 1
particleTypes = electrons ions
analysisRoutine = Examples/Tests/galilean/analysis_2d.py
tolerance = 1.e-14

[galilean_rz_psatd_current_correction]
buildDir = .
inputFile = Examples/Tests/galilean/inputs_rz
runtime_params = psatd.periodic_single_box_fft=1 psatd.current_correction=1 electrons.random_theta=0 ions.random_theta=0
dim = 2
addToCompileString = USE_RZ=TRUE USE_PSATD=TRUE BLAS_LIB=-lblas LAPACK_LIB=-llapack
restartTest = 0
useMPI = 1
numprocs = 1
useOMP = 1
numthreads = 2
compileTest = 0
doVis = 0
compareParticles = 1
particleTypes = electrons ions
analysisRoutine = Examples/Tests/galilean/analysis_2d.py
tolerance = 1.e-14

[galilean_3d_psatd]
buildDir = .
inputFile = Examples/Tests/galilean/inputs_3d
runtime_params = warpx.do_nodal=1 algo.current_deposition=direct
dim = 3
addToCompileString = USE_PSATD=TRUE
restartTest = 0
useMPI = 1
numprocs = 1
useOMP = 1
numthreads = 1
compileTest = 0
doVis = 0
compareParticles = 1
particleTypes = electrons ions
analysisRoutine = Examples/Tests/galilean/analysis_3d.py
tolerance = 1.e-14

[galilean_3d_psatd_current_correction]
buildDir = .
inputFile = Examples/Tests/galilean/inputs_3d
runtime_params = psatd.periodic_single_box_fft=1 psatd.update_with_rho=0 psatd.current_correction=1 diag1.fields_to_plot=Ex Ey Ez Bx By Bz jx jy jz rho divE
dim = 3
addToCompileString = USE_PSATD=TRUE
restartTest = 0
useMPI = 1
numprocs = 1
useOMP = 1
numthreads = 1
compileTest = 0
doVis = 0
compareParticles = 1
particleTypes = electrons ions
analysisRoutine = Examples/Tests/galilean/analysis_3d.py
tolerance = 1.e-14

[averaged_galilean_2d_psatd]
buildDir = .
inputFile = Examples/Tests/averaged_galilean/inputs_avg_2d
runtime_params =
dim = 2
addToCompileString = USE_PSATD=TRUE
restartTest = 0
useMPI = 1
numprocs = 1
useOMP = 1
numthreads = 1
compileTest = 0
doVis = 0
compareParticles = 1
particleTypes = electrons ions
analysisRoutine = Examples/Tests/galilean/analysis_2d.py
tolerance = 1e-6

[averaged_galilean_2d_psatd_hybrid]
buildDir = .
inputFile = Examples/Tests/averaged_galilean/inputs_avg_2d
runtime_params = amr.max_grid_size_x = 128  amr.max_grid_size_y = 64  warpx.do_nodal = 0  algo.field_gathering = momentum-conserving  interpolation.field_centering_nox = 8  interpolation.field_centering_noz = 8  warpx.do_current_centering = 1  interpolation.current_centering_nox = 8  interpolation.current_centering_noz = 8
dim = 2
addToCompileString = USE_PSATD=TRUE
restartTest = 0
useMPI = 1
numprocs = 2
useOMP = 1
numthreads = 1
compileTest = 0
doVis = 0
compareParticles = 1
particleTypes = electrons ions
analysisRoutine = Examples/Tests/galilean/analysis_2d.py
tolerance = 1e-6

[averaged_galilean_3d_psatd]
buildDir = .
inputFile = Examples/Tests/averaged_galilean/inputs_avg_3d
runtime_params =
dim = 3
addToCompileString = USE_PSATD=TRUE
restartTest = 0
useMPI = 1
numprocs = 1
useOMP = 1
numthreads = 1
compileTest = 0
doVis = 0
compareParticles = 1
particleTypes = electrons ions
analysisRoutine = Examples/Tests/galilean/analysis_3d.py
tolerance = 1e-4

[averaged_galilean_3d_psatd_hybrid]
buildDir = .
inputFile = Examples/Tests/averaged_galilean/inputs_avg_3d
runtime_params = warpx.do_nodal = 0  algo.field_gathering = momentum-conserving  interpolation.field_centering_nox = 8  interpolation.field_centering_noy = 8  interpolation.field_centering_noz = 8  warpx.do_current_centering = 1  interpolation.current_centering_nox = 8  interpolation.current_centering_noy = 8  interpolation.current_centering_noz = 8
dim = 3
addToCompileString = USE_PSATD=TRUE
restartTest = 0
useMPI = 1
numprocs = 1
useOMP = 1
numthreads = 1
compileTest = 0
doVis = 0
compareParticles = 1
particleTypes = electrons ions
analysisRoutine = Examples/Tests/galilean/analysis_3d.py
tolerance = 1e-4

[multi_J_2d_psatd]
buildDir = .
inputFile = Examples/Tests/multi_J/inputs_2d
runtime_params =
dim = 2
addToCompileString = USE_PSATD=TRUE
restartTest = 0
useMPI = 1
numprocs = 2
useOMP = 1
numthreads = 1
compileTest = 0
doVis = 0
compareParticles = 1
particleTypes = driver driver_back plasma_e plasma_p
analysisRoutine = Examples/analysis_default_regression.py
tolerance = 1e-14

[ElectrostaticSphere]
buildDir = .
inputFile = Examples/Tests/ElectrostaticSphere/inputs_3d
runtime_params =
dim = 3
addToCompileString =
restartTest = 0
useMPI = 1
numprocs = 2
useOMP = 1
numthreads = 2
compileTest = 0
doVis = 0
compareParticles = 0
analysisRoutine = Examples/Tests/ElectrostaticSphere/analysis_electrostatic_sphere.py
tolerance = 1.e-12

[ElectrostaticSphereRZ]
buildDir = .
inputFile = Examples/Tests/ElectrostaticSphere/inputs_rz
dim = 2
addToCompileString = USE_RZ=TRUE
restartTest = 0
useMPI = 1
numprocs = 2
useOMP = 1
numthreads = 2
compileTest = 0
doVis = 0
compareParticles = 0
analysisRoutine = Examples/Tests/ElectrostaticSphere/analysis_electrostatic_sphere.py
tolerance = 1.e-12

[ElectrostaticSphereLabFrame]
buildDir = .
inputFile = Examples/Tests/ElectrostaticSphere/inputs_3d
runtime_params = warpx.do_electrostatic=labframe
dim = 3
addToCompileString =
restartTest = 0
useMPI = 1
numprocs = 2
useOMP = 1
numthreads = 2
compileTest = 0
doVis = 0
compareParticles = 0
analysisRoutine = Examples/Tests/ElectrostaticSphere/analysis_electrostatic_sphere.py
tolerance = 1.e-12

[initial_distribution]
buildDir = .
inputFile = Examples/Tests/initial_distribution/inputs
runtime_params = warpx.do_dynamic_scheduling=0 warpx.serialize_ics=1
dim = 3
addToCompileString =
restartTest = 0
useMPI = 1
numprocs = 2
useOMP = 1
numthreads = 2
compileTest = 0
doVis = 0
compareParticles = 0
analysisRoutine = Examples/Tests/initial_distribution/analysis_distribution.py
aux1File = Tools/PostProcessing/read_raw_data.py

[leveling_thinning]
buildDir = .
inputFile = Examples/Modules/resampling/inputs_leveling_thinning
runtime_params =
dim = 2
addToCompileString =
restartTest = 0
useMPI = 1
numprocs = 4
useOMP = 1
numthreads = 1
compileTest = 0
doVis = 0
compareParticles = 0
analysisRoutine = Examples/Modules/resampling/analysis_leveling_thinning.py

[particle_boundaries_3d]
buildDir = .
inputFile = Examples/Tests/boundaries/inputs_3d
runtime_params =
dim = 3
addToCompileString =
restartTest = 0
useMPI = 1
numprocs = 2
useOMP = 1
numthreads = 1
compileTest = 0
doVis = 0
compareParticles = 1
analysisRoutine = Examples/Tests/boundaries/analysis.py

[embedded_boundary_cube]
buildDir = .
inputFile = Examples/Modules/embedded_boundary_cube/inputs_3d
runtime_params =
dim = 3
addToCompileString = USE_EB=TRUE
restartTest = 0
useMPI = 1
numprocs = 4
useOMP = 1
numthreads = 1
compileTest = 0
doVis = 0
compareParticles = 0

[dirichletbc]
buildDir = .
inputFile = Examples/Tests/ElectrostaticDirichletBC/inputs_2d
runtime_params =
dim = 2
addToCompileString =
restartTest = 0
useMPI = 1
numprocs = 2
useOMP = 0
numthreads = 0
compileTest = 0
doVis = 0
compareParticles = 0
analysisRoutine = Examples/Tests/ElectrostaticDirichletBC/analysis.py

[Python_dirichletbc]
buildDir = .
inputFile = Examples/Tests/ElectrostaticDirichletBC/PICMI_inputs_2d.py
runtime_params =
customRunCmd = python PICMI_inputs_2d.py
dim = 2
addToCompileString = USE_PYTHON_MAIN=TRUE PYINSTALLOPTIONS="--user --prefix="
restartTest = 0
useMPI = 1
numprocs = 2
useOMP = 0
numthreads = 0
compileTest = 0
doVis = 0
compareParticles = 0
analysisRoutine = Examples/Tests/ElectrostaticDirichletBC/analysis.py

[PEC_field]
buildDir = .
inputFile = Examples/Tests/PEC/inputs_field_PEC_3d
runtime_params =
dim = 3
addToCompileString =
restartTest = 0
useMPI = 1
numprocs = 2
useOMP = 1
numthreads = 2
compileTest = 0
doVis = 0
compareParticles = 0
analysisRoutine = Examples/Tests/PEC/analysis_pec.py

[PEC_field_mr]
buildDir = .
inputFile = Examples/Tests/PEC/inputs_field_PEC_mr_3d
runtime_params =
dim = 3
addToCompileString =
restartTest = 0
useMPI = 1
numprocs = 2
useOMP = 1
numthreads = 2
compileTest = 0
doVis = 0
compareParticles = 0
analysisRoutine = Examples/Tests/PEC/analysis_pec_mr.py

[PEC_particle]
buildDir = .
inputFile = Examples/Tests/PEC/inputs_particle_PEC_3d
runtime_params =
dim = 3
addToCompileString =
restartTest = 0
useMPI = 1
numprocs = 2
useOMP = 1
numthreads = 2
compileTest = 0
doVis = 0
compareParticles = 1
particleTypes = electron proton
analysisRoutine = Examples/analysis_default_regression.py
tolerance = 1.e-14

[Python_pass_mpi_comm]
buildDir = .
inputFile = Examples/Tests/pass_mpi_communicator/PICMI_inputs_2d.py
runtime_params =
customRunCmd = python PICMI_inputs_2d.py
dim = 2
addToCompileString = USE_PYTHON_MAIN=TRUE PYINSTALLOPTIONS="--user --prefix="
restartTest = 0
useMPI = 1
numprocs = 3
useOMP = 1
numthreads = 1
compileTest = 0
doVis = 0
compareParticles = 1
particleTypes = electrons
analysisRoutine = Examples/Tests/pass_mpi_communicator/analysis.py
tolerance = 1.e-14

<<<<<<< HEAD
[Plasma_lens]
buildDir = .
inputFile = Examples/Tests/plasma_lens/inputs_3d
runtime_params =
dim = 3
=======
[background_mcc]
buildDir = .
inputFile = Examples/Physics_applications/capacitive_discharge/inputs_2d
runtime_params =
dim = 2
>>>>>>> 3b41e00c
addToCompileString =
restartTest = 0
useMPI = 1
numprocs = 2
<<<<<<< HEAD
useOMP = 1
numthreads = 2
compileTest = 0
doVis = 0
compareParticles = 1
particleTypes = electrons
analysisRoutine = Examples/Tests/plasma_lens/analysis.py
tolerance = 1.e-14
=======
useOMP = 0
numthreads = 0
compileTest = 0
doVis = 0
compareParticles = 1
particleTypes = electrons he_ions
analysisRoutine = Examples/analysis_default_regression.py
tolerance = 1.0e-4
>>>>>>> 3b41e00c
<|MERGE_RESOLUTION|>--- conflicted
+++ resolved
@@ -2171,24 +2171,15 @@
 analysisRoutine = Examples/Tests/pass_mpi_communicator/analysis.py
 tolerance = 1.e-14
 
-<<<<<<< HEAD
 [Plasma_lens]
 buildDir = .
 inputFile = Examples/Tests/plasma_lens/inputs_3d
 runtime_params =
 dim = 3
-=======
-[background_mcc]
-buildDir = .
-inputFile = Examples/Physics_applications/capacitive_discharge/inputs_2d
-runtime_params =
-dim = 2
->>>>>>> 3b41e00c
-addToCompileString =
-restartTest = 0
-useMPI = 1
-numprocs = 2
-<<<<<<< HEAD
+addToCompileString =
+restartTest = 0
+useMPI = 1
+numprocs = 2
 useOMP = 1
 numthreads = 2
 compileTest = 0
@@ -2197,7 +2188,16 @@
 particleTypes = electrons
 analysisRoutine = Examples/Tests/plasma_lens/analysis.py
 tolerance = 1.e-14
-=======
+
+[background_mcc]
+buildDir = .
+inputFile = Examples/Physics_applications/capacitive_discharge/inputs_2d
+runtime_params =
+dim = 2
+addToCompileString =
+restartTest = 0
+useMPI = 1
+numprocs = 2
 useOMP = 0
 numthreads = 0
 compileTest = 0
@@ -2205,5 +2205,4 @@
 compareParticles = 1
 particleTypes = electrons he_ions
 analysisRoutine = Examples/analysis_default_regression.py
-tolerance = 1.0e-4
->>>>>>> 3b41e00c
+tolerance = 1.0e-4