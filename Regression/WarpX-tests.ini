# This file is used both for the nightly regression tests
# on the battra server, and for the CI tests on Travis CI
# In the case of Travis CI, some of the parameters entered
# below are overwritten, see prepare_file_travis.py
[main]
testTopDir     = /home/regtester/AMReX_RegTesting/rt-WarpX/
webTopDir      = /home/regtester/AMReX_RegTesting/rt-WarpX/web

sourceTree = C_Src

# suiteName is the name prepended to all output directories
suiteName = WarpX

COMP = g++
FCOMP = gfortran
add_to_c_make_command = TEST=TRUE USE_ASSERTION=TRUE WarpxBinDir=

purge_output = 1

MAKE = make
numMakeJobs = 8

# MPIcommand should use the placeholders:
#   @host@ to indicate where to put the hostname to run on
#   @nprocs@ to indicate where to put the number of processors
#   @command@ to indicate where to put the command to run
#
# only tests with useMPI = 1 will run in parallel
# nprocs is problem dependent and specified in the individual problem
# sections.

#MPIcommand = mpiexec -host @host@ -n @nprocs@ @command@
MPIcommand = mpiexec -n @nprocs@ @command@
MPIhost =

reportActiveTestsOnly = 1

# Add "GO UP" link at the top of the web page?
goUpLink = 1

# email
sendEmailWhenFail = 1
emailTo = weiqunzhang@lbl.gov, jlvay@lbl.gov, rlehe@lbl.gov, atmyers@lbl.gov, mthevenet@lbl.gov, jaehongpark@lbl.gov, oshapoval@lbl.gov, henri.vincenti@cea.fr, ldianaamorim@lbl.gov, rjambunathan@lbl.gov, axelhuebl@lbl.gov, ezoni@lbl.gov
emailBody = Check https://ccse.lbl.gov/pub/RegressionTesting/WarpX/ for more details.

[AMReX]
dir = /home/regtester/AMReX_RegTesting/amrex/
branch = development

[source]
dir = /home/regtester/AMReX_RegTesting/warpx
branch = master

[extra-PICSAR]
dir = /home/regtester/AMReX_RegTesting/picsar/
branch = QED

# individual problems follow

[pml_x_yee]
buildDir = .
inputFile = Examples/Tests/PML/inputs_2d
runtime_params = warpx.do_dynamic_scheduling=0 algo.maxwell_fdtd_solver=yee
dim = 2
addToCompileString =
restartTest = 0
useMPI = 1
numprocs = 2
useOMP = 1
numthreads = 2
compileTest = 0
doVis = 0
analysisRoutine = Examples/Tests/PML/analysis_pml_yee.py
tolerance = 1.e-14

[pml_x_ckc]
buildDir = .
inputFile = Examples/Tests/PML/inputs_2d
runtime_params = warpx.do_dynamic_scheduling=0 algo.maxwell_fdtd_solver=ckc
dim = 2
addToCompileString =
restartTest = 0
useMPI = 1
numprocs = 2
useOMP = 1
numthreads = 2
compileTest = 0
doVis = 0
analysisRoutine = Examples/Tests/PML/analysis_pml_ckc.py
tolerance = 1.e-14

[pml_x_psatd]
buildDir = .
inputFile = Examples/Tests/PML/inputs_2d
runtime_params = warpx.do_dynamic_scheduling=0 warpx.fields_to_plot = Ex Ey Ez Bx By Bz rho divE
dim = 2
addToCompileString = USE_PSATD=TRUE
restartTest = 0
useMPI = 1
numprocs = 2
useOMP = 1
numthreads = 2
compileTest = 0
doVis = 0
analysisRoutine = Examples/Tests/PML/analysis_pml_psatd.py
tolerance = 1.e-14

[RigidInjection_lab]
buildDir = .
inputFile = Examples/Modules/RigidInjection/inputs_2d_LabFrame
runtime_params =
dim = 2
addToCompileString =
restartTest = 0
useMPI = 1
numprocs = 2
useOMP = 1
numthreads = 2
compileTest = 0
doVis = 0
compareParticles = 0
analysisRoutine = Examples/Modules/RigidInjection/analysis_rigid_injection_LabFrame.py
tolerance = 1.e-14

[RigidInjection_BTD]
buildDir = .
inputFile = Examples/Modules/RigidInjection/inputs_2d_BoostedFrame
runtime_params =
dim = 2
addToCompileString =
restartTest = 0
useMPI = 1
numprocs = 2
useOMP = 1
numthreads = 2
compileTest = 0
doVis = 0
compareParticles = 0
doComparison = 0
aux1File = Tools/read_raw_data.py
analysisRoutine = Examples/Modules/RigidInjection/analysis_rigid_injection_BoostedFrame.py
tolerance = 1.e-14

[BTD_ReducedSliceDiag]
buildDir = .
inputFile = Examples/Modules/boosted_diags/inputs_3d_slice
dim = 3
addToCompileString =
restartTest = 0
useMPI = 1
numprocs = 2
useOMP = 1
numthreads = 2
compileTest = 0
doVis = 0
compareParticles = 0
doComparison = 0
aux1File = Tools/read_raw_data.py
analysisRoutine = Examples/Modules/boosted_diags/analysis_3Dbacktransformed_diag.py
tolerance = 1.e-14

[nci_corrector]
buildDir = .
inputFile = Examples/Modules/nci_corrector/inputs_2d
runtime_params = amr.max_level=0 particles.use_fdtd_nci_corr=1
dim = 2
addToCompileString =
restartTest = 0
useMPI = 1
numprocs = 2
useOMP = 1
numthreads = 2
compileTest = 0
doVis = 0
doComparison = 0
analysisRoutine = Examples/Modules/nci_corrector/analysis_ncicorr.py
tolerance = 1.e-14

[nci_correctorMR]
buildDir = .
inputFile = Examples/Modules/nci_corrector/inputs_2d
runtime_params = amr.max_level=1 particles.use_fdtd_nci_corr=1 amr.n_cell=64 64 warpx.fine_tag_lo=-20.e-6 -20.e-6 warpx.fine_tag_hi=20.e-6 20.e-6
dim = 2
addToCompileString =
restartTest = 0
useMPI = 1
numprocs = 2
useOMP = 1
numthreads = 2
compileTest = 0
doVis = 0
doComparison = 0
analysisRoutine = Examples/Modules/nci_corrector/analysis_ncicorr.py
tolerance = 1.e-14

[ionization_lab]
buildDir = .
inputFile = Examples/Modules/ionization/inputs_2d_rt
runtime_params =
dim = 2
addToCompileString =
restartTest = 0
useMPI = 1
numprocs = 2
useOMP = 1
numthreads = 1
compileTest = 0
doVis = 0
analysisRoutine = Examples/Modules/ionization/analysis_ionization.py
tolerance = 1.e-14

[ionization_boost]
buildDir = .
inputFile = Examples/Modules/ionization/inputs_2d_bf_rt
runtime_params =
dim = 2
addToCompileString =
restartTest = 0
useMPI = 1
numprocs = 2
useOMP = 1
numthreads = 1
compileTest = 0
doVis = 0
analysisRoutine = Examples/Modules/ionization/analysis_ionization.py
tolerance = 1.e-14

[bilinear_filter]
buildDir = .
inputFile = Examples/Tests/SingleParticle/inputs_2d
runtime_params = warpx.use_filter=1 warpx.filter_npass_each_dir=1 5
dim = 2
addToCompileString =
restartTest = 0
useMPI = 1
numprocs = 2
useOMP = 1
numthreads = 2
compileTest = 0
doVis = 0
analysisRoutine = Examples/Tests/SingleParticle/analysis_bilinear_filter.py
tolerance = 1.e-14

[Langmuir_2d]
buildDir = .
inputFile = Examples/Tests/Langmuir/inputs_3d_rt
runtime_params = electrons.ux=0.01 electrons.xmax=0.e-6 warpx.fields_to_plot=Ex jx electrons.plot_vars=w ux Ex
dim = 2
addToCompileString =
restartTest = 0
useMPI = 1
numprocs = 2
useOMP = 1
numthreads = 2
compileTest = 0
doVis = 0
compareParticles = 1
particleTypes = electrons
analysisRoutine = Examples/Tests/Langmuir/analysis_langmuir2d.py
analysisOutputImage = langmuir2d_analysis.png
tolerance = 1.e-14

[Langmuir_2d_single_precision]
buildDir = .
inputFile = Examples/Tests/Langmuir/inputs_3d_rt
runtime_params = electrons.ux=0.01 electrons.xmax=0.e-6 warpx.fields_to_plot=Ex jx electrons.plot_vars=w ux Ex
dim = 2
addToCompileString = PRECISION=FLOAT USE_SINGLE_PRECISION_PARTICLES=TRUE
restartTest = 0
useMPI = 1
numprocs = 2
useOMP = 1
numthreads = 2
compileTest = 0
doVis = 0
compareParticles = 1
particleTypes = electrons
analysisRoutine = Examples/Tests/Langmuir/analysis_langmuir2d.py
analysisOutputImage = langmuir2d_analysis.png
tolerance = 1.0e-4

[Langmuir_2d_nompi]
buildDir = .
inputFile = Examples/Tests/Langmuir/inputs_3d_rt
runtime_params = electrons.ux=0.01 electrons.xmax=0.e-6 warpx.fields_to_plot=Ex jx electrons.plot_vars=w ux Ex
dim = 2
addToCompileString =
restartTest = 0
useMPI = 0
numprocs = 1
useOMP = 2
numthreads = 2
compileTest = 0
doVis = 0
compareParticles = 1
particleTypes = electrons
analysisRoutine = Examples/Tests/Langmuir/analysis_langmuir2d.py
analysisOutputImage = langmuir2d_analysis.png
tolerance = 1.e-14

[Langmuir_x]
buildDir = .
inputFile = Examples/Tests/Langmuir/inputs_3d_rt
runtime_params = electrons.ux=0.01 electrons.xmax=0.e-6 warpx.do_dynamic_scheduling=0 warpx.fields_to_plot = Ex jx electrons.plot_vars=w ux Ex
dim = 3
addToCompileString =
restartTest = 0
useMPI = 1
numprocs = 4
useOMP = 1
numthreads = 2
compileTest = 0
doVis = 0
compareParticles = 1
particleTypes = electrons
analysisRoutine = Examples/Tests/Langmuir/analysis_langmuir.py
analysisOutputImage = langmuir_x_analysis.png
tolerance = 1.e-14

[Langmuir_y]
buildDir = .
inputFile = Examples/Tests/Langmuir/inputs_3d_rt
runtime_params = electrons.uy=0.01 electrons.ymax=0.e-6 warpx.do_dynamic_scheduling=0 warpx.fields_to_plot = Ey jy electrons.plot_vars=w uy Ey
dim = 3
addToCompileString =
restartTest = 0
useMPI = 1
numprocs = 4
useOMP = 1
numthreads = 2
compileTest = 0
doVis = 0
compareParticles = 1
particleTypes = electrons
analysisRoutine = Examples/Tests/Langmuir/analysis_langmuir.py
analysisOutputImage = langmuir_y_analysis.png
tolerance = 1.e-14

[Langmuir_z]
buildDir = .
inputFile = Examples/Tests/Langmuir/inputs_3d_rt
runtime_params = electrons.uz=0.01 electrons.zmax=0.e-6 warpx.do_dynamic_scheduling=0  warpx.fields_to_plot = Ez jz electrons.plot_vars=w uz Ez
dim = 3
addToCompileString =
restartTest = 0
useMPI = 1
numprocs = 4
useOMP = 1
numthreads = 2
compileTest = 0
doVis = 0
compareParticles = 1
particleTypes = electrons
analysisRoutine = Examples/Tests/Langmuir/analysis_langmuir.py
analysisOutputImage = langmuir_z_analysis.png
tolerance = 1.e-14

[Langmuir_multi]
buildDir = .
inputFile = Examples/Tests/Langmuir/inputs_3d_multi_rt
runtime_params = warpx.do_dynamic_scheduling=0
dim = 3
addToCompileString =
restartTest = 0
useMPI = 1
numprocs = 4
useOMP = 1
numthreads = 2
compileTest = 0
doVis = 0
compareParticles = 1
particleTypes = electrons positrons
analysisRoutine = Examples/Tests/Langmuir/analysis_langmuir_multi.py
analysisOutputImage = langmuir_multi_analysis.png
tolerance = 1.e-14

[Langmuir_multi_single_precision]
buildDir = .
inputFile = Examples/Tests/Langmuir/inputs_3d_multi_rt
dim = 3
addToCompileString = PRECISION=FLOAT USE_SINGLE_PRECISION_PARTICLES=TRUE
restartTest = 0
useMPI = 1
numprocs = 4
useOMP = 1
numthreads = 2
compileTest = 0
doVis = 0
compareParticles = 1
runtime_params = warpx.do_dynamic_scheduling=0
particleTypes = electrons positrons
analysisRoutine = Examples/Tests/Langmuir/analysis_langmuir_multi.py
analysisOutputImage = langmuir_multi_analysis.png
tolerance = 1.0e-4

[Langmuir_multi_nodal]
buildDir = .
inputFile = Examples/Tests/Langmuir/inputs_3d_multi_rt
runtime_params = warpx.do_dynamic_scheduling=0 warpx.do_nodal=1
dim = 3
addToCompileString =
restartTest = 0
useMPI = 1
numprocs = 4
useOMP = 1
numthreads = 2
compileTest = 0
doVis = 0
compareParticles = 1
particleTypes = electrons positrons
analysisRoutine = Examples/Tests/Langmuir/analysis_langmuir_multi.py
analysisOutputImage = langmuir_multi_analysis.png
tolerance = 1.e-14

[Langmuir_multi_psatd]
buildDir = .
inputFile = Examples/Tests/Langmuir/inputs_3d_multi_rt
runtime_params = psatd.fftw_plan_measure=0
dim = 3
addToCompileString = USE_PSATD=TRUE
restartTest = 0
useMPI = 1
numprocs = 2
useOMP = 1
numthreads = 1
compileTest = 0
doVis = 0
compareParticles = 1
particleTypes = electrons positrons
analysisRoutine = Examples/Tests/Langmuir/analysis_langmuir_multi.py
analysisOutputImage = langmuir_multi_analysis.png
tolerance = 5.e-11

[Langmuir_multi_psatd_hybrid]
buildDir = .
inputFile = Examples/Tests/Langmuir/inputs_3d_multi_rt
runtime_params = psatd.fftw_plan_measure=0 psatd.hybrid_mpi_decomposition=1 psatd.ngroups_fft=2
dim = 3
addToCompileString = USE_PSATD=TRUE USE_PSATD_PICSAR=TRUE
restartTest = 0
useMPI = 1
numprocs = 4
useOMP = 1
numthreads = 1
compileTest = 0
doVis = 0
compareParticles = 1
particleTypes = electrons positrons
analysisRoutine = Examples/Tests/Langmuir/analysis_langmuir_multi.py
analysisOutputImage = langmuir_multi_analysis.png
tolerance = 5.e-11

[Langmuir_multi_psatd_nodal]
buildDir = .
inputFile = Examples/Tests/Langmuir/inputs_3d_multi_rt
runtime_params = psatd.fftw_plan_measure=0 warpx.do_dynamic_scheduling=0 warpx.do_nodal=1
dim = 3
addToCompileString = USE_PSATD=TRUE
restartTest = 0
useMPI = 1
numprocs = 2
useOMP = 1
numthreads = 1
compileTest = 0
doVis = 0
compareParticles = 1
particleTypes = electrons positrons
analysisRoutine = Examples/Tests/Langmuir/analysis_langmuir_multi.py
analysisOutputImage = langmuir_multi_analysis.png
tolerance = 5.e-11

[Langmuir_multi_psatd_single_precision]
buildDir = .
inputFile = Examples/Tests/Langmuir/inputs_3d_multi_rt
runtime_params = psatd.fftw_plan_measure=0
dim = 3
addToCompileString = USE_PSATD=TRUE PRECISION=FLOAT USE_SINGLE_PRECISION_PARTICLES=TRUE
restartTest = 0
useMPI = 1
numprocs = 2
useOMP = 1
numthreads = 1
compileTest = 0
doVis = 0
compareParticles = 1
particleTypes = electrons positrons
analysisRoutine = Examples/Tests/Langmuir/analysis_langmuir_multi.py
analysisOutputImage = langmuir_multi_analysis.png
tolerance = 5.e-11

[Langmuir_multi_2d_nodal]
buildDir = .
inputFile = Examples/Tests/Langmuir/inputs_2d_multi_rt
runtime_params = warpx.do_nodal=1 algo.current_deposition=direct electrons.plot_vars=w ux uy uz Ex Ey Ez positrons.plot_vars=w ux uy uz Ex Ey Ez
dim = 2
addToCompileString =
restartTest = 0
useMPI = 1
numprocs = 4
useOMP = 1
numthreads = 1
compileTest = 0
doVis = 0
compareParticles = 1
particleTypes = electrons positrons
analysisRoutine = Examples/Tests/Langmuir/analysis_langmuir_multi_2d.py
analysisOutputImage = langmuir_multi_2d_analysis.png
tolerance = 1.e-14

[Langmuir_multi_2d_psatd]
buildDir = .
inputFile = Examples/Tests/Langmuir/inputs_2d_multi_rt
runtime_params = psatd.fftw_plan_measure=0 electrons.plot_vars=w ux uy uz Ex Ey Ez positrons.plot_vars=w ux uy uz Ex Ey Ez warpx.fields_to_plot=Ex Ey Ez jx jy jz part_per_cell
dim = 2
addToCompileString = USE_PSATD=TRUE
restartTest = 0
useMPI = 1
numprocs = 2
useOMP = 1
numthreads = 1
compileTest = 0
doVis = 0
compareParticles = 1
particleTypes = electrons positrons
analysisRoutine = Examples/Tests/Langmuir/analysis_langmuir_multi_2d.py
analysisOutputImage = langmuir_multi_2d_analysis.png
tolerance = 1.e-14

[Langmuir_multi_2d_psatd_nodal]
buildDir = .
inputFile = Examples/Tests/Langmuir/inputs_2d_multi_rt
runtime_params = psatd.fftw_plan_measure=0 warpx.do_nodal=1 algo.current_deposition=direct electrons.plot_vars=w ux uy uz Ex Ey Ez positrons.plot_vars=w ux uy uz Ex Ey Ez warpx.fields_to_plot=Ex Ey Ez jx jy jz part_per_cell
dim = 2
addToCompileString = USE_PSATD=TRUE
restartTest = 0
useMPI = 1
numprocs = 4
useOMP = 1
numthreads = 1
compileTest = 0
doVis = 0
compareParticles = 1
particleTypes = electrons positrons
analysisRoutine = Examples/Tests/Langmuir/analysis_langmuir_multi_2d.py
analysisOutputImage = langmuir_multi_2d_analysis.png
tolerance = 1.e-14

[Langmuir_multi_rz]
buildDir = .
inputFile = Examples/Tests/Langmuir/inputs_2d_multi_rz_rt
runtime_params = electrons.plot_vars=w ux uy uz Ex Ey Ez Bx By ions.plot_vars=w ux uy uz Ex Ey Ez Bx By
dim = 2
addToCompileString = USE_RZ=TRUE
restartTest = 0
useMPI = 1
numprocs = 4
useOMP = 1
numthreads = 1
compileTest = 0
doVis = 0
compareParticles = 1
particleTypes = electrons ions
analysisRoutine = Examples/Tests/Langmuir/analysis_langmuir_multi_rz.py
analysisOutputImage = langmuir_multi_rz_analysis.png
tolerance = 1.e-14

[Python_Langmuir_rz_multimode]
buildDir = .
inputFile = Examples/Tests/Langmuir/PICMI_inputs_langmuir_rz_multimode_analyze.py
runtime_params =
customRunCmd = python PICMI_inputs_langmuir_rz_multimode_analyze.py
dim = 2
addToCompileString = USE_PYTHON_MAIN=TRUE USE_RZ=TRUE PYINSTALLOPTIONS=--user
restartTest = 0
useMPI = 1
numprocs = 4
useOMP = 1
numthreads = 1
compileTest = 0
doVis = 0
compareParticles = 1
particleTypes = electrons protons
outputFile = diags/plotfiles/plt00040
tolerance = 1.e-14

[LaserInjection]
buildDir = .
inputFile = Examples/Modules/laser_injection/inputs_3d_rt
runtime_params = max_step=20
dim = 3
addToCompileString =
restartTest = 0
useMPI = 1
numprocs = 4
useOMP = 1
numthreads = 2
compileTest = 0
doVis = 0
compareParticles = 0
analysisRoutine = Examples/Modules/laser_injection/analysis_laser.py
analysisOutputImage = laser_analysis.png
tolerance = 1.e-14

[LaserInjection_2d]
buildDir = .
inputFile = Examples/Modules/laser_injection/inputs_2d_rt
runtime_params = warpx.do_dynamic_scheduling=0 warpx.serialize_ics=1
dim = 2
addToCompileString =
restartTest = 0
useMPI = 1
numprocs = 2
useOMP = 1
numthreads = 2
compileTest = 0
doVis = 0
compareParticles = 0
tolerance = 1.e-14

[LaserAcceleration]
buildDir = .
inputFile = Examples/Physics_applications/laser_acceleration/inputs_3d
runtime_params = warpx.do_dynamic_scheduling=0 amr.n_cell=32 32 256 max_step=100 electrons.zmin=0.e-6 warpx.serialize_ics=1
dim = 3
addToCompileString =
restartTest = 0
useMPI = 1
numprocs = 2
useOMP = 1
numthreads = 2
compileTest = 0
doVis = 0
compareParticles = 1
particleTypes = electrons
tolerance = 1.e-14

[subcyclingMR]
buildDir = .
inputFile = Examples/Tests/subcycling/inputs_2d
runtime_params = warpx.serialize_ics=1 warpx.do_dynamic_scheduling=0
dim = 2
addToCompileString =
restartTest = 0
useMPI = 1
numprocs = 2
useOMP = 1
numthreads = 2
compileTest = 0
doVis = 0
compareParticles = 0
tolerance = 1.e-10

[LaserAccelerationMR]
buildDir = .
inputFile = Examples/Physics_applications/laser_acceleration/inputs_2d
runtime_params = amr.max_level=1 max_step=200 warpx.serialize_ics=1 warpx.fine_tag_lo=-5.e-6 -35.e-6 warpx.fine_tag_hi=5.e-6 -25.e-6
dim = 2
addToCompileString =
restartTest = 0
useMPI = 1
numprocs = 2
useOMP = 1
numthreads = 2
compileTest = 0
doVis = 0
compareParticles = 1
particleTypes = electrons beam
tolerance = 1.e-14

[PlasmaAccelerationMR]
buildDir = .
inputFile = Examples/Physics_applications/plasma_acceleration/inputs_2d
runtime_params = amr.max_level=1 amr.n_cell=32 512 max_step=400 warpx.serialize_ics=1 warpx.do_dynamic_scheduling=0
dim = 2
addToCompileString =
restartTest = 0
useMPI = 1
numprocs = 2
useOMP = 1
numthreads = 2
compileTest = 0
doVis = 0
compareParticles = 1
particleTypes = beam driver plasma_e
tolerance = 1.e-14

[Python_Langmuir]
buildDir = .
inputFile = Examples/Tests/Langmuir/PICMI_inputs_langmuir_rt.py
runtime_params =
customRunCmd = python PICMI_inputs_langmuir_rt.py
dim = 3
addToCompileString = USE_PYTHON_MAIN=TRUE PYINSTALLOPTIONS=--user
restartTest = 0
useMPI = 1
numprocs = 2
useOMP = 1
numthreads = 1
compileTest = 0
doVis = 0
compareParticles = 1
particleTypes = electrons
outputFile = diags/plotfiles/plt00040
tolerance = 1.e-14

[uniform_plasma_restart]
buildDir = .
inputFile = Examples/Physics_applications/uniform_plasma/inputs_3d
runtime_params =
dim = 3
addToCompileString =
restartTest = 1
restartFileNum = 6
useMPI = 1
numprocs = 2
useOMP = 1
numthreads = 2
compileTest = 0
doVis = 0
compareParticles = 0
particleTypes = electrons
tolerance = 1.e-14

[space_charge_initialization_2d]
buildDir = .
inputFile = Examples/Modules/space_charge_initialization/inputs_3d
dim = 2
addToCompileString =
restartTest = 0
useMPI = 1
numprocs = 2
useOMP = 1
numthreads = 2
compileTest = 0
doVis = 0
compareParticles = 0
runtime_params = warpx.do_dynamic_scheduling=0
analysisRoutine = Examples/Modules/space_charge_initialization/analysis.py
analysisOutputImage = Comparison.png
outputFile=space_charge_initialization_2d_plt00000
tolerance = 1.e-14

[space_charge_initialization]
buildDir = .
inputFile = Examples/Modules/space_charge_initialization/inputs_3d
dim = 3
addToCompileString =
restartTest = 0
useMPI = 1
numprocs = 2
useOMP = 1
numthreads = 2
compileTest = 0
doVis = 0
compareParticles = 0
runtime_params = warpx.do_dynamic_scheduling=0
analysisRoutine = Examples/Modules/space_charge_initialization/analysis.py
analysisOutputImage = Comparison.png
outputFile=space_charge_initialization_plt00000
tolerance = 1.e-14

[relativistic_space_charge_initialization]
buildDir = .
inputFile = Examples/Modules/relativistic_space_charge_initialization/inputs_3d
dim = 3
addToCompileString =
restartTest = 0
useMPI = 1
numprocs = 2
useOMP = 1
numthreads = 2
compileTest = 0
doVis = 0
compareParticles = 0
runtime_params = warpx.do_dynamic_scheduling=0
analysisRoutine = Examples/Modules/relativistic_space_charge_initialization/analysis.py
analysisOutputImage = Comparison.png
outputFile=relativistic_space_charge_initialization_plt00000
tolerance = 1.e-14

[particles_in_pml_2d]
buildDir = .
inputFile = Examples/Tests/particles_in_PML/inputs_2d
runtime_params =
dim = 2
restartTest = 0
useMPI = 1
numprocs = 2
useOMP = 1
numthreads = 1
compileTest = 0
doVis = 0
compareParticles = 0
analysisRoutine = Examples/Tests/particles_in_PML/analysis_particles_in_pml.py
tolerance = 1.e-14

[particles_in_pml]
buildDir = .
inputFile = Examples/Tests/particles_in_PML/inputs_3d
runtime_params =
dim = 3
restartTest = 0
useMPI = 1
numprocs = 2
useOMP = 1
numthreads = 2
compileTest = 0
doVis = 0
compareParticles = 0
analysisRoutine = Examples/Tests/particles_in_PML/analysis_particles_in_pml.py
tolerance = 1.e-14

[photon_pusher]
buildDir = .
inputFile = Examples/Tests/photon_pusher/inputs_3d
runtime_params =
dim = 3
restartTest = 0
useMPI = 1
numprocs = 2
useOMP = 1
numthreads = 2
compileTest = 0
doVis = 0
compareParticles = 0
analysisRoutine = Examples/Tests/photon_pusher/analysis_photon_pusher.py
tolerance = 1.e-14

[radiation_reaction]
buildDir = .
inputFile = Examples/Tests/radiation_reaction/test_const_B_analytical/inputs_3d
dim = 3
restartTest = 0
useMPI = 1
numprocs = 2
useOMP = 1
numthreads = 2
compileTest = 0
doVis = 0
compareParticles = 0
analysisRoutine =  Examples/Tests/radiation_reaction/test_const_B_analytical/analysis_classicalRR.py
tolerance = 1.e-14

[qed_breit_wheeler_tau_init]
buildDir = .
inputFile = Examples/Modules/qed/breit_wheeler/inputs_2d_tau_init
runtime_params =
dim = 2
addToCompileString = QED=TRUE
restartTest = 0
useMPI = 1
numprocs = 2
useOMP = 1
numthreads = 2
compileTest = 0
doVis = 0
compareParticles = 0
analysisRoutine = Examples/Modules/qed/breit_wheeler/analysis_2d_tau_init.py
tolerance = 1.e-14

[qed_breit_wheeler_opt_depth_evolution]
buildDir = .
inputFile = Examples/Modules/qed/breit_wheeler/inputs_3d_optical_depth_evolution
runtime_params =
dim = 3
addToCompileString = QED=TRUE
restartTest = 0
useMPI = 1
numprocs = 2
useOMP = 1
numthreads = 2
compileTest = 0
doVis = 0
compareParticles = 0
analysisRoutine = Examples/Modules/qed/breit_wheeler/analysis_3d_optical_depth_evolution.py
tolerance = 1.e-14

[qed_quantum_sync_tau_init]
buildDir = .
inputFile = Examples/Modules/qed/quantum_synchrotron/inputs_2d_tau_init
runtime_params =
dim = 2
addToCompileString = QED=TRUE
restartTest = 0
useMPI = 1
numprocs = 2
useOMP = 1
numthreads = 2
compileTest = 0
doVis = 0
compareParticles = 0
analysisRoutine = Examples/Modules/qed/quantum_synchrotron/analysis_2d_tau_init.py
tolerance = 2.e-15

[particle_pusher]
buildDir = .
inputFile = Examples/Tests/particle_pusher/inputs_3d
dim = 3
restartTest = 0
useMPI = 1
numprocs = 1
useOMP = 1
numthreads = 1
compileTest = 0
doVis = 0
compareParticles = 0
analysisRoutine =  Examples/Tests/particle_pusher/analysis_pusher.py
tolerance = 1.e-14

[Python_gaussian_beam]
buildDir = .
inputFile = Examples/Modules/gaussian_beam/PICMI_inputs_gaussian_beam.py
customRunCmd = python PICMI_inputs_gaussian_beam.py
dim = 3
addToCompileString = USE_PYTHON_MAIN=TRUE PYINSTALLOPTIONS=--user
restartTest = 0
useMPI = 1
numprocs = 2
useOMP = 1
numthreads = 1
compileTest = 0
doVis = 0
compareParticles = 1
particleTypes = electrons
outputFile = diags/plotfiles/plt00010
tolerance = 1.e-14

[PlasmaAccelerationBoost2d]
buildDir = .
inputFile = Examples/Physics_applications/plasma_acceleration/inputs_2d_boost
runtime_params = warpx.do_dynamic_scheduling=0 warpx.serialize_ics=1 amr.n_cell=64 256 max_step=20
dim = 2
addToCompileString =
restartTest = 0
useMPI = 1
numprocs = 2
useOMP = 1
numthreads = 2
compileTest = 0
doVis = 0
tolerance = 1.e-14

[Python_PlasmaAcceleration]
buildDir = .
inputFile = Examples/Physics_applications/plasma_acceleration/PICMI_inputs_plasma_acceleration.py
customRunCmd = python PICMI_inputs_plasma_acceleration.py
dim = 3
addToCompileString = USE_PYTHON_MAIN=TRUE PYINSTALLOPTIONS=--user
restartTest = 0
useMPI = 1
numprocs = 2
useOMP = 1
numthreads = 1
compileTest = 0
doVis = 0
compareParticles = 1
particleTypes = beam
outputFile = diags/plotfiles/plt00010
tolerance = 1.e-14

[Python_PlasmaAccelerationMR]
buildDir = .
inputFile = Examples/Physics_applications/plasma_acceleration/PICMI_inputs_plasma_acceleration_mr.py
customRunCmd = python PICMI_inputs_plasma_acceleration_mr.py
dim = 3
addToCompileString = USE_PYTHON_MAIN=TRUE PYINSTALLOPTIONS=--user
restartTest = 0
useMPI = 1
numprocs = 2
useOMP = 1
numthreads = 1
compileTest = 0
doVis = 0
compareParticles = 1
particleTypes = beam
outputFile = diags/plotfiles/plt00002
tolerance = 1.e-14

[PlasmaAccelerationBoost3d]
buildDir = .
inputFile = Examples/Physics_applications/plasma_acceleration/inputs_3d_boost
runtime_params = warpx.do_dynamic_scheduling=0 warpx.serialize_ics=1 amr.n_cell=64 64 128 max_step=5
dim = 3
addToCompileString =
restartTest = 0
useMPI = 1
numprocs = 2
useOMP = 1
numthreads = 2
compileTest = 0
doVis = 0
tolerance = 1.e-14

[PlasmaMirror]
buildDir = .
inputFile = Examples/Physics_applications/plasma_mirror/inputs_2d
runtime_params = warpx.do_dynamic_scheduling=0 warpx.serialize_ics=1 amr.n_cell=256 128 max_step=20
dim = 2
addToCompileString =
restartTest = 0
useMPI = 1
numprocs = 2
useOMP = 1
numthreads = 2
compileTest = 0
doVis = 0
tolerance = 1.e-14

[momentum-conserving-gather]
buildDir = .
inputFile = Examples/Physics_applications/plasma_acceleration/inputs_2d
runtime_params = amr.max_level=1 amr.n_cell=32 512 max_step=400 warpx.serialize_ics=1 warpx.do_dynamic_scheduling=0 algo.field_gathering=momentum-conserving
dim = 2
addToCompileString =
restartTest = 0
useMPI = 1
numprocs = 2
useOMP = 1
numthreads = 2
compileTest = 0
doVis = 0
compareParticles = 1
particleTypes = beam driver plasma_e
tolerance = 1.e-14

[LaserAccelerationRZ]
buildDir = .
inputFile = Examples/Physics_applications/laser_acceleration/inputs_2d_rz
runtime_params = max_step=10
dim = 2
addToCompileString = USE_RZ=TRUE
restartTest = 0
useMPI = 1
numprocs = 4
useOMP = 1
numthreads = 1
compileTest = 0
doVis = 0
runtime_params = electrons.plot_vars=w ux uy uz Ex Ey Ez Bx By beam.plot_vars=w ux uy uz Ex Ey Ez Bx By
compareParticles = 1
particleTypes = electrons beam
tolerance = 1.e-14

[Python_LaserAccelerationMR]
buildDir = .
inputFile = Examples/Physics_applications/laser_acceleration/PICMI_inputs_laser_acceleration.py
customRunCmd = python PICMI_inputs_laser_acceleration.py
dim = 3
addToCompileString = USE_PYTHON_MAIN=TRUE PYINSTALLOPTIONS=--user
restartTest = 0
useMPI = 1
numprocs = 2
useOMP = 1
numthreads = 1
compileTest = 0
doVis = 0
compareParticles = 1
particleTypes = electrons
outputFile = diags/plotfiles/plt00010
tolerance = 1.e-14

[Python_Langmuir_2d]
buildDir = .
inputFile = Examples/Tests/Langmuir/PICMI_inputs_langmuir2d.py
customRunCmd = python PICMI_inputs_langmuir2d.py
dim = 2
addToCompileString = USE_PYTHON_MAIN=TRUE PYINSTALLOPTIONS=--user
restartTest = 0
useMPI = 1
numprocs = 2
useOMP = 1
numthreads = 1
compileTest = 0
doVis = 0
compareParticles = 1
particleTypes = electrons
outputFile = diags/plotfiles/plt00040
tolerance = 1.e-14

[LaserOnFine]
buildDir = .
inputFile = Examples/Tests/laser_on_fine/inputs_2d
runtime_params = max_step=50
dim = 2
addToCompileString =
restartTest = 0
useMPI = 1
numprocs = 2
useOMP = 1
numthreads = 2
compileTest = 0
doVis = 0
tolerance = 1.e-14

[Larmor]
buildDir = .
inputFile = Examples/Tests/Larmor/inputs_2d_mr
runtime_params = max_step=10
dim = 2
addToCompileString =
restartTest = 0
useMPI = 1
numprocs = 2
useOMP = 1
numthreads = 2
compileTest = 0
doVis = 0
tolerance = 1.e-14

[Uniform_2d]
buildDir = .
inputFile = Examples/Physics_applications/uniform_plasma/inputs_2d
dim = 2
addToCompileString =
restartTest = 0
useMPI = 1
numprocs = 2
useOMP = 1
numthreads = 2
compileTest = 0
doVis = 0
tolerance = 1.e-14

[LaserAccelerationBoost]
buildDir = .
inputFile = Examples/Physics_applications/laser_acceleration/inputs_2d_boost
runtime_params = warpx.do_dynamic_scheduling=0 warpx.serialize_ics=1 amr.n_cell=64 512 max_step=20
dim = 2
addToCompileString =
restartTest = 0
useMPI = 1
numprocs = 2
useOMP = 1
numthreads = 2
compileTest = 0
doVis = 0
tolerance = 1.e-14

[LaserInjectionFromTXYEFile]
buildDir = .
inputFile = Examples/Modules/laser_injection_from_file/analysis.py
aux1File = Examples/Modules/laser_injection_from_file/inputs.2d_test_txye
customRunCmd = ./analysis.py
dim = 2
addToCompileString =
restartTest = 0
useMPI = 0
useOMP = 1
numthreads = 2
compileTest = 0
selfTest = 1
stSuccessString = Passed
doVis = 0
tolerance = 1.e-14

[collisionXYZ]
buildDir = .
inputFile = Examples/Tests/collision/inputs_3d
dim = 3
restartTest = 0
useMPI = 1
numprocs = 1
useOMP = 1
numthreads = 1
compileTest = 0
doVis = 0
compareParticles = 0
analysisRoutine = Examples/Tests/collision/analysis_collision_3d.py
tolerance = 1.e-14

[collisionXZ]
buildDir = .
inputFile = Examples/Tests/collision/inputs_2d
dim = 2
restartTest = 0
useMPI = 1
numprocs = 1
useOMP = 1
numthreads = 1
compileTest = 0
doVis = 0
compareParticles = 0
analysisRoutine = Examples/Tests/collision/analysis_collision_2d.py
tolerance = 1.e-14

[Maxwell_Hybrid_QED_solver]
buildDir = .
inputFile = Examples/Tests/Maxwell_Hybrid_QED/inputs_2d
runtime_params =
dim = 2
addToCompileString = USE_PSATD=TRUE
restartTest = 0
useMPI = 1
numprocs = 2
useOMP = 1
numthreads = 2
compileTest = 0
doVis = 0
analysisRoutine = Examples/Tests/Maxwell_Hybrid_QED/analysis_Maxwell_QED_Hybrid.py
tolerance = 1.e-14

[reduced_diags]
buildDir = .
inputFile = Examples/Tests/reduced_diags/inputs
runtime_params = warpx.do_dynamic_scheduling=0 warpx.serialize_ics=1
dim = 3
restartTest = 0
useMPI = 1
numprocs = 2
useOMP = 1
numthreads = 2
compileTest = 0
doVis = 0
compareParticles = 0
analysisRoutine = Examples/Tests/reduced_diags/analysis_reduced_diags.py
tolerance = 1e-12

[reduced_diags_loadbalancecosts]
buildDir = .
inputFile = Examples/Tests/reduced_diags/inputs_loadbalancecosts
runtime_params = warpx.do_dynamic_scheduling=0 warpx.serialize_ics=1
dim = 3
restartTest = 0
useMPI = 1
numprocs = 2
useOMP = 1
numthreads = 2
compileTest = 0
doVis = 0
compareParticles = 0
analysisRoutine = Examples/Tests/reduced_diags/analysis_reduced_diags_loadbalancecosts.py
tolerance = 1e-12

[galilean_psatd]
buildDir = .
inputFile = Examples/Tests/galilean/inputs_2d
dim = 2
addToCompileString = USE_PSATD=TRUE
restartTest = 0
useMPI = 1
numprocs = 1
useOMP = 1
numthreads = 1
compileTest = 0
doVis = 0
compareParticles = 1
runtime_params = warpx.do_nodal=1 algo.current_deposition=direct
particleTypes = electrons ions
analysisRoutine = Examples/Tests/galilean/analysis.py
tolerance = 1.e-14

[TwoParticle_electrostatic]
buildDir = .
inputFile = Examples/Tests/TwoParticle_electrostatic/inputs_3d
dim = 3
restartTest = 0
useMPI = 1
numprocs = 2
useOMP = 1
numthreads = 2
compileTest = 0
doVis = 0
compareParticles = 0
<<<<<<< HEAD

[initial_distribution]
buildDir = .
inputFile = Examples/Tests/initial_distribution/inputs
dim = 3
restartTest = 0
useMPI = 1
numprocs = 2
useOMP = 1
numthreads = 2
compileTest = 0
doVis = 0
compareParticles = 0
analysisRoutine = Examples/Tests/initial_distribution/analysis_distribution.py
aux1File = Tools/read_raw_data.py
=======
tolerance = 1.e-12
>>>>>>> 7600a435
<|MERGE_RESOLUTION|>--- conflicted
+++ resolved
@@ -1261,7 +1261,7 @@
 compileTest = 0
 doVis = 0
 compareParticles = 0
-<<<<<<< HEAD
+tolerance = 1.e-12
 
 [initial_distribution]
 buildDir = .
@@ -1276,7 +1276,4 @@
 doVis = 0
 compareParticles = 0
 analysisRoutine = Examples/Tests/initial_distribution/analysis_distribution.py
-aux1File = Tools/read_raw_data.py
-=======
-tolerance = 1.e-12
->>>>>>> 7600a435
+aux1File = Tools/read_raw_data.py