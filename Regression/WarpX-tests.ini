# This file is used both for the nightly regression tests
# on the battra server, and for CI tests.
# In the case of CI, some of the parameters entered
# below are overwritten, see prepare_file_ci.py
[main]
# repeat captured errors to stderr, e.g., for CI runs
verbose = 1

testTopDir     = /home/regtester/AMReX_RegTesting/rt-WarpX/
webTopDir      = /home/regtester/AMReX_RegTesting/rt-WarpX/web

sourceTree = C_Src

# suiteName is the name prepended to all output directories
suiteName = WarpX

archive_output = 0
purge_output = 1

useCmake = 1
isSuperbuild = 1
MAKE = make
numMakeJobs = 8

# We build by default a few tools for output comparison.
# The build time for those can be skipped if they are not needed.
ftools =

# Control the build of the particle_compare tool.
# Needed for test particle_tolerance option.
use_ctools = 0

# MPIcommand should use the placeholders:
#   @host@ to indicate where to put the hostname to run on
#   @nprocs@ to indicate where to put the number of processors
#   @command@ to indicate where to put the command to run
#
# only tests with useMPI = 1 will run in parallel
# nprocs is problem dependent and specified in the individual problem
# sections.

#MPIcommand = mpiexec -host @host@ -n @nprocs@ @command@
MPIcommand = mpiexec -n @nprocs@ @command@
MPIhost =

reportActiveTestsOnly = 1

# Add "GO UP" link at the top of the web page?
goUpLink = 1

# string queried to change plotfiles and checkpoint files
plot_file_name = diag1.file_prefix
check_file_name = none

# email
sendEmailWhenFail = 1
emailTo = weiqunzhang@lbl.gov, jlvay@lbl.gov, rlehe@lbl.gov, atmyers@lbl.gov, oshapoval@lbl.gov, henri.vincenti@cea.fr, rjambunathan@lbl.gov, yinjianzhao@lbl.gov
emailBody = Check https://ccse.lbl.gov/pub/RegressionTesting/WarpX/ for more details.

[AMReX]
dir = /home/regtester/AMReX_RegTesting/amrex/
branch = 7314e78fecda4080f6bd3a1857d033545f7d8a56

[source]
dir = /home/regtester/AMReX_RegTesting/warpx
branch = development
cmakeSetupOpts = -DAMReX_ASSERTIONS=ON -DAMReX_TESTING=ON

# individual problems follow

[pml_x_yee]
buildDir = .
inputFile = Examples/Tests/PML/inputs_2d
runtime_params = warpx.do_dynamic_scheduling=0 algo.maxwell_solver=yee diag1.file_prefix=pml_x_yee_plt chk.file_prefix=pml_x_yee_chk
dim = 2
addToCompileString =
cmakeSetupOpts = -DWarpX_DIMS=2
restartTest = 1
restartFileNum = 150
useMPI = 1
numprocs = 2
useOMP = 1
numthreads = 1
compileTest = 0
doVis = 0
analysisRoutine = Examples/Tests/PML/analysis_pml_yee.py

[pml_x_ckc]
buildDir = .
inputFile = Examples/Tests/PML/inputs_2d
runtime_params = warpx.do_dynamic_scheduling=0 algo.maxwell_solver=ckc
dim = 2
addToCompileString =
cmakeSetupOpts = -DWarpX_DIMS=2
restartTest = 0
useMPI = 1
numprocs = 2
useOMP = 1
numthreads = 1
compileTest = 0
doVis = 0
analysisRoutine = Examples/Tests/PML/analysis_pml_ckc.py

[pml_x_psatd]
buildDir = .
inputFile = Examples/Tests/PML/inputs_2d
runtime_params = algo.maxwell_solver=psatd psatd.update_with_rho=1 warpx.do_dynamic_scheduling=0 diag1.fields_to_plot = Ex Ey Ez Bx By Bz rho divE warpx.cfl = 0.7071067811865475 warpx.do_pml_dive_cleaning=0 warpx.do_pml_divb_cleaning=0 chk.file_prefix=pml_x_psatd_chk
dim = 2
addToCompileString = USE_PSATD=TRUE
cmakeSetupOpts = -DWarpX_DIMS=2 -DWarpX_PSATD=ON
restartTest = 1
restartFileNum = 150
useMPI = 1
numprocs = 2
useOMP = 1
numthreads = 1
compileTest = 0
doVis = 0
analysisRoutine = Examples/Tests/PML/analysis_pml_psatd.py

[pml_psatd_dive_divb_cleaning]
buildDir = .
inputFile = Examples/Tests/PML/inputs_3d
runtime_params = warpx.do_similar_dm_pml = 0
dim = 3
addToCompileString = USE_PSATD=TRUE
cmakeSetupOpts = -DWarpX_DIMS=3 -DWarpX_PSATD=ON
restartTest = 0
useMPI = 1
numprocs = 2
useOMP = 1
numthreads = 1
compileTest = 0
doVis = 0
analysisRoutine = Examples/analysis_default_regression.py

[silver_mueller_2d_x]
buildDir = .
inputFile = Examples/Tests/SilverMueller/inputs_2d_x
runtime_params =
dim = 2
addToCompileString =
cmakeSetupOpts = -DWarpX_DIMS=2
restartTest = 0
useMPI = 1
numprocs = 2
useOMP = 1
numthreads = 1
compileTest = 0
doVis = 0
analysisRoutine = Examples/Tests/SilverMueller/analysis_silver_mueller.py

[silver_mueller_2d_z]
buildDir = .
inputFile = Examples/Tests/SilverMueller/inputs_2d_z
runtime_params =
dim = 2
addToCompileString =
cmakeSetupOpts = -DWarpX_DIMS=2
restartTest = 0
useMPI = 1
numprocs = 2
useOMP = 1
numthreads = 1
compileTest = 0
doVis = 0
analysisRoutine = Examples/Tests/SilverMueller/analysis_silver_mueller.py

[silver_mueller_rz_z]
buildDir = .
inputFile = Examples/Tests/SilverMueller/inputs_rz_z
runtime_params =
dim = 2
addToCompileString = USE_RZ=TRUE
cmakeSetupOpts = -DWarpX_DIMS=RZ
restartTest = 0
useMPI = 1
numprocs = 2
useOMP = 1
numthreads = 1
compileTest = 0
doVis = 0
analysisRoutine = Examples/Tests/SilverMueller/analysis_silver_mueller.py

[RigidInjection_lab]
buildDir = .
inputFile = Examples/Modules/RigidInjection/inputs_2d_LabFrame
runtime_params =
dim = 2
addToCompileString =
cmakeSetupOpts = -DWarpX_DIMS=2
restartTest = 0
useMPI = 1
numprocs = 2
useOMP = 1
numthreads = 1
compileTest = 0
doVis = 0
compareParticles = 0
analysisRoutine = Examples/Modules/RigidInjection/analysis_rigid_injection_LabFrame.py

[RigidInjection_BTD]
buildDir = .
inputFile = Examples/Modules/RigidInjection/inputs_2d_BoostedFrame
runtime_params =
dim = 2
addToCompileString = USE_OPENPMD=TRUE
cmakeSetupOpts = -DWarpX_DIMS=2 -DWarpX_OPENPMD=ON
restartTest = 0
useMPI = 1
numprocs = 2
useOMP = 1
numthreads = 1
compileTest = 0
doVis = 0
compareParticles = 0
doComparison = 0
aux1File = Tools/PostProcessing/read_raw_data.py
analysisRoutine = Examples/Modules/RigidInjection/analysis_rigid_injection_BoostedFrame.py

[BTD_ReducedSliceDiag]
buildDir = .
inputFile = Examples/Modules/boosted_diags/inputs_3d_slice
runtime_params =
dim = 3
addToCompileString = USE_OPENPMD=TRUE
cmakeSetupOpts = -DWarpX_DIMS=3 -DWarpX_OPENPMD=ON
restartTest = 0
useMPI = 1
numprocs = 2
useOMP = 1
numthreads = 1
compileTest = 0
doVis = 0
compareParticles = 0
doComparison = 0
aux1File = Tools/PostProcessing/read_raw_data.py
analysisRoutine = Examples/Modules/boosted_diags/analysis_3Dbacktransformed_diag.py

[nci_corrector]
buildDir = .
inputFile = Examples/Modules/nci_corrector/inputs_2d
runtime_params = amr.max_level=0 particles.use_fdtd_nci_corr=1
dim = 2
addToCompileString =
cmakeSetupOpts = -DWarpX_DIMS=2
restartTest = 0
useMPI = 1
numprocs = 2
useOMP = 1
numthreads = 1
compileTest = 0
doVis = 0
doComparison = 0
analysisRoutine = Examples/Modules/nci_corrector/analysis_ncicorr.py

[nci_correctorMR]
buildDir = .
inputFile = Examples/Modules/nci_corrector/inputs_2d
runtime_params = amr.max_level=1 particles.use_fdtd_nci_corr=1 amr.n_cell=64 64 warpx.fine_tag_lo=-20.e-6 -20.e-6 warpx.fine_tag_hi=20.e-6 20.e-6
dim = 2
addToCompileString =
cmakeSetupOpts = -DWarpX_DIMS=2
restartTest = 0
useMPI = 1
numprocs = 2
useOMP = 1
numthreads = 1
compileTest = 0
doVis = 0
doComparison = 0
analysisRoutine = Examples/Modules/nci_corrector/analysis_ncicorr.py

[ionization_lab]
buildDir = .
inputFile = Examples/Modules/ionization/inputs_2d_rt
runtime_params =
dim = 2
addToCompileString =
cmakeSetupOpts = -DWarpX_DIMS=2
restartTest = 0
useMPI = 1
numprocs = 2
useOMP = 1
numthreads = 1
compileTest = 0
doVis = 0
analysisRoutine = Examples/Modules/ionization/analysis_ionization.py

[ionization_boost]
buildDir = .
inputFile = Examples/Modules/ionization/inputs_2d_bf_rt
runtime_params =
dim = 2
addToCompileString =
cmakeSetupOpts = -DWarpX_DIMS=2
restartTest = 0
useMPI = 1
numprocs = 2
useOMP = 1
numthreads = 1
compileTest = 0
doVis = 0
analysisRoutine = Examples/Modules/ionization/analysis_ionization.py

[bilinear_filter]
buildDir = .
inputFile = Examples/Tests/SingleParticle/inputs_2d
runtime_params = warpx.use_filter=1 warpx.filter_npass_each_dir=1 5
dim = 2
addToCompileString =
cmakeSetupOpts = -DWarpX_DIMS=2
restartTest = 0
useMPI = 1
numprocs = 2
useOMP = 1
numthreads = 1
compileTest = 0
doVis = 0
analysisRoutine = Examples/Tests/SingleParticle/analysis_bilinear_filter.py

[Langmuir_multi]
buildDir = .
inputFile = Examples/Tests/Langmuir/inputs_3d_multi_rt
runtime_params = warpx.do_dynamic_scheduling=0
dim = 3
addToCompileString =
cmakeSetupOpts = -DWarpX_DIMS=3
restartTest = 0
useMPI = 1
numprocs = 2
useOMP = 1
numthreads = 1
compileTest = 0
doVis = 0
compareParticles = 1
particleTypes = electrons positrons
analysisRoutine = Examples/Tests/Langmuir/analysis_langmuir_multi.py
analysisOutputImage = langmuir_multi_analysis.png

[Langmuir_multi_single_precision]
buildDir = .
inputFile = Examples/Tests/Langmuir/inputs_3d_multi_rt
runtime_params = warpx.do_dynamic_scheduling=0
dim = 3
addToCompileString = PRECISION=FLOAT USE_SINGLE_PRECISION_PARTICLES=TRUE
cmakeSetupOpts = -DWarpX_DIMS=3 -DWarpX_PRECISION=SINGLE
restartTest = 0
useMPI = 1
numprocs = 2
useOMP = 1
numthreads = 1
compileTest = 0
doVis = 0
compareParticles = 1
particleTypes = electrons positrons
analysisRoutine = Examples/Tests/Langmuir/analysis_langmuir_multi.py
analysisOutputImage = langmuir_multi_analysis.png

[Langmuir_multi_nodal]
buildDir = .
inputFile = Examples/Tests/Langmuir/inputs_3d_multi_rt
runtime_params = warpx.do_dynamic_scheduling=0 warpx.do_nodal=1 algo.current_deposition=direct
dim = 3
addToCompileString =
cmakeSetupOpts = -DWarpX_DIMS=3
restartTest = 0
useMPI = 1
numprocs = 2
useOMP = 1
numthreads = 1
compileTest = 0
doVis = 0
compareParticles = 1
particleTypes = electrons positrons
analysisRoutine = Examples/Tests/Langmuir/analysis_langmuir_multi.py
analysisOutputImage = langmuir_multi_analysis.png

[Langmuir_multi_psatd]
buildDir = .
inputFile = Examples/Tests/Langmuir/inputs_3d_multi_rt
runtime_params = algo.maxwell_solver=psatd warpx.cfl = 0.5773502691896258
dim = 3
addToCompileString = USE_PSATD=TRUE
cmakeSetupOpts = -DWarpX_DIMS=3 -DWarpX_PSATD=ON
restartTest = 0
useMPI = 1
numprocs = 2
useOMP = 1
numthreads = 1
compileTest = 0
doVis = 0
compareParticles = 1
particleTypes = electrons positrons
analysisRoutine = Examples/Tests/Langmuir/analysis_langmuir_multi.py
analysisOutputImage = langmuir_multi_analysis.png

[Langmuir_multi_psatd_div_cleaning]
buildDir = .
inputFile = Examples/Tests/Langmuir/inputs_3d_multi_rt
runtime_params = algo.maxwell_solver=psatd warpx.cfl = 0.5773502691896258  psatd.update_with_rho = 1  algo.current_deposition = direct  warpx.do_dive_cleaning = 1  warpx.do_divb_cleaning = 1  diag1.intervals = 0, 38:40:1 diag1.fields_to_plot = Ex Ey Ez Bx By Bz jx jy jz part_per_cell rho divE F G
dim = 3
addToCompileString = USE_PSATD=TRUE
cmakeSetupOpts = -DWarpX_DIMS=3 -DWarpX_PSATD=ON
restartTest = 0
useMPI = 1
numprocs = 2
useOMP = 1
numthreads = 1
compileTest = 0
doVis = 0
compareParticles = 1
particleTypes = electrons positrons
analysisRoutine = Examples/Tests/Langmuir/analysis_langmuir_multi.py
analysisOutputImage = langmuir_multi_analysis.png

[Langmuir_multi_psatd_current_correction]
buildDir = .
inputFile = Examples/Tests/Langmuir/inputs_3d_multi_rt
runtime_params = algo.maxwell_solver=psatd algo.current_deposition=esirkepov psatd.periodic_single_box_fft=1 psatd.current_correction=1 diag1.fields_to_plot = Ex Ey Ez Bx By Bz jx jy jz part_per_cell rho divE warpx.cfl = 0.5773502691896258
dim = 3
addToCompileString = USE_PSATD=TRUE
cmakeSetupOpts = -DWarpX_DIMS=3 -DWarpX_PSATD=ON
restartTest = 0
useMPI = 1
numprocs = 1
useOMP = 1
numthreads = 1
compileTest = 0
doVis = 0
compareParticles = 1
particleTypes = electrons positrons
analysisRoutine = Examples/Tests/Langmuir/analysis_langmuir_multi.py
analysisOutputImage = langmuir_multi_analysis.png

[Langmuir_multi_psatd_current_correction_nodal]
buildDir = .
inputFile = Examples/Tests/Langmuir/inputs_3d_multi_rt
runtime_params = algo.maxwell_solver=psatd algo.current_deposition=direct psatd.periodic_single_box_fft=1 psatd.current_correction=1 warpx.do_nodal=1 diag1.fields_to_plot = Ex Ey Ez Bx By Bz jx jy jz part_per_cell rho divE warpx.cfl = 0.5773502691896258
dim = 3
addToCompileString = USE_PSATD=TRUE
cmakeSetupOpts = -DWarpX_DIMS=3 -DWarpX_PSATD=ON
restartTest = 0
useMPI = 1
numprocs = 1
useOMP = 1
numthreads = 1
compileTest = 0
doVis = 0
compareParticles = 1
particleTypes = electrons positrons
analysisRoutine = Examples/Tests/Langmuir/analysis_langmuir_multi.py
analysisOutputImage = langmuir_multi_analysis.png

[Langmuir_multi_psatd_Vay_deposition]
buildDir = .
inputFile = Examples/Tests/Langmuir/inputs_3d_multi_rt
runtime_params = algo.maxwell_solver=psatd psatd.periodic_single_box_fft=1 algo.current_deposition=vay diag1.fields_to_plot = Ex Ey Ez jx jy jz part_per_cell rho divE warpx.cfl = 0.5773502691896258
dim = 3
addToCompileString = USE_PSATD=TRUE
cmakeSetupOpts = -DWarpX_DIMS=3 -DWarpX_PSATD=ON
restartTest = 0
useMPI = 1
numprocs = 1
useOMP = 1
numthreads = 1
compileTest = 0
doVis = 0
compareParticles = 1
particleTypes = electrons positrons
analysisRoutine = Examples/Tests/Langmuir/analysis_langmuir_multi.py
analysisOutputImage = langmuir_multi_analysis.png

[Langmuir_multi_psatd_Vay_deposition_nodal]
buildDir = .
inputFile = Examples/Tests/Langmuir/inputs_3d_multi_rt
runtime_params = algo.maxwell_solver=psatd warpx.do_nodal=1 psatd.periodic_single_box_fft=1 algo.current_deposition=vay diag1.fields_to_plot = Ex Ey Ez jx jy jz part_per_cell rho divE warpx.cfl = 0.5773502691896258
dim = 3
addToCompileString = USE_PSATD=TRUE
cmakeSetupOpts = -DWarpX_DIMS=3 -DWarpX_PSATD=ON
restartTest = 0
useMPI = 1
numprocs = 1
useOMP = 1
numthreads = 1
compileTest = 0
doVis = 0
compareParticles = 1
particleTypes = electrons positrons
analysisRoutine = Examples/Tests/Langmuir/analysis_langmuir_multi.py
analysisOutputImage = langmuir_multi_analysis.png

[Langmuir_multi_psatd_momentum_conserving]
buildDir = .
inputFile = Examples/Tests/Langmuir/inputs_3d_multi_rt
runtime_params = algo.maxwell_solver=psatd algo.field_gathering=momentum-conserving warpx.cfl = 0.5773502691896258
dim = 3
addToCompileString = USE_PSATD=TRUE
cmakeSetupOpts = -DWarpX_DIMS=3 -DWarpX_PSATD=ON
restartTest = 0
useMPI = 1
numprocs = 2
useOMP = 1
numthreads = 1
compileTest = 0
doVis = 0
compareParticles = 1
particleTypes = electrons positrons
analysisRoutine = Examples/Tests/Langmuir/analysis_langmuir_multi.py
analysisOutputImage = langmuir_multi_analysis.png

[Langmuir_multi_psatd_nodal]
buildDir = .
inputFile = Examples/Tests/Langmuir/inputs_3d_multi_rt
runtime_params = algo.maxwell_solver=psatd warpx.do_dynamic_scheduling=0 warpx.do_nodal=1 algo.current_deposition=direct warpx.cfl = 0.5773502691896258
dim = 3
addToCompileString = USE_PSATD=TRUE
cmakeSetupOpts = -DWarpX_DIMS=3 -DWarpX_PSATD=ON
restartTest = 0
useMPI = 1
numprocs = 2
useOMP = 1
numthreads = 1
compileTest = 0
doVis = 0
compareParticles = 1
particleTypes = electrons positrons
analysisRoutine = Examples/Tests/Langmuir/analysis_langmuir_multi.py
analysisOutputImage = langmuir_multi_analysis.png

[Langmuir_multi_psatd_single_precision]
buildDir = .
inputFile = Examples/Tests/Langmuir/inputs_3d_multi_rt
runtime_params = algo.maxwell_solver=psatd warpx.cfl = 0.5773502691896258
dim = 3
addToCompileString = USE_PSATD=TRUE PRECISION=FLOAT USE_SINGLE_PRECISION_PARTICLES=TRUE
cmakeSetupOpts = -DWarpX_DIMS=3 -DWarpX_PSATD=ON -DWarpX_PRECISION=SINGLE
restartTest = 0
useMPI = 1
numprocs = 2
useOMP = 1
numthreads = 1
compileTest = 0
doVis = 0
compareParticles = 1
particleTypes = electrons positrons
analysisRoutine = Examples/Tests/Langmuir/analysis_langmuir_multi.py
analysisOutputImage = langmuir_multi_analysis.png

[Langmuir_multi_2d_nodal]
buildDir = .
inputFile = Examples/Tests/Langmuir/inputs_2d_multi_rt
runtime_params = warpx.do_nodal=1 algo.current_deposition=direct diag1.electrons.variables=w ux uy uz diag1.positrons.variables=w ux uy uz
dim = 2
addToCompileString =
cmakeSetupOpts = -DWarpX_DIMS=2
restartTest = 0
useMPI = 1
numprocs = 2
useOMP = 1
numthreads = 1
compileTest = 0
doVis = 0
compareParticles = 1
particleTypes = electrons positrons
analysisRoutine = Examples/Tests/Langmuir/analysis_langmuir_multi_2d.py
analysisOutputImage = langmuir_multi_2d_analysis.png

[Langmuir_multi_2d_MR]
buildDir = .
inputFile = Examples/Tests/Langmuir/inputs_2d_multi_rt
runtime_params = algo.maxwell_solver = ckc  warpx.use_filter = 1  amr.max_level = 1  amr.ref_ratio = 4  warpx.fine_tag_lo = -10.e-6 -10.e-6  warpx.fine_tag_hi = 10.e-6 10.e-6  diag1.electrons.variables = w ux uy uz  diag1.positrons.variables = w ux uy uz
dim = 2
addToCompileString =
cmakeSetupOpts = -DWarpX_DIMS=2
restartTest = 0
useMPI = 1
numprocs = 2
useOMP = 1
numthreads = 1
compileTest = 0
doVis = 0
compareParticles = 1
particleTypes = electrons positrons
analysisRoutine = Examples/Tests/Langmuir/analysis_langmuir_multi_2d.py
analysisOutputImage = Langmuir_multi_2d_MR.png

[Langmuir_multi_2d_MR_anisotropic]
buildDir = .
inputFile = Examples/Tests/Langmuir/inputs_2d_multi_rt
runtime_params = algo.maxwell_solver = ckc  warpx.use_filter = 1  amr.max_level = 1 amr.ref_ratio_vect = 4 2 warpx.fine_tag_lo = -10.e-6 -10.e-6  warpx.fine_tag_hi = 10.e-6 10.e-6  diag1.electrons.variables = w ux uy uz  diag1.positrons.variables = w ux uy uz
dim = 2
addToCompileString =
cmakeSetupOpts = -DWarpX_DIMS=2
restartTest = 0
useMPI = 1
numprocs = 2
useOMP = 1
numthreads = 1
compileTest = 0
doVis = 0
compareParticles = 1
particleTypes = electrons positrons
analysisRoutine = Examples/Tests/Langmuir/analysis_langmuir_multi_2d.py
analysisOutputImage = Langmuir_multi_2d_MR.png

[Langmuir_multi_2d_MR_psatd]
buildDir = .
inputFile = Examples/Tests/Langmuir/inputs_2d_multi_rt
runtime_params = algo.maxwell_solver = psatd  warpx.use_filter = 1  amr.max_level = 1  amr.ref_ratio = 4  warpx.fine_tag_lo = -10.e-6 -10.e-6  warpx.fine_tag_hi = 10.e-6 10.e-6  diag1.electrons.variables = w ux uy uz  diag1.positrons.variables = w ux uy uz
dim = 2
addToCompileString = USE_PSATD=TRUE
cmakeSetupOpts = -DWarpX_DIMS=2 -DWarpX_PSATD=ON
restartTest = 0
useMPI = 1
numprocs = 2
useOMP = 1
numthreads = 1
compileTest = 0
doVis = 0
compareParticles = 1
particleTypes = electrons positrons
analysisRoutine = Examples/Tests/Langmuir/analysis_langmuir_multi_2d.py
analysisOutputImage = Langmuir_multi_2d_MR_psatd.png

[Langmuir_multi_2d_psatd]
buildDir = .
inputFile = Examples/Tests/Langmuir/inputs_2d_multi_rt
runtime_params = algo.maxwell_solver=psatd diag1.electrons.variables=w ux uy uz diag1.positrons.variables=w ux uy uz diag1.fields_to_plot=Ex Ey Ez jx jy jz part_per_cell warpx.cfl = 0.7071067811865475
dim = 2
addToCompileString = USE_PSATD=TRUE
cmakeSetupOpts = -DWarpX_DIMS=2 -DWarpX_PSATD=ON
restartTest = 0
useMPI = 1
numprocs = 2
useOMP = 1
numthreads = 1
compileTest = 0
doVis = 0
compareParticles = 1
particleTypes = electrons positrons
analysisRoutine = Examples/Tests/Langmuir/analysis_langmuir_multi_2d.py
analysisOutputImage = langmuir_multi_2d_analysis.png

[Langmuir_multi_2d_psatd_momentum_conserving]
buildDir = .
inputFile = Examples/Tests/Langmuir/inputs_2d_multi_rt
runtime_params = algo.maxwell_solver=psatd algo.field_gathering=momentum-conserving diag1.electrons.variables=w ux uy uz diag1.positrons.variables=w ux uy uz diag1.fields_to_plot=Ex Ey Ez jx jy jz part_per_cell warpx.cfl = 0.7071067811865475
dim = 2
addToCompileString = USE_PSATD=TRUE
cmakeSetupOpts = -DWarpX_DIMS=2 -DWarpX_PSATD=ON
restartTest = 0
useMPI = 1
numprocs = 2
useOMP = 1
numthreads = 1
compileTest = 0
doVis = 0
compareParticles = 1
particleTypes = electrons positrons
analysisRoutine = Examples/Tests/Langmuir/analysis_langmuir_multi_2d.py
analysisOutputImage = langmuir_multi_2d_analysis.png

[Langmuir_multi_2d_psatd_current_correction]
buildDir = .
inputFile = Examples/Tests/Langmuir/inputs_2d_multi_rt
runtime_params = algo.maxwell_solver=psatd amr.max_grid_size=128 algo.current_deposition=esirkepov psatd.periodic_single_box_fft=1 psatd.current_correction=1 diag1.electrons.variables=w ux uy uz diag1.positrons.variables=w ux uy uz diag1.fields_to_plot =Ex Ey Ez jx jy jz part_per_cell rho divE warpx.cfl = 0.7071067811865475
dim = 2
addToCompileString = USE_PSATD=TRUE
cmakeSetupOpts = -DWarpX_DIMS=2 -DWarpX_PSATD=ON
restartTest = 0
useMPI = 1
numprocs = 1
useOMP = 1
numthreads = 1
compileTest = 0
doVis = 0
compareParticles = 1
particleTypes = electrons positrons
analysisRoutine = Examples/Tests/Langmuir/analysis_langmuir_multi_2d.py
analysisOutputImage = langmuir_multi_2d_analysis.png

[Langmuir_multi_2d_psatd_current_correction_nodal]
buildDir = .
inputFile = Examples/Tests/Langmuir/inputs_2d_multi_rt
runtime_params = algo.maxwell_solver=psatd amr.max_grid_size=128 algo.current_deposition=direct psatd.periodic_single_box_fft=1 psatd.current_correction=1 warpx.do_nodal=1 diag1.electrons.variables=w ux uy uz diag1.positrons.variables=w ux uy uz diag1.fields_to_plot =Ex Ey Ez jx jy jz part_per_cell rho divE warpx.cfl = 0.7071067811865475
dim = 2
addToCompileString = USE_PSATD=TRUE
cmakeSetupOpts = -DWarpX_DIMS=2 -DWarpX_PSATD=ON
restartTest = 0
useMPI = 1
numprocs = 1
useOMP = 1
numthreads = 1
compileTest = 0
doVis = 0
compareParticles = 1
particleTypes = electrons positrons
analysisRoutine = Examples/Tests/Langmuir/analysis_langmuir_multi_2d.py
analysisOutputImage = langmuir_multi_2d_analysis.png

[Langmuir_multi_2d_psatd_Vay_deposition]
buildDir = .
inputFile = Examples/Tests/Langmuir/inputs_2d_multi_rt
runtime_params = algo.maxwell_solver=psatd amr.max_grid_size=128 psatd.periodic_single_box_fft=1 algo.current_deposition=vay diag1.electrons.variables=w ux uy uz diag1.positrons.variables=w ux uy uz diag1.fields_to_plot = Ex Ey Ez jx jy jz part_per_cell rho divE warpx.cfl = 0.7071067811865475
dim = 2
addToCompileString = USE_PSATD=TRUE
cmakeSetupOpts = -DWarpX_DIMS=2 -DWarpX_PSATD=ON
restartTest = 0
useMPI = 1
numprocs = 1
useOMP = 1
numthreads = 1
compileTest = 0
doVis = 0
compareParticles = 1
particleTypes = electrons positrons
analysisRoutine = Examples/Tests/Langmuir/analysis_langmuir_multi_2d.py
analysisOutputImage = langmuir_multi_2d_analysis.png

[Langmuir_multi_2d_psatd_Vay_deposition_nodal]
buildDir = .
inputFile = Examples/Tests/Langmuir/inputs_2d_multi_rt
runtime_params = algo.maxwell_solver=psatd amr.max_grid_size=128 warpx.do_nodal=1 psatd.periodic_single_box_fft=1 algo.current_deposition=vay diag1.electrons.variables=w ux uy uz diag1.positrons.variables=w ux uy uz diag1.fields_to_plot = Ex Ey Ez jx jy jz part_per_cell rho divE warpx.cfl = 0.7071067811865475
dim = 2
addToCompileString = USE_PSATD=TRUE
cmakeSetupOpts = -DWarpX_DIMS=2 -DWarpX_PSATD=ON
restartTest = 0
useMPI = 1
numprocs = 1
useOMP = 1
numthreads = 1
compileTest = 0
doVis = 0
compareParticles = 1
particleTypes = electrons positrons
analysisRoutine = Examples/Tests/Langmuir/analysis_langmuir_multi_2d.py
analysisOutputImage = langmuir_multi_2d_analysis.png

[Langmuir_multi_2d_psatd_nodal]
buildDir = .
inputFile = Examples/Tests/Langmuir/inputs_2d_multi_rt
runtime_params = algo.maxwell_solver=psatd warpx.do_nodal=1 algo.current_deposition=direct diag1.electrons.variables=w ux uy uz diag1.positrons.variables=w ux uy uz diag1.fields_to_plot=Ex Ey Ez jx jy jz part_per_cell warpx.cfl = 0.7071067811865475
dim = 2
addToCompileString = USE_PSATD=TRUE
cmakeSetupOpts = -DWarpX_DIMS=2 -DWarpX_PSATD=ON
restartTest = 0
useMPI = 1
numprocs = 2
useOMP = 1
numthreads = 1
compileTest = 0
doVis = 0
compareParticles = 1
particleTypes = electrons positrons
analysisRoutine = Examples/Tests/Langmuir/analysis_langmuir_multi_2d.py
analysisOutputImage = langmuir_multi_2d_analysis.png

[Langmuir_multi_1d]
buildDir = .
inputFile = Examples/Tests/Langmuir/inputs_1d_multi_rt
runtime_params = algo.current_deposition=esirkepov diag1.electrons.variables=w ux uy uz diag1.positrons.variables=w ux uy uz
dim = 1
addToCompileString = USE_OPENPMD=TRUE QED=FALSE
cmakeSetupOpts = -DWarpX_DIMS=1 -DWarpX_OPENPMD=ON -DWarpX_QED=OFF
restartTest = 0
useMPI = 1
numprocs = 2
useOMP = 1
numthreads = 1
compileTest = 0
doVis = 0
compareParticles = 1
particleTypes = electrons positrons
analysisRoutine = Examples/Tests/Langmuir/analysis_langmuir_multi_1d.py
analysisOutputImage = langmuir_multi_1d_analysis.png

[Langmuir_multi_rz]
buildDir = .
inputFile = Examples/Tests/Langmuir/inputs_2d_multi_rz_rt
runtime_params = diag1.electrons.variables=w ux uy uz diag1.ions.variables=w ux uy uz diag1.dump_rz_modes=0
dim = 2
addToCompileString = USE_RZ=TRUE
cmakeSetupOpts = -DWarpX_DIMS=RZ
restartTest = 0
useMPI = 1
numprocs = 2
useOMP = 1
numthreads = 1
compileTest = 0
doVis = 0
compareParticles = 1
particleTypes = electrons ions
analysisRoutine = Examples/Tests/Langmuir/analysis_langmuir_multi_rz.py
analysisOutputImage = Langmuir_multi_rz_analysis.png
aux1File = Regression/PostProcessingUtils/post_processing_utils.py

[Langmuir_multi_rz_psatd]
buildDir = .
inputFile = Examples/Tests/Langmuir/inputs_2d_multi_rz_rt
runtime_params = algo.maxwell_solver=psatd diag1.electrons.variables=w ux uy uz diag1.ions.variables=w ux uy uz diag1.dump_rz_modes=0 algo.current_deposition=direct warpx.do_dive_cleaning=0 psatd.update_with_rho=1 electrons.random_theta=0 ions.random_theta=0
dim = 2
addToCompileString = USE_RZ=TRUE USE_PSATD=TRUE BLAS_LIB=-lblas LAPACK_LIB=-llapack
cmakeSetupOpts = -DWarpX_DIMS=RZ -DWarpX_PSATD=ON
restartTest = 0
useMPI = 1
numprocs = 2
useOMP = 1
numthreads = 1
compileTest = 0
doVis = 0
compareParticles = 1
particleTypes = electrons ions
analysisRoutine = Examples/Tests/Langmuir/analysis_langmuir_multi_rz.py
analysisOutputImage = Langmuir_multi_rz_psatd_analysis.png
aux1File = Regression/PostProcessingUtils/post_processing_utils.py

[Langmuir_multi_rz_psatd_current_correction]
buildDir = .
inputFile = Examples/Tests/Langmuir/inputs_2d_multi_rz_rt
runtime_params = algo.maxwell_solver=psatd diag1.electrons.variables=w ux uy uz diag1.ions.variables=w ux uy uz diag1.dump_rz_modes=0 algo.current_deposition=direct warpx.do_dive_cleaning=0 amr.max_grid_size=128 psatd.periodic_single_box_fft=1 psatd.current_correction=1 diag1.fields_to_plot=jx jz Ex Ez By rho divE electrons.random_theta=0 ions.random_theta=0
dim = 2
addToCompileString = USE_RZ=TRUE USE_PSATD=TRUE BLAS_LIB=-lblas LAPACK_LIB=-llapack
cmakeSetupOpts = -DWarpX_DIMS=RZ -DWarpX_PSATD=ON
restartTest = 0
useMPI = 1
numprocs = 1
useOMP = 1
numthreads = 1
compileTest = 0
doVis = 0
compareParticles = 1
particleTypes = electrons ions
analysisRoutine = Examples/Tests/Langmuir/analysis_langmuir_multi_rz.py
analysisOutputImage = Langmuir_multi_rz_psatd_analysis.png
aux1File = Regression/PostProcessingUtils/post_processing_utils.py

[Python_Langmuir_rz_multimode]
buildDir = .
inputFile = Examples/Tests/Langmuir/PICMI_inputs_langmuir_rz_multimode_analyze.py
runtime_params =
customRunCmd = python3 PICMI_inputs_langmuir_rz_multimode_analyze.py
dim = 2
addToCompileString = USE_PYTHON_MAIN=TRUE USE_RZ=TRUE
cmakeSetupOpts = -DWarpX_DIMS=RZ -DWarpX_LIB=ON -DWarpX_APP=OFF
target = install_pip
restartTest = 0
useMPI = 1
numprocs = 2
useOMP = 1
numthreads = 1
compileTest = 0
doVis = 0
compareParticles = 1
particleTypes = electrons protons
analysisRoutine = Examples/analysis_default_regression.py

[Python_restart_runtime_components]
buildDir = .
inputFile = Examples/Tests/restart/PICMI_inputs_runtime_component_analyze.py
runtime_params =
customRunCmd = python3 PICMI_inputs_runtime_component_analyze.py
dim = 2
addToCompileString = USE_PYTHON_MAIN=TRUE
cmakeSetupOpts = -DWarpX_DIMS=2 -DWarpX_LIB=ON -DWarpX_APP=OFF
target = install_pip
restartTest = 1
restartFileNum = 5
useMPI = 1
numprocs = 1
useOMP = 1
numthreads = 1
compileTest = 0
doVis = 0
compareParticles = 0
particleTypes = electrons

[Python_restart_eb]
buildDir = .
inputFile = Examples/Tests/restart_eb/PICMI_inputs_restart_eb.py
runtime_params =
customRunCmd = python3 PICMI_inputs_restart_eb.py
dim = 3
addToCompileString = USE_EB=TRUE USE_PYTHON_MAIN=TRUE
restartTest = 1
restartFileNum = 30
useMPI = 1
numprocs = 1
useOMP = 1
numthreads = 1
compileTest = 0
doVis = 0
compareParticles = 1
particleTypes = electrons
analysisRoutine = Examples/Tests/restart/analysis_restart.py

[LaserInjection]
buildDir = .
inputFile = Examples/Modules/laser_injection/inputs_3d_rt
runtime_params = max_step=20
dim = 3
addToCompileString =
cmakeSetupOpts = -DWarpX_DIMS=3
restartTest = 0
useMPI = 1
numprocs = 2
useOMP = 1
numthreads = 1
compileTest = 0
doVis = 0
compareParticles = 0
analysisRoutine = Examples/Modules/laser_injection/analysis_laser.py
analysisOutputImage = laser_analysis.png

[LaserInjection_2d]
buildDir = .
inputFile = Examples/Modules/laser_injection/inputs_2d_rt
runtime_params = warpx.do_dynamic_scheduling=0 warpx.serialize_ics=1
dim = 2
addToCompileString =
cmakeSetupOpts = -DWarpX_DIMS=2
restartTest = 0
useMPI = 1
numprocs = 2
useOMP = 1
numthreads = 1
compileTest = 0
doVis = 0
compareParticles = 0
analysisRoutine = Examples/Modules/laser_injection/analysis_2d.py

[LaserInjection_1d]
buildDir = .
inputFile = Examples/Modules/laser_injection/inputs_1d_rt
runtime_params = warpx.do_dynamic_scheduling=0 warpx.serialize_ics=1
dim = 1
addToCompileString = USE_OPENPMD=TRUE QED=FALSE
cmakeSetupOpts = -DWarpX_DIMS=1 -DWarpX_OPENPMD=ON -DWarpX_QED=OFF
restartTest = 0
useMPI = 1
numprocs = 2
useOMP = 1
numthreads = 2
compileTest = 0
doVis = 0
compareParticles = 0
analysisRoutine = Examples/Modules/laser_injection/analysis_1d.py

[LaserAcceleration]
buildDir = .
inputFile = Examples/Physics_applications/laser_acceleration/inputs_3d
runtime_params =
dim = 3
addToCompileString =
cmakeSetupOpts = -DWarpX_DIMS=3
restartTest = 0
useMPI = 1
numprocs = 2
useOMP = 1
numthreads = 1
compileTest = 0
doVis = 0
compareParticles = 1
particleTypes = electrons
analysisRoutine = Examples/analysis_default_regression.py

[Python_LaserAcceleration]
buildDir = .
inputFile = Examples/Physics_applications/laser_acceleration/PICMI_inputs_3d.py
runtime_params =
customRunCmd = python3 PICMI_inputs_3d.py
dim = 3
addToCompileString = USE_PYTHON_MAIN=TRUE
cmakeSetupOpts = -DWarpX_DIMS=3 -DWarpX_LIB=ON -DWarpX_APP=OFF
target = install_pip
restartTest = 0
useMPI = 1
numprocs = 2
useOMP = 1
numthreads = 1
compileTest = 0
doVis = 0
compareParticles = 1
particleTypes = electrons
analysisRoutine = Examples/analysis_default_regression.py

[LaserAcceleration_1d]
buildDir = .
inputFile = Examples/Physics_applications/laser_acceleration/inputs_1d
runtime_params =
dim = 1
addToCompileString =
cmakeSetupOpts = -DWarpX_DIMS=1
restartTest = 0
useMPI = 1
numprocs = 2
useOMP = 1
numthreads = 1
compileTest = 0
doVis = 0
compareParticles = 1
particleTypes = electrons
analysisRoutine = Examples/analysis_default_regression.py

[Python_LaserAcceleration_1d]
buildDir = .
inputFile = Examples/Physics_applications/laser_acceleration/PICMI_inputs_1d.py
runtime_params =
customRunCmd = python3 PICMI_inputs_1d.py
dim = 1
addToCompileString = USE_PYTHON_MAIN=TRUE
cmakeSetupOpts = -DWarpX_DIMS=1 -DWarpX_LIB=ON -DWarpX_APP=OFF
target = install_pip
restartTest = 0
useMPI = 1
numprocs = 2
useOMP = 1
numthreads = 1
compileTest = 0
doVis = 0
compareParticles = 1
particleTypes = electrons
analysisRoutine = Examples/analysis_default_regression.py

[LaserAcceleration_single_precision_comms]
buildDir = .
inputFile = Examples/Physics_applications/laser_acceleration/inputs_3d
runtime_params = warpx.do_single_precision_comms=1
dim = 3
addToCompileString =
cmakeSetupOpts = -DWarpX_DIMS=3
restartTest = 0
useMPI = 1
numprocs = 2
useOMP = 1
numthreads = 1
compileTest = 0
doVis = 0
compareParticles = 1
particleTypes = electrons
analysisRoutine = Examples/analysis_default_regression.py

[subcyclingMR]
buildDir = .
inputFile = Examples/Tests/subcycling/inputs_2d
runtime_params = warpx.serialize_ics=1 warpx.do_dynamic_scheduling=0
dim = 2
addToCompileString =
cmakeSetupOpts = -DWarpX_DIMS=2
restartTest = 0
useMPI = 1
numprocs = 2
useOMP = 1
numthreads = 1
compileTest = 0
doVis = 0
compareParticles = 0
analysisRoutine = Examples/analysis_default_regression.py

[LaserAccelerationMR]
buildDir = .
inputFile = Examples/Physics_applications/laser_acceleration/inputs_2d
runtime_params =
dim = 2
addToCompileString =
cmakeSetupOpts = -DWarpX_DIMS=2
restartTest = 0
useMPI = 1
numprocs = 2
useOMP = 1
numthreads = 1
compileTest = 0
doVis = 0
compareParticles = 1
particleTypes = electrons beam
analysisRoutine = Examples/analysis_default_regression.py

[Python_LaserAccelerationMR]
buildDir = .
inputFile = Examples/Physics_applications/laser_acceleration/PICMI_inputs_2d.py
runtime_params =
customRunCmd = python3 PICMI_inputs_2d.py
dim = 2
addToCompileString = USE_PYTHON_MAIN=TRUE
cmakeSetupOpts = -DWarpX_DIMS=2 -DWarpX_LIB=ON -DWarpX_APP=OFF
target = install_pip
restartTest = 0
useMPI = 1
numprocs = 2
useOMP = 1
numthreads = 1
compileTest = 0
doVis = 0
compareParticles = 1
particleTypes = electrons beam
analysisRoutine = Examples/analysis_default_regression.py

[RefinedInjection]
buildDir = .
inputFile = Examples/Physics_applications/laser_acceleration/inputs_2d
runtime_params = warpx.refine_plasma=1
dim = 2
addToCompileString =
cmakeSetupOpts = -DWarpX_DIMS=2
restartTest = 0
useMPI = 1
numprocs = 2
useOMP = 1
numthreads = 1
compileTest = 0
doVis = 0
compareParticles = 1
particleTypes = electrons beam
analysisRoutine = Examples/Physics_applications/laser_acceleration/analysis_refined_injection.py

[PlasmaAccelerationMR]
buildDir = .
inputFile = Examples/Physics_applications/plasma_acceleration/inputs_2d
runtime_params = amr.max_level=1 amr.n_cell=32 512 max_step=400 warpx.serialize_ics=1 warpx.do_dynamic_scheduling=0
dim = 2
addToCompileString =
cmakeSetupOpts = -DWarpX_DIMS=2
restartTest = 0
useMPI = 1
numprocs = 2
useOMP = 1
numthreads = 1
compileTest = 0
doVis = 0
compareParticles = 1
particleTypes = beam driver plasma_e
analysisRoutine = Examples/analysis_default_regression.py

[Python_Langmuir]
buildDir = .
inputFile = Examples/Tests/Langmuir/PICMI_inputs_langmuir_rt.py
runtime_params =
customRunCmd = python3 PICMI_inputs_langmuir_rt.py
dim = 3
addToCompileString = USE_PYTHON_MAIN=TRUE
cmakeSetupOpts = -DWarpX_DIMS=3 -DWarpX_LIB=ON -DWarpX_APP=OFF
target = install_pip
restartTest = 0
useMPI = 1
numprocs = 1
useOMP = 1
numthreads = 1
compileTest = 0
doVis = 0
compareParticles = 1
particleTypes = electrons
analysisRoutine = Examples/analysis_default_regression.py

[uniform_plasma_restart]
buildDir = .
inputFile = Examples/Physics_applications/uniform_plasma/inputs_3d
runtime_params = chk.file_prefix=uniform_plasma_restart_chk
dim = 3
addToCompileString =
cmakeSetupOpts = -DWarpX_DIMS=3
restartTest = 1
restartFileNum = 6
useMPI = 1
numprocs = 2
useOMP = 1
numthreads = 1
compileTest = 0
doVis = 0
compareParticles = 0
particleTypes = electrons
analysisRoutine = Examples/Tests/restart/analysis_restart.py

[restart]
buildDir = .
inputFile = Examples/Tests/restart/inputs
runtime_params = chk.file_prefix=restart_chk
dim = 3
addToCompileString =
cmakeSetupOpts = -DWarpX_DIMS=3
restartTest = 1
restartFileNum = 5
useMPI = 1
numprocs = 2
useOMP = 1
numthreads = 1
compileTest = 0
doVis = 0
compareParticles = 0
particleTypes = beam
analysisRoutine = Examples/Tests/restart/analysis_restart.py

[restart_psatd]
buildDir = .
inputFile = Examples/Tests/restart/inputs
runtime_params = algo.maxwell_solver=psatd psatd.use_default_v_galilean=1 particles.use_fdtd_nci_corr=0 chk.file_prefix=restart_psatd_chk boundary.field_lo=periodic periodic damped boundary.field_hi=periodic periodic damped
dim = 3
addToCompileString = USE_PSATD=TRUE
cmakeSetupOpts = -DWarpX_DIMS=3 -DWarpX_PSATD=ON
restartTest = 1
restartFileNum = 5
useMPI = 1
numprocs = 2
useOMP = 1
numthreads = 1
compileTest = 0
doVis = 0
compareParticles = 0
particleTypes = beam
analysisRoutine = Examples/Tests/restart/analysis_restart.py

[restart_psatd_time_avg]
buildDir = .
inputFile = Examples/Tests/restart/inputs
runtime_params = algo.maxwell_solver=psatd psatd.use_default_v_galilean=1 particles.use_fdtd_nci_corr=0 chk.file_prefix=restart_psatd_time_avg_chk boundary.field_lo=periodic periodic damped boundary.field_hi=periodic periodic damped psatd.do_time_averaging=1
dim = 3
addToCompileString = USE_PSATD=TRUE
cmakeSetupOpts = -DWarpX_DIMS=3 -DWarpX_PSATD=ON
restartTest = 1
restartFileNum = 5
useMPI = 1
numprocs = 2
useOMP = 1
numthreads = 1
compileTest = 0
doVis = 0
compareParticles = 0
particleTypes = beam
analysisRoutine = Examples/Tests/restart/analysis_restart.py

[space_charge_initialization_2d]
buildDir = .
inputFile = Examples/Modules/space_charge_initialization/inputs_3d
dim = 2
addToCompileString =
cmakeSetupOpts = -DWarpX_DIMS=2
restartTest = 0
useMPI = 1
numprocs = 2
useOMP = 1
numthreads = 1
compileTest = 0
doVis = 0
compareParticles = 0
runtime_params = warpx.do_dynamic_scheduling=0 geometry.dims=2
analysisRoutine = Examples/Modules/space_charge_initialization/analysis.py
analysisOutputImage = Comparison.png

[space_charge_initialization]
buildDir = .
inputFile = Examples/Modules/space_charge_initialization/inputs_3d
dim = 3
addToCompileString =
cmakeSetupOpts = -DWarpX_DIMS=3
restartTest = 0
useMPI = 1
numprocs = 2
useOMP = 1
numthreads = 1
compileTest = 0
doVis = 0
compareParticles = 0
runtime_params = warpx.do_dynamic_scheduling=0
analysisRoutine = Examples/Modules/space_charge_initialization/analysis.py
analysisOutputImage = Comparison.png

[relativistic_space_charge_initialization]
buildDir = .
inputFile = Examples/Modules/relativistic_space_charge_initialization/inputs_3d
dim = 3
addToCompileString =
cmakeSetupOpts = -DWarpX_DIMS=3
restartTest = 0
useMPI = 1
numprocs = 2
useOMP = 1
numthreads = 1
compileTest = 0
doVis = 0
compareParticles = 0
runtime_params = warpx.do_dynamic_scheduling=0
analysisRoutine = Examples/Modules/relativistic_space_charge_initialization/analysis.py
analysisOutputImage = Comparison.png

[parabolic_channel_initialization_2d_single_precision]
buildDir = .
inputFile = Examples/Tests/initial_plasma_profile/inputs
dim = 2
addToCompileString = PRECISION=FLOAT USE_SINGLE_PRECISION_PARTICLES=TRUE
cmakeSetupOpts = -DWarpX_DIMS=2 -DWarpX_PRECISION=SINGLE
restartTest = 0
useMPI = 1
numprocs = 2
useOMP = 1
numthreads = 1
compileTest = 0
doVis = 0
compareParticles = 0
runtime_params = warpx.do_dynamic_scheduling=0
analysisRoutine = Examples/Tests/initial_plasma_profile/analysis.py

[divb_cleaning_3d]
buildDir = .
inputFile = Examples/Tests/divb_cleaning/inputs_3d
runtime_params =
dim = 3
addToCompileString =
cmakeSetupOpts = -DWarpX_DIMS=3
restartTest = 0
useMPI = 1
numprocs = 2
useOMP = 1
numthreads = 1
compileTest = 0
doVis = 0
compareParticles = 0
analysisRoutine = Examples/Tests/divb_cleaning/analysis.py

[dive_cleaning_2d]
buildDir = .
inputFile = Examples/Modules/dive_cleaning/inputs_3d
dim = 2
addToCompileString =
cmakeSetupOpts = -DWarpX_DIMS=2
restartTest = 0
useMPI = 1
numprocs = 2
useOMP = 1
numthreads = 1
compileTest = 0
doVis = 0
compareParticles = 0
runtime_params = warpx.do_dynamic_scheduling=0 geometry.dims=2 diag1.file_prefix=dive_cleaning_2d_plt
analysisRoutine = Examples/Modules/dive_cleaning/analysis.py
analysisOutputImage = Comparison.png

[dive_cleaning_3d]
buildDir = .
inputFile = Examples/Modules/dive_cleaning/inputs_3d
dim = 3
addToCompileString =
cmakeSetupOpts = -DWarpX_DIMS=3
restartTest = 0
useMPI = 1
numprocs = 2
useOMP = 1
numthreads = 1
compileTest = 0
doVis = 0
compareParticles = 0
runtime_params = warpx.do_dynamic_scheduling=0 diag1.file_prefix=dive_cleaning_3d_plt
analysisRoutine = Examples/Modules/dive_cleaning/analysis.py
analysisOutputImage = Comparison.png

[particles_in_pml_2d]
buildDir = .
inputFile = Examples/Tests/particles_in_PML/inputs_2d
runtime_params =
dim = 2
addToCompileString =
cmakeSetupOpts = -DWarpX_DIMS=2
restartTest = 0
useMPI = 1
numprocs = 2
useOMP = 1
numthreads = 1
compileTest = 0
doVis = 0
compareParticles = 0
analysisRoutine = Examples/Tests/particles_in_PML/analysis_particles_in_pml.py


[particles_in_pml_2d_MR]
buildDir = .
inputFile = Examples/Tests/particles_in_PML/inputs_mr_2d
runtime_params =
dim = 2
addToCompileString =
cmakeSetupOpts = -DWarpX_DIMS=2
restartTest = 0
useMPI = 1
numprocs = 2
useOMP = 1
numthreads = 1
compileTest = 0
doVis = 0
compareParticles = 0
analysisRoutine = Examples/Tests/particles_in_PML/analysis_particles_in_pml.py

[particles_in_pml]
buildDir = .
inputFile = Examples/Tests/particles_in_PML/inputs_3d
runtime_params =
dim = 3
addToCompileString =
cmakeSetupOpts = -DWarpX_DIMS=3
restartTest = 0
useMPI = 1
numprocs = 2
useOMP = 1
numthreads = 1
compileTest = 0
doVis = 0
compareParticles = 0
analysisRoutine = Examples/Tests/particles_in_PML/analysis_particles_in_pml.py


[particles_in_pml_3d_MR]
buildDir = .
inputFile = Examples/Tests/particles_in_PML/inputs_mr_3d
runtime_params =
dim = 3
addToCompileString =
cmakeSetupOpts = -DWarpX_DIMS=3
restartTest = 0
useMPI = 1
numprocs = 2
useOMP = 1
numthreads = 1
compileTest = 0
doVis = 0
compareParticles = 0
analysisRoutine = Examples/Tests/particles_in_PML/analysis_particles_in_pml.py

[photon_pusher]
buildDir = .
inputFile = Examples/Tests/photon_pusher/inputs_3d
runtime_params = diag1.file_prefix=photon_pusher_plt
dim = 3
addToCompileString =
cmakeSetupOpts = -DWarpX_DIMS=3
restartTest = 0
useMPI = 1
numprocs = 2
useOMP = 1
numthreads = 1
compileTest = 0
doVis = 0
compareParticles = 0
analysisRoutine = Examples/Tests/photon_pusher/analysis_photon_pusher.py

[radiation_reaction]
buildDir = .
inputFile = Examples/Tests/radiation_reaction/test_const_B_analytical/inputs_3d
runtime_params =
dim = 3
addToCompileString =
cmakeSetupOpts = -DWarpX_DIMS=3
restartTest = 0
useMPI = 1
numprocs = 2
useOMP = 1
numthreads = 1
compileTest = 0
doVis = 0
compareParticles = 0
analysisRoutine =  Examples/Tests/radiation_reaction/test_const_B_analytical/analysis_classicalRR.py

[qed_breit_wheeler_2d]
buildDir = .
inputFile = Examples/Modules/qed/breit_wheeler/inputs_2d
aux1File = Examples/Modules/qed/breit_wheeler/analysis_core.py
runtime_params =
dim = 2
addToCompileString = QED=TRUE
cmakeSetupOpts = -DWarpX_DIMS=2 -DWarpX_QED=ON
restartTest = 0
useMPI = 1
numprocs = 2
useOMP = 1
numthreads = 1
compileTest = 0
doVis = 0
compareParticles = 0
analysisRoutine = Examples/Modules/qed/breit_wheeler/analysis_yt.py

[qed_breit_wheeler_3d]
buildDir = .
inputFile = Examples/Modules/qed/breit_wheeler/inputs_3d
aux1File = Examples/Modules/qed/breit_wheeler/analysis_core.py
runtime_params =
dim = 3
addToCompileString = QED=TRUE
cmakeSetupOpts = -DWarpX_DIMS=3 -DWarpX_QED=ON
restartTest = 0
useMPI = 1
numprocs = 2
useOMP = 1
numthreads = 1
compileTest = 0
doVis = 0
compareParticles = 0
analysisRoutine = Examples/Modules/qed/breit_wheeler/analysis_yt.py

[qed_breit_wheeler_2d_opmd]
buildDir = .
inputFile = Examples/Modules/qed/breit_wheeler/inputs_2d
aux1File = Examples/Modules/qed/breit_wheeler/analysis_core.py
runtime_params = diag1.format = openpmd diag1.openpmd_backend = h5
dim = 2
addToCompileString = QED=TRUE USE_OPENPMD=TRUE
cmakeSetupOpts = -DWarpX_DIMS=2 -DWarpX_QED=ON -DWarpX_OPENPMD=ON
restartTest = 0
useMPI = 1
numprocs = 2
useOMP = 1
numthreads = 1
compileTest = 0
doVis = 0
compareParticles = 0
outputFile = qed_breit_wheeler_2d_opmd_plt
analysisRoutine = Examples/Modules/qed/breit_wheeler/analysis_opmd.py

[qed_breit_wheeler_3d_opmd]
buildDir = .
inputFile = Examples/Modules/qed/breit_wheeler/inputs_3d
aux1File = Examples/Modules/qed/breit_wheeler/analysis_core.py
runtime_params = diag1.format = openpmd diag1.openpmd_backend = h5
dim = 3
addToCompileString = QED=TRUE USE_OPENPMD=TRUE
cmakeSetupOpts = -DWarpX_DIMS=3 -DWarpX_QED=ON -DWarpX_OPENPMD=ON
restartTest = 0
useMPI = 1
numprocs = 2
useOMP = 1
numthreads = 1
compileTest = 0
doVis = 0
compareParticles = 0
outputFile = qed_breit_wheeler_3d_opmd_plt
analysisRoutine = Examples/Modules/qed/breit_wheeler/analysis_opmd.py

[qed_quantum_sync_2d]
buildDir = .
inputFile = Examples/Modules/qed/quantum_synchrotron/inputs_2d
runtime_params =
dim = 2
addToCompileString = QED=TRUE
cmakeSetupOpts = -DWarpX_DIMS=2 -DWarpX_QED=ON
restartTest = 0
useMPI = 1
numprocs = 2
useOMP = 1
numthreads = 1
compileTest = 0
doVis = 0
compareParticles = 0
analysisRoutine = Examples/Modules/qed/quantum_synchrotron/analysis.py

[qed_quantum_sync_3d]
buildDir = .
inputFile = Examples/Modules/qed/quantum_synchrotron/inputs_3d
runtime_params =
dim = 3
addToCompileString = QED=TRUE
cmakeSetupOpts = -DWarpX_DIMS=3 -DWarpX_QED=ON
restartTest = 0
useMPI = 1
numprocs = 2
useOMP = 1
numthreads = 1
compileTest = 0
doVis = 0
compareParticles = 0
analysisRoutine = Examples/Modules/qed/quantum_synchrotron/analysis.py

[qed_schwinger1]
buildDir = .
inputFile = Examples/Modules/qed/schwinger/inputs_3d_schwinger
runtime_params = warpx.E_external_grid = 1.e16 0 0 warpx.B_external_grid = 16792888.570516706 5256650.141557486 18363530.799561853
dim = 3
addToCompileString = QED=TRUE
cmakeSetupOpts = -DWarpX_DIMS=3 -DWarpX_QED=ON
restartTest = 0
useMPI = 1
numprocs = 2
useOMP = 1
numthreads = 1
compileTest = 0
doVis = 0
analysisRoutine = Examples/Modules/qed/schwinger/analysis_schwinger.py

[qed_schwinger2]
buildDir = .
inputFile = Examples/Modules/qed/schwinger/inputs_3d_schwinger
runtime_params = warpx.E_external_grid = 1.e18 0 0 warpx.B_external_grid = 1679288857.0516706 525665014.1557486 1836353079.9561853 qed_schwinger.xmin = -2.5e-7 qed_schwinger.xmax = 2.49e-7
dim = 3
addToCompileString = QED=TRUE
cmakeSetupOpts = -DWarpX_DIMS=3 -DWarpX_QED=ON
restartTest = 0
useMPI = 1
numprocs = 2
useOMP = 1
numthreads = 1
compileTest = 0
doVis = 0
analysisRoutine = Examples/Modules/qed/schwinger/analysis_schwinger.py

[qed_schwinger3]
buildDir = .
inputFile = Examples/Modules/qed/schwinger/inputs_3d_schwinger
runtime_params = warpx.E_external_grid = 0 1.090934525450495e+17 0
dim = 3
addToCompileString = QED=TRUE
cmakeSetupOpts = -DWarpX_DIMS=3 -DWarpX_QED=ON
restartTest = 0
useMPI = 1
numprocs = 2
useOMP = 1
numthreads = 1
compileTest = 0
doVis = 0
analysisRoutine = Examples/Modules/qed/schwinger/analysis_schwinger.py

[qed_schwinger4]
buildDir = .
inputFile = Examples/Modules/qed/schwinger/inputs_3d_schwinger
runtime_params = warpx.E_external_grid = 0 0 2.5e+20 warpx.B_external_grid = 0 833910140000. 0 qed_schwinger.ymin = -2.5e-7 qed_schwinger.zmax = 2.49e-7
dim = 3
addToCompileString = QED=TRUE
cmakeSetupOpts = -DWarpX_DIMS=3 -DWarpX_QED=ON
restartTest = 0
useMPI = 1
numprocs = 2
useOMP = 1
numthreads = 1
compileTest = 0
doVis = 0
analysisRoutine = Examples/Modules/qed/schwinger/analysis_schwinger.py

[particle_pusher]
buildDir = .
inputFile = Examples/Tests/particle_pusher/inputs_3d
runtime_params =
dim = 3
addToCompileString =
cmakeSetupOpts = -DWarpX_DIMS=3
restartTest = 0
useMPI = 1
numprocs = 1
useOMP = 1
numthreads = 1
compileTest = 0
doVis = 0
compareParticles = 0
analysisRoutine =  Examples/Tests/particle_pusher/analysis_pusher.py

[Python_gaussian_beam]
buildDir = .
inputFile = Examples/Modules/gaussian_beam/PICMI_inputs_gaussian_beam.py
customRunCmd = python3 PICMI_inputs_gaussian_beam.py
runtime_params =
dim = 3
addToCompileString = USE_PYTHON_MAIN=TRUE
cmakeSetupOpts = -DWarpX_DIMS=3 -DWarpX_LIB=ON -DWarpX_APP=OFF
target = install_pip
restartTest = 0
useMPI = 1
numprocs = 2
useOMP = 1
numthreads = 1
compileTest = 0
doVis = 0
compareParticles = 1
particleTypes = electrons
analysisRoutine = Examples/analysis_default_regression.py

[Python_gaussian_beam_opmd]
buildDir = .
inputFile = Examples/Modules/gaussian_beam/PICMI_inputs_gaussian_beam.py
customRunCmd = python3 PICMI_inputs_gaussian_beam.py --diagformat=openpmd
runtime_params =
dim = 3
addToCompileString = USE_OPENPMD=TRUE USE_PYTHON_MAIN=TRUE
cmakeSetupOpts = -DWarpX_DIMS=3 -DWarpX_OPENPMD=ON -DWarpX_LIB=ON -DWarpX_APP=OFF
target = install_pip
restartTest = 0
useMPI = 1
numprocs = 2
useOMP = 1
numthreads = 1
compileTest = 0
doVis = 0
compareParticles = 1
particleTypes = electrons
analysisRoutine =

[PlasmaAccelerationBoost2d]
buildDir = .
inputFile = Examples/Physics_applications/plasma_acceleration/inputs_2d_boost
runtime_params = warpx.do_dynamic_scheduling=0 warpx.serialize_ics=1 amr.n_cell=64 256 max_step=20
dim = 2
addToCompileString =
cmakeSetupOpts = -DWarpX_DIMS=2
restartTest = 0
useMPI = 1
numprocs = 2
useOMP = 1
numthreads = 1
compileTest = 0
doVis = 0
analysisRoutine = Examples/analysis_default_regression.py

[Python_PlasmaAcceleration]
buildDir = .
inputFile = Examples/Physics_applications/plasma_acceleration/PICMI_inputs_plasma_acceleration.py
runtime_params =
customRunCmd = python3 PICMI_inputs_plasma_acceleration.py
dim = 3
addToCompileString = USE_PYTHON_MAIN=TRUE
cmakeSetupOpts = -DWarpX_DIMS=3 -DWarpX_LIB=ON -DWarpX_APP=OFF
target = install_pip
restartTest = 0
useMPI = 1
numprocs = 2
useOMP = 1
numthreads = 1
compileTest = 0
doVis = 0
compareParticles = 1
particleTypes = beam
analysisRoutine = Examples/analysis_default_regression.py

[Python_PlasmaAccelerationMR]
buildDir = .
inputFile = Examples/Physics_applications/plasma_acceleration/PICMI_inputs_plasma_acceleration_mr.py
runtime_params =
customRunCmd = python3 PICMI_inputs_plasma_acceleration_mr.py
dim = 3
addToCompileString = USE_PYTHON_MAIN=TRUE
cmakeSetupOpts = -DWarpX_DIMS=3 -DWarpX_LIB=ON -DWarpX_APP=OFF
target = install_pip
restartTest = 0
useMPI = 1
numprocs = 2
useOMP = 1
numthreads = 1
compileTest = 0
doVis = 0
compareParticles = 1
particleTypes = beam
analysisRoutine = Examples/analysis_default_regression.py

[Python_PlasmaAcceleration1d]
buildDir = .
inputFile = Examples/Physics_applications/plasma_acceleration/PICMI_inputs_plasma_acceleration_1d.py
runtime_params =
customRunCmd = python3 PICMI_inputs_plasma_acceleration_1d.py
dim = 1
addToCompileString = USE_PYTHON_MAIN=TRUE
cmakeSetupOpts = -DWarpX_DIMS=1 -DWarpX_LIB=ON -DWarpX_APP=OFF
target = install_pip
restartTest = 0
useMPI = 1
numprocs = 2
useOMP = 1
numthreads = 1
compileTest = 0
doVis = 0
compareParticles = 1
particleTypes = beam
analysisRoutine = Examples/analysis_default_regression.py

[PlasmaAccelerationBoost3d]
buildDir = .
inputFile = Examples/Physics_applications/plasma_acceleration/inputs_3d_boost
runtime_params = warpx.do_dynamic_scheduling=0 warpx.serialize_ics=1 amr.n_cell=64 64 128 max_step=5
dim = 3
addToCompileString =
cmakeSetupOpts = -DWarpX_DIMS=3
restartTest = 0
useMPI = 1
numprocs = 2
useOMP = 1
numthreads = 1
compileTest = 0
doVis = 0
analysisRoutine = Examples/analysis_default_regression.py

[PlasmaMirror]
buildDir = .
inputFile = Examples/Physics_applications/plasma_mirror/inputs_2d
runtime_params = warpx.do_dynamic_scheduling=0 warpx.serialize_ics=1 amr.n_cell=256 128 max_step=20
dim = 2
addToCompileString =
cmakeSetupOpts = -DWarpX_DIMS=2
restartTest = 0
useMPI = 1
numprocs = 2
useOMP = 1
numthreads = 1
compileTest = 0
doVis = 0
analysisRoutine = Examples/analysis_default_regression.py

[LaserIonAcc2d]
buildDir = .
inputFile = Examples/Physics_applications/laser_ion/inputs
runtime_params = warpx.do_dynamic_scheduling=0 warpx.serialize_ics=1 amr.n_cell=384 512 max_step=100
dim = 2
addToCompileString = USE_OPENPMD=TRUE
cmakeSetupOpts = -DWarpX_DIMS=2 -DWarpX_OPENPMD=ON
restartTest = 0
useMPI = 1
numprocs = 2
useOMP = 1
numthreads = 1
compileTest = 0
doVis = 0
analysisRoutine = Examples/analysis_default_regression.py

[momentum-conserving-gather]
buildDir = .
inputFile = Examples/Physics_applications/plasma_acceleration/inputs_2d
runtime_params = amr.max_level=1 amr.n_cell=32 512 max_step=400 warpx.serialize_ics=1 warpx.do_dynamic_scheduling=0 algo.field_gathering=momentum-conserving
dim = 2
addToCompileString =
cmakeSetupOpts = -DWarpX_DIMS=2
restartTest = 0
useMPI = 1
numprocs = 2
useOMP = 1
numthreads = 1
compileTest = 0
doVis = 0
compareParticles = 1
particleTypes = beam driver plasma_e
analysisRoutine = Examples/analysis_default_regression.py

[LaserAccelerationRZ]
buildDir = .
inputFile = Examples/Physics_applications/laser_acceleration/inputs_rz
runtime_params =
dim = 2
addToCompileString = USE_RZ=TRUE
cmakeSetupOpts = -DWarpX_DIMS=RZ
restartTest = 0
useMPI = 1
numprocs = 2
useOMP = 1
numthreads = 1
compileTest = 0
doVis = 0
compareParticles = 1
particleTypes = electrons beam
analysisRoutine = Examples/analysis_default_regression.py

[Python_LaserAccelerationRZ]
buildDir = .
inputFile = Examples/Physics_applications/laser_acceleration/PICMI_inputs_rz.py
runtime_params =
customRunCmd = python3 PICMI_inputs_rz.py
dim = 2
addToCompileString = USE_RZ=TRUE USE_PYTHON_MAIN=TRUE
cmakeSetupOpts = -DWarpX_DIMS=RZ -DWarpX_LIB=ON -DWarpX_APP=OFF
target = install_pip
restartTest = 0
useMPI = 1
numprocs = 2
useOMP = 1
numthreads = 1
compileTest = 0
doVis = 0
compareParticles = 1
particleTypes = electrons beam
analysisRoutine = Examples/analysis_default_regression.py

[Python_Langmuir_2d]
buildDir = .
inputFile = Examples/Tests/Langmuir/PICMI_inputs_langmuir2d.py
runtime_params =
customRunCmd = python3 PICMI_inputs_langmuir2d.py
dim = 2
addToCompileString = USE_PYTHON_MAIN=TRUE
cmakeSetupOpts = -DWarpX_DIMS=2 -DWarpX_LIB=ON -DWarpX_APP=OFF
target = install_pip
restartTest = 0
useMPI = 1
numprocs = 2
useOMP = 1
numthreads = 1
compileTest = 0
doVis = 0
compareParticles = 1
particleTypes = electrons
analysisRoutine = Examples/analysis_default_regression.py

[LaserOnFine]
buildDir = .
inputFile = Examples/Tests/laser_on_fine/inputs_2d
runtime_params = max_step=50
dim = 2
addToCompileString =
cmakeSetupOpts = -DWarpX_DIMS=2
restartTest = 0
useMPI = 1
numprocs = 2
useOMP = 1
numthreads = 1
compileTest = 0
doVis = 0
analysisRoutine = Examples/analysis_default_regression.py

[RepellingParticles]
buildDir = .
inputFile = Examples/Tests/RepellingParticles/inputs_2d
runtime_params =
dim = 2
addToCompileString =
cmakeSetupOpts = -DWarpX_DIMS=2
restartTest = 0
useMPI = 1
numprocs = 2
useOMP = 1
numthreads = 1
compileTest = 0
doVis = 0
analysisRoutine = Examples/Tests/RepellingParticles/analysis_repelling.py

[Larmor]
buildDir = .
inputFile = Examples/Tests/Larmor/inputs_2d_mr
runtime_params = max_step=10
dim = 2
addToCompileString =
cmakeSetupOpts = -DWarpX_DIMS=2
restartTest = 0
useMPI = 1
numprocs = 2
useOMP = 1
numthreads = 1
compileTest = 0
doVis = 0
analysisRoutine = Examples/analysis_default_regression.py

[Uniform_2d]
buildDir = .
inputFile = Examples/Physics_applications/uniform_plasma/inputs_2d
runtime_params =
dim = 2
addToCompileString =
cmakeSetupOpts = -DWarpX_DIMS=2
restartTest = 0
useMPI = 1
numprocs = 2
useOMP = 1
numthreads = 1
compileTest = 0
doVis = 0
analysisRoutine = Examples/analysis_default_regression.py

[LaserAccelerationBoost]
buildDir = .
inputFile = Examples/Physics_applications/laser_acceleration/inputs_2d_boost
runtime_params = warpx.do_dynamic_scheduling=0 warpx.serialize_ics=1 amr.n_cell=64 512 max_step=20
dim = 2
addToCompileString =
cmakeSetupOpts = -DWarpX_DIMS=2
restartTest = 0
useMPI = 1
numprocs = 2
useOMP = 1
numthreads = 1
compileTest = 0
doVis = 0
analysisRoutine = Examples/analysis_default_regression.py

[LaserInjectionFromTXYEFile]
buildDir = .
inputFile = Examples/Modules/laser_injection_from_file/analysis.py
aux1File = Examples/Modules/laser_injection_from_file/inputs.2d_test_txye
customRunCmd = ./analysis.py
runtime_params = warpx.do_dynamic_scheduling=0
dim = 2
addToCompileString = USE_OPENPMD=FALSE
cmakeSetupOpts = -DWarpX_DIMS=2 -DWarpX_OPENPMD=OFF
restartTest = 0
useMPI = 1
numprocs = 1
useOMP = 1
numthreads = 1
compileTest = 0
selfTest = 1
stSuccessString = Passed
doVis = 0

[collisionXYZ]
buildDir = .
inputFile = Examples/Tests/collision/inputs_3d
runtime_params =
dim = 3
addToCompileString =
cmakeSetupOpts = -DWarpX_DIMS=3
restartTest = 0
useMPI = 1
numprocs = 1
useOMP = 1
numthreads = 1
compileTest = 0
doVis = 0
compareParticles = 0
analysisRoutine = Examples/Tests/collision/analysis_collision_3d.py
aux1File = Regression/PostProcessingUtils/post_processing_utils.py

[collisionXZ]
buildDir = .
inputFile = Examples/Tests/collision/inputs_2d
runtime_params =
dim = 2
addToCompileString =
cmakeSetupOpts = -DWarpX_DIMS=2
restartTest = 0
useMPI = 1
numprocs = 1
useOMP = 1
numthreads = 1
compileTest = 0
doVis = 0
compareParticles = 0
analysisRoutine = Examples/Tests/collision/analysis_collision_2d.py
aux1File = Regression/PostProcessingUtils/post_processing_utils.py

[collisionRZ]
buildDir = .
inputFile = Examples/Tests/collision/inputs_rz
runtime_params =
dim = 2
addToCompileString = USE_RZ=TRUE USE_PSATD=FALSE
cmakeSetupOpts = -DWarpX_DIMS=RZ -DWarpX_PSATD=OFF
restartTest = 0
useMPI = 1
numprocs = 1
useOMP = 1
numthreads = 1
compileTest = 0
doVis = 0
compareParticles = 0
analysisRoutine = Examples/Tests/collision/analysis_collision_rz.py
aux1File = Regression/PostProcessingUtils/post_processing_utils.py

[Maxwell_Hybrid_QED_solver]
buildDir = .
inputFile = Examples/Tests/Maxwell_Hybrid_QED/inputs_2d
runtime_params = warpx.cfl=0.7071067811865475
dim = 2
addToCompileString = USE_PSATD=TRUE
cmakeSetupOpts = -DWarpX_DIMS=2 -DWarpX_PSATD=ON
restartTest = 0
useMPI = 1
numprocs = 2
useOMP = 1
numthreads = 1
compileTest = 0
doVis = 0
analysisRoutine = Examples/Tests/Maxwell_Hybrid_QED/analysis_Maxwell_QED_Hybrid.py

[reduced_diags]
buildDir = .
inputFile = Examples/Tests/reduced_diags/inputs
aux1File = Examples/Tests/reduced_diags/analysis_reduced_diags_impl.py
runtime_params = warpx.do_dynamic_scheduling=0 warpx.serialize_ics=1
dim = 3
addToCompileString =
cmakeSetupOpts = -DWarpX_DIMS=3
restartTest = 0
useMPI = 1
numprocs = 2
useOMP = 1
numthreads = 1
compileTest = 0
doVis = 0
compareParticles = 0
analysisRoutine = Examples/Tests/reduced_diags/analysis_reduced_diags.py

[reduced_diags_single_precision]
buildDir = .
inputFile = Examples/Tests/reduced_diags/inputs
aux1File = Examples/Tests/reduced_diags/analysis_reduced_diags_impl.py
runtime_params = warpx.do_dynamic_scheduling=0 warpx.serialize_ics=1
dim = 3
addToCompileString = PRECISION=FLOAT USE_SINGLE_PRECISION_PARTICLES=TRUE
cmakeSetupOpts = -DWarpX_DIMS=3 -DWarpX_PRECISION=SINGLE
restartTest = 0
useMPI = 1
numprocs = 2
useOMP = 1
numthreads = 1
compileTest = 0
doVis = 0
compareParticles = 0
analysisRoutine = Examples/Tests/reduced_diags/analysis_reduced_diags_single.py

[reduced_diags_loadbalancecosts_timers]
buildDir = .
inputFile = Examples/Tests/reduced_diags/inputs_loadbalancecosts
runtime_params = warpx.do_dynamic_scheduling=0 warpx.serialize_ics=1 algo.load_balance_costs_update=Timers
dim = 3
addToCompileString =
cmakeSetupOpts = -DWarpX_DIMS=3
restartTest = 0
useMPI = 1
numprocs = 2
useOMP = 1
numthreads = 1
compileTest = 0
doVis = 0
compareParticles = 0
analysisRoutine = Examples/Tests/reduced_diags/analysis_reduced_diags_loadbalancecosts.py

[reduced_diags_loadbalancecosts_timers_psatd]
buildDir = .
inputFile = Examples/Tests/reduced_diags/inputs_loadbalancecosts
runtime_params = warpx.do_dynamic_scheduling=0 warpx.serialize_ics=1 algo.load_balance_costs_update=Timers
dim = 3
addToCompileString = USE_PSATD=TRUE
cmakeSetupOpts = -DWarpX_DIMS=3 -DWarpX_PSATD=ON
restartTest = 0
useMPI = 1
numprocs = 2
useOMP = 1
numthreads = 1
compileTest = 0
doVis = 0
compareParticles = 0
analysisRoutine = Examples/Tests/reduced_diags/analysis_reduced_diags_loadbalancecosts.py

[reduced_diags_loadbalancecosts_heuristic]
buildDir = .
inputFile = Examples/Tests/reduced_diags/inputs_loadbalancecosts
runtime_params = warpx.do_dynamic_scheduling=0 warpx.serialize_ics=1 algo.load_balance_costs_update=Heuristic
dim = 3
addToCompileString =
cmakeSetupOpts = -DWarpX_DIMS=3
restartTest = 0
useMPI = 1
numprocs = 2
useOMP = 1
numthreads = 1
compileTest = 0
doVis = 0
compareParticles = 0
analysisRoutine = Examples/Tests/reduced_diags/analysis_reduced_diags_loadbalancecosts.py

[galilean_2d_psatd]
buildDir = .
inputFile = Examples/Tests/galilean/inputs_2d
runtime_params = warpx.do_nodal=1 algo.current_deposition=direct
dim = 2
addToCompileString = USE_PSATD=TRUE
cmakeSetupOpts = -DWarpX_DIMS=2 -DWarpX_PSATD=ON
restartTest = 0
useMPI = 1
numprocs = 1
useOMP = 1
numthreads = 1
compileTest = 0
doVis = 0
compareParticles = 1
particleTypes = electrons ions
analysisRoutine = Examples/Tests/galilean/analysis_2d.py

[galilean_2d_psatd_current_correction]
buildDir = .
inputFile = Examples/Tests/galilean/inputs_2d
runtime_params = psatd.periodic_single_box_fft=1 psatd.update_with_rho=0 psatd.current_correction=1 diag1.fields_to_plot=Ex Ey Ez Bx By Bz jx jy jz rho divE
dim = 2
addToCompileString = USE_PSATD=TRUE
cmakeSetupOpts = -DWarpX_DIMS=2 -DWarpX_PSATD=ON
restartTest = 0
useMPI = 1
numprocs = 1
useOMP = 1
numthreads = 1
compileTest = 0
doVis = 0
compareParticles = 1
particleTypes = electrons ions
analysisRoutine = Examples/Tests/galilean/analysis_2d.py

[galilean_2d_psatd_hybrid]
buildDir = .
inputFile = Examples/Tests/galilean/inputs_2d_hybrid
runtime_params =
dim = 2
addToCompileString = USE_PSATD=TRUE
cmakeSetupOpts = -DWarpX_DIMS=2 -DWarpX_PSATD=ON
restartTest = 0
useMPI = 1
numprocs = 2
useOMP = 1
numthreads = 1
compileTest = 0
doVis = 0
compareParticles = 1
particleTypes = electrons ions beam
analysisRoutine = Examples/analysis_default_regression.py

[comoving_2d_psatd_hybrid]
buildDir = .
inputFile = Examples/Tests/comoving/inputs_2d_hybrid
runtime_params =
dim = 2
addToCompileString = USE_PSATD=TRUE
cmakeSetupOpts = -DWarpX_DIMS=2 -DWarpX_PSATD=ON
restartTest = 0
useMPI = 1
numprocs = 2
useOMP = 1
numthreads = 1
compileTest = 0
doVis = 0
compareParticles = 1
particleTypes = electrons ions beam
analysisRoutine = Examples/analysis_default_regression.py

[galilean_rz_psatd]
buildDir = .
inputFile = Examples/Tests/galilean/inputs_rz
runtime_params = warpx.do_dynamic_scheduling=0 warpx.serialize_ics=1 electrons.random_theta=0 ions.random_theta=0
dim = 2
addToCompileString = USE_RZ=TRUE USE_PSATD=TRUE BLAS_LIB=-lblas LAPACK_LIB=-llapack
cmakeSetupOpts = -DWarpX_DIMS=RZ -DWarpX_PSATD=ON
restartTest = 0
useMPI = 1
numprocs = 1
useOMP = 1
numthreads = 1
compileTest = 0
doVis = 0
compareParticles = 1
particleTypes = electrons ions
analysisRoutine = Examples/Tests/galilean/analysis_2d.py

[galilean_rz_psatd_current_correction]
buildDir = .
inputFile = Examples/Tests/galilean/inputs_rz
runtime_params = psatd.periodic_single_box_fft=1 psatd.current_correction=1 electrons.random_theta=0 ions.random_theta=0
dim = 2
addToCompileString = USE_RZ=TRUE USE_PSATD=TRUE BLAS_LIB=-lblas LAPACK_LIB=-llapack
cmakeSetupOpts = -DWarpX_DIMS=RZ -DWarpX_PSATD=ON
restartTest = 0
useMPI = 1
numprocs = 1
useOMP = 1
numthreads = 1
compileTest = 0
doVis = 0
compareParticles = 1
particleTypes = electrons ions
analysisRoutine = Examples/Tests/galilean/analysis_2d.py

[galilean_3d_psatd]
buildDir = .
inputFile = Examples/Tests/galilean/inputs_3d
runtime_params = warpx.do_nodal=1 algo.current_deposition=direct
dim = 3
addToCompileString = USE_PSATD=TRUE
cmakeSetupOpts = -DWarpX_DIMS=3 -DWarpX_PSATD=ON
restartTest = 0
useMPI = 1
numprocs = 2
useOMP = 1
numthreads = 1
compileTest = 0
doVis = 0
compareParticles = 1
particleTypes = electrons ions
analysisRoutine = Examples/Tests/galilean/analysis_3d.py

[galilean_3d_psatd_current_correction]
buildDir = .
inputFile = Examples/Tests/galilean/inputs_3d
runtime_params = warpx.numprocs=1 1 1 psatd.periodic_single_box_fft=1 psatd.update_with_rho=0 psatd.current_correction=1 diag1.fields_to_plot=Ex Ey Ez Bx By Bz jx jy jz rho divE
dim = 3
addToCompileString = USE_PSATD=TRUE
cmakeSetupOpts = -DWarpX_DIMS=3 -DWarpX_PSATD=ON
restartTest = 0
useMPI = 1
numprocs = 1
useOMP = 1
numthreads = 1
compileTest = 0
doVis = 0
compareParticles = 1
particleTypes = electrons ions
analysisRoutine = Examples/Tests/galilean/analysis_3d.py

[averaged_galilean_2d_psatd]
buildDir = .
inputFile = Examples/Tests/averaged_galilean/inputs_avg_2d
runtime_params =
dim = 2
addToCompileString = USE_PSATD=TRUE
cmakeSetupOpts = -DWarpX_DIMS=2 -DWarpX_PSATD=ON
restartTest = 0
useMPI = 1
numprocs = 1
useOMP = 1
numthreads = 1
compileTest = 0
doVis = 0
compareParticles = 1
particleTypes = electrons ions
analysisRoutine = Examples/Tests/galilean/analysis_2d.py

[averaged_galilean_2d_psatd_hybrid]
buildDir = .
inputFile = Examples/Tests/averaged_galilean/inputs_avg_2d
runtime_params = amr.max_grid_size_x = 128  amr.max_grid_size_y = 64  warpx.do_nodal = 0  algo.field_gathering = momentum-conserving  interpolation.field_centering_nox = 8  interpolation.field_centering_noz = 8  warpx.do_current_centering = 1  interpolation.current_centering_nox = 8  interpolation.current_centering_noz = 8
dim = 2
addToCompileString = USE_PSATD=TRUE
cmakeSetupOpts = -DWarpX_DIMS=2 -DWarpX_PSATD=ON
restartTest = 0
useMPI = 1
numprocs = 2
useOMP = 1
numthreads = 1
compileTest = 0
doVis = 0
compareParticles = 1
particleTypes = electrons ions
analysisRoutine = Examples/Tests/galilean/analysis_2d.py

[averaged_galilean_3d_psatd]
buildDir = .
inputFile = Examples/Tests/averaged_galilean/inputs_avg_3d
runtime_params =
dim = 3
addToCompileString = USE_PSATD=TRUE
cmakeSetupOpts = -DWarpX_DIMS=3 -DWarpX_PSATD=ON
restartTest = 0
useMPI = 1
numprocs = 2
useOMP = 1
numthreads = 1
compileTest = 0
doVis = 0
compareParticles = 1
particleTypes = electrons ions
analysisRoutine = Examples/Tests/galilean/analysis_3d.py

[averaged_galilean_3d_psatd_hybrid]
buildDir = .
inputFile = Examples/Tests/averaged_galilean/inputs_avg_3d
runtime_params = warpx.do_nodal = 0  algo.field_gathering = momentum-conserving  interpolation.field_centering_nox = 8  interpolation.field_centering_noy = 8  interpolation.field_centering_noz = 8  warpx.do_current_centering = 1  interpolation.current_centering_nox = 8  interpolation.current_centering_noy = 8  interpolation.current_centering_noz = 8
dim = 3
addToCompileString = USE_PSATD=TRUE
cmakeSetupOpts = -DWarpX_DIMS=3 -DWarpX_PSATD=ON
restartTest = 0
useMPI = 1
numprocs = 2
useOMP = 1
numthreads = 1
compileTest = 0
doVis = 0
compareParticles = 1
particleTypes = electrons ions
analysisRoutine = Examples/Tests/galilean/analysis_3d.py

[multi_J_2d_psatd]
buildDir = .
inputFile = Examples/Tests/multi_J/inputs_2d
runtime_params =
dim = 2
addToCompileString = USE_PSATD=TRUE
cmakeSetupOpts = -DWarpX_DIMS=2 -DWarpX_PSATD=ON
restartTest = 0
useMPI = 1
numprocs = 2
useOMP = 1
numthreads = 1
compileTest = 0
doVis = 0
compareParticles = 1
particleTypes = driver driver_back plasma_e plasma_p
analysisRoutine = Examples/analysis_default_regression.py

[multi_J_2d_psatd_pml]
buildDir = .
inputFile = Examples/Tests/multi_J/inputs_2d_pml
runtime_params =
dim = 2
addToCompileString = USE_PSATD=TRUE
cmakeSetupOpts = -DWarpX_DIMS=2 -DWarpX_PSATD=ON
restartTest = 0
useMPI = 1
numprocs = 2
useOMP = 1
numthreads = 1
compileTest = 0
doVis = 0
compareParticles = 1
particleTypes =
analysisRoutine = Examples/analysis_default_regression.py

[multi_J_rz_psatd]
buildDir = .
inputFile = Examples/Tests/multi_J/inputs_rz
runtime_params = warpx.do_dynamic_scheduling=0 warpx.serialize_ics=1
dim = 2
addToCompileString = USE_RZ=TRUE USE_PSATD=TRUE
cmakeSetupOpts = -DWarpX_DIMS=RZ -DWarpX_PSATD=ON
restartTest = 0
useMPI = 1
numprocs = 2
useOMP = 1
numthreads = 1
compileTest = 0
doVis = 0
compareParticles = 1
particleTypes = driver plasma_e plasma_p
<<<<<<< HEAD
analysisRoutine = Examples/analysis_default_regression.py
tolerance = 1e-14
=======
# TODO: intentionally empty because still unstable
analysisRoutine =
>>>>>>> 73858579

[ElectrostaticSphereEB]
buildDir = .
inputFile = Examples/Tests/ElectrostaticSphereEB/inputs_3d
runtime_params =
dim = 3
addToCompileString = USE_EB=TRUE
cmakeSetupOpts = -DWarpX_DIMS=3 -DWarpX_EB=ON
restartTest = 0
useMPI = 1
numprocs = 2
useOMP = 1
numthreads = 1
compileTest = 0
doVis = 0
compareParticles = 0
analysisRoutine = Examples/analysis_default_regression.py

[ElectrostaticSphereEB_RZ]
buildDir = .
inputFile = Examples/Tests/ElectrostaticSphereEB/inputs_rz
runtime_params =
dim = 2
addToCompileString = USE_EB=TRUE USE_RZ=TRUE
cmakeSetupOpts = -DWarpX_DIMS=RZ -DWarpX_EB=ON
restartTest = 0
useMPI = 1
numprocs = 2
useOMP = 1
numthreads = 1
compileTest = 0
doVis = 0
compareParticles = 0
analysisRoutine = Examples/Tests/ElectrostaticSphereEB/analysis_rz.py

[Python_ElectrostaticSphereEB]
buildDir = .
inputFile = Examples/Tests/ElectrostaticSphereEB/PICMI_inputs_3d.py
runtime_params =
customRunCmd = python3 PICMI_inputs_3d.py
dim = 3
addToCompileString = USE_EB=TRUE USE_PYTHON_MAIN=TRUE
cmakeSetupOpts = -DWarpX_DIMS=3 -DWarpX_EB=ON -DWarpX_LIB=ON -DWarpX_APP=OFF
target = install_pip
restartTest = 0
useMPI = 1
numprocs = 2
useOMP = 1
numthreads = 1
compileTest = 0
doVis = 0
compareParticles = 0
analysisRoutine = Examples/Tests/ElectrostaticSphereEB/analysis.py

[ElectrostaticSphereEB_mixedBCs]
buildDir = .
inputFile = Examples/Tests/ElectrostaticSphereEB/inputs_3d_mixed_BCs
runtime_params =
dim = 3
addToCompileString = USE_EB=TRUE
cmakeSetupOpts = -DWarpX_DIMS=3 -DWarpX_EB=ON
restartTest = 0
useMPI = 1
numprocs = 2
useOMP = 1
numthreads = 1
compileTest = 0
doVis = 0
compareParticles = 0
analysisRoutine = Examples/analysis_default_regression.py

[ElectrostaticSphere]
buildDir = .
inputFile = Examples/Tests/ElectrostaticSphere/inputs_3d
runtime_params =
dim = 3
addToCompileString =
cmakeSetupOpts = -DWarpX_DIMS=3
restartTest = 0
useMPI = 1
numprocs = 2
useOMP = 1
numthreads = 1
compileTest = 0
doVis = 0
compareParticles = 0
analysisRoutine = Examples/Tests/ElectrostaticSphere/analysis_electrostatic_sphere.py

[ElectrostaticSphereRZ]
buildDir = .
inputFile = Examples/Tests/ElectrostaticSphere/inputs_rz
dim = 2
addToCompileString = USE_RZ=TRUE
cmakeSetupOpts = -DWarpX_DIMS=RZ
restartTest = 0
useMPI = 1
numprocs = 2
useOMP = 1
numthreads = 1
compileTest = 0
doVis = 0
compareParticles = 0
analysisRoutine = Examples/Tests/ElectrostaticSphere/analysis_electrostatic_sphere.py

[ElectrostaticSphereLabFrame]
buildDir = .
inputFile = Examples/Tests/ElectrostaticSphere/inputs_3d
runtime_params = warpx.do_electrostatic=labframe
dim = 3
addToCompileString =
cmakeSetupOpts = -DWarpX_DIMS=3
restartTest = 0
useMPI = 1
numprocs = 2
useOMP = 1
numthreads = 1
compileTest = 0
doVis = 0
compareParticles = 0
analysisRoutine = Examples/Tests/ElectrostaticSphere/analysis_electrostatic_sphere.py

[FieldProbe]
buildDir = .
inputFile = Examples/Tests/FieldProbe/inputs_2d
runtime_params =
dim = 2
addToCompileString = USE_EB=TRUE
cmakeSetupOpts = -DWarpX_DIMS=2 -DWarpX_EB=ON
restartTest = 0
useMPI = 1
numprocs = 2
useOMP = 1
numthreads = 1
compileTest = 0
doVis = 0
compareParticles = 0
analysisRoutine = Examples/Tests/FieldProbe/analysis_field_probe.py

[embedded_circle]
buildDir = .
inputFile = Examples/Tests/embedded_circle/inputs_2d
runtime_params =
dim = 2
addToCompileString = USE_EB=TRUE
cmakeSetupOpts = -DWarpX_DIMS=2 -DWarpX_EB=ON
restartTest = 0
useMPI = 1
numprocs = 2
useOMP = 1
numthreads = 1
compileTest = 0
doVis = 0
compareParticles = 1
particleTypes = electrons ar_ions
analysisRoutine = Examples/Tests/embedded_circle/analysis.py

[initial_distribution]
buildDir = .
inputFile = Examples/Tests/initial_distribution/inputs
runtime_params = warpx.do_dynamic_scheduling=0 warpx.serialize_ics=1
dim = 3
addToCompileString =
cmakeSetupOpts = -DWarpX_DIMS=3
restartTest = 0
useMPI = 1
numprocs = 2
useOMP = 1
numthreads = 1
compileTest = 0
doVis = 0
compareParticles = 0
analysisRoutine = Examples/Tests/initial_distribution/analysis_distribution.py
aux1File = Tools/PostProcessing/read_raw_data.py

[leveling_thinning]
buildDir = .
inputFile = Examples/Modules/resampling/inputs_leveling_thinning
runtime_params =
dim = 2
addToCompileString =
cmakeSetupOpts = -DWarpX_DIMS=2
restartTest = 0
useMPI = 1
numprocs = 2
useOMP = 1
numthreads = 1
compileTest = 0
doVis = 0
compareParticles = 0
analysisRoutine = Examples/Modules/resampling/analysis_leveling_thinning.py

[particle_boundaries_3d]
buildDir = .
inputFile = Examples/Tests/boundaries/inputs_3d
runtime_params =
dim = 3
addToCompileString =
cmakeSetupOpts = -DWarpX_DIMS=3
restartTest = 0
useMPI = 1
numprocs = 2
useOMP = 1
numthreads = 1
compileTest = 0
doVis = 0
compareParticles = 1
analysisRoutine = Examples/Tests/boundaries/analysis.py

[embedded_boundary_cube]
buildDir = .
inputFile = Examples/Modules/embedded_boundary_cube/inputs_3d
runtime_params =
dim = 3
addToCompileString = USE_EB=TRUE
cmakeSetupOpts = -DWarpX_DIMS=3 -DWarpX_EB=ON
restartTest = 0
useMPI = 1
numprocs = 1
useOMP = 1
numthreads = 1
compileTest = 0
doVis = 0
compareParticles = 0
analysisRoutine = Examples/Modules/embedded_boundary_cube/analysis_fields.py

[embedded_boundary_cube_2d]
buildDir = .
inputFile = Examples/Modules/embedded_boundary_cube/inputs_2d
runtime_params =
dim = 2
addToCompileString = USE_EB=TRUE
cmakeSetupOpts = -DWarpX_DIMS=2 -DWarpX_EB=ON
restartTest = 0
useMPI = 1
numprocs = 1
useOMP = 1
numthreads = 1
compileTest = 0
doVis = 0
compareParticles = 0
analysisRoutine = Examples/Modules/embedded_boundary_cube/analysis_fields_2d.py

[embedded_boundary_rotated_cube]
buildDir = .
inputFile = Examples/Modules/embedded_boundary_rotated_cube/inputs_3d
runtime_params =
dim = 3
addToCompileString = USE_EB=TRUE
cmakeSetupOpts = -DWarpX_DIMS=3 -DWarpX_EB=ON
restartTest = 0
useMPI = 1
numprocs = 1
useOMP = 1
numthreads = 1
compileTest = 0
doVis = 0
compareParticles = 0
analysisRoutine = Examples/Modules/embedded_boundary_rotated_cube/analysis_fields.py

[embedded_boundary_rotated_cube_2d]
buildDir = .
inputFile = Examples/Modules/embedded_boundary_rotated_cube/inputs_2d
runtime_params =
dim = 2
addToCompileString = USE_EB=TRUE
cmakeSetupOpts = -DWarpX_DIMS=2 -DWarpX_EB=ON
restartTest = 0
useMPI = 1
numprocs = 1
useOMP = 1
numthreads = 1
compileTest = 0
doVis = 0
compareParticles = 0
analysisRoutine = Examples/Modules/embedded_boundary_rotated_cube/analysis_fields_2d.py

[dirichletbc]
buildDir = .
inputFile = Examples/Tests/ElectrostaticDirichletBC/inputs_2d
runtime_params =
dim = 2
addToCompileString =
cmakeSetupOpts = -DWarpX_DIMS=2
restartTest = 0
useMPI = 1
numprocs = 2
useOMP = 1
numthreads = 1
compileTest = 0
doVis = 0
compareParticles = 0
analysisRoutine = Examples/Tests/ElectrostaticDirichletBC/analysis.py

[Python_dirichletbc]
buildDir = .
inputFile = Examples/Tests/ElectrostaticDirichletBC/PICMI_inputs_2d.py
runtime_params =
customRunCmd = python3 PICMI_inputs_2d.py
dim = 2
addToCompileString = USE_PYTHON_MAIN=TRUE
cmakeSetupOpts = -DWarpX_DIMS=2 -DWarpX_LIB=ON -DWarpX_APP=OFF
target = install_pip
restartTest = 0
useMPI = 1
numprocs = 2
useOMP = 1
numthreads = 1
compileTest = 0
doVis = 0
compareParticles = 0
analysisRoutine = Examples/Tests/ElectrostaticDirichletBC/analysis.py

[PEC_field]
buildDir = .
inputFile = Examples/Tests/PEC/inputs_field_PEC_3d
runtime_params =
dim = 3
addToCompileString =
cmakeSetupOpts = -DWarpX_DIMS=3
restartTest = 0
useMPI = 1
numprocs = 2
useOMP = 1
numthreads = 1
compileTest = 0
doVis = 0
compareParticles = 0
analysisRoutine = Examples/Tests/PEC/analysis_pec.py

[PEC_field_mr]
buildDir = .
inputFile = Examples/Tests/PEC/inputs_field_PEC_mr_3d
runtime_params =
dim = 3
addToCompileString =
cmakeSetupOpts = -DWarpX_DIMS=3
restartTest = 0
useMPI = 1
numprocs = 2
useOMP = 1
numthreads = 1
compileTest = 0
doVis = 0
compareParticles = 0
analysisRoutine = Examples/Tests/PEC/analysis_pec_mr.py

[PEC_particle]
buildDir = .
inputFile = Examples/Tests/PEC/inputs_particle_PEC_3d
runtime_params =
dim = 3
addToCompileString =
cmakeSetupOpts = -DWarpX_DIMS=3
restartTest = 0
useMPI = 1
numprocs = 2
useOMP = 1
numthreads = 1
compileTest = 0
doVis = 0
compareParticles = 1
particleTypes = electron proton
analysisRoutine = Examples/analysis_default_regression.py

[Python_pass_mpi_comm]
buildDir = .
inputFile = Examples/Tests/pass_mpi_communicator/PICMI_inputs_2d.py
runtime_params =
customRunCmd = python3 PICMI_inputs_2d.py
dim = 2
addToCompileString = USE_PYTHON_MAIN=TRUE
cmakeSetupOpts = -DWarpX_DIMS=2 -DWarpX_LIB=ON -DWarpX_APP=OFF
target = install_pip
restartTest = 0
useMPI = 1
numprocs = 2
useOMP = 1
numthreads = 1
compileTest = 0
doVis = 0
compareParticles = 1
particleTypes = electrons
analysisRoutine = Examples/Tests/pass_mpi_communicator/analysis.py

[Plasma_lens]
buildDir = .
inputFile = Examples/Tests/plasma_lens/inputs_3d
runtime_params =
dim = 3
addToCompileString =
cmakeSetupOpts = -DWarpX_DIMS=3
restartTest = 0
useMPI = 1
numprocs = 2
useOMP = 1
numthreads = 1
compileTest = 0
doVis = 0
compareParticles = 1
particleTypes = electrons
analysisRoutine = Examples/Tests/plasma_lens/analysis.py

[Plasma_lens_boosted]
buildDir = .
inputFile = Examples/Tests/plasma_lens/inputs_boosted_3d
runtime_params =
dim = 3
addToCompileString =
cmakeSetupOpts = -DWarpX_DIMS=3
restartTest = 0
useMPI = 1
numprocs = 2
useOMP = 1
numthreads = 1
compileTest = 0
doVis = 0
compareParticles = 1
particleTypes = electrons
analysisRoutine = Examples/Tests/plasma_lens/analysis.py

[background_mcc]
buildDir = .
inputFile = Examples/Physics_applications/capacitive_discharge/inputs_2d
runtime_params =
dim = 2
addToCompileString =
cmakeSetupOpts = -DWarpX_DIMS=2
restartTest = 0
useMPI = 1
numprocs = 2
useOMP = 1
numthreads = 1
compileTest = 0
doVis = 0
compareParticles = 1
particleTypes = electrons he_ions
analysisRoutine = Examples/analysis_default_regression.py

[Python_background_mcc]
buildDir = .
inputFile = Examples/Physics_applications/capacitive_discharge/PICMI_inputs_2d.py
runtime_params =
customRunCmd = python3 PICMI_inputs_2d.py
dim = 2
addToCompileString = USE_PYTHON_MAIN=TRUE
cmakeSetupOpts = -DWarpX_DIMS=2 -DWarpX_LIB=ON -DWarpX_APP=ON
target = install_pip
restartTest = 0
useMPI = 1
numprocs = 2
useOMP = 1
numthreads = 1
compileTest = 0
doVis = 0
compareParticles = 0
analysisRoutine = Examples/Physics_applications/capacitive_discharge/analysis.py

[particle_absorption]
buildDir = .
inputFile = Examples/Modules/ParticleBoundaryProcess/inputs_absorption
runtime_params =
dim = 3
addToCompileString = USE_EB=TRUE
cmakeSetupOpts = -DWarpX_DIMS=3 -DWarpX_EB=ON
restartTest = 0
useMPI = 1
numprocs = 2
useOMP = 1
numthreads = 1
compileTest = 0
doVis = 0
compareParticles = 1
particleTypes = electrons
analysisRoutine = Examples/Modules/ParticleBoundaryProcess/analysis_absorption.py

[particle_scrape]
buildDir = .
inputFile = Examples/Modules/ParticleBoundaryScrape/inputs_scrape
runtime_params =
dim = 3
addToCompileString = USE_EB=TRUE
cmakeSetupOpts = -DWarpX_DIMS=3 -DWarpX_EB=ON
restartTest = 0
useMPI = 1
numprocs = 2
useOMP = 1
numthreads = 1
compileTest = 0
doVis = 0
compareParticles = 1
particleTypes = electrons
analysisRoutine = Examples/Modules/ParticleBoundaryScrape/analysis_scrape.py

[Python_particle_scrape]
buildDir = .
inputFile = Examples/Modules/ParticleBoundaryScrape/PICMI_inputs_scrape.py
runtime_params =
customRunCmd = python3 PICMI_inputs_scrape.py
dim = 3
addToCompileString = USE_EB=TRUE USE_PYTHON_MAIN=TRUE
cmakeSetupOpts = -DWarpX_DIMS=3 -DWarpX_EB=ON -DWarpX_LIB=ON -DWarpX_APP=OFF
target = install_pip
restartTest = 0
useMPI = 1
numprocs = 2
useOMP = 1
numthreads = 1
compileTest = 0
doVis = 0
compareParticles = 1
particleTypes = electrons
analysisRoutine = Examples/Modules/ParticleBoundaryScrape/analysis_scrape.py

[Python_particle_reflection]
buildDir = .
inputFile = Examples/Modules/ParticleBoundaryProcess/PICMI_inputs_reflection.py
runtime_params =
customRunCmd = python3 PICMI_inputs_reflection.py
dim = 2
addToCompileString = USE_PYTHON_MAIN=TRUE
cmakeSetupOpts = -DWarpX_DIMS=2 -DWarpX_LIB=ON -DWarpX_APP=OFF
target = install_pip
restartTest = 0
useMPI = 1
numprocs = 1
useOMP = 1
numthreads = 1
compileTest = 0
doVis = 0
analysisRoutine = Examples/Modules/ParticleBoundaryProcess/analysis_reflection.py

[Python_particle_attr_access]
buildDir = .
inputFile = Examples/Tests/ParticleDataPython/PICMI_inputs_2d.py
runtime_params =
customRunCmd = python3 PICMI_inputs_2d.py
dim = 2
addToCompileString = USE_PYTHON_MAIN=TRUE
cmakeSetupOpts = -DWarpX_DIMS=2 -DWarpX_LIB=ON -DWarpX_APP=OFF
target = install_pip
restartTest = 0
useMPI = 1
numprocs = 2
useOMP = 1
numthreads = 1
compileTest = 0
doVis = 0
analysisRoutine = Examples/Tests/ParticleDataPython/analysis.py

[Python_particle_attr_access_unique]
buildDir = .
inputFile = Examples/Tests/ParticleDataPython/PICMI_inputs_2d.py
runtime_params =
customRunCmd = python3 PICMI_inputs_2d.py --unique
dim = 2
addToCompileString = USE_PYTHON_MAIN=TRUE
cmakeSetupOpts = -DWarpX_DIMS=2 -DWarpX_LIB=ON -DWarpX_APP=OFF
target = install_pip
restartTest = 0
useMPI = 1
numprocs = 2
useOMP = 1
numthreads = 1
compileTest = 0
doVis = 0
analysisRoutine = Examples/Tests/ParticleDataPython/analysis.py

[Python_prev_positions]
buildDir = .
inputFile = Examples/Tests/ParticleDataPython/PICMI_inputs_prev_pos_2d.py
runtime_params =
customRunCmd = python3 PICMI_inputs_prev_pos_2d.py
dim = 2
addToCompileString = USE_PYTHON_MAIN=TRUE
cmakeSetupOpts = -DWarpX_DIMS=2 -DWarpX_LIB=ON -DWarpX_APP=OFF
target = install_pip
restartTest = 0
useMPI = 1
numprocs = 2
useOMP = 1
numthreads = 1
compileTest = 0
doVis = 0
compareParticles = 1
analysisRoutine = Examples/analysis_default_regression.py

[Performance_works_1_uniform_rest_32ppc]
buildDir = .
inputFile = Examples/Tests/PerformanceTests/automated_test_1_uniform_rest_32ppc
runtime_params = amr.max_grid_size=32 amr.n_cell=32 32 32 max_step=5 diagnostics.diags_names=diag1 diag1.intervals=0 diag1.diag_type=Full
dim = 3
addToCompileString =
cmakeSetupOpts = -DWarpX_DIMS=3
restartTest = 0
useMPI = 1
numprocs = 2
useOMP = 1
numthreads = 1
compileTest = 0
doVis = 0
compareParticles = 1
particleTypes = electrons ions
analysisRoutine =

[Performance_works_2_uniform_rest_1ppc]
buildDir = .
inputFile = Examples/Tests/PerformanceTests/automated_test_2_uniform_rest_1ppc
runtime_params = amr.max_grid_size=32 amr.n_cell=32 32 32 max_step=5 diagnostics.diags_names=diag1 diag1.intervals=0 diag1.diag_type=Full
dim = 3
addToCompileString =
cmakeSetupOpts = -DWarpX_DIMS=3
restartTest = 0
useMPI = 1
numprocs = 2
useOMP = 1
numthreads = 1
compileTest = 0
doVis = 0
compareParticles = 1
particleTypes = electrons
analysisRoutine =

[Performance_works_3_uniform_drift_4ppc]
buildDir = .
inputFile = Examples/Tests/PerformanceTests/automated_test_3_uniform_drift_4ppc
runtime_params = amr.max_grid_size=32 amr.n_cell=32 32 32 max_step=5 diagnostics.diags_names=diag1 diag1.intervals=0 diag1.diag_type=Full
dim = 3
addToCompileString =
cmakeSetupOpts = -DWarpX_DIMS=3
restartTest = 0
useMPI = 1
numprocs = 2
useOMP = 1
numthreads = 1
compileTest = 0
doVis = 0
compareParticles = 1
particleTypes = electrons ions
analysisRoutine =

[Performance_works_4_labdiags_2ppc]
buildDir = .
inputFile = Examples/Tests/PerformanceTests/automated_test_4_labdiags_2ppc
runtime_params = amr.n_cell=64 64 64 max_step=10 diagnostics.diags_names=diag1 diag1.intervals=0 diag1.diag_type=Full
dim = 3
addToCompileString =
cmakeSetupOpts = -DWarpX_DIMS=3
restartTest = 0
useMPI = 1
numprocs = 2
useOMP = 1
numthreads = 1
compileTest = 0
doVis = 0
compareParticles = 1
particleTypes = electrons ions
analysisRoutine =

[Performance_works_5_loadimbalance]
buildDir = .
inputFile = Examples/Tests/PerformanceTests/automated_test_5_loadimbalance
runtime_params = amr.max_grid_size=32 amr.n_cell=32 32 32 max_step=5 diagnostics.diags_names=diag1 diag1.intervals=0 diag1.diag_type=Full
dim = 3
addToCompileString =
cmakeSetupOpts = -DWarpX_DIMS=3
restartTest = 0
useMPI = 1
numprocs = 2
useOMP = 1
numthreads = 1
compileTest = 0
doVis = 0
compareParticles = 1
particleTypes = electrons ions
analysisRoutine =

[Performance_works_6_output_2ppc]
buildDir = .
inputFile = Examples/Tests/PerformanceTests/automated_test_6_output_2ppc
runtime_params = amr.n_cell=64 64 64 max_step=10
dim = 3
addToCompileString =
cmakeSetupOpts = -DWarpX_DIMS=3
restartTest = 0
useMPI = 1
numprocs = 2
useOMP = 1
numthreads = 1
compileTest = 0
doVis = 0
compareParticles = 1
particleTypes = electrons ions
analysisRoutine =

[Python_wrappers]
buildDir = .
inputFile = Examples/Tests/PythonWrappers/PICMI_inputs_2d.py
runtime_params =
customRunCmd = python3 PICMI_inputs_2d.py
dim = 2
addToCompileString = USE_PSATD=TRUE USE_PYTHON_MAIN=TRUE
cmakeSetupOpts = -DWarpX_DIMS=2 -DWarpX_PSATD=ON -DWarpX_LIB=ON -DWarpX_APP=OFF
target = install_pip
restartTest = 0
useMPI = 1
numprocs = 2
useOMP = 1
numthreads = 1
compileTest = 0
doVis = 0
compareParticles = 0
analysisRoutine = Examples/analysis_default_regression.py

[embedded_boundary_python_API]
buildDir = .
inputFile = Examples/Modules/embedded_boundary_python_API/PICMI_inputs_EB_API.py
runtime_params =
customRunCmd = python PICMI_inputs_EB_API.py
dim = 3
addToCompileString = USE_EB=TRUE USE_PYTHON_MAIN=TRUE
cmakeSetupOpts = -DWarpX_DIMS=3 -DWarpX_EB=ON -DWarpX_LIB=ON -DWarpX_APP=OFF
target = install_pip
restartTest = 0
useMPI = 1
numprocs = 1
useOMP = 1
numthreads = 1
compileTest = 0
doVis = 0
compareParticles = 0
analysisRoutine = Examples/Modules/embedded_boundary_python_API/analysis.py

[scraping]
buildDir = .
inputFile = Examples/Tests/scraping/inputs_rz
runtime_params =
dim = 2
addToCompileString = USE_EB=TRUE USE_RZ=TRUE
cmakeSetupOpts = -DWarpX_DIMS=RZ -DWarpX_EB=ON
restartTest = 0
useMPI = 1
numprocs = 2
useOMP = 1
numthreads = 1
compileTest = 0
doVis = 0
compareParticles = 0
analysisRoutine = Examples/Tests/scraping/analysis_rz.py<|MERGE_RESOLUTION|>--- conflicted
+++ resolved
@@ -2408,13 +2408,7 @@
 doVis = 0
 compareParticles = 1
 particleTypes = driver plasma_e plasma_p
-<<<<<<< HEAD
-analysisRoutine = Examples/analysis_default_regression.py
-tolerance = 1e-14
-=======
-# TODO: intentionally empty because still unstable
-analysisRoutine =
->>>>>>> 73858579
+analysisRoutine = Examples/analysis_default_regression.py
 
 [ElectrostaticSphereEB]
 buildDir = .
