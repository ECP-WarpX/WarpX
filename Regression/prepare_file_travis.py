# Copyright 2018-2019 Andrew Myers, Luca Fedeli, Maxence Thevenet
# Remi Lehe
#
# This file is part of WarpX.
#
# License: BSD-3-Clause-LBNL

# This script modifies `WarpX-test.ini` (which is used for nightly builds)
# and creates the file `travis-test.ini` (which is used for continous
# integration on TravisCI (https://travis-ci.org/)
# The subtests that are selected are controlled by WARPX_TEST_DIM
# The architecture (CPU/GPU) is selected by WARPX_TEST_ARCH
import re
import os
# Get relevant environment variables
<<<<<<< HEAD
dim = os.environ.get('WARPX_CI_DIM', None)
qed = os.environ.get('WARPX_CI_QED', 'FALSE')
arch = os.environ.get('WARPX_TEST_ARCH', 'CPU')
single_precision = os.environ.get('WARPX_CI_SINGLE_PRECISION', 'FALSE')
electrostatic = os.environ.get('WARPX_CI_ELECTROSTATIC', 'FALSE')
python_main = os.environ.get('WARPX_CI_PYTHON_MAIN', 'FALSE')
psatd = os.environ.get('WARPX_CI_PSATD', 'FALSE')
=======
arch = os.environ.get('WARPX_TEST_ARCH', 'CPU')

ci_regular_cartesian = os.environ.get('WARPX_CI_REGULAR_CARTESIAN') == 'TRUE'
ci_psatd = os.environ.get('WARPX_CI_PSATD') == 'TRUE'
ci_python_main = os.environ.get('WARPX_CI_PYTHON_MAIN') == 'TRUE'
ci_single_precision = os.environ.get('WARPX_CI_SINGLE_PRECISION') == 'TRUE'
ci_rz_or_nompi = os.environ.get('WARPX_CI_RZ_OR_NOMPI') == 'TRUE'
ci_qed = os.environ.get('WARPX_CI_QED') == 'TRUE'

>>>>>>> 8c3523a1
# Find the directory in which the tests should be run
current_dir = os.getcwd()
test_dir = re.sub('warpx/Regression', '', current_dir )

with open('WarpX-tests.ini') as f:
    text = f.read()

# Replace default folder name
text = re.sub('/home/regtester/AMReX_RegTesting', test_dir, text)
# Remove the web directory
text = re.sub('[\w\-\/]*/web', '', text)

# Add doComparison = 0 for each test
text = re.sub( '\[(?P<name>.*)\]\nbuildDir = ',
               '[\g<name>]\ndoComparison = 0\nbuildDir = ', text )

# Change compile options when running on GPU
if arch == 'GPU':
    text = re.sub( 'addToCompileString =',
                    'addToCompileString = USE_GPU=TRUE USE_OMP=FALSE USE_ACC=TRUE ', text)
    text = re.sub( 'COMP\s*=.*', 'COMP = pgi', text )
print('Compiling for %s' %arch)

# Add runtime option: crash for unused variables
text = re.sub('runtime_params =',
              'runtime_params = amrex.abort_on_unused_inputs=1 ',
              text)

# Use only 2 cores for compiling
text = re.sub( 'numMakeJobs = \d+', 'numMakeJobs = 2', text )
# Use only 1 MPI and 1 thread proc for tests
text = re.sub( 'numprocs = \d+', 'numprocs = 2', text)
text = re.sub( 'numthreads = \d+', 'numthreads = 1', text)
# Prevent emails from being sent
text = re.sub( 'sendEmailWhenFail = 1', 'sendEmailWhenFail = 0', text )

# Remove Python test (does not compile)
text = re.sub( '\[Python_Langmuir\]\n(.+\n)*', '', text)

# Remove Langmuir_x/y/z test (too long; not that useful)
text = re.sub( '\[Langmuir_[xyz]\]\n(.+\n)*', '', text)

# Select the tests to be run
# --------------------------

# - Extract test blocks (they are identified by the fact that they contain "inputFile")
select_test_regex = r'(\[(.+\n)*inputFile(.+\n)*)'
test_blocks =  [ match[0] for match in re.findall(select_test_regex, text) ]
# - Remove the test blocks from `text` (only the selected ones will be added back)
text = re.sub( select_test_regex, '', text )

<<<<<<< HEAD
# Keep tests that have the right dimension
if dim is not None:
    print('Selecting tests with dim = %s' %dim)
    # Cartesian tests
    if dim in ['2', '3']:
        test_blocks = [ block for block in test_blocks \
             if ('dim = %s'%dim in block) and not ('USE_RZ' in block) ]
    elif dim == 'RZ':
        test_blocks = [ block for block in test_blocks if 'USE_RZ' in block ]
    else:
        raise ValueError('Unkown dimension: %s' %dim)

def select_tests(blocks, do_test, test_env_variable, match_string_list):
    # Remove or keep tests according to do_test variable
    if do_test not in ['TRUE', 'FALSE']:
        raise ValueError(test_env_variable + ' must be TRUE or FALSE')
    if (do_test == "FALSE"):
=======
def select_tests(blocks, match_string_list, do_test):
    """Remove or keep tests from list in WarpX-tests.ini according to do_test variable"""
    if do_test not in [True, False]:
        raise ValueError("do_test must be True or False")
    if (do_test == False):
>>>>>>> 8c3523a1
        for match_string in match_string_list:
            print('Selecting tests without ' + match_string)
            blocks = [ block for block in blocks if not match_string in block ]
    else:
        for match_string in match_string_list:
            print('Selecting tests with ' + match_string)
            blocks = [ block for block in blocks if match_string in block ]
    return blocks

<<<<<<< HEAD
test_blocks = select_tests(test_blocks, qed, 'WARPX_CI_QED',
                           ['QED=TRUE'])
test_blocks = select_tests(test_blocks, single_precision, 'WARPX_CI_SINGLE_PRECISION',
                           ['PRECISION=FLOAT', 'USE_SINGLE_PRECISION_PARTICLES=TRUE'])
test_blocks = select_tests(test_blocks, electrostatic, 'WARPX_CI_ELECTROSTATIC',
                           ['DO_ELECTROSTATIC=TRUE'])
test_blocks = select_tests(test_blocks, python_main, 'WARPX_CI_PYTHON_MAIN',
                           ['PYTHON_MAIN=TRUE'])
test_blocks = select_tests(test_blocks, psatd, 'WARPX_CI_PSATD',
                           ['USE_PSATD=TRUE'])
=======
if ci_regular_cartesian:
    test_blocks = select_tests(test_blocks, ['USE_RZ=TRUE'], False)
    test_blocks = select_tests(test_blocks, ['USE_PSATD=TRUE'], False)
    test_blocks = select_tests(test_blocks, ['PYTHON_MAIN=TRUE'], False)
    test_blocks = select_tests(test_blocks, ['PRECISION=FLOAT', 'USE_SINGLE_PRECISION_PARTICLES=TRUE'], False)
    test_blocks = select_tests(test_blocks, ['useMPI = 0'], False)
    test_blocks = select_tests(test_blocks, ['QED=TRUE'], False)

if ci_psatd:
    test_blocks = select_tests(test_blocks, ['USE_PSATD=TRUE'], True)

if ci_python_main:
    test_blocks = select_tests(test_blocks, ['PYTHON_MAIN=TRUE'], True)

if ci_single_precision:
    test_blocks = select_tests(test_blocks, ['PRECISION=FLOAT', 'USE_SINGLE_PRECISION_PARTICLES=TRUE'], True)

if ci_rz_or_nompi:
    test_blocks = select_tests(test_blocks, ['PYTHON_MAIN=TRUE'], False)
    block1 = select_tests(test_blocks, ['USE_RZ=TRUE'], True)
    block2 = select_tests(test_blocks, ['useMPI = 0'], True)
    test_blocks = block1 + block2

if ci_qed:
    test_blocks = select_tests(test_blocks, ['QED=TRUE'], True)
>>>>>>> 8c3523a1

# - Add the selected test blocks to the text
text = text + '\n' + '\n'.join(test_blocks)

with open('travis-tests.ini', 'w') as f:
    f.write(text)<|MERGE_RESOLUTION|>--- conflicted
+++ resolved
@@ -13,15 +13,6 @@
 import re
 import os
 # Get relevant environment variables
-<<<<<<< HEAD
-dim = os.environ.get('WARPX_CI_DIM', None)
-qed = os.environ.get('WARPX_CI_QED', 'FALSE')
-arch = os.environ.get('WARPX_TEST_ARCH', 'CPU')
-single_precision = os.environ.get('WARPX_CI_SINGLE_PRECISION', 'FALSE')
-electrostatic = os.environ.get('WARPX_CI_ELECTROSTATIC', 'FALSE')
-python_main = os.environ.get('WARPX_CI_PYTHON_MAIN', 'FALSE')
-psatd = os.environ.get('WARPX_CI_PSATD', 'FALSE')
-=======
 arch = os.environ.get('WARPX_TEST_ARCH', 'CPU')
 
 ci_regular_cartesian = os.environ.get('WARPX_CI_REGULAR_CARTESIAN') == 'TRUE'
@@ -31,7 +22,6 @@
 ci_rz_or_nompi = os.environ.get('WARPX_CI_RZ_OR_NOMPI') == 'TRUE'
 ci_qed = os.environ.get('WARPX_CI_QED') == 'TRUE'
 
->>>>>>> 8c3523a1
 # Find the directory in which the tests should be run
 current_dir = os.getcwd()
 test_dir = re.sub('warpx/Regression', '', current_dir )
@@ -83,31 +73,11 @@
 # - Remove the test blocks from `text` (only the selected ones will be added back)
 text = re.sub( select_test_regex, '', text )
 
-<<<<<<< HEAD
-# Keep tests that have the right dimension
-if dim is not None:
-    print('Selecting tests with dim = %s' %dim)
-    # Cartesian tests
-    if dim in ['2', '3']:
-        test_blocks = [ block for block in test_blocks \
-             if ('dim = %s'%dim in block) and not ('USE_RZ' in block) ]
-    elif dim == 'RZ':
-        test_blocks = [ block for block in test_blocks if 'USE_RZ' in block ]
-    else:
-        raise ValueError('Unkown dimension: %s' %dim)
-
-def select_tests(blocks, do_test, test_env_variable, match_string_list):
-    # Remove or keep tests according to do_test variable
-    if do_test not in ['TRUE', 'FALSE']:
-        raise ValueError(test_env_variable + ' must be TRUE or FALSE')
-    if (do_test == "FALSE"):
-=======
 def select_tests(blocks, match_string_list, do_test):
     """Remove or keep tests from list in WarpX-tests.ini according to do_test variable"""
     if do_test not in [True, False]:
         raise ValueError("do_test must be True or False")
     if (do_test == False):
->>>>>>> 8c3523a1
         for match_string in match_string_list:
             print('Selecting tests without ' + match_string)
             blocks = [ block for block in blocks if not match_string in block ]
@@ -117,18 +87,6 @@
             blocks = [ block for block in blocks if match_string in block ]
     return blocks
 
-<<<<<<< HEAD
-test_blocks = select_tests(test_blocks, qed, 'WARPX_CI_QED',
-                           ['QED=TRUE'])
-test_blocks = select_tests(test_blocks, single_precision, 'WARPX_CI_SINGLE_PRECISION',
-                           ['PRECISION=FLOAT', 'USE_SINGLE_PRECISION_PARTICLES=TRUE'])
-test_blocks = select_tests(test_blocks, electrostatic, 'WARPX_CI_ELECTROSTATIC',
-                           ['DO_ELECTROSTATIC=TRUE'])
-test_blocks = select_tests(test_blocks, python_main, 'WARPX_CI_PYTHON_MAIN',
-                           ['PYTHON_MAIN=TRUE'])
-test_blocks = select_tests(test_blocks, psatd, 'WARPX_CI_PSATD',
-                           ['USE_PSATD=TRUE'])
-=======
 if ci_regular_cartesian:
     test_blocks = select_tests(test_blocks, ['USE_RZ=TRUE'], False)
     test_blocks = select_tests(test_blocks, ['USE_PSATD=TRUE'], False)
@@ -154,7 +112,6 @@
 
 if ci_qed:
     test_blocks = select_tests(test_blocks, ['QED=TRUE'], True)
->>>>>>> 8c3523a1
 
 # - Add the selected test blocks to the text
 text = text + '\n' + '\n'.join(test_blocks)
