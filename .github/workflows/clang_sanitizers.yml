--- conflicted
+++ resolved
@@ -159,23 +159,4 @@
 
         ulimit -c unlimited
 
-<<<<<<< HEAD
-        mpirun -n 2 ../../../build_EB/bin/warpx.2d inputs_test_2d_embedded_circle warpx.serialize_initial_conditions = 0
-
-  save_pr_number:
-    if: github.event_name == 'pull_request'
-    runs-on: ubuntu-latest
-    steps:
-      - name: Save PR number
-        env:
-          PR_NUMBER: ${{ github.event.number }}
-        run: |
-          echo $PR_NUMBER > pr_number.txt
-      - uses: actions/upload-artifact@v4
-        with:
-          name: pr_number
-          path: pr_number.txt
-          retention-days: 1
-=======
-        mpirun -n 2 ../../../build_EB/bin/warpx.2d inputs_2d warpx.serialize_initial_conditions = 0
->>>>>>> c9d79ccf
+        mpirun -n 2 ../../../build_EB/bin/warpx.2d inputs_test_2d_embedded_circle warpx.serialize_initial_conditions = 0