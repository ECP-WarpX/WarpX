name: 🐧 OpenMP

on: [push, pull_request]

concurrency:
  group: ${{ github.ref }}-${{ github.head_ref }}-ubuntu
  cancel-in-progress: true

jobs:
  build_cxxminimal:
    name: GCC Minimal w/o MPI
    runs-on: ubuntu-20.04
    if: github.event.pull_request.draft == false
    env:
      CXXFLAGS: "-Werror"
    steps:
    - uses: actions/checkout@v4
    - name: install dependencies
      run: |
        .github/workflows/dependencies/gcc.sh
    - name: CCache Cache
      uses: actions/cache@v4
      with:
        path: ~/.cache/ccache
        key: ccache-${{ github.workflow }}-${{ github.job }}-git-${{ github.sha }}
        restore-keys: |
             ccache-${{ github.workflow }}-${{ github.job }}-git-
    - name: build WarpX
      run: |
        export CCACHE_COMPRESS=1
        export CCACHE_COMPRESSLEVEL=10
        export CCACHE_MAXSIZE=100M
        ccache -z

        cmake -S . -B build            \
          -DCMAKE_VERBOSE_MAKEFILE=ON  \
          -DWarpX_DIMS="RZ;3"          \
          -DWarpX_EB=OFF               \
          -DWarpX_MPI=OFF              \
          -DWarpX_QED=OFF
        cmake --build build -j 4
        ./build/bin/warpx.3d Examples/Physics_applications/laser_acceleration/inputs_3d
        ./build/bin/warpx.rz Examples/Physics_applications/laser_acceleration/inputs_rz

        ccache -s
        du -hs ~/.cache/ccache

  build_1D_2D:
    name: GCC 1D & 2D w/ MPI
    runs-on: ubuntu-22.04
    if: github.event.pull_request.draft == false
    env:
      CXXFLAGS: "-Werror"
      CXX: "g++-12"
      CC: "gcc-12"
    steps:
    - uses: actions/checkout@v4
    - name: install dependencies
      run: |
        .github/workflows/dependencies/gcc12.sh
    - name: CCache Cache
      uses: actions/cache@v4
      with:
        path: ~/.cache/ccache
        key: ccache-${{ github.workflow }}-${{ github.job }}-git-${{ github.sha }}
        restore-keys: |
             ccache-${{ github.workflow }}-${{ github.job }}-git-
    - name: build WarpX
      run: |
        export CCACHE_COMPRESS=1
        export CCACHE_COMPRESSLEVEL=10
        export CCACHE_MAXSIZE=100M
        ccache -z

        cmake -S . -B build            \
          -GNinja                      \
          -DCMAKE_VERBOSE_MAKEFILE=ON  \
          -DWarpX_DIMS="1;2"           \
          -DWarpX_EB=OFF               \
          -DWarpX_PSATD=ON             \
          -DWarpX_QED_TABLE_GEN=ON
        cmake --build build -j 4
        ./build/bin/warpx.1d Examples/Physics_applications/laser_acceleration/inputs_1d
        ./build/bin/warpx.2d Examples/Physics_applications/laser_acceleration/inputs_2d

        ccache -s
        du -hs ~/.cache/ccache

  build_3D_sp:
    name: GCC 3D & RZ w/ MPI, single precision
    runs-on: ubuntu-22.04
    if: github.event.pull_request.draft == false
    env:
      CXX: "g++-12"
      CC: "gcc-12"
    steps:
    - uses: actions/checkout@v4
    - name: install dependencies
      run: |
        .github/workflows/dependencies/gcc12_blaspp_lapackpp.sh
    - name: CCache Cache
      uses: actions/cache@v4
      with:
        path: ~/.cache/ccache
        key: ccache-${{ github.workflow }}-${{ github.job }}-git-${{ github.sha }}
        restore-keys: |
             ccache-${{ github.workflow }}-${{ github.job }}-git-
    - name: build WarpX
      run: |
        export CCACHE_COMPRESS=1
        export CCACHE_COMPRESSLEVEL=10
        export CCACHE_MAXSIZE=200M
        ccache -z

        # we need to define this *after* having installed the dependencies,
        # because the compilation of blaspp raises warnings.
        export CXXFLAGS="-Werror"

        cmake -S . -B build                 \
          -GNinja                           \
          -DCMAKE_VERBOSE_MAKEFILE=ON       \
          -DWarpX_DIMS="RZ;3"               \
          -DWarpX_EB=OFF                    \
          -DWarpX_PSATD=ON                  \
          -DWarpX_PRECISION=SINGLE          \
          -DWarpX_PARTICLE_PRECISION=SINGLE \
          -DWarpX_QED_TABLE_GEN=ON

        cmake --build build -j 4
        ./build/bin/warpx.3d Examples/Physics_applications/laser_acceleration/inputs_3d
        ./build/bin/warpx.rz Examples/Physics_applications/laser_acceleration/inputs_rz

        ccache -s
        du -hs ~/.cache/ccache

  build_gcc_ablastr:
    name: GCC ABLASTR w/o MPI
    runs-on: ubuntu-20.04
    if: github.event.pull_request.draft == false
    env:
      CMAKE_GENERATOR: Ninja
      CXXFLAGS: "-Werror"
    steps:
    - uses: actions/checkout@v4
    - name: install dependencies
      run: |
        .github/workflows/dependencies/gcc.sh
        sudo apt-get install -y libopenmpi-dev openmpi-bin
    - name: CCache Cache
      uses: actions/cache@v4
      with:
        path: ~/.cache/ccache
        key: ccache-${{ github.workflow }}-${{ github.job }}-git-${{ github.sha }}
        restore-keys: |
             ccache-${{ github.workflow }}-${{ github.job }}-git-
    - name: build WarpX
      run: |
        export CCACHE_COMPRESS=1
        export CCACHE_COMPRESSLEVEL=10
        export CCACHE_MAXSIZE=100M
        ccache -z

        cmake -S . -B build            \
          -DCMAKE_VERBOSE_MAKEFILE=ON  \
          -DWarpX_APP=OFF              \
          -DWarpX_LIB=OFF
        cmake --build build -j 4

        ccache -s
        du -hs ~/.cache/ccache

  build_pyfull:
    name: Clang pywarpx
    runs-on: ubuntu-20.04
    if: github.event.pull_request.draft == false
    env:
      CC: clang
      CXX: clang++
      # On CI for this test, Ninja is slower than the default:
      #CMAKE_GENERATOR: Ninja
    steps:
    - uses: actions/checkout@v4
    - name: install dependencies
      run: |
        .github/workflows/dependencies/pyfull.sh
    - name: CCache Cache
      uses: actions/cache@v4
      with:
        path: ~/.cache/ccache
        key: ccache-${{ github.workflow }}-${{ github.job }}-git-${{ github.sha }}
        restore-keys: |
             ccache-${{ github.workflow }}-${{ github.job }}-git-
    - name: build WarpX
      run: |
        export CCACHE_COMPRESS=1
        export CCACHE_COMPRESSLEVEL=10
        export CCACHE_MAXSIZE=100M
        ccache -z

        python3 -m pip install --upgrade pip
        python3 -m pip install --upgrade build packaging setuptools wheel

        export CXXFLAGS="-Werror -Wno-error=pass-failed"

        cmake -S . -B build            \
          -DCMAKE_VERBOSE_MAKEFILE=ON  \
          -DWarpX_APP=OFF              \
          -DWarpX_PSATD=ON             \
          -DWarpX_PYTHON=ON            \
          -DWarpX_QED_TOOLS=ON         \
          -DWarpX_QED_TABLE_GEN=ON
        cmake --build build -j 4 --target pip_install

        ccache -s
        du -hs ~/.cache/ccache

    - name: run pywarpx
      run: |
        export OMP_NUM_THREADS=1
        mpirun -n 2 Examples/Physics_applications/laser_acceleration/PICMI_inputs_3d.py

<<<<<<< HEAD
    - name: run table_generator_tool
      run: |
        .github/workflows/scripts/checkQEDTableGenerator.sh
=======
  save_pr_number:
    if: github.event_name == 'pull_request'
    runs-on: ubuntu-latest
    steps:
      - name: Save PR number
        env:
          PR_NUMBER: ${{ github.event.number }}
        run: |
          echo $PR_NUMBER > pr_number.txt
      - uses: actions/upload-artifact@v4
        with:
          name: pr_number
          path: pr_number.txt
          retention-days: 1
>>>>>>> 5f15bbad
<|MERGE_RESOLUTION|>--- conflicted
+++ resolved
@@ -219,11 +219,10 @@
         export OMP_NUM_THREADS=1
         mpirun -n 2 Examples/Physics_applications/laser_acceleration/PICMI_inputs_3d.py
 
-<<<<<<< HEAD
     - name: run table_generator_tool
       run: |
         .github/workflows/scripts/checkQEDTableGenerator.sh
-=======
+
   save_pr_number:
     if: github.event_name == 'pull_request'
     runs-on: ubuntu-latest
@@ -237,5 +236,4 @@
         with:
           name: pr_number
           path: pr_number.txt
-          retention-days: 1
->>>>>>> 5f15bbad
+          retention-days: 1