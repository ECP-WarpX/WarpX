--- conflicted
+++ resolved
@@ -221,23 +221,4 @@
     - name: run pywarpx
       run: |
         export OMP_NUM_THREADS=1
-<<<<<<< HEAD
-        mpirun -n 2 Examples/Physics_applications/laser_acceleration/inputs_test_3d_laser_acceleration_picmi.py
-
-  save_pr_number:
-    if: github.event_name == 'pull_request'
-    runs-on: ubuntu-latest
-    steps:
-      - name: Save PR number
-        env:
-          PR_NUMBER: ${{ github.event.number }}
-        run: |
-          echo $PR_NUMBER > pr_number.txt
-      - uses: actions/upload-artifact@v4
-        with:
-          name: pr_number
-          path: pr_number.txt
-          retention-days: 1
-=======
-        mpirun -n 2 Examples/Physics_applications/laser_acceleration/PICMI_inputs_3d.py
->>>>>>> c9d79ccf
+        mpirun -n 2 Examples/Physics_applications/laser_acceleration/inputs_test_3d_laser_acceleration_picmi.py