name: 🐧 OpenMP

on: [push, pull_request]

concurrency:
  group: ${{ github.ref }}-${{ github.head_ref }}-ubuntu
  cancel-in-progress: true

jobs:
  build_cxxminimal:
    name: GCC Minimal w/o MPI
    runs-on: ubuntu-20.04
    if: github.event.pull_request.draft == false
    env:
      CXXFLAGS: "-Werror"
    steps:
    - uses: actions/checkout@v4
    - name: install dependencies
      run: |
        .github/workflows/dependencies/gcc.sh
    - name: CCache Cache
      uses: actions/cache@v4
      with:
        path: ~/.cache/ccache
        key: ccache-${{ github.workflow }}-${{ github.job }}-git-${{ github.sha }}
        restore-keys: |
             ccache-${{ github.workflow }}-${{ github.job }}-git-
    - name: build WarpX
      run: |
        export CCACHE_COMPRESS=1
        export CCACHE_COMPRESSLEVEL=10
        export CCACHE_MAXSIZE=100M
        ccache -z

        cmake -S . -B build            \
          -DCMAKE_VERBOSE_MAKEFILE=ON  \
          -DWarpX_DIMS="RZ;3"          \
          -DWarpX_EB=OFF               \
          -DWarpX_MPI=OFF              \
          -DWarpX_QED=OFF
        cmake --build build -j 4
        ./build/bin/warpx.3d Examples/Physics_applications/laser_acceleration/inputs_3d
        ./build/bin/warpx.rz Examples/Physics_applications/laser_acceleration/inputs_rz

        ccache -s
        du -hs ~/.cache/ccache

  build_1D_2D:
    name: GCC 1D & 2D w/ MPI
    runs-on: ubuntu-22.04
    if: github.event.pull_request.draft == false
    env:
      CXXFLAGS: "-Werror"
      CXX: "g++-12"
      CC: "gcc-12"
    steps:
    - uses: actions/checkout@v4
    - name: install dependencies
      run: |
        .github/workflows/dependencies/gcc12.sh
    - name: CCache Cache
      uses: actions/cache@v4
      with:
        path: ~/.cache/ccache
        key: ccache-${{ github.workflow }}-${{ github.job }}-git-${{ github.sha }}
        restore-keys: |
             ccache-${{ github.workflow }}-${{ github.job }}-git-
    - name: build WarpX
      run: |
        export CCACHE_COMPRESS=1
        export CCACHE_COMPRESSLEVEL=10
        export CCACHE_MAXSIZE=100M
        ccache -z

        cmake -S . -B build            \
          -GNinja                      \
          -DCMAKE_VERBOSE_MAKEFILE=ON  \
          -DWarpX_DIMS="1;2"           \
          -DWarpX_EB=OFF               \
          -DWarpX_PSATD=ON             \
          -DWarpX_QED_TABLE_GEN=ON
        cmake --build build -j 4
        ./build/bin/warpx.1d Examples/Physics_applications/laser_acceleration/inputs_1d
        ./build/bin/warpx.2d Examples/Physics_applications/laser_acceleration/inputs_2d

        ccache -s
        du -hs ~/.cache/ccache

  build_3D_sp:
    name: GCC 3D & RZ w/ MPI, single precision
    runs-on: ubuntu-22.04
    if: github.event.pull_request.draft == false
    env:
      CXX: "g++-12"
      CC: "gcc-12"
    steps:
    - uses: actions/checkout@v4
    - name: install dependencies
      run: |
        .github/workflows/dependencies/gcc12_blaspp_lapackpp.sh
    - name: CCache Cache
      uses: actions/cache@v4
      with:
        path: ~/.cache/ccache
        key: ccache-${{ github.workflow }}-${{ github.job }}-git-${{ github.sha }}
        restore-keys: |
             ccache-${{ github.workflow }}-${{ github.job }}-git-
    - name: build WarpX
      run: |
        export CCACHE_COMPRESS=1
        export CCACHE_COMPRESSLEVEL=10
        export CCACHE_MAXSIZE=200M
        ccache -z

        # we need to define this *after* having installed the dependencies,
        # because the compilation of blaspp raises warnings.
        export CXXFLAGS="-Werror"

        cmake -S . -B build                 \
          -GNinja                           \
          -DCMAKE_VERBOSE_MAKEFILE=ON       \
          -DWarpX_DIMS="RZ;3"               \
          -DWarpX_EB=OFF                    \
          -DWarpX_PSATD=ON                  \
          -DWarpX_PRECISION=SINGLE          \
          -DWarpX_PARTICLE_PRECISION=SINGLE \
          -DWarpX_QED_TABLE_GEN=ON

        cmake --build build -j 4
        ./build/bin/warpx.3d Examples/Physics_applications/laser_acceleration/inputs_3d
        ./build/bin/warpx.rz Examples/Physics_applications/laser_acceleration/inputs_rz

        ccache -s
        du -hs ~/.cache/ccache

  build_gcc_ablastr:
    name: GCC ABLASTR w/o MPI
    runs-on: ubuntu-20.04
    if: github.event.pull_request.draft == false
    env:
      CMAKE_GENERATOR: Ninja
      CXXFLAGS: "-Werror"
    steps:
    - uses: actions/checkout@v4
    - name: install dependencies
      run: |
        .github/workflows/dependencies/gcc.sh
        sudo apt-get install -y libopenmpi-dev openmpi-bin
    - name: CCache Cache
      uses: actions/cache@v4
      with:
        path: ~/.cache/ccache
        key: ccache-${{ github.workflow }}-${{ github.job }}-git-${{ github.sha }}
        restore-keys: |
             ccache-${{ github.workflow }}-${{ github.job }}-git-
    - name: build WarpX
      run: |
        export CCACHE_COMPRESS=1
        export CCACHE_COMPRESSLEVEL=10
        export CCACHE_MAXSIZE=100M
        ccache -z

        cmake -S . -B build            \
          -DCMAKE_VERBOSE_MAKEFILE=ON  \
          -DWarpX_APP=OFF              \
          -DWarpX_LIB=OFF
        cmake --build build -j 4

        ccache -s
        du -hs ~/.cache/ccache

  build_pyfull:
    name: Clang pywarpx
    runs-on: ubuntu-20.04
    if: github.event.pull_request.draft == false
    env:
      CC: clang
      CXX: clang++
      # On CI for this test, Ninja is slower than the default:
      #CMAKE_GENERATOR: Ninja
    steps:
    - uses: actions/checkout@v4
    - name: install dependencies
      run: |
        .github/workflows/dependencies/pyfull.sh
    - name: CCache Cache
      uses: actions/cache@v4
      with:
        path: ~/.cache/ccache
        key: ccache-${{ github.workflow }}-${{ github.job }}-git-${{ github.sha }}
        restore-keys: |
             ccache-${{ github.workflow }}-${{ github.job }}-git-
    - name: build WarpX
      run: |
        export CCACHE_COMPRESS=1
        export CCACHE_COMPRESSLEVEL=10
        export CCACHE_MAXSIZE=100M
        ccache -z

        python3 -m pip install --upgrade pip
        python3 -m pip install --upgrade build packaging setuptools wheel

        export CXXFLAGS="-Werror -Wno-error=pass-failed"

        cmake -S . -B build            \
          -DCMAKE_VERBOSE_MAKEFILE=ON  \
          -DWarpX_APP=OFF              \
          -DWarpX_PSATD=ON             \
          -DWarpX_PYTHON=ON            \
          -DWarpX_QED_TOOLS=ON         \
          -DWarpX_QED_TABLE_GEN=ON
        cmake --build build -j 4 --target pip_install

        ccache -s
        du -hs ~/.cache/ccache

    - name: run pywarpx
      run: |
        export OMP_NUM_THREADS=1
        mpirun -n 2 Examples/Physics_applications/laser_acceleration/PICMI_inputs_3d.py

    - name: run table_generator_tool
      run: |
<<<<<<< HEAD
        .github/workflows/scripts/checkQEDTableGenerator.sh
=======
        .github/workflows/scripts/checkQEDTableGenerator.sh

  save_pr_number:
    if: github.event_name == 'pull_request'
    runs-on: ubuntu-latest
    steps:
      - name: Save PR number
        env:
          PR_NUMBER: ${{ github.event.number }}
        run: |
          echo $PR_NUMBER > pr_number.txt
      - uses: actions/upload-artifact@v4
        with:
          name: pr_number
          path: pr_number.txt
          retention-days: 1
>>>>>>> ceddaedd
<|MERGE_RESOLUTION|>--- conflicted
+++ resolved
@@ -221,9 +221,6 @@
 
     - name: run table_generator_tool
       run: |
-<<<<<<< HEAD
-        .github/workflows/scripts/checkQEDTableGenerator.sh
-=======
         .github/workflows/scripts/checkQEDTableGenerator.sh
 
   save_pr_number:
@@ -239,5 +236,4 @@
         with:
           name: pr_number
           path: pr_number.txt
-          retention-days: 1
->>>>>>> ceddaedd
+          retention-days: 1