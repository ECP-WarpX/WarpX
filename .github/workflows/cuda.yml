--- conflicted
+++ resolved
@@ -115,11 +115,7 @@
         which nvcc || echo "nvcc not in PATH!"
 
         git clone https://github.com/AMReX-Codes/amrex.git ../amrex
-<<<<<<< HEAD
-        cd ../amrex && git checkout --detach 1f038e767011e20100af6ab0db02c69cf7ebe55c && cd -
-=======
         cd ../amrex && git checkout --detach 259db7cfb99e7d1d2ab4bec9b1587fdf624a138a && cd -
->>>>>>> 77c04659
         make COMP=gcc QED=FALSE USE_MPI=TRUE USE_GPU=TRUE USE_OMP=FALSE USE_FFT=TRUE USE_CCACHE=TRUE -j 4
 
         ccache -s
