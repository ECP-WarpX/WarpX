--- conflicted
+++ resolved
@@ -115,14 +115,8 @@
         which nvcc || echo "nvcc not in PATH!"
 
         git clone https://github.com/AMReX-Codes/amrex.git ../amrex
-<<<<<<< HEAD
-        cd ../amrex && git checkout --detach d5cc57909f518a8e204e5fbf3d439418e69beb08 && cd -
-
-        make COMP=gcc QED=FALSE USE_MPI=TRUE USE_GPU=TRUE USE_OMP=FALSE USE_PSATD=TRUE USE_CCACHE=TRUE -j 2
-=======
         cd ../amrex && git checkout --detach 2230caa24c7d4bd07edb08b54e9368f9c73eae6e && cd -
         make COMP=gcc QED=FALSE USE_MPI=TRUE USE_GPU=TRUE USE_OMP=FALSE USE_PSATD=TRUE USE_CCACHE=TRUE -j 4
->>>>>>> 8bb8ed97
 
         ccache -s
         du -hs ~/.cache/ccache
