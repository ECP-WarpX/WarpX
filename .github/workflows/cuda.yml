--- conflicted
+++ resolved
@@ -110,11 +110,7 @@
         which nvcc || echo "nvcc not in PATH!"
 
         git clone https://github.com/AMReX-Codes/amrex.git ../amrex
-<<<<<<< HEAD
-        cd amrex && git checkout --detach 254d3faba017c9b13800d68499abcfe7d0405128 && cd -
-=======
         cd ../amrex && git checkout --detach 6d30e83c944e4e6167178f2d145df2a3e67d2b24 && cd -
->>>>>>> bdc3b0b2
         make COMP=gcc QED=FALSE USE_MPI=TRUE USE_GPU=TRUE USE_OMP=FALSE USE_PSATD=TRUE USE_CCACHE=TRUE -j 2
 
   build_nvhpc21-11-nvcc:
