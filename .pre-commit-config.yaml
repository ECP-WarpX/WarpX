--- conflicted
+++ resolved
@@ -76,11 +76,7 @@
 # Sorts Python imports according to PEP8
 # https://www.python.org/dev/peps/pep-0008/#imports
 - repo: https://github.com/pycqa/isort
-<<<<<<< HEAD
-  rev: 5.13.0
-=======
   rev: 5.13.2
->>>>>>> b41869c8
   hooks:
   - id: isort
     name: isort (python)
