--- conflicted
+++ resolved
@@ -12,21 +12,11 @@
 
 env:
   matrix:
-<<<<<<< HEAD
-    - WARPX_CI_DIM=3
-    - WARPX_CI_DIM=2
-    - WARPX_CI_ELECTROSTATIC=TRUE
-    - WARPX_CI_PSATD=TRUE
-    - WARPX_CI_PYTHON_MAIN=TRUE
-    - WARPX_CI_SINGLE_PRECISION=TRUE
-    - WARPX_CI_DIM=RZ
-=======
     - WARPX_CI_REGULAR_CARTESIAN=TRUE
     - WARPX_CI_PSATD=TRUE
     - WARPX_CI_PYTHON_MAIN=TRUE
     - WARPX_CI_SINGLE_PRECISION=TRUE
     - WARPX_CI_RZ_OR_NOMPI=TRUE
->>>>>>> 8c3523a1
     - WARPX_CI_QED=TRUE
 
 before_install:
