macro(find_amrex)
    # if pyAMReX is external, AMReX must be as well
    if(DEFINED WarpX_pyamrex_internal AND NOT WarpX_pyamrex_internal)
        set(WarpX_amrex_internal OFF CACHE BOOL
            "Download & build AMReX" FORCE)
    endif()

    if(WarpX_amrex_src)
        message(STATUS "Compiling local AMReX ...")
        message(STATUS "AMReX source path: ${WarpX_amrex_src}")
        if(NOT IS_DIRECTORY ${WarpX_amrex_src})
            message(FATAL_ERROR "Specified directory WarpX_amrex_src='${WarpX_amrex_src}' does not exist!")
        endif()
    elseif(WarpX_amrex_internal)
        message(STATUS "Downloading AMReX ...")
        message(STATUS "AMReX repository: ${WarpX_amrex_repo} (${WarpX_amrex_branch})")
        include(FetchContent)
    endif()

    if(WarpX_amrex_internal OR WarpX_amrex_src)
        set(CMAKE_POLICY_DEFAULT_CMP0077 NEW)

        # see https://amrex-codes.github.io/amrex/docs_html/BuildingAMReX.html#customization-options
        if(WarpX_ASCENT)
            set(AMReX_ASCENT ON CACHE INTERNAL "")
            set(AMReX_CONDUIT ON CACHE INTERNAL "")
        endif()

        if("${CMAKE_BUILD_TYPE}" MATCHES "Debug")
            set(AMReX_ASSERTIONS ON CACHE BOOL "")
            # note: floating-point exceptions can slow down debug runs a lot
            set(AMReX_FPE ON CACHE BOOL "")
        else()
            set(AMReX_ASSERTIONS OFF CACHE BOOL "")
            set(AMReX_FPE OFF CACHE BOOL "")
        endif()

        if(WarpX_COMPUTE STREQUAL OMP)
            set(AMReX_GPU_BACKEND  "NONE" CACHE INTERNAL "")
            set(AMReX_OMP          ON     CACHE INTERNAL "")
        elseif(WarpX_COMPUTE STREQUAL NOACC)
            set(AMReX_GPU_BACKEND  "NONE" CACHE INTERNAL "")
            set(AMReX_OMP          OFF    CACHE INTERNAL "")
        else()
            set(AMReX_GPU_BACKEND  "${WarpX_COMPUTE}" CACHE INTERNAL "")
            set(AMReX_OMP          OFF    CACHE INTERNAL "")
        endif()

        if(WarpX_EB)
            set(AMReX_EB ON CACHE INTERNAL "")
        else()
            set(AMReX_EB OFF CACHE INTERNAL "")
        endif()

        if(WarpX_MPI)
            set(AMReX_MPI ON CACHE INTERNAL "")
            if(WarpX_MPI_THREAD_MULTIPLE)
                set(AMReX_MPI_THREAD_MULTIPLE ON CACHE INTERNAL "")
            else()
                set(AMReX_MPI_THREAD_MULTIPLE OFF CACHE INTERNAL "")
            endif()
        else()
            set(AMReX_MPI OFF CACHE INTERNAL "")
        endif()

        if(WarpX_PRECISION STREQUAL "DOUBLE")
            set(AMReX_PRECISION "DOUBLE" CACHE INTERNAL "")
        else()
            set(AMReX_PRECISION "SINGLE" CACHE INTERNAL "")
        endif()

        if(WarpX_PARTICLE_PRECISION STREQUAL "DOUBLE")
            set(AMReX_PARTICLES_PRECISION "DOUBLE" CACHE INTERNAL "")
        else()
            set(AMReX_PARTICLES_PRECISION "SINGLE" CACHE INTERNAL "")
        endif()

        if(WarpX_SENSEI)
            set(AMReX_SENSEI ON CACHE INTERNAL "")
        endif()

        set(AMReX_AMRLEVEL OFF CACHE INTERNAL "")
        set(AMReX_ENABLE_TESTS OFF CACHE INTERNAL "")
        set(AMReX_FORTRAN OFF CACHE INTERNAL "")
        set(AMReX_FORTRAN_INTERFACES OFF CACHE INTERNAL "")
        set(AMReX_BUILD_TUTORIALS OFF CACHE INTERNAL "")
        set(AMReX_PARTICLES ON CACHE INTERNAL "")
        set(AMReX_PROBINIT OFF CACHE INTERNAL "")
        set(AMReX_TINY_PROFILE ON CACHE BOOL "")

        if(WarpX_ASCENT OR WarpX_SENSEI)
            set(AMReX_GPU_RDC ON CACHE BOOL "")
        else()
            # we don't need RDC and disabling it simplifies the build
            # complexity and potentially improves code optimization
            set(AMReX_GPU_RDC OFF CACHE BOOL "")
        endif()

        # shared libs, i.e. for Python bindings, need relocatable code
        if(WarpX_PYTHON OR
           ABLASTR_POSITION_INDEPENDENT_CODE OR
           (WarpX_LIB AND BUILD_SHARED_LIBS))
            set(AMReX_PIC ON CACHE INTERNAL "" FORCE)
        endif()
        if(WarpX_PYTHON OR (WarpX_LIB AND BUILD_SHARED_LIBS))
            set(AMReX_PIC ON CACHE INTERNAL "" FORCE)

            # WE NEED AMReX AS SHARED LIB, OTHERWISE WE CANNOT SHARE ITS GLOBALS
            # BETWEEN MULTIPLE PYTHON MODULES
            # TODO this is likely an export/symbol hiding issue that we could
            #      alleviate later on
            set(AMReX_BUILD_SHARED_LIBS ON CACHE BOOL "Build AMReX shared library" FORCE)
        endif()

        # IPO/LTO
        if(WarpX_IPO)
            set(AMReX_IPO ON CACHE INTERNAL "")
            if(WarpX_COMPUTE STREQUAL CUDA)
                set(AMReX_CUDA_LTO ON CACHE BOOL "")
            endif()
        endif()

        if(DEFINED AMReX_BUILD_SHARED_LIBS)
            set(AMReX_INSTALL ${AMReX_BUILD_SHARED_LIBS} CACHE INTERNAL "Generate Install Targets" FORCE)
        else()
            set(AMReX_INSTALL ${BUILD_SHARED_LIBS} CACHE INTERNAL "Generate Install Targets" FORCE)
        endif()

        # RZ is AMReX 2D
        set(WarpX_amrex_dim ${WarpX_DIMS})
        list(TRANSFORM WarpX_amrex_dim REPLACE RZ 2)
        list(REMOVE_DUPLICATES WarpX_amrex_dim)
        set(AMReX_SPACEDIM ${WarpX_amrex_dim} CACHE INTERNAL "")

        if(WarpX_amrex_src)
            list(APPEND CMAKE_MODULE_PATH "${WarpX_amrex_src}/Tools/CMake")
            if(WarpX_COMPUTE STREQUAL CUDA)
                enable_language(CUDA)
                # AMReX 21.06+ supports CUDA_ARCHITECTURES
            endif()
            add_subdirectory(${WarpX_amrex_src} _deps/localamrex-build/)
        else()
            FetchContent_Declare(fetchedamrex
                GIT_REPOSITORY ${WarpX_amrex_repo}
                GIT_TAG        ${WarpX_amrex_branch}
                BUILD_IN_SOURCE 0
            )
            FetchContent_GetProperties(fetchedamrex)

            if(NOT fetchedamrex_POPULATED)
                FetchContent_Populate(fetchedamrex)
                list(APPEND CMAKE_MODULE_PATH "${fetchedamrex_SOURCE_DIR}/Tools/CMake")
                if(WarpX_COMPUTE STREQUAL CUDA)
                    enable_language(CUDA)
                    # AMReX 21.06+ supports CUDA_ARCHITECTURES
                endif()
                add_subdirectory(${fetchedamrex_SOURCE_DIR} ${fetchedamrex_BINARY_DIR})
            endif()

            # advanced fetch options
            mark_as_advanced(FETCHCONTENT_BASE_DIR)
            mark_as_advanced(FETCHCONTENT_FULLY_DISCONNECTED)
            mark_as_advanced(FETCHCONTENT_QUIET)
            mark_as_advanced(FETCHCONTENT_SOURCE_DIR_FETCHEDAMREX)
            mark_as_advanced(FETCHCONTENT_UPDATES_DISCONNECTED)
            mark_as_advanced(FETCHCONTENT_UPDATES_DISCONNECTED_FETCHEDAMREX)
        endif()

        # AMReX options not relevant to most WarpX users
        mark_as_advanced(AMREX_BUILD_DATETIME)
        mark_as_advanced(AMReX_DIFFERENT_COMPILER)
        mark_as_advanced(AMReX_ENABLE_TESTS)
        mark_as_advanced(AMReX_SPACEDIM)
        mark_as_advanced(AMReX_AMRDATA)
        mark_as_advanced(AMReX_BASE_PROFILE) # mutually exclusive to tiny profile
        mark_as_advanced(AMReX_CONDUIT)
        mark_as_advanced(AMReX_CUDA)
        mark_as_advanced(AMReX_CUDA_COMPILATION_TIMER)
        mark_as_advanced(AMReX_CUDA_ERROR_CAPTURE_THIS)
        mark_as_advanced(AMReX_CUDA_ERROR_CROSS_EXECUTION_SPACE_CALL)
        mark_as_advanced(AMReX_CUDA_FASTMATH)
        mark_as_advanced(AMReX_CUDA_KEEP_FILES)
        mark_as_advanced(AMReX_CUDA_LTO)
        mark_as_advanced(AMReX_CUDA_MAXREGCOUNT)
        mark_as_advanced(AMReX_CUDA_MAX_THREADS)
        mark_as_advanced(AMReX_CUDA_PTX_VERBOSE)
        mark_as_advanced(AMReX_CUDA_SHOW_CODELINES)
        mark_as_advanced(AMReX_CUDA_SHOW_LINENUMBERS)
        mark_as_advanced(AMReX_CUDA_WARN_CAPTURE_THIS)
        mark_as_advanced(AMReX_GPU_RDC)
        mark_as_advanced(AMReX_PARTICLES)
        mark_as_advanced(AMReX_PARTICLES_PRECISION)
        mark_as_advanced(AMReX_DPCPP)
        mark_as_advanced(AMReX_EB)
        mark_as_advanced(AMReX_FPE)
        mark_as_advanced(AMReX_FORTRAN)
        mark_as_advanced(AMReX_FORTRAN_INTERFACES)
        mark_as_advanced(AMReX_HDF5)  # we do HDF5 I/O (and more) via openPMD-api
        mark_as_advanced(AMReX_HIP)
        mark_as_advanced(AMReX_HYPRE)
        mark_as_advanced(AMReX_IPO)
        mark_as_advanced(AMReX_LINEAR_SOLVERS)
        mark_as_advanced(AMReX_MEM_PROFILE)
        mark_as_advanced(AMReX_MPI)
        mark_as_advanced(AMReX_MPI_THREAD_MULTIPLE)
        mark_as_advanced(AMReX_OMP)
        mark_as_advanced(AMReX_PROBINIT)
        mark_as_advanced(AMReX_PETSC)
        mark_as_advanced(AMReX_PIC)
        mark_as_advanced(AMReX_SENSEI)
        mark_as_advanced(AMReX_SUNDIALS)
        mark_as_advanced(AMReX_TINY_PROFILE)
        mark_as_advanced(AMReX_TP_PROFILE)
        mark_as_advanced(Boost_INCLUDE_DIR)
        mark_as_advanced(LIBNVTOOLSEXT)
        mark_as_advanced(PXRMP_QED_PYTHON_BINDINGS)
        mark_as_advanced(USE_XSDK_DEFAULTS)

        message(STATUS "AMReX: Using version '${AMREX_PKG_VERSION}' (${AMREX_GIT_VERSION})")
    else()
        message(STATUS "Searching for pre-installed AMReX ...")
        # https://amrex-codes.github.io/amrex/docs_html/BuildingAMReX.html#importing-amrex-into-your-cmake-project
        if(WarpX_ASCENT)
            set(COMPONENT_ASCENT ASCENT CONDUIT)
        else()
            set(COMPONENT_ASCENT)
        endif()

        set(WarpX_amrex_dim ${WarpX_DIMS})  # RZ is AMReX 2D
        list(TRANSFORM WarpX_amrex_dim REPLACE RZ 2)
        list(REMOVE_DUPLICATES WarpX_amrex_dim)
        set(COMPONENT_DIMS)
        foreach(D IN LISTS WarpX_amrex_dim)
            set(COMPONENT_DIMS ${COMPONENT_DIMS} ${D}D)
        endforeach()
        if(WarpX_EB)
            set(COMPONENT_EB EB)
        else()
            set(COMPONENT_EB)
        endif()
        if(WarpX_LIB)
            set(COMPONENT_PIC PIC)
        else()
            set(COMPONENT_PIC)
        endif()
        if(WarpX_SENSEI)
            set(COMPONENT_SENSEI SENSEI)
        else()
            set(COMPONENT_SENSEI)
        endif()
        set(COMPONENT_PRECISION ${WarpX_PRECISION} P${WarpX_PARTICLE_PRECISION})

        find_package(AMReX 24.06 CONFIG REQUIRED COMPONENTS ${COMPONENT_ASCENT} ${COMPONENT_DIMS} ${COMPONENT_EB} PARTICLES ${COMPONENT_PIC} ${COMPONENT_PRECISION} ${COMPONENT_SENSEI} LSOLVERS)
        # note: TINYP skipped because user-configured and optional

        # AMReX CMake helper scripts
        list(APPEND CMAKE_MODULE_PATH "${AMReX_DIR}/AMReXCMakeModules")

        message(STATUS "AMReX: Found version '${AMReX_VERSION}'")

        if(WarpX_COMPUTE STREQUAL CUDA)
            enable_language(CUDA)
        endif()
    endif()
endmacro()

# local source-tree
set(WarpX_amrex_src ""
    CACHE PATH
    "Local path to AMReX source directory (preferred if set)")

# Git fetcher
set(WarpX_amrex_repo "https://github.com/AMReX-Codes/amrex.git"
    CACHE STRING
    "Repository URI to pull and build AMReX from if(WarpX_amrex_internal)")
<<<<<<< HEAD
set(WarpX_amrex_branch "1f038e767011e20100af6ab0db02c69cf7ebe55c"
=======
set(WarpX_amrex_branch "259db7cfb99e7d1d2ab4bec9b1587fdf624a138a"
>>>>>>> 77c04659
    CACHE STRING
    "Repository branch for WarpX_amrex_repo if(WarpX_amrex_internal)")

find_amrex()<|MERGE_RESOLUTION|>--- conflicted
+++ resolved
@@ -273,11 +273,7 @@
 set(WarpX_amrex_repo "https://github.com/AMReX-Codes/amrex.git"
     CACHE STRING
     "Repository URI to pull and build AMReX from if(WarpX_amrex_internal)")
-<<<<<<< HEAD
-set(WarpX_amrex_branch "1f038e767011e20100af6ab0db02c69cf7ebe55c"
-=======
 set(WarpX_amrex_branch "259db7cfb99e7d1d2ab4bec9b1587fdf624a138a"
->>>>>>> 77c04659
     CACHE STRING
     "Repository branch for WarpX_amrex_repo if(WarpX_amrex_internal)")
 
