macro(find_amrex)
    # if pyAMReX is external, AMReX must be as well
    if(DEFINED WarpX_pyamrex_internal AND NOT WarpX_pyamrex_internal)
        set(WarpX_amrex_internal OFF CACHE BOOL
            "Download & build AMReX" FORCE)
    endif()

    if(WarpX_amrex_src)
        message(STATUS "Compiling local AMReX ...")
        message(STATUS "AMReX source path: ${WarpX_amrex_src}")
        if(NOT IS_DIRECTORY ${WarpX_amrex_src})
            message(FATAL_ERROR "Specified directory WarpX_amrex_src='${WarpX_amrex_src}' does not exist!")
        endif()
    elseif(WarpX_amrex_internal)
        message(STATUS "Downloading AMReX ...")
        message(STATUS "AMReX repository: ${WarpX_amrex_repo} (${WarpX_amrex_branch})")
        include(FetchContent)
    endif()

    if(WarpX_amrex_internal OR WarpX_amrex_src)
        set(CMAKE_POLICY_DEFAULT_CMP0077 NEW)

        # see https://amrex-codes.github.io/amrex/docs_html/BuildingAMReX.html#customization-options
        if(WarpX_ASCENT)
            set(AMReX_ASCENT ON CACHE INTERNAL "")
            set(AMReX_CONDUIT ON CACHE INTERNAL "")
        endif()

        if("${CMAKE_BUILD_TYPE}" MATCHES "Debug")
            set(AMReX_ASSERTIONS ON CACHE BOOL "")
            # note: floating-point exceptions can slow down debug runs a lot
            set(AMReX_FPE ON CACHE BOOL "")
        else()
            set(AMReX_ASSERTIONS OFF CACHE BOOL "")
            set(AMReX_FPE OFF CACHE BOOL "")
        endif()

        if(WarpX_COMPUTE STREQUAL OMP)
            set(AMReX_GPU_BACKEND  "NONE" CACHE INTERNAL "")
            set(AMReX_OMP          ON     CACHE INTERNAL "")
        elseif(WarpX_COMPUTE STREQUAL NOACC)
            set(AMReX_GPU_BACKEND  "NONE" CACHE INTERNAL "")
            set(AMReX_OMP          OFF    CACHE INTERNAL "")
        else()
            set(AMReX_GPU_BACKEND  "${WarpX_COMPUTE}" CACHE INTERNAL "")
            set(AMReX_OMP          OFF    CACHE INTERNAL "")
        endif()

        if(WarpX_EB)
            set(AMReX_EB ON CACHE INTERNAL "")
        else()
            set(AMReX_EB OFF CACHE INTERNAL "")
        endif()

        if(WarpX_MPI)
            set(AMReX_MPI ON CACHE INTERNAL "")
            if(WarpX_MPI_THREAD_MULTIPLE)
                set(AMReX_MPI_THREAD_MULTIPLE ON CACHE INTERNAL "")
            else()
                set(AMReX_MPI_THREAD_MULTIPLE OFF CACHE INTERNAL "")
            endif()
        else()
            set(AMReX_MPI OFF CACHE INTERNAL "")
        endif()

        if(WarpX_PRECISION STREQUAL "DOUBLE")
            set(AMReX_PRECISION "DOUBLE" CACHE INTERNAL "")
        else()
            set(AMReX_PRECISION "SINGLE" CACHE INTERNAL "")
        endif()

        if(WarpX_PARTICLE_PRECISION STREQUAL "DOUBLE")
            set(AMReX_PARTICLES_PRECISION "DOUBLE" CACHE INTERNAL "")
        else()
            set(AMReX_PARTICLES_PRECISION "SINGLE" CACHE INTERNAL "")
        endif()

        if(WarpX_SENSEI)
            set(AMReX_SENSEI ON CACHE INTERNAL "")
        endif()

        set(AMReX_AMRLEVEL OFF CACHE INTERNAL "")
        set(AMReX_ENABLE_TESTS OFF CACHE INTERNAL "")
        set(AMReX_FORTRAN OFF CACHE INTERNAL "")
        set(AMReX_FORTRAN_INTERFACES OFF CACHE INTERNAL "")
        set(AMReX_BUILD_TUTORIALS OFF CACHE INTERNAL "")
        set(AMReX_PARTICLES ON CACHE INTERNAL "")
        set(AMReX_PROBINIT OFF CACHE INTERNAL "")
        set(AMReX_TINY_PROFILE ON CACHE BOOL "")

        if(WarpX_ASCENT OR WarpX_SENSEI)
            set(AMReX_GPU_RDC ON CACHE BOOL "")
        else()
            # we don't need RDC and disabling it simplifies the build
            # complexity and potentially improves code optimization
            set(AMReX_GPU_RDC OFF CACHE BOOL "")
        endif()

        # shared libs, i.e. for Python bindings, need relocatable code
        if(WarpX_PYTHON OR
           ABLASTR_POSITION_INDEPENDENT_CODE OR
           (WarpX_LIB AND BUILD_SHARED_LIBS))
            set(AMReX_PIC ON CACHE INTERNAL "" FORCE)
        endif()
        if(WarpX_PYTHON OR (WarpX_LIB AND BUILD_SHARED_LIBS))
            set(AMReX_PIC ON CACHE INTERNAL "" FORCE)

            # WE NEED AMReX AS SHARED LIB, OTHERWISE WE CANNOT SHARE ITS GLOBALS
            # BETWEEN MULTIPLE PYTHON MODULES
            # TODO this is likely an export/symbol hiding issue that we could
            #      alleviate later on
            set(AMReX_BUILD_SHARED_LIBS ON CACHE BOOL "Build AMReX shared library" FORCE)
        endif()

        # IPO/LTO
        if(WarpX_IPO)
            set(AMReX_IPO ON CACHE INTERNAL "")
            if(WarpX_COMPUTE STREQUAL CUDA)
                set(AMReX_CUDA_LTO ON CACHE BOOL "")
            endif()
        endif()

        if(DEFINED AMReX_BUILD_SHARED_LIBS)
            set(AMReX_INSTALL ${AMReX_BUILD_SHARED_LIBS} CACHE INTERNAL "Generate Install Targets" FORCE)
        else()
            set(AMReX_INSTALL ${BUILD_SHARED_LIBS} CACHE INTERNAL "Generate Install Targets" FORCE)
        endif()

        # RZ is AMReX 2D
        set(WarpX_amrex_dim ${WarpX_DIMS})
        list(TRANSFORM WarpX_amrex_dim REPLACE RZ 2)
        list(REMOVE_DUPLICATES WarpX_amrex_dim)
        set(AMReX_SPACEDIM ${WarpX_amrex_dim} CACHE INTERNAL "")

        if(WarpX_amrex_src)
            list(APPEND CMAKE_MODULE_PATH "${WarpX_amrex_src}/Tools/CMake")
            if(WarpX_COMPUTE STREQUAL CUDA)
                enable_language(CUDA)
                # AMReX 21.06+ supports CUDA_ARCHITECTURES
            endif()
            add_subdirectory(${WarpX_amrex_src} _deps/localamrex-build/)
        else()
            FetchContent_Declare(fetchedamrex
                GIT_REPOSITORY ${WarpX_amrex_repo}
                GIT_TAG        ${WarpX_amrex_branch}
                BUILD_IN_SOURCE 0
            )
            FetchContent_GetProperties(fetchedamrex)

            if(NOT fetchedamrex_POPULATED)
                FetchContent_Populate(fetchedamrex)
                list(APPEND CMAKE_MODULE_PATH "${fetchedamrex_SOURCE_DIR}/Tools/CMake")
                if(WarpX_COMPUTE STREQUAL CUDA)
                    enable_language(CUDA)
                    # AMReX 21.06+ supports CUDA_ARCHITECTURES
                endif()
                add_subdirectory(${fetchedamrex_SOURCE_DIR} ${fetchedamrex_BINARY_DIR})
            endif()

            # advanced fetch options
            mark_as_advanced(FETCHCONTENT_BASE_DIR)
            mark_as_advanced(FETCHCONTENT_FULLY_DISCONNECTED)
            mark_as_advanced(FETCHCONTENT_QUIET)
            mark_as_advanced(FETCHCONTENT_SOURCE_DIR_FETCHEDAMREX)
            mark_as_advanced(FETCHCONTENT_UPDATES_DISCONNECTED)
            mark_as_advanced(FETCHCONTENT_UPDATES_DISCONNECTED_FETCHEDAMREX)
        endif()

        # AMReX options not relevant to most WarpX users
        mark_as_advanced(AMREX_BUILD_DATETIME)
        mark_as_advanced(AMReX_DIFFERENT_COMPILER)
        mark_as_advanced(AMReX_ENABLE_TESTS)
        mark_as_advanced(AMReX_SPACEDIM)
        mark_as_advanced(AMReX_AMRDATA)
        mark_as_advanced(AMReX_BASE_PROFILE) # mutually exclusive to tiny profile
        mark_as_advanced(AMReX_CONDUIT)
        mark_as_advanced(AMReX_CUDA)
        mark_as_advanced(AMReX_CUDA_COMPILATION_TIMER)
        mark_as_advanced(AMReX_CUDA_ERROR_CAPTURE_THIS)
        mark_as_advanced(AMReX_CUDA_ERROR_CROSS_EXECUTION_SPACE_CALL)
        mark_as_advanced(AMReX_CUDA_FASTMATH)
        mark_as_advanced(AMReX_CUDA_KEEP_FILES)
        mark_as_advanced(AMReX_CUDA_LTO)
        mark_as_advanced(AMReX_CUDA_MAXREGCOUNT)
        mark_as_advanced(AMReX_CUDA_MAX_THREADS)
        mark_as_advanced(AMReX_CUDA_PTX_VERBOSE)
        mark_as_advanced(AMReX_CUDA_SHOW_CODELINES)
        mark_as_advanced(AMReX_CUDA_SHOW_LINENUMBERS)
        mark_as_advanced(AMReX_CUDA_WARN_CAPTURE_THIS)
        mark_as_advanced(AMReX_GPU_RDC)
        mark_as_advanced(AMReX_PARTICLES)
        mark_as_advanced(AMReX_PARTICLES_PRECISION)
        mark_as_advanced(AMReX_DPCPP)
        mark_as_advanced(AMReX_EB)
        mark_as_advanced(AMReX_FPE)
        mark_as_advanced(AMReX_FORTRAN)
        mark_as_advanced(AMReX_FORTRAN_INTERFACES)
        mark_as_advanced(AMReX_HDF5)  # we do HDF5 I/O (and more) via openPMD-api
        mark_as_advanced(AMReX_HIP)
        mark_as_advanced(AMReX_HYPRE)
        mark_as_advanced(AMReX_IPO)
        mark_as_advanced(AMReX_LINEAR_SOLVERS)
        mark_as_advanced(AMReX_MEM_PROFILE)
        mark_as_advanced(AMReX_MPI)
        mark_as_advanced(AMReX_MPI_THREAD_MULTIPLE)
        mark_as_advanced(AMReX_OMP)
        mark_as_advanced(AMReX_PROBINIT)
        mark_as_advanced(AMReX_PETSC)
        mark_as_advanced(AMReX_PIC)
        mark_as_advanced(AMReX_SENSEI)
        mark_as_advanced(AMReX_SUNDIALS)
        mark_as_advanced(AMReX_TINY_PROFILE)
        mark_as_advanced(AMReX_TP_PROFILE)
        mark_as_advanced(Boost_INCLUDE_DIR)
        mark_as_advanced(LIBNVTOOLSEXT)
        mark_as_advanced(PXRMP_QED_PYTHON_BINDINGS)
        mark_as_advanced(USE_XSDK_DEFAULTS)

        message(STATUS "AMReX: Using version '${AMREX_PKG_VERSION}' (${AMREX_GIT_VERSION})")
    else()
        message(STATUS "Searching for pre-installed AMReX ...")
        # https://amrex-codes.github.io/amrex/docs_html/BuildingAMReX.html#importing-amrex-into-your-cmake-project
        if(WarpX_ASCENT)
            set(COMPONENT_ASCENT ASCENT CONDUIT)
        else()
            set(COMPONENT_ASCENT)
        endif()

        set(WarpX_amrex_dim ${WarpX_DIMS})  # RZ is AMReX 2D
        list(TRANSFORM WarpX_amrex_dim REPLACE RZ 2)
        list(REMOVE_DUPLICATES WarpX_amrex_dim)
        set(COMPONENT_DIMS)
        foreach(D IN LISTS WarpX_amrex_dim)
            set(COMPONENT_DIMS ${COMPONENT_DIMS} ${D}D)
        endforeach()
        if(WarpX_EB)
            set(COMPONENT_EB EB)
        else()
            set(COMPONENT_EB)
        endif()
        if(WarpX_LIB)
            set(COMPONENT_PIC PIC)
        else()
            set(COMPONENT_PIC)
        endif()
        if(WarpX_SENSEI)
            set(COMPONENT_SENSEI SENSEI)
        else()
            set(COMPONENT_SENSEI)
        endif()
        set(COMPONENT_PRECISION ${WarpX_PRECISION} P${WarpX_PARTICLE_PRECISION})

        find_package(AMReX 24.02 CONFIG REQUIRED COMPONENTS ${COMPONENT_ASCENT} ${COMPONENT_DIMS} ${COMPONENT_EB} PARTICLES ${COMPONENT_PIC} ${COMPONENT_PRECISION} ${COMPONENT_SENSEI} LSOLVERS)
        # note: TINYP skipped because user-configured and optional

        # AMReX CMake helper scripts
        list(APPEND CMAKE_MODULE_PATH "${AMReX_DIR}/AMReXCMakeModules")

        message(STATUS "AMReX: Found version '${AMReX_VERSION}'")

        if(WarpX_COMPUTE STREQUAL CUDA)
            enable_language(CUDA)
        endif()
    endif()
endmacro()

# local source-tree
set(WarpX_amrex_src ""
    CACHE PATH
    "Local path to AMReX source directory (preferred if set)")

# Git fetcher
set(WarpX_amrex_repo "https://github.com/AMReX-Codes/amrex.git"
    CACHE STRING
    "Repository URI to pull and build AMReX from if(WarpX_amrex_internal)")
<<<<<<< HEAD
set(WarpX_amrex_branch "d5cc57909f518a8e204e5fbf3d439418e69beb08"

=======
set(WarpX_amrex_branch "2230caa24c7d4bd07edb08b54e9368f9c73eae6e"
>>>>>>> 8bb8ed97
    CACHE STRING
    "Repository branch for WarpX_amrex_repo if(WarpX_amrex_internal)")

find_amrex()<|MERGE_RESOLUTION|>--- conflicted
+++ resolved
@@ -273,12 +273,8 @@
 set(WarpX_amrex_repo "https://github.com/AMReX-Codes/amrex.git"
     CACHE STRING
     "Repository URI to pull and build AMReX from if(WarpX_amrex_internal)")
-<<<<<<< HEAD
-set(WarpX_amrex_branch "d5cc57909f518a8e204e5fbf3d439418e69beb08"
-
-=======
+
 set(WarpX_amrex_branch "2230caa24c7d4bd07edb08b54e9368f9c73eae6e"
->>>>>>> 8bb8ed97
     CACHE STRING
     "Repository branch for WarpX_amrex_repo if(WarpX_amrex_internal)")
 
