--- conflicted
+++ resolved
@@ -269,11 +269,7 @@
 set(WarpX_amrex_repo "https://github.com/AMReX-Codes/amrex.git"
     CACHE STRING
     "Repository URI to pull and build AMReX from if(WarpX_amrex_internal)")
-<<<<<<< HEAD
-set(WarpX_amrex_branch "ecaa46d0be4b5c79b8806e48e3469000d8bb7252"
-=======
 set(WarpX_amrex_branch "ef38229189e3213f992a2e89dbe304fb49db9287"
->>>>>>> b41869c8
     CACHE STRING
     "Repository branch for WarpX_amrex_repo if(WarpX_amrex_internal)")
 
