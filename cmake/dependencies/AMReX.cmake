--- conflicted
+++ resolved
@@ -273,12 +273,8 @@
 set(WarpX_amrex_repo "https://github.com/AMReX-Codes/amrex.git"
     CACHE STRING
     "Repository URI to pull and build AMReX from if(WarpX_amrex_internal)")
-<<<<<<< HEAD
-
-set(WarpX_amrex_branch "2230caa24c7d4bd07edb08b54e9368f9c73eae6e"
-=======
+
 set(WarpX_amrex_branch "28b010126a1b39297d8a496ba81f171d8563953b"
->>>>>>> 7f4b086e
     CACHE STRING
     "Repository branch for WarpX_amrex_repo if(WarpX_amrex_internal)")
 
