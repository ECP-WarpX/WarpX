--- conflicted
+++ resolved
@@ -273,12 +273,7 @@
 set(WarpX_amrex_repo "https://github.com/AMReX-Codes/amrex.git"
     CACHE STRING
     "Repository URI to pull and build AMReX from if(WarpX_amrex_internal)")
-<<<<<<< HEAD
-
-set(WarpX_amrex_branch "28b010126a1b39297d8a496ba81f171d8563953b"
-=======
 set(WarpX_amrex_branch "24.06"
->>>>>>> a3cd47d1
     CACHE STRING
     "Repository branch for WarpX_amrex_repo if(WarpX_amrex_internal)")
 
