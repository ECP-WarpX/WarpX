function(find_pyamrex)
    if(WarpX_pyamrex_src)
        message(STATUS "Compiling local pyAMReX ...")
        message(STATUS "pyAMReX source path: ${WarpX_pyamrex_src}")
        if(NOT IS_DIRECTORY ${WarpX_pyamrex_src})
            message(FATAL_ERROR "Specified directory WarpX_pyamrex_src='${WarpX_pyamrex_src}' does not exist!")
        endif()
    elseif(WarpX_pyamrex_internal)
        message(STATUS "Downloading pyAMReX ...")
        message(STATUS "pyAMReX repository: ${WarpX_pyamrex_repo} (${WarpX_pyamrex_branch})")
        include(FetchContent)
    endif()

    # transitive control for AMReX & pybind11 superbuild
    #   note: if we do superbuilds, we want the same AMReX commit for
    #           AMReX->ABLASTR->WarpX and
    #           AMReX->pyAMReX->pyWarpX
    #   note: this is performed after we did the transitive logic control in
    #         ABLASTR.cmake
    set(pyAMReX_amrex_internal ${WarpX_amrex_internal} CACHE BOOL
        "Download & build AMReX" FORCE)
    set(pyAMReX_pybind11_internal ${WarpX_pybind11_internal} CACHE BOOL
        "Download & build AMReX" FORCE)

    if(WarpX_amrex_src)
        set(pyAMReX_amrex_src ${WarpX_amrex_src} CACHE PATH
            "Local path to AMReX source directory (preferred if set)" FORCE)
    elseif(WarpX_amrex_internal)
        if(WarpX_amrex_repo)
            set(pyAMReX_amrex_repo ${WarpX_amrex_repo} CACHE STRING
                "Repository URI to pull and build AMReX from if(WarpX_amrex_internal)" FORCE)
        endif()
        if(WarpX_amrex_branch)
            set(pyAMReX_amrex_branch ${WarpX_amrex_branch} CACHE STRING
                "Repository branch for WarpX_amrex_repo if(WarpX_amrex_internal)" FORCE)
        endif()
    endif()

    if(WarpX_pyamrex_internal OR WarpX_pyamrex_src)
        set(CMAKE_POLICY_DEFAULT_CMP0077 NEW)

        if(WarpX_pyamrex_src)
            add_subdirectory(${WarpX_pyamrex_src} _deps/localpyamrex-build/)
        else()
            FetchContent_Declare(fetchedpyamrex
                GIT_REPOSITORY ${WarpX_pyamrex_repo}
                GIT_TAG        ${WarpX_pyamrex_branch}
                BUILD_IN_SOURCE 0
            )
            FetchContent_GetProperties(fetchedpyamrex)

            if(NOT fetchedpyamrex_POPULATED)
                FetchContent_Populate(fetchedpyamrex)
                add_subdirectory(${fetchedpyamrex_SOURCE_DIR} ${fetchedpyamrex_BINARY_DIR})
            endif()

            # advanced fetch options
            mark_as_advanced(FETCHCONTENT_BASE_DIR)
            mark_as_advanced(FETCHCONTENT_FULLY_DISCONNECTED)
            mark_as_advanced(FETCHCONTENT_QUIET)
            mark_as_advanced(FETCHCONTENT_SOURCE_DIR_FETCHEDpyamrex)
            mark_as_advanced(FETCHCONTENT_UPDATES_DISCONNECTED)
            mark_as_advanced(FETCHCONTENT_UPDATES_DISCONNECTED_FETCHEDpyamrex)
        endif()
    elseif(NOT WarpX_pyamrex_internal)
        # TODO: MPI control
        find_package(pyAMReX 24.06 CONFIG REQUIRED)
        message(STATUS "pyAMReX: Found version '${pyAMReX_VERSION}'")
    endif()
endfunction()

# local source-tree
set(WarpX_pyamrex_src ""
    CACHE PATH
    "Local path to pyAMReX source directory (preferred if set)")

# Git fetcher
option(WarpX_pyamrex_internal "Download & build pyAMReX" ON)
set(WarpX_pyamrex_repo "https://github.com/AMReX-Codes/pyamrex.git"
    CACHE STRING
    "Repository URI to pull and build pyamrex from if(WarpX_pyamrex_internal)")
<<<<<<< HEAD
set(WarpX_pyamrex_branch "25e097f4ca10e0c5ad506041e56b7b2181d2f34a"
=======
set(WarpX_pyamrex_branch "fd7126cb907be7e3c8570930b79209db5cd7c492"
>>>>>>> 77c04659
    CACHE STRING
    "Repository branch for WarpX_pyamrex_repo if(WarpX_pyamrex_internal)")

find_pyamrex()<|MERGE_RESOLUTION|>--- conflicted
+++ resolved
@@ -79,11 +79,7 @@
 set(WarpX_pyamrex_repo "https://github.com/AMReX-Codes/pyamrex.git"
     CACHE STRING
     "Repository URI to pull and build pyamrex from if(WarpX_pyamrex_internal)")
-<<<<<<< HEAD
-set(WarpX_pyamrex_branch "25e097f4ca10e0c5ad506041e56b7b2181d2f34a"
-=======
 set(WarpX_pyamrex_branch "fd7126cb907be7e3c8570930b79209db5cd7c492"
->>>>>>> 77c04659
     CACHE STRING
     "Repository branch for WarpX_pyamrex_repo if(WarpX_pyamrex_internal)")
 
