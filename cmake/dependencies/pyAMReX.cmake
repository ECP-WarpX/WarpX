function(find_pyamrex)
    if(WarpX_pyamrex_src)
        message(STATUS "Compiling local pyAMReX ...")
        message(STATUS "pyAMReX source path: ${WarpX_pyamrex_src}")
        if(NOT IS_DIRECTORY ${WarpX_pyamrex_src})
            message(FATAL_ERROR "Specified directory WarpX_pyamrex_src='${WarpX_pyamrex_src}' does not exist!")
        endif()
    elseif(WarpX_pyamrex_internal)
        message(STATUS "Downloading pyAMReX ...")
        message(STATUS "pyAMReX repository: ${WarpX_pyamrex_repo} (${WarpX_pyamrex_branch})")
        include(FetchContent)
    endif()

    # transitive control for AMReX & pybind11 superbuild
    #   note: if we do superbuilds, we want the same AMReX commit for
    #           AMReX->ABLASTR->WarpX and
    #           AMReX->pyAMReX->pyWarpX
    #   note: this is performed after we did the transitive logic control in
    #         ABLASTR.cmake
    set(pyAMReX_amrex_internal ${WarpX_amrex_internal} CACHE BOOL
        "Download & build AMReX" FORCE)
    set(pyAMReX_pybind11_internal ${WarpX_pybind11_internal} CACHE BOOL
        "Download & build AMReX" FORCE)

    if(WarpX_amrex_src)
        set(pyAMReX_amrex_src ${WarpX_amrex_src} CACHE PATH
            "Local path to AMReX source directory (preferred if set)" FORCE)
    elseif(WarpX_amrex_internal)
        if(WarpX_amrex_repo)
            set(pyAMReX_amrex_repo ${WarpX_amrex_repo} CACHE STRING
                "Repository URI to pull and build AMReX from if(WarpX_amrex_internal)" FORCE)
        endif()
        if(WarpX_amrex_branch)
            set(pyAMReX_amrex_branch ${WarpX_amrex_branch} CACHE STRING
                "Repository branch for WarpX_amrex_repo if(WarpX_amrex_internal)" FORCE)
        endif()
    endif()

    if(WarpX_pyamrex_internal OR WarpX_pyamrex_src)
        set(CMAKE_POLICY_DEFAULT_CMP0077 NEW)

        if(WarpX_pyamrex_src)
            add_subdirectory(${WarpX_pyamrex_src} _deps/localpyamrex-build/)
        else()
            FetchContent_Declare(fetchedpyamrex
                GIT_REPOSITORY ${WarpX_pyamrex_repo}
                GIT_TAG        ${WarpX_pyamrex_branch}
                BUILD_IN_SOURCE 0
            )
            FetchContent_GetProperties(fetchedpyamrex)

            if(NOT fetchedpyamrex_POPULATED)
                FetchContent_Populate(fetchedpyamrex)
                add_subdirectory(${fetchedpyamrex_SOURCE_DIR} ${fetchedpyamrex_BINARY_DIR})
            endif()

            # advanced fetch options
            mark_as_advanced(FETCHCONTENT_BASE_DIR)
            mark_as_advanced(FETCHCONTENT_FULLY_DISCONNECTED)
            mark_as_advanced(FETCHCONTENT_QUIET)
            mark_as_advanced(FETCHCONTENT_SOURCE_DIR_FETCHEDpyamrex)
            mark_as_advanced(FETCHCONTENT_UPDATES_DISCONNECTED)
            mark_as_advanced(FETCHCONTENT_UPDATES_DISCONNECTED_FETCHEDpyamrex)
        endif()
    elseif(NOT WarpX_pyamrex_internal)
        # TODO: MPI control
        find_package(pyAMReX 23.12 CONFIG REQUIRED)
        message(STATUS "pyAMReX: Found version '${pyAMReX_VERSION}'")
    endif()
endfunction()

# local source-tree
set(WarpX_pyamrex_src ""
    CACHE PATH
    "Local path to pyAMReX source directory (preferred if set)")

# Git fetcher
option(WarpX_pyamrex_internal "Download & build pyAMReX" ON)
set(WarpX_pyamrex_repo "https://github.com/AMReX-Codes/pyamrex.git"
    CACHE STRING
    "Repository URI to pull and build pyamrex from if(WarpX_pyamrex_internal)")
<<<<<<< HEAD
set(WarpX_pyamrex_branch "0b2d3f6b160991834534164b7391080fabc48ddb"
=======
set(WarpX_pyamrex_branch "91bbbbab13a0651781b6830f64d362dc3d15a3ea"
>>>>>>> b41869c8
    CACHE STRING
    "Repository branch for WarpX_pyamrex_repo if(WarpX_pyamrex_internal)")

find_pyamrex()<|MERGE_RESOLUTION|>--- conflicted
+++ resolved
@@ -79,11 +79,7 @@
 set(WarpX_pyamrex_repo "https://github.com/AMReX-Codes/pyamrex.git"
     CACHE STRING
     "Repository URI to pull and build pyamrex from if(WarpX_pyamrex_internal)")
-<<<<<<< HEAD
-set(WarpX_pyamrex_branch "0b2d3f6b160991834534164b7391080fabc48ddb"
-=======
 set(WarpX_pyamrex_branch "91bbbbab13a0651781b6830f64d362dc3d15a3ea"
->>>>>>> b41869c8
     CACHE STRING
     "Repository branch for WarpX_pyamrex_repo if(WarpX_pyamrex_internal)")
 
