# find the CCache tool and use it if found
#
macro(set_ccache)
    find_program(CCACHE_PROGRAM ccache)
    if(CCACHE_PROGRAM)
        set(CMAKE_CXX_COMPILER_LAUNCHER "${CCACHE_PROGRAM}")
        if(WarpX_COMPUTE STREQUAL CUDA)
            set(CMAKE_CUDA_COMPILER_LAUNCHER "${CCACHE_PROGRAM}")
        endif()
    endif()
    mark_as_advanced(CCACHE_PROGRAM)
endmacro()


# set names and paths of temporary build directories
# the defaults in CMake are sub-ideal for historic reasons, lets make them more
# Unix-ish and portable.
#
macro(set_default_build_dirs)
    if(NOT CMAKE_ARCHIVE_OUTPUT_DIRECTORY)
        set(CMAKE_ARCHIVE_OUTPUT_DIRECTORY "${CMAKE_BINARY_DIR}/lib"
                CACHE PATH "Build directory for archives")
        mark_as_advanced(CMAKE_ARCHIVE_OUTPUT_DIRECTORY)
    endif()
    if(NOT CMAKE_LIBRARY_OUTPUT_DIRECTORY)
        set(CMAKE_LIBRARY_OUTPUT_DIRECTORY "${CMAKE_BINARY_DIR}/lib"
                CACHE PATH "Build directory for libraries")
        mark_as_advanced(CMAKE_LIBRARY_OUTPUT_DIRECTORY)
    endif()
    if(NOT CMAKE_RUNTIME_OUTPUT_DIRECTORY)
        set(CMAKE_RUNTIME_OUTPUT_DIRECTORY "${CMAKE_BINARY_DIR}/bin"
                CACHE PATH "Build directory for binaries")
        mark_as_advanced(CMAKE_RUNTIME_OUTPUT_DIRECTORY)
    endif()
endmacro()


# set names and paths of install directories
# the defaults in CMake are sub-ideal for historic reasons, lets make them more
# Unix-ish and portable.
#
macro(set_default_install_dirs)
    if(CMAKE_SOURCE_DIR STREQUAL PROJECT_SOURCE_DIR)
        include(GNUInstallDirs)
        if(NOT CMAKE_INSTALL_CMAKEDIR)
            set(CMAKE_INSTALL_CMAKEDIR "${CMAKE_INSTALL_LIBDIR}/cmake/WarpX"
                    CACHE PATH "CMake config package location for installed targets")
            if(WIN32)
                set(CMAKE_INSTALL_LIBDIR Lib
                        CACHE PATH "Object code libraries")
                set_property(CACHE CMAKE_INSTALL_CMAKEDIR PROPERTY VALUE "cmake")
            endif()
            mark_as_advanced(CMAKE_INSTALL_CMAKEDIR)
        endif()
    endif()
endmacro()


# change the default CMAKE_BUILD_TYPE
# the default in CMake is Debug for historic reasons
#
macro(set_default_build_type default_build_type)
    if(CMAKE_SOURCE_DIR STREQUAL PROJECT_SOURCE_DIR)
        set(CMAKE_CONFIGURATION_TYPES "Release;Debug;MinSizeRel;RelWithDebInfo")
        if(NOT CMAKE_BUILD_TYPE)
            set(CMAKE_BUILD_TYPE ${default_build_type}
                CACHE STRING
                "Choose the build type, e.g. Release, Debug, or RelWithDebInfo." FORCE)
            set_property(CACHE CMAKE_BUILD_TYPE
                PROPERTY STRINGS ${CMAKE_CONFIGURATION_TYPES})
        endif()

        # RelWithDebInfo uses -O2 which is sub-ideal for how it is intended to be used
        #   https://gitlab.kitware.com/cmake/cmake/-/merge_requests/591
        list(TRANSFORM CMAKE_C_FLAGS_RELWITHDEBINFO REPLACE "-O2" "-O3")
        list(TRANSFORM CMAKE_CXX_FLAGS_RELWITHDEBINFO REPLACE "-O2" "-O3")
        # FIXME: due to the "AMReX inits CUDA first" logic we will first see this with -O2 in output
        list(TRANSFORM CMAKE_CUDA_FLAGS_RELWITHDEBINFO REPLACE "-O2" "-O3")
    endif()
endmacro()

# Set CXX
# Note: this is a bit legacy and one should use CMake TOOLCHAINS instead.
#
macro(set_cxx_warnings)
    # On Windows, Clang -Wall aliases -Weverything; default is /W3
    if ("${CMAKE_CXX_COMPILER_ID}" STREQUAL "Clang" AND NOT WIN32)
        # list(APPEND CMAKE_CXX_FLAGS "-fsanitize=address") # address, memory, undefined
        # set(CMAKE_EXE_LINKER_FLAGS "${CMAKE_EXE_LINKER_FLAGS} -fsanitize=address")
        # set(CMAKE_SHARED_LINKER_FLAGS "${CMAKE_SHARED_LINKER_FLAGS} -fsanitize=address")
        # set(CMAKE_MODULE_LINKER_FLAGS "${CMAKE_MODULE_LINKER_FLAGS} -fsanitize=address")

        # note: might still need a
        #   export LD_PRELOAD=libclang_rt.asan.so
        # or on Debian 9 with Clang 6.0
        #   export LD_PRELOAD=/usr/lib/llvm-6.0/lib/clang/6.0.0/lib/linux/libclang_rt.asan-x86_64.so:
        #                     /usr/lib/llvm-6.0/lib/clang/6.0.0/lib/linux/libclang_rt.ubsan_minimal-x86_64.so
        # at runtime when used with symbol-hidden code (e.g. pybind11 module)

        #set(CMAKE_CXX_FLAGS "${CMAKE_CXX_FLAGS} -Weverything")
        set(CMAKE_CXX_FLAGS "${CMAKE_CXX_FLAGS} -Wall -Wextra -Wpedantic -Wshadow -Woverloaded-virtual -Wextra-semi -Wunreachable-code")
    elseif ("${CMAKE_CXX_COMPILER_ID}" STREQUAL "GNU")
        set(CMAKE_CXX_FLAGS "${CMAKE_CXX_FLAGS} -Wall -Wextra -Wpedantic -Wshadow -Woverloaded-virtual -Wunreachable-code")
    elseif("${CMAKE_CXX_COMPILER_ID}" STREQUAL "MSVC")
        # Warning C4503: "decorated name length exceeded, name was truncated"
        # Symbols longer than 4096 chars are truncated (and hashed instead)
        set(CMAKE_CXX_FLAGS "${CMAKE_CXX_FLAGS} -wd4503")
        # Yes, you should build against the same C++ runtime and with same
        # configuration (Debug/Release). MSVC does inconvenient choices for their
        # developers, so be it. (Our Windows-users use conda-forge builds, which
        # are consistent.)
        set(CMAKE_CXX_FLAGS "${CMAKE_CXX_FLAGS} -wd4251")
    endif ()
endmacro()


# Take an <imported_target> and expose it as INTERFACE target with
# WarpX::thirdparty::<propagated_name> naming and SYSTEM includes.
#
function(make_third_party_includes_system imported_target propagated_name)
    add_library(WarpX::thirdparty::${propagated_name} INTERFACE IMPORTED)
    target_link_libraries(WarpX::thirdparty::${propagated_name} INTERFACE ${imported_target})
    get_target_property(ALL_INCLUDES ${imported_target} INCLUDE_DIRECTORIES)
    set_target_properties(WarpX::thirdparty::${propagated_name} PROPERTIES INTERFACE_INCLUDE_DIRECTORIES "")
    target_include_directories(WarpX::thirdparty::${propagated_name} SYSTEM INTERFACE ${ALL_INCLUDES})
endfunction()


# Set a feature-based binary name for the WarpX executable and create a generic
# warpx symlink to it. Only sets options relevant for users (see summary).
#
function(set_warpx_binary_name)
    set(warpx_bin_names)
    if(WarpX_APP)
        list(APPEND warpx_bin_names app)
    endif()
    if(WarpX_LIB)
        list(APPEND warpx_bin_names shared)
    endif()
    foreach(tgt IN LISTS _ALL_TARGETS)
        set_target_properties(${tgt} PROPERTIES OUTPUT_NAME "warpx")
        if(WarpX_DIMS STREQUAL 3)
            set_property(TARGET ${tgt} APPEND_STRING PROPERTY OUTPUT_NAME ".3d")
        elseif(WarpX_DIMS STREQUAL 2)
            set_property(TARGET ${tgt} APPEND_STRING PROPERTY OUTPUT_NAME ".2d")
        elseif(WarpX_DIMS STREQUAL RZ)
            set_property(TARGET ${tgt} APPEND_STRING PROPERTY OUTPUT_NAME ".RZ")
        endif()

        if(WarpX_MPI)
            set_property(TARGET ${tgt} APPEND_STRING PROPERTY OUTPUT_NAME ".MPI")
        else()
            set_property(TARGET ${tgt} APPEND_STRING PROPERTY OUTPUT_NAME ".NOMPI")
        endif()

        set_property(TARGET ${tgt} APPEND_STRING PROPERTY OUTPUT_NAME ".${WarpX_COMPUTE}")

        if(WarpX_PRECISION STREQUAL "DOUBLE")
            set_property(TARGET ${tgt} APPEND_STRING PROPERTY OUTPUT_NAME ".DP")
        else()
            set_property(TARGET ${tgt} APPEND_STRING PROPERTY OUTPUT_NAME ".SP")
        endif()

        if(WarpX_ASCENT)
            set_property(TARGET ${tgt} APPEND_STRING PROPERTY OUTPUT_NAME ".ASCENT")
        endif()

        if(WarpX_OPENPMD)
            set_property(TARGET ${tgt} APPEND_STRING PROPERTY OUTPUT_NAME ".OPMD")
        endif()

        if(WarpX_PSATD)
            set_property(TARGET ${tgt} APPEND_STRING PROPERTY OUTPUT_NAME ".PSATD")
        endif()

<<<<<<< HEAD
    if(WarpX_QED_TABLE_GEN)
        set_property(TARGET WarpX APPEND_STRING PROPERTY OUTPUT_NAME ".GENQEDTABLES")
    endif()


    if(CMAKE_BUILD_TYPE MATCHES "Debug")
        set_property(TARGET WarpX APPEND_STRING PROPERTY OUTPUT_NAME ".DEBUG")
    endif()
=======
        if(WarpX_QED)
            set_property(TARGET ${tgt} APPEND_STRING PROPERTY OUTPUT_NAME ".QED")
        endif()
>>>>>>> ad5f896d

        if(CMAKE_BUILD_TYPE MATCHES "Debug")
            set_property(TARGET ${tgt} APPEND_STRING PROPERTY OUTPUT_NAME ".DEBUG")
        endif()
    endforeach()
    
    if(WarpX_APP)
        # alias to the latest build, because using the full name is often confusing
        add_custom_command(TARGET app POST_BUILD
            COMMAND ${CMAKE_COMMAND} -E create_symlink
                $<TARGET_FILE:app>
                ${CMAKE_RUNTIME_OUTPUT_DIRECTORY}/warpx
        )
    endif()
    if(WarpX_LIB)
        # alias to the latest build; this is the one expected by Python bindings
        if(WarpX_DIMS STREQUAL 3)
            set(lib_suffix "3d")
        elseif(WarpX_DIMS STREQUAL 2)
            set(lib_suffix "2d")
        elseif(WarpX_DIMS STREQUAL RZ)
            set(lib_suffix "rz")
        endif()
        if(WIN32)
            set(mod_ext "pyd")
        else()
            set(mod_ext "so")
        endif()
        add_custom_command(TARGET shared POST_BUILD
            COMMAND ${CMAKE_COMMAND} -E create_symlink
                $<TARGET_FILE:shared>
                ${CMAKE_LIBRARY_OUTPUT_DIRECTORY}/libwarpx${lib_suffix}.${mod_ext}
        )
    endif()
endfunction()


# Set an MPI_TEST_EXE variable for test runs which runs num_ranks
# ranks. On some systems, you might need to use the a specific
# mpiexec wrapper, e.g. on Summit (ORNL) pass the hint
# -DMPIEXEC_EXECUTABLE=$(which jsrun) to run ctest.
#
function(configure_mpiexec num_ranks)
    # OpenMPI root guard: https://github.com/open-mpi/ompi/issues/4451
    if("$ENV{USER}" STREQUAL "root")
        # calling even --help as root will abort and warn on stderr
        execute_process(COMMAND ${MPIEXEC_EXECUTABLE} --help
            ERROR_VARIABLE MPIEXEC_HELP_TEXT
            OUTPUT_STRIP_TRAILING_WHITESPACE)
            if(${MPIEXEC_HELP_TEXT} MATCHES "^.*allow-run-as-root.*$")
                set(MPI_ALLOW_ROOT --allow-run-as-root)
            endif()
    endif()
    set(MPI_TEST_EXE
        ${MPIEXEC_EXECUTABLE}
        ${MPI_ALLOW_ROOT}
        ${MPIEXEC_NUMPROC_FLAG} ${num_ranks}
        PARENT_SCOPE
    )
endfunction()


# Prints a summary of WarpX options at the end of the CMake configuration
#
function(warpx_print_summary)
    message("")
    message("WarpX build configuration:")
    message("  Version: ${WarpX_VERSION}")
    message("  C++ Compiler: ${CMAKE_CXX_COMPILER_ID} "
                            "${CMAKE_CXX_COMPILER_VERSION} "
                            "${CMAKE_CXX_COMPILER_WRAPPER}")
    message("    ${CMAKE_CXX_COMPILER}")
    message("")
    message("  Installation prefix: ${CMAKE_INSTALL_PREFIX}")
    message("        bin: ${CMAKE_INSTALL_BINDIR}")
    message("        lib: ${CMAKE_INSTALL_LIBDIR}")
    message("    include: ${CMAKE_INSTALL_INCLUDEDIR}")
    message("      cmake: ${CMAKE_INSTALL_CMAKEDIR}")
    if(WarpX_HAVE_PYTHON)
        message("     python: ${CMAKE_INSTALL_PYTHONDIR}")
    endif()
    message("")
    message("  Build type: ${CMAKE_BUILD_TYPE}")
    #if(BUILD_SHARED_LIBS)
    #    message("  Library: shared")
    #else()
    #    message("  Library: static")
    #endif()
    #message("  Testing: ${BUILD_TESTING}")
    #message("  Invasive Tests: ${WarpX_USE_INVASIVE_TESTS}")
    #message("  Internal VERIFY: ${WarpX_USE_VERIFY}")
    message("  Build options:")
    message("    APP: ${WarpX_APP}")
    message("    ASCENT: ${WarpX_ASCENT}")
    message("    COMPUTE: ${WarpX_COMPUTE}")
    message("    DIMS: ${WarpX_DIMS}")
    message("    LIB: ${WarpX_LIB}")
    message("    MPI: ${WarpX_MPI}")
    if(MPI)
        message("    MPI (thread multiple): ${WarpX_MPI_THREAD_MULTIPLE}")
    endif()
    message("    Parser depth: ${WarpX_PARSER_DEPTH}")
    message("    PSATD: ${WarpX_PSATD}")
    message("    PRECISION: ${WarpX_PRECISION}")
    message("    OPENPMD: ${WarpX_OPENPMD}")
    message("    QED: ${WarpX_QED}")
    message("    QED table generation: ${WarpX_QED_TABLE_GEN}")
    message("")
endfunction()<|MERGE_RESOLUTION|>--- conflicted
+++ resolved
@@ -173,26 +173,20 @@
             set_property(TARGET ${tgt} APPEND_STRING PROPERTY OUTPUT_NAME ".PSATD")
         endif()
 
-<<<<<<< HEAD
-    if(WarpX_QED_TABLE_GEN)
-        set_property(TARGET WarpX APPEND_STRING PROPERTY OUTPUT_NAME ".GENQEDTABLES")
-    endif()
-
-
-    if(CMAKE_BUILD_TYPE MATCHES "Debug")
-        set_property(TARGET WarpX APPEND_STRING PROPERTY OUTPUT_NAME ".DEBUG")
-    endif()
-=======
         if(WarpX_QED)
             set_property(TARGET ${tgt} APPEND_STRING PROPERTY OUTPUT_NAME ".QED")
         endif()
->>>>>>> ad5f896d
+
+        if(WarpX_QED_TABLE_GEN)
+            set_property(TARGET ${tgt} APPEND_STRING PROPERTY OUTPUT_NAME ".GENQEDTABLES")
+        endif()
+
 
         if(CMAKE_BUILD_TYPE MATCHES "Debug")
             set_property(TARGET ${tgt} APPEND_STRING PROPERTY OUTPUT_NAME ".DEBUG")
         endif()
     endforeach()
-    
+
     if(WarpX_APP)
         # alias to the latest build, because using the full name is often confusing
         add_custom_command(TARGET app POST_BUILD
