--- conflicted
+++ resolved
@@ -4,7 +4,7 @@
     bugprone-bad-signal-to-kill-thread,
     bugprone-bool-pointer-implicit-conversion,
     bugprone-branch-clone,
-<<<<<<< HEAD
+    -bugprone-easily-swappable-parameters,
     bugprone-exception-escape,
     bugprone-fold-init-type,
     bugprone-forward-declaration-namespace,
@@ -56,9 +56,6 @@
     bugprone-unused-return-value,
     bugprone-use-after-move,
     bugprone-virtual-near-miss,
-=======
-    -bugprone-easily-swappable-parameters,
->>>>>>> a5ff0887
     cppcoreguidelines-avoid-goto,
     misc-const-correctness,
     modernize-avoid-bind,
