--- conflicted
+++ resolved
@@ -4,15 +4,12 @@
     -bugprone-implicit-widening-of-multiplication-result,
     -bugprone-misplaced-widening-cast,
     cppcoreguidelines-avoid-goto,
-<<<<<<< HEAD
     cppcoreguidelines-init-variables,
-=======
     -cppcoreguidelines-avoid-non-const-global-variables,
     -cppcoreguidelines-macro-usage,
     -cppcoreguidelines-narrowing-conversions,
     -cppcoreguidelines-no-malloc,
     -cppcoreguidelines-owning-memory,
->>>>>>> 49143457
     misc-const-correctness,
     modernize-avoid-bind,
     modernize-use-nullptr,
