Checks: '-*,
    bugprone-argument-comment,
    bugprone-assert-side-effect,
    bugprone-bad-signal-to-kill-thread,
    bugprone-bool-pointer-implicit-conversion,
    bugprone-branch-clone,
<<<<<<< HEAD
    bugprone-copy-constructor-init,
    bugprone-dangling-handle,
    bugprone-dynamic-static-initializers,
=======
    -bugprone-easily-swappable-parameters,
>>>>>>> a5ff0887
    cppcoreguidelines-avoid-goto,
    misc-const-correctness,
    modernize-avoid-bind,
    modernize-use-nullptr,
    performance-faster-string-find,
    performance-for-range-copy,
    readability-non-const-parameter
    '

HeaderFilterRegex: 'Source[a-z_A-Z0-9\/]+\.H$'<|MERGE_RESOLUTION|>--- conflicted
+++ resolved
@@ -4,13 +4,10 @@
     bugprone-bad-signal-to-kill-thread,
     bugprone-bool-pointer-implicit-conversion,
     bugprone-branch-clone,
-<<<<<<< HEAD
     bugprone-copy-constructor-init,
     bugprone-dangling-handle,
     bugprone-dynamic-static-initializers,
-=======
     -bugprone-easily-swappable-parameters,
->>>>>>> a5ff0887
     cppcoreguidelines-avoid-goto,
     misc-const-correctness,
     modernize-avoid-bind,
