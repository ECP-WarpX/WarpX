Checks: '
    -*,
    bugprone-*,
        -bugprone-easily-swappable-parameters,
        -bugprone-implicit-widening-of-multiplication-result,
        -bugprone-misplaced-widening-cast,
        -bugprone-unchecked-optional-access,
    cert-*,
        -cert-err58-cpp,
    clang-analyzer-*,
<<<<<<< HEAD
=======
        -clang-analyzer-optin.performance.Padding,
        -clang-analyzer-optin.mpi.MPI-Checker,
>>>>>>> 46bf76d5
        -clang-analyzer-osx.*,
        -clang-analyzer-optin.osx.*,
    clang-diagnostic-*,
    cppcoreguidelines-*,
        -cppcoreguidelines-avoid-c-arrays,
        -cppcoreguidelines-avoid-magic-numbers,
        -cppcoreguidelines-avoid-non-const-global-variables,
        -cppcoreguidelines-init-variables,
        -cppcoreguidelines-macro-usage,
        -cppcoreguidelines-narrowing-conversions,
        -cppcoreguidelines-non-private-member-variables-in-classes,
        -cppcoreguidelines-owning-memory,
        -cppcoreguidelines-pro-*,
    google-build-explicit-make-pair,
    google-build-namespaces,
    google-global-names-in-headers,
    misc-*,
        -misc-no-recursion,
        -misc-non-private-member-variables-in-classes,
    modernize-*,
        -modernize-avoid-c-arrays,
        -modernize-return-braced-init-list,
        -modernize-use-trailing-return-type,
    mpi-*,
    performance-*,
        -performance-unnecessary-copy-initialization,
        -performance-unnecessary-value-param,
    portability-*,
    readability-*,
        -readability-convert-member-functions-to-static,
        -readability-else-after-return,
        -readability-function-cognitive-complexity,
        -readability-identifier-length,
        -readability-implicit-bool-conversion,
        -readability-isolate-declaration,
        -readability-magic-numbers,
        -readability-named-parameter,
        -readability-uppercase-literal-suffix
    '

CheckOptions:
- key:          bugprone-narrowing-conversions.WarnOnIntegerToFloatingPointNarrowingConversion
  value:        "false"
- key:          misc-definitions-in-headers.HeaderFileExtensions
  value:        "H,"
- key:          modernize-pass-by-value.ValuesOnly
  value:        "true"


HeaderFilterRegex: 'Source[a-z_A-Z0-9\/]+\.H$'<|MERGE_RESOLUTION|>--- conflicted
+++ resolved
@@ -8,11 +8,8 @@
     cert-*,
         -cert-err58-cpp,
     clang-analyzer-*,
-<<<<<<< HEAD
-=======
         -clang-analyzer-optin.performance.Padding,
         -clang-analyzer-optin.mpi.MPI-Checker,
->>>>>>> 46bf76d5
         -clang-analyzer-osx.*,
         -clang-analyzer-optin.osx.*,
     clang-diagnostic-*,
