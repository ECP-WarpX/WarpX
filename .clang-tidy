--- conflicted
+++ resolved
@@ -1,9 +1,4 @@
-<<<<<<< HEAD
-Checks: '
-    bugprone-branch-clone,
-=======
 Checks: '-*,
->>>>>>> f93fe88d
     cppcoreguidelines-avoid-goto,
     misc-const-correctness,
     modernize-use-nullptr
