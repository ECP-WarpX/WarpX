Checks: '-*,
    bugprone-*
    -bugprone-easily-swappable-parameters,
    -bugprone-implicit-widening-of-multiplication-result,
    -bugprone-misplaced-widening-cast,
    cppcoreguidelines-avoid-goto,
    cppcoreguidelines-interfaces-global-init,
    -cppcoreguidelines-avoid-non-const-global-variables,
    -cppcoreguidelines-init-variables,
    -cppcoreguidelines-macro-usage,
    -cppcoreguidelines-narrowing-conversions,
    -cppcoreguidelines-no-malloc,
    -cppcoreguidelines-owning-memory,
    misc-const-correctness,
    misc-misleading-bidirectional,
    modernize-avoid-bind,
    modernize-concat-nested-namespaces,
    modernize-deprecated-headers,
    modernize-deprecated-ios-base-aliases,
    modernize-loop-convert,
    modernize-make-shared,
    modernize-make-unique,
    modernize-pass-by-value,
    modernize-raw-string-literal,
    modernize-redundant-void-arg,
    modernize-replace-auto-ptr,
    modernize-replace-disallow-copy-and-assign-macro,
    modernize-replace-random-shuffle,
    modernize-return-braced-init-list,
    modernize-shrink-to-fit,
    modernize-unary-static-assert,
    modernize-use-nullptr,
    mpi-*,
    performance-faster-string-find,
    performance-for-range-copy,
    performance-implicit-conversion-in-loop,
    performance-inefficient-algorithm,
    performance-inefficient-string-concatenation,
    performance-inefficient-vector-operation,
    performance-move-const-arg,
    performance-move-constructor-init,
<<<<<<< HEAD
    performance-unnecessary-copy-initialization,
    performance-unnecessary-value-param,
=======
    readability-non-const-parameter,
    readability-simplify-boolean-expr,
    readability-simplify-subscript-expr,
    readability-static-accessed-through-instance,
    readability-static-definition-in-anonymous-namespace,
    readability-string-compare,
    readability-suspicious-call-argument,
    readability-uniqueptr-delete-release,
    -readability-uppercase-literal-suffix,
    readability-use-anyofallof,
>>>>>>> 0aa12461
    readability-non-const-parameter
    '

CheckOptions:
- key:          modernize-pass-by-value.ValuesOnly
  value:        'true'

HeaderFilterRegex: 'Source[a-z_A-Z0-9\/]+\.H$'<|MERGE_RESOLUTION|>--- conflicted
+++ resolved
@@ -39,10 +39,8 @@
     performance-inefficient-vector-operation,
     performance-move-const-arg,
     performance-move-constructor-init,
-<<<<<<< HEAD
     performance-unnecessary-copy-initialization,
     performance-unnecessary-value-param,
-=======
     readability-non-const-parameter,
     readability-simplify-boolean-expr,
     readability-simplify-subscript-expr,
@@ -51,10 +49,8 @@
     readability-string-compare,
     readability-suspicious-call-argument,
     readability-uniqueptr-delete-release,
-    -readability-uppercase-literal-suffix,
     readability-use-anyofallof,
->>>>>>> 0aa12461
-    readability-non-const-parameter
+    -readability-uppercase-literal-suffix
     '
 
 CheckOptions:
