--- conflicted
+++ resolved
@@ -51,16 +51,13 @@
     performance-move-constructor-init,
     performance-no-automatic-move,
     performance-no-int-to-ptr,
-<<<<<<< HEAD
     performance-unnecessary-copy-initialization,
     performance-unnecessary-value-param,
-=======
     readability-avoid-const-params-in-decls,
     readability-const-return-type,
     readability-container-contains,
     readability-container-data-pointer,
     readability-container-size-empty,
->>>>>>> cf32cabd
     readability-non-const-parameter,
     readability-redundant-control-flow,
     readability-redundant-declaration,
@@ -78,11 +75,7 @@
     readability-suspicious-call-argument,
     readability-uniqueptr-delete-release,
     readability-use-anyofallof,
-<<<<<<< HEAD
-    -readability-uppercase-literal-suffix
-=======
         -readability-uppercase-literal-suffix
->>>>>>> cf32cabd
     '
 
 CheckOptions:
