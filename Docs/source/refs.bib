--- conflicted
+++ resolved
@@ -248,7 +248,47 @@
 year = {2023}
 }
 
-<<<<<<< HEAD
+@article{HigueraPOP2017,
+author = {Higuera, A. V. and Cary, J. R.},
+doi = {10.1063/1.4979989},
+eprint = {https://pubs.aip.org/aip/pop/article-pdf/doi/10.1063/1.4979989/15988441/052104\_1\_online.pdf},
+issn = {1070-664X},
+journal = {Physics of Plasmas},
+month = {04},
+number = {5},
+pages = {052104},
+title = {{Structure-preserving second-order integration of relativistic charged particle trajectories in electromagnetic fields}},
+url = {https://doi.org/10.1063/1.4979989},
+volume = {24},
+year = {2017}
+}
+
+@article{ShuJCP1988,
+author = {Chi-Wang Shu and Stanley Osher},
+doi = {https://doi.org/10.1016/0021-9991(88)90177-5},
+issn = {0021-9991},
+journal = {Journal of Computational Physics},
+number = {2},
+pages = {439-471},
+title = {Efficient implementation of essentially non-oscillatory shock-capturing schemes},
+url = {https://www.sciencedirect.com/science/article/pii/0021999188901775},
+volume = {77},
+year = {1988}
+}
+
+@Inbook{VanLeerBookChapter1997,
+author = {Van Leer, Bram},
+bookTitle = {Upwind and High-Resolution Schemes},
+doi = {10.1007/978-3-642-60543-7_3},
+editor = {Hussaini, M. Yousuff and {van Leer}, Bram and {Van Rosendale}, John},
+isbn = {978-3-642-60543-7},
+pages = {33--52},
+publisher = {Springer Berlin Heidelberg},
+title = {On The Relation Between The Upwind-Differencing Schemes Of Godunov, Engquist---Osher and Roe},
+url = {https://doi.org/10.1007/978-3-642-60543-7_3},
+year = {1997}
+}
+
 @article{Yakimenko2019,
   title = {Prospect of Studying Nonperturbative QED with Beam-Beam Collisions},
   author = {Yakimenko, V. and Meuren, S. and Del Gaudio, F. and Baumann, C. and Fedotov, A. and Fiuza, F. and Grismayer, T. and Hogan, M. J. and Pukhov, A. and Silva, L. O. and White, G.},
@@ -263,45 +303,3 @@
   doi = {10.1103/PhysRevLett.122.190404},
   url = {https://link.aps.org/doi/10.1103/PhysRevLett.122.190404}
 }
-=======
-@article{HigueraPOP2017,
-author = {Higuera, A. V. and Cary, J. R.},
-doi = {10.1063/1.4979989},
-eprint = {https://pubs.aip.org/aip/pop/article-pdf/doi/10.1063/1.4979989/15988441/052104\_1\_online.pdf},
-issn = {1070-664X},
-journal = {Physics of Plasmas},
-month = {04},
-number = {5},
-pages = {052104},
-title = {{Structure-preserving second-order integration of relativistic charged particle trajectories in electromagnetic fields}},
-url = {https://doi.org/10.1063/1.4979989},
-volume = {24},
-year = {2017}
-}
-
-@article{ShuJCP1988,
-author = {Chi-Wang Shu and Stanley Osher},
-doi = {https://doi.org/10.1016/0021-9991(88)90177-5},
-issn = {0021-9991},
-journal = {Journal of Computational Physics},
-number = {2},
-pages = {439-471},
-title = {Efficient implementation of essentially non-oscillatory shock-capturing schemes},
-url = {https://www.sciencedirect.com/science/article/pii/0021999188901775},
-volume = {77},
-year = {1988}
-}
-
-@Inbook{VanLeerBookChapter1997,
-author = {Van Leer, Bram},
-bookTitle = {Upwind and High-Resolution Schemes},
-doi = {10.1007/978-3-642-60543-7_3},
-editor = {Hussaini, M. Yousuff and {van Leer}, Bram and {Van Rosendale}, John},
-isbn = {978-3-642-60543-7},
-pages = {33--52},
-publisher = {Springer Berlin Heidelberg},
-title = {On The Relation Between The Upwind-Differencing Schemes Of Godunov, Engquist---Osher and Roe},
-url = {https://doi.org/10.1007/978-3-642-60543-7_3},
-year = {1997}
-}
->>>>>>> e460e608
