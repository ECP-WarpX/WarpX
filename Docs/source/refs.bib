@article{TajimaDawson1982,
abstract = "{Parallel intense laser beam ω0, k0 and ω1, k1 shone on a plasma with frequency separation equal to the plasma frequency ωp is capable of creating a coherent large electrostatic field and accelerating particles to high energies in large flux. The photon beam excites through the forward Raman scattering large amplitude plasmons whose phase velocity is equal to (ω−ω1)/(k0−k1), close to c in an underdense plasma. The plasmon traps electrons with electrostatic field EL=γ1/2⊥ mcωp/c, of the order of a few GeV/cm for plasma density to 1018 cm−3. Because of the phase velocity of the field close to c this field carries trapped electrons to high energies: W=2mc2(ω0/ωp)2. Preaccelerated particles (ions, for examples) coherent with the plasmon fields can also be accelerated. The (multiple) forward Raman instability saturates only when a sizable electron population is trapped and most of the electromagnetic energy is cascaded down to the frequency close to the cut‐off (ωp).}",
author = {Tajima, T. and Dawson, J. M.},
doi = {10.1063/1.33805},
issn = {0094-243X},
journal = {AIP Conference Proceedings},
month = {Sep},
number = {1},
pages = {69--93},
title = {{Laser accelerator by plasma waves}},
url = {https://doi.org/10.1063/1.33805},
volume = {91},
year = {1982}
}

@article{Esarey1996,
author = {Esarey, E. and Sprangle, P. and Krall, J. and Ting, A.},
doi = {10.1109/27.509991},
journal = {IEEE Transactions on Plasma Science},
number = {2},
pages = {252--288},
title = {{Overview of plasma-based accelerator concepts}},
volume = {24},
year = {1996}
}

@ARTICLE{Birdsall1991,
author = {Birdsall, C. K.},
doi = {10.1109/27.106800},
journal = {IEEE Transactions on Plasma Science},
number = {2},
pages = {65--85},
title = {{Particle-in-cell charged-particle simulations, plus Monte Carlo collisions with neutral atoms, PIC-MCC}},
volume = {19},
year = {1991}
}

@misc{Lim2007,
author = {Lim, Chul-Hyun},
issn = {0419-4217},
language = {eng},
number = {3},
title = {{The interaction of energetic charged particles with gas and boundaries in the particle simulation of plasmas}},
url = {https://search.library.berkeley.edu/permalink/01UCS_BER/s4lks2/cdi_proquest_miscellaneous_35689087},
volume = {69},
year = {2007}
}

@article{Turner2013,
author = {Turner, M. M. and Derzsi, A. and Donkó, Z. and Eremin, D. and Kelly, S. J. and Lafleur, T. and Mussenbrock, T.},
doi = {10.1063/1.4775084},
issn = {1070-664X},
journal = {Physics of Plasmas},
month = {Jan},
note = {013507},
number = {1},
title = {{Simulation benchmarks for low-pressure plasmas: Capacitive discharges}},
url = {https://doi.org/10.1063/1.4775084},
volume = {20},
year = {2013}
}

@incollection{Nielson1976,
author = {Clair W. Nielson and H. Ralph Lewis},
booktitle = {Controlled Fusion},
doi = {10.1016/B978-0-12-460816-0.50015-4},
editor = {John Killeen},
issn = {0076-6860},
pages = {367--388},
publisher = {Elsevier},
series = {Methods in Computational Physics: Advances in Research and Applications},
title = {{Particle-Code Models in the Nonradiative Limit}},
volume = {16},
year = {1976}
}

@article{MUNOZ2018,
author = {P. A. Muñoz and N. Jain and P. Kilian and J. Büchner},
doi = {https://doi.org/10.1016/j.cpc.2017.10.012},
issn = {0010-4655},
journal = {Computer Physics Communications},
keywords = {Plasma simulation, Hybrid methods, Particle-in-cell method},
pages = {245-264},
title = {{A new hybrid code (CHIEF) implementing the inertial electron fluid equation without approximation}},
url = {https://www.sciencedirect.com/science/article/pii/S0010465517303521},
volume = {224},
year = {2018}
}

@article{Le2016,
abstract = "{We present the first hybrid simulations with kinetic ions and recently developed equations of state for the electron fluid appropriate for reconnection with a guide field. The equations of state account for the main anisotropy of the electron pressure tensor. Magnetic reconnection is studied in two systems, an initially force-free current sheet and a Harris sheet. The hybrid model with the equations of state is compared to two other models, hybrid simulations with isothermal electrons and fully kinetic simulations. Including the anisotropic equations of state in the hybrid model provides a better match to the fully kinetic model. In agreement with fully kinetic results, the main feature captured is the formation of an electron current sheet that extends several ion inertial lengths. This electron current sheet modifies the Hall magnetic field structure near the X-line, and it is not observed in the standard hybrid model with isotropic electrons. The saturated reconnection rate in this regime nevertheless remains similar in all three models. Implications for global modeling are discussed.}",
author = {Le, A. and Daughton, W. and Karimabadi, H. and Egedal, J.},
doi = {10.1063/1.4943893},
issn = {1070-664X},
journal = {Physics of Plasmas},
month = {Mar},
note = {032114},
number = {3},
title = {{Hybrid simulations of magnetic reconnection with kinetic ions and fluid electron pressure anisotropy}},
url = {https://doi.org/10.1063/1.4943893},
volume = {23},
year = {2016}
}

@article{Stanier2020,
author = {A. Stanier and L. Chacón and A. Le},
doi = {https://doi.org/10.1016/j.jcp.2020.109705},
issn = {0021-9991},
journal = {Journal of Computational Physics},
keywords = {Hybrid, Particle-in-cell, Plasma, Asymptotic-preserving, Cancellation problem, Space weather},
pages = {109705},
title = {{A cancellation problem in hybrid particle-in-cell schemes due to finite particle size}},
url = {https://www.sciencedirect.com/science/article/pii/S0021999120304794},
volume = {420},
year = {2020}
}

@book{Stix1992,
author = {Stix, T. H.},
bdsk-url-1 = {https://books.google.com/books?id=OsOWJ8iHpmMC},
date-added = {2023-06-29 13:51:16 -0700},
date-modified = {2023-06-29 13:51:16 -0700},
isbn = {978-0-88318-859-0},
lccn = {lc91033341},
publisher = {American Inst. of Physics},
title = {{Waves in Plasmas}},
url = {https://books.google.com/books?id=OsOWJ8iHpmMC},
year = {1992}
}

@article{Macchi2013,
author = {Macchi, Andrea and Borghesi, Marco and Passoni, Matteo},
doi = {10.1103/RevModPhys.85.751},
issue = {2},
journal = {Rev. Mod. Phys.},
month = {May},
numpages = {0},
pages = {751--793},
publisher = {American Physical Society},
title = {{Ion acceleration by superintense laser-plasma interaction}},
url = {https://link.aps.org/doi/10.1103/RevModPhys.85.751},
volume = {85},
year = {2013}
}

@article{Wilks2001,
abstract = "{An explanation for the energetic ions observed in the PetaWatt experiments is presented. In solid target experiments with focused intensities exceeding 1020 W/cm2, high-energy electron generation, hard bremsstrahlung, and energetic protons have been observed on the backside of the target. In this report, an attempt is made to explain the physical process present that will explain the presence of these energetic protons, as well as explain the number, energy, and angular spread of the protons observed in experiment. In particular, we hypothesize that hot electrons produced on the front of the target are sent through to the back off the target, where they ionize the hydrogen layer there. These ions are then accelerated by the hot electron cloud, to tens of MeV energies in distances of order tens of μm, whereupon they end up being detected in the radiographic and spectrographic detectors.}",
author = {Wilks, S. C. and Langdon, A. B. and Cowan, T. E. and Roth, M. and Singh, M. and Hatchett, S. and Key, M. H. and Pennington, D. and MacKinnon, A. and Snavely, R. A.},
doi = {10.1063/1.1333697},
eprint = {https://pubs.aip.org/aip/pop/article-pdf/8/2/542/12669088/542\_1\_online.pdf},
issn = {1070-664X},
journal = {Physics of Plasmas},
month = {Feb},
number = {2},
pages = {542-549},
title = {{Energetic proton generation in ultra-intense laser–solid interactions}},
url = {https://doi.org/10.1063/1.1333697},
volume = {8},
year = {2001}
}

@article{Bulanov2008,
author = {Bulanov, S. S. and Brantov, A. and Bychenkov, V. Yu. and Chvykov, V. and Kalinchenko, G. and Matsuoka, T. and Rousseau, P. and Reed, S. and Yanovsky, V. and Litzenberg, D. W. and Krushelnick, K. and Maksimchuk, A.},
doi = {10.1103/PhysRevE.78.026412},
issue = {2},
journal = {Phys. Rev. E},
month = {Aug},
numpages = {6},
pages = {026412},
publisher = {American Physical Society},
title = {{Accelerating monoenergetic protons from ultrathin foils by flat-top laser pulses in the directed-Coulomb-explosion regime}},
url = {https://link.aps.org/doi/10.1103/PhysRevE.78.026412},
volume = {78},
year = {2008}
}

@article{Dromey2004,
abstract = "{Plasma mirrors are devices capable of switching very high laser powers on subpicosecond time scales with a dynamic range of 20–30 dB. A detailed study of their performance in the near-field of the laser beam is presented, a setup relevant to improving the pulse contrast of modern ultrahigh power lasers (TW–PW). The conditions under which high reflectivity can be achieved and focusability of the reflected beam retained are identified. At higher intensities a region of high specular reflectivity with rapidly decreasing focusability was observed, suggesting that specular reflectivity alone is not an adequate guide to the ideal range of plasma mirror operation. It was found that to achieve high reflectivity with negligible phasefront distortion of the reflected beam the inequality csΔt\\&lt;λLaser must be met (cs: sound speed, Δt: time from plasma formation to the peak of the pulse). The achievable contrast enhancement is given by the ratio of plasma mirror reflectivity to cold reflectivity.}",
author = {Dromey, B. and Kar, S. and Zepf, M. and Foster, P.},
doi = {10.1063/1.1646737},
eprint = {https://pubs.aip.org/aip/rsi/article-pdf/75/3/645/8814694/645\_1\_online.pdf},
issn = {0034-6748},
journal = {Review of Scientific Instruments},
month = {Feb},
number = {3},
pages = {645-649},
title = {{The plasma mirror—A subpicosecond optical switch for ultrahigh power lasers}},
url = {https://doi.org/10.1063/1.1646737},
volume = {75},
year = {2004}
}

@article{Roedel2010,
author = {R\"{o}del,  C. and Heyer,  M. and Behmke,  M. and K\"{u}bel,  M. and J\"{a}ckel,  O. and Ziegler,  W. and Ehrt,  D. and Kaluza,  M. C. and Paulus,  G. G.},
DOI = {10.1007/s00340-010-4329-7},
ISSN = {1432-0649},
journal = {Applied Physics B},
month = {Nov},
number = {2},
pages = {295–302},
publisher = {Springer Science and Business Media LLC},
title = {{High repetition rate plasma mirror for temporal contrast enhancement of terawatt femtosecond laser pulses by three orders of magnitude}},
url = {http://dx.doi.org/10.1007/s00340-010-4329-7},
volume = {103},
year = {2010}
}

@misc{SandbergPASC24,
address = {Zuerich, Switzerland},
author = {Ryan Sandberg and Remi Lehe and Chad E Mitchell and Marco Garten and Andrew Myers and Ji Qiang and Jean-Luc Vay and Axel Huebl},
booktitle = {Proc. of PASC24},
note = {accepted},
series = {PASC'24 - Platform for Advanced Scientific Computing},
title = {{Synthesizing Particle-in-Cell Simulations Through Learning and GPU Computing for Hybrid Particle Accelerator Beamlines}},
venue = {Zuerich, Switzerland},
year = {2024},
doi = {10.48550/arXiv.2402.17248},
url = {https://arxiv.org/abs/2402.17248}
}

@inproceedings{SandbergIPAC23,
address = {Venice, Italy},
author = {Ryan Sandberg and Remi Lehe and Chad E Mitchell and Marco Garten and Ji Qiang and Jean-Luc Vay and Axel Huebl},
booktitle = {Proc. 14th International Particle Accelerator Conference},
doi = {10.18429/JACoW-IPAC2023-WEPA101},
isbn = {978-3-95450-231-8},
issn = {2673-5490},
language = {English},
month = {May},
number = {14},
pages = {2885-2888},
paper = {WEPA101},
publisher = {JACoW Publishing, Geneva, Switzerland},
series = {IPAC'23 - 14th International Particle Accelerator Conference},
title = {{Hybrid beamline element ML-training for surrogates in the ImpactX beam-dynamics code}},
url = {https://indico.jacow.org/event/41/contributions/2276},
venue = {Venice, Italy},
year = {2023}
}

@article{HigueraPOP2017,
author = {Higuera, A. V. and Cary, J. R.},
doi = {10.1063/1.4979989},
eprint = {https://pubs.aip.org/aip/pop/article-pdf/doi/10.1063/1.4979989/15988441/052104\_1\_online.pdf},
issn = {1070-664X},
journal = {Physics of Plasmas},
month = {04},
number = {5},
pages = {052104},
title = {{Structure-preserving second-order integration of relativistic charged particle trajectories in electromagnetic fields}},
url = {https://doi.org/10.1063/1.4979989},
volume = {24},
year = {2017}
}

@article{ShuJCP1988,
author = {Chi-Wang Shu and Stanley Osher},
doi = {https://doi.org/10.1016/0021-9991(88)90177-5},
issn = {0021-9991},
journal = {Journal of Computational Physics},
number = {2},
pages = {439-471},
title = {Efficient implementation of essentially non-oscillatory shock-capturing schemes},
url = {https://www.sciencedirect.com/science/article/pii/0021999188901775},
volume = {77},
year = {1988}
}

@Inbook{VanLeerBookChapter1997,
author = {Van Leer, Bram},
bookTitle = {Upwind and High-Resolution Schemes},
doi = {10.1007/978-3-642-60543-7_3},
editor = {Hussaini, M. Yousuff and {van Leer}, Bram and {Van Rosendale}, John},
isbn = {978-3-642-60543-7},
pages = {33--52},
publisher = {Springer Berlin Heidelberg},
title = {On The Relation Between The Upwind-Differencing Schemes Of Godunov, Engquist---Osher and Roe},
url = {https://doi.org/10.1007/978-3-642-60543-7_3},
year = {1997}
}

@article{Yakimenko2019,
author = {Yakimenko, V. and Meuren, S. and Del Gaudio, F. and Baumann, C. and Fedotov, A. and Fiuza, F. and Grismayer, T. and Hogan, M. J. and Pukhov, A. and Silva, L. O. and White, G.},
doi = {10.1103/PhysRevLett.122.190404},
issue = {19},
journal = {Phys. Rev. Lett.},
month = {May},
numpages = {7},
pages = {190404},
publisher = {American Physical Society},
title = {Prospect of Studying Nonperturbative QED with Beam-Beam Collisions},
volume = {122},
year = {2019},
}

@article{Groenewald2023,
author = {Groenewald, R. E. and Veksler, A. and Ceccherini, F. and Necas, A. and Nicks, B. S. and Barnes, D. C. and Tajima, T. and Dettrick, S. A.},
doi = {10.1063/5.0178288},
issn = {1070-664X},
journal = {Physics of Plasmas},
month = {Dec},
number = {12},
pages = {122508},
title = {{Accelerated kinetic model for global macro stability studies of high-beta fusion reactors}},
volume = {30},
year = {2023},
}

@article{PerezPOP2012,
author = {Pérez, F. and Gremillet, L. and Decoster, A. and Drouin, M. and Lefebvre, E.},
doi = {10.1063/1.4742167},
issn = {1070-664X},
journal = {Physics of Plasmas},
month = {Aug},
number = {8},
pages = {083104},
title = {{Improved modeling of relativistic collisions and collisional ionization in particle-in-cell codes}},
volume = {19},
year = {2012}
}

@article{HigginsonJCP2019,
author = {Drew Pitney Higginson and Anthony Link and Andrea Schmidt},
doi = {10.1016/j.jcp.2019.03.020},
issn = {0021-9991},
journal = {Journal of Computational Physics},
keywords = {Particle-in-cell, Nuclear Fusion, Monte Carlo methods, Inertial confinement fusion, Thermonuclear Fusion},
month = {Jul},
pages = {439--453},
title = {{A pairwise nuclear fusion algorithm for weighted particle-in-cell plasma simulations}},
volume = {388},
year = {2019}
}

@article{VerboncoeurJCP2001,
author = {J.P. Verboncoeur},
doi = {10.1006/jcph.2001.6923},
issn = {0021-9991},
journal = {Journal of Computational Physics},
number = {1},
pages = {421-427},
title = {{Symmetric Spline Weighting for Charge and Current Density in Particle Simulation}},
volume = {174},
year = {2001}
}

@article{MuravievCPC2021,
author = {A. Muraviev and A. Bashinov and E. Efimenko and V. Volokitin and I. Meyerov and A. Gonoskov},
doi = {10.1016/j.cpc.2021.107826},
issn = {0010-4655},
journal = {Computer Physics Communications},
keywords = {Particle-in-cell, Resampling, Merging, Thinning, QED cascades},
pages = {107826},
title = {{Strategies for particle resampling in PIC simulations}},
volume = {262},
year = {2021}
}

@article{AkturkOE2004,
author = {Selcuk Akturk and Xun Gu and Erik Zeek and Rick Trebino},
doi = {10.1364/OPEX.12.004399},
journal = {Opt. Express},
keywords = {Pulses; Ultrafast measurements; CCD cameras; Dispersion; Distortion; Fourier transforms; Gaussian beams; Ultrashort pulses},
month = {Sep},
number = {19},
pages = {4399--4410},
publisher = {Optica Publishing Group},
title = {{Pulse-front tilt caused by spatial and temporal chirp}},
volume = {12},
year = {2004}
}

@inproceedings{XiaoIEEE2005,
author = {Tian Xiao and Qing Huo Liu},
booktitle = {2005 IEEE Antennas and Propagation Society International Symposium},
doi = {10.1109/APS.2005.1551259},
number = {},
pages = {122-125 Vol. 1A},
title = {{An enlarged cell technique for the conformal FDTD method to model perfectly conducting objects}},
volume = {1A},
year = {2005}
}

@article{GrismayerNJP2021,
author = {T Grismayer and R Torres and P Carneiro and F Cruz and R A Fonseca and L O Silva},
doi = {10.1088/1367-2630/ac2004},
journal = {New Journal of Physics},
month = {Sep},
number = {9},
pages = {095005},
publisher = {IOP Publishing},
title = {{Quantum Electrodynamics vacuum polarization solver}},
volume = {23},
year = {2021}
}

<<<<<<< HEAD
@article{QiangPhysRevSTAB2006,
  title = {Three-dimensional quasistatic model for high brightness beam dynamics simulation},
  author = {Qiang, Ji and Lidia, Steve and Ryne, Robert D. and Limborg-Deprey, Cecile},
  journal = {Phys. Rev. ST Accel. Beams},
  volume = {9},
  issue = {4},
  pages = {044204},
  numpages = {10},
  year = {2006},
  month = {Apr},
  publisher = {American Physical Society},
  doi = {10.1103/PhysRevSTAB.9.044204},
  url = {https://link.aps.org/doi/10.1103/PhysRevSTAB.9.044204}
}

@article{QiangPhysRevSTAB2006err,
  title = {Erratum: Three-dimensional quasistatic model for high brightness beam dynamics simulation [Phys. Rev. ST Accel. Beams 9, 044204 (2006)]},
  author = {Qiang, Ji and Lidia, Steve and Ryne, Robert D. and Limborg-Deprey, Cecile},
  journal = {Phys. Rev. ST Accel. Beams},
  volume = {10},
  issue = {12},
  pages = {129901},
  numpages = {2},
  year = {2007},
  month = {Dec},
  publisher = {American Physical Society},
  doi = {10.1103/PhysRevSTAB.10.129901},
  url = {https://link.aps.org/doi/10.1103/PhysRevSTAB.10.129901}
=======
@book{Wiedemann2015,
author = {Wiedemann, H.},
isbn = {978-3-319-18317-6},
publisher = {Springer Cham},
title = {{Particle Accelerator Physics}},
doi = {https://doi.org/10.1007/978-3-319-18317-6},
year = {2015}
>>>>>>> 5e07c804
}<|MERGE_RESOLUTION|>--- conflicted
+++ resolved
@@ -394,7 +394,6 @@
 year = {2021}
 }
 
-<<<<<<< HEAD
 @article{QiangPhysRevSTAB2006,
   title = {Three-dimensional quasistatic model for high brightness beam dynamics simulation},
   author = {Qiang, Ji and Lidia, Steve and Ryne, Robert D. and Limborg-Deprey, Cecile},
@@ -423,13 +422,12 @@
   publisher = {American Physical Society},
   doi = {10.1103/PhysRevSTAB.10.129901},
   url = {https://link.aps.org/doi/10.1103/PhysRevSTAB.10.129901}
-=======
+
 @book{Wiedemann2015,
-author = {Wiedemann, H.},
-isbn = {978-3-319-18317-6},
-publisher = {Springer Cham},
-title = {{Particle Accelerator Physics}},
-doi = {https://doi.org/10.1007/978-3-319-18317-6},
-year = {2015}
->>>>>>> 5e07c804
+  author = {Wiedemann, H.},
+  isbn = {978-3-319-18317-6},
+  publisher = {Springer Cham},
+  title = {{Particle Accelerator Physics}},
+  doi = {https://doi.org/10.1007/978-3-319-18317-6},
+  year = {2015}
 }