--- conflicted
+++ resolved
@@ -58,6 +58,18 @@
 url = {https://doi.org/10.1063/1.4775084},
 volume = {20},
 year = {2013}
+}
+
+@Inbook{WinskeInBook2023,
+author = {Winske, Dan and Karimabadi, Homa and Le, Ari Yitzchak and Omidi, Nojan Nick and Roytershteyn, Vadim and Stanier, Adam John},
+bookTitle = {Space and Astrophysical Plasma Simulation: Methods, Algorithms, and Applications},
+doi = {10.1007/978-3-031-11870-8_3},
+editor = {B{\"u}chner, J{\"o}rg},
+isbn = {978-3-031-11870-8},
+pages = {63--91},
+publisher = {Springer International Publishing},
+title = {{Hybrid-Kinetic Approach: Massless Electrons}},
+year = {2023}
 }
 
 @incollection{Nielson1976,
@@ -277,7 +289,6 @@
 year = {1997}
 }
 
-<<<<<<< HEAD
 @article{VerboncoeurJCP2001,
 author = {J.P. Verboncoeur},
 doi = {https://doi.org/10.1006/jcph.2001.6923},
@@ -370,7 +381,8 @@
 url = {https://dx.doi.org/10.1088/1367-2630/ac2004},
 volume = {23},
 year = {2021}
-=======
+}
+
 @article{Yakimenko2019,
   title = {Prospect of Studying Nonperturbative QED with Beam-Beam Collisions},
   author = {Yakimenko, V. and Meuren, S. and Del Gaudio, F. and Baumann, C. and Fedotov, A. and Fiuza, F. and Grismayer, T. and Hogan, M. J. and Pukhov, A. and Silva, L. O. and White, G.},
@@ -397,33 +409,4 @@
 month = {12},
 issn = {1070-664X},
 doi = {10.1063/5.0178288},
-}
-
-@article{Perez2012,
-    author = {Pérez, F. and Gremillet, L. and Decoster, A. and Drouin, M. and Lefebvre, E.},
-    title = "{Improved modeling of relativistic collisions and collisional ionization in particle-in-cell codes}",
-    journal = {Physics of Plasmas},
-    volume = {19},
-    number = {8},
-    pages = {083104},
-    year = {2012},
-    month = {08},
-    issn = {1070-664X},
-    doi = {10.1063/1.4742167},
-    url = {https://doi.org/10.1063/1.4742167},
-    eprint = {https://pubs.aip.org/aip/pop/article-pdf/doi/10.1063/1.4742167/13891570/083104\_1\_online.pdf},
-}
-
-@article{Higginson2019,
-  doi = {10.1016/j.jcp.2019.03.020},
-  url = {https://doi.org/10.1016/j.jcp.2019.03.020},
-  year = {2019},
-  month = jul,
-  publisher = {Elsevier {BV}},
-  volume = {388},
-  pages = {439--453},
-  author = {Drew Pitney Higginson and Anthony Link and Andrea Schmidt},
-  title = {A pairwise nuclear fusion algorithm for weighted particle-in-cell plasma simulations},
-  journal = {Journal of Computational Physics}
->>>>>>> 82f7f1ee
 }