@article{Tsung2006,
author = {Tsung,F. S.  and Lu,W.  and Tzoufras,M.  and Mori,W. B.  and Joshi,C.  and Vieira,J. M.  and Silva,L. O.  and Fonseca,R. A. },
title = {Simulation of monoenergetic electron generation via laser wakefield accelerators for 5–25TW lasers},
journal = {Physics of Plasmas},
volume = {13},
number = {5},
pages = {056708},
year = {2006},
doi = {10.1063/1.2198535}
}

@article{Geddes2008,
doi = {10.1088/1742-6596/125/1/012002},
year = {2008},
volume = {125},
number = {1},
pages = {012002},
author = {C G R Geddes and  D L Bruhwiler and  J R Cary and  W B Mori and  J-L Vay and  S F Martins and  T Katsouleas and  E Cormier-Michel and  W M Fawley and  C Huang and  X Wang and  B Cowan and  V K Decyk and  E Esarey and  R A Fonseca and  W Lu and  P Messmer and  P Mullowney and  K Nakamura and  K Paul and  G R Plateau and  C B Schroeder and  L O Silva and  C Toth and  F S Tsung and  M Tzoufras and  T Antonsen and  J Vieira and  W P Leemans},
title = {Computational studies and optimization of wakefield accelerators},
journal = {Journal of Physics: Conference Series}
}

@techreport{Geddes2009,
title={Laser plasma particle accelerators: Large fields for smaller facility sources},
author={Geddes, Cameron GR and Cormier-Michel, Estelle and Esarey, Eric H and Schroeder, Carl B and Vay, Jean-Luc and Leemans, Wim P and Bruhwiler, David L and Cary, John R and Cowan, Ben and Durant, Marc and others},
year={2009},
institution={Lawrence Berkeley National Laboratory (LBNL), Berkeley, CA (United States)}
}

@article{Geddes2010,
title={Scaled simulation design of high quality laser wakefield accelerator stages},
author={Geddes, CGR},
journal={},
year={2010}
}

@article{Huang2009,
doi = {10.1088/1742-6596/180/1/012005},
year = {2009},
volume = {180},
number = {1},
pages = {012005},
author = {C Huang and  W An and  V K Decyk and  W Lu and  W B Mori and  F S Tsung and  M Tzoufras and  S Morshed and  T Antonsen and  B Feng and  T Katsouleas and  R A Fonseca and  S F Martins and  J Vieira and  L O Silva and  E Esarey and  C G R Geddes and  W P Leemans and  E Cormier-Michel and  J-L Vay and  D L Bruhwiler and  B Cowan and  J R Cary and  K Paul},
title = {Recent results and future challenges for large scale particle-in-cell simulations of plasma-based accelerator concepts},
journal = {Journal of Physics: Conference Series}
}

@article{Leemans2014,
title = {Multi-GeV Electron Beams from Capillary-Discharge-Guided Subpetawatt Laser Pulses in the Self-Trapping Regime},
author = {Leemans, W. P. and Gonsalves, A. J. and Mao, H.-S. and Nakamura, K. and Benedetti, C. and Schroeder, C. B. and T\'oth, Cs. and Daniels, J. and Mittelberger, D. E. and Bulanov, S. S. and Vay, J.-L. and Geddes, C. G. R. and Esarey, E.},
journal = {Phys. Rev. Lett.},
volume = {113},
issue = {24},
pages = {245002},
numpages = {5},
year = {2014},
publisher = {American Physical Society},
doi = {10.1103/PhysRevLett.113.245002}
}

@article{Blumenfeld2007,
title={Energy doubling of 42 GeV electrons in a metre-scale plasma wakefield accelerator},
author={Blumenfeld, Ian and Clayton, Christopher E and Decker, Franz-Josef and Hogan, Mark J and Huang, Chengkun and Ischebeck, Rasmus and Iverson, Richard and Joshi, Chandrashekhar and Katsouleas, Thomas and Kirby, Neil and others},
journal={Nature},
volume={445},
number={7129},
pages={741--744},
year={2007},
publisher={Nature Publishing Group UK London},
doi={10.1038/nature05538}
}

@article{Bulanov2014,
doi = {10.3367/UFNe.0184.201412a.1265},
year = {2014},
publisher = {Turpion Ltd and the Russian Academy of Sciences},
volume = {57},
number = {12},
pages = {1149},
author = {S V Bulanov and J J Wilkens and T Zh Esirkepov and G Korn and G Kraft and S D Kraft and M Molls and V S Khoroshkov},
title = {Laser ion acceleration for hadron therapy},
journal = {Physics-Uspekhi}
}

@article{Steinke2016,
title={Multistage coupling of independent laser-plasma accelerators},
author={Steinke, S and Van Tilborg, J and Benedetti, C and Geddes, CGR and Schroeder, CB and Daniels, J and Swanson, KK and Gonsalves, AJ and Nakamura, K and Matlis, NH and others},
journal={Nature},
volume={530},
number={7589},
pages={190--193},
year={2016},
publisher={Nature Publishing Group UK London},
doi={10.1038/nature16525}
}

@article{Sprangle1990,
title = {Nonlinear theory of intense laser-plasma interactions},
author = {Sprangle, P. and Esarey, E. and Ting, A.},
journal = {Phys. Rev. Lett.},
volume = {64},
issue = {17},
pages = {2011--2014},
year = {1990},
publisher = {American Physical Society},
doi = {10.1103/PhysRevLett.64.2011}
}

@article{Antonsen1992,
title = {Self-focusing and Raman scattering of laser pulses in tenuous plasmas},
author = {Antonsen, T. M. and Mora, P.},
journal = {Phys. Rev. Lett.},
volume = {69},
issue = {15},
pages = {2204--2207},
year = {1992},
publisher = {American Physical Society},
doi = {10.1103/PhysRevLett.69.2204}
}

@article{Krall1993,
title = {Enhanced acceleration in a self-modulated-laser wake-field accelerator},
author = {Krall, J. and Ting, A. and Esarey, E. and Sprangle, P.},
journal = {Phys. Rev. E},
volume = {48},
issue = {3},
pages = {2157--2161},
year = {1993},
publisher = {American Physical Society},
doi = {10.1103/PhysRevE.48.2157}
}

@article{Mora1997,
author = {Mora,Patrick  and Antonsen, Jr.,Thomas M. },
title = {Kinetic modeling of intense, short laser pulses propagating in tenuous plasmas},
journal = {Physics of Plasmas},
volume = {4},
number = {1},
pages = {217-229},
year = {1997},
doi = {10.1063/1.872134}
}

@article{Huang2006,
title = {QUICKPIC: A highly efficient particle-in-cell code for modeling wakefield acceleration in plasmas},
journal = {Journal of Computational Physics},
volume = {217},
number = {2},
pages = {658-679},
year = {2006},
issn = {0021-9991},
doi = {10.1016/j.jcp.2006.01.039},
author = {C. Huang and V.K. Decyk and C. Ren and M. Zhou and W. Lu and W.B. Mori and J.H. Cooley and T.M. Antonsen and T. Katsouleas}
}

@article{Benedetti2010,
author = {Benedetti,C.  and Schroeder,C. B.  and Esarey,E.  and Geddes,C. G. R.  and Leemans,W. P. },
title = {Efficient Modeling of Laser‐Plasma Accelerators with INF\&RNO},
journal = {AIP Conference Proceedings},
volume = {1299},
number = {1},
pages = {250-255},
year = {2010},
doi = {10.1063/1.3520323}
}

@article{Cowan2011,
title = {Characteristics of an envelope model for laser–plasma accelerator simulation},
journal = {Journal of Computational Physics},
volume = {230},
number = {1},
pages = {61-86},
year = {2011},
issn = {0021-9991},
doi = {10.1016/j.jcp.2010.09.009},
author = {Benjamin M. Cowan and David L. Bruhwiler and Estelle Cormier-Michel and Eric Esarey and Cameron G.R. Geddes and Peter Messmer and Kevin M. Paul}
}

@article{Vay2007,
title = {Noninvariance of Space- and Time-Scale Ranges under a Lorentz Transformation and the Implications for the Study of Relativistic Interactions},
author = {Vay, J.-L.},
journal = {Phys. Rev. Lett.},
volume = {98},
issue = {13},
pages = {130405},
year = {2007},
publisher = {American Physical Society},
doi = {10.1103/PhysRevLett.98.130405}
}

@article{Vay2009a,
doi = {10.1088/1742-6596/180/1/012006},
year = {2009},
volume = {180},
number = {1},
pages = {012006},
author = {J-L Vay and  D L Bruhwiler and  C G R Geddes and  W M Fawley and  S F Martins and  J R Cary and  E Cormier-Michel and  B Cowan and  R A Fonseca and  M A Furman and  W Lu and  W B Mori and  L O Silva},
title = {Simulating relativistic beam and plasma systems using an optimal boosted frame},
journal = {Journal of Physics: Conference Series}
}

@article{Vay2009b,
title = {Application of the reduction of scale range in a Lorentz boosted frame to the numerical simulation of particle acceleration devices.},
author = {Vay, J and Fawley, W M and Geddes, C G and Cormier-Michel, E and Grote, D P},
url = {https://www.osti.gov/biblio/952754},
journal = {},
place = {United States},
year = {2009},
}

@article{Vay2010,
author = {Vay,J.‐L.  and Geddes,C. G. R.  and Benedetti,C.  and Bruhwiler,D. L.  and Cormier‐Michel,E.  and Cowan,B. M.  and Cary,J. R.  and Grote,D. P. },
title = {Modeling Laser Wakefield Accelerators in a Lorentz Boosted Frame},
journal = {AIP Conference Proceedings},
volume = {1299},
number = {1},
pages = {244-249},
year = {2010},
doi = {10.1063/1.3520322}
}

@article{Vay2011a,
title = {Numerical methods for instability mitigation in the modeling of laser wakefield accelerators in a Lorentz-boosted frame},
journal = {Journal of Computational Physics},
volume = {230},
number = {15},
pages = {5908-5929},
year = {2011},
issn = {0021-9991},
doi = {10.1016/j.jcp.2011.04.003},
author = {J.-L. Vay and C.G.R. Geddes and E. Cormier-Michel and D.P. Grote}
}

@article{Vay2011b,
author = {Vay,J.-L.  and Geddes,C. G. R.  and Cormier-Michel,E.  and Grote,D. P. },
title = {Effects of hyperbolic rotation in Minkowski space on the modeling of plasma accelerators in a Lorentz boosted frame},
journal = {Physics of Plasmas},
volume = {18},
number = {3},
pages = {030701},
year = {2011},
doi = {10.1063/1.3559483}
}

@article{Vay2011c,
author = {Vay,J.-L.  and Geddes,C. G. R.  and Esarey,E.  and Schroeder,C. B.  and Leemans,W. P.  and Cormier-Michel,E.  and Grote,D. P. },
title = {Modeling of 10 GeV-1 TeV laser-plasma accelerators using Lorentz boosted simulations},
journal = {Physics of Plasmas},
volume = {18},
number = {12},
pages = {123103},
year = {2011},
doi = {10.1063/1.3663841}
}

@article{Martins2010a,
title = {Numerical simulations of laser wakefield accelerators in optimal Lorentz frames},
journal = {Computer Physics Communications},
volume = {181},
number = {5},
pages = {869-875},
year = {2010},
issn = {0010-4655},
doi = {10.1016/j.cpc.2009.12.023},
author = {Samuel F. Martins and Ricardo A. Fonseca and Luís O. Silva and Wei Lu and Warren B. Mori}
}

@article{Martins2010b,
title={Exploring laser-wakefield-accelerator regimes for near-term lasers using particle-in-cell simulation in Lorentz-boosted frames},
author={Martins, Samuel F and Fonseca, RA and Lu, Wei and Mori, Warren B and Silva, LO},
journal={Nature Physics},
volume={6},
number={4},
pages={311--316},
year={2010},
publisher={Nature Publishing Group UK London},
doi={10.1038/nphys1538}
}

@article{Martins2010c,
author = {Martins,S. F.  and Fonseca,R. A.  and Vieira,J.  and Silva,L. O.  and Lu,W.  and Mori,W. B. },
title = {Modeling laser wakefield accelerator experiments with ultrafast particle-in-cell simulations in boosted frames},
journal = {Physics of Plasmas},
volume = {17},
number = {5},
pages = {056705},
year = {2010},
doi = {10.1063/1.3358139}
}

@article{Bruhwiler2009,
author = {Bruhwiler,David L.  and Cary,John R.  and Cowan,Benjamin M.  and Paul,Kevin  and Geddes,Cameron G. R.  and Mullowney,Paul J.  and Messmer,Peter  and Esarey,Eric  and Cormier‐Michel,Estelle  and Leemans,Wim  and Vay,Jean‐Luc },
title = {New Developments in the Simulation of Advanced Accelerator Concepts},
journal = {AIP Conference Proceedings},
volume = {1086},
number = {1},
pages = {29-37},
year = {2009},
doi = {10.1063/1.3080922}
}

@article{Yu2016,
title = {Enabling Lorentz boosted frame particle-in-cell simulations of laser wakefield acceleration in quasi-3D geometry},
journal = {Journal of Computational Physics},
volume = {316},
pages = {747-759},
year = {2016},
issn = {0021-9991},
doi = {10.1016/j.jcp.2016.04.014},
author = {Peicheng Yu and Xinlu Xu and Asher Davidson and Adam Tableman and Thamine Dalichaouch and Fei Li and Michael D. Meyers and Weiming An and Frank S. Tsung and Viktor K. Decyk and Frederico Fiuza and Jorge Vieira and Ricardo A. Fonseca and Wei Lu and Luis O. Silva and Warren B. Mori}
}

@inproceedings{Godfrey1985,
title={The IPROP Three-Dimensional Beam Propagation Code},
booktitle={},
author={B. B. Godfrey},
year={1985}
}

@article{Lifschitz2009,
title = {Particle-in-Cell modelling of laser–plasma interaction using Fourier decomposition},
journal = {Journal of Computational Physics},
volume = {228},
number = {5},
pages = {1803-1814},
year = {2009},
issn = {0021-9991},
doi = {10.1016/j.jcp.2008.11.017},
author = {A.F. Lifschitz and X. Davoine and E. Lefebvre and J. Faure and C. Rechatin and V. Malka}
}

@article{Davidson2015,
title = {Implementation of a hybrid particle code with a PIC description in r–z and a gridless description in ϕ into OSIRIS},
journal = {Journal of Computational Physics},
volume = {281},
pages = {1063-1077},
year = {2015},
issn = {0021-9991},
doi = {10.1016/j.jcp.2014.10.064},
author = {A. Davidson and A. Tableman and W. An and F.S. Tsung and W. Lu and J. Vieira and R.A. Fonseca and L.O. Silva and W.B. Mori}
}

@article{Lehe2016,
title = {A spectral, quasi-cylindrical and dispersion-free Particle-In-Cell algorithm},
journal = {Computer Physics Communications},
volume = {203},
pages = {66-82},
year = {2016},
issn = {0010-4655},
doi = {10.1016/j.cpc.2016.02.007},
author = {Rémi Lehe and Manuel Kirchen and Igor A. Andriyash and Brendan B. Godfrey and Jean-Luc Vay}
}

@article{Andriyash2016,
author = {Andriyash,Igor A.  and Lehe,Remi  and Lifschitz,Agustin },
title = {Laser-plasma interactions with a Fourier-Bessel particle-in-cell method},
journal = {Physics of Plasmas},
volume = {23},
number = {3},
pages = {033110},
year = {2016},
doi = {10.1063/1.4943281}
}

@article{Shadwick2009,
author = {Shadwick,B. A.  and Schroeder,C. B.  and Esarey,E. },
title = {Nonlinear laser energy depletion in laser-plasma accelerators},
journal = {Physics of Plasmas},
volume = {16},
number = {5},
pages = {056704},
year = {2009},
doi = {10.1063/1.3124185}
}

@article{CormierMichel2009,
author = {Cormier‐Michel,Estelle  and Geddes,C. G. R.  and Esarey,E.  and Schroeder,C. B.  and Bruhwiler,D. L.  and Paul,K.  and Cowan,B.  and Leemans,W. P. },
title = {Scaled simulations of a 10 GeV accelerator},
journal = {AIP Conference Proceedings},
volume = {1086},
number = {1},
pages = {297-302},
year = {2009},
doi = {10.1063/1.3080921}
}

<<<<<<< HEAD
@article{Turner2013,
author = {Turner, M. M. and Derzsi, A. and Donkó, Z. and Eremin, D. and Kelly, S. J. and Lafleur, T. and Mussenbrock, T.},
title = "{Simulation benchmarks for low-pressure plasmas: Capacitive discharges}",
journal = {Physics of Plasmas},
volume = {20},
number = {1},
year = {2013},
month = {01},
issn = {1070-664X},
doi = {10.1063/1.4775084},
url = {https://doi.org/10.1063/1.4775084},
note = {013507}
}

@misc{winske2022hybrid,
title={Hybrid codes (massless electron fluid)},
author={D. Winske and Homa Karimabadi and Ari Le and N. Omidi and Vadim Roytershteyn and Adam Stanier},
year={2022},
eprint={2204.01676},
archivePrefix={arXiv},
primaryClass={physics.plasm-ph}
}

@incollection{NIELSON1976367,
title = {Particle-Code Models in the Nonradiative Limit},
editor = {JOHN KILLEEN},
series = {Methods in Computational Physics: Advances in Research and Applications},
publisher = {Elsevier},
volume = {16},
pages = {367-388},
year = {1976},
booktitle = {Controlled Fusion},
issn = {0076-6860},
doi = {https://doi.org/10.1016/B978-0-12-460816-0.50015-4},
url = {https://www.sciencedirect.com/science/article/pii/B9780124608160500154},
author = {CLAIR W. NIELSON and H. RALPH LEWIS}
}

@article{MUNOZ2018,
title = {A new hybrid code (CHIEF) implementing the inertial electron fluid equation without approximation},
journal = {Computer Physics Communications},
volume = {224},
pages = {245-264},
year = {2018},
issn = {0010-4655},
doi = {https://doi.org/10.1016/j.cpc.2017.10.012},
url = {https://www.sciencedirect.com/science/article/pii/S0010465517303521},
author = {P.A. Muñoz and N. Jain and P. Kilian and J. Büchner},
keywords = {Plasma simulation, Hybrid methods, Particle-in-cell method}
}

@article{Le2016,
author = {Le, A. and Daughton, W. and Karimabadi, H. and Egedal, J.},
title = "{Hybrid simulations of magnetic reconnection with kinetic ions and fluid electron pressure anisotropy}",
journal = {Physics of Plasmas},
volume = {23},
number = {3},
year = {2016},
month = {03},
abstract = "{We present the first hybrid simulations with kinetic ions and recently developed equations of state for the electron fluid appropriate for reconnection with a guide field. The equations of state account for the main anisotropy of the electron pressure tensor. Magnetic reconnection is studied in two systems, an initially force-free current sheet and a Harris sheet. The hybrid model with the equations of state is compared to two other models, hybrid simulations with isothermal electrons and fully kinetic simulations. Including the anisotropic equations of state in the hybrid model provides a better match to the fully kinetic model. In agreement with fully kinetic results, the main feature captured is the formation of an electron current sheet that extends several ion inertial lengths. This electron current sheet modifies the Hall magnetic field structure near the X-line, and it is not observed in the standard hybrid model with isotropic electrons. The saturated reconnection rate in this regime nevertheless remains similar in all three models. Implications for global modeling are discussed.}",
issn = {1070-664X},
doi = {10.1063/1.4943893},
url = {https://doi.org/10.1063/1.4943893},
note = {032114}
=======
@ARTICLE{Birdsall1991,
  author = {Birdsall, C.K.},
  journal = {IEEE Transactions on Plasma Science},
  title = {Particle-in-cell charged-particle simulations, plus Monte Carlo collisions with neutral atoms, PIC-MCC},
  year = {1991},
  volume = {19},
  number = {2},
  pages = {65-85},
  doi = {10.1109/27.106800}
}

@misc{Lim2007,
author = {Lim, Chul-Hyun},
issn = {0419-4217},
language = {eng},
number = {3},
title = {The interaction of energetic charged particles with gas and boundaries in the particle simulation of plasmas},
volume = {69},
year = {2007},
url = {https://search.library.berkeley.edu/permalink/01UCS_BER/s4lks2/cdi_proquest_miscellaneous_35689087}
>>>>>>> 5174ce8e
}<|MERGE_RESOLUTION|>--- conflicted
+++ resolved
@@ -384,7 +384,28 @@
 doi = {10.1063/1.3080921}
 }
 
-<<<<<<< HEAD
+@ARTICLE{Birdsall1991,
+  author = {Birdsall, C.K.},
+  journal = {IEEE Transactions on Plasma Science},
+  title = {Particle-in-cell charged-particle simulations, plus Monte Carlo collisions with neutral atoms, PIC-MCC},
+  year = {1991},
+  volume = {19},
+  number = {2},
+  pages = {65-85},
+  doi = {10.1109/27.106800}
+}
+
+@misc{Lim2007,
+author = {Lim, Chul-Hyun},
+issn = {0419-4217},
+language = {eng},
+number = {3},
+title = {The interaction of energetic charged particles with gas and boundaries in the particle simulation of plasmas},
+volume = {69},
+year = {2007},
+url = {https://search.library.berkeley.edu/permalink/01UCS_BER/s4lks2/cdi_proquest_miscellaneous_35689087}
+}
+
 @article{Turner2013,
 author = {Turner, M. M. and Derzsi, A. and Donkó, Z. and Eremin, D. and Kelly, S. J. and Lafleur, T. and Mussenbrock, T.},
 title = "{Simulation benchmarks for low-pressure plasmas: Capacitive discharges}",
@@ -408,7 +429,7 @@
 primaryClass={physics.plasm-ph}
 }
 
-@incollection{NIELSON1976367,
+@incollection{NIELSON1976,
 title = {Particle-Code Models in the Nonradiative Limit},
 editor = {JOHN KILLEEN},
 series = {Methods in Computational Physics: Advances in Research and Applications},
@@ -419,7 +440,6 @@
 booktitle = {Controlled Fusion},
 issn = {0076-6860},
 doi = {https://doi.org/10.1016/B978-0-12-460816-0.50015-4},
-url = {https://www.sciencedirect.com/science/article/pii/B9780124608160500154},
 author = {CLAIR W. NIELSON and H. RALPH LEWIS}
 }
 
@@ -449,26 +469,4 @@
 doi = {10.1063/1.4943893},
 url = {https://doi.org/10.1063/1.4943893},
 note = {032114}
-=======
-@ARTICLE{Birdsall1991,
-  author = {Birdsall, C.K.},
-  journal = {IEEE Transactions on Plasma Science},
-  title = {Particle-in-cell charged-particle simulations, plus Monte Carlo collisions with neutral atoms, PIC-MCC},
-  year = {1991},
-  volume = {19},
-  number = {2},
-  pages = {65-85},
-  doi = {10.1109/27.106800}
-}
-
-@misc{Lim2007,
-author = {Lim, Chul-Hyun},
-issn = {0419-4217},
-language = {eng},
-number = {3},
-title = {The interaction of energetic charged particles with gas and boundaries in the particle simulation of plasmas},
-volume = {69},
-year = {2007},
-url = {https://search.library.berkeley.edu/permalink/01UCS_BER/s4lks2/cdi_proquest_miscellaneous_35689087}
->>>>>>> 5174ce8e
 }