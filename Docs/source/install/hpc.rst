--- conflicted
+++ resolved
@@ -33,13 +33,9 @@
    :maxdepth: 1
 
    hpc/adastra
-<<<<<<< HEAD
    hpc/perlmutter
    hpc/summit
    hpc/spock
-=======
-   hpc/cori
->>>>>>> cf3b8a92
    hpc/crusher
    hpc/frontier
    hpc/fugaku
@@ -51,10 +47,7 @@
    hpc/lumi
    hpc/lxplus
    hpc/ookami
-   hpc/perlmutter
    hpc/quartz
-   hpc/spock
-   hpc/summit
    hpc/taurus
 
 .. tip::
