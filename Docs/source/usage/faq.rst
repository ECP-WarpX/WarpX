--- conflicted
+++ resolved
@@ -42,15 +42,9 @@
 the boost transformations are calculated internally to WarpX.
 Here are a few practical items to assist in designing and analyzing boosted frame simulations:
 
-<<<<<<< HEAD
-- Ions must be explicitly included.
-- Different algorithms must be used to mitigate numerical instabilities that arise in boosted frame simulations.
-- Best practice is to separate counter-propagating objects; 
-=======
 - Ions must be explicitly included
 - The boosted frame simulation begins at boosted time :math:`t'=0`.
 - Best practice is to separate counter-propagating objects;
->>>>>>> 2fa66f9e
 things moving to the right should start with :math:`z <= 0` and things stationary or moving to the left (moving to the left in the boosted frame) should start with :math:`z > 0`.
 - Don't forget the general best-practices as listed in the above section.
 - The boosted frame simulation begins at boosted time :math:`t'=0`.
