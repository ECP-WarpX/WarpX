#!/usr/bin/env python3
#
<<<<<<< HEAD
# Copyright 2022-2023 WarpX contributors
# Authors: Ryan Sandberg, Axel Huebl
# License: BSD-3-Clause-LBNL
#
# -*- coding: utf-8 -*-

=======
# Copyright 2023 The WarpX Community
#
# This file is part of WarpX.
#
# Authors: Ryan Sandberg
# License: BSD-3-Clause-LBNL
#
>>>>>>> f708245f
import os
import time

import neural_network_classes as mynn
import torch
import torch.nn.functional as F
import torch.optim as optim

############# set model parameters #################

stage_i = 0
species = f'beam_stage_{stage_i}'
source_index = 0
target_index = 4
survivor_select_index = 4

data_dim = 6
n_in = data_dim
n_out = data_dim

learning_rate = 0.0001
n_epochs = 10
batch_size = 1200

loss_fun = F.mse_loss

n_hidden_nodes = 20
n_hidden_layers = 3
activation_type = 'ReLU'

device = torch.device('cuda' if torch.cuda.is_available() else 'cpu')
print(f'device={device}')
#################### load dataset ################
dataset_filename = f'dataset_{species}.pt'
dataset_file = 'datasets/' + dataset_filename

print(f"trying to load dataset+test-train split in {dataset_file}")

dataset_with_indices = torch.load(dataset_file)
train_data = torch.utils.data.dataset.Subset(dataset_with_indices['dataset'], dataset_with_indices['train_indices'])
test_data = torch.utils.data.dataset.Subset(dataset_with_indices['dataset'], dataset_with_indices['test_indices'])
source_data = dataset_with_indices['dataset']
source_means = dataset_with_indices['source_means']
source_stds = dataset_with_indices['source_stds']
target_means = dataset_with_indices['target_means']
target_stds = dataset_with_indices['target_stds']
print("able to load data and test/train split")

###### move data to device (GPU) if available ########
source_device = train_data.dataset.tensors[0].to(device) # equivalently, test_data.tensors[0].to(device)
target_device = train_data.dataset.tensors[1].to(device)
full_dataset_device = torch.utils.data.TensorDataset(source_device.float(), target_device.float())

train_data_device = torch.utils.data.dataset.Subset(full_dataset_device, train_data.indices)
test_data_device = torch.utils.data.dataset.Subset(full_dataset_device, test_data.indices)

train_loader_device = torch.utils.data.DataLoader(train_data_device, batch_size=batch_size, shuffle=True)
test_loader_device = torch.utils.data.DataLoader(test_data_device, batch_size=batch_size, shuffle=True)

test_source_device = test_data_device.dataset.tensors[0]
test_target_device = test_data_device.dataset.tensors[1]

training_set_size = len(train_data_device.indices)
testing_set_size = len(test_data_device.indices)

###### create model ###########

model = mynn.OneActNN(n_in = n_in,
                      n_out = n_out,
                      n_hidden_nodes=n_hidden_nodes,
                      n_hidden_layers = n_hidden_layers,
                      act=activation_type
                     )

training_time = 0
train_loss_list = []
test_loss_list = []

model.to(device=device);

########## train and test functions ####
# Manual: Train function START
def train(model, optimizer, train_loader, loss_fun):
    model.train()
    total_loss = 0.
    for batch_idx, (data, target) in enumerate(train_loader):
        #evaluate network with data
        output = model(data)
        #compute loss
         # sum the differences squared, take mean afterward
        loss = loss_fun(output, target,reduction='sum')
        #backpropagation: step optimizer and reset gradients
        loss.backward()
        optimizer.step()
        optimizer.zero_grad()
        total_loss += loss.item()
    return total_loss
# Manual: Train function END

def test(model, test_loader, loss_fun):
    model.eval()
    total_loss = 0.
    with torch.no_grad():
        for batch_idx, (data, target) in enumerate(test_loader):
            output = model(data)
            total_loss += loss_fun(output, target, reduction='sum').item()
    return total_loss

# Manual: Test function START
def test_dataset(model, test_source, test_target, loss_fun):
    model.eval()
    with torch.no_grad():
        output = model(test_source)
        return loss_fun(output, test_target, reduction='sum').item()
# Manual: Test function END

######## training loop ########

optimizer = optim.Adam(model.parameters(), lr=learning_rate)

do_print = True

t3 = time.time()
# Manual: Training loop START
for epoch in range(n_epochs):
    if do_print:
        t1 = time.time()
    ave_train_loss = train(model, optimizer, train_loader_device, loss_fun) / data_dim / training_set_size
    ave_test_loss = test_dataset(model, test_source_device, test_target_device, loss_fun)  / data_dim / training_set_size
    train_loss_list.append(ave_train_loss)
    test_loss_list.append(ave_test_loss)

    if do_print:
        t2 = time.time()
        print('Train Epoch: {:04d} \tTrain Loss: {:.6f} \tTest Loss: {:.6f}, this epoch: {:.3f} s'.format(
                epoch + 1, ave_train_loss, ave_test_loss, t2-t1))
# Manual: Training loop END
t4 = time.time()
print(f'total training time: {t4-t3:.3f}s')

######### save model #########

os.makedirs('models', exist_ok=True)

# Manual: Save model START
model.to(device='cpu')
torch.save({
    'n_hidden_layers':n_hidden_layers,
    'n_hidden_nodes':n_hidden_nodes,
    'activation':activation_type,
    'model_state_dict': model.state_dict(),
    'optimizer_state_dict': optimizer.state_dict(),
    'train_loss_list': train_loss_list,
    'test_loss_list': test_loss_list,
    'training_time': training_time,
    }, f'models/{species}_model.pt')
# Manual: Save model END<|MERGE_RESOLUTION|>--- conflicted
+++ resolved
@@ -1,13 +1,5 @@
 #!/usr/bin/env python3
 #
-<<<<<<< HEAD
-# Copyright 2022-2023 WarpX contributors
-# Authors: Ryan Sandberg, Axel Huebl
-# License: BSD-3-Clause-LBNL
-#
-# -*- coding: utf-8 -*-
-
-=======
 # Copyright 2023 The WarpX Community
 #
 # This file is part of WarpX.
@@ -15,7 +7,6 @@
 # Authors: Ryan Sandberg
 # License: BSD-3-Clause-LBNL
 #
->>>>>>> f708245f
 import os
 import time
 
