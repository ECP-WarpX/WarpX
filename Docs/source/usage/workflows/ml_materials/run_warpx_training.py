#!/usr/bin/env python3
#
<<<<<<< HEAD
# Copyright 2022-2023 WarpX contributors
# Authors: Remi Lehe, Ryan Sandberg, Marco Garten, Axel Huebl, Edoardo Zoni, Olga Shapoval, Jean-Luc Vay
# License: BSD-3-Clause-LBNL
#
# -*- coding: utf-8 -*-

=======
# Copyright 2023 The WarpX Community
#
# This file is part of WarpX.
#
# Authors: Ryan Sandberg
# License: BSD-3-Clause-LBNL
#
>>>>>>> f708245f
import math

import numpy as np

from pywarpx import picmi

# Physical constants
c = picmi.constants.c
q_e = picmi.constants.q_e
m_e = picmi.constants.m_e
m_p = picmi.constants.m_p
ep0 = picmi.constants.ep0

# Number of cells
dim = '3'
nx = ny = 128
nz = 8832
if dim == 'rz':
    nr = nx//2

# Computational domain
rmin =  0.
rmax =  128e-6
zmin = -180e-6
zmax =  0.

# Number of processes for static load balancing
# Check with your submit script
num_procs = [1, 1, 16*4]
if dim == 'rz':
    num_procs = [1, 16]

# Number of time steps
gamma_boost = 60.
beta_boost = np.sqrt(1.-gamma_boost**-2)

# Create grid
if dim == 'rz':
    grid = picmi.CylindricalGrid(
        number_of_cells=[nr, nz],
        guard_cells=[32, 32],
        n_azimuthal_modes=2,
        lower_bound=[rmin, zmin],
        upper_bound=[rmax, zmax],
        lower_boundary_conditions=['none', 'damped'],
        upper_boundary_conditions=['none', 'damped'],
        lower_boundary_conditions_particles=['absorbing', 'absorbing'],
        upper_boundary_conditions_particles=['absorbing', 'absorbing'],
        moving_window_velocity=[0., c],
        warpx_max_grid_size=256,
        warpx_blocking_factor=64)
else:
    grid = picmi.Cartesian3DGrid(
        number_of_cells=[nx, ny, nz],
        guard_cells=[11, 11, 12],
        lower_bound=[-rmax, -rmax, zmin],
        upper_bound=[rmax, rmax, zmax],
        lower_boundary_conditions=['periodic', 'periodic', 'damped'],
        upper_boundary_conditions=['periodic', 'periodic', 'damped'],
        lower_boundary_conditions_particles=['periodic', 'periodic', 'absorbing'],
        upper_boundary_conditions_particles=['periodic', 'periodic', 'absorbing'],
        moving_window_velocity=[0., 0., c],
        warpx_max_grid_size=256,
        warpx_blocking_factor=32)


# plasma region
plasma_rlim = 100.e-6
N_stage = 9
L_plasma_bulk = 0.28
L_ramp = 1.e-9
L_ramp_up = L_ramp
L_ramp_down = L_ramp
L_stage = L_plasma_bulk + 2*L_ramp

# focusing
# lens external fields
beam_gamma1 = 15095
lens_focal_length = 0.015
lens_width = 0.003

stage_spacing = L_plasma_bulk + 2*lens_focal_length

def get_species_of_accelerator_stage(stage_idx, stage_zmin, stage_zmax,
                        stage_xmin=-plasma_rlim, stage_xmax=plasma_rlim,
                        stage_ymin=-plasma_rlim, stage_ymax=plasma_rlim,
                        Lplus = L_ramp_up, Lp = L_plasma_bulk,
                        Lminus = L_ramp_down):
    # Parabolic density profile
    n0 = 1.7e23
    Rc = 40.e-6
    Lstage = Lplus + Lp + Lminus
    if not np.isclose(stage_zmax-stage_zmin, Lstage):
        print('Warning: zmax disagrees with stage length')
    parabolic_distribution = picmi.AnalyticDistribution(
        density_expression=
            f'n0*(1.+4.*(x**2+y**2)/(kp**2*Rc**4))*(0.5*(1.-cos(pi*(z-{stage_zmin})/Lplus)))*((z-{stage_zmin})<Lplus)' \
            + f'+n0*(1.+4.*(x**2+y**2)/(kp**2*Rc**4))*((z-{stage_zmin})>=Lplus)*((z-{stage_zmin})<(Lplus+Lp))' \
            + f'+n0*(1.+4.*(x**2+y**2)/(kp**2*Rc**4))*(0.5*(1.+cos(pi*((z-{stage_zmin})-Lplus-Lp)/Lminus)))*((z-{stage_zmin})>=(Lplus+Lp))*((z-{stage_zmin})<(Lplus+Lp+Lminus))',
        pi=3.141592653589793,
        n0=n0,
        kp=q_e/c*math.sqrt(n0/(m_e*ep0)),
        Rc=Rc,
        Lplus=Lplus,
        Lp=Lp,
        Lminus=Lminus,
        lower_bound=[stage_xmin, stage_ymin, stage_zmin],
        upper_bound=[stage_xmax, stage_ymax, stage_zmax],
        fill_in=True)

    electrons = picmi.Species(
        particle_type='electron',
        name=f'electrons{stage_idx}',
        initial_distribution=parabolic_distribution)

    ions = picmi.Species(
        particle_type='proton',
        name=f'ions{stage_idx}',
        initial_distribution=parabolic_distribution)

    return electrons, ions

species_list = []
for i_stage in range(1):
    # Add plasma
    zmin_stage = i_stage * stage_spacing
    zmax_stage = zmin_stage + L_stage
    electrons, ions = get_species_of_accelerator_stage(i_stage+1, zmin_stage, zmax_stage)
    species_list.append(electrons)
    species_list.append(ions)

# add beam to species_list
beam_charge = -10.e-15 # in Coulombs
N_beam_particles = int(1e6)
beam_centroid_z = -107.e-6
beam_rms_z = 2.e-6
#beam_gammas = [2000 + 13000 * i_stage for i_stage in range(N_stage)]
beam_gammas = [1957, 15188, 28432, 41678, 54926, 68174, 81423,94672, 107922,121171] # From 3D run
beams = []
for i_stage in range(N_stage):
    beam_gamma = beam_gammas[i_stage]
    sigma_gamma = 0.10 * beam_gamma
    gaussian_distribution = picmi.GaussianBunchDistribution(
        n_physical_particles= abs(beam_charge) / q_e,
        rms_bunch_size=[2.e-6, 2.e-6, beam_rms_z],
        rms_velocity=[8*c, 8*c, sigma_gamma*c],
        centroid_position=[0., 0., beam_centroid_z],
        centroid_velocity=[0., 0., beam_gamma*c],
    )
    beam = picmi.Species(
        particle_type='electron',
        name=f'beam_stage_{i_stage}',
        initial_distribution= gaussian_distribution
    )
    beams.append(beam)

# Laser
antenna_z = -1e-9
profile_t_peak = 1.46764864e-13
def get_laser(antenna_z, profile_t_peak, fill_in=True):
    profile_focal_distance = 0.
    laser = picmi.GaussianLaser(
        wavelength=0.8e-06,
        waist=36e-06,
        duration=7.33841e-14,
        focal_position=[0., 0., profile_focal_distance + antenna_z],
        centroid_position=[0., 0., antenna_z - c*profile_t_peak],
        propagation_direction=[0., 0., 1.],
        polarization_direction=[0., 1., 0.],
        a0=2.36,
        fill_in=fill_in)
    laser_antenna = picmi.LaserAntenna(
        position=[0., 0., antenna_z],
        normal_vector=[0., 0., 1.])
    return (laser, laser_antenna)
lasers = []
for i_stage in range(1):
    fill_in = True
    if i_stage == 0:
        fill_in = False
    lasers.append(
        get_laser(antenna_z + i_stage*stage_spacing,
                  profile_t_peak + i_stage*stage_spacing/c,
                  fill_in)
    )

# Electromagnetic solver

psatd_algo = 'multij'
if psatd_algo == 'galilean':
    galilean_velocity = [0.,0.] if dim=='3' else [0.]
    galilean_velocity += [-c*beta_boost]
    n_pass_z = 1
    do_multiJ = None
    do_multi_J_n_depositions=None
    J_in_time = None
    current_correction = True
    divE_cleaning = False
elif psatd_algo == 'multij':
    n_pass_z = 4
    galilean_velocity = None
    do_multiJ = True
    do_multi_J_n_depositions = 2
    J_in_time = "linear"
    current_correction = False
    divE_cleaning = True
else:
    raise Exception(f'PSATD algorithm \'{psatd_algo}\' is not recognized!\n'\
                    'Valid options are \'multiJ\' or \'galilean\'.')
if dim == 'rz':
    stencil_order = [8, 16]
    smoother = picmi.BinomialSmoother(n_pass=[1,n_pass_z])
    grid_type = 'collocated'
else:
    stencil_order = [8, 8, 16]
    smoother = picmi.BinomialSmoother(n_pass=[1,1,n_pass_z])
    grid_type = 'hybrid'


solver = picmi.ElectromagneticSolver(
    grid=grid,
    method='PSATD',
    cfl=0.9999,
    source_smoother=smoother,
    stencil_order=stencil_order,
    galilean_velocity=galilean_velocity,
    warpx_psatd_update_with_rho=True,
    warpx_current_correction=current_correction,
    divE_cleaning=divE_cleaning,
    warpx_psatd_J_in_time=J_in_time
    )

# Diagnostics
diag_field_list = ['B', 'E', 'J', 'rho']
diag_particle_list = ['weighting','position','momentum']
coarse_btd_end = int((L_plasma_bulk+0.001+stage_spacing*(N_stage-1))*100000)
stage_end_snapshots=[f'{int((L_plasma_bulk+stage_spacing*ii)*100000)}:{int((L_plasma_bulk+stage_spacing*ii)*100000+50)}:5' for ii in range(1)]
btd_particle_diag = picmi.LabFrameParticleDiagnostic(
    name='lab_particle_diags',
    species=beams,
    grid=grid,
    num_snapshots=25*N_stage,
    #warpx_intervals=', '.join([f':{coarse_btd_end}:1000']+stage_end_snapshots),
    warpx_intervals=', '.join(['0:0']+stage_end_snapshots),
    dt_snapshots=0.00001/c,
    data_list=diag_particle_list,
    write_dir='lab_particle_diags',
    warpx_format='openpmd',
    warpx_openpmd_backend='bp')

btd_field_diag = picmi.LabFrameFieldDiagnostic(
    name='lab_field_diags',
    grid=grid,
    num_snapshots=25*N_stage,
    dt_snapshots=stage_spacing/25/c,
    data_list=diag_field_list,
    warpx_lower_bound=[-128.e-6, 0.e-6, -180.e-6],
    warpx_upper_bound=[128.e-6, 0.e-6, 0.],
    write_dir='lab_field_diags',
    warpx_format='openpmd',
    warpx_openpmd_backend='bp')

field_diag = picmi.FieldDiagnostic(
    name='field_diags',
    data_list=diag_field_list,
    grid=grid,
    period=100,
    write_dir='field_diags',
    lower_bound=[-128.e-6, 0.e-6, -180.e-6],
    upper_bound=[128.e-6, 0.e-6, 0.],
    warpx_format='openpmd',
    warpx_openpmd_backend='h5')

particle_diag = picmi.ParticleDiagnostic(
    name='particle_diags',
    species=beams,
    period=100,
    write_dir='particle_diags',
    warpx_format='openpmd',
    warpx_openpmd_backend='h5')

beamrel_red_diag = picmi.ReducedDiagnostic(
    diag_type='BeamRelevant',
    name='beamrel',
    species=beam,
    period=1)

# Set up simulation
sim = picmi.Simulation(
    solver=solver,
    warpx_numprocs=num_procs,
    warpx_compute_max_step_from_btd=True,
    verbose=2,
    particle_shape='cubic',
    gamma_boost=gamma_boost,
    warpx_charge_deposition_algo='standard',
    warpx_current_deposition_algo='direct',
    warpx_field_gathering_algo='momentum-conserving',
    warpx_particle_pusher_algo='vay',
    warpx_amrex_the_arena_is_managed=False,
    warpx_amrex_use_gpu_aware_mpi=True,
    warpx_do_multi_J=do_multiJ,
    warpx_do_multi_J_n_depositions=do_multi_J_n_depositions,
    warpx_grid_type=grid_type,
    # default: 2 for staggered grids, 8 for hybrid grids
    warpx_field_centering_order=[16,16,16],
    # only for hybrid grids, default: 8
    warpx_current_centering_order=[16,16,16]
    )

for species in species_list:
    if dim=='rz':
        n_macroparticle_per_cell=[2,4,2]
    else:
        n_macroparticle_per_cell=[2,2,2]
    sim.add_species(
        species,
        layout=picmi.GriddedLayout(grid=grid,
            n_macroparticle_per_cell=n_macroparticle_per_cell)
    )

for i_stage in range(N_stage):
    sim.add_species_through_plane(
        species=beams[i_stage],
        layout=picmi.PseudoRandomLayout(grid=grid, n_macroparticles=N_beam_particles),
        injection_plane_position=0.,
        injection_plane_normal_vector=[0.,0.,1.])

for i_stage in range(1):
    # Add laser
    (laser, laser_antenna) = lasers[i_stage]
    sim.add_laser(laser, injection_method=laser_antenna)

# Add diagnostics
sim.add_diagnostic(btd_particle_diag)
#sim.add_diagnostic(btd_field_diag)
#sim.add_diagnostic(field_diag)
#sim.add_diagnostic(particle_diag)

# Add reduced diagnostic
sim.add_diagnostic(beamrel_red_diag)

sim.write_input_file(f'inputs_training_{N_stage}_stages')

# Advance simulation until last time step
sim.step()<|MERGE_RESOLUTION|>--- conflicted
+++ resolved
@@ -1,21 +1,11 @@
 #!/usr/bin/env python3
 #
-<<<<<<< HEAD
 # Copyright 2022-2023 WarpX contributors
-# Authors: Remi Lehe, Ryan Sandberg, Marco Garten, Axel Huebl, Edoardo Zoni, Olga Shapoval, Jean-Luc Vay
+# Authors: WarpX team
 # License: BSD-3-Clause-LBNL
 #
 # -*- coding: utf-8 -*-
 
-=======
-# Copyright 2023 The WarpX Community
-#
-# This file is part of WarpX.
-#
-# Authors: Ryan Sandberg
-# License: BSD-3-Clause-LBNL
-#
->>>>>>> f708245f
 import math
 
 import numpy as np
