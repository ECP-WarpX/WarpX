--- conflicted
+++ resolved
@@ -413,16 +413,13 @@
         PSATDForwardTransformRho(0,0); // rho old
         PSATDForwardTransformRho(1,1); // rho new
     }
-<<<<<<< HEAD
 
 #ifdef WARPX_DIM_RZ
     if (pml_rz[0]) pml_rz[0]->PushPSATD(0);
 #endif
 
-=======
     if (WarpX::do_dive_cleaning) PSATDForwardTransformF();
     if (WarpX::do_divb_cleaning) PSATDForwardTransformG();
->>>>>>> 0f0823af
     PSATDPushSpectralFields();
     PSATDBackwardTransformEB();
     if (WarpX::fft_do_time_averaging) PSATDBackwardTransformEBavg();
