/* Copyright 2019 Andrew Myers, Aurore Blelly, Axel Huebl
 * David Grote, Maxence Thevenet, Remi Lehe
 * Revathi Jambunathan, Weiqun Zhang
 *
 * This file is part of WarpX.
 *
 * License: BSD-3-Clause-LBNL
 */
#include "WarpX.H"

#include "BoundaryConditions/PML.H"
#include "Evolve/WarpXDtType.H"
#include "FieldSolver/FiniteDifferenceSolver/FiniteDifferenceSolver.H"
#if defined(WARPX_USE_PSATD)
#   include "FieldSolver/SpectralSolver/SpectralFieldData.H"
#   ifdef WARPX_DIM_RZ
#       include "FieldSolver/SpectralSolver/SpectralSolverRZ.H"
#       include "BoundaryConditions/PML_RZ.H"
#   else
#       include "FieldSolver/SpectralSolver/SpectralSolver.H"
#   endif
#endif
#include "Utils/TextMsg.H"
#include "Utils/WarpXAlgorithmSelection.H"
#include "Utils/WarpXConst.H"
#include "Utils/WarpXProfilerWrapper.H"
#include "WarpXPushFieldsEM_K.H"
#include "WarpX_FDTD.H"

#include <AMReX.H>
#ifdef AMREX_USE_SENSEI_INSITU
#   include <AMReX_AmrMeshInSituBridge.H>
#endif
#include <AMReX_Array4.H>
#include <AMReX_BLassert.H>
#include <AMReX_Box.H>
#include <AMReX_Config.H>
#include <AMReX_FArrayBox.H>
#include <AMReX_FabArray.H>
#include <AMReX_Geometry.H>
#include <AMReX_GpuLaunch.H>
#include <AMReX_GpuQualifiers.H>
#include <AMReX_IndexType.H>
#include <AMReX_MFIter.H>
#include <AMReX_Math.H>
#include <AMReX_MultiFab.H>
#include <AMReX_REAL.H>
#include <AMReX_Vector.H>

#include <array>
#include <cmath>
#include <memory>

using namespace amrex;

#ifdef WARPX_USE_PSATD
namespace {

    void ForwardTransformVect (
        const int lev,
#ifdef WARPX_DIM_RZ
        SpectralSolverRZ& solver,
#else
        SpectralSolver& solver,
#endif
        const std::array<std::unique_ptr<amrex::MultiFab>,3>& vector_field,
        const int compx, const int compy, const int compz)
    {
#ifdef WARPX_DIM_RZ
        solver.ForwardTransform(lev, *vector_field[0], compx, *vector_field[1], compy);
        solver.ForwardTransform(lev, *vector_field[2], compz);
#else
        solver.ForwardTransform(lev, *vector_field[0], compx);
        solver.ForwardTransform(lev, *vector_field[1], compy);
        solver.ForwardTransform(lev, *vector_field[2], compz);
#endif
    }

    void BackwardTransformVect (
        const int lev,
#ifdef WARPX_DIM_RZ
        SpectralSolverRZ& solver,
#else
        SpectralSolver& solver,
#endif
        const std::array<std::unique_ptr<amrex::MultiFab>,3>& vector_field,
        const int compx, const int compy, const int compz,
        const amrex::IntVect& fill_guards)
    {
#ifdef WARPX_DIM_RZ
        amrex::ignore_unused(fill_guards);
        solver.BackwardTransform(lev, *vector_field[0], compx, *vector_field[1], compy);
        solver.BackwardTransform(lev, *vector_field[2], compz);
#else
        solver.BackwardTransform(lev, *vector_field[0], compx, fill_guards);
        solver.BackwardTransform(lev, *vector_field[1], compy, fill_guards);
        solver.BackwardTransform(lev, *vector_field[2], compz, fill_guards);
#endif
    }
}

void WarpX::PSATDForwardTransformEB (
    const amrex::Vector<std::array<std::unique_ptr<amrex::MultiFab>,3>>& E_fp,
    const amrex::Vector<std::array<std::unique_ptr<amrex::MultiFab>,3>>& B_fp,
    const amrex::Vector<std::array<std::unique_ptr<amrex::MultiFab>,3>>& E_cp,
    const amrex::Vector<std::array<std::unique_ptr<amrex::MultiFab>,3>>& B_cp)
{
    const SpectralFieldIndex& Idx = spectral_solver_fp[0]->m_spectral_index;

    for (int lev = 0; lev <= finest_level; ++lev)
    {
        ForwardTransformVect(lev, *spectral_solver_fp[lev], E_fp[lev], Idx.Ex, Idx.Ey, Idx.Ez);
        ForwardTransformVect(lev, *spectral_solver_fp[lev], B_fp[lev], Idx.Bx, Idx.By, Idx.Bz);

        if (spectral_solver_cp[lev])
        {
            ForwardTransformVect(lev, *spectral_solver_cp[lev], E_cp[lev], Idx.Ex, Idx.Ey, Idx.Ez);
            ForwardTransformVect(lev, *spectral_solver_cp[lev], B_cp[lev], Idx.Bx, Idx.By, Idx.Bz);
        }
    }
}

void WarpX::PSATDBackwardTransformEB (
    const amrex::Vector<std::array<std::unique_ptr<amrex::MultiFab>,3>>& E_fp,
    const amrex::Vector<std::array<std::unique_ptr<amrex::MultiFab>,3>>& B_fp,
    const amrex::Vector<std::array<std::unique_ptr<amrex::MultiFab>,3>>& E_cp,
    const amrex::Vector<std::array<std::unique_ptr<amrex::MultiFab>,3>>& B_cp)
{
    const SpectralFieldIndex& Idx = spectral_solver_fp[0]->m_spectral_index;

    for (int lev = 0; lev <= finest_level; ++lev)
    {
        BackwardTransformVect(lev, *spectral_solver_fp[lev], E_fp[lev],
                              Idx.Ex, Idx.Ey, Idx.Ez, m_fill_guards_fields);
        BackwardTransformVect(lev, *spectral_solver_fp[lev], B_fp[lev],
                              Idx.Bx, Idx.By, Idx.Bz, m_fill_guards_fields);

        if (spectral_solver_cp[lev])
        {
            BackwardTransformVect(lev, *spectral_solver_cp[lev], E_cp[lev],
                                  Idx.Ex, Idx.Ey, Idx.Ez, m_fill_guards_fields);
            BackwardTransformVect(lev, *spectral_solver_cp[lev], B_cp[lev],
                                  Idx.Bx, Idx.By, Idx.Bz, m_fill_guards_fields);
        }
    }

    // Damp the fields in the guard cells
    for (int lev = 0; lev <= finest_level; ++lev)
    {
        DampFieldsInGuards(lev, E_fp[lev], B_fp[lev]);
    }
}

void WarpX::PSATDBackwardTransformEBavg (
    const amrex::Vector<std::array<std::unique_ptr<amrex::MultiFab>,3>>& E_avg_fp,
    const amrex::Vector<std::array<std::unique_ptr<amrex::MultiFab>,3>>& B_avg_fp,
    const amrex::Vector<std::array<std::unique_ptr<amrex::MultiFab>,3>>& E_avg_cp,
    const amrex::Vector<std::array<std::unique_ptr<amrex::MultiFab>,3>>& B_avg_cp)
{
    const SpectralFieldIndex& Idx = spectral_solver_fp[0]->m_spectral_index;

    for (int lev = 0; lev <= finest_level; ++lev)
    {
        BackwardTransformVect(lev, *spectral_solver_fp[lev], E_avg_fp[lev],
                              Idx.Ex_avg, Idx.Ey_avg, Idx.Ez_avg, m_fill_guards_fields);
        BackwardTransformVect(lev, *spectral_solver_fp[lev], B_avg_fp[lev],
                              Idx.Bx_avg, Idx.By_avg, Idx.Bz_avg, m_fill_guards_fields);

        if (spectral_solver_cp[lev])
        {
            BackwardTransformVect(lev, *spectral_solver_cp[lev], E_avg_cp[lev],
                                  Idx.Ex_avg, Idx.Ey_avg, Idx.Ez_avg, m_fill_guards_fields);
            BackwardTransformVect(lev, *spectral_solver_cp[lev], B_avg_cp[lev],
                                  Idx.Bx_avg, Idx.By_avg, Idx.Bz_avg, m_fill_guards_fields);
        }
    }
}

void
WarpX::PSATDForwardTransformF ()
{
    const SpectralFieldIndex& Idx = spectral_solver_fp[0]->m_spectral_index;

    for (int lev = 0; lev <= finest_level; ++lev)
    {
        if (F_fp[lev]) spectral_solver_fp[lev]->ForwardTransform(lev, *F_fp[lev], Idx.F);

        if (spectral_solver_cp[lev])
        {
            if (F_cp[lev]) spectral_solver_cp[lev]->ForwardTransform(lev, *F_cp[lev], Idx.F);
        }
    }
}

void
WarpX::PSATDBackwardTransformF ()
{
    const SpectralFieldIndex& Idx = spectral_solver_fp[0]->m_spectral_index;

    for (int lev = 0; lev <= finest_level; ++lev)
    {
#ifdef WARPX_DIM_RZ
        if (F_fp[lev]) spectral_solver_fp[lev]->BackwardTransform(lev, *F_fp[lev], Idx.F);
#else
        if (F_fp[lev]) spectral_solver_fp[lev]->BackwardTransform(lev, *F_fp[lev], Idx.F, m_fill_guards_fields);
#endif

        if (spectral_solver_cp[lev])
        {
#ifdef WARPX_DIM_RZ
            if (F_cp[lev]) spectral_solver_cp[lev]->BackwardTransform(lev, *F_cp[lev], Idx.F);
#else
            if (F_cp[lev]) spectral_solver_cp[lev]->BackwardTransform(lev, *F_cp[lev], Idx.F, m_fill_guards_fields);
#endif
        }
    }

    // Damp the field in the guard cells
    for (int lev = 0; lev <= finest_level; ++lev)
    {
        DampFieldsInGuards(lev, F_fp[lev]);
    }
}

void
WarpX::PSATDForwardTransformG ()
{
    const SpectralFieldIndex& Idx = spectral_solver_fp[0]->m_spectral_index;

    for (int lev = 0; lev <= finest_level; ++lev)
    {
        if (G_fp[lev]) spectral_solver_fp[lev]->ForwardTransform(lev, *G_fp[lev], Idx.G);

        if (spectral_solver_cp[lev])
        {
            if (G_cp[lev]) spectral_solver_cp[lev]->ForwardTransform(lev, *G_cp[lev], Idx.G);
        }
    }
}

void
WarpX::PSATDBackwardTransformG ()
{
    const SpectralFieldIndex& Idx = spectral_solver_fp[0]->m_spectral_index;

    for (int lev = 0; lev <= finest_level; ++lev)
    {
#ifdef WARPX_DIM_RZ
        if (G_fp[lev]) spectral_solver_fp[lev]->BackwardTransform(lev, *G_fp[lev], Idx.G);
#else
        if (G_fp[lev]) spectral_solver_fp[lev]->BackwardTransform(lev, *G_fp[lev], Idx.G, m_fill_guards_fields);
#endif

        if (spectral_solver_cp[lev])
        {
#ifdef WARPX_DIM_RZ
            if (G_cp[lev]) spectral_solver_cp[lev]->BackwardTransform(lev, *G_cp[lev], Idx.G);
#else
            if (G_cp[lev]) spectral_solver_cp[lev]->BackwardTransform(lev, *G_cp[lev], Idx.G, m_fill_guards_fields);
#endif
        }
    }

    // Damp the field in the guard cells
    for (int lev = 0; lev <= finest_level; ++lev)
    {
        DampFieldsInGuards(lev, G_fp[lev]);
    }
}

void WarpX::PSATDForwardTransformJ (
    const amrex::Vector<std::array<std::unique_ptr<amrex::MultiFab>,3>>& J_fp,
    const amrex::Vector<std::array<std::unique_ptr<amrex::MultiFab>,3>>& J_cp,
<<<<<<< HEAD
    const int idx_jx,
    const int idx_jy,
    const int idx_jz)
=======
    const bool apply_kspace_filter)
>>>>>>> eb62c182
{
    for (int lev = 0; lev <= finest_level; ++lev)
    {
        ForwardTransformVect(lev, *spectral_solver_fp[lev], J_fp[lev], idx_jx, idx_jy, idx_jz);

        if (spectral_solver_cp[lev])
        {
            ForwardTransformVect(lev, *spectral_solver_cp[lev], J_cp[lev], idx_jx, idx_jy, idx_jz);
        }
    }

#ifdef WARPX_DIM_RZ
    // Apply filter in k space if needed
    if (use_kspace_filter && apply_kspace_filter)
    {
        for (int lev = 0; lev <= finest_level; ++lev)
        {
            spectral_solver_fp[lev]->ApplyFilter(lev, idx_jx, idx_jy, idx_jz);

            if (spectral_solver_cp[lev])
            {
                spectral_solver_cp[lev]->ApplyFilter(lev, idx_jx, idx_jy, idx_jz);
            }
        }
    }
#else
    amrex::ignore_unused(apply_kspace_filter);
#endif
}

void WarpX::PSATDBackwardTransformJ (
    const amrex::Vector<std::array<std::unique_ptr<amrex::MultiFab>,3>>& J_fp,
    const amrex::Vector<std::array<std::unique_ptr<amrex::MultiFab>,3>>& J_cp,
    const int idx_jx,
    const int idx_jy,
    const int idx_jz)
{
    for (int lev = 0; lev <= finest_level; ++lev)
    {
<<<<<<< HEAD
        BackwardTransformVect(lev, *spectral_solver_fp[lev], J_fp[lev], idx_jx, idx_jy, idx_jz);

        if (spectral_solver_cp[lev])
        {
            BackwardTransformVect(lev, *spectral_solver_cp[lev], J_cp[lev], idx_jx, idx_jy, idx_jz);
=======
        Idx = spectral_solver_fp[lev]->m_spectral_index;

        idx_jx = static_cast<int>(Idx.Jx);
        idx_jy = static_cast<int>(Idx.Jy);
        idx_jz = static_cast<int>(Idx.Jz);

        BackwardTransformVect(lev, *spectral_solver_fp[lev], J_fp[lev],
                              idx_jx, idx_jy, idx_jz, m_fill_guards_current);

        if (spectral_solver_cp[lev])
        {
            Idx = spectral_solver_cp[lev]->m_spectral_index;

            idx_jx = static_cast<int>(Idx.Jx);
            idx_jy = static_cast<int>(Idx.Jy);
            idx_jz = static_cast<int>(Idx.Jz);

            BackwardTransformVect(lev, *spectral_solver_cp[lev], J_cp[lev],
                                  idx_jx, idx_jy, idx_jz, m_fill_guards_current);
>>>>>>> eb62c182
        }
    }
}

void WarpX::PSATDForwardTransformRho (
    const amrex::Vector<std::unique_ptr<amrex::MultiFab>>& charge_fp,
    const amrex::Vector<std::unique_ptr<amrex::MultiFab>>& charge_cp,
    const int icomp, const int dcomp, const bool apply_kspace_filter)
{
    if (charge_fp[0] == nullptr) return;

    const SpectralFieldIndex& Idx = spectral_solver_fp[0]->m_spectral_index;

    // Select index in k space
    const int dst_comp = (dcomp == 0) ? Idx.rho_old : Idx.rho_new;

    for (int lev = 0; lev <= finest_level; ++lev)
    {
        if (charge_fp[lev]) spectral_solver_fp[lev]->ForwardTransform(lev, *charge_fp[lev], dst_comp, icomp);

        if (spectral_solver_cp[lev])
        {
            if (charge_cp[lev]) spectral_solver_cp[lev]->ForwardTransform(lev, *charge_cp[lev], dst_comp, icomp);
        }
    }

#ifdef WARPX_DIM_RZ
    // Apply filter in k space if needed
    if (use_kspace_filter && apply_kspace_filter)
    {
        for (int lev = 0; lev <= finest_level; ++lev)
        {
            spectral_solver_fp[lev]->ApplyFilter(lev, dst_comp);

            if (spectral_solver_cp[lev])
            {
                spectral_solver_cp[lev]->ApplyFilter(lev, dst_comp);
            }
        }
    }
#else
    amrex::ignore_unused(apply_kspace_filter);
#endif
}

void WarpX::PSATDCurrentCorrection ()
{
    for (int lev = 0; lev <= finest_level; ++lev)
    {
        spectral_solver_fp[lev]->CurrentCorrection();

        if (spectral_solver_cp[lev])
        {
            spectral_solver_cp[lev]->CurrentCorrection();
        }
    }
}

void WarpX::PSATDVayDeposition (
    const int idx_jx,
    const int idx_jy,
    const int idx_jz)
{
    for (int lev = 0; lev <= finest_level; ++lev)
    {
        spectral_solver_fp[lev]->VayDeposition(idx_jx, idx_jy, idx_jz);

        if (spectral_solver_cp[lev])
        {
            spectral_solver_cp[lev]->VayDeposition(idx_jx, idx_jy, idx_jz);
        }
    }
}

void WarpX::PSATDVayDepositionCombineJ ()
{
    for (int lev = 0; lev <= finest_level; ++lev)
    {
        spectral_solver_fp[lev]->VayDepositionCombineJ();

        if (spectral_solver_cp[lev])
        {
            spectral_solver_cp[lev]->VayDepositionCombineJ();
        }
    }
}

void WarpX::PSATDSubtractCurrentPartialSumsAvg ()
{
    // Subtraction of cumulative sum for Vay deposition
    // implemented only in 2D and 3D Cartesian geometry
#if !defined (WARPX_DIM_1D_Z) && !defined (WARPX_DIM_RZ)

    // TODO Implementation with coarse patches
    // TODO Implementation with current centering

    for (int lev = 0; lev <= finest_level; ++lev)
    {
        const std::array<amrex::Real,3>& dx = WarpX::CellSize(lev);

        amrex::MultiFab& Jx = *current_fp[lev][0];
        amrex::MultiFab& Jy = *current_fp[lev][1];
        amrex::MultiFab& Jz = *current_fp[lev][2];
        amrex::MultiFab const& Dx = *current_fp_vay[lev][0];
        amrex::MultiFab const& Dy = *current_fp_vay[lev][1];
        amrex::MultiFab const& Dz = *current_fp_vay[lev][2];

#if defined (WARPX_DIM_XZ)
        amrex::ignore_unused(Jy, Dy);
#endif

#ifdef AMREX_USE_OMP
#pragma omp parallel if (amrex::Gpu::notInLaunchRegion())
#endif

        // Subtract average of cumulative sum from Jx
        for (amrex::MFIter mfi(Jx); mfi.isValid(); ++mfi)
        {
            const amrex::Box& bx = mfi.fabbox();

            amrex::Array4<amrex::Real> const& Jx_arr = Jx.array(mfi);
            amrex::Array4<amrex::Real const> const& Dx_arr = Dx.const_array(mfi);

            const amrex::Dim3 lo = amrex::lbound(bx);
            const amrex::Dim3 hi = amrex::ubound(bx);
            const int nx = hi.x - lo.x + 1;
            const amrex::Real facx = dx[0] / static_cast<amrex::Real>(nx);

            // Subtract average of cumulative sum along x only
            amrex::ParallelFor(bx, [=] AMREX_GPU_DEVICE (int i, int j, int k) noexcept
            {
                for (int ii = lo.x; ii <= hi.x; ++ii)
                {
                    Jx_arr(i,j,k) -= (nx-ii) * Dx_arr(ii,j,k) * facx;
                }
            });
        }

#if defined (WARPX_DIM_3D)
        // Subtract average of cumulative sum from Jy
        for (amrex::MFIter mfi(Jy); mfi.isValid(); ++mfi)
        {
            const amrex::Box& bx = mfi.fabbox();

            amrex::Array4<amrex::Real> const& Jy_arr = Jy.array(mfi);
            amrex::Array4<amrex::Real const> const& Dy_arr = Dy.const_array(mfi);

            const amrex::Dim3 lo = amrex::lbound(bx);
            const amrex::Dim3 hi = amrex::ubound(bx);
            const int ny = hi.y - lo.y + 1;
            const amrex::Real facy = dx[1] / static_cast<amrex::Real>(ny);

            // Subtract average of cumulative sum along y only
            amrex::ParallelFor(bx, [=] AMREX_GPU_DEVICE (int i, int j, int k) noexcept
            {
                for (int jj = lo.y; jj <= hi.y; ++jj)
                {
                    Jy_arr(i,j,k) -= (ny-jj) * Dy_arr(i,jj,k) * facy;
                }
            });
        }
#endif

        // Subtract average of cumulative sum from Jz
        for (amrex::MFIter mfi(Jz); mfi.isValid(); ++mfi)
        {
            const amrex::Box& bx = mfi.fabbox();

            amrex::Array4<amrex::Real> const& Jz_arr = Jz.array(mfi);
            amrex::Array4<amrex::Real const> const& Dz_arr = Dz.const_array(mfi);

            const amrex::Dim3 lo = amrex::lbound(bx);
            const amrex::Dim3 hi = amrex::ubound(bx);
#if defined (WARPX_DIM_XZ)
            const int nz = hi.y - lo.y + 1;
#elif defined (WARPX_DIM_3D)
            const int nz = hi.z - lo.z + 1;
#endif
            const amrex::Real facz = dx[2] / static_cast<amrex::Real>(nz);

            // Subtract average of cumulative sum along z only
            amrex::ParallelFor(bx, [=] AMREX_GPU_DEVICE (int i, int j, int k) noexcept
            {
#if defined (WARPX_DIM_XZ)
                // z direction is in the second component
                for (int jj = lo.y; jj <= hi.y; ++jj)
                {
                    Jz_arr(i,j,k) -= (nz-jj) * Dz_arr(i,jj,k) * facz;
                }
#elif defined (WARPX_DIM_3D)
                // z direction is in the third component
                for (int kk = lo.z; kk <= hi.z; ++kk)
                {
                    Jz_arr(i,j,k) -= (nz-kk) * Dz_arr(i,j,kk) * facz;
                }
#endif
            });
        }
    }
#endif
}

void
WarpX::PSATDPushSpectralFields ()
{
    for (int lev = 0; lev <= finest_level; ++lev)
    {
        spectral_solver_fp[lev]->pushSpectralFields();

        if (spectral_solver_cp[lev])
        {
            spectral_solver_cp[lev]->pushSpectralFields();
        }
    }
}

void
WarpX::PSATDMoveRhoNewToRhoOld ()
{
    const SpectralFieldIndex& Idx = spectral_solver_fp[0]->m_spectral_index;

    for (int lev = 0; lev <= finest_level; ++lev)
    {
        spectral_solver_fp[lev]->CopySpectralDataComp(Idx.rho_new, Idx.rho_old);

        if (spectral_solver_cp[lev])
        {
            spectral_solver_cp[lev]->CopySpectralDataComp(Idx.rho_new, Idx.rho_old);
        }
    }
}

void
WarpX::PSATDMoveRhoNewToRhoMid ()
{
    const SpectralFieldIndex& Idx = spectral_solver_fp[0]->m_spectral_index;

    for (int lev = 0; lev <= finest_level; ++lev)
    {
        spectral_solver_fp[lev]->CopySpectralDataComp(Idx.rho_new, Idx.rho_mid);

        if (spectral_solver_cp[lev])
        {
            spectral_solver_cp[lev]->CopySpectralDataComp(Idx.rho_new, Idx.rho_mid);
        }
    }
}

void
WarpX::PSATDMoveJNewToJOld ()
{
    const SpectralFieldIndex& Idx = spectral_solver_fp[0]->m_spectral_index;

    for (int lev = 0; lev <= finest_level; ++lev)
    {
        spectral_solver_fp[lev]->CopySpectralDataComp(Idx.Jx_new, Idx.Jx);
        spectral_solver_fp[lev]->CopySpectralDataComp(Idx.Jy_new, Idx.Jy);
        spectral_solver_fp[lev]->CopySpectralDataComp(Idx.Jz_new, Idx.Jz);

        if (spectral_solver_cp[lev])
        {
            spectral_solver_cp[lev]->CopySpectralDataComp(Idx.Jx_new, Idx.Jx);
            spectral_solver_cp[lev]->CopySpectralDataComp(Idx.Jy_new, Idx.Jy);
            spectral_solver_cp[lev]->CopySpectralDataComp(Idx.Jz_new, Idx.Jz);
        }
    }
}

void
WarpX::PSATDEraseAverageFields ()
{
    const SpectralFieldIndex& Idx = spectral_solver_fp[0]->m_spectral_index;

    for (int lev = 0; lev <= finest_level; ++lev)
    {
        spectral_solver_fp[lev]->ZeroOutDataComp(Idx.Ex_avg);
        spectral_solver_fp[lev]->ZeroOutDataComp(Idx.Ey_avg);
        spectral_solver_fp[lev]->ZeroOutDataComp(Idx.Ez_avg);
        spectral_solver_fp[lev]->ZeroOutDataComp(Idx.Bx_avg);
        spectral_solver_fp[lev]->ZeroOutDataComp(Idx.By_avg);
        spectral_solver_fp[lev]->ZeroOutDataComp(Idx.Bz_avg);

        if (spectral_solver_cp[lev])
        {
            spectral_solver_cp[lev]->ZeroOutDataComp(Idx.Ex_avg);
            spectral_solver_cp[lev]->ZeroOutDataComp(Idx.Ey_avg);
            spectral_solver_cp[lev]->ZeroOutDataComp(Idx.Ez_avg);
            spectral_solver_cp[lev]->ZeroOutDataComp(Idx.Bx_avg);
            spectral_solver_cp[lev]->ZeroOutDataComp(Idx.By_avg);
            spectral_solver_cp[lev]->ZeroOutDataComp(Idx.Bz_avg);
        }
    }
}

void
WarpX::PSATDScaleAverageFields (const amrex::Real scale_factor)
{
    const SpectralFieldIndex& Idx = spectral_solver_fp[0]->m_spectral_index;

    for (int lev = 0; lev <= finest_level; ++lev)
    {
        spectral_solver_fp[lev]->ScaleDataComp(Idx.Ex_avg, scale_factor);
        spectral_solver_fp[lev]->ScaleDataComp(Idx.Ey_avg, scale_factor);
        spectral_solver_fp[lev]->ScaleDataComp(Idx.Ez_avg, scale_factor);
        spectral_solver_fp[lev]->ScaleDataComp(Idx.Bx_avg, scale_factor);
        spectral_solver_fp[lev]->ScaleDataComp(Idx.By_avg, scale_factor);
        spectral_solver_fp[lev]->ScaleDataComp(Idx.Bz_avg, scale_factor);

        if (spectral_solver_cp[lev])
        {
            spectral_solver_cp[lev]->ScaleDataComp(Idx.Ex_avg, scale_factor);
            spectral_solver_cp[lev]->ScaleDataComp(Idx.Ey_avg, scale_factor);
            spectral_solver_cp[lev]->ScaleDataComp(Idx.Ez_avg, scale_factor);
            spectral_solver_cp[lev]->ScaleDataComp(Idx.Bx_avg, scale_factor);
            spectral_solver_cp[lev]->ScaleDataComp(Idx.By_avg, scale_factor);
            spectral_solver_cp[lev]->ScaleDataComp(Idx.Bz_avg, scale_factor);
        }
    }
}
#endif // WARPX_USE_PSATD

void
WarpX::PushPSATD ()
{
#ifndef WARPX_USE_PSATD
    amrex::Abort(Utils::TextMsg::Err(
        "PushFieldsEM: PSATD solver selected but not built"));
#else

    if (fft_periodic_single_box)
    {
        if (current_correction)
        {
            // FFT of J and rho
            PSATDForwardTransformJ(current_fp, current_cp);
            PSATDForwardTransformRho(rho_fp, rho_cp, 0, 0); // rho old
            PSATDForwardTransformRho(rho_fp, rho_cp, 1, 1); // rho new

<<<<<<< HEAD
    // Forward FFT of J
    // (get spectral index from spectral solver on level 0)
    int idx_jx = spectral_solver_fp[0]->m_spectral_index.Jx;
    int idx_jy = spectral_solver_fp[0]->m_spectral_index.Jy;
    int idx_jz = spectral_solver_fp[0]->m_spectral_index.Jz;
    PSATDForwardTransformJ(J_fp, current_cp, idx_jx, idx_jy, idx_jz);
=======
            // Correct J in k-space
            PSATDCurrentCorrection();
>>>>>>> eb62c182

            // Inverse FFT of J
            PSATDBackwardTransformJ(current_fp, current_cp);
        }
        else if (current_deposition_algo == CurrentDepositionAlgo::Vay)
        {
            // FFT of D and rho (if used)
            // TODO Replace current_cp with current_cp_vay once Vay deposition is implemented with MR
            PSATDForwardTransformJ(current_fp_vay, current_cp);
            PSATDForwardTransformRho(rho_fp, rho_cp, 0, 0); // rho old
            PSATDForwardTransformRho(rho_fp, rho_cp, 1, 1); // rho new

            // Compute J from D in k-space
            PSATDVayDeposition();

            // Inverse FFT of J, subtract cumulative sums of D
            PSATDBackwardTransformJ(current_fp, current_cp);
            // TODO Cumulative sums need to be fixed with periodic single box
            PSATDSubtractCurrentPartialSumsAvg();

            // FFT of J after subtraction of cumulative sums
            PSATDForwardTransformJ(current_fp, current_cp);
        }
        else // no current correction, no Vay deposition
        {
            // FFT of J and rho (if used)
            PSATDForwardTransformJ(current_fp, current_cp);
            PSATDForwardTransformRho(rho_fp, rho_cp, 0, 0); // rho old
            PSATDForwardTransformRho(rho_fp, rho_cp, 1, 1); // rho new
        }
    }
    else // no periodic single box
    {
<<<<<<< HEAD
        PSATDCurrentCorrection();
        PSATDBackwardTransformJ(current_fp, current_cp, idx_jx, idx_jy, idx_jz);
    }

    // Compute the current in Fourier space according to the Vay deposition scheme, and
    // transform back to real space so that the Vay deposition is reflected in the diagnostics
    if (WarpX::current_deposition_algo == CurrentDepositionAlgo::Vay)
    {
        PSATDVayDeposition(idx_jx, idx_jy, idx_jz);
        PSATDBackwardTransformJ(current_fp, current_cp, idx_jx, idx_jy, idx_jz);
        PSATDSubtractCurrentPartialSumsAvg();
        SyncCurrent(current_fp, current_cp);
        PSATDForwardTransformJ(current_fp, current_cp, idx_jx, idx_jy, idx_jz);
=======
        if (current_correction)
        {
            // FFT of J and rho
#ifdef WARPX_DIM_RZ
            // In RZ geometry, do not apply filtering here, since it is
            // applied in the subsequent calls to these functions (below)
            const bool apply_kspace_filter = false;
            PSATDForwardTransformJ(current_fp, current_cp, apply_kspace_filter);
            PSATDForwardTransformRho(rho_fp, rho_cp, 0, 0, apply_kspace_filter); // rho old
            PSATDForwardTransformRho(rho_fp, rho_cp, 1, 1, apply_kspace_filter); // rho new
#else
            PSATDForwardTransformJ(current_fp, current_cp);
            PSATDForwardTransformRho(rho_fp, rho_cp, 0, 0); // rho old
            PSATDForwardTransformRho(rho_fp, rho_cp, 1, 1); // rho new
#endif

            // Correct J in k-space
            PSATDCurrentCorrection();

            // Inverse FFT of J
            PSATDBackwardTransformJ(current_fp, current_cp);

            // Synchronize J and rho
            SyncCurrent(current_fp, current_cp);
            SyncRho();
        }
        else if (current_deposition_algo == CurrentDepositionAlgo::Vay)
        {
            // FFT of D
            PSATDForwardTransformJ(current_fp_vay, current_cp);

            // Compute J from D in k-space
            PSATDVayDeposition();

            // Inverse FFT of J, subtract cumulative sums of D
            PSATDBackwardTransformJ(current_fp, current_cp);
            PSATDSubtractCurrentPartialSumsAvg();

            // Synchronize J and rho (if used)
            SyncCurrent(current_fp, current_cp);
            SyncRho();
        }

        // FFT of J and rho (if used)
        PSATDForwardTransformJ(current_fp, current_cp);
        PSATDForwardTransformRho(rho_fp, rho_cp, 0, 0); // rho old
        PSATDForwardTransformRho(rho_fp, rho_cp, 1, 1); // rho new
>>>>>>> eb62c182
    }

    // FFT of E and B
    PSATDForwardTransformEB(Efield_fp, Bfield_fp, Efield_cp, Bfield_cp);

#ifdef WARPX_DIM_RZ
    if (pml_rz[0]) pml_rz[0]->PushPSATD(0);
#endif

    // FFT of F and G
    if (WarpX::do_dive_cleaning) PSATDForwardTransformF();
    if (WarpX::do_divb_cleaning) PSATDForwardTransformG();

    // Update E, B, F, and G in k-space
    PSATDPushSpectralFields();

    // Inverse FFT of E, B, F, and G
    PSATDBackwardTransformEB(Efield_fp, Bfield_fp, Efield_cp, Bfield_cp);
    if (WarpX::fft_do_time_averaging)
        PSATDBackwardTransformEBavg(Efield_avg_fp, Bfield_avg_fp, Efield_avg_cp, Bfield_avg_cp);
    if (WarpX::do_dive_cleaning) PSATDBackwardTransformF();
    if (WarpX::do_divb_cleaning) PSATDBackwardTransformG();

    // Evolve the fields in the PML boxes
    for (int lev = 0; lev <= finest_level; ++lev)
    {
        if (pml[lev] && pml[lev]->ok())
        {
            pml[lev]->PushPSATD(lev);
        }
        ApplyEfieldBoundary(lev, PatchType::fine);
        if (lev > 0) ApplyEfieldBoundary(lev, PatchType::coarse);
        ApplyBfieldBoundary(lev, PatchType::fine, DtType::FirstHalf);
        if (lev > 0) ApplyBfieldBoundary(lev, PatchType::coarse, DtType::FirstHalf);
    }
#endif
}

void
WarpX::EvolveB (amrex::Real a_dt, DtType a_dt_type)
{
    for (int lev = 0; lev <= finest_level; ++lev) {
        EvolveB(lev, a_dt, a_dt_type);
    }
}

void
WarpX::EvolveB (int lev, amrex::Real a_dt, DtType a_dt_type)
{
    WARPX_PROFILE("WarpX::EvolveB()");
    EvolveB(lev, PatchType::fine, a_dt, a_dt_type);
    if (lev > 0)
    {
        EvolveB(lev, PatchType::coarse, a_dt, a_dt_type);
    }
}

void
WarpX::EvolveB (int lev, PatchType patch_type, amrex::Real a_dt, DtType a_dt_type)
{

    // Evolve B field in regular cells
    if (patch_type == PatchType::fine) {
        m_fdtd_solver_fp[lev]->EvolveB(Bfield_fp[lev], Efield_fp[lev], G_fp[lev],
                                       m_face_areas[lev], m_area_mod[lev], ECTRhofield[lev], Venl[lev],
                                       m_flag_info_face[lev], m_borrowing[lev], lev, a_dt);
    } else {
        m_fdtd_solver_cp[lev]->EvolveB(Bfield_cp[lev], Efield_cp[lev], G_cp[lev],
                                       m_face_areas[lev], m_area_mod[lev], ECTRhofield[lev], Venl[lev],
                                       m_flag_info_face[lev], m_borrowing[lev], lev, a_dt);
    }

    // Evolve B field in PML cells
    if (do_pml && pml[lev]->ok()) {
        if (patch_type == PatchType::fine) {
            m_fdtd_solver_fp[lev]->EvolveBPML(
                pml[lev]->GetB_fp(), pml[lev]->GetE_fp(), a_dt, WarpX::do_dive_cleaning);
        } else {
            m_fdtd_solver_cp[lev]->EvolveBPML(
                pml[lev]->GetB_cp(), pml[lev]->GetE_cp(), a_dt, WarpX::do_dive_cleaning);
        }
    }

    ApplyBfieldBoundary(lev, patch_type, a_dt_type);
}


void
WarpX::EvolveE (amrex::Real a_dt)
{
    for (int lev = 0; lev <= finest_level; ++lev)
    {
        EvolveE(lev, a_dt);
    }
}

void
WarpX::EvolveE (int lev, amrex::Real a_dt)
{
    WARPX_PROFILE("WarpX::EvolveE()");
    EvolveE(lev, PatchType::fine, a_dt);
    if (lev > 0)
    {
        EvolveE(lev, PatchType::coarse, a_dt);
    }
}

void
WarpX::EvolveE (int lev, PatchType patch_type, amrex::Real a_dt)
{
    // Evolve E field in regular cells
    if (patch_type == PatchType::fine) {
        m_fdtd_solver_fp[lev]->EvolveE(Efield_fp[lev], Bfield_fp[lev],
                                       current_fp[lev], m_edge_lengths[lev],
                                       m_face_areas[lev], ECTRhofield[lev],
                                       F_fp[lev], lev, a_dt );
    } else {
        m_fdtd_solver_cp[lev]->EvolveE(Efield_cp[lev], Bfield_cp[lev],
                                       current_cp[lev], m_edge_lengths[lev],
                                       m_face_areas[lev], ECTRhofield[lev],
                                       F_cp[lev], lev, a_dt );
    }

    // Evolve E field in PML cells
    if (do_pml && pml[lev]->ok()) {
        if (patch_type == PatchType::fine) {
            m_fdtd_solver_fp[lev]->EvolveEPML(
                pml[lev]->GetE_fp(), pml[lev]->GetB_fp(),
                pml[lev]->Getj_fp(), pml[lev]->Get_edge_lengths(),
                pml[lev]->GetF_fp(),
                pml[lev]->GetMultiSigmaBox_fp(),
                a_dt, pml_has_particles );
        } else {
            m_fdtd_solver_cp[lev]->EvolveEPML(
                pml[lev]->GetE_cp(), pml[lev]->GetB_cp(),
                pml[lev]->Getj_cp(), pml[lev]->Get_edge_lengths(),
                pml[lev]->GetF_cp(),
                pml[lev]->GetMultiSigmaBox_cp(),
                a_dt, pml_has_particles );
        }
    }

    ApplyEfieldBoundary(lev, patch_type);

    // ECTRhofield must be recomputed at the very end of the Efield update to ensure
    // that ECTRhofield is consistent with Efield
#ifdef AMREX_USE_EB
    if (WarpX::maxwell_solver_id == MaxwellSolverAlgo::ECT) {
        if (patch_type == PatchType::fine) {
            m_fdtd_solver_fp[lev]->EvolveECTRho(Efield_fp[lev], m_edge_lengths[lev],
                                                m_face_areas[lev], ECTRhofield[lev], lev);
        } else {
            m_fdtd_solver_cp[lev]->EvolveECTRho(Efield_cp[lev], m_edge_lengths[lev],
                                                m_face_areas[lev], ECTRhofield[lev], lev);
        }
    }
#endif
}


void
WarpX::EvolveF (amrex::Real a_dt, DtType a_dt_type)
{
    if (!do_dive_cleaning) return;

    for (int lev = 0; lev <= finest_level; ++lev)
    {
        EvolveF(lev, a_dt, a_dt_type);
    }
}

void
WarpX::EvolveF (int lev, amrex::Real a_dt, DtType a_dt_type)
{
    if (!do_dive_cleaning) return;

    EvolveF(lev, PatchType::fine, a_dt, a_dt_type);
    if (lev > 0) EvolveF(lev, PatchType::coarse, a_dt, a_dt_type);
}

void
WarpX::EvolveF (int lev, PatchType patch_type, amrex::Real a_dt, DtType a_dt_type)
{
    if (!do_dive_cleaning) return;

    WARPX_PROFILE("WarpX::EvolveF()");

    const int rhocomp = (a_dt_type == DtType::FirstHalf) ? 0 : 1;

    // Evolve F field in regular cells
    if (patch_type == PatchType::fine) {
        m_fdtd_solver_fp[lev]->EvolveF( F_fp[lev], Efield_fp[lev],
                                        rho_fp[lev], rhocomp, a_dt );
    } else {
        m_fdtd_solver_cp[lev]->EvolveF( F_cp[lev], Efield_cp[lev],
                                        rho_cp[lev], rhocomp, a_dt );
    }

    // Evolve F field in PML cells
    if (do_pml && pml[lev]->ok()) {
        if (patch_type == PatchType::fine) {
            m_fdtd_solver_fp[lev]->EvolveFPML(
                pml[lev]->GetF_fp(), pml[lev]->GetE_fp(), a_dt );
        } else {
            m_fdtd_solver_cp[lev]->EvolveFPML(
                pml[lev]->GetF_cp(), pml[lev]->GetE_cp(), a_dt );
        }
    }
}

void
WarpX::EvolveG (amrex::Real a_dt, DtType a_dt_type)
{
    if (!do_divb_cleaning) return;

    for (int lev = 0; lev <= finest_level; ++lev)
    {
        EvolveG(lev, a_dt, a_dt_type);
    }
}

void
WarpX::EvolveG (int lev, amrex::Real a_dt, DtType a_dt_type)
{
    if (!do_divb_cleaning) return;

    EvolveG(lev, PatchType::fine, a_dt, a_dt_type);

    if (lev > 0)
    {
        EvolveG(lev, PatchType::coarse, a_dt, a_dt_type);
    }
}

void
WarpX::EvolveG (int lev, PatchType patch_type, amrex::Real a_dt, DtType /*a_dt_type*/)
{
    if (!do_divb_cleaning) return;

    WARPX_PROFILE("WarpX::EvolveG()");

    // Evolve G field in regular cells
    if (patch_type == PatchType::fine)
    {
        m_fdtd_solver_fp[lev]->EvolveG(G_fp[lev], Bfield_fp[lev], a_dt);
    }
    else // coarse patch
    {
        m_fdtd_solver_cp[lev]->EvolveG(G_cp[lev], Bfield_cp[lev], a_dt);
    }

    // TODO Evolution in PML cells will go here
}

void
WarpX::MacroscopicEvolveE (amrex::Real a_dt)
{
    for (int lev = 0; lev <= finest_level; ++lev ) {
        MacroscopicEvolveE(lev, a_dt);
    }
}

void
WarpX::MacroscopicEvolveE (int lev, amrex::Real a_dt) {

    WARPX_PROFILE("WarpX::MacroscopicEvolveE()");

    WARPX_ALWAYS_ASSERT_WITH_MESSAGE(
        lev == 0,
        "Macroscopic EvolveE is not implemented for lev>0, yet."
    );

    MacroscopicEvolveE(lev, PatchType::fine, a_dt);
}

void
WarpX::MacroscopicEvolveE (int lev, PatchType patch_type, amrex::Real a_dt) {

    WARPX_ALWAYS_ASSERT_WITH_MESSAGE(
        patch_type == PatchType::fine,
        "Macroscopic EvolveE is not implemented for lev>0, yet."
    );

    m_fdtd_solver_fp[lev]->MacroscopicEvolveE(
        Efield_fp[lev], Bfield_fp[lev],
        current_fp[lev], m_edge_lengths[lev],
        a_dt, m_macroscopic_properties);

    if (do_pml && pml[lev]->ok()) {
        if (patch_type == PatchType::fine) {
            m_fdtd_solver_fp[lev]->EvolveEPML(
                pml[lev]->GetE_fp(), pml[lev]->GetB_fp(),
                pml[lev]->Getj_fp(), pml[lev]->Get_edge_lengths(),
                pml[lev]->GetF_fp(),
                pml[lev]->GetMultiSigmaBox_fp(),
                a_dt, pml_has_particles );
        } else {
            m_fdtd_solver_cp[lev]->EvolveEPML(
                pml[lev]->GetE_cp(), pml[lev]->GetB_cp(),
                pml[lev]->Getj_cp(), pml[lev]->Get_edge_lengths(),
                pml[lev]->GetF_cp(),
                pml[lev]->GetMultiSigmaBox_cp(),
                a_dt, pml_has_particles );
        }
    }

    ApplyEfieldBoundary(lev, patch_type);
}

void
WarpX::DampFieldsInGuards(const int lev,
                          const std::array<std::unique_ptr<amrex::MultiFab>,3>& Efield,
                          const std::array<std::unique_ptr<amrex::MultiFab>,3>& Bfield) {

    // Loop over dimensions
    for (int dampdir = 0 ; dampdir < AMREX_SPACEDIM ; dampdir++)
    {

        // Loop over the lower and upper guards
        for (int iside = 0 ; iside < 2 ; iside++)
        {

            // Only apply to damped boundaries
            if (iside == 0 && WarpX::field_boundary_lo[dampdir] != FieldBoundaryType::Damped) continue;
            if (iside == 1 && WarpX::field_boundary_hi[dampdir] != FieldBoundaryType::Damped) continue;

            for ( amrex::MFIter mfi(*Efield[0], amrex::TilingIfNotGPU()); mfi.isValid(); ++mfi )
            {
                amrex::Array4<amrex::Real> const& Ex_arr = Efield[0]->array(mfi);
                amrex::Array4<amrex::Real> const& Ey_arr = Efield[1]->array(mfi);
                amrex::Array4<amrex::Real> const& Ez_arr = Efield[2]->array(mfi);
                amrex::Array4<amrex::Real> const& Bx_arr = Bfield[0]->array(mfi);
                amrex::Array4<amrex::Real> const& By_arr = Bfield[1]->array(mfi);
                amrex::Array4<amrex::Real> const& Bz_arr = Bfield[2]->array(mfi);

                // Get the tileboxes from Efield and Bfield so that they include the guard cells
                // and take the staggering of each MultiFab into account
                const amrex::Box tex = amrex::convert((*Efield[0])[mfi].box(), Efield[0]->ixType().toIntVect());
                const amrex::Box tey = amrex::convert((*Efield[1])[mfi].box(), Efield[1]->ixType().toIntVect());
                const amrex::Box tez = amrex::convert((*Efield[2])[mfi].box(), Efield[2]->ixType().toIntVect());
                const amrex::Box tbx = amrex::convert((*Bfield[0])[mfi].box(), Bfield[0]->ixType().toIntVect());
                const amrex::Box tby = amrex::convert((*Bfield[1])[mfi].box(), Bfield[1]->ixType().toIntVect());
                const amrex::Box tbz = amrex::convert((*Bfield[2])[mfi].box(), Bfield[2]->ixType().toIntVect());

                // Get smallEnd of tileboxes
                const int tex_smallEnd_d = tex.smallEnd(dampdir);
                const int tey_smallEnd_d = tey.smallEnd(dampdir);
                const int tez_smallEnd_d = tez.smallEnd(dampdir);
                const int tbx_smallEnd_d = tbx.smallEnd(dampdir);
                const int tby_smallEnd_d = tby.smallEnd(dampdir);
                const int tbz_smallEnd_d = tbz.smallEnd(dampdir);

                // Get bigEnd of tileboxes
                const int tex_bigEnd_d = tex.bigEnd(dampdir);
                const int tey_bigEnd_d = tey.bigEnd(dampdir);
                const int tez_bigEnd_d = tez.bigEnd(dampdir);
                const int tbx_bigEnd_d = tbx.bigEnd(dampdir);
                const int tby_bigEnd_d = tby.bigEnd(dampdir);
                const int tbz_bigEnd_d = tbz.bigEnd(dampdir);

                // Box for the whole simulation domain
                amrex::Box const& domain = Geom(lev).Domain();
                int const nn_domain = domain.bigEnd(dampdir);

                // Set the tileboxes so that they only cover the lower/upper half of the guard cells
                amrex::Box tex_guard = constrain_tilebox_to_guards(tex, dampdir, iside, nn_domain, tex_smallEnd_d, tex_bigEnd_d);
                amrex::Box tey_guard = constrain_tilebox_to_guards(tey, dampdir, iside, nn_domain, tey_smallEnd_d, tey_bigEnd_d);
                amrex::Box tez_guard = constrain_tilebox_to_guards(tez, dampdir, iside, nn_domain, tez_smallEnd_d, tez_bigEnd_d);
                amrex::Box tbx_guard = constrain_tilebox_to_guards(tbx, dampdir, iside, nn_domain, tbx_smallEnd_d, tbx_bigEnd_d);
                amrex::Box tby_guard = constrain_tilebox_to_guards(tby, dampdir, iside, nn_domain, tby_smallEnd_d, tby_bigEnd_d);
                amrex::Box tbz_guard = constrain_tilebox_to_guards(tbz, dampdir, iside, nn_domain, tbz_smallEnd_d, tbz_bigEnd_d);

                // Do the damping
                amrex::ParallelFor(
                    tex_guard, Efield[0]->nComp(), [=] AMREX_GPU_DEVICE (int i, int j, int k, int icomp)
                    {
                        damp_field_in_guards(Ex_arr, i, j, k, icomp, dampdir, nn_domain, tex_smallEnd_d, tex_bigEnd_d);
                    },
                    tey_guard, Efield[1]->nComp(), [=] AMREX_GPU_DEVICE (int i, int j, int k, int icomp)
                    {
                        damp_field_in_guards(Ey_arr, i, j, k, icomp, dampdir, nn_domain, tey_smallEnd_d, tey_bigEnd_d);
                    },
                    tez_guard, Efield[2]->nComp(), [=] AMREX_GPU_DEVICE (int i, int j, int k, int icomp)
                    {
                        damp_field_in_guards(Ez_arr, i, j, k, icomp, dampdir, nn_domain, tez_smallEnd_d, tez_bigEnd_d);
                    }
                );

                amrex::ParallelFor(
                    tbx_guard, Bfield[0]->nComp(), [=] AMREX_GPU_DEVICE (int i, int j, int k, int icomp)
                    {
                        damp_field_in_guards(Bx_arr, i, j, k, icomp, dampdir, nn_domain, tbx_smallEnd_d, tbx_bigEnd_d);
                    },
                    tby_guard, Bfield[1]->nComp(), [=] AMREX_GPU_DEVICE (int i, int j, int k, int icomp)
                    {
                        damp_field_in_guards(By_arr, i, j, k, icomp, dampdir, nn_domain, tby_smallEnd_d, tby_bigEnd_d);
                    },
                    tbz_guard, Bfield[2]->nComp(), [=] AMREX_GPU_DEVICE (int i, int j, int k, int icomp)
                    {
                        damp_field_in_guards(Bz_arr, i, j, k, icomp, dampdir, nn_domain, tbz_smallEnd_d, tbz_bigEnd_d);
                    }
                );

            }
        }
    }
}

void WarpX::DampFieldsInGuards(const int lev, std::unique_ptr<amrex::MultiFab>& mf)
{
    // Loop over dimensions
    for (int dampdir = 0; dampdir < AMREX_SPACEDIM; dampdir++)
    {
        // Loop over the lower and upper guards
        for (int iside = 0; iside < 2; iside++)
        {
            // Only apply to damped boundaries
            if (iside == 0 && WarpX::field_boundary_lo[dampdir] != FieldBoundaryType::Damped) continue;
            if (iside == 1 && WarpX::field_boundary_hi[dampdir] != FieldBoundaryType::Damped) continue;

            for (amrex::MFIter mfi(*mf, amrex::TilingIfNotGPU()); mfi.isValid(); ++mfi)
            {
                amrex::Array4<amrex::Real> const& mf_arr = mf->array(mfi);

                // Get the tilebox from mf so that it includes the guard cells
                // and takes the staggering of mf into account
                const amrex::Box tx = amrex::convert((*mf)[mfi].box(), mf->ixType().toIntVect());

                // Get smallEnd of tilebox
                const int tx_smallEnd_d = tx.smallEnd(dampdir);

                // Get bigEnd of tilebox
                const int tx_bigEnd_d = tx.bigEnd(dampdir);

                // Box for the whole simulation domain
                amrex::Box const& domain = Geom(lev).Domain();
                int const nn_domain = domain.bigEnd(dampdir);

                // Set the tilebox so that it only covers the lower/upper half of the guard cells
                amrex::Box tx_guard = constrain_tilebox_to_guards(tx, dampdir, iside, nn_domain, tx_smallEnd_d, tx_bigEnd_d);

                // Do the damping
                amrex::ParallelFor(
                    tx_guard, mf->nComp(), [=] AMREX_GPU_DEVICE (int i, int j, int k, int icomp)
                    {
                        damp_field_in_guards(mf_arr, i, j, k, icomp, dampdir, nn_domain, tx_smallEnd_d, tx_bigEnd_d);
                    }
                );
            }
        }
    }
}

#ifdef WARPX_DIM_RZ
// This scales the current by the inverse volume and wraps around the depostion at negative radius.
// It is faster to apply this on the grid than to do it particle by particle.
// It is put here since there isn't another nice place for it.
void
WarpX::ApplyInverseVolumeScalingToCurrentDensity (MultiFab* Jx, MultiFab* Jy, MultiFab* Jz, int lev)
{
    const amrex::IntVect ngJ = Jx->nGrowVect();
    const std::array<Real,3>& dx = WarpX::CellSize(lev);
    const Real dr = dx[0];

    constexpr int NODE = amrex::IndexType::NODE;
    WARPX_ALWAYS_ASSERT_WITH_MESSAGE(Jx->ixType().toIntVect()[0] != NODE,
        "Jr should never node-centered in r");


    for ( MFIter mfi(*Jx, TilingIfNotGPU()); mfi.isValid(); ++mfi )
    {

        Array4<Real> const& Jr_arr = Jx->array(mfi);
        Array4<Real> const& Jt_arr = Jy->array(mfi);
        Array4<Real> const& Jz_arr = Jz->array(mfi);

        Box const & tilebox = mfi.tilebox();
        Box tbr = convert( tilebox, Jx->ixType().toIntVect() );
        Box tbt = convert( tilebox, Jy->ixType().toIntVect() );
        Box tbz = convert( tilebox, Jz->ixType().toIntVect() );

        // Lower corner of tile box physical domain
        // Note that this is done before the tilebox.grow so that
        // these do not include the guard cells.
        const std::array<amrex::Real, 3>& xyzmin = WarpX::LowerCorner(tilebox, lev, 0._rt);
        const Real rmin  = xyzmin[0];
        const Real rminr = xyzmin[0] + (tbr.type(0) == NODE ? 0. : 0.5*dx[0]);
        const Real rmint = xyzmin[0] + (tbt.type(0) == NODE ? 0. : 0.5*dx[0]);
        const Real rminz = xyzmin[0] + (tbz.type(0) == NODE ? 0. : 0.5*dx[0]);
        const Dim3 lo = lbound(tilebox);
        const int irmin = lo.x;

        // For ishift, 1 means cell centered, 0 means node centered
        int const ishift_t = (rmint > rmin ? 1 : 0);
        int const ishift_z = (rminz > rmin ? 1 : 0);

        const int nmodes = n_rz_azimuthal_modes;

        // Grow the tileboxes to include the guard cells, except for the
        // guard cells at negative radius.
        if (rmin > 0.) {
           tbr.growLo(0, ngJ[0]);
           tbt.growLo(0, ngJ[0]);
           tbz.growLo(0, ngJ[0]);
        }
        tbr.growHi(0, ngJ[0]);
        tbt.growHi(0, ngJ[0]);
        tbz.growHi(0, ngJ[0]);
        tbr.grow(1, ngJ[1]);
        tbt.grow(1, ngJ[1]);
        tbz.grow(1, ngJ[1]);

        // Rescale current in r-z mode since the inverse volume factor was not
        // included in the current deposition.
        amrex::ParallelFor(tbr, tbt, tbz,
        [=] AMREX_GPU_DEVICE (int i, int j, int /*k*/)
        {
            // Wrap the current density deposited in the guard cells around
            // to the cells above the axis.
            // Note that Jr(i==0) is at 1/2 dr.
            if (rmin == 0. && 0 <= i && i < ngJ[0]) {
                Jr_arr(i,j,0,0) -= Jr_arr(-1-i,j,0,0);
            }
            // Apply the inverse volume scaling
            // Since Jr is never node centered in r, no need for distinction
            // between on axis and off-axis factors
            const amrex::Real r = amrex::Math::abs(rminr + (i - irmin)*dr);
            Jr_arr(i,j,0,0) /= (2.*MathConst::pi*r);

            for (int imode=1 ; imode < nmodes ; imode++) {
                // Wrap the current density deposited in the guard cells around
                // to the cells above the axis.
                // Note that Jr(i==0) is at 1/2 dr.
                if (rmin == 0. && 0 <= i && i < ngJ[0]) {
                    Jr_arr(i,j,0,2*imode-1) += std::pow(-1, imode+1)*Jr_arr(-1-i,j,0,2*imode-1);
                    Jr_arr(i,j,0,2*imode) += std::pow(-1, imode+1)*Jr_arr(-1-i,j,0,2*imode);
                }
                // Apply the inverse volume scaling
                // Since Jr is never node centered in r, no need for distinction
                // between on axis and off-axis factors
                Jr_arr(i,j,0,2*imode-1) /= (2.*MathConst::pi*r);
                Jr_arr(i,j,0,2*imode) /= (2.*MathConst::pi*r);
            }
        },
        [=] AMREX_GPU_DEVICE (int i, int j, int /*k*/)
        {
            // Wrap the current density deposited in the guard cells around
            // to the cells above the axis.
            // If Jt is node centered, Jt[0] is located on the boundary.
            // If Jt is cell centered, Jt[0] is at 1/2 dr.
            if (rmin == 0. && 1-ishift_t <= i && i <= ngJ[0]-ishift_t) {
                Jt_arr(i,j,0,0) -= Jt_arr(-ishift_t-i,j,0,0);
            }

            // Apply the inverse volume scaling
            // Jt is forced to zero on axis.
            const amrex::Real r = amrex::Math::abs(rmint + (i - irmin)*dr);
            if (r == 0.) {
                Jt_arr(i,j,0,0) = 0.;
            } else {
                Jt_arr(i,j,0,0) /= (2.*MathConst::pi*r);
            }

            for (int imode=1 ; imode < nmodes ; imode++) {
                // Wrap the current density deposited in the guard cells around
                // to the cells above the axis.
                if (rmin == 0. && 1-ishift_t <= i && i <= ngJ[0]-ishift_t) {
                    Jt_arr(i,j,0,2*imode-1) += std::pow(-1, imode+1)*Jt_arr(-ishift_t-i,j,0,2*imode-1);
                    Jt_arr(i,j,0,2*imode) += std::pow(-1, imode+1)*Jt_arr(-ishift_t-i,j,0,2*imode);
                }

                // Apply the inverse volume scaling
                // Jt is forced to zero on axis.
                if (r == 0.) {
                    Jt_arr(i,j,0,2*imode-1) = 0.;
                    Jt_arr(i,j,0,2*imode) = 0.;
                } else {
                    Jt_arr(i,j,0,2*imode-1) /= (2.*MathConst::pi*r);
                    Jt_arr(i,j,0,2*imode) /= (2.*MathConst::pi*r);
                }
            }
        },
        [=] AMREX_GPU_DEVICE (int i, int j, int /*k*/)
        {
            // Wrap the current density deposited in the guard cells around
            // to the cells above the axis.
            // If Jz is node centered, Jt[0] is located on the boundary.
            // If Jz is cell centered, Jt[0] is at 1/2 dr.
            if (rmin == 0. && 1-ishift_z <= i && i <= ngJ[0]-ishift_z) {
                Jz_arr(i,j,0,0) += Jz_arr(-ishift_z-i,j,0,0);
            }

            // Apply the inverse volume scaling
            const amrex::Real r = amrex::Math::abs(rminz + (i - irmin)*dr);
            if (r == 0.) {
                // Verboncoeur JCP 164, 421-427 (2001) : corrected volume on axis
                Jz_arr(i,j,0,0) /= (MathConst::pi*dr/3.);
            } else {
                Jz_arr(i,j,0,0) /= (2.*MathConst::pi*r);
            }

            for (int imode=1 ; imode < nmodes ; imode++) {
                // Wrap the current density deposited in the guard cells around
                // to the cells above the axis.
                if (rmin == 0. && 1-ishift_z <= i && i <= ngJ[0]-ishift_z) {
                    Jz_arr(i,j,0,2*imode-1) -= std::pow(-1, imode+1)*Jz_arr(-ishift_z-i,j,0,2*imode-1);
                    Jz_arr(i,j,0,2*imode) -= std::pow(-1, imode+1)*Jz_arr(-ishift_z-i,j,0,2*imode);
                }

                // Apply the inverse volume scaling
                if (r == 0.) {
                    // Verboncoeur JCP 164, 421-427 (2001) : corrected volume on axis
                    Jz_arr(i,j,0,2*imode-1) /= (MathConst::pi*dr/3.);
                    Jz_arr(i,j,0,2*imode) /= (MathConst::pi*dr/3.);
                } else {
                    Jz_arr(i,j,0,2*imode-1) /= (2.*MathConst::pi*r);
                    Jz_arr(i,j,0,2*imode) /= (2.*MathConst::pi*r);
                }
            }

        });
    }
}

void
WarpX::ApplyInverseVolumeScalingToChargeDensity (MultiFab* Rho, int lev)
{
    const amrex::IntVect ngRho = Rho->nGrowVect();
    const std::array<Real,3>& dx = WarpX::CellSize(lev);
    const Real dr = dx[0];

    constexpr int NODE = amrex::IndexType::NODE;

    Box tilebox;

    for ( MFIter mfi(*Rho, TilingIfNotGPU()); mfi.isValid(); ++mfi )
    {

        Array4<Real> const& Rho_arr = Rho->array(mfi);

        tilebox = mfi.tilebox();
        Box tb = convert( tilebox, Rho->ixType().toIntVect() );

        // Lower corner of tile box physical domain
        // Note that this is done before the tilebox.grow so that
        // these do not include the guard cells.
        const std::array<amrex::Real, 3>& xyzmin = WarpX::LowerCorner(tilebox, lev, 0._rt);
        const Dim3 lo = lbound(tilebox);
        const Real rmin = xyzmin[0];
        const Real rminr = xyzmin[0] + (tb.type(0) == NODE ? 0. : 0.5*dx[0]);
        const int irmin = lo.x;
        int ishift = (rminr > rmin ? 1 : 0);

        // Grow the tilebox to include the guard cells, except for the
        // guard cells at negative radius.
        if (rmin > 0.) {
           tb.growLo(0, ngRho[0]);
        }
        tb.growHi(0, ngRho[0]);
        tb.grow(1, ngRho[1]);

        // Rescale charge in r-z mode since the inverse volume factor was not
        // included in the charge deposition.
        // Note that the loop is also over ncomps, which takes care of the RZ modes,
        // as well as the old and new rho.
        int const ncomp = Rho->nComp();
        amrex::ParallelFor(tb, ncomp,
        [=] AMREX_GPU_DEVICE (int i, int j, int /*k*/, int icomp)
        {
            // Wrap the charge density deposited in the guard cells around
            // to the cells above the axis.
            // Rho is located on the boundary
            if (rmin == 0. && 1-ishift <= i && i <= ngRho[0]-ishift) {
                int imode;
                if (icomp == 0 || icomp == ncomp/2) {
                    imode = 0;
                }
                else if (icomp < ncomp/2) {
                    imode = (icomp+1)/2;
                }
                else {
                    imode = (icomp - ncomp/2 + 1)/2;
                }
                Rho_arr(i,j,0,icomp) -= std::pow(-1, imode+1)*Rho_arr(-ishift-i,j,0,icomp);
            }

            // Apply the inverse volume scaling
            const amrex::Real r = amrex::Math::abs(rminr + (i - irmin)*dr);
            if (r == 0.) {
                // Verboncoeur JCP 164, 421-427 (2001) : corrected volume on axis
                Rho_arr(i,j,0,icomp) /= (MathConst::pi*dr/3.);
            } else {
                Rho_arr(i,j,0,icomp) /= (2.*MathConst::pi*r);
            }
        });
    }
}
#endif<|MERGE_RESOLUTION|>--- conflicted
+++ resolved
@@ -271,13 +271,10 @@
 void WarpX::PSATDForwardTransformJ (
     const amrex::Vector<std::array<std::unique_ptr<amrex::MultiFab>,3>>& J_fp,
     const amrex::Vector<std::array<std::unique_ptr<amrex::MultiFab>,3>>& J_cp,
-<<<<<<< HEAD
     const int idx_jx,
     const int idx_jy,
-    const int idx_jz)
-=======
+    const int idx_jz,
     const bool apply_kspace_filter)
->>>>>>> eb62c182
 {
     for (int lev = 0; lev <= finest_level; ++lev)
     {
@@ -317,33 +314,13 @@
 {
     for (int lev = 0; lev <= finest_level; ++lev)
     {
-<<<<<<< HEAD
-        BackwardTransformVect(lev, *spectral_solver_fp[lev], J_fp[lev], idx_jx, idx_jy, idx_jz);
-
-        if (spectral_solver_cp[lev])
-        {
-            BackwardTransformVect(lev, *spectral_solver_cp[lev], J_cp[lev], idx_jx, idx_jy, idx_jz);
-=======
-        Idx = spectral_solver_fp[lev]->m_spectral_index;
-
-        idx_jx = static_cast<int>(Idx.Jx);
-        idx_jy = static_cast<int>(Idx.Jy);
-        idx_jz = static_cast<int>(Idx.Jz);
-
         BackwardTransformVect(lev, *spectral_solver_fp[lev], J_fp[lev],
                               idx_jx, idx_jy, idx_jz, m_fill_guards_current);
 
         if (spectral_solver_cp[lev])
         {
-            Idx = spectral_solver_cp[lev]->m_spectral_index;
-
-            idx_jx = static_cast<int>(Idx.Jx);
-            idx_jy = static_cast<int>(Idx.Jy);
-            idx_jz = static_cast<int>(Idx.Jz);
-
             BackwardTransformVect(lev, *spectral_solver_cp[lev], J_cp[lev],
                                   idx_jx, idx_jy, idx_jz, m_fill_guards_current);
->>>>>>> eb62c182
         }
     }
 }
@@ -673,74 +650,55 @@
         "PushFieldsEM: PSATD solver selected but not built"));
 #else
 
-    if (fft_periodic_single_box)
-    {
-        if (current_correction)
-        {
-            // FFT of J and rho
-            PSATDForwardTransformJ(current_fp, current_cp);
-            PSATDForwardTransformRho(rho_fp, rho_cp, 0, 0); // rho old
-            PSATDForwardTransformRho(rho_fp, rho_cp, 1, 1); // rho new
-
-<<<<<<< HEAD
-    // Forward FFT of J
-    // (get spectral index from spectral solver on level 0)
+    // Get spectral index from spectral solver on level 0
     int idx_jx = spectral_solver_fp[0]->m_spectral_index.Jx;
     int idx_jy = spectral_solver_fp[0]->m_spectral_index.Jy;
     int idx_jz = spectral_solver_fp[0]->m_spectral_index.Jz;
-    PSATDForwardTransformJ(J_fp, current_cp, idx_jx, idx_jy, idx_jz);
-=======
+
+    if (fft_periodic_single_box)
+    {
+        if (current_correction)
+        {
+            // FFT of J and rho
+            PSATDForwardTransformJ(current_fp, current_cp, idx_jx, idx_jy, idx_jz);
+            PSATDForwardTransformRho(rho_fp, rho_cp, 0, 0); // rho old
+            PSATDForwardTransformRho(rho_fp, rho_cp, 1, 1); // rho new
+
             // Correct J in k-space
             PSATDCurrentCorrection();
->>>>>>> eb62c182
 
             // Inverse FFT of J
-            PSATDBackwardTransformJ(current_fp, current_cp);
+            PSATDBackwardTransformJ(current_fp, current_cp, idx_jx, idx_jy, idx_jz);
         }
         else if (current_deposition_algo == CurrentDepositionAlgo::Vay)
         {
             // FFT of D and rho (if used)
             // TODO Replace current_cp with current_cp_vay once Vay deposition is implemented with MR
-            PSATDForwardTransformJ(current_fp_vay, current_cp);
+            PSATDForwardTransformJ(current_fp_vay, current_cp, idx_jx, idx_jy, idx_jz);
             PSATDForwardTransformRho(rho_fp, rho_cp, 0, 0); // rho old
             PSATDForwardTransformRho(rho_fp, rho_cp, 1, 1); // rho new
 
             // Compute J from D in k-space
-            PSATDVayDeposition();
+            PSATDVayDeposition(idx_jx, idx_jy, idx_jz);
 
             // Inverse FFT of J, subtract cumulative sums of D
-            PSATDBackwardTransformJ(current_fp, current_cp);
+            PSATDBackwardTransformJ(current_fp, current_cp, idx_jx, idx_jy, idx_jz);
             // TODO Cumulative sums need to be fixed with periodic single box
             PSATDSubtractCurrentPartialSumsAvg();
 
             // FFT of J after subtraction of cumulative sums
-            PSATDForwardTransformJ(current_fp, current_cp);
+            PSATDForwardTransformJ(current_fp, current_cp, idx_jx, idx_jy, idx_jz);
         }
         else // no current correction, no Vay deposition
         {
             // FFT of J and rho (if used)
-            PSATDForwardTransformJ(current_fp, current_cp);
+            PSATDForwardTransformJ(current_fp, current_cp, idx_jx, idx_jy, idx_jz);
             PSATDForwardTransformRho(rho_fp, rho_cp, 0, 0); // rho old
             PSATDForwardTransformRho(rho_fp, rho_cp, 1, 1); // rho new
         }
     }
     else // no periodic single box
     {
-<<<<<<< HEAD
-        PSATDCurrentCorrection();
-        PSATDBackwardTransformJ(current_fp, current_cp, idx_jx, idx_jy, idx_jz);
-    }
-
-    // Compute the current in Fourier space according to the Vay deposition scheme, and
-    // transform back to real space so that the Vay deposition is reflected in the diagnostics
-    if (WarpX::current_deposition_algo == CurrentDepositionAlgo::Vay)
-    {
-        PSATDVayDeposition(idx_jx, idx_jy, idx_jz);
-        PSATDBackwardTransformJ(current_fp, current_cp, idx_jx, idx_jy, idx_jz);
-        PSATDSubtractCurrentPartialSumsAvg();
-        SyncCurrent(current_fp, current_cp);
-        PSATDForwardTransformJ(current_fp, current_cp, idx_jx, idx_jy, idx_jz);
-=======
         if (current_correction)
         {
             // FFT of J and rho
@@ -748,11 +706,11 @@
             // In RZ geometry, do not apply filtering here, since it is
             // applied in the subsequent calls to these functions (below)
             const bool apply_kspace_filter = false;
-            PSATDForwardTransformJ(current_fp, current_cp, apply_kspace_filter);
+            PSATDForwardTransformJ(current_fp, current_cp, idx_jx, idx_jy, idx_jz, apply_kspace_filter);
             PSATDForwardTransformRho(rho_fp, rho_cp, 0, 0, apply_kspace_filter); // rho old
             PSATDForwardTransformRho(rho_fp, rho_cp, 1, 1, apply_kspace_filter); // rho new
 #else
-            PSATDForwardTransformJ(current_fp, current_cp);
+            PSATDForwardTransformJ(current_fp, current_cp, idx_jx, idx_jy, idx_jz);
             PSATDForwardTransformRho(rho_fp, rho_cp, 0, 0); // rho old
             PSATDForwardTransformRho(rho_fp, rho_cp, 1, 1); // rho new
 #endif
@@ -761,7 +719,7 @@
             PSATDCurrentCorrection();
 
             // Inverse FFT of J
-            PSATDBackwardTransformJ(current_fp, current_cp);
+            PSATDBackwardTransformJ(current_fp, current_cp, idx_jx, idx_jy, idx_jz);
 
             // Synchronize J and rho
             SyncCurrent(current_fp, current_cp);
@@ -770,13 +728,13 @@
         else if (current_deposition_algo == CurrentDepositionAlgo::Vay)
         {
             // FFT of D
-            PSATDForwardTransformJ(current_fp_vay, current_cp);
+            PSATDForwardTransformJ(current_fp_vay, current_cp, idx_jx, idx_jy, idx_jz);
 
             // Compute J from D in k-space
-            PSATDVayDeposition();
+            PSATDVayDeposition(idx_jx, idx_jy, idx_jz);
 
             // Inverse FFT of J, subtract cumulative sums of D
-            PSATDBackwardTransformJ(current_fp, current_cp);
+            PSATDBackwardTransformJ(current_fp, current_cp, idx_jx, idx_jy, idx_jz);
             PSATDSubtractCurrentPartialSumsAvg();
 
             // Synchronize J and rho (if used)
@@ -785,10 +743,9 @@
         }
 
         // FFT of J and rho (if used)
-        PSATDForwardTransformJ(current_fp, current_cp);
+        PSATDForwardTransformJ(current_fp, current_cp, idx_jx, idx_jy, idx_jz);
         PSATDForwardTransformRho(rho_fp, rho_cp, 0, 0); // rho old
         PSATDForwardTransformRho(rho_fp, rho_cp, 1, 1); // rho new
->>>>>>> eb62c182
     }
 
     // FFT of E and B
