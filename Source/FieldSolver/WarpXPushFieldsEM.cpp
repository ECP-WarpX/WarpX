--- conflicted
+++ resolved
@@ -248,8 +248,6 @@
             const Box& tbx  = mfi.tilebox(Bx_nodal_flag);
             const Box& tby  = mfi.tilebox(By_nodal_flag);
             const Box& tbz  = mfi.tilebox(Bz_nodal_flag);
-
-<<<<<<< HEAD
             auto const& pml_Bxfab = pml_B[0]->array(mfi);
             auto const& pml_Byfab = pml_B[1]->array(mfi);
             auto const& pml_Bzfab = pml_B[2]->array(mfi);
@@ -300,22 +298,6 @@
                });
 
             }
-
-=======
-            WRPX_PUSH_PML_BVEC(
-                tbx.loVect(), tbx.hiVect(),
-                tby.loVect(), tby.hiVect(),
-                tbz.loVect(), tbz.hiVect(),
-                BL_TO_FORTRAN_3D((*pml_E[0])[mfi]),
-                BL_TO_FORTRAN_3D((*pml_E[1])[mfi]),
-                BL_TO_FORTRAN_3D((*pml_E[2])[mfi]),
-                BL_TO_FORTRAN_3D((*pml_B[0])[mfi]),
-                BL_TO_FORTRAN_3D((*pml_B[1])[mfi]),
-                BL_TO_FORTRAN_3D((*pml_B[2])[mfi]),
-                &dtsdx, &dtsdy, &dtsdz,
-                &WarpX::maxwell_fdtd_solver_id
-            );
->>>>>>> aa5098a4
         }
     }
 }
@@ -529,7 +511,6 @@
             auto const& pml_Byfab = pml_B[1]->array(mfi);
             auto const& pml_Bzfab = pml_B[2]->array(mfi);
 
-<<<<<<< HEAD
             amrex::ParallelFor(tex, tey, tez,
             [=] AMREX_GPU_DEVICE (int i, int j, int k) {
                 warpx_push_pml_ex_yee(i,j,k,pml_Exfab,pml_Byfab,pml_Bzfab,
@@ -543,20 +524,6 @@
                 warpx_push_pml_ez_yee(i,j,k,pml_Ezfab,pml_Bxfab,pml_Byfab,
                                       dtsdx_c2,dtsdy_c2);
             });
-=======
-            WRPX_PUSH_PML_EVEC(
-                tex.loVect(), tex.hiVect(),
-                tey.loVect(), tey.hiVect(),
-                tez.loVect(), tez.hiVect(),
-                BL_TO_FORTRAN_3D((*pml_E[0])[mfi]),
-                BL_TO_FORTRAN_3D((*pml_E[1])[mfi]),
-                BL_TO_FORTRAN_3D((*pml_E[2])[mfi]),
-                BL_TO_FORTRAN_3D((*pml_B[0])[mfi]),
-                BL_TO_FORTRAN_3D((*pml_B[1])[mfi]),
-                BL_TO_FORTRAN_3D((*pml_B[2])[mfi]),
-                &dtsdx_c2, &dtsdy_c2, &dtsdz_c2
-           );
->>>>>>> aa5098a4
 
             if (pml_has_particles) {
                 // Update the E field in the PML, using the current
@@ -598,7 +565,6 @@
 
             if (pml_F)
             {
-<<<<<<< HEAD
 
                auto const& pml_F_fab = pml_F->array(mfi);
 
@@ -639,19 +605,6 @@
                   });
 
                }
-=======
-                WRPX_PUSH_PML_EVEC_F(
-                    tex.loVect(), tex.hiVect(),
-                    tey.loVect(), tey.hiVect(),
-                    tez.loVect(), tez.hiVect(),
-                    BL_TO_FORTRAN_3D((*pml_E[0])[mfi]),
-                    BL_TO_FORTRAN_3D((*pml_E[1])[mfi]),
-                    BL_TO_FORTRAN_3D((*pml_E[2])[mfi]),
-                    BL_TO_FORTRAN_3D((*pml_F   )[mfi]),
-                    &dtsdx_c2, &dtsdy_c2, &dtsdz_c2,
-                    &WarpX::maxwell_fdtd_solver_id
-                );
->>>>>>> aa5098a4
             }
         }
     }
@@ -726,8 +679,6 @@
         for ( MFIter mfi(*pml_F, TilingIfNotGPU()); mfi.isValid(); ++mfi )
         {
             const Box& bx = mfi.tilebox();
-<<<<<<< HEAD
-
 
             auto const& pml_F_fab = pml_F->array(mfi);
             auto const& pml_Exfab = pml_E[0]->array(mfi);
@@ -742,16 +693,6 @@
                                 dtsdx[0], dtsdx[1], dtsdx[2]);
             });
 
-=======
-            WRPX_PUSH_PML_F(
-                bx.loVect(), bx.hiVect(),
-                BL_TO_FORTRAN_ANYD((*pml_F   )[mfi]),
-                BL_TO_FORTRAN_ANYD((*pml_E[0])[mfi]),
-                BL_TO_FORTRAN_ANYD((*pml_E[1])[mfi]),
-                BL_TO_FORTRAN_ANYD((*pml_E[2])[mfi]),
-                &dtsdx[0], &dtsdx[1], &dtsdx[2]
-            );
->>>>>>> aa5098a4
         }
     }
 }
