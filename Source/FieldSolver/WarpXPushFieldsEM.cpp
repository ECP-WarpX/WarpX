/* Copyright 2019 Andrew Myers, Aurore Blelly, Axel Huebl
 * David Grote, Maxence Thevenet, Remi Lehe
 * Revathi Jambunathan, Weiqun Zhang
 *
 * This file is part of WarpX.
 *
 * License: BSD-3-Clause-LBNL
 */
#include "WarpX.H"

#include "BoundaryConditions/PML.H"
#include "Evolve/WarpXDtType.H"
#include "FieldSolver/FiniteDifferenceSolver/FiniteDifferenceSolver.H"
#if defined(WARPX_USE_FFT)
#   include "FieldSolver/SpectralSolver/SpectralFieldData.H"
#   ifdef WARPX_DIM_RZ
#       include "FieldSolver/SpectralSolver/SpectralSolverRZ.H"
#       include "BoundaryConditions/PML_RZ.H"
#   else
#       include "FieldSolver/SpectralSolver/SpectralSolver.H"
#   endif
#endif
#include "Python/callbacks.H"
#include "Utils/TextMsg.H"
#include "Utils/WarpXAlgorithmSelection.H"
#include "Utils/WarpXConst.H"
#include "Utils/WarpXProfilerWrapper.H"
#include "WarpXPushFieldsEM_K.H"
#include "WarpX_FDTD.H"

#include <AMReX.H>
#ifdef AMREX_USE_SENSEI_INSITU
#   include <AMReX_AmrMeshInSituBridge.H>
#endif
#include <AMReX_Array4.H>
#include <AMReX_BLassert.H>
#include <AMReX_Box.H>
#include <AMReX_Config.H>
#include <AMReX_FArrayBox.H>
#include <AMReX_FabArray.H>
#include <AMReX_Geometry.H>
#include <AMReX_GpuLaunch.H>
#include <AMReX_GpuQualifiers.H>
#include <AMReX_IndexType.H>
#include <AMReX_MFIter.H>
#include <AMReX_Math.H>
#include <AMReX_MultiFab.H>
#include <AMReX_REAL.H>
#include <AMReX_Vector.H>

#include <array>
#include <cmath>
#include <memory>

using namespace amrex;

#ifdef WARPX_USE_FFT
namespace {

    void ForwardTransformVect (
        const int lev,
#ifdef WARPX_DIM_RZ
        SpectralSolverRZ& solver,
#else
        SpectralSolver& solver,
#endif
        const ablastr::fields::VectorField& vector_field,
        const int compx, const int compy, const int compz)
    {
#ifdef WARPX_DIM_RZ
        solver.ForwardTransform(lev, *vector_field[0], compx, *vector_field[1], compy);
        solver.ForwardTransform(lev, *vector_field[2], compz);
#else
        solver.ForwardTransform(lev, *vector_field[0], compx);
        solver.ForwardTransform(lev, *vector_field[1], compy);
        solver.ForwardTransform(lev, *vector_field[2], compz);
#endif
    }

    void BackwardTransformVect (
        const int lev,
#ifdef WARPX_DIM_RZ
        SpectralSolverRZ& solver,
#else
        SpectralSolver& solver,
#endif
        const ablastr::fields::VectorField& vector_field,
        const int compx, const int compy, const int compz,
        const amrex::IntVect& fill_guards)
    {
#ifdef WARPX_DIM_RZ
        amrex::ignore_unused(fill_guards);
        solver.BackwardTransform(lev, *vector_field[0], compx, *vector_field[1], compy);
        solver.BackwardTransform(lev, *vector_field[2], compz);
#else
        solver.BackwardTransform(lev, *vector_field[0], compx, fill_guards);
        solver.BackwardTransform(lev, *vector_field[1], compy, fill_guards);
        solver.BackwardTransform(lev, *vector_field[2], compz, fill_guards);
#endif
    }
}

void WarpX::PSATDForwardTransformEB (
    const ablastr::fields::MultiLevelVectorField& E_fp,
    const ablastr::fields::MultiLevelVectorField& B_fp,
    const ablastr::fields::MultiLevelVectorField& E_cp,
    const ablastr::fields::MultiLevelVectorField& B_cp)
{
    const SpectralFieldIndex& Idx = spectral_solver_fp[0]->m_spectral_index;

    for (int lev = 0; lev <= finest_level; ++lev)
    {
        ForwardTransformVect(lev, *spectral_solver_fp[lev], E_fp[lev], Idx.Ex, Idx.Ey, Idx.Ez);
        ForwardTransformVect(lev, *spectral_solver_fp[lev], B_fp[lev], Idx.Bx, Idx.By, Idx.Bz);

        if (spectral_solver_cp[lev])
        {
            ForwardTransformVect(lev, *spectral_solver_cp[lev], E_cp[lev], Idx.Ex, Idx.Ey, Idx.Ez);
            ForwardTransformVect(lev, *spectral_solver_cp[lev], B_cp[lev], Idx.Bx, Idx.By, Idx.Bz);
        }
    }
}

void WarpX::PSATDBackwardTransformEB (
    const ablastr::fields::MultiLevelVectorField& E_fp,
    const ablastr::fields::MultiLevelVectorField& B_fp,
    const ablastr::fields::MultiLevelVectorField& E_cp,
    const ablastr::fields::MultiLevelVectorField& B_cp)
{
    const SpectralFieldIndex& Idx = spectral_solver_fp[0]->m_spectral_index;

    for (int lev = 0; lev <= finest_level; ++lev)
    {
        BackwardTransformVect(lev, *spectral_solver_fp[lev], E_fp[lev],
                              Idx.Ex, Idx.Ey, Idx.Ez, m_fill_guards_fields);
        BackwardTransformVect(lev, *spectral_solver_fp[lev], B_fp[lev],
                              Idx.Bx, Idx.By, Idx.Bz, m_fill_guards_fields);

        if (spectral_solver_cp[lev])
        {
            BackwardTransformVect(lev, *spectral_solver_cp[lev], E_cp[lev],
                                  Idx.Ex, Idx.Ey, Idx.Ez, m_fill_guards_fields);
            BackwardTransformVect(lev, *spectral_solver_cp[lev], B_cp[lev],
                                  Idx.Bx, Idx.By, Idx.Bz, m_fill_guards_fields);
        }
    }

    // Damp the fields in the guard cells
    for (int lev = 0; lev <= finest_level; ++lev)
    {
        DampFieldsInGuards(lev, E_fp[lev], B_fp[lev]);
    }
}

void WarpX::PSATDBackwardTransformEBavg (
    ablastr::fields::MultiLevelVectorField const& E_avg_fp,
    ablastr::fields::MultiLevelVectorField const& B_avg_fp,
    ablastr::fields::MultiLevelVectorField const& E_avg_cp,
    ablastr::fields::MultiLevelVectorField const& B_avg_cp)
{
    const SpectralFieldIndex& Idx = spectral_solver_fp[0]->m_spectral_index;

    for (int lev = 0; lev <= finest_level; ++lev)
    {
        BackwardTransformVect(lev, *spectral_solver_fp[lev], E_avg_fp[lev],
                              Idx.Ex_avg, Idx.Ey_avg, Idx.Ez_avg, m_fill_guards_fields);
        BackwardTransformVect(lev, *spectral_solver_fp[lev], B_avg_fp[lev],
                              Idx.Bx_avg, Idx.By_avg, Idx.Bz_avg, m_fill_guards_fields);

        if (spectral_solver_cp[lev])
        {
            BackwardTransformVect(lev, *spectral_solver_cp[lev], E_avg_cp[lev],
                                  Idx.Ex_avg, Idx.Ey_avg, Idx.Ez_avg, m_fill_guards_fields);
            BackwardTransformVect(lev, *spectral_solver_cp[lev], B_avg_cp[lev],
                                  Idx.Bx_avg, Idx.By_avg, Idx.Bz_avg, m_fill_guards_fields);
        }
    }
}

void
WarpX::PSATDForwardTransformF ()
{
    const SpectralFieldIndex& Idx = spectral_solver_fp[0]->m_spectral_index;

    for (int lev = 0; lev <= finest_level; ++lev)
    {
        if (m_fields.has("F_fp", lev)) {
            spectral_solver_fp[lev]->ForwardTransform(lev, *m_fields.get("F_fp", lev), Idx.F);
        }

        if (spectral_solver_cp[lev])
        {
            if (m_fields.has("F_cp", lev)) {
                spectral_solver_cp[lev]->ForwardTransform(lev, *m_fields.get("F_cp", lev), Idx.F);
            }
        }
    }
}

void
WarpX::PSATDBackwardTransformF ()
{
    const SpectralFieldIndex& Idx = spectral_solver_fp[0]->m_spectral_index;

    for (int lev = 0; lev <= finest_level; ++lev)
    {
#ifdef WARPX_DIM_RZ
        if (m_fields.has("F_fp", lev)) { spectral_solver_fp[lev]->BackwardTransform(lev, *m_fields.get("F_fp", lev), Idx.F); }
#else
        if (m_fields.has("F_fp", lev)) { spectral_solver_fp[lev]->BackwardTransform(lev, *m_fields.get("F_fp", lev), Idx.F, m_fill_guards_fields); }
#endif

        if (spectral_solver_cp[lev])
        {
#ifdef WARPX_DIM_RZ
            if (m_fields.has("F_cp", lev)) { spectral_solver_cp[lev]->BackwardTransform(lev, *m_fields.get("F_cp", lev), Idx.F); }
#else
            if (m_fields.has("F_cp", lev)) { spectral_solver_cp[lev]->BackwardTransform(lev, *m_fields.get("F_cp", lev), Idx.F, m_fill_guards_fields); }
#endif
        }
    }

    // Damp the field in the guard cells
    for (int lev = 0; lev <= finest_level; ++lev)
    {
        DampFieldsInGuards(lev, m_fields.get("F_fp", lev));
    }
}

void
WarpX::PSATDForwardTransformG ()
{
    const SpectralFieldIndex& Idx = spectral_solver_fp[0]->m_spectral_index;

    for (int lev = 0; lev <= finest_level; ++lev)
    {
        if (m_fields.has("G_fp", lev)) {
            spectral_solver_fp[lev]->ForwardTransform(lev, *m_fields.get("G_fp", lev), Idx.G);
        }

        if (spectral_solver_cp[lev])
        {
            if (m_fields.has("G_cp", lev)) {
                spectral_solver_fp[lev]->ForwardTransform(lev, *m_fields.get("G_cp", lev), Idx.G);
            }
        }
    }
}

void
WarpX::PSATDBackwardTransformG ()
{
    const SpectralFieldIndex& Idx = spectral_solver_fp[0]->m_spectral_index;

    for (int lev = 0; lev <= finest_level; ++lev)
    {
        if (m_fields.has("G_fp", lev)) {
            MultiFab* G_fp = m_fields.get("G_fp", lev);
#ifdef WARPX_DIM_RZ
            spectral_solver_fp[lev]->BackwardTransform(lev, *G_fp, Idx.G);
#else
            spectral_solver_fp[lev]->BackwardTransform(lev, *G_fp, Idx.G, m_fill_guards_fields);
#endif

            DampFieldsInGuards(lev, G_fp);
        }

        if (spectral_solver_cp[lev])
        {
            if (m_fields.has("G_cp", lev)) {
                MultiFab* G_cp = m_fields.get("G_cp", lev);
#ifdef WARPX_DIM_RZ
                spectral_solver_fp[lev]->BackwardTransform(lev, *G_cp, Idx.G);
#else
                spectral_solver_fp[lev]->BackwardTransform(lev, *G_cp, Idx.G, m_fill_guards_fields);
#endif
            }
        }
    }
}

void WarpX::PSATDForwardTransformJ (
    const ablastr::fields::MultiLevelVectorField& J_fp,
    const ablastr::fields::MultiLevelVectorField& J_cp,
    const bool apply_kspace_filter)
{
    SpectralFieldIndex Idx;
    int idx_jx, idx_jy, idx_jz;

    for (int lev = 0; lev <= finest_level; ++lev)
    {
        Idx = spectral_solver_fp[lev]->m_spectral_index;

        idx_jx = (J_in_time == JInTime::Linear) ? static_cast<int>(Idx.Jx_new) : static_cast<int>(Idx.Jx_mid);
        idx_jy = (J_in_time == JInTime::Linear) ? static_cast<int>(Idx.Jy_new) : static_cast<int>(Idx.Jy_mid);
        idx_jz = (J_in_time == JInTime::Linear) ? static_cast<int>(Idx.Jz_new) : static_cast<int>(Idx.Jz_mid);

        ForwardTransformVect(lev, *spectral_solver_fp[lev], J_fp[lev], idx_jx, idx_jy, idx_jz);

        if (spectral_solver_cp[lev])
        {
            Idx = spectral_solver_cp[lev]->m_spectral_index;

            idx_jx = (J_in_time == JInTime::Linear) ? static_cast<int>(Idx.Jx_new) : static_cast<int>(Idx.Jx_mid);
            idx_jy = (J_in_time == JInTime::Linear) ? static_cast<int>(Idx.Jy_new) : static_cast<int>(Idx.Jy_mid);
            idx_jz = (J_in_time == JInTime::Linear) ? static_cast<int>(Idx.Jz_new) : static_cast<int>(Idx.Jz_mid);

            ForwardTransformVect(lev, *spectral_solver_cp[lev], J_cp[lev], idx_jx, idx_jy, idx_jz);
        }
    }

#ifdef WARPX_DIM_RZ
    // Apply filter in k space if needed
    if (use_kspace_filter && apply_kspace_filter)
    {
        for (int lev = 0; lev <= finest_level; ++lev)
        {
            Idx = spectral_solver_fp[lev]->m_spectral_index;

            idx_jx = (J_in_time == JInTime::Linear) ? static_cast<int>(Idx.Jx_new) : static_cast<int>(Idx.Jx_mid);
            idx_jy = (J_in_time == JInTime::Linear) ? static_cast<int>(Idx.Jy_new) : static_cast<int>(Idx.Jy_mid);
            idx_jz = (J_in_time == JInTime::Linear) ? static_cast<int>(Idx.Jz_new) : static_cast<int>(Idx.Jz_mid);

            spectral_solver_fp[lev]->ApplyFilter(lev, idx_jx, idx_jy, idx_jz);

            if (spectral_solver_cp[lev])
            {
                Idx = spectral_solver_cp[lev]->m_spectral_index;

                idx_jx = (J_in_time == JInTime::Linear) ? static_cast<int>(Idx.Jx_new) : static_cast<int>(Idx.Jx_mid);
                idx_jy = (J_in_time == JInTime::Linear) ? static_cast<int>(Idx.Jy_new) : static_cast<int>(Idx.Jy_mid);
                idx_jz = (J_in_time == JInTime::Linear) ? static_cast<int>(Idx.Jz_new) : static_cast<int>(Idx.Jz_mid);

                spectral_solver_cp[lev]->ApplyFilter(lev, idx_jx, idx_jy, idx_jz);
            }
        }
    }
#else
    amrex::ignore_unused(apply_kspace_filter);
#endif
}

void WarpX::PSATDBackwardTransformJ (
    ablastr::fields::MultiLevelVectorField const & J_fp,
    ablastr::fields::MultiLevelVectorField const & J_cp)
{
    SpectralFieldIndex Idx;
    int idx_jx, idx_jy, idx_jz;

    for (int lev = 0; lev <= finest_level; ++lev)
    {
        Idx = spectral_solver_fp[lev]->m_spectral_index;

        // Note that these backward FFTs are currently called only
        // with algorithms that do not support J linear in time
        idx_jx = static_cast<int>(Idx.Jx_mid);
        idx_jy = static_cast<int>(Idx.Jy_mid);
        idx_jz = static_cast<int>(Idx.Jz_mid);

        BackwardTransformVect(lev, *spectral_solver_fp[lev], J_fp[lev],
                              idx_jx, idx_jy, idx_jz, m_fill_guards_current);

        if (spectral_solver_cp[lev])
        {
            Idx = spectral_solver_cp[lev]->m_spectral_index;

            // Note that these backward FFTs are currently called only
            // with algorithms that do not support J linear in time
            idx_jx = static_cast<int>(Idx.Jx_mid);
            idx_jy = static_cast<int>(Idx.Jy_mid);
            idx_jz = static_cast<int>(Idx.Jz_mid);

            BackwardTransformVect(lev, *spectral_solver_cp[lev], J_cp[lev],
                                  idx_jx, idx_jy, idx_jz, m_fill_guards_current);
        }
    }
}

void WarpX::PSATDForwardTransformRho (
    ablastr::fields::MultiLevelScalarField const & charge_fp,
    ablastr::fields::MultiLevelScalarField const & charge_cp,
    const int icomp, const int dcomp, const bool apply_kspace_filter)
{
    if (charge_fp[0] == nullptr) { return; }

    for (int lev = 0; lev <= finest_level; ++lev)
    {
        if (charge_fp[lev]) { spectral_solver_fp[lev]->ForwardTransform(lev, *charge_fp[lev], dcomp, icomp); }

        if (spectral_solver_cp[lev])
        {
            if (charge_cp[lev]) { spectral_solver_cp[lev]->ForwardTransform(lev, *charge_cp[lev], dcomp, icomp); }
        }
    }

#ifdef WARPX_DIM_RZ
    // Apply filter in k space if needed
    if (use_kspace_filter && apply_kspace_filter)
    {
        for (int lev = 0; lev <= finest_level; ++lev)
        {
            spectral_solver_fp[lev]->ApplyFilter(lev, dcomp);

            if (spectral_solver_cp[lev])
            {
                spectral_solver_cp[lev]->ApplyFilter(lev, dcomp);
            }
        }
    }
#else
    amrex::ignore_unused(apply_kspace_filter);
#endif
}

void WarpX::PSATDCurrentCorrection ()
{
    for (int lev = 0; lev <= finest_level; ++lev)
    {
        spectral_solver_fp[lev]->CurrentCorrection();

        if (spectral_solver_cp[lev])
        {
            spectral_solver_cp[lev]->CurrentCorrection();
        }
    }
}

void WarpX::PSATDVayDeposition ()
{
    for (int lev = 0; lev <= finest_level; ++lev)
    {
        spectral_solver_fp[lev]->VayDeposition();

        if (spectral_solver_cp[lev])
        {
            spectral_solver_cp[lev]->VayDeposition();
        }
    }
}

void WarpX::PSATDSubtractCurrentPartialSumsAvg ()
{
    using ablastr::fields::Direction;

    // Subtraction of cumulative sum for Vay deposition
    // implemented only in 2D and 3D Cartesian geometry
#if !defined (WARPX_DIM_1D_Z) && !defined (WARPX_DIM_RZ)

    // TODO Implementation with coarse patches
    // TODO Implementation with current centering

    for (int lev = 0; lev <= finest_level; ++lev)
    {
        const std::array<amrex::Real,3>& dx = WarpX::CellSize(lev);

        amrex::MultiFab const& Dx = *m_fields.get("current_fp_vay", Direction{0}, lev);
        amrex::MultiFab const& Dy = *m_fields.get("current_fp_vay", Direction{1}, lev);
        amrex::MultiFab const& Dz = *m_fields.get("current_fp_vay", Direction{2}, lev);

#if defined (WARPX_DIM_XZ)
        amrex::ignore_unused(Dy);
#endif

    amrex::MultiFab& Jx = *m_fields.get("current_fp", Direction{0}, lev);


#ifdef AMREX_USE_OMP
#pragma omp parallel if (amrex::Gpu::notInLaunchRegion())
#endif
        // Subtract average of cumulative sum from Jx
        for (amrex::MFIter mfi(Jx); mfi.isValid(); ++mfi)
        {
            const amrex::Box& bx = mfi.fabbox();

            amrex::Array4<amrex::Real> const& Jx_arr = Jx.array(mfi);
            amrex::Array4<amrex::Real const> const& Dx_arr = Dx.const_array(mfi);

            const amrex::Dim3 lo = amrex::lbound(bx);
            const amrex::Dim3 hi = amrex::ubound(bx);
            const int nx = hi.x - lo.x + 1;
            const amrex::Real facx = dx[0] / static_cast<amrex::Real>(nx);

            // Subtract average of cumulative sum along x only
            amrex::ParallelFor(bx, [=] AMREX_GPU_DEVICE (int i, int j, int k) noexcept
            {
                for (int ii = lo.x; ii <= hi.x; ++ii)
                {
                    Jx_arr(i,j,k) -= (nx-ii) * Dx_arr(ii,j,k) * facx;
                }
            });
        }

#if defined (WARPX_DIM_3D)
        // Subtract average of cumulative sum from Jy
        amrex::MultiFab& Jy = *m_fields.get("current_fp", Direction{1}, lev);;
        for (amrex::MFIter mfi(Jy); mfi.isValid(); ++mfi)
        {
            const amrex::Box& bx = mfi.fabbox();

            amrex::Array4<amrex::Real> const& Jy_arr = Jy.array(mfi);
            amrex::Array4<amrex::Real const> const& Dy_arr = Dy.const_array(mfi);

            const amrex::Dim3 lo = amrex::lbound(bx);
            const amrex::Dim3 hi = amrex::ubound(bx);
            const int ny = hi.y - lo.y + 1;
            const amrex::Real facy = dx[1] / static_cast<amrex::Real>(ny);

            // Subtract average of cumulative sum along y only
            amrex::ParallelFor(bx, [=] AMREX_GPU_DEVICE (int i, int j, int k) noexcept
            {
                for (int jj = lo.y; jj <= hi.y; ++jj)
                {
                    Jy_arr(i,j,k) -= (ny-jj) * Dy_arr(i,jj,k) * facy;
                }
            });
        }
#endif

        // Subtract average of cumulative sum from Jz
        amrex::MultiFab& Jz = *m_fields.get("current_fp", Direction{2}, lev);
        for (amrex::MFIter mfi(Jz); mfi.isValid(); ++mfi)
        {
            const amrex::Box& bx = mfi.fabbox();

            amrex::Array4<amrex::Real> const& Jz_arr = Jz.array(mfi);
            amrex::Array4<amrex::Real const> const& Dz_arr = Dz.const_array(mfi);

            const amrex::Dim3 lo = amrex::lbound(bx);
            const amrex::Dim3 hi = amrex::ubound(bx);
#if defined (WARPX_DIM_XZ)
            const int nz = hi.y - lo.y + 1;
#elif defined (WARPX_DIM_3D)
            const int nz = hi.z - lo.z + 1;
#endif
            const amrex::Real facz = dx[2] / static_cast<amrex::Real>(nz);

            // Subtract average of cumulative sum along z only
            amrex::ParallelFor(bx, [=] AMREX_GPU_DEVICE (int i, int j, int k) noexcept
            {
#if defined (WARPX_DIM_XZ)
                // z direction is in the second component
                for (int jj = lo.y; jj <= hi.y; ++jj)
                {
                    Jz_arr(i,j,k) -= (nz-jj) * Dz_arr(i,jj,k) * facz;
                }
#elif defined (WARPX_DIM_3D)
                // z direction is in the third component
                for (int kk = lo.z; kk <= hi.z; ++kk)
                {
                    Jz_arr(i,j,k) -= (nz-kk) * Dz_arr(i,j,kk) * facz;
                }
#endif
            });
        }
    }
#endif
}

void
WarpX::PSATDPushSpectralFields ()
{
    for (int lev = 0; lev <= finest_level; ++lev)
    {
        spectral_solver_fp[lev]->pushSpectralFields();

        if (spectral_solver_cp[lev])
        {
            spectral_solver_cp[lev]->pushSpectralFields();
        }
    }
}

void
WarpX::PSATDMoveRhoNewToRhoOld ()
{
    const SpectralFieldIndex& Idx = spectral_solver_fp[0]->m_spectral_index;

    for (int lev = 0; lev <= finest_level; ++lev)
    {
        spectral_solver_fp[lev]->CopySpectralDataComp(Idx.rho_new, Idx.rho_old);

        if (spectral_solver_cp[lev])
        {
            spectral_solver_cp[lev]->CopySpectralDataComp(Idx.rho_new, Idx.rho_old);
        }
    }
}

void
WarpX::PSATDMoveJNewToJOld ()
{
    const SpectralFieldIndex& Idx = spectral_solver_fp[0]->m_spectral_index;

    for (int lev = 0; lev <= finest_level; ++lev)
    {
        spectral_solver_fp[lev]->CopySpectralDataComp(Idx.Jx_new, Idx.Jx_old);
        spectral_solver_fp[lev]->CopySpectralDataComp(Idx.Jy_new, Idx.Jy_old);
        spectral_solver_fp[lev]->CopySpectralDataComp(Idx.Jz_new, Idx.Jz_old);

        if (spectral_solver_cp[lev])
        {
            spectral_solver_cp[lev]->CopySpectralDataComp(Idx.Jx_new, Idx.Jx_old);
            spectral_solver_cp[lev]->CopySpectralDataComp(Idx.Jy_new, Idx.Jy_old);
            spectral_solver_cp[lev]->CopySpectralDataComp(Idx.Jz_new, Idx.Jz_old);
        }
    }
}

void
WarpX::PSATDEraseAverageFields ()
{
    const SpectralFieldIndex& Idx = spectral_solver_fp[0]->m_spectral_index;

    for (int lev = 0; lev <= finest_level; ++lev)
    {
        spectral_solver_fp[lev]->ZeroOutDataComp(Idx.Ex_avg);
        spectral_solver_fp[lev]->ZeroOutDataComp(Idx.Ey_avg);
        spectral_solver_fp[lev]->ZeroOutDataComp(Idx.Ez_avg);
        spectral_solver_fp[lev]->ZeroOutDataComp(Idx.Bx_avg);
        spectral_solver_fp[lev]->ZeroOutDataComp(Idx.By_avg);
        spectral_solver_fp[lev]->ZeroOutDataComp(Idx.Bz_avg);

        if (spectral_solver_cp[lev])
        {
            spectral_solver_cp[lev]->ZeroOutDataComp(Idx.Ex_avg);
            spectral_solver_cp[lev]->ZeroOutDataComp(Idx.Ey_avg);
            spectral_solver_cp[lev]->ZeroOutDataComp(Idx.Ez_avg);
            spectral_solver_cp[lev]->ZeroOutDataComp(Idx.Bx_avg);
            spectral_solver_cp[lev]->ZeroOutDataComp(Idx.By_avg);
            spectral_solver_cp[lev]->ZeroOutDataComp(Idx.Bz_avg);
        }
    }
}

void
WarpX::PSATDScaleAverageFields (const amrex::Real scale_factor)
{
    const SpectralFieldIndex& Idx = spectral_solver_fp[0]->m_spectral_index;

    for (int lev = 0; lev <= finest_level; ++lev)
    {
        spectral_solver_fp[lev]->ScaleDataComp(Idx.Ex_avg, scale_factor);
        spectral_solver_fp[lev]->ScaleDataComp(Idx.Ey_avg, scale_factor);
        spectral_solver_fp[lev]->ScaleDataComp(Idx.Ez_avg, scale_factor);
        spectral_solver_fp[lev]->ScaleDataComp(Idx.Bx_avg, scale_factor);
        spectral_solver_fp[lev]->ScaleDataComp(Idx.By_avg, scale_factor);
        spectral_solver_fp[lev]->ScaleDataComp(Idx.Bz_avg, scale_factor);

        if (spectral_solver_cp[lev])
        {
            spectral_solver_cp[lev]->ScaleDataComp(Idx.Ex_avg, scale_factor);
            spectral_solver_cp[lev]->ScaleDataComp(Idx.Ey_avg, scale_factor);
            spectral_solver_cp[lev]->ScaleDataComp(Idx.Ez_avg, scale_factor);
            spectral_solver_cp[lev]->ScaleDataComp(Idx.Bx_avg, scale_factor);
            spectral_solver_cp[lev]->ScaleDataComp(Idx.By_avg, scale_factor);
            spectral_solver_cp[lev]->ScaleDataComp(Idx.Bz_avg, scale_factor);
        }
    }
}
#endif // WARPX_USE_FFT

void
WarpX::PushPSATD ()
{
#ifndef WARPX_USE_FFT
    WARPX_ABORT_WITH_MESSAGE(
        "PushFieldsEM: PSATD solver selected but not built");
#else

    const int rho_old = spectral_solver_fp[0]->m_spectral_index.rho_old;
    const int rho_new = spectral_solver_fp[0]->m_spectral_index.rho_new;
    ablastr::fields::MultiLevelScalarField rho_fp = m_fields.get_mr_levels("rho_fp", finest_level);
    ablastr::fields::MultiLevelScalarField rho_cp = m_fields.get_mr_levels("rho_fp", finest_level);
    ablastr::fields::MultiLevelVectorField current_fp = m_fields.get_mr_levels_alldirs("current_fp", finest_level);
    ablastr::fields::MultiLevelVectorField current_cp = m_fields.get_mr_levels_alldirs("current_cp", finest_level);
    ablastr::fields::MultiLevelVectorField current_buf = m_fields.get_mr_levels_alldirs("current_buf", finest_level);

    if (fft_periodic_single_box)
    {
        if (current_correction)
        {
            // FFT of J and rho
            PSATDForwardTransformJ(current_fp, current_cp);
            PSATDForwardTransformRho(rho_fp, rho_cp, 0, rho_old);
            PSATDForwardTransformRho(rho_fp, rho_cp, 1, rho_new);

            // Correct J in k-space
            PSATDCurrentCorrection();

            // Inverse FFT of J
            PSATDBackwardTransformJ(current_fp, current_cp);
        }
        else if (current_deposition_algo == CurrentDepositionAlgo::Vay)
        {
            // FFT of D and rho (if used)
            // TODO Replace current_cp with current_cp_vay once Vay deposition is implemented with MR
            PSATDForwardTransformJ(
                m_fields.get_mr_levels_alldirs("current_fp_vay", finest_level), current_cp);
            PSATDForwardTransformRho(rho_fp, rho_cp, 0, rho_old);
            PSATDForwardTransformRho(rho_fp, rho_cp, 1, rho_new);

            // Compute J from D in k-space
            PSATDVayDeposition();

            // Inverse FFT of J, subtract cumulative sums of D
            PSATDBackwardTransformJ(current_fp, current_cp);
            // TODO Cumulative sums need to be fixed with periodic single box
            PSATDSubtractCurrentPartialSumsAvg();

            // FFT of J after subtraction of cumulative sums
            PSATDForwardTransformJ(current_fp, current_cp);
        }
        else // no current correction, no Vay deposition
        {
            // FFT of J and rho (if used)
            PSATDForwardTransformJ(current_fp, current_cp);
            PSATDForwardTransformRho(rho_fp, rho_cp, 0, rho_old);
            PSATDForwardTransformRho(rho_fp, rho_cp, 1, rho_new);
        }
    }
    else // no periodic single box
    {
        if (current_correction)
        {
            // FFT of J and rho
#ifdef WARPX_DIM_RZ
            // In RZ geometry, do not apply filtering here, since it is
            // applied in the subsequent calls to these functions (below)
            const bool apply_kspace_filter = false;
            PSATDForwardTransformJ(current_fp, current_cp, apply_kspace_filter);
            PSATDForwardTransformRho(rho_fp, rho_cp, 0, rho_old, apply_kspace_filter);
            PSATDForwardTransformRho(rho_fp, rho_cp, 1, rho_new, apply_kspace_filter);
#else
            PSATDForwardTransformJ(current_fp, current_cp);
            PSATDForwardTransformRho(rho_fp, rho_cp, 0, rho_old);
            PSATDForwardTransformRho(rho_fp, rho_cp, 1, rho_new);
#endif

            // Correct J in k-space
            PSATDCurrentCorrection();

            // Inverse FFT of J
            PSATDBackwardTransformJ(current_fp, current_cp);

            // Synchronize J and rho
            SyncCurrent(current_fp, current_cp, current_buf);
            SyncRho();
        }
        else if (current_deposition_algo == CurrentDepositionAlgo::Vay)
        {
            // FFT of D
            PSATDForwardTransformJ(
                m_fields.get_mr_levels_alldirs("current_fp_vay", finest_level), current_cp);

            // Compute J from D in k-space
            PSATDVayDeposition();

            // Inverse FFT of J, subtract cumulative sums of D
            PSATDBackwardTransformJ(current_fp, current_cp);
            PSATDSubtractCurrentPartialSumsAvg();

            // Synchronize J and rho (if used).
            // Here we call SumBoundaryJ instead of SyncCurrent, because
            // filtering has been already applied to D in OneStep_nosub,
            // by calling SyncCurrentAndRho (see Evolve/WarpXEvolve.cpp).
            // TODO This works only without mesh refinement
            const int lev = 0;
            SumBoundaryJ(current_fp, lev, Geom(lev).periodicity());
            SyncRho();
        }

        // FFT of J and rho (if used)
        PSATDForwardTransformJ(current_fp, current_cp);
        PSATDForwardTransformRho(rho_fp, rho_cp, 0, rho_old);
        PSATDForwardTransformRho(rho_fp, rho_cp, 1, rho_new);
    }

    auto Efield_fp = m_fields.get_mr_levels_alldirs("Efield_fp", finest_level);
    auto Bfield_fp = m_fields.get_mr_levels_alldirs("Bfield_fp", finest_level);
    auto Efield_cp = m_fields.get_mr_levels_alldirs("Efield_cp", finest_level);
    auto Bfield_cp = m_fields.get_mr_levels_alldirs("Bfield_cp", finest_level);

    // FFT of E and B
    PSATDForwardTransformEB(
        m_fields.get_mr_levels_alldirs("Efield_fp", finest_level),
        m_fields.get_mr_levels_alldirs("Bfield_fp", finest_level),
        m_fields.get_mr_levels_alldirs("Efield_cp", finest_level),
        m_fields.get_mr_levels_alldirs("Bfield_cp", finest_level) );

#ifdef WARPX_DIM_RZ
    if (pml_rz[0]) { pml_rz[0]->PushPSATD(0); }
#endif

    // FFT of F and G
    if (WarpX::do_dive_cleaning) { PSATDForwardTransformF(); }
    if (WarpX::do_divb_cleaning) { PSATDForwardTransformG(); }

    // Update E, B, F, and G in k-space
    PSATDPushSpectralFields();

    // Inverse FFT of E, B, F, and G
    PSATDBackwardTransformEB( m_fields.get_mr_levels_alldirs("Efield_fp",finest_level),
                              Bfield_fp,
                              m_fields.get_mr_levels_alldirs("Efield_cp",finest_level),
                              Bfield_cp);
    if (WarpX::fft_do_time_averaging) {
        auto Efield_avg_fp = m_fields.get_mr_levels_alldirs("Efield_avg_fp", finest_level);
        auto Bfield_avg_fp = m_fields.get_mr_levels_alldirs("Bfield_avg_fp", finest_level);
        auto Efield_avg_cp = m_fields.get_mr_levels_alldirs("Efield_avg_cp", finest_level);
        auto Bfield_avg_cp = m_fields.get_mr_levels_alldirs("Bfield_avg_cp", finest_level);
        PSATDBackwardTransformEBavg(Efield_avg_fp, Bfield_avg_fp, Efield_avg_cp, Bfield_avg_cp);
    }
    if (WarpX::do_dive_cleaning) { PSATDBackwardTransformF(); }
    if (WarpX::do_divb_cleaning) { PSATDBackwardTransformG(); }

    // Evolve the fields in the PML boxes
    for (int lev = 0; lev <= finest_level; ++lev)
    {
        if (pml[lev] && pml[lev]->ok())
        {
            pml[lev]->PushPSATD(lev);
        }
        ApplyEfieldBoundary(lev, PatchType::fine);
        if (lev > 0) { ApplyEfieldBoundary(lev, PatchType::coarse); }
        ApplyBfieldBoundary(lev, PatchType::fine, DtType::FirstHalf);
        if (lev > 0) { ApplyBfieldBoundary(lev, PatchType::coarse, DtType::FirstHalf); }
    }
#endif
}

void
WarpX::EvolveB (amrex::Real a_dt, DtType a_dt_type)
{
    for (int lev = 0; lev <= finest_level; ++lev) {
        EvolveB(lev, a_dt, a_dt_type);
    }

    // Allow execution of Python callback after B-field push
    ExecutePythonCallback("afterBpush");
}

void
WarpX::EvolveB (int lev, amrex::Real a_dt, DtType a_dt_type)
{
    WARPX_PROFILE("WarpX::EvolveB()");
    EvolveB(lev, PatchType::fine, a_dt, a_dt_type);
    if (lev > 0)
    {
        EvolveB(lev, PatchType::coarse, a_dt, a_dt_type);
    }
}

void
WarpX::EvolveB (int lev, PatchType patch_type, amrex::Real a_dt, DtType a_dt_type)
{
    auto face_areas_lev = m_fields.get_mr_levels_alldirs("face_areas", finest_level)[lev];

    // Evolve B field in regular cells
    if (patch_type == PatchType::fine) {
        m_fdtd_solver_fp[lev]->EvolveB( Bfield_fp[lev],
                                        m_fields.get_alldirs("Efield_fp",lev),
                                        m_fields.get("G_fp", lev),
                                        face_areas_lev, m_area_mod[lev], ECTRhofield[lev], Venl[lev],
                                        m_flag_info_face[lev], m_borrowing[lev], lev, a_dt );
    } else {
        m_fdtd_solver_cp[lev]->EvolveB( Bfield_cp[lev],
                                        m_fields.get_alldirs("Efield_cp",lev),
                                        m_fields.get("G_fp", lev),
                                        face_areas_lev, m_area_mod[lev], ECTRhofield[lev], Venl[lev],
                                        m_flag_info_face[lev], m_borrowing[lev], lev, a_dt );
    }

    // Evolve B field in PML cells
    if (do_pml && pml[lev]->ok()) {
        if (patch_type == PatchType::fine) {
            m_fdtd_solver_fp[lev]->EvolveBPML(
                pml[lev]->GetB_fp(), pml[lev]->GetE_fp(), a_dt, WarpX::do_dive_cleaning);
        } else {
            m_fdtd_solver_cp[lev]->EvolveBPML(
                pml[lev]->GetB_cp(), pml[lev]->GetE_cp(), a_dt, WarpX::do_dive_cleaning);
        }
    }

    ApplyBfieldBoundary(lev, patch_type, a_dt_type);
}


void
WarpX::EvolveE (amrex::Real a_dt)
{
    for (int lev = 0; lev <= finest_level; ++lev)
    {
        EvolveE(lev, a_dt);
    }

    // Allow execution of Python callback after E-field push
    ExecutePythonCallback("afterEpush");
}

void
WarpX::EvolveE (int lev, amrex::Real a_dt)
{
    WARPX_PROFILE("WarpX::EvolveE()");
    EvolveE(lev, PatchType::fine, a_dt);
    if (lev > 0)
    {
        EvolveE(lev, PatchType::coarse, a_dt);
    }
}

void
WarpX::EvolveE (int lev, PatchType patch_type, amrex::Real a_dt)
{
    // Evolve E field in regular cells
    const auto face_areas_lev = m_fields.get_mr_levels_alldirs("face_areas", finest_level)[lev];
    const auto edge_lengths_lev = m_fields.get_mr_levels_alldirs("edge_lengths", finest_level)[lev];
    if (patch_type == PatchType::fine) {
<<<<<<< HEAD
        m_fdtd_solver_fp[lev]->EvolveE( m_fields.get_alldirs("Efield_fp",lev),
                                        Bfield_fp[lev],
                                        m_fields.get_alldirs("current_fp", lev),
                                        m_edge_lengths[lev],
                                        face_areas_lev, ECTRhofield[lev],
                                        m_fields.get("F_fp", lev), lev, a_dt );
    } else {
        m_fdtd_solver_cp[lev]->EvolveE( m_fields.get_alldirs("Efield_cp",lev),
                                        Bfield_cp[lev],
                                        m_fields.get_alldirs("current_cp", lev),
                                        m_edge_lengths[lev],
                                        face_areas_lev, ECTRhofield[lev],
                                        m_fields.get("F_cp", lev), lev, a_dt );
=======
        m_fdtd_solver_fp[lev]->EvolveE(m_fields.get_alldirs("Efield_fp",lev),
                                       Bfield_fp[lev],
                                       current_fp[lev], edge_lengths_lev,
                                       face_areas_lev, ECTRhofield[lev],
                                       m_fields.get("F_fp", lev), lev, a_dt );
    } else {
        m_fdtd_solver_cp[lev]->EvolveE(m_fields.get_alldirs("Efield_cp",lev),
                                       Bfield_cp[lev],
                                       current_cp[lev], edge_lengths_lev,
                                       face_areas_lev, ECTRhofield[lev],
                                       m_fields.get("F_cp", lev), lev, a_dt );
>>>>>>> 5534916b
    }

    // Evolve E field in PML cells
    if (do_pml && pml[lev]->ok()) {
        if (patch_type == PatchType::fine) {
            m_fdtd_solver_fp[lev]->EvolveEPML(
                pml[lev]->GetE_fp(), pml[lev]->GetB_fp(),
                pml[lev]->Getj_fp(), pml[lev]->Get_edge_lengths(),
                pml[lev]->GetF_fp(),
                pml[lev]->GetMultiSigmaBox_fp(),
                a_dt, pml_has_particles );
        } else {
            m_fdtd_solver_cp[lev]->EvolveEPML(
                pml[lev]->GetE_cp(), pml[lev]->GetB_cp(),
                pml[lev]->Getj_cp(), pml[lev]->Get_edge_lengths(),
                pml[lev]->GetF_cp(),
                pml[lev]->GetMultiSigmaBox_cp(),
                a_dt, pml_has_particles );
        }
    }

    ApplyEfieldBoundary(lev, patch_type);

    // ECTRhofield must be recomputed at the very end of the Efield update to ensure
    // that ECTRhofield is consistent with Efield
#ifdef AMREX_USE_EB
    if (WarpX::electromagnetic_solver_id == ElectromagneticSolverAlgo::ECT) {
        if (patch_type == PatchType::fine) {
            m_fdtd_solver_fp[lev]->EvolveECTRho( m_fields.get_alldirs("Efield_fp",lev),
                                                 edge_lengths_lev,
                                                 face_areas_lev, ECTRhofield[lev], lev );
        } else {
            m_fdtd_solver_cp[lev]->EvolveECTRho( m_fields.get_alldirs("Efield_cp",lev),
                                                 edge_lengths_lev,
                                                 face_areas_lev, ECTRhofield[lev], lev);
        }
    }
#endif
}


void
WarpX::EvolveF (amrex::Real a_dt, DtType a_dt_type)
{
    if (!do_dive_cleaning) { return; }

    for (int lev = 0; lev <= finest_level; ++lev)
    {
        EvolveF(lev, a_dt, a_dt_type);
    }
}

void
WarpX::EvolveF (int lev, amrex::Real a_dt, DtType a_dt_type)
{
    if (!do_dive_cleaning) { return; }

    EvolveF(lev, PatchType::fine, a_dt, a_dt_type);
    if (lev > 0) { EvolveF(lev, PatchType::coarse, a_dt, a_dt_type); }
}

void
WarpX::EvolveF (int lev, PatchType patch_type, amrex::Real a_dt, DtType a_dt_type)
{
    if (!do_dive_cleaning) { return; }

    WARPX_PROFILE("WarpX::EvolveF()");

    const int rhocomp = (a_dt_type == DtType::FirstHalf) ? 0 : 1;

    // Evolve F field in regular cells
    if (patch_type == PatchType::fine) {
        m_fdtd_solver_fp[lev]->EvolveF( m_fields.get("F_fp", lev),
                                        m_fields.get_alldirs("Efield_fp", lev),
                                        m_fields.get("rho_fp",lev), rhocomp, a_dt );
    } else {
        m_fdtd_solver_cp[lev]->EvolveF( m_fields.get("F_cp", lev),
                                        m_fields.get_alldirs("Efield_cp", lev),
                                        m_fields.get("rho_cp",lev), rhocomp, a_dt );
    }

    // Evolve F field in PML cells
    if (do_pml && pml[lev]->ok()) {
        if (patch_type == PatchType::fine) {
            m_fdtd_solver_fp[lev]->EvolveFPML(
                pml[lev]->GetF_fp(), pml[lev]->GetE_fp(), a_dt );
        } else {
            m_fdtd_solver_cp[lev]->EvolveFPML(
                pml[lev]->GetF_cp(), pml[lev]->GetE_cp(), a_dt );
        }
    }
}

void
WarpX::EvolveG (amrex::Real a_dt, DtType a_dt_type)
{
    if (!do_divb_cleaning) { return; }

    for (int lev = 0; lev <= finest_level; ++lev)
    {
        EvolveG(lev, a_dt, a_dt_type);
    }
}

void
WarpX::EvolveG (int lev, amrex::Real a_dt, DtType a_dt_type)
{
    if (!do_divb_cleaning) { return; }

    EvolveG(lev, PatchType::fine, a_dt, a_dt_type);

    if (lev > 0)
    {
        EvolveG(lev, PatchType::coarse, a_dt, a_dt_type);
    }
}

void
WarpX::EvolveG (int lev, PatchType patch_type, amrex::Real a_dt, DtType /*a_dt_type*/)
{
    if (!do_divb_cleaning) { return; }

    WARPX_PROFILE("WarpX::EvolveG()");

    // Evolve G field in regular cells
    if (patch_type == PatchType::fine)
    {
        m_fdtd_solver_fp[lev]->EvolveG(
            m_fields.get("G_fp", lev),
            Bfield_fp[lev], a_dt);
    }
    else // coarse patch
    {
        m_fdtd_solver_cp[lev]->EvolveG(
            m_fields.get("G_cp", lev),
            Bfield_cp[lev], a_dt);
    }

    // TODO Evolution in PML cells will go here
}

void
WarpX::MacroscopicEvolveE (amrex::Real a_dt)
{
    for (int lev = 0; lev <= finest_level; ++lev ) {
        MacroscopicEvolveE(lev, a_dt);
    }
}

void
WarpX::MacroscopicEvolveE (int lev, amrex::Real a_dt) {

    WARPX_PROFILE("WarpX::MacroscopicEvolveE()");

    WARPX_ALWAYS_ASSERT_WITH_MESSAGE(
        lev == 0,
        "Macroscopic EvolveE is not implemented for lev>0, yet."
    );

    MacroscopicEvolveE(lev, PatchType::fine, a_dt);
}

void
WarpX::MacroscopicEvolveE (int lev, PatchType patch_type, amrex::Real a_dt) {

    WARPX_ALWAYS_ASSERT_WITH_MESSAGE(
        patch_type == PatchType::fine,
        "Macroscopic EvolveE is not implemented for lev>0, yet."
    );

    m_fdtd_solver_fp[lev]->MacroscopicEvolveE(
        m_fields.get_alldirs("Efield_fp", lev),
        Bfield_fp[lev],
<<<<<<< HEAD
        m_fields.get_alldirs("current_fp", lev),
        m_edge_lengths[lev],
=======
        current_fp[lev],
        m_fields.get_alldirs("edge_lengths", lev),
>>>>>>> 5534916b
        a_dt, m_macroscopic_properties);

    if (do_pml && pml[lev]->ok()) {
        if (patch_type == PatchType::fine) {
            m_fdtd_solver_fp[lev]->EvolveEPML(
                pml[lev]->GetE_fp(), pml[lev]->GetB_fp(),
                pml[lev]->Getj_fp(), pml[lev]->Get_edge_lengths(),
                pml[lev]->GetF_fp(),
                pml[lev]->GetMultiSigmaBox_fp(),
                a_dt, pml_has_particles );
        } else {
            m_fdtd_solver_cp[lev]->EvolveEPML(
                pml[lev]->GetE_cp(), pml[lev]->GetB_cp(),
                pml[lev]->Getj_cp(), pml[lev]->Get_edge_lengths(),
                pml[lev]->GetF_cp(),
                pml[lev]->GetMultiSigmaBox_cp(),
                a_dt, pml_has_particles );
        }
    }

    ApplyEfieldBoundary(lev, patch_type);
}

void
WarpX::DampFieldsInGuards(const int lev,
                          const ablastr::fields::VectorField& Efield,
                          const ablastr::fields::VectorField& Bfield) {

    // Loop over dimensions
    for (int dampdir = 0 ; dampdir < AMREX_SPACEDIM ; dampdir++)
    {

        // Loop over the lower and upper guards
        for (int iside = 0 ; iside < 2 ; iside++)
        {

            // Only apply to damped boundaries
            if (iside == 0 && WarpX::field_boundary_lo[dampdir] != FieldBoundaryType::Damped) { continue; }
            if (iside == 1 && WarpX::field_boundary_hi[dampdir] != FieldBoundaryType::Damped) { continue; }

            for ( amrex::MFIter mfi(*Efield[0], amrex::TilingIfNotGPU()); mfi.isValid(); ++mfi )
            {
                amrex::Array4<amrex::Real> const& Ex_arr = Efield[0]->array(mfi);
                amrex::Array4<amrex::Real> const& Ey_arr = Efield[1]->array(mfi);
                amrex::Array4<amrex::Real> const& Ez_arr = Efield[2]->array(mfi);
                amrex::Array4<amrex::Real> const& Bx_arr = Bfield[0]->array(mfi);
                amrex::Array4<amrex::Real> const& By_arr = Bfield[1]->array(mfi);
                amrex::Array4<amrex::Real> const& Bz_arr = Bfield[2]->array(mfi);

                // Get the tileboxes from Efield and Bfield so that they include the guard cells
                // and take the staggering of each MultiFab into account
                const amrex::Box tex = amrex::convert((*Efield[0])[mfi].box(), Efield[0]->ixType().toIntVect());
                const amrex::Box tey = amrex::convert((*Efield[1])[mfi].box(), Efield[1]->ixType().toIntVect());
                const amrex::Box tez = amrex::convert((*Efield[2])[mfi].box(), Efield[2]->ixType().toIntVect());
                const amrex::Box tbx = amrex::convert((*Bfield[0])[mfi].box(), Bfield[0]->ixType().toIntVect());
                const amrex::Box tby = amrex::convert((*Bfield[1])[mfi].box(), Bfield[1]->ixType().toIntVect());
                const amrex::Box tbz = amrex::convert((*Bfield[2])[mfi].box(), Bfield[2]->ixType().toIntVect());

                // Get smallEnd of tileboxes
                const int tex_smallEnd_d = tex.smallEnd(dampdir);
                const int tey_smallEnd_d = tey.smallEnd(dampdir);
                const int tez_smallEnd_d = tez.smallEnd(dampdir);
                const int tbx_smallEnd_d = tbx.smallEnd(dampdir);
                const int tby_smallEnd_d = tby.smallEnd(dampdir);
                const int tbz_smallEnd_d = tbz.smallEnd(dampdir);

                // Get bigEnd of tileboxes
                const int tex_bigEnd_d = tex.bigEnd(dampdir);
                const int tey_bigEnd_d = tey.bigEnd(dampdir);
                const int tez_bigEnd_d = tez.bigEnd(dampdir);
                const int tbx_bigEnd_d = tbx.bigEnd(dampdir);
                const int tby_bigEnd_d = tby.bigEnd(dampdir);
                const int tbz_bigEnd_d = tbz.bigEnd(dampdir);

                // Box for the whole simulation domain
                amrex::Box const& domain = Geom(lev).Domain();
                int const nn_domain = domain.bigEnd(dampdir);

                // Set the tileboxes so that they only cover the lower/upper half of the guard cells
                const amrex::Box tex_guard = constrain_tilebox_to_guards(tex, dampdir, iside, nn_domain, tex_smallEnd_d, tex_bigEnd_d);
                const amrex::Box tey_guard = constrain_tilebox_to_guards(tey, dampdir, iside, nn_domain, tey_smallEnd_d, tey_bigEnd_d);
                const amrex::Box tez_guard = constrain_tilebox_to_guards(tez, dampdir, iside, nn_domain, tez_smallEnd_d, tez_bigEnd_d);
                const amrex::Box tbx_guard = constrain_tilebox_to_guards(tbx, dampdir, iside, nn_domain, tbx_smallEnd_d, tbx_bigEnd_d);
                const amrex::Box tby_guard = constrain_tilebox_to_guards(tby, dampdir, iside, nn_domain, tby_smallEnd_d, tby_bigEnd_d);
                const amrex::Box tbz_guard = constrain_tilebox_to_guards(tbz, dampdir, iside, nn_domain, tbz_smallEnd_d, tbz_bigEnd_d);

                // Do the damping
                amrex::ParallelFor(
                    tex_guard, Efield[0]->nComp(), [=] AMREX_GPU_DEVICE (int i, int j, int k, int icomp)
                    {
                        damp_field_in_guards(Ex_arr, i, j, k, icomp, dampdir, nn_domain, tex_smallEnd_d, tex_bigEnd_d);
                    },
                    tey_guard, Efield[1]->nComp(), [=] AMREX_GPU_DEVICE (int i, int j, int k, int icomp)
                    {
                        damp_field_in_guards(Ey_arr, i, j, k, icomp, dampdir, nn_domain, tey_smallEnd_d, tey_bigEnd_d);
                    },
                    tez_guard, Efield[2]->nComp(), [=] AMREX_GPU_DEVICE (int i, int j, int k, int icomp)
                    {
                        damp_field_in_guards(Ez_arr, i, j, k, icomp, dampdir, nn_domain, tez_smallEnd_d, tez_bigEnd_d);
                    }
                );

                amrex::ParallelFor(
                    tbx_guard, Bfield[0]->nComp(), [=] AMREX_GPU_DEVICE (int i, int j, int k, int icomp)
                    {
                        damp_field_in_guards(Bx_arr, i, j, k, icomp, dampdir, nn_domain, tbx_smallEnd_d, tbx_bigEnd_d);
                    },
                    tby_guard, Bfield[1]->nComp(), [=] AMREX_GPU_DEVICE (int i, int j, int k, int icomp)
                    {
                        damp_field_in_guards(By_arr, i, j, k, icomp, dampdir, nn_domain, tby_smallEnd_d, tby_bigEnd_d);
                    },
                    tbz_guard, Bfield[2]->nComp(), [=] AMREX_GPU_DEVICE (int i, int j, int k, int icomp)
                    {
                        damp_field_in_guards(Bz_arr, i, j, k, icomp, dampdir, nn_domain, tbz_smallEnd_d, tbz_bigEnd_d);
                    }
                );

            }
        }
    }
}

void WarpX::DampFieldsInGuards(const int lev, amrex::MultiFab* mf)
{
    // Loop over dimensions
    for (int dampdir = 0; dampdir < AMREX_SPACEDIM; dampdir++)
    {
        // Loop over the lower and upper guards
        for (int iside = 0; iside < 2; iside++)
        {
            // Only apply to damped boundaries
            if (iside == 0 && WarpX::field_boundary_lo[dampdir] != FieldBoundaryType::Damped) { continue; }
            if (iside == 1 && WarpX::field_boundary_hi[dampdir] != FieldBoundaryType::Damped) { continue; }

            for (amrex::MFIter mfi(*mf, amrex::TilingIfNotGPU()); mfi.isValid(); ++mfi)
            {
                amrex::Array4<amrex::Real> const& mf_arr = mf->array(mfi);

                // Get the tilebox from mf so that it includes the guard cells
                // and takes the staggering of mf into account
                const amrex::Box tx = amrex::convert((*mf)[mfi].box(), mf->ixType().toIntVect());

                // Get smallEnd of tilebox
                const int tx_smallEnd_d = tx.smallEnd(dampdir);

                // Get bigEnd of tilebox
                const int tx_bigEnd_d = tx.bigEnd(dampdir);

                // Box for the whole simulation domain
                amrex::Box const& domain = Geom(lev).Domain();
                int const nn_domain = domain.bigEnd(dampdir);

                // Set the tilebox so that it only covers the lower/upper half of the guard cells
                const amrex::Box tx_guard = constrain_tilebox_to_guards(tx, dampdir, iside, nn_domain, tx_smallEnd_d, tx_bigEnd_d);

                // Do the damping
                amrex::ParallelFor(
                    tx_guard, mf->nComp(), [=] AMREX_GPU_DEVICE (int i, int j, int k, int icomp)
                    {
                        damp_field_in_guards(mf_arr, i, j, k, icomp, dampdir, nn_domain, tx_smallEnd_d, tx_bigEnd_d);
                    }
                );
            }
        }
    }
}

#ifdef WARPX_DIM_RZ
// This scales the current by the inverse volume and wraps around the deposition at negative radius.
// It is faster to apply this on the grid than to do it particle by particle.
// It is put here since there isn't another nice place for it.
void
WarpX::ApplyInverseVolumeScalingToCurrentDensity (MultiFab* Jx, MultiFab* Jy, MultiFab* Jz, int lev)
{
    const amrex::IntVect ngJ = Jx->nGrowVect();
    const std::array<Real,3>& dx = WarpX::CellSize(lev);
    const Real dr = dx[0];

    constexpr int NODE = amrex::IndexType::NODE;

    // See Verboncoeur JCP 174, 421-427 (2001) for the modified volume factor
    const amrex::Real axis_volume_factor = (verboncoeur_axis_correction ? 1._rt/3._rt : 1._rt/4._rt);

    for ( MFIter mfi(*Jx, TilingIfNotGPU()); mfi.isValid(); ++mfi )
    {

        Array4<Real> const& Jr_arr = Jx->array(mfi);
        Array4<Real> const& Jt_arr = Jy->array(mfi);
        Array4<Real> const& Jz_arr = Jz->array(mfi);

        Box const & tilebox = mfi.tilebox();
        Box tbr = convert( tilebox, Jx->ixType().toIntVect() );
        Box tbt = convert( tilebox, Jy->ixType().toIntVect() );
        Box tbz = convert( tilebox, Jz->ixType().toIntVect() );

        // Lower corner of tile box physical domain
        // Note that this is done before the tilebox.grow so that
        // these do not include the guard cells.
        const amrex::XDim3 xyzmin = WarpX::LowerCorner(tilebox, lev, 0._rt);
        const Real rmin  = xyzmin.x;
        const Real rminr = xyzmin.x + (tbr.type(0) == NODE ? 0._rt : 0.5_rt*dx[0]);
        const Real rmint = xyzmin.x + (tbt.type(0) == NODE ? 0._rt : 0.5_rt*dx[0]);
        const Real rminz = xyzmin.x + (tbz.type(0) == NODE ? 0._rt : 0.5_rt*dx[0]);
        const Dim3 lo = lbound(tilebox);
        const int irmin = lo.x;

        // For ishift, 1 means cell centered, 0 means node centered
        int const ishift_r = (rminr > rmin ? 1 : 0);
        int const ishift_t = (rmint > rmin ? 1 : 0);
        int const ishift_z = (rminz > rmin ? 1 : 0);

        const int nmodes = n_rz_azimuthal_modes;

        // Grow the tileboxes to include the guard cells, except for the
        // guard cells at negative radius.
        if (rmin > 0._rt) {
           tbr.growLo(0, ngJ[0]);
           tbt.growLo(0, ngJ[0]);
           tbz.growLo(0, ngJ[0]);
        }
        tbr.growHi(0, ngJ[0]);
        tbt.growHi(0, ngJ[0]);
        tbz.growHi(0, ngJ[0]);
        tbr.grow(1, ngJ[1]);
        tbt.grow(1, ngJ[1]);
        tbz.grow(1, ngJ[1]);

        // Rescale current in r-z mode since the inverse volume factor was not
        // included in the current deposition.
        amrex::ParallelFor(tbr, tbt, tbz,
        [=] AMREX_GPU_DEVICE (int i, int j, int /*k*/)
        {
            // Wrap the current density deposited in the guard cells around
            // to the cells above the axis.
            // If Jr is node centered, Jr[0] is located on the boundary.
            // If Jr is cell centered, Jr[0] is at 1/2 dr.
            if (rmin == 0. && 1-ishift_r <= i && i < ngJ[0]-ishift_r) {
                Jr_arr(i,j,0,0) -= Jr_arr(-ishift_r-i,j,0,0);
            }
            // Apply the inverse volume scaling
            // Jr is forced to zero on axis
            const amrex::Real r = amrex::Math::abs(rminr + (i - irmin)*dr);
            if (r == 0._rt) {
                Jr_arr(i,j,0,0) = 0._rt;
            } else {
                Jr_arr(i,j,0,0) /= (2._rt*MathConst::pi*r);
            }

            for (int imode=1 ; imode < nmodes ; imode++) {
                // Wrap the current density deposited in the guard cells around
                // to the cells above the axis.
                if (rmin == 0._rt && 1-ishift_r <= i && i < ngJ[0]-ishift_r) {
                    Jr_arr(i,j,0,2*imode-1) += static_cast<amrex::Real>(std::pow(-1, imode+1)*Jr_arr(-ishift_r-i,j,0,2*imode-1));
                    Jr_arr(i,j,0,2*imode) += static_cast<amrex::Real>(std::pow(-1, imode+1)*Jr_arr(-ishift_r-i,j,0,2*imode));
                }
                // Apply the inverse volume scaling
                // Jr is forced to zero on axis.
                if (r == 0._rt) {
                    Jr_arr(i,j,0,2*imode-1) = 0._rt;
                    Jr_arr(i,j,0,2*imode) = 0._rt;
                } else {
                    Jr_arr(i,j,0,2*imode-1) /= (2._rt*MathConst::pi*r);
                    Jr_arr(i,j,0,2*imode) /= (2._rt*MathConst::pi*r);
                }
            }
        },
        [=] AMREX_GPU_DEVICE (int i, int j, int /*k*/)
        {
            // Wrap the current density deposited in the guard cells around
            // to the cells above the axis.
            // If Jt is node centered, Jt[0] is located on the boundary.
            // If Jt is cell centered, Jt[0] is at 1/2 dr.
            if (rmin == 0._rt && 1-ishift_t <= i && i <= ngJ[0]-ishift_t) {
                Jt_arr(i,j,0,0) -= Jt_arr(-ishift_t-i,j,0,0);
            }

            // Apply the inverse volume scaling
            // Jt is forced to zero on axis.
            const amrex::Real r = amrex::Math::abs(rmint + (i - irmin)*dr);
            if (r == 0._rt) {
                Jt_arr(i,j,0,0) = 0._rt;
            } else {
                Jt_arr(i,j,0,0) /= (2._rt*MathConst::pi*r);
            }

            for (int imode=1 ; imode < nmodes ; imode++) {
                // Wrap the current density deposited in the guard cells around
                // to the cells above the axis.
                if (rmin == 0._rt && 1-ishift_t <= i && i <= ngJ[0]-ishift_t) {
                    Jt_arr(i,j,0,2*imode-1) += static_cast<amrex::Real>(std::pow(-1, imode+1)*Jt_arr(-ishift_t-i,j,0,2*imode-1));
                    Jt_arr(i,j,0,2*imode) += static_cast<amrex::Real>(std::pow(-1, imode+1)*Jt_arr(-ishift_t-i,j,0,2*imode));
                }

                // Apply the inverse volume scaling
                // Jt is forced to zero on axis.
                if (r == 0._rt) {
                    Jt_arr(i,j,0,2*imode-1) = 0._rt;
                    Jt_arr(i,j,0,2*imode) = 0._rt;
                } else {
                    Jt_arr(i,j,0,2*imode-1) /= (2._rt*MathConst::pi*r);
                    Jt_arr(i,j,0,2*imode) /= (2._rt*MathConst::pi*r);
                }
            }
        },
        [=] AMREX_GPU_DEVICE (int i, int j, int /*k*/)
        {
            // Wrap the current density deposited in the guard cells around
            // to the cells above the axis.
            // If Jz is node centered, Jz[0] is located on the boundary.
            // If Jz is cell centered, Jz[0] is at 1/2 dr.
            if (rmin == 0._rt && 1-ishift_z <= i && i <= ngJ[0]-ishift_z) {
                Jz_arr(i,j,0,0) += Jz_arr(-ishift_z-i,j,0,0);
            }

            // Apply the inverse volume scaling
            const amrex::Real r = amrex::Math::abs(rminz + (i - irmin)*dr);
            if (r == 0._rt) {
                Jz_arr(i,j,0,0) /= (MathConst::pi*dr*axis_volume_factor);
            } else {
                Jz_arr(i,j,0,0) /= (2._rt*MathConst::pi*r);
            }

            for (int imode=1 ; imode < nmodes ; imode++) {
                // Wrap the current density deposited in the guard cells around
                // to the cells above the axis.
                if (rmin == 0._rt && 1-ishift_z <= i && i <= ngJ[0]-ishift_z) {
                    Jz_arr(i,j,0,2*imode-1) -= static_cast<amrex::Real>(std::pow(-1, imode+1)*Jz_arr(-ishift_z-i,j,0,2*imode-1));
                    Jz_arr(i,j,0,2*imode) -= static_cast<amrex::Real>(std::pow(-1, imode+1)*Jz_arr(-ishift_z-i,j,0,2*imode));
                }

                // Apply the inverse volume scaling
                if (r == 0.) {
                    Jz_arr(i,j,0,2*imode-1) /= (MathConst::pi*dr*axis_volume_factor);
                    Jz_arr(i,j,0,2*imode) /= (MathConst::pi*dr*axis_volume_factor);
                } else {
                    Jz_arr(i,j,0,2*imode-1) /= (2._rt*MathConst::pi*r);
                    Jz_arr(i,j,0,2*imode) /= (2._rt*MathConst::pi*r);
                }
            }

        });
    }
}

void
WarpX::ApplyInverseVolumeScalingToChargeDensity (MultiFab* Rho, int lev)
{
    const amrex::IntVect ngRho = Rho->nGrowVect();
    const std::array<Real,3>& dx = WarpX::CellSize(lev);
    const Real dr = dx[0];

    constexpr int NODE = amrex::IndexType::NODE;

    // See Verboncoeur JCP 174, 421-427 (2001) for the modified volume factor
    const amrex::Real axis_volume_factor = (verboncoeur_axis_correction ? 1._rt/3._rt : 1._rt/4._rt);

    Box tilebox;

    for ( MFIter mfi(*Rho, TilingIfNotGPU()); mfi.isValid(); ++mfi )
    {

        Array4<Real> const& Rho_arr = Rho->array(mfi);

        tilebox = mfi.tilebox();
        Box tb = convert( tilebox, Rho->ixType().toIntVect() );

        // Lower corner of tile box physical domain
        // Note that this is done before the tilebox.grow so that
        // these do not include the guard cells.
        const amrex::XDim3 xyzmin = WarpX::LowerCorner(tilebox, lev, 0._rt);
        const Dim3 lo = lbound(tilebox);
        const Real rmin = xyzmin.x;
        const Real rminr = xyzmin.x + (tb.type(0) == NODE ? 0._rt : 0.5_rt*dx[0]);
        const int irmin = lo.x;
        const int ishift = (rminr > rmin ? 1 : 0);

        // Grow the tilebox to include the guard cells, except for the
        // guard cells at negative radius.
        if (rmin > 0.) {
           tb.growLo(0, ngRho[0]);
        }
        tb.growHi(0, ngRho[0]);
        tb.grow(1, ngRho[1]);

        // Rescale charge in r-z mode since the inverse volume factor was not
        // included in the charge deposition.
        // Note that the loop is also over ncomps, which takes care of the RZ modes,
        // as well as the old and new rho.
        int const ncomp = Rho->nComp();
        amrex::ParallelFor(tb, ncomp,
        [=] AMREX_GPU_DEVICE (int i, int j, int /*k*/, int icomp)
        {
            // Wrap the charge density deposited in the guard cells around
            // to the cells above the axis.
            // Rho is located on the boundary
            if (rmin == 0. && 1-ishift <= i && i <= ngRho[0]-ishift) {
                int imode;
                if (icomp == 0 || icomp == ncomp/2) {
                    imode = 0;
                }
                else if (icomp < ncomp/2) {
                    imode = (icomp+1)/2;
                }
                else {
                    imode = (icomp - ncomp/2 + 1)/2;
                }
                Rho_arr(i,j,0,icomp) -= static_cast<amrex::Real>(std::pow(-1, imode+1)*Rho_arr(-ishift-i,j,0,icomp));
            }

            // Apply the inverse volume scaling
            const amrex::Real r = amrex::Math::abs(rminr + (i - irmin)*dr);
            if (r == 0.) {
                Rho_arr(i,j,0,icomp) /= (MathConst::pi*dr*axis_volume_factor);
            } else {
                Rho_arr(i,j,0,icomp) /= (2._rt*MathConst::pi*r);
            }
        });
    }
}
#endif<|MERGE_RESOLUTION|>--- conflicted
+++ resolved
@@ -915,33 +915,19 @@
     const auto face_areas_lev = m_fields.get_mr_levels_alldirs("face_areas", finest_level)[lev];
     const auto edge_lengths_lev = m_fields.get_mr_levels_alldirs("edge_lengths", finest_level)[lev];
     if (patch_type == PatchType::fine) {
-<<<<<<< HEAD
         m_fdtd_solver_fp[lev]->EvolveE( m_fields.get_alldirs("Efield_fp",lev),
                                         Bfield_fp[lev],
                                         m_fields.get_alldirs("current_fp", lev),
-                                        m_edge_lengths[lev],
+                                        m_fields.get_alldirs("edge_lengths", lev),
                                         face_areas_lev, ECTRhofield[lev],
                                         m_fields.get("F_fp", lev), lev, a_dt );
     } else {
         m_fdtd_solver_cp[lev]->EvolveE( m_fields.get_alldirs("Efield_cp",lev),
                                         Bfield_cp[lev],
                                         m_fields.get_alldirs("current_cp", lev),
-                                        m_edge_lengths[lev],
+                                        m_fields.get_alldirs("edge_lengths", lev),
                                         face_areas_lev, ECTRhofield[lev],
                                         m_fields.get("F_cp", lev), lev, a_dt );
-=======
-        m_fdtd_solver_fp[lev]->EvolveE(m_fields.get_alldirs("Efield_fp",lev),
-                                       Bfield_fp[lev],
-                                       current_fp[lev], edge_lengths_lev,
-                                       face_areas_lev, ECTRhofield[lev],
-                                       m_fields.get("F_fp", lev), lev, a_dt );
-    } else {
-        m_fdtd_solver_cp[lev]->EvolveE(m_fields.get_alldirs("Efield_cp",lev),
-                                       Bfield_cp[lev],
-                                       current_cp[lev], edge_lengths_lev,
-                                       face_areas_lev, ECTRhofield[lev],
-                                       m_fields.get("F_cp", lev), lev, a_dt );
->>>>>>> 5534916b
     }
 
     // Evolve E field in PML cells
@@ -1115,13 +1101,8 @@
     m_fdtd_solver_fp[lev]->MacroscopicEvolveE(
         m_fields.get_alldirs("Efield_fp", lev),
         Bfield_fp[lev],
-<<<<<<< HEAD
         m_fields.get_alldirs("current_fp", lev),
-        m_edge_lengths[lev],
-=======
-        current_fp[lev],
         m_fields.get_alldirs("edge_lengths", lev),
->>>>>>> 5534916b
         a_dt, m_macroscopic_properties);
 
     if (do_pml && pml[lev]->ok()) {
