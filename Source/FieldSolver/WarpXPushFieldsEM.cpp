/* Copyright 2019 Andrew Myers, Aurore Blelly, Axel Huebl
 * David Grote, Maxence Thevenet, Remi Lehe
 * Revathi Jambunathan, Weiqun Zhang
 *
 * This file is part of WarpX.
 *
 * License: BSD-3-Clause-LBNL
 */
<<<<<<< HEAD

#include <cmath>
#include <limits>

#include <WarpX.H>
#include <WarpXConst.H>
#include <WarpX_f.H>
#include <WarpX_PML_kernels.H>
#include <WarpX_FDTD.H>
=======
#include "WarpX.H"
#include "Utils/WarpXConst.H"
#include "BoundaryConditions/WarpX_PML_kernels.H"
#include "BoundaryConditions/PML_current.H"
#include "WarpX_FDTD.H"
>>>>>>> a8e7bf21
#ifdef WARPX_USE_PY
#   include "Python/WarpX_py.H"
#endif

#ifdef BL_USE_SENSEI_INSITU
#   include <AMReX_AmrMeshInSituBridge.H>
#endif

#include <cmath>
#include <limits>


using namespace amrex;

#ifdef WARPX_USE_PSATD
namespace {
    void
    PushPSATDSinglePatch (
        SpectralSolver& solver,
        std::array<std::unique_ptr<amrex::MultiFab>,3>& Efield,
        std::array<std::unique_ptr<amrex::MultiFab>,3>& Bfield,
        std::array<std::unique_ptr<amrex::MultiFab>,3>& current,
        std::unique_ptr<amrex::MultiFab>& rho ) {

        using Idx = SpectralFieldIndex;

        // Perform forward Fourier transform
        solver.ForwardTransform(*Efield[0], Idx::Ex);
        solver.ForwardTransform(*Efield[1], Idx::Ey);
        solver.ForwardTransform(*Efield[2], Idx::Ez);
        solver.ForwardTransform(*Bfield[0], Idx::Bx);
        solver.ForwardTransform(*Bfield[1], Idx::By);
        solver.ForwardTransform(*Bfield[2], Idx::Bz);
        solver.ForwardTransform(*current[0], Idx::Jx);
        solver.ForwardTransform(*current[1], Idx::Jy);
        solver.ForwardTransform(*current[2], Idx::Jz);
        solver.ForwardTransform(*rho, Idx::rho_old, 0);
        solver.ForwardTransform(*rho, Idx::rho_new, 1);
        // Advance fields in spectral space
        solver.pushSpectralFields();
        // Perform backward Fourier Transform
        solver.BackwardTransform(*Efield[0], Idx::Ex);
        solver.BackwardTransform(*Efield[1], Idx::Ey);
        solver.BackwardTransform(*Efield[2], Idx::Ez);
        solver.BackwardTransform(*Bfield[0], Idx::Bx);
        solver.BackwardTransform(*Bfield[1], Idx::By);
        solver.BackwardTransform(*Bfield[2], Idx::Bz);
    }
}

void
WarpX::PushPSATD (amrex::Real a_dt)
{
    for (int lev = 0; lev <= finest_level; ++lev) {
        AMREX_ALWAYS_ASSERT_WITH_MESSAGE(dt[lev] == a_dt, "dt must be consistent");
        if (fft_hybrid_mpi_decomposition){
#ifdef WARPX_USE_PSATD_HYBRID
            PushPSATD_hybridFFT(lev, a_dt);
#endif
        } else {
            PushPSATD_localFFT(lev, a_dt);
        }

        // Evolve the fields in the PML boxes
        if (do_pml && pml[lev]->ok()) {
            pml[lev]->PushPSATD();
        }
    }
}

void
WarpX::PushPSATD_localFFT (int lev, amrex::Real /* dt */)
{
    // Update the fields on the fine and coarse patch
    PushPSATDSinglePatch( *spectral_solver_fp[lev],
        Efield_fp[lev], Bfield_fp[lev], current_fp[lev], rho_fp[lev] );
    if (spectral_solver_cp[lev]) {
        PushPSATDSinglePatch( *spectral_solver_cp[lev],
             Efield_cp[lev], Bfield_cp[lev], current_cp[lev], rho_cp[lev] );
    }
}
#endif

void
WarpX::EvolveB (amrex::Real a_dt)
{
    for (int lev = 0; lev <= finest_level; ++lev) {
        EvolveB(lev, a_dt);
    }
}

void
WarpX::EvolveB (int lev, amrex::Real a_dt)
{
    WARPX_PROFILE("WarpX::EvolveB()");
    EvolveB(lev, PatchType::fine, a_dt);
    if (lev > 0)
    {
        EvolveB(lev, PatchType::coarse, a_dt);
    }
}

void
WarpX::EvolveB (int lev, PatchType patch_type, amrex::Real a_dt)
{

    if (patch_type == PatchType::fine) {
        m_fdtd_solver_fp[lev]->EvolveB( Bfield_fp[lev], Efield_fp[lev], a_dt );
    } else {
        m_fdtd_solver_cp[lev]->EvolveB( Bfield_cp[lev], Efield_cp[lev], a_dt );
    }

    const int patch_level = (patch_type == PatchType::fine) ? lev : lev-1;
    const std::array<Real,3>& dx = WarpX::CellSize(patch_level);
    const Real dtsdx = a_dt/dx[0], dtsdy = a_dt/dx[1], dtsdz = a_dt/dx[2];

    if (do_pml && pml[lev]->ok())
    {
        const auto& pml_B = (patch_type == PatchType::fine) ? pml[lev]->GetB_fp() : pml[lev]->GetB_cp();
        const auto& pml_E = (patch_type == PatchType::fine) ? pml[lev]->GetE_fp() : pml[lev]->GetE_cp();

#ifdef _OPENMP
#pragma omp parallel if (Gpu::notInLaunchRegion())
#endif
        for ( MFIter mfi(*pml_B[0], TilingIfNotGPU()); mfi.isValid(); ++mfi )
        {
            const Box& tbx  = mfi.tilebox(Bx_nodal_flag);
            const Box& tby  = mfi.tilebox(By_nodal_flag);
            const Box& tbz  = mfi.tilebox(Bz_nodal_flag);
            auto const& pml_Bxfab = pml_B[0]->array(mfi);
            auto const& pml_Byfab = pml_B[1]->array(mfi);
            auto const& pml_Bzfab = pml_B[2]->array(mfi);
            auto const& pml_Exfab = pml_E[0]->array(mfi);
            auto const& pml_Eyfab = pml_E[1]->array(mfi);
            auto const& pml_Ezfab = pml_E[2]->array(mfi);
            if (WarpX::maxwell_fdtd_solver_id == 0) {
               amrex::ParallelFor(tbx, tby, tbz,
               [=] AMREX_GPU_DEVICE (int i, int j, int k) {
                   warpx_push_pml_bx_yee(i,j,k,pml_Bxfab,pml_Eyfab,pml_Ezfab,
                                        dtsdy,dtsdz);
               },
               [=] AMREX_GPU_DEVICE (int i, int j, int k) {
                   warpx_push_pml_by_yee(i,j,k,pml_Byfab,pml_Exfab,pml_Ezfab,
                                         dtsdx,dtsdz);
               },
               [=] AMREX_GPU_DEVICE (int i, int j, int k) {
                   warpx_push_pml_bz_yee(i,j,k,pml_Bzfab,pml_Exfab,pml_Eyfab,
                                        dtsdx,dtsdy);
               });
            }  else if (WarpX::maxwell_fdtd_solver_id == 1) {
               Real betaxy, betaxz, betayx, betayz, betazx, betazy;
               Real gammax, gammay, gammaz;
               Real alphax, alphay, alphaz;
               warpx_calculate_ckc_coefficients(dtsdx, dtsdy, dtsdz,
                                                betaxy, betaxz, betayx, betayz,
                                                betazx, betazy, gammax, gammay,
                                                gammaz, alphax, alphay, alphaz);

               amrex::ParallelFor(tbx, tby, tbz,
               [=] AMREX_GPU_DEVICE (int i, int j, int k) {
                   warpx_push_pml_bx_ckc(i,j,k,pml_Bxfab,pml_Eyfab,pml_Ezfab,
                                         betaxy, betaxz, betayx, betayz,
                                         betazx, betazy, gammax, gammay,
                                         gammaz, alphax, alphay, alphaz);
               },
               [=] AMREX_GPU_DEVICE (int i, int j, int k) {
                   warpx_push_pml_by_ckc(i,j,k,pml_Byfab,pml_Exfab,pml_Ezfab,
                                         betaxy, betaxz, betayx, betayz,
                                         betazx, betazy, gammax, gammay,
                                         gammaz, alphax, alphay, alphaz);
               },
               [=] AMREX_GPU_DEVICE (int i, int j, int k) {
                   warpx_push_pml_bz_ckc(i,j,k,pml_Bzfab,pml_Exfab,pml_Eyfab,
                                         betaxy, betaxz, betayx, betayz,
                                         betazx, betazy, gammax, gammay,
                                         gammaz, alphax, alphay, alphaz);
               });

            }
        }
    }
}

void
WarpX::EvolveE (amrex::Real a_dt)
{
    for (int lev = 0; lev <= finest_level; ++lev)
    {
        EvolveE(lev, a_dt);
    }
}

void
WarpX::EvolveE (int lev, amrex::Real a_dt)
{
    WARPX_PROFILE("WarpX::EvolveE()");
    EvolveE(lev, PatchType::fine, a_dt);
    if (lev > 0)
    {
        EvolveE(lev, PatchType::coarse, a_dt);
    }
}

void
WarpX::EvolveE (int lev, PatchType patch_type, amrex::Real a_dt)
{

    if (patch_type == PatchType::fine) {
        m_fdtd_solver_fp[lev]->EvolveE( Efield_fp[lev], Bfield_fp[lev],
                                      current_fp[lev], F_fp[lev], a_dt );
    } else {
        m_fdtd_solver_cp[lev]->EvolveE( Efield_cp[lev], Bfield_cp[lev],
                                      current_cp[lev], F_cp[lev], a_dt );
    }

    const Real mu_c2_dt = (PhysConst::mu0*PhysConst::c*PhysConst::c) * a_dt;
    const Real c2dt = (PhysConst::c*PhysConst::c) * a_dt;

    const int patch_level = (patch_type == PatchType::fine) ? lev : lev-1;
    const std::array<Real,3>& dx = WarpX::CellSize(patch_level);
    const Real dtsdx_c2 = c2dt/dx[0], dtsdy_c2 = c2dt/dx[1], dtsdz_c2 = c2dt/dx[2];
    const Real dxinv = 1./dx[0];

    MultiFab *Ex, *Ey, *Ez, *Bx, *By, *Bz, *jx, *jy, *jz, *F;
    if (patch_type == PatchType::fine)
    {
        Ex = Efield_fp[lev][0].get();
        Ey = Efield_fp[lev][1].get();
        Ez = Efield_fp[lev][2].get();
        Bx = Bfield_fp[lev][0].get();
        By = Bfield_fp[lev][1].get();
        Bz = Bfield_fp[lev][2].get();
        jx = current_fp[lev][0].get();
        jy = current_fp[lev][1].get();
        jz = current_fp[lev][2].get();
        F  = F_fp[lev].get();
    }
    else if (patch_type == PatchType::coarse)
    {
        Ex = Efield_cp[lev][0].get();
        Ey = Efield_cp[lev][1].get();
        Ez = Efield_cp[lev][2].get();
        Bx = Bfield_cp[lev][0].get();
        By = Bfield_cp[lev][1].get();
        Bz = Bfield_cp[lev][2].get();
        jx = current_cp[lev][0].get();
        jy = current_cp[lev][1].get();
        jz = current_cp[lev][2].get();
        F  = F_cp[lev].get();
    }

    MultiFab* cost = costs[lev].get();
    const IntVect& rr = (lev > 0) ? refRatio(lev-1) : IntVect::TheUnitVector();

    // xmin is only used by the kernel for cylindrical geometry,
    // in which case it is actually rmin.
    const Real xmin = Geom(0).ProbLo(0);

<<<<<<< HEAD
    // Loop through the grids, and over the tiles within each grid
/*
#ifdef _OPENMP
#pragma omp parallel if (Gpu::notInLaunchRegion())
#endif
    for ( MFIter mfi(*Ex, TilingIfNotGPU()); mfi.isValid(); ++mfi )
    {
        Real wt = amrex::second();

        const Box& tex  = mfi.tilebox(Ex_nodal_flag);
        const Box& tey  = mfi.tilebox(Ey_nodal_flag);
        const Box& tez  = mfi.tilebox(Ez_nodal_flag);

        auto const& Exfab = Ex->array(mfi);
        auto const& Eyfab = Ey->array(mfi);
        auto const& Ezfab = Ez->array(mfi);
        auto const& Bxfab = Bx->array(mfi);
        auto const& Byfab = By->array(mfi);
        auto const& Bzfab = Bz->array(mfi);
        auto const& jxfab = jx->array(mfi);
        auto const& jyfab = jy->array(mfi);
        auto const& jzfab = jz->array(mfi);

        if (do_nodal) {
            amrex::ParallelFor(tex, tey, tez,
            [=] AMREX_GPU_DEVICE (int j, int k, int l)
            {
                warpx_push_ex_nodal(j,k,l,Exfab,Byfab,Bzfab,jxfab,mu_c2_dt,dtsdy_c2,dtsdz_c2);
            },
            [=] AMREX_GPU_DEVICE (int j, int k, int l)
            {
                warpx_push_ey_nodal(j,k,l,Eyfab,Bxfab,Bzfab,jyfab,mu_c2_dt,dtsdx_c2,dtsdz_c2);
            },
            [=] AMREX_GPU_DEVICE (int j, int k, int l)
            {
                warpx_push_ez_nodal(j,k,l,Ezfab,Bxfab,Byfab,jzfab,mu_c2_dt,dtsdx_c2,dtsdy_c2);
            });
        } else {
            const long nmodes = n_rz_azimuthal_modes;
            amrex::ParallelFor(tex, tey, tez,
            [=] AMREX_GPU_DEVICE (int j, int k, int l)
            {
                warpx_push_ex_yee(j,k,l,Exfab,Byfab,Bzfab,jxfab,mu_c2_dt,dtsdx_c2,dtsdy_c2,dtsdz_c2,dxinv,xmin,nmodes);
            },
            [=] AMREX_GPU_DEVICE (int j, int k, int l)
            {
                warpx_push_ey_yee(j,k,l,Eyfab,Bxfab,Bzfab,jyfab,Exfab,mu_c2_dt,dtsdx_c2,dtsdz_c2,xmin,nmodes);
            },
            [=] AMREX_GPU_DEVICE (int j, int k, int l)
            {
                warpx_push_ez_yee(j,k,l,Ezfab,Bxfab,Byfab,jzfab,mu_c2_dt,dtsdx_c2,dtsdy_c2,dxinv,xmin,nmodes);
            });
        }

        if (F)
        {
            auto const& Ffab = F->array(mfi);
            if (WarpX::maxwell_fdtd_solver_id == 0) {
                amrex::ParallelFor(tex, tey, tez,
                [=] AMREX_GPU_DEVICE (int j, int k, int l)
                {
                    warpx_push_ex_f_yee(j,k,l,Exfab,Ffab,dtsdx_c2);
                },
                [=] AMREX_GPU_DEVICE (int j, int k, int l)
                {
                    warpx_push_ey_f_yee(j,k,l,Eyfab,Ffab,dtsdy_c2);
                },
                [=] AMREX_GPU_DEVICE (int j, int k, int l)
                {
                    warpx_push_ez_f_yee(j,k,l,Ezfab,Ffab,dtsdz_c2);
                });
            }
            else if (WarpX::maxwell_fdtd_solver_id == 1) {
                Real betaxy, betaxz, betayx, betayz, betazx, betazy;
                Real gammax, gammay, gammaz;
                Real alphax, alphay, alphaz;
                warpx_calculate_ckc_coefficients(dtsdx_c2, dtsdy_c2, dtsdz_c2,
                                                 betaxy, betaxz, betayx, betayz, betazx, betazy,
                                                 gammax, gammay, gammaz,
                                                 alphax, alphay, alphaz);
                amrex::ParallelFor(tex, tey, tez,
                [=] AMREX_GPU_DEVICE (int j, int k, int l)
                {
                    warpx_push_ex_f_ckc(j,k,l,Exfab,Ffab,
                                        betaxy, betaxz, betayx, betayz, betazx, betazy,
                                        gammax, gammay, gammaz,
                                        alphax, alphay, alphaz);
                },
                [=] AMREX_GPU_DEVICE (int j, int k, int l)
                {
                    warpx_push_ey_f_ckc(j,k,l,Eyfab,Ffab,
                                        betaxy, betaxz, betayx, betayz, betazx, betazy,
                                        gammax, gammay, gammaz,
                                        alphax, alphay, alphaz);
                },
                [=] AMREX_GPU_DEVICE (int j, int k, int l)
                {
                    warpx_push_ez_f_ckc(j,k,l,Ezfab,Ffab,
                                        betaxy, betaxz, betayx, betayz, betazx, betazy,
                                        gammax, gammay, gammaz,
                                        alphax, alphay, alphaz);
                });
            }
        }

        if (cost) {
            Box cbx = mfi.tilebox(IntVect{AMREX_D_DECL(0,0,0)});
            if (patch_type == PatchType::coarse) cbx.refine(rr);
            wt = (amrex::second() - wt) / cbx.d_numPts();
            auto costfab = cost->array(mfi);
            amrex::ParallelFor(cbx,
            [=] AMREX_GPU_DEVICE (int i, int j, int k)
            {
                costfab(i,j,k) += wt;
            });
        }
    }
    */

=======
>>>>>>> a8e7bf21
    if (do_pml && pml[lev]->ok())
    {
        if (F) pml[lev]->ExchangeF(patch_type, F, do_pml_in_domain);

        const auto& pml_B = (patch_type == PatchType::fine) ? pml[lev]->GetB_fp() : pml[lev]->GetB_cp();
        const auto& pml_E = (patch_type == PatchType::fine) ? pml[lev]->GetE_fp() : pml[lev]->GetE_cp();
        const auto& pml_j = (patch_type == PatchType::fine) ? pml[lev]->Getj_fp() : pml[lev]->Getj_cp();
        const auto& pml_F = (patch_type == PatchType::fine) ? pml[lev]->GetF_fp() : pml[lev]->GetF_cp();
        const auto& sigba = (patch_type == PatchType::fine) ? pml[lev]->GetMultiSigmaBox_fp()
                                                            : pml[lev]->GetMultiSigmaBox_cp();
#ifdef _OPENMP
#pragma omp parallel if (Gpu::notInLaunchRegion())
#endif
        for ( MFIter mfi(*pml_E[0], TilingIfNotGPU()); mfi.isValid(); ++mfi )
        {
            const Box& tex  = mfi.tilebox(Ex_nodal_flag);
            const Box& tey  = mfi.tilebox(Ey_nodal_flag);
            const Box& tez  = mfi.tilebox(Ez_nodal_flag);

            auto const& pml_Exfab = pml_E[0]->array(mfi);
            auto const& pml_Eyfab = pml_E[1]->array(mfi);
            auto const& pml_Ezfab = pml_E[2]->array(mfi);
            auto const& pml_Bxfab = pml_B[0]->array(mfi);
            auto const& pml_Byfab = pml_B[1]->array(mfi);
            auto const& pml_Bzfab = pml_B[2]->array(mfi);

            amrex::ParallelFor(tex, tey, tez,
            [=] AMREX_GPU_DEVICE (int i, int j, int k) {
                warpx_push_pml_ex_yee(i,j,k,pml_Exfab,pml_Byfab,pml_Bzfab,
                                      dtsdy_c2,dtsdz_c2);
            },
            [=] AMREX_GPU_DEVICE (int i, int j, int k) {
                warpx_push_pml_ey_yee(i,j,k,pml_Eyfab,pml_Bxfab,pml_Bzfab,
                                      dtsdx_c2,dtsdz_c2);
            },
            [=] AMREX_GPU_DEVICE (int i, int j, int k) {
                warpx_push_pml_ez_yee(i,j,k,pml_Ezfab,pml_Bxfab,pml_Byfab,
                                      dtsdx_c2,dtsdy_c2);
            });

            if (pml_has_particles) {
                // Update the E field in the PML, using the current
                // deposited by the particles in the PML
                auto const& pml_jxfab = pml_j[0]->array(mfi);
                auto const& pml_jyfab = pml_j[1]->array(mfi);
                auto const& pml_jzfab = pml_j[2]->array(mfi);
                const Real* sigmaj_x = sigba[mfi].sigma[0].data();
                const Real* sigmaj_y = sigba[mfi].sigma[1].data();
                const Real* sigmaj_z = sigba[mfi].sigma[2].data();

                int const x_lo = sigba[mfi].sigma[0].lo();
#if (AMREX_SPACEDIM == 3)
                int const y_lo = sigba[mfi].sigma[1].lo();
                int const z_lo = sigba[mfi].sigma[2].lo();
#else
                int const y_lo = 0;
                int const z_lo = sigba[mfi].sigma[1].lo();
#endif
                amrex::ParallelFor( tex, tey, tez,
                    [=] AMREX_GPU_DEVICE (int i, int j, int k) {
                        push_ex_pml_current(i,j,k,
                            pml_Exfab, pml_jxfab, sigmaj_y, sigmaj_z,
                            y_lo, z_lo, mu_c2_dt);
                    },
                    [=] AMREX_GPU_DEVICE (int i, int j, int k) {
                        push_ey_pml_current(i,j,k,
                            pml_Eyfab, pml_jyfab, sigmaj_x, sigmaj_z,
                            x_lo, z_lo, mu_c2_dt);
                    },
                    [=] AMREX_GPU_DEVICE (int i, int j, int k) {
                        push_ez_pml_current(i,j,k,
                            pml_Ezfab, pml_jzfab, sigmaj_x, sigmaj_y,
                            x_lo, y_lo, mu_c2_dt);
                    }
                );
            }


            if (pml_F)
            {

               auto const& pml_F_fab = pml_F->array(mfi);

               if (WarpX::maxwell_fdtd_solver_id == 0) {

                  amrex::ParallelFor(tex, tey, tez,
                  [=] AMREX_GPU_DEVICE (int i, int j, int k) {
                      warpx_push_pml_ex_f_yee(i,j,k,pml_Exfab,pml_F_fab,dtsdx_c2);
                  },
                  [=] AMREX_GPU_DEVICE (int i, int j, int k) {
                      warpx_push_pml_ey_f_yee(i,j,k,pml_Eyfab,pml_F_fab,dtsdy_c2);
                  },
                  [=] AMREX_GPU_DEVICE (int i, int j, int k) {
                      warpx_push_pml_ez_f_yee(i,j,k,pml_Ezfab,pml_F_fab,dtsdz_c2);
                  });

               } else if (WarpX::maxwell_fdtd_solver_id == 1) {

                  Real betaxy, betaxz, betayx, betayz, betazx, betazy;
                  Real gammax, gammay, gammaz;
                  Real alphax, alphay, alphaz;
                  warpx_calculate_ckc_coefficients(dtsdx_c2, dtsdy_c2, dtsdz_c2,
                                                   betaxy, betaxz, betayx, betayz,
                                                   betazx, betazy, gammax, gammay,
                                                   gammaz, alphax, alphay, alphaz);
                  amrex::ParallelFor(tex, tey, tez,
                  [=] AMREX_GPU_DEVICE (int i, int j, int k) {
                      warpx_push_pml_ex_f_ckc(i,j,k,pml_Exfab,pml_F_fab,
                                              alphax,betaxy,betaxz,gammax);
                  },
                  [=] AMREX_GPU_DEVICE (int i, int j, int k) {
                      warpx_push_pml_ey_f_ckc(i,j,k,pml_Eyfab,pml_F_fab,
                                              alphay,betayx,betayz,gammay);
                  },
                  [=] AMREX_GPU_DEVICE (int i, int j, int k) {
                      warpx_push_pml_ez_f_ckc(i,j,k,pml_Ezfab,pml_F_fab,
                                              alphaz,betazx,betazy,gammaz);
                  });

               }
            }
        }
    }
}

void
WarpX::EvolveF (amrex::Real a_dt, DtType a_dt_type)
{
    if (!do_dive_cleaning) return;

    for (int lev = 0; lev <= finest_level; ++lev)
    {
        EvolveF(lev, a_dt, a_dt_type);
    }
}

void
WarpX::EvolveF (int lev, amrex::Real a_dt, DtType a_dt_type)
{
    if (!do_dive_cleaning) return;

    EvolveF(lev, PatchType::fine, a_dt, a_dt_type);
    if (lev > 0) EvolveF(lev, PatchType::coarse, a_dt, a_dt_type);
}

void
WarpX::EvolveF (int lev, PatchType patch_type, amrex::Real a_dt, DtType a_dt_type)
{
    if (!do_dive_cleaning) return;

    WARPX_PROFILE("WarpX::EvolveF()");

    const int rhocomp = (a_dt_type == DtType::FirstHalf) ? 0 : 1;

    if (patch_type == PatchType::fine) {
        m_fdtd_solver_fp[lev]->EvolveF( F_fp[lev], Efield_fp[lev],
                                        rho_fp[lev], rhocomp, a_dt );
    } else {
        m_fdtd_solver_cp[lev]->EvolveF( F_cp[lev], Efield_cp[lev],
                                        rho_cp[lev], rhocomp, a_dt );
    }

    const int patch_level = (patch_type == PatchType::fine) ? lev : lev-1;
    const auto& dx = WarpX::CellSize(patch_level);
    const std::array<Real,3> dtsdx {a_dt/dx[0], a_dt/dx[1], a_dt/dx[2]};

    if (do_pml && pml[lev]->ok())
    {
        const auto& pml_F = (patch_type == PatchType::fine) ? pml[lev]->GetF_fp() : pml[lev]->GetF_cp();
        const auto& pml_E = (patch_type == PatchType::fine) ? pml[lev]->GetE_fp() : pml[lev]->GetE_cp();

#ifdef _OPENMP
#pragma omp parallel if (Gpu::notInLaunchRegion())
#endif
        for ( MFIter mfi(*pml_F, TilingIfNotGPU()); mfi.isValid(); ++mfi )
        {
            const Box& bx = mfi.tilebox();

            auto const& pml_F_fab = pml_F->array(mfi);
            auto const& pml_Exfab = pml_E[0]->array(mfi);
            auto const& pml_Eyfab = pml_E[1]->array(mfi);
            auto const& pml_Ezfab = pml_E[2]->array(mfi);

            amrex::ParallelFor(bx,
            [=] AMREX_GPU_DEVICE (int i, int j, int k)
            {
                warpx_push_pml_F(i, j, k, pml_F_fab, pml_Exfab,
                                pml_Eyfab, pml_Ezfab,
                                dtsdx[0], dtsdx[1], dtsdx[2]);
            });

        }
    }
}

#ifdef WARPX_DIM_RZ
// This scales the current by the inverse volume and wraps around the depostion at negative radius.
// It is faster to apply this on the grid than to do it particle by particle.
// It is put here since there isn't another nice place for it.
void
WarpX::ApplyInverseVolumeScalingToCurrentDensity (MultiFab* Jx, MultiFab* Jy, MultiFab* Jz, int lev)
{
    const long ngJ = Jx->nGrow();
    const std::array<Real,3>& dx = WarpX::CellSize(lev);
    const Real dr = dx[0];

    Box tilebox;

    for ( MFIter mfi(*Jx, TilingIfNotGPU()); mfi.isValid(); ++mfi )
    {

        Array4<Real> const& Jr_arr = Jx->array(mfi);
        Array4<Real> const& Jt_arr = Jy->array(mfi);
        Array4<Real> const& Jz_arr = Jz->array(mfi);

        tilebox = mfi.tilebox();
        Box tbr = convert(tilebox, WarpX::jx_nodal_flag);
        Box tbt = convert(tilebox, WarpX::jy_nodal_flag);
        Box tbz = convert(tilebox, WarpX::jz_nodal_flag);

        // Lower corner of tile box physical domain
        // Note that this is done before the tilebox.grow so that
        // these do not include the guard cells.
        std::array<amrex::Real,3> galilean_shift = {0,0,0};
        const std::array<Real, 3>& xyzmin = WarpX::LowerCorner(tilebox, galilean_shift, lev);
        const Dim3 lo = lbound(tilebox);
        const Real rmin = xyzmin[0];
        const int irmin = lo.x;

        const long nmodes = n_rz_azimuthal_modes;

        // Rescale current in r-z mode since the inverse volume factor was not
        // included in the current deposition.
        amrex::ParallelFor(tbr, tbt, tbz,
        [=] AMREX_GPU_DEVICE (int i, int j, int k)
        {
            // Wrap the current density deposited in the guard cells around
            // to the cells above the axis.
            // Note that Jr(i==0) is at 1/2 dr.
            if (rmin == 0. && 0 <= i && i < ngJ) {
                Jr_arr(i,j,0,0) -= Jr_arr(-1-i,j,0,0);
            }
            // Apply the inverse volume scaling
            // Since Jr is not cell centered in r, no need for distinction
            // between on axis and off-axis factors
            const amrex::Real r = std::abs(rmin + (i - irmin + 0.5)*dr);
            Jr_arr(i,j,0,0) /= (2.*MathConst::pi*r);

            for (int imode=1 ; imode < nmodes ; imode++) {
                const Real ifact = ( (imode%2) == 0 ? +1. : -1.);
                // Wrap the current density deposited in the guard cells around
                // to the cells above the axis.
                // Note that Jr(i==0) is at 1/2 dr.
                if (rmin == 0. && 0 <= i && i < ngJ) {
                    Jr_arr(i,j,0,2*imode-1) -= ifact*Jr_arr(-1-i,j,0,2*imode-1);
                    Jr_arr(i,j,0,2*imode) -= ifact*Jr_arr(-1-i,j,0,2*imode);
                }
                // Apply the inverse volume scaling
                // Since Jr is not cell centered in r, no need for distinction
                // between on axis and off-axis factors
                Jr_arr(i,j,0,2*imode-1) /= (2.*MathConst::pi*r);
                Jr_arr(i,j,0,2*imode) /= (2.*MathConst::pi*r);
            }
        },
        [=] AMREX_GPU_DEVICE (int i, int j, int k)
        {
            // Wrap the current density deposited in the guard cells around
            // to the cells above the axis.
            // Jt is located on the boundary
            if (rmin == 0. && 0 < i && i <= ngJ) {
                Jt_arr(i,j,0,0) += Jt_arr(-i,j,0,0);
            }

            // Apply the inverse volume scaling
            // Jt is forced to zero on axis.
            const amrex::Real r = std::abs(rmin + (i - irmin)*dr);
            if (r == 0.) {
                Jt_arr(i,j,0,0) = 0.;
            } else {
                Jt_arr(i,j,0,0) /= (2.*MathConst::pi*r);
            }

            for (int imode=1 ; imode < nmodes ; imode++) {
                const Real ifact = ( (imode%2) == 0 ? +1. : -1.);
                // Wrap the current density deposited in the guard cells around
                // to the cells above the axis.
                // Jt is located on the boundary
                if (rmin == 0. && 0 < i && i <= ngJ) {
                    Jt_arr(i,j,0,2*imode-1) += ifact*Jt_arr(-i,j,0,2*imode-1);
                    Jt_arr(i,j,0,2*imode) += ifact*Jt_arr(-i,j,0,2*imode);
                }

                // Apply the inverse volume scaling
                // Jt is forced to zero on axis.
                if (r == 0.) {
                    Jt_arr(i,j,0,2*imode-1) = 0.;
                    Jt_arr(i,j,0,2*imode) = 0.;
                } else {
                    Jt_arr(i,j,0,2*imode-1) /= (2.*MathConst::pi*r);
                    Jt_arr(i,j,0,2*imode) /= (2.*MathConst::pi*r);
                }
            }
        },
        [=] AMREX_GPU_DEVICE (int i, int j, int k)
        {
            // Wrap the current density deposited in the guard cells around
            // to the cells above the axis.
            // Jz is located on the boundary
            if (rmin == 0. && 0 < i && i <= ngJ) {
                Jz_arr(i,j,0,0) += Jz_arr(-i,j,0,0);
            }

            // Apply the inverse volume scaling
            const amrex::Real r = std::abs(rmin + (i - irmin)*dr);
            if (r == 0.) {
                // Verboncoeur JCP 164, 421-427 (2001) : corrected volume on axis
                Jz_arr(i,j,0,0) /= (MathConst::pi*dr/3.);
            } else {
                Jz_arr(i,j,0,0) /= (2.*MathConst::pi*r);
            }

            for (int imode=1 ; imode < nmodes ; imode++) {
                const Real ifact = ( (imode%2) == 0 ? +1. : -1.);
                // Wrap the current density deposited in the guard cells around
                // to the cells above the axis.
                // Jz is located on the boundary
                if (rmin == 0. && 0 < i && i <= ngJ) {
                    Jz_arr(i,j,0,2*imode-1) += ifact*Jz_arr(-i,j,0,2*imode-1);
                    Jz_arr(i,j,0,2*imode) += ifact*Jz_arr(-i,j,0,2*imode);
                }

                // Apply the inverse volume scaling
                if (r == 0.) {
                    // Verboncoeur JCP 164, 421-427 (2001) : corrected volume on axis
                    Jz_arr(i,j,0,2*imode-1) /= (MathConst::pi*dr/3.);
                    Jz_arr(i,j,0,2*imode) /= (MathConst::pi*dr/3.);
                } else {
                    Jz_arr(i,j,0,2*imode-1) /= (2.*MathConst::pi*r);
                    Jz_arr(i,j,0,2*imode) /= (2.*MathConst::pi*r);
                }
            }

        });
    }
}

void
WarpX::ApplyInverseVolumeScalingToChargeDensity (MultiFab* Rho, int lev)
{
    const long ngRho = Rho->nGrow();
    const std::array<Real,3>& dx = WarpX::CellSize(lev);
    const Real dr = dx[0];

    Box tilebox;

    for ( MFIter mfi(*Rho, TilingIfNotGPU()); mfi.isValid(); ++mfi )
    {

        Array4<Real> const& Rho_arr = Rho->array(mfi);

        tilebox = mfi.tilebox();
        Box tb = convert(tilebox, IntVect::TheUnitVector());

        // Lower corner of tile box physical domain
        // Note that this is done before the tilebox.grow so that
        // these do not include the guard cells.
        std::array<amrex::Real,3> galilean_shift = {0,0,0};
        const std::array<Real, 3>& xyzmin = WarpX::LowerCorner(tilebox, galilean_shift, lev);
        const Dim3 lo = lbound(tilebox);
        const Real rmin = xyzmin[0];
        const int irmin = lo.x;

        // Rescale charge in r-z mode since the inverse volume factor was not
        // included in the charge deposition.
        amrex::ParallelFor(tb, Rho->nComp(),
        [=] AMREX_GPU_DEVICE (int i, int j, int k, int icomp)
        {
            // Wrap the charge density deposited in the guard cells around
            // to the cells above the axis.
            // Rho is located on the boundary
            if (rmin == 0. && 0 < i && i <= ngRho) {
                Rho_arr(i,j,0,icomp) += Rho_arr(-i,j,0,icomp);
            }

            // Apply the inverse volume scaling
            const amrex::Real r = std::abs(rmin + (i - irmin)*dr);
            if (r == 0.) {
                // Verboncoeur JCP 164, 421-427 (2001) : corrected volume on axis
                Rho_arr(i,j,0,icomp) /= (MathConst::pi*dr/3.);
            } else {
                Rho_arr(i,j,0,icomp) /= (2.*MathConst::pi*r);
            }
        });
    }
}
#endif<|MERGE_RESOLUTION|>--- conflicted
+++ resolved
@@ -6,23 +6,11 @@
  *
  * License: BSD-3-Clause-LBNL
  */
-<<<<<<< HEAD
-
-#include <cmath>
-#include <limits>
-
-#include <WarpX.H>
-#include <WarpXConst.H>
-#include <WarpX_f.H>
-#include <WarpX_PML_kernels.H>
-#include <WarpX_FDTD.H>
-=======
 #include "WarpX.H"
 #include "Utils/WarpXConst.H"
 #include "BoundaryConditions/WarpX_PML_kernels.H"
 #include "BoundaryConditions/PML_current.H"
 #include "WarpX_FDTD.H"
->>>>>>> a8e7bf21
 #ifdef WARPX_USE_PY
 #   include "Python/WarpX_py.H"
 #endif
@@ -281,128 +269,6 @@
     // in which case it is actually rmin.
     const Real xmin = Geom(0).ProbLo(0);
 
-<<<<<<< HEAD
-    // Loop through the grids, and over the tiles within each grid
-/*
-#ifdef _OPENMP
-#pragma omp parallel if (Gpu::notInLaunchRegion())
-#endif
-    for ( MFIter mfi(*Ex, TilingIfNotGPU()); mfi.isValid(); ++mfi )
-    {
-        Real wt = amrex::second();
-
-        const Box& tex  = mfi.tilebox(Ex_nodal_flag);
-        const Box& tey  = mfi.tilebox(Ey_nodal_flag);
-        const Box& tez  = mfi.tilebox(Ez_nodal_flag);
-
-        auto const& Exfab = Ex->array(mfi);
-        auto const& Eyfab = Ey->array(mfi);
-        auto const& Ezfab = Ez->array(mfi);
-        auto const& Bxfab = Bx->array(mfi);
-        auto const& Byfab = By->array(mfi);
-        auto const& Bzfab = Bz->array(mfi);
-        auto const& jxfab = jx->array(mfi);
-        auto const& jyfab = jy->array(mfi);
-        auto const& jzfab = jz->array(mfi);
-
-        if (do_nodal) {
-            amrex::ParallelFor(tex, tey, tez,
-            [=] AMREX_GPU_DEVICE (int j, int k, int l)
-            {
-                warpx_push_ex_nodal(j,k,l,Exfab,Byfab,Bzfab,jxfab,mu_c2_dt,dtsdy_c2,dtsdz_c2);
-            },
-            [=] AMREX_GPU_DEVICE (int j, int k, int l)
-            {
-                warpx_push_ey_nodal(j,k,l,Eyfab,Bxfab,Bzfab,jyfab,mu_c2_dt,dtsdx_c2,dtsdz_c2);
-            },
-            [=] AMREX_GPU_DEVICE (int j, int k, int l)
-            {
-                warpx_push_ez_nodal(j,k,l,Ezfab,Bxfab,Byfab,jzfab,mu_c2_dt,dtsdx_c2,dtsdy_c2);
-            });
-        } else {
-            const long nmodes = n_rz_azimuthal_modes;
-            amrex::ParallelFor(tex, tey, tez,
-            [=] AMREX_GPU_DEVICE (int j, int k, int l)
-            {
-                warpx_push_ex_yee(j,k,l,Exfab,Byfab,Bzfab,jxfab,mu_c2_dt,dtsdx_c2,dtsdy_c2,dtsdz_c2,dxinv,xmin,nmodes);
-            },
-            [=] AMREX_GPU_DEVICE (int j, int k, int l)
-            {
-                warpx_push_ey_yee(j,k,l,Eyfab,Bxfab,Bzfab,jyfab,Exfab,mu_c2_dt,dtsdx_c2,dtsdz_c2,xmin,nmodes);
-            },
-            [=] AMREX_GPU_DEVICE (int j, int k, int l)
-            {
-                warpx_push_ez_yee(j,k,l,Ezfab,Bxfab,Byfab,jzfab,mu_c2_dt,dtsdx_c2,dtsdy_c2,dxinv,xmin,nmodes);
-            });
-        }
-
-        if (F)
-        {
-            auto const& Ffab = F->array(mfi);
-            if (WarpX::maxwell_fdtd_solver_id == 0) {
-                amrex::ParallelFor(tex, tey, tez,
-                [=] AMREX_GPU_DEVICE (int j, int k, int l)
-                {
-                    warpx_push_ex_f_yee(j,k,l,Exfab,Ffab,dtsdx_c2);
-                },
-                [=] AMREX_GPU_DEVICE (int j, int k, int l)
-                {
-                    warpx_push_ey_f_yee(j,k,l,Eyfab,Ffab,dtsdy_c2);
-                },
-                [=] AMREX_GPU_DEVICE (int j, int k, int l)
-                {
-                    warpx_push_ez_f_yee(j,k,l,Ezfab,Ffab,dtsdz_c2);
-                });
-            }
-            else if (WarpX::maxwell_fdtd_solver_id == 1) {
-                Real betaxy, betaxz, betayx, betayz, betazx, betazy;
-                Real gammax, gammay, gammaz;
-                Real alphax, alphay, alphaz;
-                warpx_calculate_ckc_coefficients(dtsdx_c2, dtsdy_c2, dtsdz_c2,
-                                                 betaxy, betaxz, betayx, betayz, betazx, betazy,
-                                                 gammax, gammay, gammaz,
-                                                 alphax, alphay, alphaz);
-                amrex::ParallelFor(tex, tey, tez,
-                [=] AMREX_GPU_DEVICE (int j, int k, int l)
-                {
-                    warpx_push_ex_f_ckc(j,k,l,Exfab,Ffab,
-                                        betaxy, betaxz, betayx, betayz, betazx, betazy,
-                                        gammax, gammay, gammaz,
-                                        alphax, alphay, alphaz);
-                },
-                [=] AMREX_GPU_DEVICE (int j, int k, int l)
-                {
-                    warpx_push_ey_f_ckc(j,k,l,Eyfab,Ffab,
-                                        betaxy, betaxz, betayx, betayz, betazx, betazy,
-                                        gammax, gammay, gammaz,
-                                        alphax, alphay, alphaz);
-                },
-                [=] AMREX_GPU_DEVICE (int j, int k, int l)
-                {
-                    warpx_push_ez_f_ckc(j,k,l,Ezfab,Ffab,
-                                        betaxy, betaxz, betayx, betayz, betazx, betazy,
-                                        gammax, gammay, gammaz,
-                                        alphax, alphay, alphaz);
-                });
-            }
-        }
-
-        if (cost) {
-            Box cbx = mfi.tilebox(IntVect{AMREX_D_DECL(0,0,0)});
-            if (patch_type == PatchType::coarse) cbx.refine(rr);
-            wt = (amrex::second() - wt) / cbx.d_numPts();
-            auto costfab = cost->array(mfi);
-            amrex::ParallelFor(cbx,
-            [=] AMREX_GPU_DEVICE (int i, int j, int k)
-            {
-                costfab(i,j,k) += wt;
-            });
-        }
-    }
-    */
-
-=======
->>>>>>> a8e7bf21
     if (do_pml && pml[lev]->ok())
     {
         if (F) pml[lev]->ExchangeF(patch_type, F, do_pml_in_domain);
