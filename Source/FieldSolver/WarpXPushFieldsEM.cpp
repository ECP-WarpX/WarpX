/* Copyright 2019 Andrew Myers, Aurore Blelly, Axel Huebl
 * David Grote, Maxence Thevenet, Remi Lehe
 * Revathi Jambunathan, Weiqun Zhang
 *
 * This file is part of WarpX.
 *
 * License: BSD-3-Clause-LBNL
 */
#include "WarpX.H"

#include "BoundaryConditions/PML.H"
#include "Evolve/WarpXDtType.H"
#include "FieldSolver/FiniteDifferenceSolver/FiniteDifferenceSolver.H"
#if defined(WARPX_USE_PSATD)
#   include "FieldSolver/SpectralSolver/SpectralFieldData.H"
#   ifdef WARPX_DIM_RZ
#       include "FieldSolver/SpectralSolver/SpectralSolverRZ.H"
#       include "BoundaryConditions/PML_RZ.H"
#   else
#       include "FieldSolver/SpectralSolver/SpectralSolver.H"
#   endif
#endif
#include "Utils/TextMsg.H"
#include "Utils/WarpXAlgorithmSelection.H"
#include "Utils/WarpXConst.H"
#include "Utils/WarpXProfilerWrapper.H"
#include "WarpXPushFieldsEM_K.H"
#include "WarpX_FDTD.H"

#include <AMReX.H>
#ifdef AMREX_USE_SENSEI_INSITU
#   include <AMReX_AmrMeshInSituBridge.H>
#endif
#include <AMReX_Array4.H>
#include <AMReX_BLassert.H>
#include <AMReX_Box.H>
#include <AMReX_Config.H>
#include <AMReX_FArrayBox.H>
#include <AMReX_FabArray.H>
#include <AMReX_Geometry.H>
#include <AMReX_GpuLaunch.H>
#include <AMReX_GpuQualifiers.H>
#include <AMReX_IndexType.H>
#include <AMReX_MFIter.H>
#include <AMReX_Math.H>
#include <AMReX_MultiFab.H>
#include <AMReX_REAL.H>
#include <AMReX_Vector.H>

#include <array>
#include <cmath>
#include <memory>

using namespace amrex;

#ifdef WARPX_USE_PSATD
namespace {

    void ForwardTransformVect (
        const int lev,
#ifdef WARPX_DIM_RZ
        SpectralSolverRZ& solver,
#else
        SpectralSolver& solver,
#endif
        const std::array<std::unique_ptr<amrex::MultiFab>,3>& vector_field,
        const int compx, const int compy, const int compz)
    {
#ifdef WARPX_DIM_RZ
        solver.ForwardTransform(lev, *vector_field[0], compx, *vector_field[1], compy);
        solver.ForwardTransform(lev, *vector_field[2], compz);
#else
        solver.ForwardTransform(lev, *vector_field[0], compx);
        solver.ForwardTransform(lev, *vector_field[1], compy);
        solver.ForwardTransform(lev, *vector_field[2], compz);
#endif
    }

    void BackwardTransformVect (
        const int lev,
#ifdef WARPX_DIM_RZ
        SpectralSolverRZ& solver,
#else
        SpectralSolver& solver,
#endif
        const std::array<std::unique_ptr<amrex::MultiFab>,3>& vector_field,
        const int compx, const int compy, const int compz)
    {
#ifdef WARPX_DIM_RZ
        solver.BackwardTransform(lev, *vector_field[0], compx, *vector_field[1], compy);
#else
        solver.BackwardTransform(lev, *vector_field[0], compx);
        solver.BackwardTransform(lev, *vector_field[1], compy);
#endif
        solver.BackwardTransform(lev, *vector_field[2], compz);
    }
}

void WarpX::PSATDForwardTransformEB (
    const amrex::Vector<std::array<std::unique_ptr<amrex::MultiFab>,3>>& E_fp,
    const amrex::Vector<std::array<std::unique_ptr<amrex::MultiFab>,3>>& B_fp,
    const amrex::Vector<std::array<std::unique_ptr<amrex::MultiFab>,3>>& E_cp,
    const amrex::Vector<std::array<std::unique_ptr<amrex::MultiFab>,3>>& B_cp)
{
    const SpectralFieldIndex& Idx = spectral_solver_fp[0]->m_spectral_index;

    for (int lev = 0; lev <= finest_level; ++lev)
    {
        ForwardTransformVect(lev, *spectral_solver_fp[lev], E_fp[lev], Idx.Ex, Idx.Ey, Idx.Ez);
        ForwardTransformVect(lev, *spectral_solver_fp[lev], B_fp[lev], Idx.Bx, Idx.By, Idx.Bz);

        if (spectral_solver_cp[lev])
        {
            ForwardTransformVect(lev, *spectral_solver_cp[lev], E_cp[lev], Idx.Ex, Idx.Ey, Idx.Ez);
            ForwardTransformVect(lev, *spectral_solver_cp[lev], B_cp[lev], Idx.Bx, Idx.By, Idx.Bz);
        }
    }
}

void WarpX::PSATDBackwardTransformEB (
    const amrex::Vector<std::array<std::unique_ptr<amrex::MultiFab>,3>>& E_fp,
    const amrex::Vector<std::array<std::unique_ptr<amrex::MultiFab>,3>>& B_fp,
    const amrex::Vector<std::array<std::unique_ptr<amrex::MultiFab>,3>>& E_cp,
    const amrex::Vector<std::array<std::unique_ptr<amrex::MultiFab>,3>>& B_cp)
{
    const SpectralFieldIndex& Idx = spectral_solver_fp[0]->m_spectral_index;

    for (int lev = 0; lev <= finest_level; ++lev)
    {
        BackwardTransformVect(lev, *spectral_solver_fp[lev], E_fp[lev], Idx.Ex, Idx.Ey, Idx.Ez);
        BackwardTransformVect(lev, *spectral_solver_fp[lev], B_fp[lev], Idx.Bx, Idx.By, Idx.Bz);

        if (spectral_solver_cp[lev])
        {
            BackwardTransformVect(lev, *spectral_solver_cp[lev], E_cp[lev], Idx.Ex, Idx.Ey, Idx.Ez);
            BackwardTransformVect(lev, *spectral_solver_cp[lev], B_cp[lev], Idx.Bx, Idx.By, Idx.Bz);
        }
    }

    // Damp the fields in the guard cells
    for (int lev = 0; lev <= finest_level; ++lev)
    {
        DampFieldsInGuards(lev, E_fp[lev], B_fp[lev]);
    }
}

void WarpX::PSATDBackwardTransformEBavg (
    const amrex::Vector<std::array<std::unique_ptr<amrex::MultiFab>,3>>& E_avg_fp,
    const amrex::Vector<std::array<std::unique_ptr<amrex::MultiFab>,3>>& B_avg_fp,
    const amrex::Vector<std::array<std::unique_ptr<amrex::MultiFab>,3>>& E_avg_cp,
    const amrex::Vector<std::array<std::unique_ptr<amrex::MultiFab>,3>>& B_avg_cp)
{
    const SpectralFieldIndex& Idx = spectral_solver_fp[0]->m_spectral_index;

    for (int lev = 0; lev <= finest_level; ++lev)
    {
        BackwardTransformVect(lev, *spectral_solver_fp[lev], E_avg_fp[lev], Idx.Ex_avg, Idx.Ey_avg, Idx.Ez_avg);
        BackwardTransformVect(lev, *spectral_solver_fp[lev], B_avg_fp[lev], Idx.Bx_avg, Idx.By_avg, Idx.Bz_avg);

        if (spectral_solver_cp[lev])
        {
            BackwardTransformVect(lev, *spectral_solver_cp[lev], E_avg_cp[lev], Idx.Ex_avg, Idx.Ey_avg, Idx.Ez_avg);
            BackwardTransformVect(lev, *spectral_solver_cp[lev], B_avg_cp[lev], Idx.Bx_avg, Idx.By_avg, Idx.Bz_avg);
        }
    }
}

void
WarpX::PSATDForwardTransformF ()
{
    const SpectralFieldIndex& Idx = spectral_solver_fp[0]->m_spectral_index;

    for (int lev = 0; lev <= finest_level; ++lev)
    {
        if (F_fp[lev]) spectral_solver_fp[lev]->ForwardTransform(lev, *F_fp[lev], Idx.F);

        if (spectral_solver_cp[lev])
        {
            if (F_cp[lev]) spectral_solver_cp[lev]->ForwardTransform(lev, *F_cp[lev], Idx.F);
        }
    }
}

void
WarpX::PSATDBackwardTransformF ()
{
    const SpectralFieldIndex& Idx = spectral_solver_fp[0]->m_spectral_index;

    for (int lev = 0; lev <= finest_level; ++lev)
    {
        if (F_fp[lev]) spectral_solver_fp[lev]->BackwardTransform(lev, *F_fp[lev], Idx.F);

        if (spectral_solver_cp[lev])
        {
            if (F_cp[lev]) spectral_solver_cp[lev]->BackwardTransform(lev, *F_cp[lev], Idx.F);
        }
    }

    // Damp the field in the guard cells
    for (int lev = 0; lev <= finest_level; ++lev)
    {
        DampFieldsInGuards(lev, F_fp[lev]);
    }
}

void
WarpX::PSATDForwardTransformG ()
{
    const SpectralFieldIndex& Idx = spectral_solver_fp[0]->m_spectral_index;

    for (int lev = 0; lev <= finest_level; ++lev)
    {
        if (G_fp[lev]) spectral_solver_fp[lev]->ForwardTransform(lev, *G_fp[lev], Idx.G);

        if (spectral_solver_cp[lev])
        {
            if (G_cp[lev]) spectral_solver_cp[lev]->ForwardTransform(lev, *G_cp[lev], Idx.G);
        }
    }
}

void
WarpX::PSATDBackwardTransformG ()
{
    const SpectralFieldIndex& Idx = spectral_solver_fp[0]->m_spectral_index;

    for (int lev = 0; lev <= finest_level; ++lev)
    {
        if (G_fp[lev]) spectral_solver_fp[lev]->BackwardTransform(lev, *G_fp[lev], Idx.G);

        if (spectral_solver_cp[lev])
        {
            if (G_cp[lev]) spectral_solver_cp[lev]->BackwardTransform(lev, *G_cp[lev], Idx.G);
        }
    }

    // Damp the field in the guard cells
    for (int lev = 0; lev <= finest_level; ++lev)
    {
        DampFieldsInGuards(lev, G_fp[lev]);
    }
}

void WarpX::PSATDForwardTransformJ (
    const amrex::Vector<std::array<std::unique_ptr<amrex::MultiFab>,3>>& J_fp,
    const amrex::Vector<std::array<std::unique_ptr<amrex::MultiFab>,3>>& J_cp)
{
    SpectralFieldIndex Idx;
    int idx_jx, idx_jy, idx_jz;

    for (int lev = 0; lev <= finest_level; ++lev)
    {
        Idx = spectral_solver_fp[lev]->m_spectral_index;

        idx_jx = (WarpX::do_multi_J) ? static_cast<int>(Idx.Jx_new) : static_cast<int>(Idx.Jx);
        idx_jy = (WarpX::do_multi_J) ? static_cast<int>(Idx.Jy_new) : static_cast<int>(Idx.Jy);
        idx_jz = (WarpX::do_multi_J) ? static_cast<int>(Idx.Jz_new) : static_cast<int>(Idx.Jz);

        ForwardTransformVect(lev, *spectral_solver_fp[lev], J_fp[lev], idx_jx, idx_jy, idx_jz);

        if (spectral_solver_cp[lev])
        {
            Idx = spectral_solver_cp[lev]->m_spectral_index;

            idx_jx = (WarpX::do_multi_J) ? static_cast<int>(Idx.Jx_new) : static_cast<int>(Idx.Jx);
            idx_jy = (WarpX::do_multi_J) ? static_cast<int>(Idx.Jy_new) : static_cast<int>(Idx.Jy);
            idx_jz = (WarpX::do_multi_J) ? static_cast<int>(Idx.Jz_new) : static_cast<int>(Idx.Jz);

            ForwardTransformVect(lev, *spectral_solver_cp[lev], J_cp[lev], idx_jx, idx_jy, idx_jz);
        }
    }

#ifdef WARPX_DIM_RZ
    // Apply filter in k space if needed
    if (WarpX::use_kspace_filter)
    {
        for (int lev = 0; lev <= finest_level; ++lev)
        {
            spectral_solver_fp[lev]->ApplyFilter(lev, Idx.Jx, Idx.Jy, Idx.Jz);

            if (spectral_solver_cp[lev])
            {
                spectral_solver_cp[lev]->ApplyFilter(lev, Idx.Jx, Idx.Jy, Idx.Jz);
            }
        }
    }
#endif
}

void WarpX::PSATDBackwardTransformJ (
    const amrex::Vector<std::array<std::unique_ptr<amrex::MultiFab>,3>>& J_fp,
    const amrex::Vector<std::array<std::unique_ptr<amrex::MultiFab>,3>>& J_cp)
{
    SpectralFieldIndex Idx;
    int idx_jx, idx_jy, idx_jz;

    for (int lev = 0; lev <= finest_level; ++lev)
    {
        Idx = spectral_solver_fp[lev]->m_spectral_index;

        idx_jx = static_cast<int>(Idx.Jx);
        idx_jy = static_cast<int>(Idx.Jy);
        idx_jz = static_cast<int>(Idx.Jz);

        BackwardTransformVect(lev, *spectral_solver_fp[lev], J_fp[lev], idx_jx, idx_jy, idx_jz);

        if (spectral_solver_cp[lev])
        {
            Idx = spectral_solver_cp[lev]->m_spectral_index;

            idx_jx = static_cast<int>(Idx.Jx);
            idx_jy = static_cast<int>(Idx.Jy);
            idx_jz = static_cast<int>(Idx.Jz);

            BackwardTransformVect(lev, *spectral_solver_cp[lev], J_cp[lev], idx_jx, idx_jy, idx_jz);
        }
    }
}

void WarpX::PSATDForwardTransformRho (
    const amrex::Vector<std::unique_ptr<amrex::MultiFab>>& charge_fp,
    const amrex::Vector<std::unique_ptr<amrex::MultiFab>>& charge_cp,
    const int icomp, const int dcomp)
{
    const SpectralFieldIndex& Idx = spectral_solver_fp[0]->m_spectral_index;

    // Select index in k space
    const int dst_comp = (dcomp == 0) ? Idx.rho_old : Idx.rho_new;

    for (int lev = 0; lev <= finest_level; ++lev)
    {
        if (charge_fp[lev]) spectral_solver_fp[lev]->ForwardTransform(lev, *charge_fp[lev], dst_comp, icomp);

        if (spectral_solver_cp[lev])
        {
            if (charge_cp[lev]) spectral_solver_cp[lev]->ForwardTransform(lev, *charge_cp[lev], dst_comp, icomp);
        }
    }

#ifdef WARPX_DIM_RZ
    // Apply filter in k space if needed
    if (WarpX::use_kspace_filter)
    {
        for (int lev = 0; lev <= finest_level; ++lev)
        {
            spectral_solver_fp[lev]->ApplyFilter(lev, dst_comp);

            if (spectral_solver_cp[lev])
            {
                spectral_solver_cp[lev]->ApplyFilter(lev, dst_comp);
            }
        }
    }
#endif
}

void WarpX::PSATDCurrentCorrection ()
{
    for (int lev = 0; lev <= finest_level; ++lev)
    {
        spectral_solver_fp[lev]->CurrentCorrection();

        if (spectral_solver_cp[lev])
        {
            spectral_solver_cp[lev]->CurrentCorrection();
        }
    }
}

void WarpX::PSATDVayDeposition ()
{
    for (int lev = 0; lev <= finest_level; ++lev)
    {
        spectral_solver_fp[lev]->VayDeposition();

        if (spectral_solver_cp[lev])
        {
            spectral_solver_cp[lev]->VayDeposition();
        }
    }
}

void
WarpX::PSATDPushSpectralFields ()
{
    for (int lev = 0; lev <= finest_level; ++lev)
    {
        spectral_solver_fp[lev]->pushSpectralFields();

        if (spectral_solver_cp[lev])
        {
            spectral_solver_cp[lev]->pushSpectralFields();
        }
    }
}

void
WarpX::PSATDMoveRhoNewToRhoOld ()
{
    const SpectralFieldIndex& Idx = spectral_solver_fp[0]->m_spectral_index;

    for (int lev = 0; lev <= finest_level; ++lev)
    {
        spectral_solver_fp[lev]->CopySpectralDataComp(Idx.rho_new, Idx.rho_old);

        if (spectral_solver_cp[lev])
        {
            spectral_solver_cp[lev]->CopySpectralDataComp(Idx.rho_new, Idx.rho_old);
        }
    }
}

void
WarpX::PSATDMoveJNewToJOld ()
{
    const SpectralFieldIndex& Idx = spectral_solver_fp[0]->m_spectral_index;

    for (int lev = 0; lev <= finest_level; ++lev)
    {
        spectral_solver_fp[lev]->CopySpectralDataComp(Idx.Jx_new, Idx.Jx);
        spectral_solver_fp[lev]->CopySpectralDataComp(Idx.Jy_new, Idx.Jy);
        spectral_solver_fp[lev]->CopySpectralDataComp(Idx.Jz_new, Idx.Jz);

        if (spectral_solver_cp[lev])
        {
            spectral_solver_cp[lev]->CopySpectralDataComp(Idx.Jx_new, Idx.Jx);
            spectral_solver_cp[lev]->CopySpectralDataComp(Idx.Jy_new, Idx.Jy);
            spectral_solver_cp[lev]->CopySpectralDataComp(Idx.Jz_new, Idx.Jz);
        }
    }
}

void
WarpX::PSATDEraseAverageFields ()
{
    const SpectralFieldIndex& Idx = spectral_solver_fp[0]->m_spectral_index;

    for (int lev = 0; lev <= finest_level; ++lev)
    {
        spectral_solver_fp[lev]->ZeroOutDataComp(Idx.Ex_avg);
        spectral_solver_fp[lev]->ZeroOutDataComp(Idx.Ey_avg);
        spectral_solver_fp[lev]->ZeroOutDataComp(Idx.Ez_avg);
        spectral_solver_fp[lev]->ZeroOutDataComp(Idx.Bx_avg);
        spectral_solver_fp[lev]->ZeroOutDataComp(Idx.By_avg);
        spectral_solver_fp[lev]->ZeroOutDataComp(Idx.Bz_avg);

        if (spectral_solver_cp[lev])
        {
            spectral_solver_cp[lev]->ZeroOutDataComp(Idx.Ex_avg);
            spectral_solver_cp[lev]->ZeroOutDataComp(Idx.Ey_avg);
            spectral_solver_cp[lev]->ZeroOutDataComp(Idx.Ez_avg);
            spectral_solver_cp[lev]->ZeroOutDataComp(Idx.Bx_avg);
            spectral_solver_cp[lev]->ZeroOutDataComp(Idx.By_avg);
            spectral_solver_cp[lev]->ZeroOutDataComp(Idx.Bz_avg);
        }
    }
}

void
WarpX::PSATDScaleAverageFields (const amrex::Real scale_factor)
{
    const SpectralFieldIndex& Idx = spectral_solver_fp[0]->m_spectral_index;

    for (int lev = 0; lev <= finest_level; ++lev)
    {
        spectral_solver_fp[lev]->ScaleDataComp(Idx.Ex_avg, scale_factor);
        spectral_solver_fp[lev]->ScaleDataComp(Idx.Ey_avg, scale_factor);
        spectral_solver_fp[lev]->ScaleDataComp(Idx.Ez_avg, scale_factor);
        spectral_solver_fp[lev]->ScaleDataComp(Idx.Bx_avg, scale_factor);
        spectral_solver_fp[lev]->ScaleDataComp(Idx.By_avg, scale_factor);
        spectral_solver_fp[lev]->ScaleDataComp(Idx.Bz_avg, scale_factor);

        if (spectral_solver_cp[lev])
        {
            spectral_solver_cp[lev]->ScaleDataComp(Idx.Ex_avg, scale_factor);
            spectral_solver_cp[lev]->ScaleDataComp(Idx.Ey_avg, scale_factor);
            spectral_solver_cp[lev]->ScaleDataComp(Idx.Ez_avg, scale_factor);
            spectral_solver_cp[lev]->ScaleDataComp(Idx.Bx_avg, scale_factor);
            spectral_solver_cp[lev]->ScaleDataComp(Idx.By_avg, scale_factor);
            spectral_solver_cp[lev]->ScaleDataComp(Idx.Bz_avg, scale_factor);
        }
    }
}
#endif // WARPX_USE_PSATD

void
WarpX::PushPSATD ()
{
#ifndef WARPX_USE_PSATD
    amrex::Abort("PushFieldsEM: PSATD solver selected but not built");
#else

    PSATDForwardTransformEB(Efield_fp, Bfield_fp, Efield_cp, Bfield_cp);

    amrex::Vector<std::array<std::unique_ptr<amrex::MultiFab>,3>>& J_fp =
        (WarpX::current_deposition_algo == CurrentDepositionAlgo::Vay) ? current_fp_vay : current_fp;

    PSATDForwardTransformJ(J_fp, current_cp);

    // Do rho FFTs only if needed
    if (WarpX::update_with_rho || WarpX::current_correction || WarpX::do_dive_cleaning)
    {
        PSATDForwardTransformRho(rho_fp, rho_cp, 0,0); // rho old
        PSATDForwardTransformRho(rho_fp, rho_cp, 1,1); // rho new
    }

    // Correct the current in Fourier space so that the continuity equation is satisfied, and
    // transform back to real space so that the current correction is reflected in the diagnostics
    if (WarpX::current_correction)
    {
        PSATDCurrentCorrection();
        PSATDBackwardTransformJ(current_fp, current_cp);
    }

    // Compute the current in Fourier space according to the Vay deposition scheme, and
    // transform back to real space so that the Vay deposition is reflected in the diagnostics
    if (WarpX::current_deposition_algo == CurrentDepositionAlgo::Vay)
    {
        PSATDVayDeposition();
<<<<<<< HEAD
        PSATDBackwardTransformJ();
        SyncCurrent();
        PSATDForwardTransformJ(current_fp, current_cp);
=======
        PSATDBackwardTransformJ(current_fp, current_cp);
>>>>>>> 7d00755e
    }

#ifdef WARPX_DIM_RZ
    if (pml_rz[0]) pml_rz[0]->PushPSATD(0);
#endif

    if (WarpX::do_dive_cleaning) PSATDForwardTransformF();
    if (WarpX::do_divb_cleaning) PSATDForwardTransformG();
    PSATDPushSpectralFields();
    PSATDBackwardTransformEB(Efield_fp, Bfield_fp, Efield_cp, Bfield_cp);
    if (WarpX::fft_do_time_averaging)
        PSATDBackwardTransformEBavg(Efield_avg_fp, Bfield_avg_fp, Efield_avg_cp, Bfield_avg_cp);
    if (WarpX::do_dive_cleaning) PSATDBackwardTransformF();
    if (WarpX::do_divb_cleaning) PSATDBackwardTransformG();

    // Evolve the fields in the PML boxes
    for (int lev = 0; lev <= finest_level; ++lev)
    {
        if (pml[lev] && pml[lev]->ok())
        {
            pml[lev]->PushPSATD(lev);
        }
        ApplyEfieldBoundary(lev, PatchType::fine);
        if (lev > 0) ApplyEfieldBoundary(lev, PatchType::coarse);
        ApplyBfieldBoundary(lev, PatchType::fine, DtType::FirstHalf);
        if (lev > 0) ApplyBfieldBoundary(lev, PatchType::coarse, DtType::FirstHalf);
    }
#endif
}

void
WarpX::EvolveB (amrex::Real a_dt, DtType a_dt_type)
{
    for (int lev = 0; lev <= finest_level; ++lev) {
        EvolveB(lev, a_dt, a_dt_type);
    }
}

void
WarpX::EvolveB (int lev, amrex::Real a_dt, DtType a_dt_type)
{
    WARPX_PROFILE("WarpX::EvolveB()");
    EvolveB(lev, PatchType::fine, a_dt, a_dt_type);
    if (lev > 0)
    {
        EvolveB(lev, PatchType::coarse, a_dt, a_dt_type);
    }
}

void
WarpX::EvolveB (int lev, PatchType patch_type, amrex::Real a_dt, DtType a_dt_type)
{

    // Evolve B field in regular cells
    if (patch_type == PatchType::fine) {
        m_fdtd_solver_fp[lev]->EvolveB(Bfield_fp[lev], Efield_fp[lev], G_fp[lev],
                                       m_face_areas[lev], m_area_mod[lev], ECTRhofield[lev], Venl[lev],
                                       m_flag_info_face[lev], m_borrowing[lev], lev, a_dt);
    } else {
        m_fdtd_solver_cp[lev]->EvolveB(Bfield_cp[lev], Efield_cp[lev], G_cp[lev],
                                       m_face_areas[lev], m_area_mod[lev], ECTRhofield[lev], Venl[lev],
                                       m_flag_info_face[lev], m_borrowing[lev], lev, a_dt);
    }

    // Evolve B field in PML cells
    if (do_pml && pml[lev]->ok()) {
        if (patch_type == PatchType::fine) {
            m_fdtd_solver_fp[lev]->EvolveBPML(
                pml[lev]->GetB_fp(), pml[lev]->GetE_fp(), a_dt, WarpX::do_dive_cleaning);
        } else {
            m_fdtd_solver_cp[lev]->EvolveBPML(
                pml[lev]->GetB_cp(), pml[lev]->GetE_cp(), a_dt, WarpX::do_dive_cleaning);
        }
    }

    ApplyBfieldBoundary(lev, patch_type, a_dt_type);
}


void
WarpX::EvolveE (amrex::Real a_dt)
{
    for (int lev = 0; lev <= finest_level; ++lev)
    {
        EvolveE(lev, a_dt);
    }
}

void
WarpX::EvolveE (int lev, amrex::Real a_dt)
{
    WARPX_PROFILE("WarpX::EvolveE()");
    EvolveE(lev, PatchType::fine, a_dt);
    if (lev > 0)
    {
        EvolveE(lev, PatchType::coarse, a_dt);
    }
}

void
WarpX::EvolveE (int lev, PatchType patch_type, amrex::Real a_dt)
{
    // Evolve E field in regular cells
    if (patch_type == PatchType::fine) {
        m_fdtd_solver_fp[lev]->EvolveE(Efield_fp[lev], Bfield_fp[lev],
                                       current_fp[lev], m_edge_lengths[lev],
                                       m_face_areas[lev], ECTRhofield[lev],
                                       F_fp[lev], lev, a_dt );
    } else {
        m_fdtd_solver_cp[lev]->EvolveE(Efield_cp[lev], Bfield_cp[lev],
                                       current_cp[lev], m_edge_lengths[lev],
                                       m_face_areas[lev], ECTRhofield[lev],
                                       F_cp[lev], lev, a_dt );
    }

    // Evolve E field in PML cells
    if (do_pml && pml[lev]->ok()) {
        if (patch_type == PatchType::fine) {
            m_fdtd_solver_fp[lev]->EvolveEPML(
                pml[lev]->GetE_fp(), pml[lev]->GetB_fp(),
                pml[lev]->Getj_fp(), pml[lev]->Get_edge_lengths(),
                pml[lev]->GetF_fp(),
                pml[lev]->GetMultiSigmaBox_fp(),
                a_dt, pml_has_particles );
        } else {
            m_fdtd_solver_cp[lev]->EvolveEPML(
                pml[lev]->GetE_cp(), pml[lev]->GetB_cp(),
                pml[lev]->Getj_cp(), pml[lev]->Get_edge_lengths(),
                pml[lev]->GetF_cp(),
                pml[lev]->GetMultiSigmaBox_cp(),
                a_dt, pml_has_particles );
        }
    }

    ApplyEfieldBoundary(lev, patch_type);

    // ECTRhofield must be recomputed at the very end of the Efield update to ensure
    // that ECTRhofield is consistent with Efield
#ifdef AMREX_USE_EB
    if (WarpX::maxwell_solver_id == MaxwellSolverAlgo::ECT) {
        if (patch_type == PatchType::fine) {
            m_fdtd_solver_fp[lev]->EvolveECTRho(Efield_fp[lev], m_edge_lengths[lev],
                                                m_face_areas[lev], ECTRhofield[lev], lev);
        } else {
            m_fdtd_solver_cp[lev]->EvolveECTRho(Efield_cp[lev], m_edge_lengths[lev],
                                                m_face_areas[lev], ECTRhofield[lev], lev);
        }
    }
#endif
}


void
WarpX::EvolveF (amrex::Real a_dt, DtType a_dt_type)
{
    if (!do_dive_cleaning) return;

    for (int lev = 0; lev <= finest_level; ++lev)
    {
        EvolveF(lev, a_dt, a_dt_type);
    }
}

void
WarpX::EvolveF (int lev, amrex::Real a_dt, DtType a_dt_type)
{
    if (!do_dive_cleaning) return;

    EvolveF(lev, PatchType::fine, a_dt, a_dt_type);
    if (lev > 0) EvolveF(lev, PatchType::coarse, a_dt, a_dt_type);
}

void
WarpX::EvolveF (int lev, PatchType patch_type, amrex::Real a_dt, DtType a_dt_type)
{
    if (!do_dive_cleaning) return;

    WARPX_PROFILE("WarpX::EvolveF()");

    const int rhocomp = (a_dt_type == DtType::FirstHalf) ? 0 : 1;

    // Evolve F field in regular cells
    if (patch_type == PatchType::fine) {
        m_fdtd_solver_fp[lev]->EvolveF( F_fp[lev], Efield_fp[lev],
                                        rho_fp[lev], rhocomp, a_dt );
    } else {
        m_fdtd_solver_cp[lev]->EvolveF( F_cp[lev], Efield_cp[lev],
                                        rho_cp[lev], rhocomp, a_dt );
    }

    // Evolve F field in PML cells
    if (do_pml && pml[lev]->ok()) {
        if (patch_type == PatchType::fine) {
            m_fdtd_solver_fp[lev]->EvolveFPML(
                pml[lev]->GetF_fp(), pml[lev]->GetE_fp(), a_dt );
        } else {
            m_fdtd_solver_cp[lev]->EvolveFPML(
                pml[lev]->GetF_cp(), pml[lev]->GetE_cp(), a_dt );
        }
    }
}

void
WarpX::EvolveG (amrex::Real a_dt, DtType a_dt_type)
{
    if (!do_divb_cleaning) return;

    for (int lev = 0; lev <= finest_level; ++lev)
    {
        EvolveG(lev, a_dt, a_dt_type);
    }
}

void
WarpX::EvolveG (int lev, amrex::Real a_dt, DtType a_dt_type)
{
    if (!do_divb_cleaning) return;

    EvolveG(lev, PatchType::fine, a_dt, a_dt_type);

    if (lev > 0)
    {
        EvolveG(lev, PatchType::coarse, a_dt, a_dt_type);
    }
}

void
WarpX::EvolveG (int lev, PatchType patch_type, amrex::Real a_dt, DtType /*a_dt_type*/)
{
    if (!do_divb_cleaning) return;

    WARPX_PROFILE("WarpX::EvolveG()");

    // Evolve G field in regular cells
    if (patch_type == PatchType::fine)
    {
        m_fdtd_solver_fp[lev]->EvolveG(G_fp[lev], Bfield_fp[lev], a_dt);
    }
    else // coarse patch
    {
        m_fdtd_solver_cp[lev]->EvolveG(G_cp[lev], Bfield_cp[lev], a_dt);
    }

    // TODO Evolution in PML cells will go here
}

void
WarpX::MacroscopicEvolveE (amrex::Real a_dt)
{
    for (int lev = 0; lev <= finest_level; ++lev ) {
        MacroscopicEvolveE(lev, a_dt);
    }
}

void
WarpX::MacroscopicEvolveE (int lev, amrex::Real a_dt) {

    WARPX_PROFILE("WarpX::MacroscopicEvolveE()");
    MacroscopicEvolveE(lev, PatchType::fine, a_dt);
    if (lev > 0) {
        amrex::Abort("Macroscopic EvolveE is not implemented for lev>0, yet.");
    }
}

void
WarpX::MacroscopicEvolveE (int lev, PatchType patch_type, amrex::Real a_dt) {
    if (patch_type == PatchType::fine) {
        m_fdtd_solver_fp[lev]->MacroscopicEvolveE( Efield_fp[lev], Bfield_fp[lev],
                                             current_fp[lev], m_edge_lengths[lev],
                                             a_dt, m_macroscopic_properties);
    }
    else {
        amrex::Abort("Macroscopic EvolveE is not implemented for lev > 0, yet.");
    }
    if (do_pml && pml[lev]->ok()) {
        if (patch_type == PatchType::fine) {
            m_fdtd_solver_fp[lev]->EvolveEPML(
                pml[lev]->GetE_fp(), pml[lev]->GetB_fp(),
                pml[lev]->Getj_fp(), pml[lev]->Get_edge_lengths(),
                pml[lev]->GetF_fp(),
                pml[lev]->GetMultiSigmaBox_fp(),
                a_dt, pml_has_particles );
        } else {
            m_fdtd_solver_cp[lev]->EvolveEPML(
                pml[lev]->GetE_cp(), pml[lev]->GetB_cp(),
                pml[lev]->Getj_cp(), pml[lev]->Get_edge_lengths(),
                pml[lev]->GetF_cp(),
                pml[lev]->GetMultiSigmaBox_cp(),
                a_dt, pml_has_particles );
        }
    }

    ApplyEfieldBoundary(lev, patch_type);
}

void
WarpX::DampFieldsInGuards(const int lev,
                          const std::array<std::unique_ptr<amrex::MultiFab>,3>& Efield,
                          const std::array<std::unique_ptr<amrex::MultiFab>,3>& Bfield) {

    // Loop over dimensions
    for (int dampdir = 0 ; dampdir < AMREX_SPACEDIM ; dampdir++)
    {

        // Loop over the lower and upper guards
        for (int iside = 0 ; iside < 2 ; iside++)
        {

            // Only apply to damped boundaries
            if (iside == 0 && WarpX::field_boundary_lo[dampdir] != FieldBoundaryType::Damped) continue;
            if (iside == 1 && WarpX::field_boundary_hi[dampdir] != FieldBoundaryType::Damped) continue;

            for ( amrex::MFIter mfi(*Efield[0], amrex::TilingIfNotGPU()); mfi.isValid(); ++mfi )
            {
                amrex::Array4<amrex::Real> const& Ex_arr = Efield[0]->array(mfi);
                amrex::Array4<amrex::Real> const& Ey_arr = Efield[1]->array(mfi);
                amrex::Array4<amrex::Real> const& Ez_arr = Efield[2]->array(mfi);
                amrex::Array4<amrex::Real> const& Bx_arr = Bfield[0]->array(mfi);
                amrex::Array4<amrex::Real> const& By_arr = Bfield[1]->array(mfi);
                amrex::Array4<amrex::Real> const& Bz_arr = Bfield[2]->array(mfi);

                // Get the tileboxes from Efield and Bfield so that they include the guard cells
                // and take the staggering of each MultiFab into account
                const amrex::Box tex = amrex::convert((*Efield[0])[mfi].box(), Efield[0]->ixType().toIntVect());
                const amrex::Box tey = amrex::convert((*Efield[1])[mfi].box(), Efield[1]->ixType().toIntVect());
                const amrex::Box tez = amrex::convert((*Efield[2])[mfi].box(), Efield[2]->ixType().toIntVect());
                const amrex::Box tbx = amrex::convert((*Bfield[0])[mfi].box(), Bfield[0]->ixType().toIntVect());
                const amrex::Box tby = amrex::convert((*Bfield[1])[mfi].box(), Bfield[1]->ixType().toIntVect());
                const amrex::Box tbz = amrex::convert((*Bfield[2])[mfi].box(), Bfield[2]->ixType().toIntVect());

                // Get smallEnd of tileboxes
                const int tex_smallEnd_d = tex.smallEnd(dampdir);
                const int tey_smallEnd_d = tey.smallEnd(dampdir);
                const int tez_smallEnd_d = tez.smallEnd(dampdir);
                const int tbx_smallEnd_d = tbx.smallEnd(dampdir);
                const int tby_smallEnd_d = tby.smallEnd(dampdir);
                const int tbz_smallEnd_d = tbz.smallEnd(dampdir);

                // Get bigEnd of tileboxes
                const int tex_bigEnd_d = tex.bigEnd(dampdir);
                const int tey_bigEnd_d = tey.bigEnd(dampdir);
                const int tez_bigEnd_d = tez.bigEnd(dampdir);
                const int tbx_bigEnd_d = tbx.bigEnd(dampdir);
                const int tby_bigEnd_d = tby.bigEnd(dampdir);
                const int tbz_bigEnd_d = tbz.bigEnd(dampdir);

                // Box for the whole simulation domain
                amrex::Box const& domain = Geom(lev).Domain();
                int const nn_domain = domain.bigEnd(dampdir);

                // Set the tileboxes so that they only cover the lower/upper half of the guard cells
                amrex::Box tex_guard = constrain_tilebox_to_guards(tex, dampdir, iside, nn_domain, tex_smallEnd_d, tex_bigEnd_d);
                amrex::Box tey_guard = constrain_tilebox_to_guards(tey, dampdir, iside, nn_domain, tey_smallEnd_d, tey_bigEnd_d);
                amrex::Box tez_guard = constrain_tilebox_to_guards(tez, dampdir, iside, nn_domain, tez_smallEnd_d, tez_bigEnd_d);
                amrex::Box tbx_guard = constrain_tilebox_to_guards(tbx, dampdir, iside, nn_domain, tbx_smallEnd_d, tbx_bigEnd_d);
                amrex::Box tby_guard = constrain_tilebox_to_guards(tby, dampdir, iside, nn_domain, tby_smallEnd_d, tby_bigEnd_d);
                amrex::Box tbz_guard = constrain_tilebox_to_guards(tbz, dampdir, iside, nn_domain, tbz_smallEnd_d, tbz_bigEnd_d);

                // Do the damping
                amrex::ParallelFor(
                    tex_guard, Efield[0]->nComp(), [=] AMREX_GPU_DEVICE (int i, int j, int k, int icomp)
                    {
                        damp_field_in_guards(Ex_arr, i, j, k, icomp, dampdir, nn_domain, tex_smallEnd_d, tex_bigEnd_d);
                    },
                    tey_guard, Efield[1]->nComp(), [=] AMREX_GPU_DEVICE (int i, int j, int k, int icomp)
                    {
                        damp_field_in_guards(Ey_arr, i, j, k, icomp, dampdir, nn_domain, tey_smallEnd_d, tey_bigEnd_d);
                    },
                    tez_guard, Efield[2]->nComp(), [=] AMREX_GPU_DEVICE (int i, int j, int k, int icomp)
                    {
                        damp_field_in_guards(Ez_arr, i, j, k, icomp, dampdir, nn_domain, tez_smallEnd_d, tez_bigEnd_d);
                    }
                );

                amrex::ParallelFor(
                    tbx_guard, Bfield[0]->nComp(), [=] AMREX_GPU_DEVICE (int i, int j, int k, int icomp)
                    {
                        damp_field_in_guards(Bx_arr, i, j, k, icomp, dampdir, nn_domain, tbx_smallEnd_d, tbx_bigEnd_d);
                    },
                    tby_guard, Bfield[1]->nComp(), [=] AMREX_GPU_DEVICE (int i, int j, int k, int icomp)
                    {
                        damp_field_in_guards(By_arr, i, j, k, icomp, dampdir, nn_domain, tby_smallEnd_d, tby_bigEnd_d);
                    },
                    tbz_guard, Bfield[2]->nComp(), [=] AMREX_GPU_DEVICE (int i, int j, int k, int icomp)
                    {
                        damp_field_in_guards(Bz_arr, i, j, k, icomp, dampdir, nn_domain, tbz_smallEnd_d, tbz_bigEnd_d);
                    }
                );

            }
        }
    }
}

void WarpX::DampFieldsInGuards(const int lev, std::unique_ptr<amrex::MultiFab>& mf)
{
    // Loop over dimensions
    for (int dampdir = 0; dampdir < AMREX_SPACEDIM; dampdir++)
    {
        // Loop over the lower and upper guards
        for (int iside = 0; iside < 2; iside++)
        {
            // Only apply to damped boundaries
            if (iside == 0 && WarpX::field_boundary_lo[dampdir] != FieldBoundaryType::Damped) continue;
            if (iside == 1 && WarpX::field_boundary_hi[dampdir] != FieldBoundaryType::Damped) continue;

            for (amrex::MFIter mfi(*mf, amrex::TilingIfNotGPU()); mfi.isValid(); ++mfi)
            {
                amrex::Array4<amrex::Real> const& mf_arr = mf->array(mfi);

                // Get the tilebox from mf so that it includes the guard cells
                // and takes the staggering of mf into account
                const amrex::Box tx = amrex::convert((*mf)[mfi].box(), mf->ixType().toIntVect());

                // Get smallEnd of tilebox
                const int tx_smallEnd_d = tx.smallEnd(dampdir);

                // Get bigEnd of tilebox
                const int tx_bigEnd_d = tx.bigEnd(dampdir);

                // Box for the whole simulation domain
                amrex::Box const& domain = Geom(lev).Domain();
                int const nn_domain = domain.bigEnd(dampdir);

                // Set the tilebox so that it only covers the lower/upper half of the guard cells
                amrex::Box tx_guard = constrain_tilebox_to_guards(tx, dampdir, iside, nn_domain, tx_smallEnd_d, tx_bigEnd_d);

                // Do the damping
                amrex::ParallelFor(
                    tx_guard, mf->nComp(), [=] AMREX_GPU_DEVICE (int i, int j, int k, int icomp)
                    {
                        damp_field_in_guards(mf_arr, i, j, k, icomp, dampdir, nn_domain, tx_smallEnd_d, tx_bigEnd_d);
                    }
                );
            }
        }
    }
}

#ifdef WARPX_DIM_RZ
// This scales the current by the inverse volume and wraps around the depostion at negative radius.
// It is faster to apply this on the grid than to do it particle by particle.
// It is put here since there isn't another nice place for it.
void
WarpX::ApplyInverseVolumeScalingToCurrentDensity (MultiFab* Jx, MultiFab* Jy, MultiFab* Jz, int lev)
{
    const amrex::IntVect ngJ = Jx->nGrowVect();
    const std::array<Real,3>& dx = WarpX::CellSize(lev);
    const Real dr = dx[0];

    constexpr int NODE = amrex::IndexType::NODE;
    WARPX_ALWAYS_ASSERT_WITH_MESSAGE(Jx->ixType().toIntVect()[0] != NODE,
        "Jr should never node-centered in r");


    for ( MFIter mfi(*Jx, TilingIfNotGPU()); mfi.isValid(); ++mfi )
    {

        Array4<Real> const& Jr_arr = Jx->array(mfi);
        Array4<Real> const& Jt_arr = Jy->array(mfi);
        Array4<Real> const& Jz_arr = Jz->array(mfi);

        Box const & tilebox = mfi.tilebox();
        Box tbr = convert( tilebox, Jx->ixType().toIntVect() );
        Box tbt = convert( tilebox, Jy->ixType().toIntVect() );
        Box tbz = convert( tilebox, Jz->ixType().toIntVect() );

        // Lower corner of tile box physical domain
        // Note that this is done before the tilebox.grow so that
        // these do not include the guard cells.
        const std::array<amrex::Real, 3>& xyzmin = WarpX::LowerCorner(tilebox, lev, 0._rt);
        const Real rmin  = xyzmin[0];
        const Real rminr = xyzmin[0] + (tbr.type(0) == NODE ? 0. : 0.5*dx[0]);
        const Real rmint = xyzmin[0] + (tbt.type(0) == NODE ? 0. : 0.5*dx[0]);
        const Real rminz = xyzmin[0] + (tbz.type(0) == NODE ? 0. : 0.5*dx[0]);
        const Dim3 lo = lbound(tilebox);
        const int irmin = lo.x;

        // For ishift, 1 means cell centered, 0 means node centered
        int const ishift_t = (rmint > rmin ? 1 : 0);
        int const ishift_z = (rminz > rmin ? 1 : 0);

        const int nmodes = n_rz_azimuthal_modes;

        // Grow the tileboxes to include the guard cells, except for the
        // guard cells at negative radius.
        if (rmin > 0.) {
           tbr.growLo(0, ngJ[0]);
           tbt.growLo(0, ngJ[0]);
           tbz.growLo(0, ngJ[0]);
        }
        tbr.growHi(0, ngJ[0]);
        tbt.growHi(0, ngJ[0]);
        tbz.growHi(0, ngJ[0]);
        tbr.grow(1, ngJ[1]);
        tbt.grow(1, ngJ[1]);
        tbz.grow(1, ngJ[1]);

        // Rescale current in r-z mode since the inverse volume factor was not
        // included in the current deposition.
        amrex::ParallelFor(tbr, tbt, tbz,
        [=] AMREX_GPU_DEVICE (int i, int j, int /*k*/)
        {
            // Wrap the current density deposited in the guard cells around
            // to the cells above the axis.
            // Note that Jr(i==0) is at 1/2 dr.
            if (rmin == 0. && 0 <= i && i < ngJ[0]) {
                Jr_arr(i,j,0,0) -= Jr_arr(-1-i,j,0,0);
            }
            // Apply the inverse volume scaling
            // Since Jr is never node centered in r, no need for distinction
            // between on axis and off-axis factors
            const amrex::Real r = amrex::Math::abs(rminr + (i - irmin)*dr);
            Jr_arr(i,j,0,0) /= (2.*MathConst::pi*r);

            for (int imode=1 ; imode < nmodes ; imode++) {
                // Wrap the current density deposited in the guard cells around
                // to the cells above the axis.
                // Note that Jr(i==0) is at 1/2 dr.
                if (rmin == 0. && 0 <= i && i < ngJ[0]) {
                    Jr_arr(i,j,0,2*imode-1) += std::pow(-1, imode+1)*Jr_arr(-1-i,j,0,2*imode-1);
                    Jr_arr(i,j,0,2*imode) += std::pow(-1, imode+1)*Jr_arr(-1-i,j,0,2*imode);
                }
                // Apply the inverse volume scaling
                // Since Jr is never node centered in r, no need for distinction
                // between on axis and off-axis factors
                Jr_arr(i,j,0,2*imode-1) /= (2.*MathConst::pi*r);
                Jr_arr(i,j,0,2*imode) /= (2.*MathConst::pi*r);
            }
        },
        [=] AMREX_GPU_DEVICE (int i, int j, int /*k*/)
        {
            // Wrap the current density deposited in the guard cells around
            // to the cells above the axis.
            // If Jt is node centered, Jt[0] is located on the boundary.
            // If Jt is cell centered, Jt[0] is at 1/2 dr.
            if (rmin == 0. && 1-ishift_t <= i && i <= ngJ[0]-ishift_t) {
                Jt_arr(i,j,0,0) -= Jt_arr(-ishift_t-i,j,0,0);
            }

            // Apply the inverse volume scaling
            // Jt is forced to zero on axis.
            const amrex::Real r = amrex::Math::abs(rmint + (i - irmin)*dr);
            if (r == 0.) {
                Jt_arr(i,j,0,0) = 0.;
            } else {
                Jt_arr(i,j,0,0) /= (2.*MathConst::pi*r);
            }

            for (int imode=1 ; imode < nmodes ; imode++) {
                // Wrap the current density deposited in the guard cells around
                // to the cells above the axis.
                if (rmin == 0. && 1-ishift_t <= i && i <= ngJ[0]-ishift_t) {
                    Jt_arr(i,j,0,2*imode-1) += std::pow(-1, imode+1)*Jt_arr(-ishift_t-i,j,0,2*imode-1);
                    Jt_arr(i,j,0,2*imode) += std::pow(-1, imode+1)*Jt_arr(-ishift_t-i,j,0,2*imode);
                }

                // Apply the inverse volume scaling
                // Jt is forced to zero on axis.
                if (r == 0.) {
                    Jt_arr(i,j,0,2*imode-1) = 0.;
                    Jt_arr(i,j,0,2*imode) = 0.;
                } else {
                    Jt_arr(i,j,0,2*imode-1) /= (2.*MathConst::pi*r);
                    Jt_arr(i,j,0,2*imode) /= (2.*MathConst::pi*r);
                }
            }
        },
        [=] AMREX_GPU_DEVICE (int i, int j, int /*k*/)
        {
            // Wrap the current density deposited in the guard cells around
            // to the cells above the axis.
            // If Jz is node centered, Jt[0] is located on the boundary.
            // If Jz is cell centered, Jt[0] is at 1/2 dr.
            if (rmin == 0. && 1-ishift_z <= i && i <= ngJ[0]-ishift_z) {
                Jz_arr(i,j,0,0) += Jz_arr(-ishift_z-i,j,0,0);
            }

            // Apply the inverse volume scaling
            const amrex::Real r = amrex::Math::abs(rminz + (i - irmin)*dr);
            if (r == 0.) {
                // Verboncoeur JCP 164, 421-427 (2001) : corrected volume on axis
                Jz_arr(i,j,0,0) /= (MathConst::pi*dr/3.);
            } else {
                Jz_arr(i,j,0,0) /= (2.*MathConst::pi*r);
            }

            for (int imode=1 ; imode < nmodes ; imode++) {
                // Wrap the current density deposited in the guard cells around
                // to the cells above the axis.
                if (rmin == 0. && 1-ishift_z <= i && i <= ngJ[0]-ishift_z) {
                    Jz_arr(i,j,0,2*imode-1) -= std::pow(-1, imode+1)*Jz_arr(-ishift_z-i,j,0,2*imode-1);
                    Jz_arr(i,j,0,2*imode) -= std::pow(-1, imode+1)*Jz_arr(-ishift_z-i,j,0,2*imode);
                }

                // Apply the inverse volume scaling
                if (r == 0.) {
                    // Verboncoeur JCP 164, 421-427 (2001) : corrected volume on axis
                    Jz_arr(i,j,0,2*imode-1) /= (MathConst::pi*dr/3.);
                    Jz_arr(i,j,0,2*imode) /= (MathConst::pi*dr/3.);
                } else {
                    Jz_arr(i,j,0,2*imode-1) /= (2.*MathConst::pi*r);
                    Jz_arr(i,j,0,2*imode) /= (2.*MathConst::pi*r);
                }
            }

        });
    }
}

void
WarpX::ApplyInverseVolumeScalingToChargeDensity (MultiFab* Rho, int lev)
{
    const amrex::IntVect ngRho = Rho->nGrowVect();
    const std::array<Real,3>& dx = WarpX::CellSize(lev);
    const Real dr = dx[0];

    constexpr int NODE = amrex::IndexType::NODE;

    Box tilebox;

    for ( MFIter mfi(*Rho, TilingIfNotGPU()); mfi.isValid(); ++mfi )
    {

        Array4<Real> const& Rho_arr = Rho->array(mfi);

        tilebox = mfi.tilebox();
        Box tb = convert( tilebox, Rho->ixType().toIntVect() );

        // Lower corner of tile box physical domain
        // Note that this is done before the tilebox.grow so that
        // these do not include the guard cells.
        const std::array<amrex::Real, 3>& xyzmin = WarpX::LowerCorner(tilebox, lev, 0._rt);
        const Dim3 lo = lbound(tilebox);
        const Real rmin = xyzmin[0];
        const Real rminr = xyzmin[0] + (tb.type(0) == NODE ? 0. : 0.5*dx[0]);
        const int irmin = lo.x;
        int ishift = (rminr > rmin ? 1 : 0);

        // Grow the tilebox to include the guard cells, except for the
        // guard cells at negative radius.
        if (rmin > 0.) {
           tb.growLo(0, ngRho[0]);
        }
        tb.growHi(0, ngRho[0]);
        tb.grow(1, ngRho[1]);

        // Rescale charge in r-z mode since the inverse volume factor was not
        // included in the charge deposition.
        // Note that the loop is also over ncomps, which takes care of the RZ modes,
        // as well as the old and new rho.
        int const ncomp = Rho->nComp();
        amrex::ParallelFor(tb, ncomp,
        [=] AMREX_GPU_DEVICE (int i, int j, int /*k*/, int icomp)
        {
            // Wrap the charge density deposited in the guard cells around
            // to the cells above the axis.
            // Rho is located on the boundary
            if (rmin == 0. && 1-ishift <= i && i <= ngRho[0]-ishift) {
                int imode;
                if (icomp == 0 || icomp == ncomp/2) {
                    imode = 0;
                }
                else if (icomp < ncomp/2) {
                    imode = (icomp+1)/2;
                }
                else {
                    imode = (icomp - ncomp/2 + 1)/2;
                }
                Rho_arr(i,j,0,icomp) -= std::pow(-1, imode+1)*Rho_arr(-ishift-i,j,0,icomp);
            }

            // Apply the inverse volume scaling
            const amrex::Real r = amrex::Math::abs(rminr + (i - irmin)*dr);
            if (r == 0.) {
                // Verboncoeur JCP 164, 421-427 (2001) : corrected volume on axis
                Rho_arr(i,j,0,icomp) /= (MathConst::pi*dr/3.);
            } else {
                Rho_arr(i,j,0,icomp) /= (2.*MathConst::pi*r);
            }
        });
    }
}
#endif<|MERGE_RESOLUTION|>--- conflicted
+++ resolved
@@ -517,13 +517,9 @@
     if (WarpX::current_deposition_algo == CurrentDepositionAlgo::Vay)
     {
         PSATDVayDeposition();
-<<<<<<< HEAD
-        PSATDBackwardTransformJ();
+        PSATDBackwardTransformJ(current_fp, current_cp);
         SyncCurrent();
         PSATDForwardTransformJ(current_fp, current_cp);
-=======
-        PSATDBackwardTransformJ(current_fp, current_cp);
->>>>>>> 7d00755e
     }
 
 #ifdef WARPX_DIM_RZ
