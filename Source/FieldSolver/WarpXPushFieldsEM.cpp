/* Copyright 2019 Andrew Myers, Aurore Blelly, Axel Huebl
 * David Grote, Maxence Thevenet, Remi Lehe
 * Revathi Jambunathan, Weiqun Zhang
 *
 * This file is part of WarpX.
 *
 * License: BSD-3-Clause-LBNL
 */
#include "WarpX.H"
#include "Utils/WarpXConst.H"
#include "BoundaryConditions/WarpX_PML_kernels.H"
#include "BoundaryConditions/PML_current.H"
#include "WarpX_FDTD.H"
#include "WarpXPushFieldsEM_K.H"

#ifdef BL_USE_SENSEI_INSITU
#   include <AMReX_AmrMeshInSituBridge.H>
#endif

#include <AMReX.H>
#include <AMReX_Math.H>
#include <limits>


using namespace amrex;

#ifdef WARPX_USE_PSATD
namespace {
    void
    PushPSATDSinglePatch (
        const int lev,
#ifdef WARPX_DIM_RZ
        SpectralSolverRZ& solver,
#else
        SpectralSolver& solver,
#endif
        std::array<std::unique_ptr<amrex::MultiFab>,3>& Efield,
        std::array<std::unique_ptr<amrex::MultiFab>,3>& Bfield,
        std::array<std::unique_ptr<amrex::MultiFab>,3>& Efield_avg,
        std::array<std::unique_ptr<amrex::MultiFab>,3>& Bfield_avg,
        std::array<std::unique_ptr<amrex::MultiFab>,3>& current,
        std::unique_ptr<amrex::MultiFab>& rho ) {

#ifdef WARPX_DIM_RZ
        amrex::ignore_unused(Efield_avg, Bfield_avg);
#endif

        using Idx = SpectralAvgFieldIndex;

        // Perform forward Fourier transform
#ifdef WARPX_DIM_RZ
        solver.ForwardTransform(lev,
                                *Efield[0], Idx::Ex,
                                *Efield[1], Idx::Ey);
#else
        solver.ForwardTransform(lev, *Efield[0], Idx::Ex);
        solver.ForwardTransform(lev, *Efield[1], Idx::Ey);
#endif
        solver.ForwardTransform(lev, *Efield[2], Idx::Ez);
#ifdef WARPX_DIM_RZ
        solver.ForwardTransform(lev,
                                *Bfield[0], Idx::Bx,
                                *Bfield[1], Idx::By);
#else
        solver.ForwardTransform(lev, *Bfield[0], Idx::Bx);
        solver.ForwardTransform(lev, *Bfield[1], Idx::By);
#endif
        solver.ForwardTransform(lev, *Bfield[2], Idx::Bz);
#ifdef WARPX_DIM_RZ
        solver.ForwardTransform(lev,
                                *current[0], Idx::Jx,
                                *current[1], Idx::Jy);
#else
        solver.ForwardTransform(lev, *current[0], Idx::Jx);
        solver.ForwardTransform(lev, *current[1], Idx::Jy);
#endif
        solver.ForwardTransform(lev, *current[2], Idx::Jz);

        if (rho) {
            solver.ForwardTransform(lev, *rho, Idx::rho_old, 0);
            solver.ForwardTransform(lev, *rho, Idx::rho_new, 1);
        }
#ifdef WARPX_DIM_RZ
        if (WarpX::use_kspace_filter) {
            solver.ApplyFilter(Idx::rho_old);
            solver.ApplyFilter(Idx::rho_new);
            solver.ApplyFilter(Idx::Jx, Idx::Jy, Idx::Jz);
        }
#endif
        // Advance fields in spectral space
        solver.pushSpectralFields();
        // Perform backward Fourier Transform
#ifdef WARPX_DIM_RZ
        solver.BackwardTransform(lev,
                                 *Efield[0], Idx::Ex,
                                 *Efield[1], Idx::Ey);
#else
        solver.BackwardTransform(lev, *Efield[0], Idx::Ex);
        solver.BackwardTransform(lev, *Efield[1], Idx::Ey);
#endif
        solver.BackwardTransform(lev, *Efield[2], Idx::Ez);
#ifdef WARPX_DIM_RZ
        solver.BackwardTransform(lev,
                                 *Bfield[0], Idx::Bx,
                                 *Bfield[1], Idx::By);
#else
        solver.BackwardTransform(lev, *Bfield[0], Idx::Bx);
        solver.BackwardTransform(lev, *Bfield[1], Idx::By);
#endif
        solver.BackwardTransform(lev, *Bfield[2], Idx::Bz);

#ifndef WARPX_DIM_RZ
        if (WarpX::fft_do_time_averaging){
            solver.BackwardTransform(lev, *Efield_avg[0], Idx::Ex_avg);
            solver.BackwardTransform(lev, *Efield_avg[1], Idx::Ey_avg);
            solver.BackwardTransform(lev, *Efield_avg[2], Idx::Ez_avg);

            solver.BackwardTransform(lev, *Bfield_avg[0], Idx::Bx_avg);
            solver.BackwardTransform(lev, *Bfield_avg[1], Idx::By_avg);
            solver.BackwardTransform(lev, *Bfield_avg[2], Idx::Bz_avg);
        }
#endif
    }
}
#endif

void
WarpX::PushPSATD (amrex::Real a_dt)
{
#ifndef WARPX_USE_PSATD
    amrex::ignore_unused(a_dt);
    AMREX_ALWAYS_ASSERT_WITH_MESSAGE(false,
                                     "PushFieldsEM: PSATD solver selected but not built.");
#else
    for (int lev = 0; lev <= finest_level; ++lev) {
        AMREX_ALWAYS_ASSERT_WITH_MESSAGE(dt[lev] == a_dt, "dt must be consistent");
        PushPSATD(lev, a_dt);

        // Evolve the fields in the PML boxes
        if (do_pml && pml[lev]->ok()) {
            pml[lev]->PushPSATD(lev);
        }
        ApplyEfieldBoundary(lev,PatchType::fine);
        if (lev > 0) ApplyEfieldBoundary(lev,PatchType::coarse);
        ApplyBfieldBoundary(lev,PatchType::fine);
        if (lev > 0) ApplyBfieldBoundary(lev,PatchType::coarse);
    }
#endif
}

void
WarpX::PushPSATD (int lev, amrex::Real /* dt */) {
#ifndef WARPX_USE_PSATD
    amrex::ignore_unused(lev);
    AMREX_ALWAYS_ASSERT_WITH_MESSAGE(false,
                                     "PushFieldsEM: PSATD solver selected but not built.");
#else
    if (WarpX::maxwell_solver_id != MaxwellSolverAlgo::PSATD) {
        AMREX_ALWAYS_ASSERT_WITH_MESSAGE(false,
                                         "WarpX::PushPSATD: only supported for PSATD solver.");
    }
    // Update the fields on the fine and coarse patch
    PushPSATDSinglePatch( lev, *spectral_solver_fp[lev],
        Efield_fp[lev], Bfield_fp[lev], Efield_avg_fp[lev], Bfield_avg_fp[lev], current_fp[lev], rho_fp[lev] );
    if (spectral_solver_cp[lev]) {
        PushPSATDSinglePatch( lev, *spectral_solver_cp[lev],
             Efield_cp[lev], Bfield_cp[lev], Efield_avg_cp[lev], Bfield_avg_cp[lev], current_cp[lev], rho_cp[lev] );
    }

    // Damp the fields in the guard cells along z
    constexpr int zdir = AMREX_SPACEDIM - 1;
    if (WarpX::field_boundary_lo[zdir] == FieldBoundaryType::Damped &&
        WarpX::field_boundary_hi[zdir] == FieldBoundaryType::Damped)
    {
        DampFieldsInGuards(Efield_fp[lev], Bfield_fp[lev]);

        if (WarpX::fft_do_time_averaging)
        {
            DampFieldsInGuards(Efield_avg_fp[lev], Bfield_avg_fp[lev]);
        }
    }
#endif
}

void
WarpX::EvolveB (amrex::Real a_dt)
{
    for (int lev = 0; lev <= finest_level; ++lev) {
        EvolveB(lev, a_dt);
    }
}

void
WarpX::EvolveB (int lev, amrex::Real a_dt)
{
    WARPX_PROFILE("WarpX::EvolveB()");
    EvolveB(lev, PatchType::fine, a_dt);
    if (lev > 0)
    {
        EvolveB(lev, PatchType::coarse, a_dt);
    }
}

void
WarpX::EvolveB (int lev, PatchType patch_type, amrex::Real a_dt)
{

    // Evolve B field in regular cells
    if (patch_type == PatchType::fine) {
        m_fdtd_solver_fp[lev]->EvolveB(Bfield_fp[lev], Efield_fp[lev], G_fp[lev],
                                        m_face_areas[lev], lev, a_dt);
    } else {
        m_fdtd_solver_cp[lev]->EvolveB(Bfield_cp[lev], Efield_cp[lev], G_cp[lev],
                                        m_face_areas[lev], lev, a_dt);
    }

    // Evolve B field in PML cells
    if (do_pml && pml[lev]->ok()) {
        if (patch_type == PatchType::fine) {
            m_fdtd_solver_fp[lev]->EvolveBPML(
                pml[lev]->GetB_fp(), pml[lev]->GetE_fp(), a_dt, WarpX::do_dive_cleaning);
        } else {
            m_fdtd_solver_cp[lev]->EvolveBPML(
                pml[lev]->GetB_cp(), pml[lev]->GetE_cp(), a_dt, WarpX::do_dive_cleaning);
        }
    }

    ApplyBfieldBoundary(lev, patch_type);
}

void
WarpX::ApplySilverMuellerBoundary (amrex::Real a_dt) {
    // Only apply to level 0
    m_fdtd_solver_fp[0]->ApplySilverMuellerBoundary(
        Efield_fp[0], Bfield_fp[0], Geom(0).Domain(), a_dt );
}

void
WarpX::EvolveE (amrex::Real a_dt)
{
    for (int lev = 0; lev <= finest_level; ++lev)
    {
        EvolveE(lev, a_dt);
    }
}

void
WarpX::EvolveE (int lev, amrex::Real a_dt)
{
    WARPX_PROFILE("WarpX::EvolveE()");
    EvolveE(lev, PatchType::fine, a_dt);
    if (lev > 0)
    {
        EvolveE(lev, PatchType::coarse, a_dt);
    }
}

void
WarpX::EvolveE (int lev, PatchType patch_type, amrex::Real a_dt)
{
    // Evolve E field in regular cells
    if (patch_type == PatchType::fine) {
        m_fdtd_solver_fp[lev]->EvolveE(Efield_fp[lev], Bfield_fp[lev],
                                       current_fp[lev], m_edge_lengths[lev],
                                       F_fp[lev], lev, a_dt );
    } else {
        m_fdtd_solver_cp[lev]->EvolveE(Efield_cp[lev], Bfield_cp[lev],
                                       current_cp[lev], m_edge_lengths[lev],
                                       F_cp[lev], lev, a_dt );
    }

    // Evolve E field in PML cells
    if (do_pml && pml[lev]->ok()) {
        if (patch_type == PatchType::fine) {
            m_fdtd_solver_fp[lev]->EvolveEPML(
                pml[lev]->GetE_fp(), pml[lev]->GetB_fp(),
                pml[lev]->Getj_fp(), pml[lev]->GetF_fp(),
                pml[lev]->GetMultiSigmaBox_fp(),
                a_dt, pml_has_particles );
        } else {
            m_fdtd_solver_cp[lev]->EvolveEPML(
                pml[lev]->GetE_cp(), pml[lev]->GetB_cp(),
                pml[lev]->Getj_cp(), pml[lev]->GetF_cp(),
                pml[lev]->GetMultiSigmaBox_cp(),
                a_dt, pml_has_particles );
        }
    }

    ApplyEfieldBoundary(lev, patch_type);

}


void
WarpX::EvolveF (amrex::Real a_dt, DtType a_dt_type)
{
    if (!do_dive_cleaning) return;

    for (int lev = 0; lev <= finest_level; ++lev)
    {
        EvolveF(lev, a_dt, a_dt_type);
    }
}

void
WarpX::EvolveF (int lev, amrex::Real a_dt, DtType a_dt_type)
{
    if (!do_dive_cleaning) return;

    EvolveF(lev, PatchType::fine, a_dt, a_dt_type);
    if (lev > 0) EvolveF(lev, PatchType::coarse, a_dt, a_dt_type);
}

void
WarpX::EvolveF (int lev, PatchType patch_type, amrex::Real a_dt, DtType a_dt_type)
{
    if (!do_dive_cleaning) return;

    WARPX_PROFILE("WarpX::EvolveF()");

    const int rhocomp = (a_dt_type == DtType::FirstHalf) ? 0 : 1;

    // Evolve F field in regular cells
    if (patch_type == PatchType::fine) {
        m_fdtd_solver_fp[lev]->EvolveF( F_fp[lev], Efield_fp[lev],
                                        rho_fp[lev], rhocomp, a_dt );
    } else {
        m_fdtd_solver_cp[lev]->EvolveF( F_cp[lev], Efield_cp[lev],
                                        rho_cp[lev], rhocomp, a_dt );
    }

    // Evolve F field in PML cells
    if (do_pml && pml[lev]->ok()) {
        if (patch_type == PatchType::fine) {
            m_fdtd_solver_fp[lev]->EvolveFPML(
                pml[lev]->GetF_fp(), pml[lev]->GetE_fp(), a_dt );
        } else {
            m_fdtd_solver_cp[lev]->EvolveFPML(
                pml[lev]->GetF_cp(), pml[lev]->GetE_cp(), a_dt );
        }
    }
}

void
WarpX::EvolveG (amrex::Real a_dt, DtType a_dt_type)
{
    if (!do_divb_cleaning) return;

    for (int lev = 0; lev <= finest_level; ++lev)
    {
        EvolveG(lev, a_dt, a_dt_type);
    }
}

void
WarpX::EvolveG (int lev, amrex::Real a_dt, DtType a_dt_type)
{
    if (!do_divb_cleaning) return;

    EvolveG(lev, PatchType::fine, a_dt, a_dt_type);

    if (lev > 0)
    {
        EvolveG(lev, PatchType::coarse, a_dt, a_dt_type);
    }
}

void
WarpX::EvolveG (int lev, PatchType patch_type, amrex::Real a_dt, DtType /*a_dt_type*/)
{
    if (!do_divb_cleaning) return;

    WARPX_PROFILE("WarpX::EvolveG()");

    // Evolve G field in regular cells
    if (patch_type == PatchType::fine)
    {
        m_fdtd_solver_fp[lev]->EvolveG(G_fp[lev], Bfield_fp[lev], a_dt);
    }
    else // coarse patch
    {
        m_fdtd_solver_cp[lev]->EvolveG(G_cp[lev], Bfield_cp[lev], a_dt);
    }

    // TODO Evolution in PML cells will go here
}

void
WarpX::MacroscopicEvolveE (amrex::Real a_dt)
{
    for (int lev = 0; lev <= finest_level; ++lev ) {
        MacroscopicEvolveE(lev, a_dt);
    }
}

void
WarpX::MacroscopicEvolveE (int lev, amrex::Real a_dt) {

    WARPX_PROFILE("WarpX::MacroscopicEvolveE()");
    MacroscopicEvolveE(lev, PatchType::fine, a_dt);
    if (lev > 0) {
        amrex::Abort("Macroscopic EvolveE is not implemented for lev>0, yet.");
    }
}

void
WarpX::MacroscopicEvolveE (int lev, PatchType patch_type, amrex::Real a_dt) {
    if (patch_type == PatchType::fine) {
        m_fdtd_solver_fp[lev]->MacroscopicEvolveE( Efield_fp[lev], Bfield_fp[lev],
                                             current_fp[lev], a_dt,
                                             m_macroscopic_properties);
    }
    else {
        amrex::Abort("Macroscopic EvolveE is not implemented for lev > 0, yet.");
    }
    if (do_pml && pml[lev]->ok()) {
        if (patch_type == PatchType::fine) {
            m_fdtd_solver_fp[lev]->EvolveEPML(
                pml[lev]->GetE_fp(), pml[lev]->GetB_fp(),
                pml[lev]->Getj_fp(), pml[lev]->GetF_fp(),
                pml[lev]->GetMultiSigmaBox_fp(),
                a_dt, pml_has_particles );
        } else {
            m_fdtd_solver_cp[lev]->EvolveEPML(
                pml[lev]->GetE_cp(), pml[lev]->GetB_cp(),
                pml[lev]->Getj_cp(), pml[lev]->GetF_cp(),
                pml[lev]->GetMultiSigmaBox_cp(),
                a_dt, pml_has_particles );
        }
    }

    ApplyEfieldBoundary(lev, patch_type);
}

void
WarpX::DampFieldsInGuards(std::array<std::unique_ptr<amrex::MultiFab>,3>& Efield,
                          std::array<std::unique_ptr<amrex::MultiFab>,3>& Bfield) {

    constexpr int zdir = (AMREX_SPACEDIM - 1);

    for ( amrex::MFIter mfi(*Efield[0], amrex::TilingIfNotGPU()); mfi.isValid(); ++mfi )
    {
        amrex::Array4<amrex::Real> const& Ex_arr = Efield[0]->array(mfi);
        amrex::Array4<amrex::Real> const& Ey_arr = Efield[1]->array(mfi);
        amrex::Array4<amrex::Real> const& Ez_arr = Efield[2]->array(mfi);
        amrex::Array4<amrex::Real> const& Bx_arr = Bfield[0]->array(mfi);
        amrex::Array4<amrex::Real> const& By_arr = Bfield[1]->array(mfi);
        amrex::Array4<amrex::Real> const& Bz_arr = Bfield[2]->array(mfi);

        // Get the tileboxes from Efield and Bfield so that they include the guard cells
        // and take the staggering of each MultiFab into account
        amrex::Box tex = amrex::convert((*Efield[0])[mfi].box(), Efield[0]->ixType().toIntVect());
        amrex::Box tey = amrex::convert((*Efield[1])[mfi].box(), Efield[1]->ixType().toIntVect());
        amrex::Box tez = amrex::convert((*Efield[2])[mfi].box(), Efield[2]->ixType().toIntVect());
        amrex::Box tbx = amrex::convert((*Bfield[0])[mfi].box(), Bfield[0]->ixType().toIntVect());
        amrex::Box tby = amrex::convert((*Bfield[1])[mfi].box(), Bfield[1]->ixType().toIntVect());
        amrex::Box tbz = amrex::convert((*Bfield[2])[mfi].box(), Bfield[2]->ixType().toIntVect());

        // Get smallEnd of tileboxes
        const int tex_smallEnd_z = tex.smallEnd(zdir);
        const int tey_smallEnd_z = tey.smallEnd(zdir);
        const int tez_smallEnd_z = tez.smallEnd(zdir);
        const int tbx_smallEnd_z = tbx.smallEnd(zdir);
        const int tby_smallEnd_z = tby.smallEnd(zdir);
        const int tbz_smallEnd_z = tbz.smallEnd(zdir);

        // Get bigEnd of tileboxes
        const int tex_bigEnd_z = tex.bigEnd(zdir);
        const int tey_bigEnd_z = tey.bigEnd(zdir);
        const int tez_bigEnd_z = tez.bigEnd(zdir);
        const int tbx_bigEnd_z = tbx.bigEnd(zdir);
        const int tby_bigEnd_z = tby.bigEnd(zdir);
        const int tbz_bigEnd_z = tbz.bigEnd(zdir);

        // Box for the whole simulation domain
        amrex::Box const& domain = Geom(0).Domain();
        int const nz_domain = domain.bigEnd(zdir);

<<<<<<< HEAD
        int const zero_fields_nz_temp = zero_fields_nz;
        int const damp_fields_nz_temp = damp_fields_nz;

        if (tilebox.smallEnd(zdir) < zero_fields_nz + damp_fields_nz) {

            // Apply damping factor in guards cells below the lower end of the domain
            int nz_guard = zero_fields_nz + damp_fields_nz; // -tilebox.smallEnd(zdir);
            if (nz_guard > tilebox.bigEnd(zdir)) {
                nz_guard = tilebox.bigEnd(zdir);
            }

            // Set so the box only covers the lower half of the guard cells
            amrex::Box tilebox_guard = tilebox;
            tilebox_guard.setBig(zdir, nz_guard);

            amrex::ParallelFor(tilebox_guard, Efield[0]->nComp(),
            [=] AMREX_GPU_DEVICE (int i, int j, int k, int icomp)
            {
#if (AMREX_SPACEDIM == 3)
                amrex::Real zcell = static_cast<amrex::Real>(k - zero_fields_nz_temp);
#else
                amrex::Real zcell = static_cast<amrex::Real>(j - zero_fields_nz_temp);
#endif
                if (zcell < 0._rt) zcell = 0._rt;
                const amrex::Real phase = 0.5_rt*MathConst::pi*zcell/damp_fields_nz_temp;
                const amrex::Real sin_phase = std::sin(phase);
                const amrex::Real damp_factor = sin_phase*sin_phase;

                Ex_arr(i,j,k,icomp) *= damp_factor;
                Ey_arr(i,j,k,icomp) *= damp_factor;
                Ez_arr(i,j,k,icomp) *= damp_factor;
                Bx_arr(i,j,k,icomp) *= damp_factor;
                By_arr(i,j,k,icomp) *= damp_factor;
                Bz_arr(i,j,k,icomp) *= damp_factor;

            });

        }
        if (nz_tile > nz_domain - zero_fields_nz - damp_fields_nz) {

            // Apply damping factor in guards cells above the upper end of the domain
            int nz_guard = damp_fields_nz + zero_fields_nz; //nz_tile - nz_domain;
            if (nz_domain - nz_guard < tilebox.smallEnd(zdir)) {
                nz_guard = nz_domain - tilebox.smallEnd(zdir);
            }

            // Set so the box only covers the upper half of the guard cells
            amrex::Box tilebox_guard = tilebox;
            tilebox_guard.setSmall(zdir, nz_domain - nz_guard);

            amrex::ParallelFor(tilebox_guard, Efield[0]->nComp(),
            [=] AMREX_GPU_DEVICE (int i, int j, int k, int icomp)
            {
#if (AMREX_SPACEDIM == 3)
                amrex::Real zcell = static_cast<amrex::Real>(nz_domain - k - zero_fields_nz_temp);
#else
                amrex::Real zcell = static_cast<amrex::Real>(nz_domain - j - zero_fields_nz_temp);
#endif
                if (zcell < 0._rt) zcell = 0._rt;
                const amrex::Real phase = 0.5_rt*MathConst::pi*zcell/damp_fields_nz_temp;
                const amrex::Real sin_phase = std::sin(phase);
                const amrex::Real damp_factor = sin_phase*sin_phase;

                Ex_arr(i,j,k,icomp) *= damp_factor;
                Ey_arr(i,j,k,icomp) *= damp_factor;
                Ez_arr(i,j,k,icomp) *= damp_factor;
                Bx_arr(i,j,k,icomp) *= damp_factor;
                By_arr(i,j,k,icomp) *= damp_factor;
                Bz_arr(i,j,k,icomp) *= damp_factor;

            });
=======
        // Set the tileboxes so that they only cover the lower/upper half of the guard cells
        constrain_tilebox_to_guards(tex, zdir, nz_domain, tex_smallEnd_z, tex_bigEnd_z);
        constrain_tilebox_to_guards(tey, zdir, nz_domain, tey_smallEnd_z, tey_bigEnd_z);
        constrain_tilebox_to_guards(tez, zdir, nz_domain, tez_smallEnd_z, tez_bigEnd_z);
        constrain_tilebox_to_guards(tbx, zdir, nz_domain, tbx_smallEnd_z, tbx_bigEnd_z);
        constrain_tilebox_to_guards(tby, zdir, nz_domain, tby_smallEnd_z, tby_bigEnd_z);
        constrain_tilebox_to_guards(tbz, zdir, nz_domain, tbz_smallEnd_z, tbz_bigEnd_z);

        amrex::ParallelFor(
            tex, Efield[0]->nComp(), [=] AMREX_GPU_DEVICE (int i, int j, int k, int icomp)
            {
                damp_field_in_guards(Ex_arr, i, j, k, icomp, zdir, nz_domain, tex_smallEnd_z, tex_bigEnd_z);
            },
            tey, Efield[1]->nComp(), [=] AMREX_GPU_DEVICE (int i, int j, int k, int icomp)
            {
                damp_field_in_guards(Ey_arr, i, j, k, icomp, zdir, nz_domain, tey_smallEnd_z, tey_bigEnd_z);
            },
            tez, Efield[2]->nComp(), [=] AMREX_GPU_DEVICE (int i, int j, int k, int icomp)
            {
                damp_field_in_guards(Ez_arr, i, j, k, icomp, zdir, nz_domain, tez_smallEnd_z, tez_bigEnd_z);
            }
        );
>>>>>>> 77769f83

        amrex::ParallelFor(
            tbx, Bfield[0]->nComp(), [=] AMREX_GPU_DEVICE (int i, int j, int k, int icomp)
            {
                damp_field_in_guards(Bx_arr, i, j, k, icomp, zdir, nz_domain, tbx_smallEnd_z, tbx_bigEnd_z);
            },
            tby, Bfield[1]->nComp(), [=] AMREX_GPU_DEVICE (int i, int j, int k, int icomp)
            {
                damp_field_in_guards(By_arr, i, j, k, icomp, zdir, nz_domain, tby_smallEnd_z, tby_bigEnd_z);
            },
            tbz, Bfield[2]->nComp(), [=] AMREX_GPU_DEVICE (int i, int j, int k, int icomp)
            {
                damp_field_in_guards(Bz_arr, i, j, k, icomp, zdir, nz_domain, tbz_smallEnd_z, tbz_bigEnd_z);
            }
        );
    }
}

#ifdef WARPX_DIM_RZ
// This scales the current by the inverse volume and wraps around the depostion at negative radius.
// It is faster to apply this on the grid than to do it particle by particle.
// It is put here since there isn't another nice place for it.
void
WarpX::ApplyInverseVolumeScalingToCurrentDensity (MultiFab* Jx, MultiFab* Jy, MultiFab* Jz, int lev)
{
    const amrex::IntVect ngJ = Jx->nGrowVect();
    const std::array<Real,3>& dx = WarpX::CellSize(lev);
    const Real dr = dx[0];

    constexpr int NODE = amrex::IndexType::NODE;
    AMREX_ALWAYS_ASSERT_WITH_MESSAGE(Jx->ixType().toIntVect()[0] != NODE,
        "Jr should never node-centered in r");


    for ( MFIter mfi(*Jx, TilingIfNotGPU()); mfi.isValid(); ++mfi )
    {

        Array4<Real> const& Jr_arr = Jx->array(mfi);
        Array4<Real> const& Jt_arr = Jy->array(mfi);
        Array4<Real> const& Jz_arr = Jz->array(mfi);

        Box const & tilebox = mfi.tilebox();
        Box tbr = convert( tilebox, Jx->ixType().toIntVect() );
        Box tbt = convert( tilebox, Jy->ixType().toIntVect() );
        Box tbz = convert( tilebox, Jz->ixType().toIntVect() );

        // Lower corner of tile box physical domain
        // Note that this is done before the tilebox.grow so that
        // these do not include the guard cells.
        std::array<amrex::Real,3> galilean_shift = {0,0,0};
        const std::array<Real, 3>& xyzmin = WarpX::LowerCorner(tilebox, galilean_shift, lev);
        const Real rmin  = xyzmin[0];
        const Real rminr = xyzmin[0] + (tbr.type(0) == NODE ? 0. : 0.5*dx[0]);
        const Real rmint = xyzmin[0] + (tbt.type(0) == NODE ? 0. : 0.5*dx[0]);
        const Real rminz = xyzmin[0] + (tbz.type(0) == NODE ? 0. : 0.5*dx[0]);
        const Dim3 lo = lbound(tilebox);
        const int irmin = lo.x;

        // For ishift, 1 means cell centered, 0 means node centered
        int const ishift_t = (rmint > rmin ? 1 : 0);
        int const ishift_z = (rminz > rmin ? 1 : 0);

        const int nmodes = n_rz_azimuthal_modes;

        // Grow the tileboxes to include the guard cells, except for the
        // guard cells at negative radius.
        if (rmin > 0.) {
           tbr.growLo(0, ngJ[0]);
           tbt.growLo(0, ngJ[0]);
           tbz.growLo(0, ngJ[0]);
        }
        tbr.growHi(0, ngJ[0]);
        tbt.growHi(0, ngJ[0]);
        tbz.growHi(0, ngJ[0]);
        tbr.grow(1, ngJ[1]);
        tbt.grow(1, ngJ[1]);
        tbz.grow(1, ngJ[1]);

        // Rescale current in r-z mode since the inverse volume factor was not
        // included in the current deposition.
        amrex::ParallelFor(tbr, tbt, tbz,
        [=] AMREX_GPU_DEVICE (int i, int j, int /*k*/)
        {
            // Wrap the current density deposited in the guard cells around
            // to the cells above the axis.
            // Note that Jr(i==0) is at 1/2 dr.
            if (rmin == 0. && 0 <= i && i < ngJ[0]) {
                Jr_arr(i,j,0,0) -= Jr_arr(-1-i,j,0,0);
            }
            // Apply the inverse volume scaling
            // Since Jr is never node centered in r, no need for distinction
            // between on axis and off-axis factors
            const amrex::Real r = amrex::Math::abs(rminr + (i - irmin)*dr);
            Jr_arr(i,j,0,0) /= (2.*MathConst::pi*r);

            for (int imode=1 ; imode < nmodes ; imode++) {
                // Wrap the current density deposited in the guard cells around
                // to the cells above the axis.
                // Note that Jr(i==0) is at 1/2 dr.
                if (rmin == 0. && 0 <= i && i < ngJ[0]) {
                    Jr_arr(i,j,0,2*imode-1) += std::pow(-1, imode+1)*Jr_arr(-1-i,j,0,2*imode-1);
                    Jr_arr(i,j,0,2*imode) += std::pow(-1, imode+1)*Jr_arr(-1-i,j,0,2*imode);
                }
                // Apply the inverse volume scaling
                // Since Jr is never node centered in r, no need for distinction
                // between on axis and off-axis factors
                Jr_arr(i,j,0,2*imode-1) /= (2.*MathConst::pi*r);
                Jr_arr(i,j,0,2*imode) /= (2.*MathConst::pi*r);
            }
        },
        [=] AMREX_GPU_DEVICE (int i, int j, int /*k*/)
        {
            // Wrap the current density deposited in the guard cells around
            // to the cells above the axis.
            // If Jt is node centered, Jt[0] is located on the boundary.
            // If Jt is cell centered, Jt[0] is at 1/2 dr.
            if (rmin == 0. && 1-ishift_t <= i && i <= ngJ[0]-ishift_t) {
                Jt_arr(i,j,0,0) -= Jt_arr(-ishift_t-i,j,0,0);
            }

            // Apply the inverse volume scaling
            // Jt is forced to zero on axis.
            const amrex::Real r = amrex::Math::abs(rmint + (i - irmin)*dr);
            if (r == 0.) {
                Jt_arr(i,j,0,0) = 0.;
            } else {
                Jt_arr(i,j,0,0) /= (2.*MathConst::pi*r);
            }

            for (int imode=1 ; imode < nmodes ; imode++) {
                // Wrap the current density deposited in the guard cells around
                // to the cells above the axis.
                if (rmin == 0. && 1-ishift_t <= i && i <= ngJ[0]-ishift_t) {
                    Jt_arr(i,j,0,2*imode-1) += std::pow(-1, imode+1)*Jt_arr(-ishift_t-i,j,0,2*imode-1);
                    Jt_arr(i,j,0,2*imode) += std::pow(-1, imode+1)*Jt_arr(-ishift_t-i,j,0,2*imode);
                }

                // Apply the inverse volume scaling
                // Jt is forced to zero on axis.
                if (r == 0.) {
                    Jt_arr(i,j,0,2*imode-1) = 0.;
                    Jt_arr(i,j,0,2*imode) = 0.;
                } else {
                    Jt_arr(i,j,0,2*imode-1) /= (2.*MathConst::pi*r);
                    Jt_arr(i,j,0,2*imode) /= (2.*MathConst::pi*r);
                }
            }
        },
        [=] AMREX_GPU_DEVICE (int i, int j, int /*k*/)
        {
            // Wrap the current density deposited in the guard cells around
            // to the cells above the axis.
            // If Jz is node centered, Jt[0] is located on the boundary.
            // If Jz is cell centered, Jt[0] is at 1/2 dr.
            if (rmin == 0. && 1-ishift_z <= i && i <= ngJ[0]-ishift_z) {
                Jz_arr(i,j,0,0) += Jz_arr(-ishift_z-i,j,0,0);
            }

            // Apply the inverse volume scaling
            const amrex::Real r = amrex::Math::abs(rminz + (i - irmin)*dr);
            if (r == 0.) {
                // Verboncoeur JCP 164, 421-427 (2001) : corrected volume on axis
                Jz_arr(i,j,0,0) /= (MathConst::pi*dr/3.);
            } else {
                Jz_arr(i,j,0,0) /= (2.*MathConst::pi*r);
            }

            for (int imode=1 ; imode < nmodes ; imode++) {
                // Wrap the current density deposited in the guard cells around
                // to the cells above the axis.
                if (rmin == 0. && 1-ishift_z <= i && i <= ngJ[0]-ishift_z) {
                    Jz_arr(i,j,0,2*imode-1) -= std::pow(-1, imode+1)*Jz_arr(-ishift_z-i,j,0,2*imode-1);
                    Jz_arr(i,j,0,2*imode) -= std::pow(-1, imode+1)*Jz_arr(-ishift_z-i,j,0,2*imode);
                }

                // Apply the inverse volume scaling
                if (r == 0.) {
                    // Verboncoeur JCP 164, 421-427 (2001) : corrected volume on axis
                    Jz_arr(i,j,0,2*imode-1) /= (MathConst::pi*dr/3.);
                    Jz_arr(i,j,0,2*imode) /= (MathConst::pi*dr/3.);
                } else {
                    Jz_arr(i,j,0,2*imode-1) /= (2.*MathConst::pi*r);
                    Jz_arr(i,j,0,2*imode) /= (2.*MathConst::pi*r);
                }
            }

        });
    }
}

void
WarpX::ApplyInverseVolumeScalingToChargeDensity (MultiFab* Rho, int lev)
{
    const amrex::IntVect ngRho = Rho->nGrowVect();
    const std::array<Real,3>& dx = WarpX::CellSize(lev);
    const Real dr = dx[0];

    constexpr int NODE = amrex::IndexType::NODE;

    Box tilebox;

    for ( MFIter mfi(*Rho, TilingIfNotGPU()); mfi.isValid(); ++mfi )
    {

        Array4<Real> const& Rho_arr = Rho->array(mfi);

        tilebox = mfi.tilebox();
        Box tb = convert( tilebox, Rho->ixType().toIntVect() );

        // Lower corner of tile box physical domain
        // Note that this is done before the tilebox.grow so that
        // these do not include the guard cells.
        std::array<amrex::Real,3> galilean_shift = {0,0,0};
        const std::array<Real, 3>& xyzmin = WarpX::LowerCorner(tilebox, galilean_shift, lev);
        const Dim3 lo = lbound(tilebox);
        const Real rmin = xyzmin[0];
        const Real rminr = xyzmin[0] + (tb.type(0) == NODE ? 0. : 0.5*dx[0]);
        const int irmin = lo.x;
        int ishift = (rminr > rmin ? 1 : 0);

        // Grow the tilebox to include the guard cells, except for the
        // guard cells at negative radius.
        if (rmin > 0.) {
           tb.growLo(0, ngRho[0]);
        }
        tb.growHi(0, ngRho[0]);
        tb.grow(1, ngRho[1]);

        // Rescale charge in r-z mode since the inverse volume factor was not
        // included in the charge deposition.
        // Note that the loop is also over ncomps, which takes care of the RZ modes,
        // as well as the old and new rho.
        int const ncomp = Rho->nComp();
        amrex::ParallelFor(tb, ncomp,
        [=] AMREX_GPU_DEVICE (int i, int j, int /*k*/, int icomp)
        {
            // Wrap the charge density deposited in the guard cells around
            // to the cells above the axis.
            // Rho is located on the boundary
            if (rmin == 0. && 1-ishift <= i && i <= ngRho[0]-ishift) {
                int imode;
                if (icomp == 0 || icomp == ncomp/2) {
                    imode = 0;
                }
                else if (icomp < ncomp/2) {
                    imode = (icomp+1)/2;
                }
                else {
                    imode = (icomp - ncomp/2 + 1)/2;
                }
                Rho_arr(i,j,0,icomp) -= std::pow(-1, imode+1)*Rho_arr(-ishift-i,j,0,icomp);
            }

            // Apply the inverse volume scaling
            const amrex::Real r = amrex::Math::abs(rminr + (i - irmin)*dr);
            if (r == 0.) {
                // Verboncoeur JCP 164, 421-427 (2001) : corrected volume on axis
                Rho_arr(i,j,0,icomp) /= (MathConst::pi*dr/3.);
            } else {
                Rho_arr(i,j,0,icomp) /= (2.*MathConst::pi*r);
            }
        });
    }
}
#endif<|MERGE_RESOLUTION|>--- conflicted
+++ resolved
@@ -476,79 +476,6 @@
         amrex::Box const& domain = Geom(0).Domain();
         int const nz_domain = domain.bigEnd(zdir);
 
-<<<<<<< HEAD
-        int const zero_fields_nz_temp = zero_fields_nz;
-        int const damp_fields_nz_temp = damp_fields_nz;
-
-        if (tilebox.smallEnd(zdir) < zero_fields_nz + damp_fields_nz) {
-
-            // Apply damping factor in guards cells below the lower end of the domain
-            int nz_guard = zero_fields_nz + damp_fields_nz; // -tilebox.smallEnd(zdir);
-            if (nz_guard > tilebox.bigEnd(zdir)) {
-                nz_guard = tilebox.bigEnd(zdir);
-            }
-
-            // Set so the box only covers the lower half of the guard cells
-            amrex::Box tilebox_guard = tilebox;
-            tilebox_guard.setBig(zdir, nz_guard);
-
-            amrex::ParallelFor(tilebox_guard, Efield[0]->nComp(),
-            [=] AMREX_GPU_DEVICE (int i, int j, int k, int icomp)
-            {
-#if (AMREX_SPACEDIM == 3)
-                amrex::Real zcell = static_cast<amrex::Real>(k - zero_fields_nz_temp);
-#else
-                amrex::Real zcell = static_cast<amrex::Real>(j - zero_fields_nz_temp);
-#endif
-                if (zcell < 0._rt) zcell = 0._rt;
-                const amrex::Real phase = 0.5_rt*MathConst::pi*zcell/damp_fields_nz_temp;
-                const amrex::Real sin_phase = std::sin(phase);
-                const amrex::Real damp_factor = sin_phase*sin_phase;
-
-                Ex_arr(i,j,k,icomp) *= damp_factor;
-                Ey_arr(i,j,k,icomp) *= damp_factor;
-                Ez_arr(i,j,k,icomp) *= damp_factor;
-                Bx_arr(i,j,k,icomp) *= damp_factor;
-                By_arr(i,j,k,icomp) *= damp_factor;
-                Bz_arr(i,j,k,icomp) *= damp_factor;
-
-            });
-
-        }
-        if (nz_tile > nz_domain - zero_fields_nz - damp_fields_nz) {
-
-            // Apply damping factor in guards cells above the upper end of the domain
-            int nz_guard = damp_fields_nz + zero_fields_nz; //nz_tile - nz_domain;
-            if (nz_domain - nz_guard < tilebox.smallEnd(zdir)) {
-                nz_guard = nz_domain - tilebox.smallEnd(zdir);
-            }
-
-            // Set so the box only covers the upper half of the guard cells
-            amrex::Box tilebox_guard = tilebox;
-            tilebox_guard.setSmall(zdir, nz_domain - nz_guard);
-
-            amrex::ParallelFor(tilebox_guard, Efield[0]->nComp(),
-            [=] AMREX_GPU_DEVICE (int i, int j, int k, int icomp)
-            {
-#if (AMREX_SPACEDIM == 3)
-                amrex::Real zcell = static_cast<amrex::Real>(nz_domain - k - zero_fields_nz_temp);
-#else
-                amrex::Real zcell = static_cast<amrex::Real>(nz_domain - j - zero_fields_nz_temp);
-#endif
-                if (zcell < 0._rt) zcell = 0._rt;
-                const amrex::Real phase = 0.5_rt*MathConst::pi*zcell/damp_fields_nz_temp;
-                const amrex::Real sin_phase = std::sin(phase);
-                const amrex::Real damp_factor = sin_phase*sin_phase;
-
-                Ex_arr(i,j,k,icomp) *= damp_factor;
-                Ey_arr(i,j,k,icomp) *= damp_factor;
-                Ez_arr(i,j,k,icomp) *= damp_factor;
-                Bx_arr(i,j,k,icomp) *= damp_factor;
-                By_arr(i,j,k,icomp) *= damp_factor;
-                Bz_arr(i,j,k,icomp) *= damp_factor;
-
-            });
-=======
         // Set the tileboxes so that they only cover the lower/upper half of the guard cells
         constrain_tilebox_to_guards(tex, zdir, nz_domain, tex_smallEnd_z, tex_bigEnd_z);
         constrain_tilebox_to_guards(tey, zdir, nz_domain, tey_smallEnd_z, tey_bigEnd_z);
@@ -571,7 +498,6 @@
                 damp_field_in_guards(Ez_arr, i, j, k, icomp, zdir, nz_domain, tez_smallEnd_z, tez_bigEnd_z);
             }
         );
->>>>>>> 77769f83
 
         amrex::ParallelFor(
             tbx, Bfield[0]->nComp(), [=] AMREX_GPU_DEVICE (int i, int j, int k, int icomp)
