/* Copyright 2019 Andrew Myers, Aurore Blelly, Axel Huebl
 * David Grote, Maxence Thevenet, Remi Lehe
 * Revathi Jambunathan, Weiqun Zhang
 *
 * This file is part of WarpX.
 *
 * License: BSD-3-Clause-LBNL
 */
#include "WarpX.H"

#include "BoundaryConditions/PML.H"
#include "Evolve/WarpXDtType.H"
#include "FieldSolver/FiniteDifferenceSolver/FiniteDifferenceSolver.H"
#if defined(WARPX_USE_PSATD)
#   include "FieldSolver/SpectralSolver/SpectralFieldData.H"
#   ifdef WARPX_DIM_RZ
#       include "FieldSolver/SpectralSolver/SpectralSolverRZ.H"
#       include "BoundaryConditions/PML_RZ.H"
#   else
#       include "FieldSolver/SpectralSolver/SpectralSolver.H"
#   endif
#endif
#include "Utils/TextMsg.H"
#include "Utils/WarpXAlgorithmSelection.H"
#include "Utils/WarpXConst.H"
#include "Utils/WarpXProfilerWrapper.H"
#include "WarpXPushFieldsEM_K.H"
#include "WarpX_FDTD.H"

#include <AMReX.H>
#ifdef AMREX_USE_SENSEI_INSITU
#   include <AMReX_AmrMeshInSituBridge.H>
#endif
#include <AMReX_Array4.H>
#include <AMReX_BLassert.H>
#include <AMReX_Box.H>
#include <AMReX_Config.H>
#include <AMReX_FArrayBox.H>
#include <AMReX_FabArray.H>
#include <AMReX_Geometry.H>
#include <AMReX_GpuLaunch.H>
#include <AMReX_GpuQualifiers.H>
#include <AMReX_IndexType.H>
#include <AMReX_MFIter.H>
#include <AMReX_Math.H>
#include <AMReX_MultiFab.H>
#include <AMReX_REAL.H>
#include <AMReX_Vector.H>

#include <array>
#include <cmath>
#include <memory>

using namespace amrex;

#ifdef WARPX_USE_PSATD
namespace {

    void ForwardTransformVect (
        const int lev,
#ifdef WARPX_DIM_RZ
        SpectralSolverRZ& solver,
#else
        SpectralSolver& solver,
#endif
        std::array<std::unique_ptr<amrex::MultiFab>,3>& vector_field,
        const int compx, const int compy, const int compz)
    {
#ifdef WARPX_DIM_RZ
        solver.ForwardTransform(lev, *vector_field[0], compx, *vector_field[1], compy);
        solver.ForwardTransform(lev, *vector_field[2], compz);
#else
        solver.ForwardTransform(lev, *vector_field[0], compx);
        solver.ForwardTransform(lev, *vector_field[1], compy);
        solver.ForwardTransform(lev, *vector_field[2], compz);
#endif
    }

    void
    BackwardTransformVect (
        const int lev,
#ifdef WARPX_DIM_RZ
        SpectralSolverRZ& solver,
#else
        SpectralSolver& solver,
#endif
        std::array<std::unique_ptr<amrex::MultiFab>,3>& vector_field,
        const int compx, const int compy, const int compz)
    {
#ifdef WARPX_DIM_RZ
        solver.BackwardTransform(lev, *vector_field[0], compx, *vector_field[1], compy);
#else
        solver.BackwardTransform(lev, *vector_field[0], compx);
        solver.BackwardTransform(lev, *vector_field[1], compy);
#endif
        solver.BackwardTransform(lev, *vector_field[2], compz);
    }
}

void
WarpX::PSATDForwardTransformEB ()
{
    const SpectralFieldIndex& Idx = spectral_solver_fp[0]->m_spectral_index;

    for (int lev = 0; lev <= finest_level; ++lev)
    {
        ForwardTransformVect(lev, *spectral_solver_fp[lev], Efield_fp[lev], Idx.Ex, Idx.Ey, Idx.Ez);
        ForwardTransformVect(lev, *spectral_solver_fp[lev], Bfield_fp[lev], Idx.Bx, Idx.By, Idx.Bz);

        if (spectral_solver_cp[lev])
        {
            ForwardTransformVect(lev, *spectral_solver_cp[lev], Efield_cp[lev], Idx.Ex, Idx.Ey, Idx.Ez);
            ForwardTransformVect(lev, *spectral_solver_cp[lev], Bfield_cp[lev], Idx.Bx, Idx.By, Idx.Bz);
        }
    }
}

void
WarpX::PSATDBackwardTransformEB ()
{
    const SpectralFieldIndex& Idx = spectral_solver_fp[0]->m_spectral_index;

    for (int lev = 0; lev <= finest_level; ++lev)
    {
        BackwardTransformVect(lev, *spectral_solver_fp[lev], Efield_fp[lev], Idx.Ex, Idx.Ey, Idx.Ez);
        BackwardTransformVect(lev, *spectral_solver_fp[lev], Bfield_fp[lev], Idx.Bx, Idx.By, Idx.Bz);

        if (spectral_solver_cp[lev])
        {
            BackwardTransformVect(lev, *spectral_solver_cp[lev], Efield_cp[lev], Idx.Ex, Idx.Ey, Idx.Ez);
            BackwardTransformVect(lev, *spectral_solver_cp[lev], Bfield_cp[lev], Idx.Bx, Idx.By, Idx.Bz);
        }
    }

    // Damp the fields in the guard cells
    for (int lev = 0; lev <= finest_level; ++lev)
    {
        DampFieldsInGuards(lev, Efield_fp[lev], Bfield_fp[lev]);
    }
}

void
WarpX::PSATDBackwardTransformEBavg ()
{
    const SpectralFieldIndex& Idx = spectral_solver_fp[0]->m_spectral_index;

    for (int lev = 0; lev <= finest_level; ++lev)
    {
        BackwardTransformVect(lev, *spectral_solver_fp[lev], Efield_avg_fp[lev], Idx.Ex_avg, Idx.Ey_avg, Idx.Ez_avg);
        BackwardTransformVect(lev, *spectral_solver_fp[lev], Bfield_avg_fp[lev], Idx.Bx_avg, Idx.By_avg, Idx.Bz_avg);

        if (spectral_solver_cp[lev])
        {
            BackwardTransformVect(lev, *spectral_solver_cp[lev], Efield_avg_cp[lev], Idx.Ex_avg, Idx.Ey_avg, Idx.Ez_avg);
            BackwardTransformVect(lev, *spectral_solver_cp[lev], Bfield_avg_cp[lev], Idx.Bx_avg, Idx.By_avg, Idx.Bz_avg);
        }
    }
}

void
WarpX::PSATDForwardTransformF ()
{
    const SpectralFieldIndex& Idx = spectral_solver_fp[0]->m_spectral_index;

    for (int lev = 0; lev <= finest_level; ++lev)
    {
        if (F_fp[lev]) spectral_solver_fp[lev]->ForwardTransform(lev, *F_fp[lev], Idx.F);

        if (spectral_solver_cp[lev])
        {
            if (F_cp[lev]) spectral_solver_cp[lev]->ForwardTransform(lev, *F_cp[lev], Idx.F);
        }
    }
}

void
WarpX::PSATDBackwardTransformF ()
{
    const SpectralFieldIndex& Idx = spectral_solver_fp[0]->m_spectral_index;

    for (int lev = 0; lev <= finest_level; ++lev)
    {
        if (F_fp[lev]) spectral_solver_fp[lev]->BackwardTransform(lev, *F_fp[lev], Idx.F);

        if (spectral_solver_cp[lev])
        {
            if (F_cp[lev]) spectral_solver_cp[lev]->BackwardTransform(lev, *F_cp[lev], Idx.F);
        }
    }

    // Damp the field in the guard cells
    for (int lev = 0; lev <= finest_level; ++lev)
    {
        DampFieldsInGuards(lev, F_fp[lev]);
    }
}

void
WarpX::PSATDForwardTransformG ()
{
    const SpectralFieldIndex& Idx = spectral_solver_fp[0]->m_spectral_index;

    for (int lev = 0; lev <= finest_level; ++lev)
    {
        if (G_fp[lev]) spectral_solver_fp[lev]->ForwardTransform(lev, *G_fp[lev], Idx.G);

        if (spectral_solver_cp[lev])
        {
            if (G_cp[lev]) spectral_solver_cp[lev]->ForwardTransform(lev, *G_cp[lev], Idx.G);
        }
    }
}

void
WarpX::PSATDBackwardTransformG ()
{
    const SpectralFieldIndex& Idx = spectral_solver_fp[0]->m_spectral_index;

    for (int lev = 0; lev <= finest_level; ++lev)
    {
        if (G_fp[lev]) spectral_solver_fp[lev]->BackwardTransform(lev, *G_fp[lev], Idx.G);

        if (spectral_solver_cp[lev])
        {
            if (G_cp[lev]) spectral_solver_cp[lev]->BackwardTransform(lev, *G_cp[lev], Idx.G);
        }
    }

    // Damp the field in the guard cells
    for (int lev = 0; lev <= finest_level; ++lev)
    {
        DampFieldsInGuards(lev, G_fp[lev]);
    }
}

void
WarpX::PSATDForwardTransformJ (
    amrex::Vector<std::array<std::unique_ptr<amrex::MultiFab>,3>>& J_fp,
    amrex::Vector<std::array<std::unique_ptr<amrex::MultiFab>,3>>& J_cp)
{
    SpectralFieldIndex Idx;
    int idx_jx, idx_jy, idx_jz;
    amrex::IntVect jx_stag, jy_stag, jz_stag;

    for (int lev = 0; lev <= finest_level; ++lev)
    {
<<<<<<< HEAD
        ForwardTransformVect(lev, *spectral_solver_fp[lev], J_fp[lev], idx_jx, idx_jy, idx_jz);

        if (spectral_solver_cp[lev])
        {
            ForwardTransformVect(lev, *spectral_solver_cp[lev], J_cp[lev], idx_jx, idx_jy, idx_jz);
=======
        Idx = spectral_solver_fp[lev]->m_spectral_index;

        idx_jx = (WarpX::do_multi_J) ? static_cast<int>(Idx.Jx_new) : static_cast<int>(Idx.Jx);
        idx_jy = (WarpX::do_multi_J) ? static_cast<int>(Idx.Jy_new) : static_cast<int>(Idx.Jy);
        idx_jz = (WarpX::do_multi_J) ? static_cast<int>(Idx.Jz_new) : static_cast<int>(Idx.Jz);

        // With Vay's deposition, J stores a temporary current (D) that is later modified
        // in Fourier space: its staggering matches that of rho and not J
        jx_stag =
            (WarpX::current_deposition_algo == CurrentDepositionAlgo::Vay) ?
            WarpX::m_rho_nodal_flag : current_fp[lev][0]->ixType().toIntVect();

        jy_stag =
            (WarpX::current_deposition_algo == CurrentDepositionAlgo::Vay) ?
            WarpX::m_rho_nodal_flag : current_fp[lev][1]->ixType().toIntVect();

        jz_stag =
            (WarpX::current_deposition_algo == CurrentDepositionAlgo::Vay) ?
            WarpX::m_rho_nodal_flag : current_fp[lev][2]->ixType().toIntVect();

        ForwardTransformVect(lev, *spectral_solver_fp[lev], current_fp[lev],
                             idx_jx, idx_jy, idx_jz, jx_stag, jy_stag, jz_stag);

        if (spectral_solver_cp[lev])
        {
            Idx = spectral_solver_cp[lev]->m_spectral_index;

            idx_jx = (WarpX::do_multi_J) ? static_cast<int>(Idx.Jx_new) : static_cast<int>(Idx.Jx);
            idx_jy = (WarpX::do_multi_J) ? static_cast<int>(Idx.Jy_new) : static_cast<int>(Idx.Jy);
            idx_jz = (WarpX::do_multi_J) ? static_cast<int>(Idx.Jz_new) : static_cast<int>(Idx.Jz);

            // With Vay's deposition, J stores a temporary current (D) that is later modified
            // in Fourier space: its staggering matches that of rho and not J
            jx_stag =
                (WarpX::current_deposition_algo == CurrentDepositionAlgo::Vay) ?
                WarpX::m_rho_nodal_flag : current_cp[lev][0]->ixType().toIntVect();

            jy_stag =
                (WarpX::current_deposition_algo == CurrentDepositionAlgo::Vay) ?
                WarpX::m_rho_nodal_flag : current_cp[lev][1]->ixType().toIntVect();

            jz_stag =
                (WarpX::current_deposition_algo == CurrentDepositionAlgo::Vay) ?
                WarpX::m_rho_nodal_flag : current_cp[lev][2]->ixType().toIntVect();

            ForwardTransformVect(lev, *spectral_solver_cp[lev], current_cp[lev],
                                 idx_jx, idx_jy, idx_jz, jx_stag, jy_stag, jz_stag);
>>>>>>> f3fecb33
        }
    }

#ifdef WARPX_DIM_RZ
    // Apply filter in k space if needed
    if (WarpX::use_kspace_filter)
    {
        for (int lev = 0; lev <= finest_level; ++lev)
        {
            spectral_solver_fp[lev]->ApplyFilter(lev, Idx.Jx, Idx.Jy, Idx.Jz);

            if (spectral_solver_cp[lev])
            {
                spectral_solver_cp[lev]->ApplyFilter(lev, Idx.Jx, Idx.Jy, Idx.Jz);
            }
        }
    }
#endif
}

void WarpX::PSATDBackwardTransformJ ()
{
    SpectralFieldIndex Idx;
    int idx_jx, idx_jy, idx_jz;

    for (int lev = 0; lev <= finest_level; ++lev)
    {
        Idx = spectral_solver_fp[lev]->m_spectral_index;

        idx_jx = static_cast<int>(Idx.Jx);
        idx_jy = static_cast<int>(Idx.Jy);
        idx_jz = static_cast<int>(Idx.Jz);

        BackwardTransformVect(lev, *spectral_solver_fp[lev], current_fp[lev], idx_jx, idx_jy, idx_jz);

        if (spectral_solver_cp[lev])
        {
            Idx = spectral_solver_cp[lev]->m_spectral_index;

            idx_jx = static_cast<int>(Idx.Jx);
            idx_jy = static_cast<int>(Idx.Jy);
            idx_jz = static_cast<int>(Idx.Jz);

            BackwardTransformVect(lev, *spectral_solver_cp[lev], current_cp[lev], idx_jx, idx_jy, idx_jz);
        }
    }
}

void
WarpX::PSATDForwardTransformRho (const int icomp, const int dcomp)
{
    const SpectralFieldIndex& Idx = spectral_solver_fp[0]->m_spectral_index;

    // Select index in k space
    const int dst_comp = (dcomp == 0) ? Idx.rho_old : Idx.rho_new;

    for (int lev = 0; lev <= finest_level; ++lev)
    {
        if (rho_fp[lev]) spectral_solver_fp[lev]->ForwardTransform(lev, *rho_fp[lev], dst_comp, icomp);

        if (spectral_solver_cp[lev])
        {
            if (rho_cp[lev]) spectral_solver_cp[lev]->ForwardTransform(lev, *rho_cp[lev], dst_comp, icomp);
        }
    }

#ifdef WARPX_DIM_RZ
    // Apply filter in k space if needed
    if (WarpX::use_kspace_filter)
    {
        for (int lev = 0; lev <= finest_level; ++lev)
        {
            spectral_solver_fp[lev]->ApplyFilter(lev, dst_comp);

            if (spectral_solver_cp[lev])
            {
                spectral_solver_cp[lev]->ApplyFilter(lev, dst_comp);
            }
        }
    }
#endif
}

void WarpX::PSATDCurrentCorrection ()
{
    for (int lev = 0; lev <= finest_level; ++lev)
    {
        spectral_solver_fp[lev]->CurrentCorrection();

        if (spectral_solver_cp[lev])
        {
            spectral_solver_cp[lev]->CurrentCorrection();
        }
    }
}

void WarpX::PSATDVayDeposition ()
{
    for (int lev = 0; lev <= finest_level; ++lev)
    {
        spectral_solver_fp[lev]->VayDeposition();

        if (spectral_solver_cp[lev])
        {
            spectral_solver_cp[lev]->VayDeposition();
        }
    }
}

void
WarpX::PSATDPushSpectralFields ()
{
    for (int lev = 0; lev <= finest_level; ++lev)
    {
        spectral_solver_fp[lev]->pushSpectralFields();

        if (spectral_solver_cp[lev])
        {
            spectral_solver_cp[lev]->pushSpectralFields();
        }
    }
}

void
WarpX::PSATDMoveRhoNewToRhoOld ()
{
    const SpectralFieldIndex& Idx = spectral_solver_fp[0]->m_spectral_index;

    for (int lev = 0; lev <= finest_level; ++lev)
    {
        spectral_solver_fp[lev]->CopySpectralDataComp(Idx.rho_new, Idx.rho_old);

        if (spectral_solver_cp[lev])
        {
            spectral_solver_cp[lev]->CopySpectralDataComp(Idx.rho_new, Idx.rho_old);
        }
    }
}

void
WarpX::PSATDMoveJNewToJOld ()
{
    const SpectralFieldIndex& Idx = spectral_solver_fp[0]->m_spectral_index;

    for (int lev = 0; lev <= finest_level; ++lev)
    {
        spectral_solver_fp[lev]->CopySpectralDataComp(Idx.Jx_new, Idx.Jx);
        spectral_solver_fp[lev]->CopySpectralDataComp(Idx.Jy_new, Idx.Jy);
        spectral_solver_fp[lev]->CopySpectralDataComp(Idx.Jz_new, Idx.Jz);

        if (spectral_solver_cp[lev])
        {
            spectral_solver_cp[lev]->CopySpectralDataComp(Idx.Jx_new, Idx.Jx);
            spectral_solver_cp[lev]->CopySpectralDataComp(Idx.Jy_new, Idx.Jy);
            spectral_solver_cp[lev]->CopySpectralDataComp(Idx.Jz_new, Idx.Jz);
        }
    }
}

void
WarpX::PSATDEraseAverageFields ()
{
    const SpectralFieldIndex& Idx = spectral_solver_fp[0]->m_spectral_index;

    for (int lev = 0; lev <= finest_level; ++lev)
    {
        spectral_solver_fp[lev]->ZeroOutDataComp(Idx.Ex_avg);
        spectral_solver_fp[lev]->ZeroOutDataComp(Idx.Ey_avg);
        spectral_solver_fp[lev]->ZeroOutDataComp(Idx.Ez_avg);
        spectral_solver_fp[lev]->ZeroOutDataComp(Idx.Bx_avg);
        spectral_solver_fp[lev]->ZeroOutDataComp(Idx.By_avg);
        spectral_solver_fp[lev]->ZeroOutDataComp(Idx.Bz_avg);

        if (spectral_solver_cp[lev])
        {
            spectral_solver_cp[lev]->ZeroOutDataComp(Idx.Ex_avg);
            spectral_solver_cp[lev]->ZeroOutDataComp(Idx.Ey_avg);
            spectral_solver_cp[lev]->ZeroOutDataComp(Idx.Ez_avg);
            spectral_solver_cp[lev]->ZeroOutDataComp(Idx.Bx_avg);
            spectral_solver_cp[lev]->ZeroOutDataComp(Idx.By_avg);
            spectral_solver_cp[lev]->ZeroOutDataComp(Idx.Bz_avg);
        }
    }
}

void
WarpX::PSATDScaleAverageFields (const amrex::Real scale_factor)
{
    const SpectralFieldIndex& Idx = spectral_solver_fp[0]->m_spectral_index;

    for (int lev = 0; lev <= finest_level; ++lev)
    {
        spectral_solver_fp[lev]->ScaleDataComp(Idx.Ex_avg, scale_factor);
        spectral_solver_fp[lev]->ScaleDataComp(Idx.Ey_avg, scale_factor);
        spectral_solver_fp[lev]->ScaleDataComp(Idx.Ez_avg, scale_factor);
        spectral_solver_fp[lev]->ScaleDataComp(Idx.Bx_avg, scale_factor);
        spectral_solver_fp[lev]->ScaleDataComp(Idx.By_avg, scale_factor);
        spectral_solver_fp[lev]->ScaleDataComp(Idx.Bz_avg, scale_factor);

        if (spectral_solver_cp[lev])
        {
            spectral_solver_cp[lev]->ScaleDataComp(Idx.Ex_avg, scale_factor);
            spectral_solver_cp[lev]->ScaleDataComp(Idx.Ey_avg, scale_factor);
            spectral_solver_cp[lev]->ScaleDataComp(Idx.Ez_avg, scale_factor);
            spectral_solver_cp[lev]->ScaleDataComp(Idx.Bx_avg, scale_factor);
            spectral_solver_cp[lev]->ScaleDataComp(Idx.By_avg, scale_factor);
            spectral_solver_cp[lev]->ScaleDataComp(Idx.Bz_avg, scale_factor);
        }
    }
}
#endif // WARPX_USE_PSATD

void
WarpX::PushPSATD ()
{
#ifndef WARPX_USE_PSATD
    amrex::Abort("PushFieldsEM: PSATD solver selected but not built");
#else

    PSATDForwardTransformEB();

    amrex::Vector<std::array<std::unique_ptr<amrex::MultiFab>,3>>& J_fp =
        (WarpX::current_deposition_algo == CurrentDepositionAlgo::Vay) ? current_fp_vay : current_fp;

    PSATDForwardTransformJ(J_fp, current_cp);

    // Do rho FFTs only if needed
    if (WarpX::update_with_rho || WarpX::current_correction || WarpX::do_dive_cleaning)
    {
        PSATDForwardTransformRho(0,0); // rho old
        PSATDForwardTransformRho(1,1); // rho new
    }

    // Correct the current in Fourier space so that the continuity equation is satisfied, and
    // transform back to real space so that the current correction is reflected in the diagnostics
    if (WarpX::current_correction)
    {
        PSATDCurrentCorrection();
        PSATDBackwardTransformJ();
    }

    // Compute the current in Fourier space according to the Vay deposition scheme, and
    // transform back to real space so that the Vay deposition is reflected in the diagnostics
    if (WarpX::current_deposition_algo == CurrentDepositionAlgo::Vay)
    {
        PSATDVayDeposition();
        PSATDBackwardTransformJ();
    }

#ifdef WARPX_DIM_RZ
    if (pml_rz[0]) pml_rz[0]->PushPSATD(0);
#endif

    if (WarpX::do_dive_cleaning) PSATDForwardTransformF();
    if (WarpX::do_divb_cleaning) PSATDForwardTransformG();
    PSATDPushSpectralFields();
    PSATDBackwardTransformEB();
    if (WarpX::fft_do_time_averaging) PSATDBackwardTransformEBavg();
    if (WarpX::do_dive_cleaning) PSATDBackwardTransformF();
    if (WarpX::do_divb_cleaning) PSATDBackwardTransformG();

    // Evolve the fields in the PML boxes
    for (int lev = 0; lev <= finest_level; ++lev)
    {
        if (pml[lev] && pml[lev]->ok())
        {
            pml[lev]->PushPSATD(lev);
        }
        ApplyEfieldBoundary(lev, PatchType::fine);
        if (lev > 0) ApplyEfieldBoundary(lev, PatchType::coarse);
        ApplyBfieldBoundary(lev, PatchType::fine, DtType::FirstHalf);
        if (lev > 0) ApplyBfieldBoundary(lev, PatchType::coarse, DtType::FirstHalf);
    }
#endif
}

void
WarpX::EvolveB (amrex::Real a_dt, DtType a_dt_type)
{
    for (int lev = 0; lev <= finest_level; ++lev) {
        EvolveB(lev, a_dt, a_dt_type);
    }
}

void
WarpX::EvolveB (int lev, amrex::Real a_dt, DtType a_dt_type)
{
    WARPX_PROFILE("WarpX::EvolveB()");
    EvolveB(lev, PatchType::fine, a_dt, a_dt_type);
    if (lev > 0)
    {
        EvolveB(lev, PatchType::coarse, a_dt, a_dt_type);
    }
}

void
WarpX::EvolveB (int lev, PatchType patch_type, amrex::Real a_dt, DtType a_dt_type)
{

    // Evolve B field in regular cells
    if (patch_type == PatchType::fine) {
        m_fdtd_solver_fp[lev]->EvolveB(Bfield_fp[lev], Efield_fp[lev], G_fp[lev],
                                       m_face_areas[lev], m_area_mod[lev], ECTRhofield[lev], Venl[lev],
                                       m_flag_info_face[lev], m_borrowing[lev], lev, a_dt);
    } else {
        m_fdtd_solver_cp[lev]->EvolveB(Bfield_cp[lev], Efield_cp[lev], G_cp[lev],
                                       m_face_areas[lev], m_area_mod[lev], ECTRhofield[lev], Venl[lev],
                                       m_flag_info_face[lev], m_borrowing[lev], lev, a_dt);
    }

    // Evolve B field in PML cells
    if (do_pml && pml[lev]->ok()) {
        if (patch_type == PatchType::fine) {
            m_fdtd_solver_fp[lev]->EvolveBPML(
                pml[lev]->GetB_fp(), pml[lev]->GetE_fp(), a_dt, WarpX::do_dive_cleaning);
        } else {
            m_fdtd_solver_cp[lev]->EvolveBPML(
                pml[lev]->GetB_cp(), pml[lev]->GetE_cp(), a_dt, WarpX::do_dive_cleaning);
        }
    }

    ApplyBfieldBoundary(lev, patch_type, a_dt_type);
}


void
WarpX::EvolveE (amrex::Real a_dt)
{
    for (int lev = 0; lev <= finest_level; ++lev)
    {
        EvolveE(lev, a_dt);
    }
}

void
WarpX::EvolveE (int lev, amrex::Real a_dt)
{
    WARPX_PROFILE("WarpX::EvolveE()");
    EvolveE(lev, PatchType::fine, a_dt);
    if (lev > 0)
    {
        EvolveE(lev, PatchType::coarse, a_dt);
    }
}

void
WarpX::EvolveE (int lev, PatchType patch_type, amrex::Real a_dt)
{
    // Evolve E field in regular cells
    if (patch_type == PatchType::fine) {
        m_fdtd_solver_fp[lev]->EvolveE(Efield_fp[lev], Bfield_fp[lev],
                                       current_fp[lev], m_edge_lengths[lev],
                                       m_face_areas[lev], ECTRhofield[lev],
                                       F_fp[lev], lev, a_dt );
    } else {
        m_fdtd_solver_cp[lev]->EvolveE(Efield_cp[lev], Bfield_cp[lev],
                                       current_cp[lev], m_edge_lengths[lev],
                                       m_face_areas[lev], ECTRhofield[lev],
                                       F_cp[lev], lev, a_dt );
    }

    // Evolve E field in PML cells
    if (do_pml && pml[lev]->ok()) {
        if (patch_type == PatchType::fine) {
            m_fdtd_solver_fp[lev]->EvolveEPML(
                pml[lev]->GetE_fp(), pml[lev]->GetB_fp(),
                pml[lev]->Getj_fp(), pml[lev]->Get_edge_lengths(),
                pml[lev]->GetF_fp(),
                pml[lev]->GetMultiSigmaBox_fp(),
                a_dt, pml_has_particles );
        } else {
            m_fdtd_solver_cp[lev]->EvolveEPML(
                pml[lev]->GetE_cp(), pml[lev]->GetB_cp(),
                pml[lev]->Getj_cp(), pml[lev]->Get_edge_lengths(),
                pml[lev]->GetF_cp(),
                pml[lev]->GetMultiSigmaBox_cp(),
                a_dt, pml_has_particles );
        }
    }

    ApplyEfieldBoundary(lev, patch_type);

    // ECTRhofield must be recomputed at the very end of the Efield update to ensure
    // that ECTRhofield is consistent with Efield
#ifdef AMREX_USE_EB
    if (WarpX::maxwell_solver_id == MaxwellSolverAlgo::ECT) {
        if (patch_type == PatchType::fine) {
            m_fdtd_solver_fp[lev]->EvolveECTRho(Efield_fp[lev], m_edge_lengths[lev],
                                                m_face_areas[lev], ECTRhofield[lev], lev);
        } else {
            m_fdtd_solver_cp[lev]->EvolveECTRho(Efield_cp[lev], m_edge_lengths[lev],
                                                m_face_areas[lev], ECTRhofield[lev], lev);
        }
    }
#endif
}


void
WarpX::EvolveF (amrex::Real a_dt, DtType a_dt_type)
{
    if (!do_dive_cleaning) return;

    for (int lev = 0; lev <= finest_level; ++lev)
    {
        EvolveF(lev, a_dt, a_dt_type);
    }
}

void
WarpX::EvolveF (int lev, amrex::Real a_dt, DtType a_dt_type)
{
    if (!do_dive_cleaning) return;

    EvolveF(lev, PatchType::fine, a_dt, a_dt_type);
    if (lev > 0) EvolveF(lev, PatchType::coarse, a_dt, a_dt_type);
}

void
WarpX::EvolveF (int lev, PatchType patch_type, amrex::Real a_dt, DtType a_dt_type)
{
    if (!do_dive_cleaning) return;

    WARPX_PROFILE("WarpX::EvolveF()");

    const int rhocomp = (a_dt_type == DtType::FirstHalf) ? 0 : 1;

    // Evolve F field in regular cells
    if (patch_type == PatchType::fine) {
        m_fdtd_solver_fp[lev]->EvolveF( F_fp[lev], Efield_fp[lev],
                                        rho_fp[lev], rhocomp, a_dt );
    } else {
        m_fdtd_solver_cp[lev]->EvolveF( F_cp[lev], Efield_cp[lev],
                                        rho_cp[lev], rhocomp, a_dt );
    }

    // Evolve F field in PML cells
    if (do_pml && pml[lev]->ok()) {
        if (patch_type == PatchType::fine) {
            m_fdtd_solver_fp[lev]->EvolveFPML(
                pml[lev]->GetF_fp(), pml[lev]->GetE_fp(), a_dt );
        } else {
            m_fdtd_solver_cp[lev]->EvolveFPML(
                pml[lev]->GetF_cp(), pml[lev]->GetE_cp(), a_dt );
        }
    }
}

void
WarpX::EvolveG (amrex::Real a_dt, DtType a_dt_type)
{
    if (!do_divb_cleaning) return;

    for (int lev = 0; lev <= finest_level; ++lev)
    {
        EvolveG(lev, a_dt, a_dt_type);
    }
}

void
WarpX::EvolveG (int lev, amrex::Real a_dt, DtType a_dt_type)
{
    if (!do_divb_cleaning) return;

    EvolveG(lev, PatchType::fine, a_dt, a_dt_type);

    if (lev > 0)
    {
        EvolveG(lev, PatchType::coarse, a_dt, a_dt_type);
    }
}

void
WarpX::EvolveG (int lev, PatchType patch_type, amrex::Real a_dt, DtType /*a_dt_type*/)
{
    if (!do_divb_cleaning) return;

    WARPX_PROFILE("WarpX::EvolveG()");

    // Evolve G field in regular cells
    if (patch_type == PatchType::fine)
    {
        m_fdtd_solver_fp[lev]->EvolveG(G_fp[lev], Bfield_fp[lev], a_dt);
    }
    else // coarse patch
    {
        m_fdtd_solver_cp[lev]->EvolveG(G_cp[lev], Bfield_cp[lev], a_dt);
    }

    // TODO Evolution in PML cells will go here
}

void
WarpX::MacroscopicEvolveE (amrex::Real a_dt)
{
    for (int lev = 0; lev <= finest_level; ++lev ) {
        MacroscopicEvolveE(lev, a_dt);
    }
}

void
WarpX::MacroscopicEvolveE (int lev, amrex::Real a_dt) {

    WARPX_PROFILE("WarpX::MacroscopicEvolveE()");
    MacroscopicEvolveE(lev, PatchType::fine, a_dt);
    if (lev > 0) {
        amrex::Abort("Macroscopic EvolveE is not implemented for lev>0, yet.");
    }
}

void
WarpX::MacroscopicEvolveE (int lev, PatchType patch_type, amrex::Real a_dt) {
    if (patch_type == PatchType::fine) {
        m_fdtd_solver_fp[lev]->MacroscopicEvolveE( Efield_fp[lev], Bfield_fp[lev],
                                             current_fp[lev], m_edge_lengths[lev],
                                             a_dt, m_macroscopic_properties);
    }
    else {
        amrex::Abort("Macroscopic EvolveE is not implemented for lev > 0, yet.");
    }
    if (do_pml && pml[lev]->ok()) {
        if (patch_type == PatchType::fine) {
            m_fdtd_solver_fp[lev]->EvolveEPML(
                pml[lev]->GetE_fp(), pml[lev]->GetB_fp(),
                pml[lev]->Getj_fp(), pml[lev]->Get_edge_lengths(),
                pml[lev]->GetF_fp(),
                pml[lev]->GetMultiSigmaBox_fp(),
                a_dt, pml_has_particles );
        } else {
            m_fdtd_solver_cp[lev]->EvolveEPML(
                pml[lev]->GetE_cp(), pml[lev]->GetB_cp(),
                pml[lev]->Getj_cp(), pml[lev]->Get_edge_lengths(),
                pml[lev]->GetF_cp(),
                pml[lev]->GetMultiSigmaBox_cp(),
                a_dt, pml_has_particles );
        }
    }

    ApplyEfieldBoundary(lev, patch_type);
}

void
WarpX::DampFieldsInGuards(const int lev,
                          std::array<std::unique_ptr<amrex::MultiFab>,3>& Efield,
                          std::array<std::unique_ptr<amrex::MultiFab>,3>& Bfield) {

    // Loop over dimensions
    for (int dampdir = 0 ; dampdir < AMREX_SPACEDIM ; dampdir++)
    {

        // Loop over the lower and upper guards
        for (int iside = 0 ; iside < 2 ; iside++)
        {

            // Only apply to damped boundaries
            if (iside == 0 && WarpX::field_boundary_lo[dampdir] != FieldBoundaryType::Damped) continue;
            if (iside == 1 && WarpX::field_boundary_hi[dampdir] != FieldBoundaryType::Damped) continue;

            for ( amrex::MFIter mfi(*Efield[0], amrex::TilingIfNotGPU()); mfi.isValid(); ++mfi )
            {
                amrex::Array4<amrex::Real> const& Ex_arr = Efield[0]->array(mfi);
                amrex::Array4<amrex::Real> const& Ey_arr = Efield[1]->array(mfi);
                amrex::Array4<amrex::Real> const& Ez_arr = Efield[2]->array(mfi);
                amrex::Array4<amrex::Real> const& Bx_arr = Bfield[0]->array(mfi);
                amrex::Array4<amrex::Real> const& By_arr = Bfield[1]->array(mfi);
                amrex::Array4<amrex::Real> const& Bz_arr = Bfield[2]->array(mfi);

                // Get the tileboxes from Efield and Bfield so that they include the guard cells
                // and take the staggering of each MultiFab into account
                const amrex::Box tex = amrex::convert((*Efield[0])[mfi].box(), Efield[0]->ixType().toIntVect());
                const amrex::Box tey = amrex::convert((*Efield[1])[mfi].box(), Efield[1]->ixType().toIntVect());
                const amrex::Box tez = amrex::convert((*Efield[2])[mfi].box(), Efield[2]->ixType().toIntVect());
                const amrex::Box tbx = amrex::convert((*Bfield[0])[mfi].box(), Bfield[0]->ixType().toIntVect());
                const amrex::Box tby = amrex::convert((*Bfield[1])[mfi].box(), Bfield[1]->ixType().toIntVect());
                const amrex::Box tbz = amrex::convert((*Bfield[2])[mfi].box(), Bfield[2]->ixType().toIntVect());

                // Get smallEnd of tileboxes
                const int tex_smallEnd_d = tex.smallEnd(dampdir);
                const int tey_smallEnd_d = tey.smallEnd(dampdir);
                const int tez_smallEnd_d = tez.smallEnd(dampdir);
                const int tbx_smallEnd_d = tbx.smallEnd(dampdir);
                const int tby_smallEnd_d = tby.smallEnd(dampdir);
                const int tbz_smallEnd_d = tbz.smallEnd(dampdir);

                // Get bigEnd of tileboxes
                const int tex_bigEnd_d = tex.bigEnd(dampdir);
                const int tey_bigEnd_d = tey.bigEnd(dampdir);
                const int tez_bigEnd_d = tez.bigEnd(dampdir);
                const int tbx_bigEnd_d = tbx.bigEnd(dampdir);
                const int tby_bigEnd_d = tby.bigEnd(dampdir);
                const int tbz_bigEnd_d = tbz.bigEnd(dampdir);

                // Box for the whole simulation domain
                amrex::Box const& domain = Geom(lev).Domain();
                int const nn_domain = domain.bigEnd(dampdir);

                // Set the tileboxes so that they only cover the lower/upper half of the guard cells
                amrex::Box tex_guard = constrain_tilebox_to_guards(tex, dampdir, iside, nn_domain, tex_smallEnd_d, tex_bigEnd_d);
                amrex::Box tey_guard = constrain_tilebox_to_guards(tey, dampdir, iside, nn_domain, tey_smallEnd_d, tey_bigEnd_d);
                amrex::Box tez_guard = constrain_tilebox_to_guards(tez, dampdir, iside, nn_domain, tez_smallEnd_d, tez_bigEnd_d);
                amrex::Box tbx_guard = constrain_tilebox_to_guards(tbx, dampdir, iside, nn_domain, tbx_smallEnd_d, tbx_bigEnd_d);
                amrex::Box tby_guard = constrain_tilebox_to_guards(tby, dampdir, iside, nn_domain, tby_smallEnd_d, tby_bigEnd_d);
                amrex::Box tbz_guard = constrain_tilebox_to_guards(tbz, dampdir, iside, nn_domain, tbz_smallEnd_d, tbz_bigEnd_d);

                // Do the damping
                amrex::ParallelFor(
                    tex_guard, Efield[0]->nComp(), [=] AMREX_GPU_DEVICE (int i, int j, int k, int icomp)
                    {
                        damp_field_in_guards(Ex_arr, i, j, k, icomp, dampdir, nn_domain, tex_smallEnd_d, tex_bigEnd_d);
                    },
                    tey_guard, Efield[1]->nComp(), [=] AMREX_GPU_DEVICE (int i, int j, int k, int icomp)
                    {
                        damp_field_in_guards(Ey_arr, i, j, k, icomp, dampdir, nn_domain, tey_smallEnd_d, tey_bigEnd_d);
                    },
                    tez_guard, Efield[2]->nComp(), [=] AMREX_GPU_DEVICE (int i, int j, int k, int icomp)
                    {
                        damp_field_in_guards(Ez_arr, i, j, k, icomp, dampdir, nn_domain, tez_smallEnd_d, tez_bigEnd_d);
                    }
                );

                amrex::ParallelFor(
                    tbx_guard, Bfield[0]->nComp(), [=] AMREX_GPU_DEVICE (int i, int j, int k, int icomp)
                    {
                        damp_field_in_guards(Bx_arr, i, j, k, icomp, dampdir, nn_domain, tbx_smallEnd_d, tbx_bigEnd_d);
                    },
                    tby_guard, Bfield[1]->nComp(), [=] AMREX_GPU_DEVICE (int i, int j, int k, int icomp)
                    {
                        damp_field_in_guards(By_arr, i, j, k, icomp, dampdir, nn_domain, tby_smallEnd_d, tby_bigEnd_d);
                    },
                    tbz_guard, Bfield[2]->nComp(), [=] AMREX_GPU_DEVICE (int i, int j, int k, int icomp)
                    {
                        damp_field_in_guards(Bz_arr, i, j, k, icomp, dampdir, nn_domain, tbz_smallEnd_d, tbz_bigEnd_d);
                    }
                );

            }
        }
    }
}

void WarpX::DampFieldsInGuards(const int lev, std::unique_ptr<amrex::MultiFab>& mf)
{
    // Loop over dimensions
    for (int dampdir = 0; dampdir < AMREX_SPACEDIM; dampdir++)
    {
        // Loop over the lower and upper guards
        for (int iside = 0; iside < 2; iside++)
        {
            // Only apply to damped boundaries
            if (iside == 0 && WarpX::field_boundary_lo[dampdir] != FieldBoundaryType::Damped) continue;
            if (iside == 1 && WarpX::field_boundary_hi[dampdir] != FieldBoundaryType::Damped) continue;

            for (amrex::MFIter mfi(*mf, amrex::TilingIfNotGPU()); mfi.isValid(); ++mfi)
            {
                amrex::Array4<amrex::Real> const& mf_arr = mf->array(mfi);

                // Get the tilebox from mf so that it includes the guard cells
                // and takes the staggering of mf into account
                const amrex::Box tx = amrex::convert((*mf)[mfi].box(), mf->ixType().toIntVect());

                // Get smallEnd of tilebox
                const int tx_smallEnd_d = tx.smallEnd(dampdir);

                // Get bigEnd of tilebox
                const int tx_bigEnd_d = tx.bigEnd(dampdir);

                // Box for the whole simulation domain
                amrex::Box const& domain = Geom(lev).Domain();
                int const nn_domain = domain.bigEnd(dampdir);

                // Set the tilebox so that it only covers the lower/upper half of the guard cells
                amrex::Box tx_guard = constrain_tilebox_to_guards(tx, dampdir, iside, nn_domain, tx_smallEnd_d, tx_bigEnd_d);

                // Do the damping
                amrex::ParallelFor(
                    tx_guard, mf->nComp(), [=] AMREX_GPU_DEVICE (int i, int j, int k, int icomp)
                    {
                        damp_field_in_guards(mf_arr, i, j, k, icomp, dampdir, nn_domain, tx_smallEnd_d, tx_bigEnd_d);
                    }
                );
            }
        }
    }
}

#ifdef WARPX_DIM_RZ
// This scales the current by the inverse volume and wraps around the depostion at negative radius.
// It is faster to apply this on the grid than to do it particle by particle.
// It is put here since there isn't another nice place for it.
void
WarpX::ApplyInverseVolumeScalingToCurrentDensity (MultiFab* Jx, MultiFab* Jy, MultiFab* Jz, int lev)
{
    const amrex::IntVect ngJ = Jx->nGrowVect();
    const std::array<Real,3>& dx = WarpX::CellSize(lev);
    const Real dr = dx[0];

    constexpr int NODE = amrex::IndexType::NODE;
    WARPX_ALWAYS_ASSERT_WITH_MESSAGE(Jx->ixType().toIntVect()[0] != NODE,
        "Jr should never node-centered in r");


    for ( MFIter mfi(*Jx, TilingIfNotGPU()); mfi.isValid(); ++mfi )
    {

        Array4<Real> const& Jr_arr = Jx->array(mfi);
        Array4<Real> const& Jt_arr = Jy->array(mfi);
        Array4<Real> const& Jz_arr = Jz->array(mfi);

        Box const & tilebox = mfi.tilebox();
        Box tbr = convert( tilebox, Jx->ixType().toIntVect() );
        Box tbt = convert( tilebox, Jy->ixType().toIntVect() );
        Box tbz = convert( tilebox, Jz->ixType().toIntVect() );

        // Lower corner of tile box physical domain
        // Note that this is done before the tilebox.grow so that
        // these do not include the guard cells.
        std::array<amrex::Real,3> galilean_shift = {0,0,0};
        const std::array<Real, 3>& xyzmin = WarpX::LowerCorner(tilebox, galilean_shift, lev);
        const Real rmin  = xyzmin[0];
        const Real rminr = xyzmin[0] + (tbr.type(0) == NODE ? 0. : 0.5*dx[0]);
        const Real rmint = xyzmin[0] + (tbt.type(0) == NODE ? 0. : 0.5*dx[0]);
        const Real rminz = xyzmin[0] + (tbz.type(0) == NODE ? 0. : 0.5*dx[0]);
        const Dim3 lo = lbound(tilebox);
        const int irmin = lo.x;

        // For ishift, 1 means cell centered, 0 means node centered
        int const ishift_t = (rmint > rmin ? 1 : 0);
        int const ishift_z = (rminz > rmin ? 1 : 0);

        const int nmodes = n_rz_azimuthal_modes;

        // Grow the tileboxes to include the guard cells, except for the
        // guard cells at negative radius.
        if (rmin > 0.) {
           tbr.growLo(0, ngJ[0]);
           tbt.growLo(0, ngJ[0]);
           tbz.growLo(0, ngJ[0]);
        }
        tbr.growHi(0, ngJ[0]);
        tbt.growHi(0, ngJ[0]);
        tbz.growHi(0, ngJ[0]);
        tbr.grow(1, ngJ[1]);
        tbt.grow(1, ngJ[1]);
        tbz.grow(1, ngJ[1]);

        // Rescale current in r-z mode since the inverse volume factor was not
        // included in the current deposition.
        amrex::ParallelFor(tbr, tbt, tbz,
        [=] AMREX_GPU_DEVICE (int i, int j, int /*k*/)
        {
            // Wrap the current density deposited in the guard cells around
            // to the cells above the axis.
            // Note that Jr(i==0) is at 1/2 dr.
            if (rmin == 0. && 0 <= i && i < ngJ[0]) {
                Jr_arr(i,j,0,0) -= Jr_arr(-1-i,j,0,0);
            }
            // Apply the inverse volume scaling
            // Since Jr is never node centered in r, no need for distinction
            // between on axis and off-axis factors
            const amrex::Real r = amrex::Math::abs(rminr + (i - irmin)*dr);
            Jr_arr(i,j,0,0) /= (2.*MathConst::pi*r);

            for (int imode=1 ; imode < nmodes ; imode++) {
                // Wrap the current density deposited in the guard cells around
                // to the cells above the axis.
                // Note that Jr(i==0) is at 1/2 dr.
                if (rmin == 0. && 0 <= i && i < ngJ[0]) {
                    Jr_arr(i,j,0,2*imode-1) += std::pow(-1, imode+1)*Jr_arr(-1-i,j,0,2*imode-1);
                    Jr_arr(i,j,0,2*imode) += std::pow(-1, imode+1)*Jr_arr(-1-i,j,0,2*imode);
                }
                // Apply the inverse volume scaling
                // Since Jr is never node centered in r, no need for distinction
                // between on axis and off-axis factors
                Jr_arr(i,j,0,2*imode-1) /= (2.*MathConst::pi*r);
                Jr_arr(i,j,0,2*imode) /= (2.*MathConst::pi*r);
            }
        },
        [=] AMREX_GPU_DEVICE (int i, int j, int /*k*/)
        {
            // Wrap the current density deposited in the guard cells around
            // to the cells above the axis.
            // If Jt is node centered, Jt[0] is located on the boundary.
            // If Jt is cell centered, Jt[0] is at 1/2 dr.
            if (rmin == 0. && 1-ishift_t <= i && i <= ngJ[0]-ishift_t) {
                Jt_arr(i,j,0,0) -= Jt_arr(-ishift_t-i,j,0,0);
            }

            // Apply the inverse volume scaling
            // Jt is forced to zero on axis.
            const amrex::Real r = amrex::Math::abs(rmint + (i - irmin)*dr);
            if (r == 0.) {
                Jt_arr(i,j,0,0) = 0.;
            } else {
                Jt_arr(i,j,0,0) /= (2.*MathConst::pi*r);
            }

            for (int imode=1 ; imode < nmodes ; imode++) {
                // Wrap the current density deposited in the guard cells around
                // to the cells above the axis.
                if (rmin == 0. && 1-ishift_t <= i && i <= ngJ[0]-ishift_t) {
                    Jt_arr(i,j,0,2*imode-1) += std::pow(-1, imode+1)*Jt_arr(-ishift_t-i,j,0,2*imode-1);
                    Jt_arr(i,j,0,2*imode) += std::pow(-1, imode+1)*Jt_arr(-ishift_t-i,j,0,2*imode);
                }

                // Apply the inverse volume scaling
                // Jt is forced to zero on axis.
                if (r == 0.) {
                    Jt_arr(i,j,0,2*imode-1) = 0.;
                    Jt_arr(i,j,0,2*imode) = 0.;
                } else {
                    Jt_arr(i,j,0,2*imode-1) /= (2.*MathConst::pi*r);
                    Jt_arr(i,j,0,2*imode) /= (2.*MathConst::pi*r);
                }
            }
        },
        [=] AMREX_GPU_DEVICE (int i, int j, int /*k*/)
        {
            // Wrap the current density deposited in the guard cells around
            // to the cells above the axis.
            // If Jz is node centered, Jt[0] is located on the boundary.
            // If Jz is cell centered, Jt[0] is at 1/2 dr.
            if (rmin == 0. && 1-ishift_z <= i && i <= ngJ[0]-ishift_z) {
                Jz_arr(i,j,0,0) += Jz_arr(-ishift_z-i,j,0,0);
            }

            // Apply the inverse volume scaling
            const amrex::Real r = amrex::Math::abs(rminz + (i - irmin)*dr);
            if (r == 0.) {
                // Verboncoeur JCP 164, 421-427 (2001) : corrected volume on axis
                Jz_arr(i,j,0,0) /= (MathConst::pi*dr/3.);
            } else {
                Jz_arr(i,j,0,0) /= (2.*MathConst::pi*r);
            }

            for (int imode=1 ; imode < nmodes ; imode++) {
                // Wrap the current density deposited in the guard cells around
                // to the cells above the axis.
                if (rmin == 0. && 1-ishift_z <= i && i <= ngJ[0]-ishift_z) {
                    Jz_arr(i,j,0,2*imode-1) -= std::pow(-1, imode+1)*Jz_arr(-ishift_z-i,j,0,2*imode-1);
                    Jz_arr(i,j,0,2*imode) -= std::pow(-1, imode+1)*Jz_arr(-ishift_z-i,j,0,2*imode);
                }

                // Apply the inverse volume scaling
                if (r == 0.) {
                    // Verboncoeur JCP 164, 421-427 (2001) : corrected volume on axis
                    Jz_arr(i,j,0,2*imode-1) /= (MathConst::pi*dr/3.);
                    Jz_arr(i,j,0,2*imode) /= (MathConst::pi*dr/3.);
                } else {
                    Jz_arr(i,j,0,2*imode-1) /= (2.*MathConst::pi*r);
                    Jz_arr(i,j,0,2*imode) /= (2.*MathConst::pi*r);
                }
            }

        });
    }
}

void
WarpX::ApplyInverseVolumeScalingToChargeDensity (MultiFab* Rho, int lev)
{
    const amrex::IntVect ngRho = Rho->nGrowVect();
    const std::array<Real,3>& dx = WarpX::CellSize(lev);
    const Real dr = dx[0];

    constexpr int NODE = amrex::IndexType::NODE;

    Box tilebox;

    for ( MFIter mfi(*Rho, TilingIfNotGPU()); mfi.isValid(); ++mfi )
    {

        Array4<Real> const& Rho_arr = Rho->array(mfi);

        tilebox = mfi.tilebox();
        Box tb = convert( tilebox, Rho->ixType().toIntVect() );

        // Lower corner of tile box physical domain
        // Note that this is done before the tilebox.grow so that
        // these do not include the guard cells.
        std::array<amrex::Real,3> galilean_shift = {0,0,0};
        const std::array<Real, 3>& xyzmin = WarpX::LowerCorner(tilebox, galilean_shift, lev);
        const Dim3 lo = lbound(tilebox);
        const Real rmin = xyzmin[0];
        const Real rminr = xyzmin[0] + (tb.type(0) == NODE ? 0. : 0.5*dx[0]);
        const int irmin = lo.x;
        int ishift = (rminr > rmin ? 1 : 0);

        // Grow the tilebox to include the guard cells, except for the
        // guard cells at negative radius.
        if (rmin > 0.) {
           tb.growLo(0, ngRho[0]);
        }
        tb.growHi(0, ngRho[0]);
        tb.grow(1, ngRho[1]);

        // Rescale charge in r-z mode since the inverse volume factor was not
        // included in the charge deposition.
        // Note that the loop is also over ncomps, which takes care of the RZ modes,
        // as well as the old and new rho.
        int const ncomp = Rho->nComp();
        amrex::ParallelFor(tb, ncomp,
        [=] AMREX_GPU_DEVICE (int i, int j, int /*k*/, int icomp)
        {
            // Wrap the charge density deposited in the guard cells around
            // to the cells above the axis.
            // Rho is located on the boundary
            if (rmin == 0. && 1-ishift <= i && i <= ngRho[0]-ishift) {
                int imode;
                if (icomp == 0 || icomp == ncomp/2) {
                    imode = 0;
                }
                else if (icomp < ncomp/2) {
                    imode = (icomp+1)/2;
                }
                else {
                    imode = (icomp - ncomp/2 + 1)/2;
                }
                Rho_arr(i,j,0,icomp) -= std::pow(-1, imode+1)*Rho_arr(-ishift-i,j,0,icomp);
            }

            // Apply the inverse volume scaling
            const amrex::Real r = amrex::Math::abs(rminr + (i - irmin)*dr);
            if (r == 0.) {
                // Verboncoeur JCP 164, 421-427 (2001) : corrected volume on axis
                Rho_arr(i,j,0,icomp) /= (MathConst::pi*dr/3.);
            } else {
                Rho_arr(i,j,0,icomp) /= (2.*MathConst::pi*r);
            }
        });
    }
}
#endif<|MERGE_RESOLUTION|>--- conflicted
+++ resolved
@@ -240,39 +240,16 @@
 {
     SpectralFieldIndex Idx;
     int idx_jx, idx_jy, idx_jz;
-    amrex::IntVect jx_stag, jy_stag, jz_stag;
-
-    for (int lev = 0; lev <= finest_level; ++lev)
-    {
-<<<<<<< HEAD
-        ForwardTransformVect(lev, *spectral_solver_fp[lev], J_fp[lev], idx_jx, idx_jy, idx_jz);
-
-        if (spectral_solver_cp[lev])
-        {
-            ForwardTransformVect(lev, *spectral_solver_cp[lev], J_cp[lev], idx_jx, idx_jy, idx_jz);
-=======
+
+    for (int lev = 0; lev <= finest_level; ++lev)
+    {
         Idx = spectral_solver_fp[lev]->m_spectral_index;
 
         idx_jx = (WarpX::do_multi_J) ? static_cast<int>(Idx.Jx_new) : static_cast<int>(Idx.Jx);
         idx_jy = (WarpX::do_multi_J) ? static_cast<int>(Idx.Jy_new) : static_cast<int>(Idx.Jy);
         idx_jz = (WarpX::do_multi_J) ? static_cast<int>(Idx.Jz_new) : static_cast<int>(Idx.Jz);
 
-        // With Vay's deposition, J stores a temporary current (D) that is later modified
-        // in Fourier space: its staggering matches that of rho and not J
-        jx_stag =
-            (WarpX::current_deposition_algo == CurrentDepositionAlgo::Vay) ?
-            WarpX::m_rho_nodal_flag : current_fp[lev][0]->ixType().toIntVect();
-
-        jy_stag =
-            (WarpX::current_deposition_algo == CurrentDepositionAlgo::Vay) ?
-            WarpX::m_rho_nodal_flag : current_fp[lev][1]->ixType().toIntVect();
-
-        jz_stag =
-            (WarpX::current_deposition_algo == CurrentDepositionAlgo::Vay) ?
-            WarpX::m_rho_nodal_flag : current_fp[lev][2]->ixType().toIntVect();
-
-        ForwardTransformVect(lev, *spectral_solver_fp[lev], current_fp[lev],
-                             idx_jx, idx_jy, idx_jz, jx_stag, jy_stag, jz_stag);
+        ForwardTransformVect(lev, *spectral_solver_fp[lev], J_fp[lev], idx_jx, idx_jy, idx_jz);
 
         if (spectral_solver_cp[lev])
         {
@@ -282,23 +259,7 @@
             idx_jy = (WarpX::do_multi_J) ? static_cast<int>(Idx.Jy_new) : static_cast<int>(Idx.Jy);
             idx_jz = (WarpX::do_multi_J) ? static_cast<int>(Idx.Jz_new) : static_cast<int>(Idx.Jz);
 
-            // With Vay's deposition, J stores a temporary current (D) that is later modified
-            // in Fourier space: its staggering matches that of rho and not J
-            jx_stag =
-                (WarpX::current_deposition_algo == CurrentDepositionAlgo::Vay) ?
-                WarpX::m_rho_nodal_flag : current_cp[lev][0]->ixType().toIntVect();
-
-            jy_stag =
-                (WarpX::current_deposition_algo == CurrentDepositionAlgo::Vay) ?
-                WarpX::m_rho_nodal_flag : current_cp[lev][1]->ixType().toIntVect();
-
-            jz_stag =
-                (WarpX::current_deposition_algo == CurrentDepositionAlgo::Vay) ?
-                WarpX::m_rho_nodal_flag : current_cp[lev][2]->ixType().toIntVect();
-
-            ForwardTransformVect(lev, *spectral_solver_cp[lev], current_cp[lev],
-                                 idx_jx, idx_jy, idx_jz, jx_stag, jy_stag, jz_stag);
->>>>>>> f3fecb33
+            ForwardTransformVect(lev, *spectral_solver_cp[lev], J_cp[lev], idx_jx, idx_jy, idx_jz);
         }
     }
 
