/* Copyright 2019 Andrew Myers, Aurore Blelly, Axel Huebl
 * David Grote, Maxence Thevenet, Remi Lehe
 * Revathi Jambunathan, Weiqun Zhang
 *
 * This file is part of WarpX.
 *
 * License: BSD-3-Clause-LBNL
 */
#include "WarpX.H"
#include "Utils/WarpXConst.H"
#include "BoundaryConditions/WarpX_PML_kernels.H"
#include "BoundaryConditions/PML_current.H"
#include "WarpX_FDTD.H"
#include "WarpXPushFieldsEM_K.H"

#ifdef BL_USE_SENSEI_INSITU
#   include <AMReX_AmrMeshInSituBridge.H>
#endif

#include <AMReX.H>
#include <AMReX_Math.H>
#include <limits>


using namespace amrex;

#ifdef WARPX_USE_PSATD
namespace {
    void
    PushPSATDSinglePatch (
        const int lev,
#ifdef WARPX_DIM_RZ
        SpectralSolverRZ& solver,
#else
        SpectralSolver& solver,
#endif
        std::array<std::unique_ptr<amrex::MultiFab>,3>& Efield,
        std::array<std::unique_ptr<amrex::MultiFab>,3>& Bfield,
        std::array<std::unique_ptr<amrex::MultiFab>,3>& Efield_avg,
        std::array<std::unique_ptr<amrex::MultiFab>,3>& Bfield_avg,
        std::array<std::unique_ptr<amrex::MultiFab>,3>& current,
        std::unique_ptr<amrex::MultiFab>& rho ) {

#ifdef WARPX_DIM_RZ
        amrex::ignore_unused(Efield_avg, Bfield_avg);
#endif

        using Idx = SpectralAvgFieldIndex;

        // Perform forward Fourier transform
#ifdef WARPX_DIM_RZ
        solver.ForwardTransform(lev,
                                *Efield[0], Idx::Ex,
                                *Efield[1], Idx::Ey);
#else
        solver.ForwardTransform(lev, *Efield[0], Idx::Ex);
        solver.ForwardTransform(lev, *Efield[1], Idx::Ey);
#endif
        solver.ForwardTransform(lev, *Efield[2], Idx::Ez);
#ifdef WARPX_DIM_RZ
        solver.ForwardTransform(lev,
                                *Bfield[0], Idx::Bx,
                                *Bfield[1], Idx::By);
#else
        solver.ForwardTransform(lev, *Bfield[0], Idx::Bx);
        solver.ForwardTransform(lev, *Bfield[1], Idx::By);
#endif
        solver.ForwardTransform(lev, *Bfield[2], Idx::Bz);
#ifdef WARPX_DIM_RZ
        solver.ForwardTransform(lev,
                                *current[0], Idx::Jx,
                                *current[1], Idx::Jy);
#else
        solver.ForwardTransform(lev, *current[0], Idx::Jx);
        solver.ForwardTransform(lev, *current[1], Idx::Jy);
#endif
        solver.ForwardTransform(lev, *current[2], Idx::Jz);

        if (rho) {
            solver.ForwardTransform(lev, *rho, Idx::rho_old, 0);
            solver.ForwardTransform(lev, *rho, Idx::rho_new, 1);
        }
#ifdef WARPX_DIM_RZ
        if (WarpX::use_kspace_filter) {
            solver.ApplyFilter(Idx::rho_old);
            solver.ApplyFilter(Idx::rho_new);
            solver.ApplyFilter(Idx::Jx, Idx::Jy, Idx::Jz);
        }
#endif
        // Advance fields in spectral space
        solver.pushSpectralFields();
        // Perform backward Fourier Transform
#ifdef WARPX_DIM_RZ
        solver.BackwardTransform(lev,
                                 *Efield[0], Idx::Ex,
                                 *Efield[1], Idx::Ey);
#else
        solver.BackwardTransform(lev, *Efield[0], Idx::Ex);
        solver.BackwardTransform(lev, *Efield[1], Idx::Ey);
#endif
        solver.BackwardTransform(lev, *Efield[2], Idx::Ez);
#ifdef WARPX_DIM_RZ
        solver.BackwardTransform(lev,
                                 *Bfield[0], Idx::Bx,
                                 *Bfield[1], Idx::By);
#else
        solver.BackwardTransform(lev, *Bfield[0], Idx::Bx);
        solver.BackwardTransform(lev, *Bfield[1], Idx::By);
#endif
        solver.BackwardTransform(lev, *Bfield[2], Idx::Bz);

#ifndef WARPX_DIM_RZ
        if (WarpX::fft_do_time_averaging){
            solver.BackwardTransform(lev, *Efield_avg[0], Idx::Ex_avg);
            solver.BackwardTransform(lev, *Efield_avg[1], Idx::Ey_avg);
            solver.BackwardTransform(lev, *Efield_avg[2], Idx::Ez_avg);

            solver.BackwardTransform(lev, *Bfield_avg[0], Idx::Bx_avg);
            solver.BackwardTransform(lev, *Bfield_avg[1], Idx::By_avg);
            solver.BackwardTransform(lev, *Bfield_avg[2], Idx::Bz_avg);
        }
#endif
    }
}
#endif

void
WarpX::PushPSATD (amrex::Real a_dt)
{
#ifndef WARPX_USE_PSATD
    amrex::ignore_unused(a_dt);
    AMREX_ALWAYS_ASSERT_WITH_MESSAGE(false,
                                     "PushFieldsEM: PSATD solver selected but not built.");
#else
    for (int lev = 0; lev <= finest_level; ++lev) {
        AMREX_ALWAYS_ASSERT_WITH_MESSAGE(dt[lev] == a_dt, "dt must be consistent");
        PushPSATD(lev, a_dt);

        // Evolve the fields in the PML boxes
        if (do_pml && pml[lev]->ok()) {
            pml[lev]->PushPSATD(lev);
        }
        ApplyEfieldBoundary(lev,PatchType::fine);
        if (lev > 0) ApplyEfieldBoundary(lev,PatchType::coarse);
        ApplyBfieldBoundary(lev,PatchType::fine);
        if (lev > 0) ApplyBfieldBoundary(lev,PatchType::coarse);
    }
#endif
}

void
WarpX::PushPSATD (int lev, amrex::Real /* dt */) {
#ifndef WARPX_USE_PSATD
    amrex::ignore_unused(lev);
    AMREX_ALWAYS_ASSERT_WITH_MESSAGE(false,
                                     "PushFieldsEM: PSATD solver selected but not built.");
#else
    if (WarpX::maxwell_solver_id != MaxwellSolverAlgo::PSATD) {
        AMREX_ALWAYS_ASSERT_WITH_MESSAGE(false,
                                         "WarpX::PushPSATD: only supported for PSATD solver.");
    }
    // Update the fields on the fine and coarse patch
    PushPSATDSinglePatch( lev, *spectral_solver_fp[lev],
        Efield_fp[lev], Bfield_fp[lev], Efield_avg_fp[lev], Bfield_avg_fp[lev], current_fp[lev], rho_fp[lev] );
    if (spectral_solver_cp[lev]) {
        PushPSATDSinglePatch( lev, *spectral_solver_cp[lev],
             Efield_cp[lev], Bfield_cp[lev], Efield_avg_cp[lev], Bfield_avg_cp[lev], current_cp[lev], rho_cp[lev] );
    }

    // Damp the fields in the guard cells along z
    constexpr int zdir = AMREX_SPACEDIM - 1;
    if (WarpX::field_boundary_lo[zdir] == FieldBoundaryType::Damped &&
        WarpX::field_boundary_hi[zdir] == FieldBoundaryType::Damped)
    {
        DampFieldsInGuards(Efield_fp[lev], Bfield_fp[lev]);

        if (WarpX::fft_do_time_averaging)
        {
            DampFieldsInGuards(Efield_avg_fp[lev], Bfield_avg_fp[lev]);
        }
    }
#endif
}

void
WarpX::EvolveB (amrex::Real a_dt)
{
    for (int lev = 0; lev <= finest_level; ++lev) {
        EvolveB(lev, a_dt);
    }
}

void
WarpX::EvolveB (int lev, amrex::Real a_dt)
{
    WARPX_PROFILE("WarpX::EvolveB()");
    EvolveB(lev, PatchType::fine, a_dt);
    if (lev > 0)
    {
        EvolveB(lev, PatchType::coarse, a_dt);
    }
}

void
WarpX::EvolveB (int lev, PatchType patch_type, amrex::Real a_dt)
{

    // Evolve B field in regular cells
    if (patch_type == PatchType::fine) {
<<<<<<< HEAD
        m_fdtd_solver_fp[lev]->EvolveB(Bfield_fp[lev], Efield_fp[lev], m_edge_lengths[lev],
                                       m_face_areas[lev], m_area_enl[lev], m_area_red[lev],
                                       m_area_stab[lev], Vfield[lev], Rhofield[lev],
                                       m_flag_unst_face[lev], m_borrowing[lev], m_lending[lev],
                                       lev, a_dt);
    } else {
        m_fdtd_solver_cp[lev]->EvolveB(Bfield_fp[lev], Efield_fp[lev], m_edge_lengths[lev],
                                       m_face_areas[lev], m_area_enl[lev], m_area_red[lev],
                                       m_area_stab[lev], Vfield[lev], Rhofield[lev],
                                       m_flag_unst_face[lev], m_borrowing[lev], m_lending[lev],
                                       lev, a_dt);
=======
        m_fdtd_solver_fp[lev]->EvolveB(Bfield_fp[lev], Efield_fp[lev], G_fp[lev],
                                        m_face_areas[lev], lev, a_dt);
    } else {
        m_fdtd_solver_cp[lev]->EvolveB(Bfield_cp[lev], Efield_cp[lev], G_cp[lev],
                                        m_face_areas[lev], lev, a_dt);
>>>>>>> 1a5b5804
    }

    // Evolve B field in PML cells
    if (do_pml && pml[lev]->ok()) {
        if (patch_type == PatchType::fine) {
            m_fdtd_solver_fp[lev]->EvolveBPML(
                pml[lev]->GetB_fp(), pml[lev]->GetE_fp(), a_dt, WarpX::do_dive_cleaning);
        } else {
            m_fdtd_solver_cp[lev]->EvolveBPML(
                pml[lev]->GetB_cp(), pml[lev]->GetE_cp(), a_dt, WarpX::do_dive_cleaning);
        }
    }

    ApplyBfieldBoundary(lev, patch_type);
}

void
WarpX::ApplySilverMuellerBoundary (amrex::Real a_dt) {
    // Only apply to level 0
    m_fdtd_solver_fp[0]->ApplySilverMuellerBoundary(
        Efield_fp[0], Bfield_fp[0], Geom(0).Domain(), a_dt );
}

void
WarpX::EvolveE (amrex::Real a_dt)
{
    for (int lev = 0; lev <= finest_level; ++lev)
    {
        EvolveE(lev, a_dt);
    }
}

void
WarpX::EvolveE (int lev, amrex::Real a_dt)
{
    WARPX_PROFILE("WarpX::EvolveE()");
    EvolveE(lev, PatchType::fine, a_dt);
    if (lev > 0)
    {
        EvolveE(lev, PatchType::coarse, a_dt);
    }
}

void
WarpX::EvolveE (int lev, PatchType patch_type, amrex::Real a_dt)
{
    // Evolve E field in regular cells
    if (patch_type == PatchType::fine) {
        m_fdtd_solver_fp[lev]->EvolveE(Efield_fp[lev], Bfield_fp[lev],
                                       current_fp[lev], m_edge_lengths[lev],
                                       F_fp[lev], lev, a_dt );
    } else {
        m_fdtd_solver_cp[lev]->EvolveE(Efield_cp[lev], Bfield_cp[lev],
                                       current_cp[lev], m_edge_lengths[lev],
                                       F_cp[lev], lev, a_dt );
    }

    // Evolve E field in PML cells
    if (do_pml && pml[lev]->ok()) {
        if (patch_type == PatchType::fine) {
            m_fdtd_solver_fp[lev]->EvolveEPML(
                pml[lev]->GetE_fp(), pml[lev]->GetB_fp(),
                pml[lev]->Getj_fp(), pml[lev]->GetF_fp(),
                pml[lev]->GetMultiSigmaBox_fp(),
                a_dt, pml_has_particles );
        } else {
            m_fdtd_solver_cp[lev]->EvolveEPML(
                pml[lev]->GetE_cp(), pml[lev]->GetB_cp(),
                pml[lev]->Getj_cp(), pml[lev]->GetF_cp(),
                pml[lev]->GetMultiSigmaBox_cp(),
                a_dt, pml_has_particles );
        }
    }

    ApplyEfieldBoundary(lev, patch_type);

}


void
WarpX::EvolveF (amrex::Real a_dt, DtType a_dt_type)
{
    if (!do_dive_cleaning) return;

    for (int lev = 0; lev <= finest_level; ++lev)
    {
        EvolveF(lev, a_dt, a_dt_type);
    }
}

void
WarpX::EvolveF (int lev, amrex::Real a_dt, DtType a_dt_type)
{
    if (!do_dive_cleaning) return;

    EvolveF(lev, PatchType::fine, a_dt, a_dt_type);
    if (lev > 0) EvolveF(lev, PatchType::coarse, a_dt, a_dt_type);
}

void
WarpX::EvolveF (int lev, PatchType patch_type, amrex::Real a_dt, DtType a_dt_type)
{
    if (!do_dive_cleaning) return;

    WARPX_PROFILE("WarpX::EvolveF()");

    const int rhocomp = (a_dt_type == DtType::FirstHalf) ? 0 : 1;

    // Evolve F field in regular cells
    if (patch_type == PatchType::fine) {
        m_fdtd_solver_fp[lev]->EvolveF( F_fp[lev], Efield_fp[lev],
                                        rho_fp[lev], rhocomp, a_dt );
    } else {
        m_fdtd_solver_cp[lev]->EvolveF( F_cp[lev], Efield_cp[lev],
                                        rho_cp[lev], rhocomp, a_dt );
    }

    // Evolve F field in PML cells
    if (do_pml && pml[lev]->ok()) {
        if (patch_type == PatchType::fine) {
            m_fdtd_solver_fp[lev]->EvolveFPML(
                pml[lev]->GetF_fp(), pml[lev]->GetE_fp(), a_dt );
        } else {
            m_fdtd_solver_cp[lev]->EvolveFPML(
                pml[lev]->GetF_cp(), pml[lev]->GetE_cp(), a_dt );
        }
    }
}

void
WarpX::EvolveG (amrex::Real a_dt, DtType a_dt_type)
{
    if (!do_divb_cleaning) return;

    for (int lev = 0; lev <= finest_level; ++lev)
    {
        EvolveG(lev, a_dt, a_dt_type);
    }
}

void
WarpX::EvolveG (int lev, amrex::Real a_dt, DtType a_dt_type)
{
    if (!do_divb_cleaning) return;

    EvolveG(lev, PatchType::fine, a_dt, a_dt_type);

    if (lev > 0)
    {
        EvolveG(lev, PatchType::coarse, a_dt, a_dt_type);
    }
}

void
WarpX::EvolveG (int lev, PatchType patch_type, amrex::Real a_dt, DtType /*a_dt_type*/)
{
    if (!do_divb_cleaning) return;

    WARPX_PROFILE("WarpX::EvolveG()");

    // Evolve G field in regular cells
    if (patch_type == PatchType::fine)
    {
        m_fdtd_solver_fp[lev]->EvolveG(G_fp[lev], Bfield_fp[lev], a_dt);
    }
    else // coarse patch
    {
        m_fdtd_solver_cp[lev]->EvolveG(G_cp[lev], Bfield_cp[lev], a_dt);
    }

    // TODO Evolution in PML cells will go here
}

void
WarpX::MacroscopicEvolveE (amrex::Real a_dt)
{
    for (int lev = 0; lev <= finest_level; ++lev ) {
        MacroscopicEvolveE(lev, a_dt);
    }
}

void
WarpX::MacroscopicEvolveE (int lev, amrex::Real a_dt) {

    WARPX_PROFILE("WarpX::MacroscopicEvolveE()");
    MacroscopicEvolveE(lev, PatchType::fine, a_dt);
    if (lev > 0) {
        amrex::Abort("Macroscopic EvolveE is not implemented for lev>0, yet.");
    }
}

void
WarpX::MacroscopicEvolveE (int lev, PatchType patch_type, amrex::Real a_dt) {
    if (patch_type == PatchType::fine) {
        m_fdtd_solver_fp[lev]->MacroscopicEvolveE( Efield_fp[lev], Bfield_fp[lev],
                                             current_fp[lev], a_dt,
                                             m_macroscopic_properties);
    }
    else {
        amrex::Abort("Macroscopic EvolveE is not implemented for lev > 0, yet.");
    }
    if (do_pml && pml[lev]->ok()) {
        if (patch_type == PatchType::fine) {
            m_fdtd_solver_fp[lev]->EvolveEPML(
                pml[lev]->GetE_fp(), pml[lev]->GetB_fp(),
                pml[lev]->Getj_fp(), pml[lev]->GetF_fp(),
                pml[lev]->GetMultiSigmaBox_fp(),
                a_dt, pml_has_particles );
        } else {
            m_fdtd_solver_cp[lev]->EvolveEPML(
                pml[lev]->GetE_cp(), pml[lev]->GetB_cp(),
                pml[lev]->Getj_cp(), pml[lev]->GetF_cp(),
                pml[lev]->GetMultiSigmaBox_cp(),
                a_dt, pml_has_particles );
        }
    }

    ApplyEfieldBoundary(lev, patch_type);
}

void
WarpX::DampFieldsInGuards(std::array<std::unique_ptr<amrex::MultiFab>,3>& Efield,
                          std::array<std::unique_ptr<amrex::MultiFab>,3>& Bfield) {

    constexpr int zdir = (AMREX_SPACEDIM - 1);

    for ( amrex::MFIter mfi(*Efield[0], amrex::TilingIfNotGPU()); mfi.isValid(); ++mfi )
    {
        amrex::Array4<amrex::Real> const& Ex_arr = Efield[0]->array(mfi);
        amrex::Array4<amrex::Real> const& Ey_arr = Efield[1]->array(mfi);
        amrex::Array4<amrex::Real> const& Ez_arr = Efield[2]->array(mfi);
        amrex::Array4<amrex::Real> const& Bx_arr = Bfield[0]->array(mfi);
        amrex::Array4<amrex::Real> const& By_arr = Bfield[1]->array(mfi);
        amrex::Array4<amrex::Real> const& Bz_arr = Bfield[2]->array(mfi);

        // Get the tileboxes from Efield and Bfield so that they include the guard cells
        // and take the staggering of each MultiFab into account
        amrex::Box tex = amrex::convert((*Efield[0])[mfi].box(), Efield[0]->ixType().toIntVect());
        amrex::Box tey = amrex::convert((*Efield[1])[mfi].box(), Efield[1]->ixType().toIntVect());
        amrex::Box tez = amrex::convert((*Efield[2])[mfi].box(), Efield[2]->ixType().toIntVect());
        amrex::Box tbx = amrex::convert((*Bfield[0])[mfi].box(), Bfield[0]->ixType().toIntVect());
        amrex::Box tby = amrex::convert((*Bfield[1])[mfi].box(), Bfield[1]->ixType().toIntVect());
        amrex::Box tbz = amrex::convert((*Bfield[2])[mfi].box(), Bfield[2]->ixType().toIntVect());

        // Get smallEnd of tileboxes
        const int tex_smallEnd_z = tex.smallEnd(zdir);
        const int tey_smallEnd_z = tey.smallEnd(zdir);
        const int tez_smallEnd_z = tez.smallEnd(zdir);
        const int tbx_smallEnd_z = tbx.smallEnd(zdir);
        const int tby_smallEnd_z = tby.smallEnd(zdir);
        const int tbz_smallEnd_z = tbz.smallEnd(zdir);

        // Get bigEnd of tileboxes
        const int tex_bigEnd_z = tex.bigEnd(zdir);
        const int tey_bigEnd_z = tey.bigEnd(zdir);
        const int tez_bigEnd_z = tez.bigEnd(zdir);
        const int tbx_bigEnd_z = tbx.bigEnd(zdir);
        const int tby_bigEnd_z = tby.bigEnd(zdir);
        const int tbz_bigEnd_z = tbz.bigEnd(zdir);

        // Box for the whole simulation domain
        amrex::Box const& domain = Geom(0).Domain();
        int const nz_domain = domain.bigEnd(zdir);

        // Set the tileboxes so that they only cover the lower/upper half of the guard cells
        constrain_tilebox_to_guards(tex, zdir, nz_domain, tex_smallEnd_z, tex_bigEnd_z);
        constrain_tilebox_to_guards(tey, zdir, nz_domain, tey_smallEnd_z, tey_bigEnd_z);
        constrain_tilebox_to_guards(tez, zdir, nz_domain, tez_smallEnd_z, tez_bigEnd_z);
        constrain_tilebox_to_guards(tbx, zdir, nz_domain, tbx_smallEnd_z, tbx_bigEnd_z);
        constrain_tilebox_to_guards(tby, zdir, nz_domain, tby_smallEnd_z, tby_bigEnd_z);
        constrain_tilebox_to_guards(tbz, zdir, nz_domain, tbz_smallEnd_z, tbz_bigEnd_z);

        amrex::ParallelFor(
            tex, Efield[0]->nComp(), [=] AMREX_GPU_DEVICE (int i, int j, int k, int icomp)
            {
                damp_field_in_guards(Ex_arr, i, j, k, icomp, zdir, nz_domain, tex_smallEnd_z, tex_bigEnd_z);
            },
            tey, Efield[1]->nComp(), [=] AMREX_GPU_DEVICE (int i, int j, int k, int icomp)
            {
                damp_field_in_guards(Ey_arr, i, j, k, icomp, zdir, nz_domain, tey_smallEnd_z, tey_bigEnd_z);
            },
            tez, Efield[2]->nComp(), [=] AMREX_GPU_DEVICE (int i, int j, int k, int icomp)
            {
                damp_field_in_guards(Ez_arr, i, j, k, icomp, zdir, nz_domain, tez_smallEnd_z, tez_bigEnd_z);
            }
        );

        amrex::ParallelFor(
            tbx, Bfield[0]->nComp(), [=] AMREX_GPU_DEVICE (int i, int j, int k, int icomp)
            {
                damp_field_in_guards(Bx_arr, i, j, k, icomp, zdir, nz_domain, tbx_smallEnd_z, tbx_bigEnd_z);
            },
            tby, Bfield[1]->nComp(), [=] AMREX_GPU_DEVICE (int i, int j, int k, int icomp)
            {
                damp_field_in_guards(By_arr, i, j, k, icomp, zdir, nz_domain, tby_smallEnd_z, tby_bigEnd_z);
            },
            tbz, Bfield[2]->nComp(), [=] AMREX_GPU_DEVICE (int i, int j, int k, int icomp)
            {
                damp_field_in_guards(Bz_arr, i, j, k, icomp, zdir, nz_domain, tbz_smallEnd_z, tbz_bigEnd_z);
            }
        );
    }
}

#ifdef WARPX_DIM_RZ
// This scales the current by the inverse volume and wraps around the depostion at negative radius.
// It is faster to apply this on the grid than to do it particle by particle.
// It is put here since there isn't another nice place for it.
void
WarpX::ApplyInverseVolumeScalingToCurrentDensity (MultiFab* Jx, MultiFab* Jy, MultiFab* Jz, int lev)
{
    const long ngJ = Jx->nGrow();
    const std::array<Real,3>& dx = WarpX::CellSize(lev);
    const Real dr = dx[0];

    constexpr int NODE = amrex::IndexType::NODE;
    AMREX_ALWAYS_ASSERT_WITH_MESSAGE(Jx->ixType().toIntVect()[0] != NODE,
        "Jr should never node-centered in r");


    for ( MFIter mfi(*Jx, TilingIfNotGPU()); mfi.isValid(); ++mfi )
    {

        Array4<Real> const& Jr_arr = Jx->array(mfi);
        Array4<Real> const& Jt_arr = Jy->array(mfi);
        Array4<Real> const& Jz_arr = Jz->array(mfi);

        Box const & tilebox = mfi.tilebox();
        Box tbr = convert( tilebox, Jx->ixType().toIntVect() );
        Box tbt = convert( tilebox, Jy->ixType().toIntVect() );
        Box tbz = convert( tilebox, Jz->ixType().toIntVect() );

        // Lower corner of tile box physical domain
        // Note that this is done before the tilebox.grow so that
        // these do not include the guard cells.
        std::array<amrex::Real,3> galilean_shift = {0,0,0};
        const std::array<Real, 3>& xyzmin = WarpX::LowerCorner(tilebox, galilean_shift, lev);
        const Real rmin  = xyzmin[0];
        const Real rminr = xyzmin[0] + (tbr.type(0) == NODE ? 0. : 0.5*dx[0]);
        const Real rmint = xyzmin[0] + (tbt.type(0) == NODE ? 0. : 0.5*dx[0]);
        const Real rminz = xyzmin[0] + (tbz.type(0) == NODE ? 0. : 0.5*dx[0]);
        const Dim3 lo = lbound(tilebox);
        const int irmin = lo.x;

        // For ishift, 1 means cell centered, 0 means node centered
        int const ishift_t = (rmint > rmin ? 1 : 0);
        int const ishift_z = (rminz > rmin ? 1 : 0);

        const int nmodes = n_rz_azimuthal_modes;

        // Grow the tileboxes to include the guard cells, except for the
        // guard cells at negative radius.
        if (rmin > 0.) {
           tbr.growLo(0, ngJ);
           tbt.growLo(0, ngJ);
           tbz.growLo(0, ngJ);
        }
        tbr.growHi(0, ngJ);
        tbt.growHi(0, ngJ);
        tbz.growHi(0, ngJ);
        tbr.grow(1, ngJ);
        tbt.grow(1, ngJ);
        tbz.grow(1, ngJ);

        // Rescale current in r-z mode since the inverse volume factor was not
        // included in the current deposition.
        amrex::ParallelFor(tbr, tbt, tbz,
        [=] AMREX_GPU_DEVICE (int i, int j, int /*k*/)
        {
            // Wrap the current density deposited in the guard cells around
            // to the cells above the axis.
            // Note that Jr(i==0) is at 1/2 dr.
            if (rmin == 0. && 0 <= i && i < ngJ) {
                Jr_arr(i,j,0,0) -= Jr_arr(-1-i,j,0,0);
            }
            // Apply the inverse volume scaling
            // Since Jr is never node centered in r, no need for distinction
            // between on axis and off-axis factors
            const amrex::Real r = amrex::Math::abs(rminr + (i - irmin)*dr);
            Jr_arr(i,j,0,0) /= (2.*MathConst::pi*r);

            for (int imode=1 ; imode < nmodes ; imode++) {
                // Wrap the current density deposited in the guard cells around
                // to the cells above the axis.
                // Note that Jr(i==0) is at 1/2 dr.
                if (rmin == 0. && 0 <= i && i < ngJ) {
                    Jr_arr(i,j,0,2*imode-1) -= Jr_arr(-1-i,j,0,2*imode-1);
                    Jr_arr(i,j,0,2*imode) -= Jr_arr(-1-i,j,0,2*imode);
                }
                // Apply the inverse volume scaling
                // Since Jr is never node centered in r, no need for distinction
                // between on axis and off-axis factors
                Jr_arr(i,j,0,2*imode-1) /= (2.*MathConst::pi*r);
                Jr_arr(i,j,0,2*imode) /= (2.*MathConst::pi*r);
            }
        },
        [=] AMREX_GPU_DEVICE (int i, int j, int /*k*/)
        {
            // Wrap the current density deposited in the guard cells around
            // to the cells above the axis.
            // If Jt is node centered, Jt[0] is located on the boundary.
            // If Jt is cell centered, Jt[0] is at 1/2 dr.
            if (rmin == 0. && 1-ishift_t <= i && i <= ngJ-ishift_t) {
                Jt_arr(i,j,0,0) -= Jt_arr(-ishift_t-i,j,0,0);
            }

            // Apply the inverse volume scaling
            // Jt is forced to zero on axis.
            const amrex::Real r = amrex::Math::abs(rmint + (i - irmin)*dr);
            if (r == 0.) {
                Jt_arr(i,j,0,0) = 0.;
            } else {
                Jt_arr(i,j,0,0) /= (2.*MathConst::pi*r);
            }

            for (int imode=1 ; imode < nmodes ; imode++) {
                // Wrap the current density deposited in the guard cells around
                // to the cells above the axis.
                if (rmin == 0. && 1-ishift_t <= i && i <= ngJ-ishift_t) {
                    Jt_arr(i,j,0,2*imode-1) -= Jt_arr(-ishift_t-i,j,0,2*imode-1);
                    Jt_arr(i,j,0,2*imode) -= Jt_arr(-ishift_t-i,j,0,2*imode);
                }

                // Apply the inverse volume scaling
                // Jt is forced to zero on axis.
                if (r == 0.) {
                    Jt_arr(i,j,0,2*imode-1) = 0.;
                    Jt_arr(i,j,0,2*imode) = 0.;
                } else {
                    Jt_arr(i,j,0,2*imode-1) /= (2.*MathConst::pi*r);
                    Jt_arr(i,j,0,2*imode) /= (2.*MathConst::pi*r);
                }
            }
        },
        [=] AMREX_GPU_DEVICE (int i, int j, int /*k*/)
        {
            // Wrap the current density deposited in the guard cells around
            // to the cells above the axis.
            // If Jz is node centered, Jt[0] is located on the boundary.
            // If Jz is cell centered, Jt[0] is at 1/2 dr.
            if (rmin == 0. && 1-ishift_z <= i && i <= ngJ-ishift_z) {
                Jz_arr(i,j,0,0) -= Jz_arr(-ishift_z-i,j,0,0);
            }

            // Apply the inverse volume scaling
            const amrex::Real r = amrex::Math::abs(rminz + (i - irmin)*dr);
            if (r == 0.) {
                // Verboncoeur JCP 164, 421-427 (2001) : corrected volume on axis
                Jz_arr(i,j,0,0) /= (MathConst::pi*dr/3.);
            } else {
                Jz_arr(i,j,0,0) /= (2.*MathConst::pi*r);
            }

            for (int imode=1 ; imode < nmodes ; imode++) {
                // Wrap the current density deposited in the guard cells around
                // to the cells above the axis.
                if (rmin == 0. && 1-ishift_z <= i && i <= ngJ-ishift_z) {
                    Jz_arr(i,j,0,2*imode-1) -= Jz_arr(-ishift_z-i,j,0,2*imode-1);
                    Jz_arr(i,j,0,2*imode) -= Jz_arr(-ishift_z-i,j,0,2*imode);
                }

                // Apply the inverse volume scaling
                if (r == 0.) {
                    // Verboncoeur JCP 164, 421-427 (2001) : corrected volume on axis
                    Jz_arr(i,j,0,2*imode-1) /= (MathConst::pi*dr/3.);
                    Jz_arr(i,j,0,2*imode) /= (MathConst::pi*dr/3.);
                } else {
                    Jz_arr(i,j,0,2*imode-1) /= (2.*MathConst::pi*r);
                    Jz_arr(i,j,0,2*imode) /= (2.*MathConst::pi*r);
                }
            }

        });
    }
}

void
WarpX::ApplyInverseVolumeScalingToChargeDensity (MultiFab* Rho, int lev)
{
    const long ngRho = Rho->nGrow();
    const std::array<Real,3>& dx = WarpX::CellSize(lev);
    const Real dr = dx[0];

    constexpr int NODE = amrex::IndexType::NODE;

    Box tilebox;

    for ( MFIter mfi(*Rho, TilingIfNotGPU()); mfi.isValid(); ++mfi )
    {

        Array4<Real> const& Rho_arr = Rho->array(mfi);

        tilebox = mfi.tilebox();
        Box tb = convert( tilebox, Rho->ixType().toIntVect() );

        // Lower corner of tile box physical domain
        // Note that this is done before the tilebox.grow so that
        // these do not include the guard cells.
        std::array<amrex::Real,3> galilean_shift = {0,0,0};
        const std::array<Real, 3>& xyzmin = WarpX::LowerCorner(tilebox, galilean_shift, lev);
        const Dim3 lo = lbound(tilebox);
        const Real rmin = xyzmin[0];
        const Real rminr = xyzmin[0] + (tb.type(0) == NODE ? 0. : 0.5*dx[0]);
        const int irmin = lo.x;
        int ishift = (rminr > rmin ? 1 : 0);

        // Grow the tilebox to include the guard cells, except for the
        // guard cells at negative radius.
        if (rmin > 0.) {
           tb.growLo(0, ngRho);
        }
        tb.growHi(0, ngRho);
        tb.grow(1, ngRho);

        // Rescale charge in r-z mode since the inverse volume factor was not
        // included in the charge deposition.
        // Note that the loop is also over ncomps, which takes care of the RZ modes,
        // as well as the old and new rho.
        amrex::ParallelFor(tb, Rho->nComp(),
        [=] AMREX_GPU_DEVICE (int i, int j, int /*k*/, int icomp)
        {
            // Wrap the charge density deposited in the guard cells around
            // to the cells above the axis.
            // Rho is located on the boundary
            if (rmin == 0. && 1-ishift <= i && i <= ngRho-ishift) {
                Rho_arr(i,j,0,icomp) -= Rho_arr(-ishift-i,j,0,icomp);
            }

            // Apply the inverse volume scaling
            const amrex::Real r = amrex::Math::abs(rminr + (i - irmin)*dr);
            if (r == 0.) {
                // Verboncoeur JCP 164, 421-427 (2001) : corrected volume on axis
                Rho_arr(i,j,0,icomp) /= (MathConst::pi*dr/3.);
            } else {
                Rho_arr(i,j,0,icomp) /= (2.*MathConst::pi*r);
            }
        });
    }
}
#endif<|MERGE_RESOLUTION|>--- conflicted
+++ resolved
@@ -207,25 +207,18 @@
 
     // Evolve B field in regular cells
     if (patch_type == PatchType::fine) {
-<<<<<<< HEAD
-        m_fdtd_solver_fp[lev]->EvolveB(Bfield_fp[lev], Efield_fp[lev], m_edge_lengths[lev],
+        m_fdtd_solver_fp[lev]->EvolveB(Bfield_fp[lev], Efield_fp[lev], G_fp[lev],
+                                       m_edge_lengths[lev], m_face_areas[lev], m_area_enl[lev],
+                                       m_area_red[lev], m_area_stab[lev], Vfield[lev],
+                                       Rhofield[lev], m_flag_unst_face[lev], m_borrowing[lev],
+                                       m_lending[lev], lev, a_dt);
+    } else {
+        m_fdtd_solver_cp[lev]->EvolveB(Bfield_fp[lev], Efield_fp[lev],
+                                       G_cp[lev], m_edge_lengths[lev],
                                        m_face_areas[lev], m_area_enl[lev], m_area_red[lev],
                                        m_area_stab[lev], Vfield[lev], Rhofield[lev],
                                        m_flag_unst_face[lev], m_borrowing[lev], m_lending[lev],
                                        lev, a_dt);
-    } else {
-        m_fdtd_solver_cp[lev]->EvolveB(Bfield_fp[lev], Efield_fp[lev], m_edge_lengths[lev],
-                                       m_face_areas[lev], m_area_enl[lev], m_area_red[lev],
-                                       m_area_stab[lev], Vfield[lev], Rhofield[lev],
-                                       m_flag_unst_face[lev], m_borrowing[lev], m_lending[lev],
-                                       lev, a_dt);
-=======
-        m_fdtd_solver_fp[lev]->EvolveB(Bfield_fp[lev], Efield_fp[lev], G_fp[lev],
-                                        m_face_areas[lev], lev, a_dt);
-    } else {
-        m_fdtd_solver_cp[lev]->EvolveB(Bfield_cp[lev], Efield_cp[lev], G_cp[lev],
-                                        m_face_areas[lev], lev, a_dt);
->>>>>>> 1a5b5804
     }
 
     // Evolve B field in PML cells
