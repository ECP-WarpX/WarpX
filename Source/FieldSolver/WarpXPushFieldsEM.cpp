/* Copyright 2019 Andrew Myers, Aurore Blelly, Axel Huebl
 * David Grote, Maxence Thevenet, Remi Lehe
 * Revathi Jambunathan, Weiqun Zhang
 *
 * This file is part of WarpX.
 *
 * License: BSD-3-Clause-LBNL
 */
#include "WarpX.H"

#include "BoundaryConditions/PML.H"
#include "Evolve/WarpXDtType.H"
#include "FieldSolver/FiniteDifferenceSolver/FiniteDifferenceSolver.H"
#if defined(WARPX_USE_PSATD)
#   include "FieldSolver/SpectralSolver/SpectralFieldData.H"
#   ifdef WARPX_DIM_RZ
#       include "FieldSolver/SpectralSolver/SpectralSolverRZ.H"
#   else
#       include "FieldSolver/SpectralSolver/SpectralSolver.H"
#   endif
#endif
#include "Utils/WarpXAlgorithmSelection.H"
#include "Utils/WarpXConst.H"
#include "Utils/WarpXProfilerWrapper.H"
#include "WarpXPushFieldsEM_K.H"
#include "WarpX_FDTD.H"

#include <AMReX.H>
#ifdef BL_USE_SENSEI_INSITU
#   include <AMReX_AmrMeshInSituBridge.H>
#endif
#include <AMReX_Array4.H>
#include <AMReX_BLassert.H>
#include <AMReX_Box.H>
#include <AMReX_Config.H>
#include <AMReX_FArrayBox.H>
#include <AMReX_FabArray.H>
#include <AMReX_Geometry.H>
#include <AMReX_GpuLaunch.H>
#include <AMReX_GpuQualifiers.H>
#include <AMReX_IndexType.H>
#include <AMReX_MFIter.H>
#include <AMReX_Math.H>
#include <AMReX_MultiFab.H>
#include <AMReX_REAL.H>
#include <AMReX_Vector.H>

#include <array>
#include <cmath>
#include <memory>

using namespace amrex;

#ifdef WARPX_USE_PSATD
namespace {

    void
    ForwardTransformVect (
        const int lev,
#ifdef WARPX_DIM_RZ
        SpectralSolverRZ& solver,
#else
        SpectralSolver& solver,
#endif
        std::array<std::unique_ptr<amrex::MultiFab>,3>& vector_field,
        const int compx, const int compy, const int compz)
    {
#ifdef WARPX_DIM_RZ
        solver.ForwardTransform(lev, *vector_field[0], compx, *vector_field[1], compy);
#else
        solver.ForwardTransform(lev, *vector_field[0], compx);
        solver.ForwardTransform(lev, *vector_field[1], compy);
#endif
        solver.ForwardTransform(lev, *vector_field[2], compz);
    }

    void
    BackwardTransformVect (
        const int lev,
#ifdef WARPX_DIM_RZ
        SpectralSolverRZ& solver,
#else
        SpectralSolver& solver,
#endif
        std::array<std::unique_ptr<amrex::MultiFab>,3>& vector_field,
        const int compx, const int compy, const int compz)
    {
#ifdef WARPX_DIM_RZ
        solver.BackwardTransform(lev, *vector_field[0], compx, *vector_field[1], compy);
#else
        solver.BackwardTransform(lev, *vector_field[0], compx);
        solver.BackwardTransform(lev, *vector_field[1], compy);
#endif
        solver.BackwardTransform(lev, *vector_field[2], compz);
    }
}

void
WarpX::PSATDForwardTransformEB ()
{
    const SpectralFieldIndex& Idx = spectral_solver_fp[0]->m_spectral_index;

    for (int lev = 0; lev <= finest_level; ++lev)
    {
        ForwardTransformVect(lev, *spectral_solver_fp[lev], Efield_fp[lev], Idx.Ex, Idx.Ey, Idx.Ez);
        ForwardTransformVect(lev, *spectral_solver_fp[lev], Bfield_fp[lev], Idx.Bx, Idx.By, Idx.Bz);

        if (spectral_solver_cp[lev])
        {
            ForwardTransformVect(lev, *spectral_solver_cp[lev], Efield_cp[lev], Idx.Ex, Idx.Ey, Idx.Ez);
            ForwardTransformVect(lev, *spectral_solver_cp[lev], Bfield_cp[lev], Idx.Bx, Idx.By, Idx.Bz);
        }
    }
}

void
WarpX::PSATDBackwardTransformEB ()
{
    const SpectralFieldIndex& Idx = spectral_solver_fp[0]->m_spectral_index;

    for (int lev = 0; lev <= finest_level; ++lev)
    {
        BackwardTransformVect(lev, *spectral_solver_fp[lev], Efield_fp[lev], Idx.Ex, Idx.Ey, Idx.Ez);
        BackwardTransformVect(lev, *spectral_solver_fp[lev], Bfield_fp[lev], Idx.Bx, Idx.By, Idx.Bz);

        if (spectral_solver_cp[lev])
        {
            BackwardTransformVect(lev, *spectral_solver_cp[lev], Efield_cp[lev], Idx.Ex, Idx.Ey, Idx.Ez);
            BackwardTransformVect(lev, *spectral_solver_cp[lev], Bfield_cp[lev], Idx.Bx, Idx.By, Idx.Bz);
        }
    }

    // Damp the fields in the guard cells along z
    constexpr int zdir = AMREX_SPACEDIM - 1;
    if (WarpX::field_boundary_lo[zdir] == FieldBoundaryType::Damped &&
        WarpX::field_boundary_hi[zdir] == FieldBoundaryType::Damped)
    {
        for (int lev = 0; lev <= finest_level; ++lev)
        {
            DampFieldsInGuards(Efield_fp[lev], Bfield_fp[lev]);
        }
    }
}

void
WarpX::PSATDBackwardTransformEBavg ()
{
    const SpectralFieldIndex& Idx = spectral_solver_fp[0]->m_spectral_index;

    for (int lev = 0; lev <= finest_level; ++lev)
    {
        BackwardTransformVect(lev, *spectral_solver_fp[lev], Efield_avg_fp[lev], Idx.Ex_avg, Idx.Ey_avg, Idx.Ez_avg);
        BackwardTransformVect(lev, *spectral_solver_fp[lev], Bfield_avg_fp[lev], Idx.Bx_avg, Idx.By_avg, Idx.Bz_avg);

        if (spectral_solver_cp[lev])
        {
            BackwardTransformVect(lev, *spectral_solver_cp[lev], Efield_avg_cp[lev], Idx.Ex_avg, Idx.Ey_avg, Idx.Ez_avg);
            BackwardTransformVect(lev, *spectral_solver_cp[lev], Bfield_avg_cp[lev], Idx.Bx_avg, Idx.By_avg, Idx.Bz_avg);
        }
    }
}

void
WarpX::PSATDForwardTransformF ()
{
    const SpectralFieldIndex& Idx = spectral_solver_fp[0]->m_spectral_index;

    for (int lev = 0; lev <= finest_level; ++lev)
    {
        if (F_fp[lev]) spectral_solver_fp[lev]->ForwardTransform(lev, *F_fp[lev], Idx.F);

        if (spectral_solver_cp[lev])
        {
            if (F_cp[lev]) spectral_solver_cp[lev]->ForwardTransform(lev, *F_cp[lev], Idx.F);
        }
    }
}

void
WarpX::PSATDBackwardTransformF ()
{
    const SpectralFieldIndex& Idx = spectral_solver_fp[0]->m_spectral_index;

    for (int lev = 0; lev <= finest_level; ++lev)
    {
        if (F_fp[lev]) spectral_solver_fp[lev]->BackwardTransform(lev, *F_fp[lev], Idx.F);

        if (spectral_solver_cp[lev])
        {
            if (F_cp[lev]) spectral_solver_cp[lev]->BackwardTransform(lev, *F_cp[lev], Idx.F);
        }
    }
}

void
WarpX::PSATDForwardTransformG ()
{
    const SpectralFieldIndex& Idx = spectral_solver_fp[0]->m_spectral_index;

    for (int lev = 0; lev <= finest_level; ++lev)
    {
        if (G_fp[lev]) spectral_solver_fp[lev]->ForwardTransform(lev, *G_fp[lev], Idx.G);

        if (spectral_solver_cp[lev])
        {
            if (G_cp[lev]) spectral_solver_cp[lev]->ForwardTransform(lev, *G_cp[lev], Idx.G);
        }
    }
}

void
WarpX::PSATDBackwardTransformG ()
{
    const SpectralFieldIndex& Idx = spectral_solver_fp[0]->m_spectral_index;

    for (int lev = 0; lev <= finest_level; ++lev)
    {
        if (G_fp[lev]) spectral_solver_fp[lev]->BackwardTransform(lev, *G_fp[lev], Idx.G);

        if (spectral_solver_cp[lev])
        {
            if (G_cp[lev]) spectral_solver_cp[lev]->BackwardTransform(lev, *G_cp[lev], Idx.G);
        }
    }
}

void
WarpX::PSATDForwardTransformJ ()
{
    const SpectralFieldIndex& Idx = spectral_solver_fp[0]->m_spectral_index;

    const int idx_jx = (WarpX::J_linear_in_time) ? static_cast<int>(Idx.Jx_new)
                                                 : static_cast<int>(Idx.Jx);
    const int idx_jy = (WarpX::J_linear_in_time) ? static_cast<int>(Idx.Jy_new)
                                                 : static_cast<int>(Idx.Jy);
    const int idx_jz = (WarpX::J_linear_in_time) ? static_cast<int>(Idx.Jz_new)
                                                 : static_cast<int>(Idx.Jz);

    for (int lev = 0; lev <= finest_level; ++lev)
    {
        ForwardTransformVect(lev, *spectral_solver_fp[lev], current_fp[lev], idx_jx, idx_jy, idx_jz);

        if (spectral_solver_cp[lev])
        {
            ForwardTransformVect(lev, *spectral_solver_cp[lev], current_cp[lev], idx_jx, idx_jy, idx_jz);
        }
    }

#ifdef WARPX_DIM_RZ
    // Apply filter in k space if needed
    if (WarpX::use_kspace_filter)
    {
        for (int lev = 0; lev <= finest_level; ++lev)
        {
<<<<<<< HEAD
            spectral_solver_fp[lev]->ApplyFilter(Idx.Jx, Idx.Jy, Idx.Jz);

            if (spectral_solver_cp[lev])
            {
                spectral_solver_cp[lev]->ApplyFilter(Idx.Jx, Idx.Jy, Idx.Jz);
=======
            spectral_solver_fp[lev]->ApplyFilter(lev, IdxAvg::Jx, IdxAvg::Jy, IdxAvg::Jz);

            if (spectral_solver_cp[lev])
            {
                spectral_solver_cp[lev]->ApplyFilter(lev, IdxAvg::Jx, IdxAvg::Jy, IdxAvg::Jz);
>>>>>>> 2107beb1
            }
        }
    }
#endif
}

void
WarpX::PSATDForwardTransformRho (const int icomp)
{
    const SpectralFieldIndex& Idx = spectral_solver_fp[0]->m_spectral_index;

    // Select index in k space
    const int dst_comp = (icomp == 0) ? Idx.rho_old : Idx.rho_new;

    for (int lev = 0; lev <= finest_level; ++lev)
    {
        if (rho_fp[lev]) spectral_solver_fp[lev]->ForwardTransform(lev, *rho_fp[lev], dst_comp, icomp);

        if (spectral_solver_cp[lev])
        {
            if (rho_cp[lev]) spectral_solver_cp[lev]->ForwardTransform(lev, *rho_cp[lev], dst_comp, icomp);
        }
    }

#ifdef WARPX_DIM_RZ
    // Apply filter in k space if needed
    if (WarpX::use_kspace_filter)
    {
        for (int lev = 0; lev <= finest_level; ++lev)
        {
            spectral_solver_fp[lev]->ApplyFilter(lev, dst_comp);

            if (spectral_solver_cp[lev])
            {
                spectral_solver_cp[lev]->ApplyFilter(lev, dst_comp);
            }
        }
    }
#endif
}

void
WarpX::PSATDPushSpectralFields ()
{
    for (int lev = 0; lev <= finest_level; ++lev)
    {
        spectral_solver_fp[lev]->pushSpectralFields();

        if (spectral_solver_cp[lev])
        {
            spectral_solver_cp[lev]->pushSpectralFields();
        }
    }
}

#ifndef WARPX_DIM_RZ
void
WarpX::PSATDMoveRhoNewToRhoOld ()
{
    const SpectralFieldIndex& Idx = spectral_solver_fp[0]->m_spectral_index;

    for (int lev = 0; lev <= finest_level; ++lev)
    {
        spectral_solver_fp[lev]->CopySpectralDataComp(Idx.rho_new, Idx.rho_old);

        if (spectral_solver_cp[lev])
        {
            spectral_solver_cp[lev]->CopySpectralDataComp(Idx.rho_new, Idx.rho_old);
        }
    }
}

void
WarpX::PSATDMoveJNewToJOld ()
{
    const SpectralFieldIndex& Idx = spectral_solver_fp[0]->m_spectral_index;

    for (int lev = 0; lev <= finest_level; ++lev)
    {
        spectral_solver_fp[lev]->CopySpectralDataComp(Idx.Jx_new, Idx.Jx);
        spectral_solver_fp[lev]->CopySpectralDataComp(Idx.Jy_new, Idx.Jy);
        spectral_solver_fp[lev]->CopySpectralDataComp(Idx.Jz_new, Idx.Jz);

        if (spectral_solver_cp[lev])
        {
            spectral_solver_cp[lev]->CopySpectralDataComp(Idx.Jx_new, Idx.Jx);
            spectral_solver_cp[lev]->CopySpectralDataComp(Idx.Jy_new, Idx.Jy);
            spectral_solver_cp[lev]->CopySpectralDataComp(Idx.Jz_new, Idx.Jz);
        }
    }
}

void
WarpX::PSATDEraseAverageFields ()
{
    const SpectralFieldIndex& Idx = spectral_solver_fp[0]->m_spectral_index;

    for (int lev = 0; lev <= finest_level; ++lev)
    {
        spectral_solver_fp[lev]->ZeroOutDataComp(Idx.Ex_avg);
        spectral_solver_fp[lev]->ZeroOutDataComp(Idx.Ey_avg);
        spectral_solver_fp[lev]->ZeroOutDataComp(Idx.Ez_avg);
        spectral_solver_fp[lev]->ZeroOutDataComp(Idx.Bx_avg);
        spectral_solver_fp[lev]->ZeroOutDataComp(Idx.By_avg);
        spectral_solver_fp[lev]->ZeroOutDataComp(Idx.Bz_avg);

        if (spectral_solver_cp[lev])
        {
            spectral_solver_cp[lev]->ZeroOutDataComp(Idx.Ex_avg);
            spectral_solver_cp[lev]->ZeroOutDataComp(Idx.Ey_avg);
            spectral_solver_cp[lev]->ZeroOutDataComp(Idx.Ez_avg);
            spectral_solver_cp[lev]->ZeroOutDataComp(Idx.Bx_avg);
            spectral_solver_cp[lev]->ZeroOutDataComp(Idx.By_avg);
            spectral_solver_cp[lev]->ZeroOutDataComp(Idx.Bz_avg);
        }
    }
}

void
WarpX::PSATDScaleAverageFields (const amrex::Real scale_factor)
{
    const SpectralFieldIndex& Idx = spectral_solver_fp[0]->m_spectral_index;

    for (int lev = 0; lev <= finest_level; ++lev)
    {
        spectral_solver_fp[lev]->ScaleDataComp(Idx.Ex_avg, scale_factor);
        spectral_solver_fp[lev]->ScaleDataComp(Idx.Ey_avg, scale_factor);
        spectral_solver_fp[lev]->ScaleDataComp(Idx.Ez_avg, scale_factor);
        spectral_solver_fp[lev]->ScaleDataComp(Idx.Bx_avg, scale_factor);
        spectral_solver_fp[lev]->ScaleDataComp(Idx.By_avg, scale_factor);
        spectral_solver_fp[lev]->ScaleDataComp(Idx.Bz_avg, scale_factor);

        if (spectral_solver_cp[lev])
        {
            spectral_solver_cp[lev]->ScaleDataComp(Idx.Ex_avg, scale_factor);
            spectral_solver_cp[lev]->ScaleDataComp(Idx.Ey_avg, scale_factor);
            spectral_solver_cp[lev]->ScaleDataComp(Idx.Ez_avg, scale_factor);
            spectral_solver_cp[lev]->ScaleDataComp(Idx.Bx_avg, scale_factor);
            spectral_solver_cp[lev]->ScaleDataComp(Idx.By_avg, scale_factor);
            spectral_solver_cp[lev]->ScaleDataComp(Idx.Bz_avg, scale_factor);
        }
    }
}
#endif // not WARPX_DIM_RZ
#endif // WARPX_USE_PSATD

void
WarpX::PushPSATD ()
{
#ifndef WARPX_USE_PSATD
    amrex::Abort("PushFieldsEM: PSATD solver selected but not built");
#else

    PSATDForwardTransformEB();
    PSATDForwardTransformJ();
    PSATDForwardTransformRho(0); // rho old
    PSATDForwardTransformRho(1); // rho new
    PSATDPushSpectralFields();
    PSATDBackwardTransformEB();
    if (WarpX::fft_do_time_averaging) PSATDBackwardTransformEBavg();

    // Evolve the fields in the PML boxes
    for (int lev = 0; lev <= finest_level; ++lev)
    {
        if (do_pml && pml[lev]->ok())
        {
            pml[lev]->PushPSATD(lev);
        }
        ApplyEfieldBoundary(lev, PatchType::fine);
        if (lev > 0) ApplyEfieldBoundary(lev, PatchType::coarse);
        ApplyBfieldBoundary(lev, PatchType::fine);
        if (lev > 0) ApplyBfieldBoundary(lev, PatchType::coarse);
    }
#endif
}

void
WarpX::EvolveB (amrex::Real a_dt)
{
    for (int lev = 0; lev <= finest_level; ++lev) {
        EvolveB(lev, a_dt);
    }
}

void
WarpX::EvolveB (int lev, amrex::Real a_dt)
{
    WARPX_PROFILE("WarpX::EvolveB()");
    EvolveB(lev, PatchType::fine, a_dt);
    if (lev > 0)
    {
        EvolveB(lev, PatchType::coarse, a_dt);
    }
}

void
WarpX::EvolveB (int lev, PatchType patch_type, amrex::Real a_dt)
{

    // Evolve B field in regular cells
    if (patch_type == PatchType::fine) {
        m_fdtd_solver_fp[lev]->EvolveB(Bfield_fp[lev], Efield_fp[lev], G_fp[lev],
                                        m_face_areas[lev], lev, a_dt);
    } else {
        m_fdtd_solver_cp[lev]->EvolveB(Bfield_cp[lev], Efield_cp[lev], G_cp[lev],
                                        m_face_areas[lev], lev, a_dt);
    }

    // Evolve B field in PML cells
    if (do_pml && pml[lev]->ok()) {
        if (patch_type == PatchType::fine) {
            m_fdtd_solver_fp[lev]->EvolveBPML(
                pml[lev]->GetB_fp(), pml[lev]->GetE_fp(), a_dt, WarpX::do_dive_cleaning);
        } else {
            m_fdtd_solver_cp[lev]->EvolveBPML(
                pml[lev]->GetB_cp(), pml[lev]->GetE_cp(), a_dt, WarpX::do_dive_cleaning);
        }
    }

    ApplyBfieldBoundary(lev, patch_type);
}

void
WarpX::ApplySilverMuellerBoundary (amrex::Real a_dt) {
    // Only apply to level 0
    m_fdtd_solver_fp[0]->ApplySilverMuellerBoundary(
        Efield_fp[0], Bfield_fp[0], Geom(0).Domain(), a_dt );
}

void
WarpX::EvolveE (amrex::Real a_dt)
{
    for (int lev = 0; lev <= finest_level; ++lev)
    {
        EvolveE(lev, a_dt);
    }
}

void
WarpX::EvolveE (int lev, amrex::Real a_dt)
{
    WARPX_PROFILE("WarpX::EvolveE()");
    EvolveE(lev, PatchType::fine, a_dt);
    if (lev > 0)
    {
        EvolveE(lev, PatchType::coarse, a_dt);
    }
}

void
WarpX::EvolveE (int lev, PatchType patch_type, amrex::Real a_dt)
{
    // Evolve E field in regular cells
    if (patch_type == PatchType::fine) {
        m_fdtd_solver_fp[lev]->EvolveE(Efield_fp[lev], Bfield_fp[lev],
                                       current_fp[lev], m_edge_lengths[lev],
                                       F_fp[lev], lev, a_dt );
    } else {
        m_fdtd_solver_cp[lev]->EvolveE(Efield_cp[lev], Bfield_cp[lev],
                                       current_cp[lev], m_edge_lengths[lev],
                                       F_cp[lev], lev, a_dt );
    }

    // Evolve E field in PML cells
    if (do_pml && pml[lev]->ok()) {
        if (patch_type == PatchType::fine) {
            m_fdtd_solver_fp[lev]->EvolveEPML(
                pml[lev]->GetE_fp(), pml[lev]->GetB_fp(),
                pml[lev]->Getj_fp(), pml[lev]->GetF_fp(),
                pml[lev]->GetMultiSigmaBox_fp(),
                a_dt, pml_has_particles );
        } else {
            m_fdtd_solver_cp[lev]->EvolveEPML(
                pml[lev]->GetE_cp(), pml[lev]->GetB_cp(),
                pml[lev]->Getj_cp(), pml[lev]->GetF_cp(),
                pml[lev]->GetMultiSigmaBox_cp(),
                a_dt, pml_has_particles );
        }
    }

    ApplyEfieldBoundary(lev, patch_type);

}


void
WarpX::EvolveF (amrex::Real a_dt, DtType a_dt_type)
{
    if (!do_dive_cleaning) return;

    for (int lev = 0; lev <= finest_level; ++lev)
    {
        EvolveF(lev, a_dt, a_dt_type);
    }
}

void
WarpX::EvolveF (int lev, amrex::Real a_dt, DtType a_dt_type)
{
    if (!do_dive_cleaning) return;

    EvolveF(lev, PatchType::fine, a_dt, a_dt_type);
    if (lev > 0) EvolveF(lev, PatchType::coarse, a_dt, a_dt_type);
}

void
WarpX::EvolveF (int lev, PatchType patch_type, amrex::Real a_dt, DtType a_dt_type)
{
    if (!do_dive_cleaning) return;

    WARPX_PROFILE("WarpX::EvolveF()");

    const int rhocomp = (a_dt_type == DtType::FirstHalf) ? 0 : 1;

    // Evolve F field in regular cells
    if (patch_type == PatchType::fine) {
        m_fdtd_solver_fp[lev]->EvolveF( F_fp[lev], Efield_fp[lev],
                                        rho_fp[lev], rhocomp, a_dt );
    } else {
        m_fdtd_solver_cp[lev]->EvolveF( F_cp[lev], Efield_cp[lev],
                                        rho_cp[lev], rhocomp, a_dt );
    }

    // Evolve F field in PML cells
    if (do_pml && pml[lev]->ok()) {
        if (patch_type == PatchType::fine) {
            m_fdtd_solver_fp[lev]->EvolveFPML(
                pml[lev]->GetF_fp(), pml[lev]->GetE_fp(), a_dt );
        } else {
            m_fdtd_solver_cp[lev]->EvolveFPML(
                pml[lev]->GetF_cp(), pml[lev]->GetE_cp(), a_dt );
        }
    }
}

void
WarpX::EvolveG (amrex::Real a_dt, DtType a_dt_type)
{
    if (!do_divb_cleaning) return;

    for (int lev = 0; lev <= finest_level; ++lev)
    {
        EvolveG(lev, a_dt, a_dt_type);
    }
}

void
WarpX::EvolveG (int lev, amrex::Real a_dt, DtType a_dt_type)
{
    if (!do_divb_cleaning) return;

    EvolveG(lev, PatchType::fine, a_dt, a_dt_type);

    if (lev > 0)
    {
        EvolveG(lev, PatchType::coarse, a_dt, a_dt_type);
    }
}

void
WarpX::EvolveG (int lev, PatchType patch_type, amrex::Real a_dt, DtType /*a_dt_type*/)
{
    if (!do_divb_cleaning) return;

    WARPX_PROFILE("WarpX::EvolveG()");

    // Evolve G field in regular cells
    if (patch_type == PatchType::fine)
    {
        m_fdtd_solver_fp[lev]->EvolveG(G_fp[lev], Bfield_fp[lev], a_dt);
    }
    else // coarse patch
    {
        m_fdtd_solver_cp[lev]->EvolveG(G_cp[lev], Bfield_cp[lev], a_dt);
    }

    // TODO Evolution in PML cells will go here
}

void
WarpX::MacroscopicEvolveE (amrex::Real a_dt)
{
    for (int lev = 0; lev <= finest_level; ++lev ) {
        MacroscopicEvolveE(lev, a_dt);
    }
}

void
WarpX::MacroscopicEvolveE (int lev, amrex::Real a_dt) {

    WARPX_PROFILE("WarpX::MacroscopicEvolveE()");
    MacroscopicEvolveE(lev, PatchType::fine, a_dt);
    if (lev > 0) {
        amrex::Abort("Macroscopic EvolveE is not implemented for lev>0, yet.");
    }
}

void
WarpX::MacroscopicEvolveE (int lev, PatchType patch_type, amrex::Real a_dt) {
    if (patch_type == PatchType::fine) {
        m_fdtd_solver_fp[lev]->MacroscopicEvolveE( Efield_fp[lev], Bfield_fp[lev],
                                             current_fp[lev], a_dt,
                                             m_macroscopic_properties);
    }
    else {
        amrex::Abort("Macroscopic EvolveE is not implemented for lev > 0, yet.");
    }
    if (do_pml && pml[lev]->ok()) {
        if (patch_type == PatchType::fine) {
            m_fdtd_solver_fp[lev]->EvolveEPML(
                pml[lev]->GetE_fp(), pml[lev]->GetB_fp(),
                pml[lev]->Getj_fp(), pml[lev]->GetF_fp(),
                pml[lev]->GetMultiSigmaBox_fp(),
                a_dt, pml_has_particles );
        } else {
            m_fdtd_solver_cp[lev]->EvolveEPML(
                pml[lev]->GetE_cp(), pml[lev]->GetB_cp(),
                pml[lev]->Getj_cp(), pml[lev]->GetF_cp(),
                pml[lev]->GetMultiSigmaBox_cp(),
                a_dt, pml_has_particles );
        }
    }

    ApplyEfieldBoundary(lev, patch_type);
}

void
WarpX::DampFieldsInGuards(std::array<std::unique_ptr<amrex::MultiFab>,3>& Efield,
                          std::array<std::unique_ptr<amrex::MultiFab>,3>& Bfield) {

    constexpr int zdir = (AMREX_SPACEDIM - 1);

    for ( amrex::MFIter mfi(*Efield[0], amrex::TilingIfNotGPU()); mfi.isValid(); ++mfi )
    {
        amrex::Array4<amrex::Real> const& Ex_arr = Efield[0]->array(mfi);
        amrex::Array4<amrex::Real> const& Ey_arr = Efield[1]->array(mfi);
        amrex::Array4<amrex::Real> const& Ez_arr = Efield[2]->array(mfi);
        amrex::Array4<amrex::Real> const& Bx_arr = Bfield[0]->array(mfi);
        amrex::Array4<amrex::Real> const& By_arr = Bfield[1]->array(mfi);
        amrex::Array4<amrex::Real> const& Bz_arr = Bfield[2]->array(mfi);

        // Get the tileboxes from Efield and Bfield so that they include the guard cells
        // and take the staggering of each MultiFab into account
        amrex::Box tex = amrex::convert((*Efield[0])[mfi].box(), Efield[0]->ixType().toIntVect());
        amrex::Box tey = amrex::convert((*Efield[1])[mfi].box(), Efield[1]->ixType().toIntVect());
        amrex::Box tez = amrex::convert((*Efield[2])[mfi].box(), Efield[2]->ixType().toIntVect());
        amrex::Box tbx = amrex::convert((*Bfield[0])[mfi].box(), Bfield[0]->ixType().toIntVect());
        amrex::Box tby = amrex::convert((*Bfield[1])[mfi].box(), Bfield[1]->ixType().toIntVect());
        amrex::Box tbz = amrex::convert((*Bfield[2])[mfi].box(), Bfield[2]->ixType().toIntVect());

        // Get smallEnd of tileboxes
        const int tex_smallEnd_z = tex.smallEnd(zdir);
        const int tey_smallEnd_z = tey.smallEnd(zdir);
        const int tez_smallEnd_z = tez.smallEnd(zdir);
        const int tbx_smallEnd_z = tbx.smallEnd(zdir);
        const int tby_smallEnd_z = tby.smallEnd(zdir);
        const int tbz_smallEnd_z = tbz.smallEnd(zdir);

        // Get bigEnd of tileboxes
        const int tex_bigEnd_z = tex.bigEnd(zdir);
        const int tey_bigEnd_z = tey.bigEnd(zdir);
        const int tez_bigEnd_z = tez.bigEnd(zdir);
        const int tbx_bigEnd_z = tbx.bigEnd(zdir);
        const int tby_bigEnd_z = tby.bigEnd(zdir);
        const int tbz_bigEnd_z = tbz.bigEnd(zdir);

        // Box for the whole simulation domain
        amrex::Box const& domain = Geom(0).Domain();
        int const nz_domain = domain.bigEnd(zdir);

        // Set the tileboxes so that they only cover the lower/upper half of the guard cells
        constrain_tilebox_to_guards(tex, zdir, nz_domain, tex_smallEnd_z, tex_bigEnd_z);
        constrain_tilebox_to_guards(tey, zdir, nz_domain, tey_smallEnd_z, tey_bigEnd_z);
        constrain_tilebox_to_guards(tez, zdir, nz_domain, tez_smallEnd_z, tez_bigEnd_z);
        constrain_tilebox_to_guards(tbx, zdir, nz_domain, tbx_smallEnd_z, tbx_bigEnd_z);
        constrain_tilebox_to_guards(tby, zdir, nz_domain, tby_smallEnd_z, tby_bigEnd_z);
        constrain_tilebox_to_guards(tbz, zdir, nz_domain, tbz_smallEnd_z, tbz_bigEnd_z);

        amrex::ParallelFor(
            tex, Efield[0]->nComp(), [=] AMREX_GPU_DEVICE (int i, int j, int k, int icomp)
            {
                damp_field_in_guards(Ex_arr, i, j, k, icomp, zdir, nz_domain, tex_smallEnd_z, tex_bigEnd_z);
            },
            tey, Efield[1]->nComp(), [=] AMREX_GPU_DEVICE (int i, int j, int k, int icomp)
            {
                damp_field_in_guards(Ey_arr, i, j, k, icomp, zdir, nz_domain, tey_smallEnd_z, tey_bigEnd_z);
            },
            tez, Efield[2]->nComp(), [=] AMREX_GPU_DEVICE (int i, int j, int k, int icomp)
            {
                damp_field_in_guards(Ez_arr, i, j, k, icomp, zdir, nz_domain, tez_smallEnd_z, tez_bigEnd_z);
            }
        );

        amrex::ParallelFor(
            tbx, Bfield[0]->nComp(), [=] AMREX_GPU_DEVICE (int i, int j, int k, int icomp)
            {
                damp_field_in_guards(Bx_arr, i, j, k, icomp, zdir, nz_domain, tbx_smallEnd_z, tbx_bigEnd_z);
            },
            tby, Bfield[1]->nComp(), [=] AMREX_GPU_DEVICE (int i, int j, int k, int icomp)
            {
                damp_field_in_guards(By_arr, i, j, k, icomp, zdir, nz_domain, tby_smallEnd_z, tby_bigEnd_z);
            },
            tbz, Bfield[2]->nComp(), [=] AMREX_GPU_DEVICE (int i, int j, int k, int icomp)
            {
                damp_field_in_guards(Bz_arr, i, j, k, icomp, zdir, nz_domain, tbz_smallEnd_z, tbz_bigEnd_z);
            }
        );
    }
}

#ifdef WARPX_DIM_RZ
// This scales the current by the inverse volume and wraps around the depostion at negative radius.
// It is faster to apply this on the grid than to do it particle by particle.
// It is put here since there isn't another nice place for it.
void
WarpX::ApplyInverseVolumeScalingToCurrentDensity (MultiFab* Jx, MultiFab* Jy, MultiFab* Jz, int lev)
{
    const amrex::IntVect ngJ = Jx->nGrowVect();
    const std::array<Real,3>& dx = WarpX::CellSize(lev);
    const Real dr = dx[0];

    constexpr int NODE = amrex::IndexType::NODE;
    AMREX_ALWAYS_ASSERT_WITH_MESSAGE(Jx->ixType().toIntVect()[0] != NODE,
        "Jr should never node-centered in r");


    for ( MFIter mfi(*Jx, TilingIfNotGPU()); mfi.isValid(); ++mfi )
    {

        Array4<Real> const& Jr_arr = Jx->array(mfi);
        Array4<Real> const& Jt_arr = Jy->array(mfi);
        Array4<Real> const& Jz_arr = Jz->array(mfi);

        Box const & tilebox = mfi.tilebox();
        Box tbr = convert( tilebox, Jx->ixType().toIntVect() );
        Box tbt = convert( tilebox, Jy->ixType().toIntVect() );
        Box tbz = convert( tilebox, Jz->ixType().toIntVect() );

        // Lower corner of tile box physical domain
        // Note that this is done before the tilebox.grow so that
        // these do not include the guard cells.
        std::array<amrex::Real,3> galilean_shift = {0,0,0};
        const std::array<Real, 3>& xyzmin = WarpX::LowerCorner(tilebox, galilean_shift, lev);
        const Real rmin  = xyzmin[0];
        const Real rminr = xyzmin[0] + (tbr.type(0) == NODE ? 0. : 0.5*dx[0]);
        const Real rmint = xyzmin[0] + (tbt.type(0) == NODE ? 0. : 0.5*dx[0]);
        const Real rminz = xyzmin[0] + (tbz.type(0) == NODE ? 0. : 0.5*dx[0]);
        const Dim3 lo = lbound(tilebox);
        const int irmin = lo.x;

        // For ishift, 1 means cell centered, 0 means node centered
        int const ishift_t = (rmint > rmin ? 1 : 0);
        int const ishift_z = (rminz > rmin ? 1 : 0);

        const int nmodes = n_rz_azimuthal_modes;

        // Grow the tileboxes to include the guard cells, except for the
        // guard cells at negative radius.
        if (rmin > 0.) {
           tbr.growLo(0, ngJ[0]);
           tbt.growLo(0, ngJ[0]);
           tbz.growLo(0, ngJ[0]);
        }
        tbr.growHi(0, ngJ[0]);
        tbt.growHi(0, ngJ[0]);
        tbz.growHi(0, ngJ[0]);
        tbr.grow(1, ngJ[1]);
        tbt.grow(1, ngJ[1]);
        tbz.grow(1, ngJ[1]);

        // Rescale current in r-z mode since the inverse volume factor was not
        // included in the current deposition.
        amrex::ParallelFor(tbr, tbt, tbz,
        [=] AMREX_GPU_DEVICE (int i, int j, int /*k*/)
        {
            // Wrap the current density deposited in the guard cells around
            // to the cells above the axis.
            // Note that Jr(i==0) is at 1/2 dr.
            if (rmin == 0. && 0 <= i && i < ngJ[0]) {
                Jr_arr(i,j,0,0) -= Jr_arr(-1-i,j,0,0);
            }
            // Apply the inverse volume scaling
            // Since Jr is never node centered in r, no need for distinction
            // between on axis and off-axis factors
            const amrex::Real r = amrex::Math::abs(rminr + (i - irmin)*dr);
            Jr_arr(i,j,0,0) /= (2.*MathConst::pi*r);

            for (int imode=1 ; imode < nmodes ; imode++) {
                // Wrap the current density deposited in the guard cells around
                // to the cells above the axis.
                // Note that Jr(i==0) is at 1/2 dr.
                if (rmin == 0. && 0 <= i && i < ngJ[0]) {
                    Jr_arr(i,j,0,2*imode-1) += std::pow(-1, imode+1)*Jr_arr(-1-i,j,0,2*imode-1);
                    Jr_arr(i,j,0,2*imode) += std::pow(-1, imode+1)*Jr_arr(-1-i,j,0,2*imode);
                }
                // Apply the inverse volume scaling
                // Since Jr is never node centered in r, no need for distinction
                // between on axis and off-axis factors
                Jr_arr(i,j,0,2*imode-1) /= (2.*MathConst::pi*r);
                Jr_arr(i,j,0,2*imode) /= (2.*MathConst::pi*r);
            }
        },
        [=] AMREX_GPU_DEVICE (int i, int j, int /*k*/)
        {
            // Wrap the current density deposited in the guard cells around
            // to the cells above the axis.
            // If Jt is node centered, Jt[0] is located on the boundary.
            // If Jt is cell centered, Jt[0] is at 1/2 dr.
            if (rmin == 0. && 1-ishift_t <= i && i <= ngJ[0]-ishift_t) {
                Jt_arr(i,j,0,0) -= Jt_arr(-ishift_t-i,j,0,0);
            }

            // Apply the inverse volume scaling
            // Jt is forced to zero on axis.
            const amrex::Real r = amrex::Math::abs(rmint + (i - irmin)*dr);
            if (r == 0.) {
                Jt_arr(i,j,0,0) = 0.;
            } else {
                Jt_arr(i,j,0,0) /= (2.*MathConst::pi*r);
            }

            for (int imode=1 ; imode < nmodes ; imode++) {
                // Wrap the current density deposited in the guard cells around
                // to the cells above the axis.
                if (rmin == 0. && 1-ishift_t <= i && i <= ngJ[0]-ishift_t) {
                    Jt_arr(i,j,0,2*imode-1) += std::pow(-1, imode+1)*Jt_arr(-ishift_t-i,j,0,2*imode-1);
                    Jt_arr(i,j,0,2*imode) += std::pow(-1, imode+1)*Jt_arr(-ishift_t-i,j,0,2*imode);
                }

                // Apply the inverse volume scaling
                // Jt is forced to zero on axis.
                if (r == 0.) {
                    Jt_arr(i,j,0,2*imode-1) = 0.;
                    Jt_arr(i,j,0,2*imode) = 0.;
                } else {
                    Jt_arr(i,j,0,2*imode-1) /= (2.*MathConst::pi*r);
                    Jt_arr(i,j,0,2*imode) /= (2.*MathConst::pi*r);
                }
            }
        },
        [=] AMREX_GPU_DEVICE (int i, int j, int /*k*/)
        {
            // Wrap the current density deposited in the guard cells around
            // to the cells above the axis.
            // If Jz is node centered, Jt[0] is located on the boundary.
            // If Jz is cell centered, Jt[0] is at 1/2 dr.
            if (rmin == 0. && 1-ishift_z <= i && i <= ngJ[0]-ishift_z) {
                Jz_arr(i,j,0,0) += Jz_arr(-ishift_z-i,j,0,0);
            }

            // Apply the inverse volume scaling
            const amrex::Real r = amrex::Math::abs(rminz + (i - irmin)*dr);
            if (r == 0.) {
                // Verboncoeur JCP 164, 421-427 (2001) : corrected volume on axis
                Jz_arr(i,j,0,0) /= (MathConst::pi*dr/3.);
            } else {
                Jz_arr(i,j,0,0) /= (2.*MathConst::pi*r);
            }

            for (int imode=1 ; imode < nmodes ; imode++) {
                // Wrap the current density deposited in the guard cells around
                // to the cells above the axis.
                if (rmin == 0. && 1-ishift_z <= i && i <= ngJ[0]-ishift_z) {
                    Jz_arr(i,j,0,2*imode-1) -= std::pow(-1, imode+1)*Jz_arr(-ishift_z-i,j,0,2*imode-1);
                    Jz_arr(i,j,0,2*imode) -= std::pow(-1, imode+1)*Jz_arr(-ishift_z-i,j,0,2*imode);
                }

                // Apply the inverse volume scaling
                if (r == 0.) {
                    // Verboncoeur JCP 164, 421-427 (2001) : corrected volume on axis
                    Jz_arr(i,j,0,2*imode-1) /= (MathConst::pi*dr/3.);
                    Jz_arr(i,j,0,2*imode) /= (MathConst::pi*dr/3.);
                } else {
                    Jz_arr(i,j,0,2*imode-1) /= (2.*MathConst::pi*r);
                    Jz_arr(i,j,0,2*imode) /= (2.*MathConst::pi*r);
                }
            }

        });
    }
}

void
WarpX::ApplyInverseVolumeScalingToChargeDensity (MultiFab* Rho, int lev)
{
    const amrex::IntVect ngRho = Rho->nGrowVect();
    const std::array<Real,3>& dx = WarpX::CellSize(lev);
    const Real dr = dx[0];

    constexpr int NODE = amrex::IndexType::NODE;

    Box tilebox;

    for ( MFIter mfi(*Rho, TilingIfNotGPU()); mfi.isValid(); ++mfi )
    {

        Array4<Real> const& Rho_arr = Rho->array(mfi);

        tilebox = mfi.tilebox();
        Box tb = convert( tilebox, Rho->ixType().toIntVect() );

        // Lower corner of tile box physical domain
        // Note that this is done before the tilebox.grow so that
        // these do not include the guard cells.
        std::array<amrex::Real,3> galilean_shift = {0,0,0};
        const std::array<Real, 3>& xyzmin = WarpX::LowerCorner(tilebox, galilean_shift, lev);
        const Dim3 lo = lbound(tilebox);
        const Real rmin = xyzmin[0];
        const Real rminr = xyzmin[0] + (tb.type(0) == NODE ? 0. : 0.5*dx[0]);
        const int irmin = lo.x;
        int ishift = (rminr > rmin ? 1 : 0);

        // Grow the tilebox to include the guard cells, except for the
        // guard cells at negative radius.
        if (rmin > 0.) {
           tb.growLo(0, ngRho[0]);
        }
        tb.growHi(0, ngRho[0]);
        tb.grow(1, ngRho[1]);

        // Rescale charge in r-z mode since the inverse volume factor was not
        // included in the charge deposition.
        // Note that the loop is also over ncomps, which takes care of the RZ modes,
        // as well as the old and new rho.
        int const ncomp = Rho->nComp();
        amrex::ParallelFor(tb, ncomp,
        [=] AMREX_GPU_DEVICE (int i, int j, int /*k*/, int icomp)
        {
            // Wrap the charge density deposited in the guard cells around
            // to the cells above the axis.
            // Rho is located on the boundary
            if (rmin == 0. && 1-ishift <= i && i <= ngRho[0]-ishift) {
                int imode;
                if (icomp == 0 || icomp == ncomp/2) {
                    imode = 0;
                }
                else if (icomp < ncomp/2) {
                    imode = (icomp+1)/2;
                }
                else {
                    imode = (icomp - ncomp/2 + 1)/2;
                }
                Rho_arr(i,j,0,icomp) -= std::pow(-1, imode+1)*Rho_arr(-ishift-i,j,0,icomp);
            }

            // Apply the inverse volume scaling
            const amrex::Real r = amrex::Math::abs(rminr + (i - irmin)*dr);
            if (r == 0.) {
                // Verboncoeur JCP 164, 421-427 (2001) : corrected volume on axis
                Rho_arr(i,j,0,icomp) /= (MathConst::pi*dr/3.);
            } else {
                Rho_arr(i,j,0,icomp) /= (2.*MathConst::pi*r);
            }
        });
    }
}
#endif<|MERGE_RESOLUTION|>--- conflicted
+++ resolved
@@ -252,19 +252,11 @@
     {
         for (int lev = 0; lev <= finest_level; ++lev)
         {
-<<<<<<< HEAD
-            spectral_solver_fp[lev]->ApplyFilter(Idx.Jx, Idx.Jy, Idx.Jz);
+            spectral_solver_fp[lev]->ApplyFilter(lev, Idx.Jx, Idx.Jy, Idx.Jz);
 
             if (spectral_solver_cp[lev])
             {
-                spectral_solver_cp[lev]->ApplyFilter(Idx.Jx, Idx.Jy, Idx.Jz);
-=======
-            spectral_solver_fp[lev]->ApplyFilter(lev, IdxAvg::Jx, IdxAvg::Jy, IdxAvg::Jz);
-
-            if (spectral_solver_cp[lev])
-            {
-                spectral_solver_cp[lev]->ApplyFilter(lev, IdxAvg::Jx, IdxAvg::Jy, IdxAvg::Jz);
->>>>>>> 2107beb1
+                spectral_solver_cp[lev]->ApplyFilter(lev, Idx.Jx, Idx.Jy, Idx.Jz);
             }
         }
     }
