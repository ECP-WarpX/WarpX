--- conflicted
+++ resolved
@@ -459,19 +459,12 @@
     // Evolve B field in regular cells
     if (patch_type == PatchType::fine) {
         m_fdtd_solver_fp[lev]->EvolveB(Bfield_fp[lev], Efield_fp[lev], G_fp[lev],
-<<<<<<< HEAD
-                                        m_face_areas_fp[lev], lev, a_dt);
+                                       m_face_areas_fp[lev], m_area_mod_fp[lev], Rhofield_fp[lev], Venl_fp[lev],
+                                       m_flag_info_face_fp[lev], m_borrowing_fp[lev], lev, a_dt);
     } else {
         m_fdtd_solver_cp[lev]->EvolveB(Bfield_cp[lev], Efield_cp[lev], G_cp[lev],
-                                        m_face_areas_cp[lev], lev, a_dt);
-=======
-                                       m_face_areas[lev], m_area_mod[lev], Rhofield[lev], Venl[lev],
-                                       m_flag_info_face[lev], m_borrowing[lev], lev, a_dt);
-    } else {
-        m_fdtd_solver_cp[lev]->EvolveB(Bfield_cp[lev], Efield_cp[lev], G_cp[lev],
-                                       m_face_areas[lev], m_area_mod[lev], Rhofield[lev], Venl[lev],
-                                       m_flag_info_face[lev], m_borrowing[lev], lev, a_dt);
->>>>>>> 49cf9fa1
+                                       m_face_areas_cp[lev], m_area_mod_cp[lev], Rhofield_cp[lev], Venl_cp[lev],
+                                       m_flag_info_face_cp[lev], m_borrowing_cp[lev], lev, a_dt);
     }
 
     // Evolve B field in PML cells
@@ -515,21 +508,13 @@
     // Evolve E field in regular cells
     if (patch_type == PatchType::fine) {
         m_fdtd_solver_fp[lev]->EvolveE(Efield_fp[lev], Bfield_fp[lev],
-<<<<<<< HEAD
                                        current_fp[lev], m_edge_lengths_fp[lev],
+                                       m_face_areas_fp[lev], Rhofield_fp[lev],
                                        F_fp[lev], lev, a_dt );
     } else {
         m_fdtd_solver_cp[lev]->EvolveE(Efield_cp[lev], Bfield_cp[lev],
                                        current_cp[lev], m_edge_lengths_cp[lev],
-=======
-                                       current_fp[lev], m_edge_lengths[lev],
-                                       m_face_areas[lev], Rhofield[lev],
-                                       F_fp[lev], lev, a_dt );
-    } else {
-        m_fdtd_solver_cp[lev]->EvolveE(Efield_cp[lev], Bfield_cp[lev],
-                                       current_cp[lev], m_edge_lengths[lev],
-                                       m_face_areas[lev], Rhofield[lev],
->>>>>>> 49cf9fa1
+                                       m_face_areas_cp[lev], Rhofield_cp[lev],
                                        F_cp[lev], lev, a_dt );
     }
 
