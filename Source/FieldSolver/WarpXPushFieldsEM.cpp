/* Copyright 2019 Andrew Myers, Aurore Blelly, Axel Huebl
 * David Grote, Maxence Thevenet, Remi Lehe
 * Revathi Jambunathan, Weiqun Zhang
 *
 * This file is part of WarpX.
 *
 * License: BSD-3-Clause-LBNL
 */
#include "WarpX.H"
#include "Utils/WarpXConst.H"
#include "BoundaryConditions/WarpX_PML_kernels.H"
#include "BoundaryConditions/PML_current.H"
#include "WarpX_FDTD.H"
#ifdef WARPX_USE_PY
#   include "Python/WarpX_py.H"
#endif

#ifdef BL_USE_SENSEI_INSITU
#   include <AMReX_AmrMeshInSituBridge.H>
#endif

#include <cmath>
#include <limits>


using namespace amrex;

#ifdef WARPX_USE_PSATD
namespace {
    void
    PushPSATDSinglePatch (
#ifdef WARPX_DIM_RZ
        SpectralSolverRZ& solver,
#else
        SpectralSolver& solver,
#endif
        std::array<std::unique_ptr<amrex::MultiFab>,3>& Efield,
        std::array<std::unique_ptr<amrex::MultiFab>,3>& Bfield,
        std::array<std::unique_ptr<amrex::MultiFab>,3>& current,
        std::unique_ptr<amrex::MultiFab>& rho ) {

        using Idx = SpectralFieldIndex;

        // Perform forward Fourier transform
#ifdef WARPX_DIM_RZ
        solver.ForwardTransform(*Efield[0], Idx::Ex,
                                *Efield[1], Idx::Ey);
#else
        solver.ForwardTransform(*Efield[0], Idx::Ex);
        solver.ForwardTransform(*Efield[1], Idx::Ey);
#endif
        solver.ForwardTransform(*Efield[2], Idx::Ez);
#ifdef WARPX_DIM_RZ
        solver.ForwardTransform(*Bfield[0], Idx::Bx,
                                *Bfield[1], Idx::By);
#else
        solver.ForwardTransform(*Bfield[0], Idx::Bx);
        solver.ForwardTransform(*Bfield[1], Idx::By);
#endif
        solver.ForwardTransform(*Bfield[2], Idx::Bz);
#ifdef WARPX_DIM_RZ
        solver.ForwardTransform(*current[0], Idx::Jx,
                                *current[1], Idx::Jy);
#else
        solver.ForwardTransform(*current[0], Idx::Jx);
        solver.ForwardTransform(*current[1], Idx::Jy);
#endif
        solver.ForwardTransform(*current[2], Idx::Jz);
        solver.ForwardTransform(*rho, Idx::rho_old, 0);
        solver.ForwardTransform(*rho, Idx::rho_new, 1);

#ifdef WARPX_DIM_RZ
        if (WarpX::use_kspace_filter) {
            solver.ApplyFilter(Idx::Jx, Idx::Jy, Idx::Jz);
        }
#endif

        // Advance fields in spectral space
        solver.pushSpectralFields();

        // Perform backward Fourier Transform
#ifdef WARPX_DIM_RZ
        solver.BackwardTransform(*Efield[0], Idx::Ex,
                                 *Efield[1], Idx::Ey);
#else
        solver.BackwardTransform(*Efield[0], Idx::Ex);
        solver.BackwardTransform(*Efield[1], Idx::Ey);
#endif
        solver.BackwardTransform(*Efield[2], Idx::Ez);
#ifdef WARPX_DIM_RZ
        solver.BackwardTransform(*Bfield[0], Idx::Bx,
                                 *Bfield[1], Idx::By);
#else
        solver.BackwardTransform(*Bfield[0], Idx::Bx);
        solver.BackwardTransform(*Bfield[1], Idx::By);
#endif
        solver.BackwardTransform(*Bfield[2], Idx::Bz);
    }
}

void
WarpX::PushPSATD (amrex::Real a_dt)
{
    for (int lev = 0; lev <= finest_level; ++lev) {
        AMREX_ALWAYS_ASSERT_WITH_MESSAGE(dt[lev] == a_dt, "dt must be consistent");
        if (fft_hybrid_mpi_decomposition){
#ifdef WARPX_USE_PSATD_HYBRID
            PushPSATD_hybridFFT(lev, a_dt);
#endif
        } else {
            PushPSATD_localFFT(lev, a_dt);
        }

        // Evolve the fields in the PML boxes
        if (do_pml && pml[lev]->ok()) {
            pml[lev]->PushPSATD();
        }
    }
}

void
WarpX::PushPSATD_localFFT (int lev, amrex::Real /* dt */)
{
    // Update the fields on the fine and coarse patch
    PushPSATDSinglePatch( *spectral_solver_fp[lev],
        Efield_fp[lev], Bfield_fp[lev], current_fp[lev], rho_fp[lev] );
    if (spectral_solver_cp[lev]) {
        PushPSATDSinglePatch( *spectral_solver_cp[lev],
             Efield_cp[lev], Bfield_cp[lev], current_cp[lev], rho_cp[lev] );
    }
}
#endif

void
WarpX::EvolveB (amrex::Real a_dt)
{
    for (int lev = 0; lev <= finest_level; ++lev) {
        EvolveB(lev, a_dt);
    }
}

void
WarpX::EvolveB (int lev, amrex::Real a_dt)
{
    WARPX_PROFILE("WarpX::EvolveB()");
    EvolveB(lev, PatchType::fine, a_dt);
    if (lev > 0)
    {
        EvolveB(lev, PatchType::coarse, a_dt);
    }
}

void
WarpX::EvolveB (int lev, PatchType patch_type, amrex::Real a_dt)
{

    if (patch_type == PatchType::fine) {
        m_fdtd_solver_fp[lev]->EvolveB( Bfield_fp[lev], Efield_fp[lev], a_dt );
    } else {
        m_fdtd_solver_cp[lev]->EvolveB( Bfield_cp[lev], Efield_cp[lev], a_dt );
    }

    const int patch_level = (patch_type == PatchType::fine) ? lev : lev-1;
    const std::array<Real,3>& dx = WarpX::CellSize(patch_level);
    const Real dtsdx = a_dt/dx[0], dtsdy = a_dt/dx[1], dtsdz = a_dt/dx[2];

    if (do_pml && pml[lev]->ok())
    {
        const auto& pml_B = (patch_type == PatchType::fine) ? pml[lev]->GetB_fp() : pml[lev]->GetB_cp();
        const auto& pml_E = (patch_type == PatchType::fine) ? pml[lev]->GetE_fp() : pml[lev]->GetE_cp();

#ifdef _OPENMP
#pragma omp parallel if (Gpu::notInLaunchRegion())
#endif
        for ( MFIter mfi(*pml_B[0], TilingIfNotGPU()); mfi.isValid(); ++mfi )
        {
            const Box& tbx  = mfi.tilebox(Bx_nodal_flag);
            const Box& tby  = mfi.tilebox(By_nodal_flag);
            const Box& tbz  = mfi.tilebox(Bz_nodal_flag);
            auto const& pml_Bxfab = pml_B[0]->array(mfi);
            auto const& pml_Byfab = pml_B[1]->array(mfi);
            auto const& pml_Bzfab = pml_B[2]->array(mfi);
            auto const& pml_Exfab = pml_E[0]->array(mfi);
            auto const& pml_Eyfab = pml_E[1]->array(mfi);
            auto const& pml_Ezfab = pml_E[2]->array(mfi);
            if (WarpX::maxwell_fdtd_solver_id == 0) {
               amrex::ParallelFor(tbx, tby, tbz,
               [=] AMREX_GPU_DEVICE (int i, int j, int k) {
                   warpx_push_pml_bx_yee(i,j,k,pml_Bxfab,pml_Eyfab,pml_Ezfab,
                                        dtsdy,dtsdz);
               },
               [=] AMREX_GPU_DEVICE (int i, int j, int k) {
                   warpx_push_pml_by_yee(i,j,k,pml_Byfab,pml_Exfab,pml_Ezfab,
                                         dtsdx,dtsdz);
               },
               [=] AMREX_GPU_DEVICE (int i, int j, int k) {
                   warpx_push_pml_bz_yee(i,j,k,pml_Bzfab,pml_Exfab,pml_Eyfab,
                                        dtsdx,dtsdy);
               });
            }  else if (WarpX::maxwell_fdtd_solver_id == 1) {
               Real betaxy, betaxz, betayx, betayz, betazx, betazy;
               Real gammax, gammay, gammaz;
               Real alphax, alphay, alphaz;
               warpx_calculate_ckc_coefficients(dtsdx, dtsdy, dtsdz,
                                                betaxy, betaxz, betayx, betayz,
                                                betazx, betazy, gammax, gammay,
                                                gammaz, alphax, alphay, alphaz);

               amrex::ParallelFor(tbx, tby, tbz,
               [=] AMREX_GPU_DEVICE (int i, int j, int k) {
                   warpx_push_pml_bx_ckc(i,j,k,pml_Bxfab,pml_Eyfab,pml_Ezfab,
                                         betaxy, betaxz, betayx, betayz,
                                         betazx, betazy, gammax, gammay,
                                         gammaz, alphax, alphay, alphaz);
               },
               [=] AMREX_GPU_DEVICE (int i, int j, int k) {
                   warpx_push_pml_by_ckc(i,j,k,pml_Byfab,pml_Exfab,pml_Ezfab,
                                         betaxy, betaxz, betayx, betayz,
                                         betazx, betazy, gammax, gammay,
                                         gammaz, alphax, alphay, alphaz);
               },
               [=] AMREX_GPU_DEVICE (int i, int j, int k) {
                   warpx_push_pml_bz_ckc(i,j,k,pml_Bzfab,pml_Exfab,pml_Eyfab,
                                         betaxy, betaxz, betayx, betayz,
                                         betazx, betazy, gammax, gammay,
                                         gammaz, alphax, alphay, alphaz);
               });

            }
        }
    }
}

void
WarpX::EvolveE (amrex::Real a_dt)
{
    for (int lev = 0; lev <= finest_level; ++lev)
    {
        EvolveE(lev, a_dt);
    }
}

void
WarpX::EvolveE (int lev, amrex::Real a_dt)
{
    WARPX_PROFILE("WarpX::EvolveE()");
    EvolveE(lev, PatchType::fine, a_dt);
    if (lev > 0)
    {
        EvolveE(lev, PatchType::coarse, a_dt);
    }
}

void
WarpX::EvolveE (int lev, PatchType patch_type, amrex::Real a_dt)
{

    if (patch_type == PatchType::fine) {
        m_fdtd_solver_fp[lev]->EvolveE( Efield_fp[lev], Bfield_fp[lev],
                                      current_fp[lev], F_fp[lev], a_dt );
    } else {
        m_fdtd_solver_cp[lev]->EvolveE( Efield_cp[lev], Bfield_cp[lev],
                                      current_cp[lev], F_cp[lev], a_dt );
    }

    const Real mu_c2_dt = (PhysConst::mu0*PhysConst::c*PhysConst::c) * a_dt;
    const Real c2dt = (PhysConst::c*PhysConst::c) * a_dt;

    const int patch_level = (patch_type == PatchType::fine) ? lev : lev-1;
    const std::array<Real,3>& dx = WarpX::CellSize(patch_level);
    const Real dtsdx_c2 = c2dt/dx[0], dtsdy_c2 = c2dt/dx[1], dtsdz_c2 = c2dt/dx[2];
    const Real dxinv = 1./dx[0];

    MultiFab *Ex, *Ey, *Ez, *Bx, *By, *Bz, *jx, *jy, *jz, *F;
    if (patch_type == PatchType::fine)
    {
        Ex = Efield_fp[lev][0].get();
        Ey = Efield_fp[lev][1].get();
        Ez = Efield_fp[lev][2].get();
        Bx = Bfield_fp[lev][0].get();
        By = Bfield_fp[lev][1].get();
        Bz = Bfield_fp[lev][2].get();
        jx = current_fp[lev][0].get();
        jy = current_fp[lev][1].get();
        jz = current_fp[lev][2].get();
        F  = F_fp[lev].get();
    }
    else if (patch_type == PatchType::coarse)
    {
        Ex = Efield_cp[lev][0].get();
        Ey = Efield_cp[lev][1].get();
        Ez = Efield_cp[lev][2].get();
        Bx = Bfield_cp[lev][0].get();
        By = Bfield_cp[lev][1].get();
        Bz = Bfield_cp[lev][2].get();
        jx = current_cp[lev][0].get();
        jy = current_cp[lev][1].get();
        jz = current_cp[lev][2].get();
        F  = F_cp[lev].get();
    }

    MultiFab* cost = WarpX::getCosts(lev);
    const IntVect& rr = (lev > 0) ? refRatio(lev-1) : IntVect::TheUnitVector();

    // xmin is only used by the kernel for cylindrical geometry,
    // in which case it is actually rmin.
    const Real xmin = Geom(0).ProbLo(0);

    if (do_pml && pml[lev]->ok())
    {
        if (F) pml[lev]->ExchangeF(patch_type, F, do_pml_in_domain);

        const auto& pml_B = (patch_type == PatchType::fine) ? pml[lev]->GetB_fp() : pml[lev]->GetB_cp();
        const auto& pml_E = (patch_type == PatchType::fine) ? pml[lev]->GetE_fp() : pml[lev]->GetE_cp();
        const auto& pml_j = (patch_type == PatchType::fine) ? pml[lev]->Getj_fp() : pml[lev]->Getj_cp();
        const auto& pml_F = (patch_type == PatchType::fine) ? pml[lev]->GetF_fp() : pml[lev]->GetF_cp();
        const auto& sigba = (patch_type == PatchType::fine) ? pml[lev]->GetMultiSigmaBox_fp()
                                                            : pml[lev]->GetMultiSigmaBox_cp();
#ifdef _OPENMP
#pragma omp parallel if (Gpu::notInLaunchRegion())
#endif
        for ( MFIter mfi(*pml_E[0], TilingIfNotGPU()); mfi.isValid(); ++mfi )
        {
            const Box& tex  = mfi.tilebox(Ex_nodal_flag);
            const Box& tey  = mfi.tilebox(Ey_nodal_flag);
            const Box& tez  = mfi.tilebox(Ez_nodal_flag);

            auto const& pml_Exfab = pml_E[0]->array(mfi);
            auto const& pml_Eyfab = pml_E[1]->array(mfi);
            auto const& pml_Ezfab = pml_E[2]->array(mfi);
            auto const& pml_Bxfab = pml_B[0]->array(mfi);
            auto const& pml_Byfab = pml_B[1]->array(mfi);
            auto const& pml_Bzfab = pml_B[2]->array(mfi);

            amrex::ParallelFor(tex, tey, tez,
            [=] AMREX_GPU_DEVICE (int i, int j, int k) {
                warpx_push_pml_ex_yee(i,j,k,pml_Exfab,pml_Byfab,pml_Bzfab,
                                      dtsdy_c2,dtsdz_c2);
            },
            [=] AMREX_GPU_DEVICE (int i, int j, int k) {
                warpx_push_pml_ey_yee(i,j,k,pml_Eyfab,pml_Bxfab,pml_Bzfab,
                                      dtsdx_c2,dtsdz_c2);
            },
            [=] AMREX_GPU_DEVICE (int i, int j, int k) {
                warpx_push_pml_ez_yee(i,j,k,pml_Ezfab,pml_Bxfab,pml_Byfab,
                                      dtsdx_c2,dtsdy_c2);
            });

            if (pml_has_particles) {
                // Update the E field in the PML, using the current
                // deposited by the particles in the PML
                auto const& pml_jxfab = pml_j[0]->array(mfi);
                auto const& pml_jyfab = pml_j[1]->array(mfi);
                auto const& pml_jzfab = pml_j[2]->array(mfi);
                const Real* sigmaj_x = sigba[mfi].sigma[0].data();
                const Real* sigmaj_y = sigba[mfi].sigma[1].data();
                const Real* sigmaj_z = sigba[mfi].sigma[2].data();

                int const x_lo = sigba[mfi].sigma[0].lo();
#if (AMREX_SPACEDIM == 3)
                int const y_lo = sigba[mfi].sigma[1].lo();
                int const z_lo = sigba[mfi].sigma[2].lo();
#else
                int const y_lo = 0;
                int const z_lo = sigba[mfi].sigma[1].lo();
#endif
                amrex::ParallelFor( tex, tey, tez,
                    [=] AMREX_GPU_DEVICE (int i, int j, int k) {
                        push_ex_pml_current(i,j,k,
                            pml_Exfab, pml_jxfab, sigmaj_y, sigmaj_z,
                            y_lo, z_lo, mu_c2_dt);
                    },
                    [=] AMREX_GPU_DEVICE (int i, int j, int k) {
                        push_ey_pml_current(i,j,k,
                            pml_Eyfab, pml_jyfab, sigmaj_x, sigmaj_z,
                            x_lo, z_lo, mu_c2_dt);
                    },
                    [=] AMREX_GPU_DEVICE (int i, int j, int k) {
                        push_ez_pml_current(i,j,k,
                            pml_Ezfab, pml_jzfab, sigmaj_x, sigmaj_y,
                            x_lo, y_lo, mu_c2_dt);
                    }
                );
            }


            if (pml_F)
            {

               auto const& pml_F_fab = pml_F->array(mfi);

               if (WarpX::maxwell_fdtd_solver_id == 0) {

                  amrex::ParallelFor(tex, tey, tez,
                  [=] AMREX_GPU_DEVICE (int i, int j, int k) {
                      warpx_push_pml_ex_f_yee(i,j,k,pml_Exfab,pml_F_fab,dtsdx_c2);
                  },
                  [=] AMREX_GPU_DEVICE (int i, int j, int k) {
                      warpx_push_pml_ey_f_yee(i,j,k,pml_Eyfab,pml_F_fab,dtsdy_c2);
                  },
                  [=] AMREX_GPU_DEVICE (int i, int j, int k) {
                      warpx_push_pml_ez_f_yee(i,j,k,pml_Ezfab,pml_F_fab,dtsdz_c2);
                  });

               } else if (WarpX::maxwell_fdtd_solver_id == 1) {

                  Real betaxy, betaxz, betayx, betayz, betazx, betazy;
                  Real gammax, gammay, gammaz;
                  Real alphax, alphay, alphaz;
                  warpx_calculate_ckc_coefficients(dtsdx_c2, dtsdy_c2, dtsdz_c2,
                                                   betaxy, betaxz, betayx, betayz,
                                                   betazx, betazy, gammax, gammay,
                                                   gammaz, alphax, alphay, alphaz);
                  amrex::ParallelFor(tex, tey, tez,
                  [=] AMREX_GPU_DEVICE (int i, int j, int k) {
                      warpx_push_pml_ex_f_ckc(i,j,k,pml_Exfab,pml_F_fab,
                                              alphax,betaxy,betaxz,gammax);
                  },
                  [=] AMREX_GPU_DEVICE (int i, int j, int k) {
                      warpx_push_pml_ey_f_ckc(i,j,k,pml_Eyfab,pml_F_fab,
                                              alphay,betayx,betayz,gammay);
                  },
                  [=] AMREX_GPU_DEVICE (int i, int j, int k) {
                      warpx_push_pml_ez_f_ckc(i,j,k,pml_Ezfab,pml_F_fab,
                                              alphaz,betazx,betazy,gammaz);
                  });

               }
            }
        }
    }
}

void
WarpX::EvolveF (amrex::Real a_dt, DtType a_dt_type)
{
    if (!do_dive_cleaning) return;

    for (int lev = 0; lev <= finest_level; ++lev)
    {
        EvolveF(lev, a_dt, a_dt_type);
    }
}

void
WarpX::EvolveF (int lev, amrex::Real a_dt, DtType a_dt_type)
{
    if (!do_dive_cleaning) return;

    EvolveF(lev, PatchType::fine, a_dt, a_dt_type);
    if (lev > 0) EvolveF(lev, PatchType::coarse, a_dt, a_dt_type);
}

void
WarpX::EvolveF (int lev, PatchType patch_type, amrex::Real a_dt, DtType a_dt_type)
{
    if (!do_dive_cleaning) return;

    WARPX_PROFILE("WarpX::EvolveF()");

    const int rhocomp = (a_dt_type == DtType::FirstHalf) ? 0 : 1;

    if (patch_type == PatchType::fine) {
        m_fdtd_solver_fp[lev]->EvolveF( F_fp[lev], Efield_fp[lev],
                                        rho_fp[lev], rhocomp, a_dt );
    } else {
        m_fdtd_solver_cp[lev]->EvolveF( F_cp[lev], Efield_cp[lev],
                                        rho_cp[lev], rhocomp, a_dt );
    }

    const int patch_level = (patch_type == PatchType::fine) ? lev : lev-1;
    const auto& dx = WarpX::CellSize(patch_level);
    const std::array<Real,3> dtsdx {a_dt/dx[0], a_dt/dx[1], a_dt/dx[2]};

    if (do_pml && pml[lev]->ok())
    {
        const auto& pml_F = (patch_type == PatchType::fine) ? pml[lev]->GetF_fp() : pml[lev]->GetF_cp();
        const auto& pml_E = (patch_type == PatchType::fine) ? pml[lev]->GetE_fp() : pml[lev]->GetE_cp();

#ifdef _OPENMP
#pragma omp parallel if (Gpu::notInLaunchRegion())
#endif
        for ( MFIter mfi(*pml_F, TilingIfNotGPU()); mfi.isValid(); ++mfi )
        {
            const Box& bx = mfi.tilebox();

            auto const& pml_F_fab = pml_F->array(mfi);
            auto const& pml_Exfab = pml_E[0]->array(mfi);
            auto const& pml_Eyfab = pml_E[1]->array(mfi);
            auto const& pml_Ezfab = pml_E[2]->array(mfi);

            amrex::ParallelFor(bx,
            [=] AMREX_GPU_DEVICE (int i, int j, int k)
            {
                warpx_push_pml_F(i, j, k, pml_F_fab, pml_Exfab,
                                pml_Eyfab, pml_Ezfab,
                                dtsdx[0], dtsdx[1], dtsdx[2]);
            });

        }
    }
}

#ifdef WARPX_DIM_RZ
// This scales the current by the inverse volume and wraps around the depostion at negative radius.
// It is faster to apply this on the grid than to do it particle by particle.
// It is put here since there isn't another nice place for it.
void
WarpX::ApplyInverseVolumeScalingToCurrentDensity (MultiFab* Jx, MultiFab* Jy, MultiFab* Jz, int lev)
{
    const long ngJ = Jx->nGrow();
    const std::array<Real,3>& dx = WarpX::CellSize(lev);
    const Real dr = dx[0];

    constexpr int NODE = amrex::IndexType::NODE;
<<<<<<< HEAD
=======
    AMREX_ALWAYS_ASSERT_WITH_MESSAGE(Jx->ixType().ixType()[0] != NODE,
        "Jr should never node-centered in r");

    Box tilebox;
>>>>>>> 1a670a11

    for ( MFIter mfi(*Jx, TilingIfNotGPU()); mfi.isValid(); ++mfi )
    {

        Array4<Real> const& Jr_arr = Jx->array(mfi);
        Array4<Real> const& Jt_arr = Jy->array(mfi);
        Array4<Real> const& Jz_arr = Jz->array(mfi);

        Box const & tilebox = mfi.tilebox();
        Box tbr = convert(tilebox, WarpX::jx_nodal_flag);
        Box tbt = convert(tilebox, WarpX::jy_nodal_flag);
        Box tbz = convert(tilebox, WarpX::jz_nodal_flag);

        // Lower corner of tile box physical domain
        // Note that this is done before the tilebox.grow so that
        // these do not include the guard cells.
        std::array<amrex::Real,3> galilean_shift = {0,0,0};
        const std::array<Real, 3>& xyzmin = WarpX::LowerCorner(tilebox, galilean_shift, lev);
<<<<<<< HEAD
        const Real rmin  = xyzmin[0];
=======
        const Real rmin  = xyzmin[0] + (tbr.type(0) == NODE ? 0. : 0.5*dx[0]);
>>>>>>> 1a670a11
        const Real rminr = xyzmin[0] + (tbr.type(0) == NODE ? 0. : 0.5*dx[0]);
        const Real rmint = xyzmin[0] + (tbt.type(0) == NODE ? 0. : 0.5*dx[0]);
        const Real rminz = xyzmin[0] + (tbz.type(0) == NODE ? 0. : 0.5*dx[0]);
        const Dim3 lo = lbound(tilebox);
        const int irmin = lo.x;
        int const ishift_t = (rmint > rmin ? 1 : 0);
        int const ishift_z = (rminz > rmin ? 1 : 0);

        const long nmodes = n_rz_azimuthal_modes;

        // Grow the tileboxes to include the guard cells, except for the
        // guard cells at negative radius.
        if (rmin > 0.) {
           tbr.growLo(0, ngJ);
           tbt.growLo(0, ngJ);
           tbz.growLo(0, ngJ);
        }
        tbr.growHi(0, ngJ);
        tbt.growHi(0, ngJ);
        tbz.growHi(0, ngJ);
        tbr.grow(1, ngJ);
        tbt.grow(1, ngJ);
        tbz.grow(1, ngJ);

        // Rescale current in r-z mode since the inverse volume factor was not
        // included in the current deposition.
        amrex::ParallelFor(tbr, tbt, tbz,
        [=] AMREX_GPU_DEVICE (int i, int j, int k)
        {
            // Wrap the current density deposited in the guard cells around
            // to the cells above the axis.
            // Note that Jr(i==0) is at 1/2 dr.
            if (rmin == 0. && 0 <= i && i < ngJ) {
                Jr_arr(i,j,0,0) -= Jr_arr(-1-i,j,0,0);
            }
            // Apply the inverse volume scaling
            // Since Jr is never node centered in r, no need for distinction
            // between on axis and off-axis factors
            const amrex::Real r = std::abs(rminr + (i - irmin)*dr);
            Jr_arr(i,j,0,0) /= (2.*MathConst::pi*r);

            for (int imode=1 ; imode < nmodes ; imode++) {
                const Real ifact = ( (imode%2) == 0 ? +1. : -1.);
                // Wrap the current density deposited in the guard cells around
                // to the cells above the axis.
                // Note that Jr(i==0) is at 1/2 dr.
                if (rmin == 0. && 0 <= i && i < ngJ) {
                    Jr_arr(i,j,0,2*imode-1) -= ifact*Jr_arr(-1-i,j,0,2*imode-1);
                    Jr_arr(i,j,0,2*imode) -= ifact*Jr_arr(-1-i,j,0,2*imode);
                }
                // Apply the inverse volume scaling
                // Since Jr is never node centered in r, no need for distinction
                // between on axis and off-axis factors
                Jr_arr(i,j,0,2*imode-1) /= (2.*MathConst::pi*r);
                Jr_arr(i,j,0,2*imode) /= (2.*MathConst::pi*r);
            }
        },
        [=] AMREX_GPU_DEVICE (int i, int j, int k)
        {
            // Wrap the current density deposited in the guard cells around
            // to the cells above the axis.
            // If Jt is node centered, Jt[0] is located on the boundary.
            // If Jt is cell centered, Jt[0] is at 1/2 dr.
            if (rmin == 0. && 0 < i && i <= ngJ-ishift_t) {
                Jt_arr(i,j,0,0) += Jt_arr(-ishift_t-i,j,0,0);
            }

            // Apply the inverse volume scaling
            // Jt is forced to zero on axis.
            const amrex::Real r = std::abs(rmint + (i - irmin)*dr);
            if (r == 0.) {
                Jt_arr(i,j,0,0) = 0.;
            } else {
                Jt_arr(i,j,0,0) /= (2.*MathConst::pi*r);
            }

            for (int imode=1 ; imode < nmodes ; imode++) {
                const Real ifact = ( (imode%2) == 0 ? +1. : -1.);
                // Wrap the current density deposited in the guard cells around
                // to the cells above the axis.
                if (rmin == 0. && 0 < i && i <= ngJ-ishift_t) {
                    Jt_arr(i,j,0,2*imode-1) += ifact*Jt_arr(-ishift_t-i,j,0,2*imode-1);
                    Jt_arr(i,j,0,2*imode) += ifact*Jt_arr(-ishift_t-i,j,0,2*imode);
                }

                // Apply the inverse volume scaling
                // Jt is forced to zero on axis.
                if (r == 0.) {
                    Jt_arr(i,j,0,2*imode-1) = 0.;
                    Jt_arr(i,j,0,2*imode) = 0.;
                } else {
                    Jt_arr(i,j,0,2*imode-1) /= (2.*MathConst::pi*r);
                    Jt_arr(i,j,0,2*imode) /= (2.*MathConst::pi*r);
                }
            }
        },
        [=] AMREX_GPU_DEVICE (int i, int j, int k)
        {
            // Wrap the current density deposited in the guard cells around
            // to the cells above the axis.
            // If Jz is node centered, Jt[0] is located on the boundary.
            // If Jz is cell centered, Jt[0] is at 1/2 dr.
            if (rmin == 0. && 0 < i && i <= ngJ-ishift_z) {
                Jz_arr(i,j,0,0) += Jz_arr(-ishift_z-i,j,0,0);
            }

            // Apply the inverse volume scaling
            const amrex::Real r = std::abs(rminz + (i - irmin)*dr);
            if (r == 0.) {
                // Verboncoeur JCP 164, 421-427 (2001) : corrected volume on axis
                Jz_arr(i,j,0,0) /= (MathConst::pi*dr/3.);
            } else {
                Jz_arr(i,j,0,0) /= (2.*MathConst::pi*r);
            }

            for (int imode=1 ; imode < nmodes ; imode++) {
                const Real ifact = ( (imode%2) == 0 ? +1. : -1.);
                // Wrap the current density deposited in the guard cells around
                // to the cells above the axis.
                if (rmin == 0. && 0 < i && i <= ngJ-ishift_z) {
                    Jz_arr(i,j,0,2*imode-1) += ifact*Jz_arr(-ishift_z-i,j,0,2*imode-1);
                    Jz_arr(i,j,0,2*imode) += ifact*Jz_arr(-ishift_z-i,j,0,2*imode);
                }

                // Apply the inverse volume scaling
                if (r == 0.) {
                    // Verboncoeur JCP 164, 421-427 (2001) : corrected volume on axis
                    Jz_arr(i,j,0,2*imode-1) /= (MathConst::pi*dr/3.);
                    Jz_arr(i,j,0,2*imode) /= (MathConst::pi*dr/3.);
                } else {
                    Jz_arr(i,j,0,2*imode-1) /= (2.*MathConst::pi*r);
                    Jz_arr(i,j,0,2*imode) /= (2.*MathConst::pi*r);
                }
            }

        });
    }
}

void
WarpX::ApplyInverseVolumeScalingToChargeDensity (MultiFab* Rho, int lev)
{
    const long ngRho = Rho->nGrow();
    const std::array<Real,3>& dx = WarpX::CellSize(lev);
    const Real dr = dx[0];

    constexpr int NODE = amrex::IndexType::NODE;

    Box tilebox;

    for ( MFIter mfi(*Rho, TilingIfNotGPU()); mfi.isValid(); ++mfi )
    {

        Array4<Real> const& Rho_arr = Rho->array(mfi);

        tilebox = mfi.tilebox();
        Box tb = convert(tilebox, rho_nodal_flag);

        // Lower corner of tile box physical domain
        // Note that this is done before the tilebox.grow so that
        // these do not include the guard cells.
        std::array<amrex::Real,3> galilean_shift = {0,0,0};
        const std::array<Real, 3>& xyzmin = WarpX::LowerCorner(tilebox, galilean_shift, lev);
        const Dim3 lo = lbound(tilebox);
        const Real rmin = xyzmin[0];
        const Real rminr = xyzmin[0] + (tb.type(0) == NODE ? 0. : 0.5*dx[0]);
        const int irmin = lo.x;
        int ishift = (rminr > rmin ? 1 : 0);

        // Grow the tilebox to include the guard cells, except for the
        // guard cells at negative radius.
        if (rmin > 0.) {
           tb.growLo(0, ngRho);
        }
        tb.growHi(0, ngRho);
        tb.grow(1, ngRho);

        // Rescale charge in r-z mode since the inverse volume factor was not
        // included in the charge deposition.
        // Note that the loop is also over ncomps, which takes care of the RZ modes,
        // as well as the old and new rho.
        amrex::ParallelFor(tb, Rho->nComp(),
        [=] AMREX_GPU_DEVICE (int i, int j, int k, int icomp)
        {
            // Wrap the charge density deposited in the guard cells around
            // to the cells above the axis.
            // Rho is located on the boundary
            if (rmin == 0. && 0 < i && i <= ngRho-ishift) {
                Rho_arr(i,j,0,icomp) += Rho_arr(-ishift-i,j,0,icomp);
            }

            // Apply the inverse volume scaling
            const amrex::Real r = std::abs(rminr + (i - irmin)*dr);
            if (r == 0.) {
                // Verboncoeur JCP 164, 421-427 (2001) : corrected volume on axis
                Rho_arr(i,j,0,icomp) /= (MathConst::pi*dr/3.);
            } else {
                Rho_arr(i,j,0,icomp) /= (2.*MathConst::pi*r);
            }
        });
    }
}
#endif<|MERGE_RESOLUTION|>--- conflicted
+++ resolved
@@ -513,13 +513,8 @@
     const Real dr = dx[0];
 
     constexpr int NODE = amrex::IndexType::NODE;
-<<<<<<< HEAD
-=======
     AMREX_ALWAYS_ASSERT_WITH_MESSAGE(Jx->ixType().ixType()[0] != NODE,
         "Jr should never node-centered in r");
-
-    Box tilebox;
->>>>>>> 1a670a11
 
     for ( MFIter mfi(*Jx, TilingIfNotGPU()); mfi.isValid(); ++mfi )
     {
@@ -538,11 +533,7 @@
         // these do not include the guard cells.
         std::array<amrex::Real,3> galilean_shift = {0,0,0};
         const std::array<Real, 3>& xyzmin = WarpX::LowerCorner(tilebox, galilean_shift, lev);
-<<<<<<< HEAD
         const Real rmin  = xyzmin[0];
-=======
-        const Real rmin  = xyzmin[0] + (tbr.type(0) == NODE ? 0. : 0.5*dx[0]);
->>>>>>> 1a670a11
         const Real rminr = xyzmin[0] + (tbr.type(0) == NODE ? 0. : 0.5*dx[0]);
         const Real rmint = xyzmin[0] + (tbt.type(0) == NODE ? 0. : 0.5*dx[0]);
         const Real rminz = xyzmin[0] + (tbz.type(0) == NODE ? 0. : 0.5*dx[0]);
