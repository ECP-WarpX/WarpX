/* Copyright 2020 Remi Lehe
 *
 * This file is part of WarpX.
 *
 * License: BSD-3-Clause-LBNL
 */
#include "FiniteDifferenceSolver.H"

#ifndef WARPX_DIM_RZ
#   include "FieldSolver/FiniteDifferenceSolver/FiniteDifferenceAlgorithms/CartesianYeeAlgorithm.H"
#   include "FieldSolver/FiniteDifferenceSolver/FiniteDifferenceAlgorithms/CartesianCKCAlgorithm.H"
#   include "FieldSolver/FiniteDifferenceSolver/FiniteDifferenceAlgorithms/CartesianNodalAlgorithm.H"
#else
#   include "FieldSolver/FiniteDifferenceSolver/FiniteDifferenceAlgorithms/CylindricalYeeAlgorithm.H"
#endif
#include "Utils/TextMsg.H"
#include "Utils/WarpXAlgorithmSelection.H"
#include "Utils/WarpXConst.H"
#include "WarpX.H"

#include <AMReX.H>
#include <AMReX_Array4.H>
#include <AMReX_Config.H>
#include <AMReX_Extension.H>
#include <AMReX_GpuAtomic.H>
#include <AMReX_GpuContainers.H>
#include <AMReX_GpuControl.H>
#include <AMReX_GpuDevice.H>
#include <AMReX_GpuLaunch.H>
#include <AMReX_GpuQualifiers.H>
#include <AMReX_IndexType.H>
#include <AMReX_LayoutData.H>
#include <AMReX_MFIter.H>
#include <AMReX_MultiFab.H>
#include <AMReX_REAL.H>
#include <AMReX_Utility.H>

#include <AMReX_BaseFwd.H>

#include <array>
#include <memory>

using namespace amrex;

/**
 * \brief Update the E field, over one timestep
 */
void FiniteDifferenceSolver::EvolveE (
    std::array< std::unique_ptr<amrex::MultiFab>, 3 >& Efield,
    std::array< std::unique_ptr<amrex::MultiFab>, 3 > const& Bfield,
    std::array< std::unique_ptr<amrex::MultiFab>, 3 > const& Jfield,
    std::array< std::unique_ptr<amrex::MultiFab>, 3 > const& edge_lengths,
    std::array< std::unique_ptr<amrex::MultiFab>, 3 > const& face_areas,
    std::array< std::unique_ptr<amrex::MultiFab>, 3 >& ECTRhofield,
    std::unique_ptr<amrex::MultiFab> const& Ffield,
    int lev, amrex::Real const dt ) {

#ifdef AMREX_USE_EB
    if (m_fdtd_algo != ElectromagneticSolverAlgo::ECT) {
        amrex::ignore_unused(face_areas, ECTRhofield);
    }
#else
    amrex::ignore_unused(face_areas, ECTRhofield);
#endif

    // Select algorithm (The choice of algorithm is a runtime option,
    // but we compile code for each algorithm, using templates)
#ifdef WARPX_DIM_RZ
<<<<<<< HEAD
    if (m_fdtd_algo == MaxwellSolverAlgo::Yee){
        EvolveECylindrical <CylindricalYeeAlgorithm> ( Efield, Bfield, Jfield, edge_lengths, Ffield, lev, dt );
=======
    if (m_fdtd_algo == ElectromagneticSolverAlgo::Yee){
        ignore_unused(edge_lengths);
        EvolveECylindrical <CylindricalYeeAlgorithm> ( Efield, Bfield, Jfield, Ffield, lev, dt );
>>>>>>> 766a521b
#else
    if (m_grid_type == GridType::Collocated) {

        EvolveECartesian <CartesianNodalAlgorithm> ( Efield, Bfield, Jfield, edge_lengths, Ffield, lev, dt );

    } else if (m_fdtd_algo == ElectromagneticSolverAlgo::Yee || m_fdtd_algo == ElectromagneticSolverAlgo::ECT) {

        EvolveECartesian <CartesianYeeAlgorithm> ( Efield, Bfield, Jfield, edge_lengths, Ffield, lev, dt );

    } else if (m_fdtd_algo == ElectromagneticSolverAlgo::CKC) {

        EvolveECartesian <CartesianCKCAlgorithm> ( Efield, Bfield, Jfield, edge_lengths, Ffield, lev, dt );

#endif
    } else {
        WARPX_ABORT_WITH_MESSAGE("EvolveE: Unknown algorithm");
    }

}


#ifndef WARPX_DIM_RZ

template<typename T_Algo>
void FiniteDifferenceSolver::EvolveECartesian (
    std::array< std::unique_ptr<amrex::MultiFab>, 3 >& Efield,
    std::array< std::unique_ptr<amrex::MultiFab>, 3 > const& Bfield,
    std::array< std::unique_ptr<amrex::MultiFab>, 3 > const& Jfield,
    std::array< std::unique_ptr<amrex::MultiFab>, 3 > const& edge_lengths,
    std::unique_ptr<amrex::MultiFab> const& Ffield,
    int lev, amrex::Real const dt ) {

#ifndef AMREX_USE_EB
    amrex::ignore_unused(edge_lengths);
#endif

    amrex::LayoutData<amrex::Real>* cost = WarpX::getCosts(lev);
    Real constexpr c2 = PhysConst::c * PhysConst::c;

    // Loop through the grids, and over the tiles within each grid
#ifdef AMREX_USE_OMP
#pragma omp parallel if (amrex::Gpu::notInLaunchRegion())
#endif
    for ( MFIter mfi(*Efield[0], TilingIfNotGPU()); mfi.isValid(); ++mfi ) {
        if (cost && WarpX::load_balance_costs_update_algo == LoadBalanceCostsUpdateAlgo::Timers)
        {
            amrex::Gpu::synchronize();
        }
        auto wt = static_cast<amrex::Real>(amrex::second());

        // Extract field data for this grid/tile
        Array4<Real> const& Ex = Efield[0]->array(mfi);
        Array4<Real> const& Ey = Efield[1]->array(mfi);
        Array4<Real> const& Ez = Efield[2]->array(mfi);
        Array4<Real> const& Bx = Bfield[0]->array(mfi);
        Array4<Real> const& By = Bfield[1]->array(mfi);
        Array4<Real> const& Bz = Bfield[2]->array(mfi);
        Array4<Real> const& jx = Jfield[0]->array(mfi);
        Array4<Real> const& jy = Jfield[1]->array(mfi);
        Array4<Real> const& jz = Jfield[2]->array(mfi);

#ifdef AMREX_USE_EB
        amrex::Array4<amrex::Real> const& lx = edge_lengths[0]->array(mfi);
        amrex::Array4<amrex::Real> const& ly = edge_lengths[1]->array(mfi);
        amrex::Array4<amrex::Real> const& lz = edge_lengths[2]->array(mfi);
#endif

        // Extract stencil coefficients
        Real const * const AMREX_RESTRICT coefs_x = m_stencil_coefs_x.dataPtr();
        auto const n_coefs_x = static_cast<int>(m_stencil_coefs_x.size());
        Real const * const AMREX_RESTRICT coefs_y = m_stencil_coefs_y.dataPtr();
        auto const n_coefs_y = static_cast<int>(m_stencil_coefs_y.size());
        Real const * const AMREX_RESTRICT coefs_z = m_stencil_coefs_z.dataPtr();
        auto const n_coefs_z = static_cast<int>(m_stencil_coefs_z.size());

        // Extract tileboxes for which to loop
        Box const& tex  = mfi.tilebox(Efield[0]->ixType().toIntVect());
        Box const& tey  = mfi.tilebox(Efield[1]->ixType().toIntVect());
        Box const& tez  = mfi.tilebox(Efield[2]->ixType().toIntVect());

        // Loop over the cells and update the fields
        amrex::ParallelFor(tex, tey, tez,

            [=] AMREX_GPU_DEVICE (int i, int j, int k){
#ifdef AMREX_USE_EB
                // Skip field push if this cell is fully covered by embedded boundaries
                if (lx(i, j, k) <= 0) return;
#endif
                Ex(i, j, k) += c2 * dt * (
                    - T_Algo::DownwardDz(By, coefs_z, n_coefs_z, i, j, k)
                    + T_Algo::DownwardDy(Bz, coefs_y, n_coefs_y, i, j, k)
                    - PhysConst::mu0 * jx(i, j, k) );
            },

            [=] AMREX_GPU_DEVICE (int i, int j, int k){
#ifdef AMREX_USE_EB
                // Skip field push if this cell is fully covered by embedded boundaries
#ifdef WARPX_DIM_3D
                if (ly(i,j,k) <= 0) return;
#elif defined(WARPX_DIM_XZ)
                //In XZ Ey is associated with a mesh node, so we need to check if the mesh node is covered
                amrex::ignore_unused(ly);
                if (lx(i, j, k)<=0 || lx(i-1, j, k)<=0 || lz(i, j-1, k)<=0 || lz(i, j, k)<=0) return;
#endif
#endif
                Ey(i, j, k) += c2 * dt * (
                    - T_Algo::DownwardDx(Bz, coefs_x, n_coefs_x, i, j, k)
                    + T_Algo::DownwardDz(Bx, coefs_z, n_coefs_z, i, j, k)
                    - PhysConst::mu0 * jy(i, j, k) );
            },

            [=] AMREX_GPU_DEVICE (int i, int j, int k){
#ifdef AMREX_USE_EB
                // Skip field push if this cell is fully covered by embedded boundaries
                if (lz(i,j,k) <= 0) return;
#endif
                Ez(i, j, k) += c2 * dt * (
                    - T_Algo::DownwardDy(Bx, coefs_y, n_coefs_y, i, j, k)
                    + T_Algo::DownwardDx(By, coefs_x, n_coefs_x, i, j, k)
                    - PhysConst::mu0 * jz(i, j, k) );
            }

        );

        // If F is not a null pointer, further update E using the grad(F) term
        // (hyperbolic correction for errors in charge conservation)
        if (Ffield) {

            // Extract field data for this grid/tile
            const Array4<Real> F = Ffield->array(mfi);

            // Loop over the cells and update the fields
            amrex::ParallelFor(tex, tey, tez,

                [=] AMREX_GPU_DEVICE (int i, int j, int k){
                    Ex(i, j, k) += c2 * dt * T_Algo::UpwardDx(F, coefs_x, n_coefs_x, i, j, k);
                },
                [=] AMREX_GPU_DEVICE (int i, int j, int k){
                    Ey(i, j, k) += c2 * dt * T_Algo::UpwardDy(F, coefs_y, n_coefs_y, i, j, k);
                },
                [=] AMREX_GPU_DEVICE (int i, int j, int k){
                    Ez(i, j, k) += c2 * dt * T_Algo::UpwardDz(F, coefs_z, n_coefs_z, i, j, k);
                }

            );

        }

        if (cost && WarpX::load_balance_costs_update_algo == LoadBalanceCostsUpdateAlgo::Timers)
        {
            amrex::Gpu::synchronize();
            wt = static_cast<amrex::Real>(amrex::second()) - wt;
            amrex::HostDevice::Atomic::Add( &(*cost)[mfi.index()], wt);
        }
    }

}

#else // corresponds to ifndef WARPX_DIM_RZ

template<typename T_Algo>
void FiniteDifferenceSolver::EvolveECylindrical (
    std::array< std::unique_ptr<amrex::MultiFab>, 3 >& Efield,
    std::array< std::unique_ptr<amrex::MultiFab>, 3 > const& Bfield,
    std::array< std::unique_ptr<amrex::MultiFab>, 3 > const& Jfield,
    std::array< std::unique_ptr<amrex::MultiFab>, 3 > const& edge_lengths,
    std::unique_ptr<amrex::MultiFab> const& Ffield,
    int lev, amrex::Real const dt ) {

#ifndef AMREX_USE_EB
    amrex::ignore_unused(edge_lengths);
#endif

    amrex::LayoutData<amrex::Real>* cost = WarpX::getCosts(lev);

    // Loop through the grids, and over the tiles within each grid
#ifdef AMREX_USE_OMP
#pragma omp parallel if (amrex::Gpu::notInLaunchRegion())
#endif
    for ( MFIter mfi(*Efield[0], TilingIfNotGPU()); mfi.isValid(); ++mfi ) {
        if (cost && WarpX::load_balance_costs_update_algo == LoadBalanceCostsUpdateAlgo::Timers)
        {
            amrex::Gpu::synchronize();
        }
        auto wt = static_cast<amrex::Real>(amrex::second());

        // Extract field data for this grid/tile
        Array4<Real> const& Er = Efield[0]->array(mfi);
        Array4<Real> const& Et = Efield[1]->array(mfi);
        Array4<Real> const& Ez = Efield[2]->array(mfi);
        Array4<Real> const& Br = Bfield[0]->array(mfi);
        Array4<Real> const& Bt = Bfield[1]->array(mfi);
        Array4<Real> const& Bz = Bfield[2]->array(mfi);
        Array4<Real> const& jr = Jfield[0]->array(mfi);
        Array4<Real> const& jt = Jfield[1]->array(mfi);
        Array4<Real> const& jz = Jfield[2]->array(mfi);

#ifdef AMREX_USE_EB
        amrex::Array4<amrex::Real> const& lx = edge_lengths[0]->array(mfi);
        amrex::Array4<amrex::Real> const& lz = edge_lengths[2]->array(mfi);
#endif

        // Extract stencil coefficients
        Real const * const AMREX_RESTRICT coefs_r = m_stencil_coefs_r.dataPtr();
        auto const n_coefs_r = static_cast<int>(m_stencil_coefs_r.size());
        Real const * const AMREX_RESTRICT coefs_z = m_stencil_coefs_z.dataPtr();
        auto const n_coefs_z = static_cast<int>(m_stencil_coefs_z.size());

        // Extract cylindrical specific parameters
        Real const dr = m_dr;
        int const nmodes = m_nmodes;
        Real const rmin = m_rmin;

        // Extract tileboxes for which to loop
        Box const& ter  = mfi.tilebox(Efield[0]->ixType().toIntVect());
        Box const& tet  = mfi.tilebox(Efield[1]->ixType().toIntVect());
        Box const& tez  = mfi.tilebox(Efield[2]->ixType().toIntVect());

        Real const c2 = PhysConst::c * PhysConst::c;

        // Loop over the cells and update the fields
        amrex::ParallelFor(ter, tet, tez,

            [=] AMREX_GPU_DEVICE (int i, int j, int /*k*/){
<<<<<<< HEAD
#ifdef AMREX_USE_EB
                // Skip field push if this cell is fully covered by embedded boundaries
                if (lx(i, j, 0) <= 0) return;
#endif
                Real const r = rmin + (i + 0.5)*dr; // r on cell-centered point (Er is cell-centered in r)
=======
                Real const r = rmin + (i + 0.5_rt)*dr; // r on cell-centered point (Er is cell-centered in r)
>>>>>>> 766a521b
                Er(i, j, 0, 0) +=  c2 * dt*(
                    - T_Algo::DownwardDz(Bt, coefs_z, n_coefs_z, i, j, 0, 0)
                    - PhysConst::mu0 * jr(i, j, 0, 0) ); // Mode m=0
                for (int m=1; m<nmodes; m++) { // Higher-order modes
                    Er(i, j, 0, 2*m-1) += c2 * dt*(
                        - T_Algo::DownwardDz(Bt, coefs_z, n_coefs_z, i, j, 0, 2*m-1)
                        + m * Bz(i, j, 0, 2*m  )/r
                        - PhysConst::mu0 * jr(i, j, 0, 2*m-1) );  // Real part
                    Er(i, j, 0, 2*m  ) += c2 * dt*(
                        - T_Algo::DownwardDz(Bt, coefs_z, n_coefs_z, i, j, 0, 2*m  )
                        - m * Bz(i, j, 0, 2*m-1)/r
                        - PhysConst::mu0 * jr(i, j, 0, 2*m  ) ); // Imaginary part
                }
            },

            [=] AMREX_GPU_DEVICE (int i, int j, int /*k*/){
#ifdef AMREX_USE_EB
                // Skip field push if this cell is fully covered by embedded boundaries
                // The Et field is at a node, so we need to check if the node is covered
                if (lx(i, j, 0)<=0 || lx(i-1, j, 0)<=0 || lz(i, j-1, 0)<=0 || lz(i, j, 0)<=0) return;
#endif
                Real const r = rmin + i*dr; // r on a nodal grid (Et is nodal in r)
                if (r != 0) { // Off-axis, regular Maxwell equations
                    Et(i, j, 0, 0) += c2 * dt*(
                        - T_Algo::DownwardDr(Bz, coefs_r, n_coefs_r, i, j, 0, 0)
                        + T_Algo::DownwardDz(Br, coefs_z, n_coefs_z, i, j, 0, 0)
                        - PhysConst::mu0 * jt(i, j, 0, 0 ) ); // Mode m=0
                    for (int m=1 ; m<nmodes ; m++) { // Higher-order modes
                        Et(i, j, 0, 2*m-1) += c2 * dt*(
                            - T_Algo::DownwardDr(Bz, coefs_r, n_coefs_r, i, j, 0, 2*m-1)
                            + T_Algo::DownwardDz(Br, coefs_z, n_coefs_z, i, j, 0, 2*m-1)
                            - PhysConst::mu0 * jt(i, j, 0, 2*m-1) ); // Real part
                        Et(i, j, 0, 2*m  ) += c2 * dt*(
                            - T_Algo::DownwardDr(Bz, coefs_r, n_coefs_r, i, j, 0, 2*m  )
                            + T_Algo::DownwardDz(Br, coefs_z, n_coefs_z, i, j, 0, 2*m  )
                            - PhysConst::mu0 * jt(i, j, 0, 2*m  ) ); // Imaginary part
                    }
                } else { // r==0: on-axis corrections
                    // Ensure that Et remains 0 on axis (except for m=1)
                    Et(i, j, 0, 0) = 0.; // Mode m=0
                    for (int m=1; m<nmodes; m++) { // Higher-order modes
                        if (m == 1){
                            // The bulk equation could in principle be used here since it does not diverge
                            // on axis. However, it typically gives poor results e.g. for the propagation
                            // of a laser pulse (the field is spuriously reduced on axis). For this reason
                            // a modified on-axis condition is used here: we use the fact that
                            // Etheta(r=0,m=1) should equal -iEr(r=0,m=1), for the fields Er and Et to be
                            // independent of theta at r=0. Now with linear interpolation:
                            // Er(r=0,m=1) = 0.5*[Er(r=dr/2,m=1) + Er(r=-dr/2,m=1)]
                            // And using the rule applying for the guards cells
                            // Er(r=-dr/2,m=1) = Er(r=dr/2,m=1). Thus: Et(i,j,m) = -i*Er(i,j,m)
                            Et(i,j,0,2*m-1) =  Er(i,j,0,2*m  );
                            Et(i,j,0,2*m  ) = -Er(i,j,0,2*m-1);
                        } else {
                            Et(i, j, 0, 2*m-1) = 0.;
                            Et(i, j, 0, 2*m  ) = 0.;
                        }
                    }
                }
            },

            [=] AMREX_GPU_DEVICE (int i, int j, int /*k*/){
#ifdef AMREX_USE_EB
                // Skip field push if this cell is fully covered by embedded boundaries
                if (lz(i, j, 0) <= 0) return;
#endif
                Real const r = rmin + i*dr; // r on a nodal grid (Ez is nodal in r)
                if (r != 0) { // Off-axis, regular Maxwell equations
                    Ez(i, j, 0, 0) += c2 * dt*(
                       T_Algo::DownwardDrr_over_r(Bt, r, dr, coefs_r, n_coefs_r, i, j, 0, 0)
                        - PhysConst::mu0 * jz(i, j, 0, 0  ) ); // Mode m=0
                    for (int m=1 ; m<nmodes ; m++) { // Higher-order modes
                        Ez(i, j, 0, 2*m-1) += c2 * dt *(
                            - m * Br(i, j, 0, 2*m  )/r
                            + T_Algo::DownwardDrr_over_r(Bt, r, dr, coefs_r, n_coefs_r, i, j, 0, 2*m-1)
                            - PhysConst::mu0 * jz(i, j, 0, 2*m-1) ); // Real part
                        Ez(i, j, 0, 2*m  ) += c2 * dt *(
                            m * Br(i, j, 0, 2*m-1)/r
                            + T_Algo::DownwardDrr_over_r(Bt, r, dr, coefs_r, n_coefs_r, i, j, 0, 2*m  )
                            - PhysConst::mu0 * jz(i, j, 0, 2*m  ) ); // Imaginary part
                    }
                } else { // r==0: on-axis corrections
                    // For m==0, Bt is linear in r, for small r
                    // Therefore, the formula below regularizes the singularity
                    Ez(i, j, 0, 0) += c2 * dt*(
                         4*Bt(i, j, 0, 0)/dr // regularization
                         - PhysConst::mu0 * jz(i, j, 0, 0  ) );
                    // Ensure that Ez remains 0 for higher-order modes
                    for (int m=1; m<nmodes; m++) {
                        Ez(i, j, 0, 2*m-1) = 0.;
                        Ez(i, j, 0, 2*m  ) = 0.;
                    }
                }
            }

        ); // end of loop over cells

        // If F is not a null pointer, further update E using the grad(F) term
        // (hyperbolic correction for errors in charge conservation)
        if (Ffield) {

            // Extract field data for this grid/tile
            const Array4<Real> F = Ffield->array(mfi);

            // Loop over the cells and update the fields
            amrex::ParallelFor(ter, tet, tez,

                [=] AMREX_GPU_DEVICE (int i, int j, int /*k*/){
                    Er(i, j, 0, 0) += c2 * dt * T_Algo::UpwardDr(F, coefs_r, n_coefs_r, i, j, 0, 0);
                    for (int m=1; m<nmodes; m++) { // Higher-order modes
                        Er(i, j, 0, 2*m-1) += c2 * dt * T_Algo::UpwardDr(F, coefs_r, n_coefs_r, i, j, 0, 2*m-1); // Real part
                        Er(i, j, 0, 2*m  ) += c2 * dt * T_Algo::UpwardDr(F, coefs_r, n_coefs_r, i, j, 0, 2*m  ); // Imaginary part
                    }
                },
                [=] AMREX_GPU_DEVICE (int i, int j, int /*k*/){
                    // Mode m=0: no update
                    Real const r = rmin + i*dr; // r on a nodal grid (Et is nodal in r)
                    if (r != 0){ // Off-axis, regular Maxwell equations
                        for (int m=1; m<nmodes; m++) { // Higher-order modes
                            Et(i, j, 0, 2*m-1) += c2 * dt *  m * F(i, j, 0, 2*m  )/r; // Real part
                            Et(i, j, 0, 2*m  ) += c2 * dt * -m * F(i, j, 0, 2*m-1)/r; // Imaginary part
                        }
                    } else { // r==0: on-axis corrections
                        // For m==1, F is linear in r, for small r
                        // Therefore, the formula below regularizes the singularity
                        if (nmodes >= 2) { // needs to have at least m=0 and m=1
                            int const m=1;
                            Et(i, j, 0, 2*m-1) += c2 * dt *  m * F(i+1, j, 0, 2*m  )/dr; // Real part
                            Et(i, j, 0, 2*m  ) += c2 * dt * -m * F(i+1, j, 0, 2*m-1)/dr; // Imaginary part
                        }
                    }
                },
                [=] AMREX_GPU_DEVICE (int i, int j, int /*k*/){
                    Ez(i, j, 0, 0) += c2 * dt * T_Algo::UpwardDz(F, coefs_z, n_coefs_z, i, j, 0, 0);
                    for (int m=1; m<nmodes; m++) { // Higher-order modes
                        Ez(i, j, 0, 2*m-1) += c2 * dt * T_Algo::UpwardDz(F, coefs_z, n_coefs_z, i, j, 0, 2*m-1); // Real part
                        Ez(i, j, 0, 2*m  ) += c2 * dt * T_Algo::UpwardDz(F, coefs_z, n_coefs_z, i, j, 0, 2*m  ); // Imaginary part
                    }
                }

            ); // end of loop over cells

        } // end of if condition for F

        if (cost && WarpX::load_balance_costs_update_algo == LoadBalanceCostsUpdateAlgo::Timers)
        {
            amrex::Gpu::synchronize();
            wt = static_cast<amrex::Real>(amrex::second()) - wt;
            amrex::HostDevice::Atomic::Add( &(*cost)[mfi.index()], wt);
        }
    } // end of loop over grid/tiles

}

#endif // corresponds to ifndef WARPX_DIM_RZ<|MERGE_RESOLUTION|>--- conflicted
+++ resolved
@@ -66,14 +66,8 @@
     // Select algorithm (The choice of algorithm is a runtime option,
     // but we compile code for each algorithm, using templates)
 #ifdef WARPX_DIM_RZ
-<<<<<<< HEAD
-    if (m_fdtd_algo == MaxwellSolverAlgo::Yee){
+    if (m_fdtd_algo == ElectromagneticSolverAlgo::Yee){
         EvolveECylindrical <CylindricalYeeAlgorithm> ( Efield, Bfield, Jfield, edge_lengths, Ffield, lev, dt );
-=======
-    if (m_fdtd_algo == ElectromagneticSolverAlgo::Yee){
-        ignore_unused(edge_lengths);
-        EvolveECylindrical <CylindricalYeeAlgorithm> ( Efield, Bfield, Jfield, Ffield, lev, dt );
->>>>>>> 766a521b
 #else
     if (m_grid_type == GridType::Collocated) {
 
@@ -298,15 +292,11 @@
         amrex::ParallelFor(ter, tet, tez,
 
             [=] AMREX_GPU_DEVICE (int i, int j, int /*k*/){
-<<<<<<< HEAD
 #ifdef AMREX_USE_EB
                 // Skip field push if this cell is fully covered by embedded boundaries
                 if (lx(i, j, 0) <= 0) return;
 #endif
-                Real const r = rmin + (i + 0.5)*dr; // r on cell-centered point (Er is cell-centered in r)
-=======
                 Real const r = rmin + (i + 0.5_rt)*dr; // r on cell-centered point (Er is cell-centered in r)
->>>>>>> 766a521b
                 Er(i, j, 0, 0) +=  c2 * dt*(
                     - T_Algo::DownwardDz(Bt, coefs_z, n_coefs_z, i, j, 0, 0)
                     - PhysConst::mu0 * jr(i, j, 0, 0) ); // Mode m=0
