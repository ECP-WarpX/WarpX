/* Copyright 2020 Remi Lehe
 *
 * This file is part of WarpX.
 *
 * License: BSD-3-Clause-LBNL
 */
#include "FiniteDifferenceSolver.H"

#ifndef WARPX_DIM_RZ
#   include "FieldSolver/FiniteDifferenceSolver/FiniteDifferenceAlgorithms/CartesianYeeAlgorithm.H"
#   include "FieldSolver/FiniteDifferenceSolver/FiniteDifferenceAlgorithms/CartesianCKCAlgorithm.H"
#   include "FieldSolver/FiniteDifferenceSolver/FiniteDifferenceAlgorithms/CartesianNodalAlgorithm.H"
#else
#   include "FieldSolver/FiniteDifferenceSolver/FiniteDifferenceAlgorithms/CylindricalYeeAlgorithm.H"
#endif
#include "EmbeddedBoundary/Enabled.H"
#include "Utils/TextMsg.H"
#include "Utils/WarpXAlgorithmSelection.H"
#include "Utils/WarpXConst.H"
#include "WarpX.H"

#include <ablastr/fields/MultiFabRegister.H>

#include <AMReX.H>
#include <AMReX_Array4.H>
#include <AMReX_Config.H>
#include <AMReX_Extension.H>
#include <AMReX_GpuAtomic.H>
#include <AMReX_GpuContainers.H>
#include <AMReX_GpuControl.H>
#include <AMReX_GpuDevice.H>
#include <AMReX_GpuLaunch.H>
#include <AMReX_GpuQualifiers.H>
#include <AMReX_IndexType.H>
#include <AMReX_LayoutData.H>
#include <AMReX_MFIter.H>
#include <AMReX_MultiFab.H>
#include <AMReX_REAL.H>
#include <AMReX_Utility.H>

#include <AMReX_BaseFwd.H>

#include <array>
#include <memory>

using namespace amrex;
using namespace ablastr::fields;

/**
 * \brief Update the E field, over one timestep
 */
void FiniteDifferenceSolver::EvolveE (
    ablastr::fields::VectorField Efield,
    std::array< std::unique_ptr<amrex::MultiFab>, 3 > const& Bfield,
<<<<<<< HEAD
    ablastr::fields::VectorField const& Jfield,
    std::array< std::unique_ptr<amrex::MultiFab>, 3 > const& edge_lengths,
=======
    std::array< std::unique_ptr<amrex::MultiFab>, 3 > const& Jfield,
    VectorField const& edge_lengths,
>>>>>>> 5534916b
    VectorField const& face_areas,
    std::array< std::unique_ptr<amrex::MultiFab>, 3 >& ECTRhofield,
    amrex::MultiFab const* Ffield,
    int lev, amrex::Real const dt ) {

    if (m_fdtd_algo != ElectromagneticSolverAlgo::ECT) {
        amrex::ignore_unused(face_areas, ECTRhofield);
    }

    // Select algorithm (The choice of algorithm is a runtime option,
    // but we compile code for each algorithm, using templates)
#ifdef WARPX_DIM_RZ
    if (m_fdtd_algo == ElectromagneticSolverAlgo::Yee){
        EvolveECylindrical <CylindricalYeeAlgorithm> ( Efield, Bfield, Jfield, edge_lengths, Ffield, lev, dt );
#else
    if (m_grid_type == GridType::Collocated) {

        EvolveECartesian <CartesianNodalAlgorithm> ( Efield, Bfield, Jfield, edge_lengths, Ffield, lev, dt );

    } else if (m_fdtd_algo == ElectromagneticSolverAlgo::Yee || m_fdtd_algo == ElectromagneticSolverAlgo::ECT) {

        EvolveECartesian <CartesianYeeAlgorithm> ( Efield, Bfield, Jfield, edge_lengths, Ffield, lev, dt );

    } else if (m_fdtd_algo == ElectromagneticSolverAlgo::CKC) {

        EvolveECartesian <CartesianCKCAlgorithm> ( Efield, Bfield, Jfield, edge_lengths, Ffield, lev, dt );

#endif
    } else {
        WARPX_ABORT_WITH_MESSAGE("EvolveE: Unknown algorithm");
    }

}


#ifndef WARPX_DIM_RZ

template<typename T_Algo>
void FiniteDifferenceSolver::EvolveECartesian (
    ablastr::fields::VectorField& Efield,
    std::array< std::unique_ptr<amrex::MultiFab>, 3 > const& Bfield,
<<<<<<< HEAD
    ablastr::fields::VectorField const& Jfield,
    std::array< std::unique_ptr<amrex::MultiFab>, 3 > const& edge_lengths,
=======
    std::array< std::unique_ptr<amrex::MultiFab>, 3 > const& Jfield,
    VectorField const& edge_lengths,
>>>>>>> 5534916b
    amrex::MultiFab const* Ffield,
    int lev, amrex::Real const dt ) {

#ifndef AMREX_USE_EB
    amrex::ignore_unused(edge_lengths);
#endif

    amrex::LayoutData<amrex::Real>* cost = WarpX::getCosts(lev);
    Real constexpr c2 = PhysConst::c * PhysConst::c;

    // Loop through the grids, and over the tiles within each grid
#ifdef AMREX_USE_OMP
#pragma omp parallel if (amrex::Gpu::notInLaunchRegion())
#endif
    for ( MFIter mfi(*Efield[0], TilingIfNotGPU()); mfi.isValid(); ++mfi ) {
        if (cost && WarpX::load_balance_costs_update_algo == LoadBalanceCostsUpdateAlgo::Timers)
        {
            amrex::Gpu::synchronize();
        }
        auto wt = static_cast<amrex::Real>(amrex::second());

        // Extract field data for this grid/tile
        Array4<Real> const& Ex = Efield[0]->array(mfi);
        Array4<Real> const& Ey = Efield[1]->array(mfi);
        Array4<Real> const& Ez = Efield[2]->array(mfi);
        Array4<Real> const& Bx = Bfield[0]->array(mfi);
        Array4<Real> const& By = Bfield[1]->array(mfi);
        Array4<Real> const& Bz = Bfield[2]->array(mfi);
        Array4<Real> const& jx = Jfield[0]->array(mfi);
        Array4<Real> const& jy = Jfield[1]->array(mfi);
        Array4<Real> const& jz = Jfield[2]->array(mfi);

        amrex::Array4<amrex::Real> lx, ly, lz;
        if (EB::enabled()) {
            lx = edge_lengths[0]->array(mfi);
            ly = edge_lengths[1]->array(mfi);
            lz = edge_lengths[2]->array(mfi);
        }

        // Extract stencil coefficients
        Real const * const AMREX_RESTRICT coefs_x = m_stencil_coefs_x.dataPtr();
        auto const n_coefs_x = static_cast<int>(m_stencil_coefs_x.size());
        Real const * const AMREX_RESTRICT coefs_y = m_stencil_coefs_y.dataPtr();
        auto const n_coefs_y = static_cast<int>(m_stencil_coefs_y.size());
        Real const * const AMREX_RESTRICT coefs_z = m_stencil_coefs_z.dataPtr();
        auto const n_coefs_z = static_cast<int>(m_stencil_coefs_z.size());

        // Extract tileboxes for which to loop
        Box const& tex  = mfi.tilebox(Efield[0]->ixType().toIntVect());
        Box const& tey  = mfi.tilebox(Efield[1]->ixType().toIntVect());
        Box const& tez  = mfi.tilebox(Efield[2]->ixType().toIntVect());

        // Loop over the cells and update the fields
        amrex::ParallelFor(tex, tey, tez,

            [=] AMREX_GPU_DEVICE (int i, int j, int k){
                // Skip field push if this cell is fully covered by embedded boundaries
                if (lx && lx(i, j, k) <= 0) { return; }

                Ex(i, j, k) += c2 * dt * (
                    - T_Algo::DownwardDz(By, coefs_z, n_coefs_z, i, j, k)
                    + T_Algo::DownwardDy(Bz, coefs_y, n_coefs_y, i, j, k)
                    - PhysConst::mu0 * jx(i, j, k) );
            },

            [=] AMREX_GPU_DEVICE (int i, int j, int k){
                // Skip field push if this cell is fully covered by embedded boundaries
#ifdef WARPX_DIM_3D
                if (ly && ly(i,j,k) <= 0) { return; }
#elif defined(WARPX_DIM_XZ)
                //In XZ Ey is associated with a mesh node, so we need to check if the mesh node is covered
                amrex::ignore_unused(ly);
                if (lx && (lx(i, j, k)<=0 || lx(i-1, j, k)<=0 || lz(i, j-1, k)<=0 || lz(i, j, k)<=0)) { return; }
#endif

                Ey(i, j, k) += c2 * dt * (
                    - T_Algo::DownwardDx(Bz, coefs_x, n_coefs_x, i, j, k)
                    + T_Algo::DownwardDz(Bx, coefs_z, n_coefs_z, i, j, k)
                    - PhysConst::mu0 * jy(i, j, k) );
            },

            [=] AMREX_GPU_DEVICE (int i, int j, int k){
                // Skip field push if this cell is fully covered by embedded boundaries
                if (lz && lz(i,j,k) <= 0) { return; }
                Ez(i, j, k) += c2 * dt * (
                    - T_Algo::DownwardDy(Bx, coefs_y, n_coefs_y, i, j, k)
                    + T_Algo::DownwardDx(By, coefs_x, n_coefs_x, i, j, k)
                    - PhysConst::mu0 * jz(i, j, k) );
            }

        );

        // If F is not a null pointer, further update E using the grad(F) term
        // (hyperbolic correction for errors in charge conservation)
        if (Ffield) {

            // Extract field data for this grid/tile
            Array4<Real const> F = Ffield->array(mfi);

            // Loop over the cells and update the fields
            amrex::ParallelFor(tex, tey, tez,

                [=] AMREX_GPU_DEVICE (int i, int j, int k){
                    Ex(i, j, k) += c2 * dt * T_Algo::UpwardDx(F, coefs_x, n_coefs_x, i, j, k);
                },
                [=] AMREX_GPU_DEVICE (int i, int j, int k){
                    Ey(i, j, k) += c2 * dt * T_Algo::UpwardDy(F, coefs_y, n_coefs_y, i, j, k);
                },
                [=] AMREX_GPU_DEVICE (int i, int j, int k){
                    Ez(i, j, k) += c2 * dt * T_Algo::UpwardDz(F, coefs_z, n_coefs_z, i, j, k);
                }

            );

        }

        if (cost && WarpX::load_balance_costs_update_algo == LoadBalanceCostsUpdateAlgo::Timers)
        {
            amrex::Gpu::synchronize();
            wt = static_cast<amrex::Real>(amrex::second()) - wt;
            amrex::HostDevice::Atomic::Add( &(*cost)[mfi.index()], wt);
        }
    }

}

#else // corresponds to ifndef WARPX_DIM_RZ

template<typename T_Algo>
void FiniteDifferenceSolver::EvolveECylindrical (
    ablastr::fields::VectorField& Efield,
    std::array< std::unique_ptr<amrex::MultiFab>, 3 > const& Bfield,
<<<<<<< HEAD
    ablastr::fields::VectorField const& Jfield,
    std::array< std::unique_ptr<amrex::MultiFab>, 3 > const& edge_lengths,
=======
    std::array< std::unique_ptr<amrex::MultiFab>, 3 > const& Jfield,
    ablastr::fields::VectorField const& edge_lengths,
>>>>>>> 5534916b
    amrex::MultiFab const* Ffield,
    int lev, amrex::Real const dt ) {

#ifndef AMREX_USE_EB
    amrex::ignore_unused(edge_lengths);
#endif

    amrex::LayoutData<amrex::Real>* cost = WarpX::getCosts(lev);

    // Loop through the grids, and over the tiles within each grid
#ifdef AMREX_USE_OMP
#pragma omp parallel if (amrex::Gpu::notInLaunchRegion())
#endif
    for ( MFIter mfi(*Efield[0], TilingIfNotGPU()); mfi.isValid(); ++mfi ) {
        if (cost && WarpX::load_balance_costs_update_algo == LoadBalanceCostsUpdateAlgo::Timers)
        {
            amrex::Gpu::synchronize();
        }
        auto wt = static_cast<amrex::Real>(amrex::second());

        // Extract field data for this grid/tile
        Array4<Real> const& Er = Efield[0]->array(mfi);
        Array4<Real> const& Et = Efield[1]->array(mfi);
        Array4<Real> const& Ez = Efield[2]->array(mfi);
        Array4<Real> const& Br = Bfield[0]->array(mfi);
        Array4<Real> const& Bt = Bfield[1]->array(mfi);
        Array4<Real> const& Bz = Bfield[2]->array(mfi);
        Array4<Real> const& jr = Jfield[0]->array(mfi);
        Array4<Real> const& jt = Jfield[1]->array(mfi);
        Array4<Real> const& jz = Jfield[2]->array(mfi);

        amrex::Array4<amrex::Real> lr, lz;
        if (EB::enabled()) {
            lr = edge_lengths[0]->array(mfi);
            lz = edge_lengths[2]->array(mfi);
        }

        // Extract stencil coefficients
        Real const * const AMREX_RESTRICT coefs_r = m_stencil_coefs_r.dataPtr();
        auto const n_coefs_r = static_cast<int>(m_stencil_coefs_r.size());
        Real const * const AMREX_RESTRICT coefs_z = m_stencil_coefs_z.dataPtr();
        auto const n_coefs_z = static_cast<int>(m_stencil_coefs_z.size());

        // Extract cylindrical specific parameters
        Real const dr = m_dr;
        int const nmodes = m_nmodes;
        Real const rmin = m_rmin;

        // Extract tileboxes for which to loop
        Box const& ter  = mfi.tilebox(Efield[0]->ixType().toIntVect());
        Box const& tet  = mfi.tilebox(Efield[1]->ixType().toIntVect());
        Box const& tez  = mfi.tilebox(Efield[2]->ixType().toIntVect());

        Real const c2 = PhysConst::c * PhysConst::c;

        // Loop over the cells and update the fields
        amrex::ParallelFor(ter, tet, tez,

            [=] AMREX_GPU_DEVICE (int i, int j, int /*k*/){
                // Skip field push if this cell is fully covered by embedded boundaries
                if (lr && lr(i, j, 0) <= 0) { return; }

                Real const r = rmin + (i + 0.5_rt)*dr; // r on cell-centered point (Er is cell-centered in r)
                Er(i, j, 0, 0) +=  c2 * dt*(
                    - T_Algo::DownwardDz(Bt, coefs_z, n_coefs_z, i, j, 0, 0)
                    - PhysConst::mu0 * jr(i, j, 0, 0) ); // Mode m=0
                for (int m=1; m<nmodes; m++) { // Higher-order modes
                    Er(i, j, 0, 2*m-1) += c2 * dt*(
                        - T_Algo::DownwardDz(Bt, coefs_z, n_coefs_z, i, j, 0, 2*m-1)
                        + m * Bz(i, j, 0, 2*m  )/r
                        - PhysConst::mu0 * jr(i, j, 0, 2*m-1) );  // Real part
                    Er(i, j, 0, 2*m  ) += c2 * dt*(
                        - T_Algo::DownwardDz(Bt, coefs_z, n_coefs_z, i, j, 0, 2*m  )
                        - m * Bz(i, j, 0, 2*m-1)/r
                        - PhysConst::mu0 * jr(i, j, 0, 2*m  ) ); // Imaginary part
                }
            },

            [=] AMREX_GPU_DEVICE (int i, int j, int /*k*/){
                // Skip field push if this cell is fully covered by embedded boundaries
                // The Et field is at a node, so we need to check if the node is covered
                if (lr && (lr(i, j, 0)<=0 || lr(i-1, j, 0)<=0 || lz(i, j-1, 0)<=0 || lz(i, j, 0)<=0)) { return; }

                Real const r = rmin + i*dr; // r on a nodal grid (Et is nodal in r)
                if (r != 0) { // Off-axis, regular Maxwell equations
                    Et(i, j, 0, 0) += c2 * dt*(
                        - T_Algo::DownwardDr(Bz, coefs_r, n_coefs_r, i, j, 0, 0)
                        + T_Algo::DownwardDz(Br, coefs_z, n_coefs_z, i, j, 0, 0)
                        - PhysConst::mu0 * jt(i, j, 0, 0 ) ); // Mode m=0
                    for (int m=1 ; m<nmodes ; m++) { // Higher-order modes
                        Et(i, j, 0, 2*m-1) += c2 * dt*(
                            - T_Algo::DownwardDr(Bz, coefs_r, n_coefs_r, i, j, 0, 2*m-1)
                            + T_Algo::DownwardDz(Br, coefs_z, n_coefs_z, i, j, 0, 2*m-1)
                            - PhysConst::mu0 * jt(i, j, 0, 2*m-1) ); // Real part
                        Et(i, j, 0, 2*m  ) += c2 * dt*(
                            - T_Algo::DownwardDr(Bz, coefs_r, n_coefs_r, i, j, 0, 2*m  )
                            + T_Algo::DownwardDz(Br, coefs_z, n_coefs_z, i, j, 0, 2*m  )
                            - PhysConst::mu0 * jt(i, j, 0, 2*m  ) ); // Imaginary part
                    }
                } else { // r==0: on-axis corrections
                    // Ensure that Et remains 0 on axis (except for m=1)
                    Et(i, j, 0, 0) = 0.; // Mode m=0
                    for (int m=1; m<nmodes; m++) { // Higher-order modes
                        if (m == 1){
                            // The bulk equation could in principle be used here since it does not diverge
                            // on axis. However, it typically gives poor results e.g. for the propagation
                            // of a laser pulse (the field is spuriously reduced on axis). For this reason
                            // a modified on-axis condition is used here: we use the fact that
                            // Etheta(r=0,m=1) should equal -iEr(r=0,m=1), for the fields Er and Et to be
                            // independent of theta at r=0. Now with linear interpolation:
                            // Er(r=0,m=1) = 0.5*[Er(r=dr/2,m=1) + Er(r=-dr/2,m=1)]
                            // And using the rule applying for the guards cells
                            // Er(r=-dr/2,m=1) = Er(r=dr/2,m=1). Thus: Et(i,j,m) = -i*Er(i,j,m)
                            Et(i,j,0,2*m-1) =  Er(i,j,0,2*m  );
                            Et(i,j,0,2*m  ) = -Er(i,j,0,2*m-1);
                        } else {
                            Et(i, j, 0, 2*m-1) = 0.;
                            Et(i, j, 0, 2*m  ) = 0.;
                        }
                    }
                }
            },

            [=] AMREX_GPU_DEVICE (int i, int j, int /*k*/){
                // Skip field push if this cell is fully covered by embedded boundaries
                if (lz && lz(i, j, 0) <= 0) { return; }

                Real const r = rmin + i*dr; // r on a nodal grid (Ez is nodal in r)
                if (r != 0) { // Off-axis, regular Maxwell equations
                    Ez(i, j, 0, 0) += c2 * dt*(
                       T_Algo::DownwardDrr_over_r(Bt, r, dr, coefs_r, n_coefs_r, i, j, 0, 0)
                        - PhysConst::mu0 * jz(i, j, 0, 0  ) ); // Mode m=0
                    for (int m=1 ; m<nmodes ; m++) { // Higher-order modes
                        Ez(i, j, 0, 2*m-1) += c2 * dt *(
                            - m * Br(i, j, 0, 2*m  )/r
                            + T_Algo::DownwardDrr_over_r(Bt, r, dr, coefs_r, n_coefs_r, i, j, 0, 2*m-1)
                            - PhysConst::mu0 * jz(i, j, 0, 2*m-1) ); // Real part
                        Ez(i, j, 0, 2*m  ) += c2 * dt *(
                            m * Br(i, j, 0, 2*m-1)/r
                            + T_Algo::DownwardDrr_over_r(Bt, r, dr, coefs_r, n_coefs_r, i, j, 0, 2*m  )
                            - PhysConst::mu0 * jz(i, j, 0, 2*m  ) ); // Imaginary part
                    }
                } else { // r==0: on-axis corrections
                    // For m==0, Bt is linear in r, for small r
                    // Therefore, the formula below regularizes the singularity
                    Ez(i, j, 0, 0) += c2 * dt*(
                         4*Bt(i, j, 0, 0)/dr // regularization
                         - PhysConst::mu0 * jz(i, j, 0, 0  ) );
                    // Ensure that Ez remains 0 for higher-order modes
                    for (int m=1; m<nmodes; m++) {
                        Ez(i, j, 0, 2*m-1) = 0.;
                        Ez(i, j, 0, 2*m  ) = 0.;
                    }
                }
            }

        ); // end of loop over cells

        // If F is not a null pointer, further update E using the grad(F) term
        // (hyperbolic correction for errors in charge conservation)
        if (Ffield) {

            // Extract field data for this grid/tile
            Array4<Real const> F = Ffield->array(mfi);

            // Loop over the cells and update the fields
            amrex::ParallelFor(ter, tet, tez,

                [=] AMREX_GPU_DEVICE (int i, int j, int /*k*/){
                    Er(i, j, 0, 0) += c2 * dt * T_Algo::UpwardDr(F, coefs_r, n_coefs_r, i, j, 0, 0);
                    for (int m=1; m<nmodes; m++) { // Higher-order modes
                        Er(i, j, 0, 2*m-1) += c2 * dt * T_Algo::UpwardDr(F, coefs_r, n_coefs_r, i, j, 0, 2*m-1); // Real part
                        Er(i, j, 0, 2*m  ) += c2 * dt * T_Algo::UpwardDr(F, coefs_r, n_coefs_r, i, j, 0, 2*m  ); // Imaginary part
                    }
                },
                [=] AMREX_GPU_DEVICE (int i, int j, int /*k*/){
                    // Mode m=0: no update
                    Real const r = rmin + i*dr; // r on a nodal grid (Et is nodal in r)
                    if (r != 0){ // Off-axis, regular Maxwell equations
                        for (int m=1; m<nmodes; m++) { // Higher-order modes
                            Et(i, j, 0, 2*m-1) += c2 * dt *  m * F(i, j, 0, 2*m  )/r; // Real part
                            Et(i, j, 0, 2*m  ) += c2 * dt * -m * F(i, j, 0, 2*m-1)/r; // Imaginary part
                        }
                    } else { // r==0: on-axis corrections
                        // For m==1, F is linear in r, for small r
                        // Therefore, the formula below regularizes the singularity
                        if (nmodes >= 2) { // needs to have at least m=0 and m=1
                            int const m=1;
                            Et(i, j, 0, 2*m-1) += c2 * dt *  m * F(i+1, j, 0, 2*m  )/dr; // Real part
                            Et(i, j, 0, 2*m  ) += c2 * dt * -m * F(i+1, j, 0, 2*m-1)/dr; // Imaginary part
                        }
                    }
                },
                [=] AMREX_GPU_DEVICE (int i, int j, int /*k*/){
                    Ez(i, j, 0, 0) += c2 * dt * T_Algo::UpwardDz(F, coefs_z, n_coefs_z, i, j, 0, 0);
                    for (int m=1; m<nmodes; m++) { // Higher-order modes
                        Ez(i, j, 0, 2*m-1) += c2 * dt * T_Algo::UpwardDz(F, coefs_z, n_coefs_z, i, j, 0, 2*m-1); // Real part
                        Ez(i, j, 0, 2*m  ) += c2 * dt * T_Algo::UpwardDz(F, coefs_z, n_coefs_z, i, j, 0, 2*m  ); // Imaginary part
                    }
                }

            ); // end of loop over cells

        } // end of if condition for F

        if (cost && WarpX::load_balance_costs_update_algo == LoadBalanceCostsUpdateAlgo::Timers)
        {
            amrex::Gpu::synchronize();
            wt = static_cast<amrex::Real>(amrex::second()) - wt;
            amrex::HostDevice::Atomic::Add( &(*cost)[mfi.index()], wt);
        }
    } // end of loop over grid/tiles

}

#endif // corresponds to ifndef WARPX_DIM_RZ<|MERGE_RESOLUTION|>--- conflicted
+++ resolved
@@ -52,13 +52,8 @@
 void FiniteDifferenceSolver::EvolveE (
     ablastr::fields::VectorField Efield,
     std::array< std::unique_ptr<amrex::MultiFab>, 3 > const& Bfield,
-<<<<<<< HEAD
     ablastr::fields::VectorField const& Jfield,
-    std::array< std::unique_ptr<amrex::MultiFab>, 3 > const& edge_lengths,
-=======
-    std::array< std::unique_ptr<amrex::MultiFab>, 3 > const& Jfield,
     VectorField const& edge_lengths,
->>>>>>> 5534916b
     VectorField const& face_areas,
     std::array< std::unique_ptr<amrex::MultiFab>, 3 >& ECTRhofield,
     amrex::MultiFab const* Ffield,
@@ -100,13 +95,8 @@
 void FiniteDifferenceSolver::EvolveECartesian (
     ablastr::fields::VectorField& Efield,
     std::array< std::unique_ptr<amrex::MultiFab>, 3 > const& Bfield,
-<<<<<<< HEAD
     ablastr::fields::VectorField const& Jfield,
-    std::array< std::unique_ptr<amrex::MultiFab>, 3 > const& edge_lengths,
-=======
-    std::array< std::unique_ptr<amrex::MultiFab>, 3 > const& Jfield,
     VectorField const& edge_lengths,
->>>>>>> 5534916b
     amrex::MultiFab const* Ffield,
     int lev, amrex::Real const dt ) {
 
@@ -239,13 +229,8 @@
 void FiniteDifferenceSolver::EvolveECylindrical (
     ablastr::fields::VectorField& Efield,
     std::array< std::unique_ptr<amrex::MultiFab>, 3 > const& Bfield,
-<<<<<<< HEAD
     ablastr::fields::VectorField const& Jfield,
-    std::array< std::unique_ptr<amrex::MultiFab>, 3 > const& edge_lengths,
-=======
-    std::array< std::unique_ptr<amrex::MultiFab>, 3 > const& Jfield,
     ablastr::fields::VectorField const& edge_lengths,
->>>>>>> 5534916b
     amrex::MultiFab const* Ffield,
     int lev, amrex::Real const dt ) {
 
