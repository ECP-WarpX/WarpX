/* Copyright 2020 Remi Lehe
 *
 * This file is part of WarpX.
 *
 * License: BSD-3-Clause-LBNL
 */

#ifndef WARPX_FINITE_DIFFERENCE_ALGORITHM_CARTESIAN_CKC_H_
#define WARPX_FINITE_DIFFERENCE_ALGORITHM_CARTESIAN_CKC_H_

#include "Utils/WarpXConst.H"
#include "FieldAccessorFunctors.H"

#include <AMReX_REAL.H>
#include <AMReX_Array4.H>
#include <AMReX_Gpu.H>
#include <AMReX.H>

#include <algorithm>
#include <array>


/**
 * This struct contains only static functions to initialize the stencil coefficients
 * and to compute finite-difference derivatives for the Cartesian CKC algorithm.
 */
struct CartesianCKCAlgorithm {

    static void InitializeStencilCoefficients (
        std::array<amrex::Real,3>& cell_size,
        amrex::Vector<amrex::Real>& stencil_coefs_x,
        amrex::Vector<amrex::Real>& stencil_coefs_y,
        amrex::Vector<amrex::Real>& stencil_coefs_z ) {

        using namespace amrex;

        // Compute Cole-Karkkainen-Cowan coefficients according
        // to Cowan - PRST-AB 16, 041303 (2013)
        Real const inv_dx = 1._rt/cell_size[0];
        Real const inv_dy = 1._rt/cell_size[1];
        Real const inv_dz = 1._rt/cell_size[2];
#if defined WARPX_DIM_3D
        Real const delta = std::max( { inv_dx,inv_dy,inv_dz } );
        Real const rx = (inv_dx/delta)*(inv_dx/delta);
        Real const ry = (inv_dy/delta)*(inv_dy/delta);
        Real const rz = (inv_dz/delta)*(inv_dz/delta);
        Real const beta = 0.125_rt*(1._rt - rx*ry*rz/(ry*rz + rz*rx + rx*ry));
        Real const betaxy = ry*beta*inv_dx;
        Real const betaxz = rz*beta*inv_dx;
        Real const betayx = rx*beta*inv_dy;
        Real const betayz = rz*beta*inv_dy;
        Real const betazx = rx*beta*inv_dz;
        Real const betazy = ry*beta*inv_dz;
        Real const inv_r_fac = (1._rt/(ry*rz + rz*rx + rx*ry));
        Real const gammax = ry*rz*(0.0625_rt - 0.125_rt*ry*rz*inv_r_fac);
        Real const gammay = rx*rz*(0.0625_rt - 0.125_rt*rx*rz*inv_r_fac);
        Real const gammaz = rx*ry*(0.0625_rt - 0.125_rt*rx*ry*inv_r_fac);
        Real const alphax = (1._rt - 2._rt*ry*beta - 2._rt*rz*beta - 4._rt*gammax)*inv_dx;
        Real const alphay = (1._rt - 2._rt*rx*beta - 2._rt*rz*beta - 4._rt*gammay)*inv_dy;
        Real const alphaz = (1._rt - 2._rt*rx*beta - 2._rt*ry*beta - 4._rt*gammaz)*inv_dz;
#elif defined WARPX_DIM_XZ
        Real const delta = std::max(inv_dx,inv_dz);
        Real const rx = (inv_dx/delta)*(inv_dx/delta);
        Real const rz = (inv_dz/delta)*(inv_dz/delta);
        constexpr Real beta = 0.125_rt;
        Real const betaxz = beta*rz*inv_dx;
        Real const betazx = beta*rx*inv_dz;
        Real const alphax = (1._rt - 2._rt*rz*beta)*inv_dx;
        Real const alphaz = (1._rt - 2._rt*rx*beta)*inv_dz;
        // Other coefficients are 0 in 2D Cartesian
        // (and will actually not be used in the stencil)
        constexpr Real gammax=0._rt, gammay=0._rt, gammaz=0._rt;
        constexpr Real betaxy=0._rt, betazy=0._rt, betayx=0._rt, betayz=0._rt;
        constexpr Real alphay=0._rt;
#endif

        // Store the coefficients in array `stencil_coefs`, in prescribed order
        stencil_coefs_x.resize(6);
        stencil_coefs_x[0] = inv_dx;
        stencil_coefs_x[1] = alphax;
        stencil_coefs_x[2] = betaxy;
        stencil_coefs_x[3] = betaxz;
        stencil_coefs_x[4] = gammax*inv_dx;
        stencil_coefs_y.resize(6);
        stencil_coefs_y[0] = inv_dy;
        stencil_coefs_y[1] = alphay;
        stencil_coefs_y[2] = betayz;
        stencil_coefs_y[3] = betayx;
        stencil_coefs_y[4] = gammay*inv_dy;
        stencil_coefs_z.resize(6);
        stencil_coefs_z[0] = inv_dz;
        stencil_coefs_z[1] = alphaz;
        stencil_coefs_z[2] = betazx;
        stencil_coefs_z[3] = betazy;
        stencil_coefs_z[4] = gammaz*inv_dz;
    }

    /**
     * Compute the maximum timestep, for which the scheme remains stable
     * (Courant-Friedrichs-Levy limit) */
    static amrex::Real ComputeMaxDt ( amrex::Real const * const dx ) {
#if (defined WARPX_DIM_XZ)
            // - In Cartesian 2D geometry: determined by the minimum cell size in all direction
            amrex::Real const delta_t = std::min( dx[0], dx[1] )/PhysConst::c;
#else
            // - In Cartesian 3D geometry: determined by the minimum cell size in all direction
            amrex::Real const delta_t = std::min( dx[0], std::min( dx[1], dx[2] ) ) / PhysConst::c;
#endif
        return delta_t;
    }

    /**
     * Perform derivative along x on a cell-centered grid, from a nodal field `F` */
    AMREX_GPU_HOST_DEVICE AMREX_FORCE_INLINE
    static amrex::Real UpwardDx (
        amrex::Array4<amrex::Real> const& F,
        amrex::Real const * const coefs_x, int const /*n_coefs_x*/,
        int const i, int const j, int const k, int const ncomp=0 ) {

        amrex::Real const alphax = coefs_x[1];
#if defined WARPX_DIM_3D
        amrex::Real const betaxy = coefs_x[2];
#endif
        amrex::Real const betaxz = coefs_x[3];
#if defined WARPX_DIM_3D
        amrex::Real const gammax = coefs_x[4];
#endif
#if defined WARPX_DIM_3D
        return alphax * (F(i+1,j  ,k  ,ncomp) - F(i,  j,  k  ,ncomp))
             + betaxy * (F(i+1,j+1,k  ,ncomp) - F(i  ,j+1,k  ,ncomp)
                      +  F(i+1,j-1,k  ,ncomp) - F(i  ,j-1,k  ,ncomp))
             + betaxz * (F(i+1,j  ,k+1,ncomp) - F(i  ,j  ,k+1,ncomp)
                      +  F(i+1,j  ,k-1,ncomp) - F(i  ,j  ,k-1,ncomp))
             + gammax * (F(i+1,j+1,k+1,ncomp) - F(i  ,j+1,k+1,ncomp)
                      +  F(i+1,j-1,k+1,ncomp) - F(i  ,j-1,k+1,ncomp)
                      +  F(i+1,j+1,k-1,ncomp) - F(i  ,j+1,k-1,ncomp)
                      +  F(i+1,j-1,k-1,ncomp) - F(i  ,j-1,k-1,ncomp));
#elif (defined WARPX_DIM_XZ)
        return alphax * (F(i+1,j  ,k  ,ncomp) - F(i,  j,  k  ,ncomp))
             + betaxz * (F(i+1,j+1,k  ,ncomp) - F(i  ,j+1,k  ,ncomp)
                      +  F(i+1,j-1,k  ,ncomp) - F(i  ,j-1,k  ,ncomp));
#endif
    }

    /**
     * Perform derivative along x on a nodal grid, from a cell-centered field `F` */
    template< typename T_Field>
    AMREX_GPU_HOST_DEVICE AMREX_FORCE_INLINE
    static amrex::Real DownwardDx (
        T_Field const& F,
        amrex::Real const * const coefs_x, int const /*n_coefs_x*/,
        int const i, int const j, int const k, int const ncomp=0,
        amrex::Real const mu_up =1.0, amrex::Real const mu_down = 1.0 ) {

        amrex::Real const inv_dx = coefs_x[0];
        return inv_dx*( F(i,j,k,ncomp)/mu_up - F(i-1,j,k,ncomp)/mu_down );
    }

    /**
     * Perform derivative along y on a cell-centered grid, from a nodal field `F` */
    AMREX_GPU_HOST_DEVICE AMREX_FORCE_INLINE
    static amrex::Real UpwardDy (
        amrex::Array4<amrex::Real> const& F,
        amrex::Real const * const coefs_y, int const n_coefs_y,
        int const i, int const j, int const k, int const ncomp=0 ) {

        using namespace amrex;
#if defined WARPX_DIM_3D
        Real const alphay = coefs_y[1];
        Real const betayz = coefs_y[2];
        Real const betayx = coefs_y[3];
        Real const gammay = coefs_y[4];
        return alphay * (F(i  ,j+1,k  ,ncomp) - F(i  ,j  ,k  ,ncomp))
             + betayx * (F(i+1,j+1,k  ,ncomp) - F(i+1,j  ,k  ,ncomp)
                      +  F(i-1,j+1,k  ,ncomp) - F(i-1,j  ,k  ,ncomp))
             + betayz * (F(i  ,j+1,k+1,ncomp) - F(i  ,j  ,k+1,ncomp)
                      +  F(i  ,j+1,k-1,ncomp) - F(i  ,j  ,k-1,ncomp))
             + gammay * (F(i+1,j+1,k+1,ncomp) - F(i+1,j  ,k+1,ncomp)
                      +  F(i-1,j+1,k+1,ncomp) - F(i-1,j  ,k+1,ncomp)
                      +  F(i+1,j+1,k-1,ncomp) - F(i+1,j  ,k-1,ncomp)
                       +  F(i-1,j+1,k-1,ncomp) - F(i-1,j  ,k-1,ncomp));
        amrex::ignore_unused(n_coefs_y);
#elif (defined WARPX_DIM_XZ)
        amrex::ignore_unused(F, coefs_y, n_coefs_y,
            i, j, k, ncomp);
        return 0._rt; // 2D Cartesian: derivative along y is 0
#else
        amrex::ignore_unused(F, coefs_y, n_coefs_y,
            i, j, k, ncomp);
#endif
    }

    /**
     * Perform derivative along y on a nodal grid, from a cell-centered field `F` */
    template< typename T_Field>
    AMREX_GPU_HOST_DEVICE AMREX_FORCE_INLINE
    static amrex::Real DownwardDy (
        T_Field const& F,
        amrex::Real const * const coefs_y, int const n_coefs_y,
        int const i, int const j, int const k, int const ncomp=0,
        amrex::Real const mu_up =1.0, amrex::Real const mu_down = 1.0 ) {

        using namespace amrex;
#if defined WARPX_DIM_3D
        Real const inv_dy = coefs_y[0];
<<<<<<< HEAD
        return inv_dy*( F(i,j,k,ncomp)/mu_up - F(i,j-1,k,ncomp)/mu_down );
=======
        return inv_dy*( F(i,j,k,ncomp) - F(i,j-1,k,ncomp) );
        amrex::ignore_unused(n_coefs_y);
>>>>>>> 65d1c056
#elif (defined WARPX_DIM_XZ)
        amrex::ignore_unused(F, coefs_y, n_coefs_y,
            i, j, k, ncomp);
        return 0._rt; // 2D Cartesian: derivative along y is 0
#else
        amrex::ignore_unused(F, coefs_y, n_coefs_y,
            i, j, k, ncomp);
#endif
    }

    /**
     * Perform derivative along z on a cell-centered grid, from a nodal field `F` */
    AMREX_GPU_HOST_DEVICE AMREX_FORCE_INLINE
    static amrex::Real UpwardDz (
        amrex::Array4<amrex::Real> const& F,
        amrex::Real const * const coefs_z, int const n_coefs_z,
        int const i, int const j, int const k, int const ncomp=0 ) {

        using namespace amrex;

        amrex::ignore_unused(n_coefs_z);

        Real const alphaz = coefs_z[1];
        Real const betazx = coefs_z[2];
#if defined WARPX_DIM_3D
        Real const betazy = coefs_z[3];
        Real const gammaz = coefs_z[4];
#endif
#if defined WARPX_DIM_3D
        return alphaz * (F(i  ,j  ,k+1,ncomp) - F(i  ,j  ,k  ,ncomp))
             + betazx * (F(i+1,j  ,k+1,ncomp) - F(i+1,j  ,k  ,ncomp)
                      +  F(i-1,j  ,k+1,ncomp) - F(i-1,j  ,k  ,ncomp))
             + betazy * (F(i  ,j+1,k+1,ncomp) - F(i  ,j+1,k  ,ncomp)
                      +  F(i  ,j-1,k+1,ncomp) - F(i  ,j-1,k  ,ncomp))
             + gammaz * (F(i+1,j+1,k+1,ncomp) - F(i+1,j+1,k  ,ncomp)
                      +  F(i-1,j+1,k+1,ncomp) - F(i-1,j+1,k  ,ncomp)
                      +  F(i+1,j-1,k+1,ncomp) - F(i+1,j-1,k  ,ncomp)
                      +  F(i-1,j-1,k+1,ncomp) - F(i-1,j-1,k  ,ncomp));
        amrex::ignore_unused(n_coefs_z);
#elif (defined WARPX_DIM_XZ)
        return alphaz * (F(i  ,j+1,k  ,ncomp) - F(i  ,j  ,k  ,ncomp))
             + betazx * (F(i+1,j+1,k  ,ncomp) - F(i+1,j  ,k  ,ncomp)
                      +  F(i-1,j+1,k  ,ncomp) - F(i-1,j  ,k  ,ncomp));
#endif
    }

    /**
     * Perform derivative along z on a nodal grid, from a cell-centered field `F` */
    template< typename T_Field>
    AMREX_GPU_HOST_DEVICE AMREX_FORCE_INLINE
    static amrex::Real DownwardDz (
        T_Field const& F,
        amrex::Real const * const coefs_z, int const /*n_coefs_z*/,
        int const i, int const j, int const k, int const ncomp=0,
        amrex::Real const mu_up =1.0, amrex::Real const mu_down = 1.0  ) {

        amrex::Real const inv_dz = coefs_z[0];
#if defined WARPX_DIM_3D
        return inv_dz*( F(i,j,k,ncomp)/mu_up - F(i,j,k-1,ncomp)/mu_down );
#elif (defined WARPX_DIM_XZ)
        return inv_dz*( F(i,j,k,ncomp)/mu_up - F(i,j-1,k,ncomp)/mu_down );
#endif
    }

};

#endif // WARPX_FINITE_DIFFERENCE_ALGORITHM_CARTESIAN_CKC_H_<|MERGE_RESOLUTION|>--- conflicted
+++ resolved
@@ -203,12 +203,8 @@
         using namespace amrex;
 #if defined WARPX_DIM_3D
         Real const inv_dy = coefs_y[0];
-<<<<<<< HEAD
-        return inv_dy*( F(i,j,k,ncomp)/mu_up - F(i,j-1,k,ncomp)/mu_down );
-=======
         return inv_dy*( F(i,j,k,ncomp) - F(i,j-1,k,ncomp) );
         amrex::ignore_unused(n_coefs_y);
->>>>>>> 65d1c056
 #elif (defined WARPX_DIM_XZ)
         amrex::ignore_unused(F, coefs_y, n_coefs_y,
             i, j, k, ncomp);
