/* Copyright 2020 Remi Lehe
 *
 * This file is part of WarpX.
 *
 * License: BSD-3-Clause-LBNL
 */

#ifndef WARPX_FINITE_DIFFERENCE_SOLVER_H_
#define WARPX_FINITE_DIFFERENCE_SOLVER_H_

#include "EmbeddedBoundary/WarpXFaceInfoBox_fwd.H"
#include "FiniteDifferenceSolver_fwd.H"
#include "Utils/WarpXAlgorithmSelection.H"

#include "BoundaryConditions/PML_fwd.H"
#include "Evolve/WarpXDtType.H"
#include "HybridPICModel/HybridPICModel_fwd.H"
#include "MacroscopicProperties/MacroscopicProperties_fwd.H"

#include <ablastr/utils/Enums.H>
#include <ablastr/fields/MultiFabRegister.H>

#include <AMReX_GpuContainers.H>
#include <AMReX_REAL.H>

#include <AMReX_BaseFwd.H>

#include <array>
#include <memory>

/**
 * \brief Top-level class for the electromagnetic finite-difference solver
 *
 * Stores the coefficients of the finite-difference stencils,
 * and has member functions to update fields over one time step.
 */
class FiniteDifferenceSolver
{
    public:

        // Constructor
        /** \brief Initialize the finite-difference Maxwell solver (for a given refinement level)
         *
         * This function initializes the stencil coefficients for the chosen finite-difference algorithm
         *
         * \param fdtd_algo Identifies the chosen algorithm, as defined in WarpXAlgorithmSelection.H
         * \param cell_size Cell size along each dimension, for the chosen refinement level
         * \param grid_type Whether the solver is applied to a collocated or staggered grid
         */
        FiniteDifferenceSolver (
            int fdtd_algo,
            std::array<amrex::Real,3> cell_size,
            ablastr::utils::enums::GridType grid_type );

        void EvolveB ( std::array< std::unique_ptr<amrex::MultiFab>, 3 >& Bfield,
                       ablastr::fields::VectorField const& Efield,
                       amrex::MultiFab const * Gfield,
                       ablastr::fields::VectorField const& face_areas,
                       std::array< std::unique_ptr<amrex::MultiFab>, 3 > const& area_mod,
                       std::array< std::unique_ptr<amrex::MultiFab>, 3 >& ECTRhofield,
                       std::array< std::unique_ptr<amrex::MultiFab>, 3 >& Venl,
                       std::array< std::unique_ptr<amrex::iMultiFab>, 3 >& flag_info_cell,
                       std::array< std::unique_ptr<amrex::LayoutData<FaceInfoBox> >, 3 >& borrowing,
                       int lev, amrex::Real dt );

        void EvolveE ( ablastr::fields::VectorField Efield,
                       std::array< std::unique_ptr<amrex::MultiFab>, 3 > const& Bfield,
                       ablastr::fields::VectorField const& Jfield,
                       std::array< std::unique_ptr<amrex::MultiFab>, 3 > const& edge_lengths,
                       ablastr::fields::VectorField const& face_areas,
                       std::array< std::unique_ptr<amrex::MultiFab>, 3 >& ECTRhofield,
                       amrex::MultiFab const* Ffield,
                       int lev, amrex::Real dt );

        void EvolveF ( amrex::MultiFab* Ffield,
                       ablastr::fields::VectorField const& Efield,
                       amrex::MultiFab* const rhofield,
                       int rhocomp,
                       amrex::Real dt );

        void EvolveG (amrex::MultiFab* Gfield,
                      std::array<std::unique_ptr<amrex::MultiFab>,3> const& Bfield,
                      amrex::Real dt);

        void EvolveECTRho ( ablastr::fields::VectorField const Efield,
                            std::array< std::unique_ptr<amrex::MultiFab>, 3 > const& edge_lengths,
                            ablastr::fields::VectorField const&  face_areas,
                            std::array< std::unique_ptr<amrex::MultiFab>, 3 >& ECTRhofield,
                            int lev );

        void ApplySilverMuellerBoundary (
            ablastr::fields::VectorField & Efield,
            std::array< std::unique_ptr<amrex::MultiFab>, 3 >& Bfield,
            amrex::Box domain_box,
            amrex::Real dt,
            amrex::Vector<FieldBoundaryType> field_boundary_lo,
            amrex::Vector<FieldBoundaryType> field_boundary_hi);

        void ComputeDivE (
            ablastr::fields::VectorField const & Efield,
            amrex::MultiFab& divE
        );

        /**
          * \brief Macroscopic E-update for non-vacuum medium using the user-selected
          * finite-difference algorithm and macroscopic sigma-method defined in
          * WarpXAlgorithmSelection.H
          *
          * \param[out] Efield  vector of electric field MultiFabs updated at a given level
          * \param[in] Bfield   vector of magnetic field MultiFabs at a given level
          * \param[in] Jfield   vector of current density MultiFabs at a given level
          * \param[in] edge_lengths length of edges along embedded boundaries
          * \param[in] dt       timestep of the simulation
          * \param[in] macroscopic_properties contains user-defined properties of the medium.
          */
        void MacroscopicEvolveE ( ablastr::fields::VectorField Efield,
                      std::array< std::unique_ptr<amrex::MultiFab>, 3> const& Bfield,
                      ablastr::fields::VectorField const& Jfield,
                      std::array< std::unique_ptr<amrex::MultiFab>, 3 > const& edge_lengths,
                      amrex::Real dt,
                      std::unique_ptr<MacroscopicProperties> const& macroscopic_properties);

        void EvolveBPML ( std::array< amrex::MultiFab*, 3 > Bfield,
                          ablastr::fields::VectorField const Efield,
                      amrex::Real dt,
                      bool dive_cleaning);

       void EvolveEPML ( ablastr::fields::VectorField Efield,
                      std::array< amrex::MultiFab*, 3 > Bfield,
                      std::array< amrex::MultiFab*, 3 > Jfield,
                      std::array< amrex::MultiFab*, 3 >  edge_lengths,
                      amrex::MultiFab* Ffield,
                      MultiSigmaBox const& sigba,
                      amrex::Real dt, bool pml_has_particles );

       void EvolveFPML ( amrex::MultiFab* Ffield,
                         ablastr::fields::VectorField Efield,
                         amrex::Real dt );

        /**
          * \brief E-update in the hybrid PIC algorithm as described in
          * Winske et al. (2003) Eq. 10.
          * https://link.springer.com/chapter/10.1007/3-540-36530-3_8
          *
          * \param[out] Efield  vector of electric field MultiFabs updated at a given level
          * \param[in] Jfield   vector of total current MultiFabs at a given level
          * \param[in] Jifield  vector of ion current density MultiFabs at a given level
          * \param[in] Jextfield  vector of external current density MultiFabs at a given level
          * \param[in] Bfield   vector of magnetic field MultiFabs at a given level
          * \param[in] rhofield scalar ion charge density Multifab at a given level
          * \param[in] Pefield  scalar electron pressure MultiFab at a given level
          * \param[in] edge_lengths length of edges along embedded boundaries
          * \param[in] lev  level number for the calculation
          * \param[in] hybrid_model instance of the hybrid-PIC model
          * \param[in] solve_for_Faraday boolean flag for whether the E-field is solved to be used in Faraday's equation
          */
<<<<<<< HEAD
        void HybridPICSolveE ( std::array< std::unique_ptr<amrex::MultiFab>, 3>& Efield,
                      std::array< std::unique_ptr<amrex::MultiFab>, 3 > & Jfield,
                      ablastr::fields::VectorField const& Jifield,
=======
        void HybridPICSolveE (
                      ablastr::fields::VectorField& Efield,
                      std::array< std::unique_ptr<amrex::MultiFab>, 3>& Jfield,
                      std::array< std::unique_ptr<amrex::MultiFab>, 3 > const& Jifield,
>>>>>>> bd75464e
                      std::array< std::unique_ptr<amrex::MultiFab>, 3 > const& Jextfield,
                      std::array< std::unique_ptr<amrex::MultiFab>, 3> const& Bfield,
                      amrex::MultiFab* const rhofield,
                      std::unique_ptr<amrex::MultiFab> const& Pefield,
                      std::array< std::unique_ptr<amrex::MultiFab>, 3 > const& edge_lengths,
                      int lev, HybridPICModel const* hybrid_model,
                      bool solve_for_Faraday );

        /**
          * \brief Calculation of total current using Ampere's law (without
          * displacement current): J = (curl x B) / mu0.
          *
          * \param[out] Jfield  vector of current MultiFabs at a given level
          * \param[in] Bfield   vector of magnetic field MultiFabs at a given level
          * \param[in] edge_lengths length of edges along embedded boundaries
          * \param[in] lev  level number for the calculation
          */
        void CalculateCurrentAmpere (
                      std::array< std::unique_ptr<amrex::MultiFab>, 3>& Jfield,
                      std::array< std::unique_ptr<amrex::MultiFab>, 3> const& Bfield,
                      std::array< std::unique_ptr<amrex::MultiFab>, 3 > const& edge_lengths,
                      int lev );

    private:

        int m_fdtd_algo;
        ablastr::utils::enums::GridType m_grid_type;

#ifdef WARPX_DIM_RZ
        amrex::Real m_dr, m_rmin;
        int m_nmodes;
        // host-only
        amrex::Vector<amrex::Real> m_h_stencil_coefs_r, m_h_stencil_coefs_z;
        // device copy after init
        amrex::Gpu::DeviceVector<amrex::Real> m_stencil_coefs_r;
        amrex::Gpu::DeviceVector<amrex::Real> m_stencil_coefs_z;
#else
        // host-only
        amrex::Vector<amrex::Real> m_h_stencil_coefs_x, m_h_stencil_coefs_y, m_h_stencil_coefs_z;
        // device copy after init
        amrex::Gpu::DeviceVector<amrex::Real> m_stencil_coefs_x;
        amrex::Gpu::DeviceVector<amrex::Real> m_stencil_coefs_y;
        amrex::Gpu::DeviceVector<amrex::Real> m_stencil_coefs_z;
#endif

    public:
        // The member functions below contain extended __device__ lambda.
        // In order to compile with nvcc, they need to be public.

#ifdef WARPX_DIM_RZ
        template< typename T_Algo >
        void EvolveBCylindrical (
            std::array< std::unique_ptr<amrex::MultiFab>, 3 >& Bfield,
            std::array< std::unique_ptr<amrex::MultiFab>, 3 > const& Efield,
            int lev,
            amrex::Real dt );

        template< typename T_Algo >
        void EvolveECylindrical (
            std::array< std::unique_ptr<amrex::MultiFab>, 3 >& Efield,
            std::array< std::unique_ptr<amrex::MultiFab>, 3 > const& Bfield,
            ablastr::fields::VectorField const& Jfield,
            std::array< std::unique_ptr<amrex::MultiFab>, 3 > const& edge_lengths,
            amrex::MultiFab const* Ffield,
            int lev,
            amrex::Real dt );

        template< typename T_Algo >
        void EvolveFCylindrical (
            amrex::MultiFab* Ffield,
            ablastr::fields::VectorField const Efield,
            amrex::MultiFab* const rhofield,
            int rhocomp,
            amrex::Real dt );

        template< typename T_Algo >
        void ComputeDivECylindrical (
            ablastr::fields::VectorField const & Efield,
            amrex::MultiFab& divE
        );

        template<typename T_Algo>
        void HybridPICSolveECylindrical (
            ablastr::fields::VectorField& Efield,
            std::array< std::unique_ptr<amrex::MultiFab>, 3> const& Jfield,
            ablastr::fields::VectorField const& Jifield,
            std::array< std::unique_ptr<amrex::MultiFab>, 3 > const& Jextfield,
            std::array< std::unique_ptr<amrex::MultiFab>, 3> const& Bfield,
            amrex::MultiFab* const rhofield,
            std::unique_ptr<amrex::MultiFab> const& Pefield,
            std::array< std::unique_ptr<amrex::MultiFab>, 3 > const& edge_lengths,
            int lev, HybridPICModel const* hybrid_model,
            bool solve_for_Faraday );

        template<typename T_Algo>
        void CalculateCurrentAmpereCylindrical (
            std::array< std::unique_ptr<amrex::MultiFab>, 3 >& Jfield,
            std::array< std::unique_ptr<amrex::MultiFab>, 3 > const& Bfield,
            std::array< std::unique_ptr<amrex::MultiFab>, 3 > const& edge_lengths,
            int lev
        );

#else
        template< typename T_Algo >
        void EvolveBCartesian (
            std::array< std::unique_ptr<amrex::MultiFab>, 3 >& Bfield,
            ablastr::fields::VectorField const& Efield,
            amrex::MultiFab const * Gfield,
            int lev, amrex::Real dt );

        template< typename T_Algo >
        void EvolveECartesian (
            ablastr::fields::VectorField& Efield,
            std::array< std::unique_ptr<amrex::MultiFab>, 3 > const& Bfield,
            ablastr::fields::VectorField const& Jfield,
            std::array< std::unique_ptr<amrex::MultiFab>, 3 > const& edge_lengths,
            amrex::MultiFab const* Ffield,
            int lev, amrex::Real dt );

        template< typename T_Algo >
        void EvolveFCartesian (
            amrex::MultiFab* Ffield,
            ablastr::fields::VectorField Efield,
            amrex::MultiFab* const rhofield,
            int rhocomp,
            amrex::Real dt );

        template< typename T_Algo >
        void EvolveGCartesian (
            amrex::MultiFab* Gfield,
            std::array<std::unique_ptr<amrex::MultiFab>,3> const& Bfield,
            amrex::Real dt);

        void EvolveRhoCartesianECT (
            ablastr::fields::VectorField const Efield,
            std::array< std::unique_ptr<amrex::MultiFab>, 3 > const& edge_lengths,
            ablastr::fields::VectorField const& face_areas,
            std::array< std::unique_ptr<amrex::MultiFab>, 3 >& ECTRhofield, int lev);

        void EvolveBCartesianECT (
            std::array< std::unique_ptr<amrex::MultiFab>, 3 >& Bfield,
            ablastr::fields::VectorField const& face_areas,
            std::array< std::unique_ptr<amrex::MultiFab>, 3 > const& area_mod,
            std::array< std::unique_ptr<amrex::MultiFab>, 3 >& ECTRhofield,
            std::array< std::unique_ptr<amrex::MultiFab>, 3 >& Venl,
            std::array< std::unique_ptr<amrex::iMultiFab>, 3 >& flag_info_cell,
            std::array< std::unique_ptr<amrex::LayoutData<FaceInfoBox> >, 3 >& borrowing,
            int lev, amrex::Real dt
        );

        template< typename T_Algo >
        void ComputeDivECartesian (
            ablastr::fields::VectorField const & Efield,
            amrex::MultiFab& divE );

        template< typename T_Algo, typename T_MacroAlgo >
        void MacroscopicEvolveECartesian (
            ablastr::fields::VectorField Efield,
            std::array< std::unique_ptr< amrex::MultiFab>, 3> const& Bfield,
            ablastr::fields::VectorField const& Jfield,
            std::array< std::unique_ptr<amrex::MultiFab>, 3 > const& edge_lengths,
            amrex::Real dt,
            std::unique_ptr<MacroscopicProperties> const& macroscopic_properties);

        template< typename T_Algo >
        void EvolveBPMLCartesian (
            std::array< amrex::MultiFab*, 3 > Bfield,
            ablastr::fields::VectorField const Efield,
            amrex::Real dt,
            bool dive_cleaning);

        template< typename T_Algo >
        void EvolveEPMLCartesian (
            ablastr::fields::VectorField Efield,
            std::array< amrex::MultiFab*, 3 > Bfield,
            std::array< amrex::MultiFab*, 3 > Jfield,
            std::array< amrex::MultiFab*, 3 > edge_lengths,
            amrex::MultiFab* Ffield,
            MultiSigmaBox const& sigba,
            amrex::Real dt, bool pml_has_particles );

        template< typename T_Algo >
        void EvolveFPMLCartesian ( amrex::MultiFab* Ffield,
                                   ablastr::fields::VectorField Efield,
                      amrex::Real dt );

        template<typename T_Algo>
        void HybridPICSolveECartesian (
<<<<<<< HEAD
            std::array< std::unique_ptr<amrex::MultiFab>, 3>& Efield,
            std::array< std::unique_ptr<amrex::MultiFab>, 3 > const& Jfield,
            ablastr::fields::VectorField const& Jifield,
=======
            ablastr::fields::VectorField& Efield,
            std::array< std::unique_ptr<amrex::MultiFab>, 3> const& Jfield,
            std::array< std::unique_ptr<amrex::MultiFab>, 3> const& Jifield,
>>>>>>> bd75464e
            std::array< std::unique_ptr<amrex::MultiFab>, 3 > const& Jextfield,
            std::array< std::unique_ptr<amrex::MultiFab>, 3> const& Bfield,
            amrex::MultiFab* const rhofield,
            std::unique_ptr<amrex::MultiFab> const& Pefield,
            std::array< std::unique_ptr<amrex::MultiFab>, 3 > const& edge_lengths,
            int lev, HybridPICModel const* hybrid_model,
            bool solve_for_Faraday );

        template<typename T_Algo>
        void CalculateCurrentAmpereCartesian (
            std::array< std::unique_ptr<amrex::MultiFab>, 3 >& Jfield,
            std::array< std::unique_ptr<amrex::MultiFab>, 3 > const& Bfield,
            std::array< std::unique_ptr<amrex::MultiFab>, 3 > const& edge_lengths,
            int lev
        );
#endif

};

#endif // WARPX_FINITE_DIFFERENCE_SOLVER_H_<|MERGE_RESOLUTION|>--- conflicted
+++ resolved
@@ -154,16 +154,9 @@
           * \param[in] hybrid_model instance of the hybrid-PIC model
           * \param[in] solve_for_Faraday boolean flag for whether the E-field is solved to be used in Faraday's equation
           */
-<<<<<<< HEAD
-        void HybridPICSolveE ( std::array< std::unique_ptr<amrex::MultiFab>, 3>& Efield,
+        void HybridPICSolveE ( ablastr::fields::VectorField& Efield,
                       std::array< std::unique_ptr<amrex::MultiFab>, 3 > & Jfield,
                       ablastr::fields::VectorField const& Jifield,
-=======
-        void HybridPICSolveE (
-                      ablastr::fields::VectorField& Efield,
-                      std::array< std::unique_ptr<amrex::MultiFab>, 3>& Jfield,
-                      std::array< std::unique_ptr<amrex::MultiFab>, 3 > const& Jifield,
->>>>>>> bd75464e
                       std::array< std::unique_ptr<amrex::MultiFab>, 3 > const& Jextfield,
                       std::array< std::unique_ptr<amrex::MultiFab>, 3> const& Bfield,
                       amrex::MultiFab* const rhofield,
@@ -352,15 +345,9 @@
 
         template<typename T_Algo>
         void HybridPICSolveECartesian (
-<<<<<<< HEAD
-            std::array< std::unique_ptr<amrex::MultiFab>, 3>& Efield,
+            ablastr::fields::VectorField& Efield,
             std::array< std::unique_ptr<amrex::MultiFab>, 3 > const& Jfield,
             ablastr::fields::VectorField const& Jifield,
-=======
-            ablastr::fields::VectorField& Efield,
-            std::array< std::unique_ptr<amrex::MultiFab>, 3> const& Jfield,
-            std::array< std::unique_ptr<amrex::MultiFab>, 3> const& Jifield,
->>>>>>> bd75464e
             std::array< std::unique_ptr<amrex::MultiFab>, 3 > const& Jextfield,
             std::array< std::unique_ptr<amrex::MultiFab>, 3> const& Bfield,
             amrex::MultiFab* const rhofield,
