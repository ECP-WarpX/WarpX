--- conflicted
+++ resolved
@@ -39,11 +39,8 @@
 
         void EvolveB ( std::array< std::unique_ptr<amrex::MultiFab>, 3 >& Bfield,
                        std::array< std::unique_ptr<amrex::MultiFab>, 3 > const& Efield,
-<<<<<<< HEAD
                        std::array< std::unique_ptr<amrex::MultiFab>, 3 > const& edge_lengths,
-=======
                        std::unique_ptr<amrex::MultiFab> const& Gfield,
->>>>>>> 1a5b5804
                        std::array< std::unique_ptr<amrex::MultiFab>, 3 > const& face_areas,
                        std::array< std::unique_ptr<amrex::MultiFab>, 3 > const& area_enl,
                        std::array< std::unique_ptr<amrex::MultiFab>, 3 > const& area_red,
@@ -190,6 +187,12 @@
             int const rhocomp,
             amrex::Real const dt );
 
+        template< typename T_Algo >
+        void EvolveGCartesian (
+            std::unique_ptr<amrex::MultiFab>& Gfield,
+            std::array<std::unique_ptr<amrex::MultiFab>,3> const& Bfield,
+            amrex::Real const dt);
+
         void EvolveRhoCartesianECT (
             std::array< std::unique_ptr<amrex::MultiFab>, 3 > const& Efield,
             std::array< std::unique_ptr<amrex::MultiFab>, 3 > const& edge_lengths,
@@ -210,12 +213,6 @@
         );
 
         template< typename T_Algo >
-        void EvolveGCartesian (
-            std::unique_ptr<amrex::MultiFab>& Gfield,
-            std::array<std::unique_ptr<amrex::MultiFab>,3> const& Bfield,
-            amrex::Real const dt);
-
-        template< typename T_Algo >
         void ComputeDivECartesian (
             const std::array<std::unique_ptr<amrex::MultiFab>,3>& Efield,
             amrex::MultiFab& divE );
