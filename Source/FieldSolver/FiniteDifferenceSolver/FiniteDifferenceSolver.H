/* Copyright 2020 Remi Lehe
 *
 * This file is part of WarpX.
 *
 * License: BSD-3-Clause-LBNL
 */

#ifndef WARPX_FINITE_DIFFERENCE_SOLVER_H_
#define WARPX_FINITE_DIFFERENCE_SOLVER_H_

#include "EmbeddedBoundary/WarpXFaceInfoBox_fwd.H"
#include "FiniteDifferenceSolver_fwd.H"
#include "Utils/WarpXAlgorithmSelection.H"

#include "BoundaryConditions/PML_fwd.H"
#include "Evolve/WarpXDtType.H"
#include "HybridPICModel/HybridPICModel_fwd.H"
#include "MacroscopicProperties/MacroscopicProperties_fwd.H"

#include <ablastr/utils/Enums.H>
#include <ablastr/fields/MultiFabRegister.H>

#include <AMReX_GpuContainers.H>
#include <AMReX_REAL.H>

#include <AMReX_BaseFwd.H>

#include <array>
#include <memory>

/**
 * \brief Top-level class for the electromagnetic finite-difference solver
 *
 * Stores the coefficients of the finite-difference stencils,
 * and has member functions to update fields over one time step.
 */
class FiniteDifferenceSolver
{
    public:

        // Constructor
        /** \brief Initialize the finite-difference Maxwell solver (for a given refinement level)
         *
         * This function initializes the stencil coefficients for the chosen finite-difference algorithm
         *
         * \param fdtd_algo Identifies the chosen algorithm, as defined in WarpXAlgorithmSelection.H
         * \param cell_size Cell size along each dimension, for the chosen refinement level
         * \param grid_type Whether the solver is applied to a collocated or staggered grid
         */
        FiniteDifferenceSolver (
            int fdtd_algo,
            std::array<amrex::Real,3> cell_size,
            ablastr::utils::enums::GridType grid_type );

        void EvolveB ( std::array< std::unique_ptr<amrex::MultiFab>, 3 >& Bfield,
                       ablastr::fields::VectorField const& Efield,
                       amrex::MultiFab const * Gfield,
                       ablastr::fields::VectorField const& face_areas,
                       std::array< std::unique_ptr<amrex::MultiFab>, 3 > const& area_mod,
                       std::array< std::unique_ptr<amrex::MultiFab>, 3 >& ECTRhofield,
                       std::array< std::unique_ptr<amrex::MultiFab>, 3 >& Venl,
                       std::array< std::unique_ptr<amrex::iMultiFab>, 3 >& flag_info_cell,
                       std::array< std::unique_ptr<amrex::LayoutData<FaceInfoBox> >, 3 >& borrowing,
                       int lev, amrex::Real dt );

        void EvolveE ( ablastr::fields::VectorField Efield,
                       std::array< std::unique_ptr<amrex::MultiFab>, 3 > const& Bfield,
<<<<<<< HEAD
                       ablastr::fields::VectorField const& Jfield,
                       std::array< std::unique_ptr<amrex::MultiFab>, 3 > const& edge_lengths,
=======
                       std::array< std::unique_ptr<amrex::MultiFab>, 3 > const& Jfield,
                       ablastr::fields::VectorField const& edge_lengths,
>>>>>>> 5534916b
                       ablastr::fields::VectorField const& face_areas,
                       std::array< std::unique_ptr<amrex::MultiFab>, 3 >& ECTRhofield,
                       amrex::MultiFab const* Ffield,
                       int lev, amrex::Real dt );

        void EvolveF ( amrex::MultiFab* Ffield,
                       ablastr::fields::VectorField const& Efield,
                       amrex::MultiFab* const rhofield,
                       int rhocomp,
                       amrex::Real dt );

        void EvolveG (amrex::MultiFab* Gfield,
                      std::array<std::unique_ptr<amrex::MultiFab>,3> const& Bfield,
                      amrex::Real dt);

        void EvolveECTRho ( ablastr::fields::VectorField const Efield,
                            ablastr::fields::VectorField const& edge_lengths,
                            ablastr::fields::VectorField const& face_areas,
                            std::array< std::unique_ptr<amrex::MultiFab>, 3 >& ECTRhofield,
                            int lev );

        void ApplySilverMuellerBoundary (
            ablastr::fields::VectorField & Efield,
            std::array< std::unique_ptr<amrex::MultiFab>, 3 >& Bfield,
            amrex::Box domain_box,
            amrex::Real dt,
            amrex::Vector<FieldBoundaryType> field_boundary_lo,
            amrex::Vector<FieldBoundaryType> field_boundary_hi);

        void ComputeDivE (
            ablastr::fields::VectorField const & Efield,
            amrex::MultiFab& divE
        );

        /**
          * \brief Macroscopic E-update for non-vacuum medium using the user-selected
          * finite-difference algorithm and macroscopic sigma-method defined in
          * WarpXAlgorithmSelection.H
          *
          * \param[out] Efield  vector of electric field MultiFabs updated at a given level
          * \param[in] Bfield   vector of magnetic field MultiFabs at a given level
          * \param[in] Jfield   vector of current density MultiFabs at a given level
          * \param[in] edge_lengths length of edges along embedded boundaries
          * \param[in] dt       timestep of the simulation
          * \param[in] macroscopic_properties contains user-defined properties of the medium.
          */
        void MacroscopicEvolveE ( ablastr::fields::VectorField Efield,
                      std::array< std::unique_ptr<amrex::MultiFab>, 3> const& Bfield,
<<<<<<< HEAD
                      ablastr::fields::VectorField const& Jfield,
                      std::array< std::unique_ptr<amrex::MultiFab>, 3 > const& edge_lengths,
=======
                      std::array< std::unique_ptr<amrex::MultiFab>, 3 > const& Jfield,
                      ablastr::fields::VectorField const& edge_lengths,
>>>>>>> 5534916b
                      amrex::Real dt,
                      std::unique_ptr<MacroscopicProperties> const& macroscopic_properties);

        void EvolveBPML ( std::array< amrex::MultiFab*, 3 > Bfield,
                          ablastr::fields::VectorField const Efield,
                      amrex::Real dt,
                      bool dive_cleaning);

       void EvolveEPML ( ablastr::fields::VectorField Efield,
                      std::array< amrex::MultiFab*, 3 > Bfield,
                      std::array< amrex::MultiFab*, 3 > Jfield,
                      std::array< amrex::MultiFab*, 3 >  edge_lengths,
                      amrex::MultiFab* Ffield,
                      MultiSigmaBox const& sigba,
                      amrex::Real dt, bool pml_has_particles );

       void EvolveFPML ( amrex::MultiFab* Ffield,
                         ablastr::fields::VectorField Efield,
                         amrex::Real dt );

        /**
          * \brief E-update in the hybrid PIC algorithm as described in
          * Winske et al. (2003) Eq. 10.
          * https://link.springer.com/chapter/10.1007/3-540-36530-3_8
          *
          * \param[out] Efield  vector of electric field MultiFabs updated at a given level
          * \param[in] Jfield   vector of total current MultiFabs at a given level
          * \param[in] Jifield  vector of ion current density MultiFabs at a given level
          * \param[in] Jextfield  vector of external current density MultiFabs at a given level
          * \param[in] Bfield   vector of magnetic field MultiFabs at a given level
          * \param[in] rhofield scalar ion charge density Multifab at a given level
          * \param[in] Pefield  scalar electron pressure MultiFab at a given level
          * \param[in] edge_lengths length of edges along embedded boundaries
          * \param[in] lev  level number for the calculation
          * \param[in] hybrid_model instance of the hybrid-PIC model
          * \param[in] solve_for_Faraday boolean flag for whether the E-field is solved to be used in Faraday's equation
          */
        void HybridPICSolveE ( ablastr::fields::VectorField& Efield,
                      std::array< std::unique_ptr<amrex::MultiFab>, 3 > & Jfield,
                      ablastr::fields::VectorField const& Jifield,
                      std::array< std::unique_ptr<amrex::MultiFab>, 3 > const& Jextfield,
                      std::array< std::unique_ptr<amrex::MultiFab>, 3> const& Bfield,
                      amrex::MultiFab* const rhofield,
                      std::unique_ptr<amrex::MultiFab> const& Pefield,
                      ablastr::fields::VectorField const& edge_lengths,
                      int lev, HybridPICModel const* hybrid_model,
                      bool solve_for_Faraday );

        /**
          * \brief Calculation of total current using Ampere's law (without
          * displacement current): J = (curl x B) / mu0.
          *
          * \param[out] Jfield  vector of current MultiFabs at a given level
          * \param[in] Bfield   vector of magnetic field MultiFabs at a given level
          * \param[in] edge_lengths length of edges along embedded boundaries
          * \param[in] lev  level number for the calculation
          */
        void CalculateCurrentAmpere (
                      std::array< std::unique_ptr<amrex::MultiFab>, 3>& Jfield,
                      std::array< std::unique_ptr<amrex::MultiFab>, 3> const& Bfield,
                      ablastr::fields::VectorField const& edge_lengths,
                      int lev );

    private:

        int m_fdtd_algo;
        ablastr::utils::enums::GridType m_grid_type;

#ifdef WARPX_DIM_RZ
        amrex::Real m_dr, m_rmin;
        int m_nmodes;
        // host-only
        amrex::Vector<amrex::Real> m_h_stencil_coefs_r, m_h_stencil_coefs_z;
        // device copy after init
        amrex::Gpu::DeviceVector<amrex::Real> m_stencil_coefs_r;
        amrex::Gpu::DeviceVector<amrex::Real> m_stencil_coefs_z;
#else
        // host-only
        amrex::Vector<amrex::Real> m_h_stencil_coefs_x, m_h_stencil_coefs_y, m_h_stencil_coefs_z;
        // device copy after init
        amrex::Gpu::DeviceVector<amrex::Real> m_stencil_coefs_x;
        amrex::Gpu::DeviceVector<amrex::Real> m_stencil_coefs_y;
        amrex::Gpu::DeviceVector<amrex::Real> m_stencil_coefs_z;
#endif

    public:
        // The member functions below contain extended __device__ lambda.
        // In order to compile with nvcc, they need to be public.

#ifdef WARPX_DIM_RZ
        template< typename T_Algo >
        void EvolveBCylindrical (
            std::array< std::unique_ptr<amrex::MultiFab>, 3 >& Bfield,
            std::array< std::unique_ptr<amrex::MultiFab>, 3 > const& Efield,
            int lev,
            amrex::Real dt );

        template< typename T_Algo >
        void EvolveECylindrical (
            std::array< std::unique_ptr<amrex::MultiFab>, 3 >& Efield,
            std::array< std::unique_ptr<amrex::MultiFab>, 3 > const& Bfield,
<<<<<<< HEAD
            ablastr::fields::VectorField const& Jfield,
            std::array< std::unique_ptr<amrex::MultiFab>, 3 > const& edge_lengths,
=======
            std::array< std::unique_ptr<amrex::MultiFab>, 3 > const& Jfield,
            ablastr::fields::VectorField const& edge_lengths,
>>>>>>> 5534916b
            amrex::MultiFab const* Ffield,
            int lev,
            amrex::Real dt );

        template< typename T_Algo >
        void EvolveFCylindrical (
            amrex::MultiFab* Ffield,
            ablastr::fields::VectorField const Efield,
            amrex::MultiFab* const rhofield,
            int rhocomp,
            amrex::Real dt );

        template< typename T_Algo >
        void ComputeDivECylindrical (
            ablastr::fields::VectorField const & Efield,
            amrex::MultiFab& divE
        );

        template<typename T_Algo>
        void HybridPICSolveECylindrical (
            ablastr::fields::VectorField& Efield,
            std::array< std::unique_ptr<amrex::MultiFab>, 3> const& Jfield,
            ablastr::fields::VectorField const& Jifield,
            std::array< std::unique_ptr<amrex::MultiFab>, 3 > const& Jextfield,
            std::array< std::unique_ptr<amrex::MultiFab>, 3> const& Bfield,
            amrex::MultiFab* const rhofield,
            std::unique_ptr<amrex::MultiFab> const& Pefield,
            ablastr::fields::VectorField const& edge_lengths,
            int lev, HybridPICModel const* hybrid_model,
            bool solve_for_Faraday );

        template<typename T_Algo>
        void CalculateCurrentAmpereCylindrical (
            std::array< std::unique_ptr<amrex::MultiFab>, 3 >& Jfield,
            std::array< std::unique_ptr<amrex::MultiFab>, 3 > const& Bfield,
            ablastr::fields::VectorField const& edge_lengths,
            int lev
        );

#else
        template< typename T_Algo >
        void EvolveBCartesian (
            std::array< std::unique_ptr<amrex::MultiFab>, 3 >& Bfield,
            ablastr::fields::VectorField const& Efield,
            amrex::MultiFab const * Gfield,
            int lev, amrex::Real dt );

        template< typename T_Algo >
        void EvolveECartesian (
            ablastr::fields::VectorField& Efield,
            std::array< std::unique_ptr<amrex::MultiFab>, 3 > const& Bfield,
<<<<<<< HEAD
            ablastr::fields::VectorField const& Jfield,
            std::array< std::unique_ptr<amrex::MultiFab>, 3 > const& edge_lengths,
=======
            std::array< std::unique_ptr<amrex::MultiFab>, 3 > const& Jfield,
            ablastr::fields::VectorField const& edge_lengths,
>>>>>>> 5534916b
            amrex::MultiFab const* Ffield,
            int lev, amrex::Real dt );

        template< typename T_Algo >
        void EvolveFCartesian (
            amrex::MultiFab* Ffield,
            ablastr::fields::VectorField Efield,
            amrex::MultiFab* const rhofield,
            int rhocomp,
            amrex::Real dt );

        template< typename T_Algo >
        void EvolveGCartesian (
            amrex::MultiFab* Gfield,
            std::array<std::unique_ptr<amrex::MultiFab>,3> const& Bfield,
            amrex::Real dt);

        void EvolveRhoCartesianECT (
            ablastr::fields::VectorField const Efield,
            ablastr::fields::VectorField const& edge_lengths,
            ablastr::fields::VectorField const& face_areas,
            std::array< std::unique_ptr<amrex::MultiFab>, 3 >& ECTRhofield, int lev);

        void EvolveBCartesianECT (
            std::array< std::unique_ptr<amrex::MultiFab>, 3 >& Bfield,
            ablastr::fields::VectorField const& face_areas,
            std::array< std::unique_ptr<amrex::MultiFab>, 3 > const& area_mod,
            std::array< std::unique_ptr<amrex::MultiFab>, 3 >& ECTRhofield,
            std::array< std::unique_ptr<amrex::MultiFab>, 3 >& Venl,
            std::array< std::unique_ptr<amrex::iMultiFab>, 3 >& flag_info_cell,
            std::array< std::unique_ptr<amrex::LayoutData<FaceInfoBox> >, 3 >& borrowing,
            int lev, amrex::Real dt
        );

        template< typename T_Algo >
        void ComputeDivECartesian (
            ablastr::fields::VectorField const & Efield,
            amrex::MultiFab& divE );

        template< typename T_Algo, typename T_MacroAlgo >
        void MacroscopicEvolveECartesian (
            ablastr::fields::VectorField Efield,
            std::array< std::unique_ptr< amrex::MultiFab>, 3> const& Bfield,
<<<<<<< HEAD
            ablastr::fields::VectorField const& Jfield,
            std::array< std::unique_ptr<amrex::MultiFab>, 3 > const& edge_lengths,
=======
            std::array< std::unique_ptr< amrex::MultiFab>, 3> const& Jfield,
            ablastr::fields::VectorField const& edge_lengths,
>>>>>>> 5534916b
            amrex::Real dt,
            std::unique_ptr<MacroscopicProperties> const& macroscopic_properties);

        template< typename T_Algo >
        void EvolveBPMLCartesian (
            std::array< amrex::MultiFab*, 3 > Bfield,
            ablastr::fields::VectorField const Efield,
            amrex::Real dt,
            bool dive_cleaning);

        template< typename T_Algo >
        void EvolveEPMLCartesian (
            ablastr::fields::VectorField Efield,
            std::array< amrex::MultiFab*, 3 > Bfield,
            std::array< amrex::MultiFab*, 3 > Jfield,
            std::array< amrex::MultiFab*, 3 > edge_lengths,
            amrex::MultiFab* Ffield,
            MultiSigmaBox const& sigba,
            amrex::Real dt, bool pml_has_particles );

        template< typename T_Algo >
        void EvolveFPMLCartesian ( amrex::MultiFab* Ffield,
                                   ablastr::fields::VectorField Efield,
                      amrex::Real dt );

        template<typename T_Algo>
        void HybridPICSolveECartesian (
            ablastr::fields::VectorField& Efield,
            std::array< std::unique_ptr<amrex::MultiFab>, 3 > const& Jfield,
            ablastr::fields::VectorField const& Jifield,
            std::array< std::unique_ptr<amrex::MultiFab>, 3 > const& Jextfield,
            std::array< std::unique_ptr<amrex::MultiFab>, 3> const& Bfield,
            amrex::MultiFab* const rhofield,
            std::unique_ptr<amrex::MultiFab> const& Pefield,
            ablastr::fields::VectorField const& edge_lengths,
            int lev, HybridPICModel const* hybrid_model,
            bool solve_for_Faraday );

        template<typename T_Algo>
        void CalculateCurrentAmpereCartesian (
            std::array< std::unique_ptr<amrex::MultiFab>, 3 >& Jfield,
            std::array< std::unique_ptr<amrex::MultiFab>, 3 > const& Bfield,
            ablastr::fields::VectorField const& edge_lengths,
            int lev
        );
#endif

};

#endif // WARPX_FINITE_DIFFERENCE_SOLVER_H_<|MERGE_RESOLUTION|>--- conflicted
+++ resolved
@@ -65,13 +65,8 @@
 
         void EvolveE ( ablastr::fields::VectorField Efield,
                        std::array< std::unique_ptr<amrex::MultiFab>, 3 > const& Bfield,
-<<<<<<< HEAD
                        ablastr::fields::VectorField const& Jfield,
-                       std::array< std::unique_ptr<amrex::MultiFab>, 3 > const& edge_lengths,
-=======
-                       std::array< std::unique_ptr<amrex::MultiFab>, 3 > const& Jfield,
                        ablastr::fields::VectorField const& edge_lengths,
->>>>>>> 5534916b
                        ablastr::fields::VectorField const& face_areas,
                        std::array< std::unique_ptr<amrex::MultiFab>, 3 >& ECTRhofield,
                        amrex::MultiFab const* Ffield,
@@ -120,13 +115,8 @@
           */
         void MacroscopicEvolveE ( ablastr::fields::VectorField Efield,
                       std::array< std::unique_ptr<amrex::MultiFab>, 3> const& Bfield,
-<<<<<<< HEAD
                       ablastr::fields::VectorField const& Jfield,
-                      std::array< std::unique_ptr<amrex::MultiFab>, 3 > const& edge_lengths,
-=======
-                      std::array< std::unique_ptr<amrex::MultiFab>, 3 > const& Jfield,
                       ablastr::fields::VectorField const& edge_lengths,
->>>>>>> 5534916b
                       amrex::Real dt,
                       std::unique_ptr<MacroscopicProperties> const& macroscopic_properties);
 
@@ -228,13 +218,8 @@
         void EvolveECylindrical (
             std::array< std::unique_ptr<amrex::MultiFab>, 3 >& Efield,
             std::array< std::unique_ptr<amrex::MultiFab>, 3 > const& Bfield,
-<<<<<<< HEAD
             ablastr::fields::VectorField const& Jfield,
-            std::array< std::unique_ptr<amrex::MultiFab>, 3 > const& edge_lengths,
-=======
-            std::array< std::unique_ptr<amrex::MultiFab>, 3 > const& Jfield,
-            ablastr::fields::VectorField const& edge_lengths,
->>>>>>> 5534916b
+            ablastr::fields::VectorField const& edge_lengths,
             amrex::MultiFab const* Ffield,
             int lev,
             amrex::Real dt );
@@ -286,13 +271,8 @@
         void EvolveECartesian (
             ablastr::fields::VectorField& Efield,
             std::array< std::unique_ptr<amrex::MultiFab>, 3 > const& Bfield,
-<<<<<<< HEAD
             ablastr::fields::VectorField const& Jfield,
-            std::array< std::unique_ptr<amrex::MultiFab>, 3 > const& edge_lengths,
-=======
-            std::array< std::unique_ptr<amrex::MultiFab>, 3 > const& Jfield,
-            ablastr::fields::VectorField const& edge_lengths,
->>>>>>> 5534916b
+            ablastr::fields::VectorField const& edge_lengths,
             amrex::MultiFab const* Ffield,
             int lev, amrex::Real dt );
 
@@ -336,13 +316,8 @@
         void MacroscopicEvolveECartesian (
             ablastr::fields::VectorField Efield,
             std::array< std::unique_ptr< amrex::MultiFab>, 3> const& Bfield,
-<<<<<<< HEAD
             ablastr::fields::VectorField const& Jfield,
-            std::array< std::unique_ptr<amrex::MultiFab>, 3 > const& edge_lengths,
-=======
-            std::array< std::unique_ptr< amrex::MultiFab>, 3> const& Jfield,
-            ablastr::fields::VectorField const& edge_lengths,
->>>>>>> 5534916b
+            ablastr::fields::VectorField const& edge_lengths,
             amrex::Real dt,
             std::unique_ptr<MacroscopicProperties> const& macroscopic_properties);
 
