--- conflicted
+++ resolved
@@ -151,26 +151,15 @@
           * \param[in] hybrid_model instance of the hybrid-PIC model
           * \param[in] solve_for_Faraday boolean flag for whether the E-field is solved to be used in Faraday's equation
           */
-<<<<<<< HEAD
-        void HybridPICSolveE ( std::array< std::unique_ptr<amrex::MultiFab>, 3>& Efield,
-                      std::array< std::unique_ptr<amrex::MultiFab>, 3>& Jfield,
-                      std::array< std::unique_ptr<amrex::MultiFab>, 3 > const& Jifield,
-                      std::array< std::unique_ptr<amrex::MultiFab>, 3> const& Bfield,
-                      std::unique_ptr<amrex::MultiFab> const& rhofield,
-                      std::unique_ptr<amrex::MultiFab> const& Pefield,
-                      std::array< std::unique_ptr<amrex::MultiFab>, 3 > const& edge_lengths,
-=======
         void HybridPICSolveE ( ablastr::fields::VectorField const& Efield,
-                      ablastr::fields::VectorField & Jfield,
-                      ablastr::fields::VectorField const& Jifield,
-                      ablastr::fields::VectorField const& Jextfield,
-                      ablastr::fields::VectorField const& Bfield,
-                      amrex::MultiFab const& rhofield,
-                      amrex::MultiFab const& Pefield,
-                      ablastr::fields::VectorField const& edge_lengths,
->>>>>>> e3e6ab86
-                      int lev, HybridPICModel const* hybrid_model,
-                      bool solve_for_Faraday );
+                               ablastr::fields::VectorField & Jfield,
+                               ablastr::fields::VectorField const& Jifield,
+                               ablastr::fields::VectorField const& Bfield,
+                               amrex::MultiFab const& rhofield,
+                               amrex::MultiFab const& Pefield,
+                               ablastr::fields::VectorField const& edge_lengths,
+                               int lev, HybridPICModel const* hybrid_model,
+                               bool solve_for_Faraday );
 
         /**
           * \brief Calculation of total current using Ampere's law (without
@@ -247,24 +236,13 @@
 
         template<typename T_Algo>
         void HybridPICSolveECylindrical (
-<<<<<<< HEAD
-            std::array< std::unique_ptr<amrex::MultiFab>, 3>& Efield,
-            std::array< std::unique_ptr<amrex::MultiFab>, 3> const& Jfield,
-            std::array< std::unique_ptr<amrex::MultiFab>, 3> const& Jifield,
-            std::array< std::unique_ptr<amrex::MultiFab>, 3> const& Bfield,
-            std::unique_ptr<amrex::MultiFab> const& rhofield,
-            std::unique_ptr<amrex::MultiFab> const& Pefield,
-            std::array< std::unique_ptr<amrex::MultiFab>, 3 > const& edge_lengths,
-=======
             ablastr::fields::VectorField const& Efield,
             ablastr::fields::VectorField const& Jfield,
             ablastr::fields::VectorField const& Jifield,
-            ablastr::fields::VectorField const& Jextfield,
             ablastr::fields::VectorField const& Bfield,
             amrex::MultiFab const& rhofield,
             amrex::MultiFab const& Pefield,
             ablastr::fields::VectorField const& edge_lengths,
->>>>>>> e3e6ab86
             int lev, HybridPICModel const* hybrid_model,
             bool solve_for_Faraday );
 
@@ -362,24 +340,13 @@
 
         template<typename T_Algo>
         void HybridPICSolveECartesian (
-<<<<<<< HEAD
-            std::array< std::unique_ptr<amrex::MultiFab>, 3>& Efield,
-            std::array< std::unique_ptr<amrex::MultiFab>, 3> const& Jfield,
-            std::array< std::unique_ptr<amrex::MultiFab>, 3> const& Jifield,
-            std::array< std::unique_ptr<amrex::MultiFab>, 3> const& Bfield,
-            std::unique_ptr<amrex::MultiFab> const& rhofield,
-            std::unique_ptr<amrex::MultiFab> const& Pefield,
-            std::array< std::unique_ptr<amrex::MultiFab>, 3 > const& edge_lengths,
-=======
             ablastr::fields::VectorField const& Efield,
             ablastr::fields::VectorField const& Jfield,
             ablastr::fields::VectorField const& Jifield,
-            ablastr::fields::VectorField const& Jextfield,
             ablastr::fields::VectorField const& Bfield,
             amrex::MultiFab const& rhofield,
             amrex::MultiFab const& Pefield,
             ablastr::fields::VectorField const& edge_lengths,
->>>>>>> e3e6ab86
             int lev, HybridPICModel const* hybrid_model,
             bool solve_for_Faraday );
 
