/* Copyright 2020 Remi Lehe
 *
 * This file is part of WarpX.
 *
 * License: BSD-3-Clause-LBNL
 */
#include "FieldSolver/FiniteDifferenceSolver/FiniteDifferenceSolver.H"

#include "BoundaryConditions/PMLComponent.H"
#include "Fields.H"

#if defined(WARPX_DIM_RZ) || defined(WARPX_DIM_RCYLINDER)
#   include "FieldSolver/FiniteDifferenceSolver/FiniteDifferenceAlgorithms/CylindricalYeeAlgorithm.H"
#else
#   include "FieldSolver/FiniteDifferenceSolver/FiniteDifferenceAlgorithms/CartesianYeeAlgorithm.H"
#   include "FieldSolver/FiniteDifferenceSolver/FiniteDifferenceAlgorithms/CartesianCKCAlgorithm.H"
#   include "FieldSolver/FiniteDifferenceSolver/FiniteDifferenceAlgorithms/CartesianNodalAlgorithm.H"
#endif
#include "Utils/TextMsg.H"
#include "Utils/WarpXAlgorithmSelection.H"

#include <AMReX.H>
#include <AMReX_Array4.H>
#include <AMReX_Config.H>
#include <AMReX_Extension.H>
#include <AMReX_GpuContainers.H>
#include <AMReX_GpuControl.H>
#include <AMReX_GpuLaunch.H>
#include <AMReX_GpuQualifiers.H>
#include <AMReX_IndexType.H>
#include <AMReX_MFIter.H>
#include <AMReX_MultiFab.H>
#include <AMReX_REAL.H>

#include <AMReX_BaseFwd.H>

#include <array>

using namespace amrex;

/**
 * \brief Update the B field, over one timestep
 */
void FiniteDifferenceSolver::EvolveBPML (
    ablastr::fields::MultiFabRegister& fields,
    PatchType patch_type,
    int level,
    amrex::Real const dt,
    const bool dive_cleaning
)
{
    using warpx::fields::FieldType;

    // Select algorithm (The choice of algorithm is a runtime option,
    // but we compile code for each algorithm, using templates)
<<<<<<< HEAD
#if defined(WARPX_DIM_RZ) || defined(WARPX_DIM_RCYLINDER)
    amrex::ignore_unused(Bfield, Efield, dt, dive_cleaning);
=======
#ifdef WARPX_DIM_RZ
    amrex::ignore_unused(fields, patch_type, level, dt, dive_cleaning);
>>>>>>> 2d617203
    WARPX_ABORT_WITH_MESSAGE(
        "PML are not implemented in cylindrical geometry.");
#else
    const ablastr::fields::VectorField Bfield = (patch_type == PatchType::fine) ?
        fields.get_alldirs(FieldType::pml_B_fp, level) : fields.get_alldirs(FieldType::pml_B_cp, level);
    const ablastr::fields::VectorField Efield = (patch_type == PatchType::fine) ?
        fields.get_alldirs(FieldType::pml_E_fp, level) : fields.get_alldirs(FieldType::pml_E_cp, level);

    if (m_grid_type == ablastr::utils::enums::GridType::Collocated) {

        EvolveBPMLCartesian <CartesianNodalAlgorithm> (Bfield, Efield, dt, dive_cleaning);

    } else if (m_fdtd_algo == ElectromagneticSolverAlgo::Yee || m_fdtd_algo == ElectromagneticSolverAlgo::ECT) {

        EvolveBPMLCartesian <CartesianYeeAlgorithm> (Bfield, Efield, dt, dive_cleaning);

    } else if (m_fdtd_algo == ElectromagneticSolverAlgo::CKC) {

        EvolveBPMLCartesian <CartesianCKCAlgorithm> (Bfield, Efield, dt, dive_cleaning);

    } else {
        WARPX_ABORT_WITH_MESSAGE(
            "EvolveBPML: Unknown algorithm");
    }
#endif
}


#if !defined(WARPX_DIM_RZ) && !defined(WARPX_DIM_RCYLINDER)

template<typename T_Algo>
void FiniteDifferenceSolver::EvolveBPMLCartesian (
    std::array< amrex::MultiFab*, 3 > Bfield,
    ablastr::fields::VectorField const Efield,
    amrex::Real const dt,
    const bool dive_cleaning) {

    // Loop through the grids, and over the tiles within each grid
#ifdef AMREX_USE_OMP
#pragma omp parallel if (amrex::Gpu::notInLaunchRegion())
#endif
    for ( MFIter mfi(*Bfield[0], TilingIfNotGPU()); mfi.isValid(); ++mfi ) {

        // Extract field data for this grid/tile
        Array4<Real> const& Bx = Bfield[0]->array(mfi);
        Array4<Real> const& By = Bfield[1]->array(mfi);
        Array4<Real> const& Bz = Bfield[2]->array(mfi);
        Array4<Real> const& Ex = Efield[0]->array(mfi);
        Array4<Real> const& Ey = Efield[1]->array(mfi);
        Array4<Real> const& Ez = Efield[2]->array(mfi);

        // Extract stencil coefficients
        Real const * const AMREX_RESTRICT coefs_x = m_stencil_coefs_x.dataPtr();
        auto const n_coefs_x = static_cast<int>(m_stencil_coefs_x.size());
        Real const * const AMREX_RESTRICT coefs_y = m_stencil_coefs_y.dataPtr();
        auto const n_coefs_y = static_cast<int>(m_stencil_coefs_y.size());
        Real const * const AMREX_RESTRICT coefs_z = m_stencil_coefs_z.dataPtr();
        auto const n_coefs_z = static_cast<int>(m_stencil_coefs_z.size());

        // Extract tileboxes for which to loop
        Box const& tbx  = mfi.tilebox(Bfield[0]->ixType().ixType());
        Box const& tby  = mfi.tilebox(Bfield[1]->ixType().ixType());
        Box const& tbz  = mfi.tilebox(Bfield[2]->ixType().ixType());

        // Loop over the cells and update the fields
        amrex::ParallelFor(tbx, tby, tbz,

            [=] AMREX_GPU_DEVICE (int i, int j, int k){

                amrex::Real UpwardDz_Ey_yy = 0._rt;
                amrex::Real UpwardDy_Ez_zz = 0._rt;
                if (dive_cleaning)
                {
                    UpwardDz_Ey_yy = T_Algo::UpwardDz(Ey, coefs_z, n_coefs_z, i, j, k, PMLComp::yy);
                    UpwardDy_Ez_zz = T_Algo::UpwardDy(Ez, coefs_y, n_coefs_y, i, j, k, PMLComp::zz);
                }

                Bx(i, j, k, PMLComp::xz) += dt * (
                    T_Algo::UpwardDz(Ey, coefs_z, n_coefs_z, i, j, k, PMLComp::yx)
                  + T_Algo::UpwardDz(Ey, coefs_z, n_coefs_z, i, j, k, PMLComp::yz)
                  + UpwardDz_Ey_yy);

                Bx(i, j, k, PMLComp::xy) -= dt * (
                    T_Algo::UpwardDy(Ez, coefs_y, n_coefs_y, i, j, k, PMLComp::zx)
                  + T_Algo::UpwardDy(Ez, coefs_y, n_coefs_y, i, j, k, PMLComp::zy)
                  + UpwardDy_Ez_zz);
            },

            [=] AMREX_GPU_DEVICE (int i, int j, int k){

                amrex::Real UpwardDx_Ez_zz = 0._rt;
                amrex::Real UpwardDz_Ex_xx = 0._rt;
                if (dive_cleaning)
                {
                    UpwardDx_Ez_zz = T_Algo::UpwardDx(Ez, coefs_x, n_coefs_x, i, j, k, PMLComp::zz);
                    UpwardDz_Ex_xx = T_Algo::UpwardDz(Ex, coefs_z, n_coefs_z, i, j, k, PMLComp::xx);
                }

                By(i, j, k, PMLComp::yx) += dt * (
                    T_Algo::UpwardDx(Ez, coefs_x, n_coefs_x, i, j, k, PMLComp::zx)
                  + T_Algo::UpwardDx(Ez, coefs_x, n_coefs_x, i, j, k, PMLComp::zy)
                  + UpwardDx_Ez_zz);

                By(i, j, k, PMLComp::yz) -= dt * (
                    UpwardDz_Ex_xx
                  + T_Algo::UpwardDz(Ex, coefs_z, n_coefs_z, i, j, k, PMLComp::xy)
                  + T_Algo::UpwardDz(Ex, coefs_z, n_coefs_z, i, j, k, PMLComp::xz));
            },

            [=] AMREX_GPU_DEVICE (int i, int j, int k){

                amrex::Real UpwardDy_Ex_xx = 0._rt;
                amrex::Real UpwardDx_Ey_yy = 0._rt;
                if (dive_cleaning)
                {
                    UpwardDy_Ex_xx = T_Algo::UpwardDy(Ex, coefs_y, n_coefs_y, i, j, k, PMLComp::xx);
                    UpwardDx_Ey_yy = T_Algo::UpwardDx(Ey, coefs_x, n_coefs_x, i, j, k, PMLComp::yy);
                }

                Bz(i, j, k, PMLComp::zy) += dt * (
                    UpwardDy_Ex_xx
                  + T_Algo::UpwardDy(Ex, coefs_y, n_coefs_y, i, j, k, PMLComp::xy)
                  + T_Algo::UpwardDy(Ex, coefs_y, n_coefs_y, i, j, k, PMLComp::xz) );

                Bz(i, j, k, PMLComp::zx) -= dt * (
                    T_Algo::UpwardDx(Ey, coefs_x, n_coefs_x, i, j, k, PMLComp::yx)
                  + T_Algo::UpwardDx(Ey, coefs_x, n_coefs_x, i, j, k, PMLComp::yz)
                  + UpwardDx_Ey_yy);
            }

        );

    }

}

#endif // corresponds to if !defined(WARPX_DIM_RZ) && !defined(WARPX_DIM_RCYLINDER)<|MERGE_RESOLUTION|>--- conflicted
+++ resolved
@@ -53,13 +53,8 @@
 
     // Select algorithm (The choice of algorithm is a runtime option,
     // but we compile code for each algorithm, using templates)
-<<<<<<< HEAD
 #if defined(WARPX_DIM_RZ) || defined(WARPX_DIM_RCYLINDER)
-    amrex::ignore_unused(Bfield, Efield, dt, dive_cleaning);
-=======
-#ifdef WARPX_DIM_RZ
     amrex::ignore_unused(fields, patch_type, level, dt, dive_cleaning);
->>>>>>> 2d617203
     WARPX_ABORT_WITH_MESSAGE(
         "PML are not implemented in cylindrical geometry.");
 #else
