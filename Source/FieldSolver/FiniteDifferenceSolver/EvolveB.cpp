/* Copyright 2020 Remi Lehe
 *
 * This file is part of WarpX.
 *
 * License: BSD-3-Clause-LBNL
 */

#include "WarpX.H"
#include "Utils/WarpXAlgorithmSelection.H"
#include "FiniteDifferenceSolver.H"
#ifdef WARPX_DIM_RZ
#   include "FiniteDifferenceAlgorithms/CylindricalYeeAlgorithm.H"
#else
#   include "FiniteDifferenceAlgorithms/CartesianYeeAlgorithm.H"
#   include "FiniteDifferenceAlgorithms/CartesianCKCAlgorithm.H"
#   include "FiniteDifferenceAlgorithms/CartesianNodalAlgorithm.H"
#endif
#include <AMReX_Gpu.H>

using namespace amrex;

/**
 * \brief Update the B field, over one timestep
 */
void FiniteDifferenceSolver::EvolveB (
    std::array< std::unique_ptr<amrex::MultiFab>, 3 >& Bfield,
    std::array< std::unique_ptr<amrex::MultiFab>, 3 > const& Efield,
<<<<<<< HEAD
    std::array< std::unique_ptr<amrex::MultiFab>, 3 > const& edge_lengths,
=======
    std::unique_ptr<amrex::MultiFab> const& Gfield,
>>>>>>> 1a5b5804
    std::array< std::unique_ptr<amrex::MultiFab>, 3 > const& face_areas,
    std::array< std::unique_ptr<amrex::MultiFab>, 3 > const& area_enl,
    std::array< std::unique_ptr<amrex::MultiFab>, 3 > const& area_red,
    std::array< std::unique_ptr<amrex::MultiFab>, 3 > const& area_stab,
    std::array< std::unique_ptr<amrex::MultiFab>, 3 >& Vfield,
    std::array< std::unique_ptr<amrex::MultiFab>, 3 >& Rhofield,
    std::array< std::unique_ptr<amrex::iMultiFab>, 3 >& flag_unst_cell,
    std::array< std::unique_ptr<amrex::LayoutData<FaceInfoBox> >, 3 >& borrowing,
    std::array< std::unique_ptr<amrex::LayoutData<FaceInfoBox> >, 3 >& lending,
    int lev, amrex::Real const dt ) {

   // Select algorithm (The choice of algorithm is a runtime option,
   // but we compile code for each algorithm, using templates)
#ifdef WARPX_DIM_RZ
    if (m_fdtd_algo == MaxwellSolverAlgo::Yee){

        EvolveBCylindrical <CylindricalYeeAlgorithm> ( Bfield, Efield, lev, dt );

#else
    if (m_do_nodal) {

        EvolveBCartesian <CartesianNodalAlgorithm> ( Bfield, Efield, Gfield, face_areas, lev, dt );

    } else if (m_fdtd_algo == MaxwellSolverAlgo::Yee) {

        EvolveBCartesian <CartesianYeeAlgorithm> ( Bfield, Efield, Gfield, face_areas, lev, dt );

    } else if (m_fdtd_algo == MaxwellSolverAlgo::CKC) {

        EvolveBCartesian <CartesianCKCAlgorithm> ( Bfield, Efield, Gfield, face_areas, lev, dt );

    } else if (m_fdtd_algo == MaxwellSolverAlgo::ECT) {

        EvolveRhoCartesianECT( Efield, edge_lengths, face_areas, Rhofield, lev );
        EvolveBCartesianECT( Bfield, face_areas, area_enl, area_red, area_stab, Rhofield,
                             flag_unst_cell, borrowing, lending, lev, dt);
#endif
    } else {
        amrex::Abort("EvolveB: Unknown algorithm");
    }
}


#ifndef WARPX_DIM_RZ

template<typename T_Algo>
void FiniteDifferenceSolver::EvolveBCartesian (
    std::array< std::unique_ptr<amrex::MultiFab>, 3 >& Bfield,
    std::array< std::unique_ptr<amrex::MultiFab>, 3 > const& Efield,
    std::unique_ptr<amrex::MultiFab> const& Gfield,
    std::array< std::unique_ptr<amrex::MultiFab>, 3 > const& face_areas,
    int lev, amrex::Real const dt ) {

#ifndef AMREX_USE_EB
    amrex::ignore_unused(face_areas);
#endif

    amrex::LayoutData<amrex::Real>* cost = WarpX::getCosts(lev);

    Real constexpr c2 = PhysConst::c * PhysConst::c;

    // Loop through the grids, and over the tiles within each grid
#ifdef AMREX_USE_OMP
#pragma omp parallel if (amrex::Gpu::notInLaunchRegion())
#endif
    for ( MFIter mfi(*Bfield[0], TilingIfNotGPU()); mfi.isValid(); ++mfi ) {
        if (cost && WarpX::load_balance_costs_update_algo == LoadBalanceCostsUpdateAlgo::Timers)
        {
            amrex::Gpu::synchronize();
        }
        Real wt = amrex::second();

        // Extract field data for this grid/tile
        Array4<Real> const& Bx = Bfield[0]->array(mfi);
        Array4<Real> const& By = Bfield[1]->array(mfi);
        Array4<Real> const& Bz = Bfield[2]->array(mfi);
        Array4<Real> const& Ex = Efield[0]->array(mfi);
        Array4<Real> const& Ey = Efield[1]->array(mfi);
        Array4<Real> const& Ez = Efield[2]->array(mfi);

#ifdef AMREX_USE_EB
        amrex::Array4<amrex::Real> const& Sx = face_areas[0]->array(mfi);
        amrex::Array4<amrex::Real> const& Sy = face_areas[1]->array(mfi);
        amrex::Array4<amrex::Real> const& Sz = face_areas[2]->array(mfi);
#endif

        // Extract stencil coefficients
        Real const * const AMREX_RESTRICT coefs_x = m_stencil_coefs_x.dataPtr();
        int const n_coefs_x = m_stencil_coefs_x.size();
        Real const * const AMREX_RESTRICT coefs_y = m_stencil_coefs_y.dataPtr();
        int const n_coefs_y = m_stencil_coefs_y.size();
        Real const * const AMREX_RESTRICT coefs_z = m_stencil_coefs_z.dataPtr();
        int const n_coefs_z = m_stencil_coefs_z.size();

        // Extract tileboxes for which to loop
        Box const& tbx  = mfi.tilebox(Bfield[0]->ixType().toIntVect());
        Box const& tby  = mfi.tilebox(Bfield[1]->ixType().toIntVect());
        Box const& tbz  = mfi.tilebox(Bfield[2]->ixType().toIntVect());

        // Loop over the cells and update the fields
        amrex::ParallelFor(tbx, tby, tbz,

            [=] AMREX_GPU_DEVICE (int i, int j, int k){
#ifdef AMREX_USE_EB
                // Skip field push if this cell is fully covered by embedded boundaries
                if (Sx(i, j, k) <= 0) return;
#endif
                Bx(i, j, k) += dt * T_Algo::UpwardDz(Ey, coefs_z, n_coefs_z, i, j, k)
                             - dt * T_Algo::UpwardDy(Ez, coefs_y, n_coefs_y, i, j, k);
            },

            [=] AMREX_GPU_DEVICE (int i, int j, int k){
#ifdef AMREX_USE_EB
                // Skip field push if this cell is fully covered by embedded boundaries
                if (Sy(i, j, k) <= 0) return;
#endif
                By(i, j, k) += dt * T_Algo::UpwardDx(Ez, coefs_x, n_coefs_x, i, j, k)
                             - dt * T_Algo::UpwardDz(Ex, coefs_z, n_coefs_z, i, j, k);
            },

            [=] AMREX_GPU_DEVICE (int i, int j, int k){
#ifdef AMREX_USE_EB
                // Skip field push if this cell is fully covered by embedded boundaries
                if (Sz(i, j, k) <= 0) return;
#endif
                Bz(i, j, k) += dt * T_Algo::UpwardDy(Ex, coefs_y, n_coefs_y, i, j, k)
                             - dt * T_Algo::UpwardDx(Ey, coefs_x, n_coefs_x, i, j, k);
            }
        );

        // div(B) cleaning correction for errors in magnetic Gauss law (div(B) = 0)
        if (Gfield)
        {
            // Extract field data for this grid/tile
            Array4<Real> G = Gfield->array(mfi);

            // Loop over cells and update G
            amrex::ParallelFor(tbx, tby, tbz,

                [=] AMREX_GPU_DEVICE (int i, int j, int k)
                {
                    Bx(i,j,k) += c2 * dt * T_Algo::DownwardDx(G, coefs_x, n_coefs_x, i, j, k);
                },
                [=] AMREX_GPU_DEVICE (int i, int j, int k)
                {
                    By(i,j,k) += c2 * dt * T_Algo::DownwardDy(G, coefs_y, n_coefs_y, i, j, k);
                },
                [=] AMREX_GPU_DEVICE (int i, int j, int k)
                {
                    Bz(i,j,k) += c2 * dt * T_Algo::DownwardDz(G, coefs_z, n_coefs_z, i, j, k);
                }
            );
        }

        if (cost && WarpX::load_balance_costs_update_algo == LoadBalanceCostsUpdateAlgo::Timers)
        {
            amrex::Gpu::synchronize();
            wt = amrex::second() - wt;
            amrex::HostDevice::Atomic::Add( &(*cost)[mfi.index()], wt);
        }
    }
}

void FiniteDifferenceSolver::EvolveRhoCartesianECT (
    std::array< std::unique_ptr<amrex::MultiFab>, 3 > const& Efield,
    std::array< std::unique_ptr<amrex::MultiFab>, 3 > const& edge_lengths,
    std::array< std::unique_ptr<amrex::MultiFab>, 3 > const& face_areas,
    std::array< std::unique_ptr<amrex::MultiFab>, 3 >& Rhofield, int lev ) {

    amrex::LayoutData<amrex::Real>* cost = WarpX::getCosts(lev);

    // Loop through the grids, and over the tiles within each grid
#ifdef AMREX_USE_OMP
#pragma omp parallel if (amrex::Gpu::notInLaunchRegion())
#endif
    for ( MFIter mfi(*Rhofield[0], TilingIfNotGPU()); mfi.isValid(); ++mfi ) {
        if (cost && WarpX::load_balance_costs_update_algo == LoadBalanceCostsUpdateAlgo::Timers) {
            amrex::Gpu::synchronize();
        }
        Real wt = amrex::second();

        // Extract field data for this grid/tile
        Array4<Real> const &Ex = Efield[0]->array(mfi);
        Array4<Real> const &Ey = Efield[1]->array(mfi);
        Array4<Real> const &Ez = Efield[2]->array(mfi);
        Array4<Real> const &Rhox = Rhofield[0]->array(mfi);
        Array4<Real> const &Rhoy = Rhofield[1]->array(mfi);
        Array4<Real> const &Rhoz = Rhofield[2]->array(mfi);
        amrex::Array4<amrex::Real> const &lx = edge_lengths[0]->array(mfi);
        amrex::Array4<amrex::Real> const &ly = edge_lengths[1]->array(mfi);
        amrex::Array4<amrex::Real> const &lz = edge_lengths[2]->array(mfi);
        amrex::Array4<amrex::Real> const &Sx = face_areas[0]->array(mfi);
        amrex::Array4<amrex::Real> const &Sy = face_areas[1]->array(mfi);
        amrex::Array4<amrex::Real> const &Sz = face_areas[2]->array(mfi);

        // Extract tileboxes for which to loop
        Box const &trhox = mfi.tilebox(Rhofield[0]->ixType().toIntVect());
        Box const &trhoy = mfi.tilebox(Rhofield[1]->ixType().toIntVect());
        Box const &trhoz = mfi.tilebox(Rhofield[2]->ixType().toIntVect());

        amrex::ParallelFor(trhox, trhoy, trhoz,

            [=] AMREX_GPU_DEVICE(int i, int j, int k) {
                if (Sx(i, j, k) <= 0 or amrex::isnan(Sx(i, j, k))) return;

                Rhox(i, j, k) = (Ey(i, j, k) * ly(i, j, k) - Ey(i, j, k + 1) * ly(i, j, k + 1) +
                    Ez(i, j + 1, k) * lz(i, j + 1, k) - Ez(i, j, k) * lz(i, j, k)) / Sx(i, j, k);

            },

            [=] AMREX_GPU_DEVICE(int i, int j, int k) {
                if (Sy(i, j, k) <= 0 or amrex::isnan(Sy(i, j, k))) return;

                Rhoy(i, j, k) = (Ez(i, j, k) * lz(i, j, k) - Ez(i + 1, j, k) * lz(i + 1, j, k) +
                    Ex(i, j, k + 1) * lx(i, j, k + 1) - Ex(i, j, k) * lx(i, j, k)) / Sy(i, j, k);

            },

            [=] AMREX_GPU_DEVICE(int i, int j, int k) {
                if (Sz(i, j, k) <= 0 or amrex::isnan(Sz(i, j, k))) return;

                Rhoz(i, j, k) =  (Ex(i, j, k) * lx(i, j, k) - Ex(i, j + 1, k) * lx(i, j + 1, k) +
                    Ey(i + 1, j, k) * ly(i + 1, j, k) - Ey(i, j, k) * ly(i, j, k)) / Sz(i, j, k);

            }

        );

        if (cost && WarpX::load_balance_costs_update_algo == LoadBalanceCostsUpdateAlgo::Timers)
        {
            amrex::Gpu::synchronize();
            wt = amrex::second() - wt;
            amrex::HostDevice::Atomic::Add( &(*cost)[mfi.index()], wt);
        }
    }

}

void FiniteDifferenceSolver::EvolveBCartesianECT (
    std::array< std::unique_ptr<amrex::MultiFab>, 3 >& Bfield,
    std::array< std::unique_ptr<amrex::MultiFab>, 3 > const& face_areas,
    std::array< std::unique_ptr<amrex::MultiFab>, 3 > const& area_enl,
    std::array< std::unique_ptr<amrex::MultiFab>, 3 > const& area_red,
    std::array< std::unique_ptr<amrex::MultiFab>, 3 > const& area_stab,
    std::array< std::unique_ptr<amrex::MultiFab>, 3 >& Rhofield,
    std::array< std::unique_ptr<amrex::iMultiFab>, 3 >& flag_unst_cell,
    std::array< std::unique_ptr<amrex::LayoutData<FaceInfoBox> >, 3 >& borrowing,
    std::array< std::unique_ptr<amrex::LayoutData<FaceInfoBox> >, 3 >& lending,
    int lev, amrex::Real const dt ) {

    amrex::LayoutData<amrex::Real> *cost = WarpX::getCosts(lev);

    // Loop through the grids, and over the tiles within each grid
#ifdef AMREX_USE_OMP
#pragma omp parallel if (amrex::Gpu::notInLaunchRegion())
#endif
    for (MFIter mfi(*Bfield[0]); mfi.isValid(); ++mfi) {

        if (cost && WarpX::load_balance_costs_update_algo == LoadBalanceCostsUpdateAlgo::Timers) {
            amrex::Gpu::synchronize();
        }
        Real wt = amrex::second();

        for (int idim = 0; idim < AMREX_SPACEDIM; ++idim) {
            // Extract field data for this grid/tile
            Array4<Real> const &B = Bfield[idim]->array(mfi);
            Array4<Real> const &Rho = Rhofield[idim]->array(mfi);
            amrex::Array4<int> const &flag_unst_cell_dim = flag_unst_cell[idim]->array(mfi);
            amrex::Array4<Real> const &S = face_areas[idim]->array(mfi);
            amrex::Array4<Real> const &S_enl = area_enl[idim]->array(mfi);
            amrex::Array4<Real> const &S_red = area_red[idim]->array(mfi);
            amrex::Array4<Real> const &S_stab = area_stab[idim]->array(mfi);

            auto &lending_dim = (*lending[idim])[mfi];
            auto &borrowing_dim = (*borrowing[idim])[mfi];

            auto const &borrowing_inds = (*borrowing[idim])[mfi].inds.array();
            auto const &lending_inds = (*lending[idim])[mfi].inds.array();

            // Extract tileboxes for which to loop
            Box const &tb = mfi.tilebox(Bfield[idim]->ixType().toIntVect());

            //Take care of the unstable cells
            amrex::LoopOnCpu(tb,

            [=, &borrowing_dim, &lending_dim] (int i, int j, int k) {

                if (S(i, j, k) <= 0 or amrex::isnan(S(i, j, k))) return;

                if (!flag_unst_cell_dim(i, j, k))
                    return;

                amrex::Real V_enl = Rho(i, j, k) * S(i, j, k);
                amrex::Real rho_enl;
                if (borrowing_inds(i, j, k).size() == 0) {
                    amrex::Abort("EvolveBCartesianECT: face ("
                                + std::to_string(i) + ", "
                                + std::to_string(j) + ", "
                                + std::to_string(k)
                                + ") wasn't extended correctly");
                }
                // First we compute the rho of the enlarged face
                for (int ind : borrowing_inds(i, j, k)) {
                    int ip = borrowing_dim.i_face[ind];
                    int jp = borrowing_dim.j_face[ind];
                    int kp = borrowing_dim.k_face[ind];
                    V_enl += Rho(ip, jp, kp) * borrowing_dim.area[ind];
                }

                rho_enl = V_enl / S_enl(i, j, k);

                //Now we have to insert the computed rho_enl in the lending FaceInfoBox in the correct
                // position
                for (int ind : borrowing_inds(i, j, k)) {
                    int ip = borrowing_dim.i_face[ind];
                    int jp = borrowing_dim.j_face[ind];
                    int kp = borrowing_dim.k_face[ind];
                    for (int ind2 : lending_inds(ip, jp, kp)) {
                        int ip2 = lending_dim.i_face[ind2];
                        int jp2 = lending_dim.j_face[ind2];
                        int kp2 = lending_dim.k_face[ind2];
                        if (ip2 == i and jp2 == j and kp2 == k) {
                            lending_dim.rho_face[ind2] = rho_enl;
                        }
                    }
                }

                B(i, j, k) = B(i, j, k) - dt * rho_enl;

            });

            //Take care of the stable cells
            amrex::ParallelFor(tb,

            [=, &lending_dim] AMREX_GPU_DEVICE(int i, int j, int k) {
                if (S(i, j, k) <= 0 or amrex::isnan(S(i, j, k))) return;

                if (flag_unst_cell_dim(i, j, k))
                    return;

                if (lending_inds(i, j, k).size()  == 0) {
                    //Stable cell which hasn't been intruded
                    B(i, j, k) = B(i, j, k) - dt * Rho(i, j, k);
                } else {

                    //Stable cell which has been intruded
                    amrex::Real Venl = Rho(i, j, k) * S_red(i, j, k);

                    for (int ind : lending_inds(i, j, k)) {
                        Venl += lending_dim.rho_face[ind] * lending_dim.area[ind];
                    }

                    B(i, j, k) = B(i, j, k) - dt * Venl / S(i, j, k);
                }

            });

        }
        if (cost && WarpX::load_balance_costs_update_algo == LoadBalanceCostsUpdateAlgo::Timers)
        {
            amrex::Gpu::synchronize();
            wt = amrex::second() - wt;
            amrex::HostDevice::Atomic::Add( &(*cost)[mfi.index()], wt);
        }

    }
}

#else // corresponds to ifndef WARPX_DIM_RZ

template<typename T_Algo>
void FiniteDifferenceSolver::EvolveBCylindrical (
    std::array< std::unique_ptr<amrex::MultiFab>, 3 >& Bfield,
    std::array< std::unique_ptr<amrex::MultiFab>, 3 > const& Efield,
    int lev, amrex::Real const dt ) {

    amrex::LayoutData<amrex::Real>* cost = WarpX::getCosts(lev);

    // Loop through the grids, and over the tiles within each grid
#ifdef AMREX_USE_OMP
#pragma omp parallel if (amrex::Gpu::notInLaunchRegion())
#endif
    for ( MFIter mfi(*Bfield[0], TilingIfNotGPU()); mfi.isValid(); ++mfi ) {
        if (cost && WarpX::load_balance_costs_update_algo == LoadBalanceCostsUpdateAlgo::Timers)
        {
            amrex::Gpu::synchronize();
        }
        Real wt = amrex::second();

        // Extract field data for this grid/tile
        Array4<Real> const& Br = Bfield[0]->array(mfi);
        Array4<Real> const& Bt = Bfield[1]->array(mfi);
        Array4<Real> const& Bz = Bfield[2]->array(mfi);
        Array4<Real> const& Er = Efield[0]->array(mfi);
        Array4<Real> const& Et = Efield[1]->array(mfi);
        Array4<Real> const& Ez = Efield[2]->array(mfi);

        // Extract stencil coefficients
        Real const * const AMREX_RESTRICT coefs_r = m_stencil_coefs_r.dataPtr();
        int const n_coefs_r = m_stencil_coefs_r.size();
        Real const * const AMREX_RESTRICT coefs_z = m_stencil_coefs_z.dataPtr();
        int const n_coefs_z = m_stencil_coefs_z.size();

        // Extract cylindrical specific parameters
        Real const dr = m_dr;
        int const nmodes = m_nmodes;
        Real const rmin = m_rmin;

        // Extract tileboxes for which to loop
        Box const& tbr  = mfi.tilebox(Bfield[0]->ixType().toIntVect());
        Box const& tbt  = mfi.tilebox(Bfield[1]->ixType().toIntVect());
        Box const& tbz  = mfi.tilebox(Bfield[2]->ixType().toIntVect());

        // Loop over the cells and update the fields
        amrex::ParallelFor(tbr, tbt, tbz,

            [=] AMREX_GPU_DEVICE (int i, int j, int /*k*/){
                Real const r = rmin + i*dr; // r on nodal point (Br is nodal in r)
                if (r != 0) { // Off-axis, regular Maxwell equations
                    Br(i, j, 0, 0) += dt * T_Algo::UpwardDz(Et, coefs_z, n_coefs_z, i, j, 0, 0); // Mode m=0
                    for (int m=1; m<nmodes; m++) { // Higher-order modes
                        Br(i, j, 0, 2*m-1) += dt*(
                            T_Algo::UpwardDz(Et, coefs_z, n_coefs_z, i, j, 0, 2*m-1)
                            - m * Ez(i, j, 0, 2*m  )/r );  // Real part
                        Br(i, j, 0, 2*m  ) += dt*(
                            T_Algo::UpwardDz(Et, coefs_z, n_coefs_z, i, j, 0, 2*m  )
                            + m * Ez(i, j, 0, 2*m-1)/r ); // Imaginary part
                    }
                } else { // r==0: On-axis corrections
                    // Ensure that Br remains 0 on axis (except for m=1)
                    Br(i, j, 0, 0) = 0.; // Mode m=0
                    for (int m=1; m<nmodes; m++) { // Higher-order modes
                        if (m == 1){
                            // For m==1, Ez is linear in r, for small r
                            // Therefore, the formula below regularizes the singularity
                            Br(i, j, 0, 2*m-1) += dt*(
                                T_Algo::UpwardDz(Et, coefs_z, n_coefs_z, i, j, 0, 2*m-1)
                                - m * Ez(i+1, j, 0, 2*m  )/dr );  // Real part
                            Br(i, j, 0, 2*m  ) += dt*(
                                T_Algo::UpwardDz(Et, coefs_z, n_coefs_z, i, j, 0, 2*m  )
                                + m * Ez(i+1, j, 0, 2*m-1)/dr ); // Imaginary part
                        } else {
                            Br(i, j, 0, 2*m-1) = 0.;
                            Br(i, j, 0, 2*m  ) = 0.;
                        }
                    }
                }
            },

            [=] AMREX_GPU_DEVICE (int i, int j, int /*k*/){
                Bt(i, j, 0, 0) += dt*(
                    T_Algo::UpwardDr(Ez, coefs_r, n_coefs_r, i, j, 0, 0)
                    - T_Algo::UpwardDz(Er, coefs_z, n_coefs_z, i, j, 0, 0)); // Mode m=0
                for (int m=1 ; m<nmodes ; m++) { // Higher-order modes
                    Bt(i, j, 0, 2*m-1) += dt*(
                        T_Algo::UpwardDr(Ez, coefs_r, n_coefs_r, i, j, 0, 2*m-1)
                        - T_Algo::UpwardDz(Er, coefs_z, n_coefs_z, i, j, 0, 2*m-1)); // Real part
                    Bt(i, j, 0, 2*m  ) += dt*(
                        T_Algo::UpwardDr(Ez, coefs_r, n_coefs_r, i, j, 0, 2*m  )
                        - T_Algo::UpwardDz(Er, coefs_z, n_coefs_z, i, j, 0, 2*m  )); // Imaginary part
                }
            },

            [=] AMREX_GPU_DEVICE (int i, int j, int /*k*/){
                Real const r = rmin + (i + 0.5)*dr; // r on a cell-centered grid (Bz is cell-centered in r)
                Bz(i, j, 0, 0) += dt*( - T_Algo::UpwardDrr_over_r(Et, r, dr, coefs_r, n_coefs_r, i, j, 0, 0));
                for (int m=1 ; m<nmodes ; m++) { // Higher-order modes
                    Bz(i, j, 0, 2*m-1) += dt*( m * Er(i, j, 0, 2*m  )/r
                        - T_Algo::UpwardDrr_over_r(Et, r, dr, coefs_r, n_coefs_r, i, j, 0, 2*m-1)); // Real part
                    Bz(i, j, 0, 2*m  ) += dt*(-m * Er(i, j, 0, 2*m-1)/r
                        - T_Algo::UpwardDrr_over_r(Et, r, dr, coefs_r, n_coefs_r, i, j, 0, 2*m  )); // Imaginary part
                }
            }

        );

        if (cost && WarpX::load_balance_costs_update_algo == LoadBalanceCostsUpdateAlgo::Timers)
        {
            amrex::Gpu::synchronize();
            wt = amrex::second() - wt;
            amrex::HostDevice::Atomic::Add( &(*cost)[mfi.index()], wt);
        }
    }
}

#endif // corresponds to ifndef WARPX_DIM_RZ<|MERGE_RESOLUTION|>--- conflicted
+++ resolved
@@ -25,11 +25,8 @@
 void FiniteDifferenceSolver::EvolveB (
     std::array< std::unique_ptr<amrex::MultiFab>, 3 >& Bfield,
     std::array< std::unique_ptr<amrex::MultiFab>, 3 > const& Efield,
-<<<<<<< HEAD
     std::array< std::unique_ptr<amrex::MultiFab>, 3 > const& edge_lengths,
-=======
     std::unique_ptr<amrex::MultiFab> const& Gfield,
->>>>>>> 1a5b5804
     std::array< std::unique_ptr<amrex::MultiFab>, 3 > const& face_areas,
     std::array< std::unique_ptr<amrex::MultiFab>, 3 > const& area_enl,
     std::array< std::unique_ptr<amrex::MultiFab>, 3 > const& area_red,
