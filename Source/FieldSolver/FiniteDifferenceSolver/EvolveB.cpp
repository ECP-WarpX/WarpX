--- conflicted
+++ resolved
@@ -66,21 +66,12 @@
     // Select algorithm (The choice of algorithm is a runtime option,
     // but we compile code for each algorithm, using templates)
 #ifdef WARPX_DIM_RZ
-<<<<<<< HEAD
-    if (m_fdtd_algo == MaxwellSolverAlgo::Yee){
-        ignore_unused(Gfield);
-        EvolveBCylindrical <CylindricalYeeAlgorithm> ( Bfield, Efield, lev, dt );
-#else
-    amrex::ignore_unused(edge_lengths);
-    if(m_do_nodal or m_fdtd_algo != MaxwellSolverAlgo::ECT){
-=======
     if ((m_fdtd_algo == ElectromagneticSolverAlgo::Yee)||
         (m_fdtd_algo == ElectromagneticSolverAlgo::HybridPIC)){
         ignore_unused(Gfield, face_areas);
         EvolveBCylindrical <CylindricalYeeAlgorithm> ( Bfield, Efield, lev, dt );
 #else
     if(m_grid_type == GridType::Collocated || m_fdtd_algo != ElectromagneticSolverAlgo::ECT){
->>>>>>> 766a521b
         amrex::ignore_unused(face_areas);
     }
 
