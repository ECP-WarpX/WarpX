--- conflicted
+++ resolved
@@ -39,13 +39,8 @@
 void FiniteDifferenceSolver::MacroscopicEvolveE (
     ablastr::fields::VectorField Efield,
     std::array< std::unique_ptr<amrex::MultiFab>, 3 > const& Bfield,
-<<<<<<< HEAD
     ablastr::fields::VectorField const& Jfield,
-    std::array< std::unique_ptr<amrex::MultiFab>, 3 > const& edge_lengths,
-=======
-    std::array< std::unique_ptr<amrex::MultiFab>, 3 > const& Jfield,
     VectorField const& edge_lengths,
->>>>>>> 5534916b
     amrex::Real const dt,
     std::unique_ptr<MacroscopicProperties> const& macroscopic_properties)
 {
@@ -107,13 +102,8 @@
 void FiniteDifferenceSolver::MacroscopicEvolveECartesian (
     ablastr::fields::VectorField Efield,
     std::array< std::unique_ptr<amrex::MultiFab>, 3 > const& Bfield,
-<<<<<<< HEAD
     ablastr::fields::VectorField const& Jfield,
-    std::array< std::unique_ptr<amrex::MultiFab>, 3 > const& edge_lengths,
-=======
-    std::array< std::unique_ptr<amrex::MultiFab>, 3 > const& Jfield,
     ablastr::fields::VectorField const& edge_lengths,
->>>>>>> 5534916b
     amrex::Real const dt,
     std::unique_ptr<MacroscopicProperties> const& macroscopic_properties)
 {
