/* Copyright 2023 The WarpX Community
 *
 * This file is part of WarpX.
 *
 * Authors: Roelof Groenewald (TAE Technologies)
 *
 * License: BSD-3-Clause-LBNL
 */

#ifndef WARPX_HYBRIDPICMODEL_H_
#define WARPX_HYBRIDPICMODEL_H_

#include "HybridPICModel_fwd.H"

#include "Utils/WarpXAlgorithmSelection.H"

#include "FieldSolver/FiniteDifferenceSolver/FiniteDifferenceSolver.H"
#include "Utils/Parser/ParserUtils.H"
#include "Utils/WarpXConst.H"
#include "Utils/WarpXProfilerWrapper.H"

#include <AMReX_Array.H>
#include <AMReX_REAL.H>

#include <optional>

/**
 * \brief This class contains the parameters needed to evaluate hybrid field
 * solutions (kinetic ions with fluid electrons).
 */
class HybridPICModel
{
public:
    HybridPICModel (int nlevs_max); // constructor

    /** Read user-defined model parameters. Called in constructor. */
    void ReadParameters ();

    /** Allocate hybrid-PIC specific multifabs. Called in constructor. */
    void AllocateMFs (int nlevs_max);
    void AllocateLevelMFs (int lev, const amrex::BoxArray& ba, const amrex::DistributionMapping& dm,
                           int ncomps, const amrex::IntVect& ngJ, const amrex::IntVect& ngRho,
                           const amrex::IntVect& jx_nodal_flag, const amrex::IntVect& jy_nodal_flag,
                           const amrex::IntVect& jz_nodal_flag, const amrex::IntVect& rho_nodal_flag);

    /** Helper function to clear values from hybrid-PIC specific multifabs. */
    void ClearLevel (int lev);

    void InitData ();

    /**
     * \brief
     * Function to evaluate the external current expressions and populate the
     * external current multifab. Note the external current can be a function
     * of time and therefore this should be re-evaluated at every step.
     */
    void GetCurrentExternal (
        amrex::Vector<std::array< std::unique_ptr<amrex::MultiFab>, 3>> const& edge_lengths
    );
    void GetCurrentExternal (
        std::array< std::unique_ptr<amrex::MultiFab>, 3> const& edge_lengths,
        int lev
    );

    /**
     * \brief
     * Function to calculate the total current based on Ampere's law while
     * neglecting displacement current (J = curl x B). Used in the Ohm's law
     * solver (kinetic-fluid hybrid model).
     *
     * \param[in] Bfield       Magnetic field from which the current is calculated.
     * \param[in] edge_lengths Length of cell edges taking embedded boundaries into account
     */
    void CalculateCurrentAmpere (
        amrex::Vector<std::array< std::unique_ptr<amrex::MultiFab>, 3>> const& Bfield,
        amrex::Vector<std::array< std::unique_ptr<amrex::MultiFab>, 3>> const& edge_lengths
    );
    void CalculateCurrentAmpere (
        std::array< std::unique_ptr<amrex::MultiFab>, 3> const& Bfield,
        std::array< std::unique_ptr<amrex::MultiFab>, 3> const& edge_lengths,
        int lev
    );

    /**
     * \brief
     * Function to update the E-field using Ohm's law (hybrid-PIC model).
     */
    void HybridPICSolveE (
<<<<<<< HEAD
        amrex::Vector<std::array< std::unique_ptr<amrex::MultiFab>, 3>>& Efield,
        ablastr::fields::MultiLevelVectorField const& Jfield,
=======
        ablastr::fields::MultiLevelVectorField Efield,
        amrex::Vector<std::array< std::unique_ptr<amrex::MultiFab>, 3>> const& Jfield,
>>>>>>> bd75464e
        amrex::Vector<std::array< std::unique_ptr<amrex::MultiFab>, 3>> const& Bfield,
        ablastr::fields::MultiLevelScalarField const& rhofield,
        amrex::Vector<std::array< std::unique_ptr<amrex::MultiFab>, 3>> const& edge_lengths,
        bool solve_for_Faraday);

    void HybridPICSolveE (
<<<<<<< HEAD
        std::array< std::unique_ptr<amrex::MultiFab>, 3>& Efield,
        ablastr::fields::VectorField const& Jfield,
=======
        ablastr::fields::VectorField Efield,
        std::array< std::unique_ptr<amrex::MultiFab>, 3> const& Jfield,
>>>>>>> bd75464e
        std::array< std::unique_ptr<amrex::MultiFab>, 3> const& Bfield,
        amrex::MultiFab* const rhofield,
        std::array< std::unique_ptr<amrex::MultiFab>, 3> const& edge_lengths,
        int lev, bool solve_for_Faraday);

    void HybridPICSolveE (
<<<<<<< HEAD
        std::array< std::unique_ptr<amrex::MultiFab>, 3>& Efield,
        ablastr::fields::VectorField const& Jfield,
=======
        ablastr::fields::VectorField Efield,
        std::array< std::unique_ptr<amrex::MultiFab>, 3> const& Jfield,
>>>>>>> bd75464e
        std::array< std::unique_ptr<amrex::MultiFab>, 3> const& Bfield,
        amrex::MultiFab* const rhofield,
        std::array< std::unique_ptr<amrex::MultiFab>, 3> const& edge_lengths,
        int lev, PatchType patch_type, bool solve_for_Faraday);

    void BfieldEvolveRK (
        amrex::Vector<std::array< std::unique_ptr<amrex::MultiFab>, 3>>& Bfield,
<<<<<<< HEAD
        amrex::Vector<std::array< std::unique_ptr<amrex::MultiFab>, 3>>& Efield,
        ablastr::fields::MultiLevelVectorField const& Jfield,
=======
        ablastr::fields::MultiLevelVectorField Efield,
        amrex::Vector<std::array< std::unique_ptr<amrex::MultiFab>, 3>> const& Jfield,
>>>>>>> bd75464e
        ablastr::fields::MultiLevelScalarField const& rhofield,
        amrex::Vector<std::array< std::unique_ptr<amrex::MultiFab>, 3>> const& edge_lengths,
        amrex::Real dt, DtType a_dt_type,
        amrex::IntVect ng, std::optional<bool> nodal_sync);

    void BfieldEvolveRK (
        amrex::Vector<std::array< std::unique_ptr<amrex::MultiFab>, 3>>& Bfield,
<<<<<<< HEAD
        amrex::Vector<std::array< std::unique_ptr<amrex::MultiFab>, 3>>& Efield,
        ablastr::fields::MultiLevelVectorField const& Jfield,
=======
        ablastr::fields::MultiLevelVectorField Efield,
        amrex::Vector<std::array< std::unique_ptr<amrex::MultiFab>, 3>> const& Jfield,
>>>>>>> bd75464e
        ablastr::fields::MultiLevelScalarField const& rhofield,
        amrex::Vector<std::array< std::unique_ptr<amrex::MultiFab>, 3>> const& edge_lengths,
        amrex::Real dt, int lev, DtType dt_type,
        amrex::IntVect ng, std::optional<bool> nodal_sync);

    void FieldPush (
        amrex::Vector<std::array< std::unique_ptr<amrex::MultiFab>, 3>>& Bfield,
<<<<<<< HEAD
        amrex::Vector<std::array< std::unique_ptr<amrex::MultiFab>, 3>>& Efield,
        ablastr::fields::MultiLevelVectorField const& Jfield,
=======
        ablastr::fields::MultiLevelVectorField& Efield,
        amrex::Vector<std::array< std::unique_ptr<amrex::MultiFab>, 3>> const& Jfield,
>>>>>>> bd75464e
        ablastr::fields::MultiLevelScalarField const& rhofield,
        amrex::Vector<std::array< std::unique_ptr<amrex::MultiFab>, 3>> const& edge_lengths,
        amrex::Real dt, DtType dt_type,
        amrex::IntVect ng, std::optional<bool> nodal_sync);

    /**
     * \brief
     * Function to calculate the electron pressure using the simulation charge
     * density. Used in the Ohm's law solver (kinetic-fluid hybrid model).
     */
    void CalculateElectronPressure ();
    void CalculateElectronPressure (int lev);

    /**
     * \brief Fill the electron pressure multifab given the kinetic particle
     * charge density (and assumption of quasi-neutrality) using the user
     * specified electron equation of state.
     *
     * \param[out] Pe_filed scalar electron pressure MultiFab at a given level
     * \param[in] rho_field scalar ion charge density Multifab at a given level
     */
    void FillElectronPressureMF (
        std::unique_ptr<amrex::MultiFab> const& Pe_field,
        amrex::MultiFab* const& rho_field ) const;

    // Declare variables to hold hybrid-PIC model parameters
    /** Number of substeps to take when evolving B */
    int m_substeps = 10;

    /** Electron temperature in eV */
    amrex::Real m_elec_temp;
    /** Reference electron density */
    amrex::Real m_n0_ref = 1.0;
    /** Electron pressure scaling exponent */
    amrex::Real m_gamma = 5.0/3.0;

    /** Plasma density floor - if n < n_floor it will be set to n_floor */
    amrex::Real m_n_floor = 1.0;

    /** Plasma resistivity */
    std::string m_eta_expression = "0.0";
    std::unique_ptr<amrex::Parser> m_resistivity_parser;
    amrex::ParserExecutor<2> m_eta;
    bool m_resistivity_has_J_dependence = false;

    /** Plasma hyper-resisitivity */
    amrex::Real m_eta_h = 0.0;

    /** External current */
    std::string m_Jx_ext_grid_function = "0.0";
    std::string m_Jy_ext_grid_function = "0.0";
    std::string m_Jz_ext_grid_function = "0.0";
    std::array< std::unique_ptr<amrex::Parser>, 3> m_J_external_parser;
    std::array< amrex::ParserExecutor<4>, 3> m_J_external;
    bool m_external_field_has_time_dependence = false;

    // Declare multifabs specifically needed for the hybrid-PIC model (FIXME: remove me)
    amrex::Vector<            std::unique_ptr<amrex::MultiFab>      > rho_fp_temp;
    amrex::Vector<std::array< std::unique_ptr<amrex::MultiFab>, 3 > > current_fp_temp;
    amrex::Vector<std::array< std::unique_ptr<amrex::MultiFab>, 3 > > current_fp_ampere;
    amrex::Vector<std::array< std::unique_ptr<amrex::MultiFab>, 3 > > current_fp_external;
    amrex::Vector<            std::unique_ptr<amrex::MultiFab>      > electron_pressure_fp;

    // Helper functions to retrieve hybrid-PIC multifabs
    [[nodiscard]] amrex::MultiFab*
    get_pointer_current_fp_ampere  (int lev, int direction) const
    {
        return current_fp_ampere[lev][direction].get();
    }

    [[nodiscard]] amrex::MultiFab*
    get_pointer_current_fp_external (int lev, int direction) const
    {
        return current_fp_external[lev][direction].get();
    }

    [[nodiscard]] amrex::MultiFab*
    get_pointer_electron_pressure_fp  (int lev) const
    {
        return electron_pressure_fp[lev].get();
    }

    /** Gpu Vector with index type of the Jx multifab */
    amrex::GpuArray<int, 3> Jx_IndexType;
    /** Gpu Vector with index type of the Jy multifab */
    amrex::GpuArray<int, 3> Jy_IndexType;
    /** Gpu Vector with index type of the Jz multifab */
    amrex::GpuArray<int, 3> Jz_IndexType;
    /** Gpu Vector with index type of the Bx multifab */
    amrex::GpuArray<int, 3> Bx_IndexType;
    /** Gpu Vector with index type of the By multifab */
    amrex::GpuArray<int, 3> By_IndexType;
    /** Gpu Vector with index type of the Bz multifab */
    amrex::GpuArray<int, 3> Bz_IndexType;
    /** Gpu Vector with index type of the Ex multifab */
    amrex::GpuArray<int, 3> Ex_IndexType;
    /** Gpu Vector with index type of the Ey multifab */
    amrex::GpuArray<int, 3> Ey_IndexType;
    /** Gpu Vector with index type of the Ez multifab */
    amrex::GpuArray<int, 3> Ez_IndexType;
};

/**
 * \brief
 * This struct contains only static functions to compute the electron pressure
 * using the particle density at a given point and the user provided reference
 * density and temperatures.
 */
struct ElectronPressure {

    AMREX_GPU_HOST_DEVICE AMREX_FORCE_INLINE
    static amrex::Real get_pressure (amrex::Real const n0,
                                     amrex::Real const T0,
                                     amrex::Real const gamma,
                                     amrex::Real const rho) {
        return n0 * T0 * std::pow((rho/PhysConst::q_e)/n0, gamma);
    }
};

#endif // WARPX_HYBRIDPICMODEL_H_<|MERGE_RESOLUTION|>--- conflicted
+++ resolved
@@ -86,39 +86,24 @@
      * Function to update the E-field using Ohm's law (hybrid-PIC model).
      */
     void HybridPICSolveE (
-<<<<<<< HEAD
-        amrex::Vector<std::array< std::unique_ptr<amrex::MultiFab>, 3>>& Efield,
-        ablastr::fields::MultiLevelVectorField const& Jfield,
-=======
-        ablastr::fields::MultiLevelVectorField Efield,
-        amrex::Vector<std::array< std::unique_ptr<amrex::MultiFab>, 3>> const& Jfield,
->>>>>>> bd75464e
+        ablastr::fields::MultiLevelVectorField const& Efield,
+        ablastr::fields::MultiLevelVectorField const& Jfield,
         amrex::Vector<std::array< std::unique_ptr<amrex::MultiFab>, 3>> const& Bfield,
         ablastr::fields::MultiLevelScalarField const& rhofield,
         amrex::Vector<std::array< std::unique_ptr<amrex::MultiFab>, 3>> const& edge_lengths,
         bool solve_for_Faraday);
 
     void HybridPICSolveE (
-<<<<<<< HEAD
-        std::array< std::unique_ptr<amrex::MultiFab>, 3>& Efield,
+        ablastr::fields::VectorField const& Efield,
         ablastr::fields::VectorField const& Jfield,
-=======
-        ablastr::fields::VectorField Efield,
-        std::array< std::unique_ptr<amrex::MultiFab>, 3> const& Jfield,
->>>>>>> bd75464e
         std::array< std::unique_ptr<amrex::MultiFab>, 3> const& Bfield,
         amrex::MultiFab* const rhofield,
         std::array< std::unique_ptr<amrex::MultiFab>, 3> const& edge_lengths,
         int lev, bool solve_for_Faraday);
 
     void HybridPICSolveE (
-<<<<<<< HEAD
-        std::array< std::unique_ptr<amrex::MultiFab>, 3>& Efield,
+        ablastr::fields::VectorField const& Efield,
         ablastr::fields::VectorField const& Jfield,
-=======
-        ablastr::fields::VectorField Efield,
-        std::array< std::unique_ptr<amrex::MultiFab>, 3> const& Jfield,
->>>>>>> bd75464e
         std::array< std::unique_ptr<amrex::MultiFab>, 3> const& Bfield,
         amrex::MultiFab* const rhofield,
         std::array< std::unique_ptr<amrex::MultiFab>, 3> const& edge_lengths,
@@ -126,13 +111,8 @@
 
     void BfieldEvolveRK (
         amrex::Vector<std::array< std::unique_ptr<amrex::MultiFab>, 3>>& Bfield,
-<<<<<<< HEAD
-        amrex::Vector<std::array< std::unique_ptr<amrex::MultiFab>, 3>>& Efield,
-        ablastr::fields::MultiLevelVectorField const& Jfield,
-=======
-        ablastr::fields::MultiLevelVectorField Efield,
-        amrex::Vector<std::array< std::unique_ptr<amrex::MultiFab>, 3>> const& Jfield,
->>>>>>> bd75464e
+        ablastr::fields::MultiLevelVectorField const& Efield,
+        ablastr::fields::MultiLevelVectorField const& Jfield,
         ablastr::fields::MultiLevelScalarField const& rhofield,
         amrex::Vector<std::array< std::unique_ptr<amrex::MultiFab>, 3>> const& edge_lengths,
         amrex::Real dt, DtType a_dt_type,
@@ -140,13 +120,8 @@
 
     void BfieldEvolveRK (
         amrex::Vector<std::array< std::unique_ptr<amrex::MultiFab>, 3>>& Bfield,
-<<<<<<< HEAD
-        amrex::Vector<std::array< std::unique_ptr<amrex::MultiFab>, 3>>& Efield,
-        ablastr::fields::MultiLevelVectorField const& Jfield,
-=======
-        ablastr::fields::MultiLevelVectorField Efield,
-        amrex::Vector<std::array< std::unique_ptr<amrex::MultiFab>, 3>> const& Jfield,
->>>>>>> bd75464e
+        ablastr::fields::MultiLevelVectorField const& Efield,
+        ablastr::fields::MultiLevelVectorField const& Jfield,
         ablastr::fields::MultiLevelScalarField const& rhofield,
         amrex::Vector<std::array< std::unique_ptr<amrex::MultiFab>, 3>> const& edge_lengths,
         amrex::Real dt, int lev, DtType dt_type,
@@ -154,13 +129,8 @@
 
     void FieldPush (
         amrex::Vector<std::array< std::unique_ptr<amrex::MultiFab>, 3>>& Bfield,
-<<<<<<< HEAD
-        amrex::Vector<std::array< std::unique_ptr<amrex::MultiFab>, 3>>& Efield,
-        ablastr::fields::MultiLevelVectorField const& Jfield,
-=======
         ablastr::fields::MultiLevelVectorField& Efield,
-        amrex::Vector<std::array< std::unique_ptr<amrex::MultiFab>, 3>> const& Jfield,
->>>>>>> bd75464e
+        ablastr::fields::MultiLevelVectorField const& Jfield,
         ablastr::fields::MultiLevelScalarField const& rhofield,
         amrex::Vector<std::array< std::unique_ptr<amrex::MultiFab>, 3>> const& edge_lengths,
         amrex::Real dt, DtType dt_type,
