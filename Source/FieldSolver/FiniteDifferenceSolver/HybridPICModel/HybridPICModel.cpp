--- conflicted
+++ resolved
@@ -239,154 +239,6 @@
     auto& warpx = WarpX::GetInstance();
     for (int lev = 0; lev <= warpx.finestLevel(); ++lev)
     {
-<<<<<<< HEAD
-        GetCurrentExternal(edge_lengths[lev], lev);
-    }
-}
-
-
-void HybridPICModel::GetCurrentExternal (
-    ablastr::fields::VectorField const& edge_lengths,
-    int lev)
-{
-    // This logic matches closely to WarpX::InitializeExternalFieldsOnGridUsingParser
-    // except that the parsers include time dependence.
-    auto & warpx = WarpX::GetInstance();
-
-    auto t = warpx.gett_new(lev);
-
-    auto dx_lev = warpx.Geom(lev).CellSizeArray();
-    const RealBox& real_box = warpx.Geom(lev).ProbDomain();
-
-    using ablastr::fields::Direction;
-    amrex::MultiFab * mfx = warpx.m_fields.get(FieldType::hybrid_current_fp_external, Direction{0}, lev);
-    amrex::MultiFab * mfy = warpx.m_fields.get(FieldType::hybrid_current_fp_external, Direction{1}, lev);
-    amrex::MultiFab * mfz = warpx.m_fields.get(FieldType::hybrid_current_fp_external, Direction{2}, lev);
-
-    const amrex::IntVect x_nodal_flag = mfx->ixType().toIntVect();
-    const amrex::IntVect y_nodal_flag = mfy->ixType().toIntVect();
-    const amrex::IntVect z_nodal_flag = mfz->ixType().toIntVect();
-
-    // avoid implicit lambda capture
-    auto Jx_external = m_J_external[0];
-    auto Jy_external = m_J_external[1];
-    auto Jz_external = m_J_external[2];
-
-    for ( MFIter mfi(*mfx, TilingIfNotGPU()); mfi.isValid(); ++mfi)
-    {
-        const amrex::Box& tbx = mfi.tilebox( x_nodal_flag, mfx->nGrowVect() );
-        const amrex::Box& tby = mfi.tilebox( y_nodal_flag, mfy->nGrowVect() );
-        const amrex::Box& tbz = mfi.tilebox( z_nodal_flag, mfz->nGrowVect() );
-
-        auto const& mfxfab = mfx->array(mfi);
-        auto const& mfyfab = mfy->array(mfi);
-        auto const& mfzfab = mfz->array(mfi);
-
-        amrex::Array4<amrex::Real> lx, ly, lz;
-        if (EB::enabled()) {
-            lx = edge_lengths[0]->array(mfi);
-            ly = edge_lengths[1]->array(mfi);
-            lz = edge_lengths[2]->array(mfi);
-        }
-
-        amrex::ParallelFor (tbx, tby, tbz,
-            [=] AMREX_GPU_DEVICE (int i, int j, int k) {
-                // skip if node is covered by an embedded boundary
-                if (lx && lx(i, j, k) <= 0) { return; }
-
-                // Shift required in the x-, y-, or z- position
-                // depending on the index type of the multifab
-#if defined(WARPX_DIM_1D_Z)
-                const amrex::Real x = 0._rt;
-                const amrex::Real y = 0._rt;
-                const amrex::Real fac_z = (1._rt - x_nodal_flag[0]) * dx_lev[0] * 0.5_rt;
-                const amrex::Real z = j*dx_lev[0] + real_box.lo(0) + fac_z;
-#elif defined(WARPX_DIM_XZ) || defined(WARPX_DIM_RZ)
-                const amrex::Real fac_x = (1._rt - x_nodal_flag[0]) * dx_lev[0] * 0.5_rt;
-                const amrex::Real x = i*dx_lev[0] + real_box.lo(0) + fac_x;
-                const amrex::Real y = 0._rt;
-                const amrex::Real fac_z = (1._rt - x_nodal_flag[1]) * dx_lev[1] * 0.5_rt;
-                const amrex::Real z = j*dx_lev[1] + real_box.lo(1) + fac_z;
-#elif defined(WARPX_DIM_RCYLINDER) || defined(WARPX_DIM_RSPHERE)
-                const amrex::Real fac_x = (1._rt - x_nodal_flag[0]) * dx_lev[0] * 0.5_rt;
-                const amrex::Real x = i*dx_lev[0] + real_box.lo(0) + fac_x;
-                const amrex::Real y = 0._rt;
-                const amrex::Real z = 0._rt;
-#else
-                const amrex::Real fac_x = (1._rt - x_nodal_flag[0]) * dx_lev[0] * 0.5_rt;
-                const amrex::Real x = i*dx_lev[0] + real_box.lo(0) + fac_x;
-                const amrex::Real fac_y = (1._rt - x_nodal_flag[1]) * dx_lev[1] * 0.5_rt;
-                const amrex::Real y = j*dx_lev[1] + real_box.lo(1) + fac_y;
-                const amrex::Real fac_z = (1._rt - x_nodal_flag[2]) * dx_lev[2] * 0.5_rt;
-                const amrex::Real z = k*dx_lev[2] + real_box.lo(2) + fac_z;
-#endif
-                // Initialize the x-component of the field.
-                mfxfab(i,j,k) = Jx_external(x,y,z,t);
-            },
-            [=] AMREX_GPU_DEVICE (int i, int j, int k) {
-                // skip if node is covered by an embedded boundary
-                if (ly && ly(i, j, k) <= 0) { return; }
-
-#if defined(WARPX_DIM_1D_Z)
-                const amrex::Real x = 0._rt;
-                const amrex::Real y = 0._rt;
-                const amrex::Real fac_z = (1._rt - y_nodal_flag[0]) * dx_lev[0] * 0.5_rt;
-                const amrex::Real z = j*dx_lev[0] + real_box.lo(0) + fac_z;
-#elif defined(WARPX_DIM_XZ) || defined(WARPX_DIM_RZ)
-                const amrex::Real fac_x = (1._rt - y_nodal_flag[0]) * dx_lev[0] * 0.5_rt;
-                const amrex::Real x = i*dx_lev[0] + real_box.lo(0) + fac_x;
-                const amrex::Real y = 0._rt;
-                const amrex::Real fac_z = (1._rt - y_nodal_flag[1]) * dx_lev[1] * 0.5_rt;
-                const amrex::Real z = j*dx_lev[1] + real_box.lo(1) + fac_z;
-#elif defined(WARPX_DIM_RCYLINDER) || defined(WARPX_DIM_RSPHERE)
-                const amrex::Real fac_x = (1._rt - y_nodal_flag[0]) * dx_lev[0] * 0.5_rt;
-                const amrex::Real x = i*dx_lev[0] + real_box.lo(0) + fac_x;
-                const amrex::Real y = 0._rt;
-                const amrex::Real z = 0._rt;
-#elif defined(WARPX_DIM_3D)
-                const amrex::Real fac_x = (1._rt - y_nodal_flag[0]) * dx_lev[0] * 0.5_rt;
-                const amrex::Real x = i*dx_lev[0] + real_box.lo(0) + fac_x;
-                const amrex::Real fac_y = (1._rt - y_nodal_flag[1]) * dx_lev[1] * 0.5_rt;
-                const amrex::Real y = j*dx_lev[1] + real_box.lo(1) + fac_y;
-                const amrex::Real fac_z = (1._rt - y_nodal_flag[2]) * dx_lev[2] * 0.5_rt;
-                const amrex::Real z = k*dx_lev[2] + real_box.lo(2) + fac_z;
-#endif
-                // Initialize the y-component of the field.
-                mfyfab(i,j,k) = Jy_external(x,y,z,t);
-            },
-            [=] AMREX_GPU_DEVICE (int i, int j, int k) {
-                // skip if node is covered by an embedded boundary
-                if (lz && lz(i, j, k) <= 0) { return; }
-
-#if defined(WARPX_DIM_1D_Z)
-                const amrex::Real x = 0._rt;
-                const amrex::Real y = 0._rt;
-                const amrex::Real fac_z = (1._rt - z_nodal_flag[0]) * dx_lev[0] * 0.5_rt;
-                const amrex::Real z = j*dx_lev[0] + real_box.lo(0) + fac_z;
-#elif defined(WARPX_DIM_XZ) || defined(WARPX_DIM_RZ)
-                const amrex::Real fac_x = (1._rt - z_nodal_flag[0]) * dx_lev[0] * 0.5_rt;
-                const amrex::Real x = i*dx_lev[0] + real_box.lo(0) + fac_x;
-                const amrex::Real y = 0._rt;
-                const amrex::Real fac_z = (1._rt - z_nodal_flag[1]) * dx_lev[1] * 0.5_rt;
-                const amrex::Real z = j*dx_lev[1] + real_box.lo(1) + fac_z;
-#elif defined(WARPX_DIM_RCYLINDER) || defined(WARPX_DIM_RSPHERE)
-                const amrex::Real fac_x = (1._rt - z_nodal_flag[0]) * dx_lev[0] * 0.5_rt;
-                const amrex::Real x = i*dx_lev[0] + real_box.lo(0) + fac_x;
-                const amrex::Real y = 0._rt;
-                const amrex::Real z = 0._rt;
-#elif defined(WARPX_DIM_3D)
-                const amrex::Real fac_x = (1._rt - z_nodal_flag[0]) * dx_lev[0] * 0.5_rt;
-                const amrex::Real x = i*dx_lev[0] + real_box.lo(0) + fac_x;
-                const amrex::Real fac_y = (1._rt - z_nodal_flag[1]) * dx_lev[1] * 0.5_rt;
-                const amrex::Real y = j*dx_lev[1] + real_box.lo(1) + fac_y;
-                const amrex::Real fac_z = (1._rt - z_nodal_flag[2]) * dx_lev[2] * 0.5_rt;
-                const amrex::Real z = k*dx_lev[2] + real_box.lo(2) + fac_z;
-#endif
-                // Initialize the z-component of the field.
-                mfzfab(i,j,k) = Jz_external(x,y,z,t);
-            }
-        );
-=======
         warpx.ComputeExternalFieldOnGridUsingParser(
             FieldType::hybrid_current_fp_external,
             m_J_external[0],
@@ -395,7 +247,6 @@
             lev, PatchType::fine, 'e',
             warpx.m_fields.get_alldirs(FieldType::edge_lengths, lev),
             warpx.m_fields.get_alldirs(FieldType::face_areas, lev));
->>>>>>> dac8c3b8
     }
 }
 
