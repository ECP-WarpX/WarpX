--- conflicted
+++ resolved
@@ -222,17 +222,9 @@
     for (int lev = 0; lev <= warpx.finestLevel(); ++lev)
     {
 #ifdef AMREX_USE_EB
-        std::array< std::unique_ptr<amrex::MultiFab>, 3 > edge_lengths;
-
         auto& edge_lengths_x = warpx.getedgelengths(lev, 0);
         auto& edge_lengths_y = warpx.getedgelengths(lev, 1);
         auto& edge_lengths_z = warpx.getedgelengths(lev, 2);
-<<<<<<< HEAD
-        edge_lengths[2] = std::make_unique<amrex::MultiFab>(
-            edge_lengths_z, amrex::make_alias, 0, edge_lengths_z.nComp()
-        );
-
-=======
 
         const auto edge_lengths = std::array< std::unique_ptr<amrex::MultiFab>, 3 >{
             std::make_unique<amrex::MultiFab>(
@@ -245,12 +237,7 @@
 #else
         const auto edge_lengths = std::array< std::unique_ptr<amrex::MultiFab>, 3 >();
 #endif
->>>>>>> e6b51842
         GetCurrentExternal(edge_lengths, lev);
-#else
-        const std::array< std::unique_ptr<amrex::MultiFab>, 3 > edge_lengths;
-        GetCurrentExternal(edge_lengths, lev);
-#endif
     }
 }
 
