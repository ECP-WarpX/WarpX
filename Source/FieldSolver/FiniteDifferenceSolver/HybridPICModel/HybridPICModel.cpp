/* Copyright 2023 The WarpX Community
 *
 * This file is part of WarpX.
 *
 * Authors: Roelof Groenewald (TAE Technologies)
 *
 * License: BSD-3-Clause-LBNL
 */

#include "HybridPICModel.H"

#include "EmbeddedBoundary/Enabled.H"
#include "Fields.H"
#include "WarpX.H"

using namespace amrex;
using warpx::fields::FieldType;

HybridPICModel::HybridPICModel ()
{
    ReadParameters();
}

void HybridPICModel::ReadParameters ()
{
    const ParmParse pp_hybrid("hybrid_pic_model");

    // The B-field update is subcycled to improve stability - the number
    // of sub steps can be specified by the user (defaults to 50).
    utils::parser::queryWithParser(pp_hybrid, "substeps", m_substeps);

    // The hybrid model requires an electron temperature, reference density
    // and exponent to be given. These values will be used to calculate the
    // electron pressure according to p = n0 * Te * (n/n0)^gamma
    utils::parser::queryWithParser(pp_hybrid, "gamma", m_gamma);
    if (!utils::parser::queryWithParser(pp_hybrid, "elec_temp", m_elec_temp)) {
        Abort("hybrid_pic_model.elec_temp must be specified when using the hybrid solver");
    }
    const bool n0_ref_given = utils::parser::queryWithParser(pp_hybrid, "n0_ref", m_n0_ref);
    if (m_gamma != 1.0 && !n0_ref_given) {
        Abort("hybrid_pic_model.n0_ref should be specified if hybrid_pic_model.gamma != 1");
    }

    pp_hybrid.query("plasma_resistivity(rho,J)", m_eta_expression);
    utils::parser::queryWithParser(pp_hybrid, "n_floor", m_n_floor);

    utils::parser::queryWithParser(pp_hybrid, "plasma_hyper_resistivity", m_eta_h);

    // convert electron temperature from eV to J
    m_elec_temp *= PhysConst::q_e;

    // external currents
    pp_hybrid.query("Jx_external_grid_function(x,y,z,t)", m_Jx_ext_grid_function);
    pp_hybrid.query("Jy_external_grid_function(x,y,z,t)", m_Jy_ext_grid_function);
    pp_hybrid.query("Jz_external_grid_function(x,y,z,t)", m_Jz_ext_grid_function);
}

<<<<<<< HEAD
void HybridPICModel::AllocateMFs (int nlevs_max)
{
    electron_pressure_fp.resize(nlevs_max);
    rho_fp_temp.resize(nlevs_max);
    current_fp_temp.resize(nlevs_max);
    current_fp_plasma.resize(nlevs_max);
    current_fp_external.resize(nlevs_max);
}

void HybridPICModel::AllocateLevelMFs (int lev, const BoxArray& ba, const DistributionMapping& dm,
=======
void HybridPICModel::AllocateLevelMFs (ablastr::fields::MultiFabRegister & fields,
                                       int lev, const BoxArray& ba, const DistributionMapping& dm,
>>>>>>> e3e6ab86
                                       const int ncomps, const IntVect& ngJ, const IntVect& ngRho,
                                       const IntVect& jx_nodal_flag,
                                       const IntVect& jy_nodal_flag,
                                       const IntVect& jz_nodal_flag,
                                       const IntVect& rho_nodal_flag)
{
    using ablastr::fields::Direction;

    // The "hybrid_electron_pressure_fp" multifab stores the electron pressure calculated
    // from the specified equation of state.
    // The "hybrid_rho_fp_temp" multifab is used to store the ion charge density
    // interpolated or extrapolated to appropriate timesteps.
    // The "hybrid_current_fp_temp" multifab is used to store the ion current density
    // interpolated or extrapolated to appropriate timesteps.
<<<<<<< HEAD
    // The "current_fp_plasma" multifab stores the total plasma current calculated
    // as the curl of B minus any external current.
    WarpX::AllocInitMultiFab(electron_pressure_fp[lev], amrex::convert(ba, rho_nodal_flag),
        dm, ncomps, ngRho, lev, "electron_pressure_fp", 0.0_rt);

    WarpX::AllocInitMultiFab(rho_fp_temp[lev], amrex::convert(ba, rho_nodal_flag),
        dm, ncomps, ngRho, lev, "rho_fp_temp", 0.0_rt);

    WarpX::AllocInitMultiFab(current_fp_temp[lev][0], amrex::convert(ba, jx_nodal_flag),
        dm, ncomps, ngJ, lev, "current_fp_temp[x]", 0.0_rt);
    WarpX::AllocInitMultiFab(current_fp_temp[lev][1], amrex::convert(ba, jy_nodal_flag),
        dm, ncomps, ngJ, lev, "current_fp_temp[y]", 0.0_rt);
    WarpX::AllocInitMultiFab(current_fp_temp[lev][2], amrex::convert(ba, jz_nodal_flag),
        dm, ncomps, ngJ, lev, "current_fp_temp[z]", 0.0_rt);

    WarpX::AllocInitMultiFab(current_fp_plasma[lev][0], amrex::convert(ba, jx_nodal_flag),
        dm, ncomps, ngJ, lev, "current_fp_plasma[x]", 0.0_rt);
    WarpX::AllocInitMultiFab(current_fp_plasma[lev][1], amrex::convert(ba, jy_nodal_flag),
        dm, ncomps, ngJ, lev, "current_fp_plasma[y]", 0.0_rt);
    WarpX::AllocInitMultiFab(current_fp_plasma[lev][2], amrex::convert(ba, jz_nodal_flag),
        dm, ncomps, ngJ, lev, "current_fp_plasma[z]", 0.0_rt);

    // the external current density multifab matches the current staggering and
    // one ghost cell is used since we interpolate the current to a nodal grid
    WarpX::AllocInitMultiFab(current_fp_external[lev][0], amrex::convert(ba, jx_nodal_flag),
        dm, ncomps, IntVect::TheUnitVector, lev, "current_fp_external[x]", 0.0_rt);
    WarpX::AllocInitMultiFab(current_fp_external[lev][1], amrex::convert(ba, jy_nodal_flag),
        dm, ncomps, IntVect::TheUnitVector, lev, "current_fp_external[y]", 0.0_rt);
    WarpX::AllocInitMultiFab(current_fp_external[lev][2], amrex::convert(ba, jz_nodal_flag),
        dm, ncomps, IntVect::TheUnitVector, lev, "current_fp_external[z]", 0.0_rt);
=======
    // The "hybrid_current_fp_ampere" multifab stores the total current calculated as
    // the curl of B.
    fields.alloc_init(FieldType::hybrid_electron_pressure_fp,
        lev, amrex::convert(ba, rho_nodal_flag),
        dm, ncomps, ngRho, 0.0_rt);
    fields.alloc_init(FieldType::hybrid_rho_fp_temp,
        lev, amrex::convert(ba, rho_nodal_flag),
        dm, ncomps, ngRho, 0.0_rt);
    fields.alloc_init(FieldType::hybrid_current_fp_temp, Direction{0},
        lev, amrex::convert(ba, jx_nodal_flag),
        dm, ncomps, ngJ, 0.0_rt);
    fields.alloc_init(FieldType::hybrid_current_fp_temp, Direction{1},
        lev, amrex::convert(ba, jy_nodal_flag),
        dm, ncomps, ngJ, 0.0_rt);
    fields.alloc_init(FieldType::hybrid_current_fp_temp, Direction{2},
        lev, amrex::convert(ba, jz_nodal_flag),
        dm, ncomps, ngJ, 0.0_rt);

    fields.alloc_init(FieldType::hybrid_current_fp_ampere, Direction{0},
        lev, amrex::convert(ba, jx_nodal_flag),
        dm, ncomps, ngJ, 0.0_rt);
    fields.alloc_init(FieldType::hybrid_current_fp_ampere, Direction{1},
        lev, amrex::convert(ba, jy_nodal_flag),
        dm, ncomps, ngJ, 0.0_rt);
    fields.alloc_init(FieldType::hybrid_current_fp_ampere, Direction{2},
        lev, amrex::convert(ba, jz_nodal_flag),
        dm, ncomps, ngJ, 0.0_rt);

    // the external current density multifab is made nodal to avoid needing to interpolate
    // to a nodal grid as has to be done for the ion and total current density multifabs
    // this also allows the external current multifab to not have any ghost cells
    fields.alloc_init(FieldType::hybrid_current_fp_external, Direction{0},
        lev, amrex::convert(ba, IntVect(AMREX_D_DECL(1,1,1))),
        dm, ncomps, IntVect(AMREX_D_DECL(0,0,0)), 0.0_rt);
    fields.alloc_init(FieldType::hybrid_current_fp_external, Direction{1},
        lev, amrex::convert(ba, IntVect(AMREX_D_DECL(1,1,1))),
        dm, ncomps, IntVect(AMREX_D_DECL(0,0,0)), 0.0_rt);
    fields.alloc_init(FieldType::hybrid_current_fp_external, Direction{2},
        lev, amrex::convert(ba, IntVect(AMREX_D_DECL(1,1,1))),
        dm, ncomps, IntVect(AMREX_D_DECL(0,0,0)), 0.0_rt);
>>>>>>> e3e6ab86

#ifdef WARPX_DIM_RZ
    WARPX_ALWAYS_ASSERT_WITH_MESSAGE(
        (ncomps == 1),
        "Ohm's law solver only support m = 0 azimuthal mode at present.");
#endif
}

<<<<<<< HEAD
void HybridPICModel::ClearLevel (int lev)
{
    electron_pressure_fp[lev].reset();
    rho_fp_temp[lev].reset();
    for (int i = 0; i < 3; ++i) {
        current_fp_temp[lev][i].reset();
        current_fp_plasma[lev][i].reset();
        current_fp_external[lev][i].reset();
    }
}

=======
>>>>>>> e3e6ab86
void HybridPICModel::InitData ()
{
    m_resistivity_parser = std::make_unique<amrex::Parser>(
        utils::parser::makeParser(m_eta_expression, {"rho","J"}));
    m_eta = m_resistivity_parser->compile<2>();
    const std::set<std::string> resistivity_symbols = m_resistivity_parser->symbols();
    m_resistivity_has_J_dependence += resistivity_symbols.count("J");

    m_J_external_parser[0] = std::make_unique<amrex::Parser>(
        utils::parser::makeParser(m_Jx_ext_grid_function,{"x","y","z","t"}));
    m_J_external_parser[1] = std::make_unique<amrex::Parser>(
        utils::parser::makeParser(m_Jy_ext_grid_function,{"x","y","z","t"}));
    m_J_external_parser[2] = std::make_unique<amrex::Parser>(
        utils::parser::makeParser(m_Jz_ext_grid_function,{"x","y","z","t"}));
    m_J_external[0] = m_J_external_parser[0]->compile<4>();
    m_J_external[1] = m_J_external_parser[1]->compile<4>();
    m_J_external[2] = m_J_external_parser[2]->compile<4>();

    // check if the external current parsers depend on time
    for (int i=0; i<3; i++) {
        const std::set<std::string> J_ext_symbols = m_J_external_parser[i]->symbols();
        m_external_field_has_time_dependence += J_ext_symbols.count("t");
    }

    auto & warpx = WarpX::GetInstance();
    using ablastr::fields::Direction;

    // Get the grid staggering of the fields involved in calculating E
    amrex::IntVect Jx_stag = warpx.m_fields.get(FieldType::current_fp, Direction{0}, 0)->ixType().toIntVect();
    amrex::IntVect Jy_stag = warpx.m_fields.get(FieldType::current_fp, Direction{1}, 0)->ixType().toIntVect();
    amrex::IntVect Jz_stag = warpx.m_fields.get(FieldType::current_fp, Direction{2}, 0)->ixType().toIntVect();
    amrex::IntVect Bx_stag = warpx.m_fields.get(FieldType::Bfield_fp, Direction{0}, 0)->ixType().toIntVect();
    amrex::IntVect By_stag = warpx.m_fields.get(FieldType::Bfield_fp, Direction{1}, 0)->ixType().toIntVect();
    amrex::IntVect Bz_stag = warpx.m_fields.get(FieldType::Bfield_fp, Direction{2}, 0)->ixType().toIntVect();
    amrex::IntVect Ex_stag = warpx.m_fields.get(FieldType::Efield_fp, Direction{0}, 0)->ixType().toIntVect();
    amrex::IntVect Ey_stag = warpx.m_fields.get(FieldType::Efield_fp, Direction{1}, 0)->ixType().toIntVect();
    amrex::IntVect Ez_stag = warpx.m_fields.get(FieldType::Efield_fp, Direction{2}, 0)->ixType().toIntVect();

    // Check that the grid types are appropriate
    const bool appropriate_grids = (
#if   defined(WARPX_DIM_1D_Z)
        // AMReX convention: x = missing dimension, y = missing dimension, z = only dimension
        Ex_stag == IntVect(1) && Ey_stag == IntVect(1) && Ez_stag == IntVect(0) &&
        Bx_stag == IntVect(0) && By_stag == IntVect(0) && Bz_stag == IntVect(1) &&
#elif   defined(WARPX_DIM_XZ) || defined(WARPX_DIM_RZ)
        // AMReX convention: x = first dimension, y = missing dimension, z = second dimension
        Ex_stag == IntVect(0,1) && Ey_stag == IntVect(1,1) && Ez_stag == IntVect(1,0) &&
        Bx_stag == IntVect(1,0) && By_stag == IntVect(0,0) && Bz_stag == IntVect(0,1) &&
#elif defined(WARPX_DIM_3D)
        Ex_stag == IntVect(0,1,1) && Ey_stag == IntVect(1,0,1) && Ez_stag == IntVect(1,1,0) &&
        Bx_stag == IntVect(1,0,0) && By_stag == IntVect(0,1,0) && Bz_stag == IntVect(0,0,1) &&
#endif
        Jx_stag == Ex_stag && Jy_stag == Ey_stag && Jz_stag == Ez_stag
    );
    WARPX_ALWAYS_ASSERT_WITH_MESSAGE(
        appropriate_grids,
        "Ohm's law E-solve only works with staggered (Yee) grids.");

    // copy data to device
    for ( int idim = 0; idim < AMREX_SPACEDIM; ++idim) {
        Jx_IndexType[idim]    = Jx_stag[idim];
        Jy_IndexType[idim]    = Jy_stag[idim];
        Jz_IndexType[idim]    = Jz_stag[idim];
        Bx_IndexType[idim]    = Bx_stag[idim];
        By_IndexType[idim]    = By_stag[idim];
        Bz_IndexType[idim]    = Bz_stag[idim];
        Ex_IndexType[idim]    = Ex_stag[idim];
        Ey_IndexType[idim]    = Ey_stag[idim];
        Ez_IndexType[idim]    = Ez_stag[idim];
    }

    // Below we set all the unused dimensions to have nodal values for J, B & E
    // since these values will be interpolated onto a nodal grid - if this is
    // not done the Interp function returns nonsense values.
#if defined(WARPX_DIM_XZ) || defined(WARPX_DIM_RZ) || defined(WARPX_DIM_1D_Z)
    Jx_IndexType[2]    = 1;
    Jy_IndexType[2]    = 1;
    Jz_IndexType[2]    = 1;
    Bx_IndexType[2]    = 1;
    By_IndexType[2]    = 1;
    Bz_IndexType[2]    = 1;
    Ex_IndexType[2]    = 1;
    Ey_IndexType[2]    = 1;
    Ez_IndexType[2]    = 1;
#endif
#if defined(WARPX_DIM_1D_Z)
    Jx_IndexType[1]    = 1;
    Jy_IndexType[1]    = 1;
    Jz_IndexType[1]    = 1;
    Bx_IndexType[1]    = 1;
    By_IndexType[1]    = 1;
    Bz_IndexType[1]    = 1;
    Ex_IndexType[1]    = 1;
    Ey_IndexType[1]    = 1;
    Ez_IndexType[1]    = 1;
#endif

    // Initialize external current - note that this approach skips the check
    // if the current is time dependent which is what needs to be done to
    // write time independent fields on the first step.
    for (int lev = 0; lev <= warpx.finestLevel(); ++lev) {
        auto edge_lengths = std::array<std::unique_ptr<amrex::MultiFab>, 3>();
#ifdef AMREX_USE_EB
        if (EB::enabled()) {
            using ablastr::fields::Direction;
            auto const & edge_lengths_x = *warpx.m_fields.get(FieldType::edge_lengths, Direction{0}, lev);
            auto const & edge_lengths_y = *warpx.m_fields.get(FieldType::edge_lengths, Direction{1}, lev);
            auto const & edge_lengths_z = *warpx.m_fields.get(FieldType::edge_lengths, Direction{2}, lev);

            edge_lengths = std::array< std::unique_ptr<amrex::MultiFab>, 3 >{
                std::make_unique<amrex::MultiFab>(
                    edge_lengths_x, amrex::make_alias, 0, edge_lengths_x.nComp()),
                std::make_unique<amrex::MultiFab>(
                    edge_lengths_y, amrex::make_alias, 0, edge_lengths_y.nComp()),
                std::make_unique<amrex::MultiFab>(
                    edge_lengths_z, amrex::make_alias, 0, edge_lengths_z.nComp())
            };
        }
#endif
        GetCurrentExternal(ablastr::fields::a2m(edge_lengths), lev);
    }
}

void HybridPICModel::GetCurrentExternal (
    ablastr::fields::MultiLevelVectorField const& edge_lengths)
{
    if (!m_external_field_has_time_dependence) { return; }

    auto& warpx = WarpX::GetInstance();
    for (int lev = 0; lev <= warpx.finestLevel(); ++lev)
    {
        GetCurrentExternal(edge_lengths[lev], lev);
    }
}


void HybridPICModel::GetCurrentExternal (
    ablastr::fields::VectorField const& edge_lengths,
    int lev)
{
    // This logic matches closely to WarpX::InitializeExternalFieldsOnGridUsingParser
    // except that the parsers include time dependence.
    auto & warpx = WarpX::GetInstance();

    auto t = warpx.gett_new(lev);

    auto dx_lev = warpx.Geom(lev).CellSizeArray();
    const RealBox& real_box = warpx.Geom(lev).ProbDomain();

    using ablastr::fields::Direction;
    amrex::MultiFab * mfx = warpx.m_fields.get(FieldType::hybrid_current_fp_external, Direction{0}, lev);
    amrex::MultiFab * mfy = warpx.m_fields.get(FieldType::hybrid_current_fp_external, Direction{1}, lev);
    amrex::MultiFab * mfz = warpx.m_fields.get(FieldType::hybrid_current_fp_external, Direction{2}, lev);

    const amrex::IntVect x_nodal_flag = mfx->ixType().toIntVect();
    const amrex::IntVect y_nodal_flag = mfy->ixType().toIntVect();
    const amrex::IntVect z_nodal_flag = mfz->ixType().toIntVect();

    // avoid implicit lambda capture
    auto Jx_external = m_J_external[0];
    auto Jy_external = m_J_external[1];
    auto Jz_external = m_J_external[2];

    for ( MFIter mfi(*mfx, TilingIfNotGPU()); mfi.isValid(); ++mfi)
    {
        const amrex::Box& tbx = mfi.tilebox( x_nodal_flag, mfx->nGrowVect() );
        const amrex::Box& tby = mfi.tilebox( y_nodal_flag, mfy->nGrowVect() );
        const amrex::Box& tbz = mfi.tilebox( z_nodal_flag, mfz->nGrowVect() );

        auto const& mfxfab = mfx->array(mfi);
        auto const& mfyfab = mfy->array(mfi);
        auto const& mfzfab = mfz->array(mfi);

        amrex::Array4<amrex::Real> lx, ly, lz;
        if (EB::enabled()) {
            lx = edge_lengths[0]->array(mfi);
            ly = edge_lengths[1]->array(mfi);
            lz = edge_lengths[2]->array(mfi);
        }

        amrex::ParallelFor (tbx, tby, tbz,
            [=] AMREX_GPU_DEVICE (int i, int j, int k) {
                // skip if node is covered by an embedded boundary
                if (lx && lx(i, j, k) <= 0) { return; }

                // Shift required in the x-, y-, or z- position
                // depending on the index type of the multifab
#if defined(WARPX_DIM_1D_Z)
                const amrex::Real x = 0._rt;
                const amrex::Real y = 0._rt;
                const amrex::Real fac_z = (1._rt - x_nodal_flag[0]) * dx_lev[0] * 0.5_rt;
                const amrex::Real z = j*dx_lev[0] + real_box.lo(0) + fac_z;
#elif defined(WARPX_DIM_XZ) || defined(WARPX_DIM_RZ)
                const amrex::Real fac_x = (1._rt - x_nodal_flag[0]) * dx_lev[0] * 0.5_rt;
                const amrex::Real x = i*dx_lev[0] + real_box.lo(0) + fac_x;
                const amrex::Real y = 0._rt;
                const amrex::Real fac_z = (1._rt - x_nodal_flag[1]) * dx_lev[1] * 0.5_rt;
                const amrex::Real z = j*dx_lev[1] + real_box.lo(1) + fac_z;
#else
                const amrex::Real fac_x = (1._rt - x_nodal_flag[0]) * dx_lev[0] * 0.5_rt;
                const amrex::Real x = i*dx_lev[0] + real_box.lo(0) + fac_x;
                const amrex::Real fac_y = (1._rt - x_nodal_flag[1]) * dx_lev[1] * 0.5_rt;
                const amrex::Real y = j*dx_lev[1] + real_box.lo(1) + fac_y;
                const amrex::Real fac_z = (1._rt - x_nodal_flag[2]) * dx_lev[2] * 0.5_rt;
                const amrex::Real z = k*dx_lev[2] + real_box.lo(2) + fac_z;
#endif
                // Initialize the x-component of the field.
                mfxfab(i,j,k) = Jx_external(x,y,z,t);
            },
            [=] AMREX_GPU_DEVICE (int i, int j, int k) {
                // skip if node is covered by an embedded boundary
                if (ly && ly(i, j, k) <= 0) { return; }

#if defined(WARPX_DIM_1D_Z)
                const amrex::Real x = 0._rt;
                const amrex::Real y = 0._rt;
                const amrex::Real fac_z = (1._rt - y_nodal_flag[0]) * dx_lev[0] * 0.5_rt;
                const amrex::Real z = j*dx_lev[0] + real_box.lo(0) + fac_z;
#elif defined(WARPX_DIM_XZ) || defined(WARPX_DIM_RZ)
                const amrex::Real fac_x = (1._rt - y_nodal_flag[0]) * dx_lev[0] * 0.5_rt;
                const amrex::Real x = i*dx_lev[0] + real_box.lo(0) + fac_x;
                const amrex::Real y = 0._rt;
                const amrex::Real fac_z = (1._rt - y_nodal_flag[1]) * dx_lev[1] * 0.5_rt;
                const amrex::Real z = j*dx_lev[1] + real_box.lo(1) + fac_z;
#elif defined(WARPX_DIM_3D)
                const amrex::Real fac_x = (1._rt - y_nodal_flag[0]) * dx_lev[0] * 0.5_rt;
                const amrex::Real x = i*dx_lev[0] + real_box.lo(0) + fac_x;
                const amrex::Real fac_y = (1._rt - y_nodal_flag[1]) * dx_lev[1] * 0.5_rt;
                const amrex::Real y = j*dx_lev[1] + real_box.lo(1) + fac_y;
                const amrex::Real fac_z = (1._rt - y_nodal_flag[2]) * dx_lev[2] * 0.5_rt;
                const amrex::Real z = k*dx_lev[2] + real_box.lo(2) + fac_z;
#endif
                // Initialize the y-component of the field.
                mfyfab(i,j,k) = Jy_external(x,y,z,t);
            },
            [=] AMREX_GPU_DEVICE (int i, int j, int k) {
                // skip if node is covered by an embedded boundary
                if (lz && lz(i, j, k) <= 0) { return; }

#if defined(WARPX_DIM_1D_Z)
                const amrex::Real x = 0._rt;
                const amrex::Real y = 0._rt;
                const amrex::Real fac_z = (1._rt - z_nodal_flag[0]) * dx_lev[0] * 0.5_rt;
                const amrex::Real z = j*dx_lev[0] + real_box.lo(0) + fac_z;
#elif defined(WARPX_DIM_XZ) || defined(WARPX_DIM_RZ)
                const amrex::Real fac_x = (1._rt - z_nodal_flag[0]) * dx_lev[0] * 0.5_rt;
                const amrex::Real x = i*dx_lev[0] + real_box.lo(0) + fac_x;
                const amrex::Real y = 0._rt;
                const amrex::Real fac_z = (1._rt - z_nodal_flag[1]) * dx_lev[1] * 0.5_rt;
                const amrex::Real z = j*dx_lev[1] + real_box.lo(1) + fac_z;
#elif defined(WARPX_DIM_3D)
                const amrex::Real fac_x = (1._rt - z_nodal_flag[0]) * dx_lev[0] * 0.5_rt;
                const amrex::Real x = i*dx_lev[0] + real_box.lo(0) + fac_x;
                const amrex::Real fac_y = (1._rt - z_nodal_flag[1]) * dx_lev[1] * 0.5_rt;
                const amrex::Real y = j*dx_lev[1] + real_box.lo(1) + fac_y;
                const amrex::Real fac_z = (1._rt - z_nodal_flag[2]) * dx_lev[2] * 0.5_rt;
                const amrex::Real z = k*dx_lev[2] + real_box.lo(2) + fac_z;
#endif
                // Initialize the z-component of the field.
                mfzfab(i,j,k) = Jz_external(x,y,z,t);
            }
        );
    }
}

<<<<<<< HEAD
void HybridPICModel::CalculatePlasmaCurrent (
    amrex::Vector<std::array< std::unique_ptr<amrex::MultiFab>, 3>> const& Bfield,
    amrex::Vector<std::array< std::unique_ptr<amrex::MultiFab>, 3>> const& edge_lengths)
=======
void HybridPICModel::CalculateCurrentAmpere (
    ablastr::fields::MultiLevelVectorField const& Bfield,
    ablastr::fields::MultiLevelVectorField const& edge_lengths)
>>>>>>> e3e6ab86
{
    auto& warpx = WarpX::GetInstance();
    for (int lev = 0; lev <= warpx.finestLevel(); ++lev)
    {
        CalculatePlasmaCurrent(Bfield[lev], edge_lengths[lev], lev);
    }
}

<<<<<<< HEAD
void HybridPICModel::CalculatePlasmaCurrent (
    std::array< std::unique_ptr<amrex::MultiFab>, 3> const& Bfield,
    std::array< std::unique_ptr<amrex::MultiFab>, 3> const& edge_lengths,
=======
void HybridPICModel::CalculateCurrentAmpere (
    ablastr::fields::VectorField const& Bfield,
    ablastr::fields::VectorField const& edge_lengths,
>>>>>>> e3e6ab86
    const int lev)
{
    WARPX_PROFILE("HybridPICModel::CalculatePlasmaCurrent()");

    auto& warpx = WarpX::GetInstance();
    ablastr::fields::VectorField current_fp_ampere = warpx.m_fields.get_alldirs(FieldType::hybrid_current_fp_ampere, lev);
    warpx.get_pointer_fdtd_solver_fp(lev)->CalculateCurrentAmpere(
<<<<<<< HEAD
        current_fp_plasma[lev], Bfield, edge_lengths, lev
=======
        current_fp_ampere, Bfield, edge_lengths, lev
>>>>>>> e3e6ab86
    );

    // we shouldn't apply the boundary condition to J since J = J_i - J_e but
    // the boundary correction was already applied to J_i and the B-field
    // boundary ensures that J itself complies with the boundary conditions, right?
    // ApplyJfieldBoundary(lev, Jfield[0].get(), Jfield[1].get(), Jfield[2].get());
<<<<<<< HEAD
    for (int i=0; i<3; i++) { current_fp_plasma[lev][i]->FillBoundary(warpx.Geom(lev).periodicity()); }

    // Subtract external current from "Ampere" current calculated above. Note
    // we need to include 1 ghost cell since later we will interpolate the
    // plasma current to a nodal grid.
    for (int i=0; i<3; i++) {
        current_fp_plasma[lev][i]->minus(*current_fp_external[lev][i], 0, 1, 1);
    }
=======
    for (int i=0; i<3; i++) { current_fp_ampere[i]->FillBoundary(warpx.Geom(lev).periodicity()); }
>>>>>>> e3e6ab86
}

void HybridPICModel::HybridPICSolveE (
    ablastr::fields::MultiLevelVectorField const& Efield,
    ablastr::fields::MultiLevelVectorField const& Jfield,
    ablastr::fields::MultiLevelVectorField const& Bfield,
    ablastr::fields::MultiLevelScalarField const& rhofield,
    ablastr::fields::MultiLevelVectorField const& edge_lengths,
    const bool solve_for_Faraday) const
{
    auto& warpx = WarpX::GetInstance();
    for (int lev = 0; lev <= warpx.finestLevel(); ++lev)
    {
        HybridPICSolveE(
            Efield[lev], Jfield[lev], Bfield[lev], *rhofield[lev],
            edge_lengths[lev], lev, solve_for_Faraday
        );
    }
}

void HybridPICModel::HybridPICSolveE (
    ablastr::fields::VectorField const& Efield,
    ablastr::fields::VectorField const& Jfield,
    ablastr::fields::VectorField const& Bfield,
    amrex::MultiFab const& rhofield,
    ablastr::fields::VectorField const& edge_lengths,
    const int lev, const bool solve_for_Faraday) const
{
    WARPX_PROFILE("WarpX::HybridPICSolveE()");

    HybridPICSolveE(
        Efield, Jfield, Bfield, rhofield, edge_lengths, lev,
        PatchType::fine, solve_for_Faraday
    );
    if (lev > 0)
    {
        amrex::Abort(Utils::TextMsg::Err(
        "HybridPICSolveE: Only one level implemented for hybrid-PIC solver."));
    }
}

void HybridPICModel::HybridPICSolveE (
    ablastr::fields::VectorField const& Efield,
    ablastr::fields::VectorField const& Jfield,
    ablastr::fields::VectorField const& Bfield,
    amrex::MultiFab const& rhofield,
    ablastr::fields::VectorField const& edge_lengths,
    const int lev, PatchType patch_type,
    const bool solve_for_Faraday) const
{

    auto& warpx = WarpX::GetInstance();

    ablastr::fields::VectorField current_fp_ampere = warpx.m_fields.get_alldirs(FieldType::hybrid_current_fp_ampere, lev);
    const ablastr::fields::VectorField current_fp_external = warpx.m_fields.get_alldirs(FieldType::hybrid_current_fp_external, lev);
    const ablastr::fields::ScalarField electron_pressure_fp = warpx.m_fields.get(FieldType::hybrid_electron_pressure_fp, lev);

    // Solve E field in regular cells
    warpx.get_pointer_fdtd_solver_fp(lev)->HybridPICSolveE(
<<<<<<< HEAD
        Efield, current_fp_plasma[lev], Jfield, Bfield, rhofield,
        electron_pressure_fp[lev],
=======
        Efield, current_fp_ampere, Jfield, current_fp_external,
        Bfield, rhofield,
        *electron_pressure_fp,
>>>>>>> e3e6ab86
        edge_lengths, lev, this, solve_for_Faraday
    );
    warpx.ApplyEfieldBoundary(lev, patch_type);
}

void HybridPICModel::CalculateElectronPressure() const
{
    auto& warpx = WarpX::GetInstance();
    for (int lev = 0; lev <= warpx.finestLevel(); ++lev)
    {
        CalculateElectronPressure(lev);
    }
}

void HybridPICModel::CalculateElectronPressure(const int lev) const
{
    WARPX_PROFILE("WarpX::CalculateElectronPressure()");

    auto& warpx = WarpX::GetInstance();
    ablastr::fields::ScalarField electron_pressure_fp = warpx.m_fields.get(FieldType::hybrid_electron_pressure_fp, lev);
    ablastr::fields::ScalarField rho_fp = warpx.m_fields.get(FieldType::rho_fp, lev);

    // Calculate the electron pressure using rho^{n+1}.
    FillElectronPressureMF(
        *electron_pressure_fp,
        *rho_fp
    );
    warpx.ApplyElectronPressureBoundary(lev, PatchType::fine);
    electron_pressure_fp->FillBoundary(warpx.Geom(lev).periodicity());
}

void HybridPICModel::FillElectronPressureMF (
    amrex::MultiFab& Pe_field,
    amrex::MultiFab const& rho_field
) const
{
    const auto n0_ref = m_n0_ref;
    const auto elec_temp = m_elec_temp;
    const auto gamma = m_gamma;

    // Loop through the grids, and over the tiles within each grid
#ifdef AMREX_USE_OMP
#pragma omp parallel if (amrex::Gpu::notInLaunchRegion())
#endif
    for ( MFIter mfi(Pe_field, TilingIfNotGPU()); mfi.isValid(); ++mfi )
    {
        // Extract field data for this grid/tile
        Array4<Real const> const& rho = rho_field.const_array(mfi);
        Array4<Real> const& Pe = Pe_field.array(mfi);

        // Extract tileboxes for which to loop
        const Box& tilebox  = mfi.tilebox();

        ParallelFor(tilebox, [=] AMREX_GPU_DEVICE (int i, int j, int k) {
            Pe(i, j, k) = ElectronPressure::get_pressure(
                n0_ref, elec_temp, gamma, rho(i, j, k)
            );
        });
    }
}

void HybridPICModel::BfieldEvolveRK (
    ablastr::fields::MultiLevelVectorField const& Bfield,
    ablastr::fields::MultiLevelVectorField const& Efield,
    ablastr::fields::MultiLevelVectorField const& Jfield,
    ablastr::fields::MultiLevelScalarField const& rhofield,
    ablastr::fields::MultiLevelVectorField  const& edge_lengths,
    amrex::Real dt, DtType dt_type,
    IntVect ng, std::optional<bool> nodal_sync )
{
    auto& warpx = WarpX::GetInstance();
    for (int lev = 0; lev <= warpx.finestLevel(); ++lev)
    {
        BfieldEvolveRK(
            Bfield, Efield, Jfield, rhofield, edge_lengths, dt, lev, dt_type,
            ng, nodal_sync
        );
    }
}

void HybridPICModel::BfieldEvolveRK (
    ablastr::fields::MultiLevelVectorField const& Bfield,
    ablastr::fields::MultiLevelVectorField const& Efield,
    ablastr::fields::MultiLevelVectorField const& Jfield,
    ablastr::fields::MultiLevelScalarField const& rhofield,
    ablastr::fields::MultiLevelVectorField const& edge_lengths,
    amrex::Real dt, int lev, DtType dt_type,
    IntVect ng, std::optional<bool> nodal_sync )
{
    // Make copies of the B-field multifabs at t = n and create multifabs for
    // each direction to store the Runge-Kutta intermediate terms. Each
    // multifab has 2 components for the different terms that need to be stored.
    std::array< MultiFab, 3 > B_old;
    std::array< MultiFab, 3 > K;
    for (int ii = 0; ii < 3; ii++)
    {
        B_old[ii] = MultiFab(
            Bfield[lev][ii]->boxArray(), Bfield[lev][ii]->DistributionMap(), 1,
            Bfield[lev][ii]->nGrowVect()
        );
        MultiFab::Copy(B_old[ii], *Bfield[lev][ii], 0, 0, 1, ng);

        K[ii] = MultiFab(
            Bfield[lev][ii]->boxArray(), Bfield[lev][ii]->DistributionMap(), 2,
            Bfield[lev][ii]->nGrowVect()
        );
        K[ii].setVal(0.0);
    }

    // The Runge-Kutta scheme begins here.
    // Step 1:
    FieldPush(
        Bfield, Efield, Jfield, rhofield, edge_lengths,
        0.5_rt*dt, dt_type, ng, nodal_sync
    );

    // The Bfield is now given by:
    // B_new = B_old + 0.5 * dt * [-curl x E(B_old)] = B_old + 0.5 * dt * K0.
    for (int ii = 0; ii < 3; ii++)
    {
        // Extract 0.5 * dt * K0 for each direction into index 0 of K.
        MultiFab::LinComb(
            K[ii], 1._rt, *Bfield[lev][ii], 0, -1._rt, B_old[ii], 0, 0, 1, ng
        );
    }

    // Step 2:
    FieldPush(
        Bfield, Efield, Jfield, rhofield, edge_lengths,
        0.5_rt*dt, dt_type, ng, nodal_sync
    );

    // The Bfield is now given by:
    // B_new = B_old + 0.5 * dt * K0 + 0.5 * dt * [-curl x E(B_old + 0.5 * dt * K1)]
    //       = B_old + 0.5 * dt * K0 + 0.5 * dt * K1
    for (int ii = 0; ii < 3; ii++)
    {
        // Subtract 0.5 * dt * K0 from the Bfield for each direction, to get
        // B_new = B_old + 0.5 * dt * K1.
        MultiFab::Subtract(*Bfield[lev][ii], K[ii], 0, 0, 1, ng);
        // Extract 0.5 * dt * K1 for each direction into index 1 of K.
        MultiFab::LinComb(
            K[ii], 1._rt, *Bfield[lev][ii], 0, -1._rt, B_old[ii], 0, 1, 1, ng
        );
    }

    // Step 3:
    FieldPush(
        Bfield, Efield, Jfield, rhofield, edge_lengths,
        dt, dt_type, ng, nodal_sync
    );

    // The Bfield is now given by:
    // B_new = B_old + 0.5 * dt * K1 + dt * [-curl  x E(B_old + 0.5 * dt * K1)]
    //       = B_old + 0.5 * dt * K1 + dt * K2
    for (int ii = 0; ii < 3; ii++)
    {
        // Subtract 0.5 * dt * K1 from the Bfield for each direction to get
        // B_new = B_old + dt * K2.
        MultiFab::Subtract(*Bfield[lev][ii], K[ii], 1, 0, 1, ng);
    }

    // Step 4:
    FieldPush(
        Bfield, Efield, Jfield, rhofield, edge_lengths,
        0.5_rt*dt, dt_type, ng, nodal_sync
    );

    // The Bfield is now given by:
    // B_new = B_old + dt * K2 + 0.5 * dt * [-curl x E(B_old + dt * K2)]
    //       = B_old + dt * K2 + 0.5 * dt * K3
    for (int ii = 0; ii < 3; ii++)
    {
        // Subtract B_old from the Bfield for each direction, to get
        // B = dt * K2 + 0.5 * dt * K3.
        MultiFab::Subtract(*Bfield[lev][ii], B_old[ii], 0, 0, 1, ng);

        // Add dt * K2 + 0.5 * dt * K3 to index 0 of K (= 0.5 * dt * K0).
        MultiFab::Add(K[ii], *Bfield[lev][ii], 0, 0, 1, ng);

        // Add 2 * 0.5 * dt * K1 to index 0 of K.
        MultiFab::LinComb(
            K[ii], 1.0, K[ii], 0, 2.0, K[ii], 1, 0, 1, ng
        );

        // Overwrite the Bfield with the Runge-Kutta sum:
        // B_new = B_old + 1/3 * dt * (0.5 * K0 + K1 + K2 + 0.5 * K3).
        MultiFab::LinComb(
            *Bfield[lev][ii], 1.0, B_old[ii], 0, 1.0/3.0, K[ii], 0, 0, 1, ng
        );
    }
}

void HybridPICModel::FieldPush (
    ablastr::fields::MultiLevelVectorField const& Bfield,
    ablastr::fields::MultiLevelVectorField const& Efield,
    ablastr::fields::MultiLevelVectorField const& Jfield,
    ablastr::fields::MultiLevelScalarField const& rhofield,
    ablastr::fields::MultiLevelVectorField const& edge_lengths,
    amrex::Real dt, DtType dt_type,
    IntVect ng, std::optional<bool> nodal_sync )
{
    auto& warpx = WarpX::GetInstance();

    // Calculate J = curl x B / mu0 - J_ext
    CalculatePlasmaCurrent(Bfield, edge_lengths);
    // Calculate the E-field from Ohm's law
    HybridPICSolveE(Efield, Jfield, Bfield, rhofield, edge_lengths, true);
    warpx.FillBoundaryE(ng, nodal_sync);
    // Push forward the B-field using Faraday's law
    warpx.EvolveB(dt, dt_type);
    warpx.FillBoundaryB(ng, nodal_sync);
}<|MERGE_RESOLUTION|>--- conflicted
+++ resolved
@@ -55,21 +55,8 @@
     pp_hybrid.query("Jz_external_grid_function(x,y,z,t)", m_Jz_ext_grid_function);
 }
 
-<<<<<<< HEAD
-void HybridPICModel::AllocateMFs (int nlevs_max)
-{
-    electron_pressure_fp.resize(nlevs_max);
-    rho_fp_temp.resize(nlevs_max);
-    current_fp_temp.resize(nlevs_max);
-    current_fp_plasma.resize(nlevs_max);
-    current_fp_external.resize(nlevs_max);
-}
-
-void HybridPICModel::AllocateLevelMFs (int lev, const BoxArray& ba, const DistributionMapping& dm,
-=======
 void HybridPICModel::AllocateLevelMFs (ablastr::fields::MultiFabRegister & fields,
                                        int lev, const BoxArray& ba, const DistributionMapping& dm,
->>>>>>> e3e6ab86
                                        const int ncomps, const IntVect& ngJ, const IntVect& ngRho,
                                        const IntVect& jx_nodal_flag,
                                        const IntVect& jy_nodal_flag,
@@ -80,50 +67,18 @@
 
     // The "hybrid_electron_pressure_fp" multifab stores the electron pressure calculated
     // from the specified equation of state.
-    // The "hybrid_rho_fp_temp" multifab is used to store the ion charge density
-    // interpolated or extrapolated to appropriate timesteps.
-    // The "hybrid_current_fp_temp" multifab is used to store the ion current density
-    // interpolated or extrapolated to appropriate timesteps.
-<<<<<<< HEAD
-    // The "current_fp_plasma" multifab stores the total plasma current calculated
-    // as the curl of B minus any external current.
-    WarpX::AllocInitMultiFab(electron_pressure_fp[lev], amrex::convert(ba, rho_nodal_flag),
-        dm, ncomps, ngRho, lev, "electron_pressure_fp", 0.0_rt);
-
-    WarpX::AllocInitMultiFab(rho_fp_temp[lev], amrex::convert(ba, rho_nodal_flag),
-        dm, ncomps, ngRho, lev, "rho_fp_temp", 0.0_rt);
-
-    WarpX::AllocInitMultiFab(current_fp_temp[lev][0], amrex::convert(ba, jx_nodal_flag),
-        dm, ncomps, ngJ, lev, "current_fp_temp[x]", 0.0_rt);
-    WarpX::AllocInitMultiFab(current_fp_temp[lev][1], amrex::convert(ba, jy_nodal_flag),
-        dm, ncomps, ngJ, lev, "current_fp_temp[y]", 0.0_rt);
-    WarpX::AllocInitMultiFab(current_fp_temp[lev][2], amrex::convert(ba, jz_nodal_flag),
-        dm, ncomps, ngJ, lev, "current_fp_temp[z]", 0.0_rt);
-
-    WarpX::AllocInitMultiFab(current_fp_plasma[lev][0], amrex::convert(ba, jx_nodal_flag),
-        dm, ncomps, ngJ, lev, "current_fp_plasma[x]", 0.0_rt);
-    WarpX::AllocInitMultiFab(current_fp_plasma[lev][1], amrex::convert(ba, jy_nodal_flag),
-        dm, ncomps, ngJ, lev, "current_fp_plasma[y]", 0.0_rt);
-    WarpX::AllocInitMultiFab(current_fp_plasma[lev][2], amrex::convert(ba, jz_nodal_flag),
-        dm, ncomps, ngJ, lev, "current_fp_plasma[z]", 0.0_rt);
-
-    // the external current density multifab matches the current staggering and
-    // one ghost cell is used since we interpolate the current to a nodal grid
-    WarpX::AllocInitMultiFab(current_fp_external[lev][0], amrex::convert(ba, jx_nodal_flag),
-        dm, ncomps, IntVect::TheUnitVector, lev, "current_fp_external[x]", 0.0_rt);
-    WarpX::AllocInitMultiFab(current_fp_external[lev][1], amrex::convert(ba, jy_nodal_flag),
-        dm, ncomps, IntVect::TheUnitVector, lev, "current_fp_external[y]", 0.0_rt);
-    WarpX::AllocInitMultiFab(current_fp_external[lev][2], amrex::convert(ba, jz_nodal_flag),
-        dm, ncomps, IntVect::TheUnitVector, lev, "current_fp_external[z]", 0.0_rt);
-=======
-    // The "hybrid_current_fp_ampere" multifab stores the total current calculated as
-    // the curl of B.
     fields.alloc_init(FieldType::hybrid_electron_pressure_fp,
         lev, amrex::convert(ba, rho_nodal_flag),
         dm, ncomps, ngRho, 0.0_rt);
+
+    // The "hybrid_rho_fp_temp" multifab is used to store the ion charge density
+    // interpolated or extrapolated to appropriate timesteps.
     fields.alloc_init(FieldType::hybrid_rho_fp_temp,
         lev, amrex::convert(ba, rho_nodal_flag),
         dm, ncomps, ngRho, 0.0_rt);
+
+    // The "hybrid_current_fp_temp" multifab is used to store the ion current density
+    // interpolated or extrapolated to appropriate timesteps.
     fields.alloc_init(FieldType::hybrid_current_fp_temp, Direction{0},
         lev, amrex::convert(ba, jx_nodal_flag),
         dm, ncomps, ngJ, 0.0_rt);
@@ -134,29 +89,29 @@
         lev, amrex::convert(ba, jz_nodal_flag),
         dm, ncomps, ngJ, 0.0_rt);
 
-    fields.alloc_init(FieldType::hybrid_current_fp_ampere, Direction{0},
+    // The "hybrid_current_fp_plasma" multifab stores the total plasma current calculated
+    // as the curl of B minus any external current.
+    fields.alloc_init(FieldType::hybrid_current_fp_plasma, Direction{0},
         lev, amrex::convert(ba, jx_nodal_flag),
         dm, ncomps, ngJ, 0.0_rt);
-    fields.alloc_init(FieldType::hybrid_current_fp_ampere, Direction{1},
+    fields.alloc_init(FieldType::hybrid_current_fp_plasma, Direction{1},
         lev, amrex::convert(ba, jy_nodal_flag),
         dm, ncomps, ngJ, 0.0_rt);
-    fields.alloc_init(FieldType::hybrid_current_fp_ampere, Direction{2},
+    fields.alloc_init(FieldType::hybrid_current_fp_plasma, Direction{2},
         lev, amrex::convert(ba, jz_nodal_flag),
         dm, ncomps, ngJ, 0.0_rt);
 
-    // the external current density multifab is made nodal to avoid needing to interpolate
-    // to a nodal grid as has to be done for the ion and total current density multifabs
-    // this also allows the external current multifab to not have any ghost cells
+    // the external current density multifab matches the current staggering and
+    // one ghost cell is used since we interpolate the current to a nodal grid
     fields.alloc_init(FieldType::hybrid_current_fp_external, Direction{0},
-        lev, amrex::convert(ba, IntVect(AMREX_D_DECL(1,1,1))),
-        dm, ncomps, IntVect(AMREX_D_DECL(0,0,0)), 0.0_rt);
+        lev, amrex::convert(ba, jx_nodal_flag),
+        dm, ncomps, IntVect(1), 0.0_rt);
     fields.alloc_init(FieldType::hybrid_current_fp_external, Direction{1},
-        lev, amrex::convert(ba, IntVect(AMREX_D_DECL(1,1,1))),
-        dm, ncomps, IntVect(AMREX_D_DECL(0,0,0)), 0.0_rt);
+        lev, amrex::convert(ba, jy_nodal_flag),
+        dm, ncomps, IntVect(1), 0.0_rt);
     fields.alloc_init(FieldType::hybrid_current_fp_external, Direction{2},
-        lev, amrex::convert(ba, IntVect(AMREX_D_DECL(1,1,1))),
-        dm, ncomps, IntVect(AMREX_D_DECL(0,0,0)), 0.0_rt);
->>>>>>> e3e6ab86
+        lev, amrex::convert(ba, jz_nodal_flag),
+        dm, ncomps, IntVect(1), 0.0_rt);
 
 #ifdef WARPX_DIM_RZ
     WARPX_ALWAYS_ASSERT_WITH_MESSAGE(
@@ -165,20 +120,6 @@
 #endif
 }
 
-<<<<<<< HEAD
-void HybridPICModel::ClearLevel (int lev)
-{
-    electron_pressure_fp[lev].reset();
-    rho_fp_temp[lev].reset();
-    for (int i = 0; i < 3; ++i) {
-        current_fp_temp[lev][i].reset();
-        current_fp_plasma[lev][i].reset();
-        current_fp_external[lev][i].reset();
-    }
-}
-
-=======
->>>>>>> e3e6ab86
 void HybridPICModel::InitData ()
 {
     m_resistivity_parser = std::make_unique<amrex::Parser>(
@@ -444,15 +385,9 @@
     }
 }
 
-<<<<<<< HEAD
 void HybridPICModel::CalculatePlasmaCurrent (
-    amrex::Vector<std::array< std::unique_ptr<amrex::MultiFab>, 3>> const& Bfield,
-    amrex::Vector<std::array< std::unique_ptr<amrex::MultiFab>, 3>> const& edge_lengths)
-=======
-void HybridPICModel::CalculateCurrentAmpere (
     ablastr::fields::MultiLevelVectorField const& Bfield,
     ablastr::fields::MultiLevelVectorField const& edge_lengths)
->>>>>>> e3e6ab86
 {
     auto& warpx = WarpX::GetInstance();
     for (int lev = 0; lev <= warpx.finestLevel(); ++lev)
@@ -461,45 +396,33 @@
     }
 }
 
-<<<<<<< HEAD
 void HybridPICModel::CalculatePlasmaCurrent (
-    std::array< std::unique_ptr<amrex::MultiFab>, 3> const& Bfield,
-    std::array< std::unique_ptr<amrex::MultiFab>, 3> const& edge_lengths,
-=======
-void HybridPICModel::CalculateCurrentAmpere (
     ablastr::fields::VectorField const& Bfield,
     ablastr::fields::VectorField const& edge_lengths,
->>>>>>> e3e6ab86
     const int lev)
 {
     WARPX_PROFILE("HybridPICModel::CalculatePlasmaCurrent()");
 
     auto& warpx = WarpX::GetInstance();
-    ablastr::fields::VectorField current_fp_ampere = warpx.m_fields.get_alldirs(FieldType::hybrid_current_fp_ampere, lev);
+    ablastr::fields::VectorField current_fp_plasma = warpx.m_fields.get_alldirs(FieldType::hybrid_current_fp_plasma, lev);
     warpx.get_pointer_fdtd_solver_fp(lev)->CalculateCurrentAmpere(
-<<<<<<< HEAD
-        current_fp_plasma[lev], Bfield, edge_lengths, lev
-=======
-        current_fp_ampere, Bfield, edge_lengths, lev
->>>>>>> e3e6ab86
+        current_fp_plasma, Bfield, edge_lengths, lev
     );
 
     // we shouldn't apply the boundary condition to J since J = J_i - J_e but
     // the boundary correction was already applied to J_i and the B-field
     // boundary ensures that J itself complies with the boundary conditions, right?
     // ApplyJfieldBoundary(lev, Jfield[0].get(), Jfield[1].get(), Jfield[2].get());
-<<<<<<< HEAD
-    for (int i=0; i<3; i++) { current_fp_plasma[lev][i]->FillBoundary(warpx.Geom(lev).periodicity()); }
+    for (int i=0; i<3; i++) { current_fp_plasma[i]->FillBoundary(warpx.Geom(lev).periodicity()); }
 
     // Subtract external current from "Ampere" current calculated above. Note
     // we need to include 1 ghost cell since later we will interpolate the
     // plasma current to a nodal grid.
+    ablastr::fields::VectorField current_fp_external = warpx.m_fields.get_alldirs(FieldType::hybrid_current_fp_external, lev);
     for (int i=0; i<3; i++) {
-        current_fp_plasma[lev][i]->minus(*current_fp_external[lev][i], 0, 1, 1);
-    }
-=======
-    for (int i=0; i<3; i++) { current_fp_ampere[i]->FillBoundary(warpx.Geom(lev).periodicity()); }
->>>>>>> e3e6ab86
+        current_fp_plasma[i]->minus(*current_fp_external[i], 0, 1, 1);
+    }
+
 }
 
 void HybridPICModel::HybridPICSolveE (
@@ -550,24 +473,15 @@
     const int lev, PatchType patch_type,
     const bool solve_for_Faraday) const
 {
-
-    auto& warpx = WarpX::GetInstance();
-
-    ablastr::fields::VectorField current_fp_ampere = warpx.m_fields.get_alldirs(FieldType::hybrid_current_fp_ampere, lev);
-    const ablastr::fields::VectorField current_fp_external = warpx.m_fields.get_alldirs(FieldType::hybrid_current_fp_external, lev);
+    auto& warpx = WarpX::GetInstance();
+
+    ablastr::fields::VectorField current_fp_plasma = warpx.m_fields.get_alldirs(FieldType::hybrid_current_fp_plasma, lev);
     const ablastr::fields::ScalarField electron_pressure_fp = warpx.m_fields.get(FieldType::hybrid_electron_pressure_fp, lev);
 
     // Solve E field in regular cells
     warpx.get_pointer_fdtd_solver_fp(lev)->HybridPICSolveE(
-<<<<<<< HEAD
-        Efield, current_fp_plasma[lev], Jfield, Bfield, rhofield,
-        electron_pressure_fp[lev],
-=======
-        Efield, current_fp_ampere, Jfield, current_fp_external,
-        Bfield, rhofield,
-        *electron_pressure_fp,
->>>>>>> e3e6ab86
-        edge_lengths, lev, this, solve_for_Faraday
+        Efield, current_fp_plasma, Jfield, Bfield, rhofield,
+        *electron_pressure_fp, edge_lengths, lev, this, solve_for_Faraday
     );
     warpx.ApplyEfieldBoundary(lev, patch_type);
 }
