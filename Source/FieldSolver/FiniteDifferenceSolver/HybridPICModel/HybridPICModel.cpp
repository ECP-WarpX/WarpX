/* Copyright 2023 The WarpX Community
 *
 * This file is part of WarpX.
 *
 * Authors: Roelof Groenewald (TAE Technologies)
 *
 * License: BSD-3-Clause-LBNL
 */

#include "HybridPICModel.H"

using namespace amrex;

HybridPICModel::HybridPICModel ( int nlevs_max )
{
    ReadParameters();
    AllocateMFs(nlevs_max);
}

void HybridPICModel::ReadParameters ()
{
    const ParmParse pp_hybrid("hybrid_pic_model");

    // The B-field update is subcycled to improve stability - the number
    // of sub steps can be specified by the user (defaults to 50).
    utils::parser::queryWithParser(pp_hybrid, "substeps", m_substeps);

    // The hybrid model requires an electron temperature, reference density
    // and exponent to be given. These values will be used to calculate the
    // electron pressure according to p = n0 * Te * (n/n0)^gamma
    utils::parser::queryWithParser(pp_hybrid, "gamma", m_gamma);
    if (!utils::parser::queryWithParser(pp_hybrid, "elec_temp", m_elec_temp)) {
        Abort("hybrid_pic_model.elec_temp must be specified when using the hybrid solver");
    }
    const bool n0_ref_given = utils::parser::queryWithParser(pp_hybrid, "n0_ref", m_n0_ref);
    if (m_gamma != 1.0 && !n0_ref_given) {
        Abort("hybrid_pic_model.n0_ref should be specified if hybrid_pic_model.gamma != 1");
    }

    pp_hybrid.query("plasma_resistivity(rho,J)", m_eta_expression);
    utils::parser::queryWithParser(pp_hybrid, "n_floor", m_n_floor);

    // convert electron temperature from eV to J
    m_elec_temp *= PhysConst::q_e;

    // external currents
    pp_hybrid.query("Jx_external_grid_function(x,y,z,t)", m_Jx_ext_grid_function);
    pp_hybrid.query("Jy_external_grid_function(x,y,z,t)", m_Jy_ext_grid_function);
    pp_hybrid.query("Jz_external_grid_function(x,y,z,t)", m_Jz_ext_grid_function);
}

void HybridPICModel::AllocateMFs (int nlevs_max)
{
    electron_pressure_fp.resize(nlevs_max);
    rho_fp_temp.resize(nlevs_max);
    current_fp_temp.resize(nlevs_max);
    current_fp_ampere.resize(nlevs_max);
    current_fp_external.resize(nlevs_max);
}

void HybridPICModel::AllocateLevelMFs (int lev, const BoxArray& ba, const DistributionMapping& dm,
                                       const int ncomps, const IntVect& ngJ, const IntVect& ngRho,
                                       const IntVect& jx_nodal_flag,
                                       const IntVect& jy_nodal_flag,
                                       const IntVect& jz_nodal_flag,
                                       const IntVect& rho_nodal_flag)
{
    // The "electron_pressure_fp" multifab stores the electron pressure calculated
    // from the specified equation of state.
    // The "rho_fp_temp" multifab is used to store the ion charge density
    // interpolated or extrapolated to appropriate timesteps.
    // The "current_fp_temp" multifab is used to store the ion current density
    // interpolated or extrapolated to appropriate timesteps.
    // The "current_fp_ampere" multifab stores the total current calculated as
    // the curl of B.
    WarpX::AllocInitMultiFab(electron_pressure_fp[lev], amrex::convert(ba, rho_nodal_flag),
        dm, ncomps, ngRho, lev, "electron_pressure_fp", 0.0_rt);

    WarpX::AllocInitMultiFab(rho_fp_temp[lev], amrex::convert(ba, rho_nodal_flag),
        dm, ncomps, ngRho, lev, "rho_fp_temp", 0.0_rt);

    WarpX::AllocInitMultiFab(current_fp_temp[lev][0], amrex::convert(ba, jx_nodal_flag),
        dm, ncomps, ngJ, lev, "current_fp_temp[x]", 0.0_rt);
    WarpX::AllocInitMultiFab(current_fp_temp[lev][1], amrex::convert(ba, jy_nodal_flag),
        dm, ncomps, ngJ, lev, "current_fp_temp[y]", 0.0_rt);
    WarpX::AllocInitMultiFab(current_fp_temp[lev][2], amrex::convert(ba, jz_nodal_flag),
        dm, ncomps, ngJ, lev, "current_fp_temp[z]", 0.0_rt);

    WarpX::AllocInitMultiFab(current_fp_ampere[lev][0], amrex::convert(ba, jx_nodal_flag),
        dm, ncomps, ngJ, lev, "current_fp_ampere[x]", 0.0_rt);
    WarpX::AllocInitMultiFab(current_fp_ampere[lev][1], amrex::convert(ba, jy_nodal_flag),
        dm, ncomps, ngJ, lev, "current_fp_ampere[y]", 0.0_rt);
    WarpX::AllocInitMultiFab(current_fp_ampere[lev][2], amrex::convert(ba, jz_nodal_flag),
        dm, ncomps, ngJ, lev, "current_fp_ampere[z]", 0.0_rt);

    // the external current density multifab is made nodal to avoid needing to interpolate
    // to a nodal grid as has to be done for the ion and total current density multifabs
    WarpX::AllocInitMultiFab(current_fp_external[lev][0], amrex::convert(ba, IntVect(AMREX_D_DECL(1,1,1))),
        dm, ncomps, ngJ, lev, "current_fp_external[x]", 0.0_rt);
    WarpX::AllocInitMultiFab(current_fp_external[lev][1], amrex::convert(ba, IntVect(AMREX_D_DECL(1,1,1))),
        dm, ncomps, ngJ, lev, "current_fp_external[y]", 0.0_rt);
    WarpX::AllocInitMultiFab(current_fp_external[lev][2], amrex::convert(ba, IntVect(AMREX_D_DECL(1,1,1))),
        dm, ncomps, ngJ, lev, "current_fp_external[z]", 0.0_rt);

#ifdef WARPX_DIM_RZ
    WARPX_ALWAYS_ASSERT_WITH_MESSAGE(
        (ncomps == 1),
        "Ohm's law solver only support m = 0 azimuthal mode at present.");
#endif
}

void HybridPICModel::ClearLevel (int lev)
{
    electron_pressure_fp[lev].reset();
    rho_fp_temp[lev].reset();
    for (int i = 0; i < 3; ++i) {
        current_fp_temp[lev][i].reset();
        current_fp_ampere[lev][i].reset();
        current_fp_external[lev][i].reset();
    }
}

void HybridPICModel::InitData ()
{
    m_resistivity_parser = std::make_unique<amrex::Parser>(
        utils::parser::makeParser(m_eta_expression, {"rho","J"}));
    m_eta = m_resistivity_parser->compile<2>();
    const std::set<std::string> resistivity_symbols = m_resistivity_parser->symbols();
    m_resistivity_has_J_dependence += resistivity_symbols.count("J");

    m_J_external_parser[0] = std::make_unique<amrex::Parser>(
        utils::parser::makeParser(m_Jx_ext_grid_function,{"x","y","z","t"}));
    m_J_external_parser[1] = std::make_unique<amrex::Parser>(
        utils::parser::makeParser(m_Jy_ext_grid_function,{"x","y","z","t"}));
    m_J_external_parser[2] = std::make_unique<amrex::Parser>(
        utils::parser::makeParser(m_Jz_ext_grid_function,{"x","y","z","t"}));
    m_J_external[0] = m_J_external_parser[0]->compile<4>();
    m_J_external[1] = m_J_external_parser[1]->compile<4>();
    m_J_external[2] = m_J_external_parser[2]->compile<4>();

    // check if the external current parsers depend on time
    for (int i=0; i<3; i++) {
        const std::set<std::string> J_ext_symbols = m_J_external_parser[i]->symbols();
        m_external_field_has_time_dependence += J_ext_symbols.count("t");
    }

    auto & warpx = WarpX::GetInstance();

    // Get the grid staggering of the fields involved in calculating E
    amrex::IntVect Jx_stag = warpx.getField(FieldType::current_fp, 0,0).ixType().toIntVect();
    amrex::IntVect Jy_stag = warpx.getField(FieldType::current_fp, 0,1).ixType().toIntVect();
    amrex::IntVect Jz_stag = warpx.getField(FieldType::current_fp, 0,2).ixType().toIntVect();
    amrex::IntVect Bx_stag = warpx.getField(FieldType::Bfield_fp, 0,0).ixType().toIntVect();
    amrex::IntVect By_stag = warpx.getField(FieldType::Bfield_fp, 0,1).ixType().toIntVect();
    amrex::IntVect Bz_stag = warpx.getField(FieldType::Bfield_fp, 0,2).ixType().toIntVect();
    amrex::IntVect Ex_stag = warpx.getField(FieldType::Efield_fp, 0,0).ixType().toIntVect();
    amrex::IntVect Ey_stag = warpx.getField(FieldType::Efield_fp, 0,1).ixType().toIntVect();
    amrex::IntVect Ez_stag = warpx.getField(FieldType::Efield_fp, 0,2).ixType().toIntVect();

    // Check that the grid types are appropriate
    const bool appropriate_grids = (
#if   defined(WARPX_DIM_1D_Z)
        // AMReX convention: x = missing dimension, y = missing dimension, z = only dimension
        Ex_stag == IntVect(1) && Ey_stag == IntVect(1) && Ez_stag == IntVect(0) &&
        Bx_stag == IntVect(0) && By_stag == IntVect(0) && Bz_stag == IntVect(1) &&
#elif   defined(WARPX_DIM_XZ) || defined(WARPX_DIM_RZ)
        // AMReX convention: x = first dimension, y = missing dimension, z = second dimension
        Ex_stag == IntVect(0,1) && Ey_stag == IntVect(1,1) && Ez_stag == IntVect(1,0) &&
        Bx_stag == IntVect(1,0) && By_stag == IntVect(0,0) && Bz_stag == IntVect(0,1) &&
#elif defined(WARPX_DIM_3D)
        Ex_stag == IntVect(0,1,1) && Ey_stag == IntVect(1,0,1) && Ez_stag == IntVect(1,1,0) &&
        Bx_stag == IntVect(1,0,0) && By_stag == IntVect(0,1,0) && Bz_stag == IntVect(0,0,1) &&
#endif
        Jx_stag == Ex_stag && Jy_stag == Ey_stag && Jz_stag == Ez_stag
    );
    WARPX_ALWAYS_ASSERT_WITH_MESSAGE(
        appropriate_grids,
        "Ohm's law E-solve only works with staggered (Yee) grids.");

    // copy data to device
    for ( int idim = 0; idim < AMREX_SPACEDIM; ++idim) {
        Jx_IndexType[idim]    = Jx_stag[idim];
        Jy_IndexType[idim]    = Jy_stag[idim];
        Jz_IndexType[idim]    = Jz_stag[idim];
        Bx_IndexType[idim]    = Bx_stag[idim];
        By_IndexType[idim]    = By_stag[idim];
        Bz_IndexType[idim]    = Bz_stag[idim];
        Ex_IndexType[idim]    = Ex_stag[idim];
        Ey_IndexType[idim]    = Ey_stag[idim];
        Ez_IndexType[idim]    = Ez_stag[idim];
    }

    // Below we set all the unused dimensions to have nodal values for J, B & E
    // since these values will be interpolated onto a nodal grid - if this is
    // not done the Interp function returns nonsense values.
#if defined(WARPX_DIM_XZ) || defined(WARPX_DIM_RZ) || defined(WARPX_DIM_1D_Z)
    Jx_IndexType[2]    = 1;
    Jy_IndexType[2]    = 1;
    Jz_IndexType[2]    = 1;
    Bx_IndexType[2]    = 1;
    By_IndexType[2]    = 1;
    Bz_IndexType[2]    = 1;
    Ex_IndexType[2]    = 1;
    Ey_IndexType[2]    = 1;
    Ez_IndexType[2]    = 1;
#endif
#if defined(WARPX_DIM_1D_Z)
    Jx_IndexType[1]    = 1;
    Jy_IndexType[1]    = 1;
    Jz_IndexType[1]    = 1;
    Bx_IndexType[1]    = 1;
    By_IndexType[1]    = 1;
    Bz_IndexType[1]    = 1;
    Ex_IndexType[1]    = 1;
    Ey_IndexType[1]    = 1;
    Ez_IndexType[1]    = 1;
#endif

    // Initialize external current - note that this approach skips the check
    // if the current is time dependent which is what needs to be done to
    // write time independent fields on the first step.
    for (int lev = 0; lev <= warpx.finestLevel(); ++lev)
    {
#ifdef AMREX_USE_EB
<<<<<<< HEAD
        auto& edge_lengths_x = warpx.getField(FieldType::edge_lengths, lev, 0);
        edge_lengths[0] = std::make_unique<amrex::MultiFab>(
            edge_lengths_x, amrex::make_alias, 0, edge_lengths_x.nComp()
        );
        auto& edge_lengths_y = warpx.getField(FieldType::edge_lengths, lev, 1);
        edge_lengths[1] = std::make_unique<amrex::MultiFab>(
            edge_lengths_y, amrex::make_alias, 0, edge_lengths_y.nComp()
        );
        auto& edge_lengths_z = warpx.getField(FieldType::edge_lengths, lev, 2);
        edge_lengths[2] = std::make_unique<amrex::MultiFab>(
            edge_lengths_z, amrex::make_alias, 0, edge_lengths_z.nComp()
        );
=======
        auto& edge_lengths_x = warpx.getedgelengths(lev, 0);
        auto& edge_lengths_y = warpx.getedgelengths(lev, 1);
        auto& edge_lengths_z = warpx.getedgelengths(lev, 2);

        const auto edge_lengths = std::array< std::unique_ptr<amrex::MultiFab>, 3 >{
            std::make_unique<amrex::MultiFab>(
                edge_lengths_x, amrex::make_alias, 0, edge_lengths_x.nComp()),
            std::make_unique<amrex::MultiFab>(
                edge_lengths_y, amrex::make_alias, 0, edge_lengths_y.nComp()),
            std::make_unique<amrex::MultiFab>(
                edge_lengths_z, amrex::make_alias, 0, edge_lengths_z.nComp())
        };
#else
        const auto edge_lengths = std::array< std::unique_ptr<amrex::MultiFab>, 3 >();
>>>>>>> c4b12665
#endif
        GetCurrentExternal(edge_lengths, lev);
    }
}

void HybridPICModel::GetCurrentExternal (
    amrex::Vector<std::array< std::unique_ptr<amrex::MultiFab>, 3>> const& edge_lengths)
{
    if (!m_external_field_has_time_dependence) { return; }

    auto& warpx = WarpX::GetInstance();
    for (int lev = 0; lev <= warpx.finestLevel(); ++lev)
    {
        GetCurrentExternal(edge_lengths[lev], lev);
    }
}


void HybridPICModel::GetCurrentExternal (
    std::array< std::unique_ptr<amrex::MultiFab>, 3> const& edge_lengths,
    int lev)
{
    // This logic matches closely to WarpX::InitializeExternalFieldsOnGridUsingParser
    // except that the parsers include time dependence.
    auto & warpx = WarpX::GetInstance();

    auto t = warpx.gett_new(lev);

    auto dx_lev = warpx.Geom(lev).CellSizeArray();
    const RealBox& real_box = warpx.Geom(lev).ProbDomain();

    auto& mfx = current_fp_external[lev][0];
    auto& mfy = current_fp_external[lev][1];
    auto& mfz = current_fp_external[lev][2];

    const amrex::IntVect x_nodal_flag = mfx->ixType().toIntVect();
    const amrex::IntVect y_nodal_flag = mfy->ixType().toIntVect();
    const amrex::IntVect z_nodal_flag = mfz->ixType().toIntVect();

    // avoid implicit lambda capture
    auto Jx_external = m_J_external[0];
    auto Jy_external = m_J_external[1];
    auto Jz_external = m_J_external[2];

    for ( MFIter mfi(*mfx, TilingIfNotGPU()); mfi.isValid(); ++mfi)
    {
       const amrex::Box& tbx = mfi.tilebox( x_nodal_flag, mfx->nGrowVect() );
       const amrex::Box& tby = mfi.tilebox( y_nodal_flag, mfy->nGrowVect() );
       const amrex::Box& tbz = mfi.tilebox( z_nodal_flag, mfz->nGrowVect() );

       auto const& mfxfab = mfx->array(mfi);
       auto const& mfyfab = mfy->array(mfi);
       auto const& mfzfab = mfz->array(mfi);

#ifdef AMREX_USE_EB
       amrex::Array4<amrex::Real> const& lx = edge_lengths[0]->array(mfi);
       amrex::Array4<amrex::Real> const& ly = edge_lengths[1]->array(mfi);
       amrex::Array4<amrex::Real> const& lz = edge_lengths[2]->array(mfi);
#if defined(WARPX_DIM_XZ) || defined(WARPX_DIM_RZ)
        amrex::ignore_unused(ly);
#endif
#else
       amrex::ignore_unused(edge_lengths);
#endif

        amrex::ParallelFor (tbx, tby, tbz,
            [=] AMREX_GPU_DEVICE (int i, int j, int k) {
                // skip if node is covered by an embedded boundary
#ifdef AMREX_USE_EB
                if (lx(i, j, k) <= 0) return;
#endif
                // Shift required in the x-, y-, or z- position
                // depending on the index type of the multifab
#if defined(WARPX_DIM_1D_Z)
                const amrex::Real x = 0._rt;
                const amrex::Real y = 0._rt;
                const amrex::Real fac_z = (1._rt - x_nodal_flag[0]) * dx_lev[0] * 0.5_rt;
                const amrex::Real z = j*dx_lev[0] + real_box.lo(0) + fac_z;
#elif defined(WARPX_DIM_XZ) || defined(WARPX_DIM_RZ)
                const amrex::Real fac_x = (1._rt - x_nodal_flag[0]) * dx_lev[0] * 0.5_rt;
                const amrex::Real x = i*dx_lev[0] + real_box.lo(0) + fac_x;
                const amrex::Real y = 0._rt;
                const amrex::Real fac_z = (1._rt - x_nodal_flag[1]) * dx_lev[1] * 0.5_rt;
                const amrex::Real z = j*dx_lev[1] + real_box.lo(1) + fac_z;
#else
                const amrex::Real fac_x = (1._rt - x_nodal_flag[0]) * dx_lev[0] * 0.5_rt;
                const amrex::Real x = i*dx_lev[0] + real_box.lo(0) + fac_x;
                const amrex::Real fac_y = (1._rt - x_nodal_flag[1]) * dx_lev[1] * 0.5_rt;
                const amrex::Real y = j*dx_lev[1] + real_box.lo(1) + fac_y;
                const amrex::Real fac_z = (1._rt - x_nodal_flag[2]) * dx_lev[2] * 0.5_rt;
                const amrex::Real z = k*dx_lev[2] + real_box.lo(2) + fac_z;
#endif
                // Initialize the x-component of the field.
                mfxfab(i,j,k) = Jx_external(x,y,z,t);
            },
            [=] AMREX_GPU_DEVICE (int i, int j, int k) {
                // skip if node is covered by an embedded boundary
#ifdef AMREX_USE_EB
                if (ly(i, j, k) <= 0) return;
#endif
#if defined(WARPX_DIM_1D_Z)
                const amrex::Real x = 0._rt;
                const amrex::Real y = 0._rt;
                const amrex::Real fac_z = (1._rt - y_nodal_flag[0]) * dx_lev[0] * 0.5_rt;
                const amrex::Real z = j*dx_lev[0] + real_box.lo(0) + fac_z;
#elif defined(WARPX_DIM_XZ) || defined(WARPX_DIM_RZ)
                const amrex::Real fac_x = (1._rt - y_nodal_flag[0]) * dx_lev[0] * 0.5_rt;
                const amrex::Real x = i*dx_lev[0] + real_box.lo(0) + fac_x;
                const amrex::Real y = 0._rt;
                const amrex::Real fac_z = (1._rt - y_nodal_flag[1]) * dx_lev[1] * 0.5_rt;
                const amrex::Real z = j*dx_lev[1] + real_box.lo(1) + fac_z;
#elif defined(WARPX_DIM_3D)
                const amrex::Real fac_x = (1._rt - y_nodal_flag[0]) * dx_lev[0] * 0.5_rt;
                const amrex::Real x = i*dx_lev[0] + real_box.lo(0) + fac_x;
                const amrex::Real fac_y = (1._rt - y_nodal_flag[1]) * dx_lev[1] * 0.5_rt;
                const amrex::Real y = j*dx_lev[1] + real_box.lo(1) + fac_y;
                const amrex::Real fac_z = (1._rt - y_nodal_flag[2]) * dx_lev[2] * 0.5_rt;
                const amrex::Real z = k*dx_lev[2] + real_box.lo(2) + fac_z;
#endif
                // Initialize the y-component of the field.
                mfyfab(i,j,k)  = Jy_external(x,y,z,t);
            },
            [=] AMREX_GPU_DEVICE (int i, int j, int k) {
                // skip if node is covered by an embedded boundary
#ifdef AMREX_USE_EB
                if (lz(i, j, k) <= 0) return;
#endif
#if defined(WARPX_DIM_1D_Z)
                const amrex::Real x = 0._rt;
                const amrex::Real y = 0._rt;
                const amrex::Real fac_z = (1._rt - z_nodal_flag[0]) * dx_lev[0] * 0.5_rt;
                const amrex::Real z = j*dx_lev[0] + real_box.lo(0) + fac_z;
#elif defined(WARPX_DIM_XZ) || defined(WARPX_DIM_RZ)
                const amrex::Real fac_x = (1._rt - z_nodal_flag[0]) * dx_lev[0] * 0.5_rt;
                const amrex::Real x = i*dx_lev[0] + real_box.lo(0) + fac_x;
                const amrex::Real y = 0._rt;
                const amrex::Real fac_z = (1._rt - z_nodal_flag[1]) * dx_lev[1] * 0.5_rt;
                const amrex::Real z = j*dx_lev[1] + real_box.lo(1) + fac_z;
#elif defined(WARPX_DIM_3D)
                const amrex::Real fac_x = (1._rt - z_nodal_flag[0]) * dx_lev[0] * 0.5_rt;
                const amrex::Real x = i*dx_lev[0] + real_box.lo(0) + fac_x;
                const amrex::Real fac_y = (1._rt - z_nodal_flag[1]) * dx_lev[1] * 0.5_rt;
                const amrex::Real y = j*dx_lev[1] + real_box.lo(1) + fac_y;
                const amrex::Real fac_z = (1._rt - z_nodal_flag[2]) * dx_lev[2] * 0.5_rt;
                const amrex::Real z = k*dx_lev[2] + real_box.lo(2) + fac_z;
#endif
                // Initialize the z-component of the field.
                mfzfab(i,j,k) = Jz_external(x,y,z,t);
            }
        );
    }
}

void HybridPICModel::CalculateCurrentAmpere (
    amrex::Vector<std::array< std::unique_ptr<amrex::MultiFab>, 3>> const& Bfield,
    amrex::Vector<std::array< std::unique_ptr<amrex::MultiFab>, 3>> const& edge_lengths)
{
    auto& warpx = WarpX::GetInstance();
    for (int lev = 0; lev <= warpx.finestLevel(); ++lev)
    {
        CalculateCurrentAmpere(Bfield[lev], edge_lengths[lev], lev);
    }
}

void HybridPICModel::CalculateCurrentAmpere (
    std::array< std::unique_ptr<amrex::MultiFab>, 3> const& Bfield,
    std::array< std::unique_ptr<amrex::MultiFab>, 3> const& edge_lengths,
    const int lev)
{
    WARPX_PROFILE("WarpX::CalculateCurrentAmpere()");

    auto& warpx = WarpX::GetInstance();
    warpx.get_pointer_fdtd_solver_fp(lev)->CalculateCurrentAmpere(
        current_fp_ampere[lev], Bfield, edge_lengths, lev
    );

    // we shouldn't apply the boundary condition to J since J = J_i - J_e but
    // the boundary correction was already applied to J_i and the B-field
    // boundary ensures that J itself complies with the boundary conditions, right?
    // ApplyJfieldBoundary(lev, Jfield[0].get(), Jfield[1].get(), Jfield[2].get());
    for (int i=0; i<3; i++) { current_fp_ampere[lev][i]->FillBoundary(warpx.Geom(lev).periodicity()); }
}

void HybridPICModel::HybridPICSolveE (
    amrex::Vector<std::array< std::unique_ptr<amrex::MultiFab>, 3>> & Efield,
    amrex::Vector<std::array< std::unique_ptr<amrex::MultiFab>, 3>> const& Jfield,
    amrex::Vector<std::array< std::unique_ptr<amrex::MultiFab>, 3>> const& Bfield,
    amrex::Vector<std::unique_ptr<amrex::MultiFab>> const& rhofield,
    amrex::Vector<std::array< std::unique_ptr<amrex::MultiFab>, 3>> const& edge_lengths,
    const bool include_resistivity_term)
{
    auto& warpx = WarpX::GetInstance();
    for (int lev = 0; lev <= warpx.finestLevel(); ++lev)
    {
        HybridPICSolveE(
            Efield[lev], Jfield[lev], Bfield[lev], rhofield[lev],
            edge_lengths[lev], lev, include_resistivity_term
        );
    }
}

void HybridPICModel::HybridPICSolveE (
    std::array< std::unique_ptr<amrex::MultiFab>, 3> & Efield,
    std::array< std::unique_ptr<amrex::MultiFab>, 3> const& Jfield,
    std::array< std::unique_ptr<amrex::MultiFab>, 3> const& Bfield,
    std::unique_ptr<amrex::MultiFab> const& rhofield,
    std::array< std::unique_ptr<amrex::MultiFab>, 3> const& edge_lengths,
    const int lev, const bool include_resistivity_term)
{
    WARPX_PROFILE("WarpX::HybridPICSolveE()");

    HybridPICSolveE(
        Efield, Jfield, Bfield, rhofield, edge_lengths, lev,
        PatchType::fine, include_resistivity_term
    );
    if (lev > 0)
    {
        amrex::Abort(Utils::TextMsg::Err(
        "HybridPICSolveE: Only one level implemented for hybrid-PIC solver."));
    }
}

void HybridPICModel::HybridPICSolveE (
    std::array< std::unique_ptr<amrex::MultiFab>, 3> & Efield,
    std::array< std::unique_ptr<amrex::MultiFab>, 3> const& Jfield,
    std::array< std::unique_ptr<amrex::MultiFab>, 3> const& Bfield,
    std::unique_ptr<amrex::MultiFab> const& rhofield,
    std::array< std::unique_ptr<amrex::MultiFab>, 3> const& edge_lengths,
    const int lev, PatchType patch_type,
    const bool include_resistivity_term)
{
    auto& warpx = WarpX::GetInstance();

    // Solve E field in regular cells
    warpx.get_pointer_fdtd_solver_fp(lev)->HybridPICSolveE(
        Efield, current_fp_ampere[lev], Jfield, current_fp_external[lev],
        Bfield, rhofield,
        electron_pressure_fp[lev],
        edge_lengths, lev, this, include_resistivity_term
    );
    warpx.ApplyEfieldBoundary(lev, patch_type);
}

void HybridPICModel::CalculateElectronPressure(DtType a_dt_type)
{
    auto& warpx = WarpX::GetInstance();
    for (int lev = 0; lev <= warpx.finestLevel(); ++lev)
    {
        CalculateElectronPressure(lev, a_dt_type);
    }
}

void HybridPICModel::CalculateElectronPressure(const int lev, DtType a_dt_type)
{
    WARPX_PROFILE("WarpX::CalculateElectronPressure()");

    auto& warpx = WarpX::GetInstance();
    // The full step uses rho^{n+1}, otherwise use the old or averaged
    // charge density.
    if (a_dt_type == DtType::Full) {
        FillElectronPressureMF(
            electron_pressure_fp[lev], warpx.getFieldPointer(FieldType::rho_fp, lev)
        );
    } else {
        FillElectronPressureMF(
            electron_pressure_fp[lev], rho_fp_temp[lev].get()
        );
    }
    warpx.ApplyElectronPressureBoundary(lev, PatchType::fine);
    electron_pressure_fp[lev]->FillBoundary(warpx.Geom(lev).periodicity());
}

void HybridPICModel::FillElectronPressureMF (
    std::unique_ptr<amrex::MultiFab> const& Pe_field,
    amrex::MultiFab* const& rho_field ) const
{
    const auto n0_ref = m_n0_ref;
    const auto elec_temp = m_elec_temp;
    const auto gamma = m_gamma;

    // Loop through the grids, and over the tiles within each grid
#ifdef AMREX_USE_OMP
#pragma omp parallel if (amrex::Gpu::notInLaunchRegion())
#endif
    for ( MFIter mfi(*Pe_field, TilingIfNotGPU()); mfi.isValid(); ++mfi )
    {
        // Extract field data for this grid/tile
        Array4<Real const> const& rho = rho_field->const_array(mfi);
        Array4<Real> const& Pe = Pe_field->array(mfi);

        // Extract tileboxes for which to loop
        const Box& tilebox  = mfi.tilebox();

        ParallelFor(tilebox, [=] AMREX_GPU_DEVICE (int i, int j, int k) {
            Pe(i, j, k) = ElectronPressure::get_pressure(
                n0_ref, elec_temp, gamma, rho(i, j, k)
            );
        });
    }
}

void HybridPICModel::BfieldEvolveRK (
    amrex::Vector<std::array< std::unique_ptr<amrex::MultiFab>, 3>>& Bfield,
    amrex::Vector<std::array< std::unique_ptr<amrex::MultiFab>, 3>>& Efield,
    amrex::Vector<std::array< std::unique_ptr<amrex::MultiFab>, 3>> const& Jfield,
    amrex::Vector<std::unique_ptr<amrex::MultiFab>> const& rhofield,
    amrex::Vector<std::array< std::unique_ptr<amrex::MultiFab>, 3>> const& edge_lengths,
    amrex::Real dt, DtType dt_type,
    IntVect ng, std::optional<bool> nodal_sync )
{
    auto& warpx = WarpX::GetInstance();
    for (int lev = 0; lev <= warpx.finestLevel(); ++lev)
    {
        BfieldEvolveRK(
            Bfield, Efield, Jfield, rhofield, edge_lengths, dt, lev, dt_type,
            ng, nodal_sync
        );
    }
}

void HybridPICModel::BfieldEvolveRK (
    amrex::Vector<std::array< std::unique_ptr<amrex::MultiFab>, 3>>& Bfield,
    amrex::Vector<std::array< std::unique_ptr<amrex::MultiFab>, 3>>& Efield,
    amrex::Vector<std::array< std::unique_ptr<amrex::MultiFab>, 3>> const& Jfield,
    amrex::Vector<std::unique_ptr<amrex::MultiFab>> const& rhofield,
    amrex::Vector<std::array< std::unique_ptr<amrex::MultiFab>, 3>> const& edge_lengths,
    amrex::Real dt, int lev, DtType dt_type,
    IntVect ng, std::optional<bool> nodal_sync )
{
    // Make copies of the B-field multifabs at t = n and create multifabs for
    // each direction to store the Runge-Kutta intermediate terms. Each
    // multifab has 2 components for the different terms that need to be stored.
    std::array< MultiFab, 3 > B_old;
    std::array< MultiFab, 3 > K;
    for (int ii = 0; ii < 3; ii++)
    {
        B_old[ii] = MultiFab(
            Bfield[lev][ii]->boxArray(), Bfield[lev][ii]->DistributionMap(), 1,
            Bfield[lev][ii]->nGrowVect()
        );
        MultiFab::Copy(B_old[ii], *Bfield[lev][ii], 0, 0, 1, ng);

        K[ii] = MultiFab(
            Bfield[lev][ii]->boxArray(), Bfield[lev][ii]->DistributionMap(), 2,
            Bfield[lev][ii]->nGrowVect()
        );
        K[ii].setVal(0.0);
    }

    // The Runge-Kutta scheme begins here.
    // Step 1:
    FieldPush(
        Bfield, Efield, Jfield, rhofield, edge_lengths,
        0.5_rt*dt, dt_type, ng, nodal_sync
    );

    // The Bfield is now given by:
    // B_new = B_old + 0.5 * dt * [-curl x E(B_old)] = B_old + 0.5 * dt * K0.
    for (int ii = 0; ii < 3; ii++)
    {
        // Extract 0.5 * dt * K0 for each direction into index 0 of K.
        MultiFab::LinComb(
            K[ii], 1._rt, *Bfield[lev][ii], 0, -1._rt, B_old[ii], 0, 0, 1, ng
        );
    }

    // Step 2:
    FieldPush(
        Bfield, Efield, Jfield, rhofield, edge_lengths,
        0.5_rt*dt, dt_type, ng, nodal_sync
    );

    // The Bfield is now given by:
    // B_new = B_old + 0.5 * dt * K0 + 0.5 * dt * [-curl x E(B_old + 0.5 * dt * K1)]
    //       = B_old + 0.5 * dt * K0 + 0.5 * dt * K1
    for (int ii = 0; ii < 3; ii++)
    {
        // Subtract 0.5 * dt * K0 from the Bfield for each direction, to get
        // B_new = B_old + 0.5 * dt * K1.
        MultiFab::Subtract(*Bfield[lev][ii], K[ii], 0, 0, 1, ng);
        // Extract 0.5 * dt * K1 for each direction into index 1 of K.
        MultiFab::LinComb(
            K[ii], 1._rt, *Bfield[lev][ii], 0, -1._rt, B_old[ii], 0, 1, 1, ng
        );
    }

    // Step 3:
    FieldPush(
        Bfield, Efield, Jfield, rhofield, edge_lengths,
        dt, dt_type, ng, nodal_sync
    );

    // The Bfield is now given by:
    // B_new = B_old + 0.5 * dt * K1 + dt * [-curl  x E(B_old + 0.5 * dt * K1)]
    //       = B_old + 0.5 * dt * K1 + dt * K2
    for (int ii = 0; ii < 3; ii++)
    {
        // Subtract 0.5 * dt * K1 from the Bfield for each direction to get
        // B_new = B_old + dt * K2.
        MultiFab::Subtract(*Bfield[lev][ii], K[ii], 1, 0, 1, ng);
    }

    // Step 4:
    FieldPush(
        Bfield, Efield, Jfield, rhofield, edge_lengths,
        0.5_rt*dt, dt_type, ng, nodal_sync
    );

    // The Bfield is now given by:
    // B_new = B_old + dt * K2 + 0.5 * dt * [-curl x E(B_old + dt * K2)]
    //       = B_old + dt * K2 + 0.5 * dt * K3
    for (int ii = 0; ii < 3; ii++)
    {
        // Subtract B_old from the Bfield for each direction, to get
        // B = dt * K2 + 0.5 * dt * K3.
        MultiFab::Subtract(*Bfield[lev][ii], B_old[ii], 0, 0, 1, ng);

        // Add dt * K2 + 0.5 * dt * K3 to index 0 of K (= 0.5 * dt * K0).
        MultiFab::Add(K[ii], *Bfield[lev][ii], 0, 0, 1, ng);

        // Add 2 * 0.5 * dt * K1 to index 0 of K.
        MultiFab::LinComb(
            K[ii], 1.0, K[ii], 0, 2.0, K[ii], 1, 0, 1, ng
        );

        // Overwrite the Bfield with the Runge-Kutta sum:
        // B_new = B_old + 1/3 * dt * (0.5 * K0 + K1 + K2 + 0.5 * K3).
        MultiFab::LinComb(
            *Bfield[lev][ii], 1.0, B_old[ii], 0, 1.0/3.0, K[ii], 0, 0, 1, ng
        );
    }
}

void HybridPICModel::FieldPush (
    amrex::Vector<std::array< std::unique_ptr<amrex::MultiFab>, 3>>& Bfield,
    amrex::Vector<std::array< std::unique_ptr<amrex::MultiFab>, 3>>& Efield,
    amrex::Vector<std::array< std::unique_ptr<amrex::MultiFab>, 3>> const& Jfield,
    amrex::Vector<std::unique_ptr<amrex::MultiFab>> const& rhofield,
    amrex::Vector<std::array< std::unique_ptr<amrex::MultiFab>, 3>> const& edge_lengths,
    amrex::Real dt, DtType dt_type,
    IntVect ng, std::optional<bool> nodal_sync )
{
    auto& warpx = WarpX::GetInstance();

    // Calculate J = curl x B / mu0
    CalculateCurrentAmpere(Bfield, edge_lengths);
    // Calculate the E-field from Ohm's law
    HybridPICSolveE(Efield, Jfield, Bfield, rhofield, edge_lengths, true);
    warpx.FillBoundaryE(ng, nodal_sync);
    // Push forward the B-field using Faraday's law
    warpx.EvolveB(dt, dt_type);
    warpx.FillBoundaryB(ng, nodal_sync);
}<|MERGE_RESOLUTION|>--- conflicted
+++ resolved
@@ -222,23 +222,9 @@
     for (int lev = 0; lev <= warpx.finestLevel(); ++lev)
     {
 #ifdef AMREX_USE_EB
-<<<<<<< HEAD
         auto& edge_lengths_x = warpx.getField(FieldType::edge_lengths, lev, 0);
-        edge_lengths[0] = std::make_unique<amrex::MultiFab>(
-            edge_lengths_x, amrex::make_alias, 0, edge_lengths_x.nComp()
-        );
         auto& edge_lengths_y = warpx.getField(FieldType::edge_lengths, lev, 1);
-        edge_lengths[1] = std::make_unique<amrex::MultiFab>(
-            edge_lengths_y, amrex::make_alias, 0, edge_lengths_y.nComp()
-        );
         auto& edge_lengths_z = warpx.getField(FieldType::edge_lengths, lev, 2);
-        edge_lengths[2] = std::make_unique<amrex::MultiFab>(
-            edge_lengths_z, amrex::make_alias, 0, edge_lengths_z.nComp()
-        );
-=======
-        auto& edge_lengths_x = warpx.getedgelengths(lev, 0);
-        auto& edge_lengths_y = warpx.getedgelengths(lev, 1);
-        auto& edge_lengths_z = warpx.getedgelengths(lev, 2);
 
         const auto edge_lengths = std::array< std::unique_ptr<amrex::MultiFab>, 3 >{
             std::make_unique<amrex::MultiFab>(
@@ -250,7 +236,6 @@
         };
 #else
         const auto edge_lengths = std::array< std::unique_ptr<amrex::MultiFab>, 3 >();
->>>>>>> c4b12665
 #endif
         GetCurrentExternal(edge_lengths, lev);
     }
