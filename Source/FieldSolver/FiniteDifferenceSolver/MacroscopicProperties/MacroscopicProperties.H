--- conflicted
+++ resolved
@@ -49,12 +49,8 @@
       */
      void InitializeMacroMultiFabUsingParser (amrex::MultiFab *macro_mf,
                                   amrex::ParserExecutor<3> const& macro_parser,
-<<<<<<< HEAD
-                                  const amrex::GpuArray<amrex::Real, AMREX_SPACEDIM> dx_lev,
-                                  const amrex::RealBox& prob_domain_lev);
-=======
-                                  int lev);
->>>>>>> a056388a
+                                  amrex::GpuArray<amrex::Real, AMREX_SPACEDIM> dx_lev,
+                                  amrex::RealBox& prob_domain_lev);
 
      /** Gpu Vector with index type of the conductivity multifab */
      amrex::GpuArray<int, 3> sigma_IndexType;
