--- conflicted
+++ resolved
@@ -91,23 +91,14 @@
     // since we grow the tiles by one guard cell after creating them.
     for ( MFIter mfi(*Efield[Direction{0}], false); mfi.isValid(); ++mfi ) {
         // Extract field data for this grid/tile
-<<<<<<< HEAD
-        Array4<Real> const& Er = Efield[0]->array(mfi);
-        Array4<Real> const& Et = Efield[1]->array(mfi);
-#if defined(WARPX_DIM_RZ)
-        Array4<Real> const& Ez = Efield[2]->array(mfi);
-        Array4<Real> const& Br = Bfield[0]->array(mfi);
-        Array4<Real> const& Bt = Bfield[1]->array(mfi);
-#endif
-        Array4<Real> const& Bz = Bfield[2]->array(mfi);
-=======
         Array4<Real> const& Er = Efield[Direction{0}]->array(mfi);
         Array4<Real> const& Et = Efield[Direction{1}]->array(mfi);
+#if defined(WARPX_DIM_RZ)
         Array4<Real> const& Ez = Efield[Direction{2}]->array(mfi);
         Array4<Real> const& Br = Bfield[Direction{0}]->array(mfi);
         Array4<Real> const& Bt = Bfield[Direction{1}]->array(mfi);
+#endif
         Array4<Real> const& Bz = Bfield[Direction{2}]->array(mfi);
->>>>>>> 2d617203
 
         // Extract tileboxes for which to loop
         Box tbr  = mfi.tilebox(Bfield[0]->ixType().toIntVect());
