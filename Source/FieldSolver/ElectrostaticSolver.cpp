--- conflicted
+++ resolved
@@ -368,39 +368,7 @@
     phi_bc_values_hi[2] = field_boundary_handler.potential_zhi(gett_new(0));
 #endif
 
-<<<<<<< HEAD
-    // Define the boundary conditions
-    Array<LinOpBCType,AMREX_SPACEDIM> lobc, hibc;
-    std::array<bool,AMREX_SPACEDIM> dirichlet_flag;
-    Array<amrex::Real,AMREX_SPACEDIM> phi_bc_values_lo, phi_bc_values_hi;
-    for (int idim=0; idim<AMREX_SPACEDIM; idim++){
-        if ( WarpX::field_boundary_lo[idim] == FieldBoundaryType::Periodic
-             && WarpX::field_boundary_hi[idim] == FieldBoundaryType::Periodic ) {
-            lobc[idim] = LinOpBCType::Periodic;
-            hibc[idim] = LinOpBCType::Periodic;
-            dirichlet_flag[idim] = false;
-        } else if ( WarpX::field_boundary_lo[idim] == FieldBoundaryType::PEC
-             && WarpX::field_boundary_hi[idim] == FieldBoundaryType::PEC ) {
-            // Ideally, we would often want open boundary conditions here.
-            lobc[idim] = LinOpBCType::Dirichlet;
-            hibc[idim] = LinOpBCType::Dirichlet;
-
-            // set flag so we know which dimensions to fix the potential for
-            dirichlet_flag[idim] = true;
-            // parse the input file for the potential at the current time
-            getPhiBC(idim, phi_bc_values_lo[idim], phi_bc_values_hi[idim]);
-        } else {
-            AMREX_ALWAYS_ASSERT_WITH_MESSAGE(false,
-                "Field boundary conditions have to be either periodic or PEC "
-                "when using the electrostatic solver"
-            );
-        }
-    }
-
-    setPhiBC(phi, dirichlet_flag, phi_bc_values_lo, phi_bc_values_hi);
-=======
     setPhiBC(phi, phi_bc_values_lo, phi_bc_values_hi);
->>>>>>> 339bd48c
 
 #ifndef AMREX_USE_EB
     // Define the linear operator (Poisson operator)
@@ -552,76 +520,6 @@
     }} // lev & MFIter
 }
 
-<<<<<<< HEAD
-/* \brief Utility function to parse input file for boundary potentials.
-
-    The input values are parsed to allow math expressions for the potentials
-    that specify time dependence.
-
-   \param[in] idim The dimension for which the potential is queried
-   \param[inout] pot_lo The specified value of `phi` on the lower boundary.
-   \param[inout] pot_hi The specified value of `phi` on the upper boundary.
-*/
-void
-WarpX::getPhiBC( const int idim, amrex::Real &pot_lo, amrex::Real &pot_hi ) const
-{
-    // set default potentials to zero in order for current tests to pass
-    // but forcing the user to specify a potential might be better
-    std::string potential_lo_str = "0";
-    std::string potential_hi_str = "0";
-
-    // Get the boundary potentials specified in the simulation input file
-    // first as strings and then parse those for possible math expressions
-    ParmParse pp_boundary("boundary");
-
-#ifdef WARPX_DIM_RZ
-    if (idim == 1) {
-        pp_boundary.query("potential_lo_z", potential_lo_str);
-        pp_boundary.query("potential_hi_z", potential_hi_str);
-    }
-    else {
-        AMREX_ALWAYS_ASSERT_WITH_MESSAGE(false,
-            "Field boundary condition values can currently only be specified "
-            "for z when using RZ geometry."
-        );
-    }
-#else
-    if (idim == 0) {
-        if (AMREX_SPACEDIM == 1){
-            pp_boundary.query("potential_lo_z", potential_lo_str);
-            pp_boundary.query("potential_hi_z", potential_hi_str);
-        }
-        else {
-        pp_boundary.query("potential_lo_x", potential_lo_str);
-        pp_boundary.query("potential_hi_x", potential_hi_str);
-        }
-    }
-    else if (idim == 1){
-        if (AMREX_SPACEDIM == 2){
-            pp_boundary.query("potential_lo_z", potential_lo_str);
-            pp_boundary.query("potential_hi_z", potential_hi_str);
-        }
-        else {
-            pp_boundary.query("potential_lo_y", potential_lo_str);
-            pp_boundary.query("potential_hi_y", potential_hi_str);
-        }
-    }
-    else {
-        pp_boundary.query("potential_lo_z", potential_lo_str);
-        pp_boundary.query("potential_hi_z", potential_hi_str);
-    }
-#endif
-
-    auto parser_lo = makeParser(potential_lo_str, {"t"});
-    auto parser_lo_exe = parser_lo.compileHost<1>();
-    pot_lo = parser_lo_exe(gett_new(0));
-    auto parser_hi = makeParser(potential_hi_str, {"t"});
-    auto parser_hi_exe = parser_hi.compileHost<1>();
-    pot_hi = parser_hi_exe(gett_new(0));
-}
-
-=======
->>>>>>> 339bd48c
 /* \brief Compute the electric field that corresponds to `phi`, and
           add it to the set of MultiFab `E`.
 
