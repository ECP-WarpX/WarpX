--- conflicted
+++ resolved
@@ -269,13 +269,7 @@
     std::array<bool,AMREX_SPACEDIM> dirichlet_flag;
     dirichlet_flag[0] = false;
     Array<amrex::Real,AMREX_SPACEDIM> phi_bc_values_lo, phi_bc_values_hi;
-<<<<<<< HEAD
-    if ( Geom(0).isPeriodic(1) ) {
-        lobc[1] = LinOpBCType::Periodic;
-        hibc[1] = LinOpBCType::Periodic;
-        dirichlet_flag[1] = false;
-    } else {
-=======
+
     if ( WarpX::field_boundary_lo[1] == FieldBoundaryType::Periodic
          && WarpX::field_boundary_hi[1] == FieldBoundaryType::Periodic ) {
         lobc[1] = LinOpBCType::Periodic;
@@ -283,7 +277,7 @@
         dirichlet_flag[1] = false;
     } else if ( WarpX::field_boundary_lo[1] == FieldBoundaryType::PEC
          && WarpX::field_boundary_hi[1] == FieldBoundaryType::PEC ) {
->>>>>>> d65e6682
+
         // Use Dirichlet boundary condition by default.
         // Ideally, we would often want open boundary conditions here.
         lobc[1] = LinOpBCType::Dirichlet;
@@ -359,13 +353,10 @@
             lobc[idim] = LinOpBCType::Periodic;
             hibc[idim] = LinOpBCType::Periodic;
             dirichlet_flag[idim] = false;
-<<<<<<< HEAD
-        } else {
-            // Use Dirichlet boundary condition by default.
-=======
+
         } else if ( WarpX::field_boundary_lo[idim] == FieldBoundaryType::PEC
              && WarpX::field_boundary_hi[idim] == FieldBoundaryType::PEC ) {
->>>>>>> d65e6682
+
             // Ideally, we would often want open boundary conditions here.
             lobc[idim] = LinOpBCType::Dirichlet;
             hibc[idim] = LinOpBCType::Dirichlet;
@@ -374,16 +365,12 @@
             dirichlet_flag[idim] = true;
             // parse the input file for the potential at the current time
             getPhiBC(idim, phi_bc_values_lo[idim], phi_bc_values_hi[idim]);
-<<<<<<< HEAD
-
-=======
         }
         else {
             AMREX_ALWAYS_ASSERT_WITH_MESSAGE(false,
                 "Field boundary conditions have to be either periodic or PEC "
                 "when using the electrostatic solver"
             );
->>>>>>> d65e6682
         }
     }
 
@@ -440,18 +427,6 @@
     }
     if (!has_Dirichlet) return;
 
-<<<<<<< HEAD
-    amrex::Box domain = Geom(0).Domain();
-    domain.surroundingNodes();
-    const auto lo = lbound(domain);
-    const auto hi = ubound(domain);
-
-    // loop over all mesh refinement levels and set the boundary values
-    for (int lev=0; lev <= max_level; lev++) {
-
-#ifdef AMREX_USE_OMP
-#pragma omp parallel if (amrex::Gpu::notInLaunchRegion())
-=======
     // loop over all mesh refinement levels and set the boundary values
     for (int lev=0; lev <= max_level; lev++) {
 
@@ -547,81 +522,7 @@
         pp_boundary.query("potential_lo_z", potential_lo_str);
         pp_boundary.query("potential_hi_z", potential_hi_str);
     }
->>>>>>> d65e6682
-#endif
-        for ( MFIter mfi(*phi[lev], TilingIfNotGPU()); mfi.isValid(); ++mfi ) {
-            // Extract the potential
-            auto phi_arr   = phi[lev]->array(mfi);
-            // Extract tileboxes for which to loop
-            const Box& tb  = mfi.tilebox( phi[lev]->ixType().toIntVect() );
-
-            amrex::ParallelFor( tb,
-                [=] AMREX_GPU_DEVICE (int i, int j, int k) {
-                    int idx, idx_lo, idx_hi;
-
-                    for (int idim=0; idim<AMREX_SPACEDIM; idim++){
-                        // check if the boundary in this dimension should be set
-                        if (!dirichlet_flag[idim]) continue;
-
-                        if (idim == 0){
-                            idx = i;
-                            idx_lo = lo.x;
-                            idx_hi = hi.x;
-                        }
-                        if (idim == 1){
-                            idx = j;
-                            idx_lo = lo.y;
-                            idx_hi = hi.y;
-                        }
-                        if (idim == 2){
-                            idx = k;
-                            idx_lo = lo.z;
-                            idx_hi = hi.z;
-                        }
-
-                        if (idx == idx_lo) phi_arr(i,j,k) = phi_bc_values_lo[idim];
-                        if (idx == idx_hi) phi_arr(i,j,k) = phi_bc_values_hi[idim];
-                    }
-
-                } // loop ijk
-            );
-    }} // lev & MFIter
-}
-
-/* \bried Utility function to parse input file for boundary potentials.
-
-    The input values are parsed to allow math expressions for the potentials
-    that specify time dependence.
-
-   \param[in] idim The dimension for which the potential is queried
-   \param[inout] pot_lo The specified value of `phi` on the lower boundary.
-   \param[inout] pot_hi The specified value of `phi` on the upper boundary.
-*/
-void
-WarpX::getPhiBC( const int idim, amrex::Real &pot_lo, amrex::Real &pot_hi ) const
-{
-    Vector<std::string> potential_lo_str(AMREX_SPACEDIM);
-    Vector<std::string> potential_hi_str(AMREX_SPACEDIM);
-
-    // set default potentials to zero in order for current tests to pass
-    // but forcing the user to specify a potential might be better
-    for (int i = 0; i < AMREX_SPACEDIM; i++)
-    {
-        potential_lo_str[i] = "0";
-        potential_hi_str[i] = "0";
-    }
-
-    // Get the boundary potentials specified in the simulation input file
-    // first as strings and then parse those for possible math expressions
-    ParmParse pp_geom("boundary");
-    pp_geom.queryarr("potential_lo",potential_lo_str,0,AMREX_SPACEDIM);
-    pp_geom.queryarr("potential_hi",potential_hi_str,0,AMREX_SPACEDIM);
-
-    auto parser_lo = makeParser(potential_lo_str[idim], {"t"});
-    pot_lo = parser_lo.eval(gett_new(0));
-    auto parser_hi = makeParser(potential_hi_str[idim], {"t"});
-    pot_hi = parser_hi.eval(gett_new(0));
-}
+#endif
 
     auto parser_lo = makeParser(potential_lo_str, {"t"});
     pot_lo = parser_lo.eval(gett_new(0));
