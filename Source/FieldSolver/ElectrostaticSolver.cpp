--- conflicted
+++ resolved
@@ -882,16 +882,10 @@
                 dirichlet_flag[idim*2] = false;
             }
             else {
-<<<<<<< HEAD
                 WarpX::GetInstance().RecordWarning(
                     "ElectrostaticSolver",
                     "When using the electrostatic solver, the field boundary condition is only well-defined for periodic and PEC. Neumann boundaries will be used for electrostatic solver here.",
                     WarnPriority::low
-=======
-                WARPX_ALWAYS_ASSERT_WITH_MESSAGE(false,
-                    "Field boundary conditions have to be either periodic, PEC or neumann "
-                    "when using the electrostatic solver"
->>>>>>> b382e426
                 );
                 lobc[idim] = LinOpBCType::Neumann;
                 dirichlet_flag[idim*2] = false;
@@ -906,16 +900,10 @@
                 dirichlet_flag[idim*2+1] = false;
             }
             else {
-<<<<<<< HEAD
                 WarpX::GetInstance().RecordWarning(
                      "ElectrostaticSolver",
                      "When using the electrostatic solver, the field boundary condition is only well-defined for periodic and PEC. Neumann boundaries will be used for electrostatic solver here.",
                      WarnPriority::low
-=======
-                WARPX_ALWAYS_ASSERT_WITH_MESSAGE(false,
-                    "Field boundary conditions have to be either periodic, PEC or neumann "
-                    "when using the electrostatic solver"
->>>>>>> b382e426
                 );
                 hibc[idim] = LinOpBCType::Neumann;
                 dirichlet_flag[idim*2+1] = false;
