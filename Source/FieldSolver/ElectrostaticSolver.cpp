--- conflicted
+++ resolved
@@ -320,8 +320,6 @@
     // set the boundary potential values if needed
     setPhiBC(phi, phi_bc_values_lo, phi_bc_values_hi);
 
-<<<<<<< HEAD
-=======
     amrex::Real max_norm_b = 0.0;
     for (int lev=0; lev < rho.size(); lev++){
         rho[lev]->mult(-1._rt/PhysConst::ep0);
@@ -337,7 +335,6 @@
         );
     }
 
->>>>>>> fb136543
 #ifndef AMREX_USE_EB
 
     // Define the linear operator (Poisson operator)
