--- conflicted
+++ resolved
@@ -55,25 +55,16 @@
 
 void
 WarpX::DepositChargeDensity (WarpXParticleContainer& species, const bool local,
-                             const bool reset, const bool do_rz_volume_scaling)
+                             const bool reset, const bool do_rz_volume_scaling,
+                             const bool interpolate_across_levels)
 {
     // deposit charge density on the grid and write to rho_fp. If reset is true
     // the values in rho_fp will be overwritten, if false the charge density
     // from the current species will be added to rho_fp.
-    species.DepositCharge(rho_fp, local, reset, do_rz_volume_scaling);
-}
-
-void
-WarpX::ChargeDensityGridProcessing ()
-{
-    for (int lev = 0; lev <= max_level; lev++) {
-        ApplyFilterandSumBoundaryRho (lev, lev, *rho_fp[lev], 0, 1);
-    }
-#ifdef WARPX_DIM_RZ
-    for (int lev = 0; lev <= max_level; lev++) {
-        ApplyInverseVolumeScalingToChargeDensity(rho_fp[lev].get(), lev);
-    }
-#endif
+    species.DepositCharge(
+        rho_fp, local, reset, do_rz_volume_scaling, interpolate_across_levels
+    );
+    SyncRho();
 }
 
 void
@@ -95,13 +86,21 @@
 
         // Loop over particles to gather to total charge density
         bool const local = true;
+        bool const interpolate_across_levels = false;
         bool const reset = false;
         bool const do_rz_volume_scaling = false;
         for (int ispecies=0; ispecies<mypc->nSpecies(); ispecies++){
             WarpXParticleContainer& species = mypc->GetParticleContainer(ispecies);
-            species.DepositCharge(rho_fp, local, reset, do_rz_volume_scaling);
-        }
-        ChargeDensityGridProcessing();
+            species.DepositCharge(
+                rho_fp, local, reset, do_rz_volume_scaling, interpolate_across_levels
+            );
+        }
+#ifdef WARPX_DIM_RZ
+        for (int lev = 0; lev <= max_level; lev++) {
+            ApplyInverseVolumeScalingToChargeDensity(rho_fp[lev].get(), lev);
+        }
+#endif
+        SyncRho();
         AddSpaceChargeFieldLabFrame();
 
     } else {
@@ -174,42 +173,14 @@
                                      "Error: RZ electrostatic only implemented for a single mode");
 #endif
 
-<<<<<<< HEAD
-=======
-    // Zero out the charge density
-    for (int lev = 0; lev <= max_level; lev++) {
-        rho_fp[lev]->setVal(0.);
-    }
-
-    // Deposit particle charge density (source of Poisson solver)
-    for (int ispecies=0; ispecies<mypc->nSpecies(); ispecies++){
-        WarpXParticleContainer& species = mypc->GetParticleContainer(ispecies);
-        bool const local = true;
-        bool const interpolate_across_levels = false;
-        bool const reset = false;
-        bool const do_rz_volume_scaling = false;
-        species.DepositCharge(rho_fp, local, reset, do_rz_volume_scaling, interpolate_across_levels);
-    }
-#ifdef WARPX_DIM_RZ
-    for (int lev = 0; lev <= max_level; lev++) {
-        ApplyInverseVolumeScalingToChargeDensity(rho_fp[lev].get(), lev);
-    }
-#endif
-    SyncRho(); // Apply filter, perform MPI exchange, interpolate across levels
-
->>>>>>> e33bae14
     // beta is zero in lab frame
     // Todo: use simpler finite difference form with beta=0
     std::array<Real, 3> beta = {0._rt};
 
     // Compute the potential phi, by solving the Poisson equation
-<<<<<<< HEAD
     if (warpx_py_poissonsolver) warpx_py_poissonsolver();
     else computePhi( rho_fp, phi_fp, beta, self_fields_required_precision,
                      self_fields_max_iters, self_fields_verbosity );
-=======
-    computePhi( rho_fp, phi_fp, beta, self_fields_required_precision, self_fields_max_iters, self_fields_verbosity );
->>>>>>> e33bae14
 
     // Compute the electric field. Note that if an EB is used the electric
     // field will be calculated in the computePhi call.
