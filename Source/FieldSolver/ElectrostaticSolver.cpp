--- conflicted
+++ resolved
@@ -292,32 +292,6 @@
     LPInfo info;
 
     for (int lev=0; lev<=finest_level; lev++) {
-
-<<<<<<< HEAD
-=======
-#ifndef AMREX_USE_EB
-#ifdef WARPX_DIM_RZ
-        Real const dx = geom_scaled[lev].CellSize(0);
-        Real const dz_scaled = geom_scaled[lev].CellSize(1);
-        int max_semicoarsening_level = 0;
-        int semicoarsening_direction = -1;
-        if (dz_scaled > dx) {
-            semicoarsening_direction = 1;
-            max_semicoarsening_level = static_cast<int>(std::log2(dz_scaled/dx));
-        } else if (dz_scaled < dx) {
-            semicoarsening_direction = 0;
-            max_semicoarsening_level = static_cast<int>(std::log2(dx/dz_scaled));
-        }
-        if (max_semicoarsening_level > 0) {
-            info.setSemicoarsening(true);
-            info.setMaxSemicoarseningLevel(max_semicoarsening_level);
-            info.setSemicoarseningDirection(semicoarsening_direction);
-        }
-        // Define the linear operator (Poisson operator)
-        MLEBNodeFDLaplacian linop( {geom_scaled[lev]}, {boxArray(lev)}, {DistributionMap(lev)}, info );
-        linop.setSigma({0._rt, 1._rt});
-#else
->>>>>>> a7cf8a49
         // Set the value of beta
         amrex::Array<amrex::Real,AMREX_SPACEDIM> beta_solver =
 #if defined(WARPX_DIM_1D_Z)
@@ -347,7 +321,6 @@
             info.setMaxSemicoarseningLevel(max_semicoarsening_level);
             info.setSemicoarseningDirection(semicoarsening_direction);
         }
-<<<<<<< HEAD
 
 #if defined(AMREX_USE_EB) || defined(WARPX_DIM_RZ)
         // In the presence of EB or RZ: the solver assumes that the beam is
@@ -356,33 +329,20 @@
         MLEBNodeFDLaplacian linop( {Geom(lev)}, {boxArray(lev)}, {DistributionMap(lev)}, info
 #if defined(AMREX_USE_EB)
             , {&WarpX::fieldEBFactory(lev)}
-=======
-        MLNodeTensorLaplacian linop( {Geom(lev)}, {boxArray(lev)}, {DistributionMap(lev)}, info );
-        linop.setBeta( beta_solver );
-#endif
-#else
-        // With embedded boundary: extract EB info
-        MLEBNodeFDLaplacian linop( {Geom(lev)}, {boxArray(lev)}, {DistributionMap(lev)}, info, {&WarpX::fieldEBFactory(lev)});
-
-#ifdef WARPX_DIM_RZ
-            linop.setSigma({0._rt, 1._rt});
-#else
-            // Note: this assumes that the beam is propagating along
-            // one of the axes of the grid, i.e. that only *one* of the Cartesian
-            // components of `beta` is non-negligible.
-            linop.setSigma({AMREX_D_DECL(
-                1._rt-beta[0]*beta[0], 1._rt-beta[1]*beta[1], 1._rt-beta[2]*beta[2])});
->>>>>>> a7cf8a49
 #endif
         );
 
         // Note: this assumes that the beam is propagating along
         // one of the axes of the grid, i.e. that only *one* of the
         // components of `beta` is non-negligible.
+#if defined(WARPX_DIM_RZ)
+        linop.setSigma({0., 1._rt-beta_solver[1]*beta_solver[1]});
+#else
         linop.setSigma({AMREX_D_DECL(
             1._rt-beta_solver[0]*beta_solver[0],
             1._rt-beta_solver[1]*beta_solver[1],
             1._rt-beta_solver[2]*beta_solver[2])});
+#endif
 
 #if defined(AMREX_USE_EB)
         // if the EB potential only depends on time, the potential can be passed
