--- conflicted
+++ resolved
@@ -25,22 +25,9 @@
     m_E.Define( m_WarpX, "Efield_fp" );
     m_Eold.Define( m_E );
 
-<<<<<<< HEAD
-    // Define Bold MultiFab
-    m_Bold.resize(m_num_amr_levels); // size is number of levels
-    for (int lev = 0; lev < m_num_amr_levels; ++lev) {
-        for (int n=0; n<3; n++) {
-            const amrex::MultiFab& Bfp = m_WarpX->getField( FieldType::Bfield_fp,lev,n);
-            m_Bold[lev][n] = std::make_unique<amrex::MultiFab>( Bfp.boxArray(),
-                                                                Bfp.DistributionMap(),
-                                                                Bfp.nComp(),
-                                                                Bfp.nGrowVect() );
-        }
-=======
     // Define B_old MultiFabs
     using ablastr::fields::Direction;
-    const int num_levels = 1;
-    for (int lev = 0; lev < num_levels; ++lev) {
+    for (int lev = 0; lev < m_num_amr_levels; ++lev) {
         const auto& ba_Bx = m_WarpX->m_fields.get(FieldType::Bfield_fp, Direction{0}, lev)->boxArray();
         const auto& ba_By = m_WarpX->m_fields.get(FieldType::Bfield_fp, Direction{1}, lev)->boxArray();
         const auto& ba_Bz = m_WarpX->m_fields.get(FieldType::Bfield_fp, Direction{2}, lev)->boxArray();
@@ -49,7 +36,6 @@
         m_WarpX->m_fields.alloc_init(FieldType::B_old, Direction{0}, lev, ba_Bx, dm, 1, ngb, 0.0_rt);
         m_WarpX->m_fields.alloc_init(FieldType::B_old, Direction{1}, lev, ba_By, dm, 1, ngb, 0.0_rt);
         m_WarpX->m_fields.alloc_init(FieldType::B_old, Direction{2}, lev, ba_Bz, dm, 1, ngb, 0.0_rt);
->>>>>>> 0337ee12
     }
 
     // Parse theta-implicit solver specific parameters
