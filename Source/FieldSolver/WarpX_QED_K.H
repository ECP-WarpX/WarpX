--- conflicted
+++ resolved
@@ -220,11 +220,7 @@
                                            invAz[1]*Omega[1] +
                                            invAz[2]*Omega[2]);
 
-<<<<<<< HEAD
     // Adding the QED corrections to the original fields
-=======
-    // Adding the QED corrections to the origional fields
->>>>>>> 7da4b2be
 
     Ex(j,k,l) = Ex(j,k,l) + 0.5_rt*dt*dEx;
 
@@ -350,11 +346,7 @@
                                            invAz[1]*Omega[1] +
                                            invAz[2]*Omega[2]);
 
-<<<<<<< HEAD
-   // Adding the QED corrections to the original fields
-=======
-    // Adding the QED corrections to the origional fields
->>>>>>> 7da4b2be
+    // Adding the QED corrections to the original fields
 
     Ex(j,k,0) = Ex(j,k,0) + 0.5_rt*dt*dEx;
 
