--- conflicted
+++ resolved
@@ -101,12 +101,8 @@
             true
         );
         FillBoundaryE(guard_cells.ng_FieldSolver, WarpX::sync_nodal_points);
-<<<<<<< HEAD
         ApplyEfieldBoundary(guard_cells.ng_FieldSolver);
-        EvolveB(0.5 / sub_steps * dt[0]);
-=======
-        EvolveB(0.5_rt / sub_steps * dt[0], DtType::FirstHalf);
->>>>>>> ce82a694
+        EvolveB(0.5_rt / sub_steps * dt[0]);
         FillBoundaryB(guard_cells.ng_FieldSolver, WarpX::sync_nodal_points);
         ApplyBfieldBoundary(guard_cells.ng_FieldSolver, DtType::FirstHalf);
 
@@ -136,12 +132,8 @@
             true
         );
         FillBoundaryE(guard_cells.ng_FieldSolver, WarpX::sync_nodal_points);
-<<<<<<< HEAD
         ApplyEfieldBoundary(guard_cells.ng_FieldSolver);
-        EvolveB(0.5 / sub_steps * dt[0]);
-=======
-        EvolveB(0.5_rt / sub_steps * dt[0], DtType::SecondHalf);
->>>>>>> ce82a694
+        EvolveB(0.5_rt / sub_steps * dt[0]);
         FillBoundaryB(guard_cells.ng_FieldSolver, WarpX::sync_nodal_points);
         ApplyBfieldBoundary(guard_cells.ng_FieldSolver, DtType::SecondHalf);
     }
