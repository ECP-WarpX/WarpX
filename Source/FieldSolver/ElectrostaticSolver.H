--- conflicted
+++ resolved
@@ -16,13 +16,10 @@
 #include <AMReX_REAL.H>
 #include <AMReX_Parser.H>
 
-<<<<<<< HEAD
 #include <array>
 #include <string>
+#include <utility>
 
-=======
-#include <utility>
->>>>>>> 9867ccb4
 
 namespace ElectrostaticSolver {
 
