<<<<<<< HEAD
target_sources(WarpX
  PRIVATE
    ElectrostaticSolver.cpp
    WarpXPushFieldsEM.cpp
    WarpXPushFieldsHybridPIC.cpp
    WarpX_QED_Field_Pushers.cpp
)
=======
foreach(D IN LISTS WarpX_DIMS)
    warpx_set_suffix_dims(SD ${D})
    target_sources(WarpX_${SD}
      PRIVATE
        ElectrostaticSolver.cpp
        WarpXPushFieldsEM.cpp
        WarpX_QED_Field_Pushers.cpp
    )
endforeach()
>>>>>>> 55cf9633

add_subdirectory(FiniteDifferenceSolver)
add_subdirectory(MagnetostaticSolver)
if(WarpX_PSATD)
    add_subdirectory(SpectralSolver)
endif()<|MERGE_RESOLUTION|>--- conflicted
+++ resolved
@@ -1,22 +1,13 @@
-<<<<<<< HEAD
-target_sources(WarpX
-  PRIVATE
-    ElectrostaticSolver.cpp
-    WarpXPushFieldsEM.cpp
-    WarpXPushFieldsHybridPIC.cpp
-    WarpX_QED_Field_Pushers.cpp
-)
-=======
 foreach(D IN LISTS WarpX_DIMS)
     warpx_set_suffix_dims(SD ${D})
     target_sources(WarpX_${SD}
       PRIVATE
         ElectrostaticSolver.cpp
         WarpXPushFieldsEM.cpp
+        WarpXPushFieldsHybridPIC.cpp
         WarpX_QED_Field_Pushers.cpp
     )
 endforeach()
->>>>>>> 55cf9633
 
 add_subdirectory(FiniteDifferenceSolver)
 add_subdirectory(MagnetostaticSolver)
