--- conflicted
+++ resolved
@@ -38,44 +38,18 @@
         /* \brief Transform the component `i_comp` of MultiFab `field_mf`
          *  to spectral space, and store the corresponding result internally
          *  (in the spectral field specified by `field_index`) */
-<<<<<<< HEAD
-        void ForwardTransform(amrex::MultiFab const & field_mf,
-                              int const field_index,
-=======
-
-        void ForwardTransform (amrex::MultiFab const & field_mf,
-                               int const field_index,
->>>>>>> 153d8943
+        void ForwardTransform (amrex::MultiFab const & field_mf, int const field_index,
                                int const i_comp=0);
 
         /* \brief Transform the two MultiFabs `field_mf1` and `field_mf2`
          *  to spectral space, and store the corresponding results internally
          *  (in the spectral field specified by `field_index1` and `field_index2`) */
-<<<<<<< HEAD
-        void ForwardTransform(amrex::MultiFab const & field_mf1, int const field_index1,
-                              amrex::MultiFab const & field_mf2, int const field_index2);
-
-        /* \brief Transform spectral field specified by `field_index` back to
-         * real space, and store it in the component `i_comp` of `field_mf` */
-        void BackwardTransform(amrex::MultiFab& field_mf,
-                               int const field_index,
-                               int const i_comp=0);
-
-        /* \brief Transform spectral fields specified by `field_index1` and `field_index2`
-         * back to real space, and store it in `field_mf1` and `field_mf2`*/
-        void BackwardTransform(amrex::MultiFab& field_mf1, int const field_index1,
-                               amrex::MultiFab& field_mf2, int const field_index2);
-
-        /* \brief Update the fields in spectral space, over one timestep */
-        void pushSpectralFields();
-=======
         void ForwardTransform (amrex::MultiFab const & field_mf1, int const field_index1,
                                amrex::MultiFab const & field_mf2, int const field_index2);
 
         /* \brief Transform spectral field specified by `field_index` back to
          * real space, and store it in the component `i_comp` of `field_mf` */
-        void BackwardTransform (amrex::MultiFab& field_mf,
-                                int const field_index,
+        void BackwardTransform (amrex::MultiFab& field_mf, int const field_index,
                                 int const i_comp=0);
 
         /* \brief Transform spectral fields specified by `field_index1` and `field_index2`
@@ -85,7 +59,6 @@
 
         /* \brief Update the fields in spectral space, over one timestep */
         void pushSpectralFields ();
->>>>>>> 153d8943
 
         /* \brief Initialize K space filtering arrays */
         void InitFilter (amrex::IntVect const & filter_npass_each_dir,
@@ -104,23 +77,14 @@
         void ApplyFilter (int const field_index1, int const field_index2, int const field_index3)
         {
             field_data.ApplyFilter(field_index1, field_index2, field_index3);
-<<<<<<< HEAD
-        };
+        }
 
-=======
-        }
->>>>>>> 153d8943
         /**
           * \brief Public interface to call the member function ComputeSpectralDivE
           * of the base class SpectralBaseAlgorithmRZ from objects of class SpectralSolverRZ
           */
-<<<<<<< HEAD
-        void ComputeSpectralDivE(const std::array<std::unique_ptr<amrex::MultiFab>,3>& Efield,
-                                 amrex::MultiFab& divE);
-=======
         void ComputeSpectralDivE (const std::array<std::unique_ptr<amrex::MultiFab>,3>& Efield,
                                   amrex::MultiFab& divE);
->>>>>>> 153d8943
 
         /**
          * \brief Public interface to call the virtual function \c CurrentCorrection,
@@ -132,13 +96,8 @@
          *                        storing the three components of the current density
          * \param[in]     rho     unique pointer to MultiFab storing the charge density
          */
-<<<<<<< HEAD
-        void CurrentCorrection(std::array<std::unique_ptr<amrex::MultiFab>,3>& current,
-                               const std::unique_ptr<amrex::MultiFab>& rho);
-=======
         void CurrentCorrection (std::array<std::unique_ptr<amrex::MultiFab>,3>& current,
                                 const std::unique_ptr<amrex::MultiFab>& rho);
->>>>>>> 153d8943
 
         /**
          * \brief Public interface to call the virtual function \c VayDeposition,
