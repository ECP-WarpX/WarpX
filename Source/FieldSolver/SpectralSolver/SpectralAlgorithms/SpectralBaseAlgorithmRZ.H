/* Copyright 2019 David Grote
 *
 * This file is part of WarpX.
 *
 * License: BSD-3-Clause-LBNL
 */
#ifndef WARPX_SPECTRAL_BASE_ALGORITHM_RZ_H_
#define WARPX_SPECTRAL_BASE_ALGORITHM_RZ_H_

#include "FieldSolver/SpectralSolver/SpectralKSpaceRZ.H"
#include "FieldSolver/SpectralSolver/SpectralFieldDataRZ.H"

/* \brief Class that updates the field in spectral space
 * and stores the coefficients of the corresponding update equation.
 *
 * `SpectralBaseAlgorithmRZ` is only a base class and cannot be used directly.
 * Instead use its subclasses, which implement the specific field update
 * equations for a given spectral algorithm.
 */
class SpectralBaseAlgorithmRZ
{
    public:
        // Virtual member function ; meant to be overridden in subclasses
        virtual void pushSpectralFields(SpectralFieldDataRZ & f) = 0;
        virtual int getRequiredNumberOfFields() const = 0;
        // The destructor should also be a virtual function, so that
        // a pointer to subclass of `SpectraBaseAlgorithm` actually
        // calls the subclass's destructor.
        virtual ~SpectralBaseAlgorithmRZ() {};

        /**
         * \brief Virtual function for current correction in Fourier space
         * (equation (19) of https://doi.org/10.1016/j.jcp.2013.03.010).
         * This virtual function is not pure: it can be overridden in derived
<<<<<<< HEAD
         * classes (e.g. PsatdAlgorithm, PMLPsatdAlgorithm), but a base-class
=======
         * classes (e.g. PsatdAlgorithmRZ), but a base-class
>>>>>>> d9d9721d
         * implementation is provided (empty implementation in this case).
         *
         * \param[in,out] field_data all fields in Fourier space
         * \param[in,out] current    two-dimensional array of unique pointers to MultiFab
         *                           storing the three components of the current density
         * \param[in]     rho        unique pointer to MultiFab storing the charge density
         */
        virtual void CurrentCorrection ( SpectralFieldDataRZ& field_data,
                                         std::array<std::unique_ptr<amrex::MultiFab>,3>& current,
                                         const std::unique_ptr<amrex::MultiFab>& rho ) {};

        /**
         * \brief Compute spectral divergence of E
         */
        void ComputeSpectralDivE ( SpectralFieldDataRZ& field_data,
                                   const std::array<std::unique_ptr<amrex::MultiFab>,3>& Efield,
                                   amrex::MultiFab& divE );

        /**
         * \brief Virtual function for Vay deposition in Fourier space
         * (equations (20)-(24) of https://doi.org/10.1016/j.jcp.2013.03.010).
         * This virtual function is not pure: it can be overridden in derived
         * classes (e.g. PsatdAlgorithmRZ), but a base-class implementation is
         * provided (empty implementation in this case).
         *
         * \param[in,out] field_data all fields in Fourier space
         * \param[in,out] current    three-dimensional array of unique pointers to MultiFab
         *                           storing the three components of the current density
         */
        virtual void VayDeposition ( SpectralFieldDataRZ& field_data,
                                     std::array<std::unique_ptr<amrex::MultiFab>,3>& current ) {};

    protected: // Meant to be used in the subclasses

        using SpectralCoefficients = amrex::FabArray< amrex::BaseFab <amrex::Real> >;

        // Constructor
        SpectralBaseAlgorithmRZ(SpectralKSpaceRZ const & spectral_kspace,
                                amrex::DistributionMapping const & dm,
                                int const norder_z, bool const nodal)
          // Compute and assign the modified k vectors
          : modified_kz_vec(spectral_kspace.getModifiedKComponent(dm, 1, norder_z, nodal))
          {};

        // Modified finite-order vectors
        KVectorComponent modified_kz_vec;
};

#endif // WARPX_SPECTRAL_BASE_ALGORITHM_RZ_H_<|MERGE_RESOLUTION|>--- conflicted
+++ resolved
@@ -32,11 +32,7 @@
          * \brief Virtual function for current correction in Fourier space
          * (equation (19) of https://doi.org/10.1016/j.jcp.2013.03.010).
          * This virtual function is not pure: it can be overridden in derived
-<<<<<<< HEAD
-         * classes (e.g. PsatdAlgorithm, PMLPsatdAlgorithm), but a base-class
-=======
          * classes (e.g. PsatdAlgorithmRZ), but a base-class
->>>>>>> d9d9721d
          * implementation is provided (empty implementation in this case).
          *
          * \param[in,out] field_data all fields in Fourier space
