--- conflicted
+++ resolved
@@ -22,14 +22,14 @@
     C_coef = SpectralRealCoefficients(ba, dm, 1, 0);
     S_ck_coef = SpectralRealCoefficients(ba, dm, 1, 0);
 
-    C1_coef = SpectralRealCoefficients(ba, dm, 1, 0);
-    S1_coef = SpectralRealCoefficients(ba, dm, 1, 0);
-    C3_coef = SpectralRealCoefficients(ba, dm, 1, 0);
-    S3_coef = SpectralRealCoefficients(ba, dm, 1, 0);
-
-    Psi1_coef = SpectralComplexCoefficients(ba, dm, 1, 0);
-    Psi2_coef = SpectralComplexCoefficients(ba, dm, 1, 0);
-    Psi3_coef = SpectralComplexCoefficients(ba, dm, 1, 0);
+    // C1_coef = SpectralRealCoefficients(ba, dm, 1, 0);
+    // S1_coef = SpectralRealCoefficients(ba, dm, 1, 0);
+    // C3_coef = SpectralRealCoefficients(ba, dm, 1, 0);
+    // S3_coef = SpectralRealCoefficients(ba, dm, 1, 0);
+    //
+    // Psi1_coef = SpectralComplexCoefficients(ba, dm, 1, 0);
+    // Psi2_coef = SpectralComplexCoefficients(ba, dm, 1, 0);
+    // Psi3_coef = SpectralComplexCoefficients(ba, dm, 1, 0);
 
 
     X1_coef = SpectralComplexCoefficients(ba, dm, 1, 0);
@@ -38,15 +38,6 @@
     X4_coef = SpectralComplexCoefficients(ba, dm, 1, 0);
     Theta2_coef = SpectralComplexCoefficients(ba, dm, 1, 0);
 
-<<<<<<< HEAD
-    A1_coef = SpectralComplexCoefficients(ba, dm, 1, 0);
-    A2_coef = SpectralComplexCoefficients(ba, dm, 1, 0);
-
-    Rhoold_coef = SpectralComplexCoefficients(ba, dm, 1, 0);
-    Rhonew_coef = SpectralComplexCoefficients(ba, dm, 1, 0);
-    Jcoef_coef = SpectralComplexCoefficients(ba, dm, 1, 0);
-
-=======
     InitializeSpectralCoefficients(spectral_kspace, dm, v_galilean, dt);
 }
 
@@ -60,7 +51,6 @@
     Real vz = v_galilean[2];
 
     const BoxArray& ba = spectral_kspace.spectralspace_ba;
->>>>>>> ede3ac9a
     // Fill them with the right values:
     // Loop over boxes and allocate the corresponding coefficients
     // for each box owned by the local MPI proc
@@ -77,32 +67,19 @@
         // Extract arrays for the coefficients
         Array4<Real> C = C_coef[mfi].array();
         Array4<Real> S_ck = S_ck_coef[mfi].array();
-        Array4<Real> C1 = C1_coef[mfi].array();
-        Array4<Real> S1 = S1_coef[mfi].array();
-        Array4<Real> C3 = C3_coef[mfi].array();
-        Array4<Real> S3 = S3_coef[mfi].array();
-
-        Array4<Complex> Psi1 = Psi1_coef[mfi].array();
-        Array4<Complex> Psi2 = Psi2_coef[mfi].array();
-        Array4<Complex> Psi3 = Psi3_coef[mfi].array();
+        // Array4<Real> C1 = C1_coef[mfi].array();
+        // Array4<Real> S1 = S1_coef[mfi].array();
+        // Array4<Real> C3 = C3_coef[mfi].array();
+        // Array4<Real> S3 = S3_coef[mfi].array();
+        //
+        // Array4<Complex> Psi1 = Psi1_coef[mfi].array();
+        // Array4<Complex> Psi2 = Psi2_coef[mfi].array();
+        // Array4<Complex> Psi3 = Psi3_coef[mfi].array();
         Array4<Complex> X1 = X1_coef[mfi].array();
         Array4<Complex> X2 = X2_coef[mfi].array();
         Array4<Complex> X3 = X3_coef[mfi].array();
         Array4<Complex> X4 = X4_coef[mfi].array();
         Array4<Complex> Theta2 = Theta2_coef[mfi].array();
-<<<<<<< HEAD
-        Array4<Complex> A1 = A1_coef[mfi].array();
-        Array4<Complex> A2 = A2_coef[mfi].array();
-
-        Array4<Complex> CRhoold = Rhoold_coef[mfi].array();
-        Array4<Complex> CRhonew = Rhonew_coef[mfi].array();
-        Array4<Complex> Jcoef   = Jcoef_coef[mfi].array();
-        // Extract reals (for portability on GPU)
-        Real vx = v_galilean[0];
-        Real vy = v_galilean[1];
-        Real vz = v_galilean[2];
-=======
->>>>>>> ede3ac9a
 
         // Loop over indices within one box
         ParallelFor(bx,
@@ -127,10 +104,10 @@
                 C(i,j,k) = std::cos(c*k_norm*dt);
                 S_ck(i,j,k) = std::sin(c*k_norm*dt)/(c*k_norm);
 
-                C1(i,j,k) = std::cos(0.5*c*k_norm*dt);
-                S1(i,j,k) = std::sin(0.5*c*k_norm*dt);
-                C3(i,j,k) = std::cos(1.5*c*k_norm*dt);
-                S3(i,j,k) = std::sin(1.5*c*k_norm*dt);
+                // C1(i,j,k) = std::cos(0.5*c*k_norm*dt);
+                // S1(i,j,k) = std::sin(0.5*c*k_norm*dt);
+                // C3(i,j,k) = std::cos(1.5*c*k_norm*dt);
+                // S3(i,j,k) = std::sin(1.5*c*k_norm*dt);
 
                 // Calculate dot product with galilean velocity
                 const Real kv = modified_kx[i]*vx +
@@ -155,26 +132,7 @@
                     // update equation have been modified accordingly so that
                     // the expressions/ below (with the update equations)
                     // are mathematically equivalent to those of the paper.
-<<<<<<< HEAD
-                    Complex x1 = 1./(1.-nu*nu) *
-                        (theta_star - C(i,j,k)*theta + I*kv*S_ck(i,j,k)*theta);
-
-                    Complex C_rho = I* c2 /( (1.-theta*theta) * ep0);
-
-
-                    Psi1(i,j,k) = theta * ((S1(i,j,k) + I*nu*C1(i,j,k)) - Theta2(i,j,k) * (S3(i,j,k) + I*nu*C3(i,j,k))) /(c*k_norm*dt * (nu*nu - 1.));
-                    Psi2(i,j,k) = theta * ((C1(i,j,k) - I*nu*S1(i,j,k)) - Theta2(i,j,k) * (C3(i,j,k) - I*nu*S3(i,j,k))) /(c*k_norm*dt * (nu*nu - 1.));
-                    Psi3(i,j,k) = I * theta * (1. - theta*theta) /(c*k_norm*dt*nu);
-
-                    A1(i,j,k) = (Psi1(i,j,k)  - 1. + I * kv*Psi2(i,j,k))/ (c2* k_norm*k_norm * (nu*nu - 1.));
-                    A2(i,j,k) = (Psi3(i,j,k) - Psi1(i,j,k)) / (c2* k_norm*k_norm);
-
-                    CRhoold(i,j,k) = C_rho; //* (theta*theta * A1(i,j,k) - A2(i,j,k));
-                    CRhonew(i,j,k) = C_rho; //* (A2(i,j,k) - A1(i,j,k));
-                    Jcoef(i,j,k) = 1.;//(I*kv*A1(i,j,k) + Psi2(i,j,k));
-=======
                     Complex x1 = 1./(1.-nu*nu) * (theta_star - C(i,j,k)*theta + I*kv*S_ck(i,j,k)*theta);
->>>>>>> ede3ac9a
                     // x1, above, is identical to the original paper
                     X1(i,j,k) = theta*x1/(ep0*c*c*k_norm*k_norm);
                     // The difference betwen X2 and X3 below, and those
@@ -190,15 +148,15 @@
                     X2(i,j,k) = (1. - S_ck(i,j,k)/dt) / (ep0*k_norm*k_norm);
                     X3(i,j,k) = (C(i,j,k) - S_ck(i,j,k)/dt) / (ep0*k_norm*k_norm);
                     X4(i,j,k) = -S_ck(i,j,k)/ep0;
-
-                    Psi1(i,j,k) = (-S1(i,j,k) + S3(i,j,k)) / (c*k_norm*dt);
-                    Psi2(i,j,k) = -2. * S1(i,j,k)*S_ck(i,j,k) / (c*k_norm*dt);
-                    Psi3(i,j,k) = 1.;
-                    A1(i,j,k) = (c*k_norm*dt + S1(i,j,k) - S3(i,j,k)) / (c*c2 * k_norm*k_norm*k_norm * dt);
-                    A2(i,j,k) =  (c*k_norm*dt + S1(i,j,k) - S3(i,j,k)) / (c*c2 * k_norm*k_norm*k_norm * dt);
-                    CRhoold(i,j,k) = 2. * I * S1(i,j,k)  * ( dt*C(i,j,k) - S_ck(i,j,k)) / (c*k_norm*k_norm*k_norm*dt*dt*ep0);
-                    CRhonew(i,j,k) =  - I * (c2* k_norm*k_norm * dt*dt - C1(i,j,k) + C3(i,j,k))  / (c2 * k_norm*k_norm*k_norm*k_norm * ep0 * dt*dt);
-                    Jcoef(i,j,k) = -2. * S1(i,j,k) * S_ck(i,j,k) / (ep0*c*k_norm*dt);
+                    //
+                    // Psi1(i,j,k) = (-S1(i,j,k) + S3(i,j,k)) / (c*k_norm*dt);
+                    // Psi2(i,j,k) = -2. * S1(i,j,k)*S_ck(i,j,k) / (c*k_norm*dt);
+                    // Psi3(i,j,k) = 1.;
+                    // A1(i,j,k) = (c*k_norm*dt + S1(i,j,k) - S3(i,j,k)) / (c*c2 * k_norm*k_norm*k_norm * dt);
+                    // A2(i,j,k) =  (c*k_norm*dt + S1(i,j,k) - S3(i,j,k)) / (c*c2 * k_norm*k_norm*k_norm * dt);
+                    // CRhoold(i,j,k) = 2. * I * S1(i,j,k)  * ( dt*C(i,j,k) - S_ck(i,j,k)) / (c*k_norm*k_norm*k_norm*dt*dt*ep0);
+                    // CRhonew(i,j,k) =  - I * (c2* k_norm*k_norm * dt*dt - C1(i,j,k) + C3(i,j,k))  / (c2 * k_norm*k_norm*k_norm*k_norm * ep0 * dt*dt);
+                    // Jcoef(i,j,k) = -2. * S1(i,j,k) * S_ck(i,j,k) / (ep0*c*k_norm*dt);
                 }
                 if ( nu == 1.) {
                     //Print()<<"---------**nu==1**--------- "<< '\n';
@@ -210,29 +168,6 @@
                 }
 
             } else { // Handle k_norm = 0, by using the analytical limit
-<<<<<<< HEAD
-              C(i,j,k) = 1.;
-              S_ck(i,j,k) = dt;
-              C1(i,j,k) = 1.;
-              S1(i,j,k) =  0.;
-              C3(i,j,k) = 1.;
-              S3(i,j,k) = 0.;
-
-              X1(i,j,k) = c2*dt*dt/(2. * ep0);
-              X2(i,j,k) = c2*dt*dt/(6. * ep0);
-              X3(i,j,k) = - c2*dt*dt/(3. * ep0);
-              X4(i,j,k) = -dt/ep0;
-              Theta2(i,j,k) = 1.;
-
-              Psi1(i,j,k) = 1.;
-              Psi2(i,j,k) = -dt;
-              Psi3(i,j,k) = 1.;
-              A1(i,j,k) = 13. * dt*dt /24.;
-              A2(i,j,k) = 13. * dt*dt /24.;
-              CRhoold(i,j,k) = -I*c2 * dt*dt / (3. * ep0);
-              CRhonew(i,j,k) = -5.*I*c2 * dt*dt / (24. * ep0);
-              Jcoef(i,j,k) = -dt/ep0;
-=======
                 C(i,j,k) = 1.;
                 S_ck(i,j,k) = dt;
                 X1(i,j,k) = dt*dt/(2. * ep0);
@@ -240,7 +175,6 @@
                 X3(i,j,k) = - c*c*dt*dt/(3. * ep0);
                 X4(i,j,k) = -dt/ep0;
                 Theta2(i,j,k) = 1.;
->>>>>>> ede3ac9a
             }
         });
     }
@@ -266,20 +200,20 @@
         Array4<const Complex> X3_arr = X3_coef[mfi].array();
         Array4<const Complex> X4_arr = X4_coef[mfi].array();
         Array4<const Complex> Theta2_arr = Theta2_coef[mfi].array();
-        Array4<const Complex> Psi1_arr = Psi1_coef[mfi].array();
-        Array4<const Complex> Psi2_arr = Psi2_coef[mfi].array();
-        Array4<const Complex> Psi3_arr = Psi3_coef[mfi].array();
-        Array4<const Real> C1_arr = C1_coef[mfi].array();
-        Array4<const Real> S1_arr = S1_coef[mfi].array();
-        Array4<const Real> C3_arr = C3_coef[mfi].array();
-        Array4<const Real> S3_arr = S3_coef[mfi].array();
-
-
-        Array4<const Complex> A1_arr = A1_coef[mfi].array();
-        Array4<const Complex> A2_arr = A2_coef[mfi].array();
-        Array4<const Complex> Rhonew_arr = Rhonew_coef[mfi].array();
-        Array4<const Complex> Rhoold_arr = Rhoold_coef[mfi].array();
-        Array4<const Complex> Jcoef_arr =Jcoef_coef[mfi].array();
+        // Array4<const Complex> Psi1_arr = Psi1_coef[mfi].array();
+        // Array4<const Complex> Psi2_arr = Psi2_coef[mfi].array();
+        // Array4<const Complex> Psi3_arr = Psi3_coef[mfi].array();
+        // Array4<const Real> C1_arr = C1_coef[mfi].array();
+        // Array4<const Real> S1_arr = S1_coef[mfi].array();
+        // Array4<const Real> C3_arr = C3_coef[mfi].array();
+        // Array4<const Real> S3_arr = S3_coef[mfi].array();
+
+
+        // Array4<const Complex> A1_arr = A1_coef[mfi].array();
+        // Array4<const Complex> A2_arr = A2_coef[mfi].array();
+        // Array4<const Complex> Rhonew_arr = Rhonew_coef[mfi].array();
+        // Array4<const Complex> Rhoold_arr = Rhoold_coef[mfi].array();
+        // Array4<const Complex> Jcoef_arr =Jcoef_coef[mfi].array();
         // Extract pointers for the k vectors
         const Real* modified_kx_arr = modified_kx_vec[mfi].dataPtr();
 #if (AMREX_SPACEDIM==3)
@@ -300,13 +234,13 @@
             const Complex By_old = fields(i,j,k,Idx::By);
             const Complex Bz_old = fields(i,j,k,Idx::Bz);
 
-
-            const Complex Exp_old = fields(i,j,k,Idx::Exp);
-            const Complex Eyp_old = fields(i,j,k,Idx::Eyp);
-            const Complex Ezp_old = fields(i,j,k,Idx::Ezp);
-            const Complex Bxp_old = fields(i,j,k,Idx::Bxp);
-            const Complex Byp_old = fields(i,j,k,Idx::Byp);
-            const Complex Bzp_old = fields(i,j,k,Idx::Bzp);
+            //
+            // const Complex Exp_old = fields(i,j,k,Idx::Exp);
+            // const Complex Eyp_old = fields(i,j,k,Idx::Eyp);
+            // const Complex Ezp_old = fields(i,j,k,Idx::Ezp);
+            // const Complex Bxp_old = fields(i,j,k,Idx::Bxp);
+            // const Complex Byp_old = fields(i,j,k,Idx::Byp);
+            // const Complex Bzp_old = fields(i,j,k,Idx::Bzp);
 
 
             // Shortcut for the values of J and rho
@@ -333,10 +267,10 @@
             const Real C = C_arr(i,j,k);
             const Real S_ck = S_ck_arr(i,j,k);
 
-            const Real C1 = C1_arr(i,j,k);
-            const Real C3 = C3_arr(i,j,k);
-            const Real S1 = S1_arr(i,j,k);
-            const Real S3 = S3_arr(i,j,k);
+            // const Real C1 = C1_arr(i,j,k);
+            // const Real C3 = C3_arr(i,j,k);
+            // const Real S1 = S1_arr(i,j,k);
+            // const Real S3 = S3_arr(i,j,k);
 
 
             const Complex X1 = X1_arr(i,j,k);
@@ -345,14 +279,14 @@
             const Complex X4 = X4_arr(i,j,k);
             const Complex T2 = Theta2_arr(i,j,k);
 
-            const Complex Psi1 = Psi1_arr(i,j,k);
-            const Complex Psi2 = Psi2_arr(i,j,k);
-            const Complex Psi3 = Psi3_arr(i,j,k);
-            const Complex A1 = A1_arr(i,j,k);
-            const Complex A2 = A2_arr(i,j,k);
-            const Complex CRhoold= Rhoold_arr(i,j,k);
-            const Complex CRhonew= Rhonew_arr(i,j,k);
-            const Complex Jcoef = Jcoef_arr(i,j,k);
+            // const Complex Psi1 = Psi1_arr(i,j,k);
+            // const Complex Psi2 = Psi2_arr(i,j,k);
+            // const Complex Psi3 = Psi3_arr(i,j,k);
+            // const Complex A1 = A1_arr(i,j,k);
+            // const Complex A2 = A2_arr(i,j,k);
+            // const Complex CRhoold= Rhoold_arr(i,j,k);
+            // const Complex CRhonew= Rhonew_arr(i,j,k);
+            // const Complex Jcoef = Jcoef_arr(i,j,k);
 
             //Update E (see the original Galilean article)
             fields(i,j,k,Idx::Ex) = T2*C*Ex_old
@@ -377,29 +311,29 @@
                         - T2*S_ck*I*(kx*Ey_old - ky*Ex_old)
                         +      X1*I*(kx*Jy     - ky*Jx);
 
-
-            fields(i,j,k,Idx::Exp) = 0.* Exp_old + Psi1*Ex_old
-                        - Psi2*c2*I*(ky*Bz_old - kz*By_old)
-                        + Jcoef*Jx*inv_ep0 + ( CRhonew * rho_new +  CRhoold*rho_old )*kx;
-            fields(i,j,k,Idx::Eyp) =  0.* Eyp_old + Psi1*Ey_old
-                        - Psi2*c2*I*(kz*Bx_old - kx*Bz_old)
-                        + Jcoef*Jy*inv_ep0 +( CRhonew * rho_new +  CRhoold*rho_old )*ky;
-            fields(i,j,k,Idx::Ezp) =  0.* Ezp_old  + Psi1*Ez_old
-                        - Psi2*c2*I*(kx*By_old - ky*Bx_old)
-                        + Jcoef*Jz*inv_ep0 + ( CRhonew * rho_new +  CRhoold*rho_old )*kz;
-            // Update B (see the original Galilean article)
-            // Note: here X1 is T2*x1/(ep0*c*c*k_norm*k_norm), where
-            // x1 has the same definition as in the original paper
-            fields(i,j,k,Idx::Bxp) = 0.* Bxp_old  + Psi1*Bx_old
-                        + I*Psi2*(ky*Ez_old - kz*Ey_old);
-                        + A1*I*(ky*Jz     - kz*Jy)*inv_ep0;
-            fields(i,j,k,Idx::Byp) = 0.* Byp_old  + Psi1*By_old
-                        + I*Psi2*(kz*Ex_old - kx*Ez_old);
-                        + A1*I*(kz*Jx     - kx*Jz)*inv_ep0;
-            fields(i,j,k,Idx::Bzp) = 0.* Bzp_old + Psi1*Bz_old
-                        + I*Psi2*(kx*Ey_old - ky*Ex_old);
-                        + A1*I*(kx*Jy     - ky*Jx)*inv_ep0;
-            Print()<<"------------------ "<<i<<'|'<<j<<'|'<<k<<'|'<<kz<<'*****'<<'|||'<<'\n';
+            //
+            // fields(i,j,k,Idx::Exp) = 0.* Exp_old + Psi1*Ex_old
+            //             - Psi2*c2*I*(ky*Bz_old - kz*By_old)
+            //             + Jcoef*Jx*inv_ep0 + ( CRhonew * rho_new +  CRhoold*rho_old )*kx;
+            // fields(i,j,k,Idx::Eyp) =  0.* Eyp_old + Psi1*Ey_old
+            //             - Psi2*c2*I*(kz*Bx_old - kx*Bz_old)
+            //             + Jcoef*Jy*inv_ep0 +( CRhonew * rho_new +  CRhoold*rho_old )*ky;
+            // fields(i,j,k,Idx::Ezp) =  0.* Ezp_old  + Psi1*Ez_old
+            //             - Psi2*c2*I*(kx*By_old - ky*Bx_old)
+            //             + Jcoef*Jz*inv_ep0 + ( CRhonew * rho_new +  CRhoold*rho_old )*kz;
+            // // Update B (see the original Galilean article)
+            // // Note: here X1 is T2*x1/(ep0*c*c*k_norm*k_norm), where
+            // // x1 has the same definition as in the original paper
+            // fields(i,j,k,Idx::Bxp) = 0.* Bxp_old  + Psi1*Bx_old
+            //             + I*Psi2*(ky*Ez_old - kz*Ey_old);
+            //             + A1*I*(ky*Jz     - kz*Jy)*inv_ep0;
+            // fields(i,j,k,Idx::Byp) = 0.* Byp_old  + Psi1*By_old
+            //             + I*Psi2*(kz*Ex_old - kx*Ez_old);
+            //             + A1*I*(kz*Jx     - kx*Jz)*inv_ep0;
+            // fields(i,j,k,Idx::Bzp) = 0.* Bzp_old + Psi1*Bz_old
+            //             + I*Psi2*(kx*Ey_old - ky*Ex_old);
+            //             + A1*I*(kx*Jy     - ky*Jx)*inv_ep0;
+            // Print()<<"------------------ "<<i<<'|'<<j<<'|'<<k<<'|'<<kz<<'*****'<<'|||'<<'\n';
 
         });
     }
