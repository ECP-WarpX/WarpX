/* Copyright 2019-2020 David Grote
 *
 * This file is part of WarpX.
 *
 * License: BSD-3-Clause-LBNL
 */
#include "WarpX.H"
#include "PsatdAlgorithmRZ.H"
#include "Utils/WarpXConst.H"
#include "Utils/WarpXProfilerWrapper.H"

#include <cmath>

using amrex::operator""_rt;


/* \brief Initialize coefficients for the update equation */
PsatdAlgorithmRZ::PsatdAlgorithmRZ (SpectralKSpaceRZ const & spectral_kspace,
                                    amrex::DistributionMapping const & dm,
                                    int const n_rz_azimuthal_modes, int const norder_z,
                                    bool const nodal, amrex::Real const dt)
     // Initialize members of base class
     : SpectralBaseAlgorithmRZ(spectral_kspace, dm,
                               norder_z, nodal),
       m_dt(dt)
{

    // Allocate the arrays of coefficients
    amrex::BoxArray const & ba = spectral_kspace.spectralspace_ba;
    C_coef = SpectralRealCoefficients(ba, dm, n_rz_azimuthal_modes, 0);
    S_ck_coef = SpectralRealCoefficients(ba, dm, n_rz_azimuthal_modes, 0);
    X1_coef = SpectralRealCoefficients(ba, dm, n_rz_azimuthal_modes, 0);
    X2_coef = SpectralRealCoefficients(ba, dm, n_rz_azimuthal_modes, 0);
    X3_coef = SpectralRealCoefficients(ba, dm, n_rz_azimuthal_modes, 0);

    coefficients_initialized = false;
}

/* Advance the E and B field in spectral space (stored in `f`)
 * over one time step */
void
PsatdAlgorithmRZ::pushSpectralFields(SpectralFieldDataRZ & f)
{

    if (not coefficients_initialized) {
        // This is called from here since it needs the kr values
        // which can be obtained from the SpectralFieldDataRZ
        InitializeSpectralCoefficients(f);
        coefficients_initialized = true;
    }

    // Loop over boxes
    for (amrex::MFIter mfi(f.fields); mfi.isValid(); ++mfi){

        amrex::Box const & bx = f.fields[mfi].box();

        // Extract arrays for the fields to be updated
        amrex::Array4<Complex> const& fields = f.fields[mfi].array();
        // Extract arrays for the coefficients
        amrex::Array4<const amrex::Real> const& C_arr = C_coef[mfi].array();
        amrex::Array4<const amrex::Real> const& S_ck_arr = S_ck_coef[mfi].array();
        amrex::Array4<const amrex::Real> const& X1_arr = X1_coef[mfi].array();
        amrex::Array4<const amrex::Real> const& X2_arr = X2_coef[mfi].array();
        amrex::Array4<const amrex::Real> const& X3_arr = X3_coef[mfi].array();

        // Extract pointers for the k vectors
        auto const & kr_modes = f.getKrArray(mfi);
        amrex::Real const* kr_arr = kr_modes.dataPtr();
        amrex::Real const* modified_kz_arr = modified_kz_vec[mfi].dataPtr();
        int const nr = bx.length(0);

        // Loop over indices within one box
        // Note that k = 0
        int const modes = f.n_rz_azimuthal_modes;
        amrex::ParallelFor(bx, modes,
        [=] AMREX_GPU_DEVICE(int i, int j, int k, int mode) noexcept
        {

            // All of the fields of each mode are grouped together
            using Idx = SpectralFieldIndex;
            auto const Ep_m = Idx::Ex + Idx::n_fields*mode;
            auto const Em_m = Idx::Ey + Idx::n_fields*mode;
            auto const Ez_m = Idx::Ez + Idx::n_fields*mode;
            auto const Bp_m = Idx::Bx + Idx::n_fields*mode;
            auto const Bm_m = Idx::By + Idx::n_fields*mode;
            auto const Bz_m = Idx::Bz + Idx::n_fields*mode;
            auto const Jp_m = Idx::Jx + Idx::n_fields*mode;
            auto const Jm_m = Idx::Jy + Idx::n_fields*mode;
            auto const Jz_m = Idx::Jz + Idx::n_fields*mode;
            auto const rho_old_m = Idx::rho_old + Idx::n_fields*mode;
            auto const rho_new_m = Idx::rho_new + Idx::n_fields*mode;

            // Record old values of the fields to be updated
            Complex const Ep_old = fields(i,j,k,Ep_m);
            Complex const Em_old = fields(i,j,k,Em_m);
            Complex const Ez_old = fields(i,j,k,Ez_m);
            Complex const Bp_old = fields(i,j,k,Bp_m);
            Complex const Bm_old = fields(i,j,k,Bm_m);
            Complex const Bz_old = fields(i,j,k,Bz_m);
            // Shortcut for the values of J and rho
            Complex const Jp = fields(i,j,k,Jp_m);
            Complex const Jm = fields(i,j,k,Jm_m);
            Complex const Jz = fields(i,j,k,Jz_m);
            Complex const rho_old = fields(i,j,k,rho_old_m);
            Complex const rho_new = fields(i,j,k,rho_new_m);

            // k vector values, and coefficients
            // The k values for each mode are grouped together
            int const ir = i + nr*mode;
            amrex::Real const kr = kr_arr[ir];
            amrex::Real const kz = modified_kz_arr[j];

            constexpr amrex::Real c2 = PhysConst::c*PhysConst::c;
            constexpr amrex::Real inv_ep0 = 1._rt/PhysConst::ep0;
            Complex const I = Complex{0._rt,1._rt};
            amrex::Real const C = C_arr(i,j,k,mode);
            amrex::Real const S_ck = S_ck_arr(i,j,k,mode);
            amrex::Real const X1 = X1_arr(i,j,k,mode);
            amrex::Real const X2 = X2_arr(i,j,k,mode);
            amrex::Real const X3 = X3_arr(i,j,k,mode);

            // Update E (see WarpX online documentation: theory section)
            fields(i,j,k,Ep_m) = C*Ep_old
                        + S_ck*(-c2*I*kr/2._rt*Bz_old + c2*kz*Bp_old - inv_ep0*Jp)
                        + 0.5_rt*kr*(X2*rho_new - X3*rho_old);
            fields(i,j,k,Em_m) = C*Em_old
                        + S_ck*(-c2*I*kr/2._rt*Bz_old - c2*kz*Bm_old - inv_ep0*Jm)
                        - 0.5_rt*kr*(X2*rho_new - X3*rho_old);
            fields(i,j,k,Ez_m) = C*Ez_old
                        + S_ck*(c2*I*kr*Bp_old + c2*I*kr*Bm_old - inv_ep0*Jz)
                        - I*kz*(X2*rho_new - X3*rho_old);
            // Update B (see WarpX online documentation: theory section)
            fields(i,j,k,Bp_m) = C*Bp_old
                        - S_ck*(-I*kr/2._rt*Ez_old + kz*Ep_old)
                        + X1*(-I*kr/2._rt*Jz + kz*Jp);
            fields(i,j,k,Bm_m) = C*Bm_old
                        - S_ck*(-I*kr/2._rt*Ez_old - kz*Em_old)
                        + X1*(-I*kr/2._rt*Jz - kz*Jm);
            fields(i,j,k,Bz_m) = C*Bz_old
                        - S_ck*I*(kr*Ep_old + kr*Em_old)
                        + X1*I*(kr*Jp + kr*Jm);
        });
    }
};

void PsatdAlgorithmRZ::InitializeSpectralCoefficients (SpectralFieldDataRZ const & f)
{

    // Fill them with the right values:
    // Loop over boxes and allocate the corresponding coefficients
    // for each box owned by the local MPI proc
    for (amrex::MFIter mfi(f.fields); mfi.isValid(); ++mfi){

        amrex::Box const & bx = f.fields[mfi].box();

        // Extract pointers for the k vectors
        amrex::Real const* const modified_kz = modified_kz_vec[mfi].dataPtr();

        // Extract arrays for the coefficients
        amrex::Array4<amrex::Real> const& C = C_coef[mfi].array();
        amrex::Array4<amrex::Real> const& S_ck = S_ck_coef[mfi].array();
        amrex::Array4<amrex::Real> const& X1 = X1_coef[mfi].array();
        amrex::Array4<amrex::Real> const& X2 = X2_coef[mfi].array();
        amrex::Array4<amrex::Real> const& X3 = X3_coef[mfi].array();

        auto const & kr_modes = f.getKrArray(mfi);
        amrex::Real const* kr_arr = kr_modes.dataPtr();
        int const nr = bx.length(0);
        amrex::Real const dt = m_dt;

        // Loop over indices within one box
        int const modes = f.n_rz_azimuthal_modes;
        amrex::ParallelFor(bx, modes,
        [=] AMREX_GPU_DEVICE(int i, int j, int k, int mode) noexcept
        {
            // Calculate norm of vector
            int const ir = i + nr*mode;
            amrex::Real const kr = kr_arr[ir];
            amrex::Real const kz = modified_kz[j];
            amrex::Real const k_norm = std::sqrt(kr*kr + kz*kz);

            // Calculate coefficients
            constexpr amrex::Real c = PhysConst::c;
            constexpr amrex::Real ep0 = PhysConst::ep0;
            if (k_norm != 0){
                C(i,j,k,mode) = std::cos(c*k_norm*dt);
                S_ck(i,j,k,mode) = std::sin(c*k_norm*dt)/(c*k_norm);
                X1(i,j,k,mode) = (1._rt - C(i,j,k,mode))/(ep0 * c*c * k_norm*k_norm);
                X2(i,j,k,mode) = (1._rt - S_ck(i,j,k,mode)/dt)/(ep0 * k_norm*k_norm);
                X3(i,j,k,mode) = (C(i,j,k,mode) - S_ck(i,j,k,mode)/dt)/(ep0 * k_norm*k_norm);
            } else { // Handle k_norm = 0, by using the analytical limit
                C(i,j,k,mode) = 1._rt;
                S_ck(i,j,k,mode) = dt;
                X1(i,j,k,mode) = 0.5_rt * dt*dt / ep0;
                X2(i,j,k,mode) = c*c * dt*dt / (6._rt*ep0);
                X3(i,j,k,mode) = - c*c * dt*dt / (3._rt*ep0);
            }
        });
     }
}

void
PsatdAlgorithmRZ::CurrentCorrection (SpectralFieldDataRZ& field_data,
                                     std::array<std::unique_ptr<amrex::MultiFab>,3>& current,
                                     const std::unique_ptr<amrex::MultiFab>& rho)
{
<<<<<<< HEAD
    // Profiling
    WARPX_PROFILE( "PsatdAlgorithmRZ::CurrentCorrection" );

    using Idx = SpectralFieldIndex;

    // Forward Fourier transform of J and rho
    field_data.ForwardTransform( *current[0], Idx::Jx,
                                 *current[1], Idx::Jy);
    field_data.ForwardTransform( *current[2], Idx::Jz, 0);
    field_data.ForwardTransform( *rho, Idx::rho_old, 0 );
    field_data.ForwardTransform( *rho, Idx::rho_new, 1 );

    // Loop over boxes
    for (amrex::MFIter mfi(field_data.fields); mfi.isValid(); ++mfi){

        amrex::Box const & bx = field_data.fields[mfi].box();

        // Extract arrays for the fields to be updated
        amrex::Array4<Complex> fields = field_data.fields[mfi].array();

        // Extract pointers for the k vectors
        auto const & kr_modes = field_data.getKrArray(mfi);
        amrex::Real const* kr_arr = kr_modes.dataPtr();
        amrex::Real const* modified_kz_arr = modified_kz_vec[mfi].dataPtr();
        int const nr = bx.length(0);

        // Local copy of member variables before GPU loop
        amrex::Real const dt = m_dt;

        // Loop over indices within one box
        int const modes = field_data.n_rz_azimuthal_modes;
        ParallelFor(bx, modes,
        [=] AMREX_GPU_DEVICE(int i, int j, int k, int mode) noexcept
        {

            // All of the fields of each mode are grouped together
            using Idx = SpectralFieldIndex;
            auto const Jp_m = Idx::Jx + Idx::n_fields*mode;
            auto const Jm_m = Idx::Jy + Idx::n_fields*mode;
            auto const Jz_m = Idx::Jz + Idx::n_fields*mode;
            auto const rho_old_m = Idx::rho_old + Idx::n_fields*mode;
            auto const rho_new_m = Idx::rho_new + Idx::n_fields*mode;

            // Shortcuts for the values of J and rho
            Complex const Jp = fields(i,j,k,Jp_m);
            Complex const Jm = fields(i,j,k,Jm_m);
            Complex const Jz = fields(i,j,k,Jz_m);
            Complex const rho_old = fields(i,j,k,rho_old_m);
            Complex const rho_new = fields(i,j,k,rho_new_m);

            // k vector values, and coefficients
            // The k values for each mode are grouped together
            int const ir = i + nr*mode;
            amrex::Real const kr = kr_arr[ir];
            amrex::Real const kz = modified_kz_arr[j];
            amrex::Real const k_norm2 = kr*kr + kz*kz;

            constexpr Complex I = Complex{0._rt,1._rt};

            // Correct J
            if ( k_norm2 != 0._rt )
            {
                Complex const F = - ((rho_new - rho_old)/dt + I*kz*Jz + kr*(Jp - Jm))/k_norm2;

                fields(i,j,k,Jp_m) += +0.5_rt*kr*F;
                fields(i,j,k,Jm_m) += -0.5_rt*kr*F;
                fields(i,j,k,Jz_m) += -I*kz*F;
            }
        });
    }

    // Backward Fourier transform of J
    field_data.BackwardTransform( *current[0], Idx::Jx,
                                  *current[1], Idx::Jy);
    field_data.BackwardTransform( *current[2], Idx::Jz, 0 );

=======
    amrex::Abort("Current correction not implemented in RZ geometry");
>>>>>>> a3a7b453
}

void
PsatdAlgorithmRZ::VayDeposition (SpectralFieldDataRZ& field_data,
                                 std::array<std::unique_ptr<amrex::MultiFab>,3>& current)
{
    amrex::Abort("Vay deposition not implemented in RZ geometry");
}<|MERGE_RESOLUTION|>--- conflicted
+++ resolved
@@ -204,7 +204,6 @@
                                      std::array<std::unique_ptr<amrex::MultiFab>,3>& current,
                                      const std::unique_ptr<amrex::MultiFab>& rho)
 {
-<<<<<<< HEAD
     // Profiling
     WARPX_PROFILE( "PsatdAlgorithmRZ::CurrentCorrection" );
 
@@ -280,10 +279,6 @@
     field_data.BackwardTransform( *current[0], Idx::Jx,
                                   *current[1], Idx::Jy);
     field_data.BackwardTransform( *current[2], Idx::Jz, 0 );
-
-=======
-    amrex::Abort("Current correction not implemented in RZ geometry");
->>>>>>> a3a7b453
 }
 
 void
