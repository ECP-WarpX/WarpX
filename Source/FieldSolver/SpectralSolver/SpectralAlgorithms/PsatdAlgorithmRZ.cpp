--- conflicted
+++ resolved
@@ -204,7 +204,6 @@
                                      std::array<std::unique_ptr<amrex::MultiFab>,3>& current,
                                      const std::unique_ptr<amrex::MultiFab>& rho )
 {
-<<<<<<< HEAD
     // Profiling
     WARPX_PROFILE( "PsatdAlgorithmRZ::CurrentCorrection" );
 
@@ -281,8 +280,6 @@
                                   *current[1], Idx::Jy);
     field_data.BackwardTransform( *current[2], Idx::Jz, 0 );
 
-=======
-    amrex::Abort("Current correction not implemented in RZ");
 }
 
 void
@@ -290,5 +287,4 @@
                                  std::array<std::unique_ptr<amrex::MultiFab>,3>& current)
 {
     amrex::Abort("Vay deposition not implemented in RZ geometry");
->>>>>>> 252efd0d
 }