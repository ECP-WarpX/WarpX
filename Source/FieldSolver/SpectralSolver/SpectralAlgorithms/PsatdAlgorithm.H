/* Copyright 2019 Maxence Thevenet, Remi Lehe, Revathi Jambunathan
 *
 *
 * This file is part of WarpX.
 *
 * License: BSD-3-Clause-LBNL
 */
#ifndef WARPX_PSATD_ALGORITHM_H_
#define WARPX_PSATD_ALGORITHM_H_

#include <SpectralBaseAlgorithm.H>

/**
 * \brief Class that updates the fields in spectral space and stores the coefficients
 * of the corresponding update equations (Vay et al, JCP 243, 2013)
 */
class PsatdAlgorithm : public SpectralBaseAlgorithm
{

    public:

        PsatdAlgorithm( const SpectralKSpace& spectral_kspace,
                        const amrex::DistributionMapping& dm,
                        const int norder_x,
                        const int norder_y,
                        const int norder_z,
                        const bool nodal,
                        const amrex::Real dt );

        // Redefine functions from base class
        virtual void pushSpectralFields(SpectralFieldData& f) const override final;

        virtual int getRequiredNumberOfFields() const override final {
            return SpectralFieldIndex::n_fields;
        }

        void InitializeSpectralCoefficients( const SpectralKSpace& spectral_kspace,
                                             const amrex::DistributionMapping& dm,
                                             const amrex::Real dt );

    private:
<<<<<<< HEAD

        SpectralCoefficients C_coef, S_ck_coef, X1_coef, X2_coef, X3_coef;
=======
        SpectralRealCoefficients C_coef, S_ck_coef, X1_coef, X2_coef, X3_coef;
>>>>>>> 2046cded
};

#endif // WARPX_PSATD_ALGORITHM_H_<|MERGE_RESOLUTION|>--- conflicted
+++ resolved
@@ -34,17 +34,18 @@
             return SpectralFieldIndex::n_fields;
         }
 
+         virtual void CurrentCorrection ( SpectralFieldData& field_data,
+                                          std::array<std::unique_ptr<amrex::MultiFab>,3>& current,
+                                          std::unique_ptr<amrex::MultiFab>& rho );
+
         void InitializeSpectralCoefficients( const SpectralKSpace& spectral_kspace,
                                              const amrex::DistributionMapping& dm,
                                              const amrex::Real dt );
 
     private:
-<<<<<<< HEAD
 
-        SpectralCoefficients C_coef, S_ck_coef, X1_coef, X2_coef, X3_coef;
-=======
         SpectralRealCoefficients C_coef, S_ck_coef, X1_coef, X2_coef, X3_coef;
->>>>>>> 2046cded
+        amrex::Real m_dt;
 };
 
 #endif // WARPX_PSATD_ALGORITHM_H_