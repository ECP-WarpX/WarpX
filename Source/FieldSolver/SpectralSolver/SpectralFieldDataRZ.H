/* Copyright 2019-2020 David Grote
 *
 * This file is part of WarpX.
 *
 * License: BSD-3-Clause-LBNL
 */
#ifndef WARPX_SPECTRAL_FIELD_DATA_RZ_H_
#define WARPX_SPECTRAL_FIELD_DATA_RZ_H_

#include "SpectralBinomialFilter.H"
#include "SpectralFieldData.H"
#include "SpectralHankelTransform/SpectralHankelTransformer.H"
#include "SpectralKSpaceRZ.H"

<<<<<<< HEAD
#include <ablastr/fft/AnyFFT.H>
=======
#include <ablastr/math/fft/AnyFFT.H>
>>>>>>> 254a9e23

#include <AMReX_MultiFab.H>

/* \brief Class that stores the fields in spectral space, and performs the
 *  Fourier transforms between real space and spectral space
 */
class SpectralFieldDataRZ
{

    public:

        // Define the FFTplans type, which holds one fft plan per box
        // (plans are only initialized for the boxes that are owned by
        // the local MPI rank)
<<<<<<< HEAD
        using FFTplans = amrex::LayoutData<ablastr::anyfft::VendorFFTPlan>;
=======
        using FFTplans = amrex::LayoutData<ablastr::math::anyfft::VendorFFTPlan>;
>>>>>>> 254a9e23

        // Similarly, define the Hankel transformers and filter for each box.
        using MultiSpectralHankelTransformer = amrex::LayoutData<SpectralHankelTransformer>;

        using BinomialFilter = amrex::LayoutData<SpectralBinomialFilter>;

        SpectralFieldDataRZ (int lev,
                             const amrex::BoxArray& realspace_ba,
                             const SpectralKSpaceRZ& k_space,
                             const amrex::DistributionMapping& dm,
                             int n_field_required,
                             int n_modes);
        SpectralFieldDataRZ () = default; // Default constructor
        ~SpectralFieldDataRZ ();

        /** Delete Copy constructor */
        SpectralFieldDataRZ ( SpectralFieldDataRZ const &) = delete;
        /** Delete Copy operator */
        SpectralFieldDataRZ& operator= ( SpectralFieldDataRZ const & ) = delete;
        /** Default Move constructor */
        SpectralFieldDataRZ ( SpectralFieldDataRZ&& ) = default;
        /** Default Move operator */
        SpectralFieldDataRZ& operator=(SpectralFieldDataRZ&& field_data) = default;


        void ForwardTransform (int lev, const amrex::MultiFab& mf, int field_index,
                               int i_comp=0);
        void ForwardTransform (int lev, const amrex::MultiFab& mf_r, int field_index_r,
                               const amrex::MultiFab& mf_t, int field_index_t);
        void BackwardTransform (int lev, amrex::MultiFab& mf, int field_index,
                                int i_comp=0);
        void BackwardTransform (int lev, amrex::MultiFab& mf_r, int field_index_r,
                                amrex::MultiFab& mf_t, int field_index_t);

        void FABZForwardTransform (amrex::MFIter const & mfi, amrex::Box const & realspace_bx,
                                   amrex::MultiFab const & tempHTransformedSplit,
                                   int field_index, bool is_nodal_z);
        void FABZBackwardTransform (amrex::MFIter const & mfi, amrex::Box const & realspace_bx,
                                    int field_index,
                                    amrex::MultiFab & tempHTransformedSplit,
                                    bool is_nodal_z);

        /**
         * \brief Copy spectral data from component \c src_comp to component \c dest_comp
         *        of \c fields
         *
         * \param[in] src_comp  component of the source FabArray from which the data are copied
         * \param[in] dest_comp component of the destination FabArray where the data are copied
         */
        void CopySpectralDataComp (int src_comp, int dest_comp)
        {
            // In spectral space fields of each mode are grouped together, so that the index
            // of a field for a specific mode is given by field_index + mode*n_fields.
            // That’s why, looping over all azimuthal modes, we need to take into account corresponding
            // shift, given by imode * m_n_fields.
            for (int imode=0 ; imode < n_rz_azimuthal_modes ; imode++)
            {
                const int shift_comp = imode * m_n_fields;
                // The last two arguments represent the number of components and
                // the number of ghost cells to perform this operation
                Copy(fields, fields, src_comp + shift_comp, dest_comp + shift_comp, 1, 0);
            }
        }

        /**
         * \brief Set to zero the data on component \c icomp of \c fields
         *
         * \param[in] icomp component of the FabArray where the data are set to zero
         */
        void ZeroOutDataComp(int icomp)
        {
            // In spectral space fields of each mode are grouped together, so that the index
            // of a field for a specific mode is given by field_index + mode*n_fields.
            // That’s why, looping over all azimuthal modes, we need to take into account corresponding
            // shift, given by imode * m_n_fields.
            for (int imode=0 ; imode < n_rz_azimuthal_modes ; imode++)
            {
                const int shift_comp = imode * m_n_fields;
                // The last argument represents the number of components to perform this operation
                fields.setVal(0., icomp + shift_comp, 1);
            }
        }

        /**
         * \brief Scale the data on component \c icomp of \c fields by a given scale factor
         *
         * \param[in] icomp component of the FabArray where the data are scaled
         * \param[in] scale_factor scale factor to use for scaling
         */
        void ScaleDataComp(int icomp, amrex::Real scale_factor)
        {
            // In spectral space fields of each mode are grouped together, so that the index
            // of a field for a specific mode is given by field_index + mode*n_fields.
            // That’s why, looping over all azimuthal modes, we need to take into account corresponding
            // shift, given by imode * m_n_fields.
            for (int imode=0 ; imode < n_rz_azimuthal_modes ; imode++)
            {
                const int shift_comp = imode * m_n_fields;
                // The last argument represents the number of components to perform this operation
                fields.mult(scale_factor, icomp + shift_comp, 1);
            }
        }

        void InitFilter (amrex::IntVect const & filter_npass_each_dir, bool compensation,
                         SpectralKSpaceRZ const & k_space);

        void ApplyFilter (int lev, int field_index);
        void ApplyFilter (int lev, int field_index1,
                          int field_index2, int field_index3);

        // Returns an array that holds the kr for all of the modes
        HankelTransform::RealVector const & getKrArray (amrex::MFIter const & mfi) const {
            return multi_spectral_hankel_transformer[mfi].getKrArray();
        }

        //! `fields` stores fields in spectral space, as multicomponent FabArray
        SpectralField fields;

        //! Number of modes for the RZ multi-mode version, see WarpX::n_rz_azimuthal_modes
        int n_rz_azimuthal_modes;
        //! Number of MultiFab components, see WarpX::ncomps
        int m_ncomps;

    private:

        SpectralFieldIndex m_spectral_index;
        int m_n_fields;

        // tempHTransformed and tmpSpectralField store fields
        // right before/after the z Fourier transform
        SpectralField tempHTransformed; // contains Complexes
        SpectralField tmpSpectralField; // contains Complexes
        FFTplans forward_plan, backward_plan;
        // Correcting "shift" factors when performing FFT from/to
        // a cell-centered grid in real space, instead of a nodal grid
        SpectralShiftFactor zshift_FFTfromCell, zshift_FFTtoCell;
        MultiSpectralHankelTransformer multi_spectral_hankel_transformer;
        BinomialFilter binomialfilter;

};

#endif // WARPX_SPECTRAL_FIELD_DATA_RZ_H_<|MERGE_RESOLUTION|>--- conflicted
+++ resolved
@@ -12,11 +12,7 @@
 #include "SpectralHankelTransform/SpectralHankelTransformer.H"
 #include "SpectralKSpaceRZ.H"
 
-<<<<<<< HEAD
-#include <ablastr/fft/AnyFFT.H>
-=======
 #include <ablastr/math/fft/AnyFFT.H>
->>>>>>> 254a9e23
 
 #include <AMReX_MultiFab.H>
 
@@ -31,11 +27,7 @@
         // Define the FFTplans type, which holds one fft plan per box
         // (plans are only initialized for the boxes that are owned by
         // the local MPI rank)
-<<<<<<< HEAD
-        using FFTplans = amrex::LayoutData<ablastr::anyfft::VendorFFTPlan>;
-=======
         using FFTplans = amrex::LayoutData<ablastr::math::anyfft::VendorFFTPlan>;
->>>>>>> 254a9e23
 
         // Similarly, define the Hankel transformers and filter for each box.
         using MultiSpectralHankelTransformer = amrex::LayoutData<SpectralHankelTransformer>;
