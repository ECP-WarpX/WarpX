--- conflicted
+++ resolved
@@ -24,9 +24,8 @@
                                           amrex::DistributionMapping const & dm,
                                           int const n_field_required,
                                           int const n_modes,
-                                          int const lev, const bool periodic_single_box)
-    : n_rz_azimuthal_modes(n_modes),
-      m_periodic_single_box(periodic_single_box)
+                                          int const lev)
+    : n_rz_azimuthal_modes(n_modes)
 {
     amrex::BoxArray const & spectralspace_ba = k_space.spectralspace_ba;
 
@@ -302,11 +301,7 @@
 
     // Create a copy of the input multifab since the shape of field_mf
     // might not be what is needed in transform.
-<<<<<<< HEAD
-    // For example, with m_periodic_single_box, field_mf will have guard cells but
-=======
-    // For example, with fft_periodic_single_box, field_mf will have guard cells but
->>>>>>> 38437f42
+    // For example, with periodic_single_box_fft, field_mf will have guard cells but
     // the transformed array does not.
     // Note that the copy will not include the imaginary part of mode 0 as
     // PhysicalToSpectral_Scalar expects.
@@ -423,19 +418,8 @@
     amrex::MultiFab tempHTransformedSplit_m(tempHTransformed.boxArray(), tempHTransformed.DistributionMap(), 2*n_rz_azimuthal_modes, 0);
 
     // Create copies of the input multifabs. The copies will include the imaginary part of mode 0.
-<<<<<<< HEAD
-    amrex::IntVect guards;
-    if (m_periodic_single_box) {
-        guards = amrex::IntVect::TheZeroVector();
-    } else {
-        guards = field_mf_r.nGrowVect();
-    }
-    amrex::MultiFab field_mf_r_copy(field_mf_r.boxArray(), field_mf_r.DistributionMap(), 2*n_rz_azimuthal_modes, guards);
-    amrex::MultiFab field_mf_t_copy(field_mf_t.boxArray(), field_mf_t.DistributionMap(), 2*n_rz_azimuthal_modes, guards);
-=======
     amrex::MultiFab field_mf_r_copy(tempHTransformed.boxArray(), field_mf_r.DistributionMap(), 2*n_rz_azimuthal_modes, 0);
     amrex::MultiFab field_mf_t_copy(tempHTransformed.boxArray(), field_mf_t.DistributionMap(), 2*n_rz_azimuthal_modes, 0);
->>>>>>> 38437f42
 
     // Loop over boxes.
     for (amrex::MFIter mfi(field_mf_r); mfi.isValid(); ++mfi){
