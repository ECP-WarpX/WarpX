/* Copyright 2019-2020 David Grote
 *
 * This file is part of WarpX.
 *
 * License: BSD-3-Clause-LBNL
 */
#include "SpectralFieldDataRZ.H"

#include "WarpX.H"

using amrex::operator""_rt;

/* \brief Initialize fields in spectral space, and FFT plans
 *
 * \param realspace_ba Box array that corresponds to the decomposition
 *  * of the fields in real space (cell-centered ; includes guard cells only in z)
 * \param k_space Defined the domain of the k space
 * \param dm Indicates which MPI proc owns which box, in realspace_ba
 * \param n_field_required Specifies the number of fields that will be transformed
 * \param n_modes Number of cylindrical modes
 * */
SpectralFieldDataRZ::SpectralFieldDataRZ (const int lev,
                                          amrex::BoxArray const & realspace_ba,
                                          SpectralKSpaceRZ const & k_space,
                                          amrex::DistributionMapping const & dm,
                                          int const n_field_required,
                                          int const n_modes)
    : n_rz_azimuthal_modes(n_modes)
{
    amrex::BoxArray const & spectralspace_ba = k_space.spectralspace_ba;

    // Allocate the arrays that contain the fields in spectral space.
    // SpectralField is comparable to a MultiFab but stores complex numbers.
    // This stores all of the transformed fields in one place, with the last dimension
    // being the list of fields, defined by SpectralFieldIndex, for all of the modes.
    // The fields of each mode are grouped together, so that the index of a
    // field for a specific mode is given by field_index + mode*n_fields.
    fields = SpectralField(spectralspace_ba, dm, n_rz_azimuthal_modes*n_field_required, 0);

    // Allocate temporary arrays - in real space and spectral space.
    // These complex arrays will store the data just before/after the z FFT.
    // Note that the realspace_ba should not include the radial guard cells.
    tempHTransformed = SpectralField(realspace_ba, dm, n_rz_azimuthal_modes, 0);
    tmpSpectralField = SpectralField(spectralspace_ba, dm, n_rz_azimuthal_modes, 0);

    // By default, we assume the z FFT is done from/to a nodal grid in real space.
    // It the FFT is performed from/to a cell-centered grid in real space,
    // a correcting "shift" factor must be applied in spectral space.
    zshift_FFTfromCell = k_space.getSpectralShiftFactor(dm, 1,
                                    ShiftType::TransformFromCellCentered);
    zshift_FFTtoCell = k_space.getSpectralShiftFactor(dm, 1,
                                    ShiftType::TransformToCellCentered);

    // Allocate and initialize the FFT plans and Hankel transformer.
    forward_plan = FFTplans(spectralspace_ba, dm);
#ifndef AMREX_USE_CUDA
    // The backward plan is not needed with CUDA since it would be the same
    // as the forward plan anyway.
    backward_plan = FFTplans(spectralspace_ba, dm);
#endif
    multi_spectral_hankel_transformer = MultiSpectralHankelTransformer(spectralspace_ba, dm);

    // Loop over boxes and allocate the corresponding plan
    // for each box owned by the local MPI proc.
    for (amrex::MFIter mfi(spectralspace_ba, dm); mfi.isValid(); ++mfi){
        amrex::IntVect grid_size = realspace_ba[mfi].length();
#if defined(AMREX_USE_CUDA)
        // Create cuFFT plan.
        // This is alway complex to complex.
        // This plan is for one azimuthal mode only.
        cufftResult result;
        int fft_length[] = {grid_size[1]};
        int inembed[] = {grid_size[1]};
        int istride = grid_size[0];
        int idist = 1;
        int onembed[] = {grid_size[1]};
        int ostride = grid_size[0];
        int odist = 1;
        int batch = grid_size[0]; // number of ffts
#  ifdef AMREX_USE_FLOAT
        auto cufft_type = CUFFT_C2C;
#  else
        auto cufft_type = CUFFT_Z2Z;
#  endif
        result = cufftPlanMany(&forward_plan[mfi], 1, fft_length, inembed, istride, idist,
                               onembed, ostride, odist, cufft_type, batch);
        if (result != CUFFT_SUCCESS) {
           amrex::AllPrint() << " cufftPlanMany failed! \n";
        }
        // The backward plane is the same as the forward since the direction is passed when executed.
#elif defined(AMREX_USE_HIP)
        const std::size_t fft_length[] = {static_cast<std::size_t>(grid_size[1])};
        const std::size_t stride[] = {static_cast<std::size_t>(grid_size[0])};
        rocfft_plan_description description;
        rocfft_status result;
        result = rocfft_plan_description_create(&description);
        result = rocfft_plan_description_set_data_layout(description,
                                                         rocfft_array_type_complex_interleaved,
                                                         rocfft_array_type_complex_interleaved,
                                                         nullptr, nullptr,
                                                         1, stride, 1,
                                                         1, stride, 1);

        result = rocfft_plan_create(&(forward_plan[mfi]),
                                    rocfft_placement_notinplace,
                                    rocfft_transform_type_complex_forward,
#ifdef AMREX_USE_FLOAT
                                    rocfft_precision_single,
#else
                                    rocfft_precision_double,
#endif
                                    1, fft_length,
                                    grid_size[0], // number of transforms
                                    description);
        if (result != rocfft_status_success) {
            amrex::AllPrint() << " rocfft_plan_create failed! \n";
        }

        result = rocfft_plan_create(&(backward_plan[mfi]),
                                    rocfft_placement_notinplace,
                                    rocfft_transform_type_complex_inverse,
#ifdef AMREX_USE_FLOAT
                                    rocfft_precision_single,
#else
                                    rocfft_precision_double,
#endif
                                    1, fft_length,
                                    grid_size[0], // number of transforms
                                    description);
        if (result != rocfft_status_success) {
            amrex::AllPrint() << " rocfft_plan_create failed! \n";
        }

        result = rocfft_plan_description_destroy(description);
        if (result != rocfft_status_success) {
            amrex::AllPrint() << " rocfft_plan_description_destroy failed! \n";
        }
#else
        // Create FFTW plans.
        fftw_iodim dims[1];
        fftw_iodim howmany_dims[2];
        dims[0].n = grid_size[1];
        dims[0].is = grid_size[0];
        dims[0].os = grid_size[0];
        howmany_dims[0].n = n_rz_azimuthal_modes;
        howmany_dims[0].is = grid_size[0]*grid_size[1];
        howmany_dims[0].os = grid_size[0]*grid_size[1];
        howmany_dims[1].n = grid_size[0];
        howmany_dims[1].is = 1;
        howmany_dims[1].os = 1;
        forward_plan[mfi] =
            // Note that AMReX FAB are Fortran-order.
            fftw_plan_guru_dft(1, // int rank
                               dims,
                               2, // int howmany_rank,
                               howmany_dims,
                               reinterpret_cast<fftw_complex*>(tempHTransformed[mfi].dataPtr()), // fftw_complex *in
                               reinterpret_cast<fftw_complex*>(tmpSpectralField[mfi].dataPtr()), // fftw_complex *out
                               FFTW_FORWARD, // int sign
                               FFTW_ESTIMATE); // unsigned flags
        backward_plan[mfi] =
            fftw_plan_guru_dft(1, // int rank
                               dims,
                               2, // int howmany_rank,
                               howmany_dims,
                               reinterpret_cast<fftw_complex*>(tmpSpectralField[mfi].dataPtr()), // fftw_complex *in
                               reinterpret_cast<fftw_complex*>(tempHTransformed[mfi].dataPtr()), // fftw_complex *out
                               FFTW_BACKWARD, // int sign
                               FFTW_ESTIMATE); // unsigned flags
#endif

        // Create the Hankel transformer for each box.
        std::array<amrex::Real,3> xmax = WarpX::UpperCorner(mfi.tilebox(), lev);
        multi_spectral_hankel_transformer[mfi] = SpectralHankelTransformer(grid_size[0], n_rz_azimuthal_modes, xmax[0]);
    }
}


SpectralFieldDataRZ::~SpectralFieldDataRZ()
{
    if (fields.size() > 0){
        for (amrex::MFIter mfi(fields); mfi.isValid(); ++mfi){
#if defined(AMREX_USE_CUDA)
            // Destroy cuFFT plans.
            cufftDestroy(forward_plan[mfi]);
            // cufftDestroy(backward_plan[mfi]); // This was never allocated.
#elif defined(AMREX_USE_HIP)
            rocfft_plan_destroy(forward_plan[mfi]);
            rocfft_plan_destroy(backward_plan[mfi]);
#else
            // Destroy FFTW plans.
            fftw_destroy_plan(forward_plan[mfi]);
            fftw_destroy_plan(backward_plan[mfi]);
#endif
        }
    }
}

/* \brief Z Transform the FAB to spectral space,
 *  and store the corresponding result internally
 *  (in the spectral field specified by `field_index`)
 *  The input, tempHTransformedSplit, is the complex, Hankel transformed
 *  data, which is stored wih the real and imaginary parts split.
 *  The input should include the imaginary component of mode 0
 *  (even though it is all zeros). */
void
SpectralFieldDataRZ::FABZForwardTransform (amrex::MFIter const & mfi, amrex::Box const & realspace_bx,
                                           amrex::MultiFab const & tempHTransformedSplit,
                                           int const field_index, const bool is_nodal_z)
{
    // Copy the split complex to the interleaved complex.

    amrex::Array4<const amrex::Real> const& split_arr = tempHTransformedSplit[mfi].array();
    amrex::Array4<Complex> const& complex_arr = tempHTransformed[mfi].array();

    int const modes = n_rz_azimuthal_modes;
    ParallelFor(realspace_bx, modes,
    [=] AMREX_GPU_DEVICE(int i, int j, int k, int mode) noexcept {
        int const mode_r = 2*mode;
        int const mode_i = 2*mode + 1;
        complex_arr(i,j,k,mode) = Complex{split_arr(i,j,k,mode_r), split_arr(i,j,k,mode_i)};
    });

    // Perform Fourier transform from `tempHTransformed` to `tmpSpectralField`.
#if defined(AMREX_USE_CUDA)
    // Perform Fast Fourier Transform on GPU using cuFFT.
    // Make sure that this is done on the same
    // GPU stream as the above copy.
    cufftResult result;
    cudaStream_t stream = amrex::Gpu::Device::cudaStream();
    cufftSetStream(forward_plan[mfi], stream);
    for (int mode=0 ; mode < n_rz_azimuthal_modes ; mode++) {
#  ifdef AMREX_USE_FLOAT
        result = cufftExecC2C(forward_plan[mfi],
#  else
        result = cufftExecZ2Z(forward_plan[mfi],
#  endif
                              reinterpret_cast<AnyFFT::Complex*>(tempHTransformed[mfi].dataPtr(mode)), // Complex *in
                              reinterpret_cast<AnyFFT::Complex*>(tmpSpectralField[mfi].dataPtr(mode)), // Complex *out
                              CUFFT_FORWARD);
        if (result != CUFFT_SUCCESS) {
            amrex::AllPrint() << " forward transform using cufftExecZ2Z failed ! \n";
        }
    }
#elif defined(AMREX_USE_HIP)
    rocfft_execution_info execinfo = NULL;
    rocfft_status result = rocfft_execution_info_create(&execinfo);
    std::size_t buffersize = 0;
    result = rocfft_plan_get_work_buffer_size(forward_plan[mfi], &buffersize);
    void* buffer = amrex::The_Arena()->alloc(buffersize);
    result = rocfft_execution_info_set_work_buffer(execinfo, buffer, buffersize);
    result = rocfft_execution_info_set_stream(execinfo, amrex::Gpu::gpuStream());

    for (int mode=0 ; mode < n_rz_azimuthal_modes ; mode++) {
        void* in_array[] = {(void*)(tempHTransformed[mfi].dataPtr(mode))};
        void* out_array[] = {(void*)(tmpSpectralField[mfi].dataPtr(mode))};
        result = rocfft_execute(forward_plan[mfi], in_array, out_array, execinfo);
        if (result != rocfft_status_success) {
            amrex::AllPrint() << " forward transform using rocfft_execute failed ! \n";
        }
    }

    amrex::Gpu::streamSynchronize();
    amrex::The_Arena()->free(buffer);
    result = rocfft_execution_info_destroy(execinfo);
#else
    fftw_execute(forward_plan[mfi]);
#endif

    // Copy the spectral-space field `tmpSpectralField` to the appropriate
    // index of the FabArray `fields` (specified by `field_index`)
    // and apply correcting shift factor if the real space data comes
    // from a cell-centered grid in real space instead of a nodal grid.
    amrex::Array4<const Complex> const& tmp_arr = tmpSpectralField[mfi].array();
    amrex::Array4<Complex> const& fields_arr = fields[mfi].array();
    Complex const* zshift_arr = zshift_FFTfromCell[mfi].dataPtr();

    // Loop over indices within one box, all components.
    // The fields are organized so that the fields for each mode
    // are grouped together in memory.
    amrex::Box const& spectralspace_bx = tmpSpectralField[mfi].box();
    int const nz = spectralspace_bx.length(1);
    amrex::Real inv_nz = 1._rt/nz;
    constexpr int n_fields = SpectralFieldIndex::n_fields;

    ParallelFor(spectralspace_bx, modes,
    [=] AMREX_GPU_DEVICE(int i, int j, int k, int mode) noexcept {
        Complex spectral_field_value = tmp_arr(i,j,k,mode);
        // Apply proper shift.
        if (is_nodal_z==false) spectral_field_value *= zshift_arr[j];
        // Copy field into the correct index.
        int const ic = field_index + mode*n_fields;
        fields_arr(i,j,k,ic) = spectral_field_value*inv_nz;
    });
}

/* \brief Backward Z Transform the data from the fields
 * (in the spectral field specified by `field_index`)
 * to physical space, and return the resulting FArrayBox.
 *  The output, tempHTransformedSplit, is the complex, Hankel transformed
 *  data, which is stored wih the real and imaginary parts split.
 *  The output includes the imaginary component of mode 0
 *  (even though it is all zeros). */
void
SpectralFieldDataRZ::FABZBackwardTransform (amrex::MFIter const & mfi, amrex::Box const & realspace_bx,
                                            int const field_index,
                                            amrex::MultiFab & tempHTransformedSplit,
                                            const bool is_nodal_z)
{
    // Copy the spectral-space field from the appropriate index of the FabArray
    // `fields` (specified by `field_index`) to field `tmpSpectralField`
    // and apply correcting shift factor if the real space data is on
    // a cell-centered grid in real space instead of a nodal grid.
    amrex::Array4<const Complex> const& fields_arr = fields[mfi].array();
    amrex::Array4<Complex> const& tmp_arr = tmpSpectralField[mfi].array();
    Complex const* zshift_arr = zshift_FFTtoCell[mfi].dataPtr();

    // Loop over indices within one box, all components.
    amrex::Box const& spectralspace_bx = tmpSpectralField[mfi].box();

    int const modes = n_rz_azimuthal_modes;
    constexpr int n_fields = SpectralFieldIndex::n_fields;
    ParallelFor(spectralspace_bx, modes,
    [=] AMREX_GPU_DEVICE(int i, int j, int k, int mode) noexcept {
        int const ic = field_index + mode*n_fields;
        Complex spectral_field_value = fields_arr(i,j,k,ic);
        // Apply proper shift.
        if (is_nodal_z==false) spectral_field_value *= zshift_arr[j];
        // Copy field into the right index.
        tmp_arr(i,j,k,mode) = spectral_field_value;
    });

    // Perform Fourier transform from `tmpSpectralField` to `tempHTransformed`.
#if defined(AMREX_USE_CUDA)
    // Perform Fast Fourier Transform on GPU using cuFFT.
    // Make sure that this is done on the same
    // GPU stream as the above copy.
    cufftResult result;
    cudaStream_t stream = amrex::Gpu::Device::cudaStream();
    cufftSetStream(forward_plan[mfi], stream);
    for (int mode=0 ; mode < n_rz_azimuthal_modes ; mode++) {
#  ifdef AMREX_USE_FLOAT
        result = cufftExecC2C(forward_plan[mfi],
#  else
        result = cufftExecZ2Z(forward_plan[mfi],
#  endif
                              reinterpret_cast<AnyFFT::Complex*>(tmpSpectralField[mfi].dataPtr(mode)), // Complex *in
                              reinterpret_cast<AnyFFT::Complex*>(tempHTransformed[mfi].dataPtr(mode)), // Complex *out
                              CUFFT_INVERSE);
        if (result != CUFFT_SUCCESS) {
            amrex::AllPrint() << " backwardtransform using cufftExecZ2Z failed ! \n";
        }
    }
#elif defined(AMREX_USE_HIP)
    rocfft_execution_info execinfo = NULL;
    rocfft_status result = rocfft_execution_info_create(&execinfo);
    std::size_t buffersize = 0;
    result = rocfft_plan_get_work_buffer_size(forward_plan[mfi], &buffersize);
    void* buffer = amrex::The_Arena()->alloc(buffersize);
    result = rocfft_execution_info_set_work_buffer(execinfo, buffer, buffersize);
    result = rocfft_execution_info_set_stream(execinfo, amrex::Gpu::gpuStream());

    for (int mode=0 ; mode < n_rz_azimuthal_modes ; mode++) {
        void* in_array[] = {(void*)(tmpSpectralField[mfi].dataPtr(mode))};
        void* out_array[] = {(void*)(tempHTransformed[mfi].dataPtr(mode))};
        result = rocfft_execute(backward_plan[mfi], in_array, out_array, execinfo);
        if (result != rocfft_status_success) {
            amrex::AllPrint() << " forward transform using rocfft_execute failed ! \n";
        }
    }

    amrex::Gpu::streamSynchronize();
    amrex::The_Arena()->free(buffer);
    result = rocfft_execution_info_destroy(execinfo);
#else
    fftw_execute(backward_plan[mfi]);
#endif

    // Copy the interleaved complex to the split complex.
    amrex::Array4<amrex::Real> const& split_arr = tempHTransformedSplit[mfi].array();
    amrex::Array4<const Complex> const& complex_arr = tempHTransformed[mfi].array();

    ParallelFor(realspace_bx, modes,
    [=] AMREX_GPU_DEVICE(int i, int j, int k, int mode) noexcept {
        int const mode_r = 2*mode;
        int const mode_i = 2*mode + 1;
        split_arr(i,j,k,mode_r) = complex_arr(i,j,k,mode).real();
        split_arr(i,j,k,mode_i) = complex_arr(i,j,k,mode).imag();
    });

}

/* \brief Transform the component `i_comp` of MultiFab `field_mf`
 *  to spectral space, and store the corresponding result internally
 *  (in the spectral field specified by `field_index`) */
void
SpectralFieldDataRZ::ForwardTransform (const int lev,
                                       amrex::MultiFab const & field_mf, int const field_index,
                                       int const i_comp)
{
    amrex::LayoutData<amrex::Real>* cost = WarpX::getCosts(lev);

    // Check field index type, in order to apply proper shift in spectral space.
    // Only cell centered in r is supported.
    bool const is_nodal_z = field_mf.is_nodal(1);

    int const ncomp = 2*n_rz_azimuthal_modes - 1;

    // Create a copy of the input multifab since the shape of field_mf
    // might not be what is needed in transform.
    // For example, with periodic_single_box_fft, field_mf will have guard cells but
    // the transformed array does not.
    // Note that the copy will not include the imaginary part of mode 0 as
    // PhysicalToSpectral_Scalar expects.
    amrex::MultiFab field_mf_copy(tempHTransformed.boxArray(), field_mf.DistributionMap(), ncomp, 0);

    // This will hold the Hankel transformed data, with the real and imaginary parts split.
    // A full multifab is created so that each GPU stream has its own temp space.
    amrex::MultiFab tempHTransformedSplit(tempHTransformed.boxArray(), tempHTransformed.DistributionMap(), 2*n_rz_azimuthal_modes, 0);

    // Loop over boxes.
    for (amrex::MFIter mfi(field_mf); mfi.isValid(); ++mfi){

        if (cost && WarpX::load_balance_costs_update_algo == LoadBalanceCostsUpdateAlgo::Timers)
        {
            amrex::Gpu::synchronize();
        }
        amrex::Real wt = amrex::second();

        // Perform the Hankel transform first.
        // tempHTransformedSplit includes the imaginary component of mode 0.
        // field_mf does not.
        amrex::Box const& realspace_bx = tempHTransformed[mfi].box();

        if ( !(field_mf[mfi].box().contains(field_mf_copy[mfi].box())) ) {
            // If field_mf[mfi] is smaller than field_mf_copy[mfi], then fill field_mf_copy[mfi] with
            // zeros so that all of it is initialized.
            field_mf_copy[mfi].setVal<amrex::RunOn::Device>(0._rt, realspace_bx, 0, ncomp);
            }
        field_mf_copy[mfi].copy<amrex::RunOn::Device>(field_mf[mfi], i_comp*ncomp, 0, ncomp);
        multi_spectral_hankel_transformer[mfi].PhysicalToSpectral_Scalar(field_mf_copy[mfi], tempHTransformedSplit[mfi]);

        FABZForwardTransform(mfi, realspace_bx, tempHTransformedSplit, field_index, is_nodal_z);

        if (cost && WarpX::load_balance_costs_update_algo == LoadBalanceCostsUpdateAlgo::Timers)
        {
            amrex::Gpu::synchronize();
            wt = amrex::second() - wt;
            amrex::HostDevice::Atomic::Add( &(*cost)[mfi.index()], wt);
        }
    }
}

/* \brief Transform the coupled components of MultiFabs `field_mf_r` and `field_mf_t`
 *  to spectral space, and store the corresponding result internally
 *  (in the spectral fields specified by `field_index_r` and `field_index_t`) */
void
SpectralFieldDataRZ::ForwardTransform (const int lev,
                                       amrex::MultiFab const & field_mf_r, int const field_index_r,
                                       amrex::MultiFab const & field_mf_t, int const field_index_t)
{
    amrex::LayoutData<amrex::Real>* cost = WarpX::getCosts(lev);

    // Check field index type, in order to apply proper shift in spectral space.
    // Only cell centered in r is supported.
    bool const is_nodal_z = field_mf_r.is_nodal(1);

    // Create copies of the input multifabs. The copies will include the imaginary part of mode 0.
    // Also note that the Hankel transform will overwrite the copies.
    // Full multifabs are created for the temps so that each GPU stream has its own temp space.
    amrex::MultiFab field_mf_r_copy(tempHTransformed.boxArray(), field_mf_r.DistributionMap(), 2*n_rz_azimuthal_modes, 0);
    amrex::MultiFab field_mf_t_copy(tempHTransformed.boxArray(), field_mf_t.DistributionMap(), 2*n_rz_azimuthal_modes, 0);

    amrex::MultiFab tempHTransformedSplit_p(tempHTransformed.boxArray(), tempHTransformed.DistributionMap(), 2*n_rz_azimuthal_modes, 0);
    amrex::MultiFab tempHTransformedSplit_m(tempHTransformed.boxArray(), tempHTransformed.DistributionMap(), 2*n_rz_azimuthal_modes, 0);

    // Loop over boxes.
    for (amrex::MFIter mfi(field_mf_r); mfi.isValid(); ++mfi){

        if (cost && WarpX::load_balance_costs_update_algo == LoadBalanceCostsUpdateAlgo::Timers)
        {
            amrex::Gpu::synchronize();
        }
        amrex::Real wt = amrex::second();

        amrex::Box const& realspace_bx = tempHTransformed[mfi].box();

        if ( !(field_mf_r[mfi].box().contains(field_mf_r_copy[mfi].box())) ) {
            // If field_mf_r[mfi] is smaller than field_mf_r_copy[mfi], then fill field_mf_r_copy[mfi] with
            // zeros so that all of it is initialized.
            field_mf_r_copy[mfi].setVal<amrex::RunOn::Device>(0._rt, realspace_bx, 0, 2*n_rz_azimuthal_modes);
            field_mf_t_copy[mfi].setVal<amrex::RunOn::Device>(0._rt, realspace_bx, 0, 2*n_rz_azimuthal_modes);
            }
        field_mf_r_copy[mfi].copy<amrex::RunOn::Device>(field_mf_r[mfi], 0, 0, 1); // Real part of mode 0
        field_mf_t_copy[mfi].copy<amrex::RunOn::Device>(field_mf_t[mfi], 0, 0, 1); // Real part of mode 0
        field_mf_r_copy[mfi].setVal<amrex::RunOn::Device>(0._rt, realspace_bx, 1, 1); // Imaginary part of mode 0
        field_mf_t_copy[mfi].setVal<amrex::RunOn::Device>(0._rt, realspace_bx, 1, 1); // Imaginary part of mode 0
        field_mf_r_copy[mfi].copy<amrex::RunOn::Device>(field_mf_r[mfi], 1, 2, 2*n_rz_azimuthal_modes-2);
        field_mf_t_copy[mfi].copy<amrex::RunOn::Device>(field_mf_t[mfi], 1, 2, 2*n_rz_azimuthal_modes-2);

        // Perform the Hankel transform first.
        multi_spectral_hankel_transformer[mfi].PhysicalToSpectral_Vector(realspace_bx,
                                                           field_mf_r_copy[mfi], field_mf_t_copy[mfi],
                                                           tempHTransformedSplit_p[mfi], tempHTransformedSplit_m[mfi]);

        FABZForwardTransform(mfi, realspace_bx, tempHTransformedSplit_p, field_index_r, is_nodal_z);
        FABZForwardTransform(mfi, realspace_bx, tempHTransformedSplit_m, field_index_t, is_nodal_z);

        if (cost && WarpX::load_balance_costs_update_algo == LoadBalanceCostsUpdateAlgo::Timers)
        {
            amrex::Gpu::synchronize();
            wt = amrex::second() - wt;
            amrex::HostDevice::Atomic::Add( &(*cost)[mfi.index()], wt);
        }
    }
}

/* \brief Transform spectral field specified by `field_index` back to
 * real space, and store it in the component `i_comp` of `field_mf` */
void
SpectralFieldDataRZ::BackwardTransform (const int lev,
                                        amrex::MultiFab& field_mf, int const field_index,
                                        int const i_comp)
{
    amrex::LayoutData<amrex::Real>* cost = WarpX::getCosts(lev);

    // Check field index type, in order to apply proper shift in spectral space.
    bool const is_nodal_z = field_mf.is_nodal(1);

    int const ncomp = 2*n_rz_azimuthal_modes - 1;

    // A full multifab is created so that each GPU stream has its own temp space.
    amrex::MultiFab tempHTransformedSplit(tempHTransformed.boxArray(), tempHTransformed.DistributionMap(), 2*n_rz_azimuthal_modes, 0);

    // Create a temporary to hold the inverse Hankel transform field.
    // This allows the final result to have a different shape than the transformed field.
    amrex::MultiFab field_mf_copy(tempHTransformed.boxArray(), tempHTransformed.DistributionMap(), 2*n_rz_azimuthal_modes-1, 0);

    // Loop over boxes.
    for (amrex::MFIter mfi(field_mf); mfi.isValid(); ++mfi){

<<<<<<< HEAD
        amrex::Box realspace_bx = tempHTransformed[mfi].box();
=======
        if (cost && WarpX::load_balance_costs_update_algo == LoadBalanceCostsUpdateAlgo::Timers)
        {
            amrex::Gpu::synchronize();
        }
        amrex::Real wt = amrex::second();

        amrex::Box const& realspace_bx = tempHTransformed[mfi].box();
>>>>>>> b28004a6

        FABZBackwardTransform(mfi, realspace_bx, field_index, tempHTransformedSplit, is_nodal_z);

        // Perform the Hankel inverse transform last.
        // tempHTransformedSplit includes the imaginary component of mode 0.
        // field_mf does not.
        multi_spectral_hankel_transformer[mfi].SpectralToPhysical_Scalar(tempHTransformedSplit[mfi], field_mf_copy[mfi]);

        amrex::Array4<amrex::Real> const & field_mf_array = field_mf[mfi].array();
        amrex::Array4<amrex::Real> const & field_mf_copy_array = field_mf_copy[mfi].array();

        // The box will be extended to include the guards cells below the axis
        // so that they can be filled in. This will not be a simple copy of the
        // fields since the signs will change when there is anti-symmetry.
        amrex::Box const& realspace_bx_with_guards = field_mf[mfi].box();
        const int* lo_with_guards = realspace_bx_with_guards.loVect();

        // Grow the lower side of realspace_bx by the number of guard cells.
        // This assumes that the box extends over the full extent radially, so
        // lo_with_guards[0] will be equal to minus the number of guard cells radially.
        const int nguard_r = -lo_with_guards[0];
        realspace_bx.growLo(0, nguard_r);

        // Get the intersection of the two boxes in case the field_mf has fewer z-guard cells
        realspace_bx &= realspace_bx_with_guards;

        ParallelFor(realspace_bx, ncomp,
        [=] AMREX_GPU_DEVICE(int i, int j, int k, int icomp) noexcept {
            int ii = i;
            amrex::Real sign = +1._rt;
            if (i < 0) {
                ii = -i - 1;
                if (icomp == 0) {
                    // Mode zero is symmetric
                    sign = +1._rt;
                } else {
                    // Odd modes are anti-symmetric
                    int imode = (icomp + 1)/2;
                    sign = std::pow(-1._rt, imode);
                }
            }
            int ic = icomp + i_comp;
            field_mf_array(i,j,k,ic) = sign*field_mf_copy_array(ii,j,k,icomp);
        });

        if (cost && WarpX::load_balance_costs_update_algo == LoadBalanceCostsUpdateAlgo::Timers)
        {
            amrex::Gpu::synchronize();
            wt = amrex::second() - wt;
            amrex::HostDevice::Atomic::Add( &(*cost)[mfi.index()], wt);
        }
    }
}

/* \brief Transform spectral fields specified by `field_index_r` and
 * `field_index_t` back to real space, and store them in `field_mf_r` and `field_mf_t` */
void
SpectralFieldDataRZ::BackwardTransform (const int lev,
                                        amrex::MultiFab& field_mf_r, int const field_index_r,
                                        amrex::MultiFab& field_mf_t, int const field_index_t)
{
    amrex::LayoutData<amrex::Real>* cost = WarpX::getCosts(lev);

    // Check field index type, in order to apply proper shift in spectral space.
    bool const is_nodal_z = field_mf_r.is_nodal(1);

    // Full multifabs are created for the temps so that each GPU stream has its own temp space.
    amrex::MultiFab tempHTransformedSplit_p(tempHTransformed.boxArray(), tempHTransformed.DistributionMap(), 2*n_rz_azimuthal_modes, 0);
    amrex::MultiFab tempHTransformedSplit_m(tempHTransformed.boxArray(), tempHTransformed.DistributionMap(), 2*n_rz_azimuthal_modes, 0);

    // Create copies of the input multifabs. The copies will include the imaginary part of mode 0.
    amrex::MultiFab field_mf_r_copy(tempHTransformed.boxArray(), field_mf_r.DistributionMap(), 2*n_rz_azimuthal_modes, 0);
    amrex::MultiFab field_mf_t_copy(tempHTransformed.boxArray(), field_mf_t.DistributionMap(), 2*n_rz_azimuthal_modes, 0);

    // Loop over boxes.
    for (amrex::MFIter mfi(field_mf_r); mfi.isValid(); ++mfi){

<<<<<<< HEAD
        amrex::Box realspace_bx = tempHTransformed[mfi].box();
=======
        if (cost && WarpX::load_balance_costs_update_algo == LoadBalanceCostsUpdateAlgo::Timers)
        {
            amrex::Gpu::synchronize();
        }
        amrex::Real wt = amrex::second();

        amrex::Box const& realspace_bx = tempHTransformed[mfi].box();
>>>>>>> b28004a6

        FABZBackwardTransform(mfi, realspace_bx, field_index_r, tempHTransformedSplit_p, is_nodal_z);
        FABZBackwardTransform(mfi, realspace_bx, field_index_t, tempHTransformedSplit_m, is_nodal_z);

        // Perform the Hankel inverse transform last.
        // tempHTransformedSplit includes the imaginary component of mode 0.
        // field_mf_[ri] do not.
        multi_spectral_hankel_transformer[mfi].SpectralToPhysical_Vector(realspace_bx,
                                                           tempHTransformedSplit_p[mfi], tempHTransformedSplit_m[mfi],
                                                           field_mf_r_copy[mfi], field_mf_t_copy[mfi]);

        amrex::Array4<amrex::Real> const & field_mf_r_array = field_mf_r[mfi].array();
        amrex::Array4<amrex::Real> const & field_mf_t_array = field_mf_t[mfi].array();
        amrex::Array4<amrex::Real> const & field_mf_r_copy_array = field_mf_r_copy[mfi].array();
        amrex::Array4<amrex::Real> const & field_mf_t_copy_array = field_mf_t_copy[mfi].array();

        // The box will be extended to include the guards cells below the axis
        // so that they can be filled in. This will not be a simple copy of the
        // fields since the signs will change when there is anti-symmetry.
        amrex::Box const& realspace_bx_with_guards = field_mf_r[mfi].box();
        const int* lo_with_guards = realspace_bx_with_guards.loVect();

        // Grow the lower side of realspace_bx by the number of guard cells.
        // This assumes that the box extends over the full extent radially, so
        // lo_with_guards[0] will be equal to minus the number of guard cells radially.
        const int nguard_r = -lo_with_guards[0];
        realspace_bx.growLo(0, nguard_r);

        // Get the intersection of the two boxes in case the field_mf has fewer z-guard cells
        realspace_bx &= realspace_bx_with_guards;

        ParallelFor(realspace_bx, 2*n_rz_azimuthal_modes-1,
        [=] AMREX_GPU_DEVICE(int i, int j, int k, int icomp) noexcept {
            int ii = i;
            amrex::Real sign = +1._rt;
            if (i < 0) {
                ii = -i - 1;
                if (icomp == 0) {
                    // Mode zero is anti-symmetric
                    sign = -1._rt;
                } else {
                    // Even modes are anti-symmetric
                    int imode = (icomp + 1)/2;
                    sign = std::pow(-1._rt, imode+1);
                }
            }
            if (icomp == 0) {
                // mode zero
                field_mf_r_array(i,j,k,icomp) = sign*field_mf_r_copy_array(ii,j,k,icomp);
                field_mf_t_array(i,j,k,icomp) = sign*field_mf_t_copy_array(ii,j,k,icomp);
            } else {
                field_mf_r_array(i,j,k,icomp) = sign*field_mf_r_copy_array(ii,j,k,icomp+1);
                field_mf_t_array(i,j,k,icomp) = sign*field_mf_t_copy_array(ii,j,k,icomp+1);
            }
        });

        if (cost && WarpX::load_balance_costs_update_algo == LoadBalanceCostsUpdateAlgo::Timers)
        {
            amrex::Gpu::synchronize();
            wt = amrex::second() - wt;
            amrex::HostDevice::Atomic::Add( &(*cost)[mfi.index()], wt);
        }
    }

}

/* \brief Initialize arrays used for filtering */
void
SpectralFieldDataRZ::InitFilter (amrex::IntVect const & filter_npass_each_dir, bool const compensation,
                                 SpectralKSpaceRZ const & k_space)
{
    binomialfilter = BinomialFilter(multi_spectral_hankel_transformer.boxArray(),
                                    multi_spectral_hankel_transformer.DistributionMap());

    auto const & dx = k_space.getCellSize();
    auto const & kz = k_space.getKzArray();

    for (amrex::MFIter mfi(binomialfilter); mfi.isValid(); ++mfi){
        binomialfilter[mfi].InitFilterArray(multi_spectral_hankel_transformer[mfi].getKrArray(),
                                            kz[mfi], dx, filter_npass_each_dir, compensation);
    }
}

/* \brief Apply K-space filtering on a scalar */
void
SpectralFieldDataRZ::ApplyFilter (int const field_index)
{

    for (amrex::MFIter mfi(binomialfilter); mfi.isValid(); ++mfi){
        auto const & filter_r = binomialfilter[mfi].getFilterArrayR();
        auto const & filter_z = binomialfilter[mfi].getFilterArrayZ();
        auto const & filter_r_arr = filter_r.dataPtr();
        auto const & filter_z_arr = filter_z.dataPtr();

        amrex::Array4<Complex> const& fields_arr = fields[mfi].array();

        int const modes = n_rz_azimuthal_modes;
        constexpr int n_fields = SpectralFieldIndex::n_fields;

        amrex::Box const& spectralspace_bx = fields[mfi].box();
        int const nr = spectralspace_bx.length(0);

        ParallelFor(spectralspace_bx, modes,
        [=] AMREX_GPU_DEVICE(int i, int j, int k, int mode) noexcept {
            int const ic = field_index + mode*n_fields;
            int const ir = i + nr*mode;
            fields_arr(i,j,k,ic) *= filter_r_arr[ir]*filter_z_arr[j];
        });
    }
}

/* \brief Apply K-space filtering on a vector */
void
SpectralFieldDataRZ::ApplyFilter (int const field_index1, int const field_index2, int const field_index3)
{

    for (amrex::MFIter mfi(binomialfilter); mfi.isValid(); ++mfi){
        auto const & filter_r = binomialfilter[mfi].getFilterArrayR();
        auto const & filter_z = binomialfilter[mfi].getFilterArrayZ();
        auto const & filter_r_arr = filter_r.dataPtr();
        auto const & filter_z_arr = filter_z.dataPtr();

        amrex::Array4<Complex> const& fields_arr = fields[mfi].array();

        int const modes = n_rz_azimuthal_modes;
        constexpr int n_fields = SpectralFieldIndex::n_fields;

        amrex::Box const& spectralspace_bx = fields[mfi].box();
        int const nr = spectralspace_bx.length(0);

        ParallelFor(spectralspace_bx, modes,
        [=] AMREX_GPU_DEVICE(int i, int j, int k, int mode) noexcept {
            int const ic1 = field_index1 + mode*n_fields;
            int const ic2 = field_index2 + mode*n_fields;
            int const ic3 = field_index3 + mode*n_fields;
            int const ir = i + nr*mode;
            fields_arr(i,j,k,ic1) *= filter_r_arr[ir]*filter_z_arr[j];
            fields_arr(i,j,k,ic2) *= filter_r_arr[ir]*filter_z_arr[j];
            fields_arr(i,j,k,ic3) *= filter_r_arr[ir]*filter_z_arr[j];
        });
    }
}<|MERGE_RESOLUTION|>--- conflicted
+++ resolved
@@ -539,17 +539,13 @@
     // Loop over boxes.
     for (amrex::MFIter mfi(field_mf); mfi.isValid(); ++mfi){
 
-<<<<<<< HEAD
-        amrex::Box realspace_bx = tempHTransformed[mfi].box();
-=======
         if (cost && WarpX::load_balance_costs_update_algo == LoadBalanceCostsUpdateAlgo::Timers)
         {
             amrex::Gpu::synchronize();
         }
         amrex::Real wt = amrex::second();
 
-        amrex::Box const& realspace_bx = tempHTransformed[mfi].box();
->>>>>>> b28004a6
+        amrex::Box realspace_bx = tempHTransformed[mfi].box();
 
         FABZBackwardTransform(mfi, realspace_bx, field_index, tempHTransformedSplit, is_nodal_z);
 
@@ -627,17 +623,13 @@
     // Loop over boxes.
     for (amrex::MFIter mfi(field_mf_r); mfi.isValid(); ++mfi){
 
-<<<<<<< HEAD
-        amrex::Box realspace_bx = tempHTransformed[mfi].box();
-=======
         if (cost && WarpX::load_balance_costs_update_algo == LoadBalanceCostsUpdateAlgo::Timers)
         {
             amrex::Gpu::synchronize();
         }
         amrex::Real wt = amrex::second();
 
-        amrex::Box const& realspace_bx = tempHTransformed[mfi].box();
->>>>>>> b28004a6
+        amrex::Box realspace_bx = tempHTransformed[mfi].box();
 
         FABZBackwardTransform(mfi, realspace_bx, field_index_r, tempHTransformedSplit_p, is_nodal_z);
         FABZBackwardTransform(mfi, realspace_bx, field_index_t, tempHTransformedSplit_m, is_nodal_z);
