/* Copyright 2019-2020 David Grote
 *
 * This file is part of WarpX.
 *
 * License: BSD-3-Clause-LBNL
 */
#include "SpectralFieldDataRZ.H"

#include "WarpX.H"

using amrex::operator""_rt;

/* \brief Initialize fields in spectral space, and FFT plans
 *
 * \param realspace_ba Box array that corresponds to the decomposition
 *  * of the fields in real space (cell-centered ; includes guard cells only in z)
 * \param k_space Defined the domain of the k space
 * \param dm Indicates which MPI proc owns which box, in realspace_ba
 * \param n_field_required Specifies the number of fields that will be transformed
 * \param n_modes Number of cylindrical modes
 * */
SpectralFieldDataRZ::SpectralFieldDataRZ (amrex::BoxArray const & realspace_ba,
                                          SpectralKSpaceRZ const & k_space,
                                          amrex::DistributionMapping const & dm,
                                          int const n_field_required,
                                          int const n_modes,
                                          int const lev, const bool periodic_single_box)
    : n_rz_azimuthal_modes(n_modes),
      m_periodic_single_box(periodic_single_box)
{
    amrex::BoxArray const & spectralspace_ba = k_space.spectralspace_ba;

    // Allocate the arrays that contain the fields in spectral space.
    // SpectralField is comparable to a MultiFab but stores complex numbers.
    // This stores all of the transformed fields in one place, with the last dimension
    // being the list of fields, defined by SpectralFieldIndex, for all of the modes.
    // The fields of each mode are grouped together, so that the index of a
    // field for a specific mode is given by field_index + mode*n_fields.
    fields = SpectralField(spectralspace_ba, dm, n_rz_azimuthal_modes*n_field_required, 0);

    // Allocate temporary arrays - in real space and spectral space.
    // These complex arrays will store the data just before/after the z FFT.
    // Note that the realspace_ba should not include the radial guard cells.
    tempHTransformed = SpectralField(realspace_ba, dm, n_rz_azimuthal_modes, 0);
    tmpSpectralField = SpectralField(spectralspace_ba, dm, n_rz_azimuthal_modes, 0);

    // By default, we assume the z FFT is done from/to a nodal grid in real space.
    // It the FFT is performed from/to a cell-centered grid in real space,
    // a correcting "shift" factor must be applied in spectral space.
    zshift_FFTfromCell = k_space.getSpectralShiftFactor(dm, 1,
                                    ShiftType::TransformFromCellCentered);
    zshift_FFTtoCell = k_space.getSpectralShiftFactor(dm, 1,
                                    ShiftType::TransformToCellCentered);

    // Allocate and initialize the FFT plans and Hankel transformer.
    forward_plan = FFTplans(spectralspace_ba, dm);
#ifndef AMREX_USE_GPU
    // The backward plan is not needed with GPU since it would be the same
    // as the forward plan anyway.
    backward_plan = FFTplans(spectralspace_ba, dm);
#endif
    multi_spectral_hankel_transformer = MultiSpectralHankelTransformer(spectralspace_ba, dm);

    // Loop over boxes and allocate the corresponding plan
    // for each box owned by the local MPI proc.
    for (amrex::MFIter mfi(spectralspace_ba, dm); mfi.isValid(); ++mfi){
        amrex::IntVect grid_size = realspace_ba[mfi].length();
#ifdef AMREX_USE_GPU
        // Create cuFFT plan.
        // This is alway complex to complex.
        // This plan is for one azimuthal mode only.
        cufftResult result;
        int fft_length[] = {grid_size[1]};
        int inembed[] = {grid_size[1]};
        int istride = grid_size[0];
        int idist = 1;
        int onembed[] = {grid_size[1]};
        int ostride = grid_size[0];
        int odist = 1;
        int batch = grid_size[0]; // number of ffts
        result = cufftPlanMany(&forward_plan[mfi], 1, fft_length, inembed, istride, idist,
                               onembed, ostride, odist, CUFFT_Z2Z, batch);
        if (result != CUFFT_SUCCESS) {
           amrex::Print() << " cufftPlanMany failed! \n";
        }
        // The backward plane is the same as the forward since the direction is passed when executed.

#else
        // Create FFTW plans.
        fftw_iodim dims[1];
        fftw_iodim howmany_dims[2];
        dims[0].n = grid_size[1];
        dims[0].is = grid_size[0];
        dims[0].os = grid_size[0];
        howmany_dims[0].n = n_rz_azimuthal_modes;
        howmany_dims[0].is = grid_size[0]*grid_size[1];
        howmany_dims[0].os = grid_size[0]*grid_size[1];
        howmany_dims[1].n = grid_size[0];
        howmany_dims[1].is = 1;
        howmany_dims[1].os = 1;
        forward_plan[mfi] =
            // Note that AMReX FAB are Fortran-order.
            fftw_plan_guru_dft(1, // int rank
                               dims,
                               2, // int howmany_rank,
                               howmany_dims,
                               reinterpret_cast<fftw_complex*>(tempHTransformed[mfi].dataPtr()), // fftw_complex *in
                               reinterpret_cast<fftw_complex*>(tmpSpectralField[mfi].dataPtr()), // fftw_complex *out
                               FFTW_FORWARD, // int sign
                               FFTW_ESTIMATE); // unsigned flags
        backward_plan[mfi] =
            fftw_plan_guru_dft(1, // int rank
                               dims,
                               2, // int howmany_rank,
                               howmany_dims,
                               reinterpret_cast<fftw_complex*>(tmpSpectralField[mfi].dataPtr()), // fftw_complex *in
                               reinterpret_cast<fftw_complex*>(tempHTransformed[mfi].dataPtr()), // fftw_complex *out
                               FFTW_BACKWARD, // int sign
                               FFTW_ESTIMATE); // unsigned flags
#endif

        // Create the Hankel transformer for each box.
        std::array<amrex::Real,3> xmax = WarpX::UpperCorner(mfi.tilebox(), lev);
        multi_spectral_hankel_transformer[mfi] = SpectralHankelTransformer(grid_size[0], n_rz_azimuthal_modes, xmax[0]);
    }
}


SpectralFieldDataRZ::~SpectralFieldDataRZ()
{
    if (fields.size() > 0){
        for (amrex::MFIter mfi(fields); mfi.isValid(); ++mfi){
#ifdef AMREX_USE_GPU
            // Destroy cuFFT plans.
            cufftDestroy(forward_plan[mfi]);
            // cufftDestroy(backward_plan[mfi]); // This was never allocated.
#else
            // Destroy FFTW plans.
            fftw_destroy_plan(forward_plan[mfi]);
            fftw_destroy_plan(backward_plan[mfi]);
#endif
        }
    }
}

/* \brief Z Transform the FAB to spectral space,
 *  and store the corresponding result internally
 *  (in the spectral field specified by `field_index`)
 *  The input, tempHTransformedSplit, is the complex, Hankel transformed
 *  data, which is stored wih the real and imaginary parts split.
 *  The input should include the imaginary component of mode 0
 *  (even though it is all zeros). */
void
SpectralFieldDataRZ::FABZForwardTransform (amrex::MFIter const & mfi, amrex::Box const & realspace_bx,
                                           amrex::MultiFab const & tempHTransformedSplit,
                                           int const field_index, const bool is_nodal_z)
{
    // Copy the split complex to the interleaved complex.

    amrex::Array4<const amrex::Real> const& split_arr = tempHTransformedSplit[mfi].array();
    amrex::Array4<Complex> const& complex_arr = tempHTransformed[mfi].array();

    int const modes = n_rz_azimuthal_modes;
    ParallelFor(realspace_bx, modes,
    [=] AMREX_GPU_DEVICE(int i, int j, int k, int mode) noexcept {
        int const mode_r = 2*mode;
        int const mode_i = 2*mode + 1;
        complex_arr(i,j,k,mode) = Complex{split_arr(i,j,k,mode_r), split_arr(i,j,k,mode_i)};
    });

    // Perform Fourier transform from `tempHTransformed` to `tmpSpectralField`.
#ifdef AMREX_USE_GPU
    // Perform Fast Fourier Transform on GPU using cuFFT.
    // Make sure that this is done on the same
    // GPU stream as the above copy.
    cufftResult result;
    cudaStream_t stream = amrex::Gpu::Device::cudaStream();
    cufftSetStream(forward_plan[mfi], stream);
    for (int mode=0 ; mode < n_rz_azimuthal_modes ; mode++) {
        result = cufftExecZ2Z(forward_plan[mfi],
                              reinterpret_cast<cuDoubleComplex*>(tempHTransformed[mfi].dataPtr(mode)), // cuDoubleComplex *in
                              reinterpret_cast<cuDoubleComplex*>(tmpSpectralField[mfi].dataPtr(mode)), // cuDoubleComplex *out
                              CUFFT_FORWARD);
        if (result != CUFFT_SUCCESS) {
           amrex::Print() << " forward transform using cufftExecZ2Z failed ! \n";
        }
    }
#else
    fftw_execute(forward_plan[mfi]);
#endif

    // Copy the spectral-space field `tmpSpectralField` to the appropriate
    // index of the FabArray `fields` (specified by `field_index`)
    // and apply correcting shift factor if the real space data comes
    // from a cell-centered grid in real space instead of a nodal grid.
    amrex::Array4<const Complex> const& tmp_arr = tmpSpectralField[mfi].array();
    amrex::Array4<Complex> const& fields_arr = fields[mfi].array();
    Complex const* zshift_arr = zshift_FFTfromCell[mfi].dataPtr();

    // Loop over indices within one box, all components.
    // The fields are organized so that the fields for each mode
    // are grouped together in memory.
    amrex::Box const& spectralspace_bx = tmpSpectralField[mfi].box();
    int const nz = spectralspace_bx.length(1);
    amrex::Real inv_nz = 1._rt/nz;
    constexpr int n_fields = SpectralFieldIndex::n_fields;

    ParallelFor(spectralspace_bx, modes,
    [=] AMREX_GPU_DEVICE(int i, int j, int k, int mode) noexcept {
        Complex spectral_field_value = tmp_arr(i,j,k,mode);
        // Apply proper shift.
        if (is_nodal_z==false) spectral_field_value *= zshift_arr[j];
        // Copy field into the correct index.
        int const ic = field_index + mode*n_fields;
        fields_arr(i,j,k,ic) = spectral_field_value*inv_nz;
    });
}

/* \brief Backward Z Transform the data from the fields
 * (in the spectral field specified by `field_index`)
 * to physical space, and return the resulting FArrayBox.
 *  The output, tempHTransformedSplit, is the complex, Hankel transformed
 *  data, which is stored wih the real and imaginary parts split.
 *  The output includes the imaginary component of mode 0
 *  (even though it is all zeros). */
void
SpectralFieldDataRZ::FABZBackwardTransform (amrex::MFIter const & mfi, amrex::Box const & realspace_bx,
                                            int const field_index,
                                            amrex::MultiFab & tempHTransformedSplit,
                                            const bool is_nodal_z)
{
    // Copy the spectral-space field from the appropriate index of the FabArray
    // `fields` (specified by `field_index`) to field `tmpSpectralField`
    // and apply correcting shift factor if the real space data is on
    // a cell-centered grid in real space instead of a nodal grid.
    amrex::Array4<const Complex> const& fields_arr = fields[mfi].array();
    amrex::Array4<Complex> const& tmp_arr = tmpSpectralField[mfi].array();
    Complex const* zshift_arr = zshift_FFTtoCell[mfi].dataPtr();

    // Loop over indices within one box, all components.
    amrex::Box const& spectralspace_bx = tmpSpectralField[mfi].box();

    int const modes = n_rz_azimuthal_modes;
    constexpr int n_fields = SpectralFieldIndex::n_fields;
    ParallelFor(spectralspace_bx, modes,
    [=] AMREX_GPU_DEVICE(int i, int j, int k, int mode) noexcept {
        int const ic = field_index + mode*n_fields;
        Complex spectral_field_value = fields_arr(i,j,k,ic);
        // Apply proper shift.
        if (is_nodal_z==false) spectral_field_value *= zshift_arr[j];
        // Copy field into the right index.
        tmp_arr(i,j,k,mode) = spectral_field_value;
    });

    // Perform Fourier transform from `tmpSpectralField` to `tempHTransformed`.
#ifdef AMREX_USE_GPU
    // Perform Fast Fourier Transform on GPU using cuFFT.
    // Make sure that this is done on the same
    // GPU stream as the above copy.
    cufftResult result;
    cudaStream_t stream = amrex::Gpu::Device::cudaStream();
    cufftSetStream(forward_plan[mfi], stream);
    for (int mode=0 ; mode < n_rz_azimuthal_modes ; mode++) {
        result = cufftExecZ2Z(forward_plan[mfi],
                              reinterpret_cast<cuDoubleComplex*>(tmpSpectralField[mfi].dataPtr(mode)), // cuDoubleComplex *in
                              reinterpret_cast<cuDoubleComplex*>(tempHTransformed[mfi].dataPtr(mode)), // cuDoubleComplex *out
                              CUFFT_INVERSE);
        if (result != CUFFT_SUCCESS) {
           amrex::Print() << " backwardtransform using cufftExecZ2Z failed ! \n";
        }
    }
#else
    fftw_execute(backward_plan[mfi]);
#endif

    // Copy the interleaved complex to the split complex.
    amrex::Array4<amrex::Real> const& split_arr = tempHTransformedSplit[mfi].array();
    amrex::Array4<const Complex> const& complex_arr = tempHTransformed[mfi].array();

    ParallelFor(realspace_bx, modes,
    [=] AMREX_GPU_DEVICE(int i, int j, int k, int mode) noexcept {
        int const mode_r = 2*mode;
        int const mode_i = 2*mode + 1;
        split_arr(i,j,k,mode_r) = complex_arr(i,j,k,mode).real();
        split_arr(i,j,k,mode_i) = complex_arr(i,j,k,mode).imag();
    });

}

/* \brief Transform the component `i_comp` of MultiFab `field_mf`
 *  to spectral space, and store the corresponding result internally
 *  (in the spectral field specified by `field_index`) */
void
SpectralFieldDataRZ::ForwardTransform (amrex::MultiFab const & field_mf, int const field_index,
                                       int const i_comp)
{
    // Check field index type, in order to apply proper shift in spectral space.
    // Only cell centered in r is supported.
    bool const is_nodal_z = field_mf.is_nodal(1);

    int const ncomp = 2*n_rz_azimuthal_modes - 1;

    // Create a copy of the input multifab since the shape of field_mf
    // might not be what is needed in transform.
    // For example, with m_periodic_single_box, field_mf will have guard cells but
    // the transformed array does not. This is the only time the copy is needed actually.
    // Note that the copy will not include the imaginary part of mode 0 as
    // PhysicalToSpectral_Scalar expects.
    amrex::IntVect guards;
    if (m_periodic_single_box) {
        guards = amrex::IntVect::TheZeroVector();
    } else {
        guards = field_mf.nGrowVect();
    }
    amrex::MultiFab field_mf_copy(field_mf.boxArray(), field_mf.DistributionMap(), ncomp, guards);

    // This will hold the Hankel transformed data, with the real and imaginary parts split.
    // A full multifab is created so that each GPU stream has its own temp space.
    amrex::MultiFab tempHTransformedSplit(tempHTransformed.boxArray(), tempHTransformed.DistributionMap(), 2*n_rz_azimuthal_modes, 0);

    // Loop over boxes.
    for (amrex::MFIter mfi(field_mf); mfi.isValid(); ++mfi){

        // Perform the Hankel transform first.
        // tempHTransformedSplit includes the imaginary component of mode 0.
        // field_mf does not.
        amrex::Box const& realspace_bx = tempHTransformed[mfi].box();

        field_mf_copy[mfi].copy<amrex::RunOn::Device>(field_mf[mfi], i_comp*ncomp, 0, ncomp);
        multi_spectral_hankel_transformer[mfi].PhysicalToSpectral_Scalar(field_mf_copy[mfi], tempHTransformedSplit[mfi]);

        FABZForwardTransform(mfi, realspace_bx, tempHTransformedSplit, field_index, is_nodal_z);

    }
}

/* \brief Transform the coupled components of MultiFabs `field_mf_r` and `field_mf_t`
 *  to spectral space, and store the corresponding result internally
 *  (in the spectral fields specified by `field_index_r` and `field_index_t`) */
void
SpectralFieldDataRZ::ForwardTransform (amrex::MultiFab const & field_mf_r, int const field_index_r,
                                       amrex::MultiFab const & field_mf_t, int const field_index_t)
{
    // Check field index type, in order to apply proper shift in spectral space.
    // Only cell centered in r is supported.
    bool const is_nodal_z = field_mf_r.is_nodal(1);

    // Create copies of the input multifabs. The copies will include the imaginary part of mode 0.
    // Also note that the Hankel transform will overwrite the copies.
    // Full multifabs are created for the temps so that each GPU stream has its own temp space.
    amrex::IntVect guards;
    if (m_periodic_single_box) {
        guards = amrex::IntVect::TheZeroVector();
    } else {
        guards = field_mf_r.nGrowVect();
    }
    amrex::MultiFab field_mf_r_copy(field_mf_r.boxArray(), field_mf_r.DistributionMap(), 2*n_rz_azimuthal_modes, guards);
    amrex::MultiFab field_mf_t_copy(field_mf_t.boxArray(), field_mf_t.DistributionMap(), 2*n_rz_azimuthal_modes, guards);

    amrex::MultiFab tempHTransformedSplit_p(tempHTransformed.boxArray(), tempHTransformed.DistributionMap(), 2*n_rz_azimuthal_modes, 0);
    amrex::MultiFab tempHTransformedSplit_m(tempHTransformed.boxArray(), tempHTransformed.DistributionMap(), 2*n_rz_azimuthal_modes, 0);

    // Loop over boxes.
    for (amrex::MFIter mfi(field_mf_r); mfi.isValid(); ++mfi){

        amrex::Box const& realspace_bx = tempHTransformed[mfi].box();

        field_mf_r_copy[mfi].copy<amrex::RunOn::Device>(field_mf_r[mfi], 0, 0, 1); // Real part of mode 0
        field_mf_t_copy[mfi].copy<amrex::RunOn::Device>(field_mf_t[mfi], 0, 0, 1); // Real part of mode 0
        field_mf_r_copy[mfi].setVal<amrex::RunOn::Device>(0._rt, realspace_bx, 1, 1); // Imaginary part of mode 0
        field_mf_t_copy[mfi].setVal<amrex::RunOn::Device>(0._rt, realspace_bx, 1, 1); // Imaginary part of mode 0
        field_mf_r_copy[mfi].copy<amrex::RunOn::Device>(field_mf_r[mfi], 1, 2, 2*n_rz_azimuthal_modes-2);
        field_mf_t_copy[mfi].copy<amrex::RunOn::Device>(field_mf_t[mfi], 1, 2, 2*n_rz_azimuthal_modes-2);

        // Perform the Hankel transform first.
        multi_spectral_hankel_transformer[mfi].PhysicalToSpectral_Vector(realspace_bx,
                                                           field_mf_r_copy[mfi], field_mf_t_copy[mfi],
                                                           tempHTransformedSplit_p[mfi], tempHTransformedSplit_m[mfi]);

        FABZForwardTransform(mfi, realspace_bx, tempHTransformedSplit_p, field_index_r, is_nodal_z);
        FABZForwardTransform(mfi, realspace_bx, tempHTransformedSplit_m, field_index_t, is_nodal_z);

    }
}

/* \brief Transform spectral field specified by `field_index` back to
 * real space, and store it in the component `i_comp` of `field_mf` */
void
SpectralFieldDataRZ::BackwardTransform (amrex::MultiFab& field_mf, int const field_index,
                                        int const i_comp)
{
    // Check field index type, in order to apply proper shift in spectral space.
    bool const is_nodal_z = field_mf.is_nodal(1);

    int const ncomp = 2*n_rz_azimuthal_modes - 1;

    // A full multifab is created so that each GPU stream has its own temp space.
    amrex::MultiFab tempHTransformedSplit(tempHTransformed.boxArray(), tempHTransformed.DistributionMap(), 2*n_rz_azimuthal_modes, 0);

    // Create a temporary to hold the inverse Hankel transform field.
    // This allows the final result to have a different shape than the transformed field.
    amrex::MultiFab field_mf_copy(tempHTransformed.boxArray(), tempHTransformed.DistributionMap(), 2*n_rz_azimuthal_modes-1, 0);

    // Loop over boxes.
    for (amrex::MFIter mfi(field_mf); mfi.isValid(); ++mfi){

        amrex::Box const& realspace_bx = tempHTransformed[mfi].box();

        FABZBackwardTransform(mfi, realspace_bx, field_index, tempHTransformedSplit, is_nodal_z);

        // Perform the Hankel inverse transform last.
        // tempHTransformedSplit includes the imaginary component of mode 0.
        // field_mf does not.
<<<<<<< HEAD
        amrex::FArrayBox field_comp(field_mf_copy[mfi], amrex::make_alias, i_comp*ncomp, ncomp);
        multi_spectral_hankel_transformer[mfi].SpectralToPhysical_Scalar(tempHTransformedSplit[mfi], field_comp);
        field_mf[mfi].copy(field_comp, 0, i_comp*ncomp, ncomp);
=======
        amrex::Box const& realspace_bx = tempHTransformed[mfi].box();
        multi_spectral_hankel_transformer[mfi].SpectralToPhysical_Scalar(realspace_bx, tempHTransformedSplit[mfi], field_mf_copy[mfi]);
        field_mf[mfi].copy<amrex::RunOn::Device>(field_mf_copy[mfi], 0, i_comp*ncomp, ncomp);
>>>>>>> c7c6a5a4

    }
}

/* \brief Transform spectral fields specified by `field_index_r` and
 * `field_index_t` back to real space, and store them in `field_mf_r` and `field_mf_t` */
void
SpectralFieldDataRZ::BackwardTransform (amrex::MultiFab& field_mf_r, int const field_index_r,
                                        amrex::MultiFab& field_mf_t, int const field_index_t)
{
    // Check field index type, in order to apply proper shift in spectral space.
    bool const is_nodal_z = field_mf_r.is_nodal(1);

    // Full multifabs are created for the temps so that each GPU stream has its own temp space.
    amrex::MultiFab tempHTransformedSplit_p(tempHTransformed.boxArray(), tempHTransformed.DistributionMap(), 2*n_rz_azimuthal_modes, 0);
    amrex::MultiFab tempHTransformedSplit_m(tempHTransformed.boxArray(), tempHTransformed.DistributionMap(), 2*n_rz_azimuthal_modes, 0);

    // Create copies of the input multifabs. The copies will include the imaginary part of mode 0.
    amrex::IntVect guards;
    if (m_periodic_single_box) {
        guards = amrex::IntVect::TheZeroVector();
    } else {
        guards = field_mf_r.nGrowVect();
    }
    amrex::MultiFab field_mf_r_copy(field_mf_r.boxArray(), field_mf_r.DistributionMap(), 2*n_rz_azimuthal_modes, guards);
    amrex::MultiFab field_mf_t_copy(field_mf_t.boxArray(), field_mf_t.DistributionMap(), 2*n_rz_azimuthal_modes, guards);

    // Loop over boxes.
    for (amrex::MFIter mfi(field_mf_r); mfi.isValid(); ++mfi){

        amrex::Box const& realspace_bx = tempHTransformed[mfi].box();

        FABZBackwardTransform(mfi, realspace_bx, field_index_r, tempHTransformedSplit_p, is_nodal_z);
        FABZBackwardTransform(mfi, realspace_bx, field_index_t, tempHTransformedSplit_m, is_nodal_z);

        // Perform the Hankel inverse transform last.
        // tempHTransformedSplit includes the imaginary component of mode 0.
        // field_mf_[ri] do not.
        multi_spectral_hankel_transformer[mfi].SpectralToPhysical_Vector(realspace_bx,
                                                           tempHTransformedSplit_p[mfi], tempHTransformedSplit_m[mfi],
                                                           field_mf_r_copy[mfi], field_mf_t_copy[mfi]);

        amrex::Array4<amrex::Real> const & field_mf_r_array = field_mf_r[mfi].array();
        amrex::Array4<amrex::Real> const & field_mf_t_array = field_mf_t[mfi].array();
        amrex::Array4<amrex::Real> const & field_mf_r_copy_array = field_mf_r_copy[mfi].array();
        amrex::Array4<amrex::Real> const & field_mf_t_copy_array = field_mf_t_copy[mfi].array();

        ParallelFor(realspace_bx, 2*n_rz_azimuthal_modes-1,
        [=] AMREX_GPU_DEVICE(int i, int j, int k, int icomp) noexcept {
            if (icomp == 0) {
                // mode 0
                field_mf_r_array(i,j,k,icomp) = field_mf_r_copy_array(i,j,k,icomp);
                field_mf_t_array(i,j,k,icomp) = field_mf_t_copy_array(i,j,k,icomp);
            } else {
                field_mf_r_array(i,j,k,icomp) = field_mf_r_copy_array(i,j,k,icomp+1);
                field_mf_t_array(i,j,k,icomp) = field_mf_t_copy_array(i,j,k,icomp+1);
            }
        });

    }

}

/* \brief Initialize arrays used for filtering */
void
SpectralFieldDataRZ::InitFilter (amrex::IntVect const & filter_npass_each_dir, bool const compensation,
                                 SpectralKSpaceRZ const & k_space)
{
    binomialfilter = BinomialFilter(multi_spectral_hankel_transformer.boxArray(),
                                    multi_spectral_hankel_transformer.DistributionMap());

    auto const & dx = k_space.getCellSize();
    auto const & kz = k_space.getKzArray();

    for (amrex::MFIter mfi(binomialfilter); mfi.isValid(); ++mfi){
        binomialfilter[mfi].InitFilterArray(multi_spectral_hankel_transformer[mfi].getKrArray(),
                                            kz[mfi], dx, filter_npass_each_dir, compensation);
    }
}

/* \brief Apply K-space filtering on a scalar */
void
SpectralFieldDataRZ::ApplyFilter (int const field_index)
{

    for (amrex::MFIter mfi(binomialfilter); mfi.isValid(); ++mfi){
        auto const & filter_r = binomialfilter[mfi].getFilterArrayR();
        auto const & filter_z = binomialfilter[mfi].getFilterArrayZ();
        auto const & filter_r_arr = filter_r.dataPtr();
        auto const & filter_z_arr = filter_z.dataPtr();

        amrex::Array4<Complex> const& fields_arr = fields[mfi].array();

        int const modes = n_rz_azimuthal_modes;
        constexpr int n_fields = SpectralFieldIndex::n_fields;

        amrex::Box const& spectralspace_bx = fields[mfi].box();
        int const nr = spectralspace_bx.length(0);

        ParallelFor(spectralspace_bx, modes,
        [=] AMREX_GPU_DEVICE(int i, int j, int k, int mode) noexcept {
            int const ic = field_index + mode*n_fields;
            int const ir = i + nr*mode;
            fields_arr(i,j,k,ic) *= filter_r_arr[ir]*filter_z_arr[j];
        });
    }
}

/* \brief Apply K-space filtering on a vector */
void
SpectralFieldDataRZ::ApplyFilter (int const field_index1, int const field_index2, int const field_index3)
{

    for (amrex::MFIter mfi(binomialfilter); mfi.isValid(); ++mfi){
        auto const & filter_r = binomialfilter[mfi].getFilterArrayR();
        auto const & filter_z = binomialfilter[mfi].getFilterArrayZ();
        auto const & filter_r_arr = filter_r.dataPtr();
        auto const & filter_z_arr = filter_z.dataPtr();

        amrex::Array4<Complex> const& fields_arr = fields[mfi].array();

        int const modes = n_rz_azimuthal_modes;
        constexpr int n_fields = SpectralFieldIndex::n_fields;

        amrex::Box const& spectralspace_bx = fields[mfi].box();
        int const nr = spectralspace_bx.length(0);

        ParallelFor(spectralspace_bx, modes,
        [=] AMREX_GPU_DEVICE(int i, int j, int k, int mode) noexcept {
            int const ic1 = field_index1 + mode*n_fields;
            int const ic2 = field_index2 + mode*n_fields;
            int const ic3 = field_index3 + mode*n_fields;
            int const ir = i + nr*mode;
            fields_arr(i,j,k,ic1) *= filter_r_arr[ir]*filter_z_arr[j];
            fields_arr(i,j,k,ic2) *= filter_r_arr[ir]*filter_z_arr[j];
            fields_arr(i,j,k,ic3) *= filter_r_arr[ir]*filter_z_arr[j];
        });
    }
}<|MERGE_RESOLUTION|>--- conflicted
+++ resolved
@@ -411,15 +411,8 @@
         // Perform the Hankel inverse transform last.
         // tempHTransformedSplit includes the imaginary component of mode 0.
         // field_mf does not.
-<<<<<<< HEAD
-        amrex::FArrayBox field_comp(field_mf_copy[mfi], amrex::make_alias, i_comp*ncomp, ncomp);
-        multi_spectral_hankel_transformer[mfi].SpectralToPhysical_Scalar(tempHTransformedSplit[mfi], field_comp);
-        field_mf[mfi].copy(field_comp, 0, i_comp*ncomp, ncomp);
-=======
-        amrex::Box const& realspace_bx = tempHTransformed[mfi].box();
-        multi_spectral_hankel_transformer[mfi].SpectralToPhysical_Scalar(realspace_bx, tempHTransformedSplit[mfi], field_mf_copy[mfi]);
+        multi_spectral_hankel_transformer[mfi].SpectralToPhysical_Scalar(tempHTransformedSplit[mfi], field_mf_copy[mfi]);
         field_mf[mfi].copy<amrex::RunOn::Device>(field_mf_copy[mfi], 0, i_comp*ncomp, ncomp);
->>>>>>> c7c6a5a4
 
     }
 }
