/* Copyright 2019 Maxence Thevenet, Remi Lehe, Revathi Jambunathan
 *
 *
 * This file is part of WarpX.
 *
 * License: BSD-3-Clause-LBNL
 */
#include "SpectralFieldData.H"

#include "Utils/WarpXAlgorithmSelection.H"
#include "Utils/WarpXUtil.H"
#include "WarpX.H"

#include <AMReX_Array4.H>
#include <AMReX_BLassert.H>
#include <AMReX_Box.H>
#include <AMReX_BoxArray.H>
#include <AMReX_Dim3.H>
#include <AMReX_FArrayBox.H>
#include <AMReX_GpuAtomic.H>
#include <AMReX_GpuComplex.H>
#include <AMReX_GpuDevice.H>
#include <AMReX_GpuLaunch.H>
#include <AMReX_GpuQualifiers.H>
#include <AMReX_IntVect.H>
#include <AMReX_LayoutData.H>
#include <AMReX_MFIter.H>
#include <AMReX_PODVector.H>
#include <AMReX_REAL.H>
#include <AMReX_Utility.H>

#if WARPX_USE_PSATD

using namespace amrex;

SpectralFieldIndex::SpectralFieldIndex (const bool update_with_rho,
                                        const bool time_averaging,
                                        const int J_in_time,
                                        const int rho_in_time,
                                        const bool dive_cleaning,
                                        const bool divb_cleaning,
                                        const bool pml,
                                        const bool pml_rz)
{
    // TODO Use these to allocate rho_old, rho_new, F, and G only when needed
    amrex::ignore_unused(update_with_rho);

    int c = 0;

    if (!pml)
    {
        Ex = c++; Ey = c++; Ez = c++;
        Bx = c++; By = c++; Bz = c++;

        // TODO Allocate rho_old and rho_new only when needed

        // Reuse data corresponding to index Bx = 3 to avoid storing extra memory
        divE = 3;

        if (time_averaging)
        {
            Ex_avg = c++; Ey_avg = c++; Ez_avg = c++;
            Bx_avg = c++; By_avg = c++; Bz_avg = c++;
        }

        if (dive_cleaning) F = c++;

        if (divb_cleaning) G = c++;

        if (J_in_time == JInTime::Constant)
        {
            Jx_mid = c++; Jy_mid = c++; Jz_mid = c++;
        }
        else if (J_in_time == JInTime::Linear)
        {
            Jx_old = c++; Jy_old = c++; Jz_old = c++;
            Jx_new = c++; Jy_new = c++; Jz_new = c++;
        }

        if (rho_in_time == RhoInTime::Constant)
        {
            rho_mid = c++;
        }
        else if (rho_in_time == RhoInTime::Linear)
        {
            rho_old = c++;
            rho_new = c++;
        }

        if (pml_rz)
        {
            Er_pml = c++; Et_pml = c++;
            Br_pml = c++; Bt_pml = c++;
        }

    }
    else // PML
    {
        Exy = c++; Exz = c++; Eyx = c++; Eyz = c++; Ezx = c++; Ezy = c++;
        Bxy = c++; Bxz = c++; Byx = c++; Byz = c++; Bzx = c++; Bzy = c++;

        if (dive_cleaning)
        {
            Exx = c++; Eyy = c++; Ezz = c++;
            Fx  = c++; Fy  = c++; Fz  = c++;
        }

        if (divb_cleaning)
        {
            Bxx = c++; Byy = c++; Bzz = c++;
            Gx  = c++; Gy  = c++; Gz  = c++;
        }
    }

    // This is the number of arrays that will be actually allocated in spectral space
    n_fields = c;
}

/* \brief Initialize fields in spectral space, and FFT plans */
SpectralFieldData::SpectralFieldData( const int lev,
                                      const amrex::BoxArray& realspace_ba,
                                      const SpectralKSpace& k_space,
                                      const amrex::DistributionMapping& dm,
                                      const int n_field_required,
                                      const bool periodic_single_box):
    m_periodic_single_box{periodic_single_box}
{
    amrex::LayoutData<amrex::Real>* cost = WarpX::getCosts(lev);
    const bool do_costs = WarpXUtilLoadBalance::doCosts(cost, realspace_ba, dm);

    const BoxArray& spectralspace_ba = k_space.spectralspace_ba;

    // Allocate the arrays that contain the fields in spectral space
    // (one component per field)
    fields = SpectralField(spectralspace_ba, dm, n_field_required, 0);

    // Allocate temporary arrays - in real space and spectral space
    // These arrays will store the data just before/after the FFT
    tmpRealField = MultiFab(realspace_ba, dm, 1, 0);
    tmpSpectralField = SpectralField(spectralspace_ba, dm, 1, 0);

    // By default, we assume the FFT is done from/to a nodal grid in real space
    // It the FFT is performed from/to a cell-centered grid in real space,
    // a correcting "shift" factor must be applied in spectral space.
    xshift_FFTfromCell = k_space.getSpectralShiftFactor(dm, 0,
                                    ShiftType::TransformFromCellCentered);
    xshift_FFTtoCell = k_space.getSpectralShiftFactor(dm, 0,
                                    ShiftType::TransformToCellCentered);
#if defined(WARPX_DIM_3D)
    yshift_FFTfromCell = k_space.getSpectralShiftFactor(dm, 1,
                                    ShiftType::TransformFromCellCentered);
    yshift_FFTtoCell = k_space.getSpectralShiftFactor(dm, 1,
                                    ShiftType::TransformToCellCentered);
    zshift_FFTfromCell = k_space.getSpectralShiftFactor(dm, 2,
                                    ShiftType::TransformFromCellCentered);
    zshift_FFTtoCell = k_space.getSpectralShiftFactor(dm, 2,
                                    ShiftType::TransformToCellCentered);
#else
    zshift_FFTfromCell = k_space.getSpectralShiftFactor(dm, 1,
                                    ShiftType::TransformFromCellCentered);
    zshift_FFTtoCell = k_space.getSpectralShiftFactor(dm, 1,
                                    ShiftType::TransformToCellCentered);
#endif

    // Allocate and initialize the FFT plans
<<<<<<< HEAD
    forward_plan = ablastr::anyfft::FFTplans(spectralspace_ba, dm);
    backward_plan = ablastr::anyfft::FFTplans(spectralspace_ba, dm);
=======
    forward_plan = ablastr::math::anyfft::FFTplans(spectralspace_ba, dm);
    backward_plan = ablastr::math::anyfft::FFTplans(spectralspace_ba, dm);
>>>>>>> 254a9e23
    // Loop over boxes and allocate the corresponding plan
    // for each box owned by the local MPI proc
    for ( MFIter mfi(spectralspace_ba, dm); mfi.isValid(); ++mfi ){
        if (do_costs)
        {
            amrex::Gpu::synchronize();
        }
        auto wt = static_cast<amrex::Real>(amrex::second());

        // Note: the size of the real-space box and spectral-space box
        // differ when using real-to-complex FFT. When initializing
        // the FFT plan, the valid dimensions are those of the real-space box.
        const IntVect fft_size = realspace_ba[mfi].length();

<<<<<<< HEAD
        forward_plan[mfi] = ablastr::anyfft::CreatePlan(
            fft_size, tmpRealField[mfi].dataPtr(),
            reinterpret_cast<ablastr::anyfft::Complex*>( tmpSpectralField[mfi].dataPtr()),
            ablastr::anyfft::direction::R2C, AMREX_SPACEDIM);

        backward_plan[mfi] = ablastr::anyfft::CreatePlan(
            fft_size, tmpRealField[mfi].dataPtr(),
            reinterpret_cast<ablastr::anyfft::Complex*>( tmpSpectralField[mfi].dataPtr()),
            ablastr::anyfft::direction::C2R, AMREX_SPACEDIM);
=======
        forward_plan[mfi] = ablastr::math::anyfft::CreatePlan(
            fft_size, tmpRealField[mfi].dataPtr(),
            reinterpret_cast<ablastr::math::anyfft::Complex*>( tmpSpectralField[mfi].dataPtr()),
            ablastr::math::anyfft::direction::R2C, AMREX_SPACEDIM);

        backward_plan[mfi] = ablastr::math::anyfft::CreatePlan(
            fft_size, tmpRealField[mfi].dataPtr(),
            reinterpret_cast<ablastr::math::anyfft::Complex*>( tmpSpectralField[mfi].dataPtr()),
            ablastr::math::anyfft::direction::C2R, AMREX_SPACEDIM);
>>>>>>> 254a9e23

        if (do_costs)
        {
            amrex::Gpu::synchronize();
            wt = static_cast<amrex::Real>(amrex::second()) - wt;
            amrex::HostDevice::Atomic::Add( &(*cost)[mfi.index()], wt);
        }
    }
}


SpectralFieldData::~SpectralFieldData()
{
    if (!tmpRealField.empty()){
        for ( MFIter mfi(tmpRealField); mfi.isValid(); ++mfi ){
<<<<<<< HEAD
            ablastr::anyfft::DestroyPlan(forward_plan[mfi]);
            ablastr::anyfft::DestroyPlan(backward_plan[mfi]);
=======
            ablastr::math::anyfft::DestroyPlan(forward_plan[mfi]);
            ablastr::math::anyfft::DestroyPlan(backward_plan[mfi]);
>>>>>>> 254a9e23
        }
    }
}

/* \brief Transform the component `i_comp` of MultiFab `mf`
 *  to spectral space, and store the corresponding result internally
 *  (in the spectral field specified by `field_index`) */
void
SpectralFieldData::ForwardTransform (const int lev,
                                     const MultiFab& mf, const int field_index,
                                     const int i_comp)
{
    amrex::LayoutData<amrex::Real>* cost = WarpX::getCosts(lev);
    const bool do_costs = WarpXUtilLoadBalance::doCosts(cost, mf.boxArray(), mf.DistributionMap());

    // Check field index type, in order to apply proper shift in spectral space
#if (AMREX_SPACEDIM >= 2)
    const bool is_nodal_x = mf.is_nodal(0);
#endif
#if defined(WARPX_DIM_3D)
    const bool is_nodal_y = mf.is_nodal(1);
    const bool is_nodal_z = mf.is_nodal(2);
#elif defined(WARPX_DIM_XZ) || defined(WARPX_DIM_RZ)
    const bool is_nodal_z = mf.is_nodal(1);
#elif defined(WARPX_DIM_1D_Z)
    const bool is_nodal_z = mf.is_nodal(0);
#endif

    // Loop over boxes
    // Note: we do NOT OpenMP parallelize here, since we use OpenMP threads for
    //       the FFTs on each box!
    for ( MFIter mfi(mf); mfi.isValid(); ++mfi ){
        if (do_costs)
        {
            amrex::Gpu::synchronize();
        }
        auto wt = static_cast<amrex::Real>(amrex::second());

        // Copy the real-space field `mf` to the temporary field `tmpRealField`
        // This ensures that all fields have the same number of points
        // before the Fourier transform.
        // As a consequence, the copy discards the *last* point of `mf`
        // in any direction that has *nodal* index type.
        {
            Box realspace_bx;
            if (m_periodic_single_box) {
                realspace_bx = mfi.validbox(); // Discard guard cells
            } else {
                realspace_bx = mf[mfi].box(); // Keep guard cells
            }
            realspace_bx.enclosedCells(); // Discard last point in nodal direction
            AMREX_ALWAYS_ASSERT( realspace_bx.contains(tmpRealField[mfi].box()) );
            const Array4<const Real> mf_arr = mf[mfi].array();
            const Array4<Real> tmp_arr = tmpRealField[mfi].array();
            ParallelFor( tmpRealField[mfi].box(),
            [=] AMREX_GPU_DEVICE(int i, int j, int k) noexcept {
                tmp_arr(i,j,k) = mf_arr(i,j,k,i_comp);
            });
        }

        // Perform Fourier transform from `tmpRealField` to `tmpSpectralField`
<<<<<<< HEAD
        ablastr::anyfft::Execute(forward_plan[mfi]);
=======
        ablastr::math::anyfft::Execute(forward_plan[mfi]);
>>>>>>> 254a9e23

        // Copy the spectral-space field `tmpSpectralField` to the appropriate
        // index of the FabArray `fields` (specified by `field_index`)
        // and apply correcting shift factor if the real space data comes
        // from a cell-centered grid in real space instead of a nodal grid.
        {
            const Array4<Complex> fields_arr = SpectralFieldData::fields[mfi].array();
            const Array4<const Complex> tmp_arr = tmpSpectralField[mfi].array();
#if (AMREX_SPACEDIM >= 2)
            const Complex* xshift_arr = xshift_FFTfromCell[mfi].dataPtr();
#endif
#if defined(WARPX_DIM_3D)
            const Complex* yshift_arr = yshift_FFTfromCell[mfi].dataPtr();
#endif
            const Complex* zshift_arr = zshift_FFTfromCell[mfi].dataPtr();
            // Loop over indices within one box
            const Box spectralspace_bx = tmpSpectralField[mfi].box();

            ParallelFor( spectralspace_bx,
            [=] AMREX_GPU_DEVICE(int i, int j, int k) noexcept {
                Complex spectral_field_value = tmp_arr(i,j,k);
                // Apply proper shift in each dimension
#if (AMREX_SPACEDIM >= 2)
                if (!is_nodal_x) spectral_field_value *= xshift_arr[i];
#endif
#if defined(WARPX_DIM_3D)
                if (!is_nodal_y) spectral_field_value *= yshift_arr[j];
                if (!is_nodal_z) spectral_field_value *= zshift_arr[k];
#elif defined(WARPX_DIM_XZ) || defined(WARPX_DIM_RZ)
                if (!is_nodal_z) spectral_field_value *= zshift_arr[j];
#elif defined(WARPX_DIM_1D_Z)
                if (!is_nodal_z) spectral_field_value *= zshift_arr[i];
#endif
                // Copy field into the right index
                fields_arr(i,j,k,field_index) = spectral_field_value;
            });
        }

        if (do_costs)
        {
            amrex::Gpu::synchronize();
            wt = static_cast<amrex::Real>(amrex::second()) - wt;
            amrex::HostDevice::Atomic::Add( &(*cost)[mfi.index()], wt);
        }
    }
}


/* \brief Transform spectral field specified by `field_index` back to
 * real space, and store it in the component `i_comp` of `mf` */
void
SpectralFieldData::BackwardTransform (const int lev,
                                      MultiFab& mf,
                                      const int field_index,
                                      const amrex::IntVect& fill_guards,
                                      const int i_comp)
{
    amrex::LayoutData<amrex::Real>* cost = WarpX::getCosts(lev);
    const bool do_costs = WarpXUtilLoadBalance::doCosts(cost, mf.boxArray(), mf.DistributionMap());

    // Check field index type, in order to apply proper shift in spectral space
#if (AMREX_SPACEDIM >= 2)
    const bool is_nodal_x = mf.is_nodal(0);
#endif
#if defined(WARPX_DIM_3D)
    const bool is_nodal_y = mf.is_nodal(1);
    const bool is_nodal_z = mf.is_nodal(2);
#elif defined(WARPX_DIM_XZ) || defined(WARPX_DIM_RZ)
    const bool is_nodal_z = mf.is_nodal(1);
#elif defined(WARPX_DIM_1D_Z)
    const bool is_nodal_z = mf.is_nodal(0);
#endif

#if (AMREX_SPACEDIM >= 2)
    const int si = (is_nodal_x) ? 1 : 0;
#endif
#if   defined(WARPX_DIM_1D_Z)
    const int si = (is_nodal_z) ? 1 : 0;
    const int sj = 0;
    const int sk = 0;
#elif defined(WARPX_DIM_XZ) || defined(WARPX_DIM_RZ)
    const int sj = (is_nodal_z) ? 1 : 0;
    const int sk = 0;
#elif defined(WARPX_DIM_3D)
    const int sj = (is_nodal_y) ? 1 : 0;
    const int sk = (is_nodal_z) ? 1 : 0;
#endif

    // Numbers of guard cells
    const amrex::IntVect& mf_ng = mf.nGrowVect();

    // Loop over boxes
    // Note: we do NOT OpenMP parallelize here, since we use OpenMP threads for
    //       the iFFTs on each box!
    for ( MFIter mfi(mf); mfi.isValid(); ++mfi ){
        if (do_costs)
        {
            amrex::Gpu::synchronize();
        }
        auto wt = static_cast<amrex::Real>(amrex::second());

        // Copy the spectral-space field `tmpSpectralField` to the appropriate
        // field (specified by the input argument field_index)
        // and apply correcting shift factor if the field is to be transformed
        // to a cell-centered grid in real space instead of a nodal grid.
        {
            const Array4<const Complex> field_arr = SpectralFieldData::fields[mfi].array();
            const Array4<Complex> tmp_arr = tmpSpectralField[mfi].array();
#if (AMREX_SPACEDIM >= 2)
            const Complex* xshift_arr = xshift_FFTtoCell[mfi].dataPtr();
#endif
#if defined(WARPX_DIM_3D)
            const Complex* yshift_arr = yshift_FFTtoCell[mfi].dataPtr();
#endif
            const Complex* zshift_arr = zshift_FFTtoCell[mfi].dataPtr();
            // Loop over indices within one box
            const Box spectralspace_bx = tmpSpectralField[mfi].box();

            ParallelFor( spectralspace_bx,
            [=] AMREX_GPU_DEVICE(int i, int j, int k) noexcept {
                Complex spectral_field_value = field_arr(i,j,k,field_index);
                // Apply proper shift in each dimension
#if (AMREX_SPACEDIM >= 2)
                if (!is_nodal_x) spectral_field_value *= xshift_arr[i];
#endif
#if defined(WARPX_DIM_3D)
                if (!is_nodal_y) spectral_field_value *= yshift_arr[j];
                if (!is_nodal_z) spectral_field_value *= zshift_arr[k];
#elif defined(WARPX_DIM_XZ) || defined(WARPX_DIM_RZ)
                if (!is_nodal_z) spectral_field_value *= zshift_arr[j];
#elif defined(WARPX_DIM_1D_Z)
                if (!is_nodal_z) spectral_field_value *= zshift_arr[i];
#endif
                // Copy field into temporary array
                tmp_arr(i,j,k) = spectral_field_value;
            });
        }

        // Perform Fourier transform from `tmpSpectralField` to `tmpRealField`
<<<<<<< HEAD
        ablastr::anyfft::Execute(backward_plan[mfi]);
=======
        ablastr::math::anyfft::Execute(backward_plan[mfi]);
>>>>>>> 254a9e23

        // Copy the temporary field tmpRealField to the real-space field mf and
        // normalize, dividing by N, since (FFT + inverse FFT) results in a factor N
        {
            amrex::Box mf_box = (m_periodic_single_box) ? mfi.validbox() : mfi.fabbox();
            const amrex::Array4<amrex::Real> mf_arr = mf[mfi].array();
            const amrex::Array4<const amrex::Real> tmp_arr = tmpRealField[mfi].array();

            const amrex::Real inv_N = 1._rt / tmpRealField[mfi].box().numPts();

            // Total number of cells, including ghost cells (nj represents ny in 3D and nz in 2D)
            const int ni = mf_box.length(0);
#if   defined(WARPX_DIM_1D_Z)
            constexpr int nj = 1;
            constexpr int nk = 1;
#elif defined(WARPX_DIM_XZ) || defined(WARPX_DIM_RZ)
            const int nj = mf_box.length(1);
            constexpr int nk = 1;
#elif defined(WARPX_DIM_3D)
            const int nj = mf_box.length(1);
            const int nk = mf_box.length(2);
#endif
            // Lower bound of the box (lo_j represents lo_y in 3D and lo_z in 2D)
            const int lo_i = amrex::lbound(mf_box).x;
#if   defined(WARPX_DIM_1D_Z)
            constexpr int lo_j = 0;
            constexpr int lo_k = 0;
#elif defined(WARPX_DIM_XZ) || defined(WARPX_DIM_RZ)
            const int lo_j = amrex::lbound(mf_box).y;
            constexpr int lo_k = 0;
#elif defined(WARPX_DIM_3D)
            const int lo_j = amrex::lbound(mf_box).y;
            const int lo_k = amrex::lbound(mf_box).z;
#endif
            // If necessary, do not fill the guard cells
            // (shrink box by passing negative number of cells)
            if (!m_periodic_single_box)
            {
                for (int dir = 0; dir < AMREX_SPACEDIM; dir++)
                {
                    if ((fill_guards[dir]) == 0) mf_box.grow(dir, -mf_ng[dir]);
                }
            }

            // Loop over cells within full box, including ghost cells
            ParallelFor(mf_box, [=] AMREX_GPU_DEVICE(int i, int j, int k) noexcept
            {
                // Assume periodicity and set the last outer guard cell equal to the first one:
                // this is necessary in order to get the correct value along a nodal direction,
                // because the last point along a nodal direction is always discarded when FFTs
                // are computed, as the real-space box is always cell-centered.
                const int ii = (i == lo_i + ni - si) ? lo_i : i;
                const int jj = (j == lo_j + nj - sj) ? lo_j : j;
                const int kk = (k == lo_k + nk - sk) ? lo_k : k;
                // Copy and normalize field
                mf_arr(i,j,k,i_comp) = inv_N * tmp_arr(ii,jj,kk);
            });
        }

        if (do_costs)
        {
            amrex::Gpu::synchronize();
            wt = static_cast<amrex::Real>(amrex::second()) - wt;
            amrex::HostDevice::Atomic::Add( &(*cost)[mfi.index()], wt);
        }
    }
}

#endif // WARPX_USE_PSATD<|MERGE_RESOLUTION|>--- conflicted
+++ resolved
@@ -163,13 +163,8 @@
 #endif
 
     // Allocate and initialize the FFT plans
-<<<<<<< HEAD
-    forward_plan = ablastr::anyfft::FFTplans(spectralspace_ba, dm);
-    backward_plan = ablastr::anyfft::FFTplans(spectralspace_ba, dm);
-=======
     forward_plan = ablastr::math::anyfft::FFTplans(spectralspace_ba, dm);
     backward_plan = ablastr::math::anyfft::FFTplans(spectralspace_ba, dm);
->>>>>>> 254a9e23
     // Loop over boxes and allocate the corresponding plan
     // for each box owned by the local MPI proc
     for ( MFIter mfi(spectralspace_ba, dm); mfi.isValid(); ++mfi ){
@@ -184,17 +179,6 @@
         // the FFT plan, the valid dimensions are those of the real-space box.
         const IntVect fft_size = realspace_ba[mfi].length();
 
-<<<<<<< HEAD
-        forward_plan[mfi] = ablastr::anyfft::CreatePlan(
-            fft_size, tmpRealField[mfi].dataPtr(),
-            reinterpret_cast<ablastr::anyfft::Complex*>( tmpSpectralField[mfi].dataPtr()),
-            ablastr::anyfft::direction::R2C, AMREX_SPACEDIM);
-
-        backward_plan[mfi] = ablastr::anyfft::CreatePlan(
-            fft_size, tmpRealField[mfi].dataPtr(),
-            reinterpret_cast<ablastr::anyfft::Complex*>( tmpSpectralField[mfi].dataPtr()),
-            ablastr::anyfft::direction::C2R, AMREX_SPACEDIM);
-=======
         forward_plan[mfi] = ablastr::math::anyfft::CreatePlan(
             fft_size, tmpRealField[mfi].dataPtr(),
             reinterpret_cast<ablastr::math::anyfft::Complex*>( tmpSpectralField[mfi].dataPtr()),
@@ -204,7 +188,6 @@
             fft_size, tmpRealField[mfi].dataPtr(),
             reinterpret_cast<ablastr::math::anyfft::Complex*>( tmpSpectralField[mfi].dataPtr()),
             ablastr::math::anyfft::direction::C2R, AMREX_SPACEDIM);
->>>>>>> 254a9e23
 
         if (do_costs)
         {
@@ -220,13 +203,8 @@
 {
     if (!tmpRealField.empty()){
         for ( MFIter mfi(tmpRealField); mfi.isValid(); ++mfi ){
-<<<<<<< HEAD
-            ablastr::anyfft::DestroyPlan(forward_plan[mfi]);
-            ablastr::anyfft::DestroyPlan(backward_plan[mfi]);
-=======
             ablastr::math::anyfft::DestroyPlan(forward_plan[mfi]);
             ablastr::math::anyfft::DestroyPlan(backward_plan[mfi]);
->>>>>>> 254a9e23
         }
     }
 }
@@ -288,11 +266,7 @@
         }
 
         // Perform Fourier transform from `tmpRealField` to `tmpSpectralField`
-<<<<<<< HEAD
-        ablastr::anyfft::Execute(forward_plan[mfi]);
-=======
         ablastr::math::anyfft::Execute(forward_plan[mfi]);
->>>>>>> 254a9e23
 
         // Copy the spectral-space field `tmpSpectralField` to the appropriate
         // index of the FabArray `fields` (specified by `field_index`)
@@ -432,11 +406,7 @@
         }
 
         // Perform Fourier transform from `tmpSpectralField` to `tmpRealField`
-<<<<<<< HEAD
-        ablastr::anyfft::Execute(backward_plan[mfi]);
-=======
         ablastr::math::anyfft::Execute(backward_plan[mfi]);
->>>>>>> 254a9e23
 
         // Copy the temporary field tmpRealField to the real-space field mf and
         // normalize, dividing by N, since (FFT + inverse FFT) results in a factor N
