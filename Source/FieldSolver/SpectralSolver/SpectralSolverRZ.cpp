--- conflicted
+++ resolved
@@ -49,10 +49,7 @@
     field_data = SpectralFieldDataRZ(realspace_ba, k_space, dm,
                                      algorithm->getRequiredNumberOfFields(),
                                      n_rz_azimuthal_modes, lev);
-<<<<<<< HEAD
-=======
-
-};
+}
 
 
 void
@@ -112,5 +109,4 @@
 SpectralSolverRZ::VayDeposition (std::array<std::unique_ptr<amrex::MultiFab>,3>& current)
 {
   algorithm->VayDeposition(field_data, current);
->>>>>>> 153d8943
 }