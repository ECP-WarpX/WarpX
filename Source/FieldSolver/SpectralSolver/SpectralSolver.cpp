/* Copyright 2019 Remi Lehe
 *
 * This file is part of WarpX.
 *
 * License: BSD-3-Clause-LBNL
 */
#include <SpectralKSpace.H>
#include <SpectralSolver.H>
#include <PsatdAlgorithm.H>
#include <GalileanAlgorithm.H>
#include <PMLPsatdAlgorithm.H>
#include "WarpX.H"
#include "WarpXProfilerWrapper.H"

using namespace amrex;

/**
 * \brief Initialize the spectral Maxwell solver
 *
 * This function selects the spectral algorithm to be used, allocates the
 * corresponding coefficients for the discretized field update equation,
 * and prepares the structures that store the fields in spectral space.
 *
 * \param norder_x Order of accuracy of the spatial derivatives along x
 * \param norder_y Order of accuracy of the spatial derivatives along y
 * \param norder_z Order of accuracy of the spatial derivatives along z
 * \param nodal    Whether the solver is applied to a nodal or staggered grid
 * \param dx       Cell size along each dimension
 * \param dt       Time step
 * \param pml      Whether the boxes in which the solver is applied are PML boxes
 */
SpectralSolver::SpectralSolver(
                const amrex::BoxArray& realspace_ba,
                const amrex::DistributionMapping& dm,
                const int norder_x, const int norder_y,
                const int norder_z, const bool nodal,
                const amrex::Array<amrex::Real,3>& v_galilean,
                const amrex::RealVect dx, const amrex::Real dt,
                const bool pml ) {

    // Initialize all structures using the same distribution mapping dm

    // - Initialize k space object (Contains info about the size of
    // the spectral space corresponding to each box in `realspace_ba`,
    // as well as the value of the corresponding k coordinates)
    const SpectralKSpace k_space= SpectralKSpace(realspace_ba, dm, dx);

    // - Select the algorithm depending on the input parameters
    //   Initialize the corresponding coefficients over k space

    if (pml) {
        algorithm = std::unique_ptr<PMLPsatdAlgorithm>( new PMLPsatdAlgorithm(
            k_space, dm, norder_x, norder_y, norder_z, nodal, dt ) );
<<<<<<< HEAD
    }
    else {
        algorithm = std::unique_ptr<PsatdAlgorithm>( new PsatdAlgorithm(
            k_space, dm, norder_x, norder_y, norder_z, nodal, dt ) );
    }
=======
    } else if ((v_galilean[0]==0) && (v_galilean[1]==0) && (v_galilean[2]==0)){
         // v_galilean is 0: use standard PSATD algorithm
         algorithm = std::unique_ptr<PsatdAlgorithm>( new PsatdAlgorithm(
             k_space, dm, norder_x, norder_y, norder_z, nodal, dt ) );
      } else {
          // Otherwise: use the Galilean algorithm
          algorithm = std::unique_ptr<GalileanAlgorithm>( new GalileanAlgorithm(
              k_space, dm, norder_x, norder_y, norder_z, nodal, v_galilean, dt ));
       }

>>>>>>> 2046cded

    m_realspace_ba = realspace_ba;
    m_dm = dm;
    m_norder_x = norder_x;
    m_norder_y = norder_y;
    m_norder_z = norder_z;
    m_nodal = nodal;
    m_dx = dx;
    m_dt = dt;

    // Initialize arrays for fields in spectral space + FFT plans
    field_data = SpectralFieldData( realspace_ba, k_space, dm, algorithm->getRequiredNumberOfFields() );
};

/**
 * Current correction as in equation (19) of (Vay et al, JCP 243, 2013)
 */
void
SpectralSolver::CurrentCorrection( std::array<std::unique_ptr<amrex::MultiFab>,3>& current,
                                   std::unique_ptr<amrex::MultiFab>& rho ) {

    using Idx = SpectralFieldIndex;

    // Forward Fourier transform of J and rho
    ForwardTransform( *current[0], Idx::Jx );
    ForwardTransform( *current[1], Idx::Jy );
    ForwardTransform( *current[2], Idx::Jz );
    ForwardTransform( *rho, Idx::rho_old, 0 );
    ForwardTransform( *rho, Idx::rho_new, 1 );

    const SpectralKSpace k_space= SpectralKSpace( m_realspace_ba, m_dm, m_dx );

    KVectorComponent modified_kx_vec = k_space.getModifiedKComponent( m_dm, 0, m_norder_x, m_nodal );
#if (AMREX_SPACEDIM==3)
    KVectorComponent modified_ky_vec = k_space.getModifiedKComponent( m_dm, 1, m_norder_y, m_nodal );
    KVectorComponent modified_kz_vec = k_space.getModifiedKComponent( m_dm, 2, m_norder_z, m_nodal );
#else
    KVectorComponent modified_kz_vec = k_space.getModifiedKComponent( m_dm, 1, m_norder_z, m_nodal );
#endif

    // Loop over boxes
    for (MFIter mfi(field_data.fields); mfi.isValid(); ++mfi){

        const Box& bx = field_data.fields[mfi].box();

        // Extract arrays for the fields to be updated
        Array4<Complex> fields = field_data.fields[mfi].array();
        // Extract pointers for the k vectors
        const Real* modified_kx_arr = modified_kx_vec[mfi].dataPtr();
#if (AMREX_SPACEDIM==3)
        const Real* modified_ky_arr = modified_ky_vec[mfi].dataPtr();
#endif
        const Real* modified_kz_arr = modified_kz_vec[mfi].dataPtr();

        // Local copy of member variables before GPU loop
        Real dt = m_dt;

        // Loop over indices within one box
        ParallelFor(bx,
        [=] AMREX_GPU_DEVICE(int i, int j, int k) noexcept
        {
            // Record old values of the fields to be updated
            using Idx = SpectralFieldIndex;
            // Shortcuts for the values of J and rho
            const Complex Jx = fields(i,j,k,Idx::Jx);
            const Complex Jy = fields(i,j,k,Idx::Jy);
            const Complex Jz = fields(i,j,k,Idx::Jz);
            const Complex rho_old = fields(i,j,k,Idx::rho_old);
            const Complex rho_new = fields(i,j,k,Idx::rho_new);
            // k vector values, and coefficients
            const Real kx = modified_kx_arr[i];
#if (AMREX_SPACEDIM==3)
            const Real ky = modified_ky_arr[j];
            const Real kz = modified_kz_arr[k];
#else
            constexpr Real ky = 0;
            const Real kz = modified_kz_arr[j];
#endif
            const Complex I = Complex{0,1};

            Real k_norm = std::sqrt( kx*kx + ky*ky + kz*kz );

            // div(J) in Fourier space
            Complex k_dot_J = kx*Jx + ky*Jy + kz*Jz;

            // Correct J
            if ( k_norm != 0 )
            {
                fields(i,j,k,Idx::Jx) = Jx - (k_dot_J-I*(rho_new-rho_old)/dt)*kx/(k_norm*k_norm);
                fields(i,j,k,Idx::Jy) = Jy - (k_dot_J-I*(rho_new-rho_old)/dt)*ky/(k_norm*k_norm);
                fields(i,j,k,Idx::Jz) = Jz - (k_dot_J-I*(rho_new-rho_old)/dt)*kz/(k_norm*k_norm);
            }
        });
    }

<<<<<<< HEAD
    // Backward Fourier transform of J and rho
    BackwardTransform( *current[0], Idx::Jx );
    BackwardTransform( *current[1], Idx::Jy );
    BackwardTransform( *current[2], Idx::Jz );
    BackwardTransform( *rho, Idx::rho_old, 0 );
    BackwardTransform( *rho, Idx::rho_new, 1 );
};
=======
}

void
SpectralSolver::ForwardTransform( const amrex::MultiFab& mf,
                                  const int field_index,
                                  const int i_comp )
{
    WARPX_PROFILE("SpectralSolver::ForwardTransform");
    field_data.ForwardTransform( mf, field_index, i_comp );
}

void
SpectralSolver::BackwardTransform( amrex::MultiFab& mf,
                                   const int field_index,
                                   const int i_comp )
{
    WARPX_PROFILE("SpectralSolver::BackwardTransform");
    field_data.BackwardTransform( mf, field_index, i_comp );
}

void
SpectralSolver::pushSpectralFields(){
    WARPX_PROFILE("SpectralSolver::pushSpectralFields");
    // Virtual function: the actual function used here depends
    // on the sub-class of `SpectralBaseAlgorithm` that was
    // initialized in the constructor of `SpectralSolver`
    algorithm->pushSpectralFields( field_data );
}
>>>>>>> 2046cded
<|MERGE_RESOLUTION|>--- conflicted
+++ resolved
@@ -51,13 +51,6 @@
     if (pml) {
         algorithm = std::unique_ptr<PMLPsatdAlgorithm>( new PMLPsatdAlgorithm(
             k_space, dm, norder_x, norder_y, norder_z, nodal, dt ) );
-<<<<<<< HEAD
-    }
-    else {
-        algorithm = std::unique_ptr<PsatdAlgorithm>( new PsatdAlgorithm(
-            k_space, dm, norder_x, norder_y, norder_z, nodal, dt ) );
-    }
-=======
     } else if ((v_galilean[0]==0) && (v_galilean[1]==0) && (v_galilean[2]==0)){
          // v_galilean is 0: use standard PSATD algorithm
          algorithm = std::unique_ptr<PsatdAlgorithm>( new PsatdAlgorithm(
@@ -68,112 +61,10 @@
               k_space, dm, norder_x, norder_y, norder_z, nodal, v_galilean, dt ));
        }
 
->>>>>>> 2046cded
-
-    m_realspace_ba = realspace_ba;
-    m_dm = dm;
-    m_norder_x = norder_x;
-    m_norder_y = norder_y;
-    m_norder_z = norder_z;
-    m_nodal = nodal;
-    m_dx = dx;
-    m_dt = dt;
 
     // Initialize arrays for fields in spectral space + FFT plans
     field_data = SpectralFieldData( realspace_ba, k_space, dm, algorithm->getRequiredNumberOfFields() );
 };
-
-/**
- * Current correction as in equation (19) of (Vay et al, JCP 243, 2013)
- */
-void
-SpectralSolver::CurrentCorrection( std::array<std::unique_ptr<amrex::MultiFab>,3>& current,
-                                   std::unique_ptr<amrex::MultiFab>& rho ) {
-
-    using Idx = SpectralFieldIndex;
-
-    // Forward Fourier transform of J and rho
-    ForwardTransform( *current[0], Idx::Jx );
-    ForwardTransform( *current[1], Idx::Jy );
-    ForwardTransform( *current[2], Idx::Jz );
-    ForwardTransform( *rho, Idx::rho_old, 0 );
-    ForwardTransform( *rho, Idx::rho_new, 1 );
-
-    const SpectralKSpace k_space= SpectralKSpace( m_realspace_ba, m_dm, m_dx );
-
-    KVectorComponent modified_kx_vec = k_space.getModifiedKComponent( m_dm, 0, m_norder_x, m_nodal );
-#if (AMREX_SPACEDIM==3)
-    KVectorComponent modified_ky_vec = k_space.getModifiedKComponent( m_dm, 1, m_norder_y, m_nodal );
-    KVectorComponent modified_kz_vec = k_space.getModifiedKComponent( m_dm, 2, m_norder_z, m_nodal );
-#else
-    KVectorComponent modified_kz_vec = k_space.getModifiedKComponent( m_dm, 1, m_norder_z, m_nodal );
-#endif
-
-    // Loop over boxes
-    for (MFIter mfi(field_data.fields); mfi.isValid(); ++mfi){
-
-        const Box& bx = field_data.fields[mfi].box();
-
-        // Extract arrays for the fields to be updated
-        Array4<Complex> fields = field_data.fields[mfi].array();
-        // Extract pointers for the k vectors
-        const Real* modified_kx_arr = modified_kx_vec[mfi].dataPtr();
-#if (AMREX_SPACEDIM==3)
-        const Real* modified_ky_arr = modified_ky_vec[mfi].dataPtr();
-#endif
-        const Real* modified_kz_arr = modified_kz_vec[mfi].dataPtr();
-
-        // Local copy of member variables before GPU loop
-        Real dt = m_dt;
-
-        // Loop over indices within one box
-        ParallelFor(bx,
-        [=] AMREX_GPU_DEVICE(int i, int j, int k) noexcept
-        {
-            // Record old values of the fields to be updated
-            using Idx = SpectralFieldIndex;
-            // Shortcuts for the values of J and rho
-            const Complex Jx = fields(i,j,k,Idx::Jx);
-            const Complex Jy = fields(i,j,k,Idx::Jy);
-            const Complex Jz = fields(i,j,k,Idx::Jz);
-            const Complex rho_old = fields(i,j,k,Idx::rho_old);
-            const Complex rho_new = fields(i,j,k,Idx::rho_new);
-            // k vector values, and coefficients
-            const Real kx = modified_kx_arr[i];
-#if (AMREX_SPACEDIM==3)
-            const Real ky = modified_ky_arr[j];
-            const Real kz = modified_kz_arr[k];
-#else
-            constexpr Real ky = 0;
-            const Real kz = modified_kz_arr[j];
-#endif
-            const Complex I = Complex{0,1};
-
-            Real k_norm = std::sqrt( kx*kx + ky*ky + kz*kz );
-
-            // div(J) in Fourier space
-            Complex k_dot_J = kx*Jx + ky*Jy + kz*Jz;
-
-            // Correct J
-            if ( k_norm != 0 )
-            {
-                fields(i,j,k,Idx::Jx) = Jx - (k_dot_J-I*(rho_new-rho_old)/dt)*kx/(k_norm*k_norm);
-                fields(i,j,k,Idx::Jy) = Jy - (k_dot_J-I*(rho_new-rho_old)/dt)*ky/(k_norm*k_norm);
-                fields(i,j,k,Idx::Jz) = Jz - (k_dot_J-I*(rho_new-rho_old)/dt)*kz/(k_norm*k_norm);
-            }
-        });
-    }
-
-<<<<<<< HEAD
-    // Backward Fourier transform of J and rho
-    BackwardTransform( *current[0], Idx::Jx );
-    BackwardTransform( *current[1], Idx::Jy );
-    BackwardTransform( *current[2], Idx::Jz );
-    BackwardTransform( *rho, Idx::rho_old, 0 );
-    BackwardTransform( *rho, Idx::rho_new, 1 );
-};
-=======
-}
 
 void
 SpectralSolver::ForwardTransform( const amrex::MultiFab& mf,
@@ -200,5 +91,4 @@
     // on the sub-class of `SpectralBaseAlgorithm` that was
     // initialized in the constructor of `SpectralSolver`
     algorithm->pushSpectralFields( field_data );
-}
->>>>>>> 2046cded
+}