/* Copyright 2019 Remi Lehe
 *
 * This file is part of WarpX.
 *
 * License: BSD-3-Clause-LBNL
 */
#include <SpectralKSpace.H>
#include <SpectralSolver.H>
#include <PsatdAlgorithm.H>
#include <GalileanAlgorithm.H>
#include <PMLPsatdAlgorithm.H>
<<<<<<< HEAD
=======
#include "WarpX.H"
#include "WarpXProfilerWrapper.H"
>>>>>>> bbefc3da

/* \brief Initialize the spectral Maxwell solver
 *
 * This function selects the spectral algorithm to be used, allocates the
 * corresponding coefficients for the discretized field update equation,
 * and prepares the structures that store the fields in spectral space.
 *
 * \param norder_x Order of accuracy of the spatial derivatives along x
 * \param norder_y Order of accuracy of the spatial derivatives along y
 * \param norder_z Order of accuracy of the spatial derivatives along z
 * \param nodal    Whether the solver is applied to a nodal or staggered grid
 * \param dx       Cell size along each dimension
 * \param dt       Time step
 * \param pml      Whether the boxes in which the solver is applied are PML boxes
 */
SpectralSolver::SpectralSolver(
                const amrex::BoxArray& realspace_ba,
                const amrex::DistributionMapping& dm,
                const int norder_x, const int norder_y,
                const int norder_z, const bool nodal,
                const amrex::Array<amrex::Real,3>& v_galilean,
                const amrex::RealVect dx, const amrex::Real dt,
                const bool pml ) {

    // Initialize all structures using the same distribution mapping dm

    // - Initialize k space object (Contains info about the size of
    // the spectral space corresponding to each box in `realspace_ba`,
    // as well as the value of the corresponding k coordinates)
    const SpectralKSpace k_space= SpectralKSpace(realspace_ba, dm, dx);

    // - Select the algorithm depending on the input parameters
    //   Initialize the corresponding coefficients over k space

    if (pml) {
        algorithm = std::unique_ptr<PMLPsatdAlgorithm>( new PMLPsatdAlgorithm(
            k_space, dm, norder_x, norder_y, norder_z, nodal, dt ) );
    } else if ((v_galilean[0]==0) && (v_galilean[1]==0) && (v_galilean[2]==0)){
         // v_galilean is 0: use standard PSATD algorithm
         algorithm = std::unique_ptr<PsatdAlgorithm>( new PsatdAlgorithm(
             k_space, dm, norder_x, norder_y, norder_z, nodal, dt ) );
      } else {
          // Otherwise: use the Galilean algorithm
          algorithm = std::unique_ptr<GalileanAlgorithm>( new GalileanAlgorithm(
              k_space, dm, norder_x, norder_y, norder_z, nodal, v_galilean, dt ));
       }


<<<<<<< HEAD
    // Initialize arrays for fields in spectral space + FFT plans
    field_data = SpectralFieldData( realspace_ba, k_space, dm, algorithm->getRequiredNumberOfFields() );
};
=======
    // - Initialize arrays for fields in spectral space + FFT plans
    field_data = SpectralFieldData( realspace_ba, k_space, dm,
            algorithm->getRequiredNumberOfFields() );

}

void
SpectralSolver::ForwardTransform( const amrex::MultiFab& mf,
                                  const int field_index,
                                  const int i_comp )
{
    WARPX_PROFILE("SpectralSolver::ForwardTransform");
    field_data.ForwardTransform( mf, field_index, i_comp );
}

void
SpectralSolver::BackwardTransform( amrex::MultiFab& mf,
                                   const int field_index,
                                   const int i_comp )
{
    WARPX_PROFILE("SpectralSolver::BackwardTransform");
    field_data.BackwardTransform( mf, field_index, i_comp );
}

void
SpectralSolver::pushSpectralFields(){
    WARPX_PROFILE("SpectralSolver::pushSpectralFields");
    // Virtual function: the actual function used here depends
    // on the sub-class of `SpectralBaseAlgorithm` that was
    // initialized in the constructor of `SpectralSolver`
    algorithm->pushSpectralFields( field_data );
}
>>>>>>> bbefc3da
<|MERGE_RESOLUTION|>--- conflicted
+++ resolved
@@ -9,11 +9,8 @@
 #include <PsatdAlgorithm.H>
 #include <GalileanAlgorithm.H>
 #include <PMLPsatdAlgorithm.H>
-<<<<<<< HEAD
-=======
 #include "WarpX.H"
 #include "WarpXProfilerWrapper.H"
->>>>>>> bbefc3da
 
 /* \brief Initialize the spectral Maxwell solver
  *
@@ -62,11 +59,6 @@
        }
 
 
-<<<<<<< HEAD
-    // Initialize arrays for fields in spectral space + FFT plans
-    field_data = SpectralFieldData( realspace_ba, k_space, dm, algorithm->getRequiredNumberOfFields() );
-};
-=======
     // - Initialize arrays for fields in spectral space + FFT plans
     field_data = SpectralFieldData( realspace_ba, k_space, dm,
             algorithm->getRequiredNumberOfFields() );
@@ -98,5 +90,4 @@
     // on the sub-class of `SpectralBaseAlgorithm` that was
     // initialized in the constructor of `SpectralSolver`
     algorithm->pushSpectralFields( field_data );
-}
->>>>>>> bbefc3da
+}