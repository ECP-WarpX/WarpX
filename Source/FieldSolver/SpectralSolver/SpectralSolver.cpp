/* Copyright 2019 Remi Lehe
 *
 * This file is part of WarpX.
 *
 * License: BSD-3-Clause-LBNL
 */
#include "SpectralKSpace.H"
#include "SpectralSolver.H"
#include "SpectralAlgorithms/PsatdAlgorithm.H"
#include "SpectralAlgorithms/PMLPsatdAlgorithm.H"
#include "SpectralAlgorithms/ComovingPsatdAlgorithm.H"
#include "WarpX.H"
#include "Utils/WarpXProfilerWrapper.H"
#include "Utils/WarpXUtil.H"

#include <memory>

#if WARPX_USE_PSATD

/* \brief Initialize the spectral Maxwell solver
 *
 * This function selects the spectral algorithm to be used, allocates the
 * corresponding coefficients for the discretized field update equation,
 * and prepares the structures that store the fields in spectral space.
 *
 * \param norder_x Order of accuracy of the spatial derivatives along x
 * \param norder_y Order of accuracy of the spatial derivatives along y
 * \param norder_z Order of accuracy of the spatial derivatives along z
 * \param nodal    Whether the solver is applied to a nodal or staggered grid
 * \param dx       Cell size along each dimension
 * \param dt       Time step
 * \param pml      Whether the boxes in which the solver is applied are PML boxes
 * \param periodic_single_box Whether the full simulation domain consists of a single periodic box (i.e. the global domain is not MPI parallelized)
 */
SpectralSolver::SpectralSolver(
                const int lev,
                const amrex::BoxArray& realspace_ba,
                const amrex::DistributionMapping& dm,
                const int norder_x, const int norder_y,
                const int norder_z, const bool nodal,
                const amrex::Array<amrex::Real,3>& v_galilean,
                const amrex::Array<amrex::Real,3>& v_comoving,
                const amrex::RealVect dx, const amrex::Real dt,
                const bool pml, const bool periodic_single_box,
                const bool update_with_rho,
                const bool fft_do_time_averaging,
<<<<<<< HEAD
                const bool psatd_linear_in_J) {
=======
                const bool dive_cleaning,
                const bool divb_cleaning) {
>>>>>>> 1f886208

    // Initialize all structures using the same distribution mapping dm

    // - Initialize k space object (Contains info about the size of
    // the spectral space corresponding to each box in `realspace_ba`,
    // as well as the value of the corresponding k coordinates)
    const SpectralKSpace k_space= SpectralKSpace(realspace_ba, dm, dx);

    // - Select the algorithm depending on the input parameters
    //   Initialize the corresponding coefficients over k space

    if (pml) {
        algorithm = std::make_unique<PMLPsatdAlgorithm>(
            k_space, dm, norder_x, norder_y, norder_z, nodal, dt, dive_cleaning, divb_cleaning);
    }
    else {
        // Comoving PSATD algorithm
        if (v_comoving[0] != 0. || v_comoving[1] != 0. || v_comoving[2] != 0.) {
            algorithm = std::make_unique<ComovingPsatdAlgorithm>(
                k_space, dm, norder_x, norder_y, norder_z, nodal, v_comoving, dt, update_with_rho);
        }
        // PSATD algorithms: standard, Galilean, or averaged Galilean
        else {
            algorithm = std::make_unique<PsatdAlgorithm>(
                k_space, dm, norder_x, norder_y, norder_z, nodal, v_galilean, dt, update_with_rho, fft_do_time_averaging, psatd_linear_in_J);
        }
    }

    // - Initialize arrays for fields in spectral space + FFT plans
    field_data = SpectralFieldData( lev, realspace_ba, k_space, dm,
                    algorithm->getRequiredNumberOfFields(), periodic_single_box);

}

void
SpectralSolver::ForwardTransform( const int lev,
                                  const amrex::MultiFab& mf,
                                  const int field_index,
                                  const int i_comp )
{
    WARPX_PROFILE("SpectralSolver::ForwardTransform");
    field_data.ForwardTransform( lev, mf, field_index, i_comp );
}

void
SpectralSolver::BackwardTransform( const int lev,
                                   amrex::MultiFab& mf,
                                   const int field_index,
                                   const int i_comp )
{
    WARPX_PROFILE("SpectralSolver::BackwardTransform");
    field_data.BackwardTransform( lev, mf, field_index, i_comp );
}

void
SpectralSolver::pushSpectralFields(){
    WARPX_PROFILE("SpectralSolver::pushSpectralFields");
    // Virtual function: the actual function used here depends
    // on the sub-class of `SpectralBaseAlgorithm` that was
    // initialized in the constructor of `SpectralSolver`
    algorithm->pushSpectralFields( field_data );
}

#endif // WARPX_USE_PSATD<|MERGE_RESOLUTION|>--- conflicted
+++ resolved
@@ -44,12 +44,9 @@
                 const bool pml, const bool periodic_single_box,
                 const bool update_with_rho,
                 const bool fft_do_time_averaging,
-<<<<<<< HEAD
-                const bool psatd_linear_in_J) {
-=======
+                const bool psatd_linear_in_J,
                 const bool dive_cleaning,
                 const bool divb_cleaning) {
->>>>>>> 1f886208
 
     // Initialize all structures using the same distribution mapping dm
 
