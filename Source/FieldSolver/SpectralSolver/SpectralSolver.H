/* Copyright 2019-2020 Maxence Thevenet, Remi Lehe, Edoardo Zoni
 *
 * This file is part of WarpX.
 *
 * License: BSD-3-Clause-LBNL
 */
#ifndef WARPX_SPECTRAL_SOLVER_H_
#define WARPX_SPECTRAL_SOLVER_H_

#include <SpectralBaseAlgorithm.H>
#include <SpectralFieldData.H>

/**
 * \brief Top-level class for the electromagnetic spectral solver
 *
 * Stores the field in spectral space, and has member functions
 * to Fourier-transform the fields between real space and spectral space
 * and to update fields in spectral space over one time step.
 */
class SpectralSolver
{
    public:
        // Inline definition of the member functions of `SpectralSolver`,
        // except the constructor (see `SpectralSolver.cpp`)
        // The body of these functions is short, since the work is done in the
        // underlying classes `SpectralFieldData` and `PsatdAlgorithm`

        // Constructor
        SpectralSolver( const amrex::BoxArray& realspace_ba,
                        const amrex::DistributionMapping& dm,
                        const int norder_x, const int norder_y,
                        const int norder_z, const bool nodal,
                        const amrex::Array<amrex::Real,3>& v_galilean,
                        const amrex::RealVect dx, const amrex::Real dt,
                        const bool pml=false );

        /**
         * \brief Transform the component `i_comp` of MultiFab `mf`
         *  to spectral space, and store the corresponding result internally
         *  (in the spectral field specified by `field_index`) */
        void ForwardTransform( const amrex::MultiFab& mf,
                               const int field_index,
                               const int i_comp=0 );

        /**
         * \brief Transform spectral field specified by `field_index` back to
         * real space, and store it in the component `i_comp` of `mf`
         */
        void BackwardTransform( amrex::MultiFab& mf,
                                const int field_index,
                                const int i_comp=0 );

        /**
         * \brief Update the fields in spectral space, over one timestep
         */
        void pushSpectralFields();

        /**
          * \brief Public interface to call the member function ComputeSpectralDivE
          * of the base class SpectralBaseAlgorithm from objects of class SpectralSolver
          */
        void ComputeSpectralDivE ( const std::array<std::unique_ptr<amrex::MultiFab>,3>& Efield,
                                   amrex::MultiFab& divE ) {
            algorithm->ComputeSpectralDivE( field_data, Efield, divE );
        };

        /**
          * \brief Current correction as in equation (19) of (Vay et al, JCP 243, 2013)
          */
        void CurrentCorrection ( std::array<std::unique_ptr<amrex::MultiFab>,3>& current,
                                 std::unique_ptr<amrex::MultiFab>& rho );

    private:

<<<<<<< HEAD
        amrex::BoxArray m_realspace_ba;
        amrex::DistributionMapping m_dm;
        int m_norder_x;
        int m_norder_y;
        int m_norder_z;
        bool m_nodal;
        amrex::RealVect m_dx;
        amrex::Real m_dt;

=======
>>>>>>> 2046cded
        // Store field in spectral space and perform the Fourier transforms
        SpectralFieldData field_data;

        // Defines field update equation in spectral space and the associated coefficients.
        // SpectralBaseAlgorithm is a base class; this pointer is meant to point
<<<<<<< HEAD
        // to an instance of a *sub-class* defining a specific algorithm
=======
        // to an instance of a sub-class defining a specific algorithm
>>>>>>> 2046cded
        std::unique_ptr<SpectralBaseAlgorithm> algorithm;
};

#endif // WARPX_SPECTRAL_SOLVER_H_<|MERGE_RESOLUTION|>--- conflicted
+++ resolved
@@ -65,35 +65,22 @@
         };
 
         /**
-          * \brief Current correction as in equation (19) of (Vay et al, JCP 243, 2013)
+          * \brief Public interface to call the member function CurrentCorrection
+          * of the class PsatdAlgorithm
           */
         void CurrentCorrection ( std::array<std::unique_ptr<amrex::MultiFab>,3>& current,
-                                 std::unique_ptr<amrex::MultiFab>& rho );
+                                 std::unique_ptr<amrex::MultiFab>& rho ) {
+             algorithm->CurrentCorrection( field_data, current, rho );
+        };
 
     private:
 
-<<<<<<< HEAD
-        amrex::BoxArray m_realspace_ba;
-        amrex::DistributionMapping m_dm;
-        int m_norder_x;
-        int m_norder_y;
-        int m_norder_z;
-        bool m_nodal;
-        amrex::RealVect m_dx;
-        amrex::Real m_dt;
-
-=======
->>>>>>> 2046cded
         // Store field in spectral space and perform the Fourier transforms
         SpectralFieldData field_data;
 
         // Defines field update equation in spectral space and the associated coefficients.
         // SpectralBaseAlgorithm is a base class; this pointer is meant to point
-<<<<<<< HEAD
-        // to an instance of a *sub-class* defining a specific algorithm
-=======
         // to an instance of a sub-class defining a specific algorithm
->>>>>>> 2046cded
         std::unique_ptr<SpectralBaseAlgorithm> algorithm;
 };
 
