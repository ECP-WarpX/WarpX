/* Copyright 2019-2020 Maxence Thevenet, Remi Lehe, Edoardo Zoni
 *
 * This file is part of WarpX.
 *
 * License: BSD-3-Clause-LBNL
 */
#ifndef WARPX_SPECTRAL_SOLVER_H_
#define WARPX_SPECTRAL_SOLVER_H_

#include "SpectralAlgorithms/SpectralBaseAlgorithm.H"
#include "SpectralFieldData.H"


#ifdef WARPX_USE_PSATD
/**
 * \brief Top-level class for the electromagnetic spectral solver
 *
 * Stores the field in spectral space, and has member functions
 * to Fourier-transform the fields between real space and spectral space
 * and to update fields in spectral space over one time step.
 */
class SpectralSolver
{
    public:
        // Inline definition of the member functions of `SpectralSolver`,
        // except the constructor (see `SpectralSolver.cpp`)
        // The body of these functions is short, since the work is done in the
        // underlying classes `SpectralFieldData` and `PsatdAlgorithm`

        // Constructor
<<<<<<< HEAD
        SpectralSolver (const amrex::BoxArray& realspace_ba,
=======
        SpectralSolver( const int lev,
                        const amrex::BoxArray& realspace_ba,
>>>>>>> e6c7c9ca
                        const amrex::DistributionMapping& dm,
                        const int norder_x, const int norder_y,
                        const int norder_z, const bool nodal,
                        const amrex::Array<amrex::Real,3>& v_galilean,
                        const amrex::Array<amrex::Real,3>& v_comoving,
                        const amrex::RealVect dx,
                        const amrex::Real dt,
                        const bool pml=false,
                        const bool periodic_single_box=false,
                        const bool update_with_rho=false,
                        const bool fft_do_time_averaging=false,
                        const bool dive_cleaning = false,
                        const bool divb_cleaning = false);

        /**
         * \brief Transform the component `i_comp` of MultiFab `mf`
         *  to spectral space, and store the corresponding result internally
         *  (in the spectral field specified by `field_index`) */
        void ForwardTransform( const int lev,
                               const amrex::MultiFab& mf,
                               const int field_index,
                               const int i_comp=0 );

        /**
         * \brief Transform spectral field specified by `field_index` back to
         * real space, and store it in the component `i_comp` of `mf`
         */
        void BackwardTransform( const int lev,
                                amrex::MultiFab& mf,
                                const int field_index,
                                const int i_comp=0 );

        /**
         * \brief Update the fields in spectral space, over one timestep
         */
        void pushSpectralFields();

        /**
          * \brief Public interface to call the member function ComputeSpectralDivE
          * of the base class SpectralBaseAlgorithm from objects of class SpectralSolver
          */
        void ComputeSpectralDivE ( const int lev,
                                   const std::array<std::unique_ptr<amrex::MultiFab>,3>& Efield,
                                   amrex::MultiFab& divE ) {
            algorithm->ComputeSpectralDivE( lev, field_data, Efield, divE );
        }

        /**
         * \brief Public interface to call the virtual function \c CurrentCorrection,
         * defined in the base class SpectralBaseAlgorithm and possibly overridden
         * by its derived classes (e.g. PsatdAlgorithm, GalileanAlgorithm), from
         * objects of class SpectralSolver through the private unique pointer \c algorithm
         *
         * \param[in,out] current three-dimensional array of unique pointers to MultiFab
         *                        storing the three components of the current density
         * \param[in]     rho     unique pointer to MultiFab storing the charge density
         */
        void CurrentCorrection ( const int lev,
                                 std::array<std::unique_ptr<amrex::MultiFab>,3>& current,
                                 const std::unique_ptr<amrex::MultiFab>& rho ) {
            algorithm->CurrentCorrection( lev, field_data, current, rho );
        }

        /**
         * \brief Public interface to call the virtual function \c VayDeposition,
         * declared in the base class SpectralBaseAlgorithm and defined in its
         * derived classes, from objects of class SpectralSolver through the private
         * unique pointer \c algorithm.
         *
         * \param[in,out] current Array of unique pointers to \c MultiFab storing
         *                        the three components of the current density
         */
        void VayDeposition (const int lev, std::array<std::unique_ptr<amrex::MultiFab>,3>& current)
        {
            algorithm->VayDeposition(lev, field_data, current);
        }

    private:
        void ReadParameters ();

        // Store field in spectral space and perform the Fourier transforms
        SpectralFieldData field_data;

        // Defines field update equation in spectral space and the associated coefficients.
        // SpectralBaseAlgorithm is a base class; this pointer is meant to point
        // to an instance of a sub-class defining a specific algorithm
        std::unique_ptr<SpectralBaseAlgorithm> algorithm;
};
#endif // WARPX_USE_PSATD
#endif // WARPX_SPECTRAL_SOLVER_H_<|MERGE_RESOLUTION|>--- conflicted
+++ resolved
@@ -28,12 +28,8 @@
         // underlying classes `SpectralFieldData` and `PsatdAlgorithm`
 
         // Constructor
-<<<<<<< HEAD
-        SpectralSolver (const amrex::BoxArray& realspace_ba,
-=======
-        SpectralSolver( const int lev,
+        SpectralSolver (const int lev,
                         const amrex::BoxArray& realspace_ba,
->>>>>>> e6c7c9ca
                         const amrex::DistributionMapping& dm,
                         const int norder_x, const int norder_y,
                         const int norder_z, const bool nodal,
