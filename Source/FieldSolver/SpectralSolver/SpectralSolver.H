/* Copyright 2019-2020 Maxence Thevenet, Remi Lehe, Edoardo Zoni
 *
 * This file is part of WarpX.
 *
 * License: BSD-3-Clause-LBNL
 */
#ifndef WARPX_SPECTRAL_SOLVER_H_
#define WARPX_SPECTRAL_SOLVER_H_

#include "SpectralAlgorithms/SpectralBaseAlgorithm.H"
#include "SpectralFieldData.H"


#ifdef WARPX_USE_PSATD
/**
 * \brief Top-level class for the electromagnetic spectral solver
 *
 * Stores the field in spectral space, and has member functions
 * to Fourier-transform the fields between real space and spectral space
 * and to update fields in spectral space over one time step.
 */
class SpectralSolver
{
    public:
        // Inline definition of the member functions of `SpectralSolver`,
        // except the constructor (see `SpectralSolver.cpp`)
        // The body of these functions is short, since the work is done in the
        // underlying classes `SpectralFieldData` and `PsatdAlgorithm`

        // Constructor
        SpectralSolver( const amrex::BoxArray& realspace_ba,
                        const amrex::DistributionMapping& dm,
                        const int norder_x, const int norder_y,
                        const int norder_z, const bool nodal,
                        const amrex::Array<amrex::Real,3>& v_galilean,
                        const amrex::RealVect dx, const amrex::Real dt,
                        const bool pml=false,
                        const bool periodic_single_box=false,
                        const bool update_with_rho=false,
                        const bool fft_do_time_averaging=false);

        /**
         * \brief Transform the component `i_comp` of MultiFab `mf`
         *  to spectral space, and store the corresponding result internally
         *  (in the spectral field specified by `field_index`) */
        void ForwardTransform( const amrex::MultiFab& mf,
                               const int field_index,
                               const int i_comp=0 );

        /**
         * \brief Transform spectral field specified by `field_index` back to
         * real space, and store it in the component `i_comp` of `mf`
         */
        void BackwardTransform( amrex::MultiFab& mf,
                                const int field_index,
                                const int i_comp=0 );

        /**
         * \brief Update the fields in spectral space, over one timestep
         */
        void pushSpectralFields();

        /**
          * \brief Public interface to call the member function ComputeSpectralDivE
          * of the base class SpectralBaseAlgorithm from objects of class SpectralSolver
          */
        void ComputeSpectralDivE ( const std::array<std::unique_ptr<amrex::MultiFab>,3>& Efield,
                                   amrex::MultiFab& divE ) {
            algorithm->ComputeSpectralDivE( field_data, Efield, divE );
        };

        /**
         * \brief Public interface to call the virtual function \c CurrentCorrection,
         * defined in the base class SpectralBaseAlgorithm and possibly overridden
         * by its derived classes (e.g. PsatdAlgorithm, PMLPsatdAlgorithm), from
         * objects of class SpectralSolver through the private unique pointer \c algorithm
         *
         * \param[in,out] current three-dimensional array of unique pointers to MultiFab
         *                        storing the three components of the current density
         * \param[in]     rho     unique pointer to MultiFab storing the charge density
         */
        void CurrentCorrection ( std::array<std::unique_ptr<amrex::MultiFab>,3>& current,
                                 const std::unique_ptr<amrex::MultiFab>& rho ) {
             algorithm->CurrentCorrection( field_data, current, rho );
        };

<<<<<<< HEAD
        /**
         * \brief Public interface to call the virtual function \c VayDeposition,
         * declared in the base class SpectralBaseAlgorithm and defined in its
         * derived classes, from objects of class SpectralSolver through the private
         * unique pointer \c algorithm.
         *
         * \param[in,out] current Array of unique pointers to \c MultiFab storing
         *                        the three components of the current density
         */
        void VayDeposition (std::array<std::unique_ptr<amrex::MultiFab>,3>& current)
        {
            algorithm->VayDeposition(field_data, current);
        }

        bool fft_do_time_averaging = false;

=======
>>>>>>> 89b4801d
    private:
        void ReadParameters ();

        // Store field in spectral space and perform the Fourier transforms
        SpectralFieldData field_data;

        // Defines field update equation in spectral space and the associated coefficients.
        // SpectralBaseAlgorithm is a base class; this pointer is meant to point
        // to an instance of a sub-class defining a specific algorithm
        std::unique_ptr<SpectralBaseAlgorithm> algorithm;
};
#endif // WARPX_USE_PSATD
#endif // WARPX_SPECTRAL_SOLVER_H_<|MERGE_RESOLUTION|>--- conflicted
+++ resolved
@@ -84,7 +84,6 @@
              algorithm->CurrentCorrection( field_data, current, rho );
         };
 
-<<<<<<< HEAD
         /**
          * \brief Public interface to call the virtual function \c VayDeposition,
          * declared in the base class SpectralBaseAlgorithm and defined in its
@@ -99,10 +98,6 @@
             algorithm->VayDeposition(field_data, current);
         }
 
-        bool fft_do_time_averaging = false;
-
-=======
->>>>>>> 89b4801d
     private:
         void ReadParameters ();
 
