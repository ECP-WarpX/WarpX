--- conflicted
+++ resolved
@@ -36,13 +36,8 @@
 
         // Converts a scalar field from the physical to the spectral space
         void
-<<<<<<< HEAD
-        PhysicalToSpectral_Scalar(amrex::FArrayBox const & F_physical,
-                                  amrex::FArrayBox       & G_spectral);
-=======
         PhysicalToSpectral_Scalar (amrex::FArrayBox const & F_physical,
                                    amrex::FArrayBox       & G_spectral);
->>>>>>> 38437f42
 
         // Converts a vector field from the physical to the spectral space
         void
@@ -54,13 +49,8 @@
 
         // Converts a scalar field from the spectral to the physical space
         void
-<<<<<<< HEAD
-        SpectralToPhysical_Scalar(amrex::FArrayBox const & G_spectral,
-                                  amrex::FArrayBox       & F_physical);
-=======
         SpectralToPhysical_Scalar (amrex::FArrayBox const & G_spectral,
                                    amrex::FArrayBox       & F_physical);
->>>>>>> 38437f42
 
         // Converts a vector field from the spectral to the physical space
         void
