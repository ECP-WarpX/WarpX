--- conflicted
+++ resolved
@@ -25,12 +25,7 @@
  *  - divE reuses the memory slot for Bx, since Bx is not used when computing divE
  */
 struct SpectralFieldIndex {
-<<<<<<< HEAD
-  enum { Ex=0, Ey, Ez, Bx, By, Bz, Jx, Jy, Jz, rho_old, rho_new, divE, n_fields };
-  // n_fields is automatically the total number of fields
-=======
   enum { Ex=0, Ey, Ez, Bx, By, Bz, Jx, Jy, Jz, rho_old, rho_new, n_fields, divE=3 };
->>>>>>> 51e866e9
 };
 
 /** Index for the PML fields, when stored in spectral space */
