/* Copyright 2019 David Grote, Maxence Thevenet, Remi Lehe
 * Revathi Jambunathan
 *
 * This file is part of WarpX.
 *
 * License: BSD-3-Clause-LBNL
 */
#ifndef WARPX_SPECTRAL_FIELD_DATA_H_
#define WARPX_SPECTRAL_FIELD_DATA_H_

#include "Utils/WarpX_Complex.H"
#include "SpectralKSpace.H"
#include "AnyFFT.H"

#include <AMReX_MultiFab.H>

#include <string>

// Declare type for spectral fields
using SpectralField = amrex::FabArray< amrex::BaseFab <Complex> >;

/** Index for the regular fields, when stored in spectral space:
 *  - n_fields is automatically the total number of fields
 *  - divE reuses the memory slot for Bx, since Bx is not used when computing divE
 */
struct SpectralFieldIndex {
  enum { Ex=0, Ey, Ez, Bx, By, Bz, Jx, Jy, Jz, rho_old, rho_new, n_fields, divE=3 };
};

/* Index for the regular fields + averaged fields, when stored in spectral space */
struct SpectralAvgFieldIndex {
  enum { Ex=0, Ey, Ez, Bx, By, Bz, Jx, Jy, Jz, rho_old, rho_new, Ex_avg, Ey_avg, Ez_avg, Bx_avg, By_avg, Bz_avg,n_fields };
  // n_fields is automatically the total number of fields
};

/* Index for the PML fields, when stored in spectral space */
struct SpectralPMLIndex {
  enum { Exy=0, Exz, Eyx, Eyz, Ezx, Ezy,
           Bxy, Bxz, Byx, Byz, Bzx, Bzy, n_fields };
  // n_fields is automatically the total number of fields
};

/** \brief Class that stores the fields in spectral space, and performs the
 *  Fourier transforms between real space and spectral space
 */
class SpectralFieldData
{

    public:
        SpectralFieldData( const amrex::BoxArray& realspace_ba,
                           const SpectralKSpace& k_space,
                           const amrex::DistributionMapping& dm,
                           const int n_field_required,
                           const bool periodic_single_box );
        SpectralFieldData() = default; // Default constructor
        SpectralFieldData& operator=(SpectralFieldData&& field_data) = default;
        ~SpectralFieldData();
<<<<<<< HEAD
        void ForwardTransform( const amrex::MultiFab& mf,
                               const int field_index, const int i_comp);

        /**
         * \brief Perform inverse Fourier transform of a given spectral field
         *
         * \param[inout] mf Reference to the destination MultiFab where the inverse
         *                  Fourier transform will be stored
         * \param[in] field_index Index of the spectral field to be transformed back
         *                        to real space
         * \param[in] i_comp Index of the component of the destination MultiFab where
         *                   the inverse Fourier transform will be stored
         * \param[in] fill_guard_cells Optional argument (default=false): if true,
         *                             the guard cells of the destination MultiFab
         *                             will be filled in addition to its valid cells
         */
        void BackwardTransform ( amrex::MultiFab& mf,
                                 const int field_index,
                                 const int i_comp,
                                 const bool fill_guard_cells=false );
=======

        void ForwardTransform (const amrex::MultiFab& mf, const int field_index,
                               const int i_comp, const amrex::IntVect& stag);
        AMREX_FORCE_INLINE
        void ForwardTransform (const amrex::MultiFab& mf, const int field_index, const int i_comp)
        {
            ForwardTransform(mf, field_index, i_comp, mf.ixType().toIntVect());
        }

        void BackwardTransform (amrex::MultiFab& mf, const int field_index, const int i_comp);
>>>>>>> 03b22b9e

        // `fields` stores fields in spectral space, as multicomponent FabArray
        SpectralField fields;

    private:
        // tmpRealField and tmpSpectralField store fields
        // right before/after the Fourier transform
        SpectralField tmpSpectralField; // contains Complexs
        amrex::MultiFab tmpRealField; // contains Reals
        AnyFFT::FFTplans forward_plan, backward_plan;
        // Correcting "shift" factors when performing FFT from/to
        // a cell-centered grid in real space, instead of a nodal grid
        SpectralShiftFactor xshift_FFTfromCell, xshift_FFTtoCell,
                            zshift_FFTfromCell, zshift_FFTtoCell;
#if (AMREX_SPACEDIM==3)
        SpectralShiftFactor yshift_FFTfromCell, yshift_FFTtoCell;
#endif

#ifdef AMREX_USE_GPU
        /** \brief This method converts a cufftResult
        * into the corresponding string
        *
        * @param[in] err a cufftResult
        * @return an std::string
        */
        std::string cufftErrorToString (const cufftResult& err);
#endif

        bool m_periodic_single_box;
};

#endif // WARPX_SPECTRAL_FIELD_DATA_H_<|MERGE_RESOLUTION|>--- conflicted
+++ resolved
@@ -55,9 +55,14 @@
         SpectralFieldData() = default; // Default constructor
         SpectralFieldData& operator=(SpectralFieldData&& field_data) = default;
         ~SpectralFieldData();
-<<<<<<< HEAD
-        void ForwardTransform( const amrex::MultiFab& mf,
-                               const int field_index, const int i_comp);
+
+        void ForwardTransform (const amrex::MultiFab& mf, const int field_index,
+                               const int i_comp, const amrex::IntVect& stag);
+        AMREX_FORCE_INLINE
+        void ForwardTransform (const amrex::MultiFab& mf, const int field_index, const int i_comp)
+        {
+            ForwardTransform(mf, field_index, i_comp, mf.ixType().toIntVect());
+        }
 
         /**
          * \brief Perform inverse Fourier transform of a given spectral field
@@ -76,18 +81,6 @@
                                  const int field_index,
                                  const int i_comp,
                                  const bool fill_guard_cells=false );
-=======
-
-        void ForwardTransform (const amrex::MultiFab& mf, const int field_index,
-                               const int i_comp, const amrex::IntVect& stag);
-        AMREX_FORCE_INLINE
-        void ForwardTransform (const amrex::MultiFab& mf, const int field_index, const int i_comp)
-        {
-            ForwardTransform(mf, field_index, i_comp, mf.ixType().toIntVect());
-        }
-
-        void BackwardTransform (amrex::MultiFab& mf, const int field_index, const int i_comp);
->>>>>>> 03b22b9e
 
         // `fields` stores fields in spectral space, as multicomponent FabArray
         SpectralField fields;
