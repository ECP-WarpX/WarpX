/* Copyright 2019 David Grote, Maxence Thevenet, Remi Lehe
 * Revathi Jambunathan
 *
 * This file is part of WarpX.
 *
 * License: BSD-3-Clause-LBNL
 */
#ifndef WARPX_SPECTRAL_FIELD_DATA_H_
#define WARPX_SPECTRAL_FIELD_DATA_H_

#include "Utils/WarpX_Complex.H"
#include "SpectralKSpace.H"
#include "AnyFFT.H"

#include <AMReX_MultiFab.H>

#include <string>

// Declare type for spectral fields
using SpectralField = amrex::FabArray< amrex::BaseFab <Complex> >;

/** Index for the regular fields, when stored in spectral space:
 *  - n_fields is automatically the total number of fields
 *  - divE reuses the memory slot for Bx, since Bx is not used when computing divE
 */
struct SpectralFieldIndex {
  enum { Ex=0, Ey, Ez, Bx, By, Bz, Jx, Jy, Jz, rho_old, rho_new, n_fields, divE=3 };
};

<<<<<<< HEAD
=======
/* Index for the regular fields + averaged fields, when stored in spectral space */
struct SpectralAvgFieldIndex {
  enum { Ex=0, Ey, Ez, Bx, By, Bz, Jx, Jy, Jz, rho_old, rho_new, Ex_avg, Ey_avg, Ez_avg, Bx_avg, By_avg, Bz_avg,n_fields };
  // n_fields is automatically the total number of fields
};

>>>>>>> caa138c8
/* Index for the PML fields, when stored in spectral space */
struct SpectralPMLIndex {
  enum { Exy=0, Exz, Eyx, Eyz, Ezx, Ezy,
           Bxy, Bxz, Byx, Byz, Bzx, Bzy, n_fields };
  // n_fields is automatically the total number of fields
};

/** \brief Class that stores the fields in spectral space, and performs the
 *  Fourier transforms between real space and spectral space
 */
class SpectralFieldData
{

    public:
        SpectralFieldData( const amrex::BoxArray& realspace_ba,
                           const SpectralKSpace& k_space,
                           const amrex::DistributionMapping& dm,
                           const int n_field_required,
                           const bool periodic_single_box );
        SpectralFieldData() = default; // Default constructor
        SpectralFieldData& operator=(SpectralFieldData&& field_data) = default;
        ~SpectralFieldData();

        void ForwardTransform ( const amrex::MultiFab& mf,
                                const int field_index,
                                const int i_comp,
                                const amrex::IntVect& stag );
        AMREX_FORCE_INLINE
        void ForwardTransform ( const amrex::MultiFab& mf,
                                const int field_index,
                                const int i_comp ) {
             ForwardTransform( mf, field_index, i_comp, mf.ixType().toIntVect() ); }

        void BackwardTransform ( amrex::MultiFab& mf,
                                 const int field_index, const int i_comp );

        // `fields` stores fields in spectral space, as multicomponent FabArray
        SpectralField fields;

    private:
        // tmpRealField and tmpSpectralField store fields
        // right before/after the Fourier transform
        SpectralField tmpSpectralField; // contains Complexs
        amrex::MultiFab tmpRealField; // contains Reals
        AnyFFT::FFTplans forward_plan, backward_plan;
        // Correcting "shift" factors when performing FFT from/to
        // a cell-centered grid in real space, instead of a nodal grid
        SpectralShiftFactor xshift_FFTfromCell, xshift_FFTtoCell,
                            zshift_FFTfromCell, zshift_FFTtoCell;
#if (AMREX_SPACEDIM==3)
        SpectralShiftFactor yshift_FFTfromCell, yshift_FFTtoCell;
#endif

#ifdef AMREX_USE_GPU
        /** \brief This method converts a cufftResult
        * into the corresponding string
        *
        * @param[in] err a cufftResult
        * @return an std::string
        */
        std::string cufftErrorToString (const cufftResult& err);
#endif

        bool m_periodic_single_box;
};

#endif // WARPX_SPECTRAL_FIELD_DATA_H_<|MERGE_RESOLUTION|>--- conflicted
+++ resolved
@@ -27,15 +27,12 @@
   enum { Ex=0, Ey, Ez, Bx, By, Bz, Jx, Jy, Jz, rho_old, rho_new, n_fields, divE=3 };
 };
 
-<<<<<<< HEAD
-=======
 /* Index for the regular fields + averaged fields, when stored in spectral space */
 struct SpectralAvgFieldIndex {
   enum { Ex=0, Ey, Ez, Bx, By, Bz, Jx, Jy, Jz, rho_old, rho_new, Ex_avg, Ey_avg, Ez_avg, Bx_avg, By_avg, Bz_avg,n_fields };
   // n_fields is automatically the total number of fields
 };
 
->>>>>>> caa138c8
 /* Index for the PML fields, when stored in spectral space */
 struct SpectralPMLIndex {
   enum { Exy=0, Exz, Eyx, Eyz, Ezx, Ezy,
