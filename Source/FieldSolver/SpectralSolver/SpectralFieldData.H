--- conflicted
+++ resolved
@@ -131,7 +131,6 @@
         SpectralFieldData() = default; // Default constructor
         ~SpectralFieldData();
 
-<<<<<<< HEAD
         // default move and copy operations
         SpectralFieldData(const SpectralFieldData&) = default;
         SpectralFieldData& operator=(const SpectralFieldData&) = default;
@@ -141,11 +140,6 @@
         void ForwardTransform (const int lev,
                                const amrex::MultiFab& mf, const int field_index,
                                const int i_comp);
-=======
-        void ForwardTransform (int lev,
-                               const amrex::MultiFab& mf, int field_index,
-                               int i_comp);
->>>>>>> 7eada29a
 
         void BackwardTransform (int lev, amrex::MultiFab& mf, int field_index,
                                 const amrex::IntVect& fill_guards, int i_comp);
