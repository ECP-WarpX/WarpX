/* Copyright 2016-2020 Andrew Myers, Ann Almgren, Aurore Blelly
 *                     Axel Huebl, Burlen Loring, David Grote
 *                     Glenn Richardson, Junmin Gu, Luca Fedeli
 *                     Mathieu Lobet, Maxence Thevenet, Michael Rowan
 *                     Remi Lehe, Revathi Jambunathan, Weiqun Zhang
 *                     Yinjian Zhao
 *
 * This file is part of WarpX.
 *
 * License: BSD-3-Clause-LBNL
 */
#ifndef WARPX_H_
#define WARPX_H_

#include "BoundaryConditions/PML_fwd.H"
#include "Diagnostics/BackTransformedDiagnostic_fwd.H"
#include "Diagnostics/MultiDiagnostics_fwd.H"
#include "Diagnostics/ReducedDiags/MultiReducedDiags_fwd.H"
#include "Evolve/WarpXDtType.H"
#include "EmbeddedBoundary/WarpXFaceInfoBox.H"
#include "FieldSolver/ElectrostaticSolver.H"
#include "FieldSolver/FiniteDifferenceSolver/FiniteDifferenceSolver_fwd.H"
#include "FieldSolver/FiniteDifferenceSolver/MacroscopicProperties/MacroscopicProperties_fwd.H"
#include "Particles/ParticleBoundaryBuffer_fwd.H"
#ifdef WARPX_USE_PSATD
#   ifdef WARPX_DIM_RZ
#       include "FieldSolver/SpectralSolver/SpectralSolverRZ_fwd.H"
#       include "BoundaryConditions/PML_RZ_fwd.H"
#   else
#       include "FieldSolver/SpectralSolver/SpectralSolver_fwd.H"
#   endif
#endif
#include "Filter/BilinearFilter.H"
#include "Filter/NCIGodfreyFilter_fwd.H"
#include "Parallelization/GuardCellManager.H"
#include "Particles/MultiParticleContainer_fwd.H"
#include "Particles/WarpXParticleContainer_fwd.H"
#include "Utils/IntervalsParser.H"
#include "Utils/WarnManager_fwd.H"
#include "Utils/WarpXAlgorithmSelection.H"

#include <AMReX.H>
#include <AMReX_AmrCore.H>
#include <AMReX_Array.H>
#include <AMReX_Config.H>
#ifdef AMREX_USE_EB
#   include "AMReX_EBFabFactory.H"
#endif
#include <AMReX_GpuContainers.H>
#include <AMReX_IntVect.H>
#include <AMReX_LayoutData.H>
#include <AMReX_Parser.H>
#include <AMReX_REAL.H>
#include <AMReX_RealBox.H>
#include <AMReX_RealVect.H>
#include <AMReX_Vector.H>
#include <AMReX_VisMF.H>

#include <AMReX_BaseFwd.H>
#include <AMReX_AmrCoreFwd.H>

#include <array>
#include <iostream>
#include <limits>
#include <memory>
#include <optional>
#include <string>
#include <vector>

enum struct PatchType : int
{
    fine,
    coarse
};

/** WarnPriority is recorded together with warning messages. It influences
 * the display order and the appearance of a warning message.
 * This enum class mirrors Utils::MsgLogger::Priority.
*/
enum class WarnPriority
{
    /** Low priority warning:
     * essentially an informative message
     */
    low,
    /** Medium priority warning:
     * a bug or a performance issue may affect the simulation
     */
    medium,
    /** High priority warning:
     * a very serious bug or performance issue
     * almost certainly affects the simulation
     */
    high
};

class WarpX
    : public amrex::AmrCore
{
public:

    friend class PML;

    static WarpX& GetInstance ();
    static void ResetInstance ();

    WarpX ();
    ~WarpX ();

    static std::string Version (); //!< Version of WarpX executable
    static std::string PicsarVersion (); //!< Version of PICSAR dependency

    int Verbose () const { return verbose; }

    /**
     * \brief This function records a warning message.
     * RecordWarning is thread safe: it can be used within OpenMP parallel loops.
     *
     * @param[in] topic a string to identify the topic of the warning (e.g., "parallelization", "pbc", "particles"...)
     * @param[in] text the text of the warning message
     * @param[in] priority priority of the warning message ("medium" by default)
     */
    void RecordWarning(
        std::string topic,
        std::string text,
        WarnPriority priority = WarnPriority::medium);

    /**
     * \brief This function prints all the warning messages collected on the present MPI rank
     * (i.e., this is not a collective call). This function is mainly intended for debug purposes.
     *
     * @param[in] when a string to mark when the warnings are printed out (it appears in the warning list)
     */
    void PrintLocalWarnings(const std::string& when);

    /**
     * \brief This function prints all the warning messages collected by all the MPI ranks
     * (i.e., this is a collective call). Only the I/O rank prints the message.
     *
     * @param[in] when a string to mark when the warnings are printed out (it appears in the warning list)
     */
    void PrintGlobalWarnings(const std::string& when);

    void InitData ();

    void Evolve (int numsteps = -1);

    MultiParticleContainer& GetPartContainer () { return *mypc; }
    MacroscopicProperties& GetMacroscopicProperties () { return *m_macroscopic_properties; }

    ParticleBoundaryBuffer& GetParticleBoundaryBuffer () { return *m_particle_boundary_buffer; }

    static void shiftMF (amrex::MultiFab& mf, const amrex::Geometry& geom,
                         int num_shift, int dir, const int lev, amrex::Real external_field=0.0,
                         bool useparser = false, amrex::ParserExecutor<3> const& field_parser={});

    static void GotoNextLine (std::istream& is);

    //! Author of an input file / simulation setup
    static std::string authors;

    //! Initial electric field on the grid
    static amrex::Vector<amrex::Real> E_external_grid;
    //! Initial magnetic field on the grid
    static amrex::Vector<amrex::Real> B_external_grid;

    //! Initialization type for external magnetic field on the grid
    static std::string B_ext_grid_s;
    //! Initialization type for external electric field on the grid
    static std::string E_ext_grid_s;

    //! String storing parser function to initialize x-component of the magnetic field on the grid
    static std::string str_Bx_ext_grid_function;
    //! String storing parser function to initialize y-component of the magnetic field on the grid
    static std::string str_By_ext_grid_function;
    //! String storing parser function to initialize z-component of the magnetic field on the grid
    static std::string str_Bz_ext_grid_function;
    //! String storing parser function to initialize x-component of the electric field on the grid
    static std::string str_Ex_ext_grid_function;
    //! String storing parser function to initialize y-component of the electric field on the grid
    static std::string str_Ey_ext_grid_function;
    //! String storing parser function to initialize z-component of the electric field on the grid
    static std::string str_Ez_ext_grid_function;

    //! User-defined parser to initialize x-component of the magnetic field on the grid
    std::unique_ptr<amrex::Parser> Bxfield_parser;
    //! User-defined parser to initialize y-component of the magnetic field on the grid
    std::unique_ptr<amrex::Parser> Byfield_parser;
    //! User-defined parser to initialize z-component of the magnetic field on the grid
    std::unique_ptr<amrex::Parser> Bzfield_parser;
    //! User-defined parser to initialize x-component of the electric field on the grid
    std::unique_ptr<amrex::Parser> Exfield_parser;
    //! User-defined parser to initialize y-component of the electric field on the grid
    std::unique_ptr<amrex::Parser> Eyfield_parser;
    //! User-defined parser to initialize z-component of the electric field on the grid
    std::unique_ptr<amrex::Parser> Ezfield_parser;

    // Algorithms
    //! Integer that corresponds to the current deposition algorithm (Esirkepov, direct, Vay)
    static short current_deposition_algo;
    //! Integer that corresponds to the charge deposition algorithm (only standard deposition)
    static short charge_deposition_algo;
    //! Integer that corresponds to the field gathering algorithm (energy-conserving, momentum-conserving)
    static short field_gathering_algo;
    //! Integer that corresponds to the particle push algorithm (Boris, Vay, Higuera-Cary)
    static short particle_pusher_algo;
    //! Integer that corresponds to the type of Maxwell solver (Yee, CKC, PSATD, ECT)
    static short maxwell_solver_id;
    /** Records a number corresponding to the load balance cost update strategy
     *  being used (0, 1, 2 corresponding to timers, heuristic, or gpuclock).
     */
    static short load_balance_costs_update_algo;
    //! Integer that corresponds to electromagnetic Maxwell solver (vaccum - 0, macroscopic - 1)
    static int em_solver_medium;
    /** Integer that correspond to macroscopic Maxwell solver algorithm
     *  (BackwardEuler - 0, Lax-Wendroff - 1)
     */
    static int macroscopic_solver_algo;
    /** Integers that correspond to boundary condition applied to fields at the
     *  lower domain boundaries
     *  (0 to 6 correspond to PML, Periodic, PEC, PMC, Damped, Absorbing Silver-Mueller, None)
     */
    static amrex::Vector<int> field_boundary_lo;
    /** Integers that correspond to boundary condition applied to fields at the
     *  upper domain boundaries
     *  (0 to 6 correspond to PML, Periodic, PEC, PMC, Damped, Absorbing Silver-Mueller, None)
     */
    static amrex::Vector<int> field_boundary_hi;
    /** Integers that correspond to boundary condition applied to particles at the
     *  lower domain boundaries
     *  (0 to 3 correspond to Absorbing, Open, Reflecting, Periodic)
     */
    static amrex::Vector<ParticleBoundaryType> particle_boundary_lo;
    /** Integers that correspond to boundary condition applied to particles at the
     *  upper domain boundaries
     *  (0 to 3 correspond to Absorbing, Open, Reflecting, Periodic)
     */
    static amrex::Vector<ParticleBoundaryType> particle_boundary_hi;


    //! If true, the current is deposited on a nodal grid and then centered onto a staggered grid
    //! using finite centering of order given by #current_centering_nox, #current_centering_noy,
    //! and #current_centering_noz
    static bool do_current_centering;

    //! If true, a correction is applied to the current in Fourier space, so that the continuity
    //! equation is satisfied
    bool current_correction = false;

    //! If true, the PSATD update equation for E contains both J and rho
    //! (default is false for standard PSATD and true for Galilean PSATD)
    bool update_with_rho = false;

    //! perform field communications in single precision
    static bool do_single_precision_comms;

    //! Whether to fill the guard cells when computing inverse FFTs, based on the boundary conditions
    static amrex::IntVect fill_guards;

    //! Solve additional Maxwell equation for F in order to control errors in Gauss' law
    //! (useful when using current deposition algorithms that are not charge-conserving)
    static bool do_dive_cleaning;
    //! Solve additional Maxwell equation for G in order to control errors in magnetic Gauss' law
    static bool do_divb_cleaning;

    //! Order of the particle shape factors (splines) along x
    static int nox;
    //! Order of the particle shape factors (splines) along y
    static int noy;
    //! Order of the particle shape factors (splines) along z
    static int noz;

    //! Order of finite centering of fields (from staggered grid to nodal grid), along x
    static int field_centering_nox;
    //! Order of finite centering of fields (from staggered grid to nodal grid), along y
    static int field_centering_noy;
    //! Order of finite centering of fields (from staggered grid to nodal grid), along z
    static int field_centering_noz;

    //! Order of finite centering of currents (from nodal grid to staggered grid), along x
    static int current_centering_nox;
    //! Order of finite centering of currents (from nodal grid to staggered grid), along y
    static int current_centering_noy;
    //! Order of finite centering of currents (from nodal grid to staggered grid), along z
    static int current_centering_noz;

    //! Number of modes for the RZ multi-mode version
    static int n_rz_azimuthal_modes;
    //! Number of MultiFab components
    //! (with the RZ multi-mode version, each mode has a real and imaginary component,
    //! except mode 0 which is purely real: component 0 is mode 0, odd components are
    //! the real parts, even components are the imaginary parts)
    static int ncomps;

    //! If true, a Numerical Cherenkov Instability (NCI) corrector is applied
    //! (for simulations using the FDTD Maxwell solver)
    static bool use_fdtd_nci_corr;
    //! If true (Galerkin method): The fields are interpolated directly from the staggered
    //! grid to the particle positions (with reduced interpolation order in the parallel
    //! direction). This scheme is energy conserving in the limit of infinitely small time
    //! steps.
    //! Otherwise, "momentum conserving" (in the same limit): The fields are first
    //! interpolated from the staggered grid points to the corners of each cell, and then
    //! from the cell corners to the particle position (with the same order of interpolation
    //! in all directions). This scheme is momentum conserving in the limit of infinitely
    //! small time steps.
    static bool galerkin_interpolation;

    //! If true, a bilinear filter is used to smooth charge and currents
    static bool use_filter;
    //! If true, the bilinear filtering of charge and currents is done in Fourier space
    static bool use_kspace_filter;
    //! If true, a compensation step is added to the bilinear filtering of charge and currents
    static bool use_filter_compensation;

    //! If true, the initial conditions from random number generators are serialized (useful for reproducible testing with OpenMP)
    static bool serialize_initial_conditions;

    //! If true, then lab-frame data will be computed for boosted frame simulations
    //! with customized output format
    static bool do_back_transformed_diagnostics;
    //! Name of the back-transformed diagnostics output directory
    static std::string lab_data_directory;
    //! Number of back-tranformed snapshots in the lab-frame
    static int  num_snapshots_lab;
    //! Time interval in lab-frame between the back-transformed snapshots
    static amrex::Real dt_snapshots_lab;
    //! If true, then lab-frame data will be computed for the fields and flushed out
    //! in customized format
    static bool do_back_transformed_fields;
    //! If true, then lab-frame data will be computed for the particles and flushed out
    //! in customized format
    static bool do_back_transformed_particles;

    //! Lorentz factor of the boosted frame in which a boosted-frame simulation is run
    static amrex::Real gamma_boost;
    //! Beta value corresponding to the Lorentz factor of the boosted frame of the simulation
    static amrex::Real beta_boost;
    //! Direction of the Lorentz transform that defines the boosted frame of the simulation
    static amrex::Vector<int> boost_direction;
    //! If specified, the maximum number of iterations is computed automatically so that
    //! the lower end of the simulation domain along z reaches #zmax_plasma_to_compute_max_step
    //! in the boosted frame
    static amrex::Real zmax_plasma_to_compute_max_step;
    //! Set to true if #zmax_plasma_to_compute_max_step is specified, in which case
    //! the maximum number of iterations is computed automatically so that the lower end of the
    //! simulation domain along z reaches #zmax_plasma_to_compute_max_step in the boosted frame
    static bool do_compute_max_step_from_zmax;

    static bool do_dynamic_scheduling;
    static bool refine_plasma;

    static IntervalsParser sort_intervals;
    static amrex::IntVect sort_bin_size;

    static bool do_subcycling;
    static bool do_multi_J;
    static int do_multi_J_n_depositions;

    static bool do_device_synchronize;
    static bool safe_guard_cells;

    //! With mesh refinement, particles located inside a refinement patch, but within
    //! #n_field_gather_buffer cells of the edge of the patch, will gather the fields
    //! from the lower refinement level instead of the refinement patch itself
    static int n_field_gather_buffer;
    //! With mesh refinement, particles located inside a refinement patch, but within
    //! #n_current_deposition_buffer cells of the edge of the patch, will deposit their charge
    //! and current onto the lower refinement level instead of the refinement patch itself
    static int n_current_deposition_buffer;

    //! If true, all fields are evaluated on a nodal grid and all MultiFabs have a nodal index type
    static bool do_nodal;

    // Global rho nodal flag to know about rho index type when rho MultiFab is not allocated
    amrex::IntVect m_rho_nodal_flag;

    std::array<const amrex::MultiFab* const, 3>
    get_array_Bfield_aux  (const int lev) const {
        return {
            Bfield_aux[lev][0].get(),
            Bfield_aux[lev][1].get(),
            Bfield_aux[lev][2].get()
        };
    }
    std::array<const amrex::MultiFab* const, 3>
    get_array_Efield_aux  (const int lev) const {
        return {
            Efield_aux[lev][0].get(),
            Efield_aux[lev][1].get(),
            Efield_aux[lev][2].get()
        };
    }

    amrex::MultiFab * get_pointer_Efield_aux  (int lev, int direction) const { return Efield_aux[lev][direction].get(); }
    amrex::MultiFab * get_pointer_Bfield_aux  (int lev, int direction) const { return Bfield_aux[lev][direction].get(); }

    amrex::MultiFab * get_pointer_Efield_fp  (int lev, int direction) const { return Efield_fp[lev][direction].get(); }
    amrex::MultiFab * get_pointer_Bfield_fp  (int lev, int direction) const { return Bfield_fp[lev][direction].get(); }
    amrex::MultiFab * get_pointer_current_fp  (int lev, int direction) const { return current_fp[lev][direction].get(); }
    amrex::MultiFab * get_pointer_rho_fp  (int lev) const { return rho_fp[lev].get(); }
    amrex::MultiFab * get_pointer_F_fp  (int lev) const { return F_fp[lev].get(); }
    amrex::MultiFab * get_pointer_G_fp  (int lev) const { return G_fp[lev].get(); }
    amrex::MultiFab * get_pointer_phi_fp  (int lev) const { return phi_fp[lev].get(); }

    amrex::MultiFab * get_pointer_Efield_cp  (int lev, int direction) const { return Efield_cp[lev][direction].get(); }
    amrex::MultiFab * get_pointer_Bfield_cp  (int lev, int direction) const { return Bfield_cp[lev][direction].get(); }
    amrex::MultiFab * get_pointer_current_cp  (int lev, int direction) const { return current_cp[lev][direction].get(); }
    amrex::MultiFab * get_pointer_rho_cp  (int lev) const { return rho_cp[lev].get(); }
    amrex::MultiFab * get_pointer_F_cp  (int lev) const { return F_cp[lev].get(); }
    amrex::MultiFab * get_pointer_G_cp  (int lev) const { return G_cp[lev].get(); }

    amrex::MultiFab * get_pointer_edge_lengths  (int lev, int direction) const { return m_edge_lengths[lev][direction].get(); }
    amrex::MultiFab * get_pointer_face_areas  (int lev, int direction) const { return m_face_areas[lev][direction].get(); }

    const amrex::MultiFab& getcurrent (int lev, int direction) {return *current_fp[lev][direction];}
    const amrex::MultiFab& getEfield  (int lev, int direction) {return *Efield_aux[lev][direction];}
    const amrex::MultiFab& getBfield  (int lev, int direction) {return *Bfield_aux[lev][direction];}

    const amrex::MultiFab& getcurrent_cp (int lev, int direction) {return *current_cp[lev][direction];}
    const amrex::MultiFab& getEfield_cp  (int lev, int direction) {return  *Efield_cp[lev][direction];}
    const amrex::MultiFab& getBfield_cp  (int lev, int direction) {return  *Bfield_cp[lev][direction];}
    const amrex::MultiFab& getrho_cp (int lev) {return  *rho_cp[lev];}
    const amrex::MultiFab& getF_cp (int lev) {return *F_cp[lev];}
    const amrex::MultiFab& getG_cp (int lev) {return *G_cp[lev];}

    const amrex::MultiFab& getcurrent_fp (int lev, int direction) {return *current_fp[lev][direction];}
    const amrex::MultiFab& getEfield_fp  (int lev, int direction) {return *Efield_fp[lev][direction];}
    const amrex::MultiFab& getBfield_fp  (int lev, int direction) {return *Bfield_fp[lev][direction];}
    const amrex::MultiFab& getrho_fp (int lev) {return *rho_fp[lev];}
    const amrex::MultiFab& getphi_fp (int lev) {return *phi_fp[lev];}
    const amrex::MultiFab& getF_fp (int lev) {return *F_fp[lev];}
    const amrex::MultiFab& getG_fp (int lev) {return *G_fp[lev];}

    const amrex::MultiFab& getEfield_avg_fp (int lev, int direction) {return *Efield_avg_fp[lev][direction];}
    const amrex::MultiFab& getBfield_avg_fp (int lev, int direction) {return *Bfield_avg_fp[lev][direction];}
    const amrex::MultiFab& getEfield_avg_cp (int lev, int direction) {return *Efield_avg_cp[lev][direction];}
    const amrex::MultiFab& getBfield_avg_cp (int lev, int direction) {return *Bfield_avg_cp[lev][direction];}

    bool DoPML () const {return do_pml;}
#if (defined WARPX_DIM_RZ) && (defined WARPX_USE_PSATD)
    const PML_RZ* getPMLRZ() {return pml_rz[0].get();}
#endif

    /** get low-high-low-high-... vector for each direction indicating if mother grid PMLs are enabled */
    std::vector<bool> getPMLdirections() const;

    static amrex::LayoutData<amrex::Real>* getCosts (int lev);

    void setLoadBalanceEfficiency (const int lev, const amrex::Real efficiency)
    {
        if (m_instance)
        {
            m_instance->load_balance_efficiency[lev] = efficiency;
        } else
        {
            return;
        }
    }

    amrex::Real getLoadBalanceEfficiency (const int lev)
    {
        if (m_instance)
        {
            return m_instance->load_balance_efficiency[lev];
        } else
        {
            return -1;
        }
    }

    static amrex::IntVect filter_npass_each_dir;
    BilinearFilter bilinear_filter;
    amrex::Vector< std::unique_ptr<NCIGodfreyFilter> > nci_godfrey_filter_exeybz;
    amrex::Vector< std::unique_ptr<NCIGodfreyFilter> > nci_godfrey_filter_bxbyez;

    amrex::Real time_of_last_gal_shift = 0;
    amrex::Vector<amrex::Real> m_v_galilean = amrex::Vector<amrex::Real>(3, amrex::Real(0.));
    amrex::Array<amrex::Real,3> m_galilean_shift = {{0}};

    amrex::Vector<amrex::Real> m_v_comoving = amrex::Vector<amrex::Real>(3, amrex::Real(0.));

    static int num_mirrors;
    amrex::Vector<amrex::Real> mirror_z;
    amrex::Vector<amrex::Real> mirror_z_width;
    amrex::Vector<int> mirror_z_npoints;

    /// object with all reduced diagnotics, similar to MultiParticleContainer for species.
    std::unique_ptr<MultiReducedDiags> reduced_diags;

    void applyMirrors(amrex::Real time);

    /** Determine the timestep of the simulation. */
    void ComputeDt ();

    /** Print main PIC parameters to stdout */
    void PrintMainPICparameters ();

    /** Print dt and dx,dy,dz */
    void PrintDtDxDyDz ();

    /**
     * \brief
     * Compute the last timestep of the simulation and make max_step and stop_time self-consistent.
     * Calls computeMaxStepBoostAccelerator() if required.
     */
    void ComputeMaxStep ();
    // Compute max_step automatically for simulations in a boosted frame.
    void computeMaxStepBoostAccelerator(const amrex::Geometry& geom);

    /** \brief Move the moving window
     * \param step Time step
     * \param move_j whether the current is shifted or not
     */
    int  MoveWindow (const int step, bool move_j);

    /**
     * \brief
     * This function shifts the boundary of the grid by 'm_v_galilean*dt'.
     * In doding so, only positions attributes are changed while fields remain unchanged.
     */
    void ShiftGalileanBoundary ();
    void UpdatePlasmaInjectionPosition (amrex::Real dt);
    void ResetProbDomain (const amrex::RealBox& rb);
    void EvolveE (         amrex::Real dt);
    void EvolveE (int lev, amrex::Real dt);
    void EvolveB (         amrex::Real dt, DtType dt_type);
    void EvolveB (int lev, amrex::Real dt, DtType dt_type);
    void EvolveF (         amrex::Real dt, DtType dt_type);
    void EvolveF (int lev, amrex::Real dt, DtType dt_type);
    void EvolveG (         amrex::Real dt, DtType dt_type);
    void EvolveG (int lev, amrex::Real dt, DtType dt_type);
    void EvolveB (int lev, PatchType patch_type, amrex::Real dt, DtType dt_type);
    void EvolveE (int lev, PatchType patch_type, amrex::Real dt);
    void EvolveF (int lev, PatchType patch_type, amrex::Real dt, DtType dt_type);
    void EvolveG (int lev, PatchType patch_type, amrex::Real dt, DtType dt_type);

    void MacroscopicEvolveE (         amrex::Real dt);
    void MacroscopicEvolveE (int lev, amrex::Real dt);
    void MacroscopicEvolveE (int lev, PatchType patch_type, amrex::Real dt);

    /** apply QED correction on electric field
     *
     * \param dt vector of time steps (for all levels)
     */
    void Hybrid_QED_Push (         amrex::Vector<amrex::Real> dt);

    /** apply QED correction on electric field for level lev
     *
     * \param lev mesh refinement level
     * \param dt time step
     */
    void Hybrid_QED_Push (int lev, amrex::Real dt);

    /** apply QED correction on electric field for level lev and patch type patch_type
     *
     * \param lev mesh refinement level
     * \param dt patch_type which MR patch: PatchType::fine or PatchType::coarse
     * \param dt time step
     */
    void Hybrid_QED_Push (int lev, PatchType patch_type, amrex::Real dt);

    static amrex::Real quantum_xi_c2;

    /** \brief perform load balance; compute and communicate new `amrex::DistributionMapping`
     */
    void LoadBalance ();
    /** \brief resets costs to zero
     */
    void ResetCosts ();

    /** \brief returns the load balance interval
     */
    IntervalsParser get_load_balance_intervals () const {return load_balance_intervals;}

    /**
     * \brief Private function for spectral solver
     * Applies a damping factor in the guards cells that extend
     * beyond the extent of the domain, reducing fluctuations that
     * can appear in parallel simulations. This will be called
     * when FieldBoundaryType is set to damped. Vector version.
     */
    void DampFieldsInGuards (const int lev,
                             const std::array<std::unique_ptr<amrex::MultiFab>,3>& Efield,
                             const std::array<std::unique_ptr<amrex::MultiFab>,3>& Bfield);

    /**
     * \brief Private function for spectral solver
     * Applies a damping factor in the guards cells that extend
     * beyond the extent of the domain, reducing fluctuations that
     * can appear in parallel simulations. This will be called
     * when FieldBoundaryType is set to damped. Scalar version.
     */
    void DampFieldsInGuards (const int lev, std::unique_ptr<amrex::MultiFab>& mf);

#ifdef WARPX_DIM_RZ
    void ApplyInverseVolumeScalingToCurrentDensity(amrex::MultiFab* Jx,
                                                   amrex::MultiFab* Jy,
                                                   amrex::MultiFab* Jz,
                                                   int lev);

    void ApplyInverseVolumeScalingToChargeDensity(amrex::MultiFab* Rho,
                                                  int lev);
#endif

    void ApplyEfieldBoundary (const int lev, PatchType patch_type);
    void ApplyBfieldBoundary (const int lev, PatchType patch_type, DtType dt_type);

    void DampPML ();
    void DampPML (const int lev);
    void DampPML (const int lev, PatchType patch_type);
    void DampPML_Cartesian (const int lev, PatchType patch_type);

    void DampJPML ();
    void DampJPML (int lev);
    void DampJPML (int lev, PatchType patch_type);

    void CopyJPML ();
    bool isAnyBoundaryPML();

    /**
     * \brief Synchronize the nodal points of the PML MultiFabs
     */
    void NodalSyncPML ();

    /**
     * \brief Synchronize the nodal points of the PML MultiFabs for given MR level
     */
    void NodalSyncPML (int lev);

    /**
     * \brief Synchronize the nodal points of the PML MultiFabs for given MR level and patch
     */
    void NodalSyncPML (int lev, PatchType patch_type);

    PML* GetPML (int lev);
#if (defined WARPX_DIM_RZ) && (defined WARPX_USE_PSATD)
    PML_RZ* GetPML_RZ (int lev);
#endif

    /** Run the ionization module on all species */
    void doFieldIonization ();
    /** Run the ionization module on all species at level lev
     * \param lev level
     */
    void doFieldIonization (int lev);

#ifdef WARPX_QED
    /** Run the QED module on all species */
    void doQEDEvents ();
    /** Run the QED module on all species at level lev
     * \param lev level
     */
    void doQEDEvents (int lev);
#endif

    void PushParticlesandDepose (int lev, amrex::Real cur_time, DtType a_dt_type=DtType::Full, bool skip_current=false);
    void PushParticlesandDepose (         amrex::Real cur_time, bool skip_current=false);

    // This function does aux(lev) = fp(lev) + I(aux(lev-1)-cp(lev)).
    // Caller must make sure fp and cp have ghost cells filled.
    void UpdateAuxilaryData ();
    void UpdateAuxilaryDataStagToNodal ();
    void UpdateAuxilaryDataSameType ();

    /**
     * \brief This function is called if \c warpx.do_current_centering = 1 and
     * it centers the currents from a nodal grid to a staggered grid (Yee) using
     * finite-order interpolation based on the Fornberg coefficients.
     *
     * \param[in,out] dst destination \c MultiFab where the results of the finite-order centering are stored
     * \param[in] src source \c MultiFab that contains the values of the nodal current to be centered
     */
    void UpdateCurrentNodalToStag (amrex::MultiFab& dst, amrex::MultiFab const& src);

    // Fill boundary cells including coarse/fine boundaries
    void FillBoundaryB   (amrex::IntVect ng, bool sync_nodal_points=false);
    void FillBoundaryE   (amrex::IntVect ng, bool sync_nodal_points=false);
    void FillBoundaryB_avg   (amrex::IntVect ng);
    void FillBoundaryE_avg   (amrex::IntVect ng);

    void FillBoundaryF   (amrex::IntVect ng);
    void FillBoundaryG   (amrex::IntVect ng);
    void FillBoundaryAux (amrex::IntVect ng);
    void FillBoundaryE   (int lev, amrex::IntVect ng, bool sync_nodal_points=false);
    void FillBoundaryB   (int lev, amrex::IntVect ng, bool sync_nodal_points=false);
    void FillBoundaryE_avg   (int lev, amrex::IntVect ng);
    void FillBoundaryB_avg   (int lev, amrex::IntVect ng);

    void FillBoundaryF   (int lev, amrex::IntVect ng);
    void FillBoundaryG   (int lev, amrex::IntVect ng);
    void FillBoundaryAux (int lev, amrex::IntVect ng);

    void SyncCurrent ();
    void SyncRho ();

    amrex::Vector<int> getnsubsteps () const {return nsubsteps;}
    int getnsubsteps (int lev) const {return nsubsteps[lev];}
    amrex::Vector<int> getistep () const {return istep;}
    int getistep (int lev) const {return istep[lev];}
    void setistep (int lev, int ii) {istep[lev] = ii;}
    amrex::Vector<amrex::Real> gett_old () const {return t_old;}
    amrex::Real gett_old (int lev) const {return t_old[lev];}
    amrex::Vector<amrex::Real> gett_new () const {return t_new;}
    amrex::Real gett_new (int lev) const {return t_new[lev];}
    void sett_new (int lev, amrex::Real time) {t_new[lev] = time;}
    amrex::Vector<amrex::Real> getdt () const {return dt;}
    amrex::Real getdt (int lev) const {return dt[lev];}
    int getdo_moving_window() const {return do_moving_window;}
    amrex::Real getmoving_window_x() const {return moving_window_x;}
    amrex::Real getcurrent_injection_position () const {return current_injection_position;}
    bool getis_synchronized() const {return is_synchronized;}

    int maxStep () const {return max_step;}
    amrex::Real stopTime () const {return stop_time;}

    void AverageAndPackFields( amrex::Vector<std::string>& varnames,
        amrex::Vector<amrex::MultiFab>& mf_avg, const amrex::IntVect ngrow) const;

    void prepareFields( int const step, amrex::Vector<std::string>& varnames,
        amrex::Vector<amrex::MultiFab>& mf_avg,
        amrex::Vector<const amrex::MultiFab*>& output_mf,
        amrex::Vector<amrex::Geometry>& output_geom ) const;

    static std::array<amrex::Real,3> CellSize (int lev);
    static amrex::RealBox getRealBox(const amrex::Box& bx, int lev);

    /**
     * \brief Return the lower corner of the box in real units.
     * \param bx The box
     * \param lev The refinement level of the box
     * \param time_shift_delta The time relative to the current time at which to calculate the position
     *                         (when v_galilean is not zero)
     * \return An array of the position coordinates
     */
    static std::array<amrex::Real,3> LowerCorner (const amrex::Box& bx, const int lev, const amrex::Real time_shift_delta);
    /**
     * \brief Return the upper corner of the box in real units.
     * \param bx The box
     * \param lev The refinement level of the box
     * \param time_shift_delta The time relative to the current time at which to calculate the position
     *                         (when v_galilean is not zero)
     * \return An array of the position coordinates
     */
    static std::array<amrex::Real,3> UpperCorner (const amrex::Box& bx, const int lev, const amrex::Real time_shift_delta);

    static amrex::IntVect RefRatio (int lev);

    static const amrex::iMultiFab* CurrentBufferMasks (int lev);
    static const amrex::iMultiFab* GatherBufferMasks (int lev);

    static int do_electrostatic;

    // Parameters for lab frame electrostatic
    static amrex::Real self_fields_required_precision;
    static amrex::Real self_fields_absolute_tolerance;
    static int self_fields_max_iters;
    static int self_fields_verbosity;

    static int do_moving_window; // boolean
    static int start_moving_window_step; // the first step to move window
    static int end_moving_window_step; // the last step to move window
    /** Returns true if the moving window is active for the provided step
     *
     * @param step time step
     * @return true if active, else false
     */
    static int moving_window_active (int const step) {
        bool const step_before_end = (step < end_moving_window_step) || (end_moving_window_step < 0);
        bool const step_after_start = (step >= start_moving_window_step);
        return do_moving_window && step_before_end && step_after_start;
    }
    static int moving_window_dir;
    static amrex::Real moving_window_v;
    static bool fft_do_time_averaging;

    // slice generation //
    static int num_slice_snapshots_lab;
    static amrex::Real dt_slice_snapshots_lab;
    static amrex::Real particle_slice_width_lab;
    amrex::RealBox getSliceRealBox() const {return slice_realbox;}

    // these should be private, but can't due to Cuda limitations
    static void ComputeDivB (amrex::MultiFab& divB, int const dcomp,
                             const std::array<const amrex::MultiFab* const, 3>& B,
                             const std::array<amrex::Real,3>& dx);

    static void ComputeDivB (amrex::MultiFab& divB, int const dcomp,
                             const std::array<const amrex::MultiFab* const, 3>& B,
                             const std::array<amrex::Real,3>& dx, amrex::IntVect const ngrow);

    void ComputeDivE(amrex::MultiFab& divE, const int lev);

    const amrex::IntVect getngEB() const { return guard_cells.ng_alloc_EB; }
    const amrex::IntVect getngF() const { return guard_cells.ng_alloc_F; }
    const amrex::IntVect getngUpdateAux() const { return guard_cells.ng_UpdateAux; }
    const amrex::IntVect get_ng_depos_J() const {return guard_cells.ng_depos_J;}
    const amrex::IntVect get_ng_depos_rho() const {return guard_cells.ng_depos_rho;}
    const amrex::IntVect get_ng_fieldgather () const {return guard_cells.ng_FieldGather;}

    /** Coarsest-level Domain Decomposition
     *
     * If specified, the domain will be chopped into the exact number
     * of pieces in each dimension as specified by this parameter.
     *
     * @return the number of MPI processes per dimension if specified, otherwise a 0-vector
     */
    const amrex::IntVect get_numprocs() const {return numprocs;}

    ElectrostaticSolver::BoundaryHandler field_boundary_handler;
    void ComputeSpaceChargeField (bool const reset_fields);
    void AddBoundaryField ();
    void AddSpaceChargeField (WarpXParticleContainer& pc);
    void AddSpaceChargeFieldLabFrame ();
    void computePhi (const amrex::Vector<std::unique_ptr<amrex::MultiFab> >& rho,
                     amrex::Vector<std::unique_ptr<amrex::MultiFab> >& phi,
                     std::array<amrex::Real, 3> const beta = {{0,0,0}},
                     amrex::Real const required_precision=amrex::Real(1.e-11),
                     amrex::Real absolute_tolerance=amrex::Real(0.0),
                     const int max_iters=200,
                     const int verbosity=2) const;

    void setPhiBC (amrex::Vector<std::unique_ptr<amrex::MultiFab> >& phi ) const;

    void computeE (amrex::Vector<std::array<std::unique_ptr<amrex::MultiFab>, 3> >& E,
                   const amrex::Vector<std::unique_ptr<amrex::MultiFab> >& phi,
                   std::array<amrex::Real, 3> const beta = {{0,0,0}} ) const;
    void computeB (amrex::Vector<std::array<std::unique_ptr<amrex::MultiFab>, 3> >& B,
                   const amrex::Vector<std::unique_ptr<amrex::MultiFab> >& phi,
                   std::array<amrex::Real, 3> const beta = {{0,0,0}} ) const;

    /**
     * \brief
     * This function initializes the E and B fields on each level
     * using the parser and the user-defined function for the external fields.
     * The subroutine will parse the x_/y_z_external_grid_function and
     * then, the field multifab is initialized based on the (x,y,z) position
     * on the staggered yee-grid or cell-centered grid, in the interior cells
     * and guard cells.
     *
     * \param[in] mfx, x-component of the field to be initialized
     * \param[in] mfy, y-component of the field to be initialized
     * \param[in] mfz, z-component of the field to be initialized
     * \param[in] xfield_parser, parser function to initialize x-field
     * \param[in] yfield_parser, parser function to initialize y-field
     * \param[in] zfield_parser, parser function to initialize z-field
     * \param[in] edge_lengths, edge lengths information
     * \param[in] face_areas, face areas information
     * \param[in] field, flag indicating which field is being initialized ('E' for electric, 'B' for magnetic)
     * \param[in] lev, level of the Multifabs that is initialized
     */
    void InitializeExternalFieldsOnGridUsingParser (
         amrex::MultiFab *mfx, amrex::MultiFab *mfy, amrex::MultiFab *mfz,
         amrex::ParserExecutor<3> const& xfield_parser,
         amrex::ParserExecutor<3> const& yfield_parser,
         amrex::ParserExecutor<3> const& zfield_parser,
         std::array< std::unique_ptr<amrex::MultiFab>, 3 > const& edge_lengths,
         std::array< std::unique_ptr<amrex::MultiFab>, 3 > const& face_areas,
         const char field,
         const int lev);

    /**
     * \brief
     * This function initializes and calculates grid quantities used along with
     * EBs such as edge lengths, face areas, distance to EB, etc. It also
     * appropriately communicates EB data to guard cells.
     *
     * \param[in] lev, level of the Multifabs that is initialized
     */
    void InitializeEBGridData(int lev);

    /** \brief adds particle and cell contributions in cells to compute heuristic
     * cost in each box on each level, and records in `costs`
     * @param[in] costs vector of (`unique_ptr` to) vectors; expected to be initialized
     * to correct number of boxes and boxes per level
     */
    void ComputeCostsHeuristic (amrex::Vector<std::unique_ptr<amrex::LayoutData<amrex::Real> > >& costs);

    void ApplyFilterandSumBoundaryRho (int lev, int glev, amrex::MultiFab& rho, int icomp, int ncomp);

    /**
     * \brief Returns an array of coefficients (Fornberg coefficients), corresponding
     * to the weight of each point in a finite-difference approximation of a derivative
     * (up to order \c n_order).
     *
     * \param[in] n_order order of the finite-difference approximation
     * \param[in] nodal   whether the finite-difference approximation is computed
     *                    on a nodal grid or a staggered grid
     */
    static amrex::Vector<amrex::Real> getFornbergStencilCoefficients(const int n_order, const bool nodal);

    // Device vectors of stencil coefficients used for finite-order centering of fields
    amrex::Gpu::DeviceVector<amrex::Real> device_field_centering_stencil_coeffs_x;
    amrex::Gpu::DeviceVector<amrex::Real> device_field_centering_stencil_coeffs_y;
    amrex::Gpu::DeviceVector<amrex::Real> device_field_centering_stencil_coeffs_z;

    // Device vectors of stencil coefficients used for finite-order centering of currents
    amrex::Gpu::DeviceVector<amrex::Real> device_current_centering_stencil_coeffs_x;
    amrex::Gpu::DeviceVector<amrex::Real> device_current_centering_stencil_coeffs_y;
    amrex::Gpu::DeviceVector<amrex::Real> device_current_centering_stencil_coeffs_z;

    // This needs to be public for CUDA.
    //! Tagging cells for refinement
    virtual void ErrorEst (int lev, amrex::TagBoxArray& tags, amrex::Real time, int /*ngrow*/) final;

protected:

    /**
     * \brief
     *  This function initializes E, B, rho, and F, at all the levels
     *  of the multifab. rho and F are initialized with 0.
     *  The E and B fields are initialized using user-defined inputs.
     *  The initialization type is set using "B_ext_grid_init_style"
     *  and "E_ext_grid_init_style". The initialization style is set to "default"
     *  if not explicitly defined by the user, and the E and B fields are
     *  initialized with E_external_grid and B_external_grid, respectively, each with
     *  a default value of 0.
     *  If the initialization type for the E and B field is "constant",
     *  then, the E and B fields at all the levels are initialized with
     *  user-defined values for E_external_grid and B_external_grid.
     *  If the initialization type for B-field is set to
     *  "parse_B_ext_grid_function", then, the parser is used to read
     *  Bx_external_grid_function(x,y,z), By_external_grid_function(x,y,z),
     *  and Bz_external_grid_function(x,y,z).
     *  Similarly, if the E-field initialization type is set to
     *  "parse_E_ext_grid_function", then, the parser is used to read
     *  Ex_external_grid_function(x,y,z), Ey_external_grid_function(x,y,z),
     *  and Ex_external_grid_function(x,y,z). The parser for the E and B
     *  initialization assumes that the function has three independent
     *  variables, at max, namely, x, y, z. However, any number of constants
     *  can be used in the function used to define the E and B fields on the grid.
     */
    void InitLevelData (int lev, amrex::Real time);

    //! Use this function to override the Level 0 grids made by AMReX.
    //! This function is called in amrex::AmrCore::InitFromScratch.
    virtual void PostProcessBaseGrids (amrex::BoxArray& ba0) const final;

    //! Make a new level from scratch using provided BoxArray and
    //! DistributionMapping.  Only used during initialization.  Called
    //! by AmrCoreInitFromScratch.
    virtual void MakeNewLevelFromScratch (int lev, amrex::Real time, const amrex::BoxArray& ba,
                                          const amrex::DistributionMapping& dm) final;

    //! Make a new level using provided BoxArray and
    //! DistributionMapping and fill with interpolated coarse level
    //! data.  Called by AmrCore::regrid.
    virtual void MakeNewLevelFromCoarse (int /*lev*/, amrex::Real /*time*/, const amrex::BoxArray& /*ba*/,
                                         const amrex::DistributionMapping& /*dm*/) final
        { amrex::Abort("MakeNewLevelFromCoarse: To be implemented"); }

    //! Remake an existing level using provided BoxArray and
    //! DistributionMapping and fill with existing fine and coarse
    //! data.  Called by AmrCore::regrid.
    virtual void RemakeLevel (int lev, amrex::Real time, const amrex::BoxArray& ba,
                              const amrex::DistributionMapping& dm) final;

    //! Delete level data.  Called by AmrCore::regrid.
    virtual void ClearLevel (int lev) final;

private:

    // Singleton is used when the code is run from python
    static WarpX* m_instance;

    //! Check and clear signal flags and asynchronously broadcast them from process 0
    static void CheckSignals ();
    //! Complete the asynchronous broadcast of signal flags, and initiate a checkpoint if requested
    void HandleSignals ();

    ///
    /// Advance the simulation by numsteps steps, electromagnetic case.
    ///
    void EvolveEM(int numsteps);

    void FillBoundaryB (const int lev, const PatchType patch_type, const amrex::IntVect ng, bool sync_nodal_points=false);
    void FillBoundaryE (const int lev, const PatchType patch_type, const amrex::IntVect ng, bool sync_nodal_points=false);
    void FillBoundaryF (int lev, PatchType patch_type, amrex::IntVect ng);
    void FillBoundaryG (int lev, PatchType patch_type, amrex::IntVect ng);

    void FillBoundaryB_avg (int lev, PatchType patch_type, amrex::IntVect ng);
    void FillBoundaryE_avg (int lev, PatchType patch_type, amrex::IntVect ng);

    /**
     * \brief Synchronize the nodal points of a given vector MultiFab (all mesh refinement levels)
     */
    void NodalSync (amrex::Vector<std::array<std::unique_ptr<amrex::MultiFab>,3>>& mf_fp,
                    amrex::Vector<std::array<std::unique_ptr<amrex::MultiFab>,3>>& mf_cp);

    /**
     * \brief Synchronize the nodal points of a given scalar MultiFab (all mesh refinement levels)
     */
    void NodalSync (amrex::Vector<std::unique_ptr<amrex::MultiFab>>& mf_fp,
                    amrex::Vector<std::unique_ptr<amrex::MultiFab>>& mf_cp);

    void OneStep_nosub (amrex::Real t);
    void OneStep_sub1 (amrex::Real t);

    /**
     * \brief Perform one PIC iteration, with the multiple J deposition per time step
     */
    void OneStep_multiJ (const amrex::Real t);

    void RestrictCurrentFromFineToCoarsePatch (
        const amrex::Vector<std::array<std::unique_ptr<amrex::MultiFab>,3>>& J_fp,
        const amrex::Vector<std::array<std::unique_ptr<amrex::MultiFab>,3>>& J_cp,
        const int lev);
    void AddCurrentFromFineLevelandSumBoundary (
        const amrex::Vector<std::array<std::unique_ptr<amrex::MultiFab>,3>>& J_fp,
        const amrex::Vector<std::array<std::unique_ptr<amrex::MultiFab>,3>>& J_cp,
        const int lev);
    void StoreCurrent (const int lev);
    void RestoreCurrent (const int lev);
    void ApplyFilterandSumBoundaryJ (
        const amrex::Vector<std::array<std::unique_ptr<amrex::MultiFab>,3>>& J_fp,
        const amrex::Vector<std::array<std::unique_ptr<amrex::MultiFab>,3>>& J_cp,
        const int lev,
        PatchType patch_type);
<<<<<<< HEAD

    void RestrictRhoFromFineToCoarsePatch (int lev);
    void ApplyFilterandSumBoundaryRho (int lev, PatchType patch_type, int icomp, int ncomp);
    void AddRhoFromFineLevelandSumBoundary (int lev, int icomp, int ncomp);
=======
    void NodalSyncJ (
        const amrex::Vector<std::array<std::unique_ptr<amrex::MultiFab>,3>>& J_fp,
        const amrex::Vector<std::array<std::unique_ptr<amrex::MultiFab>,3>>& J_cp,
        const int lev,
        PatchType patch_type);

    void RestrictRhoFromFineToCoarsePatch (
        const amrex::Vector<std::unique_ptr<amrex::MultiFab>>& charge_fp,
        const amrex::Vector<std::unique_ptr<amrex::MultiFab>>& charge_cp,
        const int lev);
    void ApplyFilterandSumBoundaryRho (
        const amrex::Vector<std::unique_ptr<amrex::MultiFab>>& charge_fp,
        const amrex::Vector<std::unique_ptr<amrex::MultiFab>>& charge_cp,
        const int lev,
        PatchType patch_type,
        const int icomp,
        const int ncomp);
    void AddRhoFromFineLevelandSumBoundary (
        const amrex::Vector<std::unique_ptr<amrex::MultiFab>>& charge_fp,
        const amrex::Vector<std::unique_ptr<amrex::MultiFab>>& charge_cp,
        const int lev,
        const int icomp,
        const int ncomp);
    void NodalSyncRho (
        const amrex::Vector<std::unique_ptr<amrex::MultiFab>>& charge_fp,
        const amrex::Vector<std::unique_ptr<amrex::MultiFab>>& charge_cp,
        const int lev,
        PatchType patch_type,
        const int icomp,
        const int ncomp);
>>>>>>> 4b3c619d

    void ReadParameters ();

    /** This function queries deprecated input parameters and abort
     *  the run if one of them is specified. */
    void BackwardCompatibility ();

    void InitFromScratch ();

    void AllocLevelData (int lev, const amrex::BoxArray& new_grids,
                         const amrex::DistributionMapping& new_dmap);

    amrex::DistributionMapping
    GetRestartDMap (const std::string& chkfile, const amrex::BoxArray& ba, int lev) const;

    void InitFromCheckpoint ();
    void PostRestart ();

    void InitPML ();
    void ComputePMLFactors ();

    void InitFilter ();

    void InitDiagnostics ();

    void InitNCICorrector ();

    /**
     * \brief Check that the number of guard cells is smaller than the number of valid cells,
     * for all available MultiFabs, and abort otherwise.
     */
    void CheckGuardCells();

    /**
     * \brief Check that the number of guard cells is smaller than the number of valid cells,
     * for a given MultiFab, and abort otherwise.
     */
    void CheckGuardCells(amrex::MultiFab const& mf);

    /** Check the requested resources and write performance hints */
    void PerformanceHints ();

    std::unique_ptr<amrex::MultiFab> GetCellCenteredData();

    void BuildBufferMasks ();
    void BuildBufferMasksInBox ( const amrex::Box tbx, amrex::IArrayBox &buffer_mask,
                                 const amrex::IArrayBox &guard_mask, const int ng );
    const amrex::iMultiFab* getCurrentBufferMasks (int lev) const {
        return current_buffer_masks[lev].get();
    }
    const amrex::iMultiFab* getGatherBufferMasks (int lev) const {
        return gather_buffer_masks[lev].get();
    }

    /**
     * \brief Re-orders the Fornberg coefficients so that they can be used more conveniently for
     * finite-order centering operations. For example, for finite-order centering of order 6,
     * the Fornberg coefficients \c (c_0,c_1,c_2) are re-ordered as \c (c_2,c_1,c_0,c_0,c_1,c_2).
     *
     * \param[in,out] ordered_coeffs host vector where the re-ordered Fornberg coefficients will be stored
     * \param[in] unordered_coeffs host vector storing the original sequence of Fornberg coefficients
     * \param[in] order order of the finite-order centering along a given direction
     */
    void ReorderFornbergCoefficients (amrex::Vector<amrex::Real>& ordered_coeffs,
                                      amrex::Vector<amrex::Real>& unordered_coeffs,
                                      const int order);
    /**
     * \brief Allocates and initializes the stencil coefficients used for the finite-order centering
     * of fields and currents, and stores them in the given device vectors.
     *
     * \param[in,out] device_centering_stencil_coeffs_x device vector where the stencil coefficients along x will be stored
     * \param[in,out] device_centering_stencil_coeffs_y device vector where the stencil coefficients along y will be stored
     * \param[in,out] device_centering_stencil_coeffs_z device vector where the stencil coefficients along z will be stored
     * \param[in] centering_nox order of the finite-order centering along x
     * \param[in] centering_noy order of the finite-order centering along y
     * \param[in] centering_noz order of the finite-order centering along z
     */
    void AllocateCenteringCoefficients (amrex::Gpu::DeviceVector<amrex::Real>& device_centering_stencil_coeffs_x,
                                        amrex::Gpu::DeviceVector<amrex::Real>& device_centering_stencil_coeffs_y,
                                        amrex::Gpu::DeviceVector<amrex::Real>& device_centering_stencil_coeffs_z,
                                        const int centering_nox,
                                        const int centering_noy,
                                        const int centering_noz);

    void AllocLevelMFs (int lev, const amrex::BoxArray& ba, const amrex::DistributionMapping& dm,
                        const amrex::IntVect& ngEB, const amrex::IntVect& ngJ,
                        const amrex::IntVect& ngRho, const amrex::IntVect& ngF,
                        const amrex::IntVect& ngG, const bool aux_is_nodal);
#ifdef WARPX_USE_PSATD
#   ifdef WARPX_DIM_RZ
    void AllocLevelSpectralSolverRZ (amrex::Vector<std::unique_ptr<SpectralSolverRZ>>& spectral_solver,
                                     const int lev,
                                     const amrex::BoxArray& realspace_ba,
                                     const amrex::DistributionMapping& dm,
                                     const std::array<amrex::Real,3>& dx);
#   else
    void AllocLevelSpectralSolver (amrex::Vector<std::unique_ptr<SpectralSolver>>& spectral_solver,
                                   const int lev,
                                   const amrex::BoxArray& realspace_ba,
                                   const amrex::DistributionMapping& dm,
                                   const std::array<amrex::Real,3>& dx,
                                   const bool pml_flag=false);
#   endif
#endif

    // Warning manager: it allows recording and printing error messages
    std::unique_ptr<Utils::WarnManager> m_p_warn_manager;
    // Flag to control if WarpX has to emit a warning message as soon as a warning is recorded
    bool m_always_warn_immediately = false;
    // Threshold to abort immediately on a warning message
    std::optional<WarnPriority> m_abort_on_warning_threshold = std::nullopt;

    amrex::Vector<int> istep;      // which step?
    amrex::Vector<int> nsubsteps;  // how many substeps on each level?

    amrex::Vector<amrex::Real> t_new;
    amrex::Vector<amrex::Real> t_old;
    amrex::Vector<amrex::Real> dt;

    // Particle container
    std::unique_ptr<MultiParticleContainer> mypc;
    std::unique_ptr<MultiDiagnostics> multi_diags;

    // Boosted Frame Diagnostics
    std::unique_ptr<BackTransformedDiagnostic> myBFD;

    //
    // Fields: First array for level, second for direction
    //

    // Full solution
    amrex::Vector<std::array< std::unique_ptr<amrex::MultiFab>, 3 > > Efield_aux;
    amrex::Vector<std::array< std::unique_ptr<amrex::MultiFab>, 3 > > Bfield_aux;

    // Fine patch
    amrex::Vector<            std::unique_ptr<amrex::MultiFab>      > F_fp;
    amrex::Vector<            std::unique_ptr<amrex::MultiFab>      > G_fp;
    amrex::Vector<            std::unique_ptr<amrex::MultiFab>      > rho_fp;
    amrex::Vector<            std::unique_ptr<amrex::MultiFab>      > phi_fp;
    amrex::Vector<std::array< std::unique_ptr<amrex::MultiFab>, 3 > > current_fp;
    amrex::Vector<std::array< std::unique_ptr<amrex::MultiFab>, 3 > > current_fp_vay;
    amrex::Vector<std::array< std::unique_ptr<amrex::MultiFab>, 3 > > Efield_fp;
    amrex::Vector<std::array< std::unique_ptr<amrex::MultiFab>, 3 > > Bfield_fp;
    amrex::Vector<std::array< std::unique_ptr<amrex::MultiFab>, 3 > > Efield_avg_fp;
    amrex::Vector<std::array< std::unique_ptr<amrex::MultiFab>, 3 > > Bfield_avg_fp;

    //! EB: Lengths of the mesh edges
    amrex::Vector<std::array< std::unique_ptr<amrex::MultiFab>, 3 > > m_edge_lengths;
    //! EB: Areas of the mesh faces
    amrex::Vector<std::array< std::unique_ptr<amrex::MultiFab>, 3 > > m_face_areas;

    /** EB: for every mesh face flag_info_face contains a:
     *           * 0 if the face needs to be extended
     *          * 1 if the face is large enough to lend area to other faces
     *          * 2 if the face is actually intruded by other face
     * It is initialized in WarpX::MarkCells
     * This is only used for the ECT solver.*/
    amrex::Vector<std::array< std::unique_ptr<amrex::iMultiFab>, 3 > > m_flag_info_face;
    /** EB: for every mesh face face flag_ext_face contains a:
     *          * 1 if the face needs to be extended
     *          * 0 otherwise
     * It is initialized in WarpX::MarkCells and then modified in WarpX::ComputeOneWayExtensions
     * and in WarpX::ComputeEightWaysExtensions
     * This is only used for the ECT solver.*/
    amrex::Vector<std::array< std::unique_ptr<amrex::iMultiFab>, 3 > > m_flag_ext_face;
    /** EB: m_area_mod contains the modified areas of the mesh faces, i.e. if a face is enlarged it
     * contains the area of the enlarged face
     * This is only used for the ECT solver.*/
    amrex::Vector<std::array< std::unique_ptr<amrex::MultiFab>, 3 > > m_area_mod;
    /** EB: m_borrowing contains the info about the enlarged cells, i.e. for every enlarged cell it
     * contains the info of which neighbors are being intruded (and the amount of borrowed area).
     * This is only used for the ECT solver.*/
    amrex::Vector<std::array< std::unique_ptr<amrex::LayoutData<FaceInfoBox> >, 3 > > m_borrowing;

    /** ECTRhofield is needed only by the ect
     * solver and it contains the electromotive force density for every mesh face.
     * The name ECTRhofield has been used to comply with the notation of the paper
     * https://ieeexplore.ieee.org/stamp/stamp.jsp?tp=&arnumber=4463918 (page 9, equation 4
     * and below).
     * Although it's called rho it has nothing to do with the charge density!
     * This is only used for the ECT solver.*/
    amrex::Vector<std::array< std::unique_ptr<amrex::MultiFab>, 3 > > ECTRhofield;
    /** Venl contains the electromotive force for every mesh face, i.e. every entry is
     * the corresponding entry in ECTRhofield multiplied by the total area (possibly with enlargement)
     * This is only used for the ECT solver.*/
    amrex::Vector<std::array< std::unique_ptr<amrex::MultiFab>, 3 > > Venl;

    //EB level set
    amrex::Vector<std::unique_ptr<amrex::MultiFab> > m_distance_to_eb;

    // store fine patch
    amrex::Vector<std::array< std::unique_ptr<amrex::MultiFab>, 3 > > current_store;

    // Nodal MultiFab for nodal current deposition if warpx.do_current_centering = 1
    amrex::Vector<std::array<std::unique_ptr<amrex::MultiFab>,3>> current_fp_nodal;

    // Coarse patch
    amrex::Vector<            std::unique_ptr<amrex::MultiFab>      > F_cp;
    amrex::Vector<            std::unique_ptr<amrex::MultiFab>      > G_cp;
    amrex::Vector<            std::unique_ptr<amrex::MultiFab>      > rho_cp;
    amrex::Vector<std::array< std::unique_ptr<amrex::MultiFab>, 3 > > current_cp;
    amrex::Vector<std::array< std::unique_ptr<amrex::MultiFab>, 3 > > Efield_cp;
    amrex::Vector<std::array< std::unique_ptr<amrex::MultiFab>, 3 > > Bfield_cp;
    amrex::Vector<std::array< std::unique_ptr<amrex::MultiFab>, 3 > > Efield_avg_cp;
    amrex::Vector<std::array< std::unique_ptr<amrex::MultiFab>, 3 > > Bfield_avg_cp;

    // Copy of the coarse aux
    amrex::Vector<std::array<std::unique_ptr<amrex::MultiFab>, 3 > > Efield_cax;
    amrex::Vector<std::array<std::unique_ptr<amrex::MultiFab>, 3 > > Bfield_cax;
    amrex::Vector<std::unique_ptr<amrex::iMultiFab> > current_buffer_masks;
    amrex::Vector<std::unique_ptr<amrex::iMultiFab> > gather_buffer_masks;

    // If charge/current deposition buffers are used
    amrex::Vector<std::array< std::unique_ptr<amrex::MultiFab>, 3 > > current_buf;
    amrex::Vector<std::unique_ptr<amrex::MultiFab> > charge_buf;

    // PML
    int do_pml = 0;
    int do_silver_mueller = 0;
    int pml_ncell = 10;
    int pml_delta = 10;
    int pml_has_particles = 0;
    int do_pml_j_damping = 0;
    int do_pml_in_domain = 0;
    static int do_similar_dm_pml;
    bool do_pml_dive_cleaning; // default set in WarpX.cpp
    bool do_pml_divb_cleaning; // default set in WarpX.cpp
    amrex::IntVect do_pml_Lo = amrex::IntVect::TheZeroVector();
    amrex::IntVect do_pml_Hi = amrex::IntVect::TheZeroVector();
    amrex::Vector<std::unique_ptr<PML> > pml;
#if (defined WARPX_DIM_RZ) && (defined WARPX_USE_PSATD)
    amrex::Vector<std::unique_ptr<PML_RZ> > pml_rz;
#endif

    amrex::Real moving_window_x = std::numeric_limits<amrex::Real>::max();
    amrex::Real current_injection_position = 0;

    // Plasma injection parameters
    int warpx_do_continuous_injection = 0;
    int num_injected_species = -1;
    amrex::Vector<int> injected_plasma_species;

    amrex::Real const_dt = amrex::Real(0.5e-11);

    // Macroscopic properties
    std::unique_ptr<MacroscopicProperties> m_macroscopic_properties;

    // Load balancing
    /** Load balancing intervals that reads the "load_balance_intervals" string int the input file
     * for getting steps at which load balancing is performed */
    IntervalsParser load_balance_intervals;
    /** Collection of LayoutData to keep track of weights used in load balancing
     * routines. Contains timer-based or heuristic-based costs depending on input option */
    amrex::Vector<std::unique_ptr<amrex::LayoutData<amrex::Real> > > costs;
    /** Load balance with 'space filling curve' strategy. */
    int load_balance_with_sfc = 0;
    /** Controls the maximum number of boxes that can be assigned to a rank during
     * load balance via the 'knapsack' strategy; e.g., if there are 4 boxes per rank,
     * `load_balance_knapsack_factor=2` limits the maximum number of boxes that can
     * be assigned to a rank to 8. */
    amrex::Real load_balance_knapsack_factor = amrex::Real(1.24);
    /** Threshold value that controls whether to adopt the proposed distribution
     * mapping during load balancing.  The new distribution mapping is adopted
     * if the ratio of proposed distribution mapping efficiency to current
     * distribution mapping efficiency is larger than the threshold; 'efficiency'
     * here means the average cost per MPI rank.  */
    amrex::Real load_balance_efficiency_ratio_threshold = amrex::Real(1.1);
    /** Current load balance efficiency for each level.  */
    amrex::Vector<amrex::Real> load_balance_efficiency;
    /** Weight factor for cells in `Heuristic` costs update.
     * Default values on GPU are determined from single-GPU tests on Summit.
     * The problem setup for these tests is an empty (i.e. no particles) domain
     * of size 256 by 256 by 256 cells, from which the average time per iteration
     * per cell is computed. */
    amrex::Real costs_heuristic_cells_wt = amrex::Real(0);
    /** Weight factor for particles in `Heuristic` costs update.
     * Default values on GPU are determined from single-GPU tests on Summit.
     * The problem setup for these tests is a high-ppc (27 particles per cell)
     * uniform plasma on a domain of size 128 by 128 by 128, from which the approximate
     * time per iteration per particle is computed. */
    amrex::Real costs_heuristic_particles_wt = amrex::Real(0);

    // Determines timesteps for override sync
    IntervalsParser override_sync_intervals;

    // Other runtime parameters
    int verbose = 1;

    bool use_hybrid_QED = 0;

    int max_step   = std::numeric_limits<int>::max();
    amrex::Real stop_time = std::numeric_limits<amrex::Real>::max();

    int regrid_int = -1;

    amrex::Real cfl = amrex::Real(0.999);

    std::string restart_chkfile;

    amrex::VisMF::Header::Version plotfile_headerversion  = amrex::VisMF::Header::Version_v1;
    amrex::VisMF::Header::Version slice_plotfile_headerversion  = amrex::VisMF::Header::Version_v1;

    bool use_single_read = true;
    bool use_single_write = true;
    int mffile_nstreams = 4;
    int field_io_nfiles = 1024;
    int particle_io_nfiles = 1024;

    amrex::RealVect fine_tag_lo;
    amrex::RealVect fine_tag_hi;

    bool is_synchronized = true;

    guardCellManager guard_cells;

    //Slice Parameters
    int slice_max_grid_size;
    int slice_plot_int = -1;
    amrex::RealBox slice_realbox;
    amrex::IntVect slice_cr_ratio;
    amrex::Vector<            std::unique_ptr<amrex::MultiFab>      > F_slice;
    amrex::Vector<            std::unique_ptr<amrex::MultiFab>      > G_slice;
    amrex::Vector<            std::unique_ptr<amrex::MultiFab>      > rho_slice;
    amrex::Vector<std::array< std::unique_ptr<amrex::MultiFab>, 3 > > current_slice;
    amrex::Vector<std::array< std::unique_ptr<amrex::MultiFab>, 3 > > Efield_slice;
    amrex::Vector<std::array< std::unique_ptr<amrex::MultiFab>, 3 > > Bfield_slice;

    bool fft_periodic_single_box = false;
    int nox_fft = 16;
    int noy_fft = 16;
    int noz_fft = 16;

    //! Domain decomposition on Level 0
    amrex::IntVect numprocs{0};

    //! particle buffer for scraped particles on the boundaries
    std::unique_ptr<ParticleBoundaryBuffer> m_particle_boundary_buffer;

    //
    // Embedded Boundary
    //

    // Factory for field data
    amrex::Vector<std::unique_ptr<amrex::FabFactory<amrex::FArrayBox> > > m_field_factory;

    amrex::FabFactory<amrex::FArrayBox> const& fieldFactory (int lev) const noexcept {
        return *m_field_factory[lev];
    }
#ifdef AMREX_USE_EB
    amrex::EBFArrayBoxFactory const& fieldEBFactory (int lev) const noexcept {
        return static_cast<amrex::EBFArrayBoxFactory const&>(*m_field_factory[lev]);
    }
#endif

public:
    void InitEB ();
    /**
    * \brief Compute the length of the mesh edges. Here the length is a value in [0, 1].
    *        An edge of length 0 is fully covered.
    */

public:
#ifdef AMREX_USE_EB
    static void ComputeEdgeLengths (std::array< std::unique_ptr<amrex::MultiFab>, 3 >& edge_lengths,
                                    const amrex::EBFArrayBoxFactory& eb_fact);
    /**
    * \brief Compute the area of the mesh faces. Here the area is a value in [0, 1].
    *        An edge of area 0 is fully covered.
    */
    static void ComputeFaceAreas (std::array< std::unique_ptr<amrex::MultiFab>, 3 >& face_areas,
                                  const amrex::EBFArrayBoxFactory& eb_fact);

    /**
    * \brief Scale the edges lengths by the mesh width to obtain the real lengths.
    */
    static void ScaleEdges (std::array< std::unique_ptr<amrex::MultiFab>, 3 >& edge_lengths,
                            const std::array<amrex::Real,3>& cell_size);
    /**
    * \brief Scale the edges areas by the mesh width to obtain the real areas.
    */
    static void ScaleAreas (std::array< std::unique_ptr<amrex::MultiFab>, 3 >& face_areas,
                            const std::array<amrex::Real,3>& cell_size);
    /**
    * \brief Initialize information for cell extensions.
    *        The flags convention for m_flag_info_face is as follows
    *          - 0 for unstable cells
    *          - 1 for stable cells which have not been intruded
    *          - 2 for stable cells which have been intruded
    *        Here we cannot know if a cell is intruded or not so we initialize all stable cells with 1
    */
    void MarkCells();
    /**
    * \brief Compute the level set function used for particle-boundary interaction.
    */
#endif
    void ComputeDistanceToEB ();
    /**
    * \brief Auxiliary function to count the amount of faces which still need to be extended
    */
    amrex::Array1D<int, 0, 2> CountExtFaces();
    /**
    * \brief Main function computing the cell extension. Where possible it computes one-way
    *       extensions and, when this is not possible, it does eight-ways extensions.
    */
    void ComputeFaceExtensions();
    /**
    * \brief Initialize the memory for the FaceInfoBoxes
    */
    void InitBorrowing();
    /**
    * \brief Shrink the vectors in the FaceInfoBoxes
    */
    void ShrinkBorrowing();
    /**
    * \brief Do the one-way extension
    */
    void ComputeOneWayExtensions();
    /**
    * \brief Do the eight-ways extension
    */
    void ComputeEightWaysExtensions();

private:
    void ScrapeParticles ();

    void PushPSATD ();

#ifdef WARPX_USE_PSATD

    /**
     * \brief Forward FFT of E,B on all mesh refinement levels
     *
     * \param E_fp Vector of three-dimensional arrays (for each level)
     *             storing the fine patch electric field to be transformed
     * \param B_fp Vector of three-dimensional arrays (for each level)
     *             storing the fine patch magnetic field to be transformed
     * \param E_cp Vector of three-dimensional arrays (for each level)
     *             storing the coarse patch electric field to be transformed
     * \param B_cp Vector of three-dimensional arrays (for each level)
     *             storing the coarse patch magnetic field to be transformed
     */
    void PSATDForwardTransformEB (
        const amrex::Vector<std::array<std::unique_ptr<amrex::MultiFab>,3>>& E_fp,
        const amrex::Vector<std::array<std::unique_ptr<amrex::MultiFab>,3>>& B_fp,
        const amrex::Vector<std::array<std::unique_ptr<amrex::MultiFab>,3>>& E_cp,
        const amrex::Vector<std::array<std::unique_ptr<amrex::MultiFab>,3>>& B_cp);

    /**
     * \brief Backward FFT of E,B on all mesh refinement levels,
     *        with field damping in the guard cells (if needed)
     *
     * \param E_fp Vector of three-dimensional arrays (for each level)
     *             storing the fine patch electric field to be transformed
     * \param B_fp Vector of three-dimensional arrays (for each level)
     *             storing the fine patch magnetic field to be transformed
     * \param E_cp Vector of three-dimensional arrays (for each level)
     *             storing the coarse patch electric field to be transformed
     * \param B_cp Vector of three-dimensional arrays (for each level)
     *             storing the coarse patch magnetic field to be transformed
     */
    void PSATDBackwardTransformEB (
        const amrex::Vector<std::array<std::unique_ptr<amrex::MultiFab>,3>>& E_fp,
        const amrex::Vector<std::array<std::unique_ptr<amrex::MultiFab>,3>>& B_fp,
        const amrex::Vector<std::array<std::unique_ptr<amrex::MultiFab>,3>>& E_cp,
        const amrex::Vector<std::array<std::unique_ptr<amrex::MultiFab>,3>>& B_cp);

    /**
     * \brief Backward FFT of averaged E,B on all mesh refinement levels
     *
     * \param E_avg_fp Vector of three-dimensional arrays (for each level)
     *                 storing the fine patch averaged electric field to be transformed
     * \param B_avg_fp Vector of three-dimensional arrays (for each level)
     *                 storing the fine patch averaged magnetic field to be transformed
     * \param E_avg_cp Vector of three-dimensional arrays (for each level)
     *                 storing the coarse patch averaged electric field to be transformed
     * \param B_avg_cp Vector of three-dimensional arrays (for each level)
     *                 storing the coarse patch averaged magnetic field to be transformed
     */
    void PSATDBackwardTransformEBavg (
        const amrex::Vector<std::array<std::unique_ptr<amrex::MultiFab>,3>>& E_avg_fp,
        const amrex::Vector<std::array<std::unique_ptr<amrex::MultiFab>,3>>& B_avg_fp,
        const amrex::Vector<std::array<std::unique_ptr<amrex::MultiFab>,3>>& E_avg_cp,
        const amrex::Vector<std::array<std::unique_ptr<amrex::MultiFab>,3>>& B_avg_cp);

    /**
     * \brief Forward FFT of J on all mesh refinement levels,
     *        with k-space filtering (if needed)
     *
     * \param J_fp Vector of three-dimensional arrays (for each level)
     *             storing the fine patch current to be transformed
     * \param J_cp Vector of three-dimensional arrays (for each level)
     *             storing the coarse patch current to be transformed
     */
    void PSATDForwardTransformJ (
        const amrex::Vector<std::array<std::unique_ptr<amrex::MultiFab>,3>>& J_fp,
        const amrex::Vector<std::array<std::unique_ptr<amrex::MultiFab>,3>>& J_cp);

    /**
     * \brief Backward FFT of J on all mesh refinement levels
     *
     * \param J_fp Vector of three-dimensional arrays (for each level)
     *             storing the fine patch current to be transformed
     * \param J_cp Vector of three-dimensional arrays (for each level)
     *             storing the coarse patch current to be transformed
     */
    void PSATDBackwardTransformJ (
        const amrex::Vector<std::array<std::unique_ptr<amrex::MultiFab>,3>>& J_fp,
        const amrex::Vector<std::array<std::unique_ptr<amrex::MultiFab>,3>>& J_cp);

    /**
     * \brief Forward FFT of rho on all mesh refinement levels,
     *        with k-space filtering (if needed)
     *
     * \param charge_fp Vector (for each level) storing the fine patch charge to be transformed
     * \param charge_cp Vector (for each level) storing the coarse patch charge to be transformed
     * \param[in] icomp index of fourth component (0 for rho_old, 1 for rho_new)
     * \param[in] dcomp index of spectral component (0 for rho_old, 1 for rho_new)
     */
    void PSATDForwardTransformRho (
        const amrex::Vector<std::unique_ptr<amrex::MultiFab>>& charge_fp,
        const amrex::Vector<std::unique_ptr<amrex::MultiFab>>& charge_cp,
        const int icomp, const int dcomp);

    /**
     * \brief Copy rho_new to rho_old in spectral space
     */
    void PSATDMoveRhoNewToRhoOld ();

    /**
     * \brief Copy J_new to J_old in spectral space (when J is linear in time)
     */
    void PSATDMoveJNewToJOld ();

    /**
     * \brief Forward FFT of F on all mesh refinement levels
     */
    void PSATDForwardTransformF ();

    /**
     * \brief Backward FFT of F on all mesh refinement levels
     */
    void PSATDBackwardTransformF ();

    /**
     * \brief Forward FFT of G on all mesh refinement levels
     */
    void PSATDForwardTransformG ();

    /**
     * \brief Backward FFT of G on all mesh refinement levels
     */
    void PSATDBackwardTransformG ();

    /**
     * \brief Correct current in Fourier space so that the continuity equation is satisfied
     */
    void PSATDCurrentCorrection ();

    /**
     * \brief Vay deposition in Fourier space (https://doi.org/10.1016/j.jcp.2013.03.010)
     */
    void PSATDVayDeposition ();

    /**
     * \brief Update all necessary fields in spectral space
     */
    void PSATDPushSpectralFields ();

    /**
     * \brief Scale averaged E,B fields to account for time integration
     *
     * \param[in] scale_factor scalar to multiply each field component by
     */
    void PSATDScaleAverageFields (const amrex::Real scale_factor);

    /**
     * \brief Set averaged E,B fields to zero before new iteration
     */
    void PSATDEraseAverageFields ();

#   ifdef WARPX_DIM_RZ
        amrex::Vector<std::unique_ptr<SpectralSolverRZ>> spectral_solver_fp;
        amrex::Vector<std::unique_ptr<SpectralSolverRZ>> spectral_solver_cp;
#   else
        amrex::Vector<std::unique_ptr<SpectralSolver>> spectral_solver_fp;
        amrex::Vector<std::unique_ptr<SpectralSolver>> spectral_solver_cp;
#   endif

public:

#   ifdef WARPX_DIM_RZ
        SpectralSolverRZ&
#   else
        SpectralSolver&
#   endif
            get_spectral_solver_fp (int lev) {return *spectral_solver_fp[lev];}
#endif

private:
    amrex::Vector<std::unique_ptr<FiniteDifferenceSolver>> m_fdtd_solver_fp;
    amrex::Vector<std::unique_ptr<FiniteDifferenceSolver>> m_fdtd_solver_cp;
};

#endif<|MERGE_RESOLUTION|>--- conflicted
+++ resolved
@@ -1016,12 +1016,6 @@
         const amrex::Vector<std::array<std::unique_ptr<amrex::MultiFab>,3>>& J_cp,
         const int lev,
         PatchType patch_type);
-<<<<<<< HEAD
-
-    void RestrictRhoFromFineToCoarsePatch (int lev);
-    void ApplyFilterandSumBoundaryRho (int lev, PatchType patch_type, int icomp, int ncomp);
-    void AddRhoFromFineLevelandSumBoundary (int lev, int icomp, int ncomp);
-=======
     void NodalSyncJ (
         const amrex::Vector<std::array<std::unique_ptr<amrex::MultiFab>,3>>& J_fp,
         const amrex::Vector<std::array<std::unique_ptr<amrex::MultiFab>,3>>& J_cp,
@@ -1052,7 +1046,6 @@
         PatchType patch_type,
         const int icomp,
         const int ncomp);
->>>>>>> 4b3c619d
 
     void ReadParameters ();
 
