/* Copyright 2016-2020 Andrew Myers, Ann Almgren, Aurore Blelly
 *                     Axel Huebl, Burlen Loring, David Grote
 *                     Glenn Richardson, Junmin Gu, Luca Fedeli
 *                     Mathieu Lobet, Maxence Thevenet, Michael Rowan
 *                     Remi Lehe, Revathi Jambunathan, Weiqun Zhang
 *                     Yinjian Zhao
 *
 * This file is part of WarpX.
 *
 * License: BSD-3-Clause-LBNL
 */
#ifndef WARPX_H_
#define WARPX_H_

#include "BoundaryConditions/PML_fwd.H"
#include "Diagnostics/MultiDiagnostics_fwd.H"
#include "Diagnostics/ReducedDiags/MultiReducedDiags_fwd.H"
#include "EmbeddedBoundary/WarpXFaceInfoBox_fwd.H"
#include "FieldSolver/ElectrostaticSolvers/ElectrostaticSolver_fwd.H"
#include "FieldSolver/FiniteDifferenceSolver/FiniteDifferenceSolver_fwd.H"
#include "FieldSolver/FiniteDifferenceSolver/MacroscopicProperties/MacroscopicProperties_fwd.H"
#include "FieldSolver/FiniteDifferenceSolver/HybridPICModel/HybridPICModel_fwd.H"
#include "Filter/NCIGodfreyFilter_fwd.H"
#include "Initialization/ExternalField_fwd.H"
#include "Particles/ParticleBoundaryBuffer_fwd.H"
#include "Particles/MultiParticleContainer_fwd.H"
#include "Particles/WarpXParticleContainer_fwd.H"
#include "Fluids/MultiFluidContainer_fwd.H"
#include "Fluids/WarpXFluidContainer_fwd.H"

#ifdef WARPX_USE_FFT
#   ifdef WARPX_DIM_RZ
#       include "FieldSolver/SpectralSolver/SpectralSolverRZ_fwd.H"
#       include "BoundaryConditions/PML_RZ_fwd.H"
#   else
#       include "FieldSolver/SpectralSolver/SpectralSolver_fwd.H"
#   endif
#endif
#include "AcceleratorLattice/AcceleratorLattice.H"
#include "Evolve/WarpXDtType.H"
#include "Evolve/WarpXPushType.H"
#include "Fields.H"
#include "FieldSolver/MagnetostaticSolver/MagnetostaticSolver.H"
#include "FieldSolver/ImplicitSolvers/ImplicitSolver.H"
#include "FieldSolver/ImplicitSolvers/WarpXSolverVec.H"
#include "Filter/BilinearFilter.H"
#include "Parallelization/GuardCellManager.H"
#include "Utils/Parser/IntervalsParser.H"
#include "Utils/WarpXAlgorithmSelection.H"
#include "Utils/export.H"

#include <ablastr/fields/MultiFabRegister.H>
#include <ablastr/utils/Enums.H>

#include <AMReX.H>
#include <AMReX_AmrCore.H>
#include <AMReX_Array.H>
#include <AMReX_Config.H>
#ifdef AMREX_USE_EB
#   include <AMReX_EBFabFactory.H>
#endif
#include <AMReX_GpuContainers.H>
#include <AMReX_IntVect.H>
#include <AMReX_LayoutData.H>
#include <AMReX_Parser.H>
#include <AMReX_REAL.H>
#include <AMReX_RealBox.H>
#include <AMReX_RealVect.H>
#include <AMReX_Vector.H>
#include <AMReX_VisMF.H>

#include <AMReX_BaseFwd.H>
#include <AMReX_AmrCoreFwd.H>

#include <array>
#include <iostream>
#include <limits>
#include <map>
#include <memory>
#include <optional>
#include <string>
#include <vector>

class WARPX_EXPORT WarpX
    : public amrex::AmrCore
{
public:
    static WarpX& GetInstance ();

    static void ResetInstance ();

    /**
     * \brief
     * This method has to be called at the end of the simulation. It deletes the WarpX instance.
     */
    static void Finalize();

    /** Destructor */
    ~WarpX () override;

    /** Copy constructor */
    WarpX ( WarpX const &) = delete;
    /** Copy operator */
    WarpX& operator= ( WarpX const & ) = delete;

    /** Move constructor */
    WarpX ( WarpX && ) = delete;
    /** Move operator */
    WarpX& operator= ( WarpX && ) = delete;

    static std::string Version (); //!< Version of WarpX executable
    static std::string PicsarVersion (); //!< Version of PICSAR dependency

    [[nodiscard]] int Verbose () const { return verbose; }

    void InitData ();

    void Evolve (int numsteps = -1);

    /** Push momentum one half step forward to synchronize with position.
     *  Also sets is_synchronized to `true`.
     */
    void Synchronize ();

    //
    // Functions used by implicit solvers
    //
    void ImplicitPreRHSOp ( amrex::Real  cur_time,
                            amrex::Real  a_full_dt,
                            int          a_nl_iter,
                            bool         a_from_jacobian );
    void SaveParticlesAtImplicitStepStart ();
    void FinishImplicitParticleUpdate ();
    void SetElectricFieldAndApplyBCs ( const WarpXSolverVec&  a_E );
    void UpdateMagneticFieldAndApplyBCs ( ablastr::fields::MultiLevelVectorField const&  a_Bn,
                                          amrex::Real  a_thetadt );
    void ApplyMagneticFieldBCs ();
    void FinishMagneticFieldAndApplyBCs ( ablastr::fields::MultiLevelVectorField const&  a_Bn,
                                          amrex::Real  a_theta );
    void FinishImplicitField ( const ablastr::fields::MultiLevelVectorField&  Field_fp,
                               const ablastr::fields::MultiLevelVectorField&  Field_n,
                               amrex::Real  theta );
    void ImplicitComputeRHSE (         amrex::Real dt, WarpXSolverVec& a_Erhs_vec);
    void ImplicitComputeRHSE (int lev, amrex::Real dt, WarpXSolverVec& a_Erhs_vec);
    void ImplicitComputeRHSE (int lev, PatchType patch_type, amrex::Real dt, WarpXSolverVec& a_Erhs_vec);

    MultiParticleContainer& GetPartContainer () { return *mypc; }
    MultiFluidContainer& GetFluidContainer () { return *myfl; }
    MacroscopicProperties& GetMacroscopicProperties () { return *m_macroscopic_properties; }
    ElectrostaticSolver& GetElectrostaticSolver () {return *m_electrostatic_solver;}
    HybridPICModel& GetHybridPICModel () { return *m_hybrid_pic_model; }
    [[nodiscard]] HybridPICModel * get_pointer_HybridPICModel () const { return m_hybrid_pic_model.get(); }
    MultiDiagnostics& GetMultiDiags () {return *multi_diags;}
#ifdef AMREX_USE_EB
<<<<<<< HEAD
    amrex::Vector<std::unique_ptr<amrex::MultiFab> > const& GetDistanceToEB () const {return m_distance_to_eb;}
=======
    ablastr::fields::MultiLevelScalarField GetDistanceToEB () {
        using warpx::fields::FieldType;
        return m_fields.get_mr_levels(FieldType::distance_to_eb, finestLevel());
    }
>>>>>>> 09f9e8ba
#endif
    ParticleBoundaryBuffer& GetParticleBoundaryBuffer () { return *m_particle_boundary_buffer; }

    static void shiftMF (amrex::MultiFab& mf, const amrex::Geometry& geom,
                         int num_shift, int dir, int lev, bool update_cost_flag,
                         amrex::Real external_field=0.0, bool useparser = false,
                         amrex::ParserExecutor<3> const& field_parser={});

    /**
     * \brief
     * If an authors' string is specified in the inputfile, this method returns that string.
     * Otherwise, it returns an empty string.
     */
    [[nodiscard]] std::string GetAuthors () const { return m_authors; }

    /** Maximum level up to which the externally defined electric and magnetic fields are initialized.
     *  The default value is set to the max levels in the simulation.
     *  if lev > maxlevel_extEMfield_init, the fields on those levels will have a default value of 0
     */
    int maxlevel_extEMfield_init;

    // Algorithms
    //! Integer that corresponds to the current deposition algorithm (Esirkepov, direct, Vay, Villasenor)
    static inline auto current_deposition_algo = CurrentDepositionAlgo::Default;
    //! Integer that corresponds to the charge deposition algorithm (only standard deposition)
    static inline auto charge_deposition_algo = ChargeDepositionAlgo::Default;
    //! Integer that corresponds to the field gathering algorithm (energy-conserving, momentum-conserving)
    static inline auto field_gathering_algo = GatheringAlgo::Default;
    //! Integer that corresponds to the particle push algorithm (Boris, Vay, Higuera-Cary)
    static inline auto particle_pusher_algo = ParticlePusherAlgo::Default;
    //! Integer that corresponds to the type of Maxwell solver (Yee, CKC, PSATD, ECT)
    static inline auto electromagnetic_solver_id = ElectromagneticSolverAlgo::Default;
    //! Integer that corresponds to the evolve scheme (explicit, semi_implicit_em, theta_implicit_em)
    static inline auto evolve_scheme = EvolveScheme::Default;
    //! Maximum iterations used for self-consistent particle update in implicit particle-suppressed evolve schemes
    static int max_particle_its_in_implicit_scheme;
    //! Relative tolerance used for self-consistent particle update in implicit particle-suppressed evolve schemes
    static amrex::ParticleReal particle_tol_in_implicit_scheme;
    /** Records a number corresponding to the load balance cost update strategy
     *  being used (0 or 1 corresponding to timers or heuristic).
     */
    static inline auto load_balance_costs_update_algo = LoadBalanceCostsUpdateAlgo::Default;
    //! Integer that corresponds to electromagnetic Maxwell solver (vacuum - 0, macroscopic - 1)
    static inline auto em_solver_medium = MediumForEM::Default;
    /** Integer that correspond to macroscopic Maxwell solver algorithm
     *  (BackwardEuler - 0, Lax-Wendroff - 1)
     */
    static inline auto macroscopic_solver_algo = MacroscopicSolverAlgo::Default;
    /** Integers that correspond to boundary condition applied to fields at the
     *  lower domain boundaries
     *  (0 to 6 correspond to PML, Periodic, PEC, PMC, Damped, Absorbing Silver-Mueller, None)
     */
    static inline amrex::Array<FieldBoundaryType,AMREX_SPACEDIM>
        field_boundary_lo {AMREX_D_DECL(FieldBoundaryType::Default,
                                        FieldBoundaryType::Default,
                                        FieldBoundaryType::Default)};
    /** Integers that correspond to boundary condition applied to fields at the
     *  upper domain boundaries
     *  (0 to 6 correspond to PML, Periodic, PEC, PMC, Damped, Absorbing Silver-Mueller, None)
     */
    static inline amrex::Array<FieldBoundaryType,AMREX_SPACEDIM>
        field_boundary_hi {AMREX_D_DECL(FieldBoundaryType::Default,
                                        FieldBoundaryType::Default,
                                        FieldBoundaryType::Default)};
    /** Integers that correspond to boundary condition applied to particles at the
     *  lower domain boundaries
     *  (0 to 4 correspond to Absorbing, Open, Reflecting, Periodic, Thermal)
     */
    static inline amrex::Array<ParticleBoundaryType,AMREX_SPACEDIM>
        particle_boundary_lo {AMREX_D_DECL(ParticleBoundaryType::Default,
                                           ParticleBoundaryType::Default,
                                           ParticleBoundaryType::Default)};
    /** Integers that correspond to boundary condition applied to particles at the
     *  upper domain boundaries
     *  (0 to 4 correspond to Absorbing, Open, Reflecting, Periodic, Thermal)
     */
    static inline amrex::Array<ParticleBoundaryType,AMREX_SPACEDIM>
        particle_boundary_hi {AMREX_D_DECL(ParticleBoundaryType::Default,
                                           ParticleBoundaryType::Default,
                                           ParticleBoundaryType::Default)};

    //! Integer that corresponds to the order of the PSATD solution
    //! (whether the PSATD equations are derived from first-order or
    //! second-order solution)
    static inline auto psatd_solution_type = PSATDSolutionType::Default;

    //! Integers that correspond to the time dependency of J (constant, linear)
    //! and rho (linear, quadratic) for the PSATD algorithm
    static inline auto J_in_time = JInTime::Default;
    static inline auto rho_in_time = RhoInTime::Default;

    //! If true, the current is deposited on a nodal grid and then centered onto a staggered grid
    //! using finite centering of order given by #current_centering_nox, #current_centering_noy,
    //! and #current_centering_noz
    bool do_current_centering = false;

    //! If true, a correction is applied to the current in Fourier space,
    //  to satisfy the continuity equation and charge conservation
    bool current_correction = true;

    //! If true, the PSATD update equation for E contains both J and rho
    //! (default is false for standard PSATD and true for Galilean PSATD)
    bool update_with_rho = false;

    //! perform field communications in single precision
    static bool do_single_precision_comms;

    //! used shared memory algorithm for charge deposition
    static bool do_shared_mem_charge_deposition;

    //! use shared memory algorithm for current deposition
    static bool do_shared_mem_current_deposition;

    //! number of threads to use per block in shared deposition
    static int shared_mem_current_tpb;

    //! tileSize to use for shared current deposition operations
    static amrex::IntVect shared_tilesize;

    //! Whether to fill guard cells when computing inverse FFTs of fields
    static amrex::IntVect m_fill_guards_fields;

    //! Whether to fill guard cells when computing inverse FFTs of currents
    static amrex::IntVect m_fill_guards_current;

    //! Solve additional Maxwell equation for F in order to control errors in Gauss' law
    //! (useful when using current deposition algorithms that are not charge-conserving)
    static bool do_dive_cleaning;
    //! Solve additional Maxwell equation for G in order to control errors in magnetic Gauss' law
    static bool do_divb_cleaning;

    //! Solve Poisson equation when loading an external magnetic field to clean divergence
    //! This is useful to remove errors that could lead to non-zero B field divergence
    static bool do_divb_cleaning_external;

    //! Order of the particle shape factors (splines) along x
    static int nox;
    //! Order of the particle shape factors (splines) along y
    static int noy;
    //! Order of the particle shape factors (splines) along z
    static int noz;

    //! Order of finite centering of fields (from staggered grid to nodal grid), along x
    static int field_centering_nox;
    //! Order of finite centering of fields (from staggered grid to nodal grid), along y
    static int field_centering_noy;
    //! Order of finite centering of fields (from staggered grid to nodal grid), along z
    static int field_centering_noz;

    //! Order of finite centering of currents (from nodal grid to staggered grid), along x
    static int current_centering_nox;
    //! Order of finite centering of currents (from nodal grid to staggered grid), along y
    static int current_centering_noy;
    //! Order of finite centering of currents (from nodal grid to staggered grid), along z
    static int current_centering_noz;

    //! Number of modes for the RZ multi-mode version
    static int n_rz_azimuthal_modes;
    //! Number of MultiFab components
    //! (with the RZ multi-mode version, each mode has a real and imaginary component,
    //! except mode 0 which is purely real: component 0 is mode 0, odd components are
    //! the real parts, even components are the imaginary parts)
    static int ncomps;

    //! If true, a Numerical Cherenkov Instability (NCI) corrector is applied
    //! (for simulations using the FDTD Maxwell solver)
    static bool use_fdtd_nci_corr;
    //! If true (Galerkin method): The fields are interpolated directly from the staggered
    //! grid to the particle positions (with reduced interpolation order in the parallel
    //! direction). This scheme is energy conserving in the limit of infinitely small time
    //! steps.
    //! Otherwise, "momentum conserving" (in the same limit): The fields are first
    //! interpolated from the staggered grid points to the corners of each cell, and then
    //! from the cell corners to the particle position (with the same order of interpolation
    //! in all directions). This scheme is momentum conserving in the limit of infinitely
    //! small time steps.
    static bool galerkin_interpolation;

    //! Flag whether the Verboncoeur correction is applied to the current and charge density
    //! on the axis when using RZ.
    static bool verboncoeur_axis_correction;

    //! If true, a bilinear filter is used to smooth charge and currents
    static bool use_filter;
    //! If true, the bilinear filtering of charge and currents is done in Fourier space
    static bool use_kspace_filter;
    //! If true, a compensation step is added to the bilinear filtering of charge and currents
    static bool use_filter_compensation;

    //! If true, the initial conditions from random number generators are serialized (useful for reproducible testing with OpenMP)
    static bool serialize_initial_conditions;

    //! Lorentz factor of the boosted frame in which a boosted-frame simulation is run
    static amrex::Real gamma_boost;
    //! Beta value corresponding to the Lorentz factor of the boosted frame of the simulation
    static amrex::Real beta_boost;
    //! Direction of the Lorentz transform that defines the boosted frame of the simulation
    static amrex::Vector<int> boost_direction;
    //! If specified, the maximum number of iterations is computed automatically so that
    //! the lower end of the simulation domain along z reaches #zmax_plasma_to_compute_max_step
    //! in the boosted frame
    static amrex::Real zmax_plasma_to_compute_max_step;
    //! Set to true if #zmax_plasma_to_compute_max_step is specified, in which case
    //! the maximum number of iterations is computed automatically so that the lower end of the
    //! simulation domain along z reaches #zmax_plasma_to_compute_max_step in the boosted frame
    static bool do_compute_max_step_from_zmax;
    //! store initial value of zmin_domain_boost because WarpX::computeMaxStepBoostAccelerator
    //! needs the initial value of zmin_domain_boost, even if restarting from a checkpoint file
    static amrex::Real zmin_domain_boost_step_0;

    //! If true, the code will compute max_step from the back transformed diagnostics
    static bool compute_max_step_from_btd;

    static bool do_dynamic_scheduling;
    static bool refine_plasma;

    static utils::parser::IntervalsParser sort_intervals;
    static amrex::IntVect sort_bin_size;

    //! If true, particles will be sorted in the order x -> y -> z -> ppc for faster deposition
    static bool sort_particles_for_deposition;
    //! Specifies the type of grid used for the above sorting, i.e. cell-centered, nodal, or mixed
    static amrex::IntVect sort_idx_type;

    static bool do_subcycling;
    static bool do_multi_J;
    static int do_multi_J_n_depositions;

    static bool do_device_synchronize;
    static bool safe_guard_cells;

    //! With mesh refinement, particles located inside a refinement patch, but within
    //! #n_field_gather_buffer cells of the edge of the patch, will gather the fields
    //! from the lower refinement level instead of the refinement patch itself
    static int n_field_gather_buffer;
    //! With mesh refinement, particles located inside a refinement patch, but within
    //! #n_current_deposition_buffer cells of the edge of the patch, will deposit their charge
    //! and current onto the lower refinement level instead of the refinement patch itself
    static int n_current_deposition_buffer;

    //! Integer that corresponds to the type of grid used in the simulation
    //! (collocated, staggered, hybrid)
    static inline auto grid_type = ablastr::utils::enums::GridType::Default;

    // Global rho nodal flag to know about rho index type when rho MultiFab is not allocated
    amrex::IntVect m_rho_nodal_flag;

    /**
     * \brief
     * Allocate and optionally initialize the iMultiFab. This also adds the iMultiFab
     * to the map of MultiFabs (used to ease the access to MultiFabs from the Python
     * interface
     *
     * \param[out] mf The iMultiFab unique pointer to be allocated
     * \param[in] ba The BoxArray describing the iMultiFab
     * \param[in] dm The DistributionMapping describing the iMultiFab
     * \param[in] ncomp The number of components in the iMultiFab
     * \param[in] ngrow The number of guard cells in the iMultiFab
     * \param[in] level The refinement level
     * \param[in] name The name of the iMultiFab to use in the map
     * \param[in] initial_value The optional initial value
     */
    static void AllocInitMultiFab (
        std::unique_ptr<amrex::iMultiFab>& mf,
        const amrex::BoxArray& ba,
        const amrex::DistributionMapping& dm,
        int ncomp,
        const amrex::IntVect& ngrow,
        int level,
        const std::string& name,
        std::optional<const int> initial_value = {});

    // Maps of all of the iMultiFabs used (this can include MFs from other classes)
    // This is a convenience for the Python interface, allowing all iMultiFabs
    // to be easily referenced from Python.
    static std::map<std::string, amrex::iMultiFab *> imultifab_map;

    /**
     * \brief
     * Get pointer to the amrex::MultiFab containing the dotMask for the specified field
     */
    [[nodiscard]] const amrex::iMultiFab*
    getFieldDotMaskPointer (warpx::fields::FieldType field_type, int lev, int dir) const;

    /**
     * \brief
     * Set the dotMask container
     */
    void SetDotMask( std::unique_ptr<amrex::iMultiFab>& field_dotMask,
                     std::string const & field_name, int lev, int dir ) const;

    [[nodiscard]] bool DoPML () const {return do_pml;}
    [[nodiscard]] bool DoFluidSpecies () const {return do_fluid_species;}

#if (defined WARPX_DIM_RZ) && (defined WARPX_USE_FFT)
    const PML_RZ* getPMLRZ() {return pml_rz[0].get();}
#endif

    /** get low-high-low-high-... vector for each direction indicating if mother grid PMLs are enabled */
    [[nodiscard]] std::vector<bool> getPMLdirections() const;

    static amrex::LayoutData<amrex::Real>* getCosts (int lev);

    void setLoadBalanceEfficiency (int lev, amrex::Real efficiency);

    amrex::Real getLoadBalanceEfficiency (int lev);

    static amrex::IntVect filter_npass_each_dir;
    BilinearFilter bilinear_filter;
    amrex::Vector< std::unique_ptr<NCIGodfreyFilter> > nci_godfrey_filter_exeybz;
    amrex::Vector< std::unique_ptr<NCIGodfreyFilter> > nci_godfrey_filter_bxbyez;

    amrex::Real time_of_last_gal_shift = 0;
    amrex::Vector<amrex::Real> m_v_galilean = amrex::Vector<amrex::Real>(3, amrex::Real(0.));
    amrex::Array<amrex::Real,3> m_galilean_shift = {{0}};

    amrex::Vector<amrex::Real> m_v_comoving = amrex::Vector<amrex::Real>(3, amrex::Real(0.));

    static int num_mirrors;
    amrex::Vector<amrex::Real> mirror_z;
    amrex::Vector<amrex::Real> mirror_z_width;
    amrex::Vector<int> mirror_z_npoints;

    /// object with all reduced diagnostics, similar to MultiParticleContainer for species.
    std::unique_ptr<MultiReducedDiags> reduced_diags;

    void applyMirrors(amrex::Real time);

    /** Determine the timestep of the simulation. */
    void ComputeDt ();

    /**
     * Determine the simulation timestep from the maximum speed of all particles
     * Sets timestep so that a particle can only cross cfl*dx cells per timestep.
     */
    void UpdateDtFromParticleSpeeds ();

    /** Print main PIC parameters to stdout */
    void PrintMainPICparameters ();

    /** Write a file that record all inputs: inputs file + command line options */
    void WriteUsedInputsFile () const;

    /** Print dt and dx,dy,dz */
    void PrintDtDxDyDz ();

    /**
     * \brief
     * Compute the last time step of the simulation
     * Calls computeMaxStepBoostAccelerator() if required.
     */
    void ComputeMaxStep ();
    // Compute max_step automatically for simulations in a boosted frame.
    void computeMaxStepBoostAccelerator();

    /** \brief Move the moving window
     * \param step Time step
     * \param move_j whether the current (and the charge, if allocated) is shifted or not
     */
    int  MoveWindow (int step, bool move_j);

    /**
     * \brief
     * This function shifts the boundary of the grid by 'm_v_galilean*dt'.
     * In doding so, only positions attributes are changed while fields remain unchanged.
     */
    void ShiftGalileanBoundary ();

    /**
     * \brief Update injection position for continuous injection of
     *        particles and lasers (loops over species and lasers).
     */
    void UpdateInjectionPosition (amrex::Real dt);

    void ResetProbDomain (const amrex::RealBox& rb);
    void EvolveE (         amrex::Real dt);
    void EvolveE (int lev, amrex::Real dt);
    void EvolveB (         amrex::Real dt, DtType dt_type);
    void EvolveB (int lev, amrex::Real dt, DtType dt_type);
    void EvolveF (         amrex::Real dt, DtType dt_type);
    void EvolveF (int lev, amrex::Real dt, DtType dt_type);
    void EvolveG (         amrex::Real dt, DtType dt_type);
    void EvolveG (int lev, amrex::Real dt, DtType dt_type);
    void EvolveB (int lev, PatchType patch_type, amrex::Real dt, DtType dt_type);
    void EvolveE (int lev, PatchType patch_type, amrex::Real dt);
    void EvolveF (int lev, PatchType patch_type, amrex::Real dt, DtType dt_type);
    void EvolveG (int lev, PatchType patch_type, amrex::Real dt, DtType dt_type);

    void MacroscopicEvolveE (         amrex::Real dt);
    void MacroscopicEvolveE (int lev, amrex::Real dt);
    void MacroscopicEvolveE (int lev, PatchType patch_type, amrex::Real dt);

    /**
     * \brief Hybrid-PIC field evolve function.
     * This function contains the logic involved in evolving the electric and
     * magnetic fields in the hybrid PIC algorithm.
     */
    void HybridPICEvolveFields ();

    /**
     * \brief Hybrid-PIC initial deposition function.
     * The hybrid-PIC algorithm uses the charge and current density from both
     * the current and previous step when updating the fields. This function
     * deposits the initial ion charge and current (before the first particle
     * push), to be used in the ``HybridPICEvolveFields()`` function.
     */
    void HybridPICDepositInitialRhoAndJ ();

    /** apply QED correction on electric field
     *
     * \param dt vector of time steps (for all levels)
     */
    void Hybrid_QED_Push (         amrex::Vector<amrex::Real> dt);

    /** apply QED correction on electric field for level lev
     *
     * \param lev mesh refinement level
     * \param dt time step
     */
    void Hybrid_QED_Push (int lev, amrex::Real dt);

    /** apply QED correction on electric field for level lev and patch type patch_type
     *
     * \param lev mesh refinement level
     * \param patch_type which MR patch: PatchType::fine or PatchType::coarse
     * \param dt time step
     */
    void Hybrid_QED_Push (int lev, PatchType patch_type, amrex::Real dt);

    amrex::Real m_quantum_xi_c2;

    /** Check and potentially compute load balancing
     */
    void CheckLoadBalance (int step);

    /** \brief perform load balance; compute and communicate new `amrex::DistributionMapping`
     */
    void LoadBalance ();

    /** \brief resets costs to zero
     */
    void ResetCosts ();

    /** Perform running average of the LB costs
     *
     * Only needed for timers cost update, heuristic load balance considers the
     * instantaneous costs.
     * This gives more importance to most recent costs.
     */
    void RescaleCosts (int step);

    /** \brief returns the load balance interval
     */
    [[nodiscard]] utils::parser::IntervalsParser get_load_balance_intervals () const
    {
        return load_balance_intervals;
    }

    /**
     * \brief Private function for spectral solver
     * Applies a damping factor in the guards cells that extend
     * beyond the extent of the domain, reducing fluctuations that
     * can appear in parallel simulations. This will be called
     * when FieldBoundaryType is set to damped. Vector version.
     */
    void DampFieldsInGuards (int lev,
                             const ablastr::fields::VectorField& Efield,
                             const ablastr::fields::VectorField& Bfield);

    /**
     * \brief Private function for spectral solver
     * Applies a damping factor in the guards cells that extend
     * beyond the extent of the domain, reducing fluctuations that
     * can appear in parallel simulations. This will be called
     * when FieldBoundaryType is set to damped. Scalar version.
     */
    void DampFieldsInGuards (int lev, amrex::MultiFab* mf);

#ifdef WARPX_DIM_RZ
    void ApplyInverseVolumeScalingToCurrentDensity(amrex::MultiFab* Jx,
                                                   amrex::MultiFab* Jy,
                                                   amrex::MultiFab* Jz,
                                                   int lev);

    void ApplyInverseVolumeScalingToChargeDensity(amrex::MultiFab* Rho,
                                                  int lev);
#endif

    /**
     * \brief If a PEC boundary conditions is used the charge
     * density deposited in the guard cells have to be reflected back into
     * the simulation domain. This function performs that logic.
     */
    void ApplyRhofieldBoundary (int lev, amrex::MultiFab* Rho,
                                PatchType patch_type);

    /**
     * \brief If a PEC boundary conditions is used the current
     * density deposited in the guard cells have to be reflected back into
     * the simulation domain. This function performs that logic.
     */
    void ApplyJfieldBoundary (int lev, amrex::MultiFab* Jx,
                              amrex::MultiFab* Jy, amrex::MultiFab* Jz,
                              PatchType patch_type);

    void ApplyEfieldBoundary (int lev, PatchType patch_type);
    void ApplyBfieldBoundary (int lev, PatchType patch_type, DtType dt_type);

#ifdef WARPX_DIM_RZ
    // Applies the boundary conditions that are specific to the axis when in RZ.
    void ApplyFieldBoundaryOnAxis (amrex::MultiFab* Er, amrex::MultiFab* Et, amrex::MultiFab* Ez, int lev) const;
#endif

    /**
     * \brief When the Ohm's law solver is used, the electron pressure values
     * on PEC boundaries are set to enforce a zero derivative Neumann condition,
     * otherwise the E_perp values have large spikes (that grows as 1/dx). This
     * has to be done since the E-field is algebraically calculated instead of
     * evolved which means the 1/dx growth is not avoided by multiplication
     * with dt as happens in the B-field evolve.
     */
    void ApplyElectronPressureBoundary (int lev, PatchType patch_type);

    void DampPML ();
    void DampPML (int lev);
    void DampPML (int lev, PatchType patch_type);
    void DampPML_Cartesian (int lev, PatchType patch_type);

    void DampJPML ();
    void DampJPML (int lev);
    void DampJPML (int lev, PatchType patch_type);

    void CopyJPML ();

    /** True if any of the particle boundary condition type is Thermal */
    static bool isAnyParticleBoundaryThermal();

    PML* GetPML (int lev);
#if (defined WARPX_DIM_RZ) && (defined WARPX_USE_FFT)
    PML_RZ* GetPML_RZ (int lev);
#endif

    /** Run the ionization module on all species */
    void doFieldIonization ();
    /** Run the ionization module on all species at level lev
     * \param lev level
     */
    void doFieldIonization (int lev);

#ifdef WARPX_QED
    /** Run the QED module on all species */
    void doQEDEvents ();
    /** Run the QED module on all species at level lev
     * \param lev level
     */
    void doQEDEvents (int lev);
#endif

    void PushParticlesandDeposit (int lev, amrex::Real cur_time, DtType a_dt_type=DtType::Full, bool skip_current=false,
                                 PushType push_type=PushType::Explicit);
    void PushParticlesandDeposit (amrex::Real cur_time, bool skip_current=false,
                                 PushType push_type=PushType::Explicit);

    // This function does aux(lev) = fp(lev) + I(aux(lev-1)-cp(lev)).
    // Caller must make sure fp and cp have ghost cells filled.
    void UpdateAuxilaryData ();
    void UpdateAuxilaryDataStagToNodal ();
    void UpdateAuxilaryDataSameType ();

    /**
     * \brief This function is called if \c warpx.do_current_centering = 1 and
     * it centers the currents from a nodal grid to a staggered grid (Yee) using
     * finite-order interpolation based on the Fornberg coefficients.
     *
     * \param[in,out] dst destination \c MultiFab where the results of the finite-order centering are stored
     * \param[in] src source \c MultiFab that contains the values of the nodal current to be centered
     */
    void UpdateCurrentNodalToStag (amrex::MultiFab& dst, amrex::MultiFab const& src);

    // Fill boundary cells including coarse/fine boundaries
    void FillBoundaryB   (amrex::IntVect ng, std::optional<bool> nodal_sync = std::nullopt);
    void FillBoundaryE   (amrex::IntVect ng, std::optional<bool> nodal_sync = std::nullopt);
    void FillBoundaryB_avg   (amrex::IntVect ng);
    void FillBoundaryE_avg   (amrex::IntVect ng);

    void FillBoundaryF   (amrex::IntVect ng, std::optional<bool> nodal_sync = std::nullopt);
    void FillBoundaryG   (amrex::IntVect ng, std::optional<bool> nodal_sync = std::nullopt);
    void FillBoundaryAux (amrex::IntVect ng);
    void FillBoundaryE   (int lev, amrex::IntVect ng, std::optional<bool> nodal_sync = std::nullopt);
    void FillBoundaryB   (int lev, amrex::IntVect ng, std::optional<bool> nodal_sync = std::nullopt);
    void FillBoundaryE_avg   (int lev, amrex::IntVect ng);
    void FillBoundaryB_avg   (int lev, amrex::IntVect ng);

    void FillBoundaryF   (int lev, amrex::IntVect ng, std::optional<bool> nodal_sync = std::nullopt);
    void FillBoundaryG   (int lev, amrex::IntVect ng, std::optional<bool> nodal_sync = std::nullopt);
    void FillBoundaryAux (int lev, amrex::IntVect ng);

    /**
     * \brief Synchronize J and rho:
     * filter (if used), exchange guard cells, interpolate across MR levels
     * and apply boundary conditions.
     * Contains separate calls to WarpX::SyncCurrent and WarpX::SyncRho.
     */
    void SyncCurrentAndRho ();

    /**
     * \brief Apply filter and sum guard cells across MR levels.
     * If current centering is used, center the current from a nodal grid
     * to a staggered grid. For each MR level beyond level 0, interpolate
     * the fine-patch current onto the coarse-patch current at the same level.
     * Then, for each MR level, including level 0, apply filter and sum guard
     * cells across levels.
     *
     * \param[in] current_fp_string the coarse of fine patch to use for current
     */
    void SyncCurrent (const std::string& current_fp_string);

    void SyncRho ();

    void SyncRho (
        const ablastr::fields::MultiLevelScalarField& charge_fp,
        const ablastr::fields::MultiLevelScalarField& charge_cp,
        ablastr::fields::MultiLevelScalarField const & charge_buffer);

    [[nodiscard]] amrex::Vector<int> getnsubsteps () const {return nsubsteps;}
    [[nodiscard]] int getnsubsteps (int lev) const {return nsubsteps[lev];}
    [[nodiscard]] amrex::Vector<int> getistep () const {return istep;}
    [[nodiscard]] int getistep (int lev) const {return istep[lev];}
    void setistep (int lev, int ii) {istep[lev] = ii;}
    [[nodiscard]] amrex::Vector<amrex::Real> gett_old () const {return t_old;}
    [[nodiscard]] amrex::Real gett_old (int lev) const {return t_old[lev];}
    [[nodiscard]] amrex::Vector<amrex::Real> gett_new () const {return t_new;}
    [[nodiscard]] amrex::Real gett_new (int lev) const {return t_new[lev];}
    void sett_new (int lev, amrex::Real time) {t_new[lev] = time;}
    [[nodiscard]] amrex::Vector<amrex::Real> getdt () const {return dt;}
    [[nodiscard]] amrex::Real getdt (int lev) const {return dt.at(lev);}
    [[nodiscard]] int getdo_moving_window() const {return do_moving_window;}
    [[nodiscard]] amrex::Real getmoving_window_x() const {return moving_window_x;}
    [[nodiscard]] bool getis_synchronized() const {return is_synchronized;}

    [[nodiscard]] int maxStep () const {return max_step;}
    void updateMaxStep (const int new_max_step) {max_step = new_max_step;}
    [[nodiscard]] amrex::Real stopTime () const {return stop_time;}
    void updateStopTime (const amrex::Real new_stop_time) {stop_time = new_stop_time;}

    void AverageAndPackFields( amrex::Vector<std::string>& varnames,
        amrex::Vector<amrex::MultiFab>& mf_avg, amrex::IntVect ngrow) const;

    void prepareFields( int step, amrex::Vector<std::string>& varnames,
        amrex::Vector<amrex::MultiFab>& mf_avg,
        amrex::Vector<const amrex::MultiFab*>& output_mf,
        amrex::Vector<amrex::Geometry>& output_geom ) const;

    static std::array<amrex::Real,3> CellSize (int lev);
    static amrex::XDim3 InvCellSize (int lev);
    static amrex::RealBox getRealBox(const amrex::Box& bx, int lev);

    /**
     * \brief Return the lower corner of the box in real units.
     * \param bx The box
     * \param lev The refinement level of the box
     * \param time_shift_delta The time relative to the current time at which to calculate the position
     *                         (when v_galilean is not zero)
     * \return An array of the position coordinates
     */
    static amrex::XDim3 LowerCorner (const amrex::Box& bx, int lev, amrex::Real time_shift_delta);
    /**
     * \brief Return the upper corner of the box in real units.
     * \param bx The box
     * \param lev The refinement level of the box
     * \param time_shift_delta The time relative to the current time at which to calculate the position
     *                         (when v_galilean is not zero)
     * \return An array of the position coordinates
     */
    static amrex::XDim3 UpperCorner (const amrex::Box& bx, int lev, amrex::Real time_shift_delta);

    static amrex::IntVect RefRatio (int lev);

    static const amrex::iMultiFab* CurrentBufferMasks (int lev);
    static const amrex::iMultiFab* GatherBufferMasks (int lev);

    static inline auto electrostatic_solver_id = ElectrostaticSolverAlgo::Default;
    static inline auto poisson_solver_id = PoissonSolverAlgo::Default;

    static int do_moving_window; // boolean
    static int start_moving_window_step; // the first step to move window
    static int end_moving_window_step; // the last step to move window
    /** Returns true if the moving window is active for the provided step
     *
     * @param step time step
     * @return true if active, else false
     */
    static int moving_window_active (int const step) {
        bool const step_before_end = (step < end_moving_window_step) || (end_moving_window_step < 0);
        bool const step_after_start = (step >= start_moving_window_step);
        return do_moving_window && step_before_end && step_after_start;
    }
    static int moving_window_dir;
    static amrex::Real moving_window_v;
    static bool fft_do_time_averaging;

    // these should be private, but can't due to Cuda limitations
    static void ComputeDivB (amrex::MultiFab& divB, int dcomp,
                             ablastr::fields::VectorField const & B,
                             const std::array<amrex::Real,3>& dx);

    static void ComputeDivB (amrex::MultiFab& divB, int dcomp,
                             ablastr::fields::VectorField const & B,
                             const std::array<amrex::Real,3>& dx, amrex::IntVect ngrow);

    void ComputeDivE(amrex::MultiFab& divE, int lev);

    static void ProjectionCleanDivB ();

    [[nodiscard]] amrex::IntVect getngEB() const { return guard_cells.ng_alloc_EB; }
    [[nodiscard]] amrex::IntVect getngF() const { return guard_cells.ng_alloc_F; }
    [[nodiscard]] amrex::IntVect getngUpdateAux() const { return guard_cells.ng_UpdateAux; }
    [[nodiscard]] amrex::IntVect get_ng_depos_J() const {return guard_cells.ng_depos_J;}
    [[nodiscard]] amrex::IntVect get_ng_depos_rho() const {return guard_cells.ng_depos_rho;}
    [[nodiscard]] amrex::IntVect get_ng_fieldgather () const {return guard_cells.ng_FieldGather;}

    /** Coarsest-level Domain Decomposition
     *
     * If specified, the domain will be chopped into the exact number
     * of pieces in each dimension as specified by this parameter.
     *
     * @return the number of MPI processes per dimension if specified, otherwise a 0-vector
     */
    [[nodiscard]] amrex::IntVect get_numprocs() const {return numprocs;}

    /** Electrostatic solve call */
    void ComputeSpaceChargeField (bool reset_fields);

    // Magnetostatic Solver Interface
    MagnetostaticSolver::VectorPoissonBoundaryHandler m_vector_poisson_boundary_handler;
    void ComputeMagnetostaticField ();
    void AddMagnetostaticFieldLabFrame ();
    void computeVectorPotential (ablastr::fields::MultiLevelVectorField const& curr,
                                 ablastr::fields::MultiLevelVectorField const& A,
                                 amrex::Real required_precision=amrex::Real(1.e-11),
                                 amrex::Real absolute_tolerance=amrex::Real(0.0),
                                 int max_iters=200,
                                 int verbosity=2); // const;

    void setVectorPotentialBC (ablastr::fields::MultiLevelVectorField const& A) const;

    /**
     * \brief
     * This function computes the E, B, and J fields on each level
     * using the parser and the user-defined function for the external fields.
     * The subroutine will parse the x_/y_z_external_grid_function and
     * then, the field multifab is initialized based on the (x,y,z) position
     * on the staggered yee-grid or cell-centered grid, in the interior cells
     * and guard cells.
     *
     * \param[in] field FieldType
     * \param[in] fx_parser parser function to initialize x-field
     * \param[in] fy_parser parser function to initialize y-field
     * \param[in] fz_parser parser function to initialize z-field
     * \param[in] edge_lengths edge lengths information
     * \param[in] face_areas face areas information
     * \param[in] topology flag indicating if field is edge-based or face-based
     * \param[in] lev level of the Multifabs that is initialized
     * \param[in] patch_type PatchType on which the field is initialized (fine or coarse)
     */
    void ComputeExternalFieldOnGridUsingParser (
        warpx::fields::FieldType field,
        amrex::ParserExecutor<4> const& fx_parser,
        amrex::ParserExecutor<4> const& fy_parser,
        amrex::ParserExecutor<4> const& fz_parser,
        int lev, PatchType patch_type, [[maybe_unused]] char topology,
        std::optional<ablastr::fields::VectorField> const& edge_lengths = std::nullopt,
        std::optional<ablastr::fields::VectorField> const& face_areas = std::nullopt);

    /**
     * \brief Load field values from a user-specified openPMD file,
     * for the fields Ex, Ey, Ez, Bx, By, Bz
     */
    void LoadExternalFields (int lev);

    /**
     * \brief Load field values from a user-specified openPMD file
     * for a specific field (specified by `F_name`)
     */
    void ReadExternalFieldFromFile (
         const std::string& read_fields_from_path, amrex::MultiFab* mf,
         const std::string& F_name, const std::string& F_component);

    /**
     * \brief
     * This function initializes and calculates grid quantities used along with
     * EBs such as edge lengths, face areas, distance to EB, etc. It also
     * appropriately communicates EB data to guard cells.
     *
     * \param[in] lev level of the Multifabs that is initialized
     */
    void InitializeEBGridData(int lev);

    /** \brief adds particle and cell contributions in cells to compute heuristic
     * cost in each box on each level, and records in `costs`
     * @param[in] costs vector of (`unique_ptr` to) vectors; expected to be initialized
     * to correct number of boxes and boxes per level
     */
    void ComputeCostsHeuristic (amrex::Vector<std::unique_ptr<amrex::LayoutData<amrex::Real> > >& costs);

    void ApplyFilterandSumBoundaryRho (int lev, int glev, amrex::MultiFab& rho, int icomp, int ncomp);

    /**
     * \brief Returns an array of coefficients (Fornberg coefficients), corresponding
     * to the weight of each point in a finite-difference approximation of a derivative
     * (up to order \c n_order).
     *
     * \param[in] n_order order of the finite-difference approximation
     * \param[in] a_grid_type type of grid (collocated or not)
     */
    static amrex::Vector<amrex::Real> getFornbergStencilCoefficients (int n_order, ablastr::utils::enums::GridType a_grid_type);

    // Device vectors of stencil coefficients used for finite-order centering of fields
    amrex::Gpu::DeviceVector<amrex::Real> device_field_centering_stencil_coeffs_x;
    amrex::Gpu::DeviceVector<amrex::Real> device_field_centering_stencil_coeffs_y;
    amrex::Gpu::DeviceVector<amrex::Real> device_field_centering_stencil_coeffs_z;

    // Device vectors of stencil coefficients used for finite-order centering of currents
    amrex::Gpu::DeviceVector<amrex::Real> device_current_centering_stencil_coeffs_x;
    amrex::Gpu::DeviceVector<amrex::Real> device_current_centering_stencil_coeffs_y;
    amrex::Gpu::DeviceVector<amrex::Real> device_current_centering_stencil_coeffs_z;

    // This needs to be public for CUDA.
    //! Tagging cells for refinement
    void ErrorEst (int lev, amrex::TagBoxArray& tags, amrex::Real time, int /*ngrow*/) final;

    // Return the accelerator lattice instance defined at the given refinement level
    const AcceleratorLattice& get_accelerator_lattice (int lev) {return *(m_accelerator_lattice[lev]);}

    // for cuda
    void BuildBufferMasksInBox ( amrex::Box tbx, amrex::IArrayBox &buffer_mask,
                                 const amrex::IArrayBox &guard_mask, int ng );
#ifdef AMREX_USE_EB
    [[nodiscard]] amrex::EBFArrayBoxFactory const& fieldEBFactory (int lev) const noexcept {
        return static_cast<amrex::EBFArrayBoxFactory const&>(*m_field_factory[lev]);
    }
#endif

    void InitEB ();

#ifdef AMREX_USE_EB
    /**
    * \brief Compute the length of the mesh edges. Here the length is a value in [0, 1].
    *        An edge of length 0 is fully covered.
    */
    static void ComputeEdgeLengths (ablastr::fields::VectorField& edge_lengths,
                                    const amrex::EBFArrayBoxFactory& eb_fact);
    /**
    * \brief Compute the area of the mesh faces. Here the area is a value in [0, 1].
    *        An edge of area 0 is fully covered.
    */
    static void ComputeFaceAreas (ablastr::fields::VectorField& face_areas,
                                  const amrex::EBFArrayBoxFactory& eb_fact);

    /**
    * \brief Scale the edges lengths by the mesh width to obtain the real lengths.
    */
    static void ScaleEdges (ablastr::fields::VectorField& edge_lengths,
                            const std::array<amrex::Real,3>& cell_size);
    /**
    * \brief Scale the edges areas by the mesh width to obtain the real areas.
    */
    static void ScaleAreas (ablastr::fields::VectorField& face_areas,
                            const std::array<amrex::Real,3>& cell_size);
    /**
    * \brief Initialize information for cell extensions.
    *        The flags convention for m_flag_info_face is as follows
    *          - 0 for unstable cells
    *          - 1 for stable cells which have not been intruded
    *          - 2 for stable cells which have been intruded
    *        Here we cannot know if a cell is intruded or not so we initialize all stable cells with 1
    */
    void MarkCells();
#endif

    /**
    * \brief Compute the level set function used for particle-boundary interaction.
    */
    void ComputeDistanceToEB ();
    /**
    * \brief Auxiliary function to count the amount of faces which still need to be extended
    */
    amrex::Array1D<int, 0, 2> CountExtFaces();
    /**
    * \brief Main function computing the cell extension. Where possible it computes one-way
    *       extensions and, when this is not possible, it does eight-ways extensions.
    */
    void ComputeFaceExtensions();
    /**
    * \brief Initialize the memory for the FaceInfoBoxes
    */
    void InitBorrowing();
    /**
    * \brief Shrink the vectors in the FaceInfoBoxes
    */
    void ShrinkBorrowing();
    /**
    * \brief Do the one-way extension
    */
    void ComputeOneWayExtensions();
    /**
    * \brief Do the eight-ways extension
    */
    void ComputeEightWaysExtensions();
    /**
    * \brief Whenever an unstable cell cannot be extended we increase its area to be the minimal for stability.
    *        This is the method Benkler-Chavannes-Kuster method and it is less accurate than the regular ECT but it
    *        still works better than staircasing. (see https://ieeexplore.ieee.org/document/1638381)
    *
    * @param idim Integer indicating the dimension (x->0, y->1, z->2) for which the BCK correction is done
    *
    */
    void ApplyBCKCorrection(int idim);

    /**
     * \brief Subtract the average of the cumulative sums of the preliminary current D
     *        from the current J (computed from D according to the Vay deposition scheme)
     */
    void PSATDSubtractCurrentPartialSumsAvg ();

#ifdef WARPX_USE_FFT

#   ifdef WARPX_DIM_RZ
        SpectralSolverRZ&
#   else
        SpectralSolver&
#   endif
            get_spectral_solver_fp (int lev) {return *spectral_solver_fp[lev];}
#endif

    FiniteDifferenceSolver * get_pointer_fdtd_solver_fp (int lev) { return m_fdtd_solver_fp[lev].get(); }

    // Field container
    ablastr::fields::MultiFabRegister m_fields;

protected:

    /**
     * \brief
     *  This function initializes E, B, rho, and F, at all the levels
     *  of the multifab. rho and F are initialized with 0.
     *  The E and B fields are initialized using user-defined inputs.
     *  The initialization type is set using "B_ext_grid_init_style"
     *  and "E_ext_grid_init_style". The initialization style is set to "default"
     *  if not explicitly defined by the user, and the E and B fields are
     *  initialized with E_external_grid and B_external_grid, respectively, each with
     *  a default value of 0.
     *  If the initialization type for the E and B field is "constant",
     *  then, the E and B fields at all the levels are initialized with
     *  user-defined values for E_external_grid and B_external_grid.
     *  If the initialization type for B-field is set to
     *  "parse_ext_grid_function", then, the parser is used to read
     *  Bx_external_grid_function(x,y,z), By_external_grid_function(x,y,z),
     *  and Bz_external_grid_function(x,y,z).
     *  Similarly, if the E-field initialization type is set to
     *  "parse_ext_grid_function", then, the parser is used to read
     *  Ex_external_grid_function(x,y,z), Ey_external_grid_function(x,y,z),
     *  and Ex_external_grid_function(x,y,z). The parser for the E and B
     *  initialization assumes that the function has three independent
     *  variables, at max, namely, x, y, z. However, any number of constants
     *  can be used in the function used to define the E and B fields on the grid.
     */
    void InitLevelData (int lev, amrex::Real time);

    //! Use this function to override the Level 0 grids made by AMReX.
    //! This function is called in amrex::AmrCore::InitFromScratch.
    void PostProcessBaseGrids (amrex::BoxArray& ba0) const final;

    //! Use this function to override how DistributionMapping is made.
    [[nodiscard]] amrex::DistributionMapping
    MakeDistributionMap (int lev, amrex::BoxArray const& ba) final;

    //! Make a new level from scratch using provided BoxArray and
    //! DistributionMapping.  Only used during initialization.  Called
    //! by AmrCoreInitFromScratch.
    void MakeNewLevelFromScratch (int lev, amrex::Real time, const amrex::BoxArray& new_grids,
                                          const amrex::DistributionMapping& new_dmap) final;

    //! Make a new level using provided BoxArray and
    //! DistributionMapping and fill with interpolated coarse level
    //! data.  Called by AmrCore::regrid.
    void MakeNewLevelFromCoarse (int /*lev*/, amrex::Real /*time*/, const amrex::BoxArray& /*ba*/,
                                         const amrex::DistributionMapping& /*dm*/) final;

    //! Remake an existing level using provided BoxArray and
    //! DistributionMapping and fill with existing fine and coarse
    //! data.  Called by AmrCore::regrid.
    void RemakeLevel (int lev, amrex::Real time, const amrex::BoxArray& ba,
                              const amrex::DistributionMapping& dm) final;

    //! Delete level data.  Called by AmrCore::regrid.
    void ClearLevel (int lev) final;

private:

    /**
     * \brief
     *  WarpX constructor. This method should not be called directly, but rather through
     * the static member function MakeWarpX(). MakeWarpX() is called by GetInstance ()
     * if an instance of the WarpX class does not currently exist.
     */
    WarpX ();

    /**
     * \brief
     * This method creates a new instance of the WarpX class.
     */
    static void MakeWarpX ();

    // Singleton is used when the code is run from python
    static WarpX* m_instance;

    //! Complete the asynchronous broadcast of signal flags, and initiate a checkpoint if requested
    void HandleSignals ();

    void FillBoundaryB (int lev, PatchType patch_type, amrex::IntVect ng, std::optional<bool> nodal_sync = std::nullopt);
    void FillBoundaryE (int lev, PatchType patch_type, amrex::IntVect ng, std::optional<bool> nodal_sync = std::nullopt);
    void FillBoundaryF (int lev, PatchType patch_type, amrex::IntVect ng, std::optional<bool> nodal_sync = std::nullopt);
    void FillBoundaryG (int lev, PatchType patch_type, amrex::IntVect ng, std::optional<bool> nodal_sync = std::nullopt);

    void FillBoundaryB_avg (int lev, PatchType patch_type, amrex::IntVect ng);
    void FillBoundaryE_avg (int lev, PatchType patch_type, amrex::IntVect ng);

    void AddExternalFields (int lev);

    void OneStep_nosub (amrex::Real cur_time);
    void OneStep_sub1 (amrex::Real cur_time);

    /**
     * \brief Perform one PIC iteration, with the multiple J deposition per time step
     */
    void OneStep_multiJ (amrex::Real cur_time);

    void RestrictCurrentFromFineToCoarsePatch (
        const ablastr::fields::MultiLevelVectorField& J_fp,
        const ablastr::fields::MultiLevelVectorField& J_cp,
        int lev);
    void AddCurrentFromFineLevelandSumBoundary (
        const ablastr::fields::MultiLevelVectorField& J_fp,
        const ablastr::fields::MultiLevelVectorField& J_cp,
        const ablastr::fields::MultiLevelVectorField& J_buffer,
        int lev);
    void StoreCurrent (int lev);
    void RestoreCurrent (int lev);
    void ApplyFilterJ (
        const ablastr::fields::MultiLevelVectorField& current,
        int lev,
        int idim);
    void ApplyFilterJ (
        const ablastr::fields::MultiLevelVectorField& current,
        int lev);
    void SumBoundaryJ (
        const ablastr::fields::MultiLevelVectorField& current,
        int lev,
        int idim,
        const amrex::Periodicity& period);
    void SumBoundaryJ (
        const ablastr::fields::MultiLevelVectorField& current,
        int lev,
        const amrex::Periodicity& period);
    void NodalSyncJ (
        const ablastr::fields::MultiLevelVectorField& J_fp,
        const ablastr::fields::MultiLevelVectorField& J_cp,
        int lev,
        PatchType patch_type);

    void RestrictRhoFromFineToCoarsePatch (int lev );
    void ApplyFilterandSumBoundaryRho (
        const ablastr::fields::MultiLevelScalarField& charge_fp,
        const ablastr::fields::MultiLevelScalarField& charge_cp,
        int lev,
        PatchType patch_type,
        int icomp,
        int ncomp);
    void AddRhoFromFineLevelandSumBoundary (
        const ablastr::fields::MultiLevelScalarField& charge_fp,
        const ablastr::fields::MultiLevelScalarField& charge_cp,
        ablastr::fields::MultiLevelScalarField const & charge_buffer,
        int lev,
        int icomp,
        int ncomp);
    void NodalSyncRho (
        const amrex::Vector<std::unique_ptr<amrex::MultiFab>>& charge_fp,
        const amrex::Vector<std::unique_ptr<amrex::MultiFab>>& charge_cp,
        int lev,
        PatchType patch_type,
        int icomp,
        int ncomp);

    void ReadParameters ();

    /** This function queries deprecated input parameters and abort
     *  the run if one of them is specified. */
    void BackwardCompatibility ();

    void InitFromScratch ();

    void AllocLevelData (int lev, const amrex::BoxArray& ba,
                         const amrex::DistributionMapping& dm);

    [[nodiscard]] amrex::DistributionMapping
    GetRestartDMap (const std::string& chkfile, const amrex::BoxArray& ba, int lev) const;

    void InitFromCheckpoint ();
    void PostRestart ();

    void InitPML ();
    void ComputePMLFactors ();

    void InitFilter ();

    void InitDiagnostics ();

    void InitNCICorrector ();

    /**
     * \brief Check that the number of guard cells is smaller than the number of valid cells,
     * for all available MultiFabs, and abort otherwise.
     */
    void CheckGuardCells();

    /**
     * \brief Checks for known numerical issues involving different WarpX modules
     */
    void CheckKnownIssues();

    void BuildBufferMasks ();

    [[nodiscard]] const amrex::iMultiFab* getCurrentBufferMasks (int lev) const {
        return current_buffer_masks[lev].get();
    }

    [[nodiscard]] const amrex::iMultiFab* getGatherBufferMasks (int lev) const
    {
        return gather_buffer_masks[lev].get();
    }

    /**
     * \brief Re-orders the Fornberg coefficients so that they can be used more conveniently for
     * finite-order centering operations. For example, for finite-order centering of order 6,
     * the Fornberg coefficients \c (c_0,c_1,c_2) are re-ordered as \c (c_2,c_1,c_0,c_0,c_1,c_2).
     *
     * \param[in,out] ordered_coeffs host vector where the re-ordered Fornberg coefficients will be stored
     * \param[in] unordered_coeffs host vector storing the original sequence of Fornberg coefficients
     * \param[in] order order of the finite-order centering along a given direction
     */
    void ReorderFornbergCoefficients (amrex::Vector<amrex::Real>& ordered_coeffs,
                                      amrex::Vector<amrex::Real>& unordered_coeffs,
                                      int order);
    /**
     * \brief Allocates and initializes the stencil coefficients used for the finite-order centering
     * of fields and currents, and stores them in the given device vectors.
     *
     * \param[in,out] device_centering_stencil_coeffs_x device vector where the stencil coefficients along x will be stored
     * \param[in,out] device_centering_stencil_coeffs_y device vector where the stencil coefficients along y will be stored
     * \param[in,out] device_centering_stencil_coeffs_z device vector where the stencil coefficients along z will be stored
     * \param[in] centering_nox order of the finite-order centering along x
     * \param[in] centering_noy order of the finite-order centering along y
     * \param[in] centering_noz order of the finite-order centering along z
     * \param[in] a_grid_type type of grid (collocated or not)
     */
    void AllocateCenteringCoefficients (amrex::Gpu::DeviceVector<amrex::Real>& device_centering_stencil_coeffs_x,
                                        amrex::Gpu::DeviceVector<amrex::Real>& device_centering_stencil_coeffs_y,
                                        amrex::Gpu::DeviceVector<amrex::Real>& device_centering_stencil_coeffs_z,
                                        int centering_nox,
                                        int centering_noy,
                                        int centering_noz,
                                        ablastr::utils::enums::GridType a_grid_type);

    void AllocLevelMFs (int lev, const amrex::BoxArray& ba, const amrex::DistributionMapping& dm,
                        const amrex::IntVect& ngEB, amrex::IntVect& ngJ,
                        const amrex::IntVect& ngRho, const amrex::IntVect& ngF,
                        const amrex::IntVect& ngG, bool aux_is_nodal);

#ifdef WARPX_USE_FFT
#   ifdef WARPX_DIM_RZ
    void AllocLevelSpectralSolverRZ (amrex::Vector<std::unique_ptr<SpectralSolverRZ>>& spectral_solver,
                                     int lev,
                                     const amrex::BoxArray& realspace_ba,
                                     const amrex::DistributionMapping& dm,
                                     const std::array<amrex::Real,3>& dx);
#   else
    void AllocLevelSpectralSolver (amrex::Vector<std::unique_ptr<SpectralSolver>>& spectral_solver,
                                   int lev,
                                   const amrex::BoxArray& realspace_ba,
                                   const amrex::DistributionMapping& dm,
                                   const std::array<amrex::Real,3>& dx,
                                   bool pml_flag=false);
#   endif
#endif

    //! Author of an input file / simulation setup
    std::string m_authors;

    amrex::Vector<int> istep;      // which step?
    amrex::Vector<int> nsubsteps;  // how many substeps on each level?

    amrex::Vector<amrex::Real> t_new;
    amrex::Vector<amrex::Real> t_old;
    amrex::Vector<amrex::Real> dt;
    static utils::parser::IntervalsParser dt_update_interval; // How often to update the timestep when using adaptive timestepping

    // Particle container
    std::unique_ptr<MultiParticleContainer> mypc;
    std::unique_ptr<MultiDiagnostics> multi_diags;

    // Fluid container
    bool do_fluid_species = false;
    std::unique_ptr<MultiFluidContainer> myfl;

    //
    // Fields: First array for level, second for direction
    //

    // Masks for computing dot product and global moments of fields when using grids that
    // have shared locations across different ranks (e.g., a Yee grid)
    mutable amrex::Vector<std::array< std::unique_ptr<amrex::iMultiFab>,3 > > Efield_dotMask;
    mutable amrex::Vector<std::array< std::unique_ptr<amrex::iMultiFab>,3 > > Bfield_dotMask;
    mutable amrex::Vector<std::array< std::unique_ptr<amrex::iMultiFab>,3 > > Afield_dotMask;
    mutable amrex::Vector<            std::unique_ptr<amrex::iMultiFab>     > phi_dotMask;

    /** EB: for every mesh face flag_info_face contains a:
     *          * 0 if the face needs to be extended
     *          * 1 if the face is large enough to lend area to other faces
     *          * 2 if the face is actually intruded by other face
     * It is initialized in WarpX::MarkCells
     * This is only used for the ECT solver.*/
    amrex::Vector<std::array< std::unique_ptr<amrex::iMultiFab>, 3 > > m_flag_info_face;
    /** EB: for every mesh face face flag_ext_face contains a:
     *          * 1 if the face needs to be extended
     *          * 0 otherwise
     * It is initialized in WarpX::MarkCells and then modified in WarpX::ComputeOneWayExtensions
     * and in WarpX::ComputeEightWaysExtensions
     * This is only used for the ECT solver.*/
    amrex::Vector<std::array< std::unique_ptr<amrex::iMultiFab>, 3 > > m_flag_ext_face;

    /** EB: m_borrowing contains the info about the enlarged cells, i.e. for every enlarged cell it
     * contains the info of which neighbors are being intruded (and the amount of borrowed area).
     * This is only used for the ECT solver.*/
    amrex::Vector<std::array< std::unique_ptr<amrex::LayoutData<FaceInfoBox> >, 3 > > m_borrowing;

    // Copy of the coarse aux
    amrex::Vector<std::unique_ptr<amrex::iMultiFab> > current_buffer_masks;
    amrex::Vector<std::unique_ptr<amrex::iMultiFab> > gather_buffer_masks;

    // PML
    int do_pml = 0;
    int do_silver_mueller = 0;
    int pml_ncell = 10;
    int pml_delta = 10;
    int pml_has_particles = 0;
    int do_pml_j_damping = 0;
    int do_pml_in_domain = 0;
    bool do_similar_dm_pml = true;
    bool do_pml_dive_cleaning; // default set in WarpX.cpp
    bool do_pml_divb_cleaning; // default set in WarpX.cpp
    amrex::Vector<amrex::IntVect> do_pml_Lo;
    amrex::Vector<amrex::IntVect> do_pml_Hi;
    amrex::Vector<std::unique_ptr<PML> > pml;
#if (defined WARPX_DIM_RZ) && (defined WARPX_USE_FFT)
    amrex::Vector<std::unique_ptr<PML_RZ> > pml_rz;
#endif
    amrex::Real v_particle_pml;

    // External fields parameters
    std::unique_ptr<ExternalFieldParams> m_p_ext_field_params;

    amrex::Real moving_window_x = std::numeric_limits<amrex::Real>::max();

    // Plasma injection parameters
    int warpx_do_continuous_injection = 0;
    int num_injected_species = -1;
    amrex::Vector<int> injected_plasma_species;

    // Timestepping parameters
    std::optional<amrex::Real> m_const_dt;
    std::optional<amrex::Real> m_max_dt;

    // Macroscopic properties
    std::unique_ptr<MacroscopicProperties> m_macroscopic_properties;

    // Electrostatic solver
    std::unique_ptr<ElectrostaticSolver> m_electrostatic_solver;

    // Hybrid PIC algorithm parameters
    std::unique_ptr<HybridPICModel> m_hybrid_pic_model;

    // Load balancing
    /** Load balancing intervals that reads the "load_balance_intervals" string int the input file
     * for getting steps at which load balancing is performed */
    utils::parser::IntervalsParser load_balance_intervals;
    /** Collection of LayoutData to keep track of weights used in load balancing
     * routines. Contains timer-based or heuristic-based costs depending on input option */
    amrex::Vector<std::unique_ptr<amrex::LayoutData<amrex::Real> > > costs;
    /** Load balance with 'space filling curve' strategy. */
    int load_balance_with_sfc = 0;
    /** Controls the maximum number of boxes that can be assigned to a rank during
     * load balance via the 'knapsack' strategy; e.g., if there are 4 boxes per rank,
     * `load_balance_knapsack_factor=2` limits the maximum number of boxes that can
     * be assigned to a rank to 8. */
    amrex::Real load_balance_knapsack_factor = amrex::Real(1.24);
    /** Threshold value that controls whether to adopt the proposed distribution
     * mapping during load balancing.  The new distribution mapping is adopted
     * if the ratio of proposed distribution mapping efficiency to current
     * distribution mapping efficiency is larger than the threshold; 'efficiency'
     * here means the average cost per MPI rank.  */
    amrex::Real load_balance_efficiency_ratio_threshold = amrex::Real(1.1);
    /** Current load balance efficiency for each level.  */
    amrex::Vector<amrex::Real> load_balance_efficiency;
    /** Weight factor for cells in `Heuristic` costs update.
     * Default values on GPU are determined from single-GPU tests on Summit.
     * The problem setup for these tests is an empty (i.e. no particles) domain
     * of size 256 by 256 by 256 cells, from which the average time per iteration
     * per cell is computed. */
    amrex::Real costs_heuristic_cells_wt = amrex::Real(0);
    /** Weight factor for particles in `Heuristic` costs update.
     * Default values on GPU are determined from single-GPU tests on Summit.
     * The problem setup for these tests is a high-ppc (27 particles per cell)
     * uniform plasma on a domain of size 128 by 128 by 128, from which the approximate
     * time per iteration per particle is computed. */
    amrex::Real costs_heuristic_particles_wt = amrex::Real(0);

    // Determines timesteps for override sync
    utils::parser::IntervalsParser override_sync_intervals;

    // Other runtime parameters
    int verbose = 1;

    bool use_hybrid_QED = false;

    int max_step   = std::numeric_limits<int>::max();
    amrex::Real stop_time = std::numeric_limits<amrex::Real>::max();

    int regrid_int = -1;

    amrex::Real cfl = amrex::Real(0.999);

    std::string restart_chkfile;

    /** When `true`, write the diagnostics after restart at the time of the restart. */
    bool write_diagnostics_on_restart = false;

    amrex::VisMF::Header::Version plotfile_headerversion  = amrex::VisMF::Header::Version_v1;
    amrex::VisMF::Header::Version slice_plotfile_headerversion  = amrex::VisMF::Header::Version_v1;

    bool use_single_read = true;
    bool use_single_write = true;
    int mffile_nstreams = 4;
    int field_io_nfiles = 1024;
    int particle_io_nfiles = 1024;

    amrex::RealVect fine_tag_lo;
    amrex::RealVect fine_tag_hi;
    //! User-defined parser to define refinement patches
    std::unique_ptr<amrex::Parser> ref_patch_parser;

    bool is_synchronized = true;

    // Synchronization of nodal points
    static constexpr bool sync_nodal_points = true;

    guardCellManager guard_cells;

    // Slice Parameters
    int slice_max_grid_size;
    int slice_plot_int = -1;
    amrex::RealBox slice_realbox;
    amrex::IntVect slice_cr_ratio;

    bool fft_periodic_single_box = false;
    int nox_fft = 16;
    int noy_fft = 16;
    int noz_fft = 16;

    //! Domain decomposition on Level 0
    amrex::IntVect numprocs{0};

    //! particle buffer for scraped particles on the boundaries
    std::unique_ptr<ParticleBoundaryBuffer> m_particle_boundary_buffer;

    // Accelerator lattice elements
    amrex::Vector< std::unique_ptr<AcceleratorLattice> > m_accelerator_lattice;

    //
    // Embedded Boundary
    //

    // Factory for field data
    amrex::Vector<std::unique_ptr<amrex::FabFactory<amrex::FArrayBox> > > m_field_factory;

    [[nodiscard]]
    amrex::FabFactory<amrex::FArrayBox> const& fieldFactory (int lev) const noexcept
    {
        return *m_field_factory[lev];
    }

    /** Stop the simulation at the end of the current step due to a received Unix signal?
     */
    bool m_exit_loop_due_to_interrupt_signal = false;

    /** Stop the simulation at the end of the current step?
     */
    [[nodiscard]]
    bool checkStopSimulation (amrex::Real cur_time);

    /** Print Unused Parameter Warnings after Step 1
     *
     * Instead of waiting for a simulation to end, we already do an early "unused parameter check"
     * after step 1 to inform users early of potential issues with their simulation setup.
     */
    void checkEarlyUnusedParams ();

    /** Perform essential particle house keeping at boundaries
     *
     * Inject, communicate, scrape and sort particles.
     *
     * @param step current step
     * @param cur_time current time
     * @param num_moved number of cells the moving window moved
     */
    void HandleParticlesAtBoundaries (int step, amrex::Real cur_time, int num_moved);

    void ScrapeParticles ();

    /** Update the E and B fields in the explicit em PIC scheme.
     *
     * At the beginning, we have B^{n} and E^{n}.
     * Particles have p^{n} and x^{n}.
     */
    void ExplicitFillBoundaryEBUpdateAux ();

    void PushPSATD ();

#ifdef WARPX_USE_FFT

    /**
     * \brief Forward FFT of E,B on all mesh refinement levels
     */
    void PSATDForwardTransformEB ();

    /**
     * \brief Backward FFT of E,B on all mesh refinement levels,
     *        with field damping in the guard cells (if needed)
     */
    void PSATDBackwardTransformEB ();

    /**
     * \brief Backward FFT of averaged E,B on all mesh refinement levels
     *
     * \param E_avg_fp Vector of three-dimensional arrays (for each level)
     *                 storing the fine patch averaged electric field to be transformed
     * \param B_avg_fp Vector of three-dimensional arrays (for each level)
     *                 storing the fine patch averaged magnetic field to be transformed
     * \param E_avg_cp Vector of three-dimensional arrays (for each level)
     *                 storing the coarse patch averaged electric field to be transformed
     * \param B_avg_cp Vector of three-dimensional arrays (for each level)
     *                 storing the coarse patch averaged magnetic field to be transformed
     */
    void PSATDBackwardTransformEBavg (
        ablastr::fields::MultiLevelVectorField const& E_avg_fp,
        ablastr::fields::MultiLevelVectorField const& B_avg_fp,
        ablastr::fields::MultiLevelVectorField const& E_avg_cp,
        ablastr::fields::MultiLevelVectorField const& B_avg_cp);

    /**
     * \brief Forward FFT of J on all mesh refinement levels,
     *        with k-space filtering (if needed)
     *
     * \param J_fp Vector of three-dimensional arrays (for each level)
     *             storing the fine patch current to be transformed
     * \param J_cp Vector of three-dimensional arrays (for each level)
     *             storing the coarse patch current to be transformed
     * \param[in] apply_kspace_filter Control whether to apply filtering
     *                                (only used in RZ geometry to avoid double filtering)
     */
    void PSATDForwardTransformJ (
        std::string const & J_fp_string,
        std::string const & J_cp_string,
        bool apply_kspace_filter=true);

    /**
     * \brief Backward FFT of J on all mesh refinement levels
     *
     * \param J_fp Vector of three-dimensional arrays (for each level)
     *             storing the fine patch current to be transformed
     * \param J_cp Vector of three-dimensional arrays (for each level)
     *             storing the coarse patch current to be transformed
     */
    void PSATDBackwardTransformJ (
        std::string const & J_fp_string,
        std::string const & J_cp_string);

    /**
     * \brief Forward FFT of rho on all mesh refinement levels,
     *        with k-space filtering (if needed)
     *
     * \param charge_fp Vector (for each level) storing the fine patch charge to be transformed
     * \param charge_cp Vector (for each level) storing the coarse patch charge to be transformed
     * \param[in] icomp index of fourth component (0 for rho_old, 1 for rho_new)
     * \param[in] dcomp index of spectral component (0 for rho_old, 1 for rho_new)
     * \param[in] apply_kspace_filter Control whether to apply filtering
     *                                (only used in RZ geometry to avoid double filtering)
     */
    void PSATDForwardTransformRho (
        std::string const & charge_fp_string,
        std::string const & charge_cp_string,
        int icomp, int dcomp, bool apply_kspace_filter=true);

    /**
     * \brief Copy rho_new to rho_old in spectral space (when rho is linear in time)
     */
    void PSATDMoveRhoNewToRhoOld ();

    /**
     * \brief Copy J_new to J_old in spectral space (when J is linear in time)
     */
    void PSATDMoveJNewToJOld ();

    /**
     * \brief Forward FFT of F on all mesh refinement levels
     */
    void PSATDForwardTransformF ();

    /**
     * \brief Backward FFT of F on all mesh refinement levels
     */
    void PSATDBackwardTransformF ();

    /**
     * \brief Forward FFT of G on all mesh refinement levels
     */
    void PSATDForwardTransformG ();

    /**
     * \brief Backward FFT of G on all mesh refinement levels
     */
    void PSATDBackwardTransformG ();

    /**
     * \brief Correct current in Fourier space so that the continuity equation is satisfied
     */
    void PSATDCurrentCorrection ();

    /**
     * \brief Vay deposition in Fourier space (https://doi.org/10.1016/j.jcp.2013.03.010)
     */
    void PSATDVayDeposition ();

    /**
     * \brief Update all necessary fields in spectral space
     */
    void PSATDPushSpectralFields ();

    /**
     * \brief Scale averaged E,B fields to account for time integration
     *
     * \param[in] scale_factor scalar to multiply each field component by
     */
    void PSATDScaleAverageFields (amrex::Real scale_factor);

    /**
     * \brief Set averaged E,B fields to zero before new iteration
     */
    void PSATDEraseAverageFields ();

#   ifdef WARPX_DIM_RZ
        amrex::Vector<std::unique_ptr<SpectralSolverRZ>> spectral_solver_fp;
        amrex::Vector<std::unique_ptr<SpectralSolverRZ>> spectral_solver_cp;
#   else
        amrex::Vector<std::unique_ptr<SpectralSolver>> spectral_solver_fp;
        amrex::Vector<std::unique_ptr<SpectralSolver>> spectral_solver_cp;
#   endif

#endif

    amrex::Vector<std::unique_ptr<FiniteDifferenceSolver>> m_fdtd_solver_fp;
    amrex::Vector<std::unique_ptr<FiniteDifferenceSolver>> m_fdtd_solver_cp;

    // implicit solver object
    std::unique_ptr<ImplicitSolver> m_implicit_solver;

};

#endif<|MERGE_RESOLUTION|>--- conflicted
+++ resolved
@@ -152,14 +152,10 @@
     [[nodiscard]] HybridPICModel * get_pointer_HybridPICModel () const { return m_hybrid_pic_model.get(); }
     MultiDiagnostics& GetMultiDiags () {return *multi_diags;}
 #ifdef AMREX_USE_EB
-<<<<<<< HEAD
-    amrex::Vector<std::unique_ptr<amrex::MultiFab> > const& GetDistanceToEB () const {return m_distance_to_eb;}
-=======
-    ablastr::fields::MultiLevelScalarField GetDistanceToEB () {
+    ablastr::fields::ConstMultiLevelScalarField GetDistanceToEB () const {
         using warpx::fields::FieldType;
         return m_fields.get_mr_levels(FieldType::distance_to_eb, finestLevel());
     }
->>>>>>> 09f9e8ba
 #endif
     ParticleBoundaryBuffer& GetParticleBoundaryBuffer () { return *m_particle_boundary_buffer; }
 
