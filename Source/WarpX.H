--- conflicted
+++ resolved
@@ -1155,15 +1155,12 @@
 
 public:
     void InitEB ();
-<<<<<<< HEAD
     /**
     * \brief Compute the length of the mesh edges. Here the length is a value in [0, 1].
     *        An edge of length 0 is fully covered.
     */
-=======
 
 public:
->>>>>>> 9a4f5bd6
     void ComputeEdgeLengths ();
     /**
     * \brief Compute the area of the mesh faces. Here the area is a value in [0, 1].
