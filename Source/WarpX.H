#ifndef WARPX_H_
#define WARPX_H_

#include "WarpXDtType.H"
#include <MultiParticleContainer.H>
#include <PML.H>
#include <BackTransformedDiagnostic.H>
#include <BilinearFilter.H>
#include <NCIGodfreyFilter.H>

#ifdef WARPX_USE_PSATD
#   include <SpectralSolver.H>
#endif
#ifdef WARPX_USE_PSATD_HYBRID
#   include <PicsarHybridFFTData.H>
#endif

#include <AMReX_AmrCore.H>
#include <AMReX_BLProfiler.H>
#include <AMReX_Print.H>
#include <AMReX_RealVect.H>
#include <AMReX_iMultiFab.H>
#include <AMReX_VisMF.H>
#include <AMReX_LayoutData.H>
#include <AMReX_Interpolater.H>
#include <AMReX_FillPatchUtil.H>
#include <WarpXParserWrapper.H>

#ifdef _OPENMP
#   include <omp.h>
#endif

#ifdef WARPX_USE_OPENPMD
#include <WarpXOpenPMD.H>
#endif

#include <iostream>
#include <memory>
#include <array>

#if defined(BL_USE_SENSEI_INSITU)
namespace amrex {
class AmrMeshInSituBridge;
}
#endif

enum struct PatchType : int
{
    fine,
    coarse
};

class WarpX
    : public amrex::AmrCore
{
public:

    friend class PML;

    static WarpX& GetInstance ();
    static void ResetInstance ();

    WarpX ();
    ~WarpX ();

    static std::string Version ();
    static std::string PicsarVersion ();

    int Verbose () const { return verbose; }


    void InitData ();

    void Evolve (int numsteps = -1);

    MultiParticleContainer& GetPartContainer () { return *mypc; }

    static void shiftMF (amrex::MultiFab& mf, const amrex::Geometry& geom,
                         int num_shift, int dir, amrex::Real external_field=0.0,
                         bool useparser = false,
                         ParserWrapper *field_parser=nullptr);

    static void GotoNextLine (std::istream& is);

<<<<<<< HEAD
    // External fields
    static amrex::Vector<amrex::Real> B_external;
    //static amrex::Vector<amrex::Real> v_galilean; //= {0.,0.,0.,}; //oshapoval
=======
    // External fields added to particle fields.
    static amrex::Vector<amrex::Real> B_external_particle;
    static amrex::Vector<amrex::Real> E_external_particle;

    // Initial field on the grid.
    static amrex::Vector<amrex::Real> E_external_grid;
    static amrex::Vector<amrex::Real> B_external_grid;

    // Initialization Type for External E and B
    static std::string B_ext_grid_s;
    static std::string E_ext_grid_s;

    // Parser for B_external on the grid
    static std::string str_Bx_ext_grid_function;
    static std::string str_By_ext_grid_function;
    static std::string str_Bz_ext_grid_function;
    // Parser for E_external on the grid
    static std::string str_Ex_ext_grid_function;
    static std::string str_Ey_ext_grid_function;
    static std::string str_Ez_ext_grid_function;

    // ParserWrapper for B_external on the grid
    std::unique_ptr<ParserWrapper> Bxfield_parser;
    std::unique_ptr<ParserWrapper> Byfield_parser;
    std::unique_ptr<ParserWrapper> Bzfield_parser;
    // ParserWrapper for E_external on the grid
    std::unique_ptr<ParserWrapper> Exfield_parser;
    std::unique_ptr<ParserWrapper> Eyfield_parser;
    std::unique_ptr<ParserWrapper> Ezfield_parser;
>>>>>>> 6064a326

    // Algorithms
    static long current_deposition_algo;
    static long charge_deposition_algo;
    static long field_gathering_algo;
    static long particle_pusher_algo;
    static int maxwell_fdtd_solver_id;

    // Interpolation order
    static long nox;
    static long noy;
    static long noz;

    // Number of modes for the RZ multimode version
    static long n_rz_azimuthal_modes;
    static long ncomps;

    static bool use_fdtd_nci_corr;
    static int  l_lower_order_in_v;

    static bool use_filter;
    static bool serialize_ics;

    // Back transformation diagnostic
    static bool do_back_transformed_diagnostics;
    static std::string lab_data_directory;
    static int  num_snapshots_lab;
    static amrex::Real dt_snapshots_lab;
    static bool do_back_transformed_fields;
    static bool do_back_transformed_particles;

    // Boosted frame parameters
    static amrex::Real gamma_boost;
    static amrex::Real beta_boost;
    static amrex::Vector<int> boost_direction;
    static amrex::Real zmax_plasma_to_compute_max_step;
    static int do_compute_max_step_from_zmax;

    static bool do_dynamic_scheduling;
    static bool refine_plasma;

    static int sort_int;

    static int do_subcycling;

    // buffers
    static int n_field_gather_buffer;       //! in number of cells from the edge (identical for each dimension)
    static int n_current_deposition_buffer; //! in number of cells from the edge (identical for each dimension)

    // do nodal
    static int do_nodal;

    const amrex::MultiFab& getcurrent (int lev, int direction) {return *current_fp[lev][direction];}
    const amrex::MultiFab& getEfield  (int lev, int direction) {return *Efield_aux[lev][direction];}
    const amrex::MultiFab& getBfield  (int lev, int direction) {return *Bfield_aux[lev][direction];}

    const amrex::MultiFab& getcurrent_cp (int lev, int direction) {return *current_cp[lev][direction];}
    const amrex::MultiFab& getEfield_cp  (int lev, int direction) {return  *Efield_cp[lev][direction];}
    const amrex::MultiFab& getBfield_cp  (int lev, int direction) {return  *Bfield_cp[lev][direction];}

    const amrex::MultiFab& getcurrent_fp (int lev, int direction) {return *current_fp[lev][direction];}
    const amrex::MultiFab& getEfield_fp  (int lev, int direction) {return *Efield_fp[lev][direction];}
    const amrex::MultiFab& getBfield_fp  (int lev, int direction) {return *Bfield_fp[lev][direction];}

    static amrex::MultiFab* getCosts (int lev) {
        if (m_instance) {
            return m_instance->costs[lev].get();
        } else {
            return nullptr;
        }
    }

    static amrex::IntVect filter_npass_each_dir;
    BilinearFilter bilinear_filter;
    amrex::Vector< std::unique_ptr<NCIGodfreyFilter> > nci_godfrey_filter_exeybz;
    amrex::Vector< std::unique_ptr<NCIGodfreyFilter> > nci_godfrey_filter_bxbyez;

    static int num_mirrors;
    amrex::Vector<amrex::Real> mirror_z;
    amrex::Vector<amrex::Real> mirror_z_width;
    amrex::Vector<int> mirror_z_npoints;

    void applyMirrors(amrex::Real time);

    void ComputeDt ();
    // Compute max_step automatically for simulations in a boosted frame.
    void computeMaxStepBoostAccelerator(const amrex::Geometry& geom);
    int  MoveWindow (bool move_j);
    void UpdatePlasmaInjectionPosition (amrex::Real dt);

    void ResetProbDomain (const amrex::RealBox& rb);

    void EvolveE (         amrex::Real dt);
    void EvolveE (int lev, amrex::Real dt);
    void EvolveB (         amrex::Real dt);
    void EvolveB (int lev, amrex::Real dt);
    void EvolveF (         amrex::Real dt, DtType dt_type);
    void EvolveF (int lev, amrex::Real dt, DtType dt_type);
    void EvolveB (int lev, PatchType patch_type, amrex::Real dt);
    void EvolveE (int lev, PatchType patch_type, amrex::Real dt);
    void EvolveF (int lev, PatchType patch_type, amrex::Real dt, DtType dt_type);

#ifdef WARPX_DIM_RZ
    void ApplyInverseVolumeScalingToCurrentDensity(amrex::MultiFab* Jx,
                                                   amrex::MultiFab* Jy,
                                                   amrex::MultiFab* Jz,
                                                   int lev);

    void ApplyInverseVolumeScalingToChargeDensity(amrex::MultiFab* Rho,
                                                  int lev);
#endif

    void DampPML ();
    void DampPML (int lev);
    void DampPML (int lev, PatchType patch_type);

    void DampJPML ();
    void DampJPML (int lev);
    void DampJPML (int lev, PatchType patch_type);

    void CopyJPML ();

    PML* GetPML (int lev);

    void PushParticlesandDepose (int lev, amrex::Real cur_time, DtType a_dt_type=DtType::Full);
    void PushParticlesandDepose (         amrex::Real cur_time);

    // This function does aux(lev) = fp(lev) + I(aux(lev-1)-cp(lev)).
    // Caller must make sure fp and cp have ghost cells filled.
    void UpdateAuxilaryData ();
    void UpdateAuxilaryDataStagToNodal ();
    void UpdateAuxilaryDataSameType ();

    // Fill boundary cells including coarse/fine boundaries
    void FillBoundaryB ();
    void FillBoundaryE ();
    void FillBoundaryF ();
    void FillBoundaryE (int lev);
    void FillBoundaryB (int lev);
    void FillBoundaryF (int lev);

    void SyncCurrent ();
    void SyncRho ();


    int getistep (int lev) const {return istep[lev];}
    void setistep (int lev, int ii) {istep[lev] = ii;}
    amrex::Real gett_new (int lev) const {return t_new[lev];}
    void sett_new (int lev, amrex::Real time) {t_new[lev] = time;}
    amrex::Real getdt (int lev) const {return dt[lev];}

    int maxStep () const {return max_step;}
    amrex::Real stopTime () const {return stop_time;}

    int checkInt () const {return check_int;}
    int plotInt () const {return plot_int;}

    void WriteCheckPointFile () const;
    void WritePlotFile () const;
    void UpdateInSitu () const;
    void AverageAndPackFields( amrex::Vector<std::string>& varnames,
        amrex::Vector<amrex::MultiFab>& mf_avg, const int ngrow) const;

    void WritePlotFileES(const amrex::Vector<std::unique_ptr<amrex::MultiFab> >& rho,
                         const amrex::Vector<std::unique_ptr<amrex::MultiFab> >& phi,
                         const amrex::Vector<std::array<std::unique_ptr<amrex::MultiFab>, 3> >& E);

    static std::array<amrex::Real,3> CellSize (int lev);
    static amrex::RealBox getRealBox(const amrex::Box& bx, int lev);
    static std::array<amrex::Real,3> LowerCorner (const amrex::Box& bx, int lev);
    static std::array<amrex::Real,3> UpperCorner (const amrex::Box& bx, int lev);
    // Returns the locations of the lower corner of the box, shifted up
    // a half cell if cell centered.
    static std::array<amrex::Real,3> LowerCornerWithCentering (const amrex::Box& bx, int lev);

    static amrex::IntVect RefRatio (int lev);

    static const amrex::iMultiFab* CurrentBufferMasks (int lev);
    static const amrex::iMultiFab* GatherBufferMasks (int lev);

    static amrex::IntVect Bx_nodal_flag;
    static amrex::IntVect By_nodal_flag;
    static amrex::IntVect Bz_nodal_flag;

    static amrex::IntVect Ex_nodal_flag;
    static amrex::IntVect Ey_nodal_flag;
    static amrex::IntVect Ez_nodal_flag;

    static amrex::IntVect jx_nodal_flag;
    static amrex::IntVect jy_nodal_flag;
    static amrex::IntVect jz_nodal_flag;

    static int do_moving_window;
    static int moving_window_dir;
    static amrex::Real moving_window_v;

    // slice generation //
    void InitializeSliceMultiFabs ();
    void SliceGenerationForDiagnostics ();
    void WriteSlicePlotFile () const;
    void ClearSliceMultiFabs ();
    static int num_slice_snapshots_lab;
    static amrex::Real dt_slice_snapshots_lab;
    static amrex::Real particle_slice_width_lab;
    amrex::RealBox getSliceRealBox() const {return slice_realbox;}

    // these should be private, but can't due to Cuda limitations
    static void ComputeDivB (amrex::MultiFab& divB, int dcomp,
                             const std::array<const amrex::MultiFab*, 3>& B,
                             const std::array<amrex::Real,3>& dx);

    static void ComputeDivB (amrex::MultiFab& divB, int dcomp,
                             const std::array<const amrex::MultiFab*, 3>& B,
                             const std::array<amrex::Real,3>& dx, int ngrow);

    static void ComputeDivE (amrex::MultiFab& divE, int dcomp,
                             const std::array<const amrex::MultiFab*, 3>& B,
                             const std::array<amrex::Real,3>& dx);

    static void ComputeDivE (amrex::MultiFab& divE, int dcomp,
                             const std::array<const amrex::MultiFab*, 3>& B,
                             const std::array<amrex::Real,3>& dx, int ngrow);


    void InitSpaceChargeField (WarpXParticleContainer& pc);
    void computePhi (const amrex::Vector<std::unique_ptr<amrex::MultiFab> >& rho,
                     amrex::Vector<std::unique_ptr<amrex::MultiFab> >& phi,
                     std::array<amrex::Real, 3> const beta = {{0,0,0}},
                     amrex::Real const required_precision=1.e-11 ) const;
    void computeE (amrex::Vector<std::array<std::unique_ptr<amrex::MultiFab>, 3> >& E,
                   const amrex::Vector<std::unique_ptr<amrex::MultiFab> >& phi,
                   std::array<amrex::Real, 3> const beta = {{0,0,0}} ) const;
    void computeB (amrex::Vector<std::array<std::unique_ptr<amrex::MultiFab>, 3> >& B,
                   const amrex::Vector<std::unique_ptr<amrex::MultiFab> >& phi,
                   std::array<amrex::Real, 3> const beta = {{0,0,0}} ) const;

    /**
     * \brief
     * This function initializes the E and B fields on each level
     * using the parser and the user-defined function for the external fields.
     * The subroutine will parse the x_/y_z_external_grid_function and
     * then, the B or E multifab is initialized based on the (x,y,z) position
     * on the staggered yee-grid or cell-centered grid.
     */
    void InitializeExternalFieldsOnGridUsingParser (
         amrex::MultiFab *mfx, amrex::MultiFab *mfy, amrex::MultiFab *mfz,
         ParserWrapper *xfield_parser, ParserWrapper *yfield_parser,
         ParserWrapper *zfield_parser, amrex::IntVect x_nodal_flag,
         amrex::IntVect y_nodal_flag, amrex::IntVect z_nodal_flag,
         const int lev);

protected:

    /**
     * \brief
     *  This function initializes E, B, rho, and F, at all the levels
     *  of the multifab. rho and F are initialized with 0.
     *  The E and B fields are initialized using user-defined inputs.
     *  The initialization type is set using "B_ext_grid_init_style"
     *  and "E_ext_grid_init_style". The initialization style is set to "default"
     *  if not explicitly defined by the user, and the E and B fields are
     *  initialized with E_external_grid and B_external_grid, respectively, each with
     *  a default value of 0.
     *  If the initialization type for the E and B field is "constant",
     *  then, the E and B fields at all the levels are initialized with
     *  user-defined values for E_external_grid and B_external_grid.
     *  If the initialization type for B-field is set to
     *  "parse_B_ext_grid_function", then, the parser is used to read
     *  Bx_external_grid_function(x,y,z), By_external_grid_function(x,y,z),
     *  and Bz_external_grid_function(x,y,z).
     *  Similarly, if the E-field initialization type is set to
     *  "parse_E_ext_grid_function", then, the parser is used to read
     *  Ex_external_grid_function(x,y,z), Ey_external_grid_function(x,y,z),
     *  and Ex_external_grid_function(x,y,z). The parser for the E and B
     *  initialization assumes that the function has three independent
     *  variables, at max, namely, x, y, z. However, any number of constants
     *  can be used in the function used to define the E and B fields on the grid.
     */
    void InitLevelData (int lev, amrex::Real time);

    //! Tagging cells for refinement
    virtual void ErrorEst (int lev, amrex::TagBoxArray& tags, amrex::Real time, int /*ngrow*/) final;

    //! Make a new level from scratch using provided BoxArray and
    //! DistributionMapping.  Only used during initialization.  Called
    //! by AmrCoreInitFromScratch.
    virtual void MakeNewLevelFromScratch (int lev, amrex::Real time, const amrex::BoxArray& ba,
                                          const amrex::DistributionMapping& dm) final;

    //! Make a new level using provided BoxArray and
    //! DistributionMapping and fill with interpolated coarse level
    //! data.  Called by AmrCore::regrid.
    virtual void MakeNewLevelFromCoarse (int lev, amrex::Real time, const amrex::BoxArray& ba,
                                         const amrex::DistributionMapping& dm) final
        { amrex::Abort("MakeNewLevelFromCoarse: To be implemented"); }

    //! Remake an existing level using provided BoxArray and
    //! DistributionMapping and fill with existing fine and coarse
    //! data.  Called by AmrCore::regrid.
    virtual void RemakeLevel (int lev, amrex::Real time, const amrex::BoxArray& ba,
                              const amrex::DistributionMapping& dm) final;

    //! Delete level data.  Called by AmrCore::regrid.
    virtual void ClearLevel (int lev) final;

private:

    // Singleton is used when the code is run from python
    static WarpX* m_instance;

    ///
    /// Advance the simulation by numsteps steps, electromagnetic case.
    ///
    void EvolveEM(int numsteps);

    void FillBoundaryB (int lev, PatchType patch_type);
    void FillBoundaryE (int lev, PatchType patch_type);
    void FillBoundaryF (int lev, PatchType patch_type);

    void OneStep_nosub (amrex::Real t);
    void OneStep_sub1 (amrex::Real t);

    void RestrictCurrentFromFineToCoarsePatch (int lev);
    void AddCurrentFromFineLevelandSumBoundary (int lev);
    void StoreCurrent (int lev);
    void RestoreCurrent (int lev);
    void ApplyFilterandSumBoundaryJ (int lev, PatchType patch_type);
    void NodalSyncJ (int lev, PatchType patch_type);

    void RestrictRhoFromFineToCoarsePatch (int lev);
    void ApplyFilterandSumBoundaryRho (int lev, PatchType patch_type, int icomp, int ncomp);
    void AddRhoFromFineLevelandSumBoundary (int lev, int icomp, int ncomp);
    void NodalSyncRho (int lev, PatchType patch_type, int icomp, int ncomp);

#ifdef WARPX_DO_ELECTROSTATIC
    ///
    /// Advance the simulation by numsteps steps, electrostatic case.
    ///
    void EvolveES(int numsteps);

    //
    // This stuff is needed by the nodal multigrid solver when running in
    // electrostatic mode.
    //
    void zeroOutBoundary(amrex::MultiFab& input_data, amrex::MultiFab& bndry_data,
                         const amrex::FabArray<amrex::BaseFab<int> >& mask) const;

    void fixRHSForSolve(amrex::Vector<std::unique_ptr<amrex::MultiFab> >& rhs,
                        const amrex::Vector<std::unique_ptr<amrex::FabArray<amrex::BaseFab<int> > > >& masks) const ;

    void getLevelMasks(amrex::Vector<std::unique_ptr<amrex::FabArray<amrex::BaseFab<int> > > >& masks,
                       const int nnodes = 1);

    // used to zero out fine level data on points shared with the coarse grid
    // in electrostatic mode
    amrex::Vector<std::unique_ptr<amrex::FabArray<amrex::BaseFab<int> > > > masks;

    // used to gather the field from the coarse level in electrostatic mode.
    amrex::Vector<std::unique_ptr<amrex::FabArray<amrex::BaseFab<int> > > > gather_masks;
#endif // WARPX_DO_ELECTROSTATIC

    void ReadParameters ();

    void InitFromScratch ();

    void AllocLevelData (int lev, const amrex::BoxArray& new_grids,
                         const amrex::DistributionMapping& new_dmap);

    void InitFromCheckpoint ();
    void PostRestart ();

    void InitPML ();
    void ComputePMLFactors ();

    void InitFilter ();

    void InitDiagnostics ();

    void InitNCICorrector ();

    void WriteWarpXHeader(const std::string& name) const;
    void WriteJobInfo (const std::string& dir) const;

    std::unique_ptr<amrex::MultiFab> GetCellCenteredData();

    std::array<std::unique_ptr<amrex::MultiFab>, 3> getInterpolatedE(int lev) const;

    std::array<std::unique_ptr<amrex::MultiFab>, 3> getInterpolatedB(int lev) const;

    void ExchangeWithPmlB (int lev);
    void ExchangeWithPmlE (int lev);
    void ExchangeWithPmlF (int lev);

    void LoadBalance ();

    void BuildBufferMasks ();
    const amrex::iMultiFab* getCurrentBufferMasks (int lev) const {
        return current_buffer_masks[lev].get();
    }
    const amrex::iMultiFab* getGatherBufferMasks (int lev) const {
        return gather_buffer_masks[lev].get();
    }

    void AllocLevelMFs (int lev, const amrex::BoxArray& ba, const amrex::DistributionMapping& dm,
                        const amrex::IntVect& ngE, const amrex::IntVect& ngJ,
                        const amrex::IntVect& ngRho, int ngF);

    amrex::Vector<int> istep;      // which step?
    amrex::Vector<int> nsubsteps;  // how many substeps on each level?

    amrex::Vector<amrex::Real> t_new;
    amrex::Vector<amrex::Real> t_old;
    amrex::Vector<amrex::Real> dt;

    // Particle container
    std::unique_ptr<MultiParticleContainer> mypc;

    // Boosted Frame Diagnostics
    std::unique_ptr<BackTransformedDiagnostic> myBFD;

    //
    // Fields: First array for level, second for direction
    //

    // Full solution
    amrex::Vector<std::array< std::unique_ptr<amrex::MultiFab>, 3 > > Efield_aux;
    amrex::Vector<std::array< std::unique_ptr<amrex::MultiFab>, 3 > > Bfield_aux;
    amrex::Vector<std::array< std::unique_ptr<amrex::MultiFab>, 3 > > Efield_avg_aux; //oshapoval
    amrex::Vector<std::array< std::unique_ptr<amrex::MultiFab>, 3 > > Bfield_avg_aux; //oshapoval

    // Fine patch
    amrex::Vector<            std::unique_ptr<amrex::MultiFab>      > F_fp;
    amrex::Vector<            std::unique_ptr<amrex::MultiFab>      > rho_fp;
    amrex::Vector<std::array< std::unique_ptr<amrex::MultiFab>, 3 > > current_fp;
    amrex::Vector<std::array< std::unique_ptr<amrex::MultiFab>, 3 > > Efield_fp;
    amrex::Vector<std::array< std::unique_ptr<amrex::MultiFab>, 3 > > Bfield_fp;
    amrex::Vector<std::array< std::unique_ptr<amrex::MultiFab>, 3 > > Efield_avg_fp; //oshapoval
    amrex::Vector<std::array< std::unique_ptr<amrex::MultiFab>, 3 > > Bfield_avg_fp; //oshapoval
    // store fine patch
    amrex::Vector<std::array< std::unique_ptr<amrex::MultiFab>, 3 > > current_store;

    // Coarse patch
    amrex::Vector<            std::unique_ptr<amrex::MultiFab>      > F_cp;
    amrex::Vector<            std::unique_ptr<amrex::MultiFab>      > rho_cp;
    amrex::Vector<std::array< std::unique_ptr<amrex::MultiFab>, 3 > > current_cp;
    amrex::Vector<std::array< std::unique_ptr<amrex::MultiFab>, 3 > > Efield_cp;
    amrex::Vector<std::array< std::unique_ptr<amrex::MultiFab>, 3 > > Bfield_cp;
    amrex::Vector<std::array< std::unique_ptr<amrex::MultiFab>, 3 > > Efield_avg_cp;//oshapoval
    amrex::Vector<std::array< std::unique_ptr<amrex::MultiFab>, 3 > > Bfield_avg_cp;//oshapoval

    // Copy of the coarse aux
    amrex::Vector<std::array<std::unique_ptr<amrex::MultiFab>, 3 > > Efield_cax;
    amrex::Vector<std::array<std::unique_ptr<amrex::MultiFab>, 3 > > Bfield_cax;
    amrex::Vector<std::unique_ptr<amrex::iMultiFab> > current_buffer_masks;
    amrex::Vector<std::unique_ptr<amrex::iMultiFab> > gather_buffer_masks;

    // If charge/current deposition buffers are used
    amrex::Vector<std::array< std::unique_ptr<amrex::MultiFab>, 3 > > current_buf;
    amrex::Vector<std::unique_ptr<amrex::MultiFab> > charge_buf;

    // div E cleaning
    int do_dive_cleaning = 0;

    // PML
    int do_pml = 1;
    int pml_ncell = 10;
    int pml_delta = 10;
    int pml_has_particles = 0;
    int do_pml_j_damping = 0;
    int do_pml_in_domain = 0;
    amrex::IntVect do_pml_Lo = amrex::IntVect::TheUnitVector();
    amrex::IntVect do_pml_Hi = amrex::IntVect::TheUnitVector();
    amrex::Vector<std::unique_ptr<PML> > pml;

    amrex::Real moving_window_x = std::numeric_limits<amrex::Real>::max();
    amrex::Real current_injection_position = 0;

    // Plasma injection parameters
    int warpx_do_continuous_injection = 0;
    int num_injected_species = -1;
    amrex::Vector<int> injected_plasma_species;

    int do_electrostatic = 0;
    int n_buffer = 4;
    amrex::Real const_dt = 0.5e-11;

    int load_balance_int = -1;
    amrex::Vector<std::unique_ptr<amrex::MultiFab> > costs;
    int load_balance_with_sfc = 0;
    amrex::Real load_balance_knapsack_factor = 1.24;

    // Override sync every ? steps
    int override_sync_int = 1;

    // Other runtime parameters
    int verbose = 1;

    int max_step   = std::numeric_limits<int>::max();
    amrex::Real stop_time = std::numeric_limits<amrex::Real>::max();

    int regrid_int = -1;

    amrex::Real cfl = 0.7;

    std::string restart_chkfile;

    std::string check_file {"checkpoints/chk"};
    std::string plot_file {"diags/plotfiles/plt"};
    std::string slice_plot_file {"diags/slice_plotfiles/plt"};
    int check_int = -1;
    int plot_int = -1;

    std::string openpmd_backend {"bp"};
#ifdef WARPX_USE_OPENPMD
    bool dump_plotfiles = false;
    bool dump_openpmd = true;
    bool openpmd_tspf = true; // one file per timestep
  //bool openpmd_tspf = false; // one file all timesteps
    WarpXOpenPMDPlot* m_OpenPMDPlotWriter = nullptr;

#else
    bool dump_plotfiles = true;
    bool dump_openpmd = false;
#endif
    bool plot_rho           = false;
    bool plot_costs         = true;
    bool plot_finepatch     = false;
    bool plot_crsepatch     = false;
    bool plot_raw_fields    = false;
    bool plot_raw_fields_guards = false;
    amrex::Vector<std::string> fields_to_plot;
    int plot_coarsening_ratio = 1;

    amrex::VisMF::Header::Version checkpoint_headerversion = amrex::VisMF::Header::NoFabHeader_v1;
    amrex::VisMF::Header::Version plotfile_headerversion  = amrex::VisMF::Header::Version_v1;
    amrex::VisMF::Header::Version slice_plotfile_headerversion  = amrex::VisMF::Header::Version_v1;

    bool use_single_read = true;
    bool use_single_write = true;
    int mffile_nstreams = 4;
    int field_io_nfiles = 1024;
    int particle_io_nfiles = 1024;

    amrex::RealVect fine_tag_lo;
    amrex::RealVect fine_tag_hi;

    bool is_synchronized = true;

    //Slice Parameters
    int slice_max_grid_size;
    int slice_plot_int = -1;
    amrex::RealBox slice_realbox;
    amrex::IntVect slice_cr_ratio;
    amrex::Vector<            std::unique_ptr<amrex::MultiFab>      > F_slice;
    amrex::Vector<            std::unique_ptr<amrex::MultiFab>      > rho_slice;
    amrex::Vector<std::array< std::unique_ptr<amrex::MultiFab>, 3 > > current_slice;
    amrex::Vector<std::array< std::unique_ptr<amrex::MultiFab>, 3 > > Efield_slice;
    amrex::Vector<std::array< std::unique_ptr<amrex::MultiFab>, 3 > > Bfield_slice;

#ifdef WARPX_USE_PSATD_HYBRID
    // Store fields in real space on the dual grid (i.e. the grid for the FFT push of the fields)
    // This includes data for the FFT guard cells (between FFT groups)
    amrex::Vector<std::array< std::unique_ptr<amrex::MultiFab>, 3 > > Efield_fp_fft;
    amrex::Vector<std::array< std::unique_ptr<amrex::MultiFab>, 3 > > Bfield_fp_fft;
    amrex::Vector<std::array< std::unique_ptr<amrex::MultiFab>, 3 > > current_fp_fft;
    amrex::Vector<            std::unique_ptr<amrex::MultiFab>      > rho_fp_fft;

    amrex::Vector<std::array< std::unique_ptr<amrex::MultiFab>, 3 > > Efield_cp_fft;
    amrex::Vector<std::array< std::unique_ptr<amrex::MultiFab>, 3 > > Bfield_cp_fft;
    amrex::Vector<std::array< std::unique_ptr<amrex::MultiFab>, 3 > > current_cp_fft;
    amrex::Vector<            std::unique_ptr<amrex::MultiFab>      > rho_cp_fft;
#endif


amrex::Vector<amrex::Real> v_galilean = {0.,0.,0.};

#ifdef WARPX_USE_PSATD
private:
    void EvolvePSATD (int numsteps);
    void PushPSATD (amrex::Real dt);
    void PushPSATD_localFFT (int lev, amrex::Real dt);

    bool fft_hybrid_mpi_decomposition = false;
    int ngroups_fft = 4;
    int fftw_plan_measure = 1;
    int nox_fft = 16;
    int noy_fft = 16;
    int noz_fft = 16;

    amrex::Vector<std::unique_ptr<SpectralSolver>> spectral_solver_fp;
    amrex::Vector<std::unique_ptr<SpectralSolver>> spectral_solver_cp;
#endif

#ifdef WARPX_USE_PSATD_HYBRID
private:
    amrex::Vector<std::unique_ptr<amrex::LayoutData<FFTData> > > dataptr_fp_fft;
    amrex::Vector<std::unique_ptr<amrex::LayoutData<FFTData> > > dataptr_cp_fft;

  // Domain decomposition containing the valid part of the dual grids (i.e. without FFT guard cells)
    amrex::Vector<amrex::BoxArray> ba_valid_fp_fft;
    amrex::Vector<amrex::BoxArray> ba_valid_cp_fft;

    amrex::Vector<amrex::Box> domain_fp_fft;  //  "global" domain for the group this process belongs to
    amrex::Vector<amrex::Box> domain_cp_fft;

    amrex::Vector<MPI_Comm> comm_fft;
    amrex::Vector<int>      color_fft;

    void AllocLevelDataFFT (int lev);
    void InitLevelDataFFT (int lev, amrex::Real time);

    void InitFFTComm (int lev);
    void FFTDomainDecomposition (int lev, amrex::BoxArray& ba_fft, amrex::DistributionMapping& dm_fft,
                                 amrex::BoxArray& ba_valid, amrex::Box& domain_fft,
                                 const amrex::Box& domain);
    void InitFFTDataPlan (int lev);
    void FreeFFT (int lev);
    void PushPSATD_hybridFFT (int lev, amrex::Real dt);
#endif

#if defined(BL_USE_SENSEI_INSITU)
    amrex::AmrMeshInSituBridge *insitu_bridge;
#endif
    int insitu_int;
    int insitu_start;
    std::string insitu_config;
    int insitu_pin_mesh;
};


#endif<|MERGE_RESOLUTION|>--- conflicted
+++ resolved
@@ -82,11 +82,6 @@
 
     static void GotoNextLine (std::istream& is);
 
-<<<<<<< HEAD
-    // External fields
-    static amrex::Vector<amrex::Real> B_external;
-    //static amrex::Vector<amrex::Real> v_galilean; //= {0.,0.,0.,}; //oshapoval
-=======
     // External fields added to particle fields.
     static amrex::Vector<amrex::Real> B_external_particle;
     static amrex::Vector<amrex::Real> E_external_particle;
@@ -116,7 +111,6 @@
     std::unique_ptr<ParserWrapper> Exfield_parser;
     std::unique_ptr<ParserWrapper> Eyfield_parser;
     std::unique_ptr<ParserWrapper> Ezfield_parser;
->>>>>>> 6064a326
 
     // Algorithms
     static long current_deposition_algo;
