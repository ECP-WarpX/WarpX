/* Copyright 2016-2020 Andrew Myers, Ann Almgren, Aurore Blelly
 *                     Axel Huebl, Burlen Loring, David Grote
 *                     Glenn Richardson, Junmin Gu, Luca Fedeli
 *                     Mathieu Lobet, Maxence Thevenet, Michael Rowan
 *                     Remi Lehe, Revathi Jambunathan, Weiqun Zhang
 *                     Yinjian Zhao
 *
 * This file is part of WarpX.
 *
 * License: BSD-3-Clause-LBNL
 */
#ifndef WARPX_H_
#define WARPX_H_

#include "BoundaryConditions/PML_fwd.H"
#include "Diagnostics/MultiDiagnostics_fwd.H"
#include "Diagnostics/ReducedDiags/MultiReducedDiags_fwd.H"
#include "EmbeddedBoundary/WarpXFaceInfoBox_fwd.H"
#include "FieldSolver/FiniteDifferenceSolver/FiniteDifferenceSolver_fwd.H"
#include "FieldSolver/FiniteDifferenceSolver/MacroscopicProperties/MacroscopicProperties_fwd.H"
#include "FieldSolver/FiniteDifferenceSolver/HybridPICModel/HybridPICModel_fwd.H"
#include "Filter/NCIGodfreyFilter_fwd.H"
#include "Initialization/ExternalField_fwd.H"
#include "Particles/ParticleBoundaryBuffer_fwd.H"
#include "Particles/MultiParticleContainer_fwd.H"
#include "Particles/WarpXParticleContainer_fwd.H"
#include "Fluids/MultiFluidContainer_fwd.H"
#include "Fluids/WarpXFluidContainer_fwd.H"

#ifdef WARPX_USE_PSATD
#   ifdef WARPX_DIM_RZ
#       include "FieldSolver/SpectralSolver/SpectralSolverRZ_fwd.H"
#       include "BoundaryConditions/PML_RZ_fwd.H"
#   else
#       include "FieldSolver/SpectralSolver/SpectralSolver_fwd.H"
#   endif
#endif
#include "AcceleratorLattice/AcceleratorLattice.H"
#include "Evolve/WarpXDtType.H"
#include "Evolve/WarpXPushType.H"
#include "FieldSolver/ElectrostaticSolver.H"
#include "FieldSolver/MagnetostaticSolver/MagnetostaticSolver.H"
#include "Filter/BilinearFilter.H"
#include "Parallelization/GuardCellManager.H"
#include "Utils/Parser/IntervalsParser.H"
#include "Utils/WarpXAlgorithmSelection.H"
#include "Utils/export.H"

#include <AMReX.H>
#include <AMReX_AmrCore.H>
#include <AMReX_Array.H>
#include <AMReX_Config.H>
#ifdef AMREX_USE_EB
#   include <AMReX_EBFabFactory.H>
#endif
#include <AMReX_GpuContainers.H>
#include <AMReX_IntVect.H>
#include <AMReX_LayoutData.H>
#include <AMReX_Parser.H>
#include <AMReX_REAL.H>
#include <AMReX_RealBox.H>
#include <AMReX_RealVect.H>
#include <AMReX_Vector.H>
#include <AMReX_VisMF.H>

#include <AMReX_BaseFwd.H>
#include <AMReX_AmrCoreFwd.H>

#include <array>
#include <iostream>
#include <limits>
#include <map>
#include <memory>
#include <optional>
#include <string>
#include <vector>
<<<<<<< HEAD
#include <map>
=======

enum struct PatchType : int
{
    fine,
    coarse
};

enum struct FieldType : int
{
    Efield_aux,
    Bfield_aux,
    Efield_fp,
    Bfield_fp,
    current_fp,
    current_fp_nodal,
    rho_fp,
    F_fp,
    G_fp,
    phi_fp,
    vector_potential_fp,
    Efield_cp,
    Bfield_cp,
    current_cp,
    rho_cp,
    F_cp,
    G_cp,
    edge_lengths,
    face_areas,
    Efield_avg_fp,
    Bfield_avg_fp,
    Efield_avg_cp,
    Bfield_avg_cp
};
>>>>>>> 0466145f

class WARPX_EXPORT WarpX
    : public amrex::AmrCore
{
public:

    friend class PML;

    static WarpX& GetInstance ();

    static void ResetInstance ();

    /**
     * \brief
     * This method has to be called at the end of the simulation. It deletes the WarpX instance.
     */
    static void Finalize();

    /** Destructor */
    ~WarpX () override;

    /** Copy constructor */
    WarpX ( WarpX const &) = delete;
    /** Copy operator */
    WarpX& operator= ( WarpX const & ) = delete;

    /** Move constructor */
    WarpX ( WarpX && ) = default;
    /** Move operator */
    WarpX& operator= ( WarpX && ) = default;

    static std::string Version (); //!< Version of WarpX executable
    static std::string PicsarVersion (); //!< Version of PICSAR dependency

    [[nodiscard]] int Verbose () const { return verbose; }

    void InitData ();

    void Evolve (int numsteps = -1);

    void EvolveImplicitPicardInit (int lev);
    void SaveParticlesAtImplicitStepStart (WarpXParticleContainer& pc, int lev);
    void FinishImplicitParticleUpdate (WarpXParticleContainer& pc, int lev);
    void FinishImplicitFieldUpdate(amrex::Vector<std::array< std::unique_ptr<amrex::MultiFab>, 3 > >& Efield_fp,
                                   amrex::Vector<std::array< std::unique_ptr<amrex::MultiFab>, 3 > >& Efield_n);

    MultiParticleContainer& GetPartContainer () { return *mypc; }
    MultiFluidContainer& GetFluidContainer () { return *myfl; }
    MacroscopicProperties& GetMacroscopicProperties () { return *m_macroscopic_properties; }
    HybridPICModel& GetHybridPICModel () { return *m_hybrid_pic_model; }
    [[nodiscard]] HybridPICModel * get_pointer_HybridPICModel () const { return m_hybrid_pic_model.get(); }
    MultiDiagnostics& GetMultiDiags () {return *multi_diags;}
#ifdef AMREX_USE_EB
    amrex::Vector<std::unique_ptr<amrex::MultiFab> >& GetDistanceToEB () {return m_distance_to_eb;}
#endif
    ParticleBoundaryBuffer& GetParticleBoundaryBuffer () { return *m_particle_boundary_buffer; }

    static void shiftMF (amrex::MultiFab& mf, const amrex::Geometry& geom,
                         int num_shift, int dir, int lev, bool update_cost_flag,
                         amrex::Real external_field=0.0, bool useparser = false,
                         amrex::ParserExecutor<3> const& field_parser={});

    /**
     * \brief
     * If an authors' string is specified in the inputfile, this method returns that string.
     * Otherwise, it returns an empty string.
     */
    [[nodiscard]] std::string GetAuthors () const { return m_authors; }

    /** Maximum level up to which the externally defined electric and magnetic fields are initialized.
     *  The default value is set to the max levels in the simulation.
     *  if lev > maxlevel_extEMfield_init, the fields on those levels will have a default value of 0
     */
    int maxlevel_extEMfield_init;

    // Algorithms
    //! Integer that corresponds to the current deposition algorithm (Esirkepov, direct, Vay, Villasenor)
    static short current_deposition_algo;
    //! Integer that corresponds to the charge deposition algorithm (only standard deposition)
    static short charge_deposition_algo;
    //! Integer that corresponds to the field gathering algorithm (energy-conserving, momentum-conserving)
    static short field_gathering_algo;
    //! Integer that corresponds to the particle push algorithm (Boris, Vay, Higuera-Cary)
    static short particle_pusher_algo;
    //! Integer that corresponds to the type of Maxwell solver (Yee, CKC, PSATD, ECT)
    static short electromagnetic_solver_id;
    //! Integer that corresponds to the evolve scheme (explicit, implicit_picard, semi_implicit_picard)
    static short evolve_scheme;
    //! The maximum number of Picard iterations to do each time step
    static int max_picard_iterations;
    //! The tolerance for the Picard iteration convergence
    static amrex::Real picard_iteration_tolerance;
    //! Flags whether the Picard iterations are required to converge
    static bool require_picard_convergence;
    /** Records a number corresponding to the load balance cost update strategy
     *  being used (0 or 1 corresponding to timers or heuristic).
     */
    static short load_balance_costs_update_algo;
    //! Integer that corresponds to electromagnetic Maxwell solver (vacuum - 0, macroscopic - 1)
    static int em_solver_medium;
    /** Integer that correspond to macroscopic Maxwell solver algorithm
     *  (BackwardEuler - 0, Lax-Wendroff - 1)
     */
    static int macroscopic_solver_algo;
    /** Integers that correspond to boundary condition applied to fields at the
     *  lower domain boundaries
     *  (0 to 6 correspond to PML, Periodic, PEC, PMC, Damped, Absorbing Silver-Mueller, None)
     */
    static amrex::Vector<FieldBoundaryType> field_boundary_lo;
    /** Integers that correspond to boundary condition applied to fields at the
     *  upper domain boundaries
     *  (0 to 6 correspond to PML, Periodic, PEC, PMC, Damped, Absorbing Silver-Mueller, None)
     */
    static amrex::Vector<FieldBoundaryType> field_boundary_hi;
    /** Integers that correspond to boundary condition applied to particles at the
     *  lower domain boundaries
     *  (0 to 4 correspond to Absorbing, Open, Reflecting, Periodic, Thermal)
     */
    static amrex::Vector<ParticleBoundaryType> particle_boundary_lo;
    /** Integers that correspond to boundary condition applied to particles at the
     *  upper domain boundaries
     *  (0 to 4 correspond to Absorbing, Open, Reflecting, Periodic, Thermal)
     */
    static amrex::Vector<ParticleBoundaryType> particle_boundary_hi;

    //! Integer that corresponds to the order of the PSATD solution
    //! (whether the PSATD equations are derived from first-order or
    //! second-order solution)
    static short psatd_solution_type;

    //! Integers that correspond to the time dependency of J (constant, linear)
    //! and rho (linear, quadratic) for the PSATD algorithm
    static short J_in_time;
    static short rho_in_time;

    //! If true, the current is deposited on a nodal grid and then centered onto a staggered grid
    //! using finite centering of order given by #current_centering_nox, #current_centering_noy,
    //! and #current_centering_noz
    static bool do_current_centering;

    //! If true, a correction is applied to the current in Fourier space,
    //  to satisfy the continuity equation and charge conservation
    bool current_correction;

    //! If true, the PSATD update equation for E contains both J and rho
    //! (default is false for standard PSATD and true for Galilean PSATD)
    bool update_with_rho = false;

    //! perform field communications in single precision
    static bool do_single_precision_comms;

    //! used shared memory algorithm for charge deposition
    static bool do_shared_mem_charge_deposition;

    //! use shared memory algorithm for current deposition
    static bool do_shared_mem_current_deposition;

    //! number of threads to use per block in shared deposition
    static int shared_mem_current_tpb;

    //! tileSize to use for shared current deposition operations
    static amrex::IntVect shared_tilesize;

    //! Whether to fill guard cells when computing inverse FFTs of fields
    static amrex::IntVect m_fill_guards_fields;

    //! Whether to fill guard cells when computing inverse FFTs of currents
    static amrex::IntVect m_fill_guards_current;

    //! Solve additional Maxwell equation for F in order to control errors in Gauss' law
    //! (useful when using current deposition algorithms that are not charge-conserving)
    static bool do_dive_cleaning;
    //! Solve additional Maxwell equation for G in order to control errors in magnetic Gauss' law
    static bool do_divb_cleaning;

    //! Order of the particle shape factors (splines) along x
    static int nox;
    //! Order of the particle shape factors (splines) along y
    static int noy;
    //! Order of the particle shape factors (splines) along z
    static int noz;

    //! Order of finite centering of fields (from staggered grid to nodal grid), along x
    static int field_centering_nox;
    //! Order of finite centering of fields (from staggered grid to nodal grid), along y
    static int field_centering_noy;
    //! Order of finite centering of fields (from staggered grid to nodal grid), along z
    static int field_centering_noz;

    //! Order of finite centering of currents (from nodal grid to staggered grid), along x
    static int current_centering_nox;
    //! Order of finite centering of currents (from nodal grid to staggered grid), along y
    static int current_centering_noy;
    //! Order of finite centering of currents (from nodal grid to staggered grid), along z
    static int current_centering_noz;

    //! Number of modes for the RZ multi-mode version
    static int n_rz_azimuthal_modes;
    //! Number of MultiFab components
    //! (with the RZ multi-mode version, each mode has a real and imaginary component,
    //! except mode 0 which is purely real: component 0 is mode 0, odd components are
    //! the real parts, even components are the imaginary parts)
    static int ncomps;

    //! If true, a Numerical Cherenkov Instability (NCI) corrector is applied
    //! (for simulations using the FDTD Maxwell solver)
    static bool use_fdtd_nci_corr;
    //! If true (Galerkin method): The fields are interpolated directly from the staggered
    //! grid to the particle positions (with reduced interpolation order in the parallel
    //! direction). This scheme is energy conserving in the limit of infinitely small time
    //! steps.
    //! Otherwise, "momentum conserving" (in the same limit): The fields are first
    //! interpolated from the staggered grid points to the corners of each cell, and then
    //! from the cell corners to the particle position (with the same order of interpolation
    //! in all directions). This scheme is momentum conserving in the limit of infinitely
    //! small time steps.
    static bool galerkin_interpolation;

    //! Flag whether the Verboncoeur correction is applied to the current and charge density
    //! on the axis when using RZ.
    static bool verboncoeur_axis_correction;

    //! If true, a bilinear filter is used to smooth charge and currents
    static bool use_filter;
    //! If true, the bilinear filtering of charge and currents is done in Fourier space
    static bool use_kspace_filter;
    //! If true, a compensation step is added to the bilinear filtering of charge and currents
    static bool use_filter_compensation;

    //! If true, the initial conditions from random number generators are serialized (useful for reproducible testing with OpenMP)
    static bool serialize_initial_conditions;

    //! Lorentz factor of the boosted frame in which a boosted-frame simulation is run
    static amrex::Real gamma_boost;
    //! Beta value corresponding to the Lorentz factor of the boosted frame of the simulation
    static amrex::Real beta_boost;
    //! Direction of the Lorentz transform that defines the boosted frame of the simulation
    static amrex::Vector<int> boost_direction;
    //! If specified, the maximum number of iterations is computed automatically so that
    //! the lower end of the simulation domain along z reaches #zmax_plasma_to_compute_max_step
    //! in the boosted frame
    static amrex::Real zmax_plasma_to_compute_max_step;
    //! Set to true if #zmax_plasma_to_compute_max_step is specified, in which case
    //! the maximum number of iterations is computed automatically so that the lower end of the
    //! simulation domain along z reaches #zmax_plasma_to_compute_max_step in the boosted frame
    static bool do_compute_max_step_from_zmax;
    //! store initial value of zmin_domain_boost because WarpX::computeMaxStepBoostAccelerator
    //! needs the initial value of zmin_domain_boost, even if restarting from a checkpoint file
    static amrex::Real zmin_domain_boost_step_0;

    //! If true, the code will compute max_step from the back transformed diagnostics
    static bool compute_max_step_from_btd;

    static bool do_dynamic_scheduling;
    static bool refine_plasma;

    static utils::parser::IntervalsParser sort_intervals;
    static amrex::IntVect sort_bin_size;

    //! If true, particles will be sorted in the order x -> y -> z -> ppc for faster deposition
    static bool sort_particles_for_deposition;
    //! Specifies the type of grid used for the above sorting, i.e. cell-centered, nodal, or mixed
    static amrex::IntVect sort_idx_type;

    static bool do_subcycling;
    static bool do_multi_J;
    static int do_multi_J_n_depositions;

    static bool do_device_synchronize;
    static bool safe_guard_cells;

    //! With mesh refinement, particles located inside a refinement patch, but within
    //! #n_field_gather_buffer cells of the edge of the patch, will gather the fields
    //! from the lower refinement level instead of the refinement patch itself
    static int n_field_gather_buffer;
    //! With mesh refinement, particles located inside a refinement patch, but within
    //! #n_current_deposition_buffer cells of the edge of the patch, will deposit their charge
    //! and current onto the lower refinement level instead of the refinement patch itself
    static int n_current_deposition_buffer;

    //! Integer that corresponds to the type of grid used in the simulation
    //! (collocated, staggered, hybrid)
    static short grid_type;

    // Global rho nodal flag to know about rho index type when rho MultiFab is not allocated
    amrex::IntVect m_rho_nodal_flag;

    /**
     * \brief
     * Allocate and optionally initialize the MultiFab. This also adds the MultiFab
     * to the map of MultiFabs (used to ease the access to MultiFabs from the Python
     * interface
     *
     * \param[out] mf The MultiFab unique pointer to be allocated
     * \param[in] ba The BoxArray describing the MultiFab
     * \param[in] dm The DistributionMapping describing the MultiFab
     * \param[in] ncomp The number of components in the MultiFab
     * \param[in] ngrow The number of guard cells in the MultiFab
     * \param[in] level The refinement level
     * \param[in] name The name of the MultiFab to use in the map
     * \param[in] initial_value The optional initial value
     */
    static void AllocInitMultiFab (
        std::unique_ptr<amrex::MultiFab>& mf,
        const amrex::BoxArray& ba,
        const amrex::DistributionMapping& dm,
        int ncomp,
        const amrex::IntVect& ngrow,
        int level,
        const std::string& name,
        std::optional<const amrex::Real> initial_value = {});

    /**
     * \brief
     * Allocate and optionally initialize the iMultiFab. This also adds the iMultiFab
     * to the map of MultiFabs (used to ease the access to MultiFabs from the Python
     * interface
     *
     * \param[out] mf The iMultiFab unique pointer to be allocated
     * \param[in] ba The BoxArray describing the iMultiFab
     * \param[in] dm The DistributionMapping describing the iMultiFab
     * \param[in] ncomp The number of components in the iMultiFab
     * \param[in] ngrow The number of guard cells in the iMultiFab
     * \param[in] level The refinement level
     * \param[in] name The name of the iMultiFab to use in the map
     * \param[in] initial_value The optional initial value
     */
    static void AllocInitMultiFab (
        std::unique_ptr<amrex::iMultiFab>& mf,
        const amrex::BoxArray& ba,
        const amrex::DistributionMapping& dm,
        int ncomp,
        const amrex::IntVect& ngrow,
        int level,
        const std::string& name,
        std::optional<const int> initial_value = {});

    /**
     * \brief
     * Create an alias of a MultiFab, adding the alias to the MultiFab map
     * \param[out] mf The MultiFab to create
     * \param[in] mf_to_alias The MultiFab to alias
     * \param[in] scomp The starting component to be aliased
     * \param[in] ncomp The number of components to alias
     * \param[in] level The refinement level
     * \param[in] name The name of the MultiFab to use in the map
     * \param[in] initial_value optional initial value for MultiFab
     */
    static void AliasInitMultiFab (
        std::unique_ptr<amrex::MultiFab>& mf,
        const amrex::MultiFab& mf_to_alias,
        int scomp,
        int ncomp,
        int level,
        const std::string& name,
        std::optional<const amrex::Real> initial_value);

    /**
     * \brief
     * Allocate the MultiFab so that is like the specified MultiFab (same ba and dm)
     * and optionally initialize it. This also adds the MultiFab
     * to the map of MultiFabs (used to ease the access to MultiFabs from the Python
     * interface
     *
     * \param mf[out] The MultiFab unique pointer to be allocated
     * \param mf_model[in] The MultiFab to model
     * \param name[in] The name of the MultiFab to use in the map
     * \param initial_value[in] The optional initial value
     */
    static void AllocInitMultiFabFromModel (
        std::unique_ptr<amrex::MultiFab>& mf,
        amrex::MultiFab& mf_model,
        int level,
        const std::string& name,
        std::optional<const amrex::Real> initial_value = {});

    // Maps of all of the MultiFabs and iMultiFabs used (this can include MFs from other classes)
    // This is a convenience for the Python interface, allowing all MultiFabs
    // to be easily referenced from Python.
    static std::map<std::string, amrex::MultiFab *> multifab_map;
    static std::map<std::string, amrex::iMultiFab *> imultifab_map;

    /**
     * \brief
     * Check if a field is initialized.
     *
     * \param field_type[in] the field type
     * \param lev[in] the mesh refinement level
     * \param direction[in] the field component (0 by default)
     *
     * \return true if the field is initialized, false otherwise
     */
    [[nodiscard]] bool
    isFieldInitialized (FieldType field_type, int lev, int direction = 0) const;

    /**
     * \brief
     * Get a pointer to the field data.
     *
     * \param field_type[in] the field type
     * \param lev[in] the mesh refinement level
     * \param direction[in] the field component (0 by default)
     *
     * \return the pointer to an amrex::MultiFab containing the field data
     */
    [[nodiscard]] amrex::MultiFab*
    getFieldPointer (FieldType field_type, int lev, int direction = 0) const;

    /**
     * \brief
     * For vector fields, get an array of three pointers to the field data.
     *
     * \param field_type[in] the field type
     * \param lev[in] the mesh refinement level
     *
     * \return an array of three pointers amrex::MultiFab* containing the field data
     */
    [[nodiscard]] std::array<const amrex::MultiFab* const, 3>
    getFieldPointerArray (FieldType field_type, int lev) const;

    /**
     * \brief
     * Get a constant reference to the field data.
     *
     * \param field_type[in] the field type
     * \param lev[in] the mesh refinement level
     * \param direction[in] the field component (0 by default)
     *
     * \return a constant refernce to an amrex::MultiFab containing the field data
     */
    [[nodiscard]] const amrex::MultiFab&
    getField(FieldType field_type, int lev, int direction = 0) const;

    [[nodiscard]] bool DoPML () const {return do_pml;}
    [[nodiscard]] bool DoFluidSpecies () const {return do_fluid_species;}

#if (defined WARPX_DIM_RZ) && (defined WARPX_USE_PSATD)
    const PML_RZ* getPMLRZ() {return pml_rz[0].get();}
#endif

    /** get low-high-low-high-... vector for each direction indicating if mother grid PMLs are enabled */
    [[nodiscard]] std::vector<bool> getPMLdirections() const;

    static amrex::LayoutData<amrex::Real>* getCosts (int lev);

    void setLoadBalanceEfficiency (int lev, amrex::Real efficiency);

    amrex::Real getLoadBalanceEfficiency (int lev);

    static amrex::IntVect filter_npass_each_dir;
    BilinearFilter bilinear_filter;
    amrex::Vector< std::unique_ptr<NCIGodfreyFilter> > nci_godfrey_filter_exeybz;
    amrex::Vector< std::unique_ptr<NCIGodfreyFilter> > nci_godfrey_filter_bxbyez;

    amrex::Real time_of_last_gal_shift = 0;
    amrex::Vector<amrex::Real> m_v_galilean = amrex::Vector<amrex::Real>(3, amrex::Real(0.));
    amrex::Array<amrex::Real,3> m_galilean_shift = {{0}};

    amrex::Vector<amrex::Real> m_v_comoving = amrex::Vector<amrex::Real>(3, amrex::Real(0.));

    static int num_mirrors;
    amrex::Vector<amrex::Real> mirror_z;
    amrex::Vector<amrex::Real> mirror_z_width;
    amrex::Vector<int> mirror_z_npoints;

    /// object with all reduced diagnostics, similar to MultiParticleContainer for species.
    std::unique_ptr<MultiReducedDiags> reduced_diags;

    void applyMirrors(amrex::Real time);

    /** Determine the timestep of the simulation. */
    void ComputeDt ();

    /** Print main PIC parameters to stdout */
    void PrintMainPICparameters ();

    /** Write a file that record all inputs: inputs file + command line options */
    void WriteUsedInputsFile () const;

    /** Print dt and dx,dy,dz */
    void PrintDtDxDyDz ();

    /**
     * \brief
     * Compute the last time step of the simulation
     * Calls computeMaxStepBoostAccelerator() if required.
     */
    void ComputeMaxStep ();
    // Compute max_step automatically for simulations in a boosted frame.
    void computeMaxStepBoostAccelerator();

    /** \brief Move the moving window
     * \param step Time step
     * \param move_j whether the current (and the charge, if allocated) is shifted or not
     */
    int  MoveWindow (int step, bool move_j);

    /**
     * \brief
     * This function shifts the boundary of the grid by 'm_v_galilean*dt'.
     * In doding so, only positions attributes are changed while fields remain unchanged.
     */
    void ShiftGalileanBoundary ();

    /**
     * \brief Update injection position for continuous injection of
     *        particles and lasers (loops over species and lasers).
     */
    void UpdateInjectionPosition (amrex::Real dt);

    void ResetProbDomain (const amrex::RealBox& rb);
    void EvolveE (         amrex::Real dt);
    void EvolveE (int lev, amrex::Real dt);
    void EvolveB (         amrex::Real dt, DtType dt_type);
    void EvolveB (int lev, amrex::Real dt, DtType dt_type);
    void EvolveF (         amrex::Real dt, DtType dt_type);
    void EvolveF (int lev, amrex::Real dt, DtType dt_type);
    void EvolveG (         amrex::Real dt, DtType dt_type);
    void EvolveG (int lev, amrex::Real dt, DtType dt_type);
    void EvolveB (int lev, PatchType patch_type, amrex::Real dt, DtType dt_type);
    void EvolveE (int lev, PatchType patch_type, amrex::Real dt);
    void EvolveF (int lev, PatchType patch_type, amrex::Real dt, DtType dt_type);
    void EvolveG (int lev, PatchType patch_type, amrex::Real dt, DtType dt_type);

    void MacroscopicEvolveE (         amrex::Real dt);
    void MacroscopicEvolveE (int lev, amrex::Real dt);
    void MacroscopicEvolveE (int lev, PatchType patch_type, amrex::Real dt);

    /**
     * \brief Hybrid-PIC field evolve function.
     * This function contains the logic involved in evolving the electric and
     * magnetic fields in the hybrid PIC algorithm.
     */
    void HybridPICEvolveFields ();

    /**
     * \brief Hybrid-PIC initial deposition function.
     * The hybrid-PIC algorithm uses the charge and current density from both
     * the current and previous step when updating the fields. This function
     * deposits the initial ion charge and current (before the first particle
     * push), to be used in the ``HybridPICEvolveFields()`` function.
     */
    void HybridPICDepositInitialRhoAndJ ();

    /** apply QED correction on electric field
     *
     * \param dt vector of time steps (for all levels)
     */
    void Hybrid_QED_Push (         amrex::Vector<amrex::Real> dt);

    /** apply QED correction on electric field for level lev
     *
     * \param lev mesh refinement level
     * \param dt time step
     */
    void Hybrid_QED_Push (int lev, amrex::Real dt);

    /** apply QED correction on electric field for level lev and patch type patch_type
     *
     * \param lev mesh refinement level
     * \param patch_type which MR patch: PatchType::fine or PatchType::coarse
     * \param dt time step
     */
    void Hybrid_QED_Push (int lev, PatchType patch_type, amrex::Real dt);

    static amrex::Real quantum_xi_c2;

    /** Check and potentially compute load balancing
     */
    void CheckLoadBalance (int step);

    /** \brief perform load balance; compute and communicate new `amrex::DistributionMapping`
     */
    void LoadBalance ();

    /** \brief resets costs to zero
     */
    void ResetCosts ();

    /** Perform running average of the LB costs
     *
     * Only needed for timers cost update, heuristic load balance considers the
     * instantaneous costs.
     * This gives more importance to most recent costs.
     */
    void RescaleCosts (int step);

    /** \brief returns the load balance interval
     */
    [[nodiscard]] utils::parser::IntervalsParser get_load_balance_intervals () const
    {
        return load_balance_intervals;
    }

    /**
     * \brief Private function for spectral solver
     * Applies a damping factor in the guards cells that extend
     * beyond the extent of the domain, reducing fluctuations that
     * can appear in parallel simulations. This will be called
     * when FieldBoundaryType is set to damped. Vector version.
     */
    void DampFieldsInGuards (int lev,
                             const std::array<std::unique_ptr<amrex::MultiFab>,3>& Efield,
                             const std::array<std::unique_ptr<amrex::MultiFab>,3>& Bfield);

    /**
     * \brief Private function for spectral solver
     * Applies a damping factor in the guards cells that extend
     * beyond the extent of the domain, reducing fluctuations that
     * can appear in parallel simulations. This will be called
     * when FieldBoundaryType is set to damped. Scalar version.
     */
    void DampFieldsInGuards (int lev, std::unique_ptr<amrex::MultiFab>& mf);

#ifdef WARPX_DIM_RZ
    void ApplyInverseVolumeScalingToCurrentDensity(amrex::MultiFab* Jx,
                                                   amrex::MultiFab* Jy,
                                                   amrex::MultiFab* Jz,
                                                   int lev);

    void ApplyInverseVolumeScalingToChargeDensity(amrex::MultiFab* Rho,
                                                  int lev);
#endif

    /**
     * \brief If a PEC boundary conditions is used the charge
     * density deposited in the guard cells have to be reflected back into
     * the simulation domain. This function performs that logic.
     */
    void ApplyRhofieldBoundary (int lev, amrex::MultiFab* Rho,
                                PatchType patch_type);

    /**
     * \brief If a PEC boundary conditions is used the current
     * density deposited in the guard cells have to be reflected back into
     * the simulation domain. This function performs that logic.
     */
    void ApplyJfieldBoundary (int lev, amrex::MultiFab* Jx,
                              amrex::MultiFab* Jy, amrex::MultiFab* Jz,
                              PatchType patch_type);

    void ApplyEfieldBoundary (int lev, PatchType patch_type);
    void ApplyBfieldBoundary (int lev, PatchType patch_type, DtType dt_type);

#ifdef WARPX_DIM_RZ
    // Applies the boundary conditions that are specific to the axis when in RZ.
    void ApplyFieldBoundaryOnAxis (amrex::MultiFab* Er, amrex::MultiFab* Et, amrex::MultiFab* Ez, int lev) const;
#endif

    /**
     * \brief When the Ohm's law solver is used, the electron pressure values
     * on PEC boundaries are set to enforce a zero derivative Neumann condition,
     * otherwise the E_perp values have large spikes (that grows as 1/dx). This
     * has to be done since the E-field is algebraically calculated instead of
     * evolved which means the 1/dx growth is not avoided by multiplication
     * with dt as happens in the B-field evolve.
     */
    void ApplyElectronPressureBoundary (int lev, PatchType patch_type);

    void DampPML ();
    void DampPML (int lev);
    void DampPML (int lev, PatchType patch_type);
    void DampPML_Cartesian (int lev, PatchType patch_type);

    void DampJPML ();
    void DampJPML (int lev);
    void DampJPML (int lev, PatchType patch_type);

    void CopyJPML ();
    bool isAnyBoundaryPML();
    /** True if any of the particle boundary condition type is Thermal */
    static bool isAnyParticleBoundaryThermal();

    PML* GetPML (int lev);
#if (defined WARPX_DIM_RZ) && (defined WARPX_USE_PSATD)
    PML_RZ* GetPML_RZ (int lev);
#endif

    /** Run the ionization module on all species */
    void doFieldIonization ();
    /** Run the ionization module on all species at level lev
     * \param lev level
     */
    void doFieldIonization (int lev);

#ifdef WARPX_QED
    /** Run the QED module on all species */
    void doQEDEvents ();
    /** Run the QED module on all species at level lev
     * \param lev level
     */
    void doQEDEvents (int lev);
#endif

    void PushParticlesandDeposit (int lev, amrex::Real cur_time, DtType a_dt_type=DtType::Full, bool skip_current=false,
                                 PushType push_type=PushType::Explicit);
    void PushParticlesandDeposit (amrex::Real cur_time, bool skip_current=false,
                                 PushType push_type=PushType::Explicit);

    // This function does aux(lev) = fp(lev) + I(aux(lev-1)-cp(lev)).
    // Caller must make sure fp and cp have ghost cells filled.
    void UpdateAuxilaryData ();
    void UpdateAuxilaryDataStagToNodal ();
    void UpdateAuxilaryDataSameType ();

    /**
     * \brief This function is called if \c warpx.do_current_centering = 1 and
     * it centers the currents from a nodal grid to a staggered grid (Yee) using
     * finite-order interpolation based on the Fornberg coefficients.
     *
     * \param[in,out] dst destination \c MultiFab where the results of the finite-order centering are stored
     * \param[in] src source \c MultiFab that contains the values of the nodal current to be centered
     */
    void UpdateCurrentNodalToStag (amrex::MultiFab& dst, amrex::MultiFab const& src);

    // Fill boundary cells including coarse/fine boundaries
    void FillBoundaryB   (amrex::IntVect ng, std::optional<bool> nodal_sync = std::nullopt);
    void FillBoundaryE   (amrex::IntVect ng, std::optional<bool> nodal_sync = std::nullopt);
    void FillBoundaryB_avg   (amrex::IntVect ng);
    void FillBoundaryE_avg   (amrex::IntVect ng);

    void FillBoundaryF   (amrex::IntVect ng, std::optional<bool> nodal_sync = std::nullopt);
    void FillBoundaryG   (amrex::IntVect ng, std::optional<bool> nodal_sync = std::nullopt);
    void FillBoundaryAux (amrex::IntVect ng);
    void FillBoundaryE   (int lev, amrex::IntVect ng, std::optional<bool> nodal_sync = std::nullopt);
    void FillBoundaryB   (int lev, amrex::IntVect ng, std::optional<bool> nodal_sync = std::nullopt);
    void FillBoundaryE_avg   (int lev, amrex::IntVect ng);
    void FillBoundaryB_avg   (int lev, amrex::IntVect ng);

    void FillBoundaryF   (int lev, amrex::IntVect ng, std::optional<bool> nodal_sync = std::nullopt);
    void FillBoundaryG   (int lev, amrex::IntVect ng, std::optional<bool> nodal_sync = std::nullopt);
    void FillBoundaryAux (int lev, amrex::IntVect ng);

    /**
     * \brief Synchronize J and rho:
     * filter (if used), exchange guard cells, interpolate across MR levels
     * and apply boundary conditions.
     * Contains separate calls to WarpX::SyncCurrent and WarpX::SyncRho.
     */
    void SyncCurrentAndRho ();

    /**
     * \brief Apply filter and sum guard cells across MR levels.
     * If current centering is used, center the current from a nodal grid
     * to a staggered grid. For each MR level beyond level 0, interpolate
     * the fine-patch current onto the coarse-patch current at the same level.
     * Then, for each MR level, including level 0, apply filter and sum guard
     * cells across levels.
     *
     * \param[in,out] J_fp reference to fine-patch current \c MultiFab (all MR levels)
     * \param[in,out] J_cp reference to coarse-patch current \c MultiFab (all MR levels)
     * \param[in,out] J_buffer reference to buffer current \c MultiFab (all MR levels)
     */
    void SyncCurrent (
        const amrex::Vector<std::array<std::unique_ptr<amrex::MultiFab>,3>>& J_fp,
        const amrex::Vector<std::array<std::unique_ptr<amrex::MultiFab>,3>>& J_cp,
        const amrex::Vector<std::array<std::unique_ptr<amrex::MultiFab>,3>>& J_buffer);

    void SyncRho ();

    void SyncRho (
        const amrex::Vector<std::unique_ptr<amrex::MultiFab>>& charge_fp,
        const amrex::Vector<std::unique_ptr<amrex::MultiFab>>& charge_cp,
        const amrex::Vector<std::unique_ptr<amrex::MultiFab>>& charge_buffer);

    [[nodiscard]] amrex::Vector<int> getnsubsteps () const {return nsubsteps;}
    [[nodiscard]] int getnsubsteps (int lev) const {return nsubsteps[lev];}
    [[nodiscard]] amrex::Vector<int> getistep () const {return istep;}
    [[nodiscard]] int getistep (int lev) const {return istep[lev];}
    void setistep (int lev, int ii) {istep[lev] = ii;}
    [[nodiscard]] amrex::Vector<amrex::Real> gett_old () const {return t_old;}
    [[nodiscard]] amrex::Real gett_old (int lev) const {return t_old[lev];}
    [[nodiscard]] amrex::Vector<amrex::Real> gett_new () const {return t_new;}
    [[nodiscard]] amrex::Real gett_new (int lev) const {return t_new[lev];}
    void sett_new (int lev, amrex::Real time) {t_new[lev] = time;}
    [[nodiscard]] amrex::Vector<amrex::Real> getdt () const {return dt;}
    [[nodiscard]] amrex::Real getdt (int lev) const {return dt.at(lev);}
    [[nodiscard]] int getdo_moving_window() const {return do_moving_window;}
    [[nodiscard]] amrex::Real getmoving_window_x() const {return moving_window_x;}
    [[nodiscard]] bool getis_synchronized() const {return is_synchronized;}

    [[nodiscard]] int maxStep () const {return max_step;}
    void updateMaxStep (const int new_max_step) {max_step = new_max_step;}
    [[nodiscard]] amrex::Real stopTime () const {return stop_time;}
    void updateStopTime (const amrex::Real new_stop_time) {stop_time = new_stop_time;}

    void AverageAndPackFields( amrex::Vector<std::string>& varnames,
        amrex::Vector<amrex::MultiFab>& mf_avg, amrex::IntVect ngrow) const;

    void prepareFields( int step, amrex::Vector<std::string>& varnames,
        amrex::Vector<amrex::MultiFab>& mf_avg,
        amrex::Vector<const amrex::MultiFab*>& output_mf,
        amrex::Vector<amrex::Geometry>& output_geom ) const;

    static std::array<amrex::Real,3> CellSize (int lev);
    static amrex::RealBox getRealBox(const amrex::Box& bx, int lev);

    /**
     * \brief Return the lower corner of the box in real units.
     * \param bx The box
     * \param lev The refinement level of the box
     * \param time_shift_delta The time relative to the current time at which to calculate the position
     *                         (when v_galilean is not zero)
     * \return An array of the position coordinates
     */
    static std::array<amrex::Real,3> LowerCorner (const amrex::Box& bx, int lev, amrex::Real time_shift_delta);
    /**
     * \brief Return the upper corner of the box in real units.
     * \param bx The box
     * \param lev The refinement level of the box
     * \param time_shift_delta The time relative to the current time at which to calculate the position
     *                         (when v_galilean is not zero)
     * \return An array of the position coordinates
     */
    static std::array<amrex::Real,3> UpperCorner (const amrex::Box& bx, int lev, amrex::Real time_shift_delta);

    static amrex::IntVect RefRatio (int lev);

    static const amrex::iMultiFab* CurrentBufferMasks (int lev);
    static const amrex::iMultiFab* GatherBufferMasks (int lev);

    static int electrostatic_solver_id;

    // Parameters for lab frame electrostatic
    static amrex::Real self_fields_required_precision;
    static amrex::Real self_fields_absolute_tolerance;
    static int self_fields_max_iters;
    static int self_fields_verbosity;

    static int do_moving_window; // boolean
    static int start_moving_window_step; // the first step to move window
    static int end_moving_window_step; // the last step to move window
    /** Returns true if the moving window is active for the provided step
     *
     * @param step time step
     * @return true if active, else false
     */
    static int moving_window_active (int const step) {
        bool const step_before_end = (step < end_moving_window_step) || (end_moving_window_step < 0);
        bool const step_after_start = (step >= start_moving_window_step);
        return do_moving_window && step_before_end && step_after_start;
    }
    static int moving_window_dir;
    static amrex::Real moving_window_v;
    static bool fft_do_time_averaging;

    // these should be private, but can't due to Cuda limitations
    static void ComputeDivB (amrex::MultiFab& divB, int dcomp,
                             const std::array<const amrex::MultiFab* const, 3>& B,
                             const std::array<amrex::Real,3>& dx);

    static void ComputeDivB (amrex::MultiFab& divB, int dcomp,
                             const std::array<const amrex::MultiFab* const, 3>& B,
                             const std::array<amrex::Real,3>& dx, amrex::IntVect ngrow);

    void ComputeDivE(amrex::MultiFab& divE, int lev);

    [[nodiscard]] amrex::IntVect getngEB() const { return guard_cells.ng_alloc_EB; }
    [[nodiscard]] amrex::IntVect getngF() const { return guard_cells.ng_alloc_F; }
    [[nodiscard]] amrex::IntVect getngUpdateAux() const { return guard_cells.ng_UpdateAux; }
    [[nodiscard]] amrex::IntVect get_ng_depos_J() const {return guard_cells.ng_depos_J;}
    [[nodiscard]] amrex::IntVect get_ng_depos_rho() const {return guard_cells.ng_depos_rho;}
    [[nodiscard]] amrex::IntVect get_ng_fieldgather () const {return guard_cells.ng_FieldGather;}

    /** Coarsest-level Domain Decomposition
     *
     * If specified, the domain will be chopped into the exact number
     * of pieces in each dimension as specified by this parameter.
     *
     * @return the number of MPI processes per dimension if specified, otherwise a 0-vector
     */
    [[nodiscard]] amrex::IntVect get_numprocs() const {return numprocs;}

    bool m_boundary_potential_specified = false;
    ElectrostaticSolver::PoissonBoundaryHandler m_poisson_boundary_handler;
    void ComputeSpaceChargeField (bool reset_fields);
    void AddBoundaryField ();
    void AddSpaceChargeField (WarpXParticleContainer& pc);
    void AddSpaceChargeFieldLabFrame ();
    void computePhi (const amrex::Vector<std::unique_ptr<amrex::MultiFab> >& rho,
                     amrex::Vector<std::unique_ptr<amrex::MultiFab> >& phi,
                     std::array<amrex::Real, 3> beta = {{0,0,0}},
                     amrex::Real required_precision=amrex::Real(1.e-11),
                     amrex::Real absolute_tolerance=amrex::Real(0.0),
                     int max_iters=200,
                     int verbosity=2) const;

    void setPhiBC (amrex::Vector<std::unique_ptr<amrex::MultiFab> >& phi ) const;

    void computeE (amrex::Vector<std::array<std::unique_ptr<amrex::MultiFab>, 3> >& E,
                   const amrex::Vector<std::unique_ptr<amrex::MultiFab> >& phi,
                   std::array<amrex::Real, 3> beta = {{0,0,0}} ) const;
    void computeB (amrex::Vector<std::array<std::unique_ptr<amrex::MultiFab>, 3> >& B,
                   const amrex::Vector<std::unique_ptr<amrex::MultiFab> >& phi,
                   std::array<amrex::Real, 3> beta = {{0,0,0}} ) const;
    void computePhiTriDiagonal (const amrex::Vector<std::unique_ptr<amrex::MultiFab> >& rho,
                                      amrex::Vector<std::unique_ptr<amrex::MultiFab> >& phi) const;

    // Magnetostatic Solver Interface
    MagnetostaticSolver::VectorPoissonBoundaryHandler m_vector_poisson_boundary_handler;
    void ComputeMagnetostaticField ();
    void AddMagnetostaticFieldLabFrame ();
    void computeVectorPotential (const amrex::Vector<amrex::Array<std::unique_ptr<amrex::MultiFab>, 3> >& curr,
                                 amrex::Vector<amrex::Array<std::unique_ptr<amrex::MultiFab>, 3> >& A,
                                 amrex::Real required_precision=amrex::Real(1.e-11),
                                 amrex::Real absolute_tolerance=amrex::Real(0.0),
                                 int max_iters=200,
                                 int verbosity=2) const;

    void setVectorPotentialBC (amrex::Vector<amrex::Array<std::unique_ptr<amrex::MultiFab>, 3> >& A) const;

    /**
     * \brief
     * This function initializes the E and B fields on each level
     * using the parser and the user-defined function for the external fields.
     * The subroutine will parse the x_/y_z_external_grid_function and
     * then, the field multifab is initialized based on the (x,y,z) position
     * on the staggered yee-grid or cell-centered grid, in the interior cells
     * and guard cells.
     *
     * \param[in] mfx x-component of the field to be initialized
     * \param[in] mfy y-component of the field to be initialized
     * \param[in] mfz z-component of the field to be initialized
     * \param[in] xfield_parser parser function to initialize x-field
     * \param[in] yfield_parser parser function to initialize y-field
     * \param[in] zfield_parser parser function to initialize z-field
     * \param[in] edge_lengths edge lengths information
     * \param[in] face_areas face areas information
     * \param[in] field flag indicating which field is being initialized ('E' for electric, 'B' for magnetic)
     * \param[in] lev level of the Multifabs that is initialized
     * \param[in] patch_type PatchType on which the field is initialized (fine or coarse)
     */
    void InitializeExternalFieldsOnGridUsingParser (
         amrex::MultiFab *mfx, amrex::MultiFab *mfy, amrex::MultiFab *mfz,
         amrex::ParserExecutor<3> const& xfield_parser,
         amrex::ParserExecutor<3> const& yfield_parser,
         amrex::ParserExecutor<3> const& zfield_parser,
         std::array< std::unique_ptr<amrex::MultiFab>, 3 > const& edge_lengths,
         std::array< std::unique_ptr<amrex::MultiFab>, 3 > const& face_areas,
         char field,
         int lev, PatchType patch_type);

    /**
     * \brief Load field values from a user-specified openPMD file,
     * for the fields Ex, Ey, Ez, Bx, By, Bz
     */
    void LoadExternalFieldsFromFile (int lev);

    /**
     * \brief Load field values from a user-specified openPMD file
     * for a specific field (specified by `F_name`)
     */
    void ReadExternalFieldFromFile (
         const std::string& read_fields_from_path, amrex::MultiFab* mf,
         const std::string& F_name, const std::string& F_component);

    /**
     * \brief
     * This function initializes and calculates grid quantities used along with
     * EBs such as edge lengths, face areas, distance to EB, etc. It also
     * appropriately communicates EB data to guard cells.
     *
     * \param[in] lev level of the Multifabs that is initialized
     */
    void InitializeEBGridData(int lev);

    /** \brief adds particle and cell contributions in cells to compute heuristic
     * cost in each box on each level, and records in `costs`
     * @param[in] costs vector of (`unique_ptr` to) vectors; expected to be initialized
     * to correct number of boxes and boxes per level
     */
    void ComputeCostsHeuristic (amrex::Vector<std::unique_ptr<amrex::LayoutData<amrex::Real> > >& costs);

    void ApplyFilterandSumBoundaryRho (int lev, int glev, amrex::MultiFab& rho, int icomp, int ncomp);

    /**
     * \brief Returns an array of coefficients (Fornberg coefficients), corresponding
     * to the weight of each point in a finite-difference approximation of a derivative
     * (up to order \c n_order).
     *
     * \param[in] n_order order of the finite-difference approximation
     * \param[in] a_grid_type type of grid (collocated or not)
     */
    static amrex::Vector<amrex::Real> getFornbergStencilCoefficients(int n_order, short a_grid_type);

    // Device vectors of stencil coefficients used for finite-order centering of fields
    amrex::Gpu::DeviceVector<amrex::Real> device_field_centering_stencil_coeffs_x;
    amrex::Gpu::DeviceVector<amrex::Real> device_field_centering_stencil_coeffs_y;
    amrex::Gpu::DeviceVector<amrex::Real> device_field_centering_stencil_coeffs_z;

    // Device vectors of stencil coefficients used for finite-order centering of currents
    amrex::Gpu::DeviceVector<amrex::Real> device_current_centering_stencil_coeffs_x;
    amrex::Gpu::DeviceVector<amrex::Real> device_current_centering_stencil_coeffs_y;
    amrex::Gpu::DeviceVector<amrex::Real> device_current_centering_stencil_coeffs_z;

    // This needs to be public for CUDA.
    //! Tagging cells for refinement
    void ErrorEst (int lev, amrex::TagBoxArray& tags, amrex::Real time, int /*ngrow*/) final;

    // Return the accelerator lattice instance defined at the given refinement level
    const AcceleratorLattice& get_accelerator_lattice (int lev) {return *(m_accelerator_lattice[lev]);}

    // for cuda
    void BuildBufferMasksInBox ( amrex::Box tbx, amrex::IArrayBox &buffer_mask,
                                 const amrex::IArrayBox &guard_mask, int ng );
#ifdef AMREX_USE_EB
    amrex::EBFArrayBoxFactory const& fieldEBFactory (int lev) const noexcept {
        return static_cast<amrex::EBFArrayBoxFactory const&>(*m_field_factory[lev]);
    }
#endif

    void InitEB ();

#ifdef AMREX_USE_EB
    /**
    * \brief Compute the length of the mesh edges. Here the length is a value in [0, 1].
    *        An edge of length 0 is fully covered.
    */
    static void ComputeEdgeLengths (std::array< std::unique_ptr<amrex::MultiFab>, 3 >& edge_lengths,
                                    const amrex::EBFArrayBoxFactory& eb_fact);
    /**
    * \brief Compute the area of the mesh faces. Here the area is a value in [0, 1].
    *        An edge of area 0 is fully covered.
    */
    static void ComputeFaceAreas (std::array< std::unique_ptr<amrex::MultiFab>, 3 >& face_areas,
                                  const amrex::EBFArrayBoxFactory& eb_fact);

    /**
    * \brief Scale the edges lengths by the mesh width to obtain the real lengths.
    */
    static void ScaleEdges (std::array< std::unique_ptr<amrex::MultiFab>, 3 >& edge_lengths,
                            const std::array<amrex::Real,3>& cell_size);
    /**
    * \brief Scale the edges areas by the mesh width to obtain the real areas.
    */
    static void ScaleAreas (std::array< std::unique_ptr<amrex::MultiFab>, 3 >& face_areas,
                            const std::array<amrex::Real,3>& cell_size);
    /**
    * \brief Initialize information for cell extensions.
    *        The flags convention for m_flag_info_face is as follows
    *          - 0 for unstable cells
    *          - 1 for stable cells which have not been intruded
    *          - 2 for stable cells which have been intruded
    *        Here we cannot know if a cell is intruded or not so we initialize all stable cells with 1
    */
    void MarkCells();
#endif

    /**
    * \brief Compute the level set function used for particle-boundary interaction.
    */
    void ComputeDistanceToEB ();
    /**
    * \brief Auxiliary function to count the amount of faces which still need to be extended
    */
    amrex::Array1D<int, 0, 2> CountExtFaces();
    /**
    * \brief Main function computing the cell extension. Where possible it computes one-way
    *       extensions and, when this is not possible, it does eight-ways extensions.
    */
    void ComputeFaceExtensions();
    /**
    * \brief Initialize the memory for the FaceInfoBoxes
    */
    void InitBorrowing();
    /**
    * \brief Shrink the vectors in the FaceInfoBoxes
    */
    void ShrinkBorrowing();
    /**
    * \brief Do the one-way extension
    */
    void ComputeOneWayExtensions();
    /**
    * \brief Do the eight-ways extension
    */
    void ComputeEightWaysExtensions();
    /**
    * \brief Whenever an unstable cell cannot be extended we increase its area to be the minimal for stability.
    *        This is the method Benkler-Chavannes-Kuster method and it is less accurate than the regular ECT but it
    *        still works better than staircasing. (see https://ieeexplore.ieee.org/document/1638381)
    *
    * @param idim Integer indicating the dimension (x->0, y->1, z->2) for which the BCK correction is done
    *
    */
    void ApplyBCKCorrection(int idim);

    /**
     * \brief Subtract the average of the cumulative sums of the preliminary current D
     *        from the current J (computed from D according to the Vay deposition scheme)
     */
    void PSATDSubtractCurrentPartialSumsAvg ();

#ifdef WARPX_USE_PSATD

#   ifdef WARPX_DIM_RZ
        SpectralSolverRZ&
#   else
        SpectralSolver&
#   endif
            get_spectral_solver_fp (int lev) {return *spectral_solver_fp[lev];}
#endif

    FiniteDifferenceSolver * get_pointer_fdtd_solver_fp (int lev) { return m_fdtd_solver_fp[lev].get(); }

protected:

    /**
     * \brief
     *  This function initializes E, B, rho, and F, at all the levels
     *  of the multifab. rho and F are initialized with 0.
     *  The E and B fields are initialized using user-defined inputs.
     *  The initialization type is set using "B_ext_grid_init_style"
     *  and "E_ext_grid_init_style". The initialization style is set to "default"
     *  if not explicitly defined by the user, and the E and B fields are
     *  initialized with E_external_grid and B_external_grid, respectively, each with
     *  a default value of 0.
     *  If the initialization type for the E and B field is "constant",
     *  then, the E and B fields at all the levels are initialized with
     *  user-defined values for E_external_grid and B_external_grid.
     *  If the initialization type for B-field is set to
     *  "parse_ext_grid_function", then, the parser is used to read
     *  Bx_external_grid_function(x,y,z), By_external_grid_function(x,y,z),
     *  and Bz_external_grid_function(x,y,z).
     *  Similarly, if the E-field initialization type is set to
     *  "parse_ext_grid_function", then, the parser is used to read
     *  Ex_external_grid_function(x,y,z), Ey_external_grid_function(x,y,z),
     *  and Ex_external_grid_function(x,y,z). The parser for the E and B
     *  initialization assumes that the function has three independent
     *  variables, at max, namely, x, y, z. However, any number of constants
     *  can be used in the function used to define the E and B fields on the grid.
     */
    void InitLevelData (int lev, amrex::Real time);

    //! Use this function to override the Level 0 grids made by AMReX.
    //! This function is called in amrex::AmrCore::InitFromScratch.
    void PostProcessBaseGrids (amrex::BoxArray& ba0) const final;

    //! Make a new level from scratch using provided BoxArray and
    //! DistributionMapping.  Only used during initialization.  Called
    //! by AmrCoreInitFromScratch.
    void MakeNewLevelFromScratch (int lev, amrex::Real time, const amrex::BoxArray& new_grids,
                                          const amrex::DistributionMapping& new_dmap) final;

    //! Make a new level using provided BoxArray and
    //! DistributionMapping and fill with interpolated coarse level
    //! data.  Called by AmrCore::regrid.
    void MakeNewLevelFromCoarse (int /*lev*/, amrex::Real /*time*/, const amrex::BoxArray& /*ba*/,
                                         const amrex::DistributionMapping& /*dm*/) final;

    //! Remake an existing level using provided BoxArray and
    //! DistributionMapping and fill with existing fine and coarse
    //! data.  Called by AmrCore::regrid.
    void RemakeLevel (int lev, amrex::Real time, const amrex::BoxArray& ba,
                              const amrex::DistributionMapping& dm) final;

    //! Delete level data.  Called by AmrCore::regrid.
    void ClearLevel (int lev) final;

private:

    /**
     * \brief
     *  WarpX constructor. This method should not be called directly, but rather through
     * the static member function MakeWarpX(). MakeWarpX() is called by GetInstance ()
     * if an instance of the WarpX class does not currently exist.
     */
    WarpX ();

    /**
     * \brief
     * This method creates a new instance of the WarpX class.
     */
    static void MakeWarpX ();

    // Singleton is used when the code is run from python
    static WarpX* m_instance;

    //! Complete the asynchronous broadcast of signal flags, and initiate a checkpoint if requested
    void HandleSignals ();

    void FillBoundaryB (int lev, PatchType patch_type, amrex::IntVect ng, std::optional<bool> nodal_sync = std::nullopt);
    void FillBoundaryE (int lev, PatchType patch_type, amrex::IntVect ng, std::optional<bool> nodal_sync = std::nullopt);
    void FillBoundaryF (int lev, PatchType patch_type, amrex::IntVect ng, std::optional<bool> nodal_sync = std::nullopt);
    void FillBoundaryG (int lev, PatchType patch_type, amrex::IntVect ng, std::optional<bool> nodal_sync = std::nullopt);

    void FillBoundaryB_avg (int lev, PatchType patch_type, amrex::IntVect ng);
    void FillBoundaryE_avg (int lev, PatchType patch_type, amrex::IntVect ng);

    void AddExternalFields ();

    void OneStep_nosub (amrex::Real cur_time);
    void OneStep_sub1 (amrex::Real cur_time);

    void OneStep_ImplicitPicard(amrex::Real cur_time);

    /**
     * \brief Perform one PIC iteration, with the multiple J deposition per time step
     */
    void OneStep_multiJ (amrex::Real cur_time);

    void RestrictCurrentFromFineToCoarsePatch (
        const amrex::Vector<std::array<std::unique_ptr<amrex::MultiFab>,3>>& J_fp,
        const amrex::Vector<std::array<std::unique_ptr<amrex::MultiFab>,3>>& J_cp,
        int lev);
    void AddCurrentFromFineLevelandSumBoundary (
        const amrex::Vector<std::array<std::unique_ptr<amrex::MultiFab>,3>>& J_fp,
        const amrex::Vector<std::array<std::unique_ptr<amrex::MultiFab>,3>>& J_cp,
        const amrex::Vector<std::array<std::unique_ptr<amrex::MultiFab>,3>>& J_buffer,
        int lev);
    void StoreCurrent (int lev);
    void RestoreCurrent (int lev);
    void ApplyFilterJ (
        const amrex::Vector<std::array<std::unique_ptr<amrex::MultiFab>,3>>& current,
        int lev,
        int idim);
    void ApplyFilterJ (
        const amrex::Vector<std::array<std::unique_ptr<amrex::MultiFab>,3>>& current,
        int lev);
    void SumBoundaryJ (
        const amrex::Vector<std::array<std::unique_ptr<amrex::MultiFab>,3>>& current,
        int lev,
        int idim,
        const amrex::Periodicity& period);
    void SumBoundaryJ (
        const amrex::Vector<std::array<std::unique_ptr<amrex::MultiFab>,3>>& current,
        int lev,
        const amrex::Periodicity& period);
    void NodalSyncJ (
        const amrex::Vector<std::array<std::unique_ptr<amrex::MultiFab>,3>>& J_fp,
        const amrex::Vector<std::array<std::unique_ptr<amrex::MultiFab>,3>>& J_cp,
        int lev,
        PatchType patch_type);

    void RestrictRhoFromFineToCoarsePatch (
        const amrex::Vector<std::unique_ptr<amrex::MultiFab>>& charge_fp,
        const amrex::Vector<std::unique_ptr<amrex::MultiFab>>& charge_cp,
        int lev);
    void ApplyFilterandSumBoundaryRho (
        const amrex::Vector<std::unique_ptr<amrex::MultiFab>>& charge_fp,
        const amrex::Vector<std::unique_ptr<amrex::MultiFab>>& charge_cp,
        int lev,
        PatchType patch_type,
        int icomp,
        int ncomp);
    void AddRhoFromFineLevelandSumBoundary (
        const amrex::Vector<std::unique_ptr<amrex::MultiFab>>& charge_fp,
        const amrex::Vector<std::unique_ptr<amrex::MultiFab>>& charge_cp,
        const amrex::Vector<std::unique_ptr<amrex::MultiFab>>& charge_buffer,
        int lev,
        int icomp,
        int ncomp);
    void NodalSyncRho (
        const amrex::Vector<std::unique_ptr<amrex::MultiFab>>& charge_fp,
        const amrex::Vector<std::unique_ptr<amrex::MultiFab>>& charge_cp,
        int lev,
        PatchType patch_type,
        int icomp,
        int ncomp);

    void ReadParameters ();

    /** This function queries deprecated input parameters and abort
     *  the run if one of them is specified. */
    void BackwardCompatibility ();

    void InitFromScratch ();

    void AllocLevelData (int lev, const amrex::BoxArray& ba,
                         const amrex::DistributionMapping& dm);

    [[nodiscard]] amrex::DistributionMapping
    GetRestartDMap (const std::string& chkfile, const amrex::BoxArray& ba, int lev) const;

    void InitFromCheckpoint ();
    void PostRestart ();

    void InitPML ();
    void ComputePMLFactors ();

    void InitFilter ();

    void InitDiagnostics ();

    void InitNCICorrector ();

    /**
     * \brief Check that the number of guard cells is smaller than the number of valid cells,
     * for all available MultiFabs, and abort otherwise.
     */
    void CheckGuardCells();

    /**
     * \brief Checks for known numerical issues involving different WarpX modules
     */
    void CheckKnownIssues();

    /** Check the requested resources and write performance hints */
    void PerformanceHints ();

    void BuildBufferMasks ();

    [[nodiscard]] const amrex::iMultiFab* getCurrentBufferMasks (int lev) const {
        return current_buffer_masks[lev].get();
    }

    [[nodiscard]] const amrex::iMultiFab* getGatherBufferMasks (int lev) const
    {
        return gather_buffer_masks[lev].get();
    }

    /**
     * \brief Re-orders the Fornberg coefficients so that they can be used more conveniently for
     * finite-order centering operations. For example, for finite-order centering of order 6,
     * the Fornberg coefficients \c (c_0,c_1,c_2) are re-ordered as \c (c_2,c_1,c_0,c_0,c_1,c_2).
     *
     * \param[in,out] ordered_coeffs host vector where the re-ordered Fornberg coefficients will be stored
     * \param[in] unordered_coeffs host vector storing the original sequence of Fornberg coefficients
     * \param[in] order order of the finite-order centering along a given direction
     */
    void ReorderFornbergCoefficients (amrex::Vector<amrex::Real>& ordered_coeffs,
                                      amrex::Vector<amrex::Real>& unordered_coeffs,
                                      int order);
    /**
     * \brief Allocates and initializes the stencil coefficients used for the finite-order centering
     * of fields and currents, and stores them in the given device vectors.
     *
     * \param[in,out] device_centering_stencil_coeffs_x device vector where the stencil coefficients along x will be stored
     * \param[in,out] device_centering_stencil_coeffs_y device vector where the stencil coefficients along y will be stored
     * \param[in,out] device_centering_stencil_coeffs_z device vector where the stencil coefficients along z will be stored
     * \param[in] centering_nox order of the finite-order centering along x
     * \param[in] centering_noy order of the finite-order centering along y
     * \param[in] centering_noz order of the finite-order centering along z
     * \param[in] a_grid_type type of grid (collocated or not)
     */
    void AllocateCenteringCoefficients (amrex::Gpu::DeviceVector<amrex::Real>& device_centering_stencil_coeffs_x,
                                        amrex::Gpu::DeviceVector<amrex::Real>& device_centering_stencil_coeffs_y,
                                        amrex::Gpu::DeviceVector<amrex::Real>& device_centering_stencil_coeffs_z,
                                        int centering_nox,
                                        int centering_noy,
                                        int centering_noz,
                                        short a_grid_type);

    void AllocLevelMFs (int lev, const amrex::BoxArray& ba, const amrex::DistributionMapping& dm,
                        const amrex::IntVect& ngEB, amrex::IntVect& ngJ,
                        const amrex::IntVect& ngRho, const amrex::IntVect& ngF,
                        const amrex::IntVect& ngG, bool aux_is_nodal);

#ifdef WARPX_USE_PSATD
#   ifdef WARPX_DIM_RZ
    void AllocLevelSpectralSolverRZ (amrex::Vector<std::unique_ptr<SpectralSolverRZ>>& spectral_solver,
                                     int lev,
                                     const amrex::BoxArray& realspace_ba,
                                     const amrex::DistributionMapping& dm,
                                     const std::array<amrex::Real,3>& dx);
#   else
    void AllocLevelSpectralSolver (amrex::Vector<std::unique_ptr<SpectralSolver>>& spectral_solver,
                                   int lev,
                                   const amrex::BoxArray& realspace_ba,
                                   const amrex::DistributionMapping& dm,
                                   const std::array<amrex::Real,3>& dx,
                                   bool pml_flag=false);
#   endif
#endif

    //! Author of an input file / simulation setup
    std::string m_authors;

    amrex::Vector<int> istep;      // which step?
    amrex::Vector<int> nsubsteps;  // how many substeps on each level?

    amrex::Vector<amrex::Real> t_new;
    amrex::Vector<amrex::Real> t_old;
    amrex::Vector<amrex::Real> dt;

    // Particle container
    std::unique_ptr<MultiParticleContainer> mypc;
    std::unique_ptr<MultiDiagnostics> multi_diags;

    // Fluid container
    bool do_fluid_species = false;
    std::unique_ptr<MultiFluidContainer> myfl;

    //
    // Fields: First array for level, second for direction
    //

    // Full solution
    amrex::Vector<std::array< std::unique_ptr<amrex::MultiFab>, 3 > > Efield_aux;
    amrex::Vector<std::array< std::unique_ptr<amrex::MultiFab>, 3 > > Bfield_aux;

    // Fine patch
    amrex::Vector<            std::unique_ptr<amrex::MultiFab>      > F_fp;
    amrex::Vector<            std::unique_ptr<amrex::MultiFab>      > G_fp;
    amrex::Vector<            std::unique_ptr<amrex::MultiFab>      > rho_fp;
    amrex::Vector<            std::unique_ptr<amrex::MultiFab>      > phi_fp;
    amrex::Vector<std::array< std::unique_ptr<amrex::MultiFab>, 3 > > current_fp;
    amrex::Vector<std::array< std::unique_ptr<amrex::MultiFab>, 3 > > current_fp_vay;
    amrex::Vector<std::array< std::unique_ptr<amrex::MultiFab>, 3 > > Efield_fp;
    amrex::Vector<std::array< std::unique_ptr<amrex::MultiFab>, 3 > > Bfield_fp;
    amrex::Vector<std::array< std::unique_ptr<amrex::MultiFab>, 3 > > Efield_avg_fp;
    amrex::Vector<std::array< std::unique_ptr<amrex::MultiFab>, 3 > > Bfield_avg_fp;

    // Implicit, fields at start of step and from the previous iteration
    amrex::Vector<std::array< std::unique_ptr<amrex::MultiFab>, 3 > > Efield_n;
    amrex::Vector<std::array< std::unique_ptr<amrex::MultiFab>, 3 > > Bfield_n;
    amrex::Vector<std::array< std::unique_ptr<amrex::MultiFab>, 3 > > Efield_save;
    amrex::Vector<std::array< std::unique_ptr<amrex::MultiFab>, 3 > > Bfield_save;

    // Memory buffers for computing magnetostatic fields
    // Vector Potential A and previous step.  Time buffer needed for computing dA/dt to first order
    amrex::Vector<std::array< std::unique_ptr<amrex::MultiFab>, 3 > > vector_potential_fp_nodal;
    amrex::Vector<std::array< std::unique_ptr<amrex::MultiFab>, 3 > > vector_potential_grad_buf_e_stag;
    amrex::Vector<std::array< std::unique_ptr<amrex::MultiFab>, 3 > > vector_potential_grad_buf_b_stag;

    // Same as Bfield_fp/Efield_fp for reading external field data
    amrex::Vector<std::array< std::unique_ptr<amrex::MultiFab>, 3 > > Efield_fp_external;
    amrex::Vector<std::array< std::unique_ptr<amrex::MultiFab>, 3 > > Bfield_fp_external;

    //! EB: Lengths of the mesh edges
    amrex::Vector<std::array< std::unique_ptr<amrex::MultiFab>, 3 > > m_edge_lengths;
    //! EB: Areas of the mesh faces
    amrex::Vector<std::array< std::unique_ptr<amrex::MultiFab>, 3 > > m_face_areas;

    /** EB: for every mesh face flag_info_face contains a:
     *          * 0 if the face needs to be extended
     *          * 1 if the face is large enough to lend area to other faces
     *          * 2 if the face is actually intruded by other face
     * It is initialized in WarpX::MarkCells
     * This is only used for the ECT solver.*/
    amrex::Vector<std::array< std::unique_ptr<amrex::iMultiFab>, 3 > > m_flag_info_face;
    /** EB: for every mesh face face flag_ext_face contains a:
     *          * 1 if the face needs to be extended
     *          * 0 otherwise
     * It is initialized in WarpX::MarkCells and then modified in WarpX::ComputeOneWayExtensions
     * and in WarpX::ComputeEightWaysExtensions
     * This is only used for the ECT solver.*/
    amrex::Vector<std::array< std::unique_ptr<amrex::iMultiFab>, 3 > > m_flag_ext_face;
    /** EB: m_area_mod contains the modified areas of the mesh faces, i.e. if a face is enlarged it
     * contains the area of the enlarged face
     * This is only used for the ECT solver.*/
    amrex::Vector<std::array< std::unique_ptr<amrex::MultiFab>, 3 > > m_area_mod;
    /** EB: m_borrowing contains the info about the enlarged cells, i.e. for every enlarged cell it
     * contains the info of which neighbors are being intruded (and the amount of borrowed area).
     * This is only used for the ECT solver.*/
    amrex::Vector<std::array< std::unique_ptr<amrex::LayoutData<FaceInfoBox> >, 3 > > m_borrowing;

    /** ECTRhofield is needed only by the ect
     * solver and it contains the electromotive force density for every mesh face.
     * The name ECTRhofield has been used to comply with the notation of the paper
     * https://ieeexplore.ieee.org/stamp/stamp.jsp?tp=&arnumber=4463918 (page 9, equation 4
     * and below).
     * Although it's called rho it has nothing to do with the charge density!
     * This is only used for the ECT solver.*/
    amrex::Vector<std::array< std::unique_ptr<amrex::MultiFab>, 3 > > ECTRhofield;
    /** Venl contains the electromotive force for every mesh face, i.e. every entry is
     * the corresponding entry in ECTRhofield multiplied by the total area (possibly with enlargement)
     * This is only used for the ECT solver.*/
    amrex::Vector<std::array< std::unique_ptr<amrex::MultiFab>, 3 > > Venl;

    //EB level set
    amrex::Vector<std::unique_ptr<amrex::MultiFab> > m_distance_to_eb;

    // store fine patch
    amrex::Vector<std::array< std::unique_ptr<amrex::MultiFab>, 3 > > current_store;

    // Nodal MultiFab for nodal current deposition if warpx.do_current_centering = 1
    amrex::Vector<std::array<std::unique_ptr<amrex::MultiFab>,3>> current_fp_nodal;

    // Coarse patch
    amrex::Vector<            std::unique_ptr<amrex::MultiFab>      > F_cp;
    amrex::Vector<            std::unique_ptr<amrex::MultiFab>      > G_cp;
    amrex::Vector<            std::unique_ptr<amrex::MultiFab>      > rho_cp;
    amrex::Vector<std::array< std::unique_ptr<amrex::MultiFab>, 3 > > current_cp;
    amrex::Vector<std::array< std::unique_ptr<amrex::MultiFab>, 3 > > Efield_cp;
    amrex::Vector<std::array< std::unique_ptr<amrex::MultiFab>, 3 > > Bfield_cp;
    amrex::Vector<std::array< std::unique_ptr<amrex::MultiFab>, 3 > > Efield_avg_cp;
    amrex::Vector<std::array< std::unique_ptr<amrex::MultiFab>, 3 > > Bfield_avg_cp;

    // Copy of the coarse aux
    amrex::Vector<std::array<std::unique_ptr<amrex::MultiFab>, 3 > > Efield_cax;
    amrex::Vector<std::array<std::unique_ptr<amrex::MultiFab>, 3 > > Bfield_cax;
    amrex::Vector<std::unique_ptr<amrex::iMultiFab> > current_buffer_masks;
    amrex::Vector<std::unique_ptr<amrex::iMultiFab> > gather_buffer_masks;

    // If charge/current deposition buffers are used
    amrex::Vector<std::array< std::unique_ptr<amrex::MultiFab>, 3 > > current_buf;
    amrex::Vector<std::unique_ptr<amrex::MultiFab> > charge_buf;

    /**
     * \brief
     * Get a pointer to the field data. Does not check if the pointer
     * is not nullptr.
     *
     * \param field_type[in] the field type
     * \param lev[in] the mesh refinement level
     * \param direction[in] the field component (0 by default)
     *
     * \return the pointer to an amrex::MultiFab containing the field data
     */
    [[nodiscard]] amrex::MultiFab*
    getFieldPointerUnchecked (FieldType field_type, int lev, int direction = 0) const;

    // PML
    int do_pml = 0;
    int do_silver_mueller = 0;
    int pml_ncell = 10;
    int pml_delta = 10;
    int pml_has_particles = 0;
    int do_pml_j_damping = 0;
    int do_pml_in_domain = 0;
    static int do_similar_dm_pml;
    bool do_pml_dive_cleaning; // default set in WarpX.cpp
    bool do_pml_divb_cleaning; // default set in WarpX.cpp
    amrex::Vector<amrex::IntVect> do_pml_Lo;
    amrex::Vector<amrex::IntVect> do_pml_Hi;
    amrex::Vector<std::unique_ptr<PML> > pml;
#if (defined WARPX_DIM_RZ) && (defined WARPX_USE_PSATD)
    amrex::Vector<std::unique_ptr<PML_RZ> > pml_rz;
#endif
    amrex::Real v_particle_pml;

    // External fields parameters
    std::unique_ptr<ExternalFieldParams> m_p_ext_field_params;

    amrex::Real moving_window_x = std::numeric_limits<amrex::Real>::max();

    // Plasma injection parameters
    int warpx_do_continuous_injection = 0;
    int num_injected_species = -1;
    amrex::Vector<int> injected_plasma_species;

    std::optional<amrex::Real> m_const_dt;

    // Macroscopic properties
    std::unique_ptr<MacroscopicProperties> m_macroscopic_properties;

    // Hybrid PIC algorithm parameters
    std::unique_ptr<HybridPICModel> m_hybrid_pic_model;

    // Load balancing
    /** Load balancing intervals that reads the "load_balance_intervals" string int the input file
     * for getting steps at which load balancing is performed */
    utils::parser::IntervalsParser load_balance_intervals;
    /** Collection of LayoutData to keep track of weights used in load balancing
     * routines. Contains timer-based or heuristic-based costs depending on input option */
    amrex::Vector<std::unique_ptr<amrex::LayoutData<amrex::Real> > > costs;
    /** Load balance with 'space filling curve' strategy. */
    int load_balance_with_sfc = 0;
    /** Controls the maximum number of boxes that can be assigned to a rank during
     * load balance via the 'knapsack' strategy; e.g., if there are 4 boxes per rank,
     * `load_balance_knapsack_factor=2` limits the maximum number of boxes that can
     * be assigned to a rank to 8. */
    amrex::Real load_balance_knapsack_factor = amrex::Real(1.24);
    /** Threshold value that controls whether to adopt the proposed distribution
     * mapping during load balancing.  The new distribution mapping is adopted
     * if the ratio of proposed distribution mapping efficiency to current
     * distribution mapping efficiency is larger than the threshold; 'efficiency'
     * here means the average cost per MPI rank.  */
    amrex::Real load_balance_efficiency_ratio_threshold = amrex::Real(1.1);
    /** Current load balance efficiency for each level.  */
    amrex::Vector<amrex::Real> load_balance_efficiency;
    /** Weight factor for cells in `Heuristic` costs update.
     * Default values on GPU are determined from single-GPU tests on Summit.
     * The problem setup for these tests is an empty (i.e. no particles) domain
     * of size 256 by 256 by 256 cells, from which the average time per iteration
     * per cell is computed. */
    amrex::Real costs_heuristic_cells_wt = amrex::Real(0);
    /** Weight factor for particles in `Heuristic` costs update.
     * Default values on GPU are determined from single-GPU tests on Summit.
     * The problem setup for these tests is a high-ppc (27 particles per cell)
     * uniform plasma on a domain of size 128 by 128 by 128, from which the approximate
     * time per iteration per particle is computed. */
    amrex::Real costs_heuristic_particles_wt = amrex::Real(0);

    // Determines timesteps for override sync
    utils::parser::IntervalsParser override_sync_intervals;

    // Other runtime parameters
    int verbose = 1;

    bool use_hybrid_QED = false;

    int max_step   = std::numeric_limits<int>::max();
    amrex::Real stop_time = std::numeric_limits<amrex::Real>::max();

    int regrid_int = -1;

    amrex::Real cfl = amrex::Real(0.999);

    std::string restart_chkfile;

    /** When `true`, write the diagnostics after restart at the time of the restart. */
    bool write_diagnostics_on_restart = false;

    amrex::VisMF::Header::Version plotfile_headerversion  = amrex::VisMF::Header::Version_v1;
    amrex::VisMF::Header::Version slice_plotfile_headerversion  = amrex::VisMF::Header::Version_v1;

    bool use_single_read = true;
    bool use_single_write = true;
    int mffile_nstreams = 4;
    int field_io_nfiles = 1024;
    int particle_io_nfiles = 1024;

    amrex::RealVect fine_tag_lo;
    amrex::RealVect fine_tag_hi;
    //! User-defined parser to define refinement patches
    std::unique_ptr<amrex::Parser> ref_patch_parser;

    bool is_synchronized = true;

    // Synchronization of nodal points
    static constexpr bool sync_nodal_points = true;

    guardCellManager guard_cells;

    //Slice Parameters
    int slice_max_grid_size;
    int slice_plot_int = -1;
    amrex::RealBox slice_realbox;
    amrex::IntVect slice_cr_ratio;
    amrex::Vector<            std::unique_ptr<amrex::MultiFab>      > F_slice;
    amrex::Vector<            std::unique_ptr<amrex::MultiFab>      > G_slice;
    amrex::Vector<            std::unique_ptr<amrex::MultiFab>      > rho_slice;
    amrex::Vector<std::array< std::unique_ptr<amrex::MultiFab>, 3 > > current_slice;
    amrex::Vector<std::array< std::unique_ptr<amrex::MultiFab>, 3 > > Efield_slice;
    amrex::Vector<std::array< std::unique_ptr<amrex::MultiFab>, 3 > > Bfield_slice;

    bool fft_periodic_single_box = false;
    int nox_fft = 16;
    int noy_fft = 16;
    int noz_fft = 16;

    //! Domain decomposition on Level 0
    amrex::IntVect numprocs{0};

    //! particle buffer for scraped particles on the boundaries
    std::unique_ptr<ParticleBoundaryBuffer> m_particle_boundary_buffer;

    // Accelerator lattice elements
    amrex::Vector< std::unique_ptr<AcceleratorLattice> > m_accelerator_lattice;

    //
    // Embedded Boundary
    //

    // Factory for field data
    amrex::Vector<std::unique_ptr<amrex::FabFactory<amrex::FArrayBox> > > m_field_factory;

    [[nodiscard]]
    amrex::FabFactory<amrex::FArrayBox> const& fieldFactory (int lev) const noexcept
    {
        return *m_field_factory[lev];
    }

    /** Stop the simulation at the end of the current step due to a received Unix signal?
     */
    bool m_exit_loop_due_to_interrupt_signal = false;

    /** Stop the simulation at the end of the current step?
     */
    [[nodiscard]]
    bool checkStopSimulation (amrex::Real cur_time);

    /** Print Unused Parameter Warnings after Step 1
     *
     * Instead of waiting for a simulation to end, we already do an early "unused parameter check"
     * after step 1 to inform users early of potential issues with their simulation setup.
     */
    void checkEarlyUnusedParams ();

    /** Perform essential particle house keeping at boundaries
     *
     * Inject, communicate, scrape and sort particles.
     *
     * @param step current step
     * @param cur_time current time
     * @param num_moved number of cells the moving window moved
     */
    void HandleParticlesAtBoundaries (int step, amrex::Real cur_time, int num_moved);

    void ScrapeParticles ();

    /** Update the E and B fields in the explicit em PIC scheme.
     *
     * At the beginning, we have B^{n} and E^{n}.
     * Particles have p^{n} and x^{n}.
     */
    void ExplicitFillBoundaryEBUpdateAux ();

    void PushPSATD ();

#ifdef WARPX_USE_PSATD

    /**
     * \brief Forward FFT of E,B on all mesh refinement levels
     *
     * \param E_fp Vector of three-dimensional arrays (for each level)
     *             storing the fine patch electric field to be transformed
     * \param B_fp Vector of three-dimensional arrays (for each level)
     *             storing the fine patch magnetic field to be transformed
     * \param E_cp Vector of three-dimensional arrays (for each level)
     *             storing the coarse patch electric field to be transformed
     * \param B_cp Vector of three-dimensional arrays (for each level)
     *             storing the coarse patch magnetic field to be transformed
     */
    void PSATDForwardTransformEB (
        const amrex::Vector<std::array<std::unique_ptr<amrex::MultiFab>,3>>& E_fp,
        const amrex::Vector<std::array<std::unique_ptr<amrex::MultiFab>,3>>& B_fp,
        const amrex::Vector<std::array<std::unique_ptr<amrex::MultiFab>,3>>& E_cp,
        const amrex::Vector<std::array<std::unique_ptr<amrex::MultiFab>,3>>& B_cp);

    /**
     * \brief Backward FFT of E,B on all mesh refinement levels,
     *        with field damping in the guard cells (if needed)
     *
     * \param E_fp Vector of three-dimensional arrays (for each level)
     *             storing the fine patch electric field to be transformed
     * \param B_fp Vector of three-dimensional arrays (for each level)
     *             storing the fine patch magnetic field to be transformed
     * \param E_cp Vector of three-dimensional arrays (for each level)
     *             storing the coarse patch electric field to be transformed
     * \param B_cp Vector of three-dimensional arrays (for each level)
     *             storing the coarse patch magnetic field to be transformed
     */
    void PSATDBackwardTransformEB (
        const amrex::Vector<std::array<std::unique_ptr<amrex::MultiFab>,3>>& E_fp,
        const amrex::Vector<std::array<std::unique_ptr<amrex::MultiFab>,3>>& B_fp,
        const amrex::Vector<std::array<std::unique_ptr<amrex::MultiFab>,3>>& E_cp,
        const amrex::Vector<std::array<std::unique_ptr<amrex::MultiFab>,3>>& B_cp);

    /**
     * \brief Backward FFT of averaged E,B on all mesh refinement levels
     *
     * \param E_avg_fp Vector of three-dimensional arrays (for each level)
     *                 storing the fine patch averaged electric field to be transformed
     * \param B_avg_fp Vector of three-dimensional arrays (for each level)
     *                 storing the fine patch averaged magnetic field to be transformed
     * \param E_avg_cp Vector of three-dimensional arrays (for each level)
     *                 storing the coarse patch averaged electric field to be transformed
     * \param B_avg_cp Vector of three-dimensional arrays (for each level)
     *                 storing the coarse patch averaged magnetic field to be transformed
     */
    void PSATDBackwardTransformEBavg (
        const amrex::Vector<std::array<std::unique_ptr<amrex::MultiFab>,3>>& E_avg_fp,
        const amrex::Vector<std::array<std::unique_ptr<amrex::MultiFab>,3>>& B_avg_fp,
        const amrex::Vector<std::array<std::unique_ptr<amrex::MultiFab>,3>>& E_avg_cp,
        const amrex::Vector<std::array<std::unique_ptr<amrex::MultiFab>,3>>& B_avg_cp);

    /**
     * \brief Forward FFT of J on all mesh refinement levels,
     *        with k-space filtering (if needed)
     *
     * \param J_fp Vector of three-dimensional arrays (for each level)
     *             storing the fine patch current to be transformed
     * \param J_cp Vector of three-dimensional arrays (for each level)
     *             storing the coarse patch current to be transformed
     * \param[in] apply_kspace_filter Control whether to apply filtering
     *                                (only used in RZ geometry to avoid double filtering)
     */
    void PSATDForwardTransformJ (
        const amrex::Vector<std::array<std::unique_ptr<amrex::MultiFab>,3>>& J_fp,
        const amrex::Vector<std::array<std::unique_ptr<amrex::MultiFab>,3>>& J_cp,
        bool apply_kspace_filter=true);

    /**
     * \brief Backward FFT of J on all mesh refinement levels
     *
     * \param J_fp Vector of three-dimensional arrays (for each level)
     *             storing the fine patch current to be transformed
     * \param J_cp Vector of three-dimensional arrays (for each level)
     *             storing the coarse patch current to be transformed
     */
    void PSATDBackwardTransformJ (
        const amrex::Vector<std::array<std::unique_ptr<amrex::MultiFab>,3>>& J_fp,
        const amrex::Vector<std::array<std::unique_ptr<amrex::MultiFab>,3>>& J_cp);

    /**
     * \brief Forward FFT of rho on all mesh refinement levels,
     *        with k-space filtering (if needed)
     *
     * \param charge_fp Vector (for each level) storing the fine patch charge to be transformed
     * \param charge_cp Vector (for each level) storing the coarse patch charge to be transformed
     * \param[in] icomp index of fourth component (0 for rho_old, 1 for rho_new)
     * \param[in] dcomp index of spectral component (0 for rho_old, 1 for rho_new)
     * \param[in] apply_kspace_filter Control whether to apply filtering
     *                                (only used in RZ geometry to avoid double filtering)
     */
    void PSATDForwardTransformRho (
        const amrex::Vector<std::unique_ptr<amrex::MultiFab>>& charge_fp,
        const amrex::Vector<std::unique_ptr<amrex::MultiFab>>& charge_cp,
        int icomp, int dcomp, bool apply_kspace_filter=true);

    /**
     * \brief Copy rho_new to rho_old in spectral space (when rho is linear in time)
     */
    void PSATDMoveRhoNewToRhoOld ();

    /**
     * \brief Copy J_new to J_old in spectral space (when J is linear in time)
     */
    void PSATDMoveJNewToJOld ();

    /**
     * \brief Forward FFT of F on all mesh refinement levels
     */
    void PSATDForwardTransformF ();

    /**
     * \brief Backward FFT of F on all mesh refinement levels
     */
    void PSATDBackwardTransformF ();

    /**
     * \brief Forward FFT of G on all mesh refinement levels
     */
    void PSATDForwardTransformG ();

    /**
     * \brief Backward FFT of G on all mesh refinement levels
     */
    void PSATDBackwardTransformG ();

    /**
     * \brief Correct current in Fourier space so that the continuity equation is satisfied
     */
    void PSATDCurrentCorrection ();

    /**
     * \brief Vay deposition in Fourier space (https://doi.org/10.1016/j.jcp.2013.03.010)
     */
    void PSATDVayDeposition ();

    /**
     * \brief Update all necessary fields in spectral space
     */
    void PSATDPushSpectralFields ();

    /**
     * \brief Scale averaged E,B fields to account for time integration
     *
     * \param[in] scale_factor scalar to multiply each field component by
     */
    void PSATDScaleAverageFields (amrex::Real scale_factor);

    /**
     * \brief Set averaged E,B fields to zero before new iteration
     */
    void PSATDEraseAverageFields ();

#   ifdef WARPX_DIM_RZ
        amrex::Vector<std::unique_ptr<SpectralSolverRZ>> spectral_solver_fp;
        amrex::Vector<std::unique_ptr<SpectralSolverRZ>> spectral_solver_cp;
#   else
        amrex::Vector<std::unique_ptr<SpectralSolver>> spectral_solver_fp;
        amrex::Vector<std::unique_ptr<SpectralSolver>> spectral_solver_cp;
#   endif

#endif

    amrex::Vector<std::unique_ptr<FiniteDifferenceSolver>> m_fdtd_solver_fp;
    amrex::Vector<std::unique_ptr<FiniteDifferenceSolver>> m_fdtd_solver_cp;
};

#endif<|MERGE_RESOLUTION|>--- conflicted
+++ resolved
@@ -74,9 +74,6 @@
 #include <optional>
 #include <string>
 #include <vector>
-<<<<<<< HEAD
-#include <map>
-=======
 
 enum struct PatchType : int
 {
@@ -110,7 +107,6 @@
     Efield_avg_cp,
     Bfield_avg_cp
 };
->>>>>>> 0466145f
 
 class WARPX_EXPORT WarpX
     : public amrex::AmrCore
