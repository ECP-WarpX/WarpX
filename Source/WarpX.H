--- conflicted
+++ resolved
@@ -395,11 +395,7 @@
     const amrex::IntVect getngE() const { return guard_cells.ng_alloc_EB; };
     const amrex::IntVect getngF() const { return guard_cells.ng_alloc_F; };
 
-<<<<<<< HEAD
-    void ComputeSpaceChargeField ();
-=======
     void ComputeSpaceChargeField (bool const reset_fields);
->>>>>>> 9e36c017
     void AddSpaceChargeField (WarpXParticleContainer& pc);
     void computePhi (const amrex::Vector<std::unique_ptr<amrex::MultiFab> >& rho,
                      amrex::Vector<std::unique_ptr<amrex::MultiFab> >& phi,
