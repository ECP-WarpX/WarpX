--- conflicted
+++ resolved
@@ -907,7 +907,6 @@
     static amrex::Real moving_window_v;
     static bool fft_do_time_averaging;
 
-<<<<<<< HEAD
     //Parameter to remove the fine patch at a given time step
     static int end_fine_patch_step;
 
@@ -917,8 +916,6 @@
     static amrex::Real particle_slice_width_lab;
     amrex::RealBox getSliceRealBox() const {return slice_realbox;}
 
-=======
->>>>>>> 7eada29a
     // these should be private, but can't due to Cuda limitations
     static void ComputeDivB (amrex::MultiFab& divB, int dcomp,
                              const std::array<const amrex::MultiFab* const, 3>& B,
