/* Copyright 2016-2020 Andrew Myers, Ann Almgren, Aurore Blelly
 *                     Axel Huebl, Burlen Loring, David Grote
 *                     Glenn Richardson, Junmin Gu, Luca Fedeli
 *                     Mathieu Lobet, Maxence Thevenet, Michael Rowan
 *                     Remi Lehe, Revathi Jambunathan, Weiqun Zhang
 *                     Yinjian Zhao
 *
 * This file is part of WarpX.
 *
 * License: BSD-3-Clause-LBNL
 */
#ifndef WARPX_H_
#define WARPX_H_

#include "BoundaryConditions/PML_fwd.H"
#include "Diagnostics/MultiDiagnostics_fwd.H"
#include "Diagnostics/ReducedDiags/MultiReducedDiags_fwd.H"
#include "EmbeddedBoundary/WarpXFaceInfoBox_fwd.H"
#include "FieldSolver/FiniteDifferenceSolver/FiniteDifferenceSolver_fwd.H"
#include "FieldSolver/FiniteDifferenceSolver/MacroscopicProperties/MacroscopicProperties_fwd.H"
#include "FieldSolver/FiniteDifferenceSolver/HybridPICModel/HybridPICModel_fwd.H"
#include "Filter/NCIGodfreyFilter_fwd.H"
#include "Particles/ParticleBoundaryBuffer_fwd.H"
#include "Particles/MultiParticleContainer_fwd.H"
#include "Particles/WarpXParticleContainer_fwd.H"
#include "Fluids/MultiFluidContainer_fwd.H"
#include "Fluids/WarpXFluidContainer_fwd.H"

#ifdef WARPX_USE_PSATD
#   ifdef WARPX_DIM_RZ
#       include "FieldSolver/SpectralSolver/SpectralSolverRZ_fwd.H"
#       include "BoundaryConditions/PML_RZ_fwd.H"
#   else
#       include "FieldSolver/SpectralSolver/SpectralSolver_fwd.H"
#   endif
#endif
#include "Evolve/WarpXDtType.H"
#include "FieldSolver/ElectrostaticSolver.H"
#include "FieldSolver/MagnetostaticSolver/MagnetostaticSolver.H"
#include "Filter/BilinearFilter.H"
#include "Parallelization/GuardCellManager.H"
#include "AcceleratorLattice/AcceleratorLattice.H"
#include "Utils/Parser/IntervalsParser.H"
#include "Utils/WarpXAlgorithmSelection.H"
#include "Utils/export.H"

#include <AMReX.H>
#include <AMReX_AmrCore.H>
#include <AMReX_Array.H>
#include <AMReX_Config.H>
#ifdef AMREX_USE_EB
#   include <AMReX_EBFabFactory.H>
#endif
#include <AMReX_GpuContainers.H>
#include <AMReX_IntVect.H>
#include <AMReX_LayoutData.H>
#include <AMReX_Parser.H>
#include <AMReX_REAL.H>
#include <AMReX_RealBox.H>
#include <AMReX_RealVect.H>
#include <AMReX_Vector.H>
#include <AMReX_VisMF.H>

#include <AMReX_BaseFwd.H>
#include <AMReX_AmrCoreFwd.H>

#include <array>
#include <iostream>
#include <limits>
#include <memory>
#include <optional>
#include <string>
#include <vector>
#include <map>


enum struct PatchType : int
{
    fine,
    coarse
};

class WARPX_EXPORT WarpX
    : public amrex::AmrCore
{
public:

    friend class PML;

    static WarpX& GetInstance ();

    static void ResetInstance ();

    /**
     * \brief
     * This method has to be called at the end of the simulation. It deletes the WarpX instance.
     */
    static void Finalize();

    ~WarpX () override;

    /** Copy constructor */
    WarpX ( WarpX const &) = delete;
    /** Copy operator */
    WarpX& operator= ( WarpX const & ) = delete;

    /** Move constructor */
    WarpX ( WarpX && ) = default;
    /** Move operator */
    WarpX& operator= ( WarpX && ) = default;

    static std::string Version (); //!< Version of WarpX executable
    static std::string PicsarVersion (); //!< Version of PICSAR dependency

    int Verbose () const { return verbose; }

    void InitData ();

    void Evolve (int numsteps = -1);

    MultiParticleContainer& GetPartContainer () { return *mypc; }
    MultiFluidContainer& GetFluidContainer () { return *myfl; }
    MacroscopicProperties& GetMacroscopicProperties () { return *m_macroscopic_properties; }
    HybridPICModel& GetHybridPICModel () { return *m_hybrid_pic_model; }
    MultiDiagnostics& GetMultiDiags () {return *multi_diags;}

    ParticleBoundaryBuffer& GetParticleBoundaryBuffer () { return *m_particle_boundary_buffer; }

    static void shiftMF (amrex::MultiFab& mf, const amrex::Geometry& geom,
                         int num_shift, int dir, int lev, bool update_cost_flag,
                         amrex::Real external_field=0.0, bool useparser = false,
                         amrex::ParserExecutor<3> const& field_parser={});

    //! Author of an input file / simulation setup
    static std::string authors;

    //! Initial electric field on the grid
    static amrex::Vector<amrex::Real> E_external_grid;
    //! Initial magnetic field on the grid
    static amrex::Vector<amrex::Real> B_external_grid;

    //! Initialization type for external magnetic field on the grid
    static std::string B_ext_grid_s;
    //! Initialization type for external electric field on the grid
    static std::string E_ext_grid_s;

    //! Whether to apply the effect of an externally-defined electric field
    static bool add_external_E_field;
    //! Whether to apply the effect of an externally-defined magnetic field
    static bool add_external_B_field;

<<<<<<< HEAD
    //! Whether to impose E field in a plane
    static inline bool impose_E_field_in_plane = false;
    //! Whether to impose E field in a plane
    static inline bool impose_B_field_in_plane = false;
    //! There are two types of impose field
    enum struct ImposeFieldType { station, snapshot };
    //! Impose field type
    static inline ImposeFieldType m_impose_field_type;
    //! The path to the file containing the raw fields
    static inline std::string m_impose_field_file_path;
    //! Information for station
    struct ImposeStationInfo {
        amrex::Real location;
        amrex::Vector<std::pair<amrex::Real,amrex::Real>> time;
        int ibuffer1, ibuffer2;
    };
    static inline ImposeStationInfo m_impose_station_info;
    //! Information for snapshot
    struct ImposeSnapshotInfo {
        amrex::Vector<amrex::Geometry> geom;
        amrex::Real t_lab;
    };
    static inline ImposeSnapshotInfo m_impose_snapshot_info;
    static inline amrex::Real m_t_boost_offset = 0.0_rt;

    //! String storing parser function to initialize x-component of the magnetic field on the grid
    static std::string str_Bx_ext_grid_function;
    //! String storing parser function to initialize y-component of the magnetic field on the grid
    static std::string str_By_ext_grid_function;
    //! String storing parser function to initialize z-component of the magnetic field on the grid
    static std::string str_Bz_ext_grid_function;
    //! String storing parser function to initialize x-component of the electric field on the grid
    static std::string str_Ex_ext_grid_function;
    //! String storing parser function to initialize y-component of the electric field on the grid
    static std::string str_Ey_ext_grid_function;
    //! String storing parser function to initialize z-component of the electric field on the grid
    static std::string str_Ez_ext_grid_function;

=======
>>>>>>> ef780efa
    //! User-defined parser to initialize x-component of the magnetic field on the grid
    std::unique_ptr<amrex::Parser> Bxfield_parser;
    //! User-defined parser to initialize y-component of the magnetic field on the grid
    std::unique_ptr<amrex::Parser> Byfield_parser;
    //! User-defined parser to initialize z-component of the magnetic field on the grid
    std::unique_ptr<amrex::Parser> Bzfield_parser;
    //! User-defined parser to initialize x-component of the electric field on the grid
    std::unique_ptr<amrex::Parser> Exfield_parser;
    //! User-defined parser to initialize y-component of the electric field on the grid
    std::unique_ptr<amrex::Parser> Eyfield_parser;
    //! User-defined parser to initialize z-component of the electric field on the grid
    std::unique_ptr<amrex::Parser> Ezfield_parser;

    // Algorithms
    //! Integer that corresponds to the current deposition algorithm (Esirkepov, direct, Vay)
    static short current_deposition_algo;
    //! Integer that corresponds to the charge deposition algorithm (only standard deposition)
    static short charge_deposition_algo;
    //! Integer that corresponds to the field gathering algorithm (energy-conserving, momentum-conserving)
    static short field_gathering_algo;
    //! Integer that corresponds to the particle push algorithm (Boris, Vay, Higuera-Cary)
    static short particle_pusher_algo;
    //! Integer that corresponds to the type of Maxwell solver (Yee, CKC, PSATD, ECT)
    static short electromagnetic_solver_id;
    /** Records a number corresponding to the load balance cost update strategy
     *  being used (0, 1, 2 corresponding to timers, heuristic, or gpuclock).
     */
    static short load_balance_costs_update_algo;
    //! Integer that corresponds to electromagnetic Maxwell solver (vacuum - 0, macroscopic - 1)
    static int em_solver_medium;
    /** Integer that correspond to macroscopic Maxwell solver algorithm
     *  (BackwardEuler - 0, Lax-Wendroff - 1)
     */
    static int macroscopic_solver_algo;
    /** Integers that correspond to boundary condition applied to fields at the
     *  lower domain boundaries
     *  (0 to 6 correspond to PML, Periodic, PEC, PMC, Damped, Absorbing Silver-Mueller, None)
     */
    static amrex::Vector<int> field_boundary_lo;
    /** Integers that correspond to boundary condition applied to fields at the
     *  upper domain boundaries
     *  (0 to 6 correspond to PML, Periodic, PEC, PMC, Damped, Absorbing Silver-Mueller, None)
     */
    static amrex::Vector<int> field_boundary_hi;
    /** Integers that correspond to boundary condition applied to particles at the
     *  lower domain boundaries
     *  (0 to 3 correspond to Absorbing, Open, Reflecting, Periodic)
     */
    static amrex::Vector<ParticleBoundaryType> particle_boundary_lo;
    /** Integers that correspond to boundary condition applied to particles at the
     *  upper domain boundaries
     *  (0 to 3 correspond to Absorbing, Open, Reflecting, Periodic)
     */
    static amrex::Vector<ParticleBoundaryType> particle_boundary_hi;

    //! Integer that corresponds to the order of the PSATD solution
    //! (whether the PSATD equations are derived from first-order or
    //! second-order solution)
    static short psatd_solution_type;

    //! Integers that correspond to the time dependency of J (constant, linear)
    //! and rho (linear, quadratic) for the PSATD algorithm
    static short J_in_time;
    static short rho_in_time;

    //! If true, the current is deposited on a nodal grid and then centered onto a staggered grid
    //! using finite centering of order given by #current_centering_nox, #current_centering_noy,
    //! and #current_centering_noz
    static bool do_current_centering;

    //! If true, a correction is applied to the current in Fourier space,
    //  to satisfy the continuity equation and charge conservation
    bool current_correction;

    //! If true, the PSATD update equation for E contains both J and rho
    //! (default is false for standard PSATD and true for Galilean PSATD)
    bool update_with_rho = false;

    //! perform field communications in single precision
    static bool do_single_precision_comms;

    //! used shared memory algorithm for charge deposition
    static bool do_shared_mem_charge_deposition;

    //! use shared memory algorithm for current deposition
    static bool do_shared_mem_current_deposition;

    //! number of threads to use per block in shared deposition
    static int shared_mem_current_tpb;

    //! tileSize to use for shared current deposition operations
    static amrex::IntVect shared_tilesize;

    //! Whether to fill guard cells when computing inverse FFTs of fields
    static amrex::IntVect m_fill_guards_fields;

    //! Whether to fill guard cells when computing inverse FFTs of currents
    static amrex::IntVect m_fill_guards_current;

    //! Solve additional Maxwell equation for F in order to control errors in Gauss' law
    //! (useful when using current deposition algorithms that are not charge-conserving)
    static bool do_dive_cleaning;
    //! Solve additional Maxwell equation for G in order to control errors in magnetic Gauss' law
    static bool do_divb_cleaning;

    //! Order of the particle shape factors (splines) along x
    static int nox;
    //! Order of the particle shape factors (splines) along y
    static int noy;
    //! Order of the particle shape factors (splines) along z
    static int noz;

    //! Order of finite centering of fields (from staggered grid to nodal grid), along x
    static int field_centering_nox;
    //! Order of finite centering of fields (from staggered grid to nodal grid), along y
    static int field_centering_noy;
    //! Order of finite centering of fields (from staggered grid to nodal grid), along z
    static int field_centering_noz;

    //! Order of finite centering of currents (from nodal grid to staggered grid), along x
    static int current_centering_nox;
    //! Order of finite centering of currents (from nodal grid to staggered grid), along y
    static int current_centering_noy;
    //! Order of finite centering of currents (from nodal grid to staggered grid), along z
    static int current_centering_noz;

    //! Number of modes for the RZ multi-mode version
    static int n_rz_azimuthal_modes;
    //! Number of MultiFab components
    //! (with the RZ multi-mode version, each mode has a real and imaginary component,
    //! except mode 0 which is purely real: component 0 is mode 0, odd components are
    //! the real parts, even components are the imaginary parts)
    static int ncomps;

    //! If true, a Numerical Cherenkov Instability (NCI) corrector is applied
    //! (for simulations using the FDTD Maxwell solver)
    static bool use_fdtd_nci_corr;
    //! If true (Galerkin method): The fields are interpolated directly from the staggered
    //! grid to the particle positions (with reduced interpolation order in the parallel
    //! direction). This scheme is energy conserving in the limit of infinitely small time
    //! steps.
    //! Otherwise, "momentum conserving" (in the same limit): The fields are first
    //! interpolated from the staggered grid points to the corners of each cell, and then
    //! from the cell corners to the particle position (with the same order of interpolation
    //! in all directions). This scheme is momentum conserving in the limit of infinitely
    //! small time steps.
    static bool galerkin_interpolation;

    //! Flag whether the Verboncoeur correction is applied to the current and charge density
    //! on the axis when using RZ.
    static bool verboncoeur_axis_correction;

    //! If true, a bilinear filter is used to smooth charge and currents
    static bool use_filter;
    //! If true, the bilinear filtering of charge and currents is done in Fourier space
    static bool use_kspace_filter;
    //! If true, a compensation step is added to the bilinear filtering of charge and currents
    static bool use_filter_compensation;

    //! If true, the initial conditions from random number generators are serialized (useful for reproducible testing with OpenMP)
    static bool serialize_initial_conditions;

    //! Lorentz factor of the boosted frame in which a boosted-frame simulation is run
    static amrex::Real gamma_boost;
    //! Beta value corresponding to the Lorentz factor of the boosted frame of the simulation
    static amrex::Real beta_boost;
    //! Direction of the Lorentz transform that defines the boosted frame of the simulation
    static amrex::Vector<int> boost_direction;
    //! If specified, the maximum number of iterations is computed automatically so that
    //! the lower end of the simulation domain along z reaches #zmax_plasma_to_compute_max_step
    //! in the boosted frame
    static amrex::Real zmax_plasma_to_compute_max_step;
    //! Set to true if #zmax_plasma_to_compute_max_step is specified, in which case
    //! the maximum number of iterations is computed automatically so that the lower end of the
    //! simulation domain along z reaches #zmax_plasma_to_compute_max_step in the boosted frame
    static bool do_compute_max_step_from_zmax;
    //! store initial value of zmin_domain_boost because WarpX::computeMaxStepBoostAccelerator
    //! needs the initial value of zmin_domain_boost, even if restarting from a checkpoint file
    static amrex::Real zmin_domain_boost_step_0;

    //! If true, the code will compute max_step from the back transformed diagnostics
    static bool compute_max_step_from_btd;

    static bool do_dynamic_scheduling;
    static bool refine_plasma;

    static utils::parser::IntervalsParser sort_intervals;
    static amrex::IntVect sort_bin_size;

    //! If true, particles will be sorted in the order x -> y -> z -> ppc for faster deposition
    static bool sort_particles_for_deposition;
    //! Specifies the type of grid used for the above sorting, i.e. cell-centered, nodal, or mixed
    static amrex::IntVect sort_idx_type;

    static bool do_subcycling;
    static bool do_multi_J;
    static int do_multi_J_n_depositions;

    static bool do_device_synchronize;
    static bool safe_guard_cells;

    //! With mesh refinement, particles located inside a refinement patch, but within
    //! #n_field_gather_buffer cells of the edge of the patch, will gather the fields
    //! from the lower refinement level instead of the refinement patch itself
    static int n_field_gather_buffer;
    //! With mesh refinement, particles located inside a refinement patch, but within
    //! #n_current_deposition_buffer cells of the edge of the patch, will deposit their charge
    //! and current onto the lower refinement level instead of the refinement patch itself
    static int n_current_deposition_buffer;

    //! Integer that corresponds to the type of grid used in the simulation
    //! (collocated, staggered, hybrid)
    static short grid_type;

    // Global rho nodal flag to know about rho index type when rho MultiFab is not allocated
    amrex::IntVect m_rho_nodal_flag;

    /**
     * \brief
     * Allocate and optionally initialize the MultiFab. This also adds the MultiFab
     * to the map of MultiFabs (used to ease the access to MultiFabs from the Python
     * interface
     *
     * \param[out] mf The MultiFab unique pointer to be allocated
     * \param[in] ba The BoxArray describing the MultiFab
     * \param[in] dm The DistributionMapping describing the MultiFab
     * \param[in] ncomp The number of components in the MultiFab
     * \param[in] ngrow The number of guard cells in the MultiFab
     * \param[in] level The refinement level
     * \param[in] name The name of the MultiFab to use in the map
     * \param[in] initial_value The optional initial value
     */
    static void AllocInitMultiFab (
        std::unique_ptr<amrex::MultiFab>& mf,
        const amrex::BoxArray& ba,
        const amrex::DistributionMapping& dm,
        int ncomp,
        const amrex::IntVect& ngrow,
        int level,
        const std::string& name,
        std::optional<const amrex::Real> initial_value = {});

    /**
     * \brief
     * Allocate and optionally initialize the iMultiFab. This also adds the iMultiFab
     * to the map of MultiFabs (used to ease the access to MultiFabs from the Python
     * interface
     *
     * \param[out] mf The iMultiFab unique pointer to be allocated
     * \param[in] ba The BoxArray describing the iMultiFab
     * \param[in] dm The DistributionMapping describing the iMultiFab
     * \param[in] ncomp The number of components in the iMultiFab
     * \param[in] ngrow The number of guard cells in the iMultiFab
     * \param[in] level The refinement level
     * \param[in] name The name of the iMultiFab to use in the map
     * \param[in] initial_value The optional initial value
     */
    static void AllocInitMultiFab (
        std::unique_ptr<amrex::iMultiFab>& mf,
        const amrex::BoxArray& ba,
        const amrex::DistributionMapping& dm,
        int ncomp,
        const amrex::IntVect& ngrow,
        int level,
        const std::string& name,
        std::optional<const int> initial_value = {});

    /**
     * \brief
     * Create an alias of a MultiFab, adding the alias to the MultiFab map
     * \param[out] mf The MultiFab to create
     * \param[in] mf_to_alias The MultiFab to alias
     * \param[in] scomp The starting component to be aliased
     * \param[in] ncomp The number of components to alias
     * \param[in] level The refinement level
     * \param[in] name The name of the MultiFab to use in the map
     * \param[in] initial_value optional initial value for MultiFab
     */
    static void AliasInitMultiFab (
        std::unique_ptr<amrex::MultiFab>& mf,
        const amrex::MultiFab& mf_to_alias,
        int scomp,
        int ncomp,
        int level,
        const std::string& name,
        std::optional<const amrex::Real> initial_value);

    // Maps of all of the MultiFabs and iMultiFabs used (this can include MFs from other classes)
    // This is a convenience for the Python interface, allowing all MultiFabs
    // to be easily referenced from Python.
    static std::map<std::string, amrex::MultiFab *> multifab_map;
    static std::map<std::string, amrex::iMultiFab *> imultifab_map;

    std::array<const amrex::MultiFab* const, 3>
    get_array_Bfield_aux  (const int lev) const {
        return {
            Bfield_aux[lev][0].get(),
            Bfield_aux[lev][1].get(),
            Bfield_aux[lev][2].get()
        };
    }
    std::array<const amrex::MultiFab* const, 3>
    get_array_Efield_aux  (const int lev) const {
        return {
            Efield_aux[lev][0].get(),
            Efield_aux[lev][1].get(),
            Efield_aux[lev][2].get()
        };
    }
    std::array<const amrex::MultiFab* const, 6>
    get_array_EBfield_fp (const int lev) const{
        return {
            Efield_fp[lev][0].get(),
            Efield_fp[lev][1].get(),
            Efield_fp[lev][2].get(),
            Bfield_fp[lev][0].get(),
            Bfield_fp[lev][1].get(),
            Bfield_fp[lev][2].get()
        };
    }

    amrex::MultiFab * get_pointer_Efield_aux  (int lev, int direction) const { return Efield_aux[lev][direction].get(); }
    amrex::MultiFab * get_pointer_Bfield_aux  (int lev, int direction) const { return Bfield_aux[lev][direction].get(); }

    amrex::MultiFab * get_pointer_Efield_fp  (int lev, int direction) const { return Efield_fp[lev][direction].get(); }
    amrex::MultiFab * get_pointer_Bfield_fp  (int lev, int direction) const { return Bfield_fp[lev][direction].get(); }
    amrex::MultiFab * get_pointer_current_fp  (int lev, int direction) const { return current_fp[lev][direction].get(); }
    amrex::MultiFab * get_pointer_current_fp_nodal  (int lev, int direction) const { return current_fp_nodal[lev][direction].get(); }
    amrex::MultiFab * get_pointer_rho_fp  (int lev) const { return rho_fp[lev].get(); }
    amrex::MultiFab * get_pointer_F_fp  (int lev) const { return F_fp[lev].get(); }
    amrex::MultiFab * get_pointer_G_fp  (int lev) const { return G_fp[lev].get(); }
    amrex::MultiFab * get_pointer_phi_fp  (int lev) const { return phi_fp[lev].get(); }
    amrex::MultiFab * get_pointer_vector_potential_fp  (int lev, int direction) const { return vector_potential_fp_nodal[lev][direction].get(); }

    amrex::MultiFab * get_pointer_Efield_cp  (int lev, int direction) const { return Efield_cp[lev][direction].get(); }
    amrex::MultiFab * get_pointer_Bfield_cp  (int lev, int direction) const { return Bfield_cp[lev][direction].get(); }
    amrex::MultiFab * get_pointer_current_cp  (int lev, int direction) const { return current_cp[lev][direction].get(); }
    amrex::MultiFab * get_pointer_rho_cp  (int lev) const { return rho_cp[lev].get(); }
    amrex::MultiFab * get_pointer_F_cp  (int lev) const { return F_cp[lev].get(); }
    amrex::MultiFab * get_pointer_G_cp  (int lev) const { return G_cp[lev].get(); }

    amrex::MultiFab * get_pointer_edge_lengths  (int lev, int direction) const { return m_edge_lengths[lev][direction].get(); }
    amrex::MultiFab * get_pointer_face_areas  (int lev, int direction) const { return m_face_areas[lev][direction].get(); }

    const amrex::MultiFab& getEfield  (int lev, int direction) {return *Efield_aux[lev][direction];}
    const amrex::MultiFab& getBfield  (int lev, int direction) {return *Bfield_aux[lev][direction];}

    const amrex::MultiFab& getcurrent_cp (int lev, int direction) {return *current_cp[lev][direction];}
    const amrex::MultiFab& getEfield_cp  (int lev, int direction) {return  *Efield_cp[lev][direction];}
    const amrex::MultiFab& getBfield_cp  (int lev, int direction) {return  *Bfield_cp[lev][direction];}
    const amrex::MultiFab& getrho_cp (int lev) {return  *rho_cp[lev];}
    const amrex::MultiFab& getF_cp (int lev) {return *F_cp[lev];}
    const amrex::MultiFab& getG_cp (int lev) {return *G_cp[lev];}

    const amrex::MultiFab& getcurrent_fp (int lev, int direction) {return *current_fp[lev][direction];}
    const amrex::MultiFab& getEfield_fp  (int lev, int direction) {return *Efield_fp[lev][direction];}
    const amrex::MultiFab& getBfield_fp  (int lev, int direction) {return *Bfield_fp[lev][direction];}
    const amrex::MultiFab& getrho_fp (int lev) {return *rho_fp[lev];}
    const amrex::MultiFab& getphi_fp (int lev) {return *phi_fp[lev];}
    const amrex::MultiFab& getF_fp (int lev) {return *F_fp[lev];}
    const amrex::MultiFab& getG_fp (int lev) {return *G_fp[lev];}

    const amrex::MultiFab& getEfield_avg_fp (int lev, int direction) {return *Efield_avg_fp[lev][direction];}
    const amrex::MultiFab& getBfield_avg_fp (int lev, int direction) {return *Bfield_avg_fp[lev][direction];}
    const amrex::MultiFab& getEfield_avg_cp (int lev, int direction) {return *Efield_avg_cp[lev][direction];}
    const amrex::MultiFab& getBfield_avg_cp (int lev, int direction) {return *Bfield_avg_cp[lev][direction];}

    bool DoPML () const {return do_pml;}
    bool DoFluidSpecies () const {return do_fluid_species;}

#if (defined WARPX_DIM_RZ) && (defined WARPX_USE_PSATD)
    const PML_RZ* getPMLRZ() {return pml_rz[0].get();}
#endif

    /** get low-high-low-high-... vector for each direction indicating if mother grid PMLs are enabled */
    std::vector<bool> getPMLdirections() const;

    static amrex::LayoutData<amrex::Real>* getCosts (int lev);

    void setLoadBalanceEfficiency (int lev, amrex::Real efficiency);

    amrex::Real getLoadBalanceEfficiency (int lev);

    static amrex::IntVect filter_npass_each_dir;
    BilinearFilter bilinear_filter;
    amrex::Vector< std::unique_ptr<NCIGodfreyFilter> > nci_godfrey_filter_exeybz;
    amrex::Vector< std::unique_ptr<NCIGodfreyFilter> > nci_godfrey_filter_bxbyez;

    amrex::Real time_of_last_gal_shift = 0;
    amrex::Vector<amrex::Real> m_v_galilean = amrex::Vector<amrex::Real>(3, amrex::Real(0.));
    amrex::Array<amrex::Real,3> m_galilean_shift = {{0}};

    amrex::Vector<amrex::Real> m_v_comoving = amrex::Vector<amrex::Real>(3, amrex::Real(0.));

    static int num_mirrors;
    amrex::Vector<amrex::Real> mirror_z;
    amrex::Vector<amrex::Real> mirror_z_width;
    amrex::Vector<int> mirror_z_npoints;

    /// object with all reduced diagnotics, similar to MultiParticleContainer for species.
    std::unique_ptr<MultiReducedDiags> reduced_diags;

    void applyMirrors(amrex::Real time);

    /** Determine the timestep of the simulation. */
    void ComputeDt ();

    /** Print main PIC parameters to stdout */
    void PrintMainPICparameters ();

    /** Write a file that record all inputs: inputs file + command line options */
    void WriteUsedInputsFile () const;

    /** Print dt and dx,dy,dz */
    void PrintDtDxDyDz ();

    /**
     * \brief
     * Compute the last time step of the simulation
     * Calls computeMaxStepBoostAccelerator() if required.
     */
    void ComputeMaxStep ();
    // Compute max_step automatically for simulations in a boosted frame.
    void computeMaxStepBoostAccelerator();

    /** \brief Move the moving window
     * \param step Time step
     * \param move_j whether the current (and the charge, if allocated) is shifted or not
     */
    int  MoveWindow (int step, bool move_j);

    /**
     * \brief
     * This function shifts the boundary of the grid by 'm_v_galilean*dt'.
     * In doding so, only positions attributes are changed while fields remain unchanged.
     */
    void ShiftGalileanBoundary ();

    /**
     * \brief Update injection position for continuous injection of
     *        particles and lasers (loops over species and lasers).
     */
    void UpdateInjectionPosition (amrex::Real dt);

    void ResetProbDomain (const amrex::RealBox& rb);
    void EvolveE (         amrex::Real dt);
    void EvolveE (int lev, amrex::Real dt);
    void EvolveB (         amrex::Real dt, DtType dt_type);
    void EvolveB (int lev, amrex::Real dt, DtType dt_type);
    void EvolveF (         amrex::Real dt, DtType dt_type);
    void EvolveF (int lev, amrex::Real dt, DtType dt_type);
    void EvolveG (         amrex::Real dt, DtType dt_type);
    void EvolveG (int lev, amrex::Real dt, DtType dt_type);
    void EvolveB (int lev, PatchType patch_type, amrex::Real dt, DtType dt_type);
    void EvolveE (int lev, PatchType patch_type, amrex::Real dt);
    void EvolveF (int lev, PatchType patch_type, amrex::Real dt, DtType dt_type);
    void EvolveG (int lev, PatchType patch_type, amrex::Real dt, DtType dt_type);

    void MacroscopicEvolveE (         amrex::Real dt);
    void MacroscopicEvolveE (int lev, amrex::Real dt);
    void MacroscopicEvolveE (int lev, PatchType patch_type, amrex::Real dt);

    /**
     * \brief Hybrid-PIC field evolve function.
     * This function contains the logic involved in evolving the electric and
     * magnetic fields in the hybrid PIC algorithm.
     */
    void HybridPICEvolveFields ();

    /**
     * \brief Hybrid-PIC initial deposition function.
     * The hybrid-PIC algorithm uses the charge and current density from both
     * the current and previous step when updating the fields. This function
     * deposits the initial ion charge and current (before the first particle
     * push), to be used in the ``HybridPICEvolveFields()`` function.
     */
    void HybridPICDepositInitialRhoAndJ ();

    /** apply QED correction on electric field
     *
     * \param dt vector of time steps (for all levels)
     */
    void Hybrid_QED_Push (         amrex::Vector<amrex::Real> dt);

    /** apply QED correction on electric field for level lev
     *
     * \param lev mesh refinement level
     * \param dt time step
     */
    void Hybrid_QED_Push (int lev, amrex::Real dt);

    /** apply QED correction on electric field for level lev and patch type patch_type
     *
     * \param lev mesh refinement level
     * \param patch_type which MR patch: PatchType::fine or PatchType::coarse
     * \param dt time step
     */
    void Hybrid_QED_Push (int lev, PatchType patch_type, amrex::Real dt);

    static amrex::Real quantum_xi_c2;

    /** \brief perform load balance; compute and communicate new `amrex::DistributionMapping`
     */
    void LoadBalance ();
    /** \brief resets costs to zero
     */
    void ResetCosts ();

    /** \brief returns the load balance interval
     */
    utils::parser::IntervalsParser get_load_balance_intervals () const
    {
        return load_balance_intervals;
    }

    /**
     * \brief Private function for spectral solver
     * Applies a damping factor in the guards cells that extend
     * beyond the extent of the domain, reducing fluctuations that
     * can appear in parallel simulations. This will be called
     * when FieldBoundaryType is set to damped. Vector version.
     */
    void DampFieldsInGuards (int lev,
                             const std::array<std::unique_ptr<amrex::MultiFab>,3>& Efield,
                             const std::array<std::unique_ptr<amrex::MultiFab>,3>& Bfield);

    /**
     * \brief Private function for spectral solver
     * Applies a damping factor in the guards cells that extend
     * beyond the extent of the domain, reducing fluctuations that
     * can appear in parallel simulations. This will be called
     * when FieldBoundaryType is set to damped. Scalar version.
     */
    void DampFieldsInGuards (int lev, std::unique_ptr<amrex::MultiFab>& mf);

#ifdef WARPX_DIM_RZ
    void ApplyInverseVolumeScalingToCurrentDensity(amrex::MultiFab* Jx,
                                                   amrex::MultiFab* Jy,
                                                   amrex::MultiFab* Jz,
                                                   int lev);

    void ApplyInverseVolumeScalingToChargeDensity(amrex::MultiFab* Rho,
                                                  int lev);
#endif

    /**
     * \brief If a PEC boundary conditions is used the charge
     * density deposited in the guard cells have to be reflected back into
     * the simulation domain. This function performs that logic.
     */
    void ApplyRhofieldBoundary (int lev, amrex::MultiFab* Rho,
                                PatchType patch_type);

    /**
     * \brief If a PEC boundary conditions is used the current
     * density deposited in the guard cells have to be reflected back into
     * the simulation domain. This function performs that logic.
     */
    void ApplyJfieldBoundary (int lev, amrex::MultiFab* Jx,
                              amrex::MultiFab* Jy, amrex::MultiFab* Jz,
                              PatchType patch_type);

    void ApplyEfieldBoundary (int lev, PatchType patch_type);
    void ApplyBfieldBoundary (int lev, PatchType patch_type, DtType dt_type);

    /**
     * \brief When the Ohm's law solver is used, the electron pressure values
     * on PEC boundaries are set to enforce a zero derivative Neumann condition,
     * otherwise the E_perp values have large spikes (that grows as 1/dx). This
     * has to be done since the E-field is algebraically calculated instead of
     * evolved which means the 1/dx growth is not avoided by multiplication
     * with dt as happens in the B-field evolve.
     */
    void ApplyElectronPressureBoundary (int lev, PatchType patch_type);

    void DampPML ();
    void DampPML (int lev);
    void DampPML (int lev, PatchType patch_type);
    void DampPML_Cartesian (int lev, PatchType patch_type);

    void DampJPML ();
    void DampJPML (int lev);
    void DampJPML (int lev, PatchType patch_type);

    void CopyJPML ();
    bool isAnyBoundaryPML();

    PML* GetPML (int lev);
#if (defined WARPX_DIM_RZ) && (defined WARPX_USE_PSATD)
    PML_RZ* GetPML_RZ (int lev);
#endif

    /** Run the ionization module on all species */
    void doFieldIonization ();
    /** Run the ionization module on all species at level lev
     * \param lev level
     */
    void doFieldIonization (int lev);

#ifdef WARPX_QED
    /** Run the QED module on all species */
    void doQEDEvents ();
    /** Run the QED module on all species at level lev
     * \param lev level
     */
    void doQEDEvents (int lev);
#endif

    void PushParticlesandDepose (int lev, amrex::Real cur_time, DtType a_dt_type=DtType::Full, bool skip_current=false);
    void PushParticlesandDepose (         amrex::Real cur_time, bool skip_current=false);

    // This function does aux(lev) = fp(lev) + I(aux(lev-1)-cp(lev)).
    // Caller must make sure fp and cp have ghost cells filled.
    void UpdateAuxilaryData ();
    void UpdateAuxilaryDataStagToNodal ();
    void UpdateAuxilaryDataSameType ();

    /**
     * \brief This function is called if \c warpx.do_current_centering = 1 and
     * it centers the currents from a nodal grid to a staggered grid (Yee) using
     * finite-order interpolation based on the Fornberg coefficients.
     *
     * \param[in,out] dst destination \c MultiFab where the results of the finite-order centering are stored
     * \param[in] src source \c MultiFab that contains the values of the nodal current to be centered
     */
    void UpdateCurrentNodalToStag (amrex::MultiFab& dst, amrex::MultiFab const& src);

    // Fill boundary cells including coarse/fine boundaries
    void FillBoundaryB   (amrex::IntVect ng, std::optional<bool> nodal_sync = std::nullopt);
    void FillBoundaryE   (amrex::IntVect ng, std::optional<bool> nodal_sync = std::nullopt);
    void FillBoundaryB_avg   (amrex::IntVect ng);
    void FillBoundaryE_avg   (amrex::IntVect ng);

    void FillBoundaryF   (amrex::IntVect ng, std::optional<bool> nodal_sync = std::nullopt);
    void FillBoundaryG   (amrex::IntVect ng, std::optional<bool> nodal_sync = std::nullopt);
    void FillBoundaryAux (amrex::IntVect ng);
    void FillBoundaryE   (int lev, amrex::IntVect ng, std::optional<bool> nodal_sync = std::nullopt);
    void FillBoundaryB   (int lev, amrex::IntVect ng, std::optional<bool> nodal_sync = std::nullopt);
    void FillBoundaryE_avg   (int lev, amrex::IntVect ng);
    void FillBoundaryB_avg   (int lev, amrex::IntVect ng);

    void FillBoundaryF   (int lev, amrex::IntVect ng, std::optional<bool> nodal_sync = std::nullopt);
    void FillBoundaryG   (int lev, amrex::IntVect ng, std::optional<bool> nodal_sync = std::nullopt);
    void FillBoundaryAux (int lev, amrex::IntVect ng);

    /**
     * \brief Synchronize J and rho:
     * filter (if used), exchange guard cells, interpolate across MR levels
     * and apply boundary conditions.
     * Contains separate calls to WarpX::SyncCurrent and WarpX::SyncRho.
     */
    void SyncCurrentAndRho ();

    /**
     * \brief Apply filter and sum guard cells across MR levels.
     * If current centering is used, center the current from a nodal grid
     * to a staggered grid. For each MR level beyond level 0, interpolate
     * the fine-patch current onto the coarse-patch current at the same level.
     * Then, for each MR level, including level 0, apply filter and sum guard
     * cells across levels.
     *
     * \param[in,out] J_fp reference to fine-patch current \c MultiFab (all MR levels)
     * \param[in,out] J_cp reference to coarse-patch current \c MultiFab (all MR levels)
     * \param[in,out] J_buffer reference to buffer current \c MultiFab (all MR levels)
     */
    void SyncCurrent (
        const amrex::Vector<std::array<std::unique_ptr<amrex::MultiFab>,3>>& J_fp,
        const amrex::Vector<std::array<std::unique_ptr<amrex::MultiFab>,3>>& J_cp,
        const amrex::Vector<std::array<std::unique_ptr<amrex::MultiFab>,3>>& J_buffer);

    void SyncRho ();

    void SyncRho (
        const amrex::Vector<std::unique_ptr<amrex::MultiFab>>& charge_fp,
        const amrex::Vector<std::unique_ptr<amrex::MultiFab>>& charge_cp,
        const amrex::Vector<std::unique_ptr<amrex::MultiFab>>& charge_buffer);

    amrex::Vector<int> getnsubsteps () const {return nsubsteps;}
    int getnsubsteps (int lev) const {return nsubsteps[lev];}
    amrex::Vector<int> getistep () const {return istep;}
    int getistep (int lev) const {return istep[lev];}
    void setistep (int lev, int ii) {istep[lev] = ii;}
    amrex::Vector<amrex::Real> gett_old () const {return t_old;}
    amrex::Real gett_old (int lev) const {return t_old[lev];}
    amrex::Vector<amrex::Real> gett_new () const {return t_new;}
    amrex::Real gett_new (int lev) const {return t_new[lev];}
    void sett_new (int lev, amrex::Real time) {t_new[lev] = time;}
    amrex::Vector<amrex::Real> getdt () const {return dt;}
    amrex::Real getdt (int lev) const {return dt.at(lev);}
    int getdo_moving_window() const {return do_moving_window;}
    amrex::Real getmoving_window_x() const {return moving_window_x;}
    bool getis_synchronized() const {return is_synchronized;}

    int maxStep () const {return max_step;}
    void updateMaxStep (const int new_max_step) {max_step = new_max_step;}
    amrex::Real stopTime () const {return stop_time;}
    void updateStopTime (const amrex::Real new_stop_time) {stop_time = new_stop_time;}

    void AverageAndPackFields( amrex::Vector<std::string>& varnames,
        amrex::Vector<amrex::MultiFab>& mf_avg, amrex::IntVect ngrow) const;

    void prepareFields( int step, amrex::Vector<std::string>& varnames,
        amrex::Vector<amrex::MultiFab>& mf_avg,
        amrex::Vector<const amrex::MultiFab*>& output_mf,
        amrex::Vector<amrex::Geometry>& output_geom ) const;

    static std::array<amrex::Real,3> CellSize (int lev);
    static amrex::RealBox getRealBox(const amrex::Box& bx, int lev);

    /**
     * \brief Return the lower corner of the box in real units.
     * \param bx The box
     * \param lev The refinement level of the box
     * \param time_shift_delta The time relative to the current time at which to calculate the position
     *                         (when v_galilean is not zero)
     * \return An array of the position coordinates
     */
    static std::array<amrex::Real,3> LowerCorner (const amrex::Box& bx, int lev, amrex::Real time_shift_delta);
    /**
     * \brief Return the upper corner of the box in real units.
     * \param bx The box
     * \param lev The refinement level of the box
     * \param time_shift_delta The time relative to the current time at which to calculate the position
     *                         (when v_galilean is not zero)
     * \return An array of the position coordinates
     */
    static std::array<amrex::Real,3> UpperCorner (const amrex::Box& bx, int lev, amrex::Real time_shift_delta);

    static amrex::IntVect RefRatio (int lev);

    static const amrex::iMultiFab* CurrentBufferMasks (int lev);
    static const amrex::iMultiFab* GatherBufferMasks (int lev);

    static int electrostatic_solver_id;

    // Parameters for lab frame electrostatic
    static amrex::Real self_fields_required_precision;
    static amrex::Real self_fields_absolute_tolerance;
    static int self_fields_max_iters;
    static int self_fields_verbosity;

    static int do_moving_window; // boolean
    static int start_moving_window_step; // the first step to move window
    static int end_moving_window_step; // the last step to move window
    /** Returns true if the moving window is active for the provided step
     *
     * @param step time step
     * @return true if active, else false
     */
    static int moving_window_active (int const step) {
        bool const step_before_end = (step < end_moving_window_step) || (end_moving_window_step < 0);
        bool const step_after_start = (step >= start_moving_window_step);
        return do_moving_window && step_before_end && step_after_start;
    }
    static int moving_window_dir;
    static amrex::Real moving_window_v;
    static bool fft_do_time_averaging;

    // these should be private, but can't due to Cuda limitations
    static void ComputeDivB (amrex::MultiFab& divB, int dcomp,
                             const std::array<const amrex::MultiFab* const, 3>& B,
                             const std::array<amrex::Real,3>& dx);

    static void ComputeDivB (amrex::MultiFab& divB, int dcomp,
                             const std::array<const amrex::MultiFab* const, 3>& B,
                             const std::array<amrex::Real,3>& dx, amrex::IntVect ngrow);

    void ComputeDivE(amrex::MultiFab& divE, int lev);

    amrex::IntVect getngEB() const { return guard_cells.ng_alloc_EB; }
    amrex::IntVect getngF() const { return guard_cells.ng_alloc_F; }
    amrex::IntVect getngUpdateAux() const { return guard_cells.ng_UpdateAux; }
    amrex::IntVect get_ng_depos_J() const {return guard_cells.ng_depos_J;}
    amrex::IntVect get_ng_depos_rho() const {return guard_cells.ng_depos_rho;}
    amrex::IntVect get_ng_fieldgather () const {return guard_cells.ng_FieldGather;}

    /** Coarsest-level Domain Decomposition
     *
     * If specified, the domain will be chopped into the exact number
     * of pieces in each dimension as specified by this parameter.
     *
     * @return the number of MPI processes per dimension if specified, otherwise a 0-vector
     */
    amrex::IntVect get_numprocs() const {return numprocs;}

    ElectrostaticSolver::PoissonBoundaryHandler m_poisson_boundary_handler;
    void ComputeSpaceChargeField (bool reset_fields);
    void AddBoundaryField ();
    void AddSpaceChargeField (WarpXParticleContainer& pc);
    void AddSpaceChargeFieldLabFrame ();
    void computePhi (const amrex::Vector<std::unique_ptr<amrex::MultiFab> >& rho,
                     amrex::Vector<std::unique_ptr<amrex::MultiFab> >& phi,
                     std::array<amrex::Real, 3> beta = {{0,0,0}},
                     amrex::Real required_precision=amrex::Real(1.e-11),
                     amrex::Real absolute_tolerance=amrex::Real(0.0),
                     int max_iters=200,
                     int verbosity=2) const;

    void setPhiBC (amrex::Vector<std::unique_ptr<amrex::MultiFab> >& phi ) const;

    void computeE (amrex::Vector<std::array<std::unique_ptr<amrex::MultiFab>, 3> >& E,
                   const amrex::Vector<std::unique_ptr<amrex::MultiFab> >& phi,
                   std::array<amrex::Real, 3> beta = {{0,0,0}} ) const;
    void computeB (amrex::Vector<std::array<std::unique_ptr<amrex::MultiFab>, 3> >& B,
                   const amrex::Vector<std::unique_ptr<amrex::MultiFab> >& phi,
                   std::array<amrex::Real, 3> beta = {{0,0,0}} ) const;
    void computePhiTriDiagonal (const amrex::Vector<std::unique_ptr<amrex::MultiFab> >& rho,
                                      amrex::Vector<std::unique_ptr<amrex::MultiFab> >& phi) const;

    // Magnetostatic Solver Interface
    MagnetostaticSolver::VectorPoissonBoundaryHandler m_vector_poisson_boundary_handler;
    void ComputeMagnetostaticField ();
    void AddMagnetostaticFieldLabFrame ();
    void computeVectorPotential (const amrex::Vector<amrex::Array<std::unique_ptr<amrex::MultiFab>, 3> >& curr,
                                 amrex::Vector<amrex::Array<std::unique_ptr<amrex::MultiFab>, 3> >& A,
                                 amrex::Real required_precision=amrex::Real(1.e-11),
                                 amrex::Real absolute_tolerance=amrex::Real(0.0),
                                 int max_iters=200,
                                 int verbosity=2) const;

    void setVectorPotentialBC (amrex::Vector<amrex::Array<std::unique_ptr<amrex::MultiFab>, 3> >& A) const;

    /**
     * \brief
     * This function initializes the E and B fields on each level
     * using the parser and the user-defined function for the external fields.
     * The subroutine will parse the x_/y_z_external_grid_function and
     * then, the field multifab is initialized based on the (x,y,z) position
     * on the staggered yee-grid or cell-centered grid, in the interior cells
     * and guard cells.
     *
     * \param[in] mfx x-component of the field to be initialized
     * \param[in] mfy y-component of the field to be initialized
     * \param[in] mfz z-component of the field to be initialized
     * \param[in] xfield_parser parser function to initialize x-field
     * \param[in] yfield_parser parser function to initialize y-field
     * \param[in] zfield_parser parser function to initialize z-field
     * \param[in] edge_lengths edge lengths information
     * \param[in] face_areas face areas information
     * \param[in] field flag indicating which field is being initialized ('E' for electric, 'B' for magnetic)
     * \param[in] lev level of the Multifabs that is initialized
     * \param[in] patch_type PatchType on which the field is initialized (fine or coarse)
     */
    void InitializeExternalFieldsOnGridUsingParser (
         amrex::MultiFab *mfx, amrex::MultiFab *mfy, amrex::MultiFab *mfz,
         amrex::ParserExecutor<3> const& xfield_parser,
         amrex::ParserExecutor<3> const& yfield_parser,
         amrex::ParserExecutor<3> const& zfield_parser,
         std::array< std::unique_ptr<amrex::MultiFab>, 3 > const& edge_lengths,
         std::array< std::unique_ptr<amrex::MultiFab>, 3 > const& face_areas,
         char field,
         int lev, PatchType patch_type);

    void ReadExternalFieldFromFile (
         std::string read_fields_from_path, amrex::MultiFab* mf,
         std::string F_name, std::string F_component);

    /**
     * \brief
     * This function initializes and calculates grid quantities used along with
     * EBs such as edge lengths, face areas, distance to EB, etc. It also
     * appropriately communicates EB data to guard cells.
     *
     * \param[in] lev level of the Multifabs that is initialized
     */
    void InitializeEBGridData(int lev);

    /** \brief adds particle and cell contributions in cells to compute heuristic
     * cost in each box on each level, and records in `costs`
     * @param[in] costs vector of (`unique_ptr` to) vectors; expected to be initialized
     * to correct number of boxes and boxes per level
     */
    void ComputeCostsHeuristic (amrex::Vector<std::unique_ptr<amrex::LayoutData<amrex::Real> > >& costs);

    void ApplyFilterandSumBoundaryRho (int lev, int glev, amrex::MultiFab& rho, int icomp, int ncomp);

    /**
     * \brief Returns an array of coefficients (Fornberg coefficients), corresponding
     * to the weight of each point in a finite-difference approximation of a derivative
     * (up to order \c n_order).
     *
     * \param[in] n_order order of the finite-difference approximation
     * \param[in] a_grid_type type of grid (collocated or not)
     */
    static amrex::Vector<amrex::Real> getFornbergStencilCoefficients(int n_order, short a_grid_type);

    // Device vectors of stencil coefficients used for finite-order centering of fields
    amrex::Gpu::DeviceVector<amrex::Real> device_field_centering_stencil_coeffs_x;
    amrex::Gpu::DeviceVector<amrex::Real> device_field_centering_stencil_coeffs_y;
    amrex::Gpu::DeviceVector<amrex::Real> device_field_centering_stencil_coeffs_z;

    // Device vectors of stencil coefficients used for finite-order centering of currents
    amrex::Gpu::DeviceVector<amrex::Real> device_current_centering_stencil_coeffs_x;
    amrex::Gpu::DeviceVector<amrex::Real> device_current_centering_stencil_coeffs_y;
    amrex::Gpu::DeviceVector<amrex::Real> device_current_centering_stencil_coeffs_z;

    // This needs to be public for CUDA.
    //! Tagging cells for refinement
    void ErrorEst (int lev, amrex::TagBoxArray& tags, amrex::Real time, int /*ngrow*/) final;

    // Return the accelerator lattice instance defined at the given refinement level
    const AcceleratorLattice& get_accelerator_lattice (int lev) {return *(m_accelerator_lattice[lev]);}

<<<<<<< HEAD
    static void InitImposeFieldsGeom ();
    void ImposeFieldsInPlane ();
    void ImposeStationFieldsInPlane (); // needs to be public for cuda
    void ImposeSnapshotFieldsInPlane (); // needs to be public for cuda
=======
    // for cuda
    void BuildBufferMasksInBox ( amrex::Box tbx, amrex::IArrayBox &buffer_mask,
                                 const amrex::IArrayBox &guard_mask, int ng );
#ifdef AMREX_USE_EB
    amrex::EBFArrayBoxFactory const& fieldEBFactory (int lev) const noexcept {
        return static_cast<amrex::EBFArrayBoxFactory const&>(*m_field_factory[lev]);
    }
#endif

    void InitEB ();

#ifdef AMREX_USE_EB
    /**
    * \brief Compute the length of the mesh edges. Here the length is a value in [0, 1].
    *        An edge of length 0 is fully covered.
    */
    static void ComputeEdgeLengths (std::array< std::unique_ptr<amrex::MultiFab>, 3 >& edge_lengths,
                                    const amrex::EBFArrayBoxFactory& eb_fact);
    /**
    * \brief Compute the area of the mesh faces. Here the area is a value in [0, 1].
    *        An edge of area 0 is fully covered.
    */
    static void ComputeFaceAreas (std::array< std::unique_ptr<amrex::MultiFab>, 3 >& face_areas,
                                  const amrex::EBFArrayBoxFactory& eb_fact);

    /**
    * \brief Scale the edges lengths by the mesh width to obtain the real lengths.
    */
    static void ScaleEdges (std::array< std::unique_ptr<amrex::MultiFab>, 3 >& edge_lengths,
                            const std::array<amrex::Real,3>& cell_size);
    /**
    * \brief Scale the edges areas by the mesh width to obtain the real areas.
    */
    static void ScaleAreas (std::array< std::unique_ptr<amrex::MultiFab>, 3 >& face_areas,
                            const std::array<amrex::Real,3>& cell_size);
    /**
    * \brief Initialize information for cell extensions.
    *        The flags convention for m_flag_info_face is as follows
    *          - 0 for unstable cells
    *          - 1 for stable cells which have not been intruded
    *          - 2 for stable cells which have been intruded
    *        Here we cannot know if a cell is intruded or not so we initialize all stable cells with 1
    */
    void MarkCells();
#endif

    /**
    * \brief Compute the level set function used for particle-boundary interaction.
    */
    void ComputeDistanceToEB ();
    /**
    * \brief Auxiliary function to count the amount of faces which still need to be extended
    */
    amrex::Array1D<int, 0, 2> CountExtFaces();
    /**
    * \brief Main function computing the cell extension. Where possible it computes one-way
    *       extensions and, when this is not possible, it does eight-ways extensions.
    */
    void ComputeFaceExtensions();
    /**
    * \brief Initialize the memory for the FaceInfoBoxes
    */
    void InitBorrowing();
    /**
    * \brief Shrink the vectors in the FaceInfoBoxes
    */
    void ShrinkBorrowing();
    /**
    * \brief Do the one-way extension
    */
    void ComputeOneWayExtensions();
    /**
    * \brief Do the eight-ways extension
    */
    void ComputeEightWaysExtensions();
    /**
    * \brief Whenever an unstable cell cannot be extended we increase its area to be the minimal for stability.
    *        This is the method Benkler-Chavannes-Kuster method and it is less accurate than the regular ECT but it
    *        still works better than staircasing. (see https://ieeexplore.ieee.org/document/1638381)
    *
    * @param idim Integer indicating the dimension (x->0, y->1, z->2) for which the BCK correction is done
    *
    */
    void ApplyBCKCorrection(int idim);

    /**
     * \brief Subtract the average of the cumulative sums of the preliminary current D
     *        from the current J (computed from D according to the Vay deposition scheme)
     */
    void PSATDSubtractCurrentPartialSumsAvg ();

#ifdef WARPX_USE_PSATD

#   ifdef WARPX_DIM_RZ
        SpectralSolverRZ&
#   else
        SpectralSolver&
#   endif
            get_spectral_solver_fp (int lev) {return *spectral_solver_fp[lev];}
#endif

    FiniteDifferenceSolver * get_pointer_fdtd_solver_fp (int lev) { return m_fdtd_solver_fp[lev].get(); }
>>>>>>> ef780efa

protected:

    /**
     * \brief
     *  This function initializes E, B, rho, and F, at all the levels
     *  of the multifab. rho and F are initialized with 0.
     *  The E and B fields are initialized using user-defined inputs.
     *  The initialization type is set using "B_ext_grid_init_style"
     *  and "E_ext_grid_init_style". The initialization style is set to "default"
     *  if not explicitly defined by the user, and the E and B fields are
     *  initialized with E_external_grid and B_external_grid, respectively, each with
     *  a default value of 0.
     *  If the initialization type for the E and B field is "constant",
     *  then, the E and B fields at all the levels are initialized with
     *  user-defined values for E_external_grid and B_external_grid.
     *  If the initialization type for B-field is set to
     *  "parse_B_ext_grid_function", then, the parser is used to read
     *  Bx_external_grid_function(x,y,z), By_external_grid_function(x,y,z),
     *  and Bz_external_grid_function(x,y,z).
     *  Similarly, if the E-field initialization type is set to
     *  "parse_E_ext_grid_function", then, the parser is used to read
     *  Ex_external_grid_function(x,y,z), Ey_external_grid_function(x,y,z),
     *  and Ex_external_grid_function(x,y,z). The parser for the E and B
     *  initialization assumes that the function has three independent
     *  variables, at max, namely, x, y, z. However, any number of constants
     *  can be used in the function used to define the E and B fields on the grid.
     */
    void InitLevelData (int lev, amrex::Real time);

    //! Use this function to override the Level 0 grids made by AMReX.
    //! This function is called in amrex::AmrCore::InitFromScratch.
    void PostProcessBaseGrids (amrex::BoxArray& ba0) const final;

    //! Make a new level from scratch using provided BoxArray and
    //! DistributionMapping.  Only used during initialization.  Called
    //! by AmrCoreInitFromScratch.
    void MakeNewLevelFromScratch (int lev, amrex::Real time, const amrex::BoxArray& ba,
                                          const amrex::DistributionMapping& dm) final;

    //! Make a new level using provided BoxArray and
    //! DistributionMapping and fill with interpolated coarse level
    //! data.  Called by AmrCore::regrid.
    void MakeNewLevelFromCoarse (int /*lev*/, amrex::Real /*time*/, const amrex::BoxArray& /*ba*/,
                                         const amrex::DistributionMapping& /*dm*/) final;

    //! Remake an existing level using provided BoxArray and
    //! DistributionMapping and fill with existing fine and coarse
    //! data.  Called by AmrCore::regrid.
    void RemakeLevel (int lev, amrex::Real time, const amrex::BoxArray& ba,
                              const amrex::DistributionMapping& dm) final;

    //! Delete level data.  Called by AmrCore::regrid.
    void ClearLevel (int lev) final;

private:

    /**
     * \brief
     *  WarpX constructor. This method should not be called directly, but rather through
     * the static member function MakeWarpX(). MakeWarpX() is called by GetInstance ()
     * if an instance of the WarpX class does not currently exist.
     */
    WarpX ();

    /**
     * \brief
     * This method creates a new instance of the WarpX class.
     */
    static void MakeWarpX ();

    // Singleton is used when the code is run from python
    static WarpX* m_instance;

    //! Complete the asynchronous broadcast of signal flags, and initiate a checkpoint if requested
    void HandleSignals ();

    void FillBoundaryB (int lev, PatchType patch_type, amrex::IntVect ng, std::optional<bool> nodal_sync = std::nullopt);
    void FillBoundaryE (int lev, PatchType patch_type, amrex::IntVect ng, std::optional<bool> nodal_sync = std::nullopt);
    void FillBoundaryF (int lev, PatchType patch_type, amrex::IntVect ng, std::optional<bool> nodal_sync = std::nullopt);
    void FillBoundaryG (int lev, PatchType patch_type, amrex::IntVect ng, std::optional<bool> nodal_sync = std::nullopt);

    void FillBoundaryB_avg (int lev, PatchType patch_type, amrex::IntVect ng);
    void FillBoundaryE_avg (int lev, PatchType patch_type, amrex::IntVect ng);

    void AddExternalFields ();

    void OneStep_nosub (amrex::Real t);
    void OneStep_sub1 (amrex::Real t);

    /**
     * \brief Perform one PIC iteration, with the multiple J deposition per time step
     */
    void OneStep_multiJ (amrex::Real t);

    void RestrictCurrentFromFineToCoarsePatch (
        const amrex::Vector<std::array<std::unique_ptr<amrex::MultiFab>,3>>& J_fp,
        const amrex::Vector<std::array<std::unique_ptr<amrex::MultiFab>,3>>& J_cp,
        int lev);
    void AddCurrentFromFineLevelandSumBoundary (
        const amrex::Vector<std::array<std::unique_ptr<amrex::MultiFab>,3>>& J_fp,
        const amrex::Vector<std::array<std::unique_ptr<amrex::MultiFab>,3>>& J_cp,
        const amrex::Vector<std::array<std::unique_ptr<amrex::MultiFab>,3>>& J_buffer,
        int lev);
    void StoreCurrent (int lev);
    void RestoreCurrent (int lev);
    void ApplyFilterJ (
        const amrex::Vector<std::array<std::unique_ptr<amrex::MultiFab>,3>>& current,
        int lev,
        int idim);
    void ApplyFilterJ (
        const amrex::Vector<std::array<std::unique_ptr<amrex::MultiFab>,3>>& current,
        int lev);
    void SumBoundaryJ (
        const amrex::Vector<std::array<std::unique_ptr<amrex::MultiFab>,3>>& current,
        int lev,
        int idim,
        const amrex::Periodicity& period);
    void SumBoundaryJ (
        const amrex::Vector<std::array<std::unique_ptr<amrex::MultiFab>,3>>& current,
        int lev,
        const amrex::Periodicity& period);
    void NodalSyncJ (
        const amrex::Vector<std::array<std::unique_ptr<amrex::MultiFab>,3>>& J_fp,
        const amrex::Vector<std::array<std::unique_ptr<amrex::MultiFab>,3>>& J_cp,
        int lev,
        PatchType patch_type);

    void RestrictRhoFromFineToCoarsePatch (
        const amrex::Vector<std::unique_ptr<amrex::MultiFab>>& charge_fp,
        const amrex::Vector<std::unique_ptr<amrex::MultiFab>>& charge_cp,
        int lev);
    void ApplyFilterandSumBoundaryRho (
        const amrex::Vector<std::unique_ptr<amrex::MultiFab>>& charge_fp,
        const amrex::Vector<std::unique_ptr<amrex::MultiFab>>& charge_cp,
        int lev,
        PatchType patch_type,
        int icomp,
        int ncomp);
    void AddRhoFromFineLevelandSumBoundary (
        const amrex::Vector<std::unique_ptr<amrex::MultiFab>>& charge_fp,
        const amrex::Vector<std::unique_ptr<amrex::MultiFab>>& charge_cp,
        const amrex::Vector<std::unique_ptr<amrex::MultiFab>>& charge_buffer,
        int lev,
        int icomp,
        int ncomp);
    void NodalSyncRho (
        const amrex::Vector<std::unique_ptr<amrex::MultiFab>>& charge_fp,
        const amrex::Vector<std::unique_ptr<amrex::MultiFab>>& charge_cp,
        int lev,
        PatchType patch_type,
        int icomp,
        int ncomp);

    void ReadParameters ();

    /** This function queries deprecated input parameters and abort
     *  the run if one of them is specified. */
    void BackwardCompatibility ();

    void InitFromScratch ();

    void AllocLevelData (int lev, const amrex::BoxArray& new_grids,
                         const amrex::DistributionMapping& new_dmap);

    amrex::DistributionMapping
    GetRestartDMap (const std::string& chkfile, const amrex::BoxArray& ba, int lev) const;

    void InitFromCheckpoint ();
    void PostRestart ();

    void InitPML ();
    void ComputePMLFactors ();

    void InitFilter ();

    void InitDiagnostics ();

    void InitNCICorrector ();

    /**
     * \brief Check that the number of guard cells is smaller than the number of valid cells,
     * for all available MultiFabs, and abort otherwise.
     */
    void CheckGuardCells();

    /**
     * \brief Checks for known numerical issues involving different WarpX modules
     */
    void CheckKnownIssues();

    /** Check the requested resources and write performance hints */
    void PerformanceHints ();

    void BuildBufferMasks ();

    const amrex::iMultiFab* getCurrentBufferMasks (int lev) const {
        return current_buffer_masks[lev].get();
    }
    const amrex::iMultiFab* getGatherBufferMasks (int lev) const {
        return gather_buffer_masks[lev].get();
    }

    /**
     * \brief Re-orders the Fornberg coefficients so that they can be used more conveniently for
     * finite-order centering operations. For example, for finite-order centering of order 6,
     * the Fornberg coefficients \c (c_0,c_1,c_2) are re-ordered as \c (c_2,c_1,c_0,c_0,c_1,c_2).
     *
     * \param[in,out] ordered_coeffs host vector where the re-ordered Fornberg coefficients will be stored
     * \param[in] unordered_coeffs host vector storing the original sequence of Fornberg coefficients
     * \param[in] order order of the finite-order centering along a given direction
     */
    void ReorderFornbergCoefficients (amrex::Vector<amrex::Real>& ordered_coeffs,
                                      amrex::Vector<amrex::Real>& unordered_coeffs,
                                      int order);
    /**
     * \brief Allocates and initializes the stencil coefficients used for the finite-order centering
     * of fields and currents, and stores them in the given device vectors.
     *
     * \param[in,out] device_centering_stencil_coeffs_x device vector where the stencil coefficients along x will be stored
     * \param[in,out] device_centering_stencil_coeffs_y device vector where the stencil coefficients along y will be stored
     * \param[in,out] device_centering_stencil_coeffs_z device vector where the stencil coefficients along z will be stored
     * \param[in] centering_nox order of the finite-order centering along x
     * \param[in] centering_noy order of the finite-order centering along y
     * \param[in] centering_noz order of the finite-order centering along z
     * \param[in] a_grid_type type of grid (collocated or not)
     */
    void AllocateCenteringCoefficients (amrex::Gpu::DeviceVector<amrex::Real>& device_centering_stencil_coeffs_x,
                                        amrex::Gpu::DeviceVector<amrex::Real>& device_centering_stencil_coeffs_y,
                                        amrex::Gpu::DeviceVector<amrex::Real>& device_centering_stencil_coeffs_z,
                                        int centering_nox,
                                        int centering_noy,
                                        int centering_noz,
                                        short a_grid_type);

    void AllocLevelMFs (int lev, const amrex::BoxArray& ba, const amrex::DistributionMapping& dm,
                        const amrex::IntVect& ngEB, amrex::IntVect& ngJ,
                        const amrex::IntVect& ngRho, const amrex::IntVect& ngF,
                        const amrex::IntVect& ngG, bool aux_is_nodal);

#ifdef WARPX_USE_PSATD
#   ifdef WARPX_DIM_RZ
    void AllocLevelSpectralSolverRZ (amrex::Vector<std::unique_ptr<SpectralSolverRZ>>& spectral_solver,
                                     int lev,
                                     const amrex::BoxArray& realspace_ba,
                                     const amrex::DistributionMapping& dm,
                                     const std::array<amrex::Real,3>& dx);
#   else
    void AllocLevelSpectralSolver (amrex::Vector<std::unique_ptr<SpectralSolver>>& spectral_solver,
                                   int lev,
                                   const amrex::BoxArray& realspace_ba,
                                   const amrex::DistributionMapping& dm,
                                   const std::array<amrex::Real,3>& dx,
                                   bool pml_flag=false);
#   endif
#endif

    amrex::Vector<int> istep;      // which step?
    amrex::Vector<int> nsubsteps;  // how many substeps on each level?

    amrex::Vector<amrex::Real> t_new;
    amrex::Vector<amrex::Real> t_old;
    amrex::Vector<amrex::Real> dt;

    // Particle container
    std::unique_ptr<MultiParticleContainer> mypc;
    std::unique_ptr<MultiDiagnostics> multi_diags;

    // Fluid container
    bool do_fluid_species = 0;
    std::unique_ptr<MultiFluidContainer> myfl;

    //
    // Fields: First array for level, second for direction
    //

    // Full solution
    amrex::Vector<std::array< std::unique_ptr<amrex::MultiFab>, 3 > > Efield_aux;
    amrex::Vector<std::array< std::unique_ptr<amrex::MultiFab>, 3 > > Bfield_aux;

    // Fine patch
    amrex::Vector<            std::unique_ptr<amrex::MultiFab>      > F_fp;
    amrex::Vector<            std::unique_ptr<amrex::MultiFab>      > G_fp;
    amrex::Vector<            std::unique_ptr<amrex::MultiFab>      > rho_fp;
    amrex::Vector<            std::unique_ptr<amrex::MultiFab>      > phi_fp;
    amrex::Vector<std::array< std::unique_ptr<amrex::MultiFab>, 3 > > current_fp;
    amrex::Vector<std::array< std::unique_ptr<amrex::MultiFab>, 3 > > current_fp_vay;
    amrex::Vector<std::array< std::unique_ptr<amrex::MultiFab>, 3 > > Efield_fp;
    amrex::Vector<std::array< std::unique_ptr<amrex::MultiFab>, 3 > > Bfield_fp;
    amrex::Vector<std::array< std::unique_ptr<amrex::MultiFab>, 3 > > Efield_avg_fp;
    amrex::Vector<std::array< std::unique_ptr<amrex::MultiFab>, 3 > > Bfield_avg_fp;

    // Memory buffers for computing magnetostatic fields
    // Vector Potential A and previous step.  Time buffer needed for computing dA/dt to first order
    amrex::Vector<std::array< std::unique_ptr<amrex::MultiFab>, 3 > > vector_potential_fp_nodal;
    amrex::Vector<std::array< std::unique_ptr<amrex::MultiFab>, 3 > > vector_potential_grad_buf_e_stag;
    amrex::Vector<std::array< std::unique_ptr<amrex::MultiFab>, 3 > > vector_potential_grad_buf_b_stag;

    // Same as Bfield_fp/Efield_fp for reading external field data
    amrex::Vector<std::array< std::unique_ptr<amrex::MultiFab>, 3 > > Efield_fp_external;
    amrex::Vector<std::array< std::unique_ptr<amrex::MultiFab>, 3 > > Bfield_fp_external;

    //! EB: Lengths of the mesh edges
    amrex::Vector<std::array< std::unique_ptr<amrex::MultiFab>, 3 > > m_edge_lengths;
    //! EB: Areas of the mesh faces
    amrex::Vector<std::array< std::unique_ptr<amrex::MultiFab>, 3 > > m_face_areas;

    /** EB: for every mesh face flag_info_face contains a:
     *          * 0 if the face needs to be extended
     *          * 1 if the face is large enough to lend area to other faces
     *          * 2 if the face is actually intruded by other face
     * It is initialized in WarpX::MarkCells
     * This is only used for the ECT solver.*/
    amrex::Vector<std::array< std::unique_ptr<amrex::iMultiFab>, 3 > > m_flag_info_face;
    /** EB: for every mesh face face flag_ext_face contains a:
     *          * 1 if the face needs to be extended
     *          * 0 otherwise
     * It is initialized in WarpX::MarkCells and then modified in WarpX::ComputeOneWayExtensions
     * and in WarpX::ComputeEightWaysExtensions
     * This is only used for the ECT solver.*/
    amrex::Vector<std::array< std::unique_ptr<amrex::iMultiFab>, 3 > > m_flag_ext_face;
    /** EB: m_area_mod contains the modified areas of the mesh faces, i.e. if a face is enlarged it
     * contains the area of the enlarged face
     * This is only used for the ECT solver.*/
    amrex::Vector<std::array< std::unique_ptr<amrex::MultiFab>, 3 > > m_area_mod;
    /** EB: m_borrowing contains the info about the enlarged cells, i.e. for every enlarged cell it
     * contains the info of which neighbors are being intruded (and the amount of borrowed area).
     * This is only used for the ECT solver.*/
    amrex::Vector<std::array< std::unique_ptr<amrex::LayoutData<FaceInfoBox> >, 3 > > m_borrowing;

    /** ECTRhofield is needed only by the ect
     * solver and it contains the electromotive force density for every mesh face.
     * The name ECTRhofield has been used to comply with the notation of the paper
     * https://ieeexplore.ieee.org/stamp/stamp.jsp?tp=&arnumber=4463918 (page 9, equation 4
     * and below).
     * Although it's called rho it has nothing to do with the charge density!
     * This is only used for the ECT solver.*/
    amrex::Vector<std::array< std::unique_ptr<amrex::MultiFab>, 3 > > ECTRhofield;
    /** Venl contains the electromotive force for every mesh face, i.e. every entry is
     * the corresponding entry in ECTRhofield multiplied by the total area (possibly with enlargement)
     * This is only used for the ECT solver.*/
    amrex::Vector<std::array< std::unique_ptr<amrex::MultiFab>, 3 > > Venl;

    //EB level set
    amrex::Vector<std::unique_ptr<amrex::MultiFab> > m_distance_to_eb;

    // store fine patch
    amrex::Vector<std::array< std::unique_ptr<amrex::MultiFab>, 3 > > current_store;

    // Nodal MultiFab for nodal current deposition if warpx.do_current_centering = 1
    amrex::Vector<std::array<std::unique_ptr<amrex::MultiFab>,3>> current_fp_nodal;

    // Coarse patch
    amrex::Vector<            std::unique_ptr<amrex::MultiFab>      > F_cp;
    amrex::Vector<            std::unique_ptr<amrex::MultiFab>      > G_cp;
    amrex::Vector<            std::unique_ptr<amrex::MultiFab>      > rho_cp;
    amrex::Vector<std::array< std::unique_ptr<amrex::MultiFab>, 3 > > current_cp;
    amrex::Vector<std::array< std::unique_ptr<amrex::MultiFab>, 3 > > Efield_cp;
    amrex::Vector<std::array< std::unique_ptr<amrex::MultiFab>, 3 > > Bfield_cp;
    amrex::Vector<std::array< std::unique_ptr<amrex::MultiFab>, 3 > > Efield_avg_cp;
    amrex::Vector<std::array< std::unique_ptr<amrex::MultiFab>, 3 > > Bfield_avg_cp;

    // Copy of the coarse aux
    amrex::Vector<std::array<std::unique_ptr<amrex::MultiFab>, 3 > > Efield_cax;
    amrex::Vector<std::array<std::unique_ptr<amrex::MultiFab>, 3 > > Bfield_cax;
    amrex::Vector<std::unique_ptr<amrex::iMultiFab> > current_buffer_masks;
    amrex::Vector<std::unique_ptr<amrex::iMultiFab> > gather_buffer_masks;

    // If charge/current deposition buffers are used
    amrex::Vector<std::array< std::unique_ptr<amrex::MultiFab>, 3 > > current_buf;
    amrex::Vector<std::unique_ptr<amrex::MultiFab> > charge_buf;

    // PML
    int do_pml = 0;
    int do_silver_mueller = 0;
    int pml_ncell = 10;
    int pml_delta = 10;
    int pml_has_particles = 0;
    int do_pml_j_damping = 0;
    int do_pml_in_domain = 0;
    static int do_similar_dm_pml;
    bool do_pml_dive_cleaning; // default set in WarpX.cpp
    bool do_pml_divb_cleaning; // default set in WarpX.cpp
    amrex::Vector<amrex::IntVect> do_pml_Lo;
    amrex::Vector<amrex::IntVect> do_pml_Hi;
    amrex::Vector<std::unique_ptr<PML> > pml;
#if (defined WARPX_DIM_RZ) && (defined WARPX_USE_PSATD)
    amrex::Vector<std::unique_ptr<PML_RZ> > pml_rz;
#endif
    amrex::Real v_particle_pml;

    amrex::Real moving_window_x = std::numeric_limits<amrex::Real>::max();

    // Plasma injection parameters
    int warpx_do_continuous_injection = 0;
    int num_injected_species = -1;
    amrex::Vector<int> injected_plasma_species;

    std::optional<amrex::Real> m_const_dt;

    // Macroscopic properties
    std::unique_ptr<MacroscopicProperties> m_macroscopic_properties;

    // Hybrid PIC algorithm parameters
    std::unique_ptr<HybridPICModel> m_hybrid_pic_model;

    // Load balancing
    /** Load balancing intervals that reads the "load_balance_intervals" string int the input file
     * for getting steps at which load balancing is performed */
    utils::parser::IntervalsParser load_balance_intervals;
    /** Collection of LayoutData to keep track of weights used in load balancing
     * routines. Contains timer-based or heuristic-based costs depending on input option */
    amrex::Vector<std::unique_ptr<amrex::LayoutData<amrex::Real> > > costs;
    /** Load balance with 'space filling curve' strategy. */
    int load_balance_with_sfc = 0;
    /** Controls the maximum number of boxes that can be assigned to a rank during
     * load balance via the 'knapsack' strategy; e.g., if there are 4 boxes per rank,
     * `load_balance_knapsack_factor=2` limits the maximum number of boxes that can
     * be assigned to a rank to 8. */
    amrex::Real load_balance_knapsack_factor = amrex::Real(1.24);
    /** Threshold value that controls whether to adopt the proposed distribution
     * mapping during load balancing.  The new distribution mapping is adopted
     * if the ratio of proposed distribution mapping efficiency to current
     * distribution mapping efficiency is larger than the threshold; 'efficiency'
     * here means the average cost per MPI rank.  */
    amrex::Real load_balance_efficiency_ratio_threshold = amrex::Real(1.1);
    /** Current load balance efficiency for each level.  */
    amrex::Vector<amrex::Real> load_balance_efficiency;
    /** Weight factor for cells in `Heuristic` costs update.
     * Default values on GPU are determined from single-GPU tests on Summit.
     * The problem setup for these tests is an empty (i.e. no particles) domain
     * of size 256 by 256 by 256 cells, from which the average time per iteration
     * per cell is computed. */
    amrex::Real costs_heuristic_cells_wt = amrex::Real(0);
    /** Weight factor for particles in `Heuristic` costs update.
     * Default values on GPU are determined from single-GPU tests on Summit.
     * The problem setup for these tests is a high-ppc (27 particles per cell)
     * uniform plasma on a domain of size 128 by 128 by 128, from which the approximate
     * time per iteration per particle is computed. */
    amrex::Real costs_heuristic_particles_wt = amrex::Real(0);

    // Determines timesteps for override sync
    utils::parser::IntervalsParser override_sync_intervals;

    // Other runtime parameters
    int verbose = 1;

    bool use_hybrid_QED = 0;

    int max_step   = std::numeric_limits<int>::max();
    amrex::Real stop_time = std::numeric_limits<amrex::Real>::max();

    int regrid_int = -1;

    amrex::Real cfl = amrex::Real(0.999);

    std::string restart_chkfile;

    /** When `true`, write the diagnostics after restart at the time of the restart. */
    bool write_diagonstics_on_restart = false;

    amrex::VisMF::Header::Version plotfile_headerversion  = amrex::VisMF::Header::Version_v1;
    amrex::VisMF::Header::Version slice_plotfile_headerversion  = amrex::VisMF::Header::Version_v1;

    bool use_single_read = true;
    bool use_single_write = true;
    int mffile_nstreams = 4;
    int field_io_nfiles = 1024;
    int particle_io_nfiles = 1024;

    amrex::RealVect fine_tag_lo;
    amrex::RealVect fine_tag_hi;

    bool is_synchronized = true;

    // Synchronization of nodal points
    static constexpr bool sync_nodal_points = true;

    guardCellManager guard_cells;

    //Slice Parameters
    int slice_max_grid_size;
    int slice_plot_int = -1;
    amrex::RealBox slice_realbox;
    amrex::IntVect slice_cr_ratio;
    amrex::Vector<            std::unique_ptr<amrex::MultiFab>      > F_slice;
    amrex::Vector<            std::unique_ptr<amrex::MultiFab>      > G_slice;
    amrex::Vector<            std::unique_ptr<amrex::MultiFab>      > rho_slice;
    amrex::Vector<std::array< std::unique_ptr<amrex::MultiFab>, 3 > > current_slice;
    amrex::Vector<std::array< std::unique_ptr<amrex::MultiFab>, 3 > > Efield_slice;
    amrex::Vector<std::array< std::unique_ptr<amrex::MultiFab>, 3 > > Bfield_slice;

    bool fft_periodic_single_box = false;
    int nox_fft = 16;
    int noy_fft = 16;
    int noz_fft = 16;

    //! Domain decomposition on Level 0
    amrex::IntVect numprocs{0};

    //! particle buffer for scraped particles on the boundaries
    std::unique_ptr<ParticleBoundaryBuffer> m_particle_boundary_buffer;

    // Accelerator lattice elements
    amrex::Vector< std::unique_ptr<AcceleratorLattice> > m_accelerator_lattice;

    //
    // Embedded Boundary
    //

    // Factory for field data
    amrex::Vector<std::unique_ptr<amrex::FabFactory<amrex::FArrayBox> > > m_field_factory;

    amrex::FabFactory<amrex::FArrayBox> const& fieldFactory (int lev) const noexcept {
        return *m_field_factory[lev];
    }

    void ScrapeParticles ();

    void PushPSATD ();

#ifdef WARPX_USE_PSATD

    /**
     * \brief Forward FFT of E,B on all mesh refinement levels
     *
     * \param E_fp Vector of three-dimensional arrays (for each level)
     *             storing the fine patch electric field to be transformed
     * \param B_fp Vector of three-dimensional arrays (for each level)
     *             storing the fine patch magnetic field to be transformed
     * \param E_cp Vector of three-dimensional arrays (for each level)
     *             storing the coarse patch electric field to be transformed
     * \param B_cp Vector of three-dimensional arrays (for each level)
     *             storing the coarse patch magnetic field to be transformed
     */
    void PSATDForwardTransformEB (
        const amrex::Vector<std::array<std::unique_ptr<amrex::MultiFab>,3>>& E_fp,
        const amrex::Vector<std::array<std::unique_ptr<amrex::MultiFab>,3>>& B_fp,
        const amrex::Vector<std::array<std::unique_ptr<amrex::MultiFab>,3>>& E_cp,
        const amrex::Vector<std::array<std::unique_ptr<amrex::MultiFab>,3>>& B_cp);

    /**
     * \brief Backward FFT of E,B on all mesh refinement levels,
     *        with field damping in the guard cells (if needed)
     *
     * \param E_fp Vector of three-dimensional arrays (for each level)
     *             storing the fine patch electric field to be transformed
     * \param B_fp Vector of three-dimensional arrays (for each level)
     *             storing the fine patch magnetic field to be transformed
     * \param E_cp Vector of three-dimensional arrays (for each level)
     *             storing the coarse patch electric field to be transformed
     * \param B_cp Vector of three-dimensional arrays (for each level)
     *             storing the coarse patch magnetic field to be transformed
     */
    void PSATDBackwardTransformEB (
        const amrex::Vector<std::array<std::unique_ptr<amrex::MultiFab>,3>>& E_fp,
        const amrex::Vector<std::array<std::unique_ptr<amrex::MultiFab>,3>>& B_fp,
        const amrex::Vector<std::array<std::unique_ptr<amrex::MultiFab>,3>>& E_cp,
        const amrex::Vector<std::array<std::unique_ptr<amrex::MultiFab>,3>>& B_cp);

    /**
     * \brief Backward FFT of averaged E,B on all mesh refinement levels
     *
     * \param E_avg_fp Vector of three-dimensional arrays (for each level)
     *                 storing the fine patch averaged electric field to be transformed
     * \param B_avg_fp Vector of three-dimensional arrays (for each level)
     *                 storing the fine patch averaged magnetic field to be transformed
     * \param E_avg_cp Vector of three-dimensional arrays (for each level)
     *                 storing the coarse patch averaged electric field to be transformed
     * \param B_avg_cp Vector of three-dimensional arrays (for each level)
     *                 storing the coarse patch averaged magnetic field to be transformed
     */
    void PSATDBackwardTransformEBavg (
        const amrex::Vector<std::array<std::unique_ptr<amrex::MultiFab>,3>>& E_avg_fp,
        const amrex::Vector<std::array<std::unique_ptr<amrex::MultiFab>,3>>& B_avg_fp,
        const amrex::Vector<std::array<std::unique_ptr<amrex::MultiFab>,3>>& E_avg_cp,
        const amrex::Vector<std::array<std::unique_ptr<amrex::MultiFab>,3>>& B_avg_cp);

    /**
     * \brief Forward FFT of J on all mesh refinement levels,
     *        with k-space filtering (if needed)
     *
     * \param J_fp Vector of three-dimensional arrays (for each level)
     *             storing the fine patch current to be transformed
     * \param J_cp Vector of three-dimensional arrays (for each level)
     *             storing the coarse patch current to be transformed
     * \param[in] apply_kspace_filter Control whether to apply filtering
     *                                (only used in RZ geometry to avoid double filtering)
     */
    void PSATDForwardTransformJ (
        const amrex::Vector<std::array<std::unique_ptr<amrex::MultiFab>,3>>& J_fp,
        const amrex::Vector<std::array<std::unique_ptr<amrex::MultiFab>,3>>& J_cp,
        bool apply_kspace_filter=true);

    /**
     * \brief Backward FFT of J on all mesh refinement levels
     *
     * \param J_fp Vector of three-dimensional arrays (for each level)
     *             storing the fine patch current to be transformed
     * \param J_cp Vector of three-dimensional arrays (for each level)
     *             storing the coarse patch current to be transformed
     */
    void PSATDBackwardTransformJ (
        const amrex::Vector<std::array<std::unique_ptr<amrex::MultiFab>,3>>& J_fp,
        const amrex::Vector<std::array<std::unique_ptr<amrex::MultiFab>,3>>& J_cp);

    /**
     * \brief Forward FFT of rho on all mesh refinement levels,
     *        with k-space filtering (if needed)
     *
     * \param charge_fp Vector (for each level) storing the fine patch charge to be transformed
     * \param charge_cp Vector (for each level) storing the coarse patch charge to be transformed
     * \param[in] icomp index of fourth component (0 for rho_old, 1 for rho_new)
     * \param[in] dcomp index of spectral component (0 for rho_old, 1 for rho_new)
     * \param[in] apply_kspace_filter Control whether to apply filtering
     *                                (only used in RZ geometry to avoid double filtering)
     */
    void PSATDForwardTransformRho (
        const amrex::Vector<std::unique_ptr<amrex::MultiFab>>& charge_fp,
        const amrex::Vector<std::unique_ptr<amrex::MultiFab>>& charge_cp,
        int icomp, int dcomp, bool apply_kspace_filter=true);

    /**
     * \brief Copy rho_new to rho_old in spectral space (when rho is linear in time)
     */
    void PSATDMoveRhoNewToRhoOld ();

    /**
     * \brief Copy J_new to J_old in spectral space (when J is linear in time)
     */
    void PSATDMoveJNewToJOld ();

    /**
     * \brief Forward FFT of F on all mesh refinement levels
     */
    void PSATDForwardTransformF ();

    /**
     * \brief Backward FFT of F on all mesh refinement levels
     */
    void PSATDBackwardTransformF ();

    /**
     * \brief Forward FFT of G on all mesh refinement levels
     */
    void PSATDForwardTransformG ();

    /**
     * \brief Backward FFT of G on all mesh refinement levels
     */
    void PSATDBackwardTransformG ();

    /**
     * \brief Correct current in Fourier space so that the continuity equation is satisfied
     */
    void PSATDCurrentCorrection ();

    /**
     * \brief Vay deposition in Fourier space (https://doi.org/10.1016/j.jcp.2013.03.010)
     */
    void PSATDVayDeposition ();

    /**
     * \brief Update all necessary fields in spectral space
     */
    void PSATDPushSpectralFields ();

    /**
     * \brief Scale averaged E,B fields to account for time integration
     *
     * \param[in] scale_factor scalar to multiply each field component by
     */
    void PSATDScaleAverageFields (amrex::Real scale_factor);

    /**
     * \brief Set averaged E,B fields to zero before new iteration
     */
    void PSATDEraseAverageFields ();

#   ifdef WARPX_DIM_RZ
        amrex::Vector<std::unique_ptr<SpectralSolverRZ>> spectral_solver_fp;
        amrex::Vector<std::unique_ptr<SpectralSolverRZ>> spectral_solver_cp;
#   else
        amrex::Vector<std::unique_ptr<SpectralSolver>> spectral_solver_fp;
        amrex::Vector<std::unique_ptr<SpectralSolver>> spectral_solver_cp;
#   endif

#endif

    amrex::Vector<std::unique_ptr<FiniteDifferenceSolver>> m_fdtd_solver_fp;
    amrex::Vector<std::unique_ptr<FiniteDifferenceSolver>> m_fdtd_solver_cp;
};

#endif<|MERGE_RESOLUTION|>--- conflicted
+++ resolved
@@ -149,7 +149,6 @@
     //! Whether to apply the effect of an externally-defined magnetic field
     static bool add_external_B_field;
 
-<<<<<<< HEAD
     //! Whether to impose E field in a plane
     static inline bool impose_E_field_in_plane = false;
     //! Whether to impose E field in a plane
@@ -188,8 +187,6 @@
     //! String storing parser function to initialize z-component of the electric field on the grid
     static std::string str_Ez_ext_grid_function;
 
-=======
->>>>>>> ef780efa
     //! User-defined parser to initialize x-component of the magnetic field on the grid
     std::unique_ptr<amrex::Parser> Bxfield_parser;
     //! User-defined parser to initialize y-component of the magnetic field on the grid
@@ -1093,12 +1090,11 @@
     // Return the accelerator lattice instance defined at the given refinement level
     const AcceleratorLattice& get_accelerator_lattice (int lev) {return *(m_accelerator_lattice[lev]);}
 
-<<<<<<< HEAD
     static void InitImposeFieldsGeom ();
     void ImposeFieldsInPlane ();
     void ImposeStationFieldsInPlane (); // needs to be public for cuda
     void ImposeSnapshotFieldsInPlane (); // needs to be public for cuda
-=======
+
     // for cuda
     void BuildBufferMasksInBox ( amrex::Box tbx, amrex::IArrayBox &buffer_mask,
                                  const amrex::IArrayBox &guard_mask, int ng );
@@ -1201,7 +1197,6 @@
 #endif
 
     FiniteDifferenceSolver * get_pointer_fdtd_solver_fp (int lev) { return m_fdtd_solver_fp[lev].get(); }
->>>>>>> ef780efa
 
 protected:
 
