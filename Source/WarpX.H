--- conflicted
+++ resolved
@@ -1147,11 +1147,8 @@
     amrex::Vector<            std::unique_ptr<amrex::MultiFab>      > rho_fp;
     amrex::Vector<            std::unique_ptr<amrex::MultiFab>      > phi_fp;
     amrex::Vector<std::array< std::unique_ptr<amrex::MultiFab>, 3 > > current_fp;
-<<<<<<< HEAD
     amrex::Vector<std::array< std::unique_ptr<amrex::MultiFab>, 3 > > current_fp_cumsum;
-=======
     amrex::Vector<std::array< std::unique_ptr<amrex::MultiFab>, 3 > > current_fp_vay;
->>>>>>> 4dff22e3
     amrex::Vector<std::array< std::unique_ptr<amrex::MultiFab>, 3 > > Efield_fp;
     amrex::Vector<std::array< std::unique_ptr<amrex::MultiFab>, 3 > > Bfield_fp;
     amrex::Vector<std::array< std::unique_ptr<amrex::MultiFab>, 3 > > Efield_avg_fp;
