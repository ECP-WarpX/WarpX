--- conflicted
+++ resolved
@@ -1054,15 +1054,9 @@
      * \brief Load field values from a user-specified openPMD file
      * for a specific field (specified by `F_name`)
      */
-<<<<<<< HEAD
     static void ReadExternalFieldFromFile (
          std::string read_fields_from_path, amrex::MultiFab* mf,
          std::string F_name, std::string F_component);
-=======
-    void ReadExternalFieldFromFile (
-         const std::string& read_fields_from_path, amrex::MultiFab* mf,
-         const std::string& F_name, const std::string& F_component);
->>>>>>> 1565175d
 
     /**
      * \brief
