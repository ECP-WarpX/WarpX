--- conflicted
+++ resolved
@@ -604,9 +604,6 @@
      * In doding so, only positions attributes are changed while fields remain unchanged.
      */
     void ShiftGalileanBoundary ();
-<<<<<<< HEAD
-    void UpdateCurrentInjectionPosition (amrex::Real dt);
-=======
 
     /**
      * \brief Update injection position for continuous injection of
@@ -614,7 +611,6 @@
      */
     void UpdateInjectionPosition (const amrex::Real dt);
 
->>>>>>> a51ac61c
     void ResetProbDomain (const amrex::RealBox& rb);
     void EvolveE (         amrex::Real dt);
     void EvolveE (int lev, amrex::Real dt);
@@ -1819,7 +1815,7 @@
     /**
      * \brief Copy rho_new to rho_mid in spectral space (when rho is quadratic in time)
      */
-    void PSATDMoveRhoNewToRhoMid (); 
+    void PSATDMoveRhoNewToRhoMid ();
 
     /**
      * \brief Copy J_new to J_mid in spectral space (when J is quadratic in time)
