--- conflicted
+++ resolved
@@ -103,11 +103,8 @@
         WarnPriority priority = WarnPriority::medium);
 
     void PrintLocalWarnings(const std::string& when);
-<<<<<<< HEAD
-=======
 
     void PrintGlobalWarnings(const std::string& when);
->>>>>>> 40b21d19
 
     void InitData ();
 
