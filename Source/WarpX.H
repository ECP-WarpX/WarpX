--- conflicted
+++ resolved
@@ -650,14 +650,10 @@
      */
     const amrex::IntVect get_numprocs() const {return numprocs;}
 
-<<<<<<< HEAD
     void DepositChargeDensity (WarpXParticleContainer& species, const bool local,
                                const bool reset, const bool do_rz_volume_scaling);
     void ChargeDensityGridProcessing ();
-    ElectrostaticSolver::BoundaryValueHandler field_boundary_value_handler;
-=======
     ElectrostaticSolver::BoundaryHandler field_boundary_handler;
->>>>>>> 3d5bc5b6
     void ComputeSpaceChargeField (bool const reset_fields);
     void AddSpaceChargeField (WarpXParticleContainer& pc);
     void AddSpaceChargeFieldLabFrame ();
