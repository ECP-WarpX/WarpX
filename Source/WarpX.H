/* Copyright 2016-2020 Andrew Myers, Ann Almgren, Aurore Blelly
 *                     Axel Huebl, Burlen Loring, David Grote
 *                     Glenn Richardson, Junmin Gu, Luca Fedeli
 *                     Mathieu Lobet, Maxence Thevenet, Michael Rowan
 *                     Remi Lehe, Revathi Jambunathan, Weiqun Zhang
 *                     Yinjian Zhao
 *
 * This file is part of WarpX.
 *
 * License: BSD-3-Clause-LBNL
 */
#ifndef WARPX_H_
#define WARPX_H_

#include "Evolve/WarpXDtType.H"
#include "Particles/MultiParticleContainer.H"
#include "BoundaryConditions/PML.H"
#include "Diagnostics/BackTransformedDiagnostic.H"
#include "Diagnostics/MultiDiagnostics.H"
#include "Filter/BilinearFilter.H"
#include "Filter/NCIGodfreyFilter.H"
#include "Diagnostics/ReducedDiags/MultiReducedDiags.H"
#include "Utils/WarpXUtil.H"
#include "Utils/WarpXAlgorithmSelection.H"

#include "FieldSolver/FiniteDifferenceSolver/FiniteDifferenceSolver.H"
#ifdef WARPX_USE_PSATD
#   ifdef WARPX_DIM_RZ
#       include "FieldSolver/SpectralSolver/SpectralSolverRZ.H"
#   else
#       include "FieldSolver/SpectralSolver/SpectralSolver.H"
#   endif
#endif

#include "Parallelization/GuardCellManager.H"

#ifdef WARPX_USE_OPENPMD
#   include "Diagnostics/WarpXOpenPMD.H"
#endif

#include "Parser/WarpXParserWrapper.H"

#include <AMReX_AmrCore.H>
#include <AMReX_BLProfiler.H>
#include <AMReX_Print.H>
#include <AMReX_RealVect.H>
#include <AMReX_iMultiFab.H>
#include <AMReX_VisMF.H>
#include <AMReX_LayoutData.H>
#include <AMReX_Interpolater.H>
#include <AMReX_FillPatchUtil.H>

#ifdef _OPENMP
#   include <omp.h>
#endif

#include <iostream>
#include <memory>
#include <array>


#if defined(BL_USE_SENSEI_INSITU)
namespace amrex {
class AmrMeshInSituBridge;
}
#endif

enum struct PatchType : int
{
    fine,
    coarse
};

class WarpX
    : public amrex::AmrCore
{
public:

    friend class PML;

    static WarpX& GetInstance ();
    static void ResetInstance ();

    WarpX ();
    ~WarpX ();

    static std::string Version (); //! Version of WarpX executable
    static std::string PicsarVersion (); //! Version of PICSAR dependency

    int Verbose () const { return verbose; }

    void InitData ();

    void Evolve (int numsteps = -1);

    MultiParticleContainer& GetPartContainer () { return *mypc; }

    static void shiftMF (amrex::MultiFab& mf, const amrex::Geometry& geom,
                         int num_shift, int dir, amrex::IntVect ng_extra,
                         amrex::Real external_field=0.0, bool useparser = false,
                         ParserWrapper<3> *field_parser=nullptr);

    static void GotoNextLine (std::istream& is);

    //! Author of an input file / simulation setup
    static std::string authors;

    // Initial field on the grid.
    static amrex::Vector<amrex::Real> E_external_grid;
    static amrex::Vector<amrex::Real> B_external_grid;

    // Initialization Type for External E and B on grid
    static std::string B_ext_grid_s;
    static std::string E_ext_grid_s;

    // Parser for B_external on the grid
    static std::string str_Bx_ext_grid_function;
    static std::string str_By_ext_grid_function;
    static std::string str_Bz_ext_grid_function;
    // Parser for E_external on the grid
    static std::string str_Ex_ext_grid_function;
    static std::string str_Ey_ext_grid_function;
    static std::string str_Ez_ext_grid_function;

    // ParserWrapper for B_external on the grid
    std::unique_ptr<ParserWrapper<3> > Bxfield_parser;
    std::unique_ptr<ParserWrapper<3> > Byfield_parser;
    std::unique_ptr<ParserWrapper<3> > Bzfield_parser;
    // ParserWrapper for E_external on the grid
    std::unique_ptr<ParserWrapper<3> > Exfield_parser;
    std::unique_ptr<ParserWrapper<3> > Eyfield_parser;
    std::unique_ptr<ParserWrapper<3> > Ezfield_parser;

    // Algorithms
    static long current_deposition_algo;
    static long charge_deposition_algo;
    static long field_gathering_algo;
    static long particle_pusher_algo;
    static int maxwell_fdtd_solver_id;
    static long load_balance_costs_update_algo;

    // div E cleaning
    static int do_dive_cleaning;

    // Interpolation order
    static long nox;
    static long noy;
    static long noz;

    // Number of modes for the RZ multimode version
    static long n_rz_azimuthal_modes;
    static long ncomps;

    static bool use_fdtd_nci_corr;
    static int  l_lower_order_in_v;

    static bool use_filter;
    static bool serialize_ics;

    // Back transformation diagnostic
    static bool do_back_transformed_diagnostics;
    static std::string lab_data_directory;
    static int  num_snapshots_lab;
    static amrex::Real dt_snapshots_lab;
    static bool do_back_transformed_fields;
    static bool do_back_transformed_particles;

    // Boosted frame parameters
    static amrex::Real gamma_boost;
    static amrex::Real beta_boost;
    static amrex::Vector<int> boost_direction;
    static amrex::Real zmax_plasma_to_compute_max_step;
    static int do_compute_max_step_from_zmax;

    static bool do_dynamic_scheduling;
    static bool refine_plasma;

    static int sort_int;
    static amrex::IntVect sort_bin_size;

    static int do_subcycling;

    static bool do_device_synchronize_before_profile;
    static bool safe_guard_cells;

    // buffers
    static int n_field_gather_buffer;       //! in number of cells from the edge (identical for each dimension)
    static int n_current_deposition_buffer; //! in number of cells from the edge (identical for each dimension)

    // do nodal
    static int do_nodal;

    std::array<const amrex::MultiFab* const, 3>
    get_array_Bfield_aux  (const int lev) const {
        return {
            Bfield_aux[lev][0].get(),
            Bfield_aux[lev][1].get(),
            Bfield_aux[lev][2].get()
        };
    }
    std::array<const amrex::MultiFab* const, 3>
    get_array_Efield_aux  (const int lev) const {
        return {
            Efield_aux[lev][0].get(),
            Efield_aux[lev][1].get(),
            Efield_aux[lev][2].get()
        };
    }

    amrex::MultiFab * get_pointer_Efield_aux  (int lev, int direction) const { return Efield_aux[lev][direction].get(); }
    amrex::MultiFab * get_pointer_Bfield_aux  (int lev, int direction) const { return Bfield_aux[lev][direction].get(); }

    amrex::MultiFab * get_pointer_Efield_fp  (int lev, int direction) const { return Efield_fp[lev][direction].get(); }
    amrex::MultiFab * get_pointer_Bfield_fp  (int lev, int direction) const { return Bfield_fp[lev][direction].get(); }
    amrex::MultiFab * get_pointer_current_fp  (int lev, int direction) const { return current_fp[lev][direction].get(); }
    amrex::MultiFab * get_pointer_rho_fp  (int lev) const { return rho_fp[lev].get(); }
    amrex::MultiFab * get_pointer_F_fp  (int lev) const { return F_fp[lev].get(); }

    amrex::MultiFab * get_pointer_Efield_cp  (int lev, int direction) const { return Efield_cp[lev][direction].get(); }
    amrex::MultiFab * get_pointer_Bfield_cp  (int lev, int direction) const { return Bfield_cp[lev][direction].get(); }
    amrex::MultiFab * get_pointer_current_cp  (int lev, int direction) const { return current_cp[lev][direction].get(); }
    amrex::MultiFab * get_pointer_rho_cp  (int lev) const { return rho_cp[lev].get(); }
    amrex::MultiFab * get_pointer_F_cp  (int lev) const { return F_cp[lev].get(); }

    const amrex::MultiFab& getcurrent (int lev, int direction) {return *current_fp[lev][direction];}
    const amrex::MultiFab& getEfield  (int lev, int direction) {return *Efield_aux[lev][direction];}
    const amrex::MultiFab& getBfield  (int lev, int direction) {return *Bfield_aux[lev][direction];}

    const amrex::MultiFab& getcurrent_cp (int lev, int direction) {return *current_cp[lev][direction];}
    const amrex::MultiFab& getEfield_cp  (int lev, int direction) {return  *Efield_cp[lev][direction];}
    const amrex::MultiFab& getBfield_cp  (int lev, int direction) {return  *Bfield_cp[lev][direction];}
    const amrex::MultiFab& getrho_cp (int lev) {return  *rho_cp[lev];}

    const amrex::MultiFab& getcurrent_fp (int lev, int direction) {return *current_fp[lev][direction];}
    const amrex::MultiFab& getEfield_fp  (int lev, int direction) {return *Efield_fp[lev][direction];}
    const amrex::MultiFab& getBfield_fp  (int lev, int direction) {return *Bfield_fp[lev][direction];}
    const amrex::MultiFab& getrho_fp (int lev) {return *rho_fp[lev];}
    const amrex::MultiFab& getF_fp (int lev) {return *F_fp[lev];}
<<<<<<< HEAD
    const bool DoPML () const {return do_pml;};
=======
    bool DoPML () const {return do_pml;};
>>>>>>> 67aae2d1

    /** get low-high-low-high-... vector for each direction indicating if mother grid PMLs are enabled */
    std::vector<bool> getPMLdirections() const;

    static amrex::Vector<amrex::Real>* getCosts (int lev) {
        if (m_instance) {
            return m_instance->costs[lev].get();
        } else
        {
            return nullptr;
        }
    }

    static amrex::IntVect filter_npass_each_dir;
    BilinearFilter bilinear_filter;
    amrex::Vector< std::unique_ptr<NCIGodfreyFilter> > nci_godfrey_filter_exeybz;
    amrex::Vector< std::unique_ptr<NCIGodfreyFilter> > nci_godfrey_filter_bxbyez;

    amrex::Real time_of_last_gal_shift  = 0;
    amrex::Array<amrex::Real,3> v_galilean = {{0}};

    static int num_mirrors;
    amrex::Vector<amrex::Real> mirror_z;
    amrex::Vector<amrex::Real> mirror_z_width;
    amrex::Vector<int> mirror_z_npoints;

    /// object with all reduced diagnotics, similar to MultiParticleContainer for species.
    MultiReducedDiags* reduced_diags;

    void applyMirrors(amrex::Real time);

    void ComputeDt ();
    // Compute max_step automatically for simulations in a boosted frame.
    void computeMaxStepBoostAccelerator(const amrex::Geometry& geom);
    int  MoveWindow (bool move_j);

    /**
     * \brief
     * This function shifts the boundary of the grid by 'v_galilean*dt'.
     * In doding so, only positions attributes are changed while fields remain unchanged.
     */
    void ShiftGalileanBoundary ();
    void UpdatePlasmaInjectionPosition (amrex::Real dt);
    void ResetProbDomain (const amrex::RealBox& rb);
    void EvolveE (         amrex::Real dt);
    void EvolveE (int lev, amrex::Real dt);
    void EvolveB (         amrex::Real dt);
    void EvolveB (int lev, amrex::Real dt);
    void EvolveF (         amrex::Real dt, DtType dt_type);
    void EvolveF (int lev, amrex::Real dt, DtType dt_type);
    void EvolveB (int lev, PatchType patch_type, amrex::Real dt);
    void EvolveE (int lev, PatchType patch_type, amrex::Real dt);
    void EvolveF (int lev, PatchType patch_type, amrex::Real dt, DtType dt_type);
    void FieldGather ();

    /** \brief apply QED correction on electric field
     * \param dt vector of time steps (for all levels)
     */
    void Hybrid_QED_Push (         amrex::Vector<amrex::Real> dt);

    /** \brief apply QED correction on electric field for level lev
     * \param lev mesh refinement level
     * \param dt time step
     */
    void Hybrid_QED_Push (int lev, amrex::Real dt);

    /** \brief apply QED correction on electric field for level lev and patch type patch_type
     * \param lev mesh refinement level
     * \param dt patch_type which MR patch: PatchType::fine or PatchType::coarse
     * \param dt time step
     */
    void Hybrid_QED_Push (int lev, PatchType patch_type, amrex::Real dt);

    static amrex::Real quantum_xi_c2;

    /** \brief perform load balance; compute and communicate new `amrex::DistributionMapping`
     */
    void LoadBalance ();
    /** \brief resets costs to zero
     */
    void ResetCosts ();

    /** \brief returns the load balance interval
     */
    int get_load_balance_int () const {return load_balance_int;}

#ifdef WARPX_DIM_RZ
    void ApplyInverseVolumeScalingToCurrentDensity(amrex::MultiFab* Jx,
                                                   amrex::MultiFab* Jy,
                                                   amrex::MultiFab* Jz,
                                                   int lev);

    void ApplyInverseVolumeScalingToChargeDensity(amrex::MultiFab* Rho,
                                                  int lev);
#endif

    void DampPML ();
    void DampPML (int lev);
    void DampPML (int lev, PatchType patch_type);

    void DampJPML ();
    void DampJPML (int lev);
    void DampJPML (int lev, PatchType patch_type);

    void CopyJPML ();

    PML* GetPML (int lev);

    void PushParticlesandDepose (int lev, amrex::Real cur_time, DtType a_dt_type=DtType::Full);
    void PushParticlesandDepose (         amrex::Real cur_time);

    // This function does aux(lev) = fp(lev) + I(aux(lev-1)-cp(lev)).
    // Caller must make sure fp and cp have ghost cells filled.
    void UpdateAuxilaryData ();
    void UpdateAuxilaryDataStagToNodal ();
    void UpdateAuxilaryDataSameType ();

    // Fill boundary cells including coarse/fine boundaries
    void FillBoundaryB   (amrex::IntVect ng, amrex::IntVect ng_extra_fine=amrex::IntVect::TheZeroVector());
    void FillBoundaryE   (amrex::IntVect ng, amrex::IntVect ng_extra_fine=amrex::IntVect::TheZeroVector());
    void FillBoundaryF   (amrex::IntVect ng);
    void FillBoundaryAux (amrex::IntVect ng);
    void FillBoundaryE   (int lev, amrex::IntVect ng, amrex::IntVect ng_extra_fine=amrex::IntVect::TheZeroVector());
    void FillBoundaryB   (int lev, amrex::IntVect ng, amrex::IntVect ng_extra_fine=amrex::IntVect::TheZeroVector());
    void FillBoundaryF   (int lev, amrex::IntVect ng);
    void FillBoundaryAux (int lev, amrex::IntVect ng);

    void SyncCurrent ();
    void SyncRho ();

    amrex::Vector<int> getnsubsteps () const {return nsubsteps;};
    int getnsubsteps (int lev) const {return nsubsteps[lev];};
    amrex::Vector<int> getistep () const {return istep;}
    int getistep (int lev) const {return istep[lev];}
    void setistep (int lev, int ii) {istep[lev] = ii;}
    amrex::Vector<amrex::Real> gett_old () const {return t_old;}
    amrex::Real gett_old (int lev) const {return t_old[lev];}
    amrex::Vector<amrex::Real> gett_new () const {return t_new;}
    amrex::Real gett_new (int lev) const {return t_new[lev];}
    void sett_new (int lev, amrex::Real time) {t_new[lev] = time;}
    amrex::Vector<amrex::Real> getdt () const {return dt;}
    amrex::Real getdt (int lev) const {return dt[lev];}
    amrex::Real getmoving_window_x() const {return moving_window_x;};
    bool getis_synchronized() const {return is_synchronized;};
    void setplot_rho (bool a_plot_rho) {plot_rho = a_plot_rho;};

    int maxStep () const {return max_step;}
    amrex::Real stopTime () const {return stop_time;}

    void AverageAndPackFields( amrex::Vector<std::string>& varnames,
        amrex::Vector<amrex::MultiFab>& mf_avg, const int ngrow) const;

    void UpdateInSitu () const;
    void prepareFields( int const step, amrex::Vector<std::string>& varnames,
        amrex::Vector<amrex::MultiFab>& mf_avg,
        amrex::Vector<const amrex::MultiFab*>& output_mf,
        amrex::Vector<amrex::Geometry>& output_geom ) const;

    static std::array<amrex::Real,3> CellSize (int lev);
    static amrex::RealBox getRealBox(const amrex::Box& bx, int lev);
    static std::array<amrex::Real,3> LowerCorner (const amrex::Box& bx,
                                                  std::array<amrex::Real,3> galilean_shift, int lev);
    static std::array<amrex::Real,3> UpperCorner (const amrex::Box& bx, int lev);

    static amrex::IntVect RefRatio (int lev);

    static const amrex::iMultiFab* CurrentBufferMasks (int lev);
    static const amrex::iMultiFab* GatherBufferMasks (int lev);

    static amrex::IntVect Bx_nodal_flag;
    static amrex::IntVect By_nodal_flag;
    static amrex::IntVect Bz_nodal_flag;

    static amrex::IntVect Ex_nodal_flag;
    static amrex::IntVect Ey_nodal_flag;
    static amrex::IntVect Ez_nodal_flag;

    static amrex::IntVect jx_nodal_flag;
    static amrex::IntVect jy_nodal_flag;
    static amrex::IntVect jz_nodal_flag;

    static amrex::IntVect rho_nodal_flag;

    static int do_electrostatic;
    static int do_moving_window;
    static int moving_window_dir;
    static amrex::Real moving_window_v;

    // slice generation //
    static int num_slice_snapshots_lab;
    static amrex::Real dt_slice_snapshots_lab;
    static amrex::Real particle_slice_width_lab;
    amrex::RealBox getSliceRealBox() const {return slice_realbox;}

    // these should be private, but can't due to Cuda limitations
    static void ComputeDivB (amrex::MultiFab& divB, int const dcomp,
                             const std::array<const amrex::MultiFab* const, 3>& B,
                             const std::array<amrex::Real,3>& dx);

    static void ComputeDivB (amrex::MultiFab& divB, int const dcomp,
                             const std::array<const amrex::MultiFab* const, 3>& B,
                             const std::array<amrex::Real,3>& dx, int const ngrow);

    void ComputeDivE(amrex::MultiFab& divE, const int lev);

    const amrex::IntVect getngE() const { return guard_cells.ng_alloc_EB; };
    const amrex::IntVect getngF() const { return guard_cells.ng_alloc_F; };
    const amrex::IntVect getngExtra() const { return guard_cells.ng_Extra; };
    const amrex::IntVect getngUpdateAux() const { return guard_cells.ng_UpdateAux; };

    void ComputeSpaceChargeField (bool const reset_fields);
    void AddSpaceChargeField (WarpXParticleContainer& pc);
    void computePhi (const amrex::Vector<std::unique_ptr<amrex::MultiFab> >& rho,
                     amrex::Vector<std::unique_ptr<amrex::MultiFab> >& phi,
                     std::array<amrex::Real, 3> const beta = {{0,0,0}},
                     amrex::Real const required_precision=1.e-11 ) const;
    void computeE (amrex::Vector<std::array<std::unique_ptr<amrex::MultiFab>, 3> >& E,
                   const amrex::Vector<std::unique_ptr<amrex::MultiFab> >& phi,
                   std::array<amrex::Real, 3> const beta = {{0,0,0}} ) const;
    void computeB (amrex::Vector<std::array<std::unique_ptr<amrex::MultiFab>, 3> >& B,
                   const amrex::Vector<std::unique_ptr<amrex::MultiFab> >& phi,
                   std::array<amrex::Real, 3> const beta = {{0,0,0}} ) const;

    /**
     * \brief
     * This function initializes the E and B fields on each level
     * using the parser and the user-defined function for the external fields.
     * The subroutine will parse the x_/y_z_external_grid_function and
     * then, the B or E multifab is initialized based on the (x,y,z) position
     * on the staggered yee-grid or cell-centered grid.
     */
    void InitializeExternalFieldsOnGridUsingParser (
         amrex::MultiFab *mfx, amrex::MultiFab *mfy, amrex::MultiFab *mfz,
         ParserWrapper<3> *xfield_parser, ParserWrapper<3> *yfield_parser,
         ParserWrapper<3> *zfield_parser, amrex::IntVect x_nodal_flag,
         amrex::IntVect y_nodal_flag, amrex::IntVect z_nodal_flag,
         const int lev);

    /** \brief adds particle and cell contributions in cells to compute heuristic
     * cost in each box on each level, and records in `costs`
     * @param[in] costs vector of (`unique_ptr` to) vectors; expected to be initialized
     * to correct number of boxes and boxes per level
     */
    void ComputeCostsHeuristic (amrex::Vector<std::unique_ptr<amrex::Vector<amrex::Real> > >& costs);

    /** \brief Computes the average cost per MPI rank given a distribution mapping
     * and vector of cost for each FAB.
     * @param[in] dm distribution mapping (mapping from FAB to MPI processes)
     * @param[in] cost vector which gives mapping from FAB index space to the
     * respective FAB's cost
     * @param[out] efficiency average cost per MPI process computed from the
     * given distribution mapping and and cost
     */
    void ComputeDistributionMappingEfficiency (const amrex::DistributionMapping& dm,
                                               const amrex::Vector<amrex::Real>& cost,
                                               amrex::Real& efficiency);

protected:

    /**
     * \brief
     *  This function initializes E, B, rho, and F, at all the levels
     *  of the multifab. rho and F are initialized with 0.
     *  The E and B fields are initialized using user-defined inputs.
     *  The initialization type is set using "B_ext_grid_init_style"
     *  and "E_ext_grid_init_style". The initialization style is set to "default"
     *  if not explicitly defined by the user, and the E and B fields are
     *  initialized with E_external_grid and B_external_grid, respectively, each with
     *  a default value of 0.
     *  If the initialization type for the E and B field is "constant",
     *  then, the E and B fields at all the levels are initialized with
     *  user-defined values for E_external_grid and B_external_grid.
     *  If the initialization type for B-field is set to
     *  "parse_B_ext_grid_function", then, the parser is used to read
     *  Bx_external_grid_function(x,y,z), By_external_grid_function(x,y,z),
     *  and Bz_external_grid_function(x,y,z).
     *  Similarly, if the E-field initialization type is set to
     *  "parse_E_ext_grid_function", then, the parser is used to read
     *  Ex_external_grid_function(x,y,z), Ey_external_grid_function(x,y,z),
     *  and Ex_external_grid_function(x,y,z). The parser for the E and B
     *  initialization assumes that the function has three independent
     *  variables, at max, namely, x, y, z. However, any number of constants
     *  can be used in the function used to define the E and B fields on the grid.
     */
    void InitLevelData (int lev, amrex::Real time);

    //! Tagging cells for refinement
    virtual void ErrorEst (int lev, amrex::TagBoxArray& tags, amrex::Real time, int /*ngrow*/) final;

    //! Make a new level from scratch using provided BoxArray and
    //! DistributionMapping.  Only used during initialization.  Called
    //! by AmrCoreInitFromScratch.
    virtual void MakeNewLevelFromScratch (int lev, amrex::Real time, const amrex::BoxArray& ba,
                                          const amrex::DistributionMapping& dm) final;

    //! Make a new level using provided BoxArray and
    //! DistributionMapping and fill with interpolated coarse level
    //! data.  Called by AmrCore::regrid.
    virtual void MakeNewLevelFromCoarse (int lev, amrex::Real time, const amrex::BoxArray& ba,
                                         const amrex::DistributionMapping& dm) final
        { amrex::Abort("MakeNewLevelFromCoarse: To be implemented"); }

    //! Remake an existing level using provided BoxArray and
    //! DistributionMapping and fill with existing fine and coarse
    //! data.  Called by AmrCore::regrid.
    virtual void RemakeLevel (int lev, amrex::Real time, const amrex::BoxArray& ba,
                              const amrex::DistributionMapping& dm) final;

    //! Delete level data.  Called by AmrCore::regrid.
    virtual void ClearLevel (int lev) final;

private:

    // Singleton is used when the code is run from python
    static WarpX* m_instance;

    ///
    /// Advance the simulation by numsteps steps, electromagnetic case.
    ///
    void EvolveEM(int numsteps);

    void FillBoundaryB (int lev, PatchType patch_type, amrex::IntVect ng);
    void FillBoundaryE (int lev, PatchType patch_type, amrex::IntVect ng);
    void FillBoundaryF (int lev, PatchType patch_type, amrex::IntVect ng);

    void OneStep_nosub (amrex::Real t);
    void OneStep_sub1 (amrex::Real t);

    void RestrictCurrentFromFineToCoarsePatch (int lev);
    void AddCurrentFromFineLevelandSumBoundary (int lev);
    void StoreCurrent (int lev);
    void RestoreCurrent (int lev);
    void ApplyFilterandSumBoundaryJ (int lev, PatchType patch_type);
    void NodalSyncJ (int lev, PatchType patch_type);

    void RestrictRhoFromFineToCoarsePatch (int lev);
    void ApplyFilterandSumBoundaryRho (int lev, PatchType patch_type, int icomp, int ncomp);
    void AddRhoFromFineLevelandSumBoundary (int lev, int icomp, int ncomp);
    void NodalSyncRho (int lev, PatchType patch_type, int icomp, int ncomp);

    void ReadParameters ();

    void InitFromScratch ();

    void AllocLevelData (int lev, const amrex::BoxArray& new_grids,
                         const amrex::DistributionMapping& new_dmap);

    void InitFromCheckpoint ();
    void PostRestart ();

    void InitPML ();
    void ComputePMLFactors ();

    void InitFilter ();

    void InitDiagnostics ();

    void InitNCICorrector ();

    std::unique_ptr<amrex::MultiFab> GetCellCenteredData();

    std::array<std::unique_ptr<amrex::MultiFab>, 3> getInterpolatedE(int lev) const;

    std::array<std::unique_ptr<amrex::MultiFab>, 3> getInterpolatedB(int lev) const;

    void ExchangeWithPmlB (int lev);
    void ExchangeWithPmlE (int lev);
    void ExchangeWithPmlF (int lev);

    void BuildBufferMasks ();
    void BuildBufferMasksInBox ( const amrex::Box tbx, amrex::IArrayBox &buffer_mask,
                                 const amrex::IArrayBox &guard_mask, const int ng );
    const amrex::iMultiFab* getCurrentBufferMasks (int lev) const {
        return current_buffer_masks[lev].get();
    }
    const amrex::iMultiFab* getGatherBufferMasks (int lev) const {
        return gather_buffer_masks[lev].get();
    }

    void AllocLevelMFs (int lev, const amrex::BoxArray& ba, const amrex::DistributionMapping& dm,
                        const amrex::IntVect& ngE, const amrex::IntVect& ngJ,
                        const amrex::IntVect& ngRho, const amrex::IntVect& ngF,
                        const amrex::IntVect& ngextra, const bool aux_is_nodal);

    amrex::Vector<int> istep;      // which step?
    amrex::Vector<int> nsubsteps;  // how many substeps on each level?

    amrex::Vector<amrex::Real> t_new;
    amrex::Vector<amrex::Real> t_old;
    amrex::Vector<amrex::Real> dt;

    // Particle container
    std::unique_ptr<MultiParticleContainer> mypc;
    std::unique_ptr<MultiDiagnostics> multi_diags;

    // Boosted Frame Diagnostics
    std::unique_ptr<BackTransformedDiagnostic> myBFD;

    //
    // Fields: First array for level, second for direction
    //

    // Full solution
    amrex::Vector<std::array< std::unique_ptr<amrex::MultiFab>, 3 > > Efield_aux;
    amrex::Vector<std::array< std::unique_ptr<amrex::MultiFab>, 3 > > Bfield_aux;

    // Fine patch
    amrex::Vector<            std::unique_ptr<amrex::MultiFab>      > F_fp;
    amrex::Vector<            std::unique_ptr<amrex::MultiFab>      > rho_fp;
    amrex::Vector<std::array< std::unique_ptr<amrex::MultiFab>, 3 > > current_fp;
    amrex::Vector<std::array< std::unique_ptr<amrex::MultiFab>, 3 > > Efield_fp;
    amrex::Vector<std::array< std::unique_ptr<amrex::MultiFab>, 3 > > Bfield_fp;

    // store fine patch
    amrex::Vector<std::array< std::unique_ptr<amrex::MultiFab>, 3 > > current_store;

    // Coarse patch
    amrex::Vector<            std::unique_ptr<amrex::MultiFab>      > F_cp;
    amrex::Vector<            std::unique_ptr<amrex::MultiFab>      > rho_cp;
    amrex::Vector<std::array< std::unique_ptr<amrex::MultiFab>, 3 > > current_cp;
    amrex::Vector<std::array< std::unique_ptr<amrex::MultiFab>, 3 > > Efield_cp;
    amrex::Vector<std::array< std::unique_ptr<amrex::MultiFab>, 3 > > Bfield_cp;

    // Copy of the coarse aux
    amrex::Vector<std::array<std::unique_ptr<amrex::MultiFab>, 3 > > Efield_cax;
    amrex::Vector<std::array<std::unique_ptr<amrex::MultiFab>, 3 > > Bfield_cax;
    amrex::Vector<std::unique_ptr<amrex::iMultiFab> > current_buffer_masks;
    amrex::Vector<std::unique_ptr<amrex::iMultiFab> > gather_buffer_masks;

    // If charge/current deposition buffers are used
    amrex::Vector<std::array< std::unique_ptr<amrex::MultiFab>, 3 > > current_buf;
    amrex::Vector<std::unique_ptr<amrex::MultiFab> > charge_buf;

    // PML
    int do_pml = 1;
    int pml_ncell = 10;
    int pml_delta = 10;
    int pml_has_particles = 0;
    int do_pml_j_damping = 0;
    int do_pml_in_domain = 0;
    amrex::IntVect do_pml_Lo = amrex::IntVect::TheUnitVector();
    amrex::IntVect do_pml_Hi = amrex::IntVect::TheUnitVector();
    amrex::Vector<std::unique_ptr<PML> > pml;

    amrex::Real moving_window_x = std::numeric_limits<amrex::Real>::max();
    amrex::Real current_injection_position = 0;

    // Plasma injection parameters
    int warpx_do_continuous_injection = 0;
    int num_injected_species = -1;
    amrex::Vector<int> injected_plasma_species;

    int n_buffer = 4;
    amrex::Real const_dt = 0.5e-11;

    // Load balancing
    /** Interval to perform load balance; `load_balance_int=5`, e.g., will load
     * balance during steps 5, 10, 15, etc. */
    int load_balance_int = -1;
    /** Collection of vectors to keep track of weights used in load balancing
     * routines. Contains timer-based or heuristic-based costs depending on input option */
    amrex::Vector<std::unique_ptr<amrex::Vector<amrex::Real> > > costs;
    /** Load balance with 'space filling curve' strategy. */
    int load_balance_with_sfc = 0;
    /** Controls the maximum number of boxes that can be assigned to a rank during
     * load balance via the 'knapsack' strategy; e.g., if there are 4 boxes per rank,
     * `load_balance_knapsack_factor=2` limits the maximum number of boxes that can
     * be assigned to a rank to 8. */
    amrex::Real load_balance_knapsack_factor = 1.24;
    /** Threshold value that controls whether to adopt the proposed distribution
     * mapping during load balancing.  The new distribution mapping is adopted
     * if the ratio of proposed distribution mapping efficiency to current
     * distribution mapping efficiency is larger than the threshold; 'efficiency'
     * here means the average cost per MPI rank.  */
    amrex::Real load_balance_efficiency_ratio_threshold = 1.1;
    /** Weight factor for cells in `Heuristic` costs update.
     * Default values on GPU are determined from single-GPU tests on Summit.
     * The problem setup for these tests is an empty (i.e. no particles) domain
     * of size 256 by 256 by 256 cells, from which the average time per iteration
     * per cell is computed. */
    amrex::Real costs_heuristic_cells_wt = -1;
    /** Weight factor for particles in `Heuristic` costs update.
     * Default values on GPU are determined from single-GPU tests on Summit.
     * The problem setup for these tests is a high-ppc (27 particles per cell)
     * uniform plasma on a domain of size 128 by 128 by 128, from which the approximate
     * time per iteration per particle is computed. */
    amrex::Real costs_heuristic_particles_wt = -1;

    // Override sync every ? steps
    int override_sync_int = 1;

    // Other runtime parameters
    int verbose = 1;

    bool use_hybrid_QED = 0;

    int max_step   = std::numeric_limits<int>::max();
    amrex::Real stop_time = std::numeric_limits<amrex::Real>::max();

    int regrid_int = -1;

    amrex::Real cfl = 0.7;

    std::string restart_chkfile;

    bool plot_rho           = false;
    bool plot_finepatch     = false;
    bool plot_crsepatch     = false;
    amrex::Vector<std::string> fields_to_plot;

    amrex::VisMF::Header::Version plotfile_headerversion  = amrex::VisMF::Header::Version_v1;
    amrex::VisMF::Header::Version slice_plotfile_headerversion  = amrex::VisMF::Header::Version_v1;

    bool use_single_read = true;
    bool use_single_write = true;
    int mffile_nstreams = 4;
    int field_io_nfiles = 1024;
    int particle_io_nfiles = 1024;

    amrex::RealVect fine_tag_lo;
    amrex::RealVect fine_tag_hi;

    bool is_synchronized = true;

    guardCellManager guard_cells;

    //Slice Parameters
    int slice_max_grid_size;
    int slice_plot_int = -1;
    amrex::RealBox slice_realbox;
    amrex::IntVect slice_cr_ratio;
    amrex::Vector<            std::unique_ptr<amrex::MultiFab>      > F_slice;
    amrex::Vector<            std::unique_ptr<amrex::MultiFab>      > rho_slice;
    amrex::Vector<std::array< std::unique_ptr<amrex::MultiFab>, 3 > > current_slice;
    amrex::Vector<std::array< std::unique_ptr<amrex::MultiFab>, 3 > > Efield_slice;
    amrex::Vector<std::array< std::unique_ptr<amrex::MultiFab>, 3 > > Bfield_slice;

    bool fft_periodic_single_box = false;
    int nox_fft = 16;
    int noy_fft = 16;
    int noz_fft = 16;

#ifdef WARPX_USE_PSATD
private:
    void EvolvePSATD (int numsteps);
    void PushPSATD (amrex::Real dt);
    void PushPSATD (int lev, amrex::Real dt);

    int fftw_plan_measure = 1;

#   ifdef WARPX_DIM_RZ
        amrex::Vector<std::unique_ptr<SpectralSolverRZ>> spectral_solver_fp;
        amrex::Vector<std::unique_ptr<SpectralSolverRZ>> spectral_solver_cp;
#   else
        amrex::Vector<std::unique_ptr<SpectralSolver>> spectral_solver_fp;
        amrex::Vector<std::unique_ptr<SpectralSolver>> spectral_solver_cp;
#   endif
#endif
    amrex::Vector<std::unique_ptr<FiniteDifferenceSolver>> m_fdtd_solver_fp;
    amrex::Vector<std::unique_ptr<FiniteDifferenceSolver>> m_fdtd_solver_cp;

#if defined(BL_USE_SENSEI_INSITU)
    amrex::AmrMeshInSituBridge *insitu_bridge;
#endif
    int insitu_int;
    int insitu_start;
    std::string insitu_config;
    int insitu_pin_mesh;
};

#endif<|MERGE_RESOLUTION|>--- conflicted
+++ resolved
@@ -236,11 +236,7 @@
     const amrex::MultiFab& getBfield_fp  (int lev, int direction) {return *Bfield_fp[lev][direction];}
     const amrex::MultiFab& getrho_fp (int lev) {return *rho_fp[lev];}
     const amrex::MultiFab& getF_fp (int lev) {return *F_fp[lev];}
-<<<<<<< HEAD
-    const bool DoPML () const {return do_pml;};
-=======
     bool DoPML () const {return do_pml;};
->>>>>>> 67aae2d1
 
     /** get low-high-low-high-... vector for each direction indicating if mother grid PMLs are enabled */
     std::vector<bool> getPMLdirections() const;
