/* Copyright 2016-2020 Andrew Myers, Ann Almgren, Aurore Blelly
 *                     Axel Huebl, Burlen Loring, David Grote
 *                     Glenn Richardson, Junmin Gu, Luca Fedeli
 *                     Mathieu Lobet, Maxence Thevenet, Michael Rowan
 *                     Remi Lehe, Revathi Jambunathan, Weiqun Zhang
 *                     Yinjian Zhao
 *
 * This file is part of WarpX.
 *
 * License: BSD-3-Clause-LBNL
 */
#ifndef WARPX_H_
#define WARPX_H_

#include "BoundaryConditions/PML_fwd.H"
#include "Diagnostics/MultiDiagnostics_fwd.H"
#include "Diagnostics/ReducedDiags/MultiReducedDiags_fwd.H"
#include "EmbeddedBoundary/WarpXFaceInfoBox_fwd.H"
#include "FieldSolver/FiniteDifferenceSolver/FiniteDifferenceSolver_fwd.H"
#include "FieldSolver/FiniteDifferenceSolver/MacroscopicProperties/MacroscopicProperties_fwd.H"
#include "FieldSolver/FiniteDifferenceSolver/HybridPICModel/HybridPICModel_fwd.H"
#include "Filter/NCIGodfreyFilter_fwd.H"
#include "Particles/ParticleBoundaryBuffer_fwd.H"
#include "Particles/MultiParticleContainer_fwd.H"
#include "Particles/WarpXParticleContainer_fwd.H"
#include "Fluids/MultiFluidContainer_fwd.H"
#include "Fluids/WarpXFluidContainer_fwd.H"

#ifdef WARPX_USE_PSATD
#   ifdef WARPX_DIM_RZ
#       include "FieldSolver/SpectralSolver/SpectralSolverRZ_fwd.H"
#       include "BoundaryConditions/PML_RZ_fwd.H"
#   else
#       include "FieldSolver/SpectralSolver/SpectralSolver_fwd.H"
#   endif
#endif
#include "Evolve/WarpXDtType.H"
#include "FieldSolver/ElectrostaticSolver.H"
#include "FieldSolver/MagnetostaticSolver/MagnetostaticSolver.H"
#include "Filter/BilinearFilter.H"
#include "Parallelization/GuardCellManager.H"
#include "AcceleratorLattice/AcceleratorLattice.H"
#include "Utils/Parser/IntervalsParser.H"
#include "Utils/WarpXAlgorithmSelection.H"
#include "Utils/export.H"

#include <AMReX.H>
#include <AMReX_AmrCore.H>
#include <AMReX_Array.H>
#include <AMReX_Config.H>
#ifdef AMREX_USE_EB
#   include <AMReX_EBFabFactory.H>
#endif
#include <AMReX_GpuContainers.H>
#include <AMReX_IntVect.H>
#include <AMReX_LayoutData.H>
#include <AMReX_Parser.H>
#include <AMReX_REAL.H>
#include <AMReX_RealBox.H>
#include <AMReX_RealVect.H>
#include <AMReX_Vector.H>
#include <AMReX_VisMF.H>

#include <AMReX_BaseFwd.H>
#include <AMReX_AmrCoreFwd.H>

#include <array>
#include <iostream>
#include <limits>
#include <memory>
#include <optional>
#include <string>
#include <vector>
#include <map>


enum struct PatchType : int
{
    fine,
    coarse
};

class WARPX_EXPORT WarpX
    : public amrex::AmrCore
{
public:

    friend class PML;

    static WarpX& GetInstance ();

    static void ResetInstance ();

    /**
     * \brief
     * This method has to be called at the end of the simulation. It deletes the WarpX instance.
     */
    static void Finalize();

    /** Destructor */
    ~WarpX () override;

    /** Copy constructor */
    WarpX ( WarpX const &) = delete;
    /** Copy operator */
    WarpX& operator= ( WarpX const & ) = delete;

    /** Move constructor */
    WarpX ( WarpX && ) = default;
    /** Move operator */
    WarpX& operator= ( WarpX && ) = default;

    static std::string Version (); //!< Version of WarpX executable
    static std::string PicsarVersion (); //!< Version of PICSAR dependency

    [[nodiscard]] int Verbose () const { return verbose; }

    void InitData ();

    void Evolve (int numsteps = -1);

    MultiParticleContainer& GetPartContainer () { return *mypc; }
    MultiFluidContainer& GetFluidContainer () { return *myfl; }
    MacroscopicProperties& GetMacroscopicProperties () { return *m_macroscopic_properties; }
    HybridPICModel& GetHybridPICModel () { return *m_hybrid_pic_model; }
    MultiDiagnostics& GetMultiDiags () {return *multi_diags;}

    ParticleBoundaryBuffer& GetParticleBoundaryBuffer () { return *m_particle_boundary_buffer; }

    static void shiftMF (amrex::MultiFab& mf, const amrex::Geometry& geom,
                         int num_shift, int dir, int lev, bool update_cost_flag,
                         amrex::Real external_field=0.0, bool useparser = false,
                         amrex::ParserExecutor<3> const& field_parser={});

    //! Author of an input file / simulation setup
    static std::string authors;

    //! Initial electric field on the grid
    static amrex::Vector<amrex::Real> E_external_grid;
    //! Initial magnetic field on the grid
    static amrex::Vector<amrex::Real> B_external_grid;

    //! Initialization type for external magnetic field on the grid
    static std::string B_ext_grid_s;
    //! Initialization type for external electric field on the grid
    static std::string E_ext_grid_s;

    //! Whether to apply the effect of an externally-defined electric field
    static bool add_external_E_field;
    //! Whether to apply the effect of an externally-defined magnetic field
    static bool add_external_B_field;

    //! User-defined parser to initialize x-component of the magnetic field on the grid
    std::unique_ptr<amrex::Parser> Bxfield_parser;
    //! User-defined parser to initialize y-component of the magnetic field on the grid
    std::unique_ptr<amrex::Parser> Byfield_parser;
    //! User-defined parser to initialize z-component of the magnetic field on the grid
    std::unique_ptr<amrex::Parser> Bzfield_parser;
    //! User-defined parser to initialize x-component of the electric field on the grid
    std::unique_ptr<amrex::Parser> Exfield_parser;
    //! User-defined parser to initialize y-component of the electric field on the grid
    std::unique_ptr<amrex::Parser> Eyfield_parser;
    //! User-defined parser to initialize z-component of the electric field on the grid
    std::unique_ptr<amrex::Parser> Ezfield_parser;

    // Algorithms
    //! Integer that corresponds to the current deposition algorithm (Esirkepov, direct, Vay)
    static short current_deposition_algo;
    //! Integer that corresponds to the charge deposition algorithm (only standard deposition)
    static short charge_deposition_algo;
    //! Integer that corresponds to the field gathering algorithm (energy-conserving, momentum-conserving)
    static short field_gathering_algo;
    //! Integer that corresponds to the particle push algorithm (Boris, Vay, Higuera-Cary)
    static short particle_pusher_algo;
    //! Integer that corresponds to the type of Maxwell solver (Yee, CKC, PSATD, ECT)
    static short electromagnetic_solver_id;
    /** Records a number corresponding to the load balance cost update strategy
     *  being used (0, 1, 2 corresponding to timers, heuristic, or gpuclock).
     */
    static short load_balance_costs_update_algo;
    //! Integer that corresponds to electromagnetic Maxwell solver (vacuum - 0, macroscopic - 1)
    static int em_solver_medium;
    /** Integer that correspond to macroscopic Maxwell solver algorithm
     *  (BackwardEuler - 0, Lax-Wendroff - 1)
     */
    static int macroscopic_solver_algo;
    /** Integers that correspond to boundary condition applied to fields at the
     *  lower domain boundaries
     *  (0 to 6 correspond to PML, Periodic, PEC, PMC, Damped, Absorbing Silver-Mueller, None)
     */
    static amrex::Vector<int> field_boundary_lo;
    /** Integers that correspond to boundary condition applied to fields at the
     *  upper domain boundaries
     *  (0 to 6 correspond to PML, Periodic, PEC, PMC, Damped, Absorbing Silver-Mueller, None)
     */
    static amrex::Vector<int> field_boundary_hi;
    /** Integers that correspond to boundary condition applied to particles at the
     *  lower domain boundaries
     *  (0 to 3 correspond to Absorbing, Open, Reflecting, Periodic)
     */
    static amrex::Vector<ParticleBoundaryType> particle_boundary_lo;
    /** Integers that correspond to boundary condition applied to particles at the
     *  upper domain boundaries
     *  (0 to 3 correspond to Absorbing, Open, Reflecting, Periodic)
     */
    static amrex::Vector<ParticleBoundaryType> particle_boundary_hi;

    //! Integer that corresponds to the order of the PSATD solution
    //! (whether the PSATD equations are derived from first-order or
    //! second-order solution)
    static short psatd_solution_type;

    //! Integers that correspond to the time dependency of J (constant, linear)
    //! and rho (linear, quadratic) for the PSATD algorithm
    static short J_in_time;
    static short rho_in_time;

    //! If true, the current is deposited on a nodal grid and then centered onto a staggered grid
    //! using finite centering of order given by #current_centering_nox, #current_centering_noy,
    //! and #current_centering_noz
    static bool do_current_centering;

    //! If true, a correction is applied to the current in Fourier space,
    //  to satisfy the continuity equation and charge conservation
    bool current_correction;

    //! If true, the PSATD update equation for E contains both J and rho
    //! (default is false for standard PSATD and true for Galilean PSATD)
    bool update_with_rho = false;

    //! perform field communications in single precision
    static bool do_single_precision_comms;

    //! used shared memory algorithm for charge deposition
    static bool do_shared_mem_charge_deposition;

    //! use shared memory algorithm for current deposition
    static bool do_shared_mem_current_deposition;

    //! number of threads to use per block in shared deposition
    static int shared_mem_current_tpb;

    //! tileSize to use for shared current deposition operations
    static amrex::IntVect shared_tilesize;

    //! Whether to fill guard cells when computing inverse FFTs of fields
    static amrex::IntVect m_fill_guards_fields;

    //! Whether to fill guard cells when computing inverse FFTs of currents
    static amrex::IntVect m_fill_guards_current;

    //! Solve additional Maxwell equation for F in order to control errors in Gauss' law
    //! (useful when using current deposition algorithms that are not charge-conserving)
    static bool do_dive_cleaning;
    //! Solve additional Maxwell equation for G in order to control errors in magnetic Gauss' law
    static bool do_divb_cleaning;

    //! Order of the particle shape factors (splines) along x
    static int nox;
    //! Order of the particle shape factors (splines) along y
    static int noy;
    //! Order of the particle shape factors (splines) along z
    static int noz;

    //! Order of finite centering of fields (from staggered grid to nodal grid), along x
    static int field_centering_nox;
    //! Order of finite centering of fields (from staggered grid to nodal grid), along y
    static int field_centering_noy;
    //! Order of finite centering of fields (from staggered grid to nodal grid), along z
    static int field_centering_noz;

    //! Order of finite centering of currents (from nodal grid to staggered grid), along x
    static int current_centering_nox;
    //! Order of finite centering of currents (from nodal grid to staggered grid), along y
    static int current_centering_noy;
    //! Order of finite centering of currents (from nodal grid to staggered grid), along z
    static int current_centering_noz;

    //! Number of modes for the RZ multi-mode version
    static int n_rz_azimuthal_modes;
    //! Number of MultiFab components
    //! (with the RZ multi-mode version, each mode has a real and imaginary component,
    //! except mode 0 which is purely real: component 0 is mode 0, odd components are
    //! the real parts, even components are the imaginary parts)
    static int ncomps;

    //! If true, a Numerical Cherenkov Instability (NCI) corrector is applied
    //! (for simulations using the FDTD Maxwell solver)
    static bool use_fdtd_nci_corr;
    //! If true (Galerkin method): The fields are interpolated directly from the staggered
    //! grid to the particle positions (with reduced interpolation order in the parallel
    //! direction). This scheme is energy conserving in the limit of infinitely small time
    //! steps.
    //! Otherwise, "momentum conserving" (in the same limit): The fields are first
    //! interpolated from the staggered grid points to the corners of each cell, and then
    //! from the cell corners to the particle position (with the same order of interpolation
    //! in all directions). This scheme is momentum conserving in the limit of infinitely
    //! small time steps.
    static bool galerkin_interpolation;

    //! Flag whether the Verboncoeur correction is applied to the current and charge density
    //! on the axis when using RZ.
    static bool verboncoeur_axis_correction;

    //! If true, a bilinear filter is used to smooth charge and currents
    static bool use_filter;
    //! If true, the bilinear filtering of charge and currents is done in Fourier space
    static bool use_kspace_filter;
    //! If true, a compensation step is added to the bilinear filtering of charge and currents
    static bool use_filter_compensation;

    //! If true, the initial conditions from random number generators are serialized (useful for reproducible testing with OpenMP)
    static bool serialize_initial_conditions;

    //! Lorentz factor of the boosted frame in which a boosted-frame simulation is run
    static amrex::Real gamma_boost;
    //! Beta value corresponding to the Lorentz factor of the boosted frame of the simulation
    static amrex::Real beta_boost;
    //! Direction of the Lorentz transform that defines the boosted frame of the simulation
    static amrex::Vector<int> boost_direction;
    //! If specified, the maximum number of iterations is computed automatically so that
    //! the lower end of the simulation domain along z reaches #zmax_plasma_to_compute_max_step
    //! in the boosted frame
    static amrex::Real zmax_plasma_to_compute_max_step;
    //! Set to true if #zmax_plasma_to_compute_max_step is specified, in which case
    //! the maximum number of iterations is computed automatically so that the lower end of the
    //! simulation domain along z reaches #zmax_plasma_to_compute_max_step in the boosted frame
    static bool do_compute_max_step_from_zmax;
    //! store initial value of zmin_domain_boost because WarpX::computeMaxStepBoostAccelerator
    //! needs the initial value of zmin_domain_boost, even if restarting from a checkpoint file
    static amrex::Real zmin_domain_boost_step_0;

    //! If true, the code will compute max_step from the back transformed diagnostics
    static bool compute_max_step_from_btd;

    static bool do_dynamic_scheduling;
    static bool refine_plasma;

    static utils::parser::IntervalsParser sort_intervals;
    static amrex::IntVect sort_bin_size;

    //! If true, particles will be sorted in the order x -> y -> z -> ppc for faster deposition
    static bool sort_particles_for_deposition;
    //! Specifies the type of grid used for the above sorting, i.e. cell-centered, nodal, or mixed
    static amrex::IntVect sort_idx_type;

    static bool do_subcycling;
    static bool do_multi_J;
    static int do_multi_J_n_depositions;

    static bool do_device_synchronize;
    static bool safe_guard_cells;

    //! With mesh refinement, particles located inside a refinement patch, but within
    //! #n_field_gather_buffer cells of the edge of the patch, will gather the fields
    //! from the lower refinement level instead of the refinement patch itself
    static int n_field_gather_buffer;
    //! With mesh refinement, particles located inside a refinement patch, but within
    //! #n_current_deposition_buffer cells of the edge of the patch, will deposit their charge
    //! and current onto the lower refinement level instead of the refinement patch itself
    static int n_current_deposition_buffer;

    //! Integer that corresponds to the type of grid used in the simulation
    //! (collocated, staggered, hybrid)
    static short grid_type;

    // Global rho nodal flag to know about rho index type when rho MultiFab is not allocated
    amrex::IntVect m_rho_nodal_flag;

    /**
     * \brief
     * Allocate and optionally initialize the MultiFab. This also adds the MultiFab
     * to the map of MultiFabs (used to ease the access to MultiFabs from the Python
     * interface
     *
     * \param[out] mf The MultiFab unique pointer to be allocated
     * \param[in] ba The BoxArray describing the MultiFab
     * \param[in] dm The DistributionMapping describing the MultiFab
     * \param[in] ncomp The number of components in the MultiFab
     * \param[in] ngrow The number of guard cells in the MultiFab
     * \param[in] level The refinement level
     * \param[in] name The name of the MultiFab to use in the map
     * \param[in] initial_value The optional initial value
     */
    static void AllocInitMultiFab (
        std::unique_ptr<amrex::MultiFab>& mf,
        const amrex::BoxArray& ba,
        const amrex::DistributionMapping& dm,
        int ncomp,
        const amrex::IntVect& ngrow,
        int level,
        const std::string& name,
        std::optional<const amrex::Real> initial_value = {});

    /**
     * \brief
     * Allocate and optionally initialize the iMultiFab. This also adds the iMultiFab
     * to the map of MultiFabs (used to ease the access to MultiFabs from the Python
     * interface
     *
     * \param[out] mf The iMultiFab unique pointer to be allocated
     * \param[in] ba The BoxArray describing the iMultiFab
     * \param[in] dm The DistributionMapping describing the iMultiFab
     * \param[in] ncomp The number of components in the iMultiFab
     * \param[in] ngrow The number of guard cells in the iMultiFab
     * \param[in] level The refinement level
     * \param[in] name The name of the iMultiFab to use in the map
     * \param[in] initial_value The optional initial value
     */
    static void AllocInitMultiFab (
        std::unique_ptr<amrex::iMultiFab>& mf,
        const amrex::BoxArray& ba,
        const amrex::DistributionMapping& dm,
        int ncomp,
        const amrex::IntVect& ngrow,
        int level,
        const std::string& name,
        std::optional<const int> initial_value = {});

    /**
     * \brief
     * Create an alias of a MultiFab, adding the alias to the MultiFab map
     * \param[out] mf The MultiFab to create
     * \param[in] mf_to_alias The MultiFab to alias
     * \param[in] scomp The starting component to be aliased
     * \param[in] ncomp The number of components to alias
     * \param[in] level The refinement level
     * \param[in] name The name of the MultiFab to use in the map
     * \param[in] initial_value optional initial value for MultiFab
     */
    static void AliasInitMultiFab (
        std::unique_ptr<amrex::MultiFab>& mf,
        const amrex::MultiFab& mf_to_alias,
        int scomp,
        int ncomp,
        int level,
        const std::string& name,
        std::optional<const amrex::Real> initial_value);

    // Maps of all of the MultiFabs and iMultiFabs used (this can include MFs from other classes)
    // This is a convenience for the Python interface, allowing all MultiFabs
    // to be easily referenced from Python.
    static std::map<std::string, amrex::MultiFab *> multifab_map;
    static std::map<std::string, amrex::iMultiFab *> imultifab_map;

    [[nodiscard]] std::array<const amrex::MultiFab* const, 3>
    get_array_Bfield_aux  (const int lev) const {
        return {
            Bfield_aux[lev][0].get(),
            Bfield_aux[lev][1].get(),
            Bfield_aux[lev][2].get()
        };
    }

    [[nodiscard]] std::array<const amrex::MultiFab* const, 3>
    get_array_Efield_aux  (const int lev) const {
        return {
            Efield_aux[lev][0].get(),
            Efield_aux[lev][1].get(),
            Efield_aux[lev][2].get()
        };
    }

    [[nodiscard]] amrex::MultiFab * get_pointer_Efield_aux  (int lev, int direction) const { return Efield_aux[lev][direction].get(); }
    [[nodiscard]] amrex::MultiFab * get_pointer_Bfield_aux  (int lev, int direction) const { return Bfield_aux[lev][direction].get(); }

    [[nodiscard]] amrex::MultiFab * get_pointer_Efield_fp  (int lev, int direction) const { return Efield_fp[lev][direction].get(); }
    [[nodiscard]] amrex::MultiFab * get_pointer_Bfield_fp  (int lev, int direction) const { return Bfield_fp[lev][direction].get(); }
    [[nodiscard]] amrex::MultiFab * get_pointer_current_fp  (int lev, int direction) const { return current_fp[lev][direction].get(); }
    [[nodiscard]] amrex::MultiFab * get_pointer_current_fp_nodal  (int lev, int direction) const { return current_fp_nodal[lev][direction].get(); }
    [[nodiscard]] amrex::MultiFab * get_pointer_rho_fp  (int lev) const { return rho_fp[lev].get(); }
    [[nodiscard]] amrex::MultiFab * get_pointer_F_fp  (int lev) const { return F_fp[lev].get(); }
    [[nodiscard]] amrex::MultiFab * get_pointer_G_fp  (int lev) const { return G_fp[lev].get(); }
    [[nodiscard]] amrex::MultiFab * get_pointer_phi_fp  (int lev) const { return phi_fp[lev].get(); }
    [[nodiscard]] amrex::MultiFab * get_pointer_vector_potential_fp  (int lev, int direction) const { return vector_potential_fp_nodal[lev][direction].get(); }

    [[nodiscard]] amrex::MultiFab * get_pointer_Efield_cp  (int lev, int direction) const { return Efield_cp[lev][direction].get(); }
    [[nodiscard]] amrex::MultiFab * get_pointer_Bfield_cp  (int lev, int direction) const { return Bfield_cp[lev][direction].get(); }
    [[nodiscard]] amrex::MultiFab * get_pointer_current_cp  (int lev, int direction) const { return current_cp[lev][direction].get(); }
    [[nodiscard]] amrex::MultiFab * get_pointer_rho_cp  (int lev) const { return rho_cp[lev].get(); }
    [[nodiscard]] amrex::MultiFab * get_pointer_F_cp  (int lev) const { return F_cp[lev].get(); }
    [[nodiscard]] amrex::MultiFab * get_pointer_G_cp  (int lev) const { return G_cp[lev].get(); }

    [[nodiscard]] amrex::MultiFab * get_pointer_edge_lengths  (int lev, int direction) const { return m_edge_lengths[lev][direction].get(); }
    [[nodiscard]] amrex::MultiFab * get_pointer_face_areas  (int lev, int direction) const { return m_face_areas[lev][direction].get(); }

    const amrex::MultiFab& getEfield  (int lev, int direction) {return *Efield_aux[lev][direction];}
    const amrex::MultiFab& getBfield  (int lev, int direction) {return *Bfield_aux[lev][direction];}

    const amrex::MultiFab& getcurrent_cp (int lev, int direction) {return *current_cp[lev][direction];}
    const amrex::MultiFab& getEfield_cp  (int lev, int direction) {return  *Efield_cp[lev][direction];}
    const amrex::MultiFab& getBfield_cp  (int lev, int direction) {return  *Bfield_cp[lev][direction];}
    const amrex::MultiFab& getrho_cp (int lev) {return  *rho_cp[lev];}
    const amrex::MultiFab& getF_cp (int lev) {return *F_cp[lev];}
    const amrex::MultiFab& getG_cp (int lev) {return *G_cp[lev];}

    const amrex::MultiFab& getcurrent_fp (int lev, int direction) {return *current_fp[lev][direction];}
    const amrex::MultiFab& getEfield_fp  (int lev, int direction) {return *Efield_fp[lev][direction];}
    const amrex::MultiFab& getBfield_fp  (int lev, int direction) {return *Bfield_fp[lev][direction];}
    const amrex::MultiFab& getrho_fp (int lev) {return *rho_fp[lev];}
    const amrex::MultiFab& getphi_fp (int lev) {return *phi_fp[lev];}
    const amrex::MultiFab& getF_fp (int lev) {return *F_fp[lev];}
    const amrex::MultiFab& getG_fp (int lev) {return *G_fp[lev];}

    const amrex::MultiFab& getEfield_avg_fp (int lev, int direction) {return *Efield_avg_fp[lev][direction];}
    const amrex::MultiFab& getBfield_avg_fp (int lev, int direction) {return *Bfield_avg_fp[lev][direction];}
    const amrex::MultiFab& getEfield_avg_cp (int lev, int direction) {return *Efield_avg_cp[lev][direction];}
    const amrex::MultiFab& getBfield_avg_cp (int lev, int direction) {return *Bfield_avg_cp[lev][direction];}

<<<<<<< HEAD
    [[nodiscard]] bool DoPML () const {return do_pml;}
=======
    bool DoPML () const {return do_pml;}
    bool DoFluidSpecies () const {return do_fluid_species;}
>>>>>>> e137df4d

#if (defined WARPX_DIM_RZ) && (defined WARPX_USE_PSATD)
    const PML_RZ* getPMLRZ() {return pml_rz[0].get();}
#endif

    /** get low-high-low-high-... vector for each direction indicating if mother grid PMLs are enabled */
    [[nodiscard]] std::vector<bool> getPMLdirections() const;

    static amrex::LayoutData<amrex::Real>* getCosts (int lev);

    void setLoadBalanceEfficiency (int lev, amrex::Real efficiency);

    amrex::Real getLoadBalanceEfficiency (int lev);

    static amrex::IntVect filter_npass_each_dir;
    BilinearFilter bilinear_filter;
    amrex::Vector< std::unique_ptr<NCIGodfreyFilter> > nci_godfrey_filter_exeybz;
    amrex::Vector< std::unique_ptr<NCIGodfreyFilter> > nci_godfrey_filter_bxbyez;

    amrex::Real time_of_last_gal_shift = 0;
    amrex::Vector<amrex::Real> m_v_galilean = amrex::Vector<amrex::Real>(3, amrex::Real(0.));
    amrex::Array<amrex::Real,3> m_galilean_shift = {{0}};

    amrex::Vector<amrex::Real> m_v_comoving = amrex::Vector<amrex::Real>(3, amrex::Real(0.));

    static int num_mirrors;
    amrex::Vector<amrex::Real> mirror_z;
    amrex::Vector<amrex::Real> mirror_z_width;
    amrex::Vector<int> mirror_z_npoints;

    /// object with all reduced diagnotics, similar to MultiParticleContainer for species.
    std::unique_ptr<MultiReducedDiags> reduced_diags;

    void applyMirrors(amrex::Real time);

    /** Determine the timestep of the simulation. */
    void ComputeDt ();

    /** Print main PIC parameters to stdout */
    void PrintMainPICparameters ();

    /** Write a file that record all inputs: inputs file + command line options */
    void WriteUsedInputsFile () const;

    /** Print dt and dx,dy,dz */
    void PrintDtDxDyDz ();

    /**
     * \brief
     * Compute the last time step of the simulation
     * Calls computeMaxStepBoostAccelerator() if required.
     */
    void ComputeMaxStep ();
    // Compute max_step automatically for simulations in a boosted frame.
    void computeMaxStepBoostAccelerator();

    /** \brief Move the moving window
     * \param step Time step
     * \param move_j whether the current (and the charge, if allocated) is shifted or not
     */
    int  MoveWindow (int step, bool move_j);

    /**
     * \brief
     * This function shifts the boundary of the grid by 'm_v_galilean*dt'.
     * In doding so, only positions attributes are changed while fields remain unchanged.
     */
    void ShiftGalileanBoundary ();

    /**
     * \brief Update injection position for continuous injection of
     *        particles and lasers (loops over species and lasers).
     */
    void UpdateInjectionPosition (amrex::Real dt);

    void ResetProbDomain (const amrex::RealBox& rb);
    void EvolveE (         amrex::Real dt);
    void EvolveE (int lev, amrex::Real dt);
    void EvolveB (         amrex::Real dt, DtType dt_type);
    void EvolveB (int lev, amrex::Real dt, DtType dt_type);
    void EvolveF (         amrex::Real dt, DtType dt_type);
    void EvolveF (int lev, amrex::Real dt, DtType dt_type);
    void EvolveG (         amrex::Real dt, DtType dt_type);
    void EvolveG (int lev, amrex::Real dt, DtType dt_type);
    void EvolveB (int lev, PatchType patch_type, amrex::Real dt, DtType dt_type);
    void EvolveE (int lev, PatchType patch_type, amrex::Real dt);
    void EvolveF (int lev, PatchType patch_type, amrex::Real dt, DtType dt_type);
    void EvolveG (int lev, PatchType patch_type, amrex::Real dt, DtType dt_type);

    void MacroscopicEvolveE (         amrex::Real dt);
    void MacroscopicEvolveE (int lev, amrex::Real dt);
    void MacroscopicEvolveE (int lev, PatchType patch_type, amrex::Real dt);

    /**
     * \brief Hybrid-PIC field evolve function.
     * This function contains the logic involved in evolving the electric and
     * magnetic fields in the hybrid PIC algorithm.
     */
    void HybridPICEvolveFields ();

    /**
     * \brief Hybrid-PIC initial deposition function.
     * The hybrid-PIC algorithm uses the charge and current density from both
     * the current and previous step when updating the fields. This function
     * deposits the initial ion charge and current (before the first particle
     * push), to be used in the ``HybridPICEvolveFields()`` function.
     */
    void HybridPICDepositInitialRhoAndJ ();

    /** apply QED correction on electric field
     *
     * \param dt vector of time steps (for all levels)
     */
    void Hybrid_QED_Push (         amrex::Vector<amrex::Real> dt);

    /** apply QED correction on electric field for level lev
     *
     * \param lev mesh refinement level
     * \param dt time step
     */
    void Hybrid_QED_Push (int lev, amrex::Real dt);

    /** apply QED correction on electric field for level lev and patch type patch_type
     *
     * \param lev mesh refinement level
     * \param patch_type which MR patch: PatchType::fine or PatchType::coarse
     * \param dt time step
     */
    void Hybrid_QED_Push (int lev, PatchType patch_type, amrex::Real dt);

    static amrex::Real quantum_xi_c2;

    /** \brief perform load balance; compute and communicate new `amrex::DistributionMapping`
     */
    void LoadBalance ();
    /** \brief resets costs to zero
     */
    void ResetCosts ();

    /** \brief returns the load balance interval
     */
    [[nodiscard]] utils::parser::IntervalsParser get_load_balance_intervals () const
    {
        return load_balance_intervals;
    }

    /**
     * \brief Private function for spectral solver
     * Applies a damping factor in the guards cells that extend
     * beyond the extent of the domain, reducing fluctuations that
     * can appear in parallel simulations. This will be called
     * when FieldBoundaryType is set to damped. Vector version.
     */
    void DampFieldsInGuards (int lev,
                             const std::array<std::unique_ptr<amrex::MultiFab>,3>& Efield,
                             const std::array<std::unique_ptr<amrex::MultiFab>,3>& Bfield);

    /**
     * \brief Private function for spectral solver
     * Applies a damping factor in the guards cells that extend
     * beyond the extent of the domain, reducing fluctuations that
     * can appear in parallel simulations. This will be called
     * when FieldBoundaryType is set to damped. Scalar version.
     */
    void DampFieldsInGuards (int lev, std::unique_ptr<amrex::MultiFab>& mf);

#ifdef WARPX_DIM_RZ
    void ApplyInverseVolumeScalingToCurrentDensity(amrex::MultiFab* Jx,
                                                   amrex::MultiFab* Jy,
                                                   amrex::MultiFab* Jz,
                                                   int lev);

    void ApplyInverseVolumeScalingToChargeDensity(amrex::MultiFab* Rho,
                                                  int lev);
#endif

    /**
     * \brief If a PEC boundary conditions is used the charge
     * density deposited in the guard cells have to be reflected back into
     * the simulation domain. This function performs that logic.
     */
    void ApplyRhofieldBoundary (int lev, amrex::MultiFab* Rho,
                                PatchType patch_type);

    /**
     * \brief If a PEC boundary conditions is used the current
     * density deposited in the guard cells have to be reflected back into
     * the simulation domain. This function performs that logic.
     */
    void ApplyJfieldBoundary (int lev, amrex::MultiFab* Jx,
                              amrex::MultiFab* Jy, amrex::MultiFab* Jz,
                              PatchType patch_type);

    void ApplyEfieldBoundary (int lev, PatchType patch_type);
    void ApplyBfieldBoundary (int lev, PatchType patch_type, DtType dt_type);

    /**
     * \brief When the Ohm's law solver is used, the electron pressure values
     * on PEC boundaries are set to enforce a zero derivative Neumann condition,
     * otherwise the E_perp values have large spikes (that grows as 1/dx). This
     * has to be done since the E-field is algebraically calculated instead of
     * evolved which means the 1/dx growth is not avoided by multiplication
     * with dt as happens in the B-field evolve.
     */
    void ApplyElectronPressureBoundary (int lev, PatchType patch_type);

    void DampPML ();
    void DampPML (int lev);
    void DampPML (int lev, PatchType patch_type);
    void DampPML_Cartesian (int lev, PatchType patch_type);

    void DampJPML ();
    void DampJPML (int lev);
    void DampJPML (int lev, PatchType patch_type);

    void CopyJPML ();
    bool isAnyBoundaryPML();

    /**
     * \brief Synchronize the nodal points of the PML MultiFabs
     */
    void NodalSyncPML ();

    /**
     * \brief Synchronize the nodal points of the PML MultiFabs for given MR level
     */
    void NodalSyncPML (int lev);

    /**
     * \brief Synchronize the nodal points of the PML MultiFabs for given MR level and patch
     */
    void NodalSyncPML (int lev, PatchType patch_type);

    PML* GetPML (int lev);
#if (defined WARPX_DIM_RZ) && (defined WARPX_USE_PSATD)
    PML_RZ* GetPML_RZ (int lev);
#endif

    /** Run the ionization module on all species */
    void doFieldIonization ();
    /** Run the ionization module on all species at level lev
     * \param lev level
     */
    void doFieldIonization (int lev);

#ifdef WARPX_QED
    /** Run the QED module on all species */
    void doQEDEvents ();
    /** Run the QED module on all species at level lev
     * \param lev level
     */
    void doQEDEvents (int lev);
#endif

    void PushParticlesandDepose (int lev, amrex::Real cur_time, DtType a_dt_type=DtType::Full, bool skip_current=false);
    void PushParticlesandDepose (         amrex::Real cur_time, bool skip_current=false);

    // This function does aux(lev) = fp(lev) + I(aux(lev-1)-cp(lev)).
    // Caller must make sure fp and cp have ghost cells filled.
    void UpdateAuxilaryData ();
    void UpdateAuxilaryDataStagToNodal ();
    void UpdateAuxilaryDataSameType ();

    /**
     * \brief This function is called if \c warpx.do_current_centering = 1 and
     * it centers the currents from a nodal grid to a staggered grid (Yee) using
     * finite-order interpolation based on the Fornberg coefficients.
     *
     * \param[in,out] dst destination \c MultiFab where the results of the finite-order centering are stored
     * \param[in] src source \c MultiFab that contains the values of the nodal current to be centered
     */
    void UpdateCurrentNodalToStag (amrex::MultiFab& dst, amrex::MultiFab const& src);

    // Fill boundary cells including coarse/fine boundaries
    void FillBoundaryB   (amrex::IntVect ng, std::optional<bool> nodal_sync = std::nullopt);
    void FillBoundaryE   (amrex::IntVect ng, std::optional<bool> nodal_sync = std::nullopt);
    void FillBoundaryB_avg   (amrex::IntVect ng);
    void FillBoundaryE_avg   (amrex::IntVect ng);

    void FillBoundaryF   (amrex::IntVect ng, std::optional<bool> nodal_sync = std::nullopt);
    void FillBoundaryG   (amrex::IntVect ng, std::optional<bool> nodal_sync = std::nullopt);
    void FillBoundaryAux (amrex::IntVect ng);
    void FillBoundaryE   (int lev, amrex::IntVect ng, std::optional<bool> nodal_sync = std::nullopt);
    void FillBoundaryB   (int lev, amrex::IntVect ng, std::optional<bool> nodal_sync = std::nullopt);
    void FillBoundaryE_avg   (int lev, amrex::IntVect ng);
    void FillBoundaryB_avg   (int lev, amrex::IntVect ng);

    void FillBoundaryF   (int lev, amrex::IntVect ng, std::optional<bool> nodal_sync = std::nullopt);
    void FillBoundaryG   (int lev, amrex::IntVect ng, std::optional<bool> nodal_sync = std::nullopt);
    void FillBoundaryAux (int lev, amrex::IntVect ng);

    /**
     * \brief Synchronize J and rho:
     * filter (if used), exchange guard cells, interpolate across MR levels
     * and apply boundary conditions.
     * Contains separate calls to WarpX::SyncCurrent and WarpX::SyncRho.
     */
    void SyncCurrentAndRho ();

    /**
     * \brief Apply filter and sum guard cells across MR levels.
     * If current centering is used, center the current from a nodal grid
     * to a staggered grid. For each MR level beyond level 0, interpolate
     * the fine-patch current onto the coarse-patch current at the same level.
     * Then, for each MR level, including level 0, apply filter and sum guard
     * cells across levels.
     *
     * \param[in,out] J_fp reference to fine-patch current \c MultiFab (all MR levels)
     * \param[in,out] J_cp reference to coarse-patch current \c MultiFab (all MR levels)
     * \param[in,out] J_buffer reference to buffer current \c MultiFab (all MR levels)
     */
    void SyncCurrent (
        const amrex::Vector<std::array<std::unique_ptr<amrex::MultiFab>,3>>& J_fp,
        const amrex::Vector<std::array<std::unique_ptr<amrex::MultiFab>,3>>& J_cp,
        const amrex::Vector<std::array<std::unique_ptr<amrex::MultiFab>,3>>& J_buffer);

    void SyncRho ();

    void SyncRho (
        const amrex::Vector<std::unique_ptr<amrex::MultiFab>>& charge_fp,
        const amrex::Vector<std::unique_ptr<amrex::MultiFab>>& charge_cp,
        const amrex::Vector<std::unique_ptr<amrex::MultiFab>>& charge_buffer);

    [[nodiscard]] amrex::Vector<int> getnsubsteps () const {return nsubsteps;}
    [[nodiscard]] int getnsubsteps (int lev) const {return nsubsteps[lev];}
    [[nodiscard]] amrex::Vector<int> getistep () const {return istep;}
    [[nodiscard]] int getistep (int lev) const {return istep[lev];}
    void setistep (int lev, int ii) {istep[lev] = ii;}
    [[nodiscard]] amrex::Vector<amrex::Real> gett_old () const {return t_old;}
    [[nodiscard]] amrex::Real gett_old (int lev) const {return t_old[lev];}
    [[nodiscard]] amrex::Vector<amrex::Real> gett_new () const {return t_new;}
    [[nodiscard]] amrex::Real gett_new (int lev) const {return t_new[lev];}
    void sett_new (int lev, amrex::Real time) {t_new[lev] = time;}
    [[nodiscard]] amrex::Vector<amrex::Real> getdt () const {return dt;}
    [[nodiscard]] amrex::Real getdt (int lev) const {return dt.at(lev);}
    [[nodiscard]] int getdo_moving_window() const {return do_moving_window;}
    [[nodiscard]] amrex::Real getmoving_window_x() const {return moving_window_x;}
    [[nodiscard]] bool getis_synchronized() const {return is_synchronized;}

    [[nodiscard]] int maxStep () const {return max_step;}
    void updateMaxStep (const int new_max_step) {max_step = new_max_step;}
    [[nodiscard]] amrex::Real stopTime () const {return stop_time;}
    void updateStopTime (const amrex::Real new_stop_time) {stop_time = new_stop_time;}

    void AverageAndPackFields( amrex::Vector<std::string>& varnames,
        amrex::Vector<amrex::MultiFab>& mf_avg, amrex::IntVect ngrow) const;

    void prepareFields( int step, amrex::Vector<std::string>& varnames,
        amrex::Vector<amrex::MultiFab>& mf_avg,
        amrex::Vector<const amrex::MultiFab*>& output_mf,
        amrex::Vector<amrex::Geometry>& output_geom ) const;

    static std::array<amrex::Real,3> CellSize (int lev);
    static amrex::RealBox getRealBox(const amrex::Box& bx, int lev);

    /**
     * \brief Return the lower corner of the box in real units.
     * \param bx The box
     * \param lev The refinement level of the box
     * \param time_shift_delta The time relative to the current time at which to calculate the position
     *                         (when v_galilean is not zero)
     * \return An array of the position coordinates
     */
    static std::array<amrex::Real,3> LowerCorner (const amrex::Box& bx, int lev, amrex::Real time_shift_delta);
    /**
     * \brief Return the upper corner of the box in real units.
     * \param bx The box
     * \param lev The refinement level of the box
     * \param time_shift_delta The time relative to the current time at which to calculate the position
     *                         (when v_galilean is not zero)
     * \return An array of the position coordinates
     */
    static std::array<amrex::Real,3> UpperCorner (const amrex::Box& bx, int lev, amrex::Real time_shift_delta);

    static amrex::IntVect RefRatio (int lev);

    static const amrex::iMultiFab* CurrentBufferMasks (int lev);
    static const amrex::iMultiFab* GatherBufferMasks (int lev);

    static int electrostatic_solver_id;

    // Parameters for lab frame electrostatic
    static amrex::Real self_fields_required_precision;
    static amrex::Real self_fields_absolute_tolerance;
    static int self_fields_max_iters;
    static int self_fields_verbosity;

    static int do_moving_window; // boolean
    static int start_moving_window_step; // the first step to move window
    static int end_moving_window_step; // the last step to move window
    /** Returns true if the moving window is active for the provided step
     *
     * @param step time step
     * @return true if active, else false
     */
    static int moving_window_active (int const step) {
        bool const step_before_end = (step < end_moving_window_step) || (end_moving_window_step < 0);
        bool const step_after_start = (step >= start_moving_window_step);
        return do_moving_window && step_before_end && step_after_start;
    }
    static int moving_window_dir;
    static amrex::Real moving_window_v;
    static bool fft_do_time_averaging;

    // these should be private, but can't due to Cuda limitations
    static void ComputeDivB (amrex::MultiFab& divB, int dcomp,
                             const std::array<const amrex::MultiFab* const, 3>& B,
                             const std::array<amrex::Real,3>& dx);

    static void ComputeDivB (amrex::MultiFab& divB, int dcomp,
                             const std::array<const amrex::MultiFab* const, 3>& B,
                             const std::array<amrex::Real,3>& dx, amrex::IntVect ngrow);

    void ComputeDivE(amrex::MultiFab& divE, int lev);

    [[nodiscard]] amrex::IntVect getngEB() const { return guard_cells.ng_alloc_EB; }
    [[nodiscard]] amrex::IntVect getngF() const { return guard_cells.ng_alloc_F; }
    [[nodiscard]] amrex::IntVect getngUpdateAux() const { return guard_cells.ng_UpdateAux; }
    [[nodiscard]] amrex::IntVect get_ng_depos_J() const {return guard_cells.ng_depos_J;}
    [[nodiscard]] amrex::IntVect get_ng_depos_rho() const {return guard_cells.ng_depos_rho;}
    [[nodiscard]] amrex::IntVect get_ng_fieldgather () const {return guard_cells.ng_FieldGather;}

    /** Coarsest-level Domain Decomposition
     *
     * If specified, the domain will be chopped into the exact number
     * of pieces in each dimension as specified by this parameter.
     *
     * @return the number of MPI processes per dimension if specified, otherwise a 0-vector
     */
    [[nodiscard]] amrex::IntVect get_numprocs() const {return numprocs;}

    ElectrostaticSolver::PoissonBoundaryHandler m_poisson_boundary_handler;
    void ComputeSpaceChargeField (bool reset_fields);
    void AddBoundaryField ();
    void AddSpaceChargeField (WarpXParticleContainer& pc);
    void AddSpaceChargeFieldLabFrame ();
    void computePhi (const amrex::Vector<std::unique_ptr<amrex::MultiFab> >& rho,
                     amrex::Vector<std::unique_ptr<amrex::MultiFab> >& phi,
                     std::array<amrex::Real, 3> beta = {{0,0,0}},
                     amrex::Real required_precision=amrex::Real(1.e-11),
                     amrex::Real absolute_tolerance=amrex::Real(0.0),
                     int max_iters=200,
                     int verbosity=2) const;

    void setPhiBC (amrex::Vector<std::unique_ptr<amrex::MultiFab> >& phi ) const;

    void computeE (amrex::Vector<std::array<std::unique_ptr<amrex::MultiFab>, 3> >& E,
                   const amrex::Vector<std::unique_ptr<amrex::MultiFab> >& phi,
                   std::array<amrex::Real, 3> beta = {{0,0,0}} ) const;
    void computeB (amrex::Vector<std::array<std::unique_ptr<amrex::MultiFab>, 3> >& B,
                   const amrex::Vector<std::unique_ptr<amrex::MultiFab> >& phi,
                   std::array<amrex::Real, 3> beta = {{0,0,0}} ) const;
    void computePhiTriDiagonal (const amrex::Vector<std::unique_ptr<amrex::MultiFab> >& rho,
                                      amrex::Vector<std::unique_ptr<amrex::MultiFab> >& phi) const;

    // Magnetostatic Solver Interface
    MagnetostaticSolver::VectorPoissonBoundaryHandler m_vector_poisson_boundary_handler;
    void ComputeMagnetostaticField ();
    void AddMagnetostaticFieldLabFrame ();
    void computeVectorPotential (const amrex::Vector<amrex::Array<std::unique_ptr<amrex::MultiFab>, 3> >& curr,
                                 amrex::Vector<amrex::Array<std::unique_ptr<amrex::MultiFab>, 3> >& A,
                                 amrex::Real required_precision=amrex::Real(1.e-11),
                                 amrex::Real absolute_tolerance=amrex::Real(0.0),
                                 int max_iters=200,
                                 int verbosity=2) const;

    void setVectorPotentialBC (amrex::Vector<amrex::Array<std::unique_ptr<amrex::MultiFab>, 3> >& A) const;

    /**
     * \brief
     * This function initializes the E and B fields on each level
     * using the parser and the user-defined function for the external fields.
     * The subroutine will parse the x_/y_z_external_grid_function and
     * then, the field multifab is initialized based on the (x,y,z) position
     * on the staggered yee-grid or cell-centered grid, in the interior cells
     * and guard cells.
     *
     * \param[in] mfx x-component of the field to be initialized
     * \param[in] mfy y-component of the field to be initialized
     * \param[in] mfz z-component of the field to be initialized
     * \param[in] xfield_parser parser function to initialize x-field
     * \param[in] yfield_parser parser function to initialize y-field
     * \param[in] zfield_parser parser function to initialize z-field
     * \param[in] edge_lengths edge lengths information
     * \param[in] face_areas face areas information
     * \param[in] field flag indicating which field is being initialized ('E' for electric, 'B' for magnetic)
     * \param[in] lev level of the Multifabs that is initialized
     * \param[in] patch_type PatchType on which the field is initialized (fine or coarse)
     */
    void InitializeExternalFieldsOnGridUsingParser (
         amrex::MultiFab *mfx, amrex::MultiFab *mfy, amrex::MultiFab *mfz,
         amrex::ParserExecutor<3> const& xfield_parser,
         amrex::ParserExecutor<3> const& yfield_parser,
         amrex::ParserExecutor<3> const& zfield_parser,
         std::array< std::unique_ptr<amrex::MultiFab>, 3 > const& edge_lengths,
         std::array< std::unique_ptr<amrex::MultiFab>, 3 > const& face_areas,
         char field,
         int lev, PatchType patch_type);

    void ReadExternalFieldFromFile (
         std::string read_fields_from_path, amrex::MultiFab* mf,
         std::string F_name, std::string F_component);

    /**
     * \brief
     * This function initializes and calculates grid quantities used along with
     * EBs such as edge lengths, face areas, distance to EB, etc. It also
     * appropriately communicates EB data to guard cells.
     *
     * \param[in] lev level of the Multifabs that is initialized
     */
    void InitializeEBGridData(int lev);

    /** \brief adds particle and cell contributions in cells to compute heuristic
     * cost in each box on each level, and records in `costs`
     * @param[in] costs vector of (`unique_ptr` to) vectors; expected to be initialized
     * to correct number of boxes and boxes per level
     */
    void ComputeCostsHeuristic (amrex::Vector<std::unique_ptr<amrex::LayoutData<amrex::Real> > >& costs);

    void ApplyFilterandSumBoundaryRho (int lev, int glev, amrex::MultiFab& rho, int icomp, int ncomp);

    /**
     * \brief Returns an array of coefficients (Fornberg coefficients), corresponding
     * to the weight of each point in a finite-difference approximation of a derivative
     * (up to order \c n_order).
     *
     * \param[in] n_order order of the finite-difference approximation
     * \param[in] a_grid_type type of grid (collocated or not)
     */
    static amrex::Vector<amrex::Real> getFornbergStencilCoefficients(int n_order, short a_grid_type);

    // Device vectors of stencil coefficients used for finite-order centering of fields
    amrex::Gpu::DeviceVector<amrex::Real> device_field_centering_stencil_coeffs_x;
    amrex::Gpu::DeviceVector<amrex::Real> device_field_centering_stencil_coeffs_y;
    amrex::Gpu::DeviceVector<amrex::Real> device_field_centering_stencil_coeffs_z;

    // Device vectors of stencil coefficients used for finite-order centering of currents
    amrex::Gpu::DeviceVector<amrex::Real> device_current_centering_stencil_coeffs_x;
    amrex::Gpu::DeviceVector<amrex::Real> device_current_centering_stencil_coeffs_y;
    amrex::Gpu::DeviceVector<amrex::Real> device_current_centering_stencil_coeffs_z;

    // This needs to be public for CUDA.
    //! Tagging cells for refinement
    void ErrorEst (int lev, amrex::TagBoxArray& tags, amrex::Real time, int /*ngrow*/) final;

    // Return the accelerator lattice instance defined at the given refinement level
    const AcceleratorLattice& get_accelerator_lattice (int lev) {return *(m_accelerator_lattice[lev]);}

protected:

    /**
     * \brief
     *  This function initializes E, B, rho, and F, at all the levels
     *  of the multifab. rho and F are initialized with 0.
     *  The E and B fields are initialized using user-defined inputs.
     *  The initialization type is set using "B_ext_grid_init_style"
     *  and "E_ext_grid_init_style". The initialization style is set to "default"
     *  if not explicitly defined by the user, and the E and B fields are
     *  initialized with E_external_grid and B_external_grid, respectively, each with
     *  a default value of 0.
     *  If the initialization type for the E and B field is "constant",
     *  then, the E and B fields at all the levels are initialized with
     *  user-defined values for E_external_grid and B_external_grid.
     *  If the initialization type for B-field is set to
     *  "parse_B_ext_grid_function", then, the parser is used to read
     *  Bx_external_grid_function(x,y,z), By_external_grid_function(x,y,z),
     *  and Bz_external_grid_function(x,y,z).
     *  Similarly, if the E-field initialization type is set to
     *  "parse_E_ext_grid_function", then, the parser is used to read
     *  Ex_external_grid_function(x,y,z), Ey_external_grid_function(x,y,z),
     *  and Ex_external_grid_function(x,y,z). The parser for the E and B
     *  initialization assumes that the function has three independent
     *  variables, at max, namely, x, y, z. However, any number of constants
     *  can be used in the function used to define the E and B fields on the grid.
     */
    void InitLevelData (int lev, amrex::Real time);

    //! Use this function to override the Level 0 grids made by AMReX.
    //! This function is called in amrex::AmrCore::InitFromScratch.
    void PostProcessBaseGrids (amrex::BoxArray& ba0) const final;

    //! Make a new level from scratch using provided BoxArray and
    //! DistributionMapping.  Only used during initialization.  Called
    //! by AmrCoreInitFromScratch.
    void MakeNewLevelFromScratch (int lev, amrex::Real time, const amrex::BoxArray& ba,
                                          const amrex::DistributionMapping& dm) final;

    //! Make a new level using provided BoxArray and
    //! DistributionMapping and fill with interpolated coarse level
    //! data.  Called by AmrCore::regrid.
    void MakeNewLevelFromCoarse (int /*lev*/, amrex::Real /*time*/, const amrex::BoxArray& /*ba*/,
                                         const amrex::DistributionMapping& /*dm*/) final;

    //! Remake an existing level using provided BoxArray and
    //! DistributionMapping and fill with existing fine and coarse
    //! data.  Called by AmrCore::regrid.
    void RemakeLevel (int lev, amrex::Real time, const amrex::BoxArray& ba,
                              const amrex::DistributionMapping& dm) final;

    //! Delete level data.  Called by AmrCore::regrid.
    void ClearLevel (int lev) final;

private:

    /**
     * \brief
     *  WarpX constructor. This method should not be called directly, but rather through
     * the static member function MakeWarpX(). MakeWarpX() is called by GetInstance ()
     * if an instance of the WarpX class does not currently exist.
     */
    WarpX ();

    /**
     * \brief
     * This method creates a new instance of the WarpX class.
     */
    static void MakeWarpX ();

    // Singleton is used when the code is run from python
    static WarpX* m_instance;

    //! Complete the asynchronous broadcast of signal flags, and initiate a checkpoint if requested
    void HandleSignals ();

    ///
    /// Advance the simulation by numsteps steps, electromagnetic case.
    ///
    void EvolveEM(int numsteps);

    void FillBoundaryB (int lev, PatchType patch_type, amrex::IntVect ng, std::optional<bool> nodal_sync = std::nullopt);
    void FillBoundaryE (int lev, PatchType patch_type, amrex::IntVect ng, std::optional<bool> nodal_sync = std::nullopt);
    void FillBoundaryF (int lev, PatchType patch_type, amrex::IntVect ng, std::optional<bool> nodal_sync = std::nullopt);
    void FillBoundaryG (int lev, PatchType patch_type, amrex::IntVect ng, std::optional<bool> nodal_sync = std::nullopt);

    void FillBoundaryB_avg (int lev, PatchType patch_type, amrex::IntVect ng);
    void FillBoundaryE_avg (int lev, PatchType patch_type, amrex::IntVect ng);

    void AddExternalFields ();

    void OneStep_nosub (amrex::Real t);
    void OneStep_sub1 (amrex::Real t);

    /**
     * \brief Perform one PIC iteration, with the multiple J deposition per time step
     */
    void OneStep_multiJ (amrex::Real t);

    void RestrictCurrentFromFineToCoarsePatch (
        const amrex::Vector<std::array<std::unique_ptr<amrex::MultiFab>,3>>& J_fp,
        const amrex::Vector<std::array<std::unique_ptr<amrex::MultiFab>,3>>& J_cp,
        int lev);
    void AddCurrentFromFineLevelandSumBoundary (
        const amrex::Vector<std::array<std::unique_ptr<amrex::MultiFab>,3>>& J_fp,
        const amrex::Vector<std::array<std::unique_ptr<amrex::MultiFab>,3>>& J_cp,
        const amrex::Vector<std::array<std::unique_ptr<amrex::MultiFab>,3>>& J_buffer,
        int lev);
    void StoreCurrent (int lev);
    void RestoreCurrent (int lev);
    void ApplyFilterJ (
        const amrex::Vector<std::array<std::unique_ptr<amrex::MultiFab>,3>>& current,
        int lev,
        int idim);
    void ApplyFilterJ (
        const amrex::Vector<std::array<std::unique_ptr<amrex::MultiFab>,3>>& current,
        int lev);
    void SumBoundaryJ (
        const amrex::Vector<std::array<std::unique_ptr<amrex::MultiFab>,3>>& current,
        int lev,
        int idim,
        const amrex::Periodicity& period);
    void SumBoundaryJ (
        const amrex::Vector<std::array<std::unique_ptr<amrex::MultiFab>,3>>& current,
        int lev,
        const amrex::Periodicity& period);
    void NodalSyncJ (
        const amrex::Vector<std::array<std::unique_ptr<amrex::MultiFab>,3>>& J_fp,
        const amrex::Vector<std::array<std::unique_ptr<amrex::MultiFab>,3>>& J_cp,
        int lev,
        PatchType patch_type);

    void RestrictRhoFromFineToCoarsePatch (
        const amrex::Vector<std::unique_ptr<amrex::MultiFab>>& charge_fp,
        const amrex::Vector<std::unique_ptr<amrex::MultiFab>>& charge_cp,
        int lev);
    void ApplyFilterandSumBoundaryRho (
        const amrex::Vector<std::unique_ptr<amrex::MultiFab>>& charge_fp,
        const amrex::Vector<std::unique_ptr<amrex::MultiFab>>& charge_cp,
        int lev,
        PatchType patch_type,
        int icomp,
        int ncomp);
    void AddRhoFromFineLevelandSumBoundary (
        const amrex::Vector<std::unique_ptr<amrex::MultiFab>>& charge_fp,
        const amrex::Vector<std::unique_ptr<amrex::MultiFab>>& charge_cp,
        const amrex::Vector<std::unique_ptr<amrex::MultiFab>>& charge_buffer,
        int lev,
        int icomp,
        int ncomp);
    void NodalSyncRho (
        const amrex::Vector<std::unique_ptr<amrex::MultiFab>>& charge_fp,
        const amrex::Vector<std::unique_ptr<amrex::MultiFab>>& charge_cp,
        int lev,
        PatchType patch_type,
        int icomp,
        int ncomp);

    void ReadParameters ();

    /** This function queries deprecated input parameters and abort
     *  the run if one of them is specified. */
    void BackwardCompatibility ();

    void InitFromScratch ();

    void AllocLevelData (int lev, const amrex::BoxArray& new_grids,
                         const amrex::DistributionMapping& new_dmap);

    [[nodiscard]] amrex::DistributionMapping
    GetRestartDMap (const std::string& chkfile, const amrex::BoxArray& ba, int lev) const;

    void InitFromCheckpoint ();
    void PostRestart ();

    void InitPML ();
    void ComputePMLFactors ();

    void InitFilter ();

    void InitDiagnostics ();

    void InitNCICorrector ();

    /**
     * \brief Check that the number of guard cells is smaller than the number of valid cells,
     * for all available MultiFabs, and abort otherwise.
     */
    void CheckGuardCells();

    /**
     * \brief Checks for known numerical issues involving different WarpX modules
     */
    void CheckKnownIssues();

    /** Check the requested resources and write performance hints */
    void PerformanceHints ();

    void BuildBufferMasks ();
public: // for cuda
    void BuildBufferMasksInBox ( amrex::Box tbx, amrex::IArrayBox &buffer_mask,
                                 const amrex::IArrayBox &guard_mask, int ng );
private:
    [[nodiscard]] const amrex::iMultiFab* getCurrentBufferMasks (int lev) const
    {
        return current_buffer_masks[lev].get();
    }

    [[nodiscard]] const amrex::iMultiFab* getGatherBufferMasks (int lev) const
    {
        return gather_buffer_masks[lev].get();
    }

    /**
     * \brief Re-orders the Fornberg coefficients so that they can be used more conveniently for
     * finite-order centering operations. For example, for finite-order centering of order 6,
     * the Fornberg coefficients \c (c_0,c_1,c_2) are re-ordered as \c (c_2,c_1,c_0,c_0,c_1,c_2).
     *
     * \param[in,out] ordered_coeffs host vector where the re-ordered Fornberg coefficients will be stored
     * \param[in] unordered_coeffs host vector storing the original sequence of Fornberg coefficients
     * \param[in] order order of the finite-order centering along a given direction
     */
    void ReorderFornbergCoefficients (amrex::Vector<amrex::Real>& ordered_coeffs,
                                      amrex::Vector<amrex::Real>& unordered_coeffs,
                                      int order);
    /**
     * \brief Allocates and initializes the stencil coefficients used for the finite-order centering
     * of fields and currents, and stores them in the given device vectors.
     *
     * \param[in,out] device_centering_stencil_coeffs_x device vector where the stencil coefficients along x will be stored
     * \param[in,out] device_centering_stencil_coeffs_y device vector where the stencil coefficients along y will be stored
     * \param[in,out] device_centering_stencil_coeffs_z device vector where the stencil coefficients along z will be stored
     * \param[in] centering_nox order of the finite-order centering along x
     * \param[in] centering_noy order of the finite-order centering along y
     * \param[in] centering_noz order of the finite-order centering along z
     * \param[in] a_grid_type type of grid (collocated or not)
     */
    void AllocateCenteringCoefficients (amrex::Gpu::DeviceVector<amrex::Real>& device_centering_stencil_coeffs_x,
                                        amrex::Gpu::DeviceVector<amrex::Real>& device_centering_stencil_coeffs_y,
                                        amrex::Gpu::DeviceVector<amrex::Real>& device_centering_stencil_coeffs_z,
                                        int centering_nox,
                                        int centering_noy,
                                        int centering_noz,
                                        short a_grid_type);

    void AllocLevelMFs (int lev, const amrex::BoxArray& ba, const amrex::DistributionMapping& dm,
                        const amrex::IntVect& ngEB, amrex::IntVect& ngJ,
                        const amrex::IntVect& ngRho, const amrex::IntVect& ngF,
                        const amrex::IntVect& ngG, bool aux_is_nodal);

#ifdef WARPX_USE_PSATD
#   ifdef WARPX_DIM_RZ
    void AllocLevelSpectralSolverRZ (amrex::Vector<std::unique_ptr<SpectralSolverRZ>>& spectral_solver,
                                     int lev,
                                     const amrex::BoxArray& realspace_ba,
                                     const amrex::DistributionMapping& dm,
                                     const std::array<amrex::Real,3>& dx);
#   else
    void AllocLevelSpectralSolver (amrex::Vector<std::unique_ptr<SpectralSolver>>& spectral_solver,
                                   int lev,
                                   const amrex::BoxArray& realspace_ba,
                                   const amrex::DistributionMapping& dm,
                                   const std::array<amrex::Real,3>& dx,
                                   bool pml_flag=false);
#   endif
#endif

    amrex::Vector<int> istep;      // which step?
    amrex::Vector<int> nsubsteps;  // how many substeps on each level?

    amrex::Vector<amrex::Real> t_new;
    amrex::Vector<amrex::Real> t_old;
    amrex::Vector<amrex::Real> dt;

    // Particle container
    std::unique_ptr<MultiParticleContainer> mypc;
    std::unique_ptr<MultiDiagnostics> multi_diags;

    // Fluid container
    bool do_fluid_species = 0;
    std::unique_ptr<MultiFluidContainer> myfl;

    //
    // Fields: First array for level, second for direction
    //

    // Full solution
    amrex::Vector<std::array< std::unique_ptr<amrex::MultiFab>, 3 > > Efield_aux;
    amrex::Vector<std::array< std::unique_ptr<amrex::MultiFab>, 3 > > Bfield_aux;

    // Fine patch
    amrex::Vector<            std::unique_ptr<amrex::MultiFab>      > F_fp;
    amrex::Vector<            std::unique_ptr<amrex::MultiFab>      > G_fp;
    amrex::Vector<            std::unique_ptr<amrex::MultiFab>      > rho_fp;
    amrex::Vector<            std::unique_ptr<amrex::MultiFab>      > phi_fp;
    amrex::Vector<std::array< std::unique_ptr<amrex::MultiFab>, 3 > > current_fp;
    amrex::Vector<std::array< std::unique_ptr<amrex::MultiFab>, 3 > > current_fp_vay;
    amrex::Vector<std::array< std::unique_ptr<amrex::MultiFab>, 3 > > Efield_fp;
    amrex::Vector<std::array< std::unique_ptr<amrex::MultiFab>, 3 > > Bfield_fp;
    amrex::Vector<std::array< std::unique_ptr<amrex::MultiFab>, 3 > > Efield_avg_fp;
    amrex::Vector<std::array< std::unique_ptr<amrex::MultiFab>, 3 > > Bfield_avg_fp;

    // Memory buffers for computing magnetostatic fields
    // Vector Potential A and previous step.  Time buffer needed for computing dA/dt to first order
    amrex::Vector<std::array< std::unique_ptr<amrex::MultiFab>, 3 > > vector_potential_fp_nodal;
    amrex::Vector<std::array< std::unique_ptr<amrex::MultiFab>, 3 > > vector_potential_grad_buf_e_stag;
    amrex::Vector<std::array< std::unique_ptr<amrex::MultiFab>, 3 > > vector_potential_grad_buf_b_stag;

    // Same as Bfield_fp/Efield_fp for reading external field data
    amrex::Vector<std::array< std::unique_ptr<amrex::MultiFab>, 3 > > Efield_fp_external;
    amrex::Vector<std::array< std::unique_ptr<amrex::MultiFab>, 3 > > Bfield_fp_external;

    //! EB: Lengths of the mesh edges
    amrex::Vector<std::array< std::unique_ptr<amrex::MultiFab>, 3 > > m_edge_lengths;
    //! EB: Areas of the mesh faces
    amrex::Vector<std::array< std::unique_ptr<amrex::MultiFab>, 3 > > m_face_areas;

    /** EB: for every mesh face flag_info_face contains a:
     *          * 0 if the face needs to be extended
     *          * 1 if the face is large enough to lend area to other faces
     *          * 2 if the face is actually intruded by other face
     * It is initialized in WarpX::MarkCells
     * This is only used for the ECT solver.*/
    amrex::Vector<std::array< std::unique_ptr<amrex::iMultiFab>, 3 > > m_flag_info_face;
    /** EB: for every mesh face face flag_ext_face contains a:
     *          * 1 if the face needs to be extended
     *          * 0 otherwise
     * It is initialized in WarpX::MarkCells and then modified in WarpX::ComputeOneWayExtensions
     * and in WarpX::ComputeEightWaysExtensions
     * This is only used for the ECT solver.*/
    amrex::Vector<std::array< std::unique_ptr<amrex::iMultiFab>, 3 > > m_flag_ext_face;
    /** EB: m_area_mod contains the modified areas of the mesh faces, i.e. if a face is enlarged it
     * contains the area of the enlarged face
     * This is only used for the ECT solver.*/
    amrex::Vector<std::array< std::unique_ptr<amrex::MultiFab>, 3 > > m_area_mod;
    /** EB: m_borrowing contains the info about the enlarged cells, i.e. for every enlarged cell it
     * contains the info of which neighbors are being intruded (and the amount of borrowed area).
     * This is only used for the ECT solver.*/
    amrex::Vector<std::array< std::unique_ptr<amrex::LayoutData<FaceInfoBox> >, 3 > > m_borrowing;

    /** ECTRhofield is needed only by the ect
     * solver and it contains the electromotive force density for every mesh face.
     * The name ECTRhofield has been used to comply with the notation of the paper
     * https://ieeexplore.ieee.org/stamp/stamp.jsp?tp=&arnumber=4463918 (page 9, equation 4
     * and below).
     * Although it's called rho it has nothing to do with the charge density!
     * This is only used for the ECT solver.*/
    amrex::Vector<std::array< std::unique_ptr<amrex::MultiFab>, 3 > > ECTRhofield;
    /** Venl contains the electromotive force for every mesh face, i.e. every entry is
     * the corresponding entry in ECTRhofield multiplied by the total area (possibly with enlargement)
     * This is only used for the ECT solver.*/
    amrex::Vector<std::array< std::unique_ptr<amrex::MultiFab>, 3 > > Venl;

    //EB level set
    amrex::Vector<std::unique_ptr<amrex::MultiFab> > m_distance_to_eb;

    // store fine patch
    amrex::Vector<std::array< std::unique_ptr<amrex::MultiFab>, 3 > > current_store;

    // Nodal MultiFab for nodal current deposition if warpx.do_current_centering = 1
    amrex::Vector<std::array<std::unique_ptr<amrex::MultiFab>,3>> current_fp_nodal;

    // Coarse patch
    amrex::Vector<            std::unique_ptr<amrex::MultiFab>      > F_cp;
    amrex::Vector<            std::unique_ptr<amrex::MultiFab>      > G_cp;
    amrex::Vector<            std::unique_ptr<amrex::MultiFab>      > rho_cp;
    amrex::Vector<std::array< std::unique_ptr<amrex::MultiFab>, 3 > > current_cp;
    amrex::Vector<std::array< std::unique_ptr<amrex::MultiFab>, 3 > > Efield_cp;
    amrex::Vector<std::array< std::unique_ptr<amrex::MultiFab>, 3 > > Bfield_cp;
    amrex::Vector<std::array< std::unique_ptr<amrex::MultiFab>, 3 > > Efield_avg_cp;
    amrex::Vector<std::array< std::unique_ptr<amrex::MultiFab>, 3 > > Bfield_avg_cp;

    // Copy of the coarse aux
    amrex::Vector<std::array<std::unique_ptr<amrex::MultiFab>, 3 > > Efield_cax;
    amrex::Vector<std::array<std::unique_ptr<amrex::MultiFab>, 3 > > Bfield_cax;
    amrex::Vector<std::unique_ptr<amrex::iMultiFab> > current_buffer_masks;
    amrex::Vector<std::unique_ptr<amrex::iMultiFab> > gather_buffer_masks;

    // If charge/current deposition buffers are used
    amrex::Vector<std::array< std::unique_ptr<amrex::MultiFab>, 3 > > current_buf;
    amrex::Vector<std::unique_ptr<amrex::MultiFab> > charge_buf;

    // PML
    int do_pml = 0;
    int do_silver_mueller = 0;
    int pml_ncell = 10;
    int pml_delta = 10;
    int pml_has_particles = 0;
    int do_pml_j_damping = 0;
    int do_pml_in_domain = 0;
    static int do_similar_dm_pml;
    bool do_pml_dive_cleaning; // default set in WarpX.cpp
    bool do_pml_divb_cleaning; // default set in WarpX.cpp
    amrex::Vector<amrex::IntVect> do_pml_Lo;
    amrex::Vector<amrex::IntVect> do_pml_Hi;
    amrex::Vector<std::unique_ptr<PML> > pml;
#if (defined WARPX_DIM_RZ) && (defined WARPX_USE_PSATD)
    amrex::Vector<std::unique_ptr<PML_RZ> > pml_rz;
#endif
    amrex::Real v_particle_pml;

    amrex::Real moving_window_x = std::numeric_limits<amrex::Real>::max();

    // Plasma injection parameters
    int warpx_do_continuous_injection = 0;
    int num_injected_species = -1;
    amrex::Vector<int> injected_plasma_species;

    std::optional<amrex::Real> m_const_dt;

    // Macroscopic properties
    std::unique_ptr<MacroscopicProperties> m_macroscopic_properties;

    // Hybrid PIC algorithm parameters
    std::unique_ptr<HybridPICModel> m_hybrid_pic_model;

    // Load balancing
    /** Load balancing intervals that reads the "load_balance_intervals" string int the input file
     * for getting steps at which load balancing is performed */
    utils::parser::IntervalsParser load_balance_intervals;
    /** Collection of LayoutData to keep track of weights used in load balancing
     * routines. Contains timer-based or heuristic-based costs depending on input option */
    amrex::Vector<std::unique_ptr<amrex::LayoutData<amrex::Real> > > costs;
    /** Load balance with 'space filling curve' strategy. */
    int load_balance_with_sfc = 0;
    /** Controls the maximum number of boxes that can be assigned to a rank during
     * load balance via the 'knapsack' strategy; e.g., if there are 4 boxes per rank,
     * `load_balance_knapsack_factor=2` limits the maximum number of boxes that can
     * be assigned to a rank to 8. */
    amrex::Real load_balance_knapsack_factor = amrex::Real(1.24);
    /** Threshold value that controls whether to adopt the proposed distribution
     * mapping during load balancing.  The new distribution mapping is adopted
     * if the ratio of proposed distribution mapping efficiency to current
     * distribution mapping efficiency is larger than the threshold; 'efficiency'
     * here means the average cost per MPI rank.  */
    amrex::Real load_balance_efficiency_ratio_threshold = amrex::Real(1.1);
    /** Current load balance efficiency for each level.  */
    amrex::Vector<amrex::Real> load_balance_efficiency;
    /** Weight factor for cells in `Heuristic` costs update.
     * Default values on GPU are determined from single-GPU tests on Summit.
     * The problem setup for these tests is an empty (i.e. no particles) domain
     * of size 256 by 256 by 256 cells, from which the average time per iteration
     * per cell is computed. */
    amrex::Real costs_heuristic_cells_wt = amrex::Real(0);
    /** Weight factor for particles in `Heuristic` costs update.
     * Default values on GPU are determined from single-GPU tests on Summit.
     * The problem setup for these tests is a high-ppc (27 particles per cell)
     * uniform plasma on a domain of size 128 by 128 by 128, from which the approximate
     * time per iteration per particle is computed. */
    amrex::Real costs_heuristic_particles_wt = amrex::Real(0);

    // Determines timesteps for override sync
    utils::parser::IntervalsParser override_sync_intervals;

    // Other runtime parameters
    int verbose = 1;

    bool use_hybrid_QED = false;

    int max_step   = std::numeric_limits<int>::max();
    amrex::Real stop_time = std::numeric_limits<amrex::Real>::max();

    int regrid_int = -1;

    amrex::Real cfl = amrex::Real(0.999);

    std::string restart_chkfile;

    /** When `true`, write the diagnostics after restart at the time of the restart. */
    bool write_diagonstics_on_restart = false;

    amrex::VisMF::Header::Version plotfile_headerversion  = amrex::VisMF::Header::Version_v1;
    amrex::VisMF::Header::Version slice_plotfile_headerversion  = amrex::VisMF::Header::Version_v1;

    bool use_single_read = true;
    bool use_single_write = true;
    int mffile_nstreams = 4;
    int field_io_nfiles = 1024;
    int particle_io_nfiles = 1024;

    amrex::RealVect fine_tag_lo;
    amrex::RealVect fine_tag_hi;

    bool is_synchronized = true;

    // Synchronization of nodal points
    static constexpr bool sync_nodal_points = true;

    guardCellManager guard_cells;

    //Slice Parameters
    int slice_max_grid_size;
    int slice_plot_int = -1;
    amrex::RealBox slice_realbox;
    amrex::IntVect slice_cr_ratio;
    amrex::Vector<            std::unique_ptr<amrex::MultiFab>      > F_slice;
    amrex::Vector<            std::unique_ptr<amrex::MultiFab>      > G_slice;
    amrex::Vector<            std::unique_ptr<amrex::MultiFab>      > rho_slice;
    amrex::Vector<std::array< std::unique_ptr<amrex::MultiFab>, 3 > > current_slice;
    amrex::Vector<std::array< std::unique_ptr<amrex::MultiFab>, 3 > > Efield_slice;
    amrex::Vector<std::array< std::unique_ptr<amrex::MultiFab>, 3 > > Bfield_slice;

    bool fft_periodic_single_box = false;
    int nox_fft = 16;
    int noy_fft = 16;
    int noz_fft = 16;

    //! Domain decomposition on Level 0
    amrex::IntVect numprocs{0};

    //! particle buffer for scraped particles on the boundaries
    std::unique_ptr<ParticleBoundaryBuffer> m_particle_boundary_buffer;

    // Accelerator lattice elements
    amrex::Vector< std::unique_ptr<AcceleratorLattice> > m_accelerator_lattice;

    //
    // Embedded Boundary
    //

    // Factory for field data
    amrex::Vector<std::unique_ptr<amrex::FabFactory<amrex::FArrayBox> > > m_field_factory;

    [[nodiscard]]
    amrex::FabFactory<amrex::FArrayBox> const& fieldFactory (int lev) const noexcept
    {
        return *m_field_factory[lev];
    }
#ifdef AMREX_USE_EB
public:
    amrex::EBFArrayBoxFactory const& fieldEBFactory (int lev) const noexcept {
        return static_cast<amrex::EBFArrayBoxFactory const&>(*m_field_factory[lev]);
    }
#endif

public:
    void InitEB ();
    /**
    * \brief Compute the length of the mesh edges. Here the length is a value in [0, 1].
    *        An edge of length 0 is fully covered.
    */

public:
#ifdef AMREX_USE_EB
    static void ComputeEdgeLengths (std::array< std::unique_ptr<amrex::MultiFab>, 3 >& edge_lengths,
                                    const amrex::EBFArrayBoxFactory& eb_fact);
    /**
    * \brief Compute the area of the mesh faces. Here the area is a value in [0, 1].
    *        An edge of area 0 is fully covered.
    */
    static void ComputeFaceAreas (std::array< std::unique_ptr<amrex::MultiFab>, 3 >& face_areas,
                                  const amrex::EBFArrayBoxFactory& eb_fact);

    /**
    * \brief Scale the edges lengths by the mesh width to obtain the real lengths.
    */
    static void ScaleEdges (std::array< std::unique_ptr<amrex::MultiFab>, 3 >& edge_lengths,
                            const std::array<amrex::Real,3>& cell_size);
    /**
    * \brief Scale the edges areas by the mesh width to obtain the real areas.
    */
    static void ScaleAreas (std::array< std::unique_ptr<amrex::MultiFab>, 3 >& face_areas,
                            const std::array<amrex::Real,3>& cell_size);
    /**
    * \brief Initialize information for cell extensions.
    *        The flags convention for m_flag_info_face is as follows
    *          - 0 for unstable cells
    *          - 1 for stable cells which have not been intruded
    *          - 2 for stable cells which have been intruded
    *        Here we cannot know if a cell is intruded or not so we initialize all stable cells with 1
    */
    void MarkCells();
    /**
    * \brief Compute the level set function used for particle-boundary interaction.
    */
#endif
    void ComputeDistanceToEB ();
    /**
    * \brief Auxiliary function to count the amount of faces which still need to be extended
    */
    amrex::Array1D<int, 0, 2> CountExtFaces();
    /**
    * \brief Main function computing the cell extension. Where possible it computes one-way
    *       extensions and, when this is not possible, it does eight-ways extensions.
    */
    void ComputeFaceExtensions();
    /**
    * \brief Initialize the memory for the FaceInfoBoxes
    */
    void InitBorrowing();
    /**
    * \brief Shrink the vectors in the FaceInfoBoxes
    */
    void ShrinkBorrowing();
    /**
    * \brief Do the one-way extension
    */
    void ComputeOneWayExtensions();
    /**
    * \brief Do the eight-ways extension
    */
    void ComputeEightWaysExtensions();
    /**
    * \brief Whenever an unstable cell cannot be extended we increase its area to be the minimal for stability.
    *        This is the method Benkler-Chavannes-Kuster method and it is less accurate than the regular ECT but it
    *        still works better than staircasing. (see https://ieeexplore.ieee.org/document/1638381)
    *
    * @param idim Integer indicating the dimension (x->0, y->1, z->2) for which the BCK correction is done
    *
    */
    void ApplyBCKCorrection(int idim);

    /**
     * \brief Subtract the average of the cumulative sums of the preliminary current D
     *        from the current J (computed from D according to the Vay deposition scheme)
     */
    void PSATDSubtractCurrentPartialSumsAvg ();

private:
    void ScrapeParticles ();

    void PushPSATD ();

#ifdef WARPX_USE_PSATD

    /**
     * \brief Forward FFT of E,B on all mesh refinement levels
     *
     * \param E_fp Vector of three-dimensional arrays (for each level)
     *             storing the fine patch electric field to be transformed
     * \param B_fp Vector of three-dimensional arrays (for each level)
     *             storing the fine patch magnetic field to be transformed
     * \param E_cp Vector of three-dimensional arrays (for each level)
     *             storing the coarse patch electric field to be transformed
     * \param B_cp Vector of three-dimensional arrays (for each level)
     *             storing the coarse patch magnetic field to be transformed
     */
    void PSATDForwardTransformEB (
        const amrex::Vector<std::array<std::unique_ptr<amrex::MultiFab>,3>>& E_fp,
        const amrex::Vector<std::array<std::unique_ptr<amrex::MultiFab>,3>>& B_fp,
        const amrex::Vector<std::array<std::unique_ptr<amrex::MultiFab>,3>>& E_cp,
        const amrex::Vector<std::array<std::unique_ptr<amrex::MultiFab>,3>>& B_cp);

    /**
     * \brief Backward FFT of E,B on all mesh refinement levels,
     *        with field damping in the guard cells (if needed)
     *
     * \param E_fp Vector of three-dimensional arrays (for each level)
     *             storing the fine patch electric field to be transformed
     * \param B_fp Vector of three-dimensional arrays (for each level)
     *             storing the fine patch magnetic field to be transformed
     * \param E_cp Vector of three-dimensional arrays (for each level)
     *             storing the coarse patch electric field to be transformed
     * \param B_cp Vector of three-dimensional arrays (for each level)
     *             storing the coarse patch magnetic field to be transformed
     */
    void PSATDBackwardTransformEB (
        const amrex::Vector<std::array<std::unique_ptr<amrex::MultiFab>,3>>& E_fp,
        const amrex::Vector<std::array<std::unique_ptr<amrex::MultiFab>,3>>& B_fp,
        const amrex::Vector<std::array<std::unique_ptr<amrex::MultiFab>,3>>& E_cp,
        const amrex::Vector<std::array<std::unique_ptr<amrex::MultiFab>,3>>& B_cp);

    /**
     * \brief Backward FFT of averaged E,B on all mesh refinement levels
     *
     * \param E_avg_fp Vector of three-dimensional arrays (for each level)
     *                 storing the fine patch averaged electric field to be transformed
     * \param B_avg_fp Vector of three-dimensional arrays (for each level)
     *                 storing the fine patch averaged magnetic field to be transformed
     * \param E_avg_cp Vector of three-dimensional arrays (for each level)
     *                 storing the coarse patch averaged electric field to be transformed
     * \param B_avg_cp Vector of three-dimensional arrays (for each level)
     *                 storing the coarse patch averaged magnetic field to be transformed
     */
    void PSATDBackwardTransformEBavg (
        const amrex::Vector<std::array<std::unique_ptr<amrex::MultiFab>,3>>& E_avg_fp,
        const amrex::Vector<std::array<std::unique_ptr<amrex::MultiFab>,3>>& B_avg_fp,
        const amrex::Vector<std::array<std::unique_ptr<amrex::MultiFab>,3>>& E_avg_cp,
        const amrex::Vector<std::array<std::unique_ptr<amrex::MultiFab>,3>>& B_avg_cp);

    /**
     * \brief Forward FFT of J on all mesh refinement levels,
     *        with k-space filtering (if needed)
     *
     * \param J_fp Vector of three-dimensional arrays (for each level)
     *             storing the fine patch current to be transformed
     * \param J_cp Vector of three-dimensional arrays (for each level)
     *             storing the coarse patch current to be transformed
     * \param[in] apply_kspace_filter Control whether to apply filtering
     *                                (only used in RZ geometry to avoid double filtering)
     */
    void PSATDForwardTransformJ (
        const amrex::Vector<std::array<std::unique_ptr<amrex::MultiFab>,3>>& J_fp,
        const amrex::Vector<std::array<std::unique_ptr<amrex::MultiFab>,3>>& J_cp,
        bool apply_kspace_filter=true);

    /**
     * \brief Backward FFT of J on all mesh refinement levels
     *
     * \param J_fp Vector of three-dimensional arrays (for each level)
     *             storing the fine patch current to be transformed
     * \param J_cp Vector of three-dimensional arrays (for each level)
     *             storing the coarse patch current to be transformed
     */
    void PSATDBackwardTransformJ (
        const amrex::Vector<std::array<std::unique_ptr<amrex::MultiFab>,3>>& J_fp,
        const amrex::Vector<std::array<std::unique_ptr<amrex::MultiFab>,3>>& J_cp);

    /**
     * \brief Forward FFT of rho on all mesh refinement levels,
     *        with k-space filtering (if needed)
     *
     * \param charge_fp Vector (for each level) storing the fine patch charge to be transformed
     * \param charge_cp Vector (for each level) storing the coarse patch charge to be transformed
     * \param[in] icomp index of fourth component (0 for rho_old, 1 for rho_new)
     * \param[in] dcomp index of spectral component (0 for rho_old, 1 for rho_new)
     * \param[in] apply_kspace_filter Control whether to apply filtering
     *                                (only used in RZ geometry to avoid double filtering)
     */
    void PSATDForwardTransformRho (
        const amrex::Vector<std::unique_ptr<amrex::MultiFab>>& charge_fp,
        const amrex::Vector<std::unique_ptr<amrex::MultiFab>>& charge_cp,
        int icomp, int dcomp, bool apply_kspace_filter=true);

    /**
     * \brief Copy rho_new to rho_old in spectral space (when rho is linear in time)
     */
    void PSATDMoveRhoNewToRhoOld ();

    /**
     * \brief Copy J_new to J_old in spectral space (when J is linear in time)
     */
    void PSATDMoveJNewToJOld ();

    /**
     * \brief Forward FFT of F on all mesh refinement levels
     */
    void PSATDForwardTransformF ();

    /**
     * \brief Backward FFT of F on all mesh refinement levels
     */
    void PSATDBackwardTransformF ();

    /**
     * \brief Forward FFT of G on all mesh refinement levels
     */
    void PSATDForwardTransformG ();

    /**
     * \brief Backward FFT of G on all mesh refinement levels
     */
    void PSATDBackwardTransformG ();

    /**
     * \brief Correct current in Fourier space so that the continuity equation is satisfied
     */
    void PSATDCurrentCorrection ();

    /**
     * \brief Vay deposition in Fourier space (https://doi.org/10.1016/j.jcp.2013.03.010)
     */
    void PSATDVayDeposition ();

    /**
     * \brief Update all necessary fields in spectral space
     */
    void PSATDPushSpectralFields ();

    /**
     * \brief Scale averaged E,B fields to account for time integration
     *
     * \param[in] scale_factor scalar to multiply each field component by
     */
    void PSATDScaleAverageFields (amrex::Real scale_factor);

    /**
     * \brief Set averaged E,B fields to zero before new iteration
     */
    void PSATDEraseAverageFields ();

#   ifdef WARPX_DIM_RZ
        amrex::Vector<std::unique_ptr<SpectralSolverRZ>> spectral_solver_fp;
        amrex::Vector<std::unique_ptr<SpectralSolverRZ>> spectral_solver_cp;
#   else
        amrex::Vector<std::unique_ptr<SpectralSolver>> spectral_solver_fp;
        amrex::Vector<std::unique_ptr<SpectralSolver>> spectral_solver_cp;
#   endif

public:

#   ifdef WARPX_DIM_RZ
        SpectralSolverRZ&
#   else
        SpectralSolver&
#   endif
            get_spectral_solver_fp (int lev) {return *spectral_solver_fp[lev];}
#endif

public:
    FiniteDifferenceSolver * get_pointer_fdtd_solver_fp (int lev) { return m_fdtd_solver_fp[lev].get(); }

private:
    amrex::Vector<std::unique_ptr<FiniteDifferenceSolver>> m_fdtd_solver_fp;
    amrex::Vector<std::unique_ptr<FiniteDifferenceSolver>> m_fdtd_solver_cp;
};

#endif<|MERGE_RESOLUTION|>--- conflicted
+++ resolved
@@ -507,12 +507,8 @@
     const amrex::MultiFab& getEfield_avg_cp (int lev, int direction) {return *Efield_avg_cp[lev][direction];}
     const amrex::MultiFab& getBfield_avg_cp (int lev, int direction) {return *Bfield_avg_cp[lev][direction];}
 
-<<<<<<< HEAD
     [[nodiscard]] bool DoPML () const {return do_pml;}
-=======
-    bool DoPML () const {return do_pml;}
-    bool DoFluidSpecies () const {return do_fluid_species;}
->>>>>>> e137df4d
+    [[nodiscard]] bool DoFluidSpecies () const {return do_fluid_species;}
 
 #if (defined WARPX_DIM_RZ) && (defined WARPX_USE_PSATD)
     const PML_RZ* getPMLRZ() {return pml_rz[0].get();}
