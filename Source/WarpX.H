--- conflicted
+++ resolved
@@ -700,18 +700,13 @@
                               amrex::MultiFab* Jy, amrex::MultiFab* Jz,
                               PatchType patch_type);
 
-<<<<<<< HEAD
     void ApplyEfieldBoundary (const amrex::IntVect& ng);
-    void ApplyEfieldBoundary (const int lev, const amrex::IntVect& ng);
-    void ApplyEfieldBoundary (const int lev, const PatchType patch_type, const amrex::IntVect& ng);
-
-    void ApplyBfieldBoundary (const amrex::IntVect& ng, const DtType a_dt_type);
-    void ApplyBfieldBoundary (const int lev, const amrex::IntVect& ng, const DtType a_dt_type);
-    void ApplyBfieldBoundary (const int lev, const PatchType patch_type, const amrex::IntVect& ng, const DtType a_dt_type);
-=======
-    void ApplyEfieldBoundary (int lev, PatchType patch_type);
-    void ApplyBfieldBoundary (int lev, PatchType patch_type, DtType dt_type);
->>>>>>> ce82a694
+    void ApplyEfieldBoundary (int lev, const amrex::IntVect& ng);
+    void ApplyEfieldBoundary (int lev, PatchType patch_type, const amrex::IntVect& ng);
+
+    void ApplyBfieldBoundary (const amrex::IntVect& ng, DtType a_dt_type);
+    void ApplyBfieldBoundary (int lev, const amrex::IntVect& ng, DtType a_dt_type);
+    void ApplyBfieldBoundary (int lev, PatchType patch_type, const amrex::IntVect& ng, DtType a_dt_type);
 
     /**
      * \brief When the Ohm's law solver is used, the electron pressure values
