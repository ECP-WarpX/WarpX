/* Copyright 2016-2020 Andrew Myers, Ann Almgren, Aurore Blelly
 *                     Axel Huebl, Burlen Loring, David Grote
 *                     Glenn Richardson, Junmin Gu, Luca Fedeli
 *                     Mathieu Lobet, Maxence Thevenet, Michael Rowan
 *                     Remi Lehe, Revathi Jambunathan, Weiqun Zhang
 *                     Yinjian Zhao
 *
 * This file is part of WarpX.
 *
 * License: BSD-3-Clause-LBNL
 */
#ifndef WARPX_H_
#define WARPX_H_

#include "Evolve/WarpXDtType.H"
#include "Particles/MultiParticleContainer.H"
#include "BoundaryConditions/PML.H"
#include "Diagnostics/BackTransformedDiagnostic.H"
#include "Diagnostics/MultiDiagnostics.H"
#include "Filter/BilinearFilter.H"
#include "Filter/NCIGodfreyFilter.H"
#include "Diagnostics/ReducedDiags/MultiReducedDiags.H"
#include "Utils/WarpXUtil.H"
#include "Utils/WarpXAlgorithmSelection.H"
#include "Utils/IntervalsParser.H"
#include "FieldSolver/FiniteDifferenceSolver/MacroscopicProperties/MacroscopicProperties.H"

#include "FieldSolver/FiniteDifferenceSolver/FiniteDifferenceSolver.H"
#ifdef WARPX_USE_PSATD
#   ifdef WARPX_DIM_RZ
#       include "FieldSolver/SpectralSolver/SpectralSolverRZ.H"
#   else
#       include "FieldSolver/SpectralSolver/SpectralSolver.H"
#   endif
#endif

#include "Parallelization/GuardCellManager.H"

#ifdef WARPX_USE_OPENPMD
#   include "Diagnostics/WarpXOpenPMD.H"
#endif

#include "Parser/WarpXParserWrapper.H"

#include <AMReX_AmrCore.H>
#include <AMReX_BLProfiler.H>
#include <AMReX_Print.H>
#include <AMReX_RealVect.H>
#include <AMReX_iMultiFab.H>
#include <AMReX_VisMF.H>
#include <AMReX_LayoutData.H>
#include <AMReX_Interpolater.H>
#include <AMReX_FillPatchUtil.H>

#ifdef _OPENMP
#   include <omp.h>
#endif

#include <iostream>
#include <memory>
#include <array>

enum struct PatchType : int
{
    fine,
    coarse
};

class WarpX
    : public amrex::AmrCore
{
public:

    friend class PML;

    static WarpX& GetInstance ();
    static void ResetInstance ();

    WarpX ();
    ~WarpX ();

    static std::string Version (); //!< Version of WarpX executable
    static std::string PicsarVersion (); //!< Version of PICSAR dependency

    int Verbose () const { return verbose; }


    void InitData ();

    void Evolve (int numsteps = -1);

    MultiParticleContainer& GetPartContainer () { return *mypc; }

    static void shiftMF (amrex::MultiFab& mf, const amrex::Geometry& geom,
                         int num_shift, int dir, amrex::IntVect ng_extra,
                         amrex::Real external_field=0.0, bool useparser = false,
                         HostDeviceParser<3> const& field_parser={});

    static void GotoNextLine (std::istream& is);

    //! Author of an input file / simulation setup
    static std::string authors;

    // Initial field on the grid.
    static amrex::Vector<amrex::Real> E_external_grid;
    static amrex::Vector<amrex::Real> B_external_grid;

    // Initialization Type for External E and B on grid
    static std::string B_ext_grid_s;
    static std::string E_ext_grid_s;

    // Parser for B_external on the grid
    static std::string str_Bx_ext_grid_function;
    static std::string str_By_ext_grid_function;
    static std::string str_Bz_ext_grid_function;
    // Parser for E_external on the grid
    static std::string str_Ex_ext_grid_function;
    static std::string str_Ey_ext_grid_function;
    static std::string str_Ez_ext_grid_function;

    // ParserWrapper for B_external on the grid
    std::unique_ptr<ParserWrapper<3> > Bxfield_parser;
    std::unique_ptr<ParserWrapper<3> > Byfield_parser;
    std::unique_ptr<ParserWrapper<3> > Bzfield_parser;
    // ParserWrapper for E_external on the grid
    std::unique_ptr<ParserWrapper<3> > Exfield_parser;
    std::unique_ptr<ParserWrapper<3> > Eyfield_parser;
    std::unique_ptr<ParserWrapper<3> > Ezfield_parser;

    // Algorithms
    static long current_deposition_algo;
    static long charge_deposition_algo;
    static long field_gathering_algo;
    static long particle_pusher_algo;
    static int maxwell_solver_id;
    static long load_balance_costs_update_algo;
    static int em_solver_medium;
    static int macroscopic_solver_algo;

#ifdef WARPX_USE_PSATD
    // If true (overwritten by the user in the input file), the current correction
    // defined in equation (19) of https://doi.org/10.1016/j.jcp.2013.03.010 is applied
    bool current_correction = false;
#endif

#ifdef WARPX_USE_PSATD
    // If true, the update equation for E contains both J and rho (at times n and n+1):
    // default is false for standard PSATD and true for Galilean PSATD (set in WarpX.cpp)
    bool update_with_rho;
#endif

    // div E cleaning
    static int do_dive_cleaning;

    // Interpolation order
    static long nox;
    static long noy;
    static long noz;

    // Number of modes for the RZ multimode version
    static long n_rz_azimuthal_modes;
    static long ncomps;

    static bool use_fdtd_nci_corr;
    static bool galerkin_interpolation;

    static bool use_filter;
    static bool use_kspace_filter;
    static bool use_filter_compensation;
    static bool serialize_ics;

    // Back transformation diagnostic
    static bool do_back_transformed_diagnostics;
    static std::string lab_data_directory;
    static int  num_snapshots_lab;
    static amrex::Real dt_snapshots_lab;
    static bool do_back_transformed_fields;
    static bool do_back_transformed_particles;

    // Boosted frame parameters
    static amrex::Real gamma_boost;
    static amrex::Real beta_boost;
    static amrex::Vector<int> boost_direction;
    static amrex::Real zmax_plasma_to_compute_max_step;
    static int do_compute_max_step_from_zmax;

    static bool do_dynamic_scheduling;
    static bool refine_plasma;

    static IntervalsParser sort_intervals;
    static amrex::IntVect sort_bin_size;

    static int do_subcycling;

    static bool do_device_synchronize_before_profile;
    static bool safe_guard_cells;

    // buffers
    static int n_field_gather_buffer;       //! in number of cells from the edge (identical for each dimension)
    static int n_current_deposition_buffer; //! in number of cells from the edge (identical for each dimension)

    // do nodal
    static int do_nodal;

    std::array<const amrex::MultiFab* const, 3>
    get_array_Bfield_aux  (const int lev) const {
        return {
            Bfield_aux[lev][0].get(),
            Bfield_aux[lev][1].get(),
            Bfield_aux[lev][2].get()
        };
    }
    std::array<const amrex::MultiFab* const, 3>
    get_array_Efield_aux  (const int lev) const {
        return {
            Efield_aux[lev][0].get(),
            Efield_aux[lev][1].get(),
            Efield_aux[lev][2].get()
        };
    }

    amrex::MultiFab * get_pointer_Efield_aux  (int lev, int direction) const { return Efield_aux[lev][direction].get(); }
    amrex::MultiFab * get_pointer_Bfield_aux  (int lev, int direction) const { return Bfield_aux[lev][direction].get(); }

    amrex::MultiFab * get_pointer_Efield_fp  (int lev, int direction) const { return Efield_fp[lev][direction].get(); }
    amrex::MultiFab * get_pointer_Bfield_fp  (int lev, int direction) const { return Bfield_fp[lev][direction].get(); }
    amrex::MultiFab * get_pointer_current_fp  (int lev, int direction) const { return current_fp[lev][direction].get(); }
    amrex::MultiFab * get_pointer_rho_fp  (int lev) const { return rho_fp[lev].get(); }
    amrex::MultiFab * get_pointer_F_fp  (int lev) const { return F_fp[lev].get(); }

    amrex::MultiFab * get_pointer_Efield_cp  (int lev, int direction) const { return Efield_cp[lev][direction].get(); }
    amrex::MultiFab * get_pointer_Bfield_cp  (int lev, int direction) const { return Bfield_cp[lev][direction].get(); }
    amrex::MultiFab * get_pointer_current_cp  (int lev, int direction) const { return current_cp[lev][direction].get(); }
    amrex::MultiFab * get_pointer_rho_cp  (int lev) const { return rho_cp[lev].get(); }
    amrex::MultiFab * get_pointer_F_cp  (int lev) const { return F_cp[lev].get(); }

    const amrex::MultiFab& getcurrent (int lev, int direction) {return *current_fp[lev][direction];}
    const amrex::MultiFab& getEfield  (int lev, int direction) {return *Efield_aux[lev][direction];}
    const amrex::MultiFab& getBfield  (int lev, int direction) {return *Bfield_aux[lev][direction];}

    const amrex::MultiFab& getcurrent_cp (int lev, int direction) {return *current_cp[lev][direction];}
    const amrex::MultiFab& getEfield_cp  (int lev, int direction) {return  *Efield_cp[lev][direction];}
    const amrex::MultiFab& getBfield_cp  (int lev, int direction) {return  *Bfield_cp[lev][direction];}
    const amrex::MultiFab& getrho_cp (int lev) {return  *rho_cp[lev];}

    const amrex::MultiFab& getcurrent_fp (int lev, int direction) {return *current_fp[lev][direction];}
    const amrex::MultiFab& getEfield_fp  (int lev, int direction) {return *Efield_fp[lev][direction];}
    const amrex::MultiFab& getBfield_fp  (int lev, int direction) {return *Bfield_fp[lev][direction];}
    const amrex::MultiFab& getrho_fp (int lev) {return *rho_fp[lev];}
    const amrex::MultiFab& getF_fp (int lev) {return *F_fp[lev];}
    bool DoPML () const {return do_pml;}

    /** get low-high-low-high-... vector for each direction indicating if mother grid PMLs are enabled */
    std::vector<bool> getPMLdirections() const;

    static amrex::LayoutData<amrex::Real>* getCosts (int lev) {
        if (m_instance) {
            return m_instance->costs[lev].get();
        } else
        {
            return nullptr;
        }
    }

    static amrex::IntVect filter_npass_each_dir;
    BilinearFilter bilinear_filter;
    amrex::Vector< std::unique_ptr<NCIGodfreyFilter> > nci_godfrey_filter_exeybz;
    amrex::Vector< std::unique_ptr<NCIGodfreyFilter> > nci_godfrey_filter_bxbyez;

    amrex::Real time_of_last_gal_shift  = 0;
    amrex::Array<amrex::Real,3> m_v_galilean = {{0}};
    amrex::Array<amrex::Real,3> m_galilean_shift = {{0}};

    static int num_mirrors;
    amrex::Vector<amrex::Real> mirror_z;
    amrex::Vector<amrex::Real> mirror_z_width;
    amrex::Vector<int> mirror_z_npoints;

    /// object with all reduced diagnotics, similar to MultiParticleContainer for species.
    MultiReducedDiags* reduced_diags;

    void applyMirrors(amrex::Real time);

    /** Determine the timestep of the simulation. */
    void ComputeDt ();

    // Compute max_step automatically for simulations in a boosted frame.
    void computeMaxStepBoostAccelerator(const amrex::Geometry& geom);
    int  MoveWindow (bool move_j);

    /**
     * \brief
     * This function shifts the boundary of the grid by 'm_v_galilean*dt'.
     * In doding so, only positions attributes are changed while fields remain unchanged.
     */
    void ShiftGalileanBoundary ();
    void UpdatePlasmaInjectionPosition (amrex::Real dt);
    void ResetProbDomain (const amrex::RealBox& rb);
    void EvolveE (         amrex::Real dt);
    void EvolveE (int lev, amrex::Real dt);
    void EvolveB (         amrex::Real dt);
    void EvolveB (int lev, amrex::Real dt);
    void EvolveF (         amrex::Real dt, DtType dt_type);
    void EvolveF (int lev, amrex::Real dt, DtType dt_type);
    void EvolveB (int lev, PatchType patch_type, amrex::Real dt);
    void EvolveE (int lev, PatchType patch_type, amrex::Real dt);
    void EvolveF (int lev, PatchType patch_type, amrex::Real dt, DtType dt_type);

    void MacroscopicEvolveE (         amrex::Real dt);
    void MacroscopicEvolveE (int lev, amrex::Real dt);
    void MacroscopicEvolveE (int lev, PatchType patch_type, amrex::Real dt);

    /** \brief apply QED correction on electric field
     * \param dt vector of time steps (for all levels)
     */
    void Hybrid_QED_Push (         amrex::Vector<amrex::Real> dt);

    /** \brief apply QED correction on electric field for level lev
     * \param lev mesh refinement level
     * \param dt time step
     */
    void Hybrid_QED_Push (int lev, amrex::Real dt);

    /** \brief apply QED correction on electric field for level lev and patch type patch_type
     * \param lev mesh refinement level
     * \param dt patch_type which MR patch: PatchType::fine or PatchType::coarse
     * \param dt time step
     */
    void Hybrid_QED_Push (int lev, PatchType patch_type, amrex::Real dt);

    static amrex::Real quantum_xi_c2;

    /** \brief perform load balance; compute and communicate new `amrex::DistributionMapping`
     */
    void LoadBalance ();
    /** \brief resets costs to zero
     */
    void ResetCosts ();

    /** \brief returns the load balance interval
     */
    IntervalsParser get_load_balance_intervals () const {return load_balance_intervals;}

#ifdef WARPX_DIM_RZ
    void ApplyInverseVolumeScalingToCurrentDensity(amrex::MultiFab* Jx,
                                                   amrex::MultiFab* Jy,
                                                   amrex::MultiFab* Jz,
                                                   int lev);

    void ApplyInverseVolumeScalingToChargeDensity(amrex::MultiFab* Rho,
                                                  int lev);
#endif

    void DampPML ();
    void DampPML (int lev);
    void DampPML (int lev, PatchType patch_type);

    void DampJPML ();
    void DampJPML (int lev);
    void DampJPML (int lev, PatchType patch_type);

    void CopyJPML ();

    PML* GetPML (int lev);

    /** Run the ionization module on all species */
    void doFieldIonization ();
    /** Run the ionization module on all species at level lev
     * \param lev level
     */
    void doFieldIonization (int lev);

#ifdef WARPX_QED
    /** Run the QED module on all species */
    void doQEDEvents ();
    /** Run the QED module on all species at level lev
     * \param lev level
     */
    void doQEDEvents (int lev);
#endif

    void PushParticlesandDepose (int lev, amrex::Real cur_time, DtType a_dt_type=DtType::Full);
    void PushParticlesandDepose (         amrex::Real cur_time);

    // This function does aux(lev) = fp(lev) + I(aux(lev-1)-cp(lev)).
    // Caller must make sure fp and cp have ghost cells filled.
    void UpdateAuxilaryData ();
    void UpdateAuxilaryDataStagToNodal ();
    void UpdateAuxilaryDataSameType ();

    // Fill boundary cells including coarse/fine boundaries
    void FillBoundaryB   (amrex::IntVect ng, amrex::IntVect ng_extra_fine=amrex::IntVect::TheZeroVector());
    void FillBoundaryE   (amrex::IntVect ng, amrex::IntVect ng_extra_fine=amrex::IntVect::TheZeroVector());
    void FillBoundaryB_avg   (amrex::IntVect ng, amrex::IntVect ng_extra_fine=amrex::IntVect::TheZeroVector());
    void FillBoundaryE_avg   (amrex::IntVect ng, amrex::IntVect ng_extra_fine=amrex::IntVect::TheZeroVector());

    void FillBoundaryF   (amrex::IntVect ng);
    void FillBoundaryAux (amrex::IntVect ng);
    void FillBoundaryE   (int lev, amrex::IntVect ng, amrex::IntVect ng_extra_fine=amrex::IntVect::TheZeroVector());
    void FillBoundaryB   (int lev, amrex::IntVect ng, amrex::IntVect ng_extra_fine=amrex::IntVect::TheZeroVector());
    void FillBoundaryE_avg   (int lev, amrex::IntVect ng, amrex::IntVect ng_extra_fine=amrex::IntVect::TheZeroVector());
    void FillBoundaryB_avg   (int lev, amrex::IntVect ng, amrex::IntVect ng_extra_fine=amrex::IntVect::TheZeroVector());

    void FillBoundaryF   (int lev, amrex::IntVect ng);
    void FillBoundaryAux (int lev, amrex::IntVect ng);

    void SyncCurrent ();
    void SyncRho ();

    amrex::Vector<int> getnsubsteps () const {return nsubsteps;}
    int getnsubsteps (int lev) const {return nsubsteps[lev];}
    amrex::Vector<int> getistep () const {return istep;}
    int getistep (int lev) const {return istep[lev];}
    void setistep (int lev, int ii) {istep[lev] = ii;}
    amrex::Vector<amrex::Real> gett_old () const {return t_old;}
    amrex::Real gett_old (int lev) const {return t_old[lev];}
    amrex::Vector<amrex::Real> gett_new () const {return t_new;}
    amrex::Real gett_new (int lev) const {return t_new[lev];}
    void sett_new (int lev, amrex::Real time) {t_new[lev] = time;}
    amrex::Vector<amrex::Real> getdt () const {return dt;}
    amrex::Real getdt (int lev) const {return dt[lev];}
    amrex::Real getmoving_window_x() const {return moving_window_x;}
    bool getis_synchronized() const {return is_synchronized;}
    void setplot_rho (bool a_plot_rho) {plot_rho = a_plot_rho;}

    int maxStep () const {return max_step;}
    amrex::Real stopTime () const {return stop_time;}

    void AverageAndPackFields( amrex::Vector<std::string>& varnames,
        amrex::Vector<amrex::MultiFab>& mf_avg, const int ngrow) const;

    void prepareFields( int const step, amrex::Vector<std::string>& varnames,
        amrex::Vector<amrex::MultiFab>& mf_avg,
        amrex::Vector<const amrex::MultiFab*>& output_mf,
        amrex::Vector<amrex::Geometry>& output_geom ) const;

    static std::array<amrex::Real,3> CellSize (int lev);
    static amrex::RealBox getRealBox(const amrex::Box& bx, int lev);
    static std::array<amrex::Real,3> LowerCorner (const amrex::Box& bx,
                                                  std::array<amrex::Real,3> galilean_shift, int lev);
    static std::array<amrex::Real,3> UpperCorner (const amrex::Box& bx, int lev);

    /*
      /brief This computes the lower of the problem domain, taking into account any shift when using the Galilean algorithm.
     */
    std::array<amrex::Real,3> LowerCornerWithGalilean (const amrex::Box& bx, const amrex::Array<amrex::Real,3>& v_galilean, int lev);

    static amrex::IntVect RefRatio (int lev);

    static const amrex::iMultiFab* CurrentBufferMasks (int lev);
    static const amrex::iMultiFab* GatherBufferMasks (int lev);

    static int do_electrostatic;
    static int do_moving_window;
    static int moving_window_dir;
    static amrex::Real moving_window_v;
    static bool fft_do_time_averaging;

    // slice generation //
    static int num_slice_snapshots_lab;
    static amrex::Real dt_slice_snapshots_lab;
    static amrex::Real particle_slice_width_lab;
    amrex::RealBox getSliceRealBox() const {return slice_realbox;}

    // these should be private, but can't due to Cuda limitations
    static void ComputeDivB (amrex::MultiFab& divB, int const dcomp,
                             const std::array<const amrex::MultiFab* const, 3>& B,
                             const std::array<amrex::Real,3>& dx);

    static void ComputeDivB (amrex::MultiFab& divB, int const dcomp,
                             const std::array<const amrex::MultiFab* const, 3>& B,
                             const std::array<amrex::Real,3>& dx, int const ngrow);

    void ComputeDivE(amrex::MultiFab& divE, const int lev);

    const amrex::IntVect getngE() const { return guard_cells.ng_alloc_EB; }
    const amrex::IntVect getngF() const { return guard_cells.ng_alloc_F; }
    const amrex::IntVect getngExtra() const { return guard_cells.ng_Extra; }
    const amrex::IntVect getngUpdateAux() const { return guard_cells.ng_UpdateAux; }

    void ComputeSpaceChargeField (bool const reset_fields);
    void AddSpaceChargeField (WarpXParticleContainer& pc);
    void computePhi (const amrex::Vector<std::unique_ptr<amrex::MultiFab> >& rho,
                     amrex::Vector<std::unique_ptr<amrex::MultiFab> >& phi,
                     std::array<amrex::Real, 3> const beta = {{0,0,0}},
                     amrex::Real const required_precision=1.e-11 ) const;
    void computeE (amrex::Vector<std::array<std::unique_ptr<amrex::MultiFab>, 3> >& E,
                   const amrex::Vector<std::unique_ptr<amrex::MultiFab> >& phi,
                   std::array<amrex::Real, 3> const beta = {{0,0,0}} ) const;
    void computeB (amrex::Vector<std::array<std::unique_ptr<amrex::MultiFab>, 3> >& B,
                   const amrex::Vector<std::unique_ptr<amrex::MultiFab> >& phi,
                   std::array<amrex::Real, 3> const beta = {{0,0,0}} ) const;

    /**
     * \brief
     * This function initializes the E and B fields on each level
     * using the parser and the user-defined function for the external fields.
     * The subroutine will parse the x_/y_z_external_grid_function and
     * then, the field multifab is initialized based on the (x,y,z) position
     * on the staggered yee-grid or cell-centered grid, in the interior cells
     * and guard cells.
     *
     * \param[in] mfx, x-component of the field to be initialized
     * \param[in] mfy, y-component of the field to be initialized
     * \param[in] mfz, z-component of the field to be initialized
     * \param[in] xfield_parser, parser function to initialize x-field
     * \param[in] yfield_parser, parser function to initialize y-field
     * \param[in] zfield_parser, parser function to initialize z-field
     * \param[in] lev, level of the Multifabs that is initialized
     */
    void InitializeExternalFieldsOnGridUsingParser (
         amrex::MultiFab *mfx, amrex::MultiFab *mfy, amrex::MultiFab *mfz,
         HostDeviceParser<3> const& xfield_parser, HostDeviceParser<3> const& yfield_parser,
         HostDeviceParser<3> const& zfield_parser, const int lev);

    /** \brief adds particle and cell contributions in cells to compute heuristic
     * cost in each box on each level, and records in `costs`
     * @param[in] costs vector of (`unique_ptr` to) vectors; expected to be initialized
     * to correct number of boxes and boxes per level
     */
    void ComputeCostsHeuristic (amrex::Vector<std::unique_ptr<amrex::LayoutData<amrex::Real> > >& costs);

    void ApplyFilterandSumBoundaryRho (int lev, int glev, amrex::MultiFab& rho, int icomp, int ncomp);

protected:

    /**
     * \brief
     *  This function initializes E, B, rho, and F, at all the levels
     *  of the multifab. rho and F are initialized with 0.
     *  The E and B fields are initialized using user-defined inputs.
     *  The initialization type is set using "B_ext_grid_init_style"
     *  and "E_ext_grid_init_style". The initialization style is set to "default"
     *  if not explicitly defined by the user, and the E and B fields are
     *  initialized with E_external_grid and B_external_grid, respectively, each with
     *  a default value of 0.
     *  If the initialization type for the E and B field is "constant",
     *  then, the E and B fields at all the levels are initialized with
     *  user-defined values for E_external_grid and B_external_grid.
     *  If the initialization type for B-field is set to
     *  "parse_B_ext_grid_function", then, the parser is used to read
     *  Bx_external_grid_function(x,y,z), By_external_grid_function(x,y,z),
     *  and Bz_external_grid_function(x,y,z).
     *  Similarly, if the E-field initialization type is set to
     *  "parse_E_ext_grid_function", then, the parser is used to read
     *  Ex_external_grid_function(x,y,z), Ey_external_grid_function(x,y,z),
     *  and Ex_external_grid_function(x,y,z). The parser for the E and B
     *  initialization assumes that the function has three independent
     *  variables, at max, namely, x, y, z. However, any number of constants
     *  can be used in the function used to define the E and B fields on the grid.
     */
    void InitLevelData (int lev, amrex::Real time);

    //! Tagging cells for refinement
    virtual void ErrorEst (int lev, amrex::TagBoxArray& tags, amrex::Real time, int /*ngrow*/) final;

    //! Use this function to override the Level 0 grids made by AMReX.
    //! This function is called in amrex::AmrCore::InitFromScratch.
    virtual void PostProcessBaseGrids (amrex::BoxArray& ba0) const final;

    //! Make a new level from scratch using provided BoxArray and
    //! DistributionMapping.  Only used during initialization.  Called
    //! by AmrCoreInitFromScratch.
    virtual void MakeNewLevelFromScratch (int lev, amrex::Real time, const amrex::BoxArray& ba,
                                          const amrex::DistributionMapping& dm) final;

    //! Make a new level using provided BoxArray and
    //! DistributionMapping and fill with interpolated coarse level
    //! data.  Called by AmrCore::regrid.
    virtual void MakeNewLevelFromCoarse (int /*lev*/, amrex::Real /*time*/, const amrex::BoxArray& /*ba*/,
                                         const amrex::DistributionMapping& /*dm*/) final
        { amrex::Abort("MakeNewLevelFromCoarse: To be implemented"); }

    //! Remake an existing level using provided BoxArray and
    //! DistributionMapping and fill with existing fine and coarse
    //! data.  Called by AmrCore::regrid.
    virtual void RemakeLevel (int lev, amrex::Real time, const amrex::BoxArray& ba,
                              const amrex::DistributionMapping& dm) final;

    //! Delete level data.  Called by AmrCore::regrid.
    virtual void ClearLevel (int lev) final;

private:

    // Singleton is used when the code is run from python
    static WarpX* m_instance;

    ///
    /// Advance the simulation by numsteps steps, electromagnetic case.
    ///
    void EvolveEM(int numsteps);

    void FillBoundaryB (int lev, PatchType patch_type, amrex::IntVect ng);
    void FillBoundaryE (int lev, PatchType patch_type, amrex::IntVect ng);
    void FillBoundaryF (int lev, PatchType patch_type, amrex::IntVect ng);

    void FillBoundaryB_avg (int lev, PatchType patch_type, amrex::IntVect ng);
    void FillBoundaryE_avg (int lev, PatchType patch_type, amrex::IntVect ng);

    void OneStep_nosub (amrex::Real t);
    void OneStep_sub1 (amrex::Real t);

    void RestrictCurrentFromFineToCoarsePatch (int lev);
    void AddCurrentFromFineLevelandSumBoundary (int lev);
    void StoreCurrent (int lev);
    void RestoreCurrent (int lev);
    void ApplyFilterandSumBoundaryJ (int lev, PatchType patch_type);
    void NodalSyncJ (int lev, PatchType patch_type);

    void RestrictRhoFromFineToCoarsePatch (int lev);
    void ApplyFilterandSumBoundaryRho (int lev, PatchType patch_type, int icomp, int ncomp);
    void AddRhoFromFineLevelandSumBoundary (int lev, int icomp, int ncomp);
    void NodalSyncRho (int lev, PatchType patch_type, int icomp, int ncomp);

    /**
     * \brief Private function for current correction in Fourier space
     * (equation (19) of https://doi.org/10.1016/j.jcp.2013.03.010):
     * loops over the MR levels and applies the correction on the fine and coarse
     * patches (calls the virtual method \c CurrentCorrection of the spectral
     * algorithm in use, via the public interface defined in the class SpectralSolver).
     */
    void CurrentCorrection ();

    /**
     * \brief Private function for Vay deposition in Fourier space
     * (equations (20)-(24) of https://doi.org/10.1016/j.jcp.2013.03.010):
     * loops over the MR levels and applies the correction on the fine and coarse
     * patches (calls the virtual method \c VayDeposition of the spectral
     * algorithm in use, via the public interface defined in the class SpectralSolver).
     */
    void VayDeposition ();

    void ReadParameters ();

    /** This function queries deprecated input parameters and abort
     *  the run if one of them is specified. */
    void BackwardCompatibility ();

    void InitFromScratch ();

    void AllocLevelData (int lev, const amrex::BoxArray& new_grids,
                         const amrex::DistributionMapping& new_dmap);

    void InitFromCheckpoint ();
    void PostRestart ();

    void InitPML ();
    void ComputePMLFactors ();

    void InitFilter ();

    void InitDiagnostics ();

    void InitNCICorrector ();

    std::unique_ptr<amrex::MultiFab> GetCellCenteredData();

    void ExchangeWithPmlB (int lev);
    void ExchangeWithPmlE (int lev);
    void ExchangeWithPmlF (int lev);

    void BuildBufferMasks ();
    void BuildBufferMasksInBox ( const amrex::Box tbx, amrex::IArrayBox &buffer_mask,
                                 const amrex::IArrayBox &guard_mask, const int ng );
    const amrex::iMultiFab* getCurrentBufferMasks (int lev) const {
        return current_buffer_masks[lev].get();
    }
    const amrex::iMultiFab* getGatherBufferMasks (int lev) const {
        return gather_buffer_masks[lev].get();
    }

    void AllocLevelMFs (int lev, const amrex::BoxArray& ba, const amrex::DistributionMapping& dm,
                        const amrex::IntVect& ngE, const amrex::IntVect& ngJ,
                        const amrex::IntVect& ngRho, const amrex::IntVect& ngF,
                        const amrex::IntVect& ngextra, const bool aux_is_nodal);

    amrex::Vector<int> istep;      // which step?
    amrex::Vector<int> nsubsteps;  // how many substeps on each level?

    amrex::Vector<amrex::Real> t_new;
    amrex::Vector<amrex::Real> t_old;
    amrex::Vector<amrex::Real> dt;

    // Particle container
    std::unique_ptr<MultiParticleContainer> mypc;
    std::unique_ptr<MultiDiagnostics> multi_diags;

    // Boosted Frame Diagnostics
    std::unique_ptr<BackTransformedDiagnostic> myBFD;

    //
    // Fields: First array for level, second for direction
    //

    // Full solution
    amrex::Vector<std::array< std::unique_ptr<amrex::MultiFab>, 3 > > Efield_aux;
    amrex::Vector<std::array< std::unique_ptr<amrex::MultiFab>, 3 > > Bfield_aux;
    amrex::Vector<std::array< std::unique_ptr<amrex::MultiFab>, 3 > > Efield_avg_aux;
    amrex::Vector<std::array< std::unique_ptr<amrex::MultiFab>, 3 > > Bfield_avg_aux;

    // Fine patch
    amrex::Vector<            std::unique_ptr<amrex::MultiFab>      > F_fp;
    amrex::Vector<            std::unique_ptr<amrex::MultiFab>      > rho_fp;
    amrex::Vector<std::array< std::unique_ptr<amrex::MultiFab>, 3 > > current_fp;
    amrex::Vector<std::array< std::unique_ptr<amrex::MultiFab>, 3 > > Efield_fp;
    amrex::Vector<std::array< std::unique_ptr<amrex::MultiFab>, 3 > > Bfield_fp;
    amrex::Vector<std::array< std::unique_ptr<amrex::MultiFab>, 3 > > Efield_avg_fp;
    amrex::Vector<std::array< std::unique_ptr<amrex::MultiFab>, 3 > > Bfield_avg_fp;
    // store fine patch
    amrex::Vector<std::array< std::unique_ptr<amrex::MultiFab>, 3 > > current_store;

    // Coarse patch
    amrex::Vector<            std::unique_ptr<amrex::MultiFab>      > F_cp;
    amrex::Vector<            std::unique_ptr<amrex::MultiFab>      > rho_cp;
    amrex::Vector<std::array< std::unique_ptr<amrex::MultiFab>, 3 > > current_cp;
    amrex::Vector<std::array< std::unique_ptr<amrex::MultiFab>, 3 > > Efield_cp;
    amrex::Vector<std::array< std::unique_ptr<amrex::MultiFab>, 3 > > Bfield_cp;
    amrex::Vector<std::array< std::unique_ptr<amrex::MultiFab>, 3 > > Efield_avg_cp;
    amrex::Vector<std::array< std::unique_ptr<amrex::MultiFab>, 3 > > Bfield_avg_cp;

    // Copy of the coarse aux
    amrex::Vector<std::array<std::unique_ptr<amrex::MultiFab>, 3 > > Efield_cax;
    amrex::Vector<std::array<std::unique_ptr<amrex::MultiFab>, 3 > > Bfield_cax;
    amrex::Vector<std::unique_ptr<amrex::iMultiFab> > current_buffer_masks;
    amrex::Vector<std::unique_ptr<amrex::iMultiFab> > gather_buffer_masks;

    // If charge/current deposition buffers are used
    amrex::Vector<std::array< std::unique_ptr<amrex::MultiFab>, 3 > > current_buf;
    amrex::Vector<std::unique_ptr<amrex::MultiFab> > charge_buf;

    // PML
    int do_pml = 1;
    int pml_ncell = 10;
    int pml_delta = 10;
    int pml_has_particles = 0;
    int do_pml_j_damping = 0;
    int do_pml_in_domain = 0;
    amrex::IntVect do_pml_Lo = amrex::IntVect::TheUnitVector();
    amrex::IntVect do_pml_Hi = amrex::IntVect::TheUnitVector();
    amrex::Vector<std::unique_ptr<PML> > pml;

    amrex::Real moving_window_x = std::numeric_limits<amrex::Real>::max();
    amrex::Real current_injection_position = 0;

    // Plasma injection parameters
    int warpx_do_continuous_injection = 0;
    int num_injected_species = -1;
    amrex::Vector<int> injected_plasma_species;

    int n_buffer = 4;
    amrex::Real const_dt = 0.5e-11;

    // Macroscopic properties
    std::unique_ptr<MacroscopicProperties> m_macroscopic_properties;


    // Load balancing
    /** Load balancing intervals that reads the "load_balance_int" string int the input file
     * for getting steps at which load balancing is performed */
    IntervalsParser load_balance_intervals;
    /** Collection of LayoutData to keep track of weights used in load balancing
     * routines. Contains timer-based or heuristic-based costs depending on input option */
    amrex::Vector<std::unique_ptr<amrex::LayoutData<amrex::Real> > > costs;
    /** Load balance with 'space filling curve' strategy. */
    int load_balance_with_sfc = 0;
    /** Controls the maximum number of boxes that can be assigned to a rank during
     * load balance via the 'knapsack' strategy; e.g., if there are 4 boxes per rank,
     * `load_balance_knapsack_factor=2` limits the maximum number of boxes that can
     * be assigned to a rank to 8. */
    amrex::Real load_balance_knapsack_factor = 1.24;
    /** Threshold value that controls whether to adopt the proposed distribution
     * mapping during load balancing.  The new distribution mapping is adopted
     * if the ratio of proposed distribution mapping efficiency to current
     * distribution mapping efficiency is larger than the threshold; 'efficiency'
     * here means the average cost per MPI rank.  */
    amrex::Real load_balance_efficiency_ratio_threshold = 1.1;
    /** Weight factor for cells in `Heuristic` costs update.
     * Default values on GPU are determined from single-GPU tests on Summit.
     * The problem setup for these tests is an empty (i.e. no particles) domain
     * of size 256 by 256 by 256 cells, from which the average time per iteration
     * per cell is computed. */
    amrex::Real costs_heuristic_cells_wt = -1;
    /** Weight factor for particles in `Heuristic` costs update.
     * Default values on GPU are determined from single-GPU tests on Summit.
     * The problem setup for these tests is a high-ppc (27 particles per cell)
     * uniform plasma on a domain of size 128 by 128 by 128, from which the approximate
     * time per iteration per particle is computed. */
    amrex::Real costs_heuristic_particles_wt = -1;

    // Determines timesteps for override sync
    IntervalsParser override_sync_intervals;

    // Other runtime parameters
    int verbose = 1;

    bool use_hybrid_QED = 0;

    int max_step   = std::numeric_limits<int>::max();
    amrex::Real stop_time = std::numeric_limits<amrex::Real>::max();

    int regrid_int = -1;

    amrex::Real cfl = 0.7;

    std::string restart_chkfile;

    bool plot_rho = false;

    amrex::VisMF::Header::Version plotfile_headerversion  = amrex::VisMF::Header::Version_v1;
    amrex::VisMF::Header::Version slice_plotfile_headerversion  = amrex::VisMF::Header::Version_v1;

    bool use_single_read = true;
    bool use_single_write = true;
    int mffile_nstreams = 4;
    int field_io_nfiles = 1024;
    int particle_io_nfiles = 1024;

    amrex::RealVect fine_tag_lo;
    amrex::RealVect fine_tag_hi;

    bool is_synchronized = true;

    guardCellManager guard_cells;

    //Slice Parameters
    int slice_max_grid_size;
    int slice_plot_int = -1;
    amrex::RealBox slice_realbox;
    amrex::IntVect slice_cr_ratio;
    amrex::Vector<            std::unique_ptr<amrex::MultiFab>      > F_slice;
    amrex::Vector<            std::unique_ptr<amrex::MultiFab>      > rho_slice;
    amrex::Vector<std::array< std::unique_ptr<amrex::MultiFab>, 3 > > current_slice;
    amrex::Vector<std::array< std::unique_ptr<amrex::MultiFab>, 3 > > Efield_slice;
    amrex::Vector<std::array< std::unique_ptr<amrex::MultiFab>, 3 > > Bfield_slice;

    bool fft_periodic_single_box = false;
    int nox_fft = 16;
    int noy_fft = 16;
    int noz_fft = 16;

    // Domain decomposition on Level 0
    amrex::IntVect numprocs{0};

#ifdef WARPX_USE_PSATD
private:
    void EvolvePSATD (int numsteps);
    void PushPSATD (amrex::Real dt);
    void PushPSATD (int lev, amrex::Real dt);

    int fftw_plan_measure = 1;

#   ifdef WARPX_DIM_RZ
        amrex::Vector<std::unique_ptr<SpectralSolverRZ>> spectral_solver_fp;
        amrex::Vector<std::unique_ptr<SpectralSolverRZ>> spectral_solver_cp;
#   else
        amrex::Vector<std::unique_ptr<SpectralSolver>> spectral_solver_fp;
        amrex::Vector<std::unique_ptr<SpectralSolver>> spectral_solver_cp;
#   endif

public:

#   ifdef WARPX_DIM_RZ
        SpectralSolverRZ&
#   else
<<<<<<< HEAD
        SpectralSolver& 
=======
        SpectralSolver&
>>>>>>> 517a95d7
#   endif
            get_spectral_solver_fp (int lev) {return *spectral_solver_fp[lev];}
#endif

private:
    amrex::Vector<std::unique_ptr<FiniteDifferenceSolver>> m_fdtd_solver_fp;
    amrex::Vector<std::unique_ptr<FiniteDifferenceSolver>> m_fdtd_solver_cp;
};

#endif<|MERGE_RESOLUTION|>--- conflicted
+++ resolved
@@ -862,11 +862,7 @@
 #   ifdef WARPX_DIM_RZ
         SpectralSolverRZ&
 #   else
-<<<<<<< HEAD
-        SpectralSolver& 
-=======
         SpectralSolver&
->>>>>>> 517a95d7
 #   endif
             get_spectral_solver_fp (int lev) {return *spectral_solver_fp[lev];}
 #endif
