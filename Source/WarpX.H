/* Copyright 2016-2020 Andrew Myers, Ann Almgren, Aurore Blelly
 *                     Axel Huebl, Burlen Loring, David Grote
 *                     Glenn Richardson, Junmin Gu, Luca Fedeli
 *                     Mathieu Lobet, Maxence Thevenet, Michael Rowan
 *                     Remi Lehe, Revathi Jambunathan, Weiqun Zhang
 *                     Yinjian Zhao
 *
 * This file is part of WarpX.
 *
 * License: BSD-3-Clause-LBNL
 */
#ifndef WARPX_H_
#define WARPX_H_

#include "BoundaryConditions/PML_fwd.H"
#include "Diagnostics/BackTransformedDiagnostic_fwd.H"
#include "Diagnostics/MultiDiagnostics_fwd.H"
#include "Diagnostics/ReducedDiags/MultiReducedDiags_fwd.H"
#include "EmbeddedBoundary/WarpXFaceInfoBox_fwd.H"
#include "FieldSolver/FiniteDifferenceSolver/FiniteDifferenceSolver_fwd.H"
#include "FieldSolver/FiniteDifferenceSolver/MacroscopicProperties/MacroscopicProperties_fwd.H"
#include "Filter/NCIGodfreyFilter_fwd.H"
#include "Particles/ParticleBoundaryBuffer_fwd.H"
#include "Particles/MultiParticleContainer_fwd.H"
#include "Particles/WarpXParticleContainer_fwd.H"
#ifdef WARPX_USE_PSATD
#   ifdef WARPX_DIM_RZ
#       include "FieldSolver/SpectralSolver/SpectralSolverRZ_fwd.H"
#       include "BoundaryConditions/PML_RZ_fwd.H"
#   else
#       include "FieldSolver/SpectralSolver/SpectralSolver_fwd.H"
#   endif
#endif
#include "Evolve/WarpXDtType.H"
#include "FieldSolver/ElectrostaticSolver.H"
#include "Filter/BilinearFilter.H"
#include "Parallelization/GuardCellManager.H"
#include "Utils/IntervalsParser.H"
#include "Utils/WarpXAlgorithmSelection.H"

#include <AMReX.H>
#include <AMReX_AmrCore.H>
#include <AMReX_Array.H>
#include <AMReX_Config.H>
#ifdef AMREX_USE_EB
#   include <AMReX_EBFabFactory.H>
#endif
#include <AMReX_GpuContainers.H>
#include <AMReX_IntVect.H>
#include <AMReX_LayoutData.H>
#include <AMReX_Parser.H>
#include <AMReX_REAL.H>
#include <AMReX_RealBox.H>
#include <AMReX_RealVect.H>
#include <AMReX_Vector.H>
#include <AMReX_VisMF.H>

#include <AMReX_BaseFwd.H>
#include <AMReX_AmrCoreFwd.H>

#include <array>
#include <iostream>
#include <limits>
#include <memory>
#include <optional>
#include <string>
#include <vector>

enum struct PatchType : int
{
    fine,
    coarse
};

class WarpX
    : public amrex::AmrCore
{
public:

    friend class PML;

    static WarpX& GetInstance ();
    static void ResetInstance ();

    WarpX ();
    ~WarpX ();

    static std::string Version (); //!< Version of WarpX executable
    static std::string PicsarVersion (); //!< Version of PICSAR dependency

    int Verbose () const { return verbose; }

    void InitData ();

    void Evolve (int numsteps = -1);

    MultiParticleContainer& GetPartContainer () { return *mypc; }
    MacroscopicProperties& GetMacroscopicProperties () { return *m_macroscopic_properties; }

    ParticleBoundaryBuffer& GetParticleBoundaryBuffer () { return *m_particle_boundary_buffer; }

    static void shiftMF (amrex::MultiFab& mf, const amrex::Geometry& geom,
                         int num_shift, int dir, const int lev, amrex::Real external_field=0.0,
                         bool useparser = false, amrex::ParserExecutor<3> const& field_parser={});

    static void GotoNextLine (std::istream& is);

    //! Author of an input file / simulation setup
    static std::string authors;

    //! Initial electric field on the grid
    static amrex::Vector<amrex::Real> E_external_grid;
    //! Initial magnetic field on the grid
    static amrex::Vector<amrex::Real> B_external_grid;

    //! Initialization type for external magnetic field on the grid
    static std::string B_ext_grid_s;
    //! Initialization type for external electric field on the grid
    static std::string E_ext_grid_s;

    //! String storing parser function to initialize x-component of the magnetic field on the grid
    static std::string str_Bx_ext_grid_function;
    //! String storing parser function to initialize y-component of the magnetic field on the grid
    static std::string str_By_ext_grid_function;
    //! String storing parser function to initialize z-component of the magnetic field on the grid
    static std::string str_Bz_ext_grid_function;
    //! String storing parser function to initialize x-component of the electric field on the grid
    static std::string str_Ex_ext_grid_function;
    //! String storing parser function to initialize y-component of the electric field on the grid
    static std::string str_Ey_ext_grid_function;
    //! String storing parser function to initialize z-component of the electric field on the grid
    static std::string str_Ez_ext_grid_function;

    //! User-defined parser to initialize x-component of the magnetic field on the grid
    std::unique_ptr<amrex::Parser> Bxfield_parser;
    //! User-defined parser to initialize y-component of the magnetic field on the grid
    std::unique_ptr<amrex::Parser> Byfield_parser;
    //! User-defined parser to initialize z-component of the magnetic field on the grid
    std::unique_ptr<amrex::Parser> Bzfield_parser;
    //! User-defined parser to initialize x-component of the electric field on the grid
    std::unique_ptr<amrex::Parser> Exfield_parser;
    //! User-defined parser to initialize y-component of the electric field on the grid
    std::unique_ptr<amrex::Parser> Eyfield_parser;
    //! User-defined parser to initialize z-component of the electric field on the grid
    std::unique_ptr<amrex::Parser> Ezfield_parser;

    // Algorithms
    //! Integer that corresponds to the current deposition algorithm (Esirkepov, direct, Vay)
    static short current_deposition_algo;
    //! Integer that corresponds to the charge deposition algorithm (only standard deposition)
    static short charge_deposition_algo;
    //! Integer that corresponds to the field gathering algorithm (energy-conserving, momentum-conserving)
    static short field_gathering_algo;
    //! Integer that corresponds to the particle push algorithm (Boris, Vay, Higuera-Cary)
    static short particle_pusher_algo;
    //! Integer that corresponds to the type of Maxwell solver (Yee, CKC, PSATD, ECT)
    static short maxwell_solver_id;
    /** Records a number corresponding to the load balance cost update strategy
     *  being used (0, 1, 2 corresponding to timers, heuristic, or gpuclock).
     */
    static short load_balance_costs_update_algo;
    //! Integer that corresponds to electromagnetic Maxwell solver (vaccum - 0, macroscopic - 1)
    static int em_solver_medium;
    /** Integer that correspond to macroscopic Maxwell solver algorithm
     *  (BackwardEuler - 0, Lax-Wendroff - 1)
     */
    static int macroscopic_solver_algo;
    /** Integers that correspond to boundary condition applied to fields at the
     *  lower domain boundaries
     *  (0 to 6 correspond to PML, Periodic, PEC, PMC, Damped, Absorbing Silver-Mueller, None)
     */
    static amrex::Vector<int> field_boundary_lo;
    /** Integers that correspond to boundary condition applied to fields at the
     *  upper domain boundaries
     *  (0 to 6 correspond to PML, Periodic, PEC, PMC, Damped, Absorbing Silver-Mueller, None)
     */
    static amrex::Vector<int> field_boundary_hi;
    /** Integers that correspond to boundary condition applied to particles at the
     *  lower domain boundaries
     *  (0 to 3 correspond to Absorbing, Open, Reflecting, Periodic)
     */
    static amrex::Vector<ParticleBoundaryType> particle_boundary_lo;
    /** Integers that correspond to boundary condition applied to particles at the
     *  upper domain boundaries
     *  (0 to 3 correspond to Absorbing, Open, Reflecting, Periodic)
     */
    static amrex::Vector<ParticleBoundaryType> particle_boundary_hi;


    //! If true, the current is deposited on a nodal grid and then centered onto a staggered grid
    //! using finite centering of order given by #current_centering_nox, #current_centering_noy,
    //! and #current_centering_noz
    static bool do_current_centering;

    //! If true, a correction is applied to the current in Fourier space,
    //  to satisfy the continuity equation and charge conservation
    bool current_correction;

    //! If true, the PSATD update equation for E contains both J and rho
    //! (default is false for standard PSATD and true for Galilean PSATD)
    bool update_with_rho = false;

    //! perform field communications in single precision
    static bool do_single_precision_comms;

    //! used shared memory algorithm for charge deposition
    static bool do_shared_mem_charge_deposition;

    //! use shared memory algorithm for current deposition
    static bool do_shared_mem_current_deposition;

<<<<<<< HEAD
    //! number of threads to use per block in shared deposition
    static int shared_mem_current_tpb;
=======
    //! tileSize to use for shared current deposition operations
    static amrex::IntVect shared_tilesize;
>>>>>>> 4674bda1

    //! Whether to fill the guard cells when computing inverse FFTs, based on the boundary conditions
    static amrex::IntVect fill_guards;

    //! Solve additional Maxwell equation for F in order to control errors in Gauss' law
    //! (useful when using current deposition algorithms that are not charge-conserving)
    static bool do_dive_cleaning;
    //! Solve additional Maxwell equation for G in order to control errors in magnetic Gauss' law
    static bool do_divb_cleaning;

    //! Order of the particle shape factors (splines) along x
    static int nox;
    //! Order of the particle shape factors (splines) along y
    static int noy;
    //! Order of the particle shape factors (splines) along z
    static int noz;

    //! Order of finite centering of fields (from staggered grid to nodal grid), along x
    static int field_centering_nox;
    //! Order of finite centering of fields (from staggered grid to nodal grid), along y
    static int field_centering_noy;
    //! Order of finite centering of fields (from staggered grid to nodal grid), along z
    static int field_centering_noz;

    //! Order of finite centering of currents (from nodal grid to staggered grid), along x
    static int current_centering_nox;
    //! Order of finite centering of currents (from nodal grid to staggered grid), along y
    static int current_centering_noy;
    //! Order of finite centering of currents (from nodal grid to staggered grid), along z
    static int current_centering_noz;

    //! Number of modes for the RZ multi-mode version
    static int n_rz_azimuthal_modes;
    //! Number of MultiFab components
    //! (with the RZ multi-mode version, each mode has a real and imaginary component,
    //! except mode 0 which is purely real: component 0 is mode 0, odd components are
    //! the real parts, even components are the imaginary parts)
    static int ncomps;

    //! If true, a Numerical Cherenkov Instability (NCI) corrector is applied
    //! (for simulations using the FDTD Maxwell solver)
    static bool use_fdtd_nci_corr;
    //! If true (Galerkin method): The fields are interpolated directly from the staggered
    //! grid to the particle positions (with reduced interpolation order in the parallel
    //! direction). This scheme is energy conserving in the limit of infinitely small time
    //! steps.
    //! Otherwise, "momentum conserving" (in the same limit): The fields are first
    //! interpolated from the staggered grid points to the corners of each cell, and then
    //! from the cell corners to the particle position (with the same order of interpolation
    //! in all directions). This scheme is momentum conserving in the limit of infinitely
    //! small time steps.
    static bool galerkin_interpolation;

    //! If true, a bilinear filter is used to smooth charge and currents
    static bool use_filter;
    //! If true, the bilinear filtering of charge and currents is done in Fourier space
    static bool use_kspace_filter;
    //! If true, a compensation step is added to the bilinear filtering of charge and currents
    static bool use_filter_compensation;

    //! If true, the initial conditions from random number generators are serialized (useful for reproducible testing with OpenMP)
    static bool serialize_initial_conditions;

    //! If true, then lab-frame data will be computed for boosted frame simulations
    //! with customized output format
    static bool do_back_transformed_diagnostics;
    //! Name of the back-transformed diagnostics output directory
    static std::string lab_data_directory;
    //! Number of back-tranformed snapshots in the lab-frame
    static int  num_snapshots_lab;
    //! Time interval in lab-frame between the back-transformed snapshots
    static amrex::Real dt_snapshots_lab;
    //! If true, then lab-frame data will be computed for the fields and flushed out
    //! in customized format
    static bool do_back_transformed_fields;
    //! If true, then lab-frame data will be computed for the particles and flushed out
    //! in customized format
    static bool do_back_transformed_particles;

    //! Lorentz factor of the boosted frame in which a boosted-frame simulation is run
    static amrex::Real gamma_boost;
    //! Beta value corresponding to the Lorentz factor of the boosted frame of the simulation
    static amrex::Real beta_boost;
    //! Direction of the Lorentz transform that defines the boosted frame of the simulation
    static amrex::Vector<int> boost_direction;
    //! If specified, the maximum number of iterations is computed automatically so that
    //! the lower end of the simulation domain along z reaches #zmax_plasma_to_compute_max_step
    //! in the boosted frame
    static amrex::Real zmax_plasma_to_compute_max_step;
    //! Set to true if #zmax_plasma_to_compute_max_step is specified, in which case
    //! the maximum number of iterations is computed automatically so that the lower end of the
    //! simulation domain along z reaches #zmax_plasma_to_compute_max_step in the boosted frame
    static bool do_compute_max_step_from_zmax;

    static bool do_dynamic_scheduling;
    static bool refine_plasma;

    static IntervalsParser sort_intervals;
    static amrex::IntVect sort_bin_size;

    static bool do_subcycling;
    static bool do_multi_J;
    static int do_multi_J_n_depositions;

    static bool do_device_synchronize;
    static bool safe_guard_cells;

    //! With mesh refinement, particles located inside a refinement patch, but within
    //! #n_field_gather_buffer cells of the edge of the patch, will gather the fields
    //! from the lower refinement level instead of the refinement patch itself
    static int n_field_gather_buffer;
    //! With mesh refinement, particles located inside a refinement patch, but within
    //! #n_current_deposition_buffer cells of the edge of the patch, will deposit their charge
    //! and current onto the lower refinement level instead of the refinement patch itself
    static int n_current_deposition_buffer;

    //! If true, all fields are evaluated on a nodal grid and all MultiFabs have a nodal index type
    static bool do_nodal;

    // Global rho nodal flag to know about rho index type when rho MultiFab is not allocated
    amrex::IntVect m_rho_nodal_flag;

    std::array<const amrex::MultiFab* const, 3>
    get_array_Bfield_aux  (const int lev) const {
        return {
            Bfield_aux[lev][0].get(),
            Bfield_aux[lev][1].get(),
            Bfield_aux[lev][2].get()
        };
    }
    std::array<const amrex::MultiFab* const, 3>
    get_array_Efield_aux  (const int lev) const {
        return {
            Efield_aux[lev][0].get(),
            Efield_aux[lev][1].get(),
            Efield_aux[lev][2].get()
        };
    }

    amrex::MultiFab * get_pointer_Efield_aux  (int lev, int direction) const { return Efield_aux[lev][direction].get(); }
    amrex::MultiFab * get_pointer_Bfield_aux  (int lev, int direction) const { return Bfield_aux[lev][direction].get(); }

    amrex::MultiFab * get_pointer_Efield_fp  (int lev, int direction) const { return Efield_fp[lev][direction].get(); }
    amrex::MultiFab * get_pointer_Bfield_fp  (int lev, int direction) const { return Bfield_fp[lev][direction].get(); }
    amrex::MultiFab * get_pointer_current_fp  (int lev, int direction) const { return current_fp[lev][direction].get(); }
    amrex::MultiFab * get_pointer_rho_fp  (int lev) const { return rho_fp[lev].get(); }
    amrex::MultiFab * get_pointer_F_fp  (int lev) const { return F_fp[lev].get(); }
    amrex::MultiFab * get_pointer_G_fp  (int lev) const { return G_fp[lev].get(); }
    amrex::MultiFab * get_pointer_phi_fp  (int lev) const { return phi_fp[lev].get(); }

    amrex::MultiFab * get_pointer_Efield_cp  (int lev, int direction) const { return Efield_cp[lev][direction].get(); }
    amrex::MultiFab * get_pointer_Bfield_cp  (int lev, int direction) const { return Bfield_cp[lev][direction].get(); }
    amrex::MultiFab * get_pointer_current_cp  (int lev, int direction) const { return current_cp[lev][direction].get(); }
    amrex::MultiFab * get_pointer_rho_cp  (int lev) const { return rho_cp[lev].get(); }
    amrex::MultiFab * get_pointer_F_cp  (int lev) const { return F_cp[lev].get(); }
    amrex::MultiFab * get_pointer_G_cp  (int lev) const { return G_cp[lev].get(); }

    amrex::MultiFab * get_pointer_edge_lengths  (int lev, int direction) const { return m_edge_lengths[lev][direction].get(); }
    amrex::MultiFab * get_pointer_face_areas  (int lev, int direction) const { return m_face_areas[lev][direction].get(); }

    const amrex::MultiFab& getEfield  (int lev, int direction) {return *Efield_aux[lev][direction];}
    const amrex::MultiFab& getBfield  (int lev, int direction) {return *Bfield_aux[lev][direction];}

    const amrex::MultiFab& getcurrent_cp (int lev, int direction) {return *current_cp[lev][direction];}
    const amrex::MultiFab& getEfield_cp  (int lev, int direction) {return  *Efield_cp[lev][direction];}
    const amrex::MultiFab& getBfield_cp  (int lev, int direction) {return  *Bfield_cp[lev][direction];}
    const amrex::MultiFab& getrho_cp (int lev) {return  *rho_cp[lev];}
    const amrex::MultiFab& getF_cp (int lev) {return *F_cp[lev];}
    const amrex::MultiFab& getG_cp (int lev) {return *G_cp[lev];}

    const amrex::MultiFab& getcurrent_fp (int lev, int direction) {return *current_fp[lev][direction];}
    const amrex::MultiFab& getEfield_fp  (int lev, int direction) {return *Efield_fp[lev][direction];}
    const amrex::MultiFab& getBfield_fp  (int lev, int direction) {return *Bfield_fp[lev][direction];}
    const amrex::MultiFab& getrho_fp (int lev) {return *rho_fp[lev];}
    const amrex::MultiFab& getphi_fp (int lev) {return *phi_fp[lev];}
    const amrex::MultiFab& getF_fp (int lev) {return *F_fp[lev];}
    const amrex::MultiFab& getG_fp (int lev) {return *G_fp[lev];}

    const amrex::MultiFab& getEfield_avg_fp (int lev, int direction) {return *Efield_avg_fp[lev][direction];}
    const amrex::MultiFab& getBfield_avg_fp (int lev, int direction) {return *Bfield_avg_fp[lev][direction];}
    const amrex::MultiFab& getEfield_avg_cp (int lev, int direction) {return *Efield_avg_cp[lev][direction];}
    const amrex::MultiFab& getBfield_avg_cp (int lev, int direction) {return *Bfield_avg_cp[lev][direction];}

    bool DoPML () const {return do_pml;}

#if (defined WARPX_DIM_RZ) && (defined WARPX_USE_PSATD)
    const PML_RZ* getPMLRZ() {return pml_rz[0].get();}
#endif

    /** get low-high-low-high-... vector for each direction indicating if mother grid PMLs are enabled */
    std::vector<bool> getPMLdirections() const;

    static amrex::LayoutData<amrex::Real>* getCosts (int lev);

    void setLoadBalanceEfficiency (const int lev, const amrex::Real efficiency)
    {
        if (m_instance)
        {
            m_instance->load_balance_efficiency[lev] = efficiency;
        } else
        {
            return;
        }
    }

    amrex::Real getLoadBalanceEfficiency (const int lev)
    {
        if (m_instance)
        {
            return m_instance->load_balance_efficiency[lev];
        } else
        {
            return -1;
        }
    }

    static amrex::IntVect filter_npass_each_dir;
    BilinearFilter bilinear_filter;
    amrex::Vector< std::unique_ptr<NCIGodfreyFilter> > nci_godfrey_filter_exeybz;
    amrex::Vector< std::unique_ptr<NCIGodfreyFilter> > nci_godfrey_filter_bxbyez;

    amrex::Real time_of_last_gal_shift = 0;
    amrex::Vector<amrex::Real> m_v_galilean = amrex::Vector<amrex::Real>(3, amrex::Real(0.));
    amrex::Array<amrex::Real,3> m_galilean_shift = {{0}};

    amrex::Vector<amrex::Real> m_v_comoving = amrex::Vector<amrex::Real>(3, amrex::Real(0.));

    static int num_mirrors;
    amrex::Vector<amrex::Real> mirror_z;
    amrex::Vector<amrex::Real> mirror_z_width;
    amrex::Vector<int> mirror_z_npoints;

    /// object with all reduced diagnotics, similar to MultiParticleContainer for species.
    std::unique_ptr<MultiReducedDiags> reduced_diags;

    void applyMirrors(amrex::Real time);

    /** Determine the timestep of the simulation. */
    void ComputeDt ();

    /** Print main PIC parameters to stdout */
    void PrintMainPICparameters ();

    /** Write a file that record all inputs: inputs file + command line options */
    void WriteUsedInputsFile (std::string const & filename = "warpx_used_inputs") const;

    /** Print dt and dx,dy,dz */
    void PrintDtDxDyDz ();

    /**
     * \brief
     * Compute the last timestep of the simulation and make max_step and stop_time self-consistent.
     * Calls computeMaxStepBoostAccelerator() if required.
     */
    void ComputeMaxStep ();
    // Compute max_step automatically for simulations in a boosted frame.
    void computeMaxStepBoostAccelerator(const amrex::Geometry& geom);

    /** \brief Move the moving window
     * \param step Time step
     * \param move_j whether the current (and the charge, if allocated) is shifted or not
     */
    int  MoveWindow (const int step, bool move_j);

    /**
     * \brief
     * This function shifts the boundary of the grid by 'm_v_galilean*dt'.
     * In doding so, only positions attributes are changed while fields remain unchanged.
     */
    void ShiftGalileanBoundary ();
    void UpdatePlasmaInjectionPosition (amrex::Real dt);
    void ResetProbDomain (const amrex::RealBox& rb);
    void EvolveE (         amrex::Real dt);
    void EvolveE (int lev, amrex::Real dt);
    void EvolveB (         amrex::Real dt, DtType dt_type);
    void EvolveB (int lev, amrex::Real dt, DtType dt_type);
    void EvolveF (         amrex::Real dt, DtType dt_type);
    void EvolveF (int lev, amrex::Real dt, DtType dt_type);
    void EvolveG (         amrex::Real dt, DtType dt_type);
    void EvolveG (int lev, amrex::Real dt, DtType dt_type);
    void EvolveB (int lev, PatchType patch_type, amrex::Real dt, DtType dt_type);
    void EvolveE (int lev, PatchType patch_type, amrex::Real dt);
    void EvolveF (int lev, PatchType patch_type, amrex::Real dt, DtType dt_type);
    void EvolveG (int lev, PatchType patch_type, amrex::Real dt, DtType dt_type);

    void MacroscopicEvolveE (         amrex::Real dt);
    void MacroscopicEvolveE (int lev, amrex::Real dt);
    void MacroscopicEvolveE (int lev, PatchType patch_type, amrex::Real dt);

    /** apply QED correction on electric field
     *
     * \param dt vector of time steps (for all levels)
     */
    void Hybrid_QED_Push (         amrex::Vector<amrex::Real> dt);

    /** apply QED correction on electric field for level lev
     *
     * \param lev mesh refinement level
     * \param dt time step
     */
    void Hybrid_QED_Push (int lev, amrex::Real dt);

    /** apply QED correction on electric field for level lev and patch type patch_type
     *
     * \param lev mesh refinement level
     * \param dt patch_type which MR patch: PatchType::fine or PatchType::coarse
     * \param dt time step
     */
    void Hybrid_QED_Push (int lev, PatchType patch_type, amrex::Real dt);

    static amrex::Real quantum_xi_c2;

    /** \brief perform load balance; compute and communicate new `amrex::DistributionMapping`
     */
    void LoadBalance ();
    /** \brief resets costs to zero
     */
    void ResetCosts ();

    /** \brief returns the load balance interval
     */
    IntervalsParser get_load_balance_intervals () const {return load_balance_intervals;}

    /**
     * \brief Private function for spectral solver
     * Applies a damping factor in the guards cells that extend
     * beyond the extent of the domain, reducing fluctuations that
     * can appear in parallel simulations. This will be called
     * when FieldBoundaryType is set to damped. Vector version.
     */
    void DampFieldsInGuards (const int lev,
                             const std::array<std::unique_ptr<amrex::MultiFab>,3>& Efield,
                             const std::array<std::unique_ptr<amrex::MultiFab>,3>& Bfield);

    /**
     * \brief Private function for spectral solver
     * Applies a damping factor in the guards cells that extend
     * beyond the extent of the domain, reducing fluctuations that
     * can appear in parallel simulations. This will be called
     * when FieldBoundaryType is set to damped. Scalar version.
     */
    void DampFieldsInGuards (const int lev, std::unique_ptr<amrex::MultiFab>& mf);

#ifdef WARPX_DIM_RZ
    void ApplyInverseVolumeScalingToCurrentDensity(amrex::MultiFab* Jx,
                                                   amrex::MultiFab* Jy,
                                                   amrex::MultiFab* Jz,
                                                   int lev);

    void ApplyInverseVolumeScalingToChargeDensity(amrex::MultiFab* Rho,
                                                  int lev);
#endif

    void ApplyEfieldBoundary (const int lev, PatchType patch_type);
    void ApplyBfieldBoundary (const int lev, PatchType patch_type, DtType dt_type);

    void DampPML ();
    void DampPML (const int lev);
    void DampPML (const int lev, PatchType patch_type);
    void DampPML_Cartesian (const int lev, PatchType patch_type);

    void DampJPML ();
    void DampJPML (int lev);
    void DampJPML (int lev, PatchType patch_type);

    void CopyJPML ();
    bool isAnyBoundaryPML();

    /**
     * \brief Synchronize the nodal points of the PML MultiFabs
     */
    void NodalSyncPML ();

    /**
     * \brief Synchronize the nodal points of the PML MultiFabs for given MR level
     */
    void NodalSyncPML (int lev);

    /**
     * \brief Synchronize the nodal points of the PML MultiFabs for given MR level and patch
     */
    void NodalSyncPML (int lev, PatchType patch_type);

    PML* GetPML (int lev);
#if (defined WARPX_DIM_RZ) && (defined WARPX_USE_PSATD)
    PML_RZ* GetPML_RZ (int lev);
#endif

    /** Run the ionization module on all species */
    void doFieldIonization ();
    /** Run the ionization module on all species at level lev
     * \param lev level
     */
    void doFieldIonization (int lev);

#ifdef WARPX_QED
    /** Run the QED module on all species */
    void doQEDEvents ();
    /** Run the QED module on all species at level lev
     * \param lev level
     */
    void doQEDEvents (int lev);
#endif

    void PushParticlesandDepose (int lev, amrex::Real cur_time, DtType a_dt_type=DtType::Full, bool skip_current=false);
    void PushParticlesandDepose (         amrex::Real cur_time, bool skip_current=false);

    // This function does aux(lev) = fp(lev) + I(aux(lev-1)-cp(lev)).
    // Caller must make sure fp and cp have ghost cells filled.
    void UpdateAuxilaryData ();
    void UpdateAuxilaryDataStagToNodal ();
    void UpdateAuxilaryDataSameType ();

    /**
     * \brief This function is called if \c warpx.do_current_centering = 1 and
     * it centers the currents from a nodal grid to a staggered grid (Yee) using
     * finite-order interpolation based on the Fornberg coefficients.
     *
     * \param[in,out] dst destination \c MultiFab where the results of the finite-order centering are stored
     * \param[in] src source \c MultiFab that contains the values of the nodal current to be centered
     */
    void UpdateCurrentNodalToStag (amrex::MultiFab& dst, amrex::MultiFab const& src);

    // Fill boundary cells including coarse/fine boundaries
    void FillBoundaryB   (amrex::IntVect ng, const bool nodal_sync = false);
    void FillBoundaryE   (amrex::IntVect ng, const bool nodal_sync = false);
    void FillBoundaryB_avg   (amrex::IntVect ng);
    void FillBoundaryE_avg   (amrex::IntVect ng);

    void FillBoundaryF   (amrex::IntVect ng, const bool nodal_sync = false);
    void FillBoundaryG   (amrex::IntVect ng, const bool nodal_sync = false);
    void FillBoundaryAux (amrex::IntVect ng);
    void FillBoundaryE   (int lev, amrex::IntVect ng, const bool nodal_sync = false);
    void FillBoundaryB   (int lev, amrex::IntVect ng, const bool nodal_sync = false);
    void FillBoundaryE_avg   (int lev, amrex::IntVect ng);
    void FillBoundaryB_avg   (int lev, amrex::IntVect ng);

    void FillBoundaryF   (int lev, amrex::IntVect ng, const bool nodal_sync = false);
    void FillBoundaryG   (int lev, amrex::IntVect ng, const bool nodal_sync = false);
    void FillBoundaryAux (int lev, amrex::IntVect ng);

    void SyncCurrent ();
    void SyncRho ();

    amrex::Vector<int> getnsubsteps () const {return nsubsteps;}
    int getnsubsteps (int lev) const {return nsubsteps[lev];}
    amrex::Vector<int> getistep () const {return istep;}
    int getistep (int lev) const {return istep[lev];}
    void setistep (int lev, int ii) {istep[lev] = ii;}
    amrex::Vector<amrex::Real> gett_old () const {return t_old;}
    amrex::Real gett_old (int lev) const {return t_old[lev];}
    amrex::Vector<amrex::Real> gett_new () const {return t_new;}
    amrex::Real gett_new (int lev) const {return t_new[lev];}
    void sett_new (int lev, amrex::Real time) {t_new[lev] = time;}
    amrex::Vector<amrex::Real> getdt () const {return dt;}
    amrex::Real getdt (int lev) const {return dt[lev];}
    int getdo_moving_window() const {return do_moving_window;}
    amrex::Real getmoving_window_x() const {return moving_window_x;}
    amrex::Real getcurrent_injection_position () const {return current_injection_position;}
    bool getis_synchronized() const {return is_synchronized;}

    int maxStep () const {return max_step;}
    amrex::Real stopTime () const {return stop_time;}

    void AverageAndPackFields( amrex::Vector<std::string>& varnames,
        amrex::Vector<amrex::MultiFab>& mf_avg, const amrex::IntVect ngrow) const;

    void prepareFields( int const step, amrex::Vector<std::string>& varnames,
        amrex::Vector<amrex::MultiFab>& mf_avg,
        amrex::Vector<const amrex::MultiFab*>& output_mf,
        amrex::Vector<amrex::Geometry>& output_geom ) const;

    static std::array<amrex::Real,3> CellSize (int lev);
    static amrex::RealBox getRealBox(const amrex::Box& bx, int lev);

    /**
     * \brief Return the lower corner of the box in real units.
     * \param bx The box
     * \param lev The refinement level of the box
     * \param time_shift_delta The time relative to the current time at which to calculate the position
     *                         (when v_galilean is not zero)
     * \return An array of the position coordinates
     */
    static std::array<amrex::Real,3> LowerCorner (const amrex::Box& bx, const int lev, const amrex::Real time_shift_delta);
    /**
     * \brief Return the upper corner of the box in real units.
     * \param bx The box
     * \param lev The refinement level of the box
     * \param time_shift_delta The time relative to the current time at which to calculate the position
     *                         (when v_galilean is not zero)
     * \return An array of the position coordinates
     */
    static std::array<amrex::Real,3> UpperCorner (const amrex::Box& bx, const int lev, const amrex::Real time_shift_delta);

    static amrex::IntVect RefRatio (int lev);

    static const amrex::iMultiFab* CurrentBufferMasks (int lev);
    static const amrex::iMultiFab* GatherBufferMasks (int lev);

    static int do_electrostatic;

    // Parameters for lab frame electrostatic
    static amrex::Real self_fields_required_precision;
    static amrex::Real self_fields_absolute_tolerance;
    static int self_fields_max_iters;
    static int self_fields_verbosity;

    static int do_moving_window; // boolean
    static int start_moving_window_step; // the first step to move window
    static int end_moving_window_step; // the last step to move window
    /** Returns true if the moving window is active for the provided step
     *
     * @param step time step
     * @return true if active, else false
     */
    static int moving_window_active (int const step) {
        bool const step_before_end = (step < end_moving_window_step) || (end_moving_window_step < 0);
        bool const step_after_start = (step >= start_moving_window_step);
        return do_moving_window && step_before_end && step_after_start;
    }
    static int moving_window_dir;
    static amrex::Real moving_window_v;
    static bool fft_do_time_averaging;

    // slice generation //
    static int num_slice_snapshots_lab;
    static amrex::Real dt_slice_snapshots_lab;
    static amrex::Real particle_slice_width_lab;
    amrex::RealBox getSliceRealBox() const {return slice_realbox;}

    // these should be private, but can't due to Cuda limitations
    static void ComputeDivB (amrex::MultiFab& divB, int const dcomp,
                             const std::array<const amrex::MultiFab* const, 3>& B,
                             const std::array<amrex::Real,3>& dx);

    static void ComputeDivB (amrex::MultiFab& divB, int const dcomp,
                             const std::array<const amrex::MultiFab* const, 3>& B,
                             const std::array<amrex::Real,3>& dx, amrex::IntVect const ngrow);

    void ComputeDivE(amrex::MultiFab& divE, const int lev);

    const amrex::IntVect getngEB() const { return guard_cells.ng_alloc_EB; }
    const amrex::IntVect getngF() const { return guard_cells.ng_alloc_F; }
    const amrex::IntVect getngUpdateAux() const { return guard_cells.ng_UpdateAux; }
    const amrex::IntVect get_ng_depos_J() const {return guard_cells.ng_depos_J;}
    const amrex::IntVect get_ng_depos_rho() const {return guard_cells.ng_depos_rho;}
    const amrex::IntVect get_ng_fieldgather () const {return guard_cells.ng_FieldGather;}

    /** Coarsest-level Domain Decomposition
     *
     * If specified, the domain will be chopped into the exact number
     * of pieces in each dimension as specified by this parameter.
     *
     * @return the number of MPI processes per dimension if specified, otherwise a 0-vector
     */
    const amrex::IntVect get_numprocs() const {return numprocs;}

    ElectrostaticSolver::PoissonBoundaryHandler m_poisson_boundary_handler;
    void ComputeSpaceChargeField (bool const reset_fields);
    void AddBoundaryField ();
    void AddSpaceChargeField (WarpXParticleContainer& pc);
    void AddSpaceChargeFieldLabFrame ();
    void computePhi (const amrex::Vector<std::unique_ptr<amrex::MultiFab> >& rho,
                     amrex::Vector<std::unique_ptr<amrex::MultiFab> >& phi,
                     std::array<amrex::Real, 3> const beta = {{0,0,0}},
                     amrex::Real const required_precision=amrex::Real(1.e-11),
                     amrex::Real absolute_tolerance=amrex::Real(0.0),
                     const int max_iters=200,
                     const int verbosity=2) const;

    void setPhiBC (amrex::Vector<std::unique_ptr<amrex::MultiFab> >& phi ) const;

    void computeE (amrex::Vector<std::array<std::unique_ptr<amrex::MultiFab>, 3> >& E,
                   const amrex::Vector<std::unique_ptr<amrex::MultiFab> >& phi,
                   std::array<amrex::Real, 3> const beta = {{0,0,0}} ) const;
    void computeB (amrex::Vector<std::array<std::unique_ptr<amrex::MultiFab>, 3> >& B,
                   const amrex::Vector<std::unique_ptr<amrex::MultiFab> >& phi,
                   std::array<amrex::Real, 3> const beta = {{0,0,0}} ) const;

    /**
     * \brief
     * This function initializes the E and B fields on each level
     * using the parser and the user-defined function for the external fields.
     * The subroutine will parse the x_/y_z_external_grid_function and
     * then, the field multifab is initialized based on the (x,y,z) position
     * on the staggered yee-grid or cell-centered grid, in the interior cells
     * and guard cells.
     *
     * \param[in] mfx, x-component of the field to be initialized
     * \param[in] mfy, y-component of the field to be initialized
     * \param[in] mfz, z-component of the field to be initialized
     * \param[in] xfield_parser, parser function to initialize x-field
     * \param[in] yfield_parser, parser function to initialize y-field
     * \param[in] zfield_parser, parser function to initialize z-field
     * \param[in] edge_lengths, edge lengths information
     * \param[in] face_areas, face areas information
     * \param[in] field, flag indicating which field is being initialized ('E' for electric, 'B' for magnetic)
     * \param[in] lev, level of the Multifabs that is initialized
     */
    void InitializeExternalFieldsOnGridUsingParser (
         amrex::MultiFab *mfx, amrex::MultiFab *mfy, amrex::MultiFab *mfz,
         amrex::ParserExecutor<3> const& xfield_parser,
         amrex::ParserExecutor<3> const& yfield_parser,
         amrex::ParserExecutor<3> const& zfield_parser,
         std::array< std::unique_ptr<amrex::MultiFab>, 3 > const& edge_lengths,
         std::array< std::unique_ptr<amrex::MultiFab>, 3 > const& face_areas,
         const char field,
         const int lev);

    /**
     * \brief
     * This function initializes and calculates grid quantities used along with
     * EBs such as edge lengths, face areas, distance to EB, etc. It also
     * appropriately communicates EB data to guard cells.
     *
     * \param[in] lev, level of the Multifabs that is initialized
     */
    void InitializeEBGridData(int lev);

    /** \brief adds particle and cell contributions in cells to compute heuristic
     * cost in each box on each level, and records in `costs`
     * @param[in] costs vector of (`unique_ptr` to) vectors; expected to be initialized
     * to correct number of boxes and boxes per level
     */
    void ComputeCostsHeuristic (amrex::Vector<std::unique_ptr<amrex::LayoutData<amrex::Real> > >& costs);

    void ApplyFilterandSumBoundaryRho (int lev, int glev, amrex::MultiFab& rho, int icomp, int ncomp);

    /**
     * \brief Returns an array of coefficients (Fornberg coefficients), corresponding
     * to the weight of each point in a finite-difference approximation of a derivative
     * (up to order \c n_order).
     *
     * \param[in] n_order order of the finite-difference approximation
     * \param[in] nodal   whether the finite-difference approximation is computed
     *                    on a nodal grid or a staggered grid
     */
    static amrex::Vector<amrex::Real> getFornbergStencilCoefficients(const int n_order, const bool nodal);

    // Device vectors of stencil coefficients used for finite-order centering of fields
    amrex::Gpu::DeviceVector<amrex::Real> device_field_centering_stencil_coeffs_x;
    amrex::Gpu::DeviceVector<amrex::Real> device_field_centering_stencil_coeffs_y;
    amrex::Gpu::DeviceVector<amrex::Real> device_field_centering_stencil_coeffs_z;

    // Device vectors of stencil coefficients used for finite-order centering of currents
    amrex::Gpu::DeviceVector<amrex::Real> device_current_centering_stencil_coeffs_x;
    amrex::Gpu::DeviceVector<amrex::Real> device_current_centering_stencil_coeffs_y;
    amrex::Gpu::DeviceVector<amrex::Real> device_current_centering_stencil_coeffs_z;

    // This needs to be public for CUDA.
    //! Tagging cells for refinement
    virtual void ErrorEst (int lev, amrex::TagBoxArray& tags, amrex::Real time, int /*ngrow*/) final;

protected:

    /**
     * \brief
     *  This function initializes E, B, rho, and F, at all the levels
     *  of the multifab. rho and F are initialized with 0.
     *  The E and B fields are initialized using user-defined inputs.
     *  The initialization type is set using "B_ext_grid_init_style"
     *  and "E_ext_grid_init_style". The initialization style is set to "default"
     *  if not explicitly defined by the user, and the E and B fields are
     *  initialized with E_external_grid and B_external_grid, respectively, each with
     *  a default value of 0.
     *  If the initialization type for the E and B field is "constant",
     *  then, the E and B fields at all the levels are initialized with
     *  user-defined values for E_external_grid and B_external_grid.
     *  If the initialization type for B-field is set to
     *  "parse_B_ext_grid_function", then, the parser is used to read
     *  Bx_external_grid_function(x,y,z), By_external_grid_function(x,y,z),
     *  and Bz_external_grid_function(x,y,z).
     *  Similarly, if the E-field initialization type is set to
     *  "parse_E_ext_grid_function", then, the parser is used to read
     *  Ex_external_grid_function(x,y,z), Ey_external_grid_function(x,y,z),
     *  and Ex_external_grid_function(x,y,z). The parser for the E and B
     *  initialization assumes that the function has three independent
     *  variables, at max, namely, x, y, z. However, any number of constants
     *  can be used in the function used to define the E and B fields on the grid.
     */
    void InitLevelData (int lev, amrex::Real time);

    //! Use this function to override the Level 0 grids made by AMReX.
    //! This function is called in amrex::AmrCore::InitFromScratch.
    virtual void PostProcessBaseGrids (amrex::BoxArray& ba0) const final;

    //! Make a new level from scratch using provided BoxArray and
    //! DistributionMapping.  Only used during initialization.  Called
    //! by AmrCoreInitFromScratch.
    virtual void MakeNewLevelFromScratch (int lev, amrex::Real time, const amrex::BoxArray& ba,
                                          const amrex::DistributionMapping& dm) final;

    //! Make a new level using provided BoxArray and
    //! DistributionMapping and fill with interpolated coarse level
    //! data.  Called by AmrCore::regrid.
    virtual void MakeNewLevelFromCoarse (int /*lev*/, amrex::Real /*time*/, const amrex::BoxArray& /*ba*/,
                                         const amrex::DistributionMapping& /*dm*/) final;

    //! Remake an existing level using provided BoxArray and
    //! DistributionMapping and fill with existing fine and coarse
    //! data.  Called by AmrCore::regrid.
    virtual void RemakeLevel (int lev, amrex::Real time, const amrex::BoxArray& ba,
                              const amrex::DistributionMapping& dm) final;

    //! Delete level data.  Called by AmrCore::regrid.
    virtual void ClearLevel (int lev) final;

private:

    // Singleton is used when the code is run from python
    static WarpX* m_instance;

    //! Check and clear signal flags and asynchronously broadcast them from process 0
    static void CheckSignals ();
    //! Complete the asynchronous broadcast of signal flags, and initiate a checkpoint if requested
    void HandleSignals ();

    ///
    /// Advance the simulation by numsteps steps, electromagnetic case.
    ///
    void EvolveEM(int numsteps);

    void FillBoundaryB (const int lev, const PatchType patch_type, const amrex::IntVect ng, const bool nodal_sync = false);
    void FillBoundaryE (const int lev, const PatchType patch_type, const amrex::IntVect ng, const bool nodal_sync = false);
    void FillBoundaryF (int lev, PatchType patch_type, amrex::IntVect ng, const bool nodal_sync = false);
    void FillBoundaryG (int lev, PatchType patch_type, amrex::IntVect ng, const bool nodal_sync = false);

    void FillBoundaryB_avg (int lev, PatchType patch_type, amrex::IntVect ng);
    void FillBoundaryE_avg (int lev, PatchType patch_type, amrex::IntVect ng);

    void OneStep_nosub (amrex::Real t);
    void OneStep_sub1 (amrex::Real t);

    /**
     * \brief Perform one PIC iteration, with the multiple J deposition per time step
     */
    void OneStep_multiJ (const amrex::Real t);

    void RestrictCurrentFromFineToCoarsePatch (
        const amrex::Vector<std::array<std::unique_ptr<amrex::MultiFab>,3>>& J_fp,
        const amrex::Vector<std::array<std::unique_ptr<amrex::MultiFab>,3>>& J_cp,
        const int lev);
    void AddCurrentFromFineLevelandSumBoundary (
        const amrex::Vector<std::array<std::unique_ptr<amrex::MultiFab>,3>>& J_fp,
        const amrex::Vector<std::array<std::unique_ptr<amrex::MultiFab>,3>>& J_cp,
        const int lev);
    void StoreCurrent (const int lev);
    void RestoreCurrent (const int lev);
    void ApplyFilterandSumBoundaryJ (
        const amrex::Vector<std::array<std::unique_ptr<amrex::MultiFab>,3>>& J_fp,
        const amrex::Vector<std::array<std::unique_ptr<amrex::MultiFab>,3>>& J_cp,
        const int lev,
        PatchType patch_type);
    void NodalSyncJ (
        const amrex::Vector<std::array<std::unique_ptr<amrex::MultiFab>,3>>& J_fp,
        const amrex::Vector<std::array<std::unique_ptr<amrex::MultiFab>,3>>& J_cp,
        const int lev,
        PatchType patch_type);

    void RestrictRhoFromFineToCoarsePatch (
        const amrex::Vector<std::unique_ptr<amrex::MultiFab>>& charge_fp,
        const amrex::Vector<std::unique_ptr<amrex::MultiFab>>& charge_cp,
        const int lev);
    void ApplyFilterandSumBoundaryRho (
        const amrex::Vector<std::unique_ptr<amrex::MultiFab>>& charge_fp,
        const amrex::Vector<std::unique_ptr<amrex::MultiFab>>& charge_cp,
        const int lev,
        PatchType patch_type,
        const int icomp,
        const int ncomp);
    void AddRhoFromFineLevelandSumBoundary (
        const amrex::Vector<std::unique_ptr<amrex::MultiFab>>& charge_fp,
        const amrex::Vector<std::unique_ptr<amrex::MultiFab>>& charge_cp,
        const int lev,
        const int icomp,
        const int ncomp);
    void NodalSyncRho (
        const amrex::Vector<std::unique_ptr<amrex::MultiFab>>& charge_fp,
        const amrex::Vector<std::unique_ptr<amrex::MultiFab>>& charge_cp,
        const int lev,
        PatchType patch_type,
        const int icomp,
        const int ncomp);

    void ReadParameters ();

    /** This function queries deprecated input parameters and abort
     *  the run if one of them is specified. */
    void BackwardCompatibility ();

    void InitFromScratch ();

    void AllocLevelData (int lev, const amrex::BoxArray& new_grids,
                         const amrex::DistributionMapping& new_dmap);

    amrex::DistributionMapping
    GetRestartDMap (const std::string& chkfile, const amrex::BoxArray& ba, int lev) const;

    void InitFromCheckpoint ();
    void PostRestart ();

    void InitPML ();
    void ComputePMLFactors ();

    void InitFilter ();

    void InitDiagnostics ();

    void InitNCICorrector ();

    /**
     * \brief Check that the number of guard cells is smaller than the number of valid cells,
     * for all available MultiFabs, and abort otherwise.
     */
    void CheckGuardCells();

    /**
     * \brief Check that the number of guard cells is smaller than the number of valid cells,
     * for a given MultiFab, and abort otherwise.
     */
    void CheckGuardCells(amrex::MultiFab const& mf);

    /** Check the requested resources and write performance hints */
    void PerformanceHints ();

    std::unique_ptr<amrex::MultiFab> GetCellCenteredData();

    void BuildBufferMasks ();
    void BuildBufferMasksInBox ( const amrex::Box tbx, amrex::IArrayBox &buffer_mask,
                                 const amrex::IArrayBox &guard_mask, const int ng );
    const amrex::iMultiFab* getCurrentBufferMasks (int lev) const {
        return current_buffer_masks[lev].get();
    }
    const amrex::iMultiFab* getGatherBufferMasks (int lev) const {
        return gather_buffer_masks[lev].get();
    }

    /**
     * \brief Re-orders the Fornberg coefficients so that they can be used more conveniently for
     * finite-order centering operations. For example, for finite-order centering of order 6,
     * the Fornberg coefficients \c (c_0,c_1,c_2) are re-ordered as \c (c_2,c_1,c_0,c_0,c_1,c_2).
     *
     * \param[in,out] ordered_coeffs host vector where the re-ordered Fornberg coefficients will be stored
     * \param[in] unordered_coeffs host vector storing the original sequence of Fornberg coefficients
     * \param[in] order order of the finite-order centering along a given direction
     */
    void ReorderFornbergCoefficients (amrex::Vector<amrex::Real>& ordered_coeffs,
                                      amrex::Vector<amrex::Real>& unordered_coeffs,
                                      const int order);
    /**
     * \brief Allocates and initializes the stencil coefficients used for the finite-order centering
     * of fields and currents, and stores them in the given device vectors.
     *
     * \param[in,out] device_centering_stencil_coeffs_x device vector where the stencil coefficients along x will be stored
     * \param[in,out] device_centering_stencil_coeffs_y device vector where the stencil coefficients along y will be stored
     * \param[in,out] device_centering_stencil_coeffs_z device vector where the stencil coefficients along z will be stored
     * \param[in] centering_nox order of the finite-order centering along x
     * \param[in] centering_noy order of the finite-order centering along y
     * \param[in] centering_noz order of the finite-order centering along z
     */
    void AllocateCenteringCoefficients (amrex::Gpu::DeviceVector<amrex::Real>& device_centering_stencil_coeffs_x,
                                        amrex::Gpu::DeviceVector<amrex::Real>& device_centering_stencil_coeffs_y,
                                        amrex::Gpu::DeviceVector<amrex::Real>& device_centering_stencil_coeffs_z,
                                        const int centering_nox,
                                        const int centering_noy,
                                        const int centering_noz);

    void AllocLevelMFs (int lev, const amrex::BoxArray& ba, const amrex::DistributionMapping& dm,
                        const amrex::IntVect& ngEB, const amrex::IntVect& ngJ,
                        const amrex::IntVect& ngRho, const amrex::IntVect& ngF,
                        const amrex::IntVect& ngG, const bool aux_is_nodal);
#ifdef WARPX_USE_PSATD
#   ifdef WARPX_DIM_RZ
    void AllocLevelSpectralSolverRZ (amrex::Vector<std::unique_ptr<SpectralSolverRZ>>& spectral_solver,
                                     const int lev,
                                     const amrex::BoxArray& realspace_ba,
                                     const amrex::DistributionMapping& dm,
                                     const std::array<amrex::Real,3>& dx);
#   else
    void AllocLevelSpectralSolver (amrex::Vector<std::unique_ptr<SpectralSolver>>& spectral_solver,
                                   const int lev,
                                   const amrex::BoxArray& realspace_ba,
                                   const amrex::DistributionMapping& dm,
                                   const std::array<amrex::Real,3>& dx,
                                   const bool pml_flag=false);
#   endif
#endif

    amrex::Vector<int> istep;      // which step?
    amrex::Vector<int> nsubsteps;  // how many substeps on each level?

    amrex::Vector<amrex::Real> t_new;
    amrex::Vector<amrex::Real> t_old;
    amrex::Vector<amrex::Real> dt;

    // Particle container
    std::unique_ptr<MultiParticleContainer> mypc;
    std::unique_ptr<MultiDiagnostics> multi_diags;

    // Boosted Frame Diagnostics
    std::unique_ptr<BackTransformedDiagnostic> myBFD;

    //
    // Fields: First array for level, second for direction
    //

    // Full solution
    amrex::Vector<std::array< std::unique_ptr<amrex::MultiFab>, 3 > > Efield_aux;
    amrex::Vector<std::array< std::unique_ptr<amrex::MultiFab>, 3 > > Bfield_aux;

    // Fine patch
    amrex::Vector<            std::unique_ptr<amrex::MultiFab>      > F_fp;
    amrex::Vector<            std::unique_ptr<amrex::MultiFab>      > G_fp;
    amrex::Vector<            std::unique_ptr<amrex::MultiFab>      > rho_fp;
    amrex::Vector<            std::unique_ptr<amrex::MultiFab>      > phi_fp;
    amrex::Vector<std::array< std::unique_ptr<amrex::MultiFab>, 3 > > current_fp;
    amrex::Vector<std::array< std::unique_ptr<amrex::MultiFab>, 3 > > current_fp_vay;
    amrex::Vector<std::array< std::unique_ptr<amrex::MultiFab>, 3 > > Efield_fp;
    amrex::Vector<std::array< std::unique_ptr<amrex::MultiFab>, 3 > > Bfield_fp;
    amrex::Vector<std::array< std::unique_ptr<amrex::MultiFab>, 3 > > Efield_avg_fp;
    amrex::Vector<std::array< std::unique_ptr<amrex::MultiFab>, 3 > > Bfield_avg_fp;

    //! EB: Lengths of the mesh edges
    amrex::Vector<std::array< std::unique_ptr<amrex::MultiFab>, 3 > > m_edge_lengths;
    //! EB: Areas of the mesh faces
    amrex::Vector<std::array< std::unique_ptr<amrex::MultiFab>, 3 > > m_face_areas;

    /** EB: for every mesh face flag_info_face contains a:
     *           * 0 if the face needs to be extended
     *          * 1 if the face is large enough to lend area to other faces
     *          * 2 if the face is actually intruded by other face
     * It is initialized in WarpX::MarkCells
     * This is only used for the ECT solver.*/
    amrex::Vector<std::array< std::unique_ptr<amrex::iMultiFab>, 3 > > m_flag_info_face;
    /** EB: for every mesh face face flag_ext_face contains a:
     *          * 1 if the face needs to be extended
     *          * 0 otherwise
     * It is initialized in WarpX::MarkCells and then modified in WarpX::ComputeOneWayExtensions
     * and in WarpX::ComputeEightWaysExtensions
     * This is only used for the ECT solver.*/
    amrex::Vector<std::array< std::unique_ptr<amrex::iMultiFab>, 3 > > m_flag_ext_face;
    /** EB: m_area_mod contains the modified areas of the mesh faces, i.e. if a face is enlarged it
     * contains the area of the enlarged face
     * This is only used for the ECT solver.*/
    amrex::Vector<std::array< std::unique_ptr<amrex::MultiFab>, 3 > > m_area_mod;
    /** EB: m_borrowing contains the info about the enlarged cells, i.e. for every enlarged cell it
     * contains the info of which neighbors are being intruded (and the amount of borrowed area).
     * This is only used for the ECT solver.*/
    amrex::Vector<std::array< std::unique_ptr<amrex::LayoutData<FaceInfoBox> >, 3 > > m_borrowing;

    /** ECTRhofield is needed only by the ect
     * solver and it contains the electromotive force density for every mesh face.
     * The name ECTRhofield has been used to comply with the notation of the paper
     * https://ieeexplore.ieee.org/stamp/stamp.jsp?tp=&arnumber=4463918 (page 9, equation 4
     * and below).
     * Although it's called rho it has nothing to do with the charge density!
     * This is only used for the ECT solver.*/
    amrex::Vector<std::array< std::unique_ptr<amrex::MultiFab>, 3 > > ECTRhofield;
    /** Venl contains the electromotive force for every mesh face, i.e. every entry is
     * the corresponding entry in ECTRhofield multiplied by the total area (possibly with enlargement)
     * This is only used for the ECT solver.*/
    amrex::Vector<std::array< std::unique_ptr<amrex::MultiFab>, 3 > > Venl;

    //EB level set
    amrex::Vector<std::unique_ptr<amrex::MultiFab> > m_distance_to_eb;

    // store fine patch
    amrex::Vector<std::array< std::unique_ptr<amrex::MultiFab>, 3 > > current_store;

    // Nodal MultiFab for nodal current deposition if warpx.do_current_centering = 1
    amrex::Vector<std::array<std::unique_ptr<amrex::MultiFab>,3>> current_fp_nodal;

    // Coarse patch
    amrex::Vector<            std::unique_ptr<amrex::MultiFab>      > F_cp;
    amrex::Vector<            std::unique_ptr<amrex::MultiFab>      > G_cp;
    amrex::Vector<            std::unique_ptr<amrex::MultiFab>      > rho_cp;
    amrex::Vector<std::array< std::unique_ptr<amrex::MultiFab>, 3 > > current_cp;
    amrex::Vector<std::array< std::unique_ptr<amrex::MultiFab>, 3 > > Efield_cp;
    amrex::Vector<std::array< std::unique_ptr<amrex::MultiFab>, 3 > > Bfield_cp;
    amrex::Vector<std::array< std::unique_ptr<amrex::MultiFab>, 3 > > Efield_avg_cp;
    amrex::Vector<std::array< std::unique_ptr<amrex::MultiFab>, 3 > > Bfield_avg_cp;

    // Copy of the coarse aux
    amrex::Vector<std::array<std::unique_ptr<amrex::MultiFab>, 3 > > Efield_cax;
    amrex::Vector<std::array<std::unique_ptr<amrex::MultiFab>, 3 > > Bfield_cax;
    amrex::Vector<std::unique_ptr<amrex::iMultiFab> > current_buffer_masks;
    amrex::Vector<std::unique_ptr<amrex::iMultiFab> > gather_buffer_masks;

    // If charge/current deposition buffers are used
    amrex::Vector<std::array< std::unique_ptr<amrex::MultiFab>, 3 > > current_buf;
    amrex::Vector<std::unique_ptr<amrex::MultiFab> > charge_buf;

    // PML
    int do_pml = 0;
    int do_silver_mueller = 0;
    int pml_ncell = 10;
    int pml_delta = 10;
    int pml_has_particles = 0;
    int do_pml_j_damping = 0;
    int do_pml_in_domain = 0;
    static int do_similar_dm_pml;
    bool do_pml_dive_cleaning; // default set in WarpX.cpp
    bool do_pml_divb_cleaning; // default set in WarpX.cpp
    amrex::Vector<amrex::IntVect> do_pml_Lo;
    amrex::Vector<amrex::IntVect> do_pml_Hi;
    amrex::Vector<std::unique_ptr<PML> > pml;
#if (defined WARPX_DIM_RZ) && (defined WARPX_USE_PSATD)
    amrex::Vector<std::unique_ptr<PML_RZ> > pml_rz;
#endif
    amrex::Real v_particle_pml;

    amrex::Real moving_window_x = std::numeric_limits<amrex::Real>::max();
    amrex::Real current_injection_position = 0;

    // Plasma injection parameters
    int warpx_do_continuous_injection = 0;
    int num_injected_species = -1;
    amrex::Vector<int> injected_plasma_species;

    amrex::Real const_dt = amrex::Real(0.5e-11);

    // Macroscopic properties
    std::unique_ptr<MacroscopicProperties> m_macroscopic_properties;

    // Load balancing
    /** Load balancing intervals that reads the "load_balance_intervals" string int the input file
     * for getting steps at which load balancing is performed */
    IntervalsParser load_balance_intervals;
    /** Collection of LayoutData to keep track of weights used in load balancing
     * routines. Contains timer-based or heuristic-based costs depending on input option */
    amrex::Vector<std::unique_ptr<amrex::LayoutData<amrex::Real> > > costs;
    /** Load balance with 'space filling curve' strategy. */
    int load_balance_with_sfc = 0;
    /** Controls the maximum number of boxes that can be assigned to a rank during
     * load balance via the 'knapsack' strategy; e.g., if there are 4 boxes per rank,
     * `load_balance_knapsack_factor=2` limits the maximum number of boxes that can
     * be assigned to a rank to 8. */
    amrex::Real load_balance_knapsack_factor = amrex::Real(1.24);
    /** Threshold value that controls whether to adopt the proposed distribution
     * mapping during load balancing.  The new distribution mapping is adopted
     * if the ratio of proposed distribution mapping efficiency to current
     * distribution mapping efficiency is larger than the threshold; 'efficiency'
     * here means the average cost per MPI rank.  */
    amrex::Real load_balance_efficiency_ratio_threshold = amrex::Real(1.1);
    /** Current load balance efficiency for each level.  */
    amrex::Vector<amrex::Real> load_balance_efficiency;
    /** Weight factor for cells in `Heuristic` costs update.
     * Default values on GPU are determined from single-GPU tests on Summit.
     * The problem setup for these tests is an empty (i.e. no particles) domain
     * of size 256 by 256 by 256 cells, from which the average time per iteration
     * per cell is computed. */
    amrex::Real costs_heuristic_cells_wt = amrex::Real(0);
    /** Weight factor for particles in `Heuristic` costs update.
     * Default values on GPU are determined from single-GPU tests on Summit.
     * The problem setup for these tests is a high-ppc (27 particles per cell)
     * uniform plasma on a domain of size 128 by 128 by 128, from which the approximate
     * time per iteration per particle is computed. */
    amrex::Real costs_heuristic_particles_wt = amrex::Real(0);

    // Determines timesteps for override sync
    IntervalsParser override_sync_intervals;

    // Other runtime parameters
    int verbose = 1;

    bool use_hybrid_QED = 0;

    int max_step   = std::numeric_limits<int>::max();
    amrex::Real stop_time = std::numeric_limits<amrex::Real>::max();

    int regrid_int = -1;

    amrex::Real cfl = amrex::Real(0.999);

    std::string restart_chkfile;

    amrex::VisMF::Header::Version plotfile_headerversion  = amrex::VisMF::Header::Version_v1;
    amrex::VisMF::Header::Version slice_plotfile_headerversion  = amrex::VisMF::Header::Version_v1;

    bool use_single_read = true;
    bool use_single_write = true;
    int mffile_nstreams = 4;
    int field_io_nfiles = 1024;
    int particle_io_nfiles = 1024;

    amrex::RealVect fine_tag_lo;
    amrex::RealVect fine_tag_hi;

    bool is_synchronized = true;

    // Synchronization of nodal points
    const bool sync_nodal_points = true;

    guardCellManager guard_cells;

    //Slice Parameters
    int slice_max_grid_size;
    int slice_plot_int = -1;
    amrex::RealBox slice_realbox;
    amrex::IntVect slice_cr_ratio;
    amrex::Vector<            std::unique_ptr<amrex::MultiFab>      > F_slice;
    amrex::Vector<            std::unique_ptr<amrex::MultiFab>      > G_slice;
    amrex::Vector<            std::unique_ptr<amrex::MultiFab>      > rho_slice;
    amrex::Vector<std::array< std::unique_ptr<amrex::MultiFab>, 3 > > current_slice;
    amrex::Vector<std::array< std::unique_ptr<amrex::MultiFab>, 3 > > Efield_slice;
    amrex::Vector<std::array< std::unique_ptr<amrex::MultiFab>, 3 > > Bfield_slice;

    bool fft_periodic_single_box = false;
    int nox_fft = 16;
    int noy_fft = 16;
    int noz_fft = 16;

    //! Domain decomposition on Level 0
    amrex::IntVect numprocs{0};

    //! particle buffer for scraped particles on the boundaries
    std::unique_ptr<ParticleBoundaryBuffer> m_particle_boundary_buffer;

    //
    // Embedded Boundary
    //

    // Factory for field data
    amrex::Vector<std::unique_ptr<amrex::FabFactory<amrex::FArrayBox> > > m_field_factory;

    amrex::FabFactory<amrex::FArrayBox> const& fieldFactory (int lev) const noexcept {
        return *m_field_factory[lev];
    }
#ifdef AMREX_USE_EB
    amrex::EBFArrayBoxFactory const& fieldEBFactory (int lev) const noexcept {
        return static_cast<amrex::EBFArrayBoxFactory const&>(*m_field_factory[lev]);
    }
#endif

public:
    void InitEB ();
    /**
    * \brief Compute the length of the mesh edges. Here the length is a value in [0, 1].
    *        An edge of length 0 is fully covered.
    */

public:
#ifdef AMREX_USE_EB
    static void ComputeEdgeLengths (std::array< std::unique_ptr<amrex::MultiFab>, 3 >& edge_lengths,
                                    const amrex::EBFArrayBoxFactory& eb_fact);
    /**
    * \brief Compute the area of the mesh faces. Here the area is a value in [0, 1].
    *        An edge of area 0 is fully covered.
    */
    static void ComputeFaceAreas (std::array< std::unique_ptr<amrex::MultiFab>, 3 >& face_areas,
                                  const amrex::EBFArrayBoxFactory& eb_fact);

    /**
    * \brief Scale the edges lengths by the mesh width to obtain the real lengths.
    */
    static void ScaleEdges (std::array< std::unique_ptr<amrex::MultiFab>, 3 >& edge_lengths,
                            const std::array<amrex::Real,3>& cell_size);
    /**
    * \brief Scale the edges areas by the mesh width to obtain the real areas.
    */
    static void ScaleAreas (std::array< std::unique_ptr<amrex::MultiFab>, 3 >& face_areas,
                            const std::array<amrex::Real,3>& cell_size);
    /**
    * \brief Initialize information for cell extensions.
    *        The flags convention for m_flag_info_face is as follows
    *          - 0 for unstable cells
    *          - 1 for stable cells which have not been intruded
    *          - 2 for stable cells which have been intruded
    *        Here we cannot know if a cell is intruded or not so we initialize all stable cells with 1
    */
    void MarkCells();
    /**
    * \brief Compute the level set function used for particle-boundary interaction.
    */
#endif
    void ComputeDistanceToEB ();
    /**
    * \brief Auxiliary function to count the amount of faces which still need to be extended
    */
    amrex::Array1D<int, 0, 2> CountExtFaces();
    /**
    * \brief Main function computing the cell extension. Where possible it computes one-way
    *       extensions and, when this is not possible, it does eight-ways extensions.
    */
    void ComputeFaceExtensions();
    /**
    * \brief Initialize the memory for the FaceInfoBoxes
    */
    void InitBorrowing();
    /**
    * \brief Shrink the vectors in the FaceInfoBoxes
    */
    void ShrinkBorrowing();
    /**
    * \brief Do the one-way extension
    */
    void ComputeOneWayExtensions();
    /**
    * \brief Do the eight-ways extension
    */
    void ComputeEightWaysExtensions();
    /**
    * \brief Whenever an unstable cell cannot be extended we increase its area to be the minimal for stability.
    *        This is the method Benkler-Chavannes-Kuster method and it is less accurate than the regular ECT but it
    *        still works better than staircasing. (see https://ieeexplore.ieee.org/document/1638381)
    *
    * @param idim Integer indicating the dimension (x->0, y->1, z->2) for which the BCK correction is done
    *
    */
    void ApplyBCKCorrection(const int idim);

    /**
     * \brief Subtract the average of the cumulative sums of the preliminary current D
     *        from the current J (computed from D according to the Vay deposition scheme)
     */
    void PSATDSubtractCurrentPartialSumsAvg ();

private:
    void ScrapeParticles ();

    void PushPSATD ();

#ifdef WARPX_USE_PSATD

    /**
     * \brief Forward FFT of E,B on all mesh refinement levels
     *
     * \param E_fp Vector of three-dimensional arrays (for each level)
     *             storing the fine patch electric field to be transformed
     * \param B_fp Vector of three-dimensional arrays (for each level)
     *             storing the fine patch magnetic field to be transformed
     * \param E_cp Vector of three-dimensional arrays (for each level)
     *             storing the coarse patch electric field to be transformed
     * \param B_cp Vector of three-dimensional arrays (for each level)
     *             storing the coarse patch magnetic field to be transformed
     */
    void PSATDForwardTransformEB (
        const amrex::Vector<std::array<std::unique_ptr<amrex::MultiFab>,3>>& E_fp,
        const amrex::Vector<std::array<std::unique_ptr<amrex::MultiFab>,3>>& B_fp,
        const amrex::Vector<std::array<std::unique_ptr<amrex::MultiFab>,3>>& E_cp,
        const amrex::Vector<std::array<std::unique_ptr<amrex::MultiFab>,3>>& B_cp);

    /**
     * \brief Backward FFT of E,B on all mesh refinement levels,
     *        with field damping in the guard cells (if needed)
     *
     * \param E_fp Vector of three-dimensional arrays (for each level)
     *             storing the fine patch electric field to be transformed
     * \param B_fp Vector of three-dimensional arrays (for each level)
     *             storing the fine patch magnetic field to be transformed
     * \param E_cp Vector of three-dimensional arrays (for each level)
     *             storing the coarse patch electric field to be transformed
     * \param B_cp Vector of three-dimensional arrays (for each level)
     *             storing the coarse patch magnetic field to be transformed
     */
    void PSATDBackwardTransformEB (
        const amrex::Vector<std::array<std::unique_ptr<amrex::MultiFab>,3>>& E_fp,
        const amrex::Vector<std::array<std::unique_ptr<amrex::MultiFab>,3>>& B_fp,
        const amrex::Vector<std::array<std::unique_ptr<amrex::MultiFab>,3>>& E_cp,
        const amrex::Vector<std::array<std::unique_ptr<amrex::MultiFab>,3>>& B_cp);

    /**
     * \brief Backward FFT of averaged E,B on all mesh refinement levels
     *
     * \param E_avg_fp Vector of three-dimensional arrays (for each level)
     *                 storing the fine patch averaged electric field to be transformed
     * \param B_avg_fp Vector of three-dimensional arrays (for each level)
     *                 storing the fine patch averaged magnetic field to be transformed
     * \param E_avg_cp Vector of three-dimensional arrays (for each level)
     *                 storing the coarse patch averaged electric field to be transformed
     * \param B_avg_cp Vector of three-dimensional arrays (for each level)
     *                 storing the coarse patch averaged magnetic field to be transformed
     */
    void PSATDBackwardTransformEBavg (
        const amrex::Vector<std::array<std::unique_ptr<amrex::MultiFab>,3>>& E_avg_fp,
        const amrex::Vector<std::array<std::unique_ptr<amrex::MultiFab>,3>>& B_avg_fp,
        const amrex::Vector<std::array<std::unique_ptr<amrex::MultiFab>,3>>& E_avg_cp,
        const amrex::Vector<std::array<std::unique_ptr<amrex::MultiFab>,3>>& B_avg_cp);

    /**
     * \brief Forward FFT of J on all mesh refinement levels,
     *        with k-space filtering (if needed)
     *
     * \param J_fp Vector of three-dimensional arrays (for each level)
     *             storing the fine patch current to be transformed
     * \param J_cp Vector of three-dimensional arrays (for each level)
     *             storing the coarse patch current to be transformed
     */
    void PSATDForwardTransformJ (
        const amrex::Vector<std::array<std::unique_ptr<amrex::MultiFab>,3>>& J_fp,
        const amrex::Vector<std::array<std::unique_ptr<amrex::MultiFab>,3>>& J_cp);

    /**
     * \brief Backward FFT of J on all mesh refinement levels
     *
     * \param J_fp Vector of three-dimensional arrays (for each level)
     *             storing the fine patch current to be transformed
     * \param J_cp Vector of three-dimensional arrays (for each level)
     *             storing the coarse patch current to be transformed
     */
    void PSATDBackwardTransformJ (
        const amrex::Vector<std::array<std::unique_ptr<amrex::MultiFab>,3>>& J_fp,
        const amrex::Vector<std::array<std::unique_ptr<amrex::MultiFab>,3>>& J_cp);

    /**
     * \brief Forward FFT of rho on all mesh refinement levels,
     *        with k-space filtering (if needed)
     *
     * \param charge_fp Vector (for each level) storing the fine patch charge to be transformed
     * \param charge_cp Vector (for each level) storing the coarse patch charge to be transformed
     * \param[in] icomp index of fourth component (0 for rho_old, 1 for rho_new)
     * \param[in] dcomp index of spectral component (0 for rho_old, 1 for rho_new)
     */
    void PSATDForwardTransformRho (
        const amrex::Vector<std::unique_ptr<amrex::MultiFab>>& charge_fp,
        const amrex::Vector<std::unique_ptr<amrex::MultiFab>>& charge_cp,
        const int icomp, const int dcomp);

    /**
     * \brief Copy rho_new to rho_old in spectral space
     */
    void PSATDMoveRhoNewToRhoOld ();

    /**
     * \brief Copy J_new to J_old in spectral space (when J is linear in time)
     */
    void PSATDMoveJNewToJOld ();

    /**
     * \brief Forward FFT of F on all mesh refinement levels
     */
    void PSATDForwardTransformF ();

    /**
     * \brief Backward FFT of F on all mesh refinement levels
     */
    void PSATDBackwardTransformF ();

    /**
     * \brief Forward FFT of G on all mesh refinement levels
     */
    void PSATDForwardTransformG ();

    /**
     * \brief Backward FFT of G on all mesh refinement levels
     */
    void PSATDBackwardTransformG ();

    /**
     * \brief Correct current in Fourier space so that the continuity equation is satisfied
     */
    void PSATDCurrentCorrection ();

    /**
     * \brief Vay deposition in Fourier space (https://doi.org/10.1016/j.jcp.2013.03.010)
     */
    void PSATDVayDeposition ();

    /**
     * \brief Update all necessary fields in spectral space
     */
    void PSATDPushSpectralFields ();

    /**
     * \brief Scale averaged E,B fields to account for time integration
     *
     * \param[in] scale_factor scalar to multiply each field component by
     */
    void PSATDScaleAverageFields (const amrex::Real scale_factor);

    /**
     * \brief Set averaged E,B fields to zero before new iteration
     */
    void PSATDEraseAverageFields ();

#   ifdef WARPX_DIM_RZ
        amrex::Vector<std::unique_ptr<SpectralSolverRZ>> spectral_solver_fp;
        amrex::Vector<std::unique_ptr<SpectralSolverRZ>> spectral_solver_cp;
#   else
        amrex::Vector<std::unique_ptr<SpectralSolver>> spectral_solver_fp;
        amrex::Vector<std::unique_ptr<SpectralSolver>> spectral_solver_cp;
#   endif

public:

#   ifdef WARPX_DIM_RZ
        SpectralSolverRZ&
#   else
        SpectralSolver&
#   endif
            get_spectral_solver_fp (int lev) {return *spectral_solver_fp[lev];}
#endif

private:
    amrex::Vector<std::unique_ptr<FiniteDifferenceSolver>> m_fdtd_solver_fp;
    amrex::Vector<std::unique_ptr<FiniteDifferenceSolver>> m_fdtd_solver_cp;
};

#endif<|MERGE_RESOLUTION|>--- conflicted
+++ resolved
@@ -209,13 +209,11 @@
     //! use shared memory algorithm for current deposition
     static bool do_shared_mem_current_deposition;
 
-<<<<<<< HEAD
     //! number of threads to use per block in shared deposition
     static int shared_mem_current_tpb;
-=======
+
     //! tileSize to use for shared current deposition operations
     static amrex::IntVect shared_tilesize;
->>>>>>> 4674bda1
 
     //! Whether to fill the guard cells when computing inverse FFTs, based on the boundary conditions
     static amrex::IntVect fill_guards;
