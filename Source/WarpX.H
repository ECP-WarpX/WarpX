/* Copyright 2016-2020 Andrew Myers, Ann Almgren, Aurore Blelly
 * Axel Huebl, Burlen Loring, David Grote
 * Glenn Richardson, Junmin Gu, Luca Fedeli
 * Mathieu Lobet, Maxence Thevenet, Remi Lehe
 * Revathi Jambunathan, Weiqun Zhang, Yinjian Zhao
 *
 *
 * This file is part of WarpX.
 *
 * License: BSD-3-Clause-LBNL
 */
#ifndef WARPX_H_
#define WARPX_H_

#include "WarpXDtType.H"
#include <MultiParticleContainer.H>
#include <PML.H>
#include <BackTransformedDiagnostic.H>
#include <BilinearFilter.H>
#include <NCIGodfreyFilter.H>
#include "MultiReducedDiags.H"

#include <FiniteDifferenceSolver.H>
#ifdef WARPX_USE_PSATD
#   include <SpectralSolver.H>
#endif
#ifdef WARPX_USE_PSATD_HYBRID
#   include <PicsarHybridFFTData.H>
#endif

#include <AMReX_AmrCore.H>
#include <AMReX_BLProfiler.H>
#include <AMReX_Print.H>
#include <AMReX_RealVect.H>
#include <AMReX_iMultiFab.H>
#include <AMReX_VisMF.H>
#include <AMReX_LayoutData.H>
#include <AMReX_Interpolater.H>
#include <AMReX_FillPatchUtil.H>
#include <WarpXParserWrapper.H>

#include "GuardCellManager.H"

#ifdef _OPENMP
#   include <omp.h>
#endif

#ifdef WARPX_USE_OPENPMD
#   include <WarpXOpenPMD.H>
#endif

#include <iostream>
#include <memory>
#include <array>

#if defined(BL_USE_SENSEI_INSITU)
namespace amrex {
class AmrMeshInSituBridge;
}
#endif

enum struct PatchType : int
{
    fine,
    coarse
};

class WarpX
    : public amrex::AmrCore
{
public:

    friend class PML;

    static WarpX& GetInstance ();
    static void ResetInstance ();

    WarpX ();
    ~WarpX ();

    static std::string Version (); //! Version of WarpX executable
    static std::string PicsarVersion (); //! Version of PICSAR dependency

    int Verbose () const { return verbose; }

    void InitData ();

    void Evolve (int numsteps = -1);

    MultiParticleContainer& GetPartContainer () { return *mypc; }

    static void shiftMF (amrex::MultiFab& mf, const amrex::Geometry& geom,
                         int num_shift, int dir, amrex::IntVect ng_extra,
                         amrex::Real external_field=0.0, bool useparser = false,
                         ParserWrapper<3> *field_parser=nullptr);

    static void GotoNextLine (std::istream& is);

    //! Author of an input file / simulation setup
    static std::string authors;

    // Initial field on the grid.
    static amrex::Vector<amrex::Real> E_external_grid;
    static amrex::Vector<amrex::Real> B_external_grid;

    // Initialization Type for External E and B on grid
    static std::string B_ext_grid_s;
    static std::string E_ext_grid_s;

    // Parser for B_external on the grid
    static std::string str_Bx_ext_grid_function;
    static std::string str_By_ext_grid_function;
    static std::string str_Bz_ext_grid_function;
    // Parser for E_external on the grid
    static std::string str_Ex_ext_grid_function;
    static std::string str_Ey_ext_grid_function;
    static std::string str_Ez_ext_grid_function;

    // ParserWrapper for B_external on the grid
    std::unique_ptr<ParserWrapper<3> > Bxfield_parser;
    std::unique_ptr<ParserWrapper<3> > Byfield_parser;
    std::unique_ptr<ParserWrapper<3> > Bzfield_parser;
    // ParserWrapper for E_external on the grid
    std::unique_ptr<ParserWrapper<3> > Exfield_parser;
    std::unique_ptr<ParserWrapper<3> > Eyfield_parser;
    std::unique_ptr<ParserWrapper<3> > Ezfield_parser;

    // Algorithms
    static long current_deposition_algo;
    static long charge_deposition_algo;
    static long field_gathering_algo;
    static long particle_pusher_algo;
    static int maxwell_fdtd_solver_id;

    // div E cleaning
    static int do_dive_cleaning;

    // Interpolation order
    static long nox;
    static long noy;
    static long noz;

    // Number of modes for the RZ multimode version
    static long n_rz_azimuthal_modes;
    static long ncomps;

    static bool use_fdtd_nci_corr;
    static int  l_lower_order_in_v;

    static bool use_filter;
    static bool serialize_ics;

    // Back transformation diagnostic
    static bool do_back_transformed_diagnostics;
    static std::string lab_data_directory;
    static int  num_snapshots_lab;
    static amrex::Real dt_snapshots_lab;
    static bool do_back_transformed_fields;
    static bool do_back_transformed_particles;

    // Boosted frame parameters
    static amrex::Real gamma_boost;
    static amrex::Real beta_boost;
    static amrex::Vector<int> boost_direction;
    static amrex::Real zmax_plasma_to_compute_max_step;
    static int do_compute_max_step_from_zmax;

    static bool do_dynamic_scheduling;
    static bool refine_plasma;

    static int sort_int;

    static int do_subcycling;

    static bool exchange_all_guard_cells;

    // buffers
    static int n_field_gather_buffer;       //! in number of cells from the edge (identical for each dimension)
    static int n_current_deposition_buffer; //! in number of cells from the edge (identical for each dimension)

    // do nodal
    static int do_nodal;

    const amrex::MultiFab& getcurrent (int lev, int direction) {return *current_fp[lev][direction];}
    const amrex::MultiFab& getEfield  (int lev, int direction) {return *Efield_aux[lev][direction];}
    const amrex::MultiFab& getBfield  (int lev, int direction) {return *Bfield_aux[lev][direction];}

    const amrex::MultiFab& getcurrent_cp (int lev, int direction) {return *current_cp[lev][direction];}
    const amrex::MultiFab& getEfield_cp  (int lev, int direction) {return  *Efield_cp[lev][direction];}
    const amrex::MultiFab& getBfield_cp  (int lev, int direction) {return  *Bfield_cp[lev][direction];}

    const amrex::MultiFab& getcurrent_fp (int lev, int direction) {return *current_fp[lev][direction];}
    const amrex::MultiFab& getEfield_fp  (int lev, int direction) {return *Efield_fp[lev][direction];}
    const amrex::MultiFab& getBfield_fp  (int lev, int direction) {return *Bfield_fp[lev][direction];}

    /** get low-high-low-high-... vector for each direction indicating if mother grid PMLs are enabled */
    std::vector<bool> getPMLdirections() const;

    static amrex::MultiFab* getCosts (int lev) {
        if (m_instance) {
            return m_instance->costs[lev].get();
        } else {
            return nullptr;
        }
    }

    static amrex::IntVect filter_npass_each_dir;
    BilinearFilter bilinear_filter;
    amrex::Vector< std::unique_ptr<NCIGodfreyFilter> > nci_godfrey_filter_exeybz;
    amrex::Vector< std::unique_ptr<NCIGodfreyFilter> > nci_godfrey_filter_bxbyez;

    amrex::Real time_of_last_gal_shift  = 0;

    static int num_mirrors;
    amrex::Vector<amrex::Real> mirror_z;
    amrex::Vector<amrex::Real> mirror_z_width;
    amrex::Vector<int> mirror_z_npoints;

    /// object with all reduced diagnotics, similar to MultiParticleContainer for species.
    MultiReducedDiags* reduced_diags;

    void applyMirrors(amrex::Real time);

    void ComputeDt ();
    // Compute max_step automatically for simulations in a boosted frame.
    void computeMaxStepBoostAccelerator(const amrex::Geometry& geom);
    int  MoveWindow (bool move_j);

    /**
     * \brief
     * This function shifts the boundary of the grid by 'v_galilean*dt'.
     * In doding so, only positions attributes are changed while fields remain unchanged.
     */
    void ShiftGalileanBoundary ();
    void UpdatePlasmaInjectionPosition (amrex::Real dt);
    void ResetProbDomain (const amrex::RealBox& rb);
    void EvolveE (         amrex::Real dt);
    void EvolveE (int lev, amrex::Real dt);
    void EvolveB (         amrex::Real dt);
    void EvolveB (int lev, amrex::Real dt);
    void EvolveF (         amrex::Real dt, DtType dt_type);
    void EvolveF (int lev, amrex::Real dt, DtType dt_type);
    void EvolveB (int lev, PatchType patch_type, amrex::Real dt);
    void EvolveE (int lev, PatchType patch_type, amrex::Real dt);
    void EvolveF (int lev, PatchType patch_type, amrex::Real dt, DtType dt_type);

    /** \brief apply QED correction on electric field
     * \param dt vector of time steps (for all levels)
     */
    void Hybrid_QED_Push (         amrex::Vector<amrex::Real> dt);

    /** \brief apply QED correction on electric field for level lev
     * \param lev mesh refinement level
     * \param dt time step
     */
    void Hybrid_QED_Push (int lev, amrex::Real dt);

    /** \brief apply QED correction on electric field for level lev and patch type patch_type
     * \param lev mesh refinement level
     * \param dt patch_type which MR patch: PatchType::fine or PatchType::coarse
     * \param dt time step
     */
    void Hybrid_QED_Push (int lev, PatchType patch_type, amrex::Real dt);

    static amrex::Real quantum_xi;

#ifdef WARPX_DIM_RZ
    void ApplyInverseVolumeScalingToCurrentDensity(amrex::MultiFab* Jx,
                                                   amrex::MultiFab* Jy,
                                                   amrex::MultiFab* Jz,
                                                   int lev);

    void ApplyInverseVolumeScalingToChargeDensity(amrex::MultiFab* Rho,
                                                  int lev);
#endif

    void DampPML ();
    void DampPML (int lev);
    void DampPML (int lev, PatchType patch_type);

    void DampJPML ();
    void DampJPML (int lev);
    void DampJPML (int lev, PatchType patch_type);

    void CopyJPML ();

    PML* GetPML (int lev);

    void PushParticlesandDepose (int lev, amrex::Real cur_time, DtType a_dt_type=DtType::Full);
    void PushParticlesandDepose (         amrex::Real cur_time);

    // This function does aux(lev) = fp(lev) + I(aux(lev-1)-cp(lev)).
    // Caller must make sure fp and cp have ghost cells filled.
    void UpdateAuxilaryData ();
    void UpdateAuxilaryDataStagToNodal ();
    void UpdateAuxilaryDataSameType ();

    // Fill boundary cells including coarse/fine boundaries
    void FillBoundaryB   (amrex::IntVect ng, amrex::IntVect ng_extra_fine=amrex::IntVect::TheZeroVector());
    void FillBoundaryE   (amrex::IntVect ng, amrex::IntVect ng_extra_fine=amrex::IntVect::TheZeroVector());
    void FillBoundaryF   (amrex::IntVect ng);
    void FillBoundaryAux (amrex::IntVect ng);
    void FillBoundaryE   (int lev, amrex::IntVect ng, amrex::IntVect ng_extra_fine=amrex::IntVect::TheZeroVector());
    void FillBoundaryB   (int lev, amrex::IntVect ng, amrex::IntVect ng_extra_fine=amrex::IntVect::TheZeroVector());
    void FillBoundaryF   (int lev, amrex::IntVect ng);
    void FillBoundaryAux (int lev, amrex::IntVect ng);

    void SyncCurrent ();
    void SyncRho ();


    int getistep (int lev) const {return istep[lev];}
    void setistep (int lev, int ii) {istep[lev] = ii;}
    amrex::Real gett_new (int lev) const {return t_new[lev];}
    void sett_new (int lev, amrex::Real time) {t_new[lev] = time;}
    amrex::Real getdt (int lev) const {return dt[lev];}

    int maxStep () const {return max_step;}
    amrex::Real stopTime () const {return stop_time;}

    int checkInt () const {return check_int;}
    int plotInt () const {return plot_int;}
    int openpmdInt () const {return openpmd_int;}

    void WriteCheckPointFile () const;
    void WriteOpenPMDFile () const;
    void WritePlotFile () const;
    void UpdateInSitu () const;
    void AverageAndPackFields( amrex::Vector<std::string>& varnames,
        amrex::Vector<amrex::MultiFab>& mf_avg, const int ngrow) const;
    void prepareFields( int const step, amrex::Vector<std::string>& varnames,
        amrex::Vector<amrex::MultiFab>& mf_avg,
        amrex::Vector<const amrex::MultiFab*>& output_mf,
        amrex::Vector<amrex::Geometry>& output_geom ) const;

    void WritePlotFileES(const amrex::Vector<std::unique_ptr<amrex::MultiFab> >& rho,
                         const amrex::Vector<std::unique_ptr<amrex::MultiFab> >& phi,
                         const amrex::Vector<std::array<std::unique_ptr<amrex::MultiFab>, 3> >& E);

    static std::array<amrex::Real,3> CellSize (int lev);
    static amrex::RealBox getRealBox(const amrex::Box& bx, int lev);
    static std::array<amrex::Real,3> LowerCorner (const amrex::Box& bx,
                                                  std::array<amrex::Real,3> galilean_shift, int lev);
    static std::array<amrex::Real,3> UpperCorner (const amrex::Box& bx, int lev);

    static amrex::IntVect RefRatio (int lev);

    static const amrex::iMultiFab* CurrentBufferMasks (int lev);
    static const amrex::iMultiFab* GatherBufferMasks (int lev);

    static amrex::IntVect Bx_nodal_flag;
    static amrex::IntVect By_nodal_flag;
    static amrex::IntVect Bz_nodal_flag;

    static amrex::IntVect Ex_nodal_flag;
    static amrex::IntVect Ey_nodal_flag;
    static amrex::IntVect Ez_nodal_flag;

    static amrex::IntVect jx_nodal_flag;
    static amrex::IntVect jy_nodal_flag;
    static amrex::IntVect jz_nodal_flag;

    static int do_moving_window;
    static int moving_window_dir;
    static amrex::Real moving_window_v;

    // slice generation //
    void InitializeSliceMultiFabs ();
    void SliceGenerationForDiagnostics ();
    void WriteSlicePlotFile () const;
    void ClearSliceMultiFabs ();
    static int num_slice_snapshots_lab;
    static amrex::Real dt_slice_snapshots_lab;
    static amrex::Real particle_slice_width_lab;
    amrex::RealBox getSliceRealBox() const {return slice_realbox;}

    // these should be private, but can't due to Cuda limitations
    static void ComputeDivB (amrex::MultiFab& divB, int dcomp,
                             const std::array<const amrex::MultiFab*, 3>& B,
                             const std::array<amrex::Real,3>& dx);

    static void ComputeDivB (amrex::MultiFab& divB, int dcomp,
                             const std::array<const amrex::MultiFab*, 3>& B,
                             const std::array<amrex::Real,3>& dx, int ngrow);

    static void ComputeDivE (amrex::MultiFab& divE, int dcomp,
                             const std::array<const amrex::MultiFab*, 3>& B,
                             const std::array<amrex::Real,3>& dx);

    static void ComputeDivE (amrex::MultiFab& divE, int dcomp,
                             const std::array<const amrex::MultiFab*, 3>& B,
                             const std::array<amrex::Real,3>& dx, int ngrow);

    const amrex::IntVect getngE() const { return guard_cells.ng_alloc_EB; };
    const amrex::IntVect getngF() const { return guard_cells.ng_alloc_F; };

    void InitSpaceChargeField (WarpXParticleContainer& pc);
    void computePhi (const amrex::Vector<std::unique_ptr<amrex::MultiFab> >& rho,
                     amrex::Vector<std::unique_ptr<amrex::MultiFab> >& phi,
                     std::array<amrex::Real, 3> const beta = {{0,0,0}},
                     amrex::Real const required_precision=1.e-11 ) const;
    void computeE (amrex::Vector<std::array<std::unique_ptr<amrex::MultiFab>, 3> >& E,
                   const amrex::Vector<std::unique_ptr<amrex::MultiFab> >& phi,
                   std::array<amrex::Real, 3> const beta = {{0,0,0}} ) const;
    void computeB (amrex::Vector<std::array<std::unique_ptr<amrex::MultiFab>, 3> >& B,
                   const amrex::Vector<std::unique_ptr<amrex::MultiFab> >& phi,
                   std::array<amrex::Real, 3> const beta = {{0,0,0}} ) const;

    /**
     * \brief
     * This function initializes the E and B fields on each level
     * using the parser and the user-defined function for the external fields.
     * The subroutine will parse the x_/y_z_external_grid_function and
     * then, the B or E multifab is initialized based on the (x,y,z) position
     * on the staggered yee-grid or cell-centered grid.
     */
    void InitializeExternalFieldsOnGridUsingParser (
         amrex::MultiFab *mfx, amrex::MultiFab *mfy, amrex::MultiFab *mfz,
         ParserWrapper<3> *xfield_parser, ParserWrapper<3> *yfield_parser,
         ParserWrapper<3> *zfield_parser, amrex::IntVect x_nodal_flag,
         amrex::IntVect y_nodal_flag, amrex::IntVect z_nodal_flag,
         const int lev);

protected:

    /**
     * \brief
     *  This function initializes E, B, rho, and F, at all the levels
     *  of the multifab. rho and F are initialized with 0.
     *  The E and B fields are initialized using user-defined inputs.
     *  The initialization type is set using "B_ext_grid_init_style"
     *  and "E_ext_grid_init_style". The initialization style is set to "default"
     *  if not explicitly defined by the user, and the E and B fields are
     *  initialized with E_external_grid and B_external_grid, respectively, each with
     *  a default value of 0.
     *  If the initialization type for the E and B field is "constant",
     *  then, the E and B fields at all the levels are initialized with
     *  user-defined values for E_external_grid and B_external_grid.
     *  If the initialization type for B-field is set to
     *  "parse_B_ext_grid_function", then, the parser is used to read
     *  Bx_external_grid_function(x,y,z), By_external_grid_function(x,y,z),
     *  and Bz_external_grid_function(x,y,z).
     *  Similarly, if the E-field initialization type is set to
     *  "parse_E_ext_grid_function", then, the parser is used to read
     *  Ex_external_grid_function(x,y,z), Ey_external_grid_function(x,y,z),
     *  and Ex_external_grid_function(x,y,z). The parser for the E and B
     *  initialization assumes that the function has three independent
     *  variables, at max, namely, x, y, z. However, any number of constants
     *  can be used in the function used to define the E and B fields on the grid.
     */
    void InitLevelData (int lev, amrex::Real time);

    //! Tagging cells for refinement
    virtual void ErrorEst (int lev, amrex::TagBoxArray& tags, amrex::Real time, int /*ngrow*/) final;

    //! Make a new level from scratch using provided BoxArray and
    //! DistributionMapping.  Only used during initialization.  Called
    //! by AmrCoreInitFromScratch.
    virtual void MakeNewLevelFromScratch (int lev, amrex::Real time, const amrex::BoxArray& ba,
                                          const amrex::DistributionMapping& dm) final;

    //! Make a new level using provided BoxArray and
    //! DistributionMapping and fill with interpolated coarse level
    //! data.  Called by AmrCore::regrid.
    virtual void MakeNewLevelFromCoarse (int lev, amrex::Real time, const amrex::BoxArray& ba,
                                         const amrex::DistributionMapping& dm) final
        { amrex::Abort("MakeNewLevelFromCoarse: To be implemented"); }

    //! Remake an existing level using provided BoxArray and
    //! DistributionMapping and fill with existing fine and coarse
    //! data.  Called by AmrCore::regrid.
    virtual void RemakeLevel (int lev, amrex::Real time, const amrex::BoxArray& ba,
                              const amrex::DistributionMapping& dm) final;

    //! Delete level data.  Called by AmrCore::regrid.
    virtual void ClearLevel (int lev) final;

private:

    // Singleton is used when the code is run from python
    static WarpX* m_instance;

    ///
    /// Advance the simulation by numsteps steps, electromagnetic case.
    ///
    void EvolveEM(int numsteps);

    void FillBoundaryB (int lev, PatchType patch_type, amrex::IntVect ng);
    void FillBoundaryE (int lev, PatchType patch_type, amrex::IntVect ng);
    void FillBoundaryF (int lev, PatchType patch_type, amrex::IntVect ng);

    void OneStep_nosub (amrex::Real t);
    void OneStep_sub1 (amrex::Real t);

    void RestrictCurrentFromFineToCoarsePatch (int lev);
    void AddCurrentFromFineLevelandSumBoundary (int lev);
    void StoreCurrent (int lev);
    void RestoreCurrent (int lev);
    void ApplyFilterandSumBoundaryJ (int lev, PatchType patch_type);
    void NodalSyncJ (int lev, PatchType patch_type);

    void RestrictRhoFromFineToCoarsePatch (int lev);
    void ApplyFilterandSumBoundaryRho (int lev, PatchType patch_type, int icomp, int ncomp);
    void AddRhoFromFineLevelandSumBoundary (int lev, int icomp, int ncomp);
    void NodalSyncRho (int lev, PatchType patch_type, int icomp, int ncomp);

#ifdef WARPX_DO_ELECTROSTATIC
    ///
    /// Advance the simulation by numsteps steps, electrostatic case.
    ///
    void EvolveES(int numsteps);

    //
    // This stuff is needed by the nodal multigrid solver when running in
    // electrostatic mode.
    //
    void zeroOutBoundary(amrex::MultiFab& input_data, amrex::MultiFab& bndry_data,
                         const amrex::FabArray<amrex::BaseFab<int> >& mask) const;

    void fixRHSForSolve(amrex::Vector<std::unique_ptr<amrex::MultiFab> >& rhs,
                        const amrex::Vector<std::unique_ptr<amrex::FabArray<amrex::BaseFab<int> > > >& masks) const ;

    void getLevelMasks(amrex::Vector<std::unique_ptr<amrex::FabArray<amrex::BaseFab<int> > > >& masks,
                       const int nnodes = 1);

    // used to zero out fine level data on points shared with the coarse grid
    // in electrostatic mode
    amrex::Vector<std::unique_ptr<amrex::FabArray<amrex::BaseFab<int> > > > masks;

    // used to gather the field from the coarse level in electrostatic mode.
    amrex::Vector<std::unique_ptr<amrex::FabArray<amrex::BaseFab<int> > > > gather_masks;
#endif // WARPX_DO_ELECTROSTATIC

    void ReadParameters ();

    void InitFromScratch ();

    void AllocLevelData (int lev, const amrex::BoxArray& new_grids,
                         const amrex::DistributionMapping& new_dmap);

    void InitFromCheckpoint ();
    void PostRestart ();

    void InitPML ();
    void ComputePMLFactors ();

    void InitFilter ();

    void InitDiagnostics ();

    void InitNCICorrector ();

    void WriteWarpXHeader(const std::string& name) const;
    void WriteJobInfo (const std::string& dir) const;

    std::unique_ptr<amrex::MultiFab> GetCellCenteredData();

    std::array<std::unique_ptr<amrex::MultiFab>, 3> getInterpolatedE(int lev) const;

    std::array<std::unique_ptr<amrex::MultiFab>, 3> getInterpolatedB(int lev) const;

    void ExchangeWithPmlB (int lev);
    void ExchangeWithPmlE (int lev);
    void ExchangeWithPmlF (int lev);

    void LoadBalance ();

    void BuildBufferMasks ();
    void BuildBufferMasksInBox ( const amrex::Box tbx, amrex::IArrayBox &buffer_mask,
                                 const amrex::IArrayBox &guard_mask, const int ng );
    const amrex::iMultiFab* getCurrentBufferMasks (int lev) const {
        return current_buffer_masks[lev].get();
    }
    const amrex::iMultiFab* getGatherBufferMasks (int lev) const {
        return gather_buffer_masks[lev].get();
    }

    void AllocLevelMFs (int lev, const amrex::BoxArray& ba, const amrex::DistributionMapping& dm,
                        const amrex::IntVect& ngE, const amrex::IntVect& ngJ,
                        const amrex::IntVect& ngRho, const amrex::IntVect& ngF,
                        const amrex::IntVect& ngextra, const bool aux_is_nodal);

    amrex::Vector<int> istep;      // which step?
    amrex::Vector<int> nsubsteps;  // how many substeps on each level?

    amrex::Vector<amrex::Real> t_new;
    amrex::Vector<amrex::Real> t_old;
    amrex::Vector<amrex::Real> dt;

    // Particle container
    std::unique_ptr<MultiParticleContainer> mypc;

    // Boosted Frame Diagnostics
    std::unique_ptr<BackTransformedDiagnostic> myBFD;

    //
    // Fields: First array for level, second for direction
    //

    // Full solution
    amrex::Vector<std::array< std::unique_ptr<amrex::MultiFab>, 3 > > Efield_aux;
    amrex::Vector<std::array< std::unique_ptr<amrex::MultiFab>, 3 > > Bfield_aux;

    // Fine patch
    amrex::Vector<            std::unique_ptr<amrex::MultiFab>      > F_fp;
    amrex::Vector<            std::unique_ptr<amrex::MultiFab>      > rho_fp;
    amrex::Vector<std::array< std::unique_ptr<amrex::MultiFab>, 3 > > current_fp;
    amrex::Vector<std::array< std::unique_ptr<amrex::MultiFab>, 3 > > Efield_fp;
    amrex::Vector<std::array< std::unique_ptr<amrex::MultiFab>, 3 > > Bfield_fp;

    // store fine patch
    amrex::Vector<std::array< std::unique_ptr<amrex::MultiFab>, 3 > > current_store;

    // Coarse patch
    amrex::Vector<            std::unique_ptr<amrex::MultiFab>      > F_cp;
    amrex::Vector<            std::unique_ptr<amrex::MultiFab>      > rho_cp;
    amrex::Vector<std::array< std::unique_ptr<amrex::MultiFab>, 3 > > current_cp;
    amrex::Vector<std::array< std::unique_ptr<amrex::MultiFab>, 3 > > Efield_cp;
    amrex::Vector<std::array< std::unique_ptr<amrex::MultiFab>, 3 > > Bfield_cp;

    // Copy of the coarse aux
    amrex::Vector<std::array<std::unique_ptr<amrex::MultiFab>, 3 > > Efield_cax;
    amrex::Vector<std::array<std::unique_ptr<amrex::MultiFab>, 3 > > Bfield_cax;
    amrex::Vector<std::unique_ptr<amrex::iMultiFab> > current_buffer_masks;
    amrex::Vector<std::unique_ptr<amrex::iMultiFab> > gather_buffer_masks;

    // If charge/current deposition buffers are used
    amrex::Vector<std::array< std::unique_ptr<amrex::MultiFab>, 3 > > current_buf;
    amrex::Vector<std::unique_ptr<amrex::MultiFab> > charge_buf;

    // PML
    int do_pml = 1;
    int pml_ncell = 10;
    int pml_delta = 10;
    int pml_has_particles = 0;
    int do_pml_j_damping = 0;
    int do_pml_in_domain = 0;
    amrex::IntVect do_pml_Lo = amrex::IntVect::TheUnitVector();
    amrex::IntVect do_pml_Hi = amrex::IntVect::TheUnitVector();
    amrex::Vector<std::unique_ptr<PML> > pml;

    amrex::Real moving_window_x = std::numeric_limits<amrex::Real>::max();
    amrex::Real current_injection_position = 0;

    // Plasma injection parameters
    int warpx_do_continuous_injection = 0;
    int num_injected_species = -1;
    amrex::Vector<int> injected_plasma_species;

    int do_electrostatic = 0;
    int n_buffer = 4;
    amrex::Real const_dt = 0.5e-11;

    int load_balance_int = -1;
    amrex::Vector<std::unique_ptr<amrex::MultiFab> > costs;
    int load_balance_with_sfc = 0;
    amrex::Real load_balance_knapsack_factor = 1.24;

    // Override sync every ? steps
    int override_sync_int = 1;

    // Other runtime parameters
    int verbose = 1;

    bool use_hybrid_QED = 0;

    int max_step   = std::numeric_limits<int>::max();
    amrex::Real stop_time = std::numeric_limits<amrex::Real>::max();

    int regrid_int = -1;

    amrex::Real cfl = 0.7;

    std::string restart_chkfile;

    std::string check_file {"checkpoints/chk"};
    std::string plot_file {"diags/plotfiles/plt"};
    std::string slice_plot_file {"diags/slice_plotfiles/plt"};
    int check_int = -1;
    int plot_int = -1;

    std::string openpmd_backend {"default"};
    int openpmd_int = -1;
    bool openpmd_tspf = true; //!< one file per timestep (or one file for all steps)
#ifdef WARPX_USE_OPENPMD
    WarpXOpenPMDPlot* m_OpenPMDPlotWriter = nullptr;
#endif

    bool plot_rho           = false;
    bool plot_costs         = true;
    bool plot_finepatch     = false;
    bool plot_crsepatch     = false;
    bool plot_raw_fields    = false;
    bool plot_raw_fields_guards = false;
    amrex::Vector<std::string> fields_to_plot;
    int plot_coarsening_ratio = 1;

    amrex::VisMF::Header::Version checkpoint_headerversion = amrex::VisMF::Header::NoFabHeader_v1;
    amrex::VisMF::Header::Version plotfile_headerversion  = amrex::VisMF::Header::Version_v1;
    amrex::VisMF::Header::Version slice_plotfile_headerversion  = amrex::VisMF::Header::Version_v1;

    bool use_single_read = true;
    bool use_single_write = true;
    int mffile_nstreams = 4;
    int field_io_nfiles = 1024;
    int particle_io_nfiles = 1024;

    amrex::RealVect fine_tag_lo;
    amrex::RealVect fine_tag_hi;

    bool is_synchronized = true;

    guardCellManager guard_cells;

    //Slice Parameters
    int slice_max_grid_size;
    int slice_plot_int = -1;
    amrex::RealBox slice_realbox;
    amrex::IntVect slice_cr_ratio;
    amrex::Vector<            std::unique_ptr<amrex::MultiFab>      > F_slice;
    amrex::Vector<            std::unique_ptr<amrex::MultiFab>      > rho_slice;
    amrex::Vector<std::array< std::unique_ptr<amrex::MultiFab>, 3 > > current_slice;
    amrex::Vector<std::array< std::unique_ptr<amrex::MultiFab>, 3 > > Efield_slice;
    amrex::Vector<std::array< std::unique_ptr<amrex::MultiFab>, 3 > > Bfield_slice;

#ifdef WARPX_USE_PSATD_HYBRID
    // Store fields in real space on the dual grid (i.e. the grid for the FFT push of the fields)
    // This includes data for the FFT guard cells (between FFT groups)
    amrex::Vector<std::array< std::unique_ptr<amrex::MultiFab>, 3 > > Efield_fp_fft;
    amrex::Vector<std::array< std::unique_ptr<amrex::MultiFab>, 3 > > Bfield_fp_fft;
    amrex::Vector<std::array< std::unique_ptr<amrex::MultiFab>, 3 > > current_fp_fft;
    amrex::Vector<            std::unique_ptr<amrex::MultiFab>      > rho_fp_fft;

    amrex::Vector<std::array< std::unique_ptr<amrex::MultiFab>, 3 > > Efield_cp_fft;
    amrex::Vector<std::array< std::unique_ptr<amrex::MultiFab>, 3 > > Bfield_cp_fft;
    amrex::Vector<std::array< std::unique_ptr<amrex::MultiFab>, 3 > > current_cp_fft;
    amrex::Vector<            std::unique_ptr<amrex::MultiFab>      > rho_cp_fft;
#endif

    bool fft_hybrid_mpi_decomposition = false;
    int nox_fft = 16;
    int noy_fft = 16;
    int noz_fft = 16;

#ifdef WARPX_USE_PSATD
private:
    void EvolvePSATD (int numsteps);
    void PushPSATD (amrex::Real dt);
    void PushPSATD_localFFT (int lev, amrex::Real dt);

    int ngroups_fft = 4;
    int fftw_plan_measure = 1;
<<<<<<< HEAD
    amrex::Array<amrex::Real,3> v_galilean = {0,0,0};
    int nox_fft = 16;
    int noy_fft = 16;
    int noz_fft = 16;
=======
>>>>>>> b60ec816

    amrex::Vector<std::unique_ptr<SpectralSolver>> spectral_solver_fp;
    amrex::Vector<std::unique_ptr<SpectralSolver>> spectral_solver_cp;
#endif
    amrex::Vector<std::unique_ptr<FiniteDifferenceSolver>> m_fdtd_solver_fp;
    amrex::Vector<std::unique_ptr<FiniteDifferenceSolver>> m_fdtd_solver_cp;

#ifdef WARPX_USE_PSATD_HYBRID
private:
    amrex::Vector<std::unique_ptr<amrex::LayoutData<FFTData> > > dataptr_fp_fft;
    amrex::Vector<std::unique_ptr<amrex::LayoutData<FFTData> > > dataptr_cp_fft;

  // Domain decomposition containing the valid part of the dual grids (i.e. without FFT guard cells)
    amrex::Vector<amrex::BoxArray> ba_valid_fp_fft;
    amrex::Vector<amrex::BoxArray> ba_valid_cp_fft;

    amrex::Vector<amrex::Box> domain_fp_fft;  //  "global" domain for the group this process belongs to
    amrex::Vector<amrex::Box> domain_cp_fft;

    amrex::Vector<MPI_Comm> comm_fft;
    amrex::Vector<int>      color_fft;

    void AllocLevelDataFFT (int lev);
    void InitLevelDataFFT (int lev, amrex::Real time);

    void InitFFTComm (int lev);
    void FFTDomainDecomposition (int lev, amrex::BoxArray& ba_fft, amrex::DistributionMapping& dm_fft,
                                 amrex::BoxArray& ba_valid, amrex::Box& domain_fft,
                                 const amrex::Box& domain);
    void InitFFTDataPlan (int lev);
    void FreeFFT (int lev);
    void PushPSATD_hybridFFT (int lev, amrex::Real dt);
#endif

#if defined(BL_USE_SENSEI_INSITU)
    amrex::AmrMeshInSituBridge *insitu_bridge;
#endif
    int insitu_int;
    int insitu_start;
    std::string insitu_config;
    int insitu_pin_mesh;
};


#endif<|MERGE_RESOLUTION|>--- conflicted
+++ resolved
@@ -750,13 +750,7 @@
 
     int ngroups_fft = 4;
     int fftw_plan_measure = 1;
-<<<<<<< HEAD
     amrex::Array<amrex::Real,3> v_galilean = {0,0,0};
-    int nox_fft = 16;
-    int noy_fft = 16;
-    int noz_fft = 16;
-=======
->>>>>>> b60ec816
 
     amrex::Vector<std::unique_ptr<SpectralSolver>> spectral_solver_fp;
     amrex::Vector<std::unique_ptr<SpectralSolver>> spectral_solver_cp;
