--- conflicted
+++ resolved
@@ -1585,13 +1585,6 @@
     amrex::Vector<std::array<std::unique_ptr<amrex::MultiFab>, 3 > > Bfield_cax;
     amrex::Vector<std::unique_ptr<amrex::iMultiFab> > current_buffer_masks;
     amrex::Vector<std::unique_ptr<amrex::iMultiFab> > gather_buffer_masks;
-
-    // If charge/current deposition buffers are used
-<<<<<<< HEAD
-    amrex::Vector<std::unique_ptr<amrex::MultiFab> > charge_buf;
-=======
-    amrex::Vector<std::array< std::unique_ptr<amrex::MultiFab>, 3 > > current_buf;
->>>>>>> fea7ed87
 
     /**
      * \brief
