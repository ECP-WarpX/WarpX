/* Copyright 2016-2020 Andrew Myers, Ann Almgren, Axel Huebl
 *                     David Grote, Jean-Luc Vay, Remi Lehe
 *                     Revathi Jambunathan, Weiqun Zhang
 *
 * This file is part of WarpX.
 *
 * License: BSD-3-Clause-LBNL
 */
#include "WarpX.H"

#include "Initialization/WarpXAMReXInit.H"
#include "Utils/MPIInitHelpers.H"
#include "Utils/WarpXUtil.H"
#include "Utils/WarpXProfilerWrapper.H"

#include <AMReX.H>
#include <AMReX_Config.H>
#include <AMReX_ParallelDescriptor.H>
#include <AMReX_Print.H>
#include <AMReX_REAL.H>
#include <AMReX_TinyProfiler.H>
#include <AMReX_Utility.H>

#if defined(AMREX_USE_MPI)
#  include <mpi.h>
#endif

#if defined(AMREX_USE_HIP) && defined(WARPX_USE_PSATD)
// cstddef: work-around for ROCm/rocFFT <=4.3.0
// https://github.com/ROCmSoftwarePlatform/rocFFT/blob/rocm-4.3.0/library/include/rocfft.h#L36-L42
#  include <cstddef>
#  include <rocfft.h>
#endif

int main(int argc, char* argv[])
{
    using namespace amrex;

    auto mpi_thread_levels = utils::warpx_mpi_init(argc, argv);

    warpx_amrex_init(argc, argv);

    utils::warpx_check_mpi_thread_level(mpi_thread_levels);

#if defined(AMREX_USE_HIP) && defined(WARPX_USE_PSATD)
    rocfft_setup();
#endif

    ParseGeometryInput();

    ConvertLabParamsToBoost();
    ReadBCParams();

#ifdef WARPX_DIM_RZ
    CheckGriddingForRZSpectral();
#endif

    WARPX_PROFILE_VAR("main()", pmain);

    const auto strt_total = static_cast<Real>(amrex::second());

    {
        WarpX warpx;

        warpx.RecordWarning("Topic1", "test_msg");
        warpx.RecordWarning("Topic1", "test_msg");
        warpx.RecordWarning("Topic1", "test_msg_2");
        warpx.RecordWarning("Topic2", "test_msg_2");
        warpx.RecordWarning("Topic2", "test_msg_2", WarnPriority::high);
        warpx.RecordWarning("Topic2", "test_msg_2", WarnPriority::low);
        warpx.RecordWarning("Topic3", "test_msg_3", WarnPriority::low);
        warpx.RecordWarning("Topic3", "test_msg_3", WarnPriority::low);
        warpx.RecordWarning("Topic3", "test_msg_3", WarnPriority::low);
        warpx.RecordWarning("MultiLine", "A\nmultiline\n\nmessage\ntest test test\n test test", WarnPriority::medium);
        warpx.RecordWarning("MultiLine2", "A\nmultiline\n\nmessage\ntest test test\n test test\n"
        "AAAAAAAAAAAAAAAAAAAAAAAAAAAAAAAAAAAAAAAAAAAAAAAAAAAAAAAAAAAAAAAAAAAAAAAAAAAAAAAAAAAAAAAAAAAAAAAAAAAAAAAAAAAAAAAAAAAAAAAAAAAAAAAAAAAAAAAAAAAAAAAA"
        "a a a a a a a a a a a a a a a b b b b b b b b b b b b b b b b b b b b b b b b b b b b b b b b b b b b b b b b b b b b b b b b b b b b b b b b b b"
        "c c c c c c c c c c c c c c c c c c c c c c c c c c c c c c c c c c c c c c c c c c c c c c c c \n c c c c c c c c c c c c c c c c c c c c c c c c c c c c c c c c c c c c c c c c ", WarnPriority::medium);

        warpx.RecordWarning("Multiline", "first\nsecond\nthird\n\ndouble_space!!", WarnPriority::low);

        warpx.InitData();

        warpx.Evolve();

<<<<<<< HEAD
        warpx.PrintLocalWarnings("THE VERY END");
=======
        warpx.PrintGlobalWarnings("THE END");
>>>>>>> 40b21d19

        if (warpx.Verbose()) {
            auto end_total = static_cast<Real>(amrex::second()) - strt_total;
            ParallelDescriptor::ReduceRealMax(end_total, ParallelDescriptor::IOProcessorNumber());
            Print() << "Total Time                     : " << end_total << '\n';
        }
    }

    WARPX_PROFILE_VAR_STOP(pmain);

#if defined(AMREX_USE_HIP) && defined(WARPX_USE_PSATD)
    rocfft_cleanup();
#endif

    Finalize();
#if defined(AMREX_USE_MPI)
    MPI_Finalize();
#endif
}<|MERGE_RESOLUTION|>--- conflicted
+++ resolved
@@ -62,32 +62,11 @@
     {
         WarpX warpx;
 
-        warpx.RecordWarning("Topic1", "test_msg");
-        warpx.RecordWarning("Topic1", "test_msg");
-        warpx.RecordWarning("Topic1", "test_msg_2");
-        warpx.RecordWarning("Topic2", "test_msg_2");
-        warpx.RecordWarning("Topic2", "test_msg_2", WarnPriority::high);
-        warpx.RecordWarning("Topic2", "test_msg_2", WarnPriority::low);
-        warpx.RecordWarning("Topic3", "test_msg_3", WarnPriority::low);
-        warpx.RecordWarning("Topic3", "test_msg_3", WarnPriority::low);
-        warpx.RecordWarning("Topic3", "test_msg_3", WarnPriority::low);
-        warpx.RecordWarning("MultiLine", "A\nmultiline\n\nmessage\ntest test test\n test test", WarnPriority::medium);
-        warpx.RecordWarning("MultiLine2", "A\nmultiline\n\nmessage\ntest test test\n test test\n"
-        "AAAAAAAAAAAAAAAAAAAAAAAAAAAAAAAAAAAAAAAAAAAAAAAAAAAAAAAAAAAAAAAAAAAAAAAAAAAAAAAAAAAAAAAAAAAAAAAAAAAAAAAAAAAAAAAAAAAAAAAAAAAAAAAAAAAAAAAAAAAAAAAA"
-        "a a a a a a a a a a a a a a a b b b b b b b b b b b b b b b b b b b b b b b b b b b b b b b b b b b b b b b b b b b b b b b b b b b b b b b b b b"
-        "c c c c c c c c c c c c c c c c c c c c c c c c c c c c c c c c c c c c c c c c c c c c c c c c \n c c c c c c c c c c c c c c c c c c c c c c c c c c c c c c c c c c c c c c c c ", WarnPriority::medium);
-
-        warpx.RecordWarning("Multiline", "first\nsecond\nthird\n\ndouble_space!!", WarnPriority::low);
-
         warpx.InitData();
 
         warpx.Evolve();
 
-<<<<<<< HEAD
-        warpx.PrintLocalWarnings("THE VERY END");
-=======
         warpx.PrintGlobalWarnings("THE END");
->>>>>>> 40b21d19
 
         if (warpx.Verbose()) {
             auto end_total = static_cast<Real>(amrex::second()) - strt_total;
