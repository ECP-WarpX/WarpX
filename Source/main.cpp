/* Copyright 2016-2020 Andrew Myers, Ann Almgren, Axel Huebl
 *                     David Grote, Jean-Luc Vay, Remi Lehe
 *                     Revathi Jambunathan, Weiqun Zhang
 *
 * This file is part of WarpX.
 *
 * License: BSD-3-Clause-LBNL
 */
#include "WarpX.H"
#include "Utils/WarpXUtil.H"
#include "Utils/WarpXProfilerWrapper.H"

#include <AMReX.H>
#include <AMReX_ParmParse.H>
#include <AMReX_BLProfiler.H>
#include <AMReX_ParallelDescriptor.H>

#include <iostream>


int main(int argc, char* argv[])
{
    using namespace amrex;

#if defined(AMREX_USE_MPI)
#   if defined(_OPENMP) && defined(WARPX_USE_PSATD)
    int provided;
    MPI_Init_thread(&argc, &argv, MPI_THREAD_FUNNELED, &provided);
    AMREX_ALWAYS_ASSERT(provided >= MPI_THREAD_FUNNELED);
#   else
    MPI_Init(&argc, &argv);
#   endif
#endif

    amrex::Initialize(argc,argv);

    ConvertLabParamsToBoost();

<<<<<<< HEAD
#if (defined WARPX_DIM_RZ) && (defined WARPX_USE_PSATD)
    CheckGriddingForRZSpectral();
#endif

    BL_PROFILE_VAR("main()", pmain);
=======
    WARPX_PROFILE_VAR("main()", pmain);
>>>>>>> 1de8b68f

    const Real strt_total = amrex::second();

    {
        WarpX warpx;

        warpx.InitData();

        warpx.Evolve();

        Real end_total = amrex::second() - strt_total;

        ParallelDescriptor::ReduceRealMax(end_total, ParallelDescriptor::IOProcessorNumber());
        if (warpx.Verbose()) {
            amrex::Print() << "Total Time                     : " << end_total << '\n';
            amrex::Print() << "WarpX Version: " << WarpX::Version() << '\n';
            amrex::Print() << "PICSAR Version: " << WarpX::PicsarVersion() << '\n';
        }
    }

    WARPX_PROFILE_VAR_STOP(pmain);

    amrex::Finalize();
#if defined(AMREX_USE_MPI)
    MPI_Finalize();
#endif
}<|MERGE_RESOLUTION|>--- conflicted
+++ resolved
@@ -36,15 +36,11 @@
 
     ConvertLabParamsToBoost();
 
-<<<<<<< HEAD
 #if (defined WARPX_DIM_RZ) && (defined WARPX_USE_PSATD)
     CheckGriddingForRZSpectral();
 #endif
 
-    BL_PROFILE_VAR("main()", pmain);
-=======
     WARPX_PROFILE_VAR("main()", pmain);
->>>>>>> 1de8b68f
 
     const Real strt_total = amrex::second();
 
