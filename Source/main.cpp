/* Copyright 2016-2020 Andrew Myers, Ann Almgren, Axel Huebl
 *                     David Grote, Jean-Luc Vay, Remi Lehe
 *                     Revathi Jambunathan, Weiqun Zhang
 *
 * This file is part of WarpX.
 *
 * License: BSD-3-Clause-LBNL
 */
#include "WarpX.H"

#include "Initialization/WarpXAMReXInit.H"
#include "Utils/WarpXProfilerWrapper.H"

#include <ablastr/fft/AnyFFT.H>
#include <ablastr/parallelization/MPIInitHelpers.H>
#include <ablastr/utils/timer/Timer.H>
#include <ablastr/warn_manager/WarnManager.H>

#include <AMReX_Print.H>

<<<<<<< HEAD
int main(int argc, char *argv[])
=======

int main(int argc, char* argv[])
>>>>>>> 0272129f
{
    ablastr::parallelization::mpi_init(argc, argv);

    warpx::initialization::amrex_init(argc, argv);

    ablastr::anyfft::setup();

    {
        WARPX_PROFILE_VAR("main()", pmain);

        auto timer = ablastr::utils::timer::Timer{};
        timer.record_start_time();

        auto& warpx = WarpX::GetInstance();

        warpx.InitData();

        warpx.Evolve();

        amrex::Print() <<
            ablastr::warn_manager::GetWMInstance().PrintGlobalWarnings("THE END");

        timer.record_stop_time();
        if (warpx.Verbose())
        {
            amrex::Print() << "Total Time                     : "
                           << timer.get_global_duration() << '\n';
        }

        WARPX_PROFILE_VAR_STOP(pmain);

        WarpX::Finalize();
    }

    ablastr::anyfft::cleanup();

    amrex::Finalize();

    ablastr::parallelization::mpi_finalize ();
}<|MERGE_RESOLUTION|>--- conflicted
+++ resolved
@@ -18,12 +18,8 @@
 
 #include <AMReX_Print.H>
 
-<<<<<<< HEAD
-int main(int argc, char *argv[])
-=======
 
 int main(int argc, char* argv[])
->>>>>>> 0272129f
 {
     ablastr::parallelization::mpi_init(argc, argv);
 
