#include "FlushFormatPlotfile.H"
#include "WarpX.H"
#include "Interpolate.H"

#include <AMReX_buildInfo.H>

using namespace amrex;

namespace
{
    const std::string level_prefix {"Level_"};
}

void
FlushFormatPlotfile::WriteToFile (
    const amrex::Vector<std::string> varnames,
    const amrex::Vector<const amrex::MultiFab*> mf,
    amrex::Vector<amrex::Geometry>& geom,
    const amrex::Vector<int> iteration, const double time,
    MultiParticleContainer& mpc, int nlev,
    const std::string prefix) const
{
    auto & warpx = WarpX::GetInstance();
    const auto step = iteration[0];
    const std::string& filename = amrex::Concatenate(prefix, step);
    amrex::Print() << "  Writing plotfile " << filename << "\n";
<<<<<<< HEAD


    const bool plot_raw_fields = true;

=======
>>>>>>> d55a5be5

    Vector<std::string> rfs;
    VisMF::Header::Version current_version = VisMF::GetHeaderVersion();
    VisMF::SetHeaderVersion(amrex::VisMF::Header::Version_v1);
<<<<<<< HEAD
    if (plot_raw_fields) rfs.emplace_back("raw_fields");
=======
>>>>>>> d55a5be5
    amrex::WriteMultiLevelPlotfile(filename, nlev,
                                   mf,
                                   varnames, geom,
                                   time, iteration, warpx.refRatio(),
                                   "HyperCLaw-V1.1",
                                   "Level_",
                                   "Cell",
                                   rfs
                                   );

<<<<<<< HEAD
    WriteAllRawFields(plot_raw_fields, nlev, filename);

=======
>>>>>>> d55a5be5
    mpc.WritePlotFile(filename);

    WriteJobInfo(filename);

    WriteWarpXHeader(filename);

    VisMF::SetHeaderVersion(current_version);
}

void
FlushFormatPlotfile::WriteJobInfo(const std::string& dir) const
{

    auto & warpx = WarpX::GetInstance();

    if (ParallelDescriptor::IOProcessor())
    {
        // job_info file with details about the run
        std::ofstream jobInfoFile;
        std::string FullPathJobInfoFile = dir;

        std::string PrettyLine = std::string(78, '=') + "\n";
//        std::string OtherLine = std::string(78, '-') + "\n";
//        std::string SkipSpace = std::string(8, ' ') + "\n";

        FullPathJobInfoFile += "/warpx_job_info";
        jobInfoFile.open(FullPathJobInfoFile.c_str(), std::ios::out);

        // job information
        jobInfoFile << PrettyLine;
        jobInfoFile << " WarpX Job Information\n";
        jobInfoFile << PrettyLine;

        jobInfoFile << "number of MPI processes: " << ParallelDescriptor::NProcs() << "\n";
#ifdef _OPENMP
        jobInfoFile << "number of threads:       " << omp_get_max_threads() << "\n";
#endif

        jobInfoFile << "\n\n";

        // build information
        jobInfoFile << PrettyLine;
        jobInfoFile << " Build Information\n";
        jobInfoFile << PrettyLine;

        jobInfoFile << "build date:    " << buildInfoGetBuildDate() << "\n";
        jobInfoFile << "build machine: " << buildInfoGetBuildMachine() << "\n";
        jobInfoFile << "build dir:     " << buildInfoGetBuildDir() << "\n";
        jobInfoFile << "AMReX dir:     " << buildInfoGetAMReXDir() << "\n";

        jobInfoFile << "\n";

        jobInfoFile << "COMP:          " << buildInfoGetComp() << "\n";
        jobInfoFile << "COMP version:  " << buildInfoGetCompVersion() << "\n";

        jobInfoFile << "\n";

        jobInfoFile << "C++ compiler:  " << buildInfoGetCXXName() << "\n";
        jobInfoFile << "C++ flags:     " << buildInfoGetCXXFlags() << "\n";

        jobInfoFile << "\n";

        jobInfoFile << "Fortran comp:  " << buildInfoGetFName() << "\n";
        jobInfoFile << "Fortran flags: " << buildInfoGetFFlags() << "\n";

        jobInfoFile << "\n";

        jobInfoFile << "Link flags:    " << buildInfoGetLinkFlags() << "\n";
        jobInfoFile << "Libraries:     " << buildInfoGetLibraries() << "\n";

        jobInfoFile << "\n";

        const char* githash1 = buildInfoGetGitHash(1);
        const char* githash2 = buildInfoGetGitHash(2);
        const char* githash3 = buildInfoGetGitHash(3);
        if (strlen(githash1) > 0) {
            jobInfoFile << "WarpX  git describe: " << githash1 << "\n";
        }
        if (strlen(githash2) > 0) {
            jobInfoFile << "AMReX  git describe: " << githash2 << "\n";
        }
        if (strlen(githash3) > 0) {
            jobInfoFile << "PICSAR git describe: " << githash3 << "\n";
        }

        jobInfoFile << "\n\n";

        // grid information
        jobInfoFile << PrettyLine;
        jobInfoFile << " Grid Information\n";
        jobInfoFile << PrettyLine;

        for (int i = 0; i <= warpx.finestLevel(); i++)
        {
            jobInfoFile << " level: " << i << "\n";
            jobInfoFile << "   number of boxes = " << warpx.boxArray(i).size() << "\n";
            jobInfoFile << "   maximum zones   = ";
            for (int n = 0; n < AMREX_SPACEDIM; n++)
            {
                jobInfoFile << warpx.Geom(i).Domain().length(n) << " ";
            }
            jobInfoFile << "\n\n";
        }

        jobInfoFile << " Boundary conditions\n";

        jobInfoFile << "   -x: " << "interior" << "\n";
        jobInfoFile << "   +x: " << "interior" << "\n";
        if (AMREX_SPACEDIM >= 2) {
            jobInfoFile << "   -y: " << "interior" << "\n";
            jobInfoFile << "   +y: " << "interior" << "\n";
        }
        if (AMREX_SPACEDIM == 3) {
            jobInfoFile << "   -z: " << "interior" << "\n";
            jobInfoFile << "   +z: " << "interior" << "\n";
        }

        jobInfoFile << "\n\n";


        // runtime parameters
        jobInfoFile << PrettyLine;
        jobInfoFile << " Inputs File Parameters\n";
        jobInfoFile << PrettyLine;

        ParmParse::dumpTable(jobInfoFile, true);

        jobInfoFile.close();
    }
}

void
FlushFormatPlotfile::WriteWarpXHeader(const std::string& name) const
{
    auto & warpx = WarpX::GetInstance();
    if (ParallelDescriptor::IOProcessor())
    {
        VisMF::IO_Buffer io_buffer(VisMF::IO_Buffer_Size);
        std::ofstream HeaderFile;
        HeaderFile.rdbuf()->pubsetbuf(io_buffer.dataPtr(), io_buffer.size());
        std::string HeaderFileName(name + "/WarpXHeader");
        HeaderFile.open(HeaderFileName.c_str(), std::ofstream::out   |
                                                std::ofstream::trunc |
                                                std::ofstream::binary);
        if( ! HeaderFile.good())
            amrex::FileOpenFailed(HeaderFileName);

        HeaderFile.precision(17);

        HeaderFile << "Checkpoint version: 1\n";

        const int nlevels = warpx.finestLevel()+1;
        HeaderFile << nlevels << "\n";

        for (int i = 0; i < warpx.getistep().size(); ++i) {
            HeaderFile << warpx.getistep(i) << " ";
        }
        HeaderFile << "\n";

        for (int i = 0; i < warpx.getnsubsteps().size(); ++i) {
            HeaderFile << warpx.getnsubsteps(i) << " ";
        }
        HeaderFile << "\n";

        for (int i = 0; i < warpx.gett_new().size(); ++i) {
            HeaderFile << warpx.gett_new(i) << " ";
        }
        HeaderFile << "\n";

        for (int i = 0; i < warpx.gett_old().size(); ++i) {
            HeaderFile << warpx.gett_old(i) << " ";
        }
        HeaderFile << "\n";

        for (int i = 0; i < warpx.getdt().size(); ++i) {
            HeaderFile << warpx.getdt(i) << " ";
        }
        HeaderFile << "\n";

        HeaderFile << warpx.getmoving_window_x() << "\n";

        HeaderFile << warpx.getis_synchronized() << "\n";

        // Geometry
        for (int i = 0; i < AMREX_SPACEDIM; ++i) {
            HeaderFile << warpx.Geom(0).ProbLo(i) << ' ';
        }
        HeaderFile << '\n';
        for (int i = 0; i < AMREX_SPACEDIM; ++i) {
            HeaderFile << warpx.Geom(0).ProbHi(i) << ' ';
        }
        HeaderFile << '\n';

        // BoxArray
        for (int lev = 0; lev < nlevels; ++lev) {
            warpx.boxArray(lev).writeOn(HeaderFile);
            HeaderFile << '\n';
        }

        warpx.GetPartContainer().WriteHeader(HeaderFile);
    }
}

/** \brief Write the data from MultiFab `F` into the file `filename`
 *  as a raw field (i.e. no interpolation to cell centers).
 *  Write guard cells if `plot_guards` is True.
 */
void
WriteRawMF ( const MultiFab& F, const DistributionMapping& dm,
             const std::string& filename,
             const std::string& level_prefix,
             const std::string& field_name,
             const int lev, const bool plot_guards )
{
    std::string prefix = amrex::MultiFabFileFullPrefix(lev,
                            filename, level_prefix, field_name);
    if (plot_guards) {
        // Dump original MultiFab F
        VisMF::Write(F, prefix);
    } else {
        // Copy original MultiFab into one that does not have guard cells
        MultiFab tmpF( F.boxArray(), dm, F.nComp(), 0);
        MultiFab::Copy(tmpF, F, 0, 0, F.nComp(), 0);
        VisMF::Write(tmpF, prefix);
    }
}

/** \brief Write a multifab of the same shape as `F` but filled with 0.
 *  (The shape includes guard cells if `plot_guards` is True.)
 *  This is mainly needed because the yt reader requires all levels of the
 *  coarse/fine patch to be written, but WarpX does not have data for
 *  the coarse patch of level 0 (meaningless).
 */
void
WriteZeroRawMF( const MultiFab& F, const DistributionMapping& dm,
                const std::string& filename,
                const std::string& level_prefix,
                const std::string& field_name,
                const int lev, const int ng )
{
    std::string prefix = amrex::MultiFabFileFullPrefix(lev,
                            filename, level_prefix, field_name);

    MultiFab tmpF(F.boxArray(), dm, F.nComp(), ng);
    tmpF.setVal(0.);
    VisMF::Write(tmpF, prefix);
}

/** \brief Write the coarse vector multifab `F*_cp` to the file `filename`
 *  *after* sampling/interpolating its value on the fine grid corresponding
 *  to `F*_fp`. This is mainly needed because the yt reader requires the
 *  coarse and fine patch to have the same shape.
 */
void
WriteCoarseVector( const std::string field_name,
    const MultiFab* Fx_cp,
    const MultiFab* Fy_cp,
    const MultiFab* Fz_cp,
    const MultiFab* Fx_fp,
    const MultiFab* Fy_fp,
    const MultiFab* Fz_fp,
    const DistributionMapping& dm,
    const std::string& filename,
    const std::string& level_prefix,
    const int lev, const bool plot_guards )
{
    int ng = 0;
    if (plot_guards) ng = Fx_fp->nGrow();

    if (lev == 0) {
        // No coarse field for level 0: instead write a MultiFab
        // filled with 0, with the same number of cells as the _fp field
        WriteZeroRawMF( *Fx_fp, dm, filename, level_prefix, field_name+"x_cp", lev, ng );
        WriteZeroRawMF( *Fy_fp, dm, filename, level_prefix, field_name+"y_cp", lev, ng );
        WriteZeroRawMF( *Fz_fp, dm, filename, level_prefix, field_name+"z_cp", lev, ng );
    } else {
        // Interpolate coarse data onto fine grid
        const int r_ratio = WarpX::GetInstance().refRatio(lev-1)[0];
        const Real* dx = WarpX::GetInstance().Geom(lev-1).CellSize();
        auto F = Interpolate::getInterpolatedVector( Fx_cp, Fy_cp, Fz_cp, Fx_fp, Fy_fp, Fz_fp,
                                    dm, r_ratio, dx, ng );
        // Write interpolated raw data
        WriteRawMF( *F[0], dm, filename, level_prefix, field_name+"x_cp", lev, plot_guards );
        WriteRawMF( *F[1], dm, filename, level_prefix, field_name+"y_cp", lev, plot_guards );
        WriteRawMF( *F[2], dm, filename, level_prefix, field_name+"z_cp", lev, plot_guards );
    }
}

/** \brief Write the coarse scalar multifab `F_cp` to the file `filename`
 *  *after* sampling/interpolating its value on the fine grid corresponding
 *  to `F_fp`. This is mainly needed because the yt reader requires the
 *  coarse and fine patch to have the same shape.
 */
void
WriteCoarseScalar( const std::string field_name,
    const MultiFab* F_cp,
    const MultiFab* F_fp,
    const DistributionMapping& dm,
    const std::string& filename,
    const std::string& level_prefix,
    const int lev, const bool plot_guards,
    const int icomp )
{
    int ng = 0;
    if (plot_guards) ng = F_fp->nGrow();

    if (lev == 0) {
        // No coarse field for level 0: instead write a MultiFab
        // filled with 0, with the same number of cells as the _fp field
        WriteZeroRawMF( *F_fp, dm, filename, level_prefix, field_name+"_cp", lev, ng );
    } else {
        // Create an alias to the component `icomp` of F_cp
        MultiFab F_comp(*F_cp, amrex::make_alias, icomp, 1);
        // Interpolate coarse data onto fine grid
        const int r_ratio = WarpX::GetInstance().refRatio(lev-1)[0];
        const Real* dx = WarpX::GetInstance().Geom(lev-1).CellSize();
        auto F = Interpolate::getInterpolatedScalar( F_comp, *F_fp, dm, r_ratio, dx, ng );
        // Write interpolated raw data
        WriteRawMF( *F, dm, filename, level_prefix, field_name+"_cp", lev, plot_guards );
    }
}

void
FlushFormatPlotfile::WriteAllRawFields(const bool plot_raw_fields, const int nlevels, std::string plotfilename) const
{
    if (!plot_raw_fields) return;
    const bool plot_raw_fields_guards = false;
    const bool plot_rho = false;
    const bool plot_F = false;
    auto & warpx = WarpX::GetInstance();
    for (int lev = 0; lev < nlevels; ++lev)
    {
        const std::unique_ptr<MultiFab> empty_ptr;
        const std::string raw_pltname = plotfilename + "/raw_fields";
        const DistributionMapping& dm = warpx.DistributionMap(lev);

        // Auxiliary patch

        WriteRawMF( warpx.getEfield(lev, 0), dm, raw_pltname, level_prefix, "Ex_aux", lev, plot_raw_fields_guards);
        WriteRawMF( warpx.getEfield(lev, 1), dm, raw_pltname, level_prefix, "Ey_aux", lev, plot_raw_fields_guards);
        WriteRawMF( warpx.getEfield(lev, 2), dm, raw_pltname, level_prefix, "Ez_aux", lev, plot_raw_fields_guards);
        WriteRawMF( warpx.getBfield(lev, 0), dm, raw_pltname, level_prefix, "Bx_aux", lev, plot_raw_fields_guards);
        WriteRawMF( warpx.getBfield(lev, 1), dm, raw_pltname, level_prefix, "By_aux", lev, plot_raw_fields_guards);
        WriteRawMF( warpx.getBfield(lev, 2), dm, raw_pltname, level_prefix, "Bz_aux", lev, plot_raw_fields_guards);

        // fine patch
        WriteRawMF( warpx.getEfield_fp(lev, 0), dm, raw_pltname, level_prefix, "Ex_fp", lev, plot_raw_fields_guards);
        WriteRawMF( warpx.getEfield_fp(lev, 1), dm, raw_pltname, level_prefix, "Ey_fp", lev, plot_raw_fields_guards);
        WriteRawMF( warpx.getEfield_fp(lev, 2), dm, raw_pltname, level_prefix, "Ez_fp", lev, plot_raw_fields_guards);
        WriteRawMF( warpx.getcurrent_fp(lev, 0), dm, raw_pltname, level_prefix, "jx_fp", lev, plot_raw_fields_guards);
        WriteRawMF( warpx.getcurrent_fp(lev, 1), dm, raw_pltname, level_prefix, "jy_fp", lev, plot_raw_fields_guards);
        WriteRawMF( warpx.getcurrent_fp(lev, 2), dm, raw_pltname, level_prefix, "jz_fp", lev, plot_raw_fields_guards);
        WriteRawMF( warpx.getBfield_fp(lev, 0), dm, raw_pltname, level_prefix, "Bx_fp", lev, plot_raw_fields_guards);
        WriteRawMF( warpx.getBfield_fp(lev, 1), dm, raw_pltname, level_prefix, "By_fp", lev, plot_raw_fields_guards);
        WriteRawMF( warpx.getBfield_fp(lev, 2), dm, raw_pltname, level_prefix, "Bz_fp", lev, plot_raw_fields_guards);
        if (plot_F) WriteRawMF( warpx.getF_fp(lev), dm, raw_pltname, level_prefix, "F_fp", lev, plot_raw_fields_guards);
        if (plot_rho) {
            // Use the component 1 of `rho_fp`, i.e. rho_new for time synchronization
            // If nComp > 1, this is the upper half of the list of components.
            MultiFab rho_new(warpx.getF_fp(lev), amrex::make_alias, warpx.getF_fp(lev).nComp()/2, warpx.getF_fp(lev).nComp()/2);
            WriteRawMF( rho_new, dm, raw_pltname, level_prefix, "rho_fp", lev, plot_raw_fields_guards);
        }

        // Coarse path
        WriteCoarseVector( "E",
                           warpx.get_pointer_Efield_cp(lev, 0), warpx.get_pointer_Efield_cp(lev, 1), warpx.get_pointer_Efield_cp(lev, 2),
                           warpx.get_pointer_Efield_fp(lev, 0), warpx.get_pointer_Efield_fp(lev, 1), warpx.get_pointer_Efield_fp(lev, 2),
                           dm, raw_pltname, level_prefix, lev, plot_raw_fields_guards);
        WriteCoarseVector( "B",
                           warpx.get_pointer_Bfield_cp(lev, 0), warpx.get_pointer_Bfield_cp(lev, 1), warpx.get_pointer_Bfield_cp(lev, 2),
                           warpx.get_pointer_Bfield_fp(lev, 0), warpx.get_pointer_Bfield_fp(lev, 1), warpx.get_pointer_Bfield_fp(lev, 2),
                           dm, raw_pltname, level_prefix, lev, plot_raw_fields_guards);
        WriteCoarseVector( "j",
                           warpx.get_pointer_current_cp(lev, 0), warpx.get_pointer_current_cp(lev, 1), warpx.get_pointer_current_cp(lev, 2),
                           warpx.get_pointer_current_fp(lev, 0), warpx.get_pointer_current_fp(lev, 1), warpx.get_pointer_current_fp(lev, 2),
                           dm, raw_pltname, level_prefix, lev, plot_raw_fields_guards);
        if (plot_F) WriteCoarseScalar(
            "F", warpx.get_pointer_F_cp(lev), warpx.get_pointer_F_fp(lev),
            dm, raw_pltname, level_prefix, lev,
            plot_raw_fields_guards, 0);
        if (plot_rho) WriteCoarseScalar(
            "rho", warpx.get_pointer_rho_cp(lev), warpx.get_pointer_rho_fp(lev),
            dm, raw_pltname, level_prefix, lev,
            plot_raw_fields_guards, 1);
        // Use the component 1 of `rho_cp`, i.e. rho_new for time synchronization
    }
}<|MERGE_RESOLUTION|>--- conflicted
+++ resolved
@@ -24,21 +24,12 @@
     const auto step = iteration[0];
     const std::string& filename = amrex::Concatenate(prefix, step);
     amrex::Print() << "  Writing plotfile " << filename << "\n";
-<<<<<<< HEAD
-
-
     const bool plot_raw_fields = true;
-
-=======
->>>>>>> d55a5be5
 
     Vector<std::string> rfs;
     VisMF::Header::Version current_version = VisMF::GetHeaderVersion();
     VisMF::SetHeaderVersion(amrex::VisMF::Header::Version_v1);
-<<<<<<< HEAD
     if (plot_raw_fields) rfs.emplace_back("raw_fields");
-=======
->>>>>>> d55a5be5
     amrex::WriteMultiLevelPlotfile(filename, nlev,
                                    mf,
                                    varnames, geom,
@@ -49,11 +40,8 @@
                                    rfs
                                    );
 
-<<<<<<< HEAD
     WriteAllRawFields(plot_raw_fields, nlev, filename);
 
-=======
->>>>>>> d55a5be5
     mpc.WritePlotFile(filename);
 
     WriteJobInfo(filename);
