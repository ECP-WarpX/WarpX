foreach(D IN LISTS WarpX_DIMS)
    warpx_set_suffix_dims(SD ${D})
    target_sources(lib_${SD}
      PRIVATE
        Diagnostics.cpp
        FieldIO.cpp
        FullDiagnostics.cpp
        MultiDiagnostics.cpp
        ParticleIO.cpp
        SliceDiagnostic.cpp
        WarpXIO.cpp
        WarpXOpenPMD.cpp
        BTDiagnostics.cpp
        BoundaryScrapingDiagnostics.cpp
        BTD_Plotfile_Header_Impl.cpp
        OpenPMDHelpFunction.cpp
<<<<<<< HEAD
        StationDiagnostics.cpp
=======
        RecordingPlaneDiagnostics.cpp
>>>>>>> ef780efa
    )
endforeach()

add_subdirectory(ComputeDiagFunctors)
add_subdirectory(FlushFormats)
add_subdirectory(ParticleDiag)
add_subdirectory(ReducedDiags)<|MERGE_RESOLUTION|>--- conflicted
+++ resolved
@@ -14,11 +14,7 @@
         BoundaryScrapingDiagnostics.cpp
         BTD_Plotfile_Header_Impl.cpp
         OpenPMDHelpFunction.cpp
-<<<<<<< HEAD
-        StationDiagnostics.cpp
-=======
         RecordingPlaneDiagnostics.cpp
->>>>>>> ef780efa
     )
 endforeach()
 
