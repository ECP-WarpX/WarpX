/* Copyright 2019-2020 Andrew Myers, Axel Huebl, David Grote
 * Maxence Thevenet, Remi Lehe, Revathi Jambunathan
 * Weiqun Zhang
 *
 * This file is part of WarpX.
 *
 * License: BSD-3-Clause-LBNL
 */

#include <WarpX.H>
#include <FieldIO.H>
#ifdef WARPX_USE_OPENPMD
#   include <openPMD/openPMD.hpp>
#endif

#include <AMReX_FillPatchUtil_F.H>
#include <AMReX_Interpolater.H>

using namespace amrex;

namespace
{
    // Return true if any element in elems is in vect, false otherwise
    static bool is_in_vector(std::vector<std::string> vect,
                             std::vector<std::string> elems)
    {
        bool value = false;
        for (std::string elem : elems){
            if (std::find(vect.begin(), vect.end(), elem) != vect.end())
                value = true;
        }
        return value;
    }
}

#ifdef WARPX_USE_OPENPMD
/** \brief For a given field that is to be written to an openPMD file,
 * set the metadata that indicates the physical unit.
 */
void
setOpenPMDUnit( openPMD::Mesh mesh, const std::string field_name )
{
    if (field_name[0] == 'E'){  // Electric field
        mesh.setUnitDimension({
            {openPMD::UnitDimension::L,  1},
            {openPMD::UnitDimension::M,  1},
            {openPMD::UnitDimension::T, -3},
            {openPMD::UnitDimension::I, -1},
        });
    } else if (field_name[0] == 'B'){ // Magnetic field
        mesh.setUnitDimension({
            {openPMD::UnitDimension::M,  1},
            {openPMD::UnitDimension::I, -1},
            {openPMD::UnitDimension::T, -2}
        });
    } else if (field_name[0] == 'j'){ // current
        mesh.setUnitDimension({
            {openPMD::UnitDimension::L, -2},
            {openPMD::UnitDimension::I,  1},
        });
    } else if (field_name.substr(0,3) == "rho"){ // charge density
        mesh.setUnitDimension({
            {openPMD::UnitDimension::L, -3},
            {openPMD::UnitDimension::I,  1},
            {openPMD::UnitDimension::T,  1},
        });
    }
}


/** \brief
 * Convert an IntVect to a std::vector<std::uint64_t>
 * and reverse the order of the elements
 * (used for compatibility with the openPMD API)
 */
std::vector<std::uint64_t>
getReversedVec( const IntVect& v )
{
  // Convert the IntVect v to and std::vector u
  std::vector<std::uint64_t> u = {
    AMREX_D_DECL(
                 static_cast<std::uint64_t>(v[0]),
                 static_cast<std::uint64_t>(v[1]),
                 static_cast<std::uint64_t>(v[2])
                 )
  };
  // Reverse the order of elements, if v corresponds to the indices of a
  // Fortran-order array (like an AMReX FArrayBox)
  // but u is intended to be used with a C-order API (like openPMD)
  std::reverse( u.begin(), u.end() );

  return u;
}

/** \brief
 * Convert Real* pointer to a std::vector<double>,
 * and reverse the order of the elements
 * (used for compatibility with the openPMD API)
 */
std::vector<double>
getReversedVec( const Real* v )
{
  // Convert Real* v to and std::vector u
  std::vector<double> u = {
    AMREX_D_DECL(
                 static_cast<double>(v[0]),
                 static_cast<double>(v[1]),
                 static_cast<double>(v[2])
                 )
  };
  // Reverse the order of elements, if v corresponds to the indices of a
  // Fortran-order array (like an AMReX FArrayBox)
  // but u is intended to be used with a C-order API (like openPMD)
  std::reverse( u.begin(), u.end() );

  return u;
}

/** \brief Write the `ncomp` components of `mf` (with names `varnames`)
 * into a file `filename` in openPMD format.
 **/
void
WriteOpenPMDFields( const std::string& filename,
                  const std::vector<std::string>& varnames,
                  const MultiFab& mf, const Geometry& geom,
                  const int iteration, const double time )
{
  BL_PROFILE("WriteOpenPMDFields()");

  const int ncomp = mf.nComp();

  // Create a few vectors that store info on the global domain
  // Swap the indices for each of them, since AMReX data is Fortran order
  // and since the openPMD API assumes contiguous C order
  // - Size of the box, in integer number of cells
  const Box& global_box = geom.Domain();
  auto global_size = getReversedVec(global_box.size());
  // - Grid spacing
  std::vector<double> grid_spacing = getReversedVec(geom.CellSize());
  // - Global offset
  std::vector<double> global_offset = getReversedVec(geom.ProbLo());
  // - AxisLabels
#if AMREX_SPACEDIM==3
  std::vector<std::string> axis_labels{"x", "y", "z"};
#else
  std::vector<std::string> axis_labels{"x", "z"};
#endif

  // Prepare the type of dataset that will be written
  openPMD::Datatype datatype = openPMD::determineDatatype<Real>();
  auto dataset = openPMD::Dataset(datatype, global_size);

  // Create new file and store the time/iteration info
  auto series = [filename](){
      if( ParallelDescriptor::NProcs() > 1 )
          return openPMD::Series( filename,
                                  openPMD::AccessType::CREATE,
                                  ParallelDescriptor::Communicator() );
      else
          return openPMD::Series( filename,
                                  openPMD::AccessType::CREATE );
  }();

  auto series_iteration = series.iterations[iteration];
  series_iteration.setTime( time );

  // Loop through the different components, i.e. different fields stored in mf
  for (int icomp=0; icomp<ncomp; icomp++){

    // Check if this field is a vector or a scalar, and extract the field name
    const std::string& varname = varnames[icomp];
    std::string field_name = varname;
    std::string comp_name = openPMD::MeshRecordComponent::SCALAR;
    bool is_vector = false;
    for (const char* vector_field: {"E", "B", "j"}){
        for (const char* comp: {"x", "y", "z"}){
            if (varname[0] == *vector_field && varname[1] == *comp ){
                is_vector = true;
                field_name = varname[0] + varname.substr(2); // Strip component
                comp_name = varname[1];
            }
        }
    }

    // Setup the mesh record accordingly
    auto mesh = series_iteration.meshes[field_name];
    mesh.setDataOrder(openPMD::Mesh::DataOrder::F); // MultiFab: Fortran order
    mesh.setAxisLabels( axis_labels );
    mesh.setGridSpacing( grid_spacing );
    mesh.setGridGlobalOffset( global_offset );
    setOpenPMDUnit( mesh, field_name );

    // Create a new mesh record component, and store the associated metadata
    auto mesh_comp = mesh[comp_name];
    mesh_comp.resetDataset( dataset );
    // Cell-centered data: position is at 0.5 of a cell size.
    mesh_comp.setPosition(std::vector<double>{AMREX_D_DECL(0.5, 0.5, 0.5)});

    // Loop through the multifab, and store each box as a chunk,
    // in the openPMD file.
    for (MFIter mfi(mf); mfi.isValid(); ++mfi) {

      const FArrayBox& fab = mf[mfi];
      const Box& local_box = fab.box();

      // Determine the offset and size of this chunk
      IntVect box_offset = local_box.smallEnd() - global_box.smallEnd();
      auto chunk_offset = getReversedVec(box_offset);
      auto chunk_size = getReversedVec(local_box.size());

      // Write local data
      const double* local_data = fab.dataPtr(icomp);
      mesh_comp.storeChunk(openPMD::shareRaw(local_data),
                           chunk_offset, chunk_size);
    }
  }
  // Flush data to disk after looping over all components
  series.flush();
}
#endif // WARPX_USE_OPENPMD

#ifdef WARPX_DIM_RZ
void
ConstructTotalRZVectorField(const std::array< std::unique_ptr<MultiFab>, 3 >& vector_total,
                            const std::array< std::unique_ptr<MultiFab>, 3 >& vector_field)
{
    // Sum over the real components, giving quantity at theta=0
    MultiFab::Copy(*vector_total[0], *vector_field[0], 0, 0, 1, vector_field[0]->nGrowVect());
    MultiFab::Copy(*vector_total[1], *vector_field[1], 0, 0, 1, vector_field[1]->nGrowVect());
    MultiFab::Copy(*vector_total[2], *vector_field[2], 0, 0, 1, vector_field[2]->nGrowVect());
    for (int ic=1 ; ic < vector_field[0]->nComp() ; ic += 2) {
        MultiFab::Add(*vector_total[0], *vector_field[0], ic, 0, 1, vector_field[0]->nGrowVect());
        MultiFab::Add(*vector_total[1], *vector_field[1], ic, 0, 1, vector_field[1]->nGrowVect());
        MultiFab::Add(*vector_total[2], *vector_field[2], ic, 0, 1, vector_field[2]->nGrowVect());
    }
}

void
ConstructTotalRZScalarField(MultiFab& scalar_total,
                            const MultiFab& scalar_field)
{
    // Sum over the real components, giving quantity at theta=0
    MultiFab::Copy(scalar_total, scalar_field, 0, 0, 1, scalar_field.nGrowVect());
    for (int ic=1 ; ic < scalar_field.nComp() ; ic += 2) {
        MultiFab::Add(scalar_total, scalar_field, ic, 0, 1, scalar_field.nGrowVect());
    }
}
#endif

void
PackPlotDataPtrs (Vector<const MultiFab*>& pmf,
                  const std::array<std::unique_ptr<MultiFab>,3>& data)
{
    BL_ASSERT(pmf.size() == AMREX_SPACEDIM);
#if (AMREX_SPACEDIM == 3)
    pmf[0] = data[0].get();
    pmf[1] = data[1].get();
    pmf[2] = data[2].get();
#elif (AMREX_SPACEDIM == 2)
    pmf[0] = data[0].get();
    pmf[1] = data[2].get();
#endif
}

/** \brief Takes an array of 3 MultiFab `vector_field`
 * (representing the x, y, z components of a vector),
 * averages it to the cell center, and stores the
 * resulting MultiFab in mf_avg (in the components dcomp to dcomp+2)
 */
void
AverageAndPackVectorField( MultiFab& mf_avg,
                           const std::array< std::unique_ptr<MultiFab>, 3 >& vector_field,
                           const DistributionMapping& dm,
                           const int dcomp, const int ngrow )
{
    // The object below is temporary, and is needed because
    // `average_edge_to_cellcenter` requires fields to be passed as Vector
    Vector<const MultiFab*> srcmf(AMREX_SPACEDIM);

#ifdef WARPX_DIM_RZ
    // Note that vector_total is declared in the same way as
    // vector_field so that it can be handled the same way.
    std::array<std::unique_ptr<MultiFab>,3> vector_total;
    if (vector_field[0]->nComp() > 1) {
        // With the RZ solver, if there are more than one component, the total
        // fields needs to be constructed in temporary MultiFabs.
        vector_total[0].reset(new MultiFab(vector_field[0]->boxArray(), dm, 1, vector_field[0]->nGrowVect()));
        vector_total[1].reset(new MultiFab(vector_field[1]->boxArray(), dm, 1, vector_field[1]->nGrowVect()));
        vector_total[2].reset(new MultiFab(vector_field[2]->boxArray(), dm, 1, vector_field[2]->nGrowVect()));
        ConstructTotalRZVectorField(vector_total, vector_field);
    } else {
        // Create aliases of the MultiFabs
        vector_total[0].reset(new MultiFab(*vector_field[0], amrex::make_alias, 0, 1));
        vector_total[1].reset(new MultiFab(*vector_field[1], amrex::make_alias, 0, 1));
        vector_total[2].reset(new MultiFab(*vector_field[2], amrex::make_alias, 0, 1));
    }
#else
    const std::array<std::unique_ptr<MultiFab>,3> &vector_total = vector_field;
#endif

    // Check the type of staggering of the 3-component `vector_field`
    // and average accordingly:
    // - Fully cell-centered field (no average needed; simply copy)
    if ( vector_total[0]->is_cell_centered() ){

        MultiFab::Copy( mf_avg, *vector_total[0], 0, dcomp  , 1, ngrow);
        MultiFab::Copy( mf_avg, *vector_total[1], 0, dcomp+1, 1, ngrow);
        MultiFab::Copy( mf_avg, *vector_total[2], 0, dcomp+2, 1, ngrow);

        // - Fully nodal
    } else if ( vector_total[0]->is_nodal() ){

        amrex::average_node_to_cellcenter( mf_avg, dcomp  ,
                                          *vector_total[0], 0, 1, ngrow);
        amrex::average_node_to_cellcenter( mf_avg, dcomp+1,
                                          *vector_total[1], 0, 1, ngrow);
        amrex::average_node_to_cellcenter( mf_avg, dcomp+2,
                                          *vector_total[2], 0, 1, ngrow);

        // - Face centered, in the same way as B on a Yee grid
    } else if ( vector_total[0]->is_nodal(0) ){

        // Note that average_face_to_cellcenter operates only on the number of
        // arrays equal to the number of dimensions. So, for 2D, PackPlotDataPtrs
        // packs in the x and z (or r and z) arrays, which are then cell averaged.
        // The Copy code then copies the z from the 2nd to the 3rd field,
        // and copies over directly the y (or theta) component (which is
        // already cell centered).
        PackPlotDataPtrs(srcmf, vector_total);
        amrex::average_face_to_cellcenter( mf_avg, dcomp, srcmf, ngrow);
#if (AMREX_SPACEDIM == 2)
        MultiFab::Copy( mf_avg, mf_avg, dcomp+1, dcomp+2, 1, ngrow);
        MultiFab::Copy( mf_avg, *vector_total[1], 0, dcomp+1, 1, ngrow);
#endif

        // - Edge centered, in the same way as E on a Yee grid
    } else if ( !vector_total[0]->is_nodal(0) ){

        // See comment above, though here, the y (or theta) component
        // has node centering.
        PackPlotDataPtrs(srcmf, vector_total);
        amrex::average_edge_to_cellcenter( mf_avg, dcomp, srcmf, ngrow);
#if (AMREX_SPACEDIM == 2)
        MultiFab::Copy( mf_avg, mf_avg, dcomp+1, dcomp+2, 1, ngrow);
        amrex::average_node_to_cellcenter( mf_avg, dcomp+1,
                                              *vector_total[1], 0, 1, ngrow);
#endif

    } else {
        amrex::Abort("Unknown staggering.");
    }
}

/** \brief Takes all of the components of the three fields and
 * averages and packs them into the MultiFab mf_avg.
 */
void
AverageAndPackVectorFieldComponents (MultiFab& mf_avg,
                                     const std::array< std::unique_ptr<MultiFab>, 3 >& vector_field,
                                     const DistributionMapping& dm,
                                     int& dcomp, const int ngrow )
{
    if (vector_field[0]->nComp() > 1) {
        std::array<std::unique_ptr<MultiFab>,3> vector_field_component;
        for (int icomp=0 ; icomp < vector_field[0]->nComp() ; icomp++) {
            vector_field_component[0].reset(new MultiFab(*vector_field[0], amrex::make_alias, icomp, 1));
            vector_field_component[1].reset(new MultiFab(*vector_field[1], amrex::make_alias, icomp, 1));
            vector_field_component[2].reset(new MultiFab(*vector_field[2], amrex::make_alias, icomp, 1));
            AverageAndPackVectorField(mf_avg, vector_field_component, dm, dcomp, ngrow);
            dcomp += 3;
        }
    }
}

/** \brief Take a MultiFab `scalar_field`
 * averages it to the cell center, and stores the
 * resulting MultiFab in mf_avg (in the components dcomp)
 */
void
AverageAndPackScalarField (MultiFab& mf_avg,
                           const MultiFab & scalar_field,
                           const DistributionMapping& dm,
                           const int dcomp, const int ngrow )
{

#ifdef WARPX_DIM_RZ
    MultiFab *scalar_total;
    if (scalar_field.nComp() > 1) {
        // With the RZ solver, there are more than one component, so the total
        // fields needs to be constructed in temporary a MultiFab.
        scalar_total = new MultiFab(scalar_field.boxArray(), dm, 1, scalar_field.nGrowVect());
        ConstructTotalRZScalarField(*scalar_total, scalar_field);
    } else {
        scalar_total = new MultiFab(scalar_field, amrex::make_alias, 0, 1);
    }
#else
    const MultiFab *scalar_total = &scalar_field;
#endif

    // Check the type of staggering of the 3-component `vector_field`
    // and average accordingly:
    // - Fully cell-centered field (no average needed; simply copy)
<<<<<<< HEAD
    if ( scalar_total->is_cell_centered() ){

        MultiFab::Copy( mf_avg, *scalar_total, 0, dcomp, 1, ngrow);

=======
    if ( scalar_field.is_cell_centered() ){
        MultiFab::Copy( mf_avg, scalar_field, 0, dcomp, 1, ngrow);
>>>>>>> 8ab5527c
        // - Fully nodal
    } else if ( scalar_total->is_nodal() ){

        amrex::average_node_to_cellcenter( mf_avg, dcomp, *scalar_total, 0, 1, ngrow);

    } else {
        amrex::Abort("Unknown staggering.");
    }
}

/** \brief Takes the specified component of the scalar and
 * averages and packs it into the MultiFab mf_avg.
 */
void
AverageAndPackScalarFieldComponent (MultiFab& mf_avg,
                                    const MultiFab& scalar_field,
                                    const DistributionMapping& dm,
                                    const int icomp,
                                    const int dcomp, const int ngrow )
{
    MultiFab scalar_field_component(scalar_field, amrex::make_alias, icomp, 1);
    AverageAndPackScalarField(mf_avg, scalar_field_component, dm, dcomp, ngrow);
}

/** \brief Generate mode variable name
 */
std::string
ComponentName (std::string fieldname, int mode, std::string type)
{
    if (type == "real") {
        return fieldname + "_" + std::to_string(mode) + "_" + "real";
    } else if (type == "imag") {
        return fieldname + "_" + std::to_string(mode) + "_" + "imag";
    } else {
        AMREX_ALWAYS_ASSERT( false );
    }
    // This should never be done
    return "";
}

/* \brief Copy vector field component data into the MultiFab that will be written out
 */
void
CopyVectorFieldComponentsToMultiFab (int lev, amrex::Vector<MultiFab>& mf_avg, MultiFab& mf_tmp,
                                     int icomp, int& dcomp, int ngrow,
                                     std::string fieldname, Vector<std::string>& varnames)
{
    if (mf_tmp.nComp() > 3) {
        if (lev==0) varnames.push_back(ComponentName(fieldname, 0, "real"));
        MultiFab::Copy( mf_avg[lev], mf_tmp, 3+icomp, dcomp++, 1, ngrow);
        int const nmodes = mf_tmp.nComp()/6;
        for (int mode=1 ; mode < nmodes ; mode++) {
            if (lev==0) varnames.push_back(ComponentName(fieldname, mode, "real"));
            MultiFab::Copy( mf_avg[lev], mf_tmp, 3*2*mode+icomp, dcomp++, 1, ngrow);
            if (lev==0) varnames.push_back(ComponentName(fieldname, mode, "imag"));
            MultiFab::Copy( mf_avg[lev], mf_tmp, 3*2*mode+3+icomp, dcomp++, 1, ngrow);
        }
    }
}

/* \brief Copy scalar field component data into the MultiFab that will be written out
 */
void
CopyScalarFieldComponentsToMultiFab (int lev, amrex::Vector<MultiFab>& mf_avg, MultiFab& mf_tmp,
                                     const DistributionMapping& dm,
                                     int& dcomp, int ngrow, int n_rz_azimuthal_modes,
                                     std::string fieldname, Vector<std::string>& varnames)
{
    if (n_rz_azimuthal_modes > 1) {
        if (lev==0) varnames.push_back(ComponentName(fieldname, 0, "real"));
        AverageAndPackScalarFieldComponent(mf_avg[lev], mf_tmp, dm, 0, dcomp++, ngrow);
        for (int mode=1 ; mode < n_rz_azimuthal_modes ; mode++) {
            if (lev==0) varnames.push_back(ComponentName(fieldname, mode, "real"));
            AverageAndPackScalarFieldComponent(mf_avg[lev], mf_tmp, dm, 2*mode-1, dcomp++, ngrow);
            if (lev==0) varnames.push_back(ComponentName(fieldname, mode, "imag"));
            AverageAndPackScalarFieldComponent(mf_avg[lev], mf_tmp, dm, 2*mode  , dcomp++, ngrow);
        }
    }
}

/** \brief Add variable names to the list.
 */
void
AddToVarNames (Vector<std::string>& varnames,
               std::string name, std::string suffix) {
    auto coords = {"x", "y", "z"};
    for(auto coord:coords) varnames.push_back(name+coord+suffix);
}

/** \brief Add RZ variable names to the list.
 */
void
AddToVarNamesRZ (Vector<std::string>& varnames,
                 std::string name, std::string suffix) {
    auto coords = {"r", "theta", "z"};
    for(auto coord:coords) varnames.push_back(name+coord+suffix);
}

/** \brief Write the different fields that are meant for output,
 * into the vector of MultiFab `mf_avg` (one MultiFab per level)
 * after averaging them to the cell centers.
 */
void
WarpX::AverageAndPackFields ( Vector<std::string>& varnames,
                              amrex::Vector<MultiFab>& mf_avg, const int ngrow) const
{
    // Count how many different fields should be written (ncomp)
    int ncomp = fields_to_plot.size()
        + static_cast<int>(plot_finepatch)*6
        + static_cast<int>(plot_crsepatch)*6
        + static_cast<int>(costs[0] != nullptr and plot_costs);

    // Add in the RZ modes
    if (n_rz_azimuthal_modes > 1) {
        for (std::string field : fields_to_plot) {
            if (is_in_vector({"Ex", "Ey", "Ez", "Bx", "By", "Bz", "jx", "jy", "jz", "rho", "F"}, {field})) {
                ncomp += 2*n_rz_azimuthal_modes - 1;
            }
        }
        if (plot_finepatch) {
            ncomp += 6*(2*n_rz_azimuthal_modes - 1);
        }
    }

    int nvecs = 3;
    if (n_rz_azimuthal_modes > 1) {
        nvecs += 3*(2*n_rz_azimuthal_modes - 1);
    }

    // Loop over levels of refinement
    for (int lev = 0; lev <= finest_level; ++lev)
    {
        // Allocate pointers to the `ncomp` fields that will be added
        mf_avg.push_back( MultiFab(grids[lev], dmap[lev], ncomp, ngrow));

        // For E, B and J, if at least one component is requested,
        // build cell-centered temporary MultiFab with 3 comps
        MultiFab mf_tmp_E, mf_tmp_B, mf_tmp_J;
        // Build mf_tmp_E is at least one component of E is requested
        if (is_in_vector(fields_to_plot, {"Ex", "Ey", "Ez"} )){
            // Allocate temp MultiFab with 3 components
            mf_tmp_E = MultiFab(grids[lev], dmap[lev], nvecs, ngrow);
            // Fill MultiFab mf_tmp_E with averaged E
            AverageAndPackVectorField(mf_tmp_E, Efield_aux[lev], dmap[lev], 0, ngrow);
            int dcomp = 3;
            AverageAndPackVectorFieldComponents(mf_tmp_E, Efield_aux[lev], dmap[lev], dcomp, ngrow);
        }
        // Same for B
        if (is_in_vector(fields_to_plot, {"Bx", "By", "Bz"} )){
            mf_tmp_B = MultiFab(grids[lev], dmap[lev], nvecs, ngrow);
            AverageAndPackVectorField(mf_tmp_B, Bfield_aux[lev], dmap[lev], 0, ngrow);
            int dcomp = 3;
            AverageAndPackVectorFieldComponents(mf_tmp_B, Bfield_aux[lev], dmap[lev], dcomp, ngrow);
        }
        // Same for J
        if (is_in_vector(fields_to_plot, {"jx", "jy", "jz"} )){
            mf_tmp_J = MultiFab(grids[lev], dmap[lev], nvecs, ngrow);
            AverageAndPackVectorField(mf_tmp_J, current_fp[lev], dmap[lev], 0, ngrow);
            int dcomp = 3;
            AverageAndPackVectorFieldComponents(mf_tmp_J, current_fp[lev], dmap[lev], dcomp, ngrow);
        }

        int dcomp;
        // Go through the different fields in fields_to_plot, pack them into
        // mf_avg[lev] add the corresponding names to `varnames`.
        // plot_fine_patch and plot_coarse_patch are treated separately
        // (after this for loop).
        dcomp = 0;
        for (int ifield=0; ifield<fields_to_plot.size(); ifield++){
            std::string fieldname = fields_to_plot[ifield];
            if(lev==0) varnames.push_back(fieldname);
            if        (fieldname == "Ex"){
                MultiFab::Copy( mf_avg[lev], mf_tmp_E, 0, dcomp++, 1, ngrow);
                CopyVectorFieldComponentsToMultiFab(lev, mf_avg, mf_tmp_E, 0, dcomp, ngrow, "Er", varnames);
            } else if (fieldname == "Ey"){
                MultiFab::Copy( mf_avg[lev], mf_tmp_E, 1, dcomp++, 1, ngrow);
                CopyVectorFieldComponentsToMultiFab(lev, mf_avg, mf_tmp_E, 1, dcomp, ngrow, "Etheta", varnames);
            } else if (fieldname == "Ez"){
                MultiFab::Copy( mf_avg[lev], mf_tmp_E, 2, dcomp++, 1, ngrow);
                CopyVectorFieldComponentsToMultiFab(lev, mf_avg, mf_tmp_E, 2, dcomp, ngrow, "Ez", varnames);
            } else if (fieldname == "Bx"){
                MultiFab::Copy( mf_avg[lev], mf_tmp_B, 0, dcomp++, 1, ngrow);
                CopyVectorFieldComponentsToMultiFab(lev, mf_avg, mf_tmp_B, 0, dcomp, ngrow, "Br", varnames);
            } else if (fieldname == "By"){
                MultiFab::Copy( mf_avg[lev], mf_tmp_B, 1, dcomp++, 1, ngrow);
                CopyVectorFieldComponentsToMultiFab(lev, mf_avg, mf_tmp_B, 1, dcomp, ngrow, "Btheta", varnames);
            } else if (fieldname == "Bz"){
                MultiFab::Copy( mf_avg[lev], mf_tmp_B, 2, dcomp++, 1, ngrow);
                CopyVectorFieldComponentsToMultiFab(lev, mf_avg, mf_tmp_B, 2, dcomp, ngrow, "Bz", varnames);
            } else if (fieldname == "jx"){
                MultiFab::Copy( mf_avg[lev], mf_tmp_J, 0, dcomp++, 1, ngrow);
                CopyVectorFieldComponentsToMultiFab(lev, mf_avg, mf_tmp_J, 0, dcomp, ngrow, "jr", varnames);
            } else if (fieldname == "jy"){
                MultiFab::Copy( mf_avg[lev], mf_tmp_J, 1, dcomp++, 1, ngrow);
                CopyVectorFieldComponentsToMultiFab(lev, mf_avg, mf_tmp_J, 1, dcomp, ngrow, "jtheta", varnames);
            } else if (fieldname == "jz"){
                MultiFab::Copy( mf_avg[lev], mf_tmp_J, 2, dcomp++, 1, ngrow);
                CopyVectorFieldComponentsToMultiFab(lev, mf_avg, mf_tmp_J, 2, dcomp, ngrow, "jz", varnames);
            } else if (fieldname == "rho"){
                AverageAndPackScalarField( mf_avg[lev], *rho_fp[lev], dmap[lev], dcomp++, ngrow );
                CopyScalarFieldComponentsToMultiFab(lev, mf_avg, *rho_fp[lev], dmap[lev], dcomp, ngrow, n_rz_azimuthal_modes,
                                                    fieldname, varnames);
            } else if (fieldname == "F"){
                AverageAndPackScalarField( mf_avg[lev], *F_fp[lev], dmap[lev], dcomp++, ngrow);
                CopyScalarFieldComponentsToMultiFab(lev, mf_avg, *F_fp[lev], dmap[lev], dcomp, ngrow, n_rz_azimuthal_modes,
                                                    fieldname, varnames);
            } else if (fieldname == "part_per_cell") {
                MultiFab temp_dat(grids[lev],mf_avg[lev].DistributionMap(),1,0);
                temp_dat.setVal(0);
                // MultiFab containing number of particles in each cell
                mypc->Increment(temp_dat, lev);
                AverageAndPackScalarField( mf_avg[lev], temp_dat, dmap[lev], dcomp++, ngrow );
            } else if (fieldname == "part_per_grid"){
                const Vector<long>& npart_in_grid = mypc->NumberOfParticlesInGrid(lev);
                // MultiFab containing number of particles per grid
                // (stored as constant for all cells in each grid)
#ifdef _OPENMP
#pragma omp parallel
#endif
                for (MFIter mfi(mf_avg[lev]); mfi.isValid(); ++mfi) {
                    (mf_avg[lev])[mfi].setVal(static_cast<Real>(npart_in_grid[mfi.index()]));
                }
                dcomp++;
            } else if (fieldname == "part_per_proc"){
                const Vector<long>& npart_in_grid = mypc->NumberOfParticlesInGrid(lev);
                // MultiFab containing number of particles per process
                // (stored as constant for all cells in each grid)
                long n_per_proc = 0;
#ifdef _OPENMP
#pragma omp parallel reduction(+:n_per_proc)
#endif
                for (MFIter mfi(mf_avg[lev]); mfi.isValid(); ++mfi) {
                    n_per_proc += npart_in_grid[mfi.index()];
                }
                mf_avg[lev].setVal(static_cast<Real>(n_per_proc),dcomp++,1);
            } else if (fieldname == "proc_number"){
                // MultiFab containing the Processor ID
#ifdef _OPENMP
#pragma omp parallel
#endif
                mf_avg[lev].setVal(static_cast<Real>(ParallelDescriptor::MyProc()),dcomp++,1);
            } else if (fieldname == "divB"){
                if (do_nodal) amrex::Abort("TODO: do_nodal && plot divb");
                ComputeDivB(mf_avg[lev], dcomp++,
                            {Bfield_aux[lev][0].get(),
                                    Bfield_aux[lev][1].get(),
                                    Bfield_aux[lev][2].get()},
                            WarpX::CellSize(lev) );
            } else if (fieldname == "divE"){
                if (do_nodal) amrex::Abort("TODO: do_nodal && plot dive");
                const BoxArray& ba = amrex::convert(boxArray(lev),IntVect::TheUnitVector());
                MultiFab dive(ba,DistributionMap(lev),1,0);
                ComputeDivE( dive, 0,
                             {Efield_aux[lev][0].get(),
                                     Efield_aux[lev][1].get(),
                                     Efield_aux[lev][2].get()},
                             WarpX::CellSize(lev) );
                AverageAndPackScalarField( mf_avg[lev], dive, dmap[lev], dcomp++, ngrow );
            } else {
                amrex::Abort("unknown field in fields_to_plot: " + fieldname);
            }
        }
        if (plot_finepatch)
        {
            AverageAndPackVectorField( mf_avg[lev], Efield_fp[lev], dmap[lev], dcomp, ngrow );
            dcomp += 3;
            AverageAndPackVectorFieldComponents(mf_avg[lev], Efield_fp[lev], dmap[lev], dcomp, ngrow);
            if (lev == 0) {
                AddToVarNames(varnames, "E", "_fp");
                if (n_rz_azimuthal_modes > 1) {
                    AddToVarNamesRZ(varnames, "E", ComponentName("_fp", 0, "real"));
                    for (int mode=1 ; mode < n_rz_azimuthal_modes ; mode++) {
                        AddToVarNamesRZ(varnames, "E", ComponentName("_fp", mode, "real"));
                        AddToVarNamesRZ(varnames, "E", ComponentName("_fp", mode, "imag"));
                    }
                }
            }
            AverageAndPackVectorField( mf_avg[lev], Bfield_fp[lev], dmap[lev], dcomp, ngrow );
            dcomp += 3;
            AverageAndPackVectorFieldComponents(mf_avg[lev], Bfield_fp[lev], dmap[lev], dcomp, ngrow);
            if (lev == 0) {
                AddToVarNames(varnames, "B", "_fp");
                if (n_rz_azimuthal_modes > 1) {
                    AddToVarNamesRZ(varnames, "B", ComponentName("_fp", 0, "real"));
                    for (int mode=1 ; mode < n_rz_azimuthal_modes ; mode++) {
                        AddToVarNamesRZ(varnames, "B", ComponentName("_fp", mode, "real"));
                        AddToVarNamesRZ(varnames, "B", ComponentName("_fp", mode, "imag"));
                    }
                }
            }
        }

        if (plot_crsepatch)
        {
            if (lev == 0)
            {
                mf_avg[lev].setVal(0.0, dcomp, 3, ngrow);
            }
            else
            {
                if (do_nodal) amrex::Abort("TODO: do_nodal && plot_crsepatch");
                std::array<std::unique_ptr<MultiFab>, 3> E = getInterpolatedE(lev);
                AverageAndPackVectorField( mf_avg[lev], E, dmap[lev], dcomp, ngrow );

            }
            if (lev == 0) AddToVarNames(varnames, "E", "_cp");
            dcomp += 3;

            // now the magnetic field
            if (lev == 0)
            {
                mf_avg[lev].setVal(0.0, dcomp, 3, ngrow);
            }
            else
            {
                if (do_nodal) amrex::Abort("TODO: do_nodal && plot_crsepatch");
                std::array<std::unique_ptr<MultiFab>, 3> B = getInterpolatedB(lev);
                AverageAndPackVectorField( mf_avg[lev], B, dmap[lev], dcomp, ngrow );
            }
            if (lev == 0) AddToVarNames(varnames, "B", "_cp");
            dcomp += 3;
        }

        if (costs[0] != nullptr and plot_costs)
        {
            AverageAndPackScalarField( mf_avg[lev], *costs[lev], dmap[lev], dcomp, ngrow );
            if(lev==0) varnames.push_back("costs");
            dcomp += 1;
        }

        BL_ASSERT(dcomp == ncomp);
    } // end loop over levels of refinement

};

/** \brief Reduce the size of all the fields in `source_mf`
  * by `coarse_ratio` and store the results in `coarse_mf`.
  * Calculate the corresponding coarse Geometry from `source_geom`
  * and store the results in `coarse_geom` */
void
coarsenCellCenteredFields(
    Vector<MultiFab>& coarse_mf, Vector<Geometry>& coarse_geom,
    const Vector<MultiFab>& source_mf, const Vector<Geometry>& source_geom,
    int coarse_ratio, int finest_level )
{
    // Check that the Vectors to be filled have an initial size of 0
    AMREX_ALWAYS_ASSERT( coarse_mf.size()==0 );
    AMREX_ALWAYS_ASSERT( coarse_geom.size()==0 );

    // Fill the vectors with one element per level
    int ncomp = source_mf[0].nComp();
    for (int lev=0; lev<=finest_level; lev++) {
        AMREX_ALWAYS_ASSERT( source_mf[lev].is_cell_centered() );

        coarse_geom.push_back(amrex::coarsen( source_geom[lev], IntVect(coarse_ratio)));

        BoxArray small_ba = amrex::coarsen(source_mf[lev].boxArray(), coarse_ratio);
        coarse_mf.push_back( MultiFab(small_ba, source_mf[lev].DistributionMap(), ncomp, 0) );
        average_down(source_mf[lev], coarse_mf[lev], 0, ncomp, IntVect(coarse_ratio));
    }
};


/** \brief Write the data from MultiFab `F` into the file `filename`
 *  as a raw field (i.e. no interpolation to cell centers).
 *  Write guard cells if `plot_guards` is True.
 */
void
WriteRawField( const MultiFab& F, const DistributionMapping& dm,
                const std::string& filename,
                const std::string& level_prefix,
                const std::string& field_name,
                const int lev, const bool plot_guards )
{
    std::string prefix = amrex::MultiFabFileFullPrefix(lev,
                            filename, level_prefix, field_name);

    if (plot_guards) {
        // Dump original MultiFab F
        VisMF::Write(F, prefix);
    } else {
        // Copy original MultiFab into one that does not have guard cells
        MultiFab tmpF( F.boxArray(), dm, F.nComp(), 0);
        MultiFab::Copy(tmpF, F, 0, 0, F.nComp(), 0);
        VisMF::Write(tmpF, prefix);
    }

}

/** \brief Write a multifab of the same shape as `F` but filled with 0.
 *  (The shape includes guard cells if `plot_guards` is True.)
 *  This is mainly needed because the yt reader requires all levels of the
 *  coarse/fine patch to be written, but WarpX does not have data for
 *  the coarse patch of level 0 (meaningless).
 */
void
WriteZeroRawField( const MultiFab& F, const DistributionMapping& dm,
                const std::string& filename,
                const std::string& level_prefix,
                const std::string& field_name,
                const int lev, const int ng )
{
    std::string prefix = amrex::MultiFabFileFullPrefix(lev,
                            filename, level_prefix, field_name);

    MultiFab tmpF(F.boxArray(), dm, F.nComp(), ng);
    tmpF.setVal(0.);
    VisMF::Write(tmpF, prefix);
}

/** \brief Write the coarse scalar multifab `F_cp` to the file `filename`
 *  *after* sampling/interpolating its value on the fine grid corresponding
 *  to `F_fp`. This is mainly needed because the yt reader requires the
 *  coarse and fine patch to have the same shape.
 */
void
WriteCoarseScalar( const std::string field_name,
    const std::unique_ptr<MultiFab>& F_cp,
    const std::unique_ptr<MultiFab>& F_fp,
    const DistributionMapping& dm,
    const std::string& filename,
    const std::string& level_prefix,
    const int lev, const bool plot_guards,
    const int icomp )
{
    int ng = 0;
    if (plot_guards) ng = F_fp->nGrow();

    if (lev == 0) {
        // No coarse field for level 0: instead write a MultiFab
        // filled with 0, with the same number of cells as the _fp field
        WriteZeroRawField( *F_fp, dm, filename, level_prefix, field_name+"_cp", lev, ng );
    } else {
        // Create an alias to the component `icomp` of F_cp
        MultiFab F_comp(*F_cp, amrex::make_alias, icomp, 1);
        // Interpolate coarse data onto fine grid
        const int r_ratio = WarpX::GetInstance().refRatio(lev-1)[0];
        const Real* dx = WarpX::GetInstance().Geom(lev-1).CellSize();
        auto F = getInterpolatedScalar( F_comp, *F_fp, dm, r_ratio, dx, ng );
        // Write interpolated raw data
        WriteRawField( *F, dm, filename, level_prefix, field_name+"_cp", lev, plot_guards );
    }
}

/** \brief Write the coarse vector multifab `F*_cp` to the file `filename`
 *  *after* sampling/interpolating its value on the fine grid corresponding
 *  to `F*_fp`. This is mainly needed because the yt reader requires the
 *  coarse and fine patch to have the same shape.
 */
void
WriteCoarseVector( const std::string field_name,
    const std::unique_ptr<MultiFab>& Fx_cp,
    const std::unique_ptr<MultiFab>& Fy_cp,
    const std::unique_ptr<MultiFab>& Fz_cp,
    const std::unique_ptr<MultiFab>& Fx_fp,
    const std::unique_ptr<MultiFab>& Fy_fp,
    const std::unique_ptr<MultiFab>& Fz_fp,
    const DistributionMapping& dm,
    const std::string& filename,
    const std::string& level_prefix,
    const int lev, const bool plot_guards )
{
    int ng = 0;
    if (plot_guards) ng = Fx_fp->nGrow();

    if (lev == 0) {
        // No coarse field for level 0: instead write a MultiFab
        // filled with 0, with the same number of cells as the _fp field
        WriteZeroRawField( *Fx_fp, dm, filename, level_prefix, field_name+"x_cp", lev, ng );
        WriteZeroRawField( *Fy_fp, dm, filename, level_prefix, field_name+"y_cp", lev, ng );
        WriteZeroRawField( *Fz_fp, dm, filename, level_prefix, field_name+"z_cp", lev, ng );
    } else {
        // Interpolate coarse data onto fine grid
        const int r_ratio = WarpX::GetInstance().refRatio(lev-1)[0];
        const Real* dx = WarpX::GetInstance().Geom(lev-1).CellSize();
        auto F = getInterpolatedVector( Fx_cp, Fy_cp, Fz_cp, Fx_fp, Fy_fp, Fz_fp,
                                    dm, r_ratio, dx, ng );
        // Write interpolated raw data
        WriteRawField( *F[0], dm, filename, level_prefix, field_name+"x_cp", lev, plot_guards );
        WriteRawField( *F[1], dm, filename, level_prefix, field_name+"y_cp", lev, plot_guards );
        WriteRawField( *F[2], dm, filename, level_prefix, field_name+"z_cp", lev, plot_guards );
    }
}

/** \brief Samples/Interpolates the coarse scalar multifab `F_cp` on the
  * fine grid associated with the fine multifab `F_fp`.
  */
std::unique_ptr<MultiFab>
getInterpolatedScalar(
    const MultiFab& F_cp, const MultiFab& F_fp,
    const DistributionMapping& dm, const int r_ratio,
    const Real* dx, const int ngrow )
{
    // Prepare the structure that will contain the returned fields
    std::unique_ptr<MultiFab> interpolated_F;
    interpolated_F.reset( new MultiFab(F_fp.boxArray(), dm, 1, ngrow) );
    interpolated_F->setVal(0.);

    // Loop through the boxes and interpolate the values from the _cp data
#ifdef _OPEMP
#pragma omp parallel
#endif
    {
        FArrayBox ffab; // Temporary array ; contains interpolated fields
        for (MFIter mfi(*interpolated_F); mfi.isValid(); ++mfi)
        {
            Box finebx = mfi.fabbox();
            finebx.coarsen(r_ratio).refine(r_ratio); // so that finebx is coarsenable

            const FArrayBox& cfab = (F_cp)[mfi];
            ffab.resize(finebx);

            // - Fully nodal
            if ( F_fp.is_nodal() ){
                IntVect refinement_vector{AMREX_D_DECL(r_ratio, r_ratio, r_ratio)};
                node_bilinear_interp.interp(cfab, 0, ffab, 0, 1,
                        finebx, refinement_vector, {}, {}, {}, 0, 0, RunOn::Cpu);
            } else {
                amrex::Abort("Unknown field staggering.");
            }

            // Add temporary array to the returned structure
            const Box& bx = (*interpolated_F)[mfi].box();
            (*interpolated_F)[mfi].plus(ffab, bx, bx, 0, 0, 1);
        }
    }
    return interpolated_F;
}

/** \brief Samples/Interpolates the coarse vector multifab `F*_cp` on the
  * fine grid associated with the fine multifab `F*_fp`.
  */
std::array<std::unique_ptr<MultiFab>, 3>
getInterpolatedVector(
    const std::unique_ptr<MultiFab>& Fx_cp,
    const std::unique_ptr<MultiFab>& Fy_cp,
    const std::unique_ptr<MultiFab>& Fz_cp,
    const std::unique_ptr<MultiFab>& Fx_fp,
    const std::unique_ptr<MultiFab>& Fy_fp,
    const std::unique_ptr<MultiFab>& Fz_fp,
    const DistributionMapping& dm, const int r_ratio,
    const Real* dx, const int ngrow )
{

    // Prepare the structure that will contain the returned fields
    std::array<std::unique_ptr<MultiFab>, 3> interpolated_F;
    interpolated_F[0].reset( new MultiFab(Fx_fp->boxArray(), dm, 1, ngrow) );
    interpolated_F[1].reset( new MultiFab(Fy_fp->boxArray(), dm, 1, ngrow) );
    interpolated_F[2].reset( new MultiFab(Fz_fp->boxArray(), dm, 1, ngrow) );
    for (int i=0; i<3; i++) interpolated_F[i]->setVal(0.);

    // Loop through the boxes and interpolate the values from the _cp data
    const int use_limiter = 0;
#ifdef _OPEMP
#pragma omp parallel
#endif
    {
        std::array<FArrayBox,3> ffab; // Temporary array ; contains interpolated fields
        for (MFIter mfi(*interpolated_F[0]); mfi.isValid(); ++mfi)
        {
            Box ccbx = mfi.fabbox();
            ccbx.enclosedCells();
            ccbx.coarsen(r_ratio).refine(r_ratio); // so that ccbx is coarsenable

            const FArrayBox& cxfab = (*Fx_cp)[mfi];
            const FArrayBox& cyfab = (*Fy_cp)[mfi];
            const FArrayBox& czfab = (*Fz_cp)[mfi];
            ffab[0].resize(amrex::convert(ccbx,(*Fx_fp)[mfi].box().type()));
            ffab[1].resize(amrex::convert(ccbx,(*Fy_fp)[mfi].box().type()));
            ffab[2].resize(amrex::convert(ccbx,(*Fz_fp)[mfi].box().type()));

            // - Face centered, in the same way as B on a Yee grid
            if ( (*Fx_fp)[mfi].box().type() == IntVect{AMREX_D_DECL(1,0,0)} ){
#if (AMREX_SPACEDIM == 3)
                amrex_interp_div_free_bfield(ccbx.loVect(), ccbx.hiVect(),
                                             BL_TO_FORTRAN_ANYD(ffab[0]),
                                             BL_TO_FORTRAN_ANYD(ffab[1]),
                                             BL_TO_FORTRAN_ANYD(ffab[2]),
                                             BL_TO_FORTRAN_ANYD(cxfab),
                                             BL_TO_FORTRAN_ANYD(cyfab),
                                             BL_TO_FORTRAN_ANYD(czfab),
                                             dx, &r_ratio, &use_limiter);
#else
                amrex_interp_div_free_bfield(ccbx.loVect(), ccbx.hiVect(),
                                             BL_TO_FORTRAN_ANYD(ffab[0]),
                                             BL_TO_FORTRAN_ANYD(ffab[2]),
                                             BL_TO_FORTRAN_ANYD(cxfab),
                                             BL_TO_FORTRAN_ANYD(czfab),
                                             dx, &r_ratio, &use_limiter);
                amrex_interp_cc_bfield(ccbx.loVect(), ccbx.hiVect(),
                                       BL_TO_FORTRAN_ANYD(ffab[1]),
                                       BL_TO_FORTRAN_ANYD(cyfab),
                                       &r_ratio, &use_limiter);
#endif
            // - Edge centered, in the same way as E on a Yee grid
            } else if ( (*Fx_fp)[mfi].box().type() == IntVect{AMREX_D_DECL(0,1,1)} ){
#if (AMREX_SPACEDIM == 3)
                amrex_interp_efield(ccbx.loVect(), ccbx.hiVect(),
                                    BL_TO_FORTRAN_ANYD(ffab[0]),
                                    BL_TO_FORTRAN_ANYD(ffab[1]),
                                    BL_TO_FORTRAN_ANYD(ffab[2]),
                                    BL_TO_FORTRAN_ANYD(cxfab),
                                    BL_TO_FORTRAN_ANYD(cyfab),
                                    BL_TO_FORTRAN_ANYD(czfab),
                                    &r_ratio, &use_limiter);
#else
                amrex_interp_efield(ccbx.loVect(), ccbx.hiVect(),
                                    BL_TO_FORTRAN_ANYD(ffab[0]),
                                    BL_TO_FORTRAN_ANYD(ffab[2]),
                                    BL_TO_FORTRAN_ANYD(cxfab),
                                    BL_TO_FORTRAN_ANYD(czfab),
                                    &r_ratio,&use_limiter);
                amrex_interp_nd_efield(ccbx.loVect(), ccbx.hiVect(),
                                       BL_TO_FORTRAN_ANYD(ffab[1]),
                                       BL_TO_FORTRAN_ANYD(cyfab),
                                       &r_ratio);
#endif
            } else {
                amrex::Abort("Unknown field staggering.");
            }

            // Add temporary array to the returned structure
            for (int i = 0; i < 3; ++i) {
                const Box& bx = (*interpolated_F[i])[mfi].box();
                (*interpolated_F[i])[mfi].plus(ffab[i], bx, bx, 0, 0, 1);
            }
        }
    }
    return interpolated_F;
}

std::array<std::unique_ptr<MultiFab>, 3> WarpX::getInterpolatedE(int lev) const
{

    const int ngrow = 0;
    const DistributionMapping& dm = DistributionMap(lev);
    const Real* dx = Geom(lev-1).CellSize();
    const int r_ratio = refRatio(lev-1)[0];

    return getInterpolatedVector(
        Efield_cp[lev][0], Efield_cp[lev][1], Efield_cp[lev][2],
        Efield_fp[lev][0], Efield_fp[lev][1], Efield_fp[lev][2],
        dm, r_ratio, dx, ngrow );
}

std::array<std::unique_ptr<MultiFab>, 3> WarpX::getInterpolatedB(int lev) const
{
    const int ngrow = 0;
    const DistributionMapping& dm = DistributionMap(lev);
    const Real* dx = Geom(lev-1).CellSize();
    const int r_ratio = refRatio(lev-1)[0];

    return getInterpolatedVector(
        Bfield_cp[lev][0], Bfield_cp[lev][1], Bfield_cp[lev][2],
        Bfield_fp[lev][0], Bfield_fp[lev][1], Bfield_fp[lev][2],
        dm, r_ratio, dx, ngrow );
}<|MERGE_RESOLUTION|>--- conflicted
+++ resolved
@@ -400,20 +400,11 @@
     // Check the type of staggering of the 3-component `vector_field`
     // and average accordingly:
     // - Fully cell-centered field (no average needed; simply copy)
-<<<<<<< HEAD
     if ( scalar_total->is_cell_centered() ){
-
         MultiFab::Copy( mf_avg, *scalar_total, 0, dcomp, 1, ngrow);
-
-=======
-    if ( scalar_field.is_cell_centered() ){
-        MultiFab::Copy( mf_avg, scalar_field, 0, dcomp, 1, ngrow);
->>>>>>> 8ab5527c
+    } else if ( scalar_total->is_nodal() ){
         // - Fully nodal
-    } else if ( scalar_total->is_nodal() ){
-
         amrex::average_node_to_cellcenter( mf_avg, dcomp, *scalar_total, 0, 1, ngrow);
-
     } else {
         amrex::Abort("Unknown staggering.");
     }
