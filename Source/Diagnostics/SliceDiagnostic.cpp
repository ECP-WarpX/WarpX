--- conflicted
+++ resolved
@@ -101,36 +101,9 @@
     // Determine if interpolation is required and number of cells in slice //
     for (int idim = 0; idim < AMREX_SPACEDIM; ++idim) {
 
-<<<<<<< HEAD
-       // Flag for interpolation if required //
-       if ( interp_lo[idim] == 1) {
-          interpolate = true;
-       }
-
-       // For the case when a dimension is reduced //
-       if ( ( slice_hi[idim] - slice_lo[idim]) == 1) {
-          slice_ncells[idim] = 1;
-       }
-       else {
-          slice_ncells[idim] = ( slice_hi[idim] - slice_lo[idim] + 1 )
-                                / slice_cr_ratio[idim];
-
-          const int refined_ncells = slice_hi[idim] - slice_lo[idim] + 1 ;
-          if ( slice_cr_ratio[idim] > 1) {
-             coarsen = true;
-
-             // modify slice_grid_size if >= refines_cells //
-             if ( slice_grid_size >= refined_ncells ) {
-                slice_grid_size = refined_ncells - 1;
-             }
-
-          }
-          configuration_dim += 1;
-       }
-=======
         // Flag for interpolation if required //
         if ( interp_lo[idim] == 1) {
-            interpolate = 1;
+            interpolate = true;
         }
 
         // For the case when a dimension is reduced //
@@ -153,7 +126,6 @@
             }
             configuration_dim += 1;
         }
->>>>>>> 7da4b2be
     }
     if (configuration_dim==1) {
       ablastr::warn_manager::WMRecordWarning("Diagnostics",
