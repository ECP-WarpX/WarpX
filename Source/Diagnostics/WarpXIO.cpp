--- conflicted
+++ resolved
@@ -444,12 +444,8 @@
         dcomp += 3;
         // then the charge density
         const std::unique_ptr<MultiFab>& charge_density = mypc->GetChargeDensity(lev);
-<<<<<<< HEAD
         AverageAndPackScalarField( *cc[lev], *charge_density, dmap[lev], dcomp, ng );
-=======
-
-        AverageAndPackScalarField( *cc[lev], *charge_density, dcomp, ng );
->>>>>>> 29e99787
+
         cc[lev]->FillBoundary(geom[lev].periodicity());
     }
 
