--- conflicted
+++ resolved
@@ -14,19 +14,13 @@
     /** Read relevant parameters for BTD */
     void ReadParameters ();
     /** Flush m_mf_output and particles to file. */
-<<<<<<< HEAD
     // Currently, a temporory customized output format for the buffer
     // data is implemented and called in this function.
     // After implementing OpenPMD and plotfile formats, this function
     // can be defined and implemented in Diagnostics.H, such that,
     // the function call to flush out buffer data for
     // FullDiagnostics and BTDiagnostics is the same
-    void Flush (int i_buffer) override ;
-=======
-    // Currently this is an empty function. When OpenPMD/Plotfile is supported
-    // this function can be moved to the base class Diagnostics.
-    void Flush (int i_buffer) override {}
->>>>>>> df0ec571
+    void Flush (int i_buffer) override;
     /** whether to write output files at this time step
      *  The data is flushed when the buffer is full and/or
      *  when the simulation ends or when forced.
@@ -55,14 +49,9 @@
     /** This function allocates and initializes particle buffers for all the snapshots.
      *  The particle containers required for this must be added to populate this function.
      */
-<<<<<<< HEAD
-    void InitializeParticleBuffer () override {};
+    void InitializeParticleBuffer () override {}
     /** The cell-centered data for all fields, namely,
      *  Ex, Ey, Ez, Bx, By, Bz, jx, jy, jz, and rho is computed and stored in
-=======
-    void InitializeParticleBuffer () override {}
-    /** Compute the cell-centered data for all user-requested fields and store in
->>>>>>> df0ec571
      *  the multi-level cell-centered multifab, m_mf_cc. This MultiFab extends
      *  over the entire domain and is coarsened using the user-defined crse_ratio.
      *  For every lab-frame buffer, the data stored in this cell-centered MultiFab
