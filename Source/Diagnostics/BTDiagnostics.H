--- conflicted
+++ resolved
@@ -380,15 +380,9 @@
     /** Interleave meta-data of the buffer multifabs to be consistent
      *  with the merged plotfile lab-frame data.
      */
-<<<<<<< HEAD
     void InterleaveFabArrayHeader(const std::string& Buffer_FabHeaderFilename,
                                   const std::string& snapshot_FabHeaderFilename,
                                   const std::string& newsnapshot_FabFilename);
-=======
-    void InterleaveFabArrayHeader (std::string Buffer_FabHeader_path,
-                                   std::string snapshot_FabHeader_path,
-                                   std::string newsnapshot_FabFilename);
->>>>>>> 7e368134
     /** Interleave lab-frame metadata of the species header file in the buffers to
      *  be consistent with the merged plotfile lab-frame data
      */
