/* Copyright 2021 Revathi Jambunathan
 *
 * This file is part of WarpX.
 *
 * License: BSD-3-Clause-LBNL
 */
#ifndef WARPX_BTDIAGNOSTICS_H_
#define WARPX_BTDIAGNOSTICS_H_

#include "Diagnostics.H"
#include "Diagnostics/ComputeDiagFunctors/ComputeDiagFunctor.H"
#include "Utils/WarpXConst.H"
#include "Utils/Parser/IntervalsParser.H"

#include <AMReX_Box.H>
#include <AMReX_Geometry.H>
#include <AMReX_IntVect.H>
#include <AMReX_MultiFab.H>
#include <AMReX_REAL.H>
#include <AMReX_RealBox.H>
#include <AMReX_Vector.H>

#include <limits>
#include <memory>
#include <string>

class
BTDiagnostics final : public Diagnostics
{
public:

    BTDiagnostics (int i, const std::string& name);

private:
    /** Whether to plot raw (i.e., NOT cell-centered) fields */
    bool m_plot_raw_fields = false;
    /** Whether to plot guard cells of raw fields */
    bool m_plot_raw_fields_guards = false;
    /** Read relevant parameters for BTD */
    void ReadParameters ();
    /** Determines timesteps at which BTD diagnostics are written to file */
    utils::parser::BTDIntervalsParser m_intervals;
    /** \brief Flush m_mf_output and particles to file.
     * Currently, a temporary customized output format for the buffer
     * data is implemented and called in this function.
     * After implementing OpenPMD and plotfile formats, this function
     * can be defined and implemented in Diagnostics.H, such that,
     * the function call to flush out buffer data for
     * FullDiagnostics and BTDiagnostics is the same */
    void Flush (int i_buffer) override;
    /** whether to write output files at this time step
     *  The data is flushed when the buffer is full and/or
     *  when the simulation ends or when forced.
     * \param[in] step current time step
     * \param[in] i_buffer snapshot index
     * \param[in] force_flush if true, return true for any step
     *  The return bool is used to determine when to write buffer data out
     */
    bool DoDump (int step, int i_buffer, bool force_flush=false) override;
    /** whether to compute the back-transformed data and store buffer in this timestep
     *  The field-data is back-transformed from boosted-frame to lab-frame
     *  at every time step within the PIC loop. Back-transformation is not performed
     *  at initialization.
     * \param[in] step current time step, return true for any step >= 0
     * \param[in] force_flush if true, return true for any step
     */
    bool DoComputeAndPack (int step, bool force_flush=false) override;
    /** Initialize Data required to compute back-transformed diagnostics */
    void DerivedInitData () override;
    /** Initialize functors that store pointers to the fields requested by the user.
     *  Additionally, the cell-center functors that stores pointers to all fields,
     *  namely, Ex, Ey, Ez, Bx, By, Bz, jx, jy, jz, and rho is also initialized.
     * \param[in] lev level on which the vector of unique_ptrs to field functors
     *                is initialized.
     */
    void InitializeFieldFunctors (int lev) override;
    /** Initialize functors that store pointers to the fields in RZ requested by the user.
     *  Additionally, the cell-center functors that stores pointers to all fields,
     *  namely, Er, Et, Ez, Br, Bt, Bz, jr, jt, jz, and rho is also initialized.
     * \param[in] lev level on which the vector of unique_ptrs to field functors
     *                is initialized.
     */
    void InitializeFieldFunctorsRZopenPMD (int lev) override;
    /** Populating m_varnames with real and imaginary parts of each RZ mode.
     *  Modes are numbered from 0 to (nmodes-1) and mode 0 is purely real.
     *  Both m_cellcenter_varnames (storing cell-centered data) and
     *  m_varnames (storing back-transformed field data) are modified to include RZ modes to include
     *  field_modeid_real/imag. For example, for Er with two modes, the varnames are
     *  Er_0_real, Er_1_real, Er_1_imag
     * \param[in] field field-name
     * \param[in] ncomp number of rz components (if 2 modes, the ncomp is 2*nmodes-1)
     * \param[in] cellcenter_data if true, m_cellcenter_varnames are updated
                                  if false, m_varnames is updated
     */
    void AddRZModesToOutputNames (const std::string& field, int ncomp, bool cellcenter_data);
    /** This function allocates and initializes particle buffers for all the snapshots.
     * This is currently an empty function:
     * The particle containers required for this must be added to populate this function.
     */
    void InitializeParticleBuffer () override;
    /** This function prepares the current z coordinate in the boosted-frame and lab-frame as required by
        the particle and fields.
     */
    void PrepareBufferData () override;
    /** This function increments the buffer counter and identifies if the snapshot is fully populated */
    void UpdateBufferData () override;
    /** The cell-centered data for all fields, namely,
     *  Ex, Ey, Ez, Bx, By, Bz, jx, jy, jz, and rho is computed and stored in
     *  the multi-level cell-centered multifab, m_mf_cc. This MultiFab extends
     *  over the entire domain and is coarsened using the user-defined crse_ratio.
     *  For every lab-frame buffer, the data stored in this cell-centered MultiFab
     *  is sliced, back-transformed, and stored in the output multifab, m_mf_output.
     */
    void PrepareFieldDataForOutput () override;
    /** The Particle Geometry, BoxArray, and RealBox are set for the lab-frame output */
    void PrepareParticleDataForOutput() override;

    /** whether z-slice that corresponds to the buffer, i_buffer, is within the
     *  boosted-domain and lab-frame domains at level, lev.
     * \param[in] i_buffer index of the buffer for which the z-coordinates are checked
     *            Return true if the z co-ordinates stored in
     *            m_current_z_boost and m_current_z_lab for buffer, i_buffer,
     *            are within the bounds of the boosted-frame and lab-frame domain.
     * \param[in] lev the mesh-refinement level
     */
    bool GetZSliceInDomainFlag (int i_buffer, int lev);

    /** whether the k-index corresponding to the z-slice for the ith buffer, i_buffer,
     *  is within the bounds of the box in index-space
     * \param[in] i_buffer index of the buffer for which the k-index is checked.
     * \param[in] lev mesh-refinement level using which the k-index for the z-slice being filled in the ith buffer is computed
     *            Return true if the k-index of the z-slice is within the bounds of the box for the buffer being filled
     */
    bool GetKIndexInSnapshotBoxFlag (int i_buffer, int lev);

    /** Initialize buffer domain, buffer box and lab-frame parameters such as
     *  m_t_lab, and z-positions for the i^th snapshot, i_buffer, and level, lev.
     * \param[in] i_buffer i^th snapshot or buffer
     * \param[in] lev mesh-refinement level for which the field and/or particle buffer data is initialized.
     */
    void InitializeBufferData ( int i_buffer , int lev, bool restart=false) override;
    /** Whether to compute back-tranformed values for field-data.
     *  default value is true.
     */
    bool m_do_back_transformed_fields = true;
    /** Whether to compute back-tranformed values for particle-data
     *  default value is true.
     */
    bool m_do_back_transformed_particles = true;

    /** m_gamma_boost, is a copy of WarpX::gamma_boost
     *  That is, the Lorentz factor of the boosted frame in which the simulation is run.
     *  The direction for Lorentz transformation is assumed to be along
     *  ``warpx.boost_direction``, which is the same as the moving window direction.
     *  Currently, back-transformed diagnostics only works if the boost-direction and
     *  moving window direction are along the z-direction in Cartesian co-ordinates.
     */
    amrex::Real m_gamma_boost;
    amrex::Real m_beta_boost;
    /** m_moving_window_dir is a copy of WarpX::moving_window_dir
     *  Currently, back-transformed diagnostics only works if moving window is
     *  in z-direction for both 2D and 3D simulations in the Cartesian frame of reference.
     */
    int m_moving_window_dir;

    /** Number of back-transformed snapshots in the lab-frame requested by the user */
    int m_num_snapshots_lab = std::numeric_limits<int>::lowest();
    /** Time interval in lab-frame between the back-transformed snapshots */
    amrex::Real m_dt_snapshots_lab = std::numeric_limits<amrex::Real>::lowest();
    /** Distance between the back-transformed snapshots in lab-frame
      * m_dz_snapshots_lab = m_dt_snapshots_lab/c
      */
    amrex::Real m_dz_snapshots_lab = 0.0;

    /** Number of z-slices in each buffer of the snapshot */
    int m_buffer_size = 256;

    /** Vector of lab-frame time corresponding to each snapshot */
    amrex::Vector<amrex::Real> m_t_lab;
    /** Vector of user-defined physical region for diagnostics in lab-frame
     *  for each back-transformed snapshot */
    amrex::Vector<amrex::RealBox> m_snapshot_domain_lab;
    /** Vector of physical region corresponding to the buffer that spans a part
     *  of the full back-transformed snapshot */
    amrex::Vector<amrex::RealBox> m_buffer_domain_lab;
    /** Vector of number of cells in the lab-frame for each back-transformed snapshot */
    amrex::Vector<amrex::IntVect> m_snapshot_ncells_lab;
    /** Vector of Box-dimension in boosted-frame index space
     *  for each back-transformed snapshot */
    amrex::Vector<amrex::Box> m_snapshot_box;
    /** Vector of Box-dimension in boosted-frame index space corresponding to the
     *  buffer that covers a part of the full backtransformed snapshot */
    amrex::Vector<amrex::Box> m_buffer_box;
    /** Vector of lab-frame z co-ordinate of each back-transformed snapshot
     *  at the current timestep */
    amrex::Vector<amrex::Real> m_current_z_lab;
    /** Vector of boosted-frame z co-ordinate corresponding to each back-transformed
        snapshot at the current timestep */
    amrex::Vector<amrex::Real> m_current_z_boost;
    /** Vector of previous boosted-frame z co-ordinate corresponding to each
        back-transformed snapshot*/
    amrex::Vector<amrex::Real> m_old_z_boost;
    /** Geometry that defines the domain attributes corresponding to the
     *  full snapshot in the back-transformed lab-frame.
     *  Specifically, the user-defined physical co-ordinates for the diagnostics
     *  is used to construct the geometry information for each snapshot at
     *  the respective levels. This geometry will be used to integrate all
     *  the buffers that were dumped out with partial field data
     *  in the back-transformed frame at a particle snapshot, t_lab.
     *  WriteToFile() for BTD will include this additional geometry information
     *  to guide the integration process.
     */
    amrex::Vector< amrex::Vector <amrex::Geometry> > m_geom_snapshot;
    /** Vector of counters tracking number of back-transformed z-slices filled
     *  in the output buffer multifab, m_mf_output, for each snapshot.
     *  When the buffer counter for a snapshot is equal to the maximum number
     *  of buffers (m_buffer_size), i.e., when the buffer is full, the data
     *  stored in the buffer multifab is flushed out and the counter is reset is zero.
     */
    amrex::Vector<int> m_buffer_counter;
    /** Vector of maximum number of buffer multifabs that need to be flushed to
     *  generate each lab-frame snapshot. At the final flush, m_buffer_flush_counter
     *  will be equal to the predicted m_max_buffer_multifabs for each snapshot.
     */
    amrex::Vector<int> m_max_buffer_multifabs;
    /** Vector of integers to indicate if the snapshot is full (0 not full, 1 for full).
     *  If the snapshot is full, then the snapshot files are closed.
     */
    amrex::Vector<int> m_snapshot_full;
    /** Vector of integers to store if the last valid slice in the lab-frame
     *  is being filled. When the value is 1, then the buffer is flushed, and
     *  m_snapshot_full is set to 1 for that snapshot index.
     */
    amrex::Vector<int> m_lastValidZSlice;
    /** Vector of counters tracking number of times the buffer of multifab is
     *  flushed out and emptied before being refilled again for each snapshot */
    amrex::Vector<int> m_buffer_flush_counter;
    /** Vector of k-indices in the hi-end along the moving window direction for the buffer being filled
     *  for each snapshot.
     */
    amrex::Vector<int> m_buffer_k_index_hi;
    /** Multi-level cell-centered multifab with all field-data components, namely,
     *  Ex, Ey, Ez, Bx, By, Bz, jx, jy, jz, and rho.
     *  This cell-centered data extending over the entire domain
     *  will be used by all snapshots to obtain lab-frame data at the respective
     *  z slice location.
     */
    amrex::Vector<std::unique_ptr<amrex::MultiFab> > m_cell_centered_data;
    /** Vector of pointers to compute cell-centered data, per level, per component
     *  using the coarsening-ratio provided by the user.
     */
    amrex::Vector< amrex::Vector <std::unique_ptr<ComputeDiagFunctor const> > > m_cell_center_functors;
    /** Define the cell-centered multi-component MultiFab at level, lev.
     *  This function is called when the buffer counter for a snapshot is zero,
     *  or when the buffer is empty. Checked using `buffer_empty(i_buffer)`
     *  \param[in] lev level at which the cell-centered MultiFab is defined.
     */
    void DefineCellCenteredMultiFab(int lev);
    /** Define the cell-centered multi-component output buffer MultiFab for
     *  snapshot, i_buffer, at level, lev
     *
     * \param[in] i_buffer buffer-id of the back-transformed snapshot
     * \param[in] lev      mesh-refinement level at which the output buffer MultiFab is defined
     */
    void DefineFieldBufferMultiFab (int i_buffer, int lev);

    /** Define the geometry object that spans the user-defined region for the
     *  ith snapshot, i_buffer, at level, lev.
     *
     * \param[in] i_buffer id of the back-transformed snapshot
     * \param[in] lev      level at which the geometry object is defined
     */
    void DefineSnapshotGeometry (int i_buffer, int lev);

    /** Compute and return z-position in the boosted-frame at the current timestep
      * \param[in] t_lab   lab-frame time of the snapshot
      * \param[in] t_boost boosted-frame time at level, lev
      */
    amrex::Real UpdateCurrentZBoostCoordinate(amrex::Real t_lab, amrex::Real t_boost)
    {
        const amrex::Real current_z_boost = (t_lab / m_gamma_boost - t_boost) * PhysConst::c / m_beta_boost;
        return current_z_boost;
    }
    /** Compute and return z-position in the lab-frame at the current timestep
      * \param[in] t_lab   lab-frame time of the snapshot
      * \param[in] t_boost boosted-frame time at level, lev
      */
    amrex::Real UpdateCurrentZLabCoordinate(amrex::Real t_lab, amrex::Real t_boost)
    {
        const amrex::Real current_z_lab = (t_lab - t_boost / m_gamma_boost ) * PhysConst::c / m_beta_boost;
        return current_z_lab;
    }
    /** Compute and return cell-size in z-dimension in the lab-frame at level, lev
     *  \param[in] dt         timestep in boosted-frame at level, lev
     *  \param[in] ref_ratio  refinement ratio in the z-direction at level, lev-1.
     *             The ref-ratio in the z-direction for single-level diagnostics is 1.
     */
    amrex::Real dz_lab (amrex::Real dt, amrex::Real ref_ratio);
    /** Compute k-index corresponding to current lab-frame z co-ordinate (m_current_z_lab)
     *  for the ith buffer i_buffer, and at level, lev.
     * \param[in] i_buffer snapshot index
     * \param[in] lev      mesh-refinement level at which the lab-frame z-index is computed
     */
    int k_index_zlab (int i_buffer, int lev);
    /** whether field buffer is full
     * \param[in] i_buffer buffer id for which the buffer size is checked.
     * returns bool = true is buffer is full, that is,
               when buffer counter is equal to m_buffer_size
     */
    bool buffer_full (int i_buffer) {
        return (k_index_zlab(i_buffer,0) == m_buffer_box[i_buffer].smallEnd(m_moving_window_dir));
    }

    /** whether field buffer is empty.
     * \param[in] i_buffer buffer id for which the buffer size is checked.
     * returns bool = true is buffer is empty i.e., when buffer counter is zero.
     */
    bool buffer_empty (int i_buffer) {
        return ( m_buffer_counter[i_buffer] == 0) ;
    }

    /** Vector of integers to indicate if is the first flush for a snapshot so that appropriate meta-data and geometry is written (0 if not, 1 if yes). */
    amrex::Vector<int> m_first_flush_after_restart;

    /** Resets integer for first flush to 0 for the ith snapshot (i_buffer).
     *  This function is called after flush the first buffer after restarting the simulation
     */
    void NullifyFirstFlush(int i_buffer) {m_first_flush_after_restart[i_buffer] = 0;}

    /** Vector of integers to indicate if the snapshot geometry is defined. */
    amrex::Vector<int> m_snapshot_geometry_defined;
    /** Vector of integers to indicate if the field buffer multifab, m_mf_output, is defined in DefineFieldBufferMultifab() function */
    amrex::Vector<int> m_field_buffer_multifab_defined;

    /** Reset buffer counter to zero.
     * \param[in] i_buffer snapshot index for which the counter is set to zero.
     */
    void ResetBufferCounter(int i_buffer) {
        m_buffer_counter[i_buffer] = 0;
    }
    /** Increment buffer counter by one when the buffer of a snapshot has been flushed.
     * \param[in] i_buffer snapshot index for which the counter is incremented.
     */
    void IncrementBufferFlushCounter(int i_buffer) {
        m_buffer_flush_counter[i_buffer]++;
    }
    /** Set Snapshot full status to 1 if the last valid zslice, m_lastValidZSlice,
     *  for the ith snapshot index, given by, i_buffer, is filled.
     *
     *  \param[in] i_buffer snapshot index
     */
    void SetSnapshotFullStatus (int i_buffer);
    /** Vector of field-data stored in the cell-centered multifab, m_cell_centered_data.
     *  All the fields are stored regardless of the specific fields to plot selected
     *  by the user.
     */
#ifdef WARPX_DIM_RZ
    amrex::Vector< std::string > m_cellcenter_varnames = {"Er", "Et", "Ez",
                                                          "Br", "Bt", "Bz",
                                                          "jr", "jt", "jz", "rho"};
    amrex::Vector< std::string > m_cellcenter_varnames_fields = {"Er", "Et", "Ez",
                                                                 "Br", "Bt", "Bz",
                                                                 "jr", "jt", "jz",
                                                                 "rho"};
#else
    amrex::Vector< std::string > m_cellcenter_varnames = {"Ex", "Ey", "Ez",
                                                          "Bx", "By", "Bz",
                                                          "jx", "jy", "jz", "rho"};
#endif


    /** Merge the lab-frame buffer multifabs so it can be visualized as
     *  a single plotfile
     */
    void MergeBuffersForPlotfile (int i_snapshot);
    /** Interleave lab-frame meta-data of the buffers to be consistent
     *  with the merged plotfile lab-frame data.
     */
    void InterleaveBufferAndSnapshotHeader (const std::string& buffer_Header,
                                            const std::string& snapshot_Header);
    /** Interleave meta-data of the buffer multifabs to be consistent
     *  with the merged plotfile lab-frame data.
     */
    void InterleaveFabArrayHeader(const std::string& Buffer_FabHeaderFilename,
                                  const std::string& snapshot_FabHeaderFilename,
                                  const std::string& newsnapshot_FabFilename);
    /** Interleave lab-frame metadata of the species header file in the buffers to
     *  be consistent with the merged plotfile lab-frame data
     */
<<<<<<< HEAD
    void InterleaveSpeciesHeader(const std::string& buffer_species_Header_path,
                                 const std::string& snapshot_species_Header_path,
                                 const std::string& species_name, const int new_data_index);
=======
    void InterleaveSpeciesHeader(std::string buffer_species_Header_path,
                                 std::string snapshot_species_Header_path,
                                 std::string species_name, int new_data_index);
>>>>>>> cf32cabd

    /** Interleave lab-frame metadata of the particle header file in the buffers to
     *  be consistent with the merged plotfile lab-frame data
     */
    void InterleaveParticleDataHeader(const std::string& buffer_ParticleHdrFilename,
                                      const std::string& snapshot_ParticleHdrFilename);
    /** Initialize particle functors for each species to compute the back-transformed
        lab-frame data. */
    void InitializeParticleFunctors () override;

    /** Update total number of particles flushed for all species for ith snapshot */
    void UpdateTotalParticlesFlushed(int i_buffer);
    /** Reset total number of particles in the particle buffer to 0 for ith snapshot */
    void ResetTotalParticlesInBuffer(int i_buffer);
    /** Clear particle data stored in the particle buffer */
    void ClearParticleBuffer(int i_buffer);
    /** Redistributes particles to the buffer box array in the lab-frame */
    void RedistributeParticleBuffer (int i_buffer);
    void UpdateVarnamesForRZopenPMD();

    amrex::Real gettlab (int i_buffer) override {return m_t_lab[i_buffer];}
    void settlab (int i_buffer, amrex::Real tlab) override {m_t_lab[i_buffer] = tlab; }
    int get_buffer_k_index_hi (int i_buffer) override {return m_buffer_k_index_hi[i_buffer]; }
    void set_buffer_k_index_hi (int i_buffer, int kindex) override {m_buffer_k_index_hi[i_buffer] = kindex;}
    amrex::Real get_snapshot_domain_lo (int i_buffer, int idim) override {return m_snapshot_domain_lab[i_buffer].lo(idim); }
    amrex::Real get_snapshot_domain_hi (int i_buffer, int idim) override {return m_snapshot_domain_lab[i_buffer].hi(idim); }
    int get_flush_counter (int i_buffer) override {return m_buffer_flush_counter[i_buffer]; }
    void set_flush_counter ([[maybe_unused]] int i_buffer, int flush_counter) override { m_buffer_flush_counter[i_buffer] = flush_counter; }
    int get_last_valid_Zslice ( int i_buffer) override { return m_lastValidZSlice[i_buffer]; }
    void set_last_valid_Zslice ( int i_buffer, int last_valid_Zslice) override { m_lastValidZSlice[i_buffer] = last_valid_Zslice; }
    int get_snapshot_full_flag ( int i_buffer) override { return m_snapshot_full[i_buffer]; }
    void set_snapshot_full ( int i_buffer, int snapshot_full) override { m_snapshot_full[i_buffer] = snapshot_full; }
};
#endif // WARPX_BTDIAGNOSTICS_H_<|MERGE_RESOLUTION|>--- conflicted
+++ resolved
@@ -387,15 +387,9 @@
     /** Interleave lab-frame metadata of the species header file in the buffers to
      *  be consistent with the merged plotfile lab-frame data
      */
-<<<<<<< HEAD
     void InterleaveSpeciesHeader(const std::string& buffer_species_Header_path,
                                  const std::string& snapshot_species_Header_path,
-                                 const std::string& species_name, const int new_data_index);
-=======
-    void InterleaveSpeciesHeader(std::string buffer_species_Header_path,
-                                 std::string snapshot_species_Header_path,
-                                 std::string species_name, int new_data_index);
->>>>>>> cf32cabd
+                                 const std::string& species_name, int new_data_index);
 
     /** Interleave lab-frame metadata of the particle header file in the buffers to
      *  be consistent with the merged plotfile lab-frame data
