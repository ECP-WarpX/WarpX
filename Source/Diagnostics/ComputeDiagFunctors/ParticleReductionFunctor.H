--- conflicted
+++ resolved
@@ -30,19 +30,11 @@
      * \param[in] filter_str Parser string for filter function to apply before averaging
      * \param[in] ncomp Number of component of mf_src to cell-center in dst multifab.
      */
-<<<<<<< HEAD
-    ParticleReductionFunctor(const amrex::MultiFab * const mf_src, const int lev,
-                       const amrex::IntVect crse_ratio, const std::string& fn_str,
-                       const int ispec, const bool do_average,
-                       const bool do_filter, const std::string& filter_str,
-                       const int ncomp=1);
-=======
     ParticleReductionFunctor(const amrex::MultiFab * mf_src, int lev,
-                       amrex::IntVect crse_ratio, std::string fn_str,
+                       amrex::IntVect crse_ratio, const std::string& fn_str,
                        int ispec, bool do_average,
-                       bool do_filter, std::string filter_str,
+                       bool do_filter, const std::string& filter_str,
                        int ncomp=1);
->>>>>>> cf32cabd
 
     /** \brief Compute the average of the function m_map_fn over each grid cell.
      *
