--- conflicted
+++ resolved
@@ -22,16 +22,10 @@
 #else
     // For staggered and nodal calculations, divE is computed on the nodes.
     // The temporary divE MultiFab is generated to comply with the location of divE.
-<<<<<<< HEAD
     IntVect typ = IntVect::TheNodeVector();
 #endif
-    const BoxArray& ba = amrex::convert(warpx.boxArray(m_lev),typ);
-    MultiFab divE(ba, warpx.DistributionMap(m_lev), 2*warpx.n_rz_azimuthal_modes-1, ng );
-=======
-    const amrex::BoxArray& ba = amrex::convert(warpx.boxArray(m_lev),
-                                amrex::IntVect::TheUnitVector());
+    const amrex::BoxArray& ba = amrex::convert(warpx.boxArray(m_lev),typ);
     amrex::MultiFab divE(ba, warpx.DistributionMap(m_lev), 2*warpx.n_rz_azimuthal_modes-1, ng);
->>>>>>> 252efd0d
     warpx.ComputeDivE(divE, m_lev);
 
 #ifdef WARPX_DIM_RZ
