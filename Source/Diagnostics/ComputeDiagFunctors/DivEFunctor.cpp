#include "DivEFunctor.H"
#include "Utils/Average.H"

using namespace amrex;

DivEFunctor::DivEFunctor(const std::array<const amrex::MultiFab* const, 3> arr_mf_src, const int lev, const amrex::IntVect crse_ratio, const int ncomp)
    : ComputeDiagFunctor(ncomp, crse_ratio), m_arr_mf_src(arr_mf_src), m_lev(lev)
{}

void
DivEFunctor::operator()(amrex::MultiFab& mf_dst, const int dcomp) const
{
    auto& warpx = WarpX::GetInstance();
    const int ng = 1;
    // For staggered and nodal calculations, divE is computed on the nodes.
    // The temporary divE multifab is generated to comply with the location of divE
    const BoxArray& ba = amrex::convert(warpx.boxArray(m_lev),IntVect::TheUnitVector());
    MultiFab divE(ba, warpx.DistributionMap(m_lev), 1, ng );
    warpx.ComputeDivE(divE, m_lev);
<<<<<<< HEAD
    // Coarsen and interpolate from divE on the entire domain to cell-centered mf_dst
    Average::CoarsenAndInterpolate(mf_dst, divE, dcomp, 0, nComp(), m_crse_ratio);

=======
    Average::CoarsenAndInterpolate( mf_dst, divE, dcomp, 0, 1, 0 );
>>>>>>> fd17be1a
}<|MERGE_RESOLUTION|>--- conflicted
+++ resolved
@@ -17,11 +17,7 @@
     const BoxArray& ba = amrex::convert(warpx.boxArray(m_lev),IntVect::TheUnitVector());
     MultiFab divE(ba, warpx.DistributionMap(m_lev), 1, ng );
     warpx.ComputeDivE(divE, m_lev);
-<<<<<<< HEAD
     // Coarsen and interpolate from divE on the entire domain to cell-centered mf_dst
-    Average::CoarsenAndInterpolate(mf_dst, divE, dcomp, 0, nComp(), m_crse_ratio);
+    Average::CoarsenAndInterpolate(mf_dst, divE, dcomp, 0, nComp(), 0, m_crse_ratio);
 
-=======
-    Average::CoarsenAndInterpolate( mf_dst, divE, dcomp, 0, 1, 0 );
->>>>>>> fd17be1a
 }