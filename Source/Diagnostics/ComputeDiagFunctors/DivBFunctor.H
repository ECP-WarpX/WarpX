#ifndef WARPX_DIVBFUNCTOR_H_
#define WARPX_DIVBFUNCTOR_H_

#include "ComputeDiagFunctor.H"

#include <AMReX_BaseFwd.H>

#include <array>

/**
 * \brief Functor to compute divB into mf_out.
 */
class
DivBFunctor final : public ComputeDiagFunctor
{
public:
    /** Constructor.
     * \param[in] arr_mf_src source multifabs (3 elements for x y z).
     * \param[in] lev level of multifab.
     * \param[in] crse_ratio for interpolating field values from simulation MultiFabs
                  to the output diagnostic MultiFab, mf_dst.
     * \param[in] convertRZmodes2cartesian whether to generate the result in Cartesian coordinates
     *            (summing over modes)
     * \param[in] ncomp Number of component of mf_src to cell-center in dst multifab.
     */
    DivBFunctor(std::array<const amrex::MultiFab* const, 3> arr_mf_src, int lev, amrex::IntVect crse_ratio,
                bool convertRZmodes2cartesian=true, int ncomp=1);

    /** \brief Compute DivB directly into mf_dst.
     *
     * \param[out] mf_dst output MultiFab where the result is written
     * \param[in] dcomp first component of mf_dst in which cell-centered
     *            data is stored
     */
<<<<<<< HEAD
    void operator()(amrex::MultiFab& mf_dst, const int dcomp, const int /*i_buffer*/) const override;
=======
    virtual void operator()(amrex::MultiFab& mf_dst, int dcomp, int /*i_buffer*/) const override;
>>>>>>> 7eada29a
private:
    /** Vector of pointer to source multifab Bx, By, Bz */
    std::array<const amrex::MultiFab * const, 3> m_arr_mf_src;
    int const m_lev; /**< level on which mf_src is defined (used in cylindrical) */
    /**< (for cylindrical) whether to average all modes into 1 comp */
    bool m_convertRZmodes2cartesian;
};

#endif // WARPX_DIVBFUNCTOR_H_<|MERGE_RESOLUTION|>--- conflicted
+++ resolved
@@ -32,11 +32,7 @@
      * \param[in] dcomp first component of mf_dst in which cell-centered
      *            data is stored
      */
-<<<<<<< HEAD
     void operator()(amrex::MultiFab& mf_dst, const int dcomp, const int /*i_buffer*/) const override;
-=======
-    virtual void operator()(amrex::MultiFab& mf_dst, int dcomp, int /*i_buffer*/) const override;
->>>>>>> 7eada29a
 private:
     /** Vector of pointer to source multifab Bx, By, Bz */
     std::array<const amrex::MultiFab * const, 3> m_arr_mf_src;
