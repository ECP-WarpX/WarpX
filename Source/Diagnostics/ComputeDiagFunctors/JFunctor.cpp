/* This file is part of WarpX.
 *
 * Authors: Roelof Groenewald
 * License: BSD-3-Clause-LBNL
 */

#include "JFunctor.H"

#include "Particles/MultiParticleContainer.H"
#include "WarpX.H"

#include <AMReX.H>
#include <AMReX_Extension.H>
#include <AMReX_IntVect.H>
#include <AMReX_MultiFab.H>

JFunctor::JFunctor (const int dir, int lev,
                   amrex::IntVect crse_ratio,
                   bool convertRZmodes2cartesian,
                   bool deposit_current, int ncomp)
    : ComputeDiagFunctor(ncomp, crse_ratio), m_dir(dir), m_lev(lev),
      m_convertRZmodes2cartesian(convertRZmodes2cartesian),
      m_deposit_current(deposit_current)
{ }

void
JFunctor::operator() (amrex::MultiFab& mf_dst, int dcomp, const int /*i_buffer*/) const
{
    auto& warpx = WarpX::GetInstance();
    /** pointer to source multifab (can be multi-component) */
    amrex::MultiFab* m_mf_src = warpx.get_field_pointer(FieldType::current_fp, m_lev, m_dir);

    // Deposit current if no solver or the electrostatic solver is being used
    if (m_deposit_current)
    {
        // allocate temporary multifab to deposit current density into
        amrex::Vector<std::array< std::unique_ptr<amrex::MultiFab>, 3 > > current_fp_temp;
        current_fp_temp.resize(1);

        const auto& current_fp_x = warpx.getcurrent_fp(m_lev,0);
        current_fp_temp[0][0] = std::make_unique<amrex::MultiFab>(
            current_fp_x, amrex::make_alias, 0, current_fp_x.nComp()
        );

        const auto& current_fp_y = warpx.getcurrent_fp(m_lev,1);
        current_fp_temp[0][1] = std::make_unique<amrex::MultiFab>(
            current_fp_y, amrex::make_alias, 0, current_fp_y.nComp()
        );
        const auto& current_fp_z = warpx.getcurrent_fp(m_lev,2);
        current_fp_temp[0][2] = std::make_unique<amrex::MultiFab>(
            current_fp_z, amrex::make_alias, 0, current_fp_z.nComp()
        );

        auto& mypc = warpx.GetPartContainer();
        mypc.DepositCurrent(current_fp_temp, warpx.getdt(m_lev), 0.0);

        // sum values in guard cells - note that this does not filter the
        // current density.
        for (int idim = 0; idim < 3; ++idim) {
            current_fp_temp[0][idim]->FillBoundary(warpx.Geom(m_lev).periodicity());
        }
    }

<<<<<<< HEAD
    WARPX_ALWAYS_ASSERT_WITH_MESSAGE(m_mf_src != nullptr, "m_mf_src can't be a nullptr.");
    AMREX_ASSUME(m_mf_src != nullptr);

    InterpolateMFForDiag(
        mf_dst, *m_mf_src, dcomp,
        warpx.DistributionMap(m_lev), m_convertRZmodes2cartesian);
=======
    if (m_mf_src != nullptr){
        InterpolateMFForDiag(
            mf_dst, *m_mf_src, dcomp,
            warpx.DistributionMap(m_lev), m_convertRZmodes2cartesian);
    }
    else{
        WARPX_ABORT_WITH_MESSAGE("m_mf_src can't be a nullptr.");
    }
>>>>>>> 46bf76d5
}<|MERGE_RESOLUTION|>--- conflicted
+++ resolved
@@ -61,21 +61,10 @@
         }
     }
 
-<<<<<<< HEAD
     WARPX_ALWAYS_ASSERT_WITH_MESSAGE(m_mf_src != nullptr, "m_mf_src can't be a nullptr.");
     AMREX_ASSUME(m_mf_src != nullptr);
 
     InterpolateMFForDiag(
         mf_dst, *m_mf_src, dcomp,
         warpx.DistributionMap(m_lev), m_convertRZmodes2cartesian);
-=======
-    if (m_mf_src != nullptr){
-        InterpolateMFForDiag(
-            mf_dst, *m_mf_src, dcomp,
-            warpx.DistributionMap(m_lev), m_convertRZmodes2cartesian);
-    }
-    else{
-        WARPX_ABORT_WITH_MESSAGE("m_mf_src can't be a nullptr.");
-    }
->>>>>>> 46bf76d5
 }