#include "WarpX.H"
#include "RhoFunctor.H"
#include "Utils/CoarsenIO.H"

#ifdef WARPX_DIM_RZ
#include "FieldSolver/SpectralSolver/SpectralFieldData.H"
#endif

<<<<<<< HEAD
RhoFunctor::RhoFunctor ( const int lev, const amrex::IntVect crse_ratio,
                         bool convertRZmodes2cartesian, const int ncomp )
    : ComputeDiagFunctor(ncomp, crse_ratio), m_lev(lev),
=======
RhoFunctor::RhoFunctor (const int lev,
                        const amrex::IntVect crse_ratio,
                        const int species_index,
                        bool convertRZmodes2cartesian,
                        const int ncomp)
    : ComputeDiagFunctor(ncomp, crse_ratio),
      m_lev(lev),
      m_species_index(species_index),
>>>>>>> c6543cdb
      m_convertRZmodes2cartesian(convertRZmodes2cartesian)
{}

void
RhoFunctor::operator() ( amrex::MultiFab& mf_dst, const int dcomp, const int /*i_buffer*/ ) const
{
    auto& warpx = WarpX::GetInstance();
    std::unique_ptr<amrex::MultiFab> rho;

    // Deposit charge density
    // Call this with local=true since the parallel transfers will be handled
    // by ApplyFilterandSumBoundaryRho
<<<<<<< HEAD
    std::unique_ptr<amrex::MultiFab> rho = mypc.GetChargeDensity( m_lev, true );
=======

    // Dump total rho
    if (m_species_index == -1) {
        auto& mypc = warpx.GetPartContainer();
        rho = mypc.GetChargeDensity(m_lev, true);
    }
    // Dump rho per species
    else {
        auto& mypc = warpx.GetPartContainer().GetParticleContainer(m_species_index);
        rho = mypc.GetChargeDensity(m_lev, true);
    }
>>>>>>> c6543cdb

    // Call this in case filtering is turned on
    warpx.ApplyFilterandSumBoundaryRho(m_lev, m_lev, *rho, 0, rho->nComp());

#if (defined WARPX_DIM_RZ) && (defined WARPX_USE_PSATD)
    using Idx = SpectralAvgFieldIndex;
    if (WarpX::use_kspace_filter) {
        auto & solver = warpx.get_spectral_solver_fp(m_lev);
        solver.ForwardTransform(*rho, Idx::rho_new);
        solver.ApplyFilter(Idx::rho_new);
        solver.BackwardTransform(*rho, Idx::rho_new);
    }
#endif
<<<<<<< HEAD
=======

>>>>>>> c6543cdb

#ifdef WARPX_DIM_RZ
    if (m_convertRZmodes2cartesian) {
        // In cylindrical geometry, sum real part of all modes of rho in
        // temporary MultiFab mf_dst_stag, and cell-center it to mf_dst
        AMREX_ALWAYS_ASSERT_WITH_MESSAGE(
            nComp()==1,
            "The RZ averaging over modes must write into one single component");
        amrex::MultiFab mf_dst_stag( rho->boxArray(), warpx.DistributionMap(m_lev), 1, rho->nGrowVect() );
        // Mode 0
        amrex::MultiFab::Copy( mf_dst_stag, *rho, 0, 0, 1, rho->nGrowVect() );
        for (int ic=1 ; ic < rho->nComp() ; ic += 2) {
            // Real part of all modes > 0
            amrex::MultiFab::Add( mf_dst_stag, *rho, ic, 0, 1, rho->nGrowVect() );
        }
        CoarsenIO::Coarsen( mf_dst, mf_dst_stag, dcomp, 0, nComp(), 0, m_crse_ratio );
    } else {
        CoarsenIO::Coarsen( mf_dst, *rho, dcomp, 0, nComp(), 0, m_crse_ratio );
    }
#else
    // In Cartesian geometry, coarsen and interpolate from temporary MultiFab rho
    // to output diagnostic MultiFab mf_dst
    CoarsenIO::Coarsen( mf_dst, *rho, dcomp, 0, nComp(), mf_dst.nGrow(0), m_crse_ratio );
#endif
}<|MERGE_RESOLUTION|>--- conflicted
+++ resolved
@@ -6,11 +6,6 @@
 #include "FieldSolver/SpectralSolver/SpectralFieldData.H"
 #endif
 
-<<<<<<< HEAD
-RhoFunctor::RhoFunctor ( const int lev, const amrex::IntVect crse_ratio,
-                         bool convertRZmodes2cartesian, const int ncomp )
-    : ComputeDiagFunctor(ncomp, crse_ratio), m_lev(lev),
-=======
 RhoFunctor::RhoFunctor (const int lev,
                         const amrex::IntVect crse_ratio,
                         const int species_index,
@@ -19,7 +14,6 @@
     : ComputeDiagFunctor(ncomp, crse_ratio),
       m_lev(lev),
       m_species_index(species_index),
->>>>>>> c6543cdb
       m_convertRZmodes2cartesian(convertRZmodes2cartesian)
 {}
 
@@ -32,9 +26,6 @@
     // Deposit charge density
     // Call this with local=true since the parallel transfers will be handled
     // by ApplyFilterandSumBoundaryRho
-<<<<<<< HEAD
-    std::unique_ptr<amrex::MultiFab> rho = mypc.GetChargeDensity( m_lev, true );
-=======
 
     // Dump total rho
     if (m_species_index == -1) {
@@ -46,7 +37,6 @@
         auto& mypc = warpx.GetPartContainer().GetParticleContainer(m_species_index);
         rho = mypc.GetChargeDensity(m_lev, true);
     }
->>>>>>> c6543cdb
 
     // Call this in case filtering is turned on
     warpx.ApplyFilterandSumBoundaryRho(m_lev, m_lev, *rho, 0, rho->nComp());
@@ -60,10 +50,7 @@
         solver.BackwardTransform(*rho, Idx::rho_new);
     }
 #endif
-<<<<<<< HEAD
-=======
 
->>>>>>> c6543cdb
 
 #ifdef WARPX_DIM_RZ
     if (m_convertRZmodes2cartesian) {
