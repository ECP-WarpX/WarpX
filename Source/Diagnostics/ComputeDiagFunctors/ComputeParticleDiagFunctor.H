--- conflicted
+++ resolved
@@ -19,11 +19,6 @@
 ComputeParticleDiagFunctor
 {
 public:
-<<<<<<< HEAD
-    using ParticleContainer = WarpXParticleContainer::ContainerLike<amrex::PinnedArenaAllocator>;
-=======
->>>>>>> 9f78e5a3
-
     ComputeParticleDiagFunctor( ) {}
     /** Virtual Destructor to handle clean destruction of derived classes */
     virtual ~ComputeParticleDiagFunctor() = default;
