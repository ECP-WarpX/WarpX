--- conflicted
+++ resolved
@@ -28,22 +28,12 @@
             // All modes > 0
             MultiFab::Add(mf_dst_stag, *m_mf_src, ic, 0, 1, m_mf_src->nGrowVect());
         }
-<<<<<<< HEAD
-        Average::CoarsenAndInterpolate( mf_dst, mf_dst_stag, dcomp, 0, nComp(), m_crse_ratio);
+        Average::CoarsenAndInterpolate( mf_dst, mf_dst_stag, dcomp, 0, nComp(), 0,  m_crse_ratio);
     } else {
-        Average::CoarsenAndInterpolate( mf_dst, *m_mf_src, dcomp, 0, nComp(), m_crse_ratio);
+        Average::CoarsenAndInterpolate( mf_dst, *m_mf_src, dcomp, 0, nComp(), 0, m_crse_ratio);
     }
 #else
     // coarsen and interpolate from fine m_mf_src to coarse mf_dst.
-    Average::CoarsenAndInterpolate( mf_dst, *m_mf_src, dcomp, 0, nComp(), m_crse_ratio);
-=======
-        Average::CoarsenAndInterpolate( mf_dst, mf_dst_stag, dcomp, 0, nComp(), 0 );
-    } else {
-        Average::CoarsenAndInterpolate( mf_dst, *m_mf_src, dcomp, 0, nComp(), 0 );
-    }
-#else
-    // In cartesian geometry, cell-center m_mf_src to mf_dst.
-    Average::CoarsenAndInterpolate( mf_dst, *m_mf_src, dcomp, 0, nComp(), 0 );
->>>>>>> fd17be1a
+    Average::CoarsenAndInterpolate( mf_dst, *m_mf_src, dcomp, 0, nComp(), 0, m_crse_ratio);
 #endif
 }