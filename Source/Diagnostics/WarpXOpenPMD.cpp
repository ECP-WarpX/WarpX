/* Copyright 2019-2021 Axel Huebl, Junmin Gu
 *
 * This file is part of WarpX.
 *
 * License: BSD-3-Clause-LBNL
 */
#include "WarpXOpenPMD.H"

#include "Diagnostics/ParticleDiag/ParticleDiag.H"
#include "FieldIO.H"
#include "Particles/Filter/FilterFunctors.H"
#include "Utils/TextMsg.H"
#include "Utils/RelativeCellPosition.H"
#include "Utils/WarpXAlgorithmSelection.H"
#include "Utils/WarpXProfilerWrapper.H"
#include "Utils/WarpXUtil.H"
#include "WarpX.H"

#include <AMReX.H>
#include <AMReX_ArrayOfStructs.H>
#include <AMReX_BLassert.H>
#include <AMReX_Box.H>
#include <AMReX_Config.H>
#include <AMReX_DataAllocator.H>
#include <AMReX_FArrayBox.H>
#include <AMReX_FabArray.H>
#include <AMReX_GpuQualifiers.H>
#include <AMReX_IntVect.H>
#include <AMReX_MFIter.H>
#include <AMReX_MultiFab.H>
#include <AMReX_PODVector.H>
#include <AMReX_ParallelDescriptor.H>
#include <AMReX_ParallelReduce.H>
#include <AMReX_Particle.H>
#include <AMReX_Particles.H>
#include <AMReX_Periodicity.H>
#include <AMReX_StructOfArrays.H>

#include <algorithm>
#include <cctype>
#include <cstdint>
#include <iostream>
#include <map>
#include <memory>
#include <regex>
#include <set>
#include <string>
#include <tuple>
#include <utility>

namespace detail
{
#ifdef WARPX_USE_OPENPMD
#   ifdef _WIN32
    /** Replace all occurrences of a string
     *
     * Same as openPMD::auxiliary::replace_all (not public in <=0.14.2)
     *
     * @param[in] s input string
     * @param[in] target string to be replaced
     * @param[in] replacement string to be replaced with
     * @return modified value of s
     */
    inline std::string
    replace_all(std::string s,
                std::string const& target,
                std::string const& replacement)
    {
        std::string::size_type pos = 0;
        auto tsize = target.size();
        assert(tsize > 0);
        auto rsize = replacement.size();
        while (true)
        {
            pos = s.find(target, pos);
            if (pos == std::string::npos)
                break;
            s.replace(pos, tsize, replacement);
            // Allow replacing recursively, but only if
            // the next replaced substring overlaps with
            // some parts of the original word.
            // This avoids loops.
            pos += rsize - std::min(tsize - 1, rsize);
        }
        s.shrink_to_fit();
        return s;
    }
#   endif

    /** \brief Convert a snake_case string to a camelCase one.
     *
     *  WarpX uses snake_case internally for some component
     *  names, but OpenPMD assumes "_" indicates vector or
     *  tensor fields.
     *
     * @return camelCase version of input
     */
    inline std::string
    snakeToCamel (const std::string& snake_string)
    {
        std::string camelString = snake_string;
        int n = camelString.length();
        for (int x = 0; x < n; x++)
        {
            if (x == 0)
            {
                std::transform(camelString.begin(), camelString.begin()+1, camelString.begin(),
                               [](unsigned char c){ return std::tolower(c); });
            }
            if (camelString[x] == '_')
            {
                std::string tempString = camelString.substr(x + 1, 1);
                std::transform(tempString.begin(), tempString.end(), tempString.begin(),
                               [](unsigned char c){ return std::toupper(c); });
                camelString.erase(x, 2);
                camelString.insert(x, tempString);
            }
        }

        return camelString;
    }

    /** Create the option string
     *
     * @return JSON option string for openPMD::Series
     */
    inline std::string
    getSeriesOptions (std::string const & operator_type,
                      std::map< std::string, std::string > const & operator_parameters,
                      std::string const & engine_type,
                      std::map< std::string, std::string > const & engine_parameters)
    {
        if (operator_type.empty() && engine_type.empty())
            return "{}";

        std::string options;
        std::string top_block;
        std::string end_block;
        std::string op_block;
        std::string en_block;

        std::string op_parameters;
        for (const auto& kv : operator_parameters) {
            if (!op_parameters.empty()) op_parameters.append(",\n");
            op_parameters.append(std::string(12, ' '))         /* just pretty alignment */
                    .append("\"").append(kv.first).append("\": ")    /* key */
                    .append("\"").append(kv.second).append("\""); /* value (as string) */
        }

        std::string en_parameters;
        for (const auto& kv : engine_parameters) {
            if (!en_parameters.empty()) en_parameters.append(",\n");
            en_parameters.append(std::string(12, ' '))         /* just pretty alignment */
                    .append("\"").append(kv.first).append("\": ")    /* key */
                    .append("\"").append(kv.second).append("\""); /* value (as string) */
        }

        // create the outer-level blocks
        top_block = R"END(
{
  "adios2": {)END";

        end_block = R"END(
  }
})END";

        // add the operator string block
        if (!operator_type.empty()) {
            op_block = R"END(
    "dataset": {
      "operators": [
        {
          "type": ")END";
            op_block += operator_type + "\"";

            if (!op_parameters.empty()) {
                op_block += R"END(,
          "parameters": {
)END";
            op_block += op_parameters + "}";
        }
            op_block += R"END(
        }
      ]
    })END";
        if (!engine_type.empty())
            op_block += ",";

        }  // end operator string block

        // add the engine string block
        if (!engine_type.empty()) {
            en_block = R"END(
    "engine": {
      "type": ")END";
            en_block += engine_type + "\"";

            if (!en_parameters.empty()) {
                en_block += R"END(,
      "parameters": {
)END";
            en_block += en_parameters + "}";
            }

            en_block += R"END(
    })END";

        }  // end engine string block

        options = top_block + op_block + en_block + end_block;
        return options;
    }

    /** Unclutter a real_names to openPMD record
     *
     * @param fullName name as in real_names variable
     * @return pair of openPMD record and component name
     */
    inline std::pair< std::string, std::string >
    name2openPMD ( std::string const& fullName )
    {
        std::string record_name = fullName;
        std::string component_name = openPMD::RecordComponent::SCALAR;

        // we use "_" as separator in names to group vector records
        std::size_t startComp = fullName.find_last_of("_");
        if( startComp != std::string::npos ) {  // non-scalar
            record_name = fullName.substr(0, startComp);
            component_name = fullName.substr(startComp + 1u);
        }
        return make_pair(record_name, component_name);
    }

    /** Return the component labels for particle positions
     */
    inline std::vector< std::string >
    getParticlePositionComponentLabels ()
    {
        using vs = std::vector< std::string >;
#if defined(WARPX_DIM_1D_Z)
        vs const positionComponents{"z"};
#elif defined(WARPX_DIM_XZ)
        vs const positionComponents{"x", "z"};
#elif defined(WARPX_DIM_RZ)
        // note: although we internally store particle positions
        //       for AMReX in r,z and a theta attribute, we
        //       actually need them for algorithms (e.g. push)
        //       and I/O in Cartesian.
        //       Other attributes like momentum are consequently
        //       stored in x,y,z internally.
        vs const positionComponents{"x", "y", "z"};
#elif defined(WARPX_DIM_3D)
        vs const positionComponents{"x", "y", "z"};
#else
#   error Unknown WarpX dimensionality.
#endif
        return positionComponents;
    }

    /** Return the axis (index) names of a mesh
     *
     * This will be returned in C order. This is inverse of the Fortran order
     * of the index labels for the AMReX FArrayBox.
     */
    inline std::vector< std::string >
    getFieldAxisLabels ()
    {
        using vs = std::vector< std::string >;

        // Fortran order of the index labels for the AMReX FArrayBox
#if defined(WARPX_DIM_1D_Z)
        vs const axisLabels{"z"};
#elif defined(WARPX_DIM_XZ)
        vs const axisLabels{"x", "z"};
#elif defined(WARPX_DIM_RZ)
        // if we are start to write individual modes
        vs const axisLabels{"r", "z"};
        // if we just write reconstructed 2D fields at theta=0
        // vs const axisLabels{"x", "z"};
#elif defined(WARPX_DIM_3D)
        vs const axisLabels{"x", "y", "z"};
#else
#   error Unknown WarpX dimensionality.
#endif

        // revert to C order (fastest varying index last)
        return {axisLabels.rbegin(), axisLabels.rend()};
    }

    /** Return the component names of a mesh
     */
    inline std::vector< std::string >
    getFieldComponentLabels ()
    {
        using vs = std::vector< std::string >;
#if defined(WARPX_DIM_RZ)
        // if we are start to write individual modes
        vs const fieldComponents{"r", "t", "z"};
        // if we just write reconstructed fields at theta=0
        // vs const fieldComponents{"x", "y", "z"};
#else
        // note: 1D3V and 2D3V simulations still have 3 components for the fields
        vs const fieldComponents{"x", "y", "z"};
#endif
        return fieldComponents;
    }

    /** Get the openPMD physical dimensionality of a record
     *
     * @param record_name name of the openPMD record
     * @return map with base quantities and power scaling
     */
    inline std::map< openPMD::UnitDimension, double >
    getUnitDimension ( std::string const & record_name )
    {

        if( record_name == "position" ) return {
            {openPMD::UnitDimension::L,  1.}
        };
        else if( record_name == "positionOffset" ) return {
            {openPMD::UnitDimension::L,  1.}
        };
        else if( record_name == "momentum" ) return {
            {openPMD::UnitDimension::L,  1.},
            {openPMD::UnitDimension::M,  1.},
            {openPMD::UnitDimension::T, -1.}
        };
        else if( record_name == "charge" ) return {
            {openPMD::UnitDimension::T,  1.},
            {openPMD::UnitDimension::I,  1.}
        };
        else if( record_name == "mass" ) return {
            {openPMD::UnitDimension::M,  1.}
        };
        else if( record_name == "E" ) return {
            {openPMD::UnitDimension::L,  1.},
            {openPMD::UnitDimension::M,  1.},
            {openPMD::UnitDimension::T, -3.},
            {openPMD::UnitDimension::I, -1.},
        };
        else if( record_name == "B" ) return {
            {openPMD::UnitDimension::M,  1.},
            {openPMD::UnitDimension::I, -1.},
            {openPMD::UnitDimension::T, -2.}
        };
        else return {};
    }

    /** \brief For a given field that is to be written to an openPMD file,
     * set the metadata that indicates the physical unit.
     */
    inline void
    setOpenPMDUnit ( openPMD::Mesh mesh, const std::string field_name )
    {
        if (field_name[0] == 'E'){  // Electric field
            mesh.setUnitDimension({
                                          {openPMD::UnitDimension::L,  1},
                                          {openPMD::UnitDimension::M,  1},
                                          {openPMD::UnitDimension::T, -3},
                                          {openPMD::UnitDimension::I, -1},
                                  });
        } else if (field_name[0] == 'B'){ // Magnetic field
            mesh.setUnitDimension({
                                          {openPMD::UnitDimension::M,  1},
                                          {openPMD::UnitDimension::I, -1},
                                          {openPMD::UnitDimension::T, -2}
                                  });
        } else if (field_name[0] == 'j'){ // current
            mesh.setUnitDimension({
                                          {openPMD::UnitDimension::L, -2},
                                          {openPMD::UnitDimension::I,  1},
                                  });
        } else if (field_name.substr(0,3) == "rho"){ // charge density
            mesh.setUnitDimension({
                                          {openPMD::UnitDimension::L, -3},
                                          {openPMD::UnitDimension::I,  1},
                                          {openPMD::UnitDimension::T,  1},
                                  });
        }
    }
#endif // WARPX_USE_OPENPMD
} // namespace detail

#ifdef WARPX_USE_OPENPMD
WarpXOpenPMDPlot::WarpXOpenPMDPlot (
    openPMD::IterationEncoding ie,
    std::string openPMDFileType,
    std::string operator_type,
    std::map< std::string, std::string > operator_parameters,
    std::string engine_type,
    std::map< std::string, std::string > engine_parameters,
    std::vector<bool> fieldPMLdirections)
  :m_Series(nullptr),
   m_Encoding(ie),
   m_OpenPMDFileType(std::move(openPMDFileType)),
   m_fieldPMLdirections(std::move(fieldPMLdirections))
{
  // pick first available backend if default is chosen
  if( m_OpenPMDFileType == "default" )
#if openPMD_HAVE_ADIOS2==1
    m_OpenPMDFileType = "bp";
#elif openPMD_HAVE_ADIOS1==1
    m_OpenPMDFileType = "bp";
#elif openPMD_HAVE_HDF5==1
    m_OpenPMDFileType = "h5";
#else
    m_OpenPMDFileType = "json";
#endif

    m_OpenPMDoptions = detail::getSeriesOptions(operator_type, operator_parameters,
                                                engine_type, engine_parameters);
}

WarpXOpenPMDPlot::~WarpXOpenPMDPlot ()
{
  if( m_Series )
  {
    m_Series->flush();
    m_Series.reset( nullptr );
  }
}

std::string
WarpXOpenPMDPlot::GetFileName (std::string& filepath)
{
  filepath.append("/");
  // transform paths for Windows
#ifdef _WIN32
  filepath = detail::replace_all(filepath, "/", "\\");
#endif

  std::string filename = "openpmd";
  //
  // OpenPMD supports timestepped names
  //
  if (m_Encoding == openPMD::IterationEncoding::fileBased) {
      std::string fileSuffix = std::string("_%0") + std::to_string(m_file_min_digits) + std::string("T");
      filename = filename.append(fileSuffix);
  }
  filename.append(".").append(m_OpenPMDFileType);
  filepath.append(filename);
  return filename;
}

void WarpXOpenPMDPlot::SetStep (int ts, const std::string& dirPrefix, int file_min_digits,
                                bool isBTD)
{
    WARPX_ALWAYS_ASSERT_WITH_MESSAGE(ts >= 0 , "openPMD iterations are unsigned");

    m_dirPrefix = dirPrefix;
    m_file_min_digits = file_min_digits;

    if( ! isBTD ) {
        if (m_CurrentStep >= ts) {
            // note m_Series is reset in Init(), so using m_Series->iterations.contains(ts) is only able to check the
            // last written step in m_Series's life time, but not other earlier written steps by other m_Series
            WarpX::GetInstance().RecordWarning("Diagnostics",
                    " Warning from openPMD writer: Already written iteration:"
                    + std::to_string(ts)
                );
        }
    }

    m_CurrentStep = ts;
    Init(openPMD::Access::CREATE, isBTD);
}

void WarpXOpenPMDPlot::CloseStep (bool isBTD, bool isLastBTDFlush)
{
    // default close is true
    bool callClose = true;
    // close BTD file only when isLastBTDFlush is true
    if (isBTD and !isLastBTDFlush) callClose = false;
    if (callClose) {
        if (m_Series) {
            GetIteration(m_CurrentStep, isBTD).close();
        }

        // create a little helper file for ParaView 5.9+
        if (amrex::ParallelDescriptor::IOProcessor())
        {
            // see Init()
            std::string filepath = m_dirPrefix;
            std::string const filename = GetFileName(filepath);

            std::ofstream pv_helper_file(m_dirPrefix + "/paraview.pmd");
            pv_helper_file << filename << std::endl;
            pv_helper_file.close();
        }
    }
}

void
WarpXOpenPMDPlot::Init (openPMD::Access access, bool isBTD)
{
    if( isBTD && m_Series != nullptr )
        return; // already open for this snapshot (aka timestep in lab frame)

    // either for the next ts file,
    // or init a single file for all ts
    std::string filepath = m_dirPrefix;
    GetFileName(filepath);

    // close a previously open series before creating a new one
    // see ADIOS1 limitation: https://github.com/openPMD/openPMD-api/pull/686
    if ( m_Encoding == openPMD::IterationEncoding::fileBased )
        m_Series = nullptr;
    else if ( m_Series != nullptr )
        return;

    if (amrex::ParallelDescriptor::NProcs() > 1) {
#if defined(AMREX_USE_MPI)
        m_Series = std::make_unique<openPMD::Series>(
                filepath, access,
                amrex::ParallelDescriptor::Communicator(),
                m_OpenPMDoptions
        );
        m_MPISize = amrex::ParallelDescriptor::NProcs();
        m_MPIRank = amrex::ParallelDescriptor::MyProc();
#else
        amrex::Abort("openPMD-api not built with MPI support!");
#endif
    } else {
        m_Series = std::make_unique<openPMD::Series>(filepath, access, m_OpenPMDoptions);
        m_MPISize = 1;
        m_MPIRank = 1;
    }

    m_Series->setIterationEncoding( m_Encoding );

    // input file / simulation setup author
    if( !WarpX::authors.empty())
        m_Series->setAuthor( WarpX::authors );
    // more natural naming for PIC
    m_Series->setMeshesPath( "fields" );
    // conform to ED-PIC extension of openPMD
    uint32_t const openPMD_ED_PIC = 1u;
    m_Series->setOpenPMDextension( openPMD_ED_PIC );
    // meta info
    m_Series->setSoftware( "WarpX", WarpX::Version() );
}

void
WarpXOpenPMDPlot::WriteOpenPMDParticles (const amrex::Vector<ParticleDiag>& particle_diags,
                  const bool isBTD, const amrex::Vector<int>& totalParticlesFlushedAlready)
{
  WARPX_PROFILE("WarpXOpenPMDPlot::WriteOpenPMDParticles()");

  for (unsigned i = 0, n = particle_diags.size(); i < n; ++i) {
    WarpXParticleContainer* pc = particle_diags[i].getParticleContainer();
    auto tmp = pc->make_alike<amrex::PinnedArenaAllocator>();
    // names of amrex::Real and int particle attributes in SoA data
    amrex::Vector<std::string> real_names;
    amrex::Vector<std::string> int_names;
    amrex::Vector<int> int_flags;
    amrex::Vector<int> real_flags;

    // see openPMD ED-PIC extension for namings
    // note: an underscore separates the record name from its component
    //       for non-scalar records
    real_names.push_back("weighting");

    real_names.push_back("momentum_x");
    real_names.push_back("momentum_y");
    real_names.push_back("momentum_z");

#ifdef WARPX_DIM_RZ
    real_names.push_back("theta");
#endif

    // get the names of the real comps
    real_names.resize(pc->NumRealComps());
    auto runtime_rnames = pc->getParticleRuntimeComps();
    for (auto const& x : runtime_rnames)
    {
        real_names[x.second+PIdx::nattribs] = detail::snakeToCamel(x.first);
    }

    // plot any "extra" fields by default
    real_flags = particle_diags[i].plot_flags;
    real_flags.resize(pc->NumRealComps(), 1);

    // and the names
    int_names.resize(pc->NumIntComps());
    auto runtime_inames = pc->getParticleRuntimeiComps();
    for (auto const& x : runtime_inames)
    {
        int_names[x.second+0] = detail::snakeToCamel(x.first);
    }

    // plot by default
    int_flags.resize(pc->NumIntComps(), 1);

      pc->ConvertUnits(ConvertDirection::WarpX_to_SI);

      RandomFilter const random_filter(particle_diags[i].m_do_random_filter,
                                       particle_diags[i].m_random_fraction);
      UniformFilter const uniform_filter(particle_diags[i].m_do_uniform_filter,
                                         particle_diags[i].m_uniform_stride);
      ParserFilter parser_filter(particle_diags[i].m_do_parser_filter,
                                 compileParser<ParticleDiag::m_nvars>
                                     (particle_diags[i].m_particle_filter_parser.get()),
                                 pc->getMass());
      parser_filter.m_units = InputUnits::SI;
      GeometryFilter const geometry_filter(particle_diags[i].m_do_geom_filter,
                                           particle_diags[i].m_diag_domain);

      if (! isBTD) {
          using SrcData = WarpXParticleContainer::ParticleTileType::ConstParticleTileDataType;
          tmp.copyParticles(*pc,
                            [=] AMREX_GPU_HOST_DEVICE (const SrcData& src, int ip, const amrex::RandomEngine& engine)
          {
              const SuperParticleType& p = src.getSuperParticle(ip);
              return random_filter(p, engine) * uniform_filter(p, engine)
                     * parser_filter(p, engine) * geometry_filter(p, engine);
          }, true);
      } else if (isBTD) {
          PinnedMemoryParticleContainer* pinned_pc = particle_diags[i].getPinnedParticleContainer();
          tmp.SetParticleGeometry(0,pinned_pc->Geom(0));
          tmp.SetParticleBoxArray(0,pinned_pc->ParticleBoxArray(0));
          tmp.SetParticleDistributionMap(0, pinned_pc->ParticleDistributionMap(0));
          tmp.copyParticles(*pinned_pc);
      }

    // real_names contains a list of all real particle attributes.
    // real_flags is 1 or 0, whether quantity is dumped or not.

    {
      if (isBTD) {
          DumpToFile(&tmp,
             particle_diags[i].getSpeciesName(),
             m_CurrentStep,
             real_flags,
             int_flags,
             real_names, int_names,
             pc->getCharge(), pc->getMass(),
             isBTD, totalParticlesFlushedAlready[i]
          );
      } else {
          DumpToFile(&tmp,
             particle_diags[i].getSpeciesName(),
             m_CurrentStep,
             real_flags,
             int_flags,
             real_names, int_names,
             pc->getCharge(), pc->getMass(),
             isBTD, 0
          );
      }
    }

    // Convert momentum back to WarpX units
    pc->ConvertUnits(ConvertDirection::SI_to_WarpX);
  }
}

void
WarpXOpenPMDPlot::DumpToFile (ParticleContainer* pc,
                    const std::string& name,
                    int iteration,
                    const amrex::Vector<int>& write_real_comp,
                    const amrex::Vector<int>& write_int_comp,
                    const amrex::Vector<std::string>& real_comp_names,
                    const amrex::Vector<std::string>&  int_comp_names,
                    amrex::ParticleReal const charge,
                    amrex::ParticleReal const mass, const bool isBTD,
                    int ParticleFlushOffset)
{
  WARPX_ALWAYS_ASSERT_WITH_MESSAGE(m_Series != nullptr, "openPMD: series must be initialized");

  AMREX_ALWAYS_ASSERT(write_real_comp.size() == pc->NumRealComps());
  AMREX_ALWAYS_ASSERT( write_int_comp.size() == pc->NumIntComps());
  AMREX_ALWAYS_ASSERT(real_comp_names.size() == pc->NumRealComps());
  AMREX_ALWAYS_ASSERT( int_comp_names.size() == pc->NumIntComps());

  WarpXParticleCounter counter(pc);
  if (counter.GetTotalNumParticles() == 0) return;
  openPMD::Iteration currIteration = GetIteration(iteration, isBTD);

  openPMD::ParticleSpecies currSpecies = currIteration.particles[name];
  // meta data for ED-PIC extension
  currSpecies.setAttribute( "particleShape", double( WarpX::noz ) );
  // TODO allow this per direction in the openPMD standard, ED-PIC extension?
  currSpecies.setAttribute( "particleShapes", [](){
      return std::vector< double >{
#if AMREX_SPACEDIM>=2
          double(WarpX::nox),
#endif
#if defined(WARPX_DIM_3D)
          double(WarpX::noy),
#endif
          double(WarpX::noz)
      };
  }() );
  currSpecies.setAttribute( "particlePush", [](){
      switch( WarpX::particle_pusher_algo ) {
          case ParticlePusherAlgo::Boris : return "Boris";
          case ParticlePusherAlgo::Vay : return "Vay";
          case ParticlePusherAlgo::HigueraCary : return "HigueraCary";
          default: return "other";
      }
  }() );
  currSpecies.setAttribute( "particleInterpolation", [](){
      switch( WarpX::field_gathering_algo ) {
          case GatheringAlgo::EnergyConserving : return "energyConserving";
          case GatheringAlgo::MomentumConserving : return "momentumConserving";
          default: return "other";
      }
  }() );
  currSpecies.setAttribute( "particleSmoothing", "none" );
  currSpecies.setAttribute( "currentDeposition", [](){
      switch( WarpX::current_deposition_algo ) {
          case CurrentDepositionAlgo::Esirkepov : return "Esirkepov";
          case CurrentDepositionAlgo::Vay : return "Vay";
          default: return "directMorseNielson";
      }
  }() );

  //
  // define positions & offsets
  //
  const unsigned long long NewParticleVectorSize = counter.GetTotalNumParticles() + ParticleFlushOffset;
  m_doParticleSetUp = false;
  if (counter.GetTotalNumParticles() > 0 and ParticleFlushOffset == 0) {
      // This will trigger meta-data flush for particles the first-time non-zero number of particles are flushed.
      m_doParticleSetUp = true;
  }
  SetupPos(currSpecies, NewParticleVectorSize, charge, mass, isBTD);
  SetupRealProperties(pc, currSpecies, write_real_comp, real_comp_names, write_int_comp, int_comp_names, NewParticleVectorSize, isBTD);
  // open files from all processors, in case some will not contribute below
  m_Series->flush();
  for (auto currentLevel = 0; currentLevel <= pc->finestLevel(); currentLevel++)
    {
      uint64_t offset = static_cast<uint64_t>( counter.m_ParticleOffsetAtRank[currentLevel] );
      // For BTD, the offset include the number of particles already flushed
      if (isBTD) offset += ParticleFlushOffset;
      for (ParticleIter pti(*pc, currentLevel); pti.isValid(); ++pti) {
         auto const numParticleOnTile = pti.numParticles();
         uint64_t const numParticleOnTile64 = static_cast<uint64_t>( numParticleOnTile );

         // Do not call storeChunk() with zero-sized particle tiles:
         //   https://github.com/openPMD/openPMD-api/issues/1147
         if (numParticleOnTile == 0) continue;

         // get position and particle ID from aos
         // note: this implementation iterates the AoS 4x...
         // if we flush late as we do now, we can also copy out the data in one go
         const auto& aos = pti.GetArrayOfStructs();  // size =  numParticlesOnTile
         {
           // Save positions
           auto const positionComponents = detail::getParticlePositionComponentLabels();
#if defined(WARPX_DIM_RZ)
           {
              std::shared_ptr<amrex::ParticleReal> z(
                      new amrex::ParticleReal[numParticleOnTile],
                      [](amrex::ParticleReal const *p) { delete[] p; }
              );
              for (auto i = 0; i < numParticleOnTile; i++)
                  z.get()[i] = aos[i].pos(1);  // {0: "r", 1: "z"}
              std::string const positionComponent = "z";
              currSpecies["position"]["z"].storeChunk(z, {offset}, {numParticleOnTile64});
           }

           //   reconstruct x and y from polar coordinates r, theta
           auto const& soa = pti.GetStructOfArrays();
           amrex::ParticleReal const* theta = soa.GetRealData(PIdx::theta).dataPtr();
           WARPX_ALWAYS_ASSERT_WITH_MESSAGE(theta != nullptr, "openPMD: invalid theta pointer.");
           WARPX_ALWAYS_ASSERT_WITH_MESSAGE(int(soa.GetRealData(PIdx::theta).size()) == numParticleOnTile,
                                            "openPMD: theta and tile size do not match");
           {
               std::shared_ptr< amrex::ParticleReal > x(
                       new amrex::ParticleReal[numParticleOnTile],
                       [](amrex::ParticleReal const *p){ delete[] p; }
               );
               std::shared_ptr< amrex::ParticleReal > y(
                       new amrex::ParticleReal[numParticleOnTile],
                       [](amrex::ParticleReal const *p){ delete[] p; }
               );
               for (auto i=0; i<numParticleOnTile; i++) {
                   auto const r = aos[i].pos(0);  // {0: "r", 1: "z"}
                   x.get()[i] = r * std::cos(theta[i]);
                   y.get()[i] = r * std::sin(theta[i]);
               }
               currSpecies["position"]["x"].storeChunk(x, {offset}, {numParticleOnTile64});
               currSpecies["position"]["y"].storeChunk(y, {offset}, {numParticleOnTile64});
           }
#else
           for (auto currDim = 0; currDim < AMREX_SPACEDIM; currDim++) {
                std::shared_ptr< amrex::ParticleReal > curr(
                    new amrex::ParticleReal[numParticleOnTile],
                    [](amrex::ParticleReal const *p){ delete[] p; }
                );
                for (auto i=0; i<numParticleOnTile; i++) {
                     curr.get()[i] = aos[i].pos(currDim);
                }
                std::string const positionComponent = positionComponents[currDim];
                currSpecies["position"][positionComponent].storeChunk(curr, {offset}, {numParticleOnTile64});
           }
#endif

           // save particle ID after converting it to a globally unique ID
           std::shared_ptr< uint64_t > ids(
               new uint64_t[numParticleOnTile],
               [](uint64_t const *p){ delete[] p; }
           );
           for (auto i=0; i<numParticleOnTile; i++) {
               ids.get()[i] = WarpXUtilIO::localIDtoGlobal( aos[i].id(), aos[i].cpu() );
           }
           auto const scalar = openPMD::RecordComponent::SCALAR;
           currSpecies["id"][scalar].storeChunk(ids, {offset}, {numParticleOnTile64});
         }
         //  save "extra" particle properties in AoS and SoA
         SaveRealProperty(pti,
             currSpecies,
             offset,
             write_real_comp, real_comp_names,
             write_int_comp, int_comp_names);

         offset += numParticleOnTile64;
      }
    }
    m_Series->flush();
}

void
WarpXOpenPMDPlot::SetupRealProperties (ParticleContainer const * pc,
                      openPMD::ParticleSpecies& currSpecies,
                      const amrex::Vector<int>& write_real_comp,
                      const amrex::Vector<std::string>& real_comp_names,
                      const amrex::Vector<int>& write_int_comp,
                      const amrex::Vector<std::string>& int_comp_names,
                      const unsigned long long np, bool const isBTD) const
{
    std::string options = "{}";
    if (isBTD) options = "{ \"resizable\": true }";
    auto dtype_real = openPMD::Dataset(openPMD::determineDatatype<amrex::ParticleReal>(), {np}, options);
    auto dtype_int  = openPMD::Dataset(openPMD::determineDatatype<int>(), {np}, options);
    //
    // the beam/input3d showed write_real_comp.size() = 16 while only 10 real comp names
    // so using the min to be safe.
    //
    auto const getComponentRecord = [&currSpecies](std::string const comp_name) {
        // handle scalar and non-scalar records by name
        const auto [record_name, component_name] = detail::name2openPMD(comp_name);
        return currSpecies[record_name][component_name];
    };
    auto const real_counter = std::min(write_real_comp.size(), real_comp_names.size());
    for (int i = 0; i < real_counter; ++i) {
      if (write_real_comp[i]) {
          getComponentRecord(real_comp_names[i]).resetDataset(dtype_real);
      }
    }
    auto const int_counter = std::min(write_int_comp.size(), int_comp_names.size());
    for (int i = 0; i < int_counter; ++i) {
        if (write_int_comp[i]) {
            getComponentRecord(int_comp_names[i]).resetDataset(dtype_int);
        }
    }

    // attributes need to be set only the first time BTD flush is called for a snapshot
    if (isBTD and m_doParticleSetUp == false) return;

    std::set< std::string > addedRecords; // add meta-data per record only once
    for (auto idx=0; idx<pc->NumRealComps(); idx++) {
        auto ii = ParticleContainer::NStructReal + idx; // jump over extra AoS names
        if (write_real_comp[ii]) {
            // handle scalar and non-scalar records by name
            const auto [record_name, component_name] = detail::name2openPMD(real_comp_names[ii]);
            auto currRecord = currSpecies[record_name];

            // meta data for ED-PIC extension
            [[maybe_unused]] const auto [_, newRecord] = addedRecords.insert(record_name);
            if( newRecord ) {
                currRecord.setUnitDimension( detail::getUnitDimension(record_name) );
                if( record_name == "weighting" )
                    currRecord.setAttribute( "macroWeighted", 1u );
                else
                    currRecord.setAttribute( "macroWeighted", 0u );
                if( record_name == "momentum" || record_name == "weighting" )
                    currRecord.setAttribute( "weightingPower", 1.0 );
                else
                    currRecord.setAttribute( "weightingPower", 0.0 );
            }
        }
    }
    for (auto idx=0; idx<int_counter; idx++) {
        auto ii = ParticleContainer::NStructInt + idx; // jump over extra AoS names
        if (write_int_comp[ii]) {
            // handle scalar and non-scalar records by name
            const auto [record_name, component_name] = detail::name2openPMD(int_comp_names[ii]);
            auto currRecord = currSpecies[record_name];

            // meta data for ED-PIC extension
            [[maybe_unused]] const auto [_, newRecord] = addedRecords.insert(record_name);
            if( newRecord ) {
                currRecord.setUnitDimension( detail::getUnitDimension(record_name) );
                currRecord.setAttribute( "macroWeighted", 0u );
                if( record_name == "momentum" || record_name == "weighting" )
                    currRecord.setAttribute( "weightingPower", 1.0 );
                else
                    currRecord.setAttribute( "weightingPower", 0.0 );
            }
        }
    }
}

void
WarpXOpenPMDPlot::SaveRealProperty (ParticleIter& pti,
                       openPMD::ParticleSpecies& currSpecies,
                       unsigned long long const offset,
                       amrex::Vector<int> const& write_real_comp,
                       amrex::Vector<std::string> const& real_comp_names,
                       amrex::Vector<int> const& write_int_comp,
                       amrex::Vector<std::string> const& int_comp_names) const

{
  auto const numParticleOnTile = pti.numParticles();
  uint64_t const numParticleOnTile64 = static_cast<uint64_t>( numParticleOnTile );
  auto const& aos = pti.GetArrayOfStructs();  // size =  numParticlesOnTile
  auto const& soa = pti.GetStructOfArrays();
  // first we concatinate the AoS into contiguous arrays
  {
    // note: WarpX does not yet use extra AoS Real attributes
    for( auto idx=0; idx<ParticleIter::ContainerType::NStructReal; idx++ ) {  // lgtm [cpp/constant-comparison]
      if( write_real_comp[idx] ) {
          // handle scalar and non-scalar records by name
          const auto [record_name, component_name] = detail::name2openPMD(real_comp_names[idx]);
          auto currRecord = currSpecies[record_name];
          auto currRecordComp = currRecord[component_name];

          std::shared_ptr< amrex::ParticleReal > d(
              new amrex::ParticleReal[numParticleOnTile],
              [](amrex::ParticleReal const *p){ delete[] p; }
          );

          for( auto kk=0; kk<numParticleOnTile; kk++ )
               d.get()[kk] = aos[kk].rdata(idx);

          currRecordComp.storeChunk(d,
               {offset}, {numParticleOnTile64});
      }
    }
  }

  auto const getComponentRecord = [&currSpecies](std::string const comp_name) {
    // handle scalar and non-scalar records by name
    const auto [record_name, component_name] = detail::name2openPMD(comp_name);
    return currSpecies[record_name][component_name];
  };

  // here we the save the SoA properties (real)
  {
    auto const real_counter = std::min(write_real_comp.size(), real_comp_names.size());
    for (auto idx=0; idx<real_counter; idx++) {
      auto ii = ParticleIter::ContainerType::NStructReal + idx;  // jump over extra AoS names
      if (write_real_comp[ii]) {
        getComponentRecord(real_comp_names[ii]).storeChunk(openPMD::shareRaw(soa.GetRealData(idx)),
          {offset}, {numParticleOnTile64});
      }
    }
  }
  // and now SoA int properties
  {
    auto const int_counter = std::min(write_int_comp.size(), int_comp_names.size());
    for (auto idx=0; idx<int_counter; idx++) {
      auto ii = ParticleIter::ContainerType::NStructInt + idx;  // jump over extra AoS names
      if (write_int_comp[ii]) {
        getComponentRecord(int_comp_names[ii]).storeChunk(openPMD::shareRaw(soa.GetIntData(idx)),
          {offset}, {numParticleOnTile64});
      }
    }
  }
}


void
WarpXOpenPMDPlot::SetupPos (
    openPMD::ParticleSpecies& currSpecies,
    const unsigned long long& np,
    amrex::ParticleReal const charge,
    amrex::ParticleReal const mass,
    bool const isBTD)
{
  std::string options = "{}";
  if (isBTD) options = "{ \"resizable\": true }";
  auto realType= openPMD::Dataset(openPMD::determineDatatype<amrex::ParticleReal>(), {np}, options);
  auto idType = openPMD::Dataset(openPMD::determineDatatype< uint64_t >(), {np}, options);

  auto const positionComponents = detail::getParticlePositionComponentLabels();
  for( auto const& comp : positionComponents ) {
      currSpecies["positionOffset"][comp].resetDataset( realType );
      currSpecies["position"][comp].resetDataset( realType );
  }

  auto const scalar = openPMD::RecordComponent::SCALAR;
  currSpecies["id"][scalar].resetDataset( idType );
  currSpecies["charge"][scalar].resetDataset( realType );
  currSpecies["mass"][scalar].resetDataset( realType );

  if (isBTD and m_doParticleSetUp == false) return;
  // make constant
  for( auto const& comp : positionComponents ) {
      currSpecies["positionOffset"][comp].makeConstant( 0. );
  }
  currSpecies["charge"][scalar].makeConstant( charge );
  currSpecies["mass"][scalar].makeConstant( mass );

  // meta data
  currSpecies["position"].setUnitDimension( detail::getUnitDimension("position") );
  currSpecies["positionOffset"].setUnitDimension( detail::getUnitDimension("positionOffset") );
  currSpecies["charge"].setUnitDimension( detail::getUnitDimension("charge") );
  currSpecies["mass"].setUnitDimension( detail::getUnitDimension("mass") );

  // meta data for ED-PIC extension
  currSpecies["position"].setAttribute( "macroWeighted", 0u );
  currSpecies["position"].setAttribute( "weightingPower", 0.0 );
  currSpecies["positionOffset"].setAttribute( "macroWeighted", 0u );
  currSpecies["positionOffset"].setAttribute( "weightingPower", 0.0 );
  currSpecies["id"].setAttribute( "macroWeighted", 0u );
  currSpecies["id"].setAttribute( "weightingPower", 0.0 );
  currSpecies["charge"].setAttribute( "macroWeighted", 0u );
  currSpecies["charge"].setAttribute( "weightingPower", 1.0 );
  currSpecies["mass"].setAttribute( "macroWeighted", 0u );
  currSpecies["mass"].setAttribute( "weightingPower", 1.0 );
}


/*
 * Set up parameter for mesh container using the geometry (from level 0)
 *
 * @param [IN] meshes: openPMD-api mesh container
 * @param [IN] full_geom: field geometry
 *
 */
void
WarpXOpenPMDPlot::SetupFields ( openPMD::Container< openPMD::Mesh >& meshes,
                                amrex::Geometry& full_geom ) const
{
      // meta data for ED-PIC extension
      auto const period = full_geom.periodicity(); // TODO double-check: is this the proper global bound or of some level?
      std::vector<std::string> fieldBoundary(6, "reflecting");
      std::vector<std::string> particleBoundary(6, "absorbing");
      fieldBoundary.resize(AMREX_SPACEDIM * 2);
      particleBoundary.resize(AMREX_SPACEDIM * 2);

      for (auto i = 0u; i < fieldBoundary.size() / 2u; ++i)
          if (m_fieldPMLdirections.at(i))
              fieldBoundary.at(i) = "open";

      for (auto i = 0u; i < fieldBoundary.size() / 2u; ++i)
          if (period.isPeriodic(i)) {
              fieldBoundary.at(2u * i) = "periodic";
              fieldBoundary.at(2u * i + 1u) = "periodic";
              particleBoundary.at(2u * i) = "periodic";
              particleBoundary.at(2u * i + 1u) = "periodic";
          }

      meshes.setAttribute("fieldSolver", []() {
          switch (WarpX::maxwell_solver_id) {
              case MaxwellSolverAlgo::Yee :
                  return "Yee";
              case MaxwellSolverAlgo::CKC :
                  return "CK";
              case MaxwellSolverAlgo::PSATD :
                  return "PSATD";
              default:
                  return "other";
          }
      }());
      meshes.setAttribute("fieldBoundary", fieldBoundary);
      meshes.setAttribute("particleBoundary", particleBoundary);
      meshes.setAttribute("currentSmoothing", []() {
          if (WarpX::use_filter) return "Binomial";
          else return "none";
      }());
      if (WarpX::use_filter)
          meshes.setAttribute("currentSmoothingParameters", []() {
              std::stringstream ss;
              ss << "period=1;compensator=false";
#if (AMREX_SPACEDIM >= 2)
              ss << ";numPasses_x=" << WarpX::filter_npass_each_dir[0];
#endif
#if defined(WARPX_DIM_3D)
              ss << ";numPasses_y=" << WarpX::filter_npass_each_dir[1];
              ss << ";numPasses_z=" << WarpX::filter_npass_each_dir[2];
#elif defined(WARPX_DIM_XZ) || defined(WARPX_DIM_RZ)
              ss << ";numPasses_z=" << WarpX::filter_npass_each_dir[1];
#elif defined(WARPX_DIM_1D_Z)
              ss << ";numPasses_z=" << WarpX::filter_npass_each_dir[0];
#endif
              std::string currentSmoothingParameters = ss.str();
              return currentSmoothingParameters;
          }());
      meshes.setAttribute("chargeCorrection", []() {
          if (WarpX::do_dive_cleaning) return "hyperbolic"; // TODO or "spectral" or something? double-check
          else return "none";
      }());
      if (WarpX::do_dive_cleaning)
          meshes.setAttribute("chargeCorrectionParameters", "period=1");
}


/*
 * Setup component properties  for a field mesh
 * @param [IN]: mesh          a mesh field
 * @param [IN]: full_geom     geometry for the mesh
 * @param [IN]: mesh_comp     a component for the mesh
 */
void
WarpXOpenPMDPlot::SetupMeshComp (openPMD::Mesh& mesh,
                                 amrex::Geometry& full_geom,
                                 openPMD::MeshRecordComponent& mesh_comp,
                                 bool var_in_theta_mode) const
{
    amrex::Box const & global_box = full_geom.Domain();
#if defined(WARPX_DIM_RZ)
    bool reverse = false;
    auto global_size = getVec(global_box.size(), reverse );
    auto & warpx = WarpX::GetInstance();
    int const n_rz_mode_inds = 2 * warpx.n_rz_azimuthal_modes - 1;
    if (var_in_theta_mode) {
            global_size.emplace(global_size.begin(), n_rz_mode_inds);
    }
    // - Grid spacing
    std::vector<double> const grid_spacing = getVec(full_geom.CellSize(), reverse);
    // - Global offset
    std::vector<double> const global_offset = getVec(full_geom.ProbLo(), reverse);
#else
    auto global_size = getReversedVec(global_box.size());
    // - Grid spacing
    std::vector<double> const grid_spacing = getReversedVec(full_geom.CellSize());
    // - Global offset
    std::vector<double> const global_offset = getReversedVec(full_geom.ProbLo());
#endif
    // - AxisLabels
    std::vector<std::string> axis_labels = detail::getFieldAxisLabels();

    // Prepare the type of dataset that will be written
    openPMD::Datatype const datatype = openPMD::determineDatatype<amrex::Real>();
    auto const dataset = openPMD::Dataset(datatype, global_size);

    mesh.setDataOrder(openPMD::Mesh::DataOrder::C);
#if defined(WARPX_DIM_RZ)
    mesh.setGeometry("thetaMode");
    mesh.setGeometryParameters("m=" + std::to_string(WarpX::n_rz_azimuthal_modes) + ";imag=+");
#endif
    mesh.setAxisLabels(axis_labels);
    mesh.setGridSpacing(grid_spacing);
    mesh.setGridGlobalOffset(global_offset);
    mesh.setAttribute("fieldSmoothing", "none");
    mesh_comp.resetDataset(dataset);
}

/*
 * Get component names of a field for openPMD-api book-keeping
 * Level is reflected as _lvl<meshLevel>
 *
 * @param meshLevel [IN]:    level of mesh
 * @param varname [IN]:      name from WarpX
 * @param field_name [OUT]:  field name for openPMD-api output
 * @param comp_name [OUT]:   comp name for openPMD-api output
 */
void
WarpXOpenPMDPlot::GetMeshCompNames (int meshLevel,
                                    const std::string& varname,
                                    std::string& field_name,
                                    std::string& comp_name) const
{
    if (varname.size() >= 2u ) {
        std::string const varname_1st = varname.substr(0u, 1u); // 1st character
        std::string const varname_2nd = varname.substr(1u, 1u); // 2nd character

        // Check if this field is a vector. If so, then extract the field name
        std::vector< std::string > const vector_fields = {"E", "B", "j"};
        std::vector< std::string > const field_components = detail::getFieldComponentLabels();
        for( std::string const& vector_field : vector_fields ) {
            for( std::string const& component : field_components ) {
                if( vector_field.compare( varname_1st ) == 0 &&
                    component.compare( varname_2nd ) == 0 )
                {
                    field_name = varname_1st + varname.substr(2); // Strip component
                    comp_name = varname_2nd;
                }
            }
        }
    }

    if ( 0 == meshLevel )
        return;

    field_name += std::string("_lvl").append(std::to_string(meshLevel));
}
/* Find length of field name in varname and get the theta mode index, if varname = fieldName_mode_realOrImag
 *
 * @param varname [IN]: name of the field variable being parsed
 * @returns varname fieldName if varname = fieldName_mode_realOrImag, otherwise, varname and
 * if varname = fieldName_modeNumber_realOrImag, returns 2 * mode - 1 + (realOrImag == 'imag'), otherwise, -1
 *
 * Examples :
 * rho -> 3, -1
 * rho_0_real -> 3, 1
 * Er_1_real -> 2, 2
 * divB_1_imag -> 4, 3
 */
std::tuple<std::string, int>
GetFieldNameModeInt (const std::string& varname)
{
    // mode_index = -1 if varname isn't of form fieldName_mode_realOrImag
    // mode_index = 2 * mode - 1 + (realOrImag == 'imag')
    // in either case, there is a -1 in mode_index
    int mode_index = -1;

    std::regex e_real_imag ("(.*)_([0-9]*)_(real|imag)");
    std::smatch sm;
    std::regex_match (varname, sm, e_real_imag, std::regex_constants::match_default);

    if (sm.size() != 4 ) {
        return std::make_tuple(varname, mode_index);
    } else {
        // sm = [varname, field_name, mode, real_imag]
        int mode = std::stoi(sm[2]);
        if (mode == 0) {
            mode_index = 0;
        } else {
            if (sm[3] == "imag") {
                mode_index += 1;
            }
            mode_index += 2 * mode;
        }
        
        return std::make_tuple(std::string(sm[1]), mode_index);
    }
}
/* Transpose diagnostic data from WarpX/AMReX/Fortran order to openPMD (RZ) / C order
 * NOTE : duplicates chunk in memory and is NOT optimized
 * 
 * @param varname [IN]: pointer to the data to be transposed
 * @param local_data [OUT]: pointer to the place to store transpoed copy of the chunk
 * @param local_box [OUT]: reference to chunk `amrex::Box` for chunk_size information
 */
void
transposeChunk(std::shared_ptr<amrex::Real> data,  amrex::Real const* local_data, amrex::Box const& local_box)
{
WARPX_PROFILE("WarpXOpenPMDPlot::transposeChunk");
    auto data_ptr = data.get();
    auto chunk_size = local_box.size();
    auto Nx = chunk_size[0];
    auto Nz = chunk_size[1];

    for (int ii = 0; ii < local_box.numPts(); ii++) {
        int row = ii%Nx;
        int col = ii/Nx;
        int transposed_ii = col + row * Nz;
        data_ptr[transposed_ii] = local_data[ii];
    }
}

/*
 * Write Field with all mesh levels
 *
 */
void
WarpXOpenPMDPlot::WriteOpenPMDFieldsAll ( //const std::string& filename,
                      const std::vector<std::string>& varnames,
                      const amrex::Vector<amrex::MultiFab>& mf,
                      amrex::Vector<amrex::Geometry>& geom,
                      const int iteration,
                      const double time, bool isBTD,
                      const amrex::Geometry& full_BTD_snapshot ) const
{
    //This is AMReX's tiny profiler. Possibly will apply it later
    WARPX_PROFILE("WarpXOpenPMDPlot::WriteOpenPMDFields()");

<<<<<<< HEAD
    AMREX_ALWAYS_ASSERT_WITH_MESSAGE(m_Series != nullptr, "openPMD series must be initialized");
=======
  WARPX_ALWAYS_ASSERT_WITH_MESSAGE(m_Series != nullptr, "openPMD series must be initialized");

  // is this either a regular write (true) or the first write in a
  // backtransformed diagnostic (BTD):
  bool const first_write_to_iteration = ! m_Series->iterations.contains( iteration );

  // meta data
  openPMD::Iteration series_iteration = GetIteration(m_CurrentStep, isBTD);
>>>>>>> 4582079c

    // is this either a regular write (true) or the first write in a
    // backtransformed diagnostic (BTD):
    bool const first_write_to_iteration = ! m_Series->iterations.contains( iteration );

    // meta data
    openPMD::Iteration series_iteration = GetIteration(m_CurrentStep, isBTD);

    // collective open
    series_iteration.open();

    auto meshes = series_iteration.meshes;
    if (first_write_to_iteration) {
        // lets see whether full_geom varies from geom[0]   xgeom[1]
        series_iteration.setTime( time );
    }

bool reverse = false;
    for (int i=0; i<geom.size(); i++) {
        amrex::Geometry full_geom = geom[i];
        if( isBTD )
            full_geom = full_BTD_snapshot;

        // setup is called once. So it uses property "period" from first
        // geometry for <all> field levels.
        if ( (0 == i) && first_write_to_iteration )
            SetupFields(meshes, full_geom);

        amrex::Box const & global_box = full_geom.Domain();
        auto const global_size = getReversedVec(global_box.size());

        int const ncomp = mf[i].nComp();
        for ( int icomp=0; icomp<ncomp; icomp++ ) {
            std::string const & varname = varnames[icomp];

            auto [varname_no_mode, mode_index] = GetFieldNameModeInt(varname);
            bool var_in_theta_mode = mode_index != -1;
            std::string field_name = varname_no_mode;
            // std::string varname_no_mode = varname.substr(0,field_str_length);
            std::string comp_name = openPMD::MeshRecordComponent::SCALAR;
            // assume fields are scalar unless they match the following match of known vector fields
            GetMeshCompNames( i, varname_no_mode, field_name, comp_name );
            if ( first_write_to_iteration )
            {
                if (comp_name == openPMD::MeshRecordComponent::SCALAR) {
                    auto meshes_it = meshes.find(field_name);
                    if (meshes_it == meshes.end()) {
                        auto mesh = meshes[field_name];
                        auto mesh_comp = mesh[comp_name];

                        SetupMeshComp( mesh, full_geom, mesh_comp, var_in_theta_mode );
                        detail::setOpenPMDUnit( mesh, field_name );

                        auto relative_cell_pos = utils::getRelativeCellPosition(mf[i]);     // AMReX Fortran index order
#ifndef WARPX_DIM_RZ
                        std::reverse( relative_cell_pos.begin(), relative_cell_pos.end() ); // now in C order
#endif
                        mesh_comp.setPosition( relative_cell_pos );
                    }
                } else {
                    auto mesh = meshes[field_name];
                    auto mesh_it = mesh.find(comp_name);
                    if (mesh_it == mesh.end()) {
                        auto mesh_comp = mesh[comp_name];

                        SetupMeshComp( mesh, full_geom, mesh_comp, var_in_theta_mode);
                        detail::setOpenPMDUnit( mesh, field_name );

                        auto relative_cell_pos = utils::getRelativeCellPosition(mf[i]);     // AMReX Fortran index order
#ifndef WARPX_DIM_RZ
                        std::reverse( relative_cell_pos.begin(), relative_cell_pos.end() ); // now in C order
#endif
                        mesh_comp.setPosition( relative_cell_pos );
                    }
                }
            }
        } // icomp setup loop

        for ( int icomp=0; icomp<ncomp; icomp++ ) {
            std::string const & varname = varnames[icomp];

            auto [varname_no_mode, mode_index] = GetFieldNameModeInt(varname);
            bool var_in_theta_mode = mode_index != -1;

            std::string field_name (varname_no_mode);
            std::string comp_name = openPMD::MeshRecordComponent::SCALAR;
            // assume fields are scalar unless they match the following match of known vector fields
            GetMeshCompNames( i, varname_no_mode, field_name, comp_name );

            auto mesh = meshes[field_name];
            auto mesh_comp = mesh[comp_name];

            // Loop through the multifab, and store each box as a chunk,
            // in the openPMD file.
            for( amrex::MFIter mfi(mf[i]); mfi.isValid(); ++mfi )
            {
                amrex::FArrayBox const& fab = mf[i][mfi];
                amrex::Box const& local_box = fab.box();

                // Determine the offset and size of this chunk
                amrex::IntVect const box_offset = local_box.smallEnd() - global_box.smallEnd();
#if defined(WARPX_DIM_RZ)
                auto chunk_offset = getVec( box_offset, reverse);
                auto chunk_size = getVec( local_box.size(), reverse );
#else
                auto chunk_offset = getReversedVec( box_offset );
                auto chunk_size = getReversedVec( local_box.size() );
#endif

#if defined(WARPX_DIM_RZ)
                if (var_in_theta_mode) {
                    chunk_offset.emplace(chunk_offset.begin(), mode_index);
                    chunk_size.emplace(chunk_size.begin(), 1);
                }
#endif

                // we avoid relying on managed memory by copying explicitly to host
                //   remove the copies and "streamSynchronize" if you like to pass
                //   GPU pointers to the I/O library
#ifdef AMREX_USE_GPU
                if (fab.arena()->isManaged() || fab.arena()->isDevice()) {
                    amrex::BaseFab<amrex::Real> foo(local_box, 1, amrex::The_Pinned_Arena());
                    std::shared_ptr<amrex::Real> data_pinned(foo.release());
                    amrex::Gpu::dtoh_memcpy_async(data_pinned.get(), fab.dataPtr(icomp), local_box.numPts()*sizeof(amrex::Real));
                    // intentionally delayed until before we .flush(): amrex::Gpu::streamSynchronize();
                    mesh_comp.storeChunk(data_pinned, chunk_offset, chunk_size);
                } else
#endif
                {
                    amrex::Real const *local_data = fab.dataPtr(icomp);
#ifdef WARPX_DIM_RZ

                    amrex::BaseFab<amrex::Real> tmp_fab(local_box, 1);
                    std::shared_ptr<amrex::Real> data(tmp_fab.release());
                    // transpose data for RZ openPMD ordering, this is currently NOT optimized
                    transposeChunk(data, local_data, local_box);

                    mesh_comp.storeChunk(data,
                                         chunk_offset, chunk_size);
#else
                    mesh_comp.storeChunk(openPMD::shareRaw(local_data),
                                         chunk_offset, chunk_size);

#endif
                }
            }
        } // icomp store loop

#ifdef AMREX_USE_GPU
        amrex::Gpu::streamSynchronize();
#endif
        // Flush data to disk after looping over all components
        m_Series->flush();
    } // levels loop (i)
}
#endif // WARPX_USE_OPENPMD





//
//
//
WarpXParticleCounter::WarpXParticleCounter (ParticleContainer* pc)
{
  m_MPISize = amrex::ParallelDescriptor::NProcs();
  m_MPIRank = amrex::ParallelDescriptor::MyProc();

  m_ParticleCounterByLevel.resize(pc->finestLevel()+1);
  m_ParticleOffsetAtRank.resize(pc->finestLevel()+1);
  m_ParticleSizeAtRank.resize(pc->finestLevel()+1);

  for (auto currentLevel = 0; currentLevel <= pc->finestLevel(); currentLevel++)
    {
      long numParticles = 0; // numParticles in this processor

      for (ParticleIter pti(*pc, currentLevel); pti.isValid(); ++pti) {
          auto numParticleOnTile = pti.numParticles();
          numParticles += numParticleOnTile;
      }

      unsigned long long offset=0; // offset of this level
      unsigned long long sum=0; // numParticles in this level (sum from all processors)

      GetParticleOffsetOfProcessor(numParticles, offset,  sum);

      m_ParticleCounterByLevel[currentLevel] = sum;
      m_ParticleOffsetAtRank[currentLevel] = offset;
      m_ParticleSizeAtRank[currentLevel] = numParticles;

      // adjust offset, it should be numbered after particles from previous levels
      for (auto lv=0; lv<currentLevel; lv++)
    m_ParticleOffsetAtRank[currentLevel] += m_ParticleCounterByLevel[lv];

      m_Total += sum;
    }
}


// get the offset in the overall particle id collection
//
// note: this is a MPI-collective operation
//
// input: num of particles  of from each   processor
//
// output:
//     offset within <all> the particles in the comm
//     sum of all particles in the comm
//
void
WarpXParticleCounter::GetParticleOffsetOfProcessor (
    const long& numParticles,
    unsigned long long& offset,
    unsigned long long& sum
) const
{
    offset = 0;
#if defined(AMREX_USE_MPI)
    std::vector<long> result(m_MPISize, 0);
    amrex::ParallelGather::Gather (numParticles, result.data(), -1, amrex::ParallelDescriptor::Communicator());

    sum = 0;
    int const num_results = result.size();
    for (int i=0; i<num_results; i++) {
        sum += result[i];
        if (i<m_MPIRank)
            offset += result[i];
    }
#else
    sum = numParticles;
#endif
}<|MERGE_RESOLUTION|>--- conflicted
+++ resolved
@@ -1271,18 +1271,7 @@
     //This is AMReX's tiny profiler. Possibly will apply it later
     WARPX_PROFILE("WarpXOpenPMDPlot::WriteOpenPMDFields()");
 
-<<<<<<< HEAD
-    AMREX_ALWAYS_ASSERT_WITH_MESSAGE(m_Series != nullptr, "openPMD series must be initialized");
-=======
   WARPX_ALWAYS_ASSERT_WITH_MESSAGE(m_Series != nullptr, "openPMD series must be initialized");
-
-  // is this either a regular write (true) or the first write in a
-  // backtransformed diagnostic (BTD):
-  bool const first_write_to_iteration = ! m_Series->iterations.contains( iteration );
-
-  // meta data
-  openPMD::Iteration series_iteration = GetIteration(m_CurrentStep, isBTD);
->>>>>>> 4582079c
 
     // is this either a regular write (true) or the first write in a
     // backtransformed diagnostic (BTD):
