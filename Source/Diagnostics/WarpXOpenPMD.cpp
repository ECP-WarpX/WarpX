--- conflicted
+++ resolved
@@ -618,14 +618,11 @@
       GeometryFilter const geometry_filter(particle_diags[i].m_do_geom_filter,
                                            particle_diags[i].m_diag_domain);
 
-<<<<<<< HEAD
-      if (! isBTD) {
-          particlesConvertUnits(ConvertDirection::WarpX_to_SI, pc, mass);
-=======
       if (isBTD || use_pinned_pc) {
           tmp.copyParticles(*pinned_pc, true);
+          particlesConvertUnits(ConvertDirection::WarpX_to_SI, &tmp, mass);
       } else {
->>>>>>> abc92106
+          particlesConvertUnits(ConvertDirection::WarpX_to_SI, pc, mass);
           using SrcData = WarpXParticleContainer::ParticleTileType::ConstParticleTileDataType;
           tmp.copyParticles(*pc,
                             [=] AMREX_GPU_HOST_DEVICE (const SrcData& src, int ip, const amrex::RandomEngine& engine)
@@ -634,13 +631,7 @@
               return random_filter(p, engine) * uniform_filter(p, engine)
                      * parser_filter(p, engine) * geometry_filter(p, engine);
           }, true);
-<<<<<<< HEAD
           particlesConvertUnits(ConvertDirection::SI_to_WarpX, pc, mass);
-      } else if (isBTD) {
-          tmp.copyParticles(*pinned_pc, true);
-          particlesConvertUnits(ConvertDirection::WarpX_to_SI, &tmp, mass);
-=======
->>>>>>> abc92106
       }
 
     // real_names contains a list of all real particle attributes.
