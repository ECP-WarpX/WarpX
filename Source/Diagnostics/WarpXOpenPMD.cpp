/* Copyright 2019-2021 Axel Huebl, Junmin Gu
 *
 * This file is part of WarpX.
 *
 * License: BSD-3-Clause-LBNL
 */
#include "WarpXOpenPMD.H"

#include "Particles/ParticleIO.H"
#include "Diagnostics/ParticleDiag/ParticleDiag.H"
#include "FieldIO.H"
#include "Particles/Filter/FilterFunctors.H"
#include "Utils/TextMsg.H"
#include "Utils/Parser/ParserUtils.H"
#include "Utils/RelativeCellPosition.H"
#include "Utils/WarpXAlgorithmSelection.H"
#include "Utils/WarpXProfilerWrapper.H"
#include "WarpX.H"
#include "OpenPMDHelpFunction.H"

#include <ablastr/particles/IndexHandling.H>
#include <ablastr/warn_manager/WarnManager.H>

#include <AMReX.H>
#include <AMReX_ArrayOfStructs.H>
#include <AMReX_BLassert.H>
#include <AMReX_Box.H>
#include <AMReX_Config.H>
#include <AMReX_DataAllocator.H>
#include <AMReX_FArrayBox.H>
#include <AMReX_FabArray.H>
#include <AMReX_GpuQualifiers.H>
#include <AMReX_IntVect.H>
#include <AMReX_MFIter.H>
#include <AMReX_MultiFab.H>
#include <AMReX_PODVector.H>
#include <AMReX_ParallelDescriptor.H>
#include <AMReX_ParallelReduce.H>
#include <AMReX_Particle.H>
#include <AMReX_Particles.H>
#include <AMReX_Periodicity.H>
#include <AMReX_StructOfArrays.H>

#include <algorithm>
#include <cctype>
#include <cstdint>
#include <iostream>
#include <map>
#include <memory>
#include <regex>
#include <set>
#include <string>
#include <tuple>
#include <utility>

namespace detail
{
#ifdef WARPX_USE_OPENPMD

    /** \brief Convert a snake_case string to a camelCase one.
     *
     *  WarpX uses snake_case internally for some component
     *  names, but OpenPMD assumes "_" indicates vector or
     *  tensor fields.
     *
     * @return camelCase version of input
     */
    inline std::string
    snakeToCamel (const std::string& snake_string)
    {
        std::string camelString = snake_string;
        const auto n = static_cast<int>(camelString.length());
        for (int x = 0; x < n; x++)
        {
            if (x == 0)
            {
                std::transform(camelString.begin(), camelString.begin()+1, camelString.begin(),
                               [](unsigned char c){ return std::tolower(c); });
            }
            if (camelString[x] == '_')
            {
                std::string tempString = camelString.substr(x + 1, 1);
                std::transform(tempString.begin(), tempString.end(), tempString.begin(),
                               [](unsigned char c){ return std::toupper(c); });
                camelString.erase(x, 2);
                camelString.insert(x, tempString);
            }
        }

        return camelString;
    }

    /** Create the option string
     *
     * @return JSON option string for openPMD::Series
     */
    inline std::string
    getSeriesOptions (std::string const & operator_type,
                      std::map< std::string, std::string > const & operator_parameters,
                      std::string const & engine_type,
                      std::map< std::string, std::string > const & engine_parameters)
    {
        if (operator_type.empty() && engine_type.empty()) {
            return "{}";
        }

        std::string options;
        std::string top_block;
        std::string end_block;
        std::string op_block;
        std::string en_block;

        std::string op_parameters;
        for (const auto& kv : operator_parameters) {
            if (!op_parameters.empty()) { op_parameters.append(",\n"); }
            op_parameters.append(std::string(12, ' '))         /* just pretty alignment */
                    .append("\"").append(kv.first).append("\": ")    /* key */
                    .append("\"").append(kv.second).append("\""); /* value (as string) */
        }

        std::string en_parameters;
        for (const auto& kv : engine_parameters) {
            if (!en_parameters.empty()) { en_parameters.append(",\n"); }
            en_parameters.append(std::string(12, ' '))         /* just pretty alignment */
                    .append("\"").append(kv.first).append("\": ")    /* key */
                    .append("\"").append(kv.second).append("\""); /* value (as string) */
        }

        // create the outer-level blocks
        top_block = R"END(
{
  "adios2": {)END";

        end_block = R"END(
  }
})END";

        // add the operator string block
        if (!operator_type.empty()) {
            op_block = R"END(
    "dataset": {
      "operators": [
        {
          "type": ")END";
            op_block += operator_type + "\"";

            if (!op_parameters.empty()) {
                op_block += R"END(,
          "parameters": {
)END";
            op_block += op_parameters +
                        "\n          }";
        }
            op_block += R"END(
        }
      ]
    })END";
            if (!engine_type.empty() || !en_parameters.empty()) {
                op_block += ",";
            }
        }  // end operator string block

        // add the engine string block
        if (!engine_type.empty() || !en_parameters.empty())
        {
            en_block = R"END(
    "engine": {)END";

            // non-default engine type
            if (!engine_type.empty()) {
                en_block += R"END(
      "type": ")END";
                en_block += engine_type + "\"";

                if(!en_parameters.empty()) {
                    en_block += ",";
                }
            }

            // non-default engine parameters
            if (!en_parameters.empty()) {
                en_block += R"END(
      "parameters": {
)END";
                en_block += en_parameters +
                            "\n      }";
            }

            en_block += R"END(
    })END";
        }  // end engine string block

        options = top_block + op_block + en_block + end_block;
        return options;
    }

    /** Unclutter a real_names to openPMD record
     *
     * @param fullName name as in real_names variable
     * @return pair of openPMD record and component name
     */
    inline std::pair< std::string, std::string >
    name2openPMD ( std::string const& fullName )
    {
        std::string record_name = fullName;
        std::string component_name = openPMD::RecordComponent::SCALAR;

        // we use "_" as separator in names to group vector records
        const std::size_t startComp = fullName.find_last_of('_');
        if( startComp != std::string::npos ) {  // non-scalar
            record_name = fullName.substr(0, startComp);
            component_name = fullName.substr(startComp + 1u);
        }
        return make_pair(record_name, component_name);
    }

    /** Return the component labels for particle positions
     */
    inline std::vector< std::string >
    getParticlePositionComponentLabels (bool ignore_dims=false)
    {
        using vs = std::vector< std::string >;
        auto positionComponents = vs{"x", "y", "z"};
        if (!ignore_dims) {
#if defined(WARPX_DIM_1D_Z)
            positionComponents = vs{"z"};
#elif defined(WARPX_DIM_XZ)
            positionComponents = vs{"x", "z"};
#elif defined(WARPX_DIM_RZ)
            // note: although we internally store particle positions
            //       for AMReX in r,z and a theta attribute, we
            //       actually need them for algorithms (e.g. push)
            //       and I/O in Cartesian.
            //       Other attributes like momentum are consequently
            //       stored in x,y,z internally.
            positionComponents = vs{"x", "y", "z"};
#elif defined(WARPX_DIM_3D)
            positionComponents = vs{"x", "y", "z"};
#else
#   error Unknown WarpX dimensionality.
#endif
        }
        return positionComponents;
    }

    /** Return the axis (index) names of a mesh
     *
     * This will be returned in C order. This is inverse of the Fortran order
     * of the index labels for the AMReX FArrayBox.
     *
     * @param var_in_theta_mode indicate if this field will be output with theta
     *                          modes (instead of a reconstructed 2D slice)
     */
    inline std::vector< std::string >
    getFieldAxisLabels ([[maybe_unused]] bool const var_in_theta_mode)
    {
        using vs = std::vector< std::string >;

        // Fortran order of the index labels for the AMReX FArrayBox
#if defined(WARPX_DIM_1D_Z)
        vs const axisLabels{"z"};  // z varies fastest in memory
#elif defined(WARPX_DIM_XZ)
        vs const axisLabels{"x", "z"};  // x varies fastest in memory
#elif defined(WARPX_DIM_RZ)
        // when we write individual modes of a field (default)
        vs const circAxisLabels{"r", "z"};  // r varies fastest in memory
        // if we just write reconstructed 2D fields at theta=0
        vs const cartAxisLabels{"x", "z"};  // x varies fastest in memory

        vs const axisLabels = var_in_theta_mode ? circAxisLabels : cartAxisLabels;
#elif defined(WARPX_DIM_3D)
        vs const axisLabels{"x", "y", "z"};  // x varies fastest in memory
#else
#   error Unknown WarpX dimensionality.
#endif
        // revert to C order (fastest varying index last)
        return {axisLabels.rbegin(), axisLabels.rend()};
    }

    /** Return the component names of a mesh
     *
     * @param var_in_theta_mode indicate if this field will be output with theta
     *                          modes (instead of a reconstructed 2D slice)
     */
    inline std::vector< std::string >
    getFieldComponentLabels (bool const var_in_theta_mode)
    {
        using vs = std::vector< std::string >;
        if (var_in_theta_mode) {
            // if we write individual modes
            vs fieldComponents{"r", "t", "z"};
            return fieldComponents;
        } else {
            // if we just write reconstructed fields at theta=0 or are Cartesian
            // note: 1D3V and 2D3V simulations still have 3 components for the fields
            vs fieldComponents{"x", "y", "z"};
            return fieldComponents;
        }
    }

    /** Get the openPMD physical dimensionality of a record
     *
     * @param record_name name of the openPMD record
     * @return map with base quantities and power scaling
     */
    inline std::map< openPMD::UnitDimension, double >
    getUnitDimension ( std::string const & record_name )
    {

        if( (record_name == "position") || (record_name == "positionOffset") ) {
            return {{openPMD::UnitDimension::L,  1.}};
        } else if( record_name == "momentum" ) {
            return {{openPMD::UnitDimension::L,  1.},
                    {openPMD::UnitDimension::M,  1.},
                    {openPMD::UnitDimension::T, -1.}};
        } else if( record_name == "charge" ) {
            return {{openPMD::UnitDimension::T,  1.},
                    {openPMD::UnitDimension::I,  1.}};
        } else if( record_name == "mass" ) {
            return {{openPMD::UnitDimension::M,  1.}};
        } else if( record_name == "E" ) {
            return {{openPMD::UnitDimension::L,  1.},
                    {openPMD::UnitDimension::M,  1.},
                    {openPMD::UnitDimension::T, -3.},
                    {openPMD::UnitDimension::I, -1.}};
        } else if( record_name == "B" ) {
            return {{openPMD::UnitDimension::M,  1.},
                    {openPMD::UnitDimension::I, -1.},
                    {openPMD::UnitDimension::T, -2.}};
        } else {
            return {};
        }
    }

    /** \brief For a given field that is to be written to an openPMD file,
     * set the metadata that indicates the physical unit.
     */
    inline void
    setOpenPMDUnit ( openPMD::Mesh mesh, const std::string field_name )
    {
        if (field_name[0] == 'E'){  // Electric field
            mesh.setUnitDimension({
                                          {openPMD::UnitDimension::L,  1},
                                          {openPMD::UnitDimension::M,  1},
                                          {openPMD::UnitDimension::T, -3},
                                          {openPMD::UnitDimension::I, -1},
                                  });
        } else if (field_name[0] == 'B'){ // Magnetic field
            mesh.setUnitDimension({
                                          {openPMD::UnitDimension::M,  1},
                                          {openPMD::UnitDimension::I, -1},
                                          {openPMD::UnitDimension::T, -2}
                                  });
        } else if (field_name[0] == 'j'){ // current
            mesh.setUnitDimension({
                                          {openPMD::UnitDimension::L, -2},
                                          {openPMD::UnitDimension::I,  1},
                                  });
        } else if (field_name.substr(0,3) == "rho"){ // charge density
            mesh.setUnitDimension({
                                          {openPMD::UnitDimension::L, -3},
                                          {openPMD::UnitDimension::I,  1},
                                          {openPMD::UnitDimension::T,  1},
                                  });
        }
    }
#endif // WARPX_USE_OPENPMD
} // namespace detail

#ifdef WARPX_USE_OPENPMD
WarpXOpenPMDPlot::WarpXOpenPMDPlot (
    openPMD::IterationEncoding ie,
    std::string openPMDFileType,
    std::string operator_type,
    std::map< std::string, std::string > operator_parameters,
    std::string engine_type,
    std::map< std::string, std::string > engine_parameters,
    std::vector<bool> fieldPMLdirections,
    const std::string& authors)
    : m_Series(nullptr),
      m_MPIRank{amrex::ParallelDescriptor::MyProc()},
      m_MPISize{amrex::ParallelDescriptor::NProcs()},
      m_Encoding(ie),
      m_OpenPMDFileType(std::move(openPMDFileType)),
      m_fieldPMLdirections(std::move(fieldPMLdirections)),
      m_authors{authors}
{
    m_OpenPMDoptions = detail::getSeriesOptions(operator_type, operator_parameters,
                                                engine_type, engine_parameters);
}

WarpXOpenPMDPlot::~WarpXOpenPMDPlot ()
{
  if( m_Series )
  {
    m_Series->flush();
    m_Series.reset( nullptr );
  }
}

std::string
WarpXOpenPMDPlot::GetFileName (std::string& filepath)
{
    filepath.append("/");
    // transform paths for Windows
    #ifdef _WIN32
    filepath = openPMD::auxiliary::replace_all(filepath, "/", "\\");
    #endif

    std::string filename = "openpmd";
    //
    // OpenPMD supports timestepped names
    //
    if (m_Encoding == openPMD::IterationEncoding::fileBased) {
        const std::string fileSuffix = std::string("_%0") + std::to_string(m_file_min_digits) + std::string("T");
        filename = filename.append(fileSuffix);
    }
    filename.append(".").append(m_OpenPMDFileType);
    filepath.append(filename);
    return filename;
}

void WarpXOpenPMDPlot::SetStep (int ts, const std::string& dirPrefix, int file_min_digits,
                                bool isBTD)
{
    WARPX_ALWAYS_ASSERT_WITH_MESSAGE(ts >= 0 , "openPMD iterations are unsigned");

    m_dirPrefix = dirPrefix;
    m_file_min_digits = file_min_digits;

    if( ! isBTD ) {
        if (m_CurrentStep >= ts) {
            // note m_Series is reset in Init(), so using m_Series->iterations.contains(ts) is only able to check the
            // last written step in m_Series's life time, but not other earlier written steps by other m_Series
            ablastr::warn_manager::WMRecordWarning("Diagnostics",
                    " Warning from openPMD writer: Already written iteration:"
                    + std::to_string(ts)
                );
        }
    }

    m_CurrentStep = ts;
    Init(openPMD::Access::CREATE, isBTD);
}

void WarpXOpenPMDPlot::CloseStep (bool isBTD, bool isLastBTDFlush)
{
    // default close is true
    bool callClose = true;
    // close BTD file only when isLastBTDFlush is true
    if (isBTD and !isLastBTDFlush) { callClose = false; }
    if (callClose) {
        if (m_Series) {
            GetIteration(m_CurrentStep, isBTD).close();
        }

        // create a little helper file for ParaView 5.9+
        if (amrex::ParallelDescriptor::IOProcessor())
        {
            // see Init()
            std::string filepath = m_dirPrefix;
            std::string const filename = GetFileName(filepath);

            std::ofstream pv_helper_file(m_dirPrefix + "/paraview.pmd");
            pv_helper_file << filename << std::endl;
            pv_helper_file.close();
        }
    }
}

void
WarpXOpenPMDPlot::Init (openPMD::Access access, bool isBTD)
{
    if( isBTD && m_Series != nullptr ) {
        return; // already open for this snapshot (aka timestep in lab frame)
    }

    // either for the next ts file,
    // or init a single file for all ts
    std::string filepath = m_dirPrefix;
    GetFileName(filepath);

    // close a previously open series before creating a new one
    // see ADIOS1 limitation: https://github.com/openPMD/openPMD-api/pull/686
    if ( m_Encoding == openPMD::IterationEncoding::fileBased ) {
        m_Series = nullptr;
    } else if ( m_Series != nullptr ) {
        return;
    }

    if (amrex::ParallelDescriptor::NProcs() > 1) {
#if defined(AMREX_USE_MPI)
        m_Series = std::make_unique<openPMD::Series>(
                filepath, access,
                amrex::ParallelDescriptor::Communicator(),
                m_OpenPMDoptions
        );
#else
        WARPX_ABORT_WITH_MESSAGE("openPMD-api not built with MPI support!");
#endif
    } else {
        m_Series = std::make_unique<openPMD::Series>(filepath, access, m_OpenPMDoptions);
    }

    m_Series->setIterationEncoding( m_Encoding );

    // input file / simulation setup author
    if( !m_authors.empty()) {
        m_Series->setAuthor( m_authors );
    }
    // more natural naming for PIC
    m_Series->setMeshesPath( "fields" );
    // conform to ED-PIC extension of openPMD
    uint32_t const openPMD_ED_PIC = 1u;
    m_Series->setOpenPMDextension( openPMD_ED_PIC );
    // meta info
    m_Series->setSoftware( "WarpX", WarpX::Version() );
}

void
WarpXOpenPMDPlot::WriteOpenPMDParticles (const amrex::Vector<ParticleDiag>& particle_diags,
                  const amrex::Real time, const bool use_pinned_pc,
                  const bool isBTD, const bool isLastBTDFlush,
                  const amrex::Vector<int>& totalParticlesFlushedAlready)
{
WARPX_PROFILE("WarpXOpenPMDPlot::WriteOpenPMDParticles()");

for (unsigned i = 0, n = particle_diags.size(); i < n; ++i) {

    WarpXParticleContainer* pc = particle_diags[i].getParticleContainer();
    PinnedMemoryParticleContainer* pinned_pc = particle_diags[i].getPinnedParticleContainer();
    if (isBTD || use_pinned_pc) {
        if (!pinned_pc->isDefined()) {
            continue;  // Skip to the next particle container
        }
    }

    PinnedMemoryParticleContainer tmp = (isBTD || use_pinned_pc) ?
        pinned_pc->make_alike<amrex::PinnedArenaAllocator>() :
        pc->make_alike<amrex::PinnedArenaAllocator>();

    // names of amrex::Real and int particle attributes in SoA data
    amrex::Vector<std::string> real_names;
    amrex::Vector<std::string> int_names;
    amrex::Vector<int> int_flags;
    amrex::Vector<int> real_flags;

    // see openPMD ED-PIC extension for namings
    // note: an underscore separates the record name from its component
    //       for non-scalar records
    real_names.push_back("weighting");
    real_names.push_back("momentum_x");
    real_names.push_back("momentum_y");
    real_names.push_back("momentum_z");
#ifdef WARPX_DIM_RZ
    real_names.push_back("theta");
#endif
    // get the names of the real comps
    real_names.resize(tmp.NumRealComps());
    auto runtime_rnames = tmp.getParticleRuntimeComps();
    for (auto const& x : runtime_rnames)
    {
        real_names[x.second+PIdx::nattribs] = detail::snakeToCamel(x.first);
    }
    // plot any "extra" fields by default
    real_flags = particle_diags[i].m_plot_flags;
    real_flags.resize(tmp.NumRealComps(), 1);
    // and the names
    int_names.resize(tmp.NumIntComps());
    auto runtime_inames = tmp.getParticleRuntimeiComps();
    for (auto const& x : runtime_inames)
    {
        int_names[x.second+0] = detail::snakeToCamel(x.first);
    }
    // plot by default
    int_flags.resize(tmp.NumIntComps(), 1);

    const auto mass = pc->AmIA<PhysicalSpecies::photon>() ? PhysConst::m_e : pc->getMass();
    RandomFilter const random_filter(particle_diags[i].m_do_random_filter,
                                     particle_diags[i].m_random_fraction);
    UniformFilter const uniform_filter(particle_diags[i].m_do_uniform_filter,
                                       particle_diags[i].m_uniform_stride);
    ParserFilter parser_filter(particle_diags[i].m_do_parser_filter,
                               utils::parser::compileParser<ParticleDiag::m_nvars>
                                     (particle_diags[i].m_particle_filter_parser.get()),
                                 pc->getMass(), time);
    parser_filter.m_units = InputUnits::SI;
    GeometryFilter const geometry_filter(particle_diags[i].m_do_geom_filter,
                                           particle_diags[i].m_diag_domain);

<<<<<<< HEAD
    if (isBTD || use_pinned_pc) {
=======
    if (isBTD) {
        tmp.copyParticles(*pinned_pc, true);
        particlesConvertUnits(ConvertDirection::WarpX_to_SI, &tmp, mass);
    } else if (use_pinned_pc) {
>>>>>>> 8d15065f
        // pinned pc, but not BTD (i.e., boundary scraping diagnostic)
        particlesConvertUnits(ConvertDirection::WarpX_to_SI, pinned_pc, mass);
        using SrcData = WarpXParticleContainer::ParticleTileType::ConstParticleTileDataType;
        tmp.copyParticles(*pinned_pc,
            [random_filter,uniform_filter,parser_filter,geometry_filter]
            AMREX_GPU_HOST_DEVICE
            (const SrcData& src, int ip, const amrex::RandomEngine& engine)
            {
                const SuperParticleType& p = src.getSuperParticle(ip);
                return random_filter(p, engine) * uniform_filter(p, engine)
                        * parser_filter(p, engine) * geometry_filter(p, engine);
            }, true);
        particlesConvertUnits(ConvertDirection::SI_to_WarpX, pinned_pc, mass);
    } else {
        particlesConvertUnits(ConvertDirection::WarpX_to_SI, pc, mass);
        using SrcData = WarpXParticleContainer::ParticleTileType::ConstParticleTileDataType;
        tmp.copyParticles(*pc,
            [random_filter,uniform_filter,parser_filter,geometry_filter]
            AMREX_GPU_HOST_DEVICE
            (const SrcData& src, int ip, const amrex::RandomEngine& engine)
            {
                const SuperParticleType& p = src.getSuperParticle(ip);
                return random_filter(p, engine) * uniform_filter(p, engine)
                        * parser_filter(p, engine) * geometry_filter(p, engine);
            }, true);
        particlesConvertUnits(ConvertDirection::SI_to_WarpX, pc, mass);
    }

    // real_names contains a list of all real particle attributes.
    // real_flags is 1 or 0, whether quantity is dumped or not.
    {
        if (isBTD) {
            DumpToFile(&tmp,
                particle_diags[i].getSpeciesName(),
                m_CurrentStep,
                real_flags,
                int_flags,
                real_names, int_names,
                pc->getCharge(), pc->getMass(),
                isBTD, isLastBTDFlush,
                totalParticlesFlushedAlready[i]
            );
        } else {
            DumpToFile(&tmp,
                particle_diags[i].getSpeciesName(),
                m_CurrentStep,
                real_flags,
                int_flags,
                real_names, int_names,
                pc->getCharge(), pc->getMass(),
                isBTD, isLastBTDFlush,
                0
            );
        }
    }
}
}

void
WarpXOpenPMDPlot::DumpToFile (ParticleContainer* pc,
                    const std::string& name,
                    int iteration,
                    const amrex::Vector<int>& write_real_comp,
                    const amrex::Vector<int>& write_int_comp,
                    const amrex::Vector<std::string>& real_comp_names,
                    const amrex::Vector<std::string>&  int_comp_names,
                    amrex::ParticleReal const charge,
                    amrex::ParticleReal const mass,
                    const bool isBTD,
                    const bool isLastBTDFlush,
                    int ParticleFlushOffset) {
    WARPX_ALWAYS_ASSERT_WITH_MESSAGE(m_Series != nullptr, "openPMD: series must be initialized");

    AMREX_ALWAYS_ASSERT(write_real_comp.size() == pc->NumRealComps());
    AMREX_ALWAYS_ASSERT(write_int_comp.size() == pc->NumIntComps());
    AMREX_ALWAYS_ASSERT(real_comp_names.size() == pc->NumRealComps());
    AMREX_ALWAYS_ASSERT(int_comp_names.size() == pc->NumIntComps());

    WarpXParticleCounter counter(pc);
    auto const num_dump_particles = counter.GetTotalNumParticles();

    openPMD::Iteration currIteration = GetIteration(iteration, isBTD);
    openPMD::ParticleSpecies currSpecies = currIteration.particles[name];

    // prepare data structures the first time BTD has non-zero particles
    //   we set some of them to zero extent, so we need to time that well
    bool const is_first_flush_with_particles = num_dump_particles > 0 && ParticleFlushOffset == 0;
    // BTD: we flush multiple times to the same lab step and thus need to resize
    //   our declared particle output sizes
    bool const is_resizing_flush = num_dump_particles > 0 && ParticleFlushOffset > 0;
    // write structure & declare particles in this (lab) step empty:
    //   if not BTD, then this is the only (and last) time we flush to this step
    //   if BTD, then we may do this multiple times until it is the last BTD flush
    bool const is_last_flush_to_step = !isBTD || (isBTD && isLastBTDFlush);
    // well, even in BTD we have to recognize that some lab stations may have no
    //   particles - so we mark them empty at the end of station reconstruction
    bool const is_last_flush_and_never_particles =
            is_last_flush_to_step && num_dump_particles == 0 && ParticleFlushOffset == 0;

    //
    // prepare structure and meta-data
    //

    // define positions & offset structure
    const unsigned long long NewParticleVectorSize = num_dump_particles + ParticleFlushOffset;
    // we will set up empty particles unless it's BTD, where we might add some in a following buffer dump
    //   during this setup, we mark some particle properties as constant and potentially zero-sized
    bool doParticleSetup = true;
    if (isBTD) {
        doParticleSetup = is_first_flush_with_particles || is_last_flush_and_never_particles;
    }

    // this setup stage also implicitly calls "makeEmpty" if needed (i.e., is_last_flush_and_never_particles)
    //   for BTD, we call this multiple times as we may resize in subsequent dumps if number of particles in the buffer > 0
    if (doParticleSetup || is_resizing_flush) {
        SetupPos(currSpecies, NewParticleVectorSize, isBTD);
        SetupRealProperties(pc, currSpecies, write_real_comp, real_comp_names, write_int_comp, int_comp_names,
                            NewParticleVectorSize, isBTD);
    }

    if (is_last_flush_to_step) {
        SetConstParticleRecordsEDPIC(currSpecies, NewParticleVectorSize, charge, mass);
    }

    // open files from all processors, in case some will not contribute below
    m_Series->flush();

    // dump individual particles
    bool contributed_particles = false;  // did the local MPI rank contribute particles?
    for (auto currentLevel = 0; currentLevel <= pc->finestLevel(); currentLevel++) {
        auto offset = static_cast<uint64_t>( counter.m_ParticleOffsetAtRank[currentLevel] );
        // For BTD, the offset include the number of particles already flushed
        if (isBTD) { offset += ParticleFlushOffset; }
        for (ParticleIter pti(*pc, currentLevel); pti.isValid(); ++pti) {
            auto const numParticleOnTile = pti.numParticles();
            auto const numParticleOnTile64 = static_cast<uint64_t>( numParticleOnTile );

            // Do not call storeChunk() with zero-sized particle tiles:
            //   https://github.com/openPMD/openPMD-api/issues/1147
            //   https://github.com/ECP-WarpX/WarpX/pull/1898#discussion_r745008290
            if (numParticleOnTile == 0) { continue; }

            contributed_particles = true;

            // get position and particle ID from aos
            // note: this implementation iterates the AoS 4x...
            // if we flush late as we do now, we can also copy out the data in one go
            const auto &aos = pti.GetArrayOfStructs();  // size =  numParticlesOnTile
            {
                // Save positions
#if defined(WARPX_DIM_RZ)
                {
                   const std::shared_ptr<amrex::ParticleReal> z(
                           new amrex::ParticleReal[numParticleOnTile],
                           [](amrex::ParticleReal const *p) { delete[] p; }
                   );
                   for (auto i = 0; i < numParticleOnTile; i++) {
                       z.get()[i] = aos[i].pos(1);  // {0: "r", 1: "z"}
                   }
                   std::string const positionComponent = "z";
                   currSpecies["position"]["z"].storeChunk(z, {offset}, {numParticleOnTile64});
                }

                //   reconstruct x and y from polar coordinates r, theta
                auto const& soa = pti.GetStructOfArrays();
                amrex::ParticleReal const* theta = soa.GetRealData(PIdx::theta).dataPtr();
                WARPX_ALWAYS_ASSERT_WITH_MESSAGE(theta != nullptr, "openPMD: invalid theta pointer.");
                WARPX_ALWAYS_ASSERT_WITH_MESSAGE(int(soa.GetRealData(PIdx::theta).size()) == numParticleOnTile,
                                                 "openPMD: theta and tile size do not match");
                {
                    const std::shared_ptr< amrex::ParticleReal > x(
                            new amrex::ParticleReal[numParticleOnTile],
                            [](amrex::ParticleReal const *p){ delete[] p; }
                    );
                    const std::shared_ptr< amrex::ParticleReal > y(
                            new amrex::ParticleReal[numParticleOnTile],
                            [](amrex::ParticleReal const *p){ delete[] p; }
                    );
                    for (auto i=0; i<numParticleOnTile; i++) {
                        auto const r = aos[i].pos(0);  // {0: "r", 1: "z"}
                        x.get()[i] = r * std::cos(theta[i]);
                        y.get()[i] = r * std::sin(theta[i]);
                    }
                    currSpecies["position"]["x"].storeChunk(x, {offset}, {numParticleOnTile64});
                    currSpecies["position"]["y"].storeChunk(y, {offset}, {numParticleOnTile64});
                }
#else
                auto const positionComponents = detail::getParticlePositionComponentLabels();
                for (auto currDim = 0; currDim < AMREX_SPACEDIM; currDim++) {
                    const std::shared_ptr<amrex::ParticleReal> curr(
                            new amrex::ParticleReal[numParticleOnTile],
                            [](amrex::ParticleReal const *p) { delete[] p; }
                    );
                    for (auto i = 0; i < numParticleOnTile; i++) {
                        curr.get()[i] = aos[i].pos(currDim);
                    }
                    std::string const positionComponent = positionComponents[currDim];
                    currSpecies["position"][positionComponent].storeChunk(curr, {offset},
                                                                          {numParticleOnTile64});
                }
#endif

                // save particle ID after converting it to a globally unique ID
                const std::shared_ptr<uint64_t> ids(
                        new uint64_t[numParticleOnTile],
                        [](uint64_t const *p) { delete[] p; }
                );
                for (auto i = 0; i < numParticleOnTile; i++) {
                    ids.get()[i] = ablastr::particles::localIDtoGlobal(static_cast<int>(aos[i].id()), static_cast<int>(aos[i].cpu()));
                }
                const auto *const scalar = openPMD::RecordComponent::SCALAR;
                currSpecies["id"][scalar].storeChunk(ids, {offset}, {numParticleOnTile64});

            }
            //  save "extra" particle properties in AoS and SoA
            SaveRealProperty(pti,
                             currSpecies,
                             offset,
                             write_real_comp, real_comp_names,
                             write_int_comp, int_comp_names);

            offset += numParticleOnTile64;
        } // pti
    } // currentLevel

    // work-around for BTD particle resize in ADIOS2
    //
    // This issues an empty ADIOS2 Put to make sure the new global shape
    // meta-data is committed for each variable.
    //
    // Refs.:
    //   https://github.com/ECP-WarpX/WarpX/issues/3389
    //   https://github.com/ornladios/ADIOS2/issues/3455
    //   BP4 (ADIOS 2.8): last MPI rank's `Put` meta-data wins
    //   BP5 (ADIOS 2.8): everyone has to write an empty block
    if (is_resizing_flush && !contributed_particles && isBTD && m_Series->backend() == "ADIOS2") {
        for( auto & [record_name, record] : currSpecies ) {
            for( auto & [comp_name, comp] : record ) {
                if (comp.constant()) { continue; }

                auto dtype = comp.getDatatype();
                switch (dtype) {
                    case openPMD::Datatype::FLOAT :
                        [[fallthrough]];
                    case openPMD::Datatype::DOUBLE : {
                        auto empty_data = std::make_shared<amrex::ParticleReal>();
                        comp.storeChunk(empty_data, {uint64_t(0)}, {uint64_t(0)});
                        break;
                    }
                    case openPMD::Datatype::UINT : {
                        auto empty_data = std::make_shared<unsigned int>();
                        comp.storeChunk(empty_data, {uint64_t(0)}, {uint64_t(0)});
                        break;
                    }
                    case openPMD::Datatype::ULONG : {
                        auto empty_data = std::make_shared<unsigned long>();
                        comp.storeChunk(empty_data, {uint64_t(0)}, {uint64_t(0)});
                        break;
                    }
                    case openPMD::Datatype::ULONGLONG : {
                        auto empty_data = std::make_shared<unsigned long long>();
                        comp.storeChunk(empty_data, {uint64_t(0)}, {uint64_t(0)});
                        break;
                    }
                    default : {
                        std::string msg = "WarpX openPMD ADIOS2 work-around has unknown dtype: ";
                        msg += datatypeToString(dtype);
                        WARPX_ABORT_WITH_MESSAGE(msg);
                        break;
                    }
                }
            }
        }
    }

    m_Series->flush();
}

void
WarpXOpenPMDPlot::SetupRealProperties (ParticleContainer const * pc,
                      openPMD::ParticleSpecies& currSpecies,
                      const amrex::Vector<int>& write_real_comp,
                      const amrex::Vector<std::string>& real_comp_names,
                      const amrex::Vector<int>& write_int_comp,
                      const amrex::Vector<std::string>& int_comp_names,
                      const unsigned long long np, bool const isBTD) const
{
    std::string options = "{}";
    if (isBTD) { options = "{ \"resizable\": true }"; }
    auto dtype_real = openPMD::Dataset(openPMD::determineDatatype<amrex::ParticleReal>(), {np}, options);
    auto dtype_int  = openPMD::Dataset(openPMD::determineDatatype<int>(), {np}, options);
    //
    // the beam/input3d showed write_real_comp.size() = 16 while only 10 real comp names
    // so using the min to be safe.
    //
    auto const getComponentRecord = [&currSpecies](std::string const comp_name) {
        // handle scalar and non-scalar records by name
        const auto [record_name, component_name] = detail::name2openPMD(comp_name);
        return currSpecies[record_name][component_name];
    };
    auto const real_counter = std::min(write_real_comp.size(), real_comp_names.size());
    for (int i = 0; i < real_counter; ++i) {
      if (write_real_comp[i]) {
          getComponentRecord(real_comp_names[i]).resetDataset(dtype_real);
      }
    }
    auto const int_counter = std::min(write_int_comp.size(), int_comp_names.size());
    for (int i = 0; i < int_counter; ++i) {
        if (write_int_comp[i]) {
            getComponentRecord(int_comp_names[i]).resetDataset(dtype_int);
        }
    }

    std::set< std::string > addedRecords; // add meta-data per record only once
    for (auto idx=0; idx<pc->NumRealComps(); idx++) {
        auto ii = ParticleContainer::NStructReal + idx; // jump over extra AoS names
        if (write_real_comp[ii]) {
            // handle scalar and non-scalar records by name
            const auto [record_name, component_name] = detail::name2openPMD(real_comp_names[ii]);
            auto currRecord = currSpecies[record_name];

            // meta data for ED-PIC extension
            [[maybe_unused]] const auto [_, newRecord] = addedRecords.insert(record_name);
            if( newRecord ) {
                currRecord.setUnitDimension( detail::getUnitDimension(record_name) );
                if( record_name == "weighting" ) {
                    currRecord.setAttribute( "macroWeighted", 1u );
                } else {
                    currRecord.setAttribute( "macroWeighted", 0u );
                }
                if( record_name == "momentum" || record_name == "weighting" ) {
                    currRecord.setAttribute( "weightingPower", 1.0 );
                } else {
                    currRecord.setAttribute( "weightingPower", 0.0 );
                }
            }
        }
    }
    for (auto idx=0; idx<int_counter; idx++) {
        auto ii = ParticleContainer::NStructInt + idx; // jump over extra AoS names
        if (write_int_comp[ii]) {
            // handle scalar and non-scalar records by name
            const auto [record_name, component_name] = detail::name2openPMD(int_comp_names[ii]);
            auto currRecord = currSpecies[record_name];

            // meta data for ED-PIC extension
            [[maybe_unused]] const auto [_, newRecord] = addedRecords.insert(record_name);
            if( newRecord ) {
                currRecord.setUnitDimension( detail::getUnitDimension(record_name) );
                currRecord.setAttribute( "macroWeighted", 0u );
                if( record_name == "momentum" || record_name == "weighting" ) {
                    currRecord.setAttribute( "weightingPower", 1.0 );
                } else {
                    currRecord.setAttribute( "weightingPower", 0.0 );
                }
            }
        }
    }
}

void
WarpXOpenPMDPlot::SaveRealProperty (ParticleIter& pti,
                       openPMD::ParticleSpecies& currSpecies,
                       unsigned long long const offset,
                       amrex::Vector<int> const& write_real_comp,
                       amrex::Vector<std::string> const& real_comp_names,
                       amrex::Vector<int> const& write_int_comp,
                       amrex::Vector<std::string> const& int_comp_names) const

{
  auto const numParticleOnTile = pti.numParticles();
  auto const numParticleOnTile64 = static_cast<uint64_t>( numParticleOnTile );
  auto const& aos = pti.GetArrayOfStructs();  // size =  numParticlesOnTile
  auto const& soa = pti.GetStructOfArrays();
  // first we concatenate the AoS into contiguous arrays
  {
    // note: WarpX does not yet use extra AoS Real attributes
    for( auto idx=0; idx<ParticleIter::ContainerType::NStructReal; idx++ ) {  // lgtm [cpp/constant-comparison]
        if( write_real_comp[idx] ) {
            // handle scalar and non-scalar records by name
            const auto [record_name, component_name] = detail::name2openPMD(real_comp_names[idx]);
            auto currRecord = currSpecies[record_name];
            auto currRecordComp = currRecord[component_name];

            const std::shared_ptr< amrex::ParticleReal > d(
                new amrex::ParticleReal[numParticleOnTile],
                [](amrex::ParticleReal const *p){ delete[] p; }
            );

            for( auto kk=0; kk<numParticleOnTile; kk++ ) {
                d.get()[kk] = aos[kk].rdata(idx);
            }

            currRecordComp.storeChunk(d,
                {offset}, {numParticleOnTile64});
        }
    }
  }

  auto const getComponentRecord = [&currSpecies](std::string const comp_name) {
    // handle scalar and non-scalar records by name
    const auto [record_name, component_name] = detail::name2openPMD(comp_name);
    return currSpecies[record_name][component_name];
  };

  // here we the save the SoA properties (real)
  {
    auto const real_counter = std::min(write_real_comp.size(), real_comp_names.size());
    for (auto idx=0; idx<real_counter; idx++) {
        auto ii = ParticleIter::ContainerType::NStructReal + idx;  // jump over extra AoS names
        if (write_real_comp[ii]) {
            getComponentRecord(real_comp_names[ii]).storeChunkRaw(
                soa.GetRealData(idx).data(), {offset}, {numParticleOnTile64});
        }
    }
  }
  // and now SoA int properties
  {
    auto const int_counter = std::min(write_int_comp.size(), int_comp_names.size());
    for (auto idx=0; idx<int_counter; idx++) {
        auto ii = ParticleIter::ContainerType::NStructInt + idx;  // jump over extra AoS names
        if (write_int_comp[ii]) {
            getComponentRecord(int_comp_names[ii]).storeChunkRaw(
                soa.GetIntData(idx).data(), {offset}, {numParticleOnTile64});
        }
    }
  }
}


void
WarpXOpenPMDPlot::SetupPos (
    openPMD::ParticleSpecies& currSpecies,
    const unsigned long long& np,
    bool const isBTD)
{
    std::string options = "{}";
    if (isBTD) { options = "{ \"resizable\": true }"; }
    auto realType = openPMD::Dataset(openPMD::determineDatatype<amrex::ParticleReal>(), {np}, options);
    auto idType = openPMD::Dataset(openPMD::determineDatatype< uint64_t >(), {np}, options);

    auto const positionComponents = detail::getParticlePositionComponentLabels();
    for( auto const& comp : positionComponents ) {
        currSpecies["position"][comp].resetDataset( realType );
    }

    const auto *const scalar = openPMD::RecordComponent::SCALAR;
    currSpecies["id"][scalar].resetDataset( idType );
}

void
WarpXOpenPMDPlot::SetConstParticleRecordsEDPIC (
        openPMD::ParticleSpecies& currSpecies,
        const unsigned long long& np,
        amrex::ParticleReal const charge,
        amrex::ParticleReal const mass)
{
    auto realType = openPMD::Dataset(openPMD::determineDatatype<amrex::ParticleReal>(), {np});
    const auto *const scalar = openPMD::RecordComponent::SCALAR;

    // define record shape to be number of particles
    auto const positionComponents = detail::getParticlePositionComponentLabels(true);
    for( auto const& comp : positionComponents ) {
        currSpecies["positionOffset"][comp].resetDataset( realType );
    }
    currSpecies["charge"][scalar].resetDataset( realType );
    currSpecies["mass"][scalar].resetDataset( realType );
#if defined(WARPX_DIM_1D_Z)
    currSpecies["position"]["x"].resetDataset( realType );
    currSpecies["position"]["y"].resetDataset( realType );
#endif
#if defined(WARPX_DIM_XZ)
    currSpecies["position"]["y"].resetDataset( realType );
#endif

    // make constant
    using namespace amrex::literals;
    for( auto const& comp : positionComponents ) {
        currSpecies["positionOffset"][comp].makeConstant( 0._prt );
    }
    currSpecies["charge"][scalar].makeConstant( charge );
    currSpecies["mass"][scalar].makeConstant( mass );
    //   convention: in 1D3V and 2D3V, omitted positions are set to zero
#if defined(WARPX_DIM_1D_Z)
    currSpecies["position"]["x"].makeConstant( 0._prt );
    currSpecies["position"]["y"].makeConstant( 0._prt );
#endif
#if defined(WARPX_DIM_XZ)
    currSpecies["position"]["y"].makeConstant( 0._prt );
#endif

    // meta data
    currSpecies["position"].setUnitDimension( detail::getUnitDimension("position") );
    currSpecies["positionOffset"].setUnitDimension( detail::getUnitDimension("positionOffset") );
    currSpecies["charge"].setUnitDimension( detail::getUnitDimension("charge") );
    currSpecies["mass"].setUnitDimension( detail::getUnitDimension("mass") );

    // meta data for ED-PIC extension
    currSpecies["position"].setAttribute( "macroWeighted", 0u );
    currSpecies["position"].setAttribute( "weightingPower", 0.0 );
    currSpecies["positionOffset"].setAttribute( "macroWeighted", 0u );
    currSpecies["positionOffset"].setAttribute( "weightingPower", 0.0 );
    currSpecies["id"].setAttribute( "macroWeighted", 0u );
    currSpecies["id"].setAttribute( "weightingPower", 0.0 );
    currSpecies["charge"].setAttribute( "macroWeighted", 0u );
    currSpecies["charge"].setAttribute( "weightingPower", 1.0 );
    currSpecies["mass"].setAttribute( "macroWeighted", 0u );
    currSpecies["mass"].setAttribute( "weightingPower", 1.0 );

    // more ED-PIC attributes
    currSpecies.setAttribute("particleShape", double(WarpX::noz));
    // TODO allow this per direction in the openPMD standard, ED-PIC extension?
    currSpecies.setAttribute("particleShapes", []() {
        return std::vector<double>{
#if AMREX_SPACEDIM >= 2
                double(WarpX::nox),
#endif
#if defined(WARPX_DIM_3D)
                double(WarpX::noy),
#endif
                double(WarpX::noz)
        };
    }());
    currSpecies.setAttribute("particlePush", []() {
        switch (WarpX::particle_pusher_algo) {
            case ParticlePusherAlgo::Boris :
                return "Boris";
            case ParticlePusherAlgo::Vay :
                return "Vay";
            case ParticlePusherAlgo::HigueraCary :
                return "HigueraCary";
            default:
                return "other";
        }
    }());
    currSpecies.setAttribute("particleInterpolation", []() {
        switch (WarpX::field_gathering_algo) {
            case GatheringAlgo::EnergyConserving :
                return "energyConserving";
            case GatheringAlgo::MomentumConserving :
                return "momentumConserving";
            default:
                return "other";
        }
    }());
    currSpecies.setAttribute("particleSmoothing", "none");
    currSpecies.setAttribute("currentDeposition", []() {
        switch (WarpX::current_deposition_algo) {
            case CurrentDepositionAlgo::Esirkepov :
                return "Esirkepov";
            case CurrentDepositionAlgo::Vay :
                return "Vay";
            default:
                return "directMorseNielson";
        }
    }());
}


/*
 * Set up parameter for mesh container using the geometry (from level 0)
 *
 * @param [in] meshes: openPMD-api mesh container
 * @param [in] full_geom: field geometry
 *
 */
void
WarpXOpenPMDPlot::SetupFields ( openPMD::Container< openPMD::Mesh >& meshes,
                                amrex::Geometry& full_geom ) const
{
    // meta data for ED-PIC extension
    auto const period = full_geom.periodicity(); // TODO double-check: is this the proper global bound or of some level?
    std::vector<std::string> fieldBoundary(6, "reflecting");
    std::vector<std::string> particleBoundary(6, "absorbing");
    fieldBoundary.resize(AMREX_SPACEDIM * 2);
    particleBoundary.resize(AMREX_SPACEDIM * 2);

    const auto HalfFieldBoundarySize = static_cast<int>(fieldBoundary.size() / 2u);

    for (auto i = 0; i < HalfFieldBoundarySize; ++i) {
        if (m_fieldPMLdirections.at(i)) {
            fieldBoundary.at(i) = "open";
        }
    }

    for (int i = 0; i < HalfFieldBoundarySize; ++i) {
        if (period.isPeriodic(i)) {
            fieldBoundary.at(2u * i) = "periodic";
            fieldBoundary.at(2u * i + 1u) = "periodic";
            particleBoundary.at(2u * i) = "periodic";
            particleBoundary.at(2u * i + 1u) = "periodic";
        }
    }

    meshes.setAttribute("fieldSolver", []() {
        switch (WarpX::electromagnetic_solver_id) {
            case ElectromagneticSolverAlgo::Yee :
                return "Yee";
            case ElectromagneticSolverAlgo::CKC :
                return "CK";
            case ElectromagneticSolverAlgo::PSATD :
                return "PSATD";
            default:
                return "other";
        }
    }());
    meshes.setAttribute("fieldBoundary", fieldBoundary);
    meshes.setAttribute("particleBoundary", particleBoundary);
    meshes.setAttribute("currentSmoothing", []() {
        if (WarpX::use_filter) { return "Binomial"; }
        else { return "none"; }
    }());
    if (WarpX::use_filter) {
        meshes.setAttribute("currentSmoothingParameters", []() {
            std::stringstream ss;
            ss << "period=1;compensator=false";
#if (AMREX_SPACEDIM >= 2)
            ss << ";numPasses_x=" << WarpX::filter_npass_each_dir[0];
#endif
#if defined(WARPX_DIM_3D)
            ss << ";numPasses_y=" << WarpX::filter_npass_each_dir[1];
            ss << ";numPasses_z=" << WarpX::filter_npass_each_dir[2];
#elif defined(WARPX_DIM_XZ) || defined(WARPX_DIM_RZ)
            ss << ";numPasses_z=" << WarpX::filter_npass_each_dir[1];
#elif defined(WARPX_DIM_1D_Z)
            ss << ";numPasses_z=" << WarpX::filter_npass_each_dir[0];
#endif
            std::string currentSmoothingParameters = ss.str();
            return currentSmoothingParameters;
        }());
    }
    meshes.setAttribute("chargeCorrection", []() {
        if (WarpX::do_dive_cleaning) { return "hyperbolic"; // TODO or "spectral" or something? double-check
        } else { return "none"; }
    }());
    if (WarpX::do_dive_cleaning) {
        meshes.setAttribute("chargeCorrectionParameters", "period=1");
    }
}


/*
 * Setup component properties  for a field mesh
 * @param [in]: mesh          a mesh field
 * @param [in]: full_geom     geometry for the mesh
 * @param [in]: mesh_comp     a component for the mesh
 */
void
WarpXOpenPMDPlot::SetupMeshComp (openPMD::Mesh& mesh,
                                 amrex::Geometry& full_geom,
                                 std::string comp_name,
                                 std::string field_name,
                                 amrex::MultiFab const& mf,
                                 bool var_in_theta_mode) const
{
    auto mesh_comp = mesh[comp_name];
    amrex::Box const & global_box = full_geom.Domain();
    auto global_size = getReversedVec(global_box.size() );
    // - Grid spacing
    std::vector<double> const grid_spacing = getReversedVec(full_geom.CellSize());
    // - Global offset
    std::vector<double> const global_offset = getReversedVec(full_geom.ProbLo());
#if defined(WARPX_DIM_RZ)
    if (var_in_theta_mode) {
            global_size.emplace(global_size.begin(), WarpX::ncomps);
    }
#endif
    // - AxisLabels
    const std::vector<std::string> axis_labels = detail::getFieldAxisLabels(var_in_theta_mode);

    // Prepare the type of dataset that will be written
    openPMD::Datatype const datatype = openPMD::determineDatatype<amrex::Real>();
    auto const dataset = openPMD::Dataset(datatype, global_size);
    mesh.setDataOrder(openPMD::Mesh::DataOrder::C);
    if (var_in_theta_mode) {
        mesh.setGeometry("thetaMode");
        mesh.setGeometryParameters("m=" + std::to_string(WarpX::n_rz_azimuthal_modes) + ";imag=+");
    }
    mesh.setAxisLabels(axis_labels);
    mesh.setGridSpacing(grid_spacing);
    mesh.setGridGlobalOffset(global_offset);
    mesh.setAttribute("fieldSmoothing", "none");
    mesh_comp.resetDataset(dataset);

    detail::setOpenPMDUnit( mesh, field_name );
    auto relative_cell_pos = utils::getRelativeCellPosition(mf);     // AMReX Fortran index order
    std::reverse( relative_cell_pos.begin(), relative_cell_pos.end() ); // now in C order
    mesh_comp.setPosition( relative_cell_pos );
}

void
WarpXOpenPMDPlot::GetMeshCompNames (int meshLevel,
                                    const std::string& varname,
                                    std::string& field_name,
                                    std::string& comp_name,
                                    bool var_in_theta_mode) const
{
    if (varname.size() >= 2u ) {
        std::string const varname_1st = varname.substr(0u, 1u); // 1st character
        std::string const varname_2nd = varname.substr(1u, 1u); // 2nd character

        // Check if this field is a vector. If so, then extract the field name
        std::vector< std::string > const vector_fields = {"E", "B", "j"};
        std::vector< std::string > const field_components = detail::getFieldComponentLabels(var_in_theta_mode);
        for( std::string const& vector_field : vector_fields ) {
            for( std::string const& component : field_components ) {
                if( vector_field == varname_1st &&
                    component == varname_2nd )
                {
                    field_name = varname_1st + varname.substr(2); // Strip component
                    comp_name = varname_2nd;
                }
            }
        }
    }

    if ( 0 == meshLevel ) {
        return;
    }

    field_name += std::string("_lvl").append(std::to_string(meshLevel));
}

/** Find fieldName in varname and get the theta mode index, if varname = fieldName_mode_realOrImag
 *
 * @param[in] varname name of the field variable being parsed
 * @returns varname fieldName if varname = fieldName_mode_realOrImag, otherwise, varname and
 * if varname = fieldName_modeNumber_realOrImag, returns 2 * mode - 1 + (realOrImag == 'imag'), otherwise, -1
 *
 * Examples :
 * rho -> rho, -1
 * rho_0_real -> rho, 1
 * Er_1_real -> Er, 2
 * rho_species_12_1_imag -> rho_species_12, 3
 */
std::tuple<std::string, int>
GetFieldNameModeInt (const std::string& varname)
{
    // mode_index = -1 if varname isn't of form fieldName_mode_realOrImag
    // mode_index = 2 * mode - 1 + (realOrImag == 'imag')
    // in either case, there is a -1 in mode_index
    int mode_index = -1;

    const std::regex e_real_imag("(.*)_([0-9]*)_(real|imag)");
    std::smatch sm;
    std::regex_match(varname, sm, e_real_imag, std::regex_constants::match_default);

    if (sm.size() != 4 ) {
        return std::make_tuple(varname, mode_index);
    } else {
        // sm = [varname, field_name, mode, real_imag]
        const int mode = std::stoi(sm[2]);
        if (mode == 0) {
            mode_index = 0;
        } else {
            if (sm[3] == "imag") {
                mode_index += 1;
            }
            mode_index += 2 * mode;
        }

        return std::make_tuple(std::string(sm[1]), mode_index);
    }
}

/** Write Field with all mesh levels
 *
 */
void
WarpXOpenPMDPlot::WriteOpenPMDFieldsAll ( //const std::string& filename,
                      const std::vector<std::string>& varnames,
                      const amrex::Vector<amrex::MultiFab>& mf,
                      amrex::Vector<amrex::Geometry>& geom,
                      int output_levels,
                      const int iteration,
                      const double time,
                      bool isBTD,
                      const amrex::Geometry& full_BTD_snapshot ) const
{
    //This is AMReX's tiny profiler. Possibly will apply it later
    WARPX_PROFILE("WarpXOpenPMDPlot::WriteOpenPMDFields()");

    WARPX_ALWAYS_ASSERT_WITH_MESSAGE(m_Series != nullptr, "openPMD series must be initialized");

    // is this either a regular write (true) or the first write in a
    // backtransformed diagnostic (BTD):
    bool const first_write_to_iteration = ! m_Series->iterations.contains( iteration );

    // meta data
    openPMD::Iteration series_iteration = GetIteration(m_CurrentStep, isBTD);

    // collective open
    series_iteration.open();

    auto meshes = series_iteration.meshes;
    if (first_write_to_iteration) {
        // lets see whether full_geom varies from geom[0]   xgeom[1]
        series_iteration.setTime( time );
    }

    // If there are no fields to be written, interrupt the function here
    if ( varnames.empty() ) { return; }

    // loop over levels up to output_levels
    //   note: this is usually the finestLevel, not the maxLevel
    for (int lev=0; lev < output_levels; lev++) {
        amrex::Geometry full_geom = geom[lev];
        if( isBTD ) {
            full_geom = full_BTD_snapshot;
        }

        // setup is called once. So it uses property "period" from first
        // geometry for <all> field levels.
        if ( (0 == lev) && first_write_to_iteration ) {
            SetupFields(meshes, full_geom);
        }

        amrex::Box const & global_box = full_geom.Domain();

        int const ncomp = mf[lev].nComp();
        for ( int icomp=0; icomp<ncomp; icomp++ ) {
            std::string const & varname = varnames[icomp];

            auto [varname_no_mode, mode_index] = GetFieldNameModeInt(varname);
            const bool var_in_theta_mode = mode_index != -1; // thetaMode or reconstructed Cartesian 2D slice
            std::string field_name = varname_no_mode;
            std::string comp_name = openPMD::MeshRecordComponent::SCALAR;
            // assume fields are scalar unless they match the following match of known vector fields
            GetMeshCompNames( lev, varname_no_mode, field_name, comp_name, var_in_theta_mode );
            if ( first_write_to_iteration )
            {
                if (comp_name == openPMD::MeshRecordComponent::SCALAR) {
                    if ( ! meshes.contains(field_name) ) {
                        auto mesh = meshes[field_name];
                        SetupMeshComp(  mesh,
                                        full_geom,
                                        comp_name,
                                        field_name,
                                        mf[lev],
                                        var_in_theta_mode );
                    }
                } else {
                    auto mesh = meshes[field_name];
                    if ( ! mesh.contains(comp_name) ) {
                        SetupMeshComp(  mesh,
                                        full_geom,
                                        comp_name,
                                        field_name,
                                        mf[lev],
                                        var_in_theta_mode );
                    }
                }
            }
        } // icomp setup loop

        for ( int icomp=0; icomp<ncomp; icomp++ ) {
            std::string const & varname = varnames[icomp];

            auto [varname_no_mode, mode_index] = GetFieldNameModeInt(varname);
            [[maybe_unused]] const bool var_in_theta_mode = mode_index != -1;

            std::string field_name(varname_no_mode);
            std::string comp_name = openPMD::MeshRecordComponent::SCALAR;
            // assume fields are scalar unless they match the following match of known vector fields
            GetMeshCompNames( lev, varname_no_mode, field_name, comp_name, var_in_theta_mode );

            auto mesh = meshes[field_name];
            auto mesh_comp = mesh[comp_name];

            // Loop through the multifab, and store each box as a chunk,
            // in the openPMD file.
            for( amrex::MFIter mfi(mf[lev]); mfi.isValid(); ++mfi )
            {
                amrex::FArrayBox const& fab = mf[lev][mfi];
                amrex::Box const& local_box = fab.box();

                // Determine the offset and size of this chunk
                amrex::IntVect const box_offset = local_box.smallEnd() - global_box.smallEnd();
                auto chunk_offset = getReversedVec( box_offset );
                auto chunk_size = getReversedVec( local_box.size() );

                if (var_in_theta_mode) {
                    chunk_offset.emplace(chunk_offset.begin(), mode_index);
                    chunk_size.emplace(chunk_size.begin(), 1);
                }

                // we avoid relying on managed memory by copying explicitly to host
                //   remove the copies and "streamSynchronize" if you like to pass
                //   GPU pointers to the I/O library
#ifdef AMREX_USE_GPU
                if (fab.arena()->isManaged() || fab.arena()->isDevice()) {
                    amrex::BaseFab<amrex::Real> foo(local_box, 1, amrex::The_Pinned_Arena());
                    std::shared_ptr<amrex::Real> data_pinned(foo.release());
                    amrex::Gpu::dtoh_memcpy_async(data_pinned.get(), fab.dataPtr(icomp), local_box.numPts()*sizeof(amrex::Real));
                    // intentionally delayed until before we .flush(): amrex::Gpu::streamSynchronize();
                    mesh_comp.storeChunk(data_pinned, chunk_offset, chunk_size);
                } else
#endif
                {
                    amrex::Real const *local_data = fab.dataPtr(icomp);
                    mesh_comp.storeChunkRaw(
                        local_data, chunk_offset, chunk_size);
                }
            }
        } // icomp store loop

#ifdef AMREX_USE_GPU
        amrex::Gpu::streamSynchronize();
#endif
        // Flush data to disk after looping over all components
        m_Series->flush();
    } // levels loop (i)
}
#endif // WARPX_USE_OPENPMD



//
//
//
WarpXParticleCounter::WarpXParticleCounter (ParticleContainer* pc):
    m_MPIRank{amrex::ParallelDescriptor::MyProc()},
    m_MPISize{amrex::ParallelDescriptor::NProcs()}
{
    m_ParticleCounterByLevel.resize(pc->finestLevel()+1);
    m_ParticleOffsetAtRank.resize(pc->finestLevel()+1);
    m_ParticleSizeAtRank.resize(pc->finestLevel()+1);

    for (auto currentLevel = 0; currentLevel <= pc->finestLevel(); currentLevel++)
    {
        long numParticles = 0; // numParticles in this processor

        for (ParticleIter pti(*pc, currentLevel); pti.isValid(); ++pti) {
            auto numParticleOnTile = pti.numParticles();
            numParticles += numParticleOnTile;
        }

        unsigned long long offset=0; // offset of this level
        unsigned long long sum=0; // numParticles in this level (sum from all processors)

        GetParticleOffsetOfProcessor(numParticles, offset,  sum);

        m_ParticleCounterByLevel[currentLevel] = sum;
        m_ParticleOffsetAtRank[currentLevel] = offset;
        m_ParticleSizeAtRank[currentLevel] = numParticles;

        // adjust offset, it should be numbered after particles from previous levels
        for (auto lv=0; lv<currentLevel; lv++) {
            m_ParticleOffsetAtRank[currentLevel] += m_ParticleCounterByLevel[lv];
        }

        m_Total += sum;
    }
}


// get the offset in the overall particle id collection
//
// note: this is a MPI-collective operation
//
// input: num of particles  of from each   processor
//
// output:
//     offset within <all> the particles in the comm
//     sum of all particles in the comm
//
void
WarpXParticleCounter::GetParticleOffsetOfProcessor (
    const long& numParticles,
    unsigned long long& offset,
    unsigned long long& sum
) const
{
    offset = 0;
#if defined(AMREX_USE_MPI)
    std::vector<long> result(m_MPISize, 0);
    amrex::ParallelGather::Gather (numParticles, result.data(), -1, amrex::ParallelDescriptor::Communicator());

    sum = 0;
    auto const num_results = static_cast<int>(result.size());
    for (int i=0; i<num_results; i++) {
        sum += result[i];
        if (i<m_MPIRank) {
            offset += result[i];
        }
    }
#else
    sum = numParticles;
#endif
}<|MERGE_RESOLUTION|>--- conflicted
+++ resolved
@@ -588,15 +588,7 @@
     GeometryFilter const geometry_filter(particle_diags[i].m_do_geom_filter,
                                            particle_diags[i].m_diag_domain);
 
-<<<<<<< HEAD
     if (isBTD || use_pinned_pc) {
-=======
-    if (isBTD) {
-        tmp.copyParticles(*pinned_pc, true);
-        particlesConvertUnits(ConvertDirection::WarpX_to_SI, &tmp, mass);
-    } else if (use_pinned_pc) {
->>>>>>> 8d15065f
-        // pinned pc, but not BTD (i.e., boundary scraping diagnostic)
         particlesConvertUnits(ConvertDirection::WarpX_to_SI, pinned_pc, mass);
         using SrcData = WarpXParticleContainer::ParticleTileType::ConstParticleTileDataType;
         tmp.copyParticles(*pinned_pc,
