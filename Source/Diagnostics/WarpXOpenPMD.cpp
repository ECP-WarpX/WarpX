/* Copyright 2019-2021 Axel Huebl, Junmin Gu
 *
 * This file is part of WarpX.
 *
 * License: BSD-3-Clause-LBNL
 */
#include "WarpXOpenPMD.H"

#include "Diagnostics/ParticleDiag/ParticleDiag.H"
#include "FieldIO.H"
#include "Particles/Filter/FilterFunctors.H"
#include "Utils/TextMsg.H"
#include "Utils/RelativeCellPosition.H"
#include "Utils/WarpXAlgorithmSelection.H"
#include "Utils/WarpXProfilerWrapper.H"
#include "Utils/WarpXUtil.H"
#include "WarpX.H"

#include <AMReX.H>
#include <AMReX_ArrayOfStructs.H>
#include <AMReX_BLassert.H>
#include <AMReX_Box.H>
#include <AMReX_Config.H>
#include <AMReX_DataAllocator.H>
#include <AMReX_FArrayBox.H>
#include <AMReX_FabArray.H>
#include <AMReX_GpuQualifiers.H>
#include <AMReX_IntVect.H>
#include <AMReX_MFIter.H>
#include <AMReX_MultiFab.H>
#include <AMReX_PODVector.H>
#include <AMReX_ParallelDescriptor.H>
#include <AMReX_ParallelReduce.H>
#include <AMReX_Particle.H>
#include <AMReX_Particles.H>
#include <AMReX_Periodicity.H>
#include <AMReX_StructOfArrays.H>

#include <algorithm>
#include <cctype>
#include <cstdint>
#include <iostream>
#include <map>
#include <memory>
#include <regex>
#include <set>
#include <string>
#include <tuple>
#include <utility>

namespace detail
{
#ifdef WARPX_USE_OPENPMD
#   ifdef _WIN32
    /** Replace all occurrences of a string
     *
     * Same as openPMD::auxiliary::replace_all (not public in <=0.14.2)
     *
     * @param[in] s input string
     * @param[in] target string to be replaced
     * @param[in] replacement string to be replaced with
     * @return modified value of s
     */
    inline std::string
    replace_all(std::string s,
                std::string const& target,
                std::string const& replacement)
    {
        std::string::size_type pos = 0;
        auto tsize = target.size();
        assert(tsize > 0);
        auto rsize = replacement.size();
        while (true)
        {
            pos = s.find(target, pos);
            if (pos == std::string::npos)
                break;
            s.replace(pos, tsize, replacement);
            // Allow replacing recursively, but only if
            // the next replaced substring overlaps with
            // some parts of the original word.
            // This avoids loops.
            pos += rsize - std::min(tsize - 1, rsize);
        }
        s.shrink_to_fit();
        return s;
    }
#   endif

    /** \brief Convert a snake_case string to a camelCase one.
     *
     *  WarpX uses snake_case internally for some component
     *  names, but OpenPMD assumes "_" indicates vector or
     *  tensor fields.
     *
     * @return camelCase version of input
     */
    inline std::string
    snakeToCamel (const std::string& snake_string)
    {
        std::string camelString = snake_string;
        int n = camelString.length();
        for (int x = 0; x < n; x++)
        {
            if (x == 0)
            {
                std::transform(camelString.begin(), camelString.begin()+1, camelString.begin(),
                               [](unsigned char c){ return std::tolower(c); });
            }
            if (camelString[x] == '_')
            {
                std::string tempString = camelString.substr(x + 1, 1);
                std::transform(tempString.begin(), tempString.end(), tempString.begin(),
                               [](unsigned char c){ return std::toupper(c); });
                camelString.erase(x, 2);
                camelString.insert(x, tempString);
            }
        }

        return camelString;
    }

    /** Create the option string
     *
     * @return JSON option string for openPMD::Series
     */
    inline std::string
    getSeriesOptions (std::string const & operator_type,
                      std::map< std::string, std::string > const & operator_parameters,
                      std::string const & engine_type,
                      std::map< std::string, std::string > const & engine_parameters)
    {
        if (operator_type.empty() && engine_type.empty())
            return "{}";

        std::string options;
        std::string top_block;
        std::string end_block;
        std::string op_block;
        std::string en_block;

        std::string op_parameters;
        for (const auto& kv : operator_parameters) {
            if (!op_parameters.empty()) op_parameters.append(",\n");
            op_parameters.append(std::string(12, ' '))         /* just pretty alignment */
                    .append("\"").append(kv.first).append("\": ")    /* key */
                    .append("\"").append(kv.second).append("\""); /* value (as string) */
        }

        std::string en_parameters;
        for (const auto& kv : engine_parameters) {
            if (!en_parameters.empty()) en_parameters.append(",\n");
            en_parameters.append(std::string(12, ' '))         /* just pretty alignment */
                    .append("\"").append(kv.first).append("\": ")    /* key */
                    .append("\"").append(kv.second).append("\""); /* value (as string) */
        }

        // create the outer-level blocks
        top_block = R"END(
{
  "adios2": {)END";

        end_block = R"END(
  }
})END";

        // add the operator string block
        if (!operator_type.empty()) {
            op_block = R"END(
    "dataset": {
      "operators": [
        {
          "type": ")END";
            op_block += operator_type + "\"";

            if (!op_parameters.empty()) {
                op_block += R"END(,
          "parameters": {
)END";
            op_block += op_parameters + "}";
        }
            op_block += R"END(
        }
      ]
    })END";
        if (!engine_type.empty())
            op_block += ",";

        }  // end operator string block

        // add the engine string block
        if (!engine_type.empty()) {
            en_block = R"END(
    "engine": {
      "type": ")END";
            en_block += engine_type + "\"";

            if (!en_parameters.empty()) {
                en_block += R"END(,
      "parameters": {
)END";
            en_block += en_parameters + "}";
            }

            en_block += R"END(
    })END";

        }  // end engine string block

        options = top_block + op_block + en_block + end_block;
        return options;
    }

    /** Unclutter a real_names to openPMD record
     *
     * @param fullName name as in real_names variable
     * @return pair of openPMD record and component name
     */
    inline std::pair< std::string, std::string >
    name2openPMD ( std::string const& fullName )
    {
        std::string record_name = fullName;
        std::string component_name = openPMD::RecordComponent::SCALAR;

        // we use "_" as separator in names to group vector records
        std::size_t startComp = fullName.find_last_of("_");
        if( startComp != std::string::npos ) {  // non-scalar
            record_name = fullName.substr(0, startComp);
            component_name = fullName.substr(startComp + 1u);
        }
        return make_pair(record_name, component_name);
    }

    /** Return the component labels for particle positions
     */
    inline std::vector< std::string >
    getParticlePositionComponentLabels ()
    {
        using vs = std::vector< std::string >;
#if defined(WARPX_DIM_1D_Z)
        vs const positionComponents{"z"};
#elif defined(WARPX_DIM_XZ)
        vs const positionComponents{"x", "z"};
#elif defined(WARPX_DIM_RZ)
        // note: although we internally store particle positions
        //       for AMReX in r,z and a theta attribute, we
        //       actually need them for algorithms (e.g. push)
        //       and I/O in Cartesian.
        //       Other attributes like momentum are consequently
        //       stored in x,y,z internally.
        vs const positionComponents{"x", "y", "z"};
#elif defined(WARPX_DIM_3D)
        vs const positionComponents{"x", "y", "z"};
#else
#   error Unknown WarpX dimensionality.
#endif
        return positionComponents;
    }

    /** Return the axis (index) names of a mesh
     *
     * This will be returned in C order. This is inverse of the Fortran order
     * of the index labels for the AMReX FArrayBox.
     */
    inline std::vector< std::string >
    getFieldAxisLabels ()
    {
        using vs = std::vector< std::string >;

        // Fortran order of the index labels for the AMReX FArrayBox
#if defined(WARPX_DIM_1D_Z)
        vs const axisLabels{"z"};
#elif defined(WARPX_DIM_XZ)
        vs const axisLabels{"x", "z"};
#elif defined(WARPX_DIM_RZ)
        // if we are start to write individual modes
        vs const axisLabels{"r", "z"};
        // if we just write reconstructed 2D fields at theta=0
        // vs const axisLabels{"x", "z"};
#elif defined(WARPX_DIM_3D)
        vs const axisLabels{"x", "y", "z"};
#else
#   error Unknown WarpX dimensionality.
#endif

        // revert to C order (fastest varying index last)
        return {axisLabels.rbegin(), axisLabels.rend()};
    }

    /** Return the component names of a mesh
     */
    inline std::vector< std::string >
    getFieldComponentLabels ()
    {
        using vs = std::vector< std::string >;
#if defined(WARPX_DIM_RZ)
        // if we are start to write individual modes
        vs const fieldComponents{"r", "t", "z"};
        // if we just write reconstructed fields at theta=0
        // vs const fieldComponents{"x", "y", "z"};
#else
        // note: 1D3V and 2D3V simulations still have 3 components for the fields
        vs const fieldComponents{"x", "y", "z"};
#endif
        return fieldComponents;
    }

    /** Get the openPMD physical dimensionality of a record
     *
     * @param record_name name of the openPMD record
     * @return map with base quantities and power scaling
     */
    inline std::map< openPMD::UnitDimension, double >
    getUnitDimension ( std::string const & record_name )
    {

        if( record_name == "position" ) return {
            {openPMD::UnitDimension::L,  1.}
        };
        else if( record_name == "positionOffset" ) return {
            {openPMD::UnitDimension::L,  1.}
        };
        else if( record_name == "momentum" ) return {
            {openPMD::UnitDimension::L,  1.},
            {openPMD::UnitDimension::M,  1.},
            {openPMD::UnitDimension::T, -1.}
        };
        else if( record_name == "charge" ) return {
            {openPMD::UnitDimension::T,  1.},
            {openPMD::UnitDimension::I,  1.}
        };
        else if( record_name == "mass" ) return {
            {openPMD::UnitDimension::M,  1.}
        };
        else if( record_name == "E" ) return {
            {openPMD::UnitDimension::L,  1.},
            {openPMD::UnitDimension::M,  1.},
            {openPMD::UnitDimension::T, -3.},
            {openPMD::UnitDimension::I, -1.},
        };
        else if( record_name == "B" ) return {
            {openPMD::UnitDimension::M,  1.},
            {openPMD::UnitDimension::I, -1.},
            {openPMD::UnitDimension::T, -2.}
        };
        else return {};
    }

    /** \brief For a given field that is to be written to an openPMD file,
     * set the metadata that indicates the physical unit.
     */
    inline void
    setOpenPMDUnit ( openPMD::Mesh mesh, const std::string field_name )
    {
        if (field_name[0] == 'E'){  // Electric field
            mesh.setUnitDimension({
                                          {openPMD::UnitDimension::L,  1},
                                          {openPMD::UnitDimension::M,  1},
                                          {openPMD::UnitDimension::T, -3},
                                          {openPMD::UnitDimension::I, -1},
                                  });
        } else if (field_name[0] == 'B'){ // Magnetic field
            mesh.setUnitDimension({
                                          {openPMD::UnitDimension::M,  1},
                                          {openPMD::UnitDimension::I, -1},
                                          {openPMD::UnitDimension::T, -2}
                                  });
        } else if (field_name[0] == 'j'){ // current
            mesh.setUnitDimension({
                                          {openPMD::UnitDimension::L, -2},
                                          {openPMD::UnitDimension::I,  1},
                                  });
        } else if (field_name.substr(0,3) == "rho"){ // charge density
            mesh.setUnitDimension({
                                          {openPMD::UnitDimension::L, -3},
                                          {openPMD::UnitDimension::I,  1},
                                          {openPMD::UnitDimension::T,  1},
                                  });
        }
    }
#endif // WARPX_USE_OPENPMD
} // namespace detail

#ifdef WARPX_USE_OPENPMD
WarpXOpenPMDPlot::WarpXOpenPMDPlot (
    openPMD::IterationEncoding ie,
    std::string openPMDFileType,
    std::string operator_type,
    std::map< std::string, std::string > operator_parameters,
    std::string engine_type,
    std::map< std::string, std::string > engine_parameters,
    std::vector<bool> fieldPMLdirections)
  :m_Series(nullptr),
   m_Encoding(ie),
   m_OpenPMDFileType(std::move(openPMDFileType)),
   m_fieldPMLdirections(std::move(fieldPMLdirections))
{
  // pick first available backend if default is chosen
  if( m_OpenPMDFileType == "default" )
#if openPMD_HAVE_ADIOS2==1
    m_OpenPMDFileType = "bp";
#elif openPMD_HAVE_ADIOS1==1
    m_OpenPMDFileType = "bp";
#elif openPMD_HAVE_HDF5==1
    m_OpenPMDFileType = "h5";
#else
    m_OpenPMDFileType = "json";
#endif

    m_OpenPMDoptions = detail::getSeriesOptions(operator_type, operator_parameters,
                                                engine_type, engine_parameters);
}

WarpXOpenPMDPlot::~WarpXOpenPMDPlot ()
{
  if( m_Series )
  {
    m_Series->flush();
    m_Series.reset( nullptr );
  }
}

std::string
WarpXOpenPMDPlot::GetFileName (std::string& filepath)
{
  filepath.append("/");
  // transform paths for Windows
#ifdef _WIN32
  filepath = detail::replace_all(filepath, "/", "\\");
#endif

  std::string filename = "openpmd";
  //
  // OpenPMD supports timestepped names
  //
  if (m_Encoding == openPMD::IterationEncoding::fileBased) {
      std::string fileSuffix = std::string("_%0") + std::to_string(m_file_min_digits) + std::string("T");
      filename = filename.append(fileSuffix);
  }
  filename.append(".").append(m_OpenPMDFileType);
  filepath.append(filename);
  return filename;
}

void WarpXOpenPMDPlot::SetStep (int ts, const std::string& dirPrefix, int file_min_digits,
                                bool isBTD)
{
    WARPX_ALWAYS_ASSERT_WITH_MESSAGE(ts >= 0 , "openPMD iterations are unsigned");

    m_dirPrefix = dirPrefix;
    m_file_min_digits = file_min_digits;

    if( ! isBTD ) {
        if (m_CurrentStep >= ts) {
            // note m_Series is reset in Init(), so using m_Series->iterations.contains(ts) is only able to check the
            // last written step in m_Series's life time, but not other earlier written steps by other m_Series
            WarpX::GetInstance().RecordWarning("Diagnostics",
                    " Warning from openPMD writer: Already written iteration:"
                    + std::to_string(ts)
                );
        }
    }

    m_CurrentStep = ts;
    Init(openPMD::Access::CREATE, isBTD);
}

void WarpXOpenPMDPlot::CloseStep (bool isBTD, bool isLastBTDFlush)
{
    // default close is true
    bool callClose = true;
    // close BTD file only when isLastBTDFlush is true
    if (isBTD and !isLastBTDFlush) callClose = false;
    if (callClose) {
        if (m_Series) {
            GetIteration(m_CurrentStep, isBTD).close();
        }

        // create a little helper file for ParaView 5.9+
        if (amrex::ParallelDescriptor::IOProcessor())
        {
            // see Init()
            std::string filepath = m_dirPrefix;
            std::string const filename = GetFileName(filepath);

            std::ofstream pv_helper_file(m_dirPrefix + "/paraview.pmd");
            pv_helper_file << filename << std::endl;
            pv_helper_file.close();
        }
    }
}

void
WarpXOpenPMDPlot::Init (openPMD::Access access, bool isBTD)
{
    if( isBTD && m_Series != nullptr )
        return; // already open for this snapshot (aka timestep in lab frame)

    // either for the next ts file,
    // or init a single file for all ts
    std::string filepath = m_dirPrefix;
    GetFileName(filepath);

    // close a previously open series before creating a new one
    // see ADIOS1 limitation: https://github.com/openPMD/openPMD-api/pull/686
    if ( m_Encoding == openPMD::IterationEncoding::fileBased )
        m_Series = nullptr;
    else if ( m_Series != nullptr )
        return;

    if (amrex::ParallelDescriptor::NProcs() > 1) {
#if defined(AMREX_USE_MPI)
        m_Series = std::make_unique<openPMD::Series>(
                filepath, access,
                amrex::ParallelDescriptor::Communicator(),
                m_OpenPMDoptions
        );
        m_MPISize = amrex::ParallelDescriptor::NProcs();
        m_MPIRank = amrex::ParallelDescriptor::MyProc();
#else
        amrex::Abort("openPMD-api not built with MPI support!");
#endif
    } else {
        m_Series = std::make_unique<openPMD::Series>(filepath, access, m_OpenPMDoptions);
        m_MPISize = 1;
        m_MPIRank = 1;
    }

    m_Series->setIterationEncoding( m_Encoding );

    // input file / simulation setup author
    if( !WarpX::authors.empty())
        m_Series->setAuthor( WarpX::authors );
    // more natural naming for PIC
    m_Series->setMeshesPath( "fields" );
    // conform to ED-PIC extension of openPMD
    uint32_t const openPMD_ED_PIC = 1u;
    m_Series->setOpenPMDextension( openPMD_ED_PIC );
    // meta info
    m_Series->setSoftware( "WarpX", WarpX::Version() );
}

void
WarpXOpenPMDPlot::WriteOpenPMDParticles (const amrex::Vector<ParticleDiag>& particle_diags,
                  const bool isBTD, const amrex::Vector<int>& totalParticlesFlushedAlready)
{
  WARPX_PROFILE("WarpXOpenPMDPlot::WriteOpenPMDParticles()");

  for (unsigned i = 0, n = particle_diags.size(); i < n; ++i) {
    WarpXParticleContainer* pc = particle_diags[i].getParticleContainer();
    auto tmp = pc->make_alike<amrex::PinnedArenaAllocator>();
    // names of amrex::Real and int particle attributes in SoA data
    amrex::Vector<std::string> real_names;
    amrex::Vector<std::string> int_names;
    amrex::Vector<int> int_flags;
    amrex::Vector<int> real_flags;

    // see openPMD ED-PIC extension for namings
    // note: an underscore separates the record name from its component
    //       for non-scalar records
    real_names.push_back("weighting");

    real_names.push_back("momentum_x");
    real_names.push_back("momentum_y");
    real_names.push_back("momentum_z");

#ifdef WARPX_DIM_RZ
    real_names.push_back("theta");
#endif

    // get the names of the real comps
    real_names.resize(pc->NumRealComps());
    auto runtime_rnames = pc->getParticleRuntimeComps();
    for (auto const& x : runtime_rnames)
    {
        real_names[x.second+PIdx::nattribs] = detail::snakeToCamel(x.first);
    }

    // plot any "extra" fields by default
    real_flags = particle_diags[i].plot_flags;
    real_flags.resize(pc->NumRealComps(), 1);

    // and the names
    int_names.resize(pc->NumIntComps());
    auto runtime_inames = pc->getParticleRuntimeiComps();
    for (auto const& x : runtime_inames)
    {
        int_names[x.second+0] = detail::snakeToCamel(x.first);
    }

    // plot by default
    int_flags.resize(pc->NumIntComps(), 1);

      pc->ConvertUnits(ConvertDirection::WarpX_to_SI);

      RandomFilter const random_filter(particle_diags[i].m_do_random_filter,
                                       particle_diags[i].m_random_fraction);
      UniformFilter const uniform_filter(particle_diags[i].m_do_uniform_filter,
                                         particle_diags[i].m_uniform_stride);
      ParserFilter parser_filter(particle_diags[i].m_do_parser_filter,
                                 compileParser<ParticleDiag::m_nvars>
                                     (particle_diags[i].m_particle_filter_parser.get()),
                                 pc->getMass());
      parser_filter.m_units = InputUnits::SI;
      GeometryFilter const geometry_filter(particle_diags[i].m_do_geom_filter,
                                           particle_diags[i].m_diag_domain);

      if (! isBTD) {
          using SrcData = WarpXParticleContainer::ParticleTileType::ConstParticleTileDataType;
          tmp.copyParticles(*pc,
                            [=] AMREX_GPU_HOST_DEVICE (const SrcData& src, int ip, const amrex::RandomEngine& engine)
          {
              const SuperParticleType& p = src.getSuperParticle(ip);
              return random_filter(p, engine) * uniform_filter(p, engine)
                     * parser_filter(p, engine) * geometry_filter(p, engine);
          }, true);
      } else if (isBTD) {
          PinnedMemoryParticleContainer* pinned_pc = particle_diags[i].getPinnedParticleContainer();
          tmp.SetParticleGeometry(0,pinned_pc->Geom(0));
          tmp.SetParticleBoxArray(0,pinned_pc->ParticleBoxArray(0));
          tmp.SetParticleDistributionMap(0, pinned_pc->ParticleDistributionMap(0));
          tmp.copyParticles(*pinned_pc);
      }

    // real_names contains a list of all real particle attributes.
    // real_flags is 1 or 0, whether quantity is dumped or not.

    {
      if (isBTD) {
          DumpToFile(&tmp,
             particle_diags[i].getSpeciesName(),
             m_CurrentStep,
             real_flags,
             int_flags,
             real_names, int_names,
             pc->getCharge(), pc->getMass(),
             isBTD, totalParticlesFlushedAlready[i]
          );
      } else {
          DumpToFile(&tmp,
             particle_diags[i].getSpeciesName(),
             m_CurrentStep,
             real_flags,
             int_flags,
             real_names, int_names,
             pc->getCharge(), pc->getMass(),
             isBTD, 0
          );
      }
    }

    // Convert momentum back to WarpX units
    pc->ConvertUnits(ConvertDirection::SI_to_WarpX);
  }
}

void
WarpXOpenPMDPlot::DumpToFile (ParticleContainer* pc,
                    const std::string& name,
                    int iteration,
                    const amrex::Vector<int>& write_real_comp,
                    const amrex::Vector<int>& write_int_comp,
                    const amrex::Vector<std::string>& real_comp_names,
                    const amrex::Vector<std::string>&  int_comp_names,
                    amrex::ParticleReal const charge,
                    amrex::ParticleReal const mass, const bool isBTD,
                    int ParticleFlushOffset)
{
  WARPX_ALWAYS_ASSERT_WITH_MESSAGE(m_Series != nullptr, "openPMD: series must be initialized");

  AMREX_ALWAYS_ASSERT(write_real_comp.size() == pc->NumRealComps());
  AMREX_ALWAYS_ASSERT( write_int_comp.size() == pc->NumIntComps());
  AMREX_ALWAYS_ASSERT(real_comp_names.size() == pc->NumRealComps());
  AMREX_ALWAYS_ASSERT( int_comp_names.size() == pc->NumIntComps());

  WarpXParticleCounter counter(pc);
  if (counter.GetTotalNumParticles() == 0) return;
  openPMD::Iteration currIteration = GetIteration(iteration, isBTD);

  openPMD::ParticleSpecies currSpecies = currIteration.particles[name];
  // meta data for ED-PIC extension
  currSpecies.setAttribute( "particleShape", double( WarpX::noz ) );
  // TODO allow this per direction in the openPMD standard, ED-PIC extension?
  currSpecies.setAttribute( "particleShapes", [](){
      return std::vector< double >{
#if AMREX_SPACEDIM>=2
          double(WarpX::nox),
#endif
#if defined(WARPX_DIM_3D)
          double(WarpX::noy),
#endif
          double(WarpX::noz)
      };
  }() );
  currSpecies.setAttribute( "particlePush", [](){
      switch( WarpX::particle_pusher_algo ) {
          case ParticlePusherAlgo::Boris : return "Boris";
          case ParticlePusherAlgo::Vay : return "Vay";
          case ParticlePusherAlgo::HigueraCary : return "HigueraCary";
          default: return "other";
      }
  }() );
  currSpecies.setAttribute( "particleInterpolation", [](){
      switch( WarpX::field_gathering_algo ) {
          case GatheringAlgo::EnergyConserving : return "energyConserving";
          case GatheringAlgo::MomentumConserving : return "momentumConserving";
          default: return "other";
      }
  }() );
  currSpecies.setAttribute( "particleSmoothing", "none" );
  currSpecies.setAttribute( "currentDeposition", [](){
      switch( WarpX::current_deposition_algo ) {
          case CurrentDepositionAlgo::Esirkepov : return "Esirkepov";
          case CurrentDepositionAlgo::Vay : return "Vay";
          default: return "directMorseNielson";
      }
  }() );

  //
  // define positions & offsets
  //
  const unsigned long long NewParticleVectorSize = counter.GetTotalNumParticles() + ParticleFlushOffset;
  m_doParticleSetUp = false;
  if (counter.GetTotalNumParticles() > 0 and ParticleFlushOffset == 0) {
      // This will trigger meta-data flush for particles the first-time non-zero number of particles are flushed.
      m_doParticleSetUp = true;
  }
  SetupPos(currSpecies, NewParticleVectorSize, charge, mass, isBTD);
  SetupRealProperties(pc, currSpecies, write_real_comp, real_comp_names, write_int_comp, int_comp_names, NewParticleVectorSize, isBTD);
  // open files from all processors, in case some will not contribute below
  m_Series->flush();
  for (auto currentLevel = 0; currentLevel <= pc->finestLevel(); currentLevel++)
    {
      uint64_t offset = static_cast<uint64_t>( counter.m_ParticleOffsetAtRank[currentLevel] );
      // For BTD, the offset include the number of particles already flushed
      if (isBTD) offset += ParticleFlushOffset;
      for (ParticleIter pti(*pc, currentLevel); pti.isValid(); ++pti) {
         auto const numParticleOnTile = pti.numParticles();
         uint64_t const numParticleOnTile64 = static_cast<uint64_t>( numParticleOnTile );

         // Do not call storeChunk() with zero-sized particle tiles:
         //   https://github.com/openPMD/openPMD-api/issues/1147
         if (numParticleOnTile == 0) continue;

         // get position and particle ID from aos
         // note: this implementation iterates the AoS 4x...
         // if we flush late as we do now, we can also copy out the data in one go
         const auto& aos = pti.GetArrayOfStructs();  // size =  numParticlesOnTile
         {
           // Save positions
           auto const positionComponents = detail::getParticlePositionComponentLabels();
#if defined(WARPX_DIM_RZ)
           {
              std::shared_ptr<amrex::ParticleReal> z(
                      new amrex::ParticleReal[numParticleOnTile],
                      [](amrex::ParticleReal const *p) { delete[] p; }
              );
              for (auto i = 0; i < numParticleOnTile; i++)
                  z.get()[i] = aos[i].pos(1);  // {0: "r", 1: "z"}
              std::string const positionComponent = "z";
              currSpecies["position"]["z"].storeChunk(z, {offset}, {numParticleOnTile64});
           }

           //   reconstruct x and y from polar coordinates r, theta
           auto const& soa = pti.GetStructOfArrays();
           amrex::ParticleReal const* theta = soa.GetRealData(PIdx::theta).dataPtr();
           WARPX_ALWAYS_ASSERT_WITH_MESSAGE(theta != nullptr, "openPMD: invalid theta pointer.");
           WARPX_ALWAYS_ASSERT_WITH_MESSAGE(int(soa.GetRealData(PIdx::theta).size()) == numParticleOnTile,
                                            "openPMD: theta and tile size do not match");
           {
               std::shared_ptr< amrex::ParticleReal > x(
                       new amrex::ParticleReal[numParticleOnTile],
                       [](amrex::ParticleReal const *p){ delete[] p; }
               );
               std::shared_ptr< amrex::ParticleReal > y(
                       new amrex::ParticleReal[numParticleOnTile],
                       [](amrex::ParticleReal const *p){ delete[] p; }
               );
               for (auto i=0; i<numParticleOnTile; i++) {
                   auto const r = aos[i].pos(0);  // {0: "r", 1: "z"}
                   x.get()[i] = r * std::cos(theta[i]);
                   y.get()[i] = r * std::sin(theta[i]);
               }
               currSpecies["position"]["x"].storeChunk(x, {offset}, {numParticleOnTile64});
               currSpecies["position"]["y"].storeChunk(y, {offset}, {numParticleOnTile64});
           }
#else
           for (auto currDim = 0; currDim < AMREX_SPACEDIM; currDim++) {
                std::shared_ptr< amrex::ParticleReal > curr(
                    new amrex::ParticleReal[numParticleOnTile],
                    [](amrex::ParticleReal const *p){ delete[] p; }
                );
                for (auto i=0; i<numParticleOnTile; i++) {
                     curr.get()[i] = aos[i].pos(currDim);
                }
                std::string const positionComponent = positionComponents[currDim];
                currSpecies["position"][positionComponent].storeChunk(curr, {offset}, {numParticleOnTile64});
           }
#endif

           // save particle ID after converting it to a globally unique ID
           std::shared_ptr< uint64_t > ids(
               new uint64_t[numParticleOnTile],
               [](uint64_t const *p){ delete[] p; }
           );
           for (auto i=0; i<numParticleOnTile; i++) {
               ids.get()[i] = WarpXUtilIO::localIDtoGlobal( aos[i].id(), aos[i].cpu() );
           }
           auto const scalar = openPMD::RecordComponent::SCALAR;
           currSpecies["id"][scalar].storeChunk(ids, {offset}, {numParticleOnTile64});
         }
         //  save "extra" particle properties in AoS and SoA
         SaveRealProperty(pti,
             currSpecies,
             offset,
             write_real_comp, real_comp_names,
             write_int_comp, int_comp_names);

         offset += numParticleOnTile64;
      }
    }
    m_Series->flush();
}

void
WarpXOpenPMDPlot::SetupRealProperties (ParticleContainer const * pc,
                      openPMD::ParticleSpecies& currSpecies,
                      const amrex::Vector<int>& write_real_comp,
                      const amrex::Vector<std::string>& real_comp_names,
                      const amrex::Vector<int>& write_int_comp,
                      const amrex::Vector<std::string>& int_comp_names,
                      const unsigned long long np, bool const isBTD) const
{
    std::string options = "{}";
    if (isBTD) options = "{ \"resizable\": true }";
    auto dtype_real = openPMD::Dataset(openPMD::determineDatatype<amrex::ParticleReal>(), {np}, options);
    auto dtype_int  = openPMD::Dataset(openPMD::determineDatatype<int>(), {np}, options);
    //
    // the beam/input3d showed write_real_comp.size() = 16 while only 10 real comp names
    // so using the min to be safe.
    //
    auto const getComponentRecord = [&currSpecies](std::string const comp_name) {
        // handle scalar and non-scalar records by name
        const auto [record_name, component_name] = detail::name2openPMD(comp_name);
        return currSpecies[record_name][component_name];
    };
    auto const real_counter = std::min(write_real_comp.size(), real_comp_names.size());
    for (int i = 0; i < real_counter; ++i) {
      if (write_real_comp[i]) {
          getComponentRecord(real_comp_names[i]).resetDataset(dtype_real);
      }
    }
    auto const int_counter = std::min(write_int_comp.size(), int_comp_names.size());
    for (int i = 0; i < int_counter; ++i) {
        if (write_int_comp[i]) {
            getComponentRecord(int_comp_names[i]).resetDataset(dtype_int);
        }
    }

    // attributes need to be set only the first time BTD flush is called for a snapshot
    if (isBTD and m_doParticleSetUp == false) return;

    std::set< std::string > addedRecords; // add meta-data per record only once
    for (auto idx=0; idx<pc->NumRealComps(); idx++) {
        auto ii = ParticleContainer::NStructReal + idx; // jump over extra AoS names
        if (write_real_comp[ii]) {
            // handle scalar and non-scalar records by name
            const auto [record_name, component_name] = detail::name2openPMD(real_comp_names[ii]);
            auto currRecord = currSpecies[record_name];

            // meta data for ED-PIC extension
            [[maybe_unused]] const auto [_, newRecord] = addedRecords.insert(record_name);
            if( newRecord ) {
                currRecord.setUnitDimension( detail::getUnitDimension(record_name) );
                if( record_name == "weighting" )
                    currRecord.setAttribute( "macroWeighted", 1u );
                else
                    currRecord.setAttribute( "macroWeighted", 0u );
                if( record_name == "momentum" || record_name == "weighting" )
                    currRecord.setAttribute( "weightingPower", 1.0 );
                else
                    currRecord.setAttribute( "weightingPower", 0.0 );
            }
        }
    }
    for (auto idx=0; idx<int_counter; idx++) {
        auto ii = ParticleContainer::NStructInt + idx; // jump over extra AoS names
        if (write_int_comp[ii]) {
            // handle scalar and non-scalar records by name
            const auto [record_name, component_name] = detail::name2openPMD(int_comp_names[ii]);
            auto currRecord = currSpecies[record_name];

            // meta data for ED-PIC extension
            [[maybe_unused]] const auto [_, newRecord] = addedRecords.insert(record_name);
            if( newRecord ) {
                currRecord.setUnitDimension( detail::getUnitDimension(record_name) );
                currRecord.setAttribute( "macroWeighted", 0u );
                if( record_name == "momentum" || record_name == "weighting" )
                    currRecord.setAttribute( "weightingPower", 1.0 );
                else
                    currRecord.setAttribute( "weightingPower", 0.0 );
            }
        }
    }
}

void
WarpXOpenPMDPlot::SaveRealProperty (ParticleIter& pti,
                       openPMD::ParticleSpecies& currSpecies,
                       unsigned long long const offset,
                       amrex::Vector<int> const& write_real_comp,
                       amrex::Vector<std::string> const& real_comp_names,
                       amrex::Vector<int> const& write_int_comp,
                       amrex::Vector<std::string> const& int_comp_names) const

{
  auto const numParticleOnTile = pti.numParticles();
  uint64_t const numParticleOnTile64 = static_cast<uint64_t>( numParticleOnTile );
  auto const& aos = pti.GetArrayOfStructs();  // size =  numParticlesOnTile
  auto const& soa = pti.GetStructOfArrays();
  // first we concatinate the AoS into contiguous arrays
  {
    // note: WarpX does not yet use extra AoS Real attributes
    for( auto idx=0; idx<ParticleIter::ContainerType::NStructReal; idx++ ) {  // lgtm [cpp/constant-comparison]
      if( write_real_comp[idx] ) {
          // handle scalar and non-scalar records by name
          const auto [record_name, component_name] = detail::name2openPMD(real_comp_names[idx]);
          auto currRecord = currSpecies[record_name];
          auto currRecordComp = currRecord[component_name];

          std::shared_ptr< amrex::ParticleReal > d(
              new amrex::ParticleReal[numParticleOnTile],
              [](amrex::ParticleReal const *p){ delete[] p; }
          );

          for( auto kk=0; kk<numParticleOnTile; kk++ )
               d.get()[kk] = aos[kk].rdata(idx);

          currRecordComp.storeChunk(d,
               {offset}, {numParticleOnTile64});
      }
    }
  }

  auto const getComponentRecord = [&currSpecies](std::string const comp_name) {
    // handle scalar and non-scalar records by name
    const auto [record_name, component_name] = detail::name2openPMD(comp_name);
    return currSpecies[record_name][component_name];
  };

  // here we the save the SoA properties (real)
  {
    auto const real_counter = std::min(write_real_comp.size(), real_comp_names.size());
    for (auto idx=0; idx<real_counter; idx++) {
      auto ii = ParticleIter::ContainerType::NStructReal + idx;  // jump over extra AoS names
      if (write_real_comp[ii]) {
        getComponentRecord(real_comp_names[ii]).storeChunk(openPMD::shareRaw(soa.GetRealData(idx)),
          {offset}, {numParticleOnTile64});
      }
    }
  }
  // and now SoA int properties
  {
    auto const int_counter = std::min(write_int_comp.size(), int_comp_names.size());
    for (auto idx=0; idx<int_counter; idx++) {
      auto ii = ParticleIter::ContainerType::NStructInt + idx;  // jump over extra AoS names
      if (write_int_comp[ii]) {
        getComponentRecord(int_comp_names[ii]).storeChunk(openPMD::shareRaw(soa.GetIntData(idx)),
          {offset}, {numParticleOnTile64});
      }
    }
  }
}


void
WarpXOpenPMDPlot::SetupPos (
    openPMD::ParticleSpecies& currSpecies,
    const unsigned long long& np,
    amrex::ParticleReal const charge,
    amrex::ParticleReal const mass,
    bool const isBTD)
{
  std::string options = "{}";
  if (isBTD) options = "{ \"resizable\": true }";
  auto realType= openPMD::Dataset(openPMD::determineDatatype<amrex::ParticleReal>(), {np}, options);
  auto idType = openPMD::Dataset(openPMD::determineDatatype< uint64_t >(), {np}, options);

  auto const positionComponents = detail::getParticlePositionComponentLabels();
  for( auto const& comp : positionComponents ) {
      currSpecies["positionOffset"][comp].resetDataset( realType );
      currSpecies["position"][comp].resetDataset( realType );
  }

  auto const scalar = openPMD::RecordComponent::SCALAR;
  currSpecies["id"][scalar].resetDataset( idType );
  currSpecies["charge"][scalar].resetDataset( realType );
  currSpecies["mass"][scalar].resetDataset( realType );

  if (isBTD and m_doParticleSetUp == false) return;
  // make constant
  for( auto const& comp : positionComponents ) {
      currSpecies["positionOffset"][comp].makeConstant( 0. );
  }
  currSpecies["charge"][scalar].makeConstant( charge );
  currSpecies["mass"][scalar].makeConstant( mass );

  // meta data
  currSpecies["position"].setUnitDimension( detail::getUnitDimension("position") );
  currSpecies["positionOffset"].setUnitDimension( detail::getUnitDimension("positionOffset") );
  currSpecies["charge"].setUnitDimension( detail::getUnitDimension("charge") );
  currSpecies["mass"].setUnitDimension( detail::getUnitDimension("mass") );

  // meta data for ED-PIC extension
  currSpecies["position"].setAttribute( "macroWeighted", 0u );
  currSpecies["position"].setAttribute( "weightingPower", 0.0 );
  currSpecies["positionOffset"].setAttribute( "macroWeighted", 0u );
  currSpecies["positionOffset"].setAttribute( "weightingPower", 0.0 );
  currSpecies["id"].setAttribute( "macroWeighted", 0u );
  currSpecies["id"].setAttribute( "weightingPower", 0.0 );
  currSpecies["charge"].setAttribute( "macroWeighted", 0u );
  currSpecies["charge"].setAttribute( "weightingPower", 1.0 );
  currSpecies["mass"].setAttribute( "macroWeighted", 0u );
  currSpecies["mass"].setAttribute( "weightingPower", 1.0 );
}


/*
 * Set up parameter for mesh container using the geometry (from level 0)
 *
 * @param [IN] meshes: openPMD-api mesh container
 * @param [IN] full_geom: field geometry
 *
 */
void
WarpXOpenPMDPlot::SetupFields ( openPMD::Container< openPMD::Mesh >& meshes,
                                amrex::Geometry& full_geom ) const
{
      // meta data for ED-PIC extension
      auto const period = full_geom.periodicity(); // TODO double-check: is this the proper global bound or of some level?
      std::vector<std::string> fieldBoundary(6, "reflecting");
      std::vector<std::string> particleBoundary(6, "absorbing");
      fieldBoundary.resize(AMREX_SPACEDIM * 2);
      particleBoundary.resize(AMREX_SPACEDIM * 2);

      for (auto i = 0u; i < fieldBoundary.size() / 2u; ++i)
          if (m_fieldPMLdirections.at(i))
              fieldBoundary.at(i) = "open";

      for (auto i = 0u; i < fieldBoundary.size() / 2u; ++i)
          if (period.isPeriodic(i)) {
              fieldBoundary.at(2u * i) = "periodic";
              fieldBoundary.at(2u * i + 1u) = "periodic";
              particleBoundary.at(2u * i) = "periodic";
              particleBoundary.at(2u * i + 1u) = "periodic";
          }

      meshes.setAttribute("fieldSolver", []() {
          switch (WarpX::maxwell_solver_id) {
              case MaxwellSolverAlgo::Yee :
                  return "Yee";
              case MaxwellSolverAlgo::CKC :
                  return "CK";
              case MaxwellSolverAlgo::PSATD :
                  return "PSATD";
              default:
                  return "other";
          }
      }());
      meshes.setAttribute("fieldBoundary", fieldBoundary);
      meshes.setAttribute("particleBoundary", particleBoundary);
      meshes.setAttribute("currentSmoothing", []() {
          if (WarpX::use_filter) return "Binomial";
          else return "none";
      }());
      if (WarpX::use_filter)
          meshes.setAttribute("currentSmoothingParameters", []() {
              std::stringstream ss;
              ss << "period=1;compensator=false";
#if (AMREX_SPACEDIM >= 2)
              ss << ";numPasses_x=" << WarpX::filter_npass_each_dir[0];
#endif
#if defined(WARPX_DIM_3D)
              ss << ";numPasses_y=" << WarpX::filter_npass_each_dir[1];
              ss << ";numPasses_z=" << WarpX::filter_npass_each_dir[2];
#elif defined(WARPX_DIM_XZ) || defined(WARPX_DIM_RZ)
              ss << ";numPasses_z=" << WarpX::filter_npass_each_dir[1];
#elif defined(WARPX_DIM_1D_Z)
              ss << ";numPasses_z=" << WarpX::filter_npass_each_dir[0];
#endif
              std::string currentSmoothingParameters = ss.str();
              return currentSmoothingParameters;
          }());
      meshes.setAttribute("chargeCorrection", []() {
          if (WarpX::do_dive_cleaning) return "hyperbolic"; // TODO or "spectral" or something? double-check
          else return "none";
      }());
      if (WarpX::do_dive_cleaning)
          meshes.setAttribute("chargeCorrectionParameters", "period=1");
}


/*
 * Setup component properties  for a field mesh
 * @param [IN]: mesh          a mesh field
 * @param [IN]: full_geom     geometry for the mesh
 * @param [IN]: mesh_comp     a component for the mesh
 */
void
WarpXOpenPMDPlot::SetupMeshComp (openPMD::Mesh& mesh,
                                 amrex::Geometry& full_geom,
                                 openPMD::MeshRecordComponent& mesh_comp,
                                 bool var_in_theta_mode) const
{
    amrex::Box const & global_box = full_geom.Domain();
#if defined(WARPX_DIM_RZ)
    bool reverse = false;
    auto global_size = getVec(global_box.size(), reverse );
    auto & warpx = WarpX::GetInstance();
    if (var_in_theta_mode) {
            global_size.emplace(global_size.begin(), warpx.ncomps);
    }
    // - Grid spacing
    std::vector<double> const grid_spacing = getVec(full_geom.CellSize(), reverse);
    // - Global offset
    std::vector<double> const global_offset = getVec(full_geom.ProbLo(), reverse);
#else
    amrex::ignore_unused(var_in_theta_mode);
    auto global_size = getReversedVec(global_box.size());
    // - Grid spacing
    std::vector<double> const grid_spacing = getReversedVec(full_geom.CellSize());
    // - Global offset
    std::vector<double> const global_offset = getReversedVec(full_geom.ProbLo());
#endif
    // - AxisLabels
    std::vector<std::string> axis_labels = detail::getFieldAxisLabels();

    // Prepare the type of dataset that will be written
    openPMD::Datatype const datatype = openPMD::determineDatatype<amrex::Real>();
    auto const dataset = openPMD::Dataset(datatype, global_size);

    mesh.setDataOrder(openPMD::Mesh::DataOrder::C);
#if defined(WARPX_DIM_RZ)
    mesh.setGeometry("thetaMode");
    mesh.setGeometryParameters("m=" + std::to_string(WarpX::n_rz_azimuthal_modes) + ";imag=+");
#endif
    mesh.setAxisLabels(axis_labels);
    mesh.setGridSpacing(grid_spacing);
    mesh.setGridGlobalOffset(global_offset);
    mesh.setAttribute("fieldSmoothing", "none");
    mesh_comp.resetDataset(dataset);
}

/*
 * Get component names of a field for openPMD-api book-keeping
 * Level is reflected as _lvl<meshLevel>
 *
 * @param meshLevel [IN]:    level of mesh
 * @param varname [IN]:      name from WarpX
 * @param field_name [OUT]:  field name for openPMD-api output
 * @param comp_name [OUT]:   comp name for openPMD-api output
 */
void
WarpXOpenPMDPlot::GetMeshCompNames (int meshLevel,
                                    const std::string& varname,
                                    std::string& field_name,
                                    std::string& comp_name) const
{
    if (varname.size() >= 2u ) {
        std::string const varname_1st = varname.substr(0u, 1u); // 1st character
        std::string const varname_2nd = varname.substr(1u, 1u); // 2nd character

        // Check if this field is a vector. If so, then extract the field name
        std::vector< std::string > const vector_fields = {"E", "B", "j"};
        std::vector< std::string > const field_components = detail::getFieldComponentLabels();
        for( std::string const& vector_field : vector_fields ) {
            for( std::string const& component : field_components ) {
                if( vector_field.compare( varname_1st ) == 0 &&
                    component.compare( varname_2nd ) == 0 )
                {
                    field_name = varname_1st + varname.substr(2); // Strip component
                    comp_name = varname_2nd;
                }
            }
        }
    }

    if ( 0 == meshLevel )
        return;

    field_name += std::string("_lvl").append(std::to_string(meshLevel));
}
/** Find fieldName in varname and get the theta mode index, if varname = fieldName_mode_realOrImag
 *
 * @param[in] varname name of the field variable being parsed
 * @returns varname fieldName if varname = fieldName_mode_realOrImag, otherwise, varname and
 * if varname = fieldName_modeNumber_realOrImag, returns 2 * mode - 1 + (realOrImag == 'imag'), otherwise, -1
 *
 * Examples :
 * rho -> rho, -1
 * rho_0_real -> rho, 1
 * Er_1_real -> Er, 2
 * rho_species_12_1_imag -> rho_species_12, 3
 */
std::tuple<std::string, int>
GetFieldNameModeInt (const std::string& varname)
{
    // mode_index = -1 if varname isn't of form fieldName_mode_realOrImag
    // mode_index = 2 * mode - 1 + (realOrImag == 'imag')
    // in either case, there is a -1 in mode_index
    int mode_index = -1;

    std::regex e_real_imag ("(.*)_([0-9]*)_(real|imag)");
    std::smatch sm;
    std::regex_match (varname, sm, e_real_imag, std::regex_constants::match_default);

    if (sm.size() != 4 ) {
        return std::make_tuple(varname, mode_index);
    } else {
        // sm = [varname, field_name, mode, real_imag]
        int mode = std::stoi(sm[2]);
        if (mode == 0) {
            mode_index = 0;
        } else {
            if (sm[3] == "imag") {
                mode_index += 1;
            }
            mode_index += 2 * mode;
        }

        return std::make_tuple(std::string(sm[1]), mode_index);
    }
}
/** Transpose diagnostic data from WarpX/AMReX/Fortran order to openPMD (RZ) / C order
 * NOTE : duplicates chunk in memory and is NOT optimized
 *
 * @param[in] varname pointer to the data to be transposed
 * @param[out] local_data pointer to the place to store transpoed copy of the chunk
 * @param[out] local_box reference to chunk `amrex::Box` for chunk_size information
 */
void
transposeChunk(std::shared_ptr<amrex::Real> data,  amrex::Real const* local_data, amrex::Box const& local_box)
{
WARPX_PROFILE("WarpXOpenPMDPlot::transposeChunk");
    auto data_ptr = data.get();
    auto chunk_size = local_box.size();
    auto Nx = chunk_size[0];
    auto Nz = chunk_size[1];

    for (int ii = 0; ii < local_box.numPts(); ii++) {
        int row = ii%Nx;
        int col = ii/Nx;
        int transposed_ii = col + row * Nz;
        data_ptr[transposed_ii] = local_data[ii];
    }
}

/** Write Field with all mesh levels
 *
 */
void
WarpXOpenPMDPlot::WriteOpenPMDFieldsAll ( //const std::string& filename,
                      const std::vector<std::string>& varnames,
                      const amrex::Vector<amrex::MultiFab>& mf,
                      amrex::Vector<amrex::Geometry>& geom,
                      int output_levels,
                      const int iteration,
                      const double time,
                      bool isBTD,
                      const amrex::Geometry& full_BTD_snapshot ) const
{
    //This is AMReX's tiny profiler. Possibly will apply it later
    WARPX_PROFILE("WarpXOpenPMDPlot::WriteOpenPMDFields()");

  WARPX_ALWAYS_ASSERT_WITH_MESSAGE(m_Series != nullptr, "openPMD series must be initialized");

    // is this either a regular write (true) or the first write in a
    // backtransformed diagnostic (BTD):
    bool const first_write_to_iteration = ! m_Series->iterations.contains( iteration );

    // meta data
    openPMD::Iteration series_iteration = GetIteration(m_CurrentStep, isBTD);

    // collective open
    series_iteration.open();

<<<<<<< HEAD
    auto meshes = series_iteration.meshes;
    if (first_write_to_iteration) {
        // lets see whether full_geom varies from geom[0]   xgeom[1]
        series_iteration.setTime( time );
    }
=======
  auto meshes = series_iteration.meshes;
  if (first_write_to_iteration) {
    // lets see whether full_geom varies from geom[0]   xgeom[1]
    series_iteration.setTime( time );
  }

  // loop over levels up to output_levels
  //   note: this is usually the finestLevel, not the maxLevel
  for (int lev=0; lev < output_levels; lev++) {
    amrex::Geometry full_geom = geom[lev];
    if( isBTD )
      full_geom = full_BTD_snapshot;

    // setup is called once. So it uses property "period" from first
    // geometry for <all> field levels.
    if ( (0 == lev) && first_write_to_iteration )
      SetupFields(meshes, full_geom);
>>>>>>> 811ee42b

    for (int i=0; i<geom.size(); i++) {
        amrex::Geometry full_geom = geom[i];
        if( isBTD )
            full_geom = full_BTD_snapshot;

        // setup is called once. So it uses property "period" from first
        // geometry for <all> field levels.
        if ( (0 == i) && first_write_to_iteration )
            SetupFields(meshes, full_geom);

        amrex::Box const & global_box = full_geom.Domain();
        auto const global_size = getReversedVec(global_box.size());

        int const ncomp = mf[i].nComp();
        for ( int icomp=0; icomp<ncomp; icomp++ ) {
            std::string const & varname = varnames[icomp];

            auto [varname_no_mode, mode_index] = GetFieldNameModeInt(varname);
            bool var_in_theta_mode = mode_index != -1;
            std::string field_name = varname_no_mode;
            // std::string varname_no_mode = varname.substr(0,field_str_length);
            std::string comp_name = openPMD::MeshRecordComponent::SCALAR;
            // assume fields are scalar unless they match the following match of known vector fields
            GetMeshCompNames( i, varname_no_mode, field_name, comp_name );
            if ( first_write_to_iteration )
            {
                if (comp_name == openPMD::MeshRecordComponent::SCALAR) {
                    auto meshes_it = meshes.find(field_name);
                    if (meshes_it == meshes.end()) {
                        auto mesh = meshes[field_name];
                        auto mesh_comp = mesh[comp_name];

                        SetupMeshComp( mesh, full_geom, mesh_comp, var_in_theta_mode );
                        detail::setOpenPMDUnit( mesh, field_name );

                        auto relative_cell_pos = utils::getRelativeCellPosition(mf[i]);     // AMReX Fortran index order
#ifndef WARPX_DIM_RZ
                        std::reverse( relative_cell_pos.begin(), relative_cell_pos.end() ); // now in C order
#endif
                        mesh_comp.setPosition( relative_cell_pos );
                    }
                } else {
                    auto mesh = meshes[field_name];
                    auto mesh_it = mesh.find(comp_name);
                    if (mesh_it == mesh.end()) {
                        auto mesh_comp = mesh[comp_name];

                        SetupMeshComp( mesh, full_geom, mesh_comp, var_in_theta_mode);
                        detail::setOpenPMDUnit( mesh, field_name );

                        auto relative_cell_pos = utils::getRelativeCellPosition(mf[i]);     // AMReX Fortran index order
#ifndef WARPX_DIM_RZ
                        std::reverse( relative_cell_pos.begin(), relative_cell_pos.end() ); // now in C order
#endif
                        mesh_comp.setPosition( relative_cell_pos );
                    }
                }
            }
        } // icomp setup loop

<<<<<<< HEAD
        for ( int icomp=0; icomp<ncomp; icomp++ ) {
            std::string const & varname = varnames[icomp];

            auto [varname_no_mode, mode_index] = GetFieldNameModeInt(varname);
            [[maybe_unused]] bool var_in_theta_mode = mode_index != -1;
=======
    int const ncomp = mf[lev].nComp();
    for ( int icomp=0; icomp<ncomp; icomp++ ) {
          std::string const & varname = varnames[icomp];

          // assume fields are scalar unless they match the following match of known vector fields
          std::string field_name = varname;
          std::string comp_name = openPMD::MeshRecordComponent::SCALAR;
          GetMeshCompNames( lev, varname, field_name, comp_name );
>>>>>>> 811ee42b

            std::string field_name (varname_no_mode);
            std::string comp_name = openPMD::MeshRecordComponent::SCALAR;
            // assume fields are scalar unless they match the following match of known vector fields
            GetMeshCompNames( i, varname_no_mode, field_name, comp_name );

<<<<<<< HEAD
            auto mesh = meshes[field_name];
            auto mesh_comp = mesh[comp_name];

            // Loop through the multifab, and store each box as a chunk,
            // in the openPMD file.
            for( amrex::MFIter mfi(mf[i]); mfi.isValid(); ++mfi )
            {
                amrex::FArrayBox const& fab = mf[i][mfi];
=======
             auto relative_cell_pos = utils::getRelativeCellPosition(mf[lev]);     // AMReX Fortran index order
             std::reverse( relative_cell_pos.begin(), relative_cell_pos.end() ); // now in C order
             mesh_comp.setPosition( relative_cell_pos );
           }

           // Loop through the multifab, and store each box as a chunk,
           // in the openPMD file.
           for( amrex::MFIter mfi(mf[lev]); mfi.isValid(); ++mfi )
           {
                amrex::FArrayBox const& fab = mf[lev][mfi];
>>>>>>> 811ee42b
                amrex::Box const& local_box = fab.box();

                // Determine the offset and size of this chunk
                amrex::IntVect const box_offset = local_box.smallEnd() - global_box.smallEnd();
#if defined(WARPX_DIM_RZ)
                auto chunk_offset = getVec( box_offset);
                auto chunk_size = getVec( local_box.size());
#else
                auto chunk_offset = getReversedVec( box_offset );
                auto chunk_size = getReversedVec( local_box.size() );
#endif

#if defined(WARPX_DIM_RZ)
                if (var_in_theta_mode) {
                    chunk_offset.emplace(chunk_offset.begin(), mode_index);
                    chunk_size.emplace(chunk_size.begin(), 1);
                }
#endif

                // we avoid relying on managed memory by copying explicitly to host
                //   remove the copies and "streamSynchronize" if you like to pass
                //   GPU pointers to the I/O library
#ifdef AMREX_USE_GPU
                if (fab.arena()->isManaged() || fab.arena()->isDevice()) {
                    amrex::BaseFab<amrex::Real> foo(local_box, 1, amrex::The_Pinned_Arena());
                    std::shared_ptr<amrex::Real> data_pinned(foo.release());
                    amrex::Gpu::dtoh_memcpy_async(data_pinned.get(), fab.dataPtr(icomp), local_box.numPts()*sizeof(amrex::Real));
                    // intentionally delayed until before we .flush(): amrex::Gpu::streamSynchronize();
                    mesh_comp.storeChunk(data_pinned, chunk_offset, chunk_size);
                } else
#endif
                {
                    amrex::Real const *local_data = fab.dataPtr(icomp);
#ifdef WARPX_DIM_RZ

                    amrex::BaseFab<amrex::Real> tmp_fab(local_box, 1);
                    std::shared_ptr<amrex::Real> data(tmp_fab.release());
                    // transpose data for RZ openPMD ordering, this is currently NOT optimized
                    transposeChunk(data, local_data, local_box);

                    mesh_comp.storeChunk(data,
                                         chunk_offset, chunk_size);
#else
                    mesh_comp.storeChunk(openPMD::shareRaw(local_data),
                                         chunk_offset, chunk_size);

#endif
                }
            }
        } // icomp store loop

#ifdef AMREX_USE_GPU
        amrex::Gpu::streamSynchronize();
#endif
        // Flush data to disk after looping over all components
        m_Series->flush();
    } // levels loop (i)
}
#endif // WARPX_USE_OPENPMD





//
//
//
WarpXParticleCounter::WarpXParticleCounter (ParticleContainer* pc)
{
  m_MPISize = amrex::ParallelDescriptor::NProcs();
  m_MPIRank = amrex::ParallelDescriptor::MyProc();

  m_ParticleCounterByLevel.resize(pc->finestLevel()+1);
  m_ParticleOffsetAtRank.resize(pc->finestLevel()+1);
  m_ParticleSizeAtRank.resize(pc->finestLevel()+1);

  for (auto currentLevel = 0; currentLevel <= pc->finestLevel(); currentLevel++)
    {
      long numParticles = 0; // numParticles in this processor

      for (ParticleIter pti(*pc, currentLevel); pti.isValid(); ++pti) {
          auto numParticleOnTile = pti.numParticles();
          numParticles += numParticleOnTile;
      }

      unsigned long long offset=0; // offset of this level
      unsigned long long sum=0; // numParticles in this level (sum from all processors)

      GetParticleOffsetOfProcessor(numParticles, offset,  sum);

      m_ParticleCounterByLevel[currentLevel] = sum;
      m_ParticleOffsetAtRank[currentLevel] = offset;
      m_ParticleSizeAtRank[currentLevel] = numParticles;

      // adjust offset, it should be numbered after particles from previous levels
      for (auto lv=0; lv<currentLevel; lv++)
    m_ParticleOffsetAtRank[currentLevel] += m_ParticleCounterByLevel[lv];

      m_Total += sum;
    }
}


// get the offset in the overall particle id collection
//
// note: this is a MPI-collective operation
//
// input: num of particles  of from each   processor
//
// output:
//     offset within <all> the particles in the comm
//     sum of all particles in the comm
//
void
WarpXParticleCounter::GetParticleOffsetOfProcessor (
    const long& numParticles,
    unsigned long long& offset,
    unsigned long long& sum
) const
{
    offset = 0;
#if defined(AMREX_USE_MPI)
    std::vector<long> result(m_MPISize, 0);
    amrex::ParallelGather::Gather (numParticles, result.data(), -1, amrex::ParallelDescriptor::Communicator());

    sum = 0;
    int const num_results = result.size();
    for (int i=0; i<num_results; i++) {
        sum += result[i];
        if (i<m_MPIRank)
            offset += result[i];
    }
#else
    sum = numParticles;
#endif
}<|MERGE_RESOLUTION|>--- conflicted
+++ resolved
@@ -1284,18 +1284,11 @@
     // collective open
     series_iteration.open();
 
-<<<<<<< HEAD
     auto meshes = series_iteration.meshes;
     if (first_write_to_iteration) {
         // lets see whether full_geom varies from geom[0]   xgeom[1]
         series_iteration.setTime( time );
     }
-=======
-  auto meshes = series_iteration.meshes;
-  if (first_write_to_iteration) {
-    // lets see whether full_geom varies from geom[0]   xgeom[1]
-    series_iteration.setTime( time );
-  }
 
   // loop over levels up to output_levels
   //   note: this is usually the finestLevel, not the maxLevel
@@ -1308,22 +1301,11 @@
     // geometry for <all> field levels.
     if ( (0 == lev) && first_write_to_iteration )
       SetupFields(meshes, full_geom);
->>>>>>> 811ee42b
-
-    for (int i=0; i<geom.size(); i++) {
-        amrex::Geometry full_geom = geom[i];
-        if( isBTD )
-            full_geom = full_BTD_snapshot;
-
-        // setup is called once. So it uses property "period" from first
-        // geometry for <all> field levels.
-        if ( (0 == i) && first_write_to_iteration )
-            SetupFields(meshes, full_geom);
 
         amrex::Box const & global_box = full_geom.Domain();
         auto const global_size = getReversedVec(global_box.size());
 
-        int const ncomp = mf[i].nComp();
+        int const ncomp = mf[lev].nComp();
         for ( int icomp=0; icomp<ncomp; icomp++ ) {
             std::string const & varname = varnames[icomp];
 
@@ -1333,7 +1315,7 @@
             // std::string varname_no_mode = varname.substr(0,field_str_length);
             std::string comp_name = openPMD::MeshRecordComponent::SCALAR;
             // assume fields are scalar unless they match the following match of known vector fields
-            GetMeshCompNames( i, varname_no_mode, field_name, comp_name );
+            GetMeshCompNames( lev, varname_no_mode, field_name, comp_name );
             if ( first_write_to_iteration )
             {
                 if (comp_name == openPMD::MeshRecordComponent::SCALAR) {
@@ -1341,11 +1323,9 @@
                     if (meshes_it == meshes.end()) {
                         auto mesh = meshes[field_name];
                         auto mesh_comp = mesh[comp_name];
-
                         SetupMeshComp( mesh, full_geom, mesh_comp, var_in_theta_mode );
                         detail::setOpenPMDUnit( mesh, field_name );
-
-                        auto relative_cell_pos = utils::getRelativeCellPosition(mf[i]);     // AMReX Fortran index order
+                        auto relative_cell_pos = utils::getRelativeCellPosition(mf[lev]);     // AMReX Fortran index order
 #ifndef WARPX_DIM_RZ
                         std::reverse( relative_cell_pos.begin(), relative_cell_pos.end() ); // now in C order
 #endif
@@ -1360,7 +1340,7 @@
                         SetupMeshComp( mesh, full_geom, mesh_comp, var_in_theta_mode);
                         detail::setOpenPMDUnit( mesh, field_name );
 
-                        auto relative_cell_pos = utils::getRelativeCellPosition(mf[i]);     // AMReX Fortran index order
+                        auto relative_cell_pos = utils::getRelativeCellPosition(mf[lev]);     // AMReX Fortran index order
 #ifndef WARPX_DIM_RZ
                         std::reverse( relative_cell_pos.begin(), relative_cell_pos.end() ); // now in C order
 #endif
@@ -1370,49 +1350,25 @@
             }
         } // icomp setup loop
 
-<<<<<<< HEAD
         for ( int icomp=0; icomp<ncomp; icomp++ ) {
             std::string const & varname = varnames[icomp];
 
             auto [varname_no_mode, mode_index] = GetFieldNameModeInt(varname);
             [[maybe_unused]] bool var_in_theta_mode = mode_index != -1;
-=======
-    int const ncomp = mf[lev].nComp();
-    for ( int icomp=0; icomp<ncomp; icomp++ ) {
-          std::string const & varname = varnames[icomp];
-
-          // assume fields are scalar unless they match the following match of known vector fields
-          std::string field_name = varname;
-          std::string comp_name = openPMD::MeshRecordComponent::SCALAR;
-          GetMeshCompNames( lev, varname, field_name, comp_name );
->>>>>>> 811ee42b
 
             std::string field_name (varname_no_mode);
             std::string comp_name = openPMD::MeshRecordComponent::SCALAR;
             // assume fields are scalar unless they match the following match of known vector fields
-            GetMeshCompNames( i, varname_no_mode, field_name, comp_name );
-
-<<<<<<< HEAD
+            GetMeshCompNames( lev, varname_no_mode, field_name, comp_name );
+
             auto mesh = meshes[field_name];
             auto mesh_comp = mesh[comp_name];
 
             // Loop through the multifab, and store each box as a chunk,
             // in the openPMD file.
-            for( amrex::MFIter mfi(mf[i]); mfi.isValid(); ++mfi )
+            for( amrex::MFIter mfi(mf[lev]); mfi.isValid(); ++mfi )
             {
-                amrex::FArrayBox const& fab = mf[i][mfi];
-=======
-             auto relative_cell_pos = utils::getRelativeCellPosition(mf[lev]);     // AMReX Fortran index order
-             std::reverse( relative_cell_pos.begin(), relative_cell_pos.end() ); // now in C order
-             mesh_comp.setPosition( relative_cell_pos );
-           }
-
-           // Loop through the multifab, and store each box as a chunk,
-           // in the openPMD file.
-           for( amrex::MFIter mfi(mf[lev]); mfi.isValid(); ++mfi )
-           {
                 amrex::FArrayBox const& fab = mf[lev][mfi];
->>>>>>> 811ee42b
                 amrex::Box const& local_box = fab.box();
 
                 // Determine the offset and size of this chunk
