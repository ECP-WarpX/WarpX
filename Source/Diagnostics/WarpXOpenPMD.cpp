--- conflicted
+++ resolved
@@ -588,7 +588,6 @@
     GeometryFilter const geometry_filter(particle_diags[i].m_do_geom_filter,
                                            particle_diags[i].m_diag_domain);
 
-<<<<<<< HEAD
     if (isBTD) {
         tmp.copyParticles(*pinned_pc, true);
         particlesConvertUnits(ConvertDirection::WarpX_to_SI, &tmp, mass);
@@ -597,40 +596,27 @@
         particlesConvertUnits(ConvertDirection::WarpX_to_SI, pinned_pc, mass);
         using SrcData = WarpXParticleContainer::ParticleTileType::ConstParticleTileDataType;
         tmp.copyParticles(*pinned_pc,
-                        [random_filter,uniform_filter,parser_filter,geometry_filter]
-                        AMREX_GPU_HOST_DEVICE
-                        (const SrcData& src, int ip, const amrex::RandomEngine& engine)
-        {
-            const SuperParticleType& p = src.getSuperParticle(ip);
-            return random_filter(p, engine) * uniform_filter(p, engine)
-                    * parser_filter(p, engine) * geometry_filter(p, engine);
-        }, true);
+            [random_filter,uniform_filter,parser_filter,geometry_filter]
+            AMREX_GPU_HOST_DEVICE
+            (const SrcData& src, int ip, const amrex::RandomEngine& engine)
+            {
+                const SuperParticleType& p = src.getSuperParticle(ip);
+                return random_filter(p, engine) * uniform_filter(p, engine)
+                        * parser_filter(p, engine) * geometry_filter(p, engine);
+            }, true);
         particlesConvertUnits(ConvertDirection::SI_to_WarpX, pinned_pc, mass);
-=======
-    if (isBTD || use_pinned_pc) {
-        tmp.copyParticles(*pinned_pc, true);
-        particlesConvertUnits(ConvertDirection::WarpX_to_SI, &tmp, mass);
->>>>>>> 2444f152
     } else {
         particlesConvertUnits(ConvertDirection::WarpX_to_SI, pc, mass);
         using SrcData = WarpXParticleContainer::ParticleTileType::ConstParticleTileDataType;
         tmp.copyParticles(*pc,
-                        [random_filter,uniform_filter,parser_filter,geometry_filter]
-                        AMREX_GPU_HOST_DEVICE
-                        (const SrcData& src, int ip, const amrex::RandomEngine& engine)
-<<<<<<< HEAD
-        {
-            const SuperParticleType& p = src.getSuperParticle(ip);
-            return random_filter(p, engine) * uniform_filter(p, engine)
-                    * parser_filter(p, engine) * geometry_filter(p, engine);
-        }, true);
-=======
-                        {
-                            const SuperParticleType& p = src.getSuperParticle(ip);
-                            return random_filter(p, engine) * uniform_filter(p, engine)
-                                 * parser_filter(p, engine) * geometry_filter(p, engine);
-                        }, true);
->>>>>>> 2444f152
+            [random_filter,uniform_filter,parser_filter,geometry_filter]
+            AMREX_GPU_HOST_DEVICE
+            (const SrcData& src, int ip, const amrex::RandomEngine& engine)
+            {
+                const SuperParticleType& p = src.getSuperParticle(ip);
+                return random_filter(p, engine) * uniform_filter(p, engine)
+                        * parser_filter(p, engine) * geometry_filter(p, engine);
+            }, true);
         particlesConvertUnits(ConvertDirection::SI_to_WarpX, pc, mass);
     }
 
