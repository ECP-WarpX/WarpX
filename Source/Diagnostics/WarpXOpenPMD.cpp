--- conflicted
+++ resolved
@@ -371,34 +371,20 @@
 #ifdef WARPX_USE_OPENPMD
 WarpXOpenPMDPlot::WarpXOpenPMDPlot (
     openPMD::IterationEncoding ie,
-<<<<<<< HEAD
     const std::string& openPMDFileType,
     const std::string& operator_type,
     const std::map< std::string, std::string >& operator_parameters,
     const std::string& engine_type,
     const std::map< std::string, std::string >& engine_parameters,
-    const std::vector<bool>& fieldPMLdirections)
-=======
-    std::string openPMDFileType,
-    std::string operator_type,
-    std::map< std::string, std::string > operator_parameters,
-    std::string engine_type,
-    std::map< std::string, std::string > engine_parameters,
-    std::vector<bool> fieldPMLdirections,
+    const std::vector<bool>& fieldPMLdirections,
     const std::string& authors)
->>>>>>> b719ee03
   :m_Series(nullptr),
    m_MPIRank{amrex::ParallelDescriptor::MyProc()},
    m_MPISize{amrex::ParallelDescriptor::NProcs()},
    m_Encoding(ie),
-<<<<<<< HEAD
-   m_OpenPMDFileType(openPMDFileType),
-   m_fieldPMLdirections(fieldPMLdirections)
-=======
    m_OpenPMDFileType(std::move(openPMDFileType)),
    m_fieldPMLdirections(std::move(fieldPMLdirections)),
    m_authors{authors}
->>>>>>> b719ee03
 {
     m_OpenPMDoptions = detail::getSeriesOptions(operator_type, operator_parameters,
                                                 engine_type, engine_parameters);
