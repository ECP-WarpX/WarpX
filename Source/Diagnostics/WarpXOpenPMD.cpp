--- conflicted
+++ resolved
@@ -727,80 +727,7 @@
 
             contributed_particles = true;
 
-<<<<<<< HEAD
-            // get position and particle ID from aos
-            // note: this implementation iterates the AoS 4x...
-            // if we flush late as we do now, we can also copy out the data in one go
-            const auto &aos = pti.GetArrayOfStructs();  // size =  numParticlesOnTile
-            {
-                // Save positions
-#if defined(WARPX_DIM_RZ)
-                {
-                   const std::shared_ptr<amrex::ParticleReal> z(
-                           new amrex::ParticleReal[numParticleOnTile],
-                           [](amrex::ParticleReal const *p) { delete[] p; }
-                   );
-                   for (auto i = 0; i < numParticleOnTile; i++)
-                       z.get()[i] = aos[i].pos(1);  // {0: "r", 1: "z"}
-                   std::string const positionComponent = "z";
-                   currSpecies["position"]["z"].storeChunk(z, {offset}, {numParticleOnTile64});
-                }
-
-                //   reconstruct x and y from polar coordinates r, theta
-                auto const& soa = pti.GetStructOfArrays();
-                amrex::ParticleReal const* theta = soa.GetRealData(PIdx::theta).dataPtr();
-                WARPX_ALWAYS_ASSERT_WITH_MESSAGE(theta != nullptr, "openPMD: invalid theta pointer.");
-                WARPX_ALWAYS_ASSERT_WITH_MESSAGE(int(soa.GetRealData(PIdx::theta).size()) == numParticleOnTile,
-                                                 "openPMD: theta and tile size do not match");
-                {
-                    const std::shared_ptr< amrex::ParticleReal > x(
-                            new amrex::ParticleReal[numParticleOnTile],
-                            [](amrex::ParticleReal const *p){ delete[] p; }
-                    );
-                    const std::shared_ptr< amrex::ParticleReal > y(
-                            new amrex::ParticleReal[numParticleOnTile],
-                            [](amrex::ParticleReal const *p){ delete[] p; }
-                    );
-                    for (auto i=0; i<numParticleOnTile; i++) {
-                        auto const r = aos[i].pos(0);  // {0: "r", 1: "z"}
-                        x.get()[i] = r * std::cos(theta[i]);
-                        y.get()[i] = r * std::sin(theta[i]);
-                    }
-                    currSpecies["position"]["x"].storeChunk(x, {offset}, {numParticleOnTile64});
-                    currSpecies["position"]["y"].storeChunk(y, {offset}, {numParticleOnTile64});
-                }
-#else
-                auto const positionComponents = detail::getParticlePositionComponentLabels();
-                for (auto currDim = 0; currDim < AMREX_SPACEDIM; currDim++) {
-                    const std::shared_ptr<amrex::ParticleReal> curr(
-                            new amrex::ParticleReal[numParticleOnTile],
-                            [](amrex::ParticleReal const *p) { delete[] p; }
-                    );
-                    for (auto i = 0; i < numParticleOnTile; i++) {
-                        curr.get()[i] = aos[i].pos(currDim);
-                    }
-                    std::string const& positionComponent = positionComponents[currDim];
-                    currSpecies["position"][positionComponent].storeChunk(curr, {offset},
-                                                                          {numParticleOnTile64});
-                }
-#endif
-
-                // save particle ID after converting it to a globally unique ID
-                const std::shared_ptr<uint64_t> ids(
-                        new uint64_t[numParticleOnTile],
-                        [](uint64_t const *p) { delete[] p; }
-                );
-                for (auto i = 0; i < numParticleOnTile; i++) {
-                    ids.get()[i] = ablastr::particles::localIDtoGlobal(static_cast<int>(aos[i].id()), static_cast<int>(aos[i].cpu()));
-                }
-                auto const scalar = openPMD::RecordComponent::SCALAR;
-                currSpecies["id"][scalar].storeChunk(ids, {offset}, {numParticleOnTile64});
-
-            }
-            //  save "extra" particle properties in AoS and SoA
-=======
             //  save particle properties
->>>>>>> 7e368134
             SaveRealProperty(pti,
                              currSpecies,
                              offset,
