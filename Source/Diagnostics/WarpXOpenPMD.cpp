--- conflicted
+++ resolved
@@ -51,24 +51,13 @@
 #if defined(WARPX_DIM_XZ)
         vs const positionComponents{"x", "z"};
 #elif defined(WARPX_DIM_RZ)
-<<<<<<< HEAD
-        // note: this will change when we back-transform
-        //       z,r,theta on the fly to cartesian coordinates
-        vs const positionComponents{"r", "z"};
-        // TODO: transform to x,y,z
-=======
->>>>>>> 0642d386
         // note: although we internally store particle positions
         //       for AMReX in r,z and a theta attribute, we
         //       actually need them for algorithms (e.g. push)
         //       and I/O in Cartesian.
         //       Other attributes like momentum are consequently
         //       stored in x,y,z internally.
-<<<<<<< HEAD
-        // vs const positionComponents{"x", "y", "z"};
-=======
         vs const positionComponents{"x", "y", "z"};
->>>>>>> 0642d386
 #elif (AMREX_SPACEDIM==3)
         vs const positionComponents{"x", "y", "z"};
 #else
