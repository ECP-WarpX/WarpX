#include "Diagnostics.H"

#include "Diagnostics/ComputeDiagFunctors/ComputeDiagFunctor.H"
#include "ComputeDiagFunctors/BackTransformParticleFunctor.H"
#include "Diagnostics/FlushFormats/FlushFormat.H"
#include "Diagnostics/ParticleDiag/ParticleDiag.H"
#include "FlushFormats/FlushFormatAscent.H"
#include "FlushFormats/FlushFormatCheckpoint.H"
#ifdef WARPX_USE_OPENPMD
#   include "FlushFormats/FlushFormatOpenPMD.H"
#endif
#include "FlushFormats/FlushFormatPlotfile.H"
#include "FlushFormats/FlushFormatSensei.H"
#include "Particles/MultiParticleContainer.H"
#include "Parallelization/WarpXCommUtil.H"
#include "Utils/TextMsg.H"
#include "Utils/WarpXAlgorithmSelection.H"
#include "Utils/WarpXProfilerWrapper.H"
#include "Utils/WarpXUtil.H"
#include "WarpX.H"

#include <AMReX.H>
#include <AMReX_BLassert.H>
#include <AMReX_Config.H>
#include <AMReX_Geometry.H>
#include <AMReX_MultiFab.H>
#include <AMReX_ParallelDescriptor.H>
#include <AMReX_ParmParse.H>
#include <AMReX_Print.H>
#include <AMReX_Vector.H>

#include <algorithm>
#include <string>

using namespace amrex::literals;

Diagnostics::Diagnostics (int i, std::string name)
    : m_diag_name(name), m_diag_index(i)
{
}

Diagnostics::~Diagnostics () = default;

bool
Diagnostics::BaseReadParameters ()
{
    auto & warpx = WarpX::GetInstance();

    amrex::ParmParse pp_diag_name(m_diag_name);
    m_file_prefix = "diags/" + m_diag_name;
    pp_diag_name.query("file_prefix", m_file_prefix);
    queryWithParser(pp_diag_name, "file_min_digits", m_file_min_digits);
    pp_diag_name.query("format", m_format);
    pp_diag_name.query("dump_last_timestep", m_dump_last_timestep);

    amrex::ParmParse pp_geometry("geometry");
    std::string dims;
    pp_geometry.get("dims", dims);

    // Query list of grid fields to write to output
    bool varnames_specified = pp_diag_name.queryarr("fields_to_plot", m_varnames_fields);
    if (!varnames_specified){
        if( dims == "RZ" and m_format == "openpmd" ) {
            m_varnames_fields = {"Er", "Et", "Ez", "Br", "Bt", "Bz", "jr", "jt", "jz"};
        }
        else {
            m_varnames_fields = {"Ex", "Ey", "Ez", "Bx", "By", "Bz", "jx", "jy", "jz"};
        }
    }

    // Sanity check if user requests to plot phi
    if (WarpXUtilStr::is_in(m_varnames_fields, "phi")){
        WARPX_ALWAYS_ASSERT_WITH_MESSAGE(
            warpx.do_electrostatic==ElectrostaticSolverAlgo::LabFrame,
            "plot phi only works if do_electrostatic = labframe");
    }

    // Sanity check if user requests to plot F
    if (WarpXUtilStr::is_in(m_varnames_fields, "F")){
        WARPX_ALWAYS_ASSERT_WITH_MESSAGE(
            warpx.do_dive_cleaning,
            "plot F only works if warpx.do_dive_cleaning = 1");
    }

    // G can be written to file only if WarpX::do_divb_cleaning = 1
    if (WarpXUtilStr::is_in(m_varnames_fields, "G"))
    {
        WARPX_ALWAYS_ASSERT_WITH_MESSAGE(
            warpx.do_divb_cleaning, "G can be written to file only if warpx.do_divb_cleaning = 1");
    }

    // If user requests to plot proc_number for a serial run,
    // delete proc_number from fields_to_plot
    if (amrex::ParallelDescriptor::NProcs() == 1){
        m_varnames_fields.erase(
            std::remove(m_varnames_fields.begin(), m_varnames_fields.end(), "proc_number"),
            m_varnames_fields.end());
    }

    // Get names of particle field diagnostic quantities to calculate at each grid point
    const bool pfield_varnames_specified = pp_diag_name.queryarr("particle_fields_to_plot", m_pfield_varnames);
    if (!pfield_varnames_specified){
        m_pfield_varnames = {};
    }
#ifdef WARPX_DIM_RZ
    WARPX_ALWAYS_ASSERT_WITH_MESSAGE(
        m_pfield_varnames.size() == 0,
        "Input error: cannot use particle_fields_to_plot not implemented for RZ"
    );
#endif

    // Get parser strings for particle fields and generate map of parsers
    std::string parser_str;
    std::string filter_parser_str = "";
    bool do_parser_filter;
    amrex::ParmParse pp_diag_pfield(m_diag_name + ".particle_fields");
    for (const auto& var : m_pfield_varnames) {
        bool do_average = true;
        pp_diag_pfield.query((var + ".do_average").c_str(), do_average);
        m_pfield_do_average.push_back(do_average);
        Store_parserString(pp_diag_pfield, (var + "(x,y,z,ux,uy,uz)").c_str(), parser_str);
<<<<<<< HEAD
        if (parser_str != "") {
            m_pfield_strings.push_back(parser_str);
        }
        else {
            amrex::Abort("Input error: cannot find parser string for " + var + "." +
                         m_diag_name + ".particle_fields." + var + " in file");
        }
=======

        WARPX_ALWAYS_ASSERT_WITH_MESSAGE(
            parser_str != "",
            "Input error: cannot find parser string for " + var + "."
            + m_diag_name + ".particle_fields." + var + " in file"
        );

        m_pfield_strings.insert({var, parser_str});

>>>>>>> 3c2d0ee2
        // Look for and record filter functions. If one is not found, the empty string will be
        // stored as the filter string, and will be ignored.
        do_parser_filter = pp_diag_pfield.query((var + ".filter(x,y,z,ux,uy,uz)").c_str(), filter_parser_str);
        m_pfield_dofilter.push_back(do_parser_filter);
        m_pfield_filter_strings.push_back(filter_parser_str);
    }

    // Names of all species in the simulation
    m_all_species_names = warpx.GetPartContainer().GetSpeciesNames();

    // Get names of species to average at each grid point
    const bool pfield_species_specified = pp_diag_name.queryarr("particle_fields_species", m_pfield_species);
    if (!pfield_species_specified){
        m_pfield_species = m_all_species_names;
    }

    // Check that species names specified in m_pfield_species are valid
    bool p_species_name_is_wrong;
    // Loop over all species specified above
    for (const auto& species : m_pfield_species) {
        // Boolean used to check if species name was misspelled
        p_species_name_is_wrong = true;
        // Loop over all species
        for (int i = 0, n = int(m_all_species_names.size()); i < n; i++) {
            if (species == m_all_species_names[i]) {
                // Store species index: will be used in ParticleReductionFunctor to calculate
                // averages for this species
                m_pfield_species_index.push_back(i);
                p_species_name_is_wrong = false;
            }
        }
        // If species name was misspelled, abort with error message
        WARPX_ALWAYS_ASSERT_WITH_MESSAGE(
            !p_species_name_is_wrong,
            "Input error: string " + species + " in " + m_diag_name
            + ".particle_fields_species does not match any species"
        );
    }

    m_varnames = m_varnames_fields;
    // Generate names of averaged particle fields and append to m_varnames
    for (int ivar=0; ivar<m_pfield_varnames.size(); ivar++) {
        for (int ispec=0; ispec < int(m_pfield_species.size()); ispec++) {
            m_varnames.push_back(m_pfield_varnames[ivar] + '_' + m_pfield_species[ispec]);
        }
    }

    // Read user-defined physical extents for the output and store in m_lo and m_hi.
    m_lo.resize(AMREX_SPACEDIM);
    m_hi.resize(AMREX_SPACEDIM);

    bool lo_specified = queryArrWithParser(pp_diag_name, "diag_lo", m_lo, 0, AMREX_SPACEDIM);

    if (!lo_specified) {
       for (int idim=0; idim < AMREX_SPACEDIM; ++idim) {
            m_lo[idim] = warpx.Geom(0).ProbLo(idim);
       }
    }
    bool hi_specified = queryArrWithParser(pp_diag_name, "diag_hi", m_hi, 0, AMREX_SPACEDIM);
    if (!hi_specified) {
       for (int idim =0; idim < AMREX_SPACEDIM; ++idim) {
            m_hi[idim] = warpx.Geom(0).ProbHi(idim);
       }
    }
    // For a moving window simulation, the user-defined m_lo and m_hi must be converted.
    if (warpx.do_moving_window) {
#if defined(WARPX_DIM_3D)
    amrex::Vector<int> dim_map {0, 1, 2};
#elif defined(WARPX_DIM_XZ) || defined(WARPX_DIM_RZ)
    amrex::Vector<int> dim_map {0, 2};
#else
    amrex::Vector<int> dim_map {2};
#endif
       if (warpx.boost_direction[ dim_map[warpx.moving_window_dir] ] == 1) {
           // Convert user-defined lo and hi for diagnostics to account for boosted-frame
           // simulations with moving window
           amrex::Real convert_factor = 1._rt/(warpx.gamma_boost * (1._rt - warpx.beta_boost) );
           // Assuming that the window travels with speed c
           m_lo[warpx.moving_window_dir] *= convert_factor;
           m_hi[warpx.moving_window_dir] *= convert_factor;
       }
    }

    // Initialize cr_ratio with default value of 1 for each dimension.
    amrex::Vector<int> cr_ratio(AMREX_SPACEDIM, 1);
    // Read user-defined coarsening ratio for the output MultiFab.
    bool cr_specified = queryArrWithParser(pp_diag_name, "coarsening_ratio", cr_ratio, 0, AMREX_SPACEDIM);
    if (cr_specified) {
       for (int idim =0; idim < AMREX_SPACEDIM; ++idim) {
           m_crse_ratio[idim] = cr_ratio[idim];
       }
    }

    // Names of species to write to output
    bool species_specified = pp_diag_name.queryarr("species", m_output_species_names);


    // Auxiliary variables
    std::string species;
    bool species_name_is_wrong;
    // Loop over all fields stored in m_varnames
    for (const auto& var : m_varnames) {
        // Check if m_varnames contains a string of the form rho_<species_name>
        if (var.rfind("rho_", 0) == 0) {
            // Extract species name from the string rho_<species_name>
            species = var.substr(var.find("rho_") + 4);
            // Boolean used to check if species name was misspelled
            species_name_is_wrong = true;
            // Loop over all species
            for (int i = 0, n = int(m_all_species_names.size()); i < n; i++) {
                // Check if species name extracted from the string rho_<species_name>
                // matches any of the species in the simulation
                if (species == m_all_species_names[i]) {
                    // Store species index: will be used in RhoFunctor to dump
                    // rho for this species
                    m_rho_per_species_index.push_back(i);
                    species_name_is_wrong = false;
                }
            }
            // If species name was misspelled, abort with error message
            WARPX_ALWAYS_ASSERT_WITH_MESSAGE(
                !species_name_is_wrong,
                "Input error: string " + var + " in " + m_diag_name
                + ".fields_to_plot does not match any species"
            );
        }
    }

    bool checkpoint_compatibility = false;
    if (m_format == "checkpoint"){
       if ( varnames_specified == false &&
            pfield_varnames_specified == false &&
            pfield_species_specified == false &&
            lo_specified == false &&
            hi_specified == false &&
            cr_specified == false &&
            species_specified == false ) checkpoint_compatibility = true;
    }
    return checkpoint_compatibility;

}


void
Diagnostics::InitData ()
{
    // initialize member variables and arrays in base class::Diagnostics
    InitBaseData();
    // initialize member variables and arrays specific to each derived class
    // (FullDiagnostics, BTDiagnostics, etc.)
    DerivedInitData();
    for (int i_buffer = 0; i_buffer < m_num_buffers; ++i_buffer) {
        // loop over all levels
        // This includes full diagnostics and BTD as well as cell-center functors for BTD.
        // Note that the cell-centered data for BTD is computed for all levels and hence
        // the corresponding functor is also initialized for all the levels
        for (int lev = 0; lev < nmax_lev; ++lev) {
            // allocate and initialize m_all_field_functors depending on diag type
            InitializeFieldFunctors(lev);
        }
        // loop over the levels selected for output
        // This includes all the levels for full diagnostics
        // and only the coarse level (mother grid) for BTD
        for (int lev = 0; lev < nlev_output; ++lev) {
            // Initialize buffer data required for particle and/or fields
            InitializeBufferData(i_buffer, lev);
        }
    }

    amrex::ParmParse pp_diag_name(m_diag_name);
    // default for writing species output is 1
    int write_species = 1;
    pp_diag_name.query("write_species", write_species);
    if (write_species == 1) {
        // When particle buffers, m_particle_boundary_buffer are included,
        // they will be initialized here
        InitializeParticleBuffer();
        InitializeParticleFunctors();
    }

    if (write_species == 0) {
        WARPX_ALWAYS_ASSERT_WITH_MESSAGE(
            m_format != "checkpoint",
            "For checkpoint format, write_species flag must be 1."
        );
        // if user-defined value for write_species == 0, then clear species vector
        for (int i_buffer = 0; i_buffer < m_num_buffers; ++i_buffer ) {
            m_output_species.at(i_buffer).clear();
        }
        m_output_species_names.clear();
    } else {
        amrex::Vector <amrex::Real> dummy_val(AMREX_SPACEDIM);
        if ( queryArrWithParser(pp_diag_name, "diag_lo", dummy_val, 0, AMREX_SPACEDIM) ||
             queryArrWithParser(pp_diag_name, "diag_hi", dummy_val, 0, AMREX_SPACEDIM) ) {
            // set geometry filter for particle-diags to true when the diagnostic domain-extent
            // is specified by the user.
            // Note that the filter is set for every ith snapshot, and the number of snapshots
            // for full diagnostics is 1, while for BTD it is user-defined.
            for (int i_buffer = 0; i_buffer < m_num_buffers; ++i_buffer ) {
                for (auto& v : m_output_species.at(i_buffer)) {
                    v.m_do_geom_filter = true;
                }
                // Disabling particle-io for reduced domain diagnostics by reducing
                // the particle-diag vector to zero.
                // This is a temporary fix until particle_buffer is supported in diagnostics.
                m_output_species.at(i_buffer).clear();
            }
            std::string warnMsg = "For full diagnostics on a reduced domain, particle I/O is not ";
            warnMsg += "supported, yet! Therefore, particle I/O is disabled for this diagnostics: ";
            warnMsg += m_diag_name;
            WarpX::GetInstance().RecordWarning("Diagnostics", warnMsg);
        }
    }
}


void
Diagnostics::InitBaseData ()
{
    auto & warpx = WarpX::GetInstance();
    // Number of levels in the simulation at the current timestep
    nlev = warpx.finestLevel() + 1;
    // default number of levels to be output = nlev
    nlev_output = nlev;
    // Maximum number of levels that will be allocated in the simulation
    nmax_lev = warpx.maxLevel() + 1;
    m_all_field_functors.resize( nmax_lev );

    // For restart, move the m_lo and m_hi of the diag consistent with the
    // current moving_window location
    if (warpx.do_moving_window) {
        int moving_dir = warpx.moving_window_dir;
        int shift_num_base = static_cast<int>((warpx.getmoving_window_x() - m_lo[moving_dir]) / warpx.Geom(0).CellSize(moving_dir) );
        m_lo[moving_dir] += shift_num_base * warpx.Geom(0).CellSize(moving_dir);
        m_hi[moving_dir] += shift_num_base * warpx.Geom(0).CellSize(moving_dir);
    }
    // Construct Flush class.
    if        (m_format == "plotfile"){
        m_flush_format = std::make_unique<FlushFormatPlotfile>() ;
    } else if (m_format == "checkpoint"){
        // creating checkpoint format
        m_flush_format = std::make_unique<FlushFormatCheckpoint>() ;
    } else if (m_format == "ascent"){
        m_flush_format = std::make_unique<FlushFormatAscent>();
    } else if (m_format == "sensei"){
#ifdef AMREX_USE_SENSEI_INSITU
        m_flush_format = std::make_unique<FlushFormatSensei>(
            dynamic_cast<amrex::AmrMesh*>(const_cast<WarpX*>(&warpx)),
            m_diag_name);
#else
        amrex::Abort(Utils::TextMsg::Err(
            "To use SENSEI in situ, compile with USE_SENSEI=TRUE"));
#endif
    } else if (m_format == "openpmd"){
#ifdef WARPX_USE_OPENPMD
        m_flush_format = std::make_unique<FlushFormatOpenPMD>(m_diag_name);
#else
        amrex::Abort(Utils::TextMsg::Err(
            "To use openpmd output format, need to compile with USE_OPENPMD=TRUE"));
#endif
    } else {
        amrex::Abort(Utils::TextMsg::Err(
            "unknown output format"));
    }

    // allocate vector of buffers then allocate vector of levels for each buffer
    m_mf_output.resize( m_num_buffers );
    for (int i = 0; i < m_num_buffers; ++i) {
        m_mf_output[i].resize( nmax_lev );
    }

    // allocate vector of geometry objects corresponding to each output multifab.
    m_geom_output.resize( m_num_buffers );
    for (int i = 0; i < m_num_buffers; ++i) {
        m_geom_output[i].resize( nmax_lev );
    }

    // allocate vector of particle buffers
    m_output_species.resize(m_num_buffers);
}

void
Diagnostics::ComputeAndPack ()
{
    PrepareBufferData();
    // prepare the field-data necessary to compute output data
    PrepareFieldDataForOutput();
    // Prepare the particle data necessary to compute output data
    // Field-data is called first for BTD, since the z-slice location is used to prepare particle data
    // to determine if the transform is to be done this step.
    PrepareParticleDataForOutput();

    auto & warpx = WarpX::GetInstance();

    // compute the necessary fields and store result in m_mf_output.
    for (int i_buffer = 0; i_buffer < m_num_buffers; ++i_buffer) {
        for(int lev=0; lev<nlev_output; lev++){
            int icomp_dst = 0;
            const auto n = static_cast<int>(m_all_field_functors[lev].size());
            for (int icomp=0; icomp<n; icomp++){
                // Call all functors in m_all_field_functors[lev]. Each of them computes
                // a diagnostics and writes in one or more components of the output
                // multifab m_mf_output[lev].
                m_all_field_functors[lev][icomp]->operator()(m_mf_output[i_buffer][lev], icomp_dst, i_buffer);
                // update the index of the next component to fill
                icomp_dst += m_all_field_functors[lev][icomp]->nComp();
            }
            // Check that the proper number of components of mf_avg were updated.
            AMREX_ALWAYS_ASSERT( icomp_dst == m_varnames.size() );

            // needed for contour plots of rho, i.e. ascent/sensei
            if (m_format == "sensei" || m_format == "ascent") {
                WarpXCommUtil::FillBoundary(m_mf_output[i_buffer][lev], warpx.Geom(lev).periodicity());
            }
        }
        // Call Particle functor
        for (int isp = 0; isp < m_all_particle_functors.size(); ++isp) {
            m_all_particle_functors[isp]->operator()(*m_particles_buffer[i_buffer][isp], m_totalParticles_in_buffer[i_buffer][isp], i_buffer);
        }
    }

    UpdateBufferData();
}


void
Diagnostics::FilterComputePackFlush (int step, bool force_flush)
{
    WARPX_PROFILE("Diagnostics::FilterComputePackFlush()");
    MovingWindowAndGalileanDomainShift (step);

    if ( DoComputeAndPack (step, force_flush) ) {
        ComputeAndPack();
    }

    for (int i_buffer = 0; i_buffer < m_num_buffers; ++i_buffer) {
        if ( !DoDump (step, i_buffer, force_flush) ) continue;
        Flush(i_buffer);
    }


}<|MERGE_RESOLUTION|>--- conflicted
+++ resolved
@@ -119,15 +119,6 @@
         pp_diag_pfield.query((var + ".do_average").c_str(), do_average);
         m_pfield_do_average.push_back(do_average);
         Store_parserString(pp_diag_pfield, (var + "(x,y,z,ux,uy,uz)").c_str(), parser_str);
-<<<<<<< HEAD
-        if (parser_str != "") {
-            m_pfield_strings.push_back(parser_str);
-        }
-        else {
-            amrex::Abort("Input error: cannot find parser string for " + var + "." +
-                         m_diag_name + ".particle_fields." + var + " in file");
-        }
-=======
 
         WARPX_ALWAYS_ASSERT_WITH_MESSAGE(
             parser_str != "",
@@ -137,7 +128,6 @@
 
         m_pfield_strings.insert({var, parser_str});
 
->>>>>>> 3c2d0ee2
         // Look for and record filter functions. If one is not found, the empty string will be
         // stored as the filter string, and will be ignored.
         do_parser_filter = pp_diag_pfield.query((var + ".filter(x,y,z,ux,uy,uz)").c_str(), filter_parser_str);
