#include "Diagnostics.H"

#include "Diagnostics/ComputeDiagFunctors/ComputeDiagFunctor.H"
#include "ComputeDiagFunctors/BackTransformParticleFunctor.H"
#include "Diagnostics/FlushFormats/FlushFormat.H"
#include "Diagnostics/ParticleDiag/ParticleDiag.H"
#include "FlushFormats/FlushFormatAscent.H"
#include "FlushFormats/FlushFormatCheckpoint.H"
#ifdef WARPX_USE_OPENPMD
#   include "FlushFormats/FlushFormatOpenPMD.H"
#endif
#include "FlushFormats/FlushFormatPlotfile.H"
#include "FlushFormats/FlushFormatSensei.H"
#include "Particles/MultiParticleContainer.H"
#include "Parallelization/WarpXCommUtil.H"
#include "Utils/TextMsg.H"
#include "Utils/WarpXAlgorithmSelection.H"
#include "Utils/WarpXProfilerWrapper.H"
#include "Utils/WarpXUtil.H"
#include "WarpX.H"

#include <AMReX.H>
#include <AMReX_BLassert.H>
#include <AMReX_Config.H>
#include <AMReX_Geometry.H>
#include <AMReX_MultiFab.H>
#include <AMReX_ParallelDescriptor.H>
#include <AMReX_ParmParse.H>
#include <AMReX_Print.H>
#include <AMReX_Vector.H>

#include <algorithm>
#include <string>

using namespace amrex::literals;

Diagnostics::Diagnostics (int i, std::string name)
    : m_diag_name(name), m_diag_index(i)
{
}

Diagnostics::~Diagnostics ()
{
}

bool
Diagnostics::BaseReadParameters ()
{
    auto & warpx = WarpX::GetInstance();

    amrex::ParmParse pp_diag_name(m_diag_name);
    m_file_prefix = "diags/" + m_diag_name;
    pp_diag_name.query("file_prefix", m_file_prefix);
    queryWithParser(pp_diag_name, "file_min_digits", m_file_min_digits);
    pp_diag_name.query("format", m_format);
    pp_diag_name.query("dump_last_timestep", m_dump_last_timestep);

    amrex::ParmParse pp_geometry("geometry");
    std::string dims;
    pp_geometry.get("dims", dims);

    // Query list of grid fields to write to output
    bool varnames_specified = pp_diag_name.queryarr("fields_to_plot", m_varnames_fields);
    if (!varnames_specified){
<<<<<<< HEAD
        if( dims == "RZ" and m_format == "openpmd" ) {
            m_varnames = {"Er", "Et", "Ez", "Br", "Bt", "Bz", "jr", "jt", "jz"};
        }
        else {
            m_varnames = {"Ex", "Ey", "Ez", "Bx", "By", "Bz", "jx", "jy", "jz"};
        }
=======
        m_varnames_fields = {"Ex", "Ey", "Ez", "Bx", "By", "Bz", "jx", "jy", "jz"};
>>>>>>> e94a8eb3
    }

    // Sanity check if user requests to plot phi
    if (WarpXUtilStr::is_in(m_varnames_fields, "phi")){
        WARPX_ALWAYS_ASSERT_WITH_MESSAGE(
            warpx.do_electrostatic==ElectrostaticSolverAlgo::LabFrame,
            "plot phi only works if do_electrostatic = labframe");
    }

    // Sanity check if user requests to plot F
    if (WarpXUtilStr::is_in(m_varnames_fields, "F")){
        WARPX_ALWAYS_ASSERT_WITH_MESSAGE(
            warpx.do_dive_cleaning,
            "plot F only works if warpx.do_dive_cleaning = 1");
    }

    // G can be written to file only if WarpX::do_divb_cleaning = 1
    if (WarpXUtilStr::is_in(m_varnames_fields, "G"))
    {
        WARPX_ALWAYS_ASSERT_WITH_MESSAGE(
            warpx.do_divb_cleaning, "G can be written to file only if warpx.do_divb_cleaning = 1");
    }

    // If user requests to plot proc_number for a serial run,
    // delete proc_number from fields_to_plot
    if (amrex::ParallelDescriptor::NProcs() == 1){
        m_varnames_fields.erase(
            std::remove(m_varnames_fields.begin(), m_varnames_fields.end(), "proc_number"),
            m_varnames_fields.end());
    }

    // Get names of particle quantities to average at each grid point
    const bool pfield_varnames_specified = pp_diag_name.queryarr("particle_fields_to_plot", m_pfield_varnames);
    if (!pfield_varnames_specified){
        m_pfield_varnames = {};
    }
#ifdef WARPX_DIM_RZ
    if (m_pfield_varnames.size() != 0) {
        amrex::Abort("Input error: cannot use particle_fields_to_plot not implemented for RZ");
    }
#endif


    // Get parser strings for particle fields and generate map of parsers
    std::string parser_str;
    amrex::ParmParse pp_diag_pfield(m_diag_name + ".particle_fields");
    for (const auto& var : m_pfield_varnames) {
        Store_parserString(pp_diag_pfield, (var + "(x,y,z,ux,uy,uz)").c_str(), parser_str);
        if (parser_str != "") {
            m_pfield_strings.insert({var, parser_str});
        }
        else {
            amrex::Abort("Input error: cannot find parser string for " + var + "." +
                         m_diag_name + ".particle_fields." + var + " in file");
        }
    }

    // Names of all species in the simulation
    m_all_species_names = warpx.GetPartContainer().GetSpeciesNames();

    // Get names of species to average at each grid point
    const bool pfield_species_specified = pp_diag_name.queryarr("particle_fields_species", m_pfield_species);
    if (!pfield_species_specified){
        m_pfield_species = m_all_species_names;
    }

    // Check that species names specified in m_pfield_species are valid
    bool p_species_name_is_wrong;
    // Loop over all species specified above
    for (const auto& species : m_pfield_species) {
        // Boolean used to check if species name was misspelled
        p_species_name_is_wrong = true;
        // Loop over all species
        for (int i = 0, n = int(m_all_species_names.size()); i < n; i++) {
            if (species == m_all_species_names[i]) {
                // Store species index: will be used in ParticleReductionFunctor to calculate
                // averages for this species
                m_pfield_species_index.push_back(i);
                p_species_name_is_wrong = false;
            }
        }
        // If species name was misspelled, abort with error message
        if (p_species_name_is_wrong) {
            amrex::Abort("Input error: string " + species + " in " + m_diag_name +
                         ".particle_fields_species does not match any species");
        }
    }

    m_varnames = m_varnames_fields;
    // Generate names of averaged particle fields and append to m_varnames
    for (int ivar=0; ivar<m_pfield_varnames.size(); ivar++) {
        for (int ispec=0; ispec < int(m_pfield_species.size()); ispec++) {
            m_varnames.push_back(m_pfield_varnames[ivar] + '_' + m_pfield_species[ispec]);
        }
    }

    // Read user-defined physical extents for the output and store in m_lo and m_hi.
    m_lo.resize(AMREX_SPACEDIM);
    m_hi.resize(AMREX_SPACEDIM);

    bool lo_specified = queryArrWithParser(pp_diag_name, "diag_lo", m_lo, 0, AMREX_SPACEDIM);

    if (!lo_specified) {
       for (int idim=0; idim < AMREX_SPACEDIM; ++idim) {
            m_lo[idim] = warpx.Geom(0).ProbLo(idim);
       }
    }
    bool hi_specified = queryArrWithParser(pp_diag_name, "diag_hi", m_hi, 0, AMREX_SPACEDIM);
    if (!hi_specified) {
       for (int idim =0; idim < AMREX_SPACEDIM; ++idim) {
            m_hi[idim] = warpx.Geom(0).ProbHi(idim);
       }
    }
    // For a moving window simulation, the user-defined m_lo and m_hi must be converted.
    if (warpx.do_moving_window) {
#if defined(WARPX_DIM_3D)
    amrex::Vector<int> dim_map {0, 1, 2};
#elif defined(WARPX_DIM_XZ) || defined(WARPX_DIM_RZ)
    amrex::Vector<int> dim_map {0, 2};
#else
    amrex::Vector<int> dim_map {2};
#endif
       if (warpx.boost_direction[ dim_map[warpx.moving_window_dir] ] == 1) {
           // Convert user-defined lo and hi for diagnostics to account for boosted-frame
           // simulations with moving window
           amrex::Real convert_factor = 1._rt/(warpx.gamma_boost * (1._rt - warpx.beta_boost) );
           // Assuming that the window travels with speed c
           m_lo[warpx.moving_window_dir] *= convert_factor;
           m_hi[warpx.moving_window_dir] *= convert_factor;
       }
    }

    // Initialize cr_ratio with default value of 1 for each dimension.
    amrex::Vector<int> cr_ratio(AMREX_SPACEDIM, 1);
    // Read user-defined coarsening ratio for the output MultiFab.
    bool cr_specified = queryArrWithParser(pp_diag_name, "coarsening_ratio", cr_ratio, 0, AMREX_SPACEDIM);
    if (cr_specified) {
       for (int idim =0; idim < AMREX_SPACEDIM; ++idim) {
           m_crse_ratio[idim] = cr_ratio[idim];
       }
    }

    // Names of species to write to output
    bool species_specified = pp_diag_name.queryarr("species", m_output_species_names);


    // Auxiliary variables
    std::string species;
    bool species_name_is_wrong;
    // Loop over all fields stored in m_varnames
    for (const auto& var : m_varnames) {
        // Check if m_varnames contains a string of the form rho_<species_name>
        if (var.rfind("rho_", 0) == 0) {
            // Extract species name from the string rho_<species_name>
            species = var.substr(var.find("rho_") + 4);
            // Boolean used to check if species name was misspelled
            species_name_is_wrong = true;
            // Loop over all species
            for (int i = 0, n = int(m_all_species_names.size()); i < n; i++) {
                // Check if species name extracted from the string rho_<species_name>
                // matches any of the species in the simulation
                if (species == m_all_species_names[i]) {
                    // Store species index: will be used in RhoFunctor to dump
                    // rho for this species
                    m_rho_per_species_index.push_back(i);
                    species_name_is_wrong = false;
                }
            }
            // If species name was misspelled, abort with error message
            if (species_name_is_wrong) {
                amrex::Abort("Input error: string " + var + " in " + m_diag_name +
                             ".fields_to_plot does not match any species");
            }
        }
    }

    bool checkpoint_compatibility = false;
    if (m_format == "checkpoint"){
       if ( varnames_specified == false &&
            pfield_varnames_specified == false &&
            pfield_species_specified == false &&
            lo_specified == false &&
            hi_specified == false &&
            cr_specified == false &&
            species_specified == false ) checkpoint_compatibility = true;
    }
    return checkpoint_compatibility;

}


void
Diagnostics::InitData ()
{
    // initialize member variables and arrays in base class::Diagnostics
    InitBaseData();
    // initialize member variables and arrays specific to each derived class
    // (FullDiagnostics, BTDiagnostics, etc.)
    DerivedInitData();
    amrex::ParmParse pp_geometry("geometry");
    std::string dims;
    pp_geometry.get("dims", dims);
    for (int i_buffer = 0; i_buffer < m_num_buffers; ++i_buffer) {
        // loop over all levels
        for (int lev = 0; lev < nmax_lev; ++lev) {
            // allocate and initialize m_all_field_functors depending on diag type
            if (dims == "RZ" and m_format == "openpmd") {
                InitializeFieldFunctorsRZopenPMD(lev);
            } else {
                InitializeFieldFunctors(lev);
            }
            // Initialize buffer data required for particle and/or fields
            InitializeBufferData(i_buffer, lev);
        }
    }

    amrex::ParmParse pp_diag_name(m_diag_name);
    // default for writing species output is 1
    int write_species = 1;
    pp_diag_name.query("write_species", write_species);
    if (write_species == 1) {
        // When particle buffers, m_particle_boundary_buffer are included,
        // they will be initialized here
        InitializeParticleBuffer();
        InitializeParticleFunctors();
    }

    if (write_species == 0) {
        if (m_format == "checkpoint"){
            amrex::Abort("For checkpoint format, write_species flag must be 1.");
        }
        // if user-defined value for write_species == 0, then clear species vector
        for (int i_buffer = 0; i_buffer < m_num_buffers; ++i_buffer ) {
            m_output_species.at(i_buffer).clear();
        }
        m_output_species_names.clear();
    } else {
        amrex::Vector <amrex::Real> dummy_val(AMREX_SPACEDIM);
        if ( queryArrWithParser(pp_diag_name, "diag_lo", dummy_val, 0, AMREX_SPACEDIM) ||
             queryArrWithParser(pp_diag_name, "diag_hi", dummy_val, 0, AMREX_SPACEDIM) ) {
            // set geometry filter for particle-diags to true when the diagnostic domain-extent
            // is specified by the user.
            // Note that the filter is set for every ith snapshot, and the number of snapshots
            // for full diagnostics is 1, while for BTD it is user-defined.
            for (int i_buffer = 0; i_buffer < m_num_buffers; ++i_buffer ) {
                for (auto& v : m_output_species.at(i_buffer)) {
                    v.m_do_geom_filter = true;
                }
                // Disabling particle-io for reduced domain diagnostics by reducing
                // the particle-diag vector to zero.
                // This is a temporary fix until particle_buffer is supported in diagnostics.
                m_output_species.at(i_buffer).clear();
            }
            std::string warnMsg = "For full diagnostics on a reduced domain, particle I/O is not ";
            warnMsg += "supported, yet! Therefore, particle I/O is disabled for this diagnostics: ";
            warnMsg += m_diag_name;
            WarpX::GetInstance().RecordWarning("Diagnostics", warnMsg);
        }
    }
}


void
Diagnostics::InitBaseData ()
{
    auto & warpx = WarpX::GetInstance();
    // Number of levels in the simulation at the current timestep
    nlev = warpx.finestLevel() + 1;
    // default number of levels to be output = nlev
    nlev_output = nlev;
    // Maximum number of levels that will be allocated in the simulation
    nmax_lev = warpx.maxLevel() + 1;
    m_all_field_functors.resize( nmax_lev );

    // For restart, move the m_lo and m_hi of the diag consistent with the
    // current moving_window location
    if (warpx.do_moving_window) {
        int moving_dir = warpx.moving_window_dir;
        int shift_num_base = static_cast<int>((warpx.getmoving_window_x() - m_lo[moving_dir]) / warpx.Geom(0).CellSize(moving_dir) );
        m_lo[moving_dir] += shift_num_base * warpx.Geom(0).CellSize(moving_dir);
        m_hi[moving_dir] += shift_num_base * warpx.Geom(0).CellSize(moving_dir);
    }
    // Construct Flush class.
    if        (m_format == "plotfile"){
        m_flush_format = std::make_unique<FlushFormatPlotfile>() ;
    } else if (m_format == "checkpoint"){
        // creating checkpoint format
        m_flush_format = std::make_unique<FlushFormatCheckpoint>() ;
    } else if (m_format == "ascent"){
        m_flush_format = std::make_unique<FlushFormatAscent>();
    } else if (m_format == "sensei"){
#ifdef AMREX_USE_SENSEI_INSITU
        m_flush_format = std::make_unique<FlushFormatSensei>(
            dynamic_cast<amrex::AmrMesh*>(const_cast<WarpX*>(&warpx)),
            m_diag_name);
#else
        amrex::Abort("To use SENSEI in situ, compile with USE_SENSEI=TRUE");
#endif
    } else if (m_format == "openpmd"){
#ifdef WARPX_USE_OPENPMD
        m_flush_format = std::make_unique<FlushFormatOpenPMD>(m_diag_name);
#else
        amrex::Abort("To use openpmd output format, need to compile with USE_OPENPMD=TRUE");
#endif
    } else {
        amrex::Abort("unknown output format");
    }

    // allocate vector of buffers then allocate vector of levels for each buffer
    m_mf_output.resize( m_num_buffers );
    for (int i = 0; i < m_num_buffers; ++i) {
        m_mf_output[i].resize( nmax_lev );
    }

    // allocate vector of geometry objects corresponding to each output multifab.
    m_geom_output.resize( m_num_buffers );
    for (int i = 0; i < m_num_buffers; ++i) {
        m_geom_output[i].resize( nmax_lev );
    }

    // allocate vector of particle buffers
    m_output_species.resize(m_num_buffers);
}

void
Diagnostics::ComputeAndPack ()
{
    PrepareBufferData();
    // prepare the field-data necessary to compute output data
    PrepareFieldDataForOutput();
    // Prepare the particle data necessary to compute output data
    // Field-data is called first for BTD, since the z-slice location is used to prepare particle data
    // to determine if the transform is to be done this step.
    PrepareParticleDataForOutput();

    auto & warpx = WarpX::GetInstance();

    // compute the necessary fields and store result in m_mf_output.
    for (int i_buffer = 0; i_buffer < m_num_buffers; ++i_buffer) {
        for(int lev=0; lev<nlev_output; lev++){
            int icomp_dst = 0;
            const auto n = static_cast<int>(m_all_field_functors[lev].size());
            for (int icomp=0; icomp<n; icomp++){
                // Call all functors in m_all_field_functors[lev]. Each of them computes
                // a diagnostics and writes in one or more components of the output
                // multifab m_mf_output[lev].
                m_all_field_functors[lev][icomp]->operator()(m_mf_output[i_buffer][lev], icomp_dst, i_buffer);
                // update the index of the next component to fill
                icomp_dst += m_all_field_functors[lev][icomp]->nComp();
            }
            // Check that the proper number of components of mf_avg were updated.
            AMREX_ALWAYS_ASSERT( icomp_dst == m_varnames.size() );

            // needed for contour plots of rho, i.e. ascent/sensei
            if (m_format == "sensei" || m_format == "ascent") {
                WarpXCommUtil::FillBoundary(m_mf_output[i_buffer][lev], warpx.Geom(lev).periodicity());
            }
        }
        // Call Particle functor
        for (int isp = 0; isp < m_all_particle_functors.size(); ++isp) {
            m_all_particle_functors[isp]->operator()(*m_particles_buffer[i_buffer][isp], m_totalParticles_in_buffer[i_buffer][isp], i_buffer);
        }
    }

    UpdateBufferData();
}


void
Diagnostics::FilterComputePackFlush (int step, bool force_flush)
{
    WARPX_PROFILE("Diagnostics::FilterComputePackFlush()");
    MovingWindowAndGalileanDomainShift (step);

    if ( DoComputeAndPack (step, force_flush) ) {
        ComputeAndPack();
    }

    for (int i_buffer = 0; i_buffer < m_num_buffers; ++i_buffer) {
        if ( !DoDump (step, i_buffer, force_flush) ) continue;
        Flush(i_buffer);
    }


}<|MERGE_RESOLUTION|>--- conflicted
+++ resolved
@@ -62,16 +62,12 @@
     // Query list of grid fields to write to output
     bool varnames_specified = pp_diag_name.queryarr("fields_to_plot", m_varnames_fields);
     if (!varnames_specified){
-<<<<<<< HEAD
         if( dims == "RZ" and m_format == "openpmd" ) {
-            m_varnames = {"Er", "Et", "Ez", "Br", "Bt", "Bz", "jr", "jt", "jz"};
+            m_varnames_fields = {"Er", "Et", "Ez", "Br", "Bt", "Bz", "jr", "jt", "jz"};
         }
         else {
-            m_varnames = {"Ex", "Ey", "Ez", "Bx", "By", "Bz", "jx", "jy", "jz"};
-        }
-=======
-        m_varnames_fields = {"Ex", "Ey", "Ez", "Bx", "By", "Bz", "jx", "jy", "jz"};
->>>>>>> e94a8eb3
+            m_varnames_fields = {"Ex", "Ey", "Ez", "Bx", "By", "Bz", "jx", "jy", "jz"};
+        }
     }
 
     // Sanity check if user requests to plot phi
