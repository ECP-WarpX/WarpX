--- conflicted
+++ resolved
@@ -174,12 +174,7 @@
     PrepareFieldDataForOutput();
     // compute the necessary fields and stiore result in m_mf_output.
     for (int i_buffer = 0; i_buffer < m_num_buffers; ++i_buffer) {
-<<<<<<< HEAD
-        // max-level of the buffer
-        for(int lev=0; lev<nlev; lev++){
-=======
         for(int lev=0; lev<nlev_output; lev++){
->>>>>>> c51ace2e
             int icomp_dst = 0;
             for (int icomp=0, n=m_all_field_functors[0].size(); icomp<n; icomp++){
                 // Call all functors in m_all_field_functors[lev]. Each of them computes
