#include "Diagnostics.H"
#include "ComputeDiagFunctors/CellCenterFunctor.H"
#include "ComputeDiagFunctors/PartPerCellFunctor.H"
#include "ComputeDiagFunctors/PartPerGridFunctor.H"
#include "ComputeDiagFunctors/DivBFunctor.H"
#include "ComputeDiagFunctors/DivEFunctor.H"
#include "FlushFormats/FlushFormatPlotfile.H"
#include "FlushFormats/FlushFormatCheckpoint.H"
#include "FlushFormats/FlushFormatAscent.H"
#include "FlushFormats/FlushFormatSensei.H"
#ifdef WARPX_USE_OPENPMD
#   include "FlushFormats/FlushFormatOpenPMD.H"
#endif
#include "WarpX.H"
#include "Utils/WarpXUtil.H"

using namespace amrex;

Diagnostics::Diagnostics (int i, std::string name)
    : m_diag_name(name), m_diag_index(i)
{
    ReadParameters();
}

Diagnostics::~Diagnostics ()
{
    delete m_flush_format;
}

void
Diagnostics::ReadParameters ()
{
    auto & warpx = WarpX::GetInstance();
    // Read list of fields requested by the user.
    ParmParse pp(m_diag_name);
    m_file_prefix = "diags/" + m_diag_name;
    pp.query("file_prefix", m_file_prefix);
    std::string period_string = "0";
    pp.query("period", period_string);
    m_intervals = IntervalsParser(period_string);
    pp.query("format", m_format);
    AMREX_ALWAYS_ASSERT_WITH_MESSAGE(
        m_format == "plotfile" || m_format == "openpmd" ||
        m_format == "checkpoint" || m_format == "ascent" ||
        m_format == "sensei",
        "<diag>.format must be plotfile or openpmd or checkpoint or ascent or sensei");
    bool raw_specified = pp.query("plot_raw_fields", m_plot_raw_fields);
    raw_specified += pp.query("plot_raw_fields_guards", m_plot_raw_fields_guards);
    bool varnames_specified = pp.queryarr("fields_to_plot", m_varnames);
    if (!varnames_specified){
        m_varnames = {"Ex", "Ey", "Ez", "Bx", "By", "Bz", "jx", "jy", "jz"};
    }
    // set plot_rho to true of the users requests it, so that
    // rho is computed at each iteration.
    if (WarpXUtilStr::is_in(m_varnames, "rho")) warpx.setplot_rho(true);
    // Sanity check if user requests to plot F
    if (WarpXUtilStr::is_in(m_varnames, "F")){
        AMREX_ALWAYS_ASSERT_WITH_MESSAGE(
            warpx.do_dive_cleaning,
            "plot F only works if warpx.do_dive_cleaning = 1");
    }
    // If user requests to plot proc_number for a serial run,
    // delete proc_number from fields_to_plot
    if (ParallelDescriptor::NProcs() == 1){
        m_varnames.erase(
            std::remove(m_varnames.begin(), m_varnames.end(), "proc_number"),
            m_varnames.end());
    }
#ifdef WARPX_DIM_RZ
    pp.query("dump_rz_modes", m_dump_rz_modes);
#endif

    // Read user-defined physical extents for the output and store in m_lo and m_hi.
    m_lo.resize(AMREX_SPACEDIM);
    m_hi.resize(AMREX_SPACEDIM);

    bool lo_specified = pp.queryarr("diag_lo", m_lo);

    if (!lo_specified) {
       for (int idim=0; idim < AMREX_SPACEDIM; ++idim) {
            m_lo[idim] = warpx.Geom(0).ProbLo(idim);
       }
    }
    bool hi_specified = pp.queryarr("diag_hi", m_hi);
    if (!hi_specified) {
       for (int idim =0; idim < AMREX_SPACEDIM; ++idim) {
            m_hi[idim] = warpx.Geom(0).ProbHi(idim);
       }
    }

    // Initialize cr_ratio with default value of 1 for each dimension.
    Vector<int> cr_ratio(AMREX_SPACEDIM, 1);
    // Read user-defined coarsening ratio for the output MultiFab.
    bool cr_specified = pp.queryarr("coarsening_ratio", cr_ratio);
    if (cr_specified) {
       for (int idim =0; idim < AMREX_SPACEDIM; ++idim) {
           m_crse_ratio[idim] = cr_ratio[idim];
       }
    }

    bool species_specified = pp.queryarr("species", m_species_names);

    if (m_format == "checkpoint"){
        AMREX_ALWAYS_ASSERT_WITH_MESSAGE(
            raw_specified == false &&
            varnames_specified == false &&
            lo_specified == false &&
            hi_specified == false &&
            cr_specified == false &&
            species_specified == false,
            "For a checkpoint output, cannot specify these parameters as all data must be dumped "
            "to file for a restart");
    }

}

void
Diagnostics::InitData ()
{
    Print()<<"Diagnostics::InitData\n";
    auto & warpx = WarpX::GetInstance();
    // Number of levels
    nlev = warpx.finestLevel() + 1;
    // Maximum number of levels that will be allocated in the simulation
    nmax_lev = warpx.maxLevel() + 1;
    m_mf_output.resize( nmax_lev );
    m_all_field_functors.resize( nmax_lev );

    for ( int lev=0; lev<nlev; lev++ ){
        InitializeFieldFunctors( lev );
        // At this point, m_varnames.size() >= m_all_field_functors[0].size()

        // Initialize member variable m_mf_output depending on m_crse_ratio, m_lo and m_hi
        DefineDiagMultiFab( lev );
    }

    const MultiParticleContainer& mpc = warpx.GetPartContainer();
    // If not specified, dump all species
    if (m_species_names.size() == 0) m_species_names = mpc.GetSpeciesNames();
    // Initialize one ParticleDiag per species requested
    for (int i=0; i<m_species_names.size(); i++){
        const int idx = mpc.getSpeciesID(m_species_names[i]);
        m_all_species.push_back(ParticleDiag(m_diag_name, m_species_names[i],
                                             mpc.GetParticleContainerPtr(idx)));
    }

    // Construct Flush class.
    if        (m_format == "plotfile"){
        m_flush_format = new FlushFormatPlotfile;
    } else if (m_format == "checkpoint"){
        m_flush_format = new FlushFormatCheckpoint;
    } else if (m_format == "ascent"){
        m_flush_format = new FlushFormatAscent;
    } else if (m_format == "sensei"){
<<<<<<< HEAD
        m_flush_format = new FlushFormatSensei(m_diag_name);
=======
#ifdef BL_USE_SENSEI_INSITU
        m_flush_format = new FlushFormatSensei(
            dynamic_cast<amrex::AmrMesh*>(const_cast<WarpX*>(&warpx)),
            m_diag_name);
#else
        amrex::Abort("To use SENSEI in situ, compile with USE_SENSEI=TRUE");
#endif
>>>>>>> bd7d6f6d
    } else if (m_format == "openpmd"){
#ifdef WARPX_USE_OPENPMD
        m_flush_format = new FlushFormatOpenPMD(m_diag_name);
#else
        amrex::Abort("To use openpmd output format, need to compile with USE_OPENPMD=TRUE");
#endif
    } else {
        amrex::Abort("unknown output format");
    }
}

void
Diagnostics::ComputeAndPack ()
{
    // First, make sure all guard cells are properly filled
    // Probably overkill/unnecessary, but safe and shouldn't happen often !!
    auto & warpx = WarpX::GetInstance();
    warpx.FillBoundaryE(warpx.getngE(), warpx.getngExtra());
    warpx.FillBoundaryB(warpx.getngE(), warpx.getngExtra());
#ifndef WARPX_USE_PSATD
    warpx.FillBoundaryAux(warpx.getngUpdateAux());
#endif
    warpx.UpdateAuxilaryData();

    warpx.FieldGather();

    // cell-center fields and store result in m_mf_output.
    for(int lev=0; lev<nlev; lev++){
        int icomp_dst = 0;
        for (int icomp=0, n=m_all_field_functors[0].size(); icomp<n; icomp++){
            // Call all functors in m_all_field_functors[lev]. Each of them computes
            // a diagnostics and writes in one or more components of the output
            // multifab m_mf_output[lev].
            m_all_field_functors[lev][icomp]->operator()(m_mf_output[lev], icomp_dst);
            // update the index of the next component to fill
            icomp_dst += m_all_field_functors[lev][icomp]->nComp();
        }
        // Check that the proper number of components of mf_avg were updated.
        AMREX_ALWAYS_ASSERT( icomp_dst == m_varnames.size() );
    }
}

void
Diagnostics::Flush ()
{
    auto & warpx = WarpX::GetInstance();
    m_flush_format->WriteToFile(
        m_varnames, m_mf_output, warpx.Geom(), warpx.getistep(),
        warpx.gett_new(0), m_all_species, nlev, m_file_prefix,
        m_plot_raw_fields, m_plot_raw_fields_guards, m_plot_raw_rho, m_plot_raw_F);
}

void
Diagnostics::FlushRaw () {}

bool
Diagnostics::DoDump (int step, bool force_flush)
{
    if (m_already_done) return false;
    if ( force_flush || (m_intervals.contains(step+1)) ){
        m_already_done = true;
        return true;
    }
    return false;
}

void
Diagnostics::AddRZModesToDiags (int lev)
{
#ifdef WARPX_DIM_RZ

    if (!m_dump_rz_modes) return;

    auto & warpx = WarpX::GetInstance();
    int ncomp_multimodefab = warpx.get_pointer_Efield_aux(0, 0)->nComp();
    // Make sure all multifabs have the same number of components
    for (int dim=0; dim<3; dim++){
        AMREX_ALWAYS_ASSERT(
            warpx.get_pointer_Efield_aux(lev, dim)->nComp() == ncomp_multimodefab );
        AMREX_ALWAYS_ASSERT(
            warpx.get_pointer_Bfield_aux(lev, dim)->nComp() == ncomp_multimodefab );
        AMREX_ALWAYS_ASSERT(
            warpx.get_pointer_current_fp(lev, dim)->nComp() == ncomp_multimodefab );
    }

    // Check if divE is requested
    // If so, all components will be written out
    bool divE_requested = false;
    for (int comp = 0; comp < m_varnames.size(); comp++) {
        if ( m_varnames[comp] == "divE" ) {
            divE_requested = true;
        }
    }

    // First index of m_all_field_functors[lev] where RZ modes are stored
    int icomp = m_all_field_functors[0].size();
    const std::array<std::string, 3> coord {"r", "theta", "z"};

    // Er, Etheta, Ez, Br, Btheta, Bz, jr, jtheta, jz
    // Each of them being a multi-component multifab
    int n_new_fields = 9;
    if (divE_requested) {
        n_new_fields += 1;
    }
    m_all_field_functors[lev].resize( m_all_field_functors[0].size() + n_new_fields );
    // E
    for (int dim=0; dim<3; dim++){
        // 3 components, r theta z
        m_all_field_functors[lev][icomp] =
            std::make_unique<CellCenterFunctor>(warpx.get_pointer_Efield_aux(lev, dim), lev,
                              m_crse_ratio, false, ncomp_multimodefab);
        AddRZModesToOutputNames(std::string("E") + coord[dim],
                                warpx.get_pointer_Efield_aux(0, 0)->nComp());
        icomp += 1;
    }
    // B
    for (int dim=0; dim<3; dim++){
        // 3 components, r theta z
        m_all_field_functors[lev][icomp] =
            std::make_unique<CellCenterFunctor>(warpx.get_pointer_Bfield_aux(lev, dim), lev,
                              m_crse_ratio, false, ncomp_multimodefab);
        AddRZModesToOutputNames(std::string("B") + coord[dim],
                                warpx.get_pointer_Bfield_aux(0, 0)->nComp());
        icomp += 1;
    }
    // j
    for (int dim=0; dim<3; dim++){
        // 3 components, r theta z
        m_all_field_functors[lev][icomp] =
            std::make_unique<CellCenterFunctor>(warpx.get_pointer_current_fp(lev, dim), lev,
                              m_crse_ratio, false, ncomp_multimodefab);
        icomp += 1;
        AddRZModesToOutputNames(std::string("J") + coord[dim],
                                warpx.get_pointer_current_fp(0, 0)->nComp());
    }
    // divE
    if (divE_requested) {
        m_all_field_functors[lev][icomp] = std::make_unique<DivEFunctor>(warpx.get_array_Efield_aux(lev), lev,
                              m_crse_ratio, false, ncomp_multimodefab);
        icomp += 1;
        AddRZModesToOutputNames(std::string("divE"), ncomp_multimodefab);
    }
    // Sum the number of components in input vector m_all_field_functors
    // and check that it corresponds to the number of components in m_varnames
    // and m_mf_output
    int ncomp_from_src = 0;
    for (int i=0; i<m_all_field_functors[0].size(); i++){
        ncomp_from_src += m_all_field_functors[lev][i]->nComp();
    }
    AMREX_ALWAYS_ASSERT( ncomp_from_src == m_varnames.size() );
#endif
}

void
Diagnostics::AddRZModesToOutputNames (const std::string& field, int ncomp){
#ifdef WARPX_DIM_RZ
    // In cylindrical geometry, real and imag part of each mode are also
    // dumped to file separately, so they need to be added to m_varnames
    m_varnames.push_back( field + "_0_real" );
    for (int ic=1 ; ic < (ncomp+1)/2 ; ic += 1) {
        m_varnames.push_back( field + "_" + std::to_string(ic) + "_real" );
        m_varnames.push_back( field + "_" + std::to_string(ic) + "_imag" );
    }
#endif
}

void
Diagnostics::DefineDiagMultiFab ( int lev ) {
    auto & warpx = WarpX::GetInstance();
    amrex::RealBox diag_dom;
    bool use_warpxba = true;
    const IntVect blockingFactor = warpx.blockingFactor( lev );

    // Default BoxArray and DistributionMap for initializing the output MultiFab, m_mf_output.
    BoxArray ba = warpx.boxArray(lev);
    DistributionMapping dmap = warpx.DistributionMap(lev);

    // Check if warpx BoxArray is coarsenable.
    AMREX_ALWAYS_ASSERT_WITH_MESSAGE (
        ba.coarsenable(m_crse_ratio),
        "Invalid coarsening ratio for warpx boxArray. Must be an integer divisor of the blocking factor."
    );

    // Find if user-defined physical dimensions are different from the simulation domain.
    for (int idim=0; idim < AMREX_SPACEDIM; ++idim) {
         // To ensure that the diagnostic lo and hi are within the domain defined at level, lev.
        diag_dom.setLo(idim, max(m_lo[idim],warpx.Geom(lev).ProbLo(idim)) );
        diag_dom.setHi(idim, min(m_hi[idim],warpx.Geom(lev).ProbHi(idim)) );
        if ( fabs(warpx.Geom(lev).ProbLo(idim) - diag_dom.lo(idim))
                               >  warpx.Geom(lev).CellSize(idim) )
             use_warpxba = false;
        if ( fabs(warpx.Geom(lev).ProbHi(idim) - diag_dom.hi(idim))
                               > warpx.Geom(lev).CellSize(idim) )
             use_warpxba = false;

        // User-defined value for coarsening should be an integer divisor of
        // blocking factor at level, lev.
        AMREX_ALWAYS_ASSERT_WITH_MESSAGE( blockingFactor[idim] % m_crse_ratio[idim]==0,
                       " coarsening ratio must be integer divisor of blocking factor");
    }


    if (use_warpxba == false) {
        // Following are the steps to compute the lo and hi index corresponding to user-defined
        // m_lo and m_hi using the same resolution as the simulation at level, lev.
        IntVect lo(0);
        IntVect hi(1);
        for (int idim=0; idim < AMREX_SPACEDIM; ++idim) {
            // lo index with same cell-size as simulation at level, lev.
            lo[idim] = max( static_cast<int>( floor (
                          ( diag_dom.lo(idim) - warpx.Geom(lev).ProbLo(idim)) /
                            warpx.Geom(lev).CellSize(idim)) ), 0 );
            // hi index with same cell-size as simulation at level, lev.
            hi[idim] = max( static_cast<int> ( ceil (
                          ( diag_dom.hi(idim) - warpx.Geom(lev).ProbLo(idim)) /
                            warpx.Geom(lev).CellSize(idim) ) ), 0) - 1 ;
            // if hi<=lo, then hi = lo + 1, to ensure one cell in that dimension
            if ( hi[idim] <= lo[idim] ) {
                 hi[idim]  = lo[idim] + 1;
                 AMREX_ALWAYS_ASSERT_WITH_MESSAGE(
                    m_crse_ratio[idim]==1, "coarsening ratio in reduced dimension must be 1."
                 );
            }
        }

        // Box for the output MultiFab corresponding to the user-defined physical co-ordinates at lev.
        Box diag_box( lo, hi );
        // Define box array
        BoxArray diag_ba;
        diag_ba.define(diag_box);
        ba = diag_ba.maxSize( warpx.maxGridSize( lev ) );
        // At this point in the code, the BoxArray, ba, is defined with the same index space and
        // resolution as the simulation, at level, lev.
        // Coarsen and refine so that the new BoxArray is coarsenable.
        ba.coarsen(m_crse_ratio).refine(m_crse_ratio);

        // Update the physical co-ordinates m_lo and m_hi using the final index values
        // from the coarsenable, cell-centered BoxArray, ba.
        for ( int idim = 0; idim < AMREX_SPACEDIM; ++idim) {
            m_lo[idim] = warpx.Geom(lev).ProbLo(idim) + warpx.Geom(lev).CellSize(idim)/2.0_rt +
                ba.getCellCenteredBox(0).smallEnd(idim) * warpx.Geom(lev).CellSize(idim);
            m_hi[idim] = warpx.Geom(lev).ProbLo(idim) + warpx.Geom(lev).CellSize(idim)/2.0_rt +
                ba.getCellCenteredBox( ba.size()-1 ).bigEnd(idim) * warpx.Geom(lev).CellSize(idim);
        }
    }
    AMREX_ALWAYS_ASSERT_WITH_MESSAGE(
        m_crse_ratio.min() > 0, "Coarsening ratio must be non-zero.");
    // The BoxArray is coarsened based on the user-defined coarsening ratio.
    ba.coarsen(m_crse_ratio);
    // Generate a new distribution map if the physical m_lo and m_hi for the output
    // is different from the lo and hi physical co-ordinates of the simulation domain.
    if (use_warpxba == false) dmap = DistributionMapping{ba};
    // Allocate output MultiFab for diagnostics. The data will be stored at cell-centers.
    int ngrow = (m_format == "sensei") ? 1 : 0;
    m_mf_output[lev] = MultiFab(ba, dmap, m_varnames.size(), ngrow);
}


void
Diagnostics::InitializeFieldFunctors (int lev)
{
    auto & warpx = WarpX::GetInstance();
    // Clear any pre-existing vector to release stored data.
    m_all_field_functors[lev].clear();

    m_all_field_functors[lev].resize( m_varnames.size() );
    // Fill vector of functors for all components except individual cylindrical modes.
    for (int comp=0, n=m_all_field_functors[lev].size(); comp<n; comp++){
        if        ( m_varnames[comp] == "Ex" ){
            m_all_field_functors[lev][comp] = std::make_unique<CellCenterFunctor>(warpx.get_pointer_Efield_aux(lev, 0), lev, m_crse_ratio);
        } else if ( m_varnames[comp] == "Ey" ){
            m_all_field_functors[lev][comp] = std::make_unique<CellCenterFunctor>(warpx.get_pointer_Efield_aux(lev, 1), lev, m_crse_ratio);
        } else if ( m_varnames[comp] == "Ez" ){
            m_all_field_functors[lev][comp] = std::make_unique<CellCenterFunctor>(warpx.get_pointer_Efield_aux(lev, 2), lev, m_crse_ratio);
        } else if ( m_varnames[comp] == "Bx" ){
            m_all_field_functors[lev][comp] = std::make_unique<CellCenterFunctor>(warpx.get_pointer_Bfield_aux(lev, 0), lev, m_crse_ratio);
        } else if ( m_varnames[comp] == "By" ){
            m_all_field_functors[lev][comp] = std::make_unique<CellCenterFunctor>(warpx.get_pointer_Bfield_aux(lev, 1), lev, m_crse_ratio);
        } else if ( m_varnames[comp] == "Bz" ){
            m_all_field_functors[lev][comp] = std::make_unique<CellCenterFunctor>(warpx.get_pointer_Bfield_aux(lev, 2), lev, m_crse_ratio);
        } else if ( m_varnames[comp] == "jx" ){
            m_all_field_functors[lev][comp] = std::make_unique<CellCenterFunctor>(warpx.get_pointer_current_fp(lev, 0), lev, m_crse_ratio);
        } else if ( m_varnames[comp] == "jy" ){
            m_all_field_functors[lev][comp] = std::make_unique<CellCenterFunctor>(warpx.get_pointer_current_fp(lev, 1), lev, m_crse_ratio);
        } else if ( m_varnames[comp] == "jz" ){
            m_all_field_functors[lev][comp] = std::make_unique<CellCenterFunctor>(warpx.get_pointer_current_fp(lev, 2), lev, m_crse_ratio);
        } else if ( m_varnames[comp] == "rho" ){
            // rho_new is stored in component 1 of rho_fp when using PSATD
#ifdef WARPX_USE_PSATD
            MultiFab* rho_new = new MultiFab(*warpx.get_pointer_rho_fp(lev), amrex::make_alias, 1, 1);
            m_all_field_functors[lev][comp] = std::make_unique<CellCenterFunctor>(rho_new, lev, m_crse_ratio);
#else
            m_all_field_functors[lev][comp] = std::make_unique<CellCenterFunctor>(warpx.get_pointer_rho_fp(lev), lev, m_crse_ratio);
#endif
        } else if ( m_varnames[comp] == "F" ){
            m_all_field_functors[lev][comp] = std::make_unique<CellCenterFunctor>(warpx.get_pointer_F_fp(lev), lev, m_crse_ratio);
        } else if ( m_varnames[comp] == "part_per_cell" ){
            m_all_field_functors[lev][comp] = std::make_unique<PartPerCellFunctor>(nullptr, lev, m_crse_ratio);
        } else if ( m_varnames[comp] == "part_per_grid" ){
            m_all_field_functors[lev][comp] = std::make_unique<PartPerGridFunctor>(nullptr, lev, m_crse_ratio);
        } else if ( m_varnames[comp] == "divB" ){
            m_all_field_functors[lev][comp] = std::make_unique<DivBFunctor>(warpx.get_array_Bfield_aux(lev), lev, m_crse_ratio);
        } else if ( m_varnames[comp] == "divE" ){
            m_all_field_functors[lev][comp] = std::make_unique<DivEFunctor>(warpx.get_array_Efield_aux(lev), lev, m_crse_ratio);
        }
    }
    AddRZModesToDiags( lev );
}<|MERGE_RESOLUTION|>--- conflicted
+++ resolved
@@ -152,9 +152,6 @@
     } else if (m_format == "ascent"){
         m_flush_format = new FlushFormatAscent;
     } else if (m_format == "sensei"){
-<<<<<<< HEAD
-        m_flush_format = new FlushFormatSensei(m_diag_name);
-=======
 #ifdef BL_USE_SENSEI_INSITU
         m_flush_format = new FlushFormatSensei(
             dynamic_cast<amrex::AmrMesh*>(const_cast<WarpX*>(&warpx)),
@@ -162,7 +159,6 @@
 #else
         amrex::Abort("To use SENSEI in situ, compile with USE_SENSEI=TRUE");
 #endif
->>>>>>> bd7d6f6d
     } else if (m_format == "openpmd"){
 #ifdef WARPX_USE_OPENPMD
         m_flush_format = new FlushFormatOpenPMD(m_diag_name);
