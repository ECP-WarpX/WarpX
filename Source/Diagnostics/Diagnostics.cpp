#include "Diagnostics.H"
#include "ComputeDiagFunctors/CellCenterFunctor.H"
#include "ComputeDiagFunctors/PartPerCellFunctor.H"
#include "ComputeDiagFunctors/PartPerGridFunctor.H"
#include "ComputeDiagFunctors/DivBFunctor.H"
#include "ComputeDiagFunctors/DivEFunctor.H"
#include "WarpX.H"
#include "Utils/Average.H"
#include "Utils/WarpXUtil.H"

using namespace amrex;

Diagnostics::Diagnostics (int i, std::string name)
    : m_diag_name(name), m_diag_index(i)
{
    ReadParameters();
}

Diagnostics::~Diagnostics ()
{
    delete m_flush_format;
}

void
Diagnostics::ReadParameters ()
{
    auto & warpx = WarpX::GetInstance();
    // Read list of fields requested by the user.
    ParmParse pp(m_diag_name);
    m_file_prefix = "diags/" + m_diag_name;
    pp.query("file_prefix", m_file_prefix);
    pp.query("period", m_period);
    pp.query("format", m_format);
    AMREX_ALWAYS_ASSERT_WITH_MESSAGE(
        m_format == "plotfile" || m_format == "openpmd",
        "<diag>.format must be plotfile or openpmd");
    pp.query("plot_raw_fields", m_plot_raw_fields);
    pp.query("plot_raw_fields_guards", m_plot_raw_fields_guards);
    if (!pp.queryarr("fields_to_plot", m_varnames)){
        m_varnames = {"Ex", "Ey", "Ez", "Bx", "By", "Bz", "jx", "jy", "jz"};
    }
    // set plot_rho to true of the users requests it, so that
    // rho is computed at each iteration.
    if (WarpXUtilStr::is_in(m_varnames, "rho")) warpx.setplot_rho(true);
    // Sanity check if user requests to plot F
    if (WarpXUtilStr::is_in(m_varnames, "F")){
        AMREX_ALWAYS_ASSERT_WITH_MESSAGE(
            warpx.do_dive_cleaning,
            "plot F only works if warpx.do_dive_cleaning = 1");
    }
    // If user requests to plot proc_number for a serial run,
    // delete proc_number from fields_to_plot
    if (ParallelDescriptor::NProcs() == 1){
        m_varnames.erase(
            std::remove(m_varnames.begin(), m_varnames.end(), "proc_number"),
            m_varnames.end());
    }


    // Read user-defined physical extents for the output and store in m_lo and m_hi.
    m_lo.resize(AMREX_SPACEDIM);
    m_hi.resize(AMREX_SPACEDIM);

    if (!pp.queryarr("diag_lo", m_lo) ) {
       for (int idim=0; idim < AMREX_SPACEDIM; ++idim) {
            m_lo[idim] = warpx.Geom(0).ProbLo(idim);
       }
    }
    if (! pp.queryarr("diag_hi", m_hi) ) {
       for (int idim =0; idim < AMREX_SPACEDIM; ++idim) {
            m_hi[idim] = warpx.Geom(0).ProbHi(idim);
       }
    }

    // Initialize cr_ratio with default value of 1 for each dimension.
    Vector<int> cr_ratio(AMREX_SPACEDIM, 1);
    // Read user-defined coarsening ratio for the output MultiFab.
    if (pp.queryarr("coarsening_ratio", cr_ratio) ) {
       for (int idim =0; idim < AMREX_SPACEDIM; ++idim) {
           m_crse_ratio[idim] = cr_ratio[idim];
       }
    }

    pp.queryarr("species", m_species_names);

}

void
Diagnostics::InitData ()
{
    Print()<<"Diagnostics::InitData\n";
    auto & warpx = WarpX::GetInstance();
    nlev = warpx.finestLevel() + 1;
    // Initialize vector of pointers to the fields requested by the user.
    m_all_field_functors.resize( nlev );
    m_mf_output.resize( nlev );

    for ( int lev=0; lev<nlev; lev++ ){
        m_all_field_functors[lev].resize( m_varnames.size() );
        // Fill vector of functors for all components except individual cylindrical modes.
        for (int comp=0, n=m_all_field_functors[lev].size(); comp<n; comp++){
            if        ( m_varnames[comp] == "Ex" ){
                m_all_field_functors[lev][comp] = new CellCenterFunctor(warpx.get_pointer_Efield_aux(lev, 0), lev, m_crse_ratio);
            } else if ( m_varnames[comp] == "Ey" ){
                m_all_field_functors[lev][comp] = new CellCenterFunctor(warpx.get_pointer_Efield_aux(lev, 1), lev, m_crse_ratio);
            } else if ( m_varnames[comp] == "Ez" ){
                m_all_field_functors[lev][comp] = new CellCenterFunctor(warpx.get_pointer_Efield_aux(lev, 2), lev, m_crse_ratio);
            } else if ( m_varnames[comp] == "Bx" ){
                m_all_field_functors[lev][comp] = new CellCenterFunctor(warpx.get_pointer_Bfield_aux(lev, 0), lev, m_crse_ratio);
            } else if ( m_varnames[comp] == "By" ){
                m_all_field_functors[lev][comp] = new CellCenterFunctor(warpx.get_pointer_Bfield_aux(lev, 1), lev, m_crse_ratio);
            } else if ( m_varnames[comp] == "Bz" ){
                m_all_field_functors[lev][comp] = new CellCenterFunctor(warpx.get_pointer_Bfield_aux(lev, 2), lev, m_crse_ratio);
            } else if ( m_varnames[comp] == "jx" ){
                m_all_field_functors[lev][comp] = new CellCenterFunctor(warpx.get_pointer_current_fp(lev, 0), lev, m_crse_ratio);
            } else if ( m_varnames[comp] == "jy" ){
                m_all_field_functors[lev][comp] = new CellCenterFunctor(warpx.get_pointer_current_fp(lev, 1), lev, m_crse_ratio);
            } else if ( m_varnames[comp] == "jz" ){
                m_all_field_functors[lev][comp] = new CellCenterFunctor(warpx.get_pointer_current_fp(lev, 2), lev, m_crse_ratio);
            } else if ( m_varnames[comp] == "rho" ){
                // rho_new is stored in component 1 of rho_fp when using PSATD
#ifdef WARPX_USE_PSATD
                MultiFab* rho_new = new MultiFab(*warpx.get_pointer_rho_fp(lev), amrex::make_alias, 1, 1);
                m_all_field_functors[lev][comp] = new CellCenterFunctor(rho_new, lev, m_crse_ratio);
#else
                m_all_field_functors[lev][comp] = new CellCenterFunctor(warpx.get_pointer_rho_fp(lev), lev, m_crse_ratio);
#endif
            } else if ( m_varnames[comp] == "F" ){
                m_all_field_functors[lev][comp] = new CellCenterFunctor(warpx.get_pointer_F_fp(lev), lev, m_crse_ratio);
            } else if ( m_varnames[comp] == "part_per_cell" ){
                m_all_field_functors[lev][comp] = new PartPerCellFunctor(nullptr, lev, m_crse_ratio);
            } else if ( m_varnames[comp] == "part_per_grid" ){
                m_all_field_functors[lev][comp] = new PartPerGridFunctor(nullptr, lev, m_crse_ratio);
            } else if ( m_varnames[comp] == "divB" ){
                m_all_field_functors[lev][comp] = new DivBFunctor(warpx.get_array_Bfield_aux(lev), lev, m_crse_ratio);
            } else if ( m_varnames[comp] == "divE" ){
                m_all_field_functors[lev][comp] = new DivEFunctor(warpx.get_array_Efield_aux(lev), lev, m_crse_ratio);
            }
        }

        AddRZModesToDiags( lev );

        // At this point, m_varnames.size() >= m_all_field_functors[0].size()

        // Initialize member variable m_mf_output depending on m_crse_ratio, m_lo and m_hi
        DefineDiagMultiFab( lev );
    }

    const MultiParticleContainer& mpc = warpx.GetPartContainer();
    // If not specified, dump all species
    if (m_species_names.size() == 0) m_species_names = mpc.GetSpeciesNames();
    // Initialize one ParticleDiag per species requested
    for (int i=0; i<m_species_names.size(); i++){
        const int idx = mpc.getSpeciesID(m_species_names[i]);
        m_all_species.push_back(ParticleDiag(diag_name, m_species_names[i],
                                             mpc.GetParticleContainerPtr(idx)));
    }

    // Construct Flush class.
    if        (m_format == "plotfile"){
        m_flush_format = new FlushFormatPlotfile;
    } else if (m_format == "openpmd"){
#ifdef WARPX_USE_OPENPMD
        m_flush_format = new FlushFormatOpenPMD(m_diag_name);
#else
        amrex::Abort("To use openpmd output format, need to compile with USE_OPENPMD=TRUE");
#endif
    } else {
        amrex::Abort("unknown output format");
    }
}

void
Diagnostics::ComputeAndPack ()
{
    // First, make sure all guard cells are properly filled
    // Probably overkill/unnecessary, but safe and shouldn't happen often !!
    auto & warpx = WarpX::GetInstance();
    warpx.FillBoundaryE(warpx.getngE(), warpx.getngExtra());
    warpx.FillBoundaryB(warpx.getngE(), warpx.getngExtra());
#ifndef WARPX_USE_PSATD
    warpx.FillBoundaryAux(warpx.getngUpdateAux());
#endif
    warpx.UpdateAuxilaryData();

    warpx.FieldGather();

    // cell-center fields and store result in m_mf_output.
    int icomp_dst = 0;
    for(int lev=0; lev<nlev; lev++){
        for (int icomp=0, n=m_all_field_functors[0].size(); icomp<n; icomp++){
            // Call all functors in m_all_field_functors[lev]. Each of them computes
            // a diagnostics and writes in one or more components of the output
            // multifab m_mf_output[lev].
            m_all_field_functors[lev][icomp]->operator()(m_mf_output[lev], icomp_dst);
            // update the index of the next component to fill
            icomp_dst += m_all_field_functors[lev][icomp]->nComp();
        }
    }
    // Check that the proper number of components of m_mf_output were updated.
    AMREX_ALWAYS_ASSERT( icomp_dst == m_varnames.size() );
}

void
Diagnostics::Flush ()
{
    auto & warpx = WarpX::GetInstance();
    m_flush_format->WriteToFile(
<<<<<<< HEAD
        varnames, GetVecOfConstPtrs(mf_avg), warpx.Geom(), warpx.getistep(),
        warpx.gett_new(0), m_all_species, nlev, file_prefix,
=======
        m_varnames, GetVecOfConstPtrs(m_mf_output), warpx.Geom(), warpx.getistep(),
        warpx.gett_new(0), warpx.GetPartContainer(), nlev, m_file_prefix,
>>>>>>> 7febf793
        m_plot_raw_fields, m_plot_raw_fields_guards, m_plot_raw_rho, m_plot_raw_F);
}

void
Diagnostics::FlushRaw () {}

bool
Diagnostics::DoDump (int step, bool force_flush)
{
    if (force_flush) return true;
    if ( m_period>0 && (step+1)%m_period==0 ) return true;
    return false;
}

void
Diagnostics::AddRZModesToDiags (int lev)
{
#ifdef WARPX_DIM_RZ
    auto & warpx = WarpX::GetInstance();
    int ncomp_multimodefab = warpx.get_pointer_Efield_aux(0, 0)->nComp();
    // Make sure all multifabs have the same number of components
    for (int dim=0; dim<3; dim++){
        AMREX_ALWAYS_ASSERT(
            warpx.get_pointer_Efield_aux(lev, dim)->nComp() == ncomp_multimodefab );
        AMREX_ALWAYS_ASSERT(
            warpx.get_pointer_Bfield_aux(lev, dim)->nComp() == ncomp_multimodefab );
        AMREX_ALWAYS_ASSERT(
            warpx.get_pointer_current_fp(lev, dim)->nComp() == ncomp_multimodefab );
    }

    // First index of m_all_field_functors[lev] where RZ modes are stored
    int icomp = m_all_field_functors[0].size();
    const std::array<std::string, 3> coord {"r", "theta", "z"};

    // Er, Etheta, Ez, Br, Btheta, Bz, jr, jtheta, jz
    // Each of them being a multi-component multifab
    m_all_field_functors[lev].resize( m_all_field_functors[0].size() + 9 );
    // E
    for (int dim=0; dim<3; dim++){
        // 3 components, r theta z
        m_all_field_functors[lev][icomp] = new
            CellCenterFunctor(warpx.get_pointer_Efield_aux(lev, dim), lev,
                              m_crse_ratio, false, ncomp_multimodefab);
        AddRZModesToOutputNames(std::string("E") + coord[dim],
                                warpx.get_pointer_Efield_aux(0, 0)->nComp());
        icomp += 1;
    }
    // B
    for (int dim=0; dim<3; dim++){
        // 3 components, r theta z
        m_all_field_functors[lev][icomp] = new
            CellCenterFunctor(warpx.get_pointer_Bfield_aux(lev, dim), lev,
                              m_crse_ratio, false, ncomp_multimodefab);
        AddRZModesToOutputNames(std::string("B") + coord[dim],
                                warpx.get_pointer_Bfield_aux(0, 0)->nComp());
        icomp += 1;
    }
    // j
    for (int dim=0; dim<3; dim++){
        // 3 components, r theta z
        m_all_field_functors[lev][icomp] = new
            CellCenterFunctor(warpx.get_pointer_current_fp(lev, dim), lev,
                              m_crse_ratio, false, ncomp_multimodefab);
        icomp += 1;
        AddRZModesToOutputNames(std::string("J") + coord[dim],
                                warpx.get_pointer_current_fp(0, 0)->nComp());
    }
    // Sum the number of components in input vector m_all_field_functors
    // and check that it corresponds to the number of components in m_varnames
    // and m_mf_output
    int ncomp_from_src = 0;
    for (int i=0; i<m_all_field_functors[0].size(); i++){
        ncomp_from_src += m_all_field_functors[lev][i]->nComp();
    }
    AMREX_ALWAYS_ASSERT( ncomp_from_src == m_varnames.size() );
#endif
}

void
Diagnostics::AddRZModesToOutputNames (const std::string& field, int ncomp){
#ifdef WARPX_DIM_RZ
    // In cylindrical geometry, real and imag part of each mode are also
    // dumped to file separately, so they need to be added to m_varnames
    m_varnames.push_back( field + "_0_real" );
    for (int ic=1 ; ic < ncomp ; ic += 2) {
        m_varnames.push_back( field + "_" + std::to_string(ic) + "_real" );
        m_varnames.push_back( field + "_" + std::to_string(ic) + "_imag" );
    }
#endif
}

void
Diagnostics::DefineDiagMultiFab ( int lev ) {
    auto & warpx = WarpX::GetInstance();
    amrex::RealBox diag_dom;
    bool use_warpxba = true;
    const IntVect blockingFactor = warpx.blockingFactor( lev );

    // Default BoxArray and DistributionMap for initializing the output MultiFab, m_mf_output.
    BoxArray ba = warpx.boxArray(lev);
    DistributionMapping dmap = warpx.DistributionMap(lev);

    // Check if warpx BoxArray is coarsenable.
    AMREX_ALWAYS_ASSERT_WITH_MESSAGE (
        ba.coarsenable(m_crse_ratio),
        "Invalid coarsening ratio for warpx boxArray. Must be an integer divisor of the blocking factor."
    );

    // Find if user-defined physical dimensions are different from the simulation domain.
    for (int idim=0; idim < AMREX_SPACEDIM; ++idim) {
         // To ensure that the diagnostic lo and hi are within the domain defined at level, lev.
        diag_dom.setLo(idim, max(m_lo[idim],warpx.Geom(lev).ProbLo(idim)) );
        diag_dom.setHi(idim, min(m_hi[idim],warpx.Geom(lev).ProbHi(idim)) );
        if ( fabs(warpx.Geom(lev).ProbLo(idim) - diag_dom.lo(idim))
                               >  warpx.Geom(lev).CellSize(idim) )
             use_warpxba = false;
        if ( fabs(warpx.Geom(lev).ProbHi(idim) - diag_dom.hi(idim))
                               > warpx.Geom(lev).CellSize(idim) )
             use_warpxba = false;

        // User-defined value for coarsening should be an integer divisor of
        // blocking factor at level, lev.
        AMREX_ALWAYS_ASSERT_WITH_MESSAGE( blockingFactor[idim] % m_crse_ratio[idim]==0,
                       " coarsening ratio must be integer divisor of blocking factor");
    }


    if (use_warpxba == false) {
        // Following are the steps to compute the lo and hi index corresponding to user-defined
        // m_lo and m_hi using the same resolution as the simulation at level, lev.
        IntVect lo(0);
        IntVect hi(1);
        for (int idim=0; idim < AMREX_SPACEDIM; ++idim) {
            // lo index with same cell-size as simulation at level, lev.
            lo[idim] = max( static_cast<int>( floor (
                          ( diag_dom.lo(idim) - warpx.Geom(lev).ProbLo(idim)) /
                            warpx.Geom(lev).CellSize(idim)) ), 0 );
            // hi index with same cell-size as simulation at level, lev.
            hi[idim] = max( static_cast<int> ( ceil (
                          ( diag_dom.hi(idim) - warpx.Geom(lev).ProbLo(idim)) /
                            warpx.Geom(lev).CellSize(idim) ) ), 0) - 1 ;
            // if hi<=lo, then hi = lo + 1, to ensure one cell in that dimension
            if ( hi[idim] <= lo[idim] ) {
                 hi[idim]  = lo[idim] + 1;
                 AMREX_ALWAYS_ASSERT_WITH_MESSAGE(
                    m_crse_ratio[idim]==1, "coarsening ratio in reduced dimension must be 1."
                 );
            }
        }

        // Box for the output MultiFab corresponding to the user-defined physical co-ordinates at lev.
        Box diag_box( lo, hi );
        // Define box array
        BoxArray diag_ba;
        diag_ba.define(diag_box);
        ba = diag_ba.maxSize( warpx.maxGridSize( lev ) );
        // At this point in the code, the BoxArray, ba, is defined with the same index space and
        // resolution as the simulation, at level, lev.
        // Coarsen and refine so that the new BoxArray is coarsenable.
        ba.coarsen(m_crse_ratio).refine(m_crse_ratio);

        // Update the physical co-ordinates m_lo and m_hi using the final index values
        // from the coarsenable, cell-centered BoxArray, ba.
        for ( int idim = 0; idim < AMREX_SPACEDIM; ++idim) {
            m_lo[idim] = warpx.Geom(lev).ProbLo(idim) + warpx.Geom(lev).CellSize(idim)/2.0_rt +
                ba.getCellCenteredBox(0).smallEnd(idim) * warpx.Geom(lev).CellSize(idim);
            m_hi[idim] = warpx.Geom(lev).ProbLo(idim) + warpx.Geom(lev).CellSize(idim)/2.0_rt +
                ba.getCellCenteredBox( ba.size()-1 ).bigEnd(idim) * warpx.Geom(lev).CellSize(idim);
        }
    }
    AMREX_ALWAYS_ASSERT_WITH_MESSAGE(
        m_crse_ratio.min() > 0, "Coarsening ratio must be non-zero.");
    // The BoxArray is coarsened based on the user-defined coarsening ratio.
    ba.coarsen(m_crse_ratio);
    // Generate a new distribution map if the physical m_lo and m_hi for the output
    // is different from the lo and hi physical co-ordinates of the simulation domain.
    if (use_warpxba == false) dmap = DistributionMapping{ba};
    // Allocate output MultiFab for diagnostics. The data will be stored at cell-centers.
    m_mf_output[lev] = MultiFab(ba, dmap, m_varnames.size(), 0);
}<|MERGE_RESOLUTION|>--- conflicted
+++ resolved
@@ -206,13 +206,8 @@
 {
     auto & warpx = WarpX::GetInstance();
     m_flush_format->WriteToFile(
-<<<<<<< HEAD
-        varnames, GetVecOfConstPtrs(mf_avg), warpx.Geom(), warpx.getistep(),
-        warpx.gett_new(0), m_all_species, nlev, file_prefix,
-=======
         m_varnames, GetVecOfConstPtrs(m_mf_output), warpx.Geom(), warpx.getistep(),
-        warpx.gett_new(0), warpx.GetPartContainer(), nlev, m_file_prefix,
->>>>>>> 7febf793
+        warpx.gett_new(0), m_all_species, nlev, m_file_prefix,
         m_plot_raw_fields, m_plot_raw_fields_guards, m_plot_raw_rho, m_plot_raw_F);
 }
 
