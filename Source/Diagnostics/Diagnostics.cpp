#include "Diagnostics.H"
#include "ComputeDiagFunctors/CellCenterFunctor.H"
#include "ComputeDiagFunctors/PartPerCellFunctor.H"
#include "ComputeDiagFunctors/PartPerGridFunctor.H"
#include "ComputeDiagFunctors/DivBFunctor.H"
#include "ComputeDiagFunctors/DivEFunctor.H"
#include "WarpX.H"
#include "Utils/Average.H"
#include "Utils/WarpXUtil.H"

using namespace amrex;

Diagnostics::Diagnostics (int i, std::string name)
    : m_diag_name(name), m_diag_index(i)
{
    ReadParameters();
}

Diagnostics::~Diagnostics ()
{
    delete m_flush_format;
}

void
Diagnostics::ReadParameters ()
{
    auto & warpx = WarpX::GetInstance();
    // Read list of fields requested by the user.
    ParmParse pp(m_diag_name);
    m_file_prefix = "diags/" + m_diag_name;
    pp.query("file_prefix", m_file_prefix);
    pp.query("period", m_period);
    pp.query("format", m_format);
    AMREX_ALWAYS_ASSERT_WITH_MESSAGE(
        m_format == "plotfile" || m_format == "openpmd",
        "<diag>.format must be plotfile or openpmd");
    pp.query("plot_raw_fields", m_plot_raw_fields);
    pp.query("plot_raw_fields_guards", m_plot_raw_fields_guards);
    if (!pp.queryarr("fields_to_plot", m_varnames)){
        m_varnames = {"Ex", "Ey", "Ez", "Bx", "By", "Bz", "jx", "jy", "jz"};
    }
    // set plot_rho to true of the users requests it, so that
    // rho is computed at each iteration.
    if (WarpXUtilStr::is_in(m_varnames, "rho")) warpx.setplot_rho(true);
    // Sanity check if user requests to plot F
    if (WarpXUtilStr::is_in(m_varnames, "F")){
        AMREX_ALWAYS_ASSERT_WITH_MESSAGE(
            warpx.do_dive_cleaning,
            "plot F only works if warpx.do_dive_cleaning = 1");
    }
    // If user requests to plot proc_number for a serial run,
    // delete proc_number from fields_to_plot
    if (ParallelDescriptor::NProcs() == 1){
        m_varnames.erase(
            std::remove(m_varnames.begin(), m_varnames.end(), "proc_number"),
            m_varnames.end());
    }


    // Read user-defined physical extents for the output and store in m_lo and m_hi.
    m_lo.resize(AMREX_SPACEDIM);
    m_hi.resize(AMREX_SPACEDIM);

    if (!pp.queryarr("diag_lo", m_lo) ) {
       for (int idim=0; idim < AMREX_SPACEDIM; ++idim) {
            m_lo[idim] = warpx.Geom(0).ProbLo(idim);
       }
    }
    if (! pp.queryarr("diag_hi", m_hi) ) {
       for (int idim =0; idim < AMREX_SPACEDIM; ++idim) {
            m_hi[idim] = warpx.Geom(0).ProbHi(idim);
       }
    }

    // Initialize cr_ratio with default value of 1 for each dimension.
    Vector<int> cr_ratio(AMREX_SPACEDIM, 1);
    // Read user-defined coarsening ratio for the output MultiFab.
    if (pp.queryarr("coarsening_ratio", cr_ratio) ) {
       for (int idim =0; idim < AMREX_SPACEDIM; ++idim) {
           m_crse_ratio[idim] = cr_ratio[idim];
       }
    }

    pp.queryarr("species", m_species_names);

}

void
Diagnostics::InitData ()
{
    Print()<<"Diagnostics::InitData\n";
    auto & warpx = WarpX::GetInstance();
    // Number of levels
    nlev = warpx.finestLevel() + 1;
<<<<<<< HEAD
    // Initialize vector of pointers to the fields requested by the user.
    m_all_field_functors.resize( nlev );
    m_mf_output.resize( nlev );

    for ( int lev=0; lev<nlev; lev++ ){
        m_all_field_functors[lev].resize( m_varnames.size() );
        // Fill vector of functors for all components except individual cylindrical modes.
        for (int comp=0, n=m_all_field_functors[lev].size(); comp<n; comp++){
            if        ( m_varnames[comp] == "Ex" ){
                m_all_field_functors[lev][comp] = new CellCenterFunctor(warpx.get_pointer_Efield_aux(lev, 0), lev, m_crse_ratio);
            } else if ( m_varnames[comp] == "Ey" ){
                m_all_field_functors[lev][comp] = new CellCenterFunctor(warpx.get_pointer_Efield_aux(lev, 1), lev, m_crse_ratio);
            } else if ( m_varnames[comp] == "Ez" ){
                m_all_field_functors[lev][comp] = new CellCenterFunctor(warpx.get_pointer_Efield_aux(lev, 2), lev, m_crse_ratio);
            } else if ( m_varnames[comp] == "Bx" ){
                m_all_field_functors[lev][comp] = new CellCenterFunctor(warpx.get_pointer_Bfield_aux(lev, 0), lev, m_crse_ratio);
            } else if ( m_varnames[comp] == "By" ){
                m_all_field_functors[lev][comp] = new CellCenterFunctor(warpx.get_pointer_Bfield_aux(lev, 1), lev, m_crse_ratio);
            } else if ( m_varnames[comp] == "Bz" ){
                m_all_field_functors[lev][comp] = new CellCenterFunctor(warpx.get_pointer_Bfield_aux(lev, 2), lev, m_crse_ratio);
            } else if ( m_varnames[comp] == "jx" ){
                m_all_field_functors[lev][comp] = new CellCenterFunctor(warpx.get_pointer_current_fp(lev, 0), lev, m_crse_ratio);
            } else if ( m_varnames[comp] == "jy" ){
                m_all_field_functors[lev][comp] = new CellCenterFunctor(warpx.get_pointer_current_fp(lev, 1), lev, m_crse_ratio);
            } else if ( m_varnames[comp] == "jz" ){
                m_all_field_functors[lev][comp] = new CellCenterFunctor(warpx.get_pointer_current_fp(lev, 2), lev, m_crse_ratio);
            } else if ( m_varnames[comp] == "rho" ){
                // rho_new is stored in component 1 of rho_fp when using PSATD
#ifdef WARPX_USE_PSATD
                MultiFab* rho_new = new MultiFab(*warpx.get_pointer_rho_fp(lev), amrex::make_alias, 1, 1);
                m_all_field_functors[lev][comp] = new CellCenterFunctor(rho_new, lev, m_crse_ratio);
#else
                m_all_field_functors[lev][comp] = new CellCenterFunctor(warpx.get_pointer_rho_fp(lev), lev, m_crse_ratio);
#endif
            } else if ( m_varnames[comp] == "F" ){
                m_all_field_functors[lev][comp] = new CellCenterFunctor(warpx.get_pointer_F_fp(lev), lev, m_crse_ratio);
            } else if ( m_varnames[comp] == "part_per_cell" ){
                m_all_field_functors[lev][comp] = new PartPerCellFunctor(nullptr, lev, m_crse_ratio);
            } else if ( m_varnames[comp] == "part_per_grid" ){
                m_all_field_functors[lev][comp] = new PartPerGridFunctor(nullptr, lev, m_crse_ratio);
            } else if ( m_varnames[comp] == "divB" ){
                m_all_field_functors[lev][comp] = new DivBFunctor(warpx.get_array_Bfield_aux(lev), lev, m_crse_ratio);
            } else if ( m_varnames[comp] == "divE" ){
                m_all_field_functors[lev][comp] = new DivEFunctor(warpx.get_array_Efield_aux(lev), lev, m_crse_ratio);
            }
        }

        AddRZModesToDiags( lev );

        // At this point, m_varnames.size() >= m_all_field_functors[0].size()

=======
    // Maximum number of levels that will be allocated in the simulation
    nmax_lev = warpx.maxLevel() + 1;
    m_mf_output.resize( nmax_lev );
    m_all_field_functors.resize( nmax_lev );

    for ( int lev=0; lev<nlev; lev++ ){
        InitializeFieldFunctors( lev );
        // At this point, m_varnames.size() >= m_all_field_functors[0].size()

>>>>>>> 3ef8e08c
        // Initialize member variable m_mf_output depending on m_crse_ratio, m_lo and m_hi
        DefineDiagMultiFab( lev );
    }

    const MultiParticleContainer& mpc = warpx.GetPartContainer();
    // If not specified, dump all species
    if (m_species_names.size() == 0) m_species_names = mpc.GetSpeciesNames();
    // Initialize one ParticleDiag per species requested
    for (int i=0; i<m_species_names.size(); i++){
        const int idx = mpc.getSpeciesID(m_species_names[i]);
        m_all_species.push_back(ParticleDiag(m_diag_name, m_species_names[i],
                                             mpc.GetParticleContainerPtr(idx)));
    }

    // Construct Flush class.
    if        (m_format == "plotfile"){
        m_flush_format = new FlushFormatPlotfile;
    } else if (m_format == "openpmd"){
#ifdef WARPX_USE_OPENPMD
        m_flush_format = new FlushFormatOpenPMD(m_diag_name);
#else
        amrex::Abort("To use openpmd output format, need to compile with USE_OPENPMD=TRUE");
#endif
    } else {
        amrex::Abort("unknown output format");
    }
}

void
Diagnostics::ComputeAndPack ()
{
    // First, make sure all guard cells are properly filled
    // Probably overkill/unnecessary, but safe and shouldn't happen often !!
    auto & warpx = WarpX::GetInstance();
    warpx.FillBoundaryE(warpx.getngE(), warpx.getngExtra());
    warpx.FillBoundaryB(warpx.getngE(), warpx.getngExtra());
#ifndef WARPX_USE_PSATD
    warpx.FillBoundaryAux(warpx.getngUpdateAux());
#endif
    warpx.UpdateAuxilaryData();

    warpx.FieldGather();

    // cell-center fields and store result in m_mf_output.
    int icomp_dst = 0;
    for(int lev=0; lev<nlev; lev++){
        for (int icomp=0, n=m_all_field_functors[0].size(); icomp<n; icomp++){
            // Call all functors in m_all_field_functors[lev]. Each of them computes
            // a diagnostics and writes in one or more components of the output
            // multifab m_mf_output[lev].
            m_all_field_functors[lev][icomp]->operator()(m_mf_output[lev], icomp_dst);
            // update the index of the next component to fill
            icomp_dst += m_all_field_functors[lev][icomp]->nComp();
        }
    }
    // Check that the proper number of components of m_mf_output were updated.
    AMREX_ALWAYS_ASSERT( icomp_dst == m_varnames.size() );
}

void
Diagnostics::Flush ()
{
    auto & warpx = WarpX::GetInstance();
    m_flush_format->WriteToFile(
        m_varnames, GetVecOfConstPtrs(m_mf_output), warpx.Geom(), warpx.getistep(),
<<<<<<< HEAD
        warpx.gett_new(0), warpx.GetPartContainer(), nlev, m_file_prefix,
=======
        warpx.gett_new(0), m_all_species, nlev, m_file_prefix,
>>>>>>> 3ef8e08c
        m_plot_raw_fields, m_plot_raw_fields_guards, m_plot_raw_rho, m_plot_raw_F);
}

void
Diagnostics::FlushRaw () {}

bool
Diagnostics::DoDump (int step, bool force_flush)
{
    if (force_flush) return true;
    if ( m_period>0 && (step+1)%m_period==0 ) return true;
    return false;
}

void
Diagnostics::AddRZModesToDiags (int lev)
{
#ifdef WARPX_DIM_RZ
    auto & warpx = WarpX::GetInstance();
    int ncomp_multimodefab = warpx.get_pointer_Efield_aux(0, 0)->nComp();
    // Make sure all multifabs have the same number of components
    for (int dim=0; dim<3; dim++){
        AMREX_ALWAYS_ASSERT(
            warpx.get_pointer_Efield_aux(lev, dim)->nComp() == ncomp_multimodefab );
        AMREX_ALWAYS_ASSERT(
            warpx.get_pointer_Bfield_aux(lev, dim)->nComp() == ncomp_multimodefab );
        AMREX_ALWAYS_ASSERT(
            warpx.get_pointer_current_fp(lev, dim)->nComp() == ncomp_multimodefab );
    }

    // First index of m_all_field_functors[lev] where RZ modes are stored
    int icomp = m_all_field_functors[0].size();
    const std::array<std::string, 3> coord {"r", "theta", "z"};

    // Er, Etheta, Ez, Br, Btheta, Bz, jr, jtheta, jz
    // Each of them being a multi-component multifab
    m_all_field_functors[lev].resize( m_all_field_functors[0].size() + 9 );
    // E
    for (int dim=0; dim<3; dim++){
        // 3 components, r theta z
<<<<<<< HEAD
        m_all_field_functors[lev][icomp] = new
            CellCenterFunctor(warpx.get_pointer_Efield_aux(lev, dim), lev,
=======
        m_all_field_functors[lev][icomp] =
            std::make_unique<CellCenterFunctor>(warpx.get_pointer_Efield_aux(lev, dim), lev,
>>>>>>> 3ef8e08c
                              m_crse_ratio, false, ncomp_multimodefab);
        AddRZModesToOutputNames(std::string("E") + coord[dim],
                                warpx.get_pointer_Efield_aux(0, 0)->nComp());
        icomp += 1;
    }
    // B
    for (int dim=0; dim<3; dim++){
        // 3 components, r theta z
<<<<<<< HEAD
        m_all_field_functors[lev][icomp] = new
            CellCenterFunctor(warpx.get_pointer_Bfield_aux(lev, dim), lev,
=======
        m_all_field_functors[lev][icomp] =
            std::make_unique<CellCenterFunctor>(warpx.get_pointer_Bfield_aux(lev, dim), lev,
>>>>>>> 3ef8e08c
                              m_crse_ratio, false, ncomp_multimodefab);
        AddRZModesToOutputNames(std::string("B") + coord[dim],
                                warpx.get_pointer_Bfield_aux(0, 0)->nComp());
        icomp += 1;
    }
    // j
    for (int dim=0; dim<3; dim++){
        // 3 components, r theta z
<<<<<<< HEAD
        m_all_field_functors[lev][icomp] = new
            CellCenterFunctor(warpx.get_pointer_current_fp(lev, dim), lev,
=======
        m_all_field_functors[lev][icomp] =
            std::make_unique<CellCenterFunctor>(warpx.get_pointer_current_fp(lev, dim), lev,
>>>>>>> 3ef8e08c
                              m_crse_ratio, false, ncomp_multimodefab);
        icomp += 1;
        AddRZModesToOutputNames(std::string("J") + coord[dim],
                                warpx.get_pointer_current_fp(0, 0)->nComp());
    }
    // Sum the number of components in input vector m_all_field_functors
    // and check that it corresponds to the number of components in m_varnames
    // and m_mf_output
    int ncomp_from_src = 0;
    for (int i=0; i<m_all_field_functors[0].size(); i++){
        ncomp_from_src += m_all_field_functors[lev][i]->nComp();
    }
    AMREX_ALWAYS_ASSERT( ncomp_from_src == m_varnames.size() );
#endif
}

void
Diagnostics::AddRZModesToOutputNames (const std::string& field, int ncomp){
#ifdef WARPX_DIM_RZ
    // In cylindrical geometry, real and imag part of each mode are also
    // dumped to file separately, so they need to be added to m_varnames
    m_varnames.push_back( field + "_0_real" );
    for (int ic=1 ; ic < ncomp ; ic += 2) {
        m_varnames.push_back( field + "_" + std::to_string(ic) + "_real" );
        m_varnames.push_back( field + "_" + std::to_string(ic) + "_imag" );
    }
#endif
}

void
Diagnostics::DefineDiagMultiFab ( int lev ) {
    auto & warpx = WarpX::GetInstance();
    amrex::RealBox diag_dom;
    bool use_warpxba = true;
    const IntVect blockingFactor = warpx.blockingFactor( lev );

    // Default BoxArray and DistributionMap for initializing the output MultiFab, m_mf_output.
    BoxArray ba = warpx.boxArray(lev);
    DistributionMapping dmap = warpx.DistributionMap(lev);

    // Check if warpx BoxArray is coarsenable.
    AMREX_ALWAYS_ASSERT_WITH_MESSAGE (
        ba.coarsenable(m_crse_ratio),
        "Invalid coarsening ratio for warpx boxArray. Must be an integer divisor of the blocking factor."
    );

    // Find if user-defined physical dimensions are different from the simulation domain.
    for (int idim=0; idim < AMREX_SPACEDIM; ++idim) {
         // To ensure that the diagnostic lo and hi are within the domain defined at level, lev.
        diag_dom.setLo(idim, max(m_lo[idim],warpx.Geom(lev).ProbLo(idim)) );
        diag_dom.setHi(idim, min(m_hi[idim],warpx.Geom(lev).ProbHi(idim)) );
        if ( fabs(warpx.Geom(lev).ProbLo(idim) - diag_dom.lo(idim))
                               >  warpx.Geom(lev).CellSize(idim) )
             use_warpxba = false;
        if ( fabs(warpx.Geom(lev).ProbHi(idim) - diag_dom.hi(idim))
                               > warpx.Geom(lev).CellSize(idim) )
             use_warpxba = false;

        // User-defined value for coarsening should be an integer divisor of
        // blocking factor at level, lev.
        AMREX_ALWAYS_ASSERT_WITH_MESSAGE( blockingFactor[idim] % m_crse_ratio[idim]==0,
                       " coarsening ratio must be integer divisor of blocking factor");
    }


    if (use_warpxba == false) {
        // Following are the steps to compute the lo and hi index corresponding to user-defined
        // m_lo and m_hi using the same resolution as the simulation at level, lev.
        IntVect lo(0);
        IntVect hi(1);
        for (int idim=0; idim < AMREX_SPACEDIM; ++idim) {
            // lo index with same cell-size as simulation at level, lev.
            lo[idim] = max( static_cast<int>( floor (
                          ( diag_dom.lo(idim) - warpx.Geom(lev).ProbLo(idim)) /
                            warpx.Geom(lev).CellSize(idim)) ), 0 );
            // hi index with same cell-size as simulation at level, lev.
            hi[idim] = max( static_cast<int> ( ceil (
                          ( diag_dom.hi(idim) - warpx.Geom(lev).ProbLo(idim)) /
                            warpx.Geom(lev).CellSize(idim) ) ), 0) - 1 ;
            // if hi<=lo, then hi = lo + 1, to ensure one cell in that dimension
            if ( hi[idim] <= lo[idim] ) {
                 hi[idim]  = lo[idim] + 1;
                 AMREX_ALWAYS_ASSERT_WITH_MESSAGE(
                    m_crse_ratio[idim]==1, "coarsening ratio in reduced dimension must be 1."
                 );
            }
        }

        // Box for the output MultiFab corresponding to the user-defined physical co-ordinates at lev.
        Box diag_box( lo, hi );
        // Define box array
        BoxArray diag_ba;
        diag_ba.define(diag_box);
        ba = diag_ba.maxSize( warpx.maxGridSize( lev ) );
        // At this point in the code, the BoxArray, ba, is defined with the same index space and
        // resolution as the simulation, at level, lev.
        // Coarsen and refine so that the new BoxArray is coarsenable.
        ba.coarsen(m_crse_ratio).refine(m_crse_ratio);

        // Update the physical co-ordinates m_lo and m_hi using the final index values
        // from the coarsenable, cell-centered BoxArray, ba.
        for ( int idim = 0; idim < AMREX_SPACEDIM; ++idim) {
            m_lo[idim] = warpx.Geom(lev).ProbLo(idim) + warpx.Geom(lev).CellSize(idim)/2.0_rt +
                ba.getCellCenteredBox(0).smallEnd(idim) * warpx.Geom(lev).CellSize(idim);
            m_hi[idim] = warpx.Geom(lev).ProbLo(idim) + warpx.Geom(lev).CellSize(idim)/2.0_rt +
                ba.getCellCenteredBox( ba.size()-1 ).bigEnd(idim) * warpx.Geom(lev).CellSize(idim);
        }
    }
    AMREX_ALWAYS_ASSERT_WITH_MESSAGE(
        m_crse_ratio.min() > 0, "Coarsening ratio must be non-zero.");
    // The BoxArray is coarsened based on the user-defined coarsening ratio.
    ba.coarsen(m_crse_ratio);
    // Generate a new distribution map if the physical m_lo and m_hi for the output
    // is different from the lo and hi physical co-ordinates of the simulation domain.
    if (use_warpxba == false) dmap = DistributionMapping{ba};
    // Allocate output MultiFab for diagnostics. The data will be stored at cell-centers.
    m_mf_output[lev] = MultiFab(ba, dmap, m_varnames.size(), 0);
<<<<<<< HEAD
=======
}


void
Diagnostics::InitializeFieldFunctors (int lev)
{
    auto & warpx = WarpX::GetInstance();
    // Clear any pre-existing vector to release stored data.
    m_all_field_functors[lev].clear();

    m_all_field_functors[lev].resize( m_varnames.size() );
    // Fill vector of functors for all components except individual cylindrical modes.
    for (int comp=0, n=m_all_field_functors[lev].size(); comp<n; comp++){
        if        ( m_varnames[comp] == "Ex" ){
            m_all_field_functors[lev][comp] = std::make_unique<CellCenterFunctor>(warpx.get_pointer_Efield_aux(lev, 0), lev, m_crse_ratio);
        } else if ( m_varnames[comp] == "Ey" ){
            m_all_field_functors[lev][comp] = std::make_unique<CellCenterFunctor>(warpx.get_pointer_Efield_aux(lev, 1), lev, m_crse_ratio);
        } else if ( m_varnames[comp] == "Ez" ){
            m_all_field_functors[lev][comp] = std::make_unique<CellCenterFunctor>(warpx.get_pointer_Efield_aux(lev, 2), lev, m_crse_ratio);
        } else if ( m_varnames[comp] == "Bx" ){
            m_all_field_functors[lev][comp] = std::make_unique<CellCenterFunctor>(warpx.get_pointer_Bfield_aux(lev, 0), lev, m_crse_ratio);
        } else if ( m_varnames[comp] == "By" ){
            m_all_field_functors[lev][comp] = std::make_unique<CellCenterFunctor>(warpx.get_pointer_Bfield_aux(lev, 1), lev, m_crse_ratio);
        } else if ( m_varnames[comp] == "Bz" ){
            m_all_field_functors[lev][comp] = std::make_unique<CellCenterFunctor>(warpx.get_pointer_Bfield_aux(lev, 2), lev, m_crse_ratio);
        } else if ( m_varnames[comp] == "jx" ){
            m_all_field_functors[lev][comp] = std::make_unique<CellCenterFunctor>(warpx.get_pointer_current_fp(lev, 0), lev, m_crse_ratio);
        } else if ( m_varnames[comp] == "jy" ){
            m_all_field_functors[lev][comp] = std::make_unique<CellCenterFunctor>(warpx.get_pointer_current_fp(lev, 1), lev, m_crse_ratio);
        } else if ( m_varnames[comp] == "jz" ){
            m_all_field_functors[lev][comp] = std::make_unique<CellCenterFunctor>(warpx.get_pointer_current_fp(lev, 2), lev, m_crse_ratio);
        } else if ( m_varnames[comp] == "rho" ){
            // rho_new is stored in component 1 of rho_fp when using PSATD
#ifdef WARPX_USE_PSATD
            std::unique_ptr<MultiFab> rho_new = std::make_unique<MultiFab>(*warpx.get_pointer_rho_fp(lev), amrex::make_alias, 1, 1);
            m_all_field_functors[lev][comp] = std::make_unique<CellCenterFunctor>(rho_new.get(), lev, m_crse_ratio);
#else
            m_all_field_functors[lev][comp] = std::make_unique<CellCenterFunctor>(warpx.get_pointer_rho_fp(lev), lev, m_crse_ratio);
#endif
        } else if ( m_varnames[comp] == "F" ){
            m_all_field_functors[lev][comp] = std::make_unique<CellCenterFunctor>(warpx.get_pointer_F_fp(lev), lev, m_crse_ratio);
        } else if ( m_varnames[comp] == "part_per_cell" ){
            m_all_field_functors[lev][comp] = std::make_unique<PartPerCellFunctor>(nullptr, lev, m_crse_ratio);
        } else if ( m_varnames[comp] == "part_per_grid" ){
            m_all_field_functors[lev][comp] = std::make_unique<PartPerGridFunctor>(nullptr, lev, m_crse_ratio);
        } else if ( m_varnames[comp] == "divB" ){
            m_all_field_functors[lev][comp] = std::make_unique<DivBFunctor>(warpx.get_array_Bfield_aux(lev), lev, m_crse_ratio);
        } else if ( m_varnames[comp] == "divE" ){
            m_all_field_functors[lev][comp] = std::make_unique<DivEFunctor>(warpx.get_array_Efield_aux(lev), lev, m_crse_ratio);
        }
    }
    AddRZModesToDiags( lev );
>>>>>>> 3ef8e08c
}<|MERGE_RESOLUTION|>--- conflicted
+++ resolved
@@ -92,59 +92,6 @@
     auto & warpx = WarpX::GetInstance();
     // Number of levels
     nlev = warpx.finestLevel() + 1;
-<<<<<<< HEAD
-    // Initialize vector of pointers to the fields requested by the user.
-    m_all_field_functors.resize( nlev );
-    m_mf_output.resize( nlev );
-
-    for ( int lev=0; lev<nlev; lev++ ){
-        m_all_field_functors[lev].resize( m_varnames.size() );
-        // Fill vector of functors for all components except individual cylindrical modes.
-        for (int comp=0, n=m_all_field_functors[lev].size(); comp<n; comp++){
-            if        ( m_varnames[comp] == "Ex" ){
-                m_all_field_functors[lev][comp] = new CellCenterFunctor(warpx.get_pointer_Efield_aux(lev, 0), lev, m_crse_ratio);
-            } else if ( m_varnames[comp] == "Ey" ){
-                m_all_field_functors[lev][comp] = new CellCenterFunctor(warpx.get_pointer_Efield_aux(lev, 1), lev, m_crse_ratio);
-            } else if ( m_varnames[comp] == "Ez" ){
-                m_all_field_functors[lev][comp] = new CellCenterFunctor(warpx.get_pointer_Efield_aux(lev, 2), lev, m_crse_ratio);
-            } else if ( m_varnames[comp] == "Bx" ){
-                m_all_field_functors[lev][comp] = new CellCenterFunctor(warpx.get_pointer_Bfield_aux(lev, 0), lev, m_crse_ratio);
-            } else if ( m_varnames[comp] == "By" ){
-                m_all_field_functors[lev][comp] = new CellCenterFunctor(warpx.get_pointer_Bfield_aux(lev, 1), lev, m_crse_ratio);
-            } else if ( m_varnames[comp] == "Bz" ){
-                m_all_field_functors[lev][comp] = new CellCenterFunctor(warpx.get_pointer_Bfield_aux(lev, 2), lev, m_crse_ratio);
-            } else if ( m_varnames[comp] == "jx" ){
-                m_all_field_functors[lev][comp] = new CellCenterFunctor(warpx.get_pointer_current_fp(lev, 0), lev, m_crse_ratio);
-            } else if ( m_varnames[comp] == "jy" ){
-                m_all_field_functors[lev][comp] = new CellCenterFunctor(warpx.get_pointer_current_fp(lev, 1), lev, m_crse_ratio);
-            } else if ( m_varnames[comp] == "jz" ){
-                m_all_field_functors[lev][comp] = new CellCenterFunctor(warpx.get_pointer_current_fp(lev, 2), lev, m_crse_ratio);
-            } else if ( m_varnames[comp] == "rho" ){
-                // rho_new is stored in component 1 of rho_fp when using PSATD
-#ifdef WARPX_USE_PSATD
-                MultiFab* rho_new = new MultiFab(*warpx.get_pointer_rho_fp(lev), amrex::make_alias, 1, 1);
-                m_all_field_functors[lev][comp] = new CellCenterFunctor(rho_new, lev, m_crse_ratio);
-#else
-                m_all_field_functors[lev][comp] = new CellCenterFunctor(warpx.get_pointer_rho_fp(lev), lev, m_crse_ratio);
-#endif
-            } else if ( m_varnames[comp] == "F" ){
-                m_all_field_functors[lev][comp] = new CellCenterFunctor(warpx.get_pointer_F_fp(lev), lev, m_crse_ratio);
-            } else if ( m_varnames[comp] == "part_per_cell" ){
-                m_all_field_functors[lev][comp] = new PartPerCellFunctor(nullptr, lev, m_crse_ratio);
-            } else if ( m_varnames[comp] == "part_per_grid" ){
-                m_all_field_functors[lev][comp] = new PartPerGridFunctor(nullptr, lev, m_crse_ratio);
-            } else if ( m_varnames[comp] == "divB" ){
-                m_all_field_functors[lev][comp] = new DivBFunctor(warpx.get_array_Bfield_aux(lev), lev, m_crse_ratio);
-            } else if ( m_varnames[comp] == "divE" ){
-                m_all_field_functors[lev][comp] = new DivEFunctor(warpx.get_array_Efield_aux(lev), lev, m_crse_ratio);
-            }
-        }
-
-        AddRZModesToDiags( lev );
-
-        // At this point, m_varnames.size() >= m_all_field_functors[0].size()
-
-=======
     // Maximum number of levels that will be allocated in the simulation
     nmax_lev = warpx.maxLevel() + 1;
     m_mf_output.resize( nmax_lev );
@@ -154,7 +101,6 @@
         InitializeFieldFunctors( lev );
         // At this point, m_varnames.size() >= m_all_field_functors[0].size()
 
->>>>>>> 3ef8e08c
         // Initialize member variable m_mf_output depending on m_crse_ratio, m_lo and m_hi
         DefineDiagMultiFab( lev );
     }
@@ -220,11 +166,7 @@
     auto & warpx = WarpX::GetInstance();
     m_flush_format->WriteToFile(
         m_varnames, GetVecOfConstPtrs(m_mf_output), warpx.Geom(), warpx.getistep(),
-<<<<<<< HEAD
-        warpx.gett_new(0), warpx.GetPartContainer(), nlev, m_file_prefix,
-=======
         warpx.gett_new(0), m_all_species, nlev, m_file_prefix,
->>>>>>> 3ef8e08c
         m_plot_raw_fields, m_plot_raw_fields_guards, m_plot_raw_rho, m_plot_raw_F);
 }
 
@@ -265,13 +207,8 @@
     // E
     for (int dim=0; dim<3; dim++){
         // 3 components, r theta z
-<<<<<<< HEAD
-        m_all_field_functors[lev][icomp] = new
-            CellCenterFunctor(warpx.get_pointer_Efield_aux(lev, dim), lev,
-=======
         m_all_field_functors[lev][icomp] =
             std::make_unique<CellCenterFunctor>(warpx.get_pointer_Efield_aux(lev, dim), lev,
->>>>>>> 3ef8e08c
                               m_crse_ratio, false, ncomp_multimodefab);
         AddRZModesToOutputNames(std::string("E") + coord[dim],
                                 warpx.get_pointer_Efield_aux(0, 0)->nComp());
@@ -280,13 +217,8 @@
     // B
     for (int dim=0; dim<3; dim++){
         // 3 components, r theta z
-<<<<<<< HEAD
-        m_all_field_functors[lev][icomp] = new
-            CellCenterFunctor(warpx.get_pointer_Bfield_aux(lev, dim), lev,
-=======
         m_all_field_functors[lev][icomp] =
             std::make_unique<CellCenterFunctor>(warpx.get_pointer_Bfield_aux(lev, dim), lev,
->>>>>>> 3ef8e08c
                               m_crse_ratio, false, ncomp_multimodefab);
         AddRZModesToOutputNames(std::string("B") + coord[dim],
                                 warpx.get_pointer_Bfield_aux(0, 0)->nComp());
@@ -295,13 +227,8 @@
     // j
     for (int dim=0; dim<3; dim++){
         // 3 components, r theta z
-<<<<<<< HEAD
-        m_all_field_functors[lev][icomp] = new
-            CellCenterFunctor(warpx.get_pointer_current_fp(lev, dim), lev,
-=======
         m_all_field_functors[lev][icomp] =
             std::make_unique<CellCenterFunctor>(warpx.get_pointer_current_fp(lev, dim), lev,
->>>>>>> 3ef8e08c
                               m_crse_ratio, false, ncomp_multimodefab);
         icomp += 1;
         AddRZModesToOutputNames(std::string("J") + coord[dim],
@@ -419,8 +346,6 @@
     if (use_warpxba == false) dmap = DistributionMapping{ba};
     // Allocate output MultiFab for diagnostics. The data will be stored at cell-centers.
     m_mf_output[lev] = MultiFab(ba, dmap, m_varnames.size(), 0);
-<<<<<<< HEAD
-=======
 }
 
 
@@ -473,5 +398,4 @@
         }
     }
     AddRZModesToDiags( lev );
->>>>>>> 3ef8e08c
 }