--- conflicted
+++ resolved
@@ -580,16 +580,12 @@
 
     // Species index to loop over species that dump rho per species
     int i = 0;
-<<<<<<< HEAD
-    m_all_field_functors[lev].resize( m_varnames.size() );
-=======
 
     const auto nvar = static_cast<int>(m_varnames_fields.size());
     const auto nspec = static_cast<int>(m_pfield_species.size());
     const auto ntot = static_cast<int>(nvar + m_pfield_varnames.size() * nspec);
 
     m_all_field_functors[lev].resize(ntot);
->>>>>>> e94a8eb3
     // Fill vector of functors for all components except individual cylindrical modes.
     for (int comp=0; comp<nvar; comp++){
         if        ( m_varnames[comp] == "Ex" ){
