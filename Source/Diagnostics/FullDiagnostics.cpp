--- conflicted
+++ resolved
@@ -407,71 +407,41 @@
     // E
     for (int dim=0; dim<3; dim++){
         // 3 components, r theta z
-<<<<<<< HEAD
-        m_all_field_functors[lev][icomp++] =
-            std::make_unique<CellCenterFunctor>(warpx.get_pointer_Efield_aux(lev, dim), lev,
-                              m_crse_ratio, false, ncomp_multimodefab);
-        AddRZModesToOutputNames(std::string("E") + coord[dim],
-                                warpx.get_pointer_Efield_aux(0, 0)->nComp());
-=======
         m_all_field_functors[lev].push_back(std::make_unique<CellCenterFunctor>(
                 warpx.get_field_pointer(FieldType::Efield_aux, lev, dim), lev,
                     m_crse_ratio, false, ncomp_multimodefab));
         AddRZModesToOutputNames(std::string("E") + coord[dim],
                 warpx.get_field_pointer(FieldType::Efield_aux, 0, 0)->nComp());
->>>>>>> 46bf76d5
     }
     // B
     for (int dim=0; dim<3; dim++){
         // 3 components, r theta z
-<<<<<<< HEAD
-        m_all_field_functors[lev][icomp++] =
-            std::make_unique<CellCenterFunctor>(warpx.get_pointer_Bfield_aux(lev, dim), lev,
-                              m_crse_ratio, false, ncomp_multimodefab);
-        AddRZModesToOutputNames(std::string("B") + coord[dim],
-                                warpx.get_pointer_Bfield_aux(0, 0)->nComp());
-=======
         m_all_field_functors[lev].push_back(std::make_unique<CellCenterFunctor>(
                 warpx.get_field_pointer(FieldType::Bfield_aux, lev, dim), lev,
                     m_crse_ratio, false, ncomp_multimodefab));
         AddRZModesToOutputNames(std::string("B") + coord[dim],
                 warpx.get_field_pointer(FieldType::Bfield_aux, 0, 0)->nComp());
->>>>>>> 46bf76d5
     }
     // j
     for (int dim=0; dim<3; dim++){
         // 3 components, r theta z
-<<<<<<< HEAD
-        m_all_field_functors[lev][icomp++] =
-            std::make_unique<JFunctor>(dim, lev, m_crse_ratio, false, deposit_current, ncomp_multimodefab);
-=======
         m_all_field_functors[lev].push_back(std::make_unique<JFunctor>(
             dim, lev, m_crse_ratio, false, deposit_current, ncomp_multimodefab));
->>>>>>> 46bf76d5
         deposit_current = false;
         AddRZModesToOutputNames(std::string("J") + coord[dim],
                 warpx.get_field_pointer(FieldType::current_fp, 0, 0)->nComp());
     }
     // divE
     if (divE_requested) {
-<<<<<<< HEAD
-        m_all_field_functors[lev][icomp++] = std::make_unique<DivEFunctor>(warpx.get_array_Efield_aux(lev), lev,
-                              m_crse_ratio, false, ncomp_multimodefab);
-=======
         m_all_field_functors[lev].push_back(std::make_unique<DivEFunctor>(
             warpx.get_field_pointer_array(FieldType::Efield_aux, lev),
             lev, m_crse_ratio, false, ncomp_multimodefab));
->>>>>>> 46bf76d5
         AddRZModesToOutputNames(std::string("divE"), ncomp_multimodefab);
     }
     // rho
     if (rho_requested) {
-<<<<<<< HEAD
-        m_all_field_functors[lev][icomp++] = std::make_unique<RhoFunctor>(lev, m_crse_ratio, true, -1, false, ncomp_multimodefab);
-=======
         m_all_field_functors[lev].push_back(std::make_unique<RhoFunctor>(
             lev, m_crse_ratio, true, -1, false, ncomp_multimodefab));
->>>>>>> 46bf76d5
         AddRZModesToOutputNames(std::string("rho"), ncomp_multimodefab);
     }
     // Sum the number of components in input vector m_all_field_functors
