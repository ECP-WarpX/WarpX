--- conflicted
+++ resolved
@@ -439,12 +439,7 @@
     }
     // rho
     if (rho_requested) {
-<<<<<<< HEAD
-        m_all_field_functors[lev][icomp++] = std::make_unique<RhoFunctor>(lev, m_crse_ratio, -1, false, ncomp_multimodefab);
-=======
-        m_all_field_functors[lev][icomp] = std::make_unique<RhoFunctor>(lev, m_crse_ratio, true, -1, false, ncomp_multimodefab);
-        icomp += 1;
->>>>>>> c9bfc7eb
+        m_all_field_functors[lev][icomp++] = std::make_unique<RhoFunctor>(lev, m_crse_ratio, true, -1, false, ncomp_multimodefab);
         AddRZModesToOutputNames(std::string("rho"), ncomp_multimodefab);
     }
     // Sum the number of components in input vector m_all_field_functors
