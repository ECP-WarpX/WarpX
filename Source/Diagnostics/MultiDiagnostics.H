#ifndef WARPX_MULTIDIAGNOSTICS_H_
#define WARPX_MULTIDIAGNOSTICS_H_

#include "Diagnostics.H"

#include "MultiDiagnostics_fwd.H"

#include <AMReX_Vector.H>

#include <memory>
#include <string>
#include <vector>

/** All types of diagnostics. */
<<<<<<< HEAD
enum struct DiagTypes {Full, BackTransformed, BoundaryScraping, Station};
=======
enum struct DiagTypes {Full, BackTransformed, BoundaryScraping, RecordingPlane};
>>>>>>> ef780efa

/**
 * \brief This class contains a vector of all diagnostics in the simulation.
 */
class MultiDiagnostics
{
public:
    MultiDiagnostics ();
    /** \brief Read Input parameters. Called in constructor. */
    void ReadParameters ();
    /** \brief Loop over diags in alldiags and call their InitDiags */
    void InitData ();
    /** \brief Called at each iteration. Compute diags and flush. */
    void FilterComputePackFlush (int step, bool force_flush=false, bool BackTransform=false);
    /** \brief Called only at the last iteration. Loop over each diag and if m_dump_last_timestep
     *         is true, compute diags and flush with force_flush=true. */
    void FilterComputePackFlushLastTimestep (int step);
    /** \brief Loop over diags in all diags and call their InitializeFieldFunctors.
               Called when a new partitioning is generated at level, lev.
      * \param[in] lev level at this the field functors are initialized.
      */
    void InitializeFieldFunctors (int lev);
    /** Start a new iteration, i.e., dump has not been done yet. */
    void NewIteration ();
    Diagnostics& GetDiag(int idiag) {return *alldiags[idiag]; }
    int GetTotalDiags() {return ndiags;}
    DiagTypes diagstypes(int idiag) {return diags_types[idiag];}
private:
    /** Vector of pointers to all diagnostics */
    amrex::Vector<std::unique_ptr<Diagnostics> > alldiags;
    int ndiags = 0; /**< number of different diagnostics */
    std::vector<std::string> diags_names;
    /**Type of each diagnostics*/
    std::vector<DiagTypes> diags_types;
};

#endif // WARPX_MULTIDIAGNOSTICS_H_<|MERGE_RESOLUTION|>--- conflicted
+++ resolved
@@ -12,11 +12,7 @@
 #include <vector>
 
 /** All types of diagnostics. */
-<<<<<<< HEAD
-enum struct DiagTypes {Full, BackTransformed, BoundaryScraping, Station};
-=======
 enum struct DiagTypes {Full, BackTransformed, BoundaryScraping, RecordingPlane};
->>>>>>> ef780efa
 
 /**
  * \brief This class contains a vector of all diagnostics in the simulation.
