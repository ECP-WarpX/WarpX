--- conflicted
+++ resolved
@@ -48,15 +48,8 @@
      * Define constants used throughout FieldProbe
      */
 
-<<<<<<< HEAD
-    /**
-     *noutputs is 7 (Ex, Ey, Ez, Bx, By, Bz, S)
-     */
-    static constexpr int noutputs = ParticleVal::nattribs;
-=======
     //! noutputs is 7 (Ex, Ey, Ez, Bx, By, Bz, S)
     static constexpr int noutputs = FieldProbePIdx::nattribs;
->>>>>>> 96b30b5b
 
     //! this boolean is used to disqualify out of bounds particles
     bool m_probe_in_domain;
