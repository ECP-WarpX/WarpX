--- conflicted
+++ resolved
@@ -54,22 +54,16 @@
 
 private:
     amrex::Real x_probe, y_probe, z_probe;
-
-    //! this is the particle container in which probe particles are stored
-    FieldProbeParticleContainer m_probe;
-
-<<<<<<< HEAD
-private:
-    amrex::Real x_probe, y_probe, z_probe;
     amrex::Real x1_probe, y1_probe, z1_probe;
     int dimension;
     int resolution;
     std::vector<std::vector<amrex::Real>> m_data_vector;
 
-=======
->>>>>>> ed904d24
+    //! this is the particle container in which probe particles are stored
+    FieldProbeParticleContainer m_probe;
+
     //! if  true, integrate values over time instead of probing instantaneous values
-    bool m_field_probe_integrate = false;
+    bool m_field_probe_integrate;
     int interp_order = 1;
     bool raw_fields = false;
 
