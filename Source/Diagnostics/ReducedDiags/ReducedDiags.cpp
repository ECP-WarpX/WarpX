--- conflicted
+++ resolved
@@ -23,12 +23,7 @@
 using namespace amrex;
 
 // constructor
-<<<<<<< HEAD
 ReducedDiags::ReducedDiags (const std::string& rd_name)
-=======
-ReducedDiags::ReducedDiags (std::string rd_name)
-    : m_rd_name(std::move(rd_name))
->>>>>>> 23a896d3
 {
     BackwardCompatibility();
 
