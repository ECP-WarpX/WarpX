--- conflicted
+++ resolved
@@ -71,17 +71,12 @@
      */
     virtual void WriteToFile(int step) const;
 
-<<<<<<< HEAD
     /** Check if diag should be done */
     bool DoDiags(int step) { return m_intervals.contains(step+1); }
 
-    /** This function queries deprecated input parameters and abort
-     *  the run if one of them is specified.
-=======
     /**
      * This function queries deprecated input parameters and aborts
      * the run if one of them is specified.
->>>>>>> 4974f072
      */
     void BackwardCompatibility ();
 
