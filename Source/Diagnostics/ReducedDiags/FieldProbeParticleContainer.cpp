/* Copyright 2021 Elisa Rheaume, Axel Huebl
 *
 * This file is part of WarpX.
 *
 * License: BSD-3-Clause-LBNL
 */

#include "FieldProbeParticleContainer.H"

#include "Particles/Deposition/ChargeDeposition.H"
#include "Particles/Deposition/CurrentDeposition.H"
#include "Particles/Pusher/GetAndSetPosition.H"
#include "Particles/Pusher/UpdatePosition.H"
#include "Particles/ParticleBoundaries_K.H"
#include "Utils/TextMsg.H"
#include "Utils/WarpXAlgorithmSelection.H"
#include "Utils/WarpXConst.H"
#include "Utils/WarpXProfilerWrapper.H"
#include "WarpX.H"

#include <AMReX.H>
#include <AMReX_AmrCore.H>
#include <AMReX_AmrParGDB.H>
#include <AMReX_BLassert.H>
#include <AMReX_Box.H>
#include <AMReX_BoxArray.H>
#include <AMReX_Config.H>
#include <AMReX_Dim3.H>
#include <AMReX_Extension.H>
#include <AMReX_FabArray.H>
#include <AMReX_Geometry.H>
#include <AMReX_GpuAllocators.H>
#include <AMReX_GpuAtomic.H>
#include <AMReX_GpuControl.H>
#include <AMReX_GpuDevice.H>
#include <AMReX_GpuLaunch.H>
#include <AMReX_GpuQualifiers.H>
#include <AMReX_IndexType.H>
#include <AMReX_IntVect.H>
#include <AMReX_LayoutData.H>
#include <AMReX_MFIter.H>
#include <AMReX_MultiFab.H>
#include <AMReX_PODVector.H>
#include <AMReX_ParGDB.H>
#include <AMReX_ParallelDescriptor.H>
#include <AMReX_ParallelReduce.H>
#include <AMReX_ParmParse.H>
#include <AMReX_Particle.H>
#include <AMReX_ParticleContainerBase.H>
#include <AMReX_ParticleTile.H>
#include <AMReX_ParticleTransformation.H>
#include <AMReX_ParticleUtil.H>
#include <AMReX_Utility.H>


#include <algorithm>
#include <cmath>

using namespace amrex;

FieldProbeParticleContainer::FieldProbeParticleContainer (AmrCore* amr_core)
    : ParticleContainerPureSoA<FieldProbePIdx::nattribs, 0>(amr_core->GetParGDB())
{
    SetParticleSize();
}

void
FieldProbeParticleContainer::AddNParticles (int lev,
                                            amrex::Vector<amrex::ParticleReal> const & x,
                                            amrex::Vector<amrex::ParticleReal> const & y,
                                            amrex::Vector<amrex::ParticleReal> const & z)
{
    WARPX_ALWAYS_ASSERT_WITH_MESSAGE(lev == 0, "AddNParticles: only lev=0 is supported yet.");
    AMREX_ALWAYS_ASSERT(x.size() == y.size());
    AMREX_ALWAYS_ASSERT(x.size() == z.size());

    // number of particles to add
    auto const np = static_cast<int>(x.size());

    // have to resize here, not in the constructor because grids have not
    // been built when constructor was called.
    reserveData();
    resizeData();

    auto& particle_tile = DefineAndReturnParticleTile(0, 0, 0);

    /*
     * Creates a temporary tile to obtain data from simulation. This data
     * is then coppied to the permament tile which is stored on the particle
     * (particle_tile).
     */
    using PinnedTile = typename ContainerLike<amrex::PinnedArenaAllocator>::ParticleTileType;

    PinnedTile pinned_tile;
    pinned_tile.define(NumRuntimeRealComps(), NumRuntimeIntComps());

    for (int i = 0; i < np; i++)
    {
        auto & idcpu_data = pinned_tile.GetStructOfArrays().GetIdCPUData();
        idcpu_data.push_back(0);
        amrex::ParticleIDWrapper{idcpu_data.back()} = ParticleType::NextID();
        amrex::ParticleCPUWrapper(idcpu_data.back()) = ParallelDescriptor::MyProc();
    }

    // write Real attributes (SoA) to particle initialized zero
    DefineAndReturnParticleTile(0, 0, 0);

    // for RZ write theta value
#ifdef WARPX_DIM_RZ
    pinned_tile.push_back_real(FieldProbePIdx::theta, np, 0.0);
#endif
<<<<<<< HEAD

    pinned_tile.push_back_real(FieldProbePIdx::x, x);
    pinned_tile.push_back_real(FieldProbePIdx::y, y);
=======
#if !defined (WARPX_DIM_1D_Z)
    pinned_tile.push_back_real(FieldProbePIdx::x, x);
#endif
#if defined (WARPX_DIM_3D)
    pinned_tile.push_back_real(FieldProbePIdx::y, y);
#endif
>>>>>>> 385f4482
    pinned_tile.push_back_real(FieldProbePIdx::z, z);
    pinned_tile.push_back_real(FieldProbePIdx::Ex, np, 0.0);
    pinned_tile.push_back_real(FieldProbePIdx::Ey, np, 0.0);
    pinned_tile.push_back_real(FieldProbePIdx::Ez, np, 0.0);
    pinned_tile.push_back_real(FieldProbePIdx::Bx, np, 0.0);
    pinned_tile.push_back_real(FieldProbePIdx::By, np, 0.0);
    pinned_tile.push_back_real(FieldProbePIdx::Bz, np, 0.0);
    pinned_tile.push_back_real(FieldProbePIdx::S, np, 0.0);

    auto old_np = particle_tile.numParticles();
    auto new_np = old_np + pinned_tile.numParticles();
    particle_tile.resize(new_np);
    amrex::copyParticles(
        particle_tile, pinned_tile, 0, old_np, pinned_tile.numParticles());

    /*
     * Redistributes particles to their appropriate tiles if the box
     * structure of the simulation changes to accommodate data more
     * efficiently.
     */
    Redistribute();
}<|MERGE_RESOLUTION|>--- conflicted
+++ resolved
@@ -109,18 +109,12 @@
 #ifdef WARPX_DIM_RZ
     pinned_tile.push_back_real(FieldProbePIdx::theta, np, 0.0);
 #endif
-<<<<<<< HEAD
-
-    pinned_tile.push_back_real(FieldProbePIdx::x, x);
-    pinned_tile.push_back_real(FieldProbePIdx::y, y);
-=======
 #if !defined (WARPX_DIM_1D_Z)
     pinned_tile.push_back_real(FieldProbePIdx::x, x);
 #endif
 #if defined (WARPX_DIM_3D)
     pinned_tile.push_back_real(FieldProbePIdx::y, y);
 #endif
->>>>>>> 385f4482
     pinned_tile.push_back_real(FieldProbePIdx::z, z);
     pinned_tile.push_back_real(FieldProbePIdx::Ex, np, 0.0);
     pinned_tile.push_back_real(FieldProbePIdx::Ey, np, 0.0);
