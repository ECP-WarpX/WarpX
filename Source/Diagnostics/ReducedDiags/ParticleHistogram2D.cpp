--- conflicted
+++ resolved
@@ -269,13 +269,8 @@
 
     // transform paths for Windows
     #ifdef _WIN32
-<<<<<<< HEAD
-        std::string filepath = m_path + m_rd_name + "/" + filename;
-        filepath = openPMD::auxiliary::replace_all(filepath, "/", "\\");
-=======
         const std::string filepath = openPMD::auxiliary::replace_all(
             m_path + m_rd_name + "/" + filename, "/", "\\");
->>>>>>> e6b51842
     #else
         const std::string filepath = m_path + m_rd_name + "/" + filename;
     #endif
