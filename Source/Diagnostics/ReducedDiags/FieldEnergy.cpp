/* Copyright 2019-2020 Yinjian Zhao
 *
 * This file is part of WarpX.
 *
 * License: BSD-3-Clause-LBNL
 */

#include "FieldEnergy.H"

#include "WarpX.H"
#include "Utils/WarpXConst.H"
#include "Diagnostics/ReducedDiags/ReducedDiags.H"
#include "Utils/IntervalsParser.H"

#include <AMReX_REAL.H>
<<<<<<< HEAD
#include <AMReX_Config.H>
#include <AMReX_Geometry.H>
#include <AMReX_MultiFab.H>
#include <AMReX_ParallelDescriptor.H>
#include <AMReX_ParmParse.H>

#include <algorithm>
#include <fstream>
#include <vector>
=======

#include <iostream>
#include <cmath>
>>>>>>> 4974f072

using namespace amrex;

// constructor
FieldEnergy::FieldEnergy (std::string rd_name)
: ReducedDiags{rd_name}
{
    // RZ coordinate is not working
#if (defined WARPX_DIM_RZ)
    AMREX_ALWAYS_ASSERT_WITH_MESSAGE(false,
        "FieldEnergy reduced diagnostics does not work for RZ coordinate.");
#endif

    // read number of levels
    int nLevel = 0;
    ParmParse pp_amr("amr");
    pp_amr.query("max_level", nLevel);
    nLevel += 1;

    constexpr int noutputs = 3; // total energy, E-field energy and B-field energy
    // resize data array
    m_data.resize(noutputs*nLevel, 0.0_rt);

    if (ParallelDescriptor::IOProcessor())
    {
        if ( m_IsNotRestart )
        {
            // open file
            std::ofstream ofs{m_path + m_rd_name + "." + m_extension, std::ofstream::out};
            // write header row
            int c = 0;
            ofs << "#";
            ofs << "[" << c++ << "]step()";
            ofs << m_sep;
            ofs << "[" << c++ << "]time(s)";
            for (int lev = 0; lev < nLevel; ++lev)
            {
                ofs << m_sep;
                ofs << "[" << c++ << "]total_lev" + std::to_string(lev) + "(J)";
                ofs << m_sep;
                ofs << "[" << c++ << "]E_lev" + std::to_string(lev) + "(J)";
                ofs << m_sep;
                ofs << "[" << c++ << "]B_lev" + std::to_string(lev) + "(J)";
            }
            ofs << std::endl;
            // close file
            ofs.close();
        }
    }
}
// end constructor

// function that computes field energy
void FieldEnergy::ComputeDiags (int step)
{
    // Judge if the diags should be done
    if (!m_intervals.contains(step+1)) { return; }

    // get a reference to WarpX instance
    auto & warpx = WarpX::GetInstance();

    // get number of level
    const auto nLevel = warpx.finestLevel() + 1;

    // loop over refinement levels
    for (int lev = 0; lev < nLevel; ++lev)
    {
        // get MultiFab data at lev
        const MultiFab & Ex = warpx.getEfield(lev,0);
        const MultiFab & Ey = warpx.getEfield(lev,1);
        const MultiFab & Ez = warpx.getEfield(lev,2);
        const MultiFab & Bx = warpx.getBfield(lev,0);
        const MultiFab & By = warpx.getBfield(lev,1);
        const MultiFab & Bz = warpx.getBfield(lev,2);

        // get cell size
        Geometry const & geom = warpx.Geom(lev);
#if (AMREX_SPACEDIM == 2)
        auto dV = geom.CellSize(0) * geom.CellSize(1);
#elif (AMREX_SPACEDIM == 3)
        auto dV = geom.CellSize(0) * geom.CellSize(1) * geom.CellSize(2);
#endif

        // compute E squared
        Real const tmpEx = Ex.norm2(0,geom.periodicity());
        Real const tmpEy = Ey.norm2(0,geom.periodicity());
        Real const tmpEz = Ez.norm2(0,geom.periodicity());
        Real const Es = tmpEx*tmpEx + tmpEy*tmpEy + tmpEz*tmpEz;

        // compute B squared
        Real const tmpBx = Bx.norm2(0,geom.periodicity());
        Real const tmpBy = By.norm2(0,geom.periodicity());
        Real const tmpBz = Bz.norm2(0,geom.periodicity());
        Real const Bs = tmpBx*tmpBx + tmpBy*tmpBy + tmpBz*tmpBz;

        constexpr int noutputs = 3; // total energy, E-field energy and B-field energy
        constexpr int index_total = 0;
        constexpr int index_E = 1;
        constexpr int index_B = 2;

        // save data
        m_data[lev*noutputs+index_E] = 0.5_rt * Es * PhysConst::ep0 * dV;
        m_data[lev*noutputs+index_B] = 0.5_rt * Bs / PhysConst::mu0 * dV;
        m_data[lev*noutputs+index_total] = m_data[lev*noutputs+index_E] +
                                           m_data[lev*noutputs+index_B];
    }
    // end loop over refinement levels

    /* m_data now contains up-to-date values for:
     *  [total field energy at level 0,
     *   electric field energy at level 0,
     *   magnetic field energy at level 0,
     *   total field energy at level 1,
     *   electric field energy at level 1,
     *   magnetic field energy at level 1,
     *   ......] */
}
// end void FieldEnergy::ComputeDiags<|MERGE_RESOLUTION|>--- conflicted
+++ resolved
@@ -13,7 +13,6 @@
 #include "Utils/IntervalsParser.H"
 
 #include <AMReX_REAL.H>
-<<<<<<< HEAD
 #include <AMReX_Config.H>
 #include <AMReX_Geometry.H>
 #include <AMReX_MultiFab.H>
@@ -23,11 +22,6 @@
 #include <algorithm>
 #include <fstream>
 #include <vector>
-=======
-
-#include <iostream>
-#include <cmath>
->>>>>>> 4974f072
 
 using namespace amrex;
 
