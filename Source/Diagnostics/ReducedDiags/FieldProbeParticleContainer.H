/* Copyright 2021 Elisa Rheaume, Axel Huebl
 *
 * This file is part of WarpX.
 *
 * License: BSD-3-Clause-LBNL
 */

#ifndef WARPX_FieldProbeParticleContainer_H_
#define WARPX_FieldProbeParticleContainer_H_

#include <AMReX_ParIter.H>
#include <AMReX_Particles.H>

#include <AMReX_BaseFwd.H>
#include <AMReX_AmrCoreFwd.H>
#include <AMReX_Vector.H>

/**
 * This enumerated struct is used to index the field probe particle
 * values that are being stored as SoA data. Nattribs
 * is enumerated to give the number of attributes stored.
 */
struct FieldProbePIdx
{
    enum
    {
<<<<<<< HEAD
        x, y, z,
=======
#if !defined (WARPX_DIM_1D_Z)
        x,
#endif
#if defined (WARPX_DIM_3D)
        y,
#endif
        z,
>>>>>>> 385f4482
        Ex, Ey, Ez,
        Bx, By, Bz,
        S, //!< the Poynting vector
#ifdef WARPX_DIM_RZ
        theta,      ///< RZ needs all three position components
#endif
        nattribs
    };
};

/**
 * This class defines the FieldProbeParticleContainer
 * which is branched from the amrex::ParticleContainer.
 * nattribs tells the particle container to allot 7 SOA values.
 */
class FieldProbeParticleContainer
    : public amrex::ParticleContainerPureSoA<FieldProbePIdx::nattribs, 0>
{
public:
    static constexpr int NStructReal = 0;
    static constexpr int NStructInt = 0;
    static constexpr int NReal = FieldProbePIdx::nattribs;
    static constexpr int NInt = 0;

    FieldProbeParticleContainer (amrex::AmrCore* amr_core);
    ~FieldProbeParticleContainer() override = default;

    FieldProbeParticleContainer ( FieldProbeParticleContainer const &)             = delete;
    FieldProbeParticleContainer& operator= ( FieldProbeParticleContainer const & ) = delete;
    FieldProbeParticleContainer ( FieldProbeParticleContainer&& )                  = default;
    FieldProbeParticleContainer& operator= ( FieldProbeParticleContainer&& )       = default;

    //! amrex iterator for our number of attributes
    using iterator = amrex::ParIterSoA<FieldProbePIdx::nattribs, 0>;
    //! amrex iterator for our number of attributes (read-only)
    using const_iterator = amrex::ParConstIterSoA<FieldProbePIdx::nattribs, 0>;

    //! similar to WarpXParticleContainer::AddNParticles but does not include u(x,y,z)
    void AddNParticles (int lev, amrex::Vector<amrex::ParticleReal> const & x, amrex::Vector<amrex::ParticleReal> const & y, amrex::Vector<amrex::ParticleReal> const & z);
};

#endif // WARPX_FieldProbeParticleContainer_H_<|MERGE_RESOLUTION|>--- conflicted
+++ resolved
@@ -24,9 +24,6 @@
 {
     enum
     {
-<<<<<<< HEAD
-        x, y, z,
-=======
 #if !defined (WARPX_DIM_1D_Z)
         x,
 #endif
@@ -34,7 +31,6 @@
         y,
 #endif
         z,
->>>>>>> 385f4482
         Ex, Ey, Ez,
         Bx, By, Bz,
         S, //!< the Poynting vector
