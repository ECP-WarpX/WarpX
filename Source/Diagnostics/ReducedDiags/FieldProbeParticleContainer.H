--- conflicted
+++ resolved
@@ -45,14 +45,11 @@
 public:
     FieldProbeParticleContainer (amrex::AmrCore* amr_core);
     ~FieldProbeParticleContainer() override = default;
-<<<<<<< HEAD
-=======
 
     FieldProbeParticleContainer ( FieldProbeParticleContainer const &)             = delete;
     FieldProbeParticleContainer& operator= ( FieldProbeParticleContainer const & ) = delete;
     FieldProbeParticleContainer ( FieldProbeParticleContainer&& )                  = default;
     FieldProbeParticleContainer& operator= ( FieldProbeParticleContainer&& )       = default;
->>>>>>> f6cb58d7
 
     //! amrex iterator for our number of attributes
     using iterator = amrex::ParIter<0, 0, FieldProbePIdx::nattribs, 0>;
