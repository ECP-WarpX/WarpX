/* Copyright 2019-2020 Yinjian Zhao
 *
 * This file is part of WarpX.
 *
 * License: BSD-3-Clause-LBNL
 */

#include "ParticleEnergy.H"
#include "WarpX.H"
#include "Utils/WarpXConst.H"

#include <AMReX_REAL.H>
#include <AMReX_ParticleReduce.H>

#include <iostream>
#include <cmath>
#include <limits>


using namespace amrex;

// constructor
ParticleEnergy::ParticleEnergy (std::string rd_name)
: ReducedDiags{rd_name}
{
    // get a reference to WarpX instance
    auto & warpx = WarpX::GetInstance();

    // get MultiParticleContainer class object
    const auto & mypc = warpx.GetPartContainer();

    // get number of species (int)
    const auto nSpecies = mypc.nSpecies();

    // resize data array
    m_data.resize(2*nSpecies+2, 0.0_rt);

    // get species names (std::vector<std::string>)
    const auto species_names = mypc.GetSpeciesNames();

    if (ParallelDescriptor::IOProcessor())
    {
        if ( m_IsNotRestart )
        {
            // open file
            std::ofstream ofs{m_path + m_rd_name + "." + m_extension, std::ofstream::out};
            // write header row
            int c = 0;
            ofs << "#";
            ofs << "[" << c++ << "]step()";
            ofs << m_sep;
            ofs << "[" << c++ << "]time(s)";
            ofs << m_sep;
            ofs << "[" << c++ << "]total(J)";
            for (int i = 0; i < nSpecies; ++i)
            {
                ofs << m_sep;
                ofs << "[" << c++ << "]" << species_names[i] + "(J)";
            }
            ofs << m_sep;
            ofs << "[" << c++ << "]total_mean(J)";
            for (int i = 0; i < nSpecies; ++i)
            {
                ofs << m_sep;
                ofs << "[" << c++ << "]" << species_names[i] + "_mean(J)";
            }
            ofs << std::endl;
            // close file
            ofs.close();
        }
    }
}

void ParticleEnergy::ComputeDiags (int step)
{
<<<<<<< HEAD
    // Check if the diags should be done
    if (m_intervals.contains(step+1) == false)
    {
        return;
    }

    // Get MultiParticleContainer class object
=======
    // Judge if the diags should be done
    if (!m_intervals.contains(step+1)) { return; }

    // get MultiParticleContainer class object
>>>>>>> b0cb1dcc
    const auto & mypc = WarpX::GetInstance().GetPartContainer();

    // Get number of species
    const int nSpecies = mypc.nSpecies();

    // Some useful constants
    amrex::Real c2 = PhysConst::c * PhysConst::c;
    amrex::Real c4 = c2 * c2;

    // Some useful offsets to fill m_data below
    int offset_total_species, offset_mean_species, offset_mean_all;

    amrex::Real Wtot = 0.0_rt;

    // Loop over species
    for (int i_s = 0; i_s < nSpecies; ++i_s)
    {
        // Get WarpXParticleContainer class object
        const auto & myspc = mypc.GetParticleContainer(i_s);

        // Get mass (used only for particles other than photons, see below)
        amrex::Real m = myspc.getMass();
        amrex::Real m2 = m * m;

        using PType = typename WarpXParticleContainer::SuperParticleType;

        amrex::Real Etot = 0.0_rt;
        amrex::Real Ws   = 0.0_rt;

        // Use amrex::ParticleReduce to compute the sum of energies and weights of all particles
        // held by the current MPI rank for this species (loop over all boxes held by this MPI rank):
        // the result r is the tuple (Etot, Ws)
        amrex::ReduceOps<ReduceOpSum, ReduceOpSum> reduce_ops;
        if(myspc.AmIA<PhysicalSpecies::photon>())
        {
            // Photons have zero mass, but ux, uy and uz are calculated assuming a mass equal to the
            // electron mass. Hence, photons need a special treatment to calculate the total energy.
            constexpr auto me_c = PhysConst::m_e * PhysConst::c;
            auto r = amrex::ParticleReduce<amrex::ReduceData<Real, Real>>(
                myspc,
                [=] AMREX_GPU_DEVICE(const PType& p) noexcept -> amrex::GpuTuple<Real, Real>
                {
                    const amrex::Real w  = p.rdata(PIdx::w);
                    const amrex::Real ux = p.rdata(PIdx::ux);
                    const amrex::Real uy = p.rdata(PIdx::uy);
                    const amrex::Real uz = p.rdata(PIdx::uz);
                    const amrex::Real us = ux*ux + uy*uy + uz*uz;
                    return {w*me_c*std::sqrt(us), w};
                },
                reduce_ops);

            Etot = amrex::get<0>(r);
            Ws   = amrex::get<1>(r);
        }
        else // particle other than photons
        {
            auto r = amrex::ParticleReduce<amrex::ReduceData<Real, Real>>(
                myspc,
                [=] AMREX_GPU_DEVICE(const PType& p) noexcept -> amrex::GpuTuple<Real, Real>
                {
                    const amrex::Real w  = p.rdata(PIdx::w);
                    const amrex::Real ux = p.rdata(PIdx::ux);
                    const amrex::Real uy = p.rdata(PIdx::uy);
                    const amrex::Real uz = p.rdata(PIdx::uz);
                    const amrex::Real us = ux*ux + uy*uy + uz*uz;
                    return {w*(std::sqrt(us*m2*c2 + m2*c4) - m*c2), w};
                },
                reduce_ops);

            Etot = amrex::get<0>(r);
            Ws   = amrex::get<1>(r);
        }

        // Reduced sum over MPI ranks
        ParallelDescriptor::ReduceRealSum(Etot, ParallelDescriptor::IOProcessorNumber());
        ParallelDescriptor::ReduceRealSum(Ws  , ParallelDescriptor::IOProcessorNumber());

        // Accumulate sum of weights over all species (must come after MPI reduction of Ws)
        Wtot += Ws;

        // Save results for this species i_s into m_data

        // Offset:
        // 1 value of total energy for all  species +
        // 1 value of total energy for each species
        offset_total_species = 1 + i_s;
        m_data[offset_total_species] = Etot;

        // Offset:
        // 1 value of total energy for all  species +
        // 1 value of total energy for each species +
        // 1 value of mean  energy for all  species +
        // 1 value of mean  energy for each species
        offset_mean_species = 1 + nSpecies + 1 + i_s;
        if (Ws > std::numeric_limits<Real>::min())
        {
            m_data[offset_mean_species] = Etot / Ws;
        }
        else
<<<<<<< HEAD
        {
            m_data[offset_mean_species] = 0.0_rt;
        }
=======
        { m_data[nSpecies+2+i_s] = 0.0; }
>>>>>>> b0cb1dcc
    }

    // Total energy
    m_data[0] = 0.0_rt;

    // Loop over species
    for (int i_s = 0; i_s < nSpecies; ++i_s)
    {
        // Offset:
        // 1 value of total energy for all  species +
        // 1 value of total energy for each species
        offset_total_species = 1 + i_s;
        m_data[0] += m_data[offset_total_species];
    }
<<<<<<< HEAD

    // Total mean energy. Offset:
    // 1 value of total energy for all  species +
    // 1 value of total energy for each species
    offset_mean_all = 1 + nSpecies;
    if (Wtot > std::numeric_limits<Real>::min())
    {
        m_data[offset_mean_all] = m_data[0] / Wtot;
    }
    else
    {
        m_data[offset_mean_all] = 0.0_rt;
    }

    // m_data now contains up-to-date values for:
    // [total energy (all species)
    //  total energy (species 1)
    //  ...
    //  total energy (species n)
    //  mean  energy (all species)
    //  mean  energy (species 1)
    //  ...
    //  mean  energy (species n)]
}
=======
    // end loop over species

    /* m_data now contains up-to-date values for:
     *  [total energy (all species),
     *   total energy (species 1),
     *   ...,
     *   total energy (species n),
     *   mean energy (all species),
     *   mean energy (species 1),
     *   ...,
     *   mean energy (species n)] */
}
// end void ParticleEnergy::ComputeDiags
>>>>>>> b0cb1dcc
<|MERGE_RESOLUTION|>--- conflicted
+++ resolved
@@ -73,7 +73,6 @@
 
 void ParticleEnergy::ComputeDiags (int step)
 {
-<<<<<<< HEAD
     // Check if the diags should be done
     if (m_intervals.contains(step+1) == false)
     {
@@ -81,12 +80,6 @@
     }
 
     // Get MultiParticleContainer class object
-=======
-    // Judge if the diags should be done
-    if (!m_intervals.contains(step+1)) { return; }
-
-    // get MultiParticleContainer class object
->>>>>>> b0cb1dcc
     const auto & mypc = WarpX::GetInstance().GetPartContainer();
 
     // Get number of species
@@ -186,13 +179,9 @@
             m_data[offset_mean_species] = Etot / Ws;
         }
         else
-<<<<<<< HEAD
         {
             m_data[offset_mean_species] = 0.0_rt;
         }
-=======
-        { m_data[nSpecies+2+i_s] = 0.0; }
->>>>>>> b0cb1dcc
     }
 
     // Total energy
@@ -207,7 +196,6 @@
         offset_total_species = 1 + i_s;
         m_data[0] += m_data[offset_total_species];
     }
-<<<<<<< HEAD
 
     // Total mean energy. Offset:
     // 1 value of total energy for all  species +
@@ -231,19 +219,4 @@
     //  mean  energy (species 1)
     //  ...
     //  mean  energy (species n)]
-}
-=======
-    // end loop over species
-
-    /* m_data now contains up-to-date values for:
-     *  [total energy (all species),
-     *   total energy (species 1),
-     *   ...,
-     *   total energy (species n),
-     *   mean energy (all species),
-     *   mean energy (species 1),
-     *   ...,
-     *   mean energy (species n)] */
-}
-// end void ParticleEnergy::ComputeDiags
->>>>>>> b0cb1dcc
+}