--- conflicted
+++ resolved
@@ -24,13 +24,10 @@
 
 #include <cmath>
 #include <limits>
-<<<<<<< HEAD
 #include <algorithm>
 #include <fstream>
 #include <map>
 #include <vector>
-=======
->>>>>>> 4974f072
 
 using namespace amrex;
 
