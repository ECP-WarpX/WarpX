/* Copyright 2019-2020 Yinjian Zhao
 *
 * This file is part of WarpX.
 *
 * License: BSD-3-Clause-LBNL
 */
#include "BeamRelevant.H"

#include "Diagnostics/ReducedDiags/ReducedDiags.H"
#include "Particles/MultiParticleContainer.H"
#include "Particles/WarpXParticleContainer.H"
#include "Utils/IntervalsParser.H"
#include "Utils/WarpXConst.H"
#include "WarpX.H"

#include <AMReX_GpuQualifiers.H>
#include <AMReX_PODVector.H>
#include <AMReX_ParallelDescriptor.H>
#include <AMReX_ParmParse.H>
#include <AMReX_ParticleReduce.H>
#include <AMReX_Particles.H>
#include <AMReX_REAL.H>
#include <AMReX_Tuple.H>

#include <algorithm>
#include <cmath>
#include <fstream>
#include <limits>
#include <map>
#include <vector>

using namespace amrex;

// constructor
BeamRelevant::BeamRelevant (std::string rd_name)
: ReducedDiags{rd_name}
{
    // read beam name
    ParmParse pp_rd_name(rd_name);
    pp_rd_name.get("species",m_beam_name);

    // resize data array
#if (defined WARPX_DIM_3D || defined WARPX_DIM_RZ)
    //  0, 1, 2: mean x,y,z
    //  3, 4, 5: mean px,py,pz
    //        6: gamma
    //  7, 8, 9: rms x,y,z
    // 10,11,12: rms px,py,pz
    //       13: rms gamma
    // 14,15,16: emittance x,y,z
    //       17: charge
    m_data.resize(18, 0.0_rt);
#elif (defined WARPX_DIM_XZ)
    //     0, 1: mean x,z
    //  2, 3, 4: mean px,py,pz
    //        5: gamma
    //     6, 7: rms x,z
    //  8, 9,10: rms px,py,pz
    //       11: rms gamma
    //    12,13: emittance x,z
    //       14: charge
    m_data.resize(15, 0.0_rt);
#elif (defined WARPX_DIM_1D_Z)
    //       0 : mean z
    //   1,2,3 : mean px,py,pz
    //       4 : gamma
    //       5 : rms z
    //   6,7,8 : rms px,py,pz
    //       9 : rms gamma
    //      10 : emittance z
    //      11 : charge
    m_data.resize(12, 0.0_rt);
#endif

    if (ParallelDescriptor::IOProcessor())
    {
        if ( m_IsNotRestart )
        {
            // open file
            std::ofstream ofs{m_path + m_rd_name + "." + m_extension, std::ofstream::out};
            // write header row
#if (defined WARPX_DIM_3D || defined WARPX_DIM_RZ)
            int c = 0;
            ofs << "#";
            ofs << "[" << c++ << "]step()";           ofs << m_sep;
            ofs << "[" << c++ << "]time(s)";          ofs << m_sep;
            ofs << "[" << c++ << "]x_mean(m)";        ofs << m_sep;
            ofs << "[" << c++ << "]y_mean(m)";        ofs << m_sep;
            ofs << "[" << c++ << "]z_mean(m)";        ofs << m_sep;
            ofs << "[" << c++ << "]px_mean(kg*m/s)";  ofs << m_sep;
            ofs << "[" << c++ << "]py_mean(kg*m/s)";  ofs << m_sep;
            ofs << "[" << c++ << "]pz_mean(kg*m/s)";  ofs << m_sep;
            ofs << "[" << c++ << "]gamma_mean()";     ofs << m_sep;
            ofs << "[" << c++ << "]x_rms(m)";         ofs << m_sep;
            ofs << "[" << c++ << "]y_rms(m)";         ofs << m_sep;
            ofs << "[" << c++ << "]z_rms(m)";         ofs << m_sep;
            ofs << "[" << c++ << "]px_rms(kg*m/s)";   ofs << m_sep;
            ofs << "[" << c++ << "]py_rms(kg*m/s)";   ofs << m_sep;
            ofs << "[" << c++ << "]pz_rms(kg*m/s)";   ofs << m_sep;
            ofs << "[" << c++ << "]gamma_rms()";      ofs << m_sep;
            ofs << "[" << c++ << "]emittance_x(m)";   ofs << m_sep;
            ofs << "[" << c++ << "]emittance_y(m)";   ofs << m_sep;
            ofs << "[" << c++ << "]emittance_z(m)";   ofs << m_sep;
            ofs << "[" << c++ << "]charge(C)";        ofs << std::endl;
#elif (defined WARPX_DIM_XZ)
            int c = 0;
            ofs << "#";
            ofs << "[" << c++ << "]step()";           ofs << m_sep;
            ofs << "[" << c++ << "]time(s)";          ofs << m_sep;
            ofs << "[" << c++ << "]x_mean(m)";        ofs << m_sep;
            ofs << "[" << c++ << "]z_mean(m)";        ofs << m_sep;
            ofs << "[" << c++ << "]px_mean(kg*m/s)";  ofs << m_sep;
            ofs << "[" << c++ << "]py_mean(kg*m/s)";  ofs << m_sep;
            ofs << "[" << c++ << "]pz_mean(kg*m/s)";  ofs << m_sep;
            ofs << "[" << c++ << "]gamma_mean()";     ofs << m_sep;
            ofs << "[" << c++ << "]x_rms(m)";         ofs << m_sep;
            ofs << "[" << c++ << "]z_rms(m)";         ofs << m_sep;
            ofs << "[" << c++ << "]px_rms(kg*m/s)";   ofs << m_sep;
            ofs << "[" << c++ << "]py_rms(kg*m/s)";   ofs << m_sep;
            ofs << "[" << c++ << "]pz_rms(kg*m/s)";   ofs << m_sep;
            ofs << "[" << c++ << "]gamma_rms()";      ofs << m_sep;
            ofs << "[" << c++ << "]emittance_x(m)";   ofs << m_sep;
            ofs << "[" << c++ << "]emittance_z(m)";   ofs << m_sep;
            ofs << "[" << c++ << "]charge(C)";        ofs << std::endl;
#elif (defined WARPX_DIM_1D_Z)
            int c = 0;
            ofs << "#";
            ofs << "[" << c++ << "]step()";           ofs << m_sep;
            ofs << "[" << c++ << "]time(s)";          ofs << m_sep;
            ofs << "[" << c++ << "]z_mean(m)";        ofs << m_sep;
            ofs << "[" << c++ << "]px_mean(kg*m/s)";  ofs << m_sep;
            ofs << "[" << c++ << "]py_mean(kg*m/s)";  ofs << m_sep;
            ofs << "[" << c++ << "]pz_mean(kg*m/s)";  ofs << m_sep;
            ofs << "[" << c++ << "]gamma_mean()";     ofs << m_sep;
            ofs << "[" << c++ << "]z_rms(m)";         ofs << m_sep;
            ofs << "[" << c++ << "]px_rms(kg*m/s)";   ofs << m_sep;
            ofs << "[" << c++ << "]py_rms(kg*m/s)";   ofs << m_sep;
            ofs << "[" << c++ << "]pz_rms(kg*m/s)";   ofs << m_sep;
            ofs << "[" << c++ << "]gamma_rms()";      ofs << m_sep;
            ofs << "[" << c++ << "]emittance_z(m)";   ofs << m_sep;
            ofs << "[" << c++ << "]charge(C)";        ofs << std::endl;
#endif
            // close file
            ofs.close();
        }
    }
}
// end constructor

// function that compute beam relevant quantities
void BeamRelevant::ComputeDiags (int step)
{
    // Judge if the diags should be done
    if (!m_intervals.contains(step+1)) { return; }

    // get MultiParticleContainer class object
    const auto & mypc = WarpX::GetInstance().GetPartContainer();

    // get number of species
    int const nSpecies = mypc.nSpecies();

    // get species names (std::vector<std::string>)
    auto const species_names = mypc.GetSpeciesNames();

    // inverse of speed of light squared
    Real constexpr inv_c2 = 1.0_rt / (PhysConst::c * PhysConst::c);

    // If 2D-XZ, p.pos(1) is z, rather than p.pos(2).
#if (defined WARPX_DIM_3D)
    int const index_z = 2;
#elif (defined WARPX_DIM_XZ || defined WARPX_DIM_RZ)
    int const index_z = 1;
#elif (defined WARPX_DIM_1D_Z)
    int const index_z = 0;
#endif

    // loop over species
    for (int i_s = 0; i_s < nSpecies; ++i_s)
    {
        // only beam species does
        if (species_names[i_s] != m_beam_name) { continue; }

        // get WarpXParticleContainer class object
        auto const & myspc = mypc.GetParticleContainer(i_s);

        // get mass and charge
        ParticleReal const m = myspc.getMass();
        ParticleReal const q = myspc.getCharge();

        using PType = typename WarpXParticleContainer::SuperParticleType;

        amrex::ReduceOps<ReduceOpSum,ReduceOpSum,ReduceOpSum,ReduceOpSum,ReduceOpSum,
        ReduceOpSum,ReduceOpSum,ReduceOpSum> reduce_ops;
        auto r = amrex::ParticleReduce<amrex::ReduceData<ParticleReal,ParticleReal,
        ParticleReal,ParticleReal,ParticleReal,ParticleReal,ParticleReal,ParticleReal>>(
            myspc,
            [=] AMREX_GPU_DEVICE(const PType& p) noexcept -> amrex::GpuTuple
            <ParticleReal,ParticleReal,ParticleReal,ParticleReal,ParticleReal,
            ParticleReal,ParticleReal,ParticleReal>
            {
                const ParticleReal p_ux = p.rdata(PIdx::ux);
                const ParticleReal p_uy = p.rdata(PIdx::uy);
                const ParticleReal p_uz = p.rdata(PIdx::uz);
                const ParticleReal p_us = p_ux*p_ux + p_uy*p_uy + p_uz*p_uz;
                const ParticleReal p_pos0 = p.pos(0);
                const ParticleReal p_w = p.rdata(PIdx::w);

#if (defined WARPX_DIM_RZ)
                const ParticleReal p_theta = p.rdata(PIdx::theta);
                const ParticleReal p_x_mean = p_pos0*std::cos(p_theta)*p_w;
                const ParticleReal p_y_mean = p_pos0*std::sin(p_theta)*p_w;
#else
                const ParticleReal p_pos1 = p.pos(1);
                const ParticleReal p_x_mean = p_pos0*p_w;
                const ParticleReal p_y_mean = p_pos1*p_w;
#endif
                const ParticleReal p_z_mean = p.pos(index_z)*p_w;

                const ParticleReal p_ux_mean = p_ux*p_w;
                const ParticleReal p_uy_mean = p_uy*p_w;
                const ParticleReal p_uz_mean = p_uz*p_w;
                const ParticleReal p_gm_mean = std::sqrt(1.0_rt+p_us*inv_c2)*p_w;

                return {p_w,
                        p_x_mean, p_y_mean, p_z_mean,
                        p_ux_mean, p_uy_mean, p_uz_mean,
                        p_gm_mean};
            },
            reduce_ops);

        std::vector<ParticleReal> values_per_rank_1st = {
            amrex::get<0>(r), // w
            amrex::get<1>(r), // x_mean
            amrex::get<2>(r), // y_mean
            amrex::get<3>(r), // z_mean
            amrex::get<4>(r), // ux_mean
            amrex::get<5>(r), // uy_mean
            amrex::get<6>(r), // uz_mean
            amrex::get<7>(r), // gm_mean
        };

        // reduced sum over mpi ranks (allreduce)
        amrex::ParallelAllReduce::Sum
        ( values_per_rank_1st.data(), values_per_rank_1st.size(), ParallelDescriptor::Communicator());

        ParticleReal w_sum   = values_per_rank_1st.at(0);
        ParticleReal x_mean  = values_per_rank_1st.at(1) /= w_sum;
        ParticleReal y_mean  = values_per_rank_1st.at(2) /= w_sum;
        ParticleReal z_mean  = values_per_rank_1st.at(3) /= w_sum;
        ParticleReal ux_mean = values_per_rank_1st.at(4) /= w_sum;
        ParticleReal uy_mean = values_per_rank_1st.at(5) /= w_sum;
        ParticleReal uz_mean = values_per_rank_1st.at(6) /= w_sum;
        ParticleReal gm_mean = values_per_rank_1st.at(7) /= w_sum;

        if (w_sum < std::numeric_limits<Real>::min() )
        {
            for (int i = 0; i < static_cast<int>(m_data.size()); ++i){
                m_data[i] = 0.0_rt;
            }
            return;
        }

<<<<<<< HEAD
#if !(defined WARPX_DIM_1D_Z)
#if (defined WARPX_DIM_RZ)
        // x mean
        Real x_mean = ReduceSum( myspc,
        [=] AMREX_GPU_HOST_DEVICE (const PType& p) -> Real
        { return p.pos(0)*std::cos(p.rdata(PIdx::theta)) * p.rdata(PIdx::w); });
#else
        // x mean
        Real x_mean = ReduceSum( myspc,
        [=] AMREX_GPU_HOST_DEVICE (const PType& p) -> Real
        { return p.pos(0) * p.rdata(PIdx::w); });
#endif
#endif //Not needed in 1D

#if (defined WARPX_DIM_3D)
        // y mean
        Real y_mean = ReduceSum( myspc,
        [=] AMREX_GPU_HOST_DEVICE (const PType& p) -> Real
        { return p.pos(1) * p.rdata(PIdx::w); });
#elif (defined WARPX_DIM_RZ)
        // y mean
        Real y_mean = ReduceSum( myspc,
        [=] AMREX_GPU_HOST_DEVICE (const PType& p) -> Real
        { return p.pos(0)*std::sin(p.rdata(PIdx::theta)) * p.rdata(PIdx::w); });
#endif

        // z mean
        Real z_mean = ReduceSum( myspc,
        [=] AMREX_GPU_HOST_DEVICE (const PType& p) -> Real
        { return p.pos(index_z) * p.rdata(PIdx::w); });

        // ux mean
        Real ux_mean = ReduceSum( myspc,
        [=] AMREX_GPU_HOST_DEVICE (const PType& p) -> Real
        { return p.rdata(PIdx::ux) * p.rdata(PIdx::w); });

        // uy mean
        Real uy_mean = ReduceSum( myspc,
        [=] AMREX_GPU_HOST_DEVICE (const PType& p) -> Real
        { return p.rdata(PIdx::uy) * p.rdata(PIdx::w); });

        // uz mean
        Real uz_mean = ReduceSum( myspc,
        [=] AMREX_GPU_HOST_DEVICE (const PType& p) -> Real
        { return p.rdata(PIdx::uz) * p.rdata(PIdx::w); });

        // gamma mean
        Real gm_mean = ReduceSum( myspc,
        [=] AMREX_GPU_HOST_DEVICE (const PType& p) -> Real
        {
            Real ux = p.rdata(PIdx::ux);
            Real uy = p.rdata(PIdx::uy);
            Real uz = p.rdata(PIdx::uz);
            Real us = ux*ux + uy*uy + uz*uz;
            return std::sqrt(1.0_rt + us*inv_c2) * p.rdata(PIdx::w);
        });

        // reduced sum over mpi ranks
#if !(defined WARPX_DIM_1D_Z)
        ParallelDescriptor::ReduceRealSum(x_mean);  x_mean  /= w_sum;
#endif
#if (defined WARPX_DIM_3D || defined WARPX_DIM_RZ)
        ParallelDescriptor::ReduceRealSum(y_mean);  y_mean  /= w_sum;
#endif
        ParallelDescriptor::ReduceRealSum(z_mean);  z_mean  /= w_sum;
        ParallelDescriptor::ReduceRealSum(ux_mean); ux_mean /= w_sum;
        ParallelDescriptor::ReduceRealSum(uy_mean); uy_mean /= w_sum;
        ParallelDescriptor::ReduceRealSum(uz_mean); uz_mean /= w_sum;
        ParallelDescriptor::ReduceRealSum(gm_mean); gm_mean /= w_sum;
=======
        amrex::ReduceOps<ReduceOpSum,ReduceOpSum,ReduceOpSum,ReduceOpSum,ReduceOpSum,
        ReduceOpSum,ReduceOpSum,ReduceOpSum,ReduceOpSum,ReduceOpSum,ReduceOpSum> reduce_ops2;

        auto r2 = amrex::ParticleReduce<amrex::ReduceData<ParticleReal,ParticleReal,
        ParticleReal,ParticleReal,ParticleReal,ParticleReal,ParticleReal,ParticleReal,
        ParticleReal,ParticleReal,ParticleReal>>(
            myspc,
            [=] AMREX_GPU_DEVICE(const PType& p) noexcept -> amrex::GpuTuple
            <ParticleReal,ParticleReal,ParticleReal,ParticleReal,ParticleReal,ParticleReal,
            ParticleReal,ParticleReal,ParticleReal,ParticleReal,ParticleReal>
            {
                const ParticleReal p_ux = p.rdata(PIdx::ux);
                const ParticleReal p_uy = p.rdata(PIdx::uy);
                const ParticleReal p_uz = p.rdata(PIdx::uz);
                const ParticleReal p_us = p_ux*p_ux + p_uy*p_uy + p_uz*p_uz;
                const ParticleReal p_gm = std::sqrt(1.0_rt+p_us*inv_c2);
                const ParticleReal p_pos0 = p.pos(0);
                const ParticleReal p_w = p.rdata(PIdx::w);
>>>>>>> 339bd48c

#if !(defined WARPX_DIM_1D_Z)
#if (defined WARPX_DIM_RZ)
                const ParticleReal p_theta = p.rdata(PIdx::theta);
                const ParticleReal p_x = p_pos0*std::cos(p_theta);
                const ParticleReal p_y = p_pos0*std::sin(p_theta);
#else
                const ParticleReal p_pos1 = p.pos(1);
                const ParticleReal p_x = p_pos0;
                const ParticleReal p_y = p_pos1;
#endif
<<<<<<< HEAD
#endif

#if (defined WARPX_DIM_3D)
        // y mean square
        Real y_ms = ReduceSum( myspc,
        [=] AMREX_GPU_HOST_DEVICE (const PType& p) -> Real
        {
            Real const a = (p.pos(1)-y_mean) * (p.pos(1)-y_mean);
            return a * p.rdata(PIdx::w);
        });
#elif (defined WARPX_DIM_RZ)
        // y mean square
        Real y_ms = ReduceSum( myspc,
        [=] AMREX_GPU_HOST_DEVICE (const PType& p) -> Real
        {
            Real const y = p.pos(0)*std::sin(p.rdata(PIdx::theta));
            Real const a = (y-y_mean) * (y-y_mean);
            return a * p.rdata(PIdx::w);
        });
#endif

        // z mean square
        Real z_ms = ReduceSum( myspc,
        [=] AMREX_GPU_HOST_DEVICE (const PType& p) -> Real
        {
            Real const a = (p.pos(index_z)-z_mean) * (p.pos(index_z)-z_mean);
            return a * p.rdata(PIdx::w);
        });

        // ux mean square
        Real ux_ms = ReduceSum( myspc,
        [=] AMREX_GPU_HOST_DEVICE (const PType& p) -> Real
        {
            Real const a = (p.rdata(PIdx::ux)-ux_mean) *
                           (p.rdata(PIdx::ux)-ux_mean);
            return a * p.rdata(PIdx::w);
        });

        // uy mean square
        Real uy_ms = ReduceSum( myspc,
        [=] AMREX_GPU_HOST_DEVICE (const PType& p) -> Real
        {
            Real const a = (p.rdata(PIdx::uy)-uy_mean) *
                           (p.rdata(PIdx::uy)-uy_mean);
            return a * p.rdata(PIdx::w);
        });

        // uz mean square
        Real uz_ms = ReduceSum( myspc,
        [=] AMREX_GPU_HOST_DEVICE (const PType& p) -> Real
        {
            Real const a = (p.rdata(PIdx::uz)-uz_mean) *
                           (p.rdata(PIdx::uz)-uz_mean);
            return a * p.rdata(PIdx::w);
        });

        // gamma mean square
        Real gm_ms = ReduceSum( myspc,
        [=] AMREX_GPU_HOST_DEVICE (const PType& p) -> Real
        {
            Real const ux = p.rdata(PIdx::ux);
            Real const uy = p.rdata(PIdx::uy);
            Real const uz = p.rdata(PIdx::uz);
            Real const us = ux*ux + uy*uy + uz*uz;
            Real const gm = std::sqrt(1.0_rt + us*inv_c2);
            Real const a  = (gm - gm_mean) * (gm - gm_mean);
            return a * p.rdata(PIdx::w);
        });

#if !(defined WARPX_DIM_1D_Z)
#if (defined WARPX_DIM_RZ)
        // x times ux
        Real xux = ReduceSum( myspc,
        [=] AMREX_GPU_HOST_DEVICE (const PType& p) -> Real
        {
            Real const x = p.pos(0)*std::cos(p.rdata(PIdx::theta));
            Real const a = (x-x_mean) * (p.rdata(PIdx::ux)-ux_mean);
            return a * p.rdata(PIdx::w);
        });
#else
        // x times ux
        Real xux = ReduceSum( myspc,
        [=] AMREX_GPU_HOST_DEVICE (const PType& p) -> Real
        {
            Real const a = (p.pos(0)-x_mean) * (p.rdata(PIdx::ux)-ux_mean);
            return a * p.rdata(PIdx::w);
        });
#endif
#endif

#if (defined WARPX_DIM_3D)
        // y times uy
        Real yuy = ReduceSum( myspc,
        [=] AMREX_GPU_HOST_DEVICE (const PType& p) -> Real
        {
            Real const a = (p.pos(1)-y_mean) * (p.rdata(PIdx::uy)-uy_mean);
            return a * p.rdata(PIdx::w);
        });
#elif (defined WARPX_DIM_RZ)
        // y times uy
        Real yuy = ReduceSum( myspc,
        [=] AMREX_GPU_HOST_DEVICE (const PType& p) -> Real
        {
            Real const y = p.pos(0)*std::sin(p.rdata(PIdx::theta));
            Real const a = (y-y_mean) * (p.rdata(PIdx::uy)-uy_mean);
            return a * p.rdata(PIdx::w);
        });
#endif

        // z times uz
        Real zuz = ReduceSum( myspc,
        [=] AMREX_GPU_HOST_DEVICE (const PType& p) -> Real
        {
            Real const a = (p.pos(index_z)-z_mean) * (p.rdata(PIdx::uz)-uz_mean);
            return a * p.rdata(PIdx::w);
        });

        // charge
        Real charge = ReduceSum( myspc,
        [=] AMREX_GPU_HOST_DEVICE (const PType& p) -> Real
        {
            Real const w = p.rdata(PIdx::w);
            return q * w;
        });

        // reduced sum over mpi ranks
#if !(defined WARPX_DIM_1D_Z)
        ParallelDescriptor::ReduceRealSum
            ( x_ms, ParallelDescriptor::IOProcessorNumber());
        x_ms /= w_sum;
#endif
#if (defined WARPX_DIM_3D || defined WARPX_DIM_RZ)
        ParallelDescriptor::ReduceRealSum
            ( y_ms, ParallelDescriptor::IOProcessorNumber());
        y_ms /= w_sum;
#endif
        ParallelDescriptor::ReduceRealSum
            ( z_ms, ParallelDescriptor::IOProcessorNumber());
        z_ms /= w_sum;
        ParallelDescriptor::ReduceRealSum
            (ux_ms, ParallelDescriptor::IOProcessorNumber());
        ux_ms /= w_sum;
        ParallelDescriptor::ReduceRealSum
            (uy_ms, ParallelDescriptor::IOProcessorNumber());
        uy_ms /= w_sum;
        ParallelDescriptor::ReduceRealSum
            (uz_ms, ParallelDescriptor::IOProcessorNumber());
        uz_ms /= w_sum;
        ParallelDescriptor::ReduceRealSum
            (gm_ms, ParallelDescriptor::IOProcessorNumber());
        gm_ms /= w_sum;
#if !(defined WARPX_DIM_1D_Z)
        ParallelDescriptor::ReduceRealSum
            (   xux, ParallelDescriptor::IOProcessorNumber());
        xux /= w_sum;
#endif
#if (defined WARPX_DIM_3D || defined WARPX_DIM_RZ)
        ParallelDescriptor::ReduceRealSum
            (   yuy, ParallelDescriptor::IOProcessorNumber());
        yuy /= w_sum;
#endif
        ParallelDescriptor::ReduceRealSum
            (   zuz, ParallelDescriptor::IOProcessorNumber());
        zuz /= w_sum;
=======
                const ParticleReal p_z = p.pos(index_z);

                const ParticleReal p_x_ms = (p_x-x_mean)*(p_x-x_mean)*p_w;
                const ParticleReal p_y_ms = (p_y-y_mean)*(p_y-y_mean)*p_w;
                const ParticleReal p_z_ms = (p_z-z_mean)*(p_z-z_mean)*p_w;

                const ParticleReal p_ux_ms = (p_ux-ux_mean)*(p_ux-ux_mean)*p_w;
                const ParticleReal p_uy_ms = (p_uy-uy_mean)*(p_uy-uy_mean)*p_w;
                const ParticleReal p_uz_ms = (p_uz-uz_mean)*(p_uz-uz_mean)*p_w;
                const ParticleReal p_gm_ms = (p_gm-gm_mean)*(p_gm-gm_mean)*p_w;

                const ParticleReal p_xux = (p_x-x_mean)*(p_ux-ux_mean)*p_w;
                const ParticleReal p_yuy = (p_y-y_mean)*(p_uy-uy_mean)*p_w;
                const ParticleReal p_zuz = (p_z-z_mean)*(p_uz-uz_mean)*p_w;

                const ParticleReal p_charge = q*p_w;

                return {p_x_ms, p_y_ms, p_z_ms,
                        p_ux_ms, p_uy_ms, p_uz_ms,
                        p_gm_ms,
                        p_xux, p_yuy, p_zuz,
                        p_charge};
            },
            reduce_ops2);

        std::vector<ParticleReal> values_per_rank_2nd = {
            amrex::get<0>(r2), // x_ms
            amrex::get<1>(r2), // y_ms
            amrex::get<2>(r2), // z_ms
            amrex::get<3>(r2), // ux_ms
            amrex::get<4>(r2), // uy_ms
            amrex::get<5>(r2), // uz_ms
            amrex::get<6>(r2), // gm_ms
            amrex::get<7>(r2), // xux
            amrex::get<8>(r2), // yuy
            amrex::get<9>(r2), // zuz
            amrex::get<10>(r2) // charge
        };

        // reduced sum over mpi ranks (reduce to IO rank)
>>>>>>> 339bd48c
        ParallelDescriptor::ReduceRealSum
        ( values_per_rank_2nd.data(), values_per_rank_2nd.size(), ParallelDescriptor::IOProcessorNumber());

        ParticleReal x_ms   = values_per_rank_2nd.at(0) /= w_sum;
        ParticleReal y_ms   = values_per_rank_2nd.at(1) /= w_sum;
        ParticleReal z_ms   = values_per_rank_2nd.at(2) /= w_sum;
        ParticleReal ux_ms  = values_per_rank_2nd.at(3) /= w_sum;
        ParticleReal uy_ms  = values_per_rank_2nd.at(4) /= w_sum;
        ParticleReal uz_ms  = values_per_rank_2nd.at(5) /= w_sum;
        ParticleReal gm_ms  = values_per_rank_2nd.at(6) /= w_sum;
        ParticleReal xux    = values_per_rank_2nd.at(7) /= w_sum;
        ParticleReal yuy    = values_per_rank_2nd.at(8) /= w_sum;
        ParticleReal zuz    = values_per_rank_2nd.at(9) /= w_sum;
        ParticleReal charge = values_per_rank_2nd.at(10);

        // save data
#if (defined WARPX_DIM_3D || defined WARPX_DIM_RZ)
        m_data[0]  = x_mean;
        m_data[1]  = y_mean;
        m_data[2]  = z_mean;
        m_data[3]  = ux_mean * m;
        m_data[4]  = uy_mean * m;
        m_data[5]  = uz_mean * m;
        m_data[6]  = gm_mean;
        m_data[7]  = std::sqrt(x_ms);
        m_data[8]  = std::sqrt(y_ms);
        m_data[9]  = std::sqrt(z_ms);
        m_data[10] = std::sqrt(ux_ms) * m;
        m_data[11] = std::sqrt(uy_ms) * m;
        m_data[12] = std::sqrt(uz_ms) * m;
        m_data[13] = std::sqrt(gm_ms);
        m_data[14] = std::sqrt(x_ms*ux_ms-xux*xux) / PhysConst::c;
        m_data[15] = std::sqrt(y_ms*uy_ms-yuy*yuy) / PhysConst::c;
        m_data[16] = std::sqrt(z_ms*uz_ms-zuz*zuz) / PhysConst::c;
        m_data[17] = charge;
#elif (defined WARPX_DIM_XZ)
        m_data[0]  = x_mean;
        m_data[1]  = z_mean;
        m_data[2]  = ux_mean * m;
        m_data[3]  = uy_mean * m;
        m_data[4]  = uz_mean * m;
        m_data[5]  = gm_mean;
        m_data[6]  = std::sqrt(x_ms);
        m_data[7]  = std::sqrt(z_ms);
        m_data[8]  = std::sqrt(ux_ms) * m;
        m_data[9]  = std::sqrt(uy_ms) * m;
        m_data[10] = std::sqrt(uz_ms) * m;
        m_data[11] = std::sqrt(gm_ms);
        m_data[12] = std::sqrt(x_ms*ux_ms-xux*xux) / PhysConst::c;
        m_data[13] = std::sqrt(z_ms*uz_ms-zuz*zuz) / PhysConst::c;
        m_data[14] = charge;
<<<<<<< HEAD
#elif (defined WARPX_DIM_1D_Z)
        m_data[0]  = z_mean;
        m_data[1]  = ux_mean * m;
        m_data[2]  = uy_mean * m;
        m_data[3]  = uz_mean * m;
        m_data[4]  = gm_mean;
        m_data[5]  = std::sqrt(z_ms);
        m_data[6]  = std::sqrt(ux_ms) * m;
        m_data[7]  = std::sqrt(uy_ms) * m;
        m_data[8] = std::sqrt(uz_ms) * m;
        m_data[9] = std::sqrt(gm_ms);
        m_data[10] = std::sqrt(z_ms*uz_ms-zuz*zuz) / PhysConst::c;
        m_data[11] = charge;
=======
        amrex::ignore_unused(y_mean, y_ms, yuy);
>>>>>>> 339bd48c
#endif
    }
    // end loop over species
}
// end void BeamRelevant::ComputeDiags<|MERGE_RESOLUTION|>--- conflicted
+++ resolved
@@ -260,77 +260,6 @@
             return;
         }
 
-<<<<<<< HEAD
-#if !(defined WARPX_DIM_1D_Z)
-#if (defined WARPX_DIM_RZ)
-        // x mean
-        Real x_mean = ReduceSum( myspc,
-        [=] AMREX_GPU_HOST_DEVICE (const PType& p) -> Real
-        { return p.pos(0)*std::cos(p.rdata(PIdx::theta)) * p.rdata(PIdx::w); });
-#else
-        // x mean
-        Real x_mean = ReduceSum( myspc,
-        [=] AMREX_GPU_HOST_DEVICE (const PType& p) -> Real
-        { return p.pos(0) * p.rdata(PIdx::w); });
-#endif
-#endif //Not needed in 1D
-
-#if (defined WARPX_DIM_3D)
-        // y mean
-        Real y_mean = ReduceSum( myspc,
-        [=] AMREX_GPU_HOST_DEVICE (const PType& p) -> Real
-        { return p.pos(1) * p.rdata(PIdx::w); });
-#elif (defined WARPX_DIM_RZ)
-        // y mean
-        Real y_mean = ReduceSum( myspc,
-        [=] AMREX_GPU_HOST_DEVICE (const PType& p) -> Real
-        { return p.pos(0)*std::sin(p.rdata(PIdx::theta)) * p.rdata(PIdx::w); });
-#endif
-
-        // z mean
-        Real z_mean = ReduceSum( myspc,
-        [=] AMREX_GPU_HOST_DEVICE (const PType& p) -> Real
-        { return p.pos(index_z) * p.rdata(PIdx::w); });
-
-        // ux mean
-        Real ux_mean = ReduceSum( myspc,
-        [=] AMREX_GPU_HOST_DEVICE (const PType& p) -> Real
-        { return p.rdata(PIdx::ux) * p.rdata(PIdx::w); });
-
-        // uy mean
-        Real uy_mean = ReduceSum( myspc,
-        [=] AMREX_GPU_HOST_DEVICE (const PType& p) -> Real
-        { return p.rdata(PIdx::uy) * p.rdata(PIdx::w); });
-
-        // uz mean
-        Real uz_mean = ReduceSum( myspc,
-        [=] AMREX_GPU_HOST_DEVICE (const PType& p) -> Real
-        { return p.rdata(PIdx::uz) * p.rdata(PIdx::w); });
-
-        // gamma mean
-        Real gm_mean = ReduceSum( myspc,
-        [=] AMREX_GPU_HOST_DEVICE (const PType& p) -> Real
-        {
-            Real ux = p.rdata(PIdx::ux);
-            Real uy = p.rdata(PIdx::uy);
-            Real uz = p.rdata(PIdx::uz);
-            Real us = ux*ux + uy*uy + uz*uz;
-            return std::sqrt(1.0_rt + us*inv_c2) * p.rdata(PIdx::w);
-        });
-
-        // reduced sum over mpi ranks
-#if !(defined WARPX_DIM_1D_Z)
-        ParallelDescriptor::ReduceRealSum(x_mean);  x_mean  /= w_sum;
-#endif
-#if (defined WARPX_DIM_3D || defined WARPX_DIM_RZ)
-        ParallelDescriptor::ReduceRealSum(y_mean);  y_mean  /= w_sum;
-#endif
-        ParallelDescriptor::ReduceRealSum(z_mean);  z_mean  /= w_sum;
-        ParallelDescriptor::ReduceRealSum(ux_mean); ux_mean /= w_sum;
-        ParallelDescriptor::ReduceRealSum(uy_mean); uy_mean /= w_sum;
-        ParallelDescriptor::ReduceRealSum(uz_mean); uz_mean /= w_sum;
-        ParallelDescriptor::ReduceRealSum(gm_mean); gm_mean /= w_sum;
-=======
         amrex::ReduceOps<ReduceOpSum,ReduceOpSum,ReduceOpSum,ReduceOpSum,ReduceOpSum,
         ReduceOpSum,ReduceOpSum,ReduceOpSum,ReduceOpSum,ReduceOpSum,ReduceOpSum> reduce_ops2;
 
@@ -349,184 +278,22 @@
                 const ParticleReal p_gm = std::sqrt(1.0_rt+p_us*inv_c2);
                 const ParticleReal p_pos0 = p.pos(0);
                 const ParticleReal p_w = p.rdata(PIdx::w);
->>>>>>> 339bd48c
-
-#if !(defined WARPX_DIM_1D_Z)
-#if (defined WARPX_DIM_RZ)
+
+#if (defined WARPX_DIM_1D_Z)
+                const ParticleReal p_x = 0.0;
+                const ParticleReal p_y = 0.0;
+#elif (defined WARPX_DIM_RZ)
                 const ParticleReal p_theta = p.rdata(PIdx::theta);
                 const ParticleReal p_x = p_pos0*std::cos(p_theta);
                 const ParticleReal p_y = p_pos0*std::sin(p_theta);
+#elif (defined WARPX_DIM_XZ)
+                const ParticleReal p_x = p_pos0;
+                const ParticleReal p_y = 0.0;
 #else
                 const ParticleReal p_pos1 = p.pos(1);
                 const ParticleReal p_x = p_pos0;
                 const ParticleReal p_y = p_pos1;
 #endif
-<<<<<<< HEAD
-#endif
-
-#if (defined WARPX_DIM_3D)
-        // y mean square
-        Real y_ms = ReduceSum( myspc,
-        [=] AMREX_GPU_HOST_DEVICE (const PType& p) -> Real
-        {
-            Real const a = (p.pos(1)-y_mean) * (p.pos(1)-y_mean);
-            return a * p.rdata(PIdx::w);
-        });
-#elif (defined WARPX_DIM_RZ)
-        // y mean square
-        Real y_ms = ReduceSum( myspc,
-        [=] AMREX_GPU_HOST_DEVICE (const PType& p) -> Real
-        {
-            Real const y = p.pos(0)*std::sin(p.rdata(PIdx::theta));
-            Real const a = (y-y_mean) * (y-y_mean);
-            return a * p.rdata(PIdx::w);
-        });
-#endif
-
-        // z mean square
-        Real z_ms = ReduceSum( myspc,
-        [=] AMREX_GPU_HOST_DEVICE (const PType& p) -> Real
-        {
-            Real const a = (p.pos(index_z)-z_mean) * (p.pos(index_z)-z_mean);
-            return a * p.rdata(PIdx::w);
-        });
-
-        // ux mean square
-        Real ux_ms = ReduceSum( myspc,
-        [=] AMREX_GPU_HOST_DEVICE (const PType& p) -> Real
-        {
-            Real const a = (p.rdata(PIdx::ux)-ux_mean) *
-                           (p.rdata(PIdx::ux)-ux_mean);
-            return a * p.rdata(PIdx::w);
-        });
-
-        // uy mean square
-        Real uy_ms = ReduceSum( myspc,
-        [=] AMREX_GPU_HOST_DEVICE (const PType& p) -> Real
-        {
-            Real const a = (p.rdata(PIdx::uy)-uy_mean) *
-                           (p.rdata(PIdx::uy)-uy_mean);
-            return a * p.rdata(PIdx::w);
-        });
-
-        // uz mean square
-        Real uz_ms = ReduceSum( myspc,
-        [=] AMREX_GPU_HOST_DEVICE (const PType& p) -> Real
-        {
-            Real const a = (p.rdata(PIdx::uz)-uz_mean) *
-                           (p.rdata(PIdx::uz)-uz_mean);
-            return a * p.rdata(PIdx::w);
-        });
-
-        // gamma mean square
-        Real gm_ms = ReduceSum( myspc,
-        [=] AMREX_GPU_HOST_DEVICE (const PType& p) -> Real
-        {
-            Real const ux = p.rdata(PIdx::ux);
-            Real const uy = p.rdata(PIdx::uy);
-            Real const uz = p.rdata(PIdx::uz);
-            Real const us = ux*ux + uy*uy + uz*uz;
-            Real const gm = std::sqrt(1.0_rt + us*inv_c2);
-            Real const a  = (gm - gm_mean) * (gm - gm_mean);
-            return a * p.rdata(PIdx::w);
-        });
-
-#if !(defined WARPX_DIM_1D_Z)
-#if (defined WARPX_DIM_RZ)
-        // x times ux
-        Real xux = ReduceSum( myspc,
-        [=] AMREX_GPU_HOST_DEVICE (const PType& p) -> Real
-        {
-            Real const x = p.pos(0)*std::cos(p.rdata(PIdx::theta));
-            Real const a = (x-x_mean) * (p.rdata(PIdx::ux)-ux_mean);
-            return a * p.rdata(PIdx::w);
-        });
-#else
-        // x times ux
-        Real xux = ReduceSum( myspc,
-        [=] AMREX_GPU_HOST_DEVICE (const PType& p) -> Real
-        {
-            Real const a = (p.pos(0)-x_mean) * (p.rdata(PIdx::ux)-ux_mean);
-            return a * p.rdata(PIdx::w);
-        });
-#endif
-#endif
-
-#if (defined WARPX_DIM_3D)
-        // y times uy
-        Real yuy = ReduceSum( myspc,
-        [=] AMREX_GPU_HOST_DEVICE (const PType& p) -> Real
-        {
-            Real const a = (p.pos(1)-y_mean) * (p.rdata(PIdx::uy)-uy_mean);
-            return a * p.rdata(PIdx::w);
-        });
-#elif (defined WARPX_DIM_RZ)
-        // y times uy
-        Real yuy = ReduceSum( myspc,
-        [=] AMREX_GPU_HOST_DEVICE (const PType& p) -> Real
-        {
-            Real const y = p.pos(0)*std::sin(p.rdata(PIdx::theta));
-            Real const a = (y-y_mean) * (p.rdata(PIdx::uy)-uy_mean);
-            return a * p.rdata(PIdx::w);
-        });
-#endif
-
-        // z times uz
-        Real zuz = ReduceSum( myspc,
-        [=] AMREX_GPU_HOST_DEVICE (const PType& p) -> Real
-        {
-            Real const a = (p.pos(index_z)-z_mean) * (p.rdata(PIdx::uz)-uz_mean);
-            return a * p.rdata(PIdx::w);
-        });
-
-        // charge
-        Real charge = ReduceSum( myspc,
-        [=] AMREX_GPU_HOST_DEVICE (const PType& p) -> Real
-        {
-            Real const w = p.rdata(PIdx::w);
-            return q * w;
-        });
-
-        // reduced sum over mpi ranks
-#if !(defined WARPX_DIM_1D_Z)
-        ParallelDescriptor::ReduceRealSum
-            ( x_ms, ParallelDescriptor::IOProcessorNumber());
-        x_ms /= w_sum;
-#endif
-#if (defined WARPX_DIM_3D || defined WARPX_DIM_RZ)
-        ParallelDescriptor::ReduceRealSum
-            ( y_ms, ParallelDescriptor::IOProcessorNumber());
-        y_ms /= w_sum;
-#endif
-        ParallelDescriptor::ReduceRealSum
-            ( z_ms, ParallelDescriptor::IOProcessorNumber());
-        z_ms /= w_sum;
-        ParallelDescriptor::ReduceRealSum
-            (ux_ms, ParallelDescriptor::IOProcessorNumber());
-        ux_ms /= w_sum;
-        ParallelDescriptor::ReduceRealSum
-            (uy_ms, ParallelDescriptor::IOProcessorNumber());
-        uy_ms /= w_sum;
-        ParallelDescriptor::ReduceRealSum
-            (uz_ms, ParallelDescriptor::IOProcessorNumber());
-        uz_ms /= w_sum;
-        ParallelDescriptor::ReduceRealSum
-            (gm_ms, ParallelDescriptor::IOProcessorNumber());
-        gm_ms /= w_sum;
-#if !(defined WARPX_DIM_1D_Z)
-        ParallelDescriptor::ReduceRealSum
-            (   xux, ParallelDescriptor::IOProcessorNumber());
-        xux /= w_sum;
-#endif
-#if (defined WARPX_DIM_3D || defined WARPX_DIM_RZ)
-        ParallelDescriptor::ReduceRealSum
-            (   yuy, ParallelDescriptor::IOProcessorNumber());
-        yuy /= w_sum;
-#endif
-        ParallelDescriptor::ReduceRealSum
-            (   zuz, ParallelDescriptor::IOProcessorNumber());
-        zuz /= w_sum;
-=======
                 const ParticleReal p_z = p.pos(index_z);
 
                 const ParticleReal p_x_ms = (p_x-x_mean)*(p_x-x_mean)*p_w;
@@ -567,7 +334,6 @@
         };
 
         // reduced sum over mpi ranks (reduce to IO rank)
->>>>>>> 339bd48c
         ParallelDescriptor::ReduceRealSum
         ( values_per_rank_2nd.data(), values_per_rank_2nd.size(), ParallelDescriptor::IOProcessorNumber());
 
@@ -619,7 +385,7 @@
         m_data[12] = std::sqrt(x_ms*ux_ms-xux*xux) / PhysConst::c;
         m_data[13] = std::sqrt(z_ms*uz_ms-zuz*zuz) / PhysConst::c;
         m_data[14] = charge;
-<<<<<<< HEAD
+        amrex::ignore_unused(y_mean, y_ms, yuy);
 #elif (defined WARPX_DIM_1D_Z)
         m_data[0]  = z_mean;
         m_data[1]  = ux_mean * m;
@@ -633,9 +399,7 @@
         m_data[9] = std::sqrt(gm_ms);
         m_data[10] = std::sqrt(z_ms*uz_ms-zuz*zuz) / PhysConst::c;
         m_data[11] = charge;
-=======
-        amrex::ignore_unused(y_mean, y_ms, yuy);
->>>>>>> 339bd48c
+        amrex::ignore_unused(x_mean, x_ms, xux, y_mean, y_ms, yuy);
 #endif
     }
     // end loop over species
