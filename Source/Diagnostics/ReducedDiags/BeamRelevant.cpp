--- conflicted
+++ resolved
@@ -206,33 +206,12 @@
                 const ParticleReal p_us = p_ux*p_ux + p_uy*p_uy + p_uz*p_uz;
                 const ParticleReal p_w = p.rdata(PIdx::w);
 
-<<<<<<< HEAD
-#if defined(WARPX_DIM_3D)
-                const ParticleReal p_pos1 = p.pos(1);
-                const ParticleReal p_x_mean = p_pos0*p_w;
-                const ParticleReal p_y_mean = p_pos1*p_w;
-#elif defined(WARPX_DIM_RZ)
-                const ParticleReal p_theta = p.rdata(PIdx::theta);
-                auto const [sin_p_theta, cos_p_theta] = amrex::Math::sincos(p_theta);
-                const ParticleReal p_x_mean = p_pos0*cos_p_theta*p_w;
-                const ParticleReal p_y_mean = p_pos0*sin_p_theta*p_w;
-#elif defined(WARPX_DIM_XZ)
-                const ParticleReal p_x_mean = p_pos0*p_w;
-                const ParticleReal p_y_mean = 0;
-#elif defined(WARPX_DIM_1D_Z)
-                amrex::ignore_unused(p_pos0);
-                const ParticleReal p_x_mean = 0;
-                const ParticleReal p_y_mean = 0;
-#endif
-                const ParticleReal p_z_mean = p.pos(index_z)*p_w;
-=======
                 ParticleReal p_x, p_y, p_z;
                 get_particle_position(p, p_x, p_y, p_z);
 
                 const ParticleReal p_x_mean = p_x*p_w;
                 const ParticleReal p_y_mean = p_y*p_w;
                 const ParticleReal p_z_mean = p_z*p_w;
->>>>>>> 143bd4e2
 
                 const ParticleReal p_ux_mean = p_ux*p_w;
                 const ParticleReal p_uy_mean = p_uy*p_w;
