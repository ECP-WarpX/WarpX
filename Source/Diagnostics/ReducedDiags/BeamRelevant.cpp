--- conflicted
+++ resolved
@@ -109,18 +109,13 @@
             ofs << "[" << c++ << "]alpha_y()";        ofs << m_sep;
             ofs << "[" << c++ << "]beta_x(m)";        ofs << m_sep;
             ofs << "[" << c++ << "]beta_y(m)";        ofs << m_sep;
-<<<<<<< HEAD
-            ofs << "[" << c++ << "]charge(C)";        ofs << std::endl;
+            ofs << "[" << c++ << "]charge(C)";        ofs << m_sep;
 #elif defined(WARPX_DIM_XZ) || defined(WARPX_DIM_RCYLINDER)
 #if defined(WARPX_DIM_XZ)
             std::string const dim2 = "z";
 #elif defined(WARPX_DIM_RCYLINDER)
             std::string const dim2 = "y";
 #endif
-=======
-            ofs << "[" << c++ << "]charge(C)";        ofs << "\n";
-#elif (defined WARPX_DIM_XZ)
->>>>>>> 2d617203
             int c = 0;
             ofs << "#";
             ofs << "[" << c++ << "]step()";           ofs << m_sep;
