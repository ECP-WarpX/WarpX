--- conflicted
+++ resolved
@@ -44,13 +44,9 @@
     // resize data array
     m_data.resize(noutputs, 0.0_rt);
 
-<<<<<<< HEAD
     BackwardCompatibility();
 
-    amrex::ParmParse pp_rd_name(rd_name);
-=======
     const amrex::ParmParse pp_rd_name(rd_name);
->>>>>>> 297dd2d3
 
     // read reduced function with parser
     std::string parser_string = "";
