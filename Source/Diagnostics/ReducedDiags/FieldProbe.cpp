--- conflicted
+++ resolved
@@ -34,11 +34,8 @@
 #include <ostream>
 #include <string>
 #include <unordered_map>
-<<<<<<< HEAD
 #include <vector>
 #include <iostream>
-=======
->>>>>>> 0ee4b81b
 
 using namespace amrex;
 
@@ -83,7 +80,6 @@
     getWithParser(pp_rd_name, "x_probe", x_probe);
     getWithParser(pp_rd_name, "y_probe", y_probe);
     getWithParser(pp_rd_name, "z_probe", z_probe);
-<<<<<<< HEAD
     }
     else
     {
@@ -95,8 +91,6 @@
     getWithParser(pp_rd_name, "z1_probe", z1_probe);
     getWithParser(pp_rd_name, "resolution", resolution);
     }
-=======
->>>>>>> 0ee4b81b
     pp_rd_name.query("integrate", m_field_probe_integrate);
     pp_rd_name.query("raw_fields", raw_fields);
     pp_rd_name.query("interp_order", interp_order);
@@ -104,7 +98,6 @@
     AMREX_ALWAYS_ASSERT_WITH_MESSAGE(interp_order <= WarpX::nox ,
                                      "Field probe interp_order should be less than or equal to algo.particle_shape");
     // resize data array
-<<<<<<< HEAD
     if (dimension == 0)
     {
     m_data_vector.resize(noutputs, 0.0_rt);
@@ -113,9 +106,6 @@
     {
     m_data_vector.resize(resolution * noutputs, 0.0_rt);
     }
-=======
-    m_data.resize(noutputs, 0.0_rt);
->>>>>>> 0ee4b81b
 
     if (ParallelDescriptor::IOProcessor())
     {
@@ -162,7 +152,6 @@
             for (int lev = 0; lev < nLevel; ++lev)
             {
                 ofs << m_sep;
-<<<<<<< HEAD
                 ofs << "[" << c++ << "]part_id" + std::to_string(lev);
                 ofs << m_sep;
                 ofs << "[" << c++ << "]part_Rx_lev" + std::to_string(lev) + " (m) ";
@@ -184,21 +173,6 @@
                 ofs << "[" << c++ << "]part_Bz_lev" + std::to_string(lev) + u_map[FieldProbePIdx::Bz];
                 ofs << m_sep;
                 ofs << "[" << c++ << "]part_S_lev" + std::to_string(lev) + u_map[FieldProbePIdx::S]; //update all units if integrating (might be energy / m^2)
-=======
-                ofs << "[" << c++ << "]probe_Ex_lev" + std::to_string(lev) + u_map[FieldProbePIdx::Ex];
-                ofs << m_sep;
-                ofs << "[" << c++ << "]probe_Ey_lev" + std::to_string(lev) + u_map[FieldProbePIdx::Ey];
-                ofs << m_sep;
-                ofs << "[" << c++ << "]probe_Ez_lev" + std::to_string(lev) + u_map[FieldProbePIdx::Ez];
-                ofs << m_sep;
-                ofs << "[" << c++ << "]probe_Bx_lev" + std::to_string(lev) + u_map[FieldProbePIdx::Bx];
-                ofs << m_sep;
-                ofs << "[" << c++ << "]probe_By_lev" + std::to_string(lev) + u_map[FieldProbePIdx::By];
-                ofs << m_sep;
-                ofs << "[" << c++ << "]probe_Bz_lev" + std::to_string(lev) + u_map[FieldProbePIdx::Bz];
-                ofs << m_sep;
-                ofs << "[" << c++ << "]probe_S_lev" + std::to_string(lev) + u_map[FieldProbePIdx::S]; //update all units if integrating (might be energy / m^2)
->>>>>>> 0ee4b81b
             }
             ofs << std::endl;
 
@@ -210,7 +184,6 @@
 
 void FieldProbe::InitData ()
 {
-<<<<<<< HEAD
     if (dimension == 0)
     {
         //create 1D array for X, Y, and Z of particles
@@ -255,29 +228,7 @@
 {
     m_probe.Redistribute();
 }
-=======
-    //create 1D array for X, Y, and Z of particles
-    amrex::Vector<amrex::ParticleReal> xpos;
-    amrex::Vector<amrex::ParticleReal> ypos;
-    amrex::Vector<amrex::ParticleReal> zpos;
-
-    // for now, only one MPI rank adds a probe particle
-    if (ParallelDescriptor::IOProcessor())
-    {
-        xpos.push_back(x_probe);
-        ypos.push_back(y_probe);
-        zpos.push_back(z_probe);
-    }
-
-    // add np particles on lev 0 to m_probe
-    m_probe.AddNParticles(0, xpos, ypos, zpos);
-}
-
-void FieldProbe::LoadBalance() {
-    m_probe.Redistribute();
-}
-
->>>>>>> 0ee4b81b
+
 bool FieldProbe::ProbeInDomain () const
 {
     // get a reference to WarpX instance
@@ -341,22 +292,13 @@
         amrex::IndexType const Bytype = By.ixType();
         amrex::IndexType const Bztype = Bz.ixType();
 
-<<<<<<< HEAD
-=======
-        //defined for use in determining which CPU contains the particles
-        int probe_proc = -1;
-
->>>>>>> 0ee4b81b
         // loop over each particle
         // TODO: add OMP parallel as in PhysicalParticleContainer::Evolve
         using MyParIter = FieldProbeParticleContainer::iterator;
         for (MyParIter pti(m_probe, lev); pti.isValid(); ++pti)
         {
             const auto getPosition = GetParticlePosition(pti);
-<<<<<<< HEAD
             const long np = pti.numParticles();
-=======
->>>>>>> 0ee4b81b
 
             if( ProbeInDomain() )
             {
@@ -409,10 +351,6 @@
                 const bool temp_field_probe_integrate = m_field_probe_integrate;
                 amrex::Real const dt = WarpX::GetInstance().getdt(lev);
 
-<<<<<<< HEAD
-=======
-                long const np = pti.numParticles();
->>>>>>> 0ee4b81b
                 amrex::ParallelFor( np, [=] AMREX_GPU_DEVICE (long ip)
                 {
                     amrex::ParticleReal xp, yp, zp;
@@ -476,7 +414,6 @@
 
                 // this check is here because for m_field_probe_integrate == True, we always compute
                 // but we only write when we truly are in an output interval step
-<<<<<<< HEAD
                 if (m_intervals.contains(step+1))
                 {
                     for (auto ip=0; ip < np; ip++) 
@@ -509,55 +446,6 @@
         Gpu::synchronize();
         m_data_out.resize(m_probe.TotalNumberOfParticles() * noutputs);
         amrex::ParallelGather::Gather (m_data_vector.data(), m_data_vector.size(), m_data_out.data(), 0, amrex::ParallelDescriptor::Communicator());
-=======
-                if (m_intervals.contains(step+1)) {
-                    for (int ip = 0; ip < np; ip++) {
-                        // Fill output array
-                        m_data[ip * noutputs + FieldProbePIdx::Ex] = part_Ex[ip];
-                        m_data[ip * noutputs + FieldProbePIdx::Ey] = part_Ey[ip];
-                        m_data[ip * noutputs + FieldProbePIdx::Ez] = part_Ez[ip];
-                        m_data[ip * noutputs + FieldProbePIdx::Bx] = part_Bx[ip];
-                        m_data[ip * noutputs + FieldProbePIdx::By] = part_By[ip];
-                        m_data[ip * noutputs + FieldProbePIdx::Bz] = part_Bz[ip];
-                        m_data[ip * noutputs + FieldProbePIdx::S] = part_S[ip];
-                    }
-                    /* m_data now contains up-to-date values for:
-                     *  [Ex, Ey, Ez, Bx, By, Bz, and S] */
-                }
-
-                // do we have the one and only probe particle on our MPI rank?
-                if (np > 0)
-                    probe_proc = amrex::ParallelDescriptor::MyProc();
-            }
-
-        } // end particle iterator loop
-
-        // make sure data is in m_data
-        Gpu::synchronize();
-
-        // this check is here because for m_field_probe_integrate == True, we always compute
-        // but we only write when we truly are in an output interval step
-        if (m_intervals.contains(step+1)) {
-            /*
-             * All the processors have probe_proc = -1 except the one that contains the point, which
-             * has probe_proc equal to a number >=0. Therefore, ReduceIntMax communicates to all the
-             * processors the rank of the processor which contains the point
-             */
-            amrex::ParallelDescriptor::ReduceIntMax(probe_proc);
-
-            if (probe_proc != amrex::ParallelDescriptor::IOProcessorNumber() and probe_proc != -1) {
-                if (amrex::ParallelDescriptor::MyProc() == probe_proc) {
-                    amrex::ParallelDescriptor::Send(m_data.data(), noutputs,
-                                                    amrex::ParallelDescriptor::IOProcessorNumber(),
-                                                    0);
-                }
-                if (amrex::ParallelDescriptor::MyProc()
-                    == amrex::ParallelDescriptor::IOProcessorNumber()) {
-                    amrex::ParallelDescriptor::Recv(m_data.data(), noutputs, probe_proc, 0);
-                }
-            }
-        } // send to IO Processor
->>>>>>> 0ee4b81b
     }// end loop over refinement levels
 } // end void FieldProbe::ComputeDiags
 
@@ -565,7 +453,6 @@
 {
     if (ProbeInDomain() && amrex::ParallelDescriptor::IOProcessor())
     {
-<<<<<<< HEAD
         // open file
         std::ofstream ofs{m_path + m_rd_name + "." + m_extension,
                std::ofstream::out | std::ofstream::app};
@@ -581,7 +468,6 @@
         // write time
         ofs << WarpX::GetInstance().gett_new(0);
 
-//query m_probe for getting np
         // loop over data size and write
         for (int i = 0; i < m_probe.TotalNumberOfParticles(); i++)
         {
@@ -596,8 +482,5 @@
         ofs << std::endl;
     // close file
     ofs.close();
-=======
-        ReducedDiags::WriteToFile (step);
->>>>>>> 0ee4b81b
     }
 }