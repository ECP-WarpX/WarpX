/* Copyright 2021 Lorenzo Giacomel, Tiberius Rheaume, Axel Huebl
 *
 * This file is part of WarpX.
 *
 * License: BSD-3-Clause-LBNL
 */

#include "FieldProbe.H"
#include "FieldProbeParticleContainer.H"
#include "Particles/Gather/FieldGather.H"

#include "Utils/IntervalsParser.H"
#include "Utils/WarpXConst.H"
#include "Utils/WarpXUtil.H"
#include "WarpX.H"

#include <AMReX_Array.H>
#include <AMReX_Config.H>
#include <AMReX_MFIter.H>
#include <AMReX_MultiFab.H>
#include <AMReX_ParallelDescriptor.H>
#include <AMReX_ParmParse.H>
#include <AMReX_Particles.H>
#include <AMReX_ParticleTile.H>
#include <AMReX_ParIter.H>
#include <AMReX_REAL.H>
#include <AMReX_RealVect.H>
#include <AMReX_Reduce.H>
#include <AMReX_Geometry.H>
#include <AMReX_StructOfArrays.H>
#include <AMReX_Vector.H>

#include <cmath>
#include <ostream>
#include <string>
#include <unordered_map>
#include <vector>
#include <iostream>

using namespace amrex;

// constructor

FieldProbe::FieldProbe (std::string rd_name)
: ReducedDiags{rd_name}, m_probe(&WarpX::GetInstance())
{

    // RZ coordinate is not working
#if (defined WARPX_DIM_RZ)
    AMREX_ALWAYS_ASSERT_WITH_MESSAGE(false,
        "FieldProbe reduced diagnostics does not work for RZ coordinate.");
#endif

    // read number of levels
    int nLevel = 0;
    amrex::ParmParse pp_amr("amr");
    pp_amr.query("max_level", nLevel);
    nLevel += 1;

    /* Obtain input data from parsing inputs file.
     * For the case of a single particle:
     *     Define x, y, and z of particle
     *     Define whether or not to integrate fields
     * For the case of a line detector:
     *     Define x, y, and z of end of line point 1
     *     Define x, y, and z of end of line point 2
     *     Define resolution to determine number of particles
     *     Define whether ot not to integrate fields
     * For the case of a plane detector:
     *     Define a vector normal to the detector plane
     *     Define a vector in the "up" direction of the plane
     *     Define the size of the plane (width of half square)
     *     Define resolution to determine number of particles
     *     Define whether ot not to integrate fields
     */
    amrex::ParmParse pp_rd_name(rd_name);
    pp_rd_name.query("dimension", dimension);
    if (dimension == 0)
    {
    getWithParser(pp_rd_name, "x_probe", x_probe);
    getWithParser(pp_rd_name, "y_probe", y_probe);
    getWithParser(pp_rd_name, "z_probe", z_probe);
    }
    else
    {
    getWithParser(pp_rd_name, "x_probe", x_probe);
    getWithParser(pp_rd_name, "y_probe", y_probe);
    getWithParser(pp_rd_name, "z_probe", z_probe);
    getWithParser(pp_rd_name, "x1_probe", x1_probe);
    getWithParser(pp_rd_name, "y1_probe", y1_probe);
    getWithParser(pp_rd_name, "z1_probe", z1_probe);
    getWithParser(pp_rd_name, "resolution", resolution);
    }
    pp_rd_name.query("integrate", m_field_probe_integrate);
    pp_rd_name.query("raw_fields", raw_fields);
    pp_rd_name.query("interp_order", interp_order);

    AMREX_ALWAYS_ASSERT_WITH_MESSAGE(interp_order <= WarpX::nox ,
                                     "Field probe interp_order should be less than or equal to algo.particle_shape");
    // resize data array
    if (dimension == 0)
    {
    m_data_vector.resize(1, std::vector<amrex::Real>(noutputs));
    }
    else
    {
    m_data_vector.resize(resolution, std::vector<amrex::Real>(noutputs));
    }

    if (ParallelDescriptor::IOProcessor())
    {
        if ( m_IsNotRestart )
        {
            // open file
            std::ofstream ofs{m_path + m_rd_name + "." + m_extension, std::ofstream::out};

            // write header row
            int c = 0;
            ofs << "#";
            ofs << "[" << c++ << "]step()";
            ofs << m_sep;
            ofs << "[" << c++ << "]time(s)";
            // maps FieldProbe observables to units
            std::unordered_map< int, std::string > u_map;

            if (m_field_probe_integrate)
            {
                u_map =
                {
                    {FieldProbePIdx::Ex , " (V*s/m) "},
                    {FieldProbePIdx::Ey , " (V*s/m) "},
                    {FieldProbePIdx::Ez , " (V*s/m) "},
                    {FieldProbePIdx::Bx , " (T*s) "},
                    {FieldProbePIdx::By , " (T*s) "},
                    {FieldProbePIdx::Bz , " (T*s) "},
                    {FieldProbePIdx::S , " (W*s/m^2) "}
                };
            }
            else
            {
                u_map =
                {
                    {FieldProbePIdx::Ex , " (V/m) "},
                    {FieldProbePIdx::Ey , " (V/m) "},
                    {FieldProbePIdx::Ez , " (V/m) "},
                    {FieldProbePIdx::Bx , " (T) "},
                    {FieldProbePIdx::By , " (T) "},
                    {FieldProbePIdx::Bz , " (T) "},
                    {FieldProbePIdx::S , " (W/m^2) "}
                };
            }
            for (int lev = 0; lev < nLevel; ++lev)
            {
                ofs << m_sep;
                ofs << "[" << c++ << "]part_id" + std::to_string(lev);
                ofs << m_sep;
                ofs << "[" << c++ << "]part_Rx_lev" + std::to_string(lev) + " (m) ";
                ofs << m_sep;
                ofs << "[" << c++ << "]part_Ry_lev" + std::to_string(lev) + " (m) ";
                ofs << m_sep;
                ofs << "[" << c++ << "]part_Rz_lev" + std::to_string(lev) + " (m) ";
                ofs << m_sep;
                ofs << "[" << c++ << "]part_Ex_lev" + std::to_string(lev) + u_map[FieldProbePIdx::Ex];
                ofs << m_sep;
                ofs << "[" << c++ << "]part_Ey_lev" + std::to_string(lev) + u_map[FieldProbePIdx::Ey];
                ofs << m_sep;
                ofs << "[" << c++ << "]part_Ez_lev" + std::to_string(lev) + u_map[FieldProbePIdx::Ez];
                ofs << m_sep;
                ofs << "[" << c++ << "]part_Bx_lev" + std::to_string(lev) + u_map[FieldProbePIdx::Bx];
                ofs << m_sep;
                ofs << "[" << c++ << "]part_By_lev" + std::to_string(lev) + u_map[FieldProbePIdx::By];
                ofs << m_sep;
                ofs << "[" << c++ << "]part_Bz_lev" + std::to_string(lev) + u_map[FieldProbePIdx::Bz];
                ofs << m_sep;
                ofs << "[" << c++ << "]part_S_lev" + std::to_string(lev) + u_map[FieldProbePIdx::S]; //update all units if integrating (might be energy / m^2)
            }
            ofs << std::endl;

            // close file
            ofs.close();
        }
    }
} // end constructor

void FieldProbe::InitData()
{
<<<<<<< HEAD
    if (dimension == 0)
    {
        //create 1D array for X, Y, and Z of particles
        amrex::Vector<amrex::ParticleReal> xpos(1, x_probe);
        amrex::Vector<amrex::ParticleReal> ypos(1, y_probe);
        amrex::Vector<amrex::ParticleReal> zpos(1, z_probe);
        m_probe.AddNParticles(0, xpos, ypos, zpos);
    }
    else
    {
        amrex::Vector<amrex::ParticleReal> xpos(resolution, 0);
        amrex::Vector<amrex::ParticleReal> ypos(resolution, 0);
        amrex::Vector<amrex::ParticleReal> zpos(resolution, 0);
        amrex::Real DetLineStepSize[3]{
                (x1_probe - x_probe) / (resolution - 1),
                (y1_probe - y_probe) / (resolution - 1),
                (z1_probe - z_probe) / (resolution - 1)};
        for ( int step = 0; step < resolution; step++)
        {
            xpos[step] = x_probe + (DetLineStepSize[0] * step);
            ypos[step] = y_probe + (DetLineStepSize[1] * step);
            zpos[step] = z_probe + (DetLineStepSize[2] * step);
        }
std::cout << "xpos size " << xpos.size() << "\n";
        m_probe.AddNParticles(0, xpos, ypos, zpos);
    }
}
=======
    //create 1D array for X, Y, and Z of particles
    amrex::Vector<amrex::ParticleReal> xpos;
    amrex::Vector<amrex::ParticleReal> ypos;
    amrex::Vector<amrex::ParticleReal> zpos;

    // for now, only one MPI rank adds a probe particle
    if (ParallelDescriptor::IOProcessor())
    {
        xpos.push_back(x_probe);
        ypos.push_back(y_probe);
        zpos.push_back(z_probe);
    }

    // add np particles on lev 0 to m_probe
    m_probe.AddNParticles(0, xpos, ypos, zpos);
}
// function that computes field values at probe position

bool FieldProbe::ProbeInDomain () const
{
    // get a reference to WarpX instance
    auto & warpx = WarpX::GetInstance();
    int const lev = 0;
    const amrex::Geometry& gm = warpx.Geom(lev);
    const auto prob_lo = gm.ProbLo();
    const auto prob_hi = gm.ProbHi();

    /*
     * Determine if probe exists within simulation boundaries. During 2D simulations,
     * y values will be set to 0 making it unnecessary to check. Generally, the second
     * value in a position array will be the y value, but in the case of 2D, prob_lo[1]
     * and prob_hi[1] refer to z. This is a result of warpx.Geom(lev).
     */
#if (AMREX_SPACEDIM == 2)
    return x_probe >= prob_lo[0] && x_probe < prob_hi[0] &&
           z_probe >= prob_lo[1] && z_probe < prob_hi[1];
#else
    return x_probe >= prob_lo[0] && x_probe < prob_hi[0] &&
           y_probe >= prob_lo[1] && y_probe < prob_hi[1] &&
           z_probe >= prob_lo[2] && z_probe < prob_hi[2];
#endif
}

>>>>>>> ed904d24
void FieldProbe::ComputeDiags (int step)
{
    // Judge if the diags should be done
    if (!m_field_probe_integrate)
    {
        if (!m_intervals.contains(step+1)) { return; }
    }
    // get a reference to WarpX instance
    auto & warpx = WarpX::GetInstance();

    // get number of level

    const auto nLevel = warpx.finestLevel() + 1;

    // loop over refinement levels
    for (int lev = 0; lev < nLevel; ++lev)
    {
        const amrex::Geometry& gm = warpx.Geom(lev);
        const auto prob_lo = gm.ProbLo();

        // get MultiFab data at lev
        const amrex::MultiFab &Ex = warpx.getEfield(lev, 0);
        const amrex::MultiFab &Ey = warpx.getEfield(lev, 1);
        const amrex::MultiFab &Ez = warpx.getEfield(lev, 2);
        const amrex::MultiFab &Bx = warpx.getBfield(lev, 0);
        const amrex::MultiFab &By = warpx.getBfield(lev, 1);
        const amrex::MultiFab &Bz = warpx.getBfield(lev, 2);

        /*
         * Prepare interpolation of field components to probe_position
         * The arrays below store the index type (staggering) of each MultiFab.
         */
        amrex::IndexType const Extype = Ex.ixType();
        amrex::IndexType const Eytype = Ey.ixType();
        amrex::IndexType const Eztype = Ez.ixType();
        amrex::IndexType const Bxtype = Bx.ixType();
        amrex::IndexType const Bytype = By.ixType();
        amrex::IndexType const Bztype = Bz.ixType();

        //defined for use in determining which CPU contains the particles
        int probe_proc = -1;

        // loop over each particle
        using MyParIter = FieldProbeParticleContainer::iterator;
        for (MyParIter pti(m_probe, lev); pti.isValid(); ++pti)
        {
            const auto getPosition = GetParticlePosition(pti);
            long const np = pti.numParticles();

<<<<<<< HEAD
            /*
             * Determine if probe exists within simulation boundaries. During 2D simulations,
             * y values will be set to 0 making it unnecessary to check. Generally, the second
             * value in a position array will be the y value, but in the case of 2D, prob_lo[1]
             * and prob_hi[1] refer to z. This is a result of warpx.Geom(lev).
             */
#if (AMREX_SPACEDIM == 2)
            bool first_probe_in_domain = x_probe >= prob_lo[0] and x_probe < prob_hi[0] and
                                         z_probe >= prob_lo[1] and z_probe < prob_hi[1];
            bool second_probe_in_domain = x1_probe >= prob_lo[0] and x1_probe < prob_hi[0] and
                                          z1_probe >= prob_lo[1] and z1_probe < prob_hi[1];
#else
            bool first_probe_in_domain = x_probe >= prob_lo[0] and x_probe < prob_hi[0] and
                                         y_probe >= prob_lo[1] and y_probe < prob_hi[1] and
                                         z_probe >= prob_lo[2] and z_probe < prob_hi[2];
            bool second_probe_in_domain = x1_probe >= prob_lo[0] and x1_probe < prob_hi[0] and
                                          y1_probe >= prob_lo[1] and y1_probe < prob_hi[1] and
                                          z1_probe >= prob_lo[2] and z1_probe < prob_hi[2];
#endif
            m_probe_in_domain = first_probe_in_domain and second_probe_in_domain;

            if(lev == 0) m_probe_in_domain_lev_0 = m_probe_in_domain;

            if( m_probe_in_domain )
=======
            if( ProbeInDomain() )
>>>>>>> ed904d24
            {
                const auto cell_size = gm.CellSizeArray();
                const int i_probe = static_cast<int>(amrex::Math::floor((x_probe - prob_lo[0]) / cell_size[0]));
#if (AMREX_SPACEDIM == 2)
                const int j_probe = static_cast<int>(amrex::Math::floor((z_probe - prob_lo[1]) / cell_size[1]));
                const int k_probe = 0;
#elif(AMREX_SPACEDIM == 3)
                const int j_probe = static_cast<int>(amrex::Math::floor((y_probe - prob_lo[1]) / cell_size[1]));
                const int k_probe = static_cast<int>(amrex::Math::floor((z_probe - prob_lo[2]) / cell_size[2]));
#endif
                const auto &arrEx = Ex[pti].array();
                const auto &arrEy = Ey[pti].array();
                const auto &arrEz = Ez[pti].array();
                const auto &arrBx = Bx[pti].array();
                const auto &arrBy = By[pti].array();
                const auto &arrBz = Bz[pti].array();

                /*
                 * Make the box cell centered in preparation for the interpolation (and to avoid
                 * including ghost cells in the calculation)
                 */
                amrex::Box box = pti.tilebox();
                box.grow(Ex.nGrowVect());

                //preparing to write data to particle
                auto& attribs = pti.GetStructOfArrays().GetRealData();
                ParticleReal* const AMREX_RESTRICT part_Ex = attribs[FieldProbePIdx::Ex].dataPtr();
                ParticleReal* const AMREX_RESTRICT part_Ey = attribs[FieldProbePIdx::Ey].dataPtr();
                ParticleReal* const AMREX_RESTRICT part_Ez = attribs[FieldProbePIdx::Ez].dataPtr();
                ParticleReal* const AMREX_RESTRICT part_Bx = attribs[FieldProbePIdx::Bx].dataPtr();
                ParticleReal* const AMREX_RESTRICT part_By = attribs[FieldProbePIdx::By].dataPtr();
                ParticleReal* const AMREX_RESTRICT part_Bz = attribs[FieldProbePIdx::Bz].dataPtr();
                ParticleReal* const AMREX_RESTRICT part_S = attribs[FieldProbePIdx::S].dataPtr();

                amrex::Vector<amrex::Real> v_galilean{amrex::Vector<amrex::Real>(3, amrex::Real(0.))};
                const auto &xyzmin = WarpX::GetInstance().LowerCornerWithGalilean(box, v_galilean, lev);
                const std::array<Real, 3> &dx = WarpX::CellSize(lev);

                const amrex::GpuArray<amrex::Real, 3> dx_arr = {dx[0], dx[1], dx[2]};
                const amrex::GpuArray<amrex::Real, 3> xyzmin_arr = {xyzmin[0], xyzmin[1], xyzmin[2]};

                // Interpolating to the probe positions for each particle
                // Temporarily defining modes and interp outside ParallelFor to avoid GPU compilation errors.
                const int temp_modes = WarpX::n_rz_azimuthal_modes;
                const int temp_interp_order = interp_order;
                const bool temp_raw_fields = raw_fields;
                const bool temp_field_probe_integrate = m_field_probe_integrate;
                amrex::Real const dt = WarpX::GetInstance().getdt(lev);

                amrex::ParallelFor( np, [=] AMREX_GPU_DEVICE (long ip)
                {
                    amrex::ParticleReal xp, yp, zp;
                    getPosition(ip, xp, yp, zp);

                    amrex::ParticleReal Exp = 0._rt, Eyp = 0._rt, Ezp = 0._rt;
                    amrex::ParticleReal Bxp = 0._rt, Byp = 0._rt, Bzp = 0._rt;

                    // first gather E and B to the particle positions
                    if (temp_raw_fields)
                    {
                        Exp = arrEx(i_probe, j_probe, k_probe);
                        Eyp = arrEy(i_probe, j_probe, k_probe);
                        Ezp = arrEz(i_probe, j_probe, k_probe);
                        Bxp = arrBx(i_probe, j_probe, k_probe);
                        Byp = arrBy(i_probe, j_probe, k_probe);
                        Bzp = arrBz(i_probe, j_probe, k_probe);
                    }
                    else
                        doGatherShapeN(xp, yp, zp, Exp, Eyp, Ezp, Bxp, Byp, Bzp,
                                   arrEx, arrEy, arrEz, arrBx, arrBy, arrBz,
                                   Extype, Eytype, Eztype, Bxtype, Bytype, Bztype,
                                   dx_arr, xyzmin_arr, amrex::lbound(box), temp_modes,
                                   temp_interp_order, false);

                    //Calculate the Poynting Vector S
                    amrex::Real const sraw[3]{
                    Exp * Bzp - Ezp * Byp,
                    Ezp * Bxp - Exp * Bzp,
                    Exp * Byp - Eyp * Bxp};
                    amrex::ParticleReal const S = (1._rt / PhysConst::mu0)  * sqrt(sraw[0] * sraw[0] + sraw[1] * sraw[1] + sraw[2] * sraw[2]);

                    /*
                     * Determine whether or not to integrate field data.
                     * If not integrating, store instantaneous values.
                     */
                    if (temp_field_probe_integrate)
                    {

                        // store values on particles
                        part_Ex[ip] += Exp * dt; //remember to add lorentz transform
                        part_Ey[ip] += Eyp * dt; //remember to add lorentz transform
                        part_Ez[ip] += Ezp * dt; //remember to add lorentz transform
                        part_Bx[ip] += Bxp * dt; //remember to add lorentz transform
                        part_By[ip] += Byp * dt; //remember to add lorentz transform
                        part_Bz[ip] += Bzp * dt; //remember to add lorentz transform
                        part_S[ip] += S * dt; //remember to add lorentz transform
                    }
                    else
                    {
                        // Either save the interpolated fields or the raw fields depending on the raw_fields flag
                        part_Ex[ip] = Exp; //remember to add lorentz transform
                        part_Ey[ip] = Eyp; //remember to add lorentz transform
                        part_Ez[ip] = Ezp; //remember to add lorentz transform
                        part_Bx[ip] = Bxp; //remember to add lorentz transform
                        part_By[ip] = Byp; //remember to add lorentz transform
                        part_Bz[ip] = Bzp; //remember to add lorentz transform
                        part_S[ip] = S; //remember to add lorentz transform
                    }
                });// ParallelFor Close
<<<<<<< HEAD
//std::cout << "particle 4 Ex " << part_Ex[3] << "\n";
std::cout << "np = " << np << "\n";
                if (!m_intervals.contains(step+1)) { return; }
                for (auto ip=0; ip < np; ip++) 
                {
                    amrex::ParticleReal xp, yp, zp;
                    getPosition(ip, xp, yp, zp);
                    // Fill output array
                    m_data_vector[ip][0 * noutputs + 0] = ip;
                    m_data_vector[ip][0 * noutputs + 1] = xp;
                    m_data_vector[ip][0 * noutputs + 2] = yp;
                    m_data_vector[ip][0 * noutputs + 3] = zp;
                    m_data_vector[ip][0 * noutputs + FieldProbePIdx::Ex + 4] = part_Ex[ip];
                    m_data_vector[ip][0 * noutputs + FieldProbePIdx::Ey + 4] = part_Ey[ip];
                    m_data_vector[ip][0 * noutputs + FieldProbePIdx::Ez + 4] = part_Ez[ip];
                    m_data_vector[ip][0 * noutputs + FieldProbePIdx::Bx + 4] = part_Bx[ip];
                    m_data_vector[ip][0 * noutputs + FieldProbePIdx::By + 4] = part_By[ip];
                    m_data_vector[ip][0 * noutputs + FieldProbePIdx::Bz + 4] = part_Bz[ip];
                    m_data_vector[ip][0 * noutputs + FieldProbePIdx::S + 4] = part_S[ip];
                }
                probe_proc = amrex::ParallelDescriptor::MyProc();
                /* m_data_vector now contains up-to-date values for:
                 *  [i, Rx, Ry, Rz, Ex, Ey, Ez, Bx, By, Bz, and S] */
=======

                // this check is here because for m_field_probe_integrate == True, we always compute
                // but we only write when we truly are in an output interval step
                if (m_intervals.contains(step+1)) {
                    for (int ip = 0; ip < np; ip++) {
                        // Fill output array
                        m_data[ip * noutputs + FieldProbePIdx::Ex] = part_Ex[ip];
                        m_data[ip * noutputs + FieldProbePIdx::Ey] = part_Ey[ip];
                        m_data[ip * noutputs + FieldProbePIdx::Ez] = part_Ez[ip];
                        m_data[ip * noutputs + FieldProbePIdx::Bx] = part_Bx[ip];
                        m_data[ip * noutputs + FieldProbePIdx::By] = part_By[ip];
                        m_data[ip * noutputs + FieldProbePIdx::Bz] = part_Bz[ip];
                        m_data[ip * noutputs + FieldProbePIdx::S] = part_S[ip];
                    }

                    if (np > 0)
                        probe_proc = amrex::ParallelDescriptor::MyProc();

                    /* m_data now contains up-to-date values for:
                     *  [Ex, Ey, Ez, Bx, By, Bz, and S] */
                }
>>>>>>> ed904d24
            }

        } // end particle iterator loop

//std::cout << "particle 4 Ex "<< m_data_vector[3][FieldProbePIdx::Ex + 4] << "\n";
        /*
         * All the processors have probe_proc = -1 except the one that contains the point, which
         * has probe_proc equal to a number >=0. Therefore, ReduceIntMax communicates to all the
         * processors the rank of the processor which contains the point
         */
        amrex::ParallelDescriptor::ReduceIntMax(probe_proc);

        if(probe_proc != amrex::ParallelDescriptor::IOProcessorNumber() and probe_proc != -1)
        {
            if (amrex::ParallelDescriptor::MyProc() == probe_proc)
            {
                for (int ip = 0; ip < resolution; ip++)
                {
                    amrex::ParallelDescriptor::Send(m_data_vector[ip].data(), noutputs,
                                    amrex::ParallelDescriptor::IOProcessorNumber(),
                                    0);
                }
            }
            if (amrex::ParallelDescriptor::MyProc()
            == amrex::ParallelDescriptor::IOProcessorNumber())
            {
                for (int ip = 0; ip < resolution; ip++)
                {
                    amrex::ParallelDescriptor::Recv(m_data_vector[ip].data(), noutputs, probe_proc, 0);
                }
            }
        }
    }// end loop over refinement levels

}// end void FieldProbe::ComputeDiags

void FieldProbe::WriteToFile (int step) const
{
    if (ProbeInDomain())
    {
<<<<<<< HEAD
        // open file
        std::ofstream ofs{m_path + m_rd_name + "." + m_extension,
            std::ofstream::out | std::ofstream::app};

        // write step
        ofs << step+1;

        ofs << m_sep;

        // set precision
        ofs << std::fixed << std::setprecision(14) << std::scientific;

        // write time
        ofs << WarpX::GetInstance().gett_new(0);

         // loop over all particles
        long const np = resolution;
        for (int ip = 0; ip < np; ip++)
        {
            // loop over data size and write
            for (int i = 0; i < (FieldProbePIdx::nattribs + 4); ++i)
            {
                ofs << m_sep;
                ofs << m_data_vector[ip][i];
            } // end loop over data size
            // end line
            ofs << std::endl;
        }
        // close file
        ofs.close();
}
=======
        if (ParallelDescriptor::IOProcessor())
        {
            ReducedDiags::WriteToFile (step);
        }
    }
>>>>>>> ed904d24
}<|MERGE_RESOLUTION|>--- conflicted
+++ resolved
@@ -184,13 +184,22 @@
 
 void FieldProbe::InitData()
 {
-<<<<<<< HEAD
     if (dimension == 0)
     {
         //create 1D array for X, Y, and Z of particles
-        amrex::Vector<amrex::ParticleReal> xpos(1, x_probe);
-        amrex::Vector<amrex::ParticleReal> ypos(1, y_probe);
-        amrex::Vector<amrex::ParticleReal> zpos(1, z_probe);
+        amrex::Vector<amrex::ParticleReal> xpos;
+        amrex::Vector<amrex::ParticleReal> ypos;
+        amrex::Vector<amrex::ParticleReal> zpos;
+
+        // for now, only one MPI rank adds a probe particle
+        if (ParallelDescriptor::IOProcessor())
+        {
+            xpos.push_back(x_probe);
+            ypos.push_back(y_probe);
+            zpos.push_back(z_probe);
+        }
+
+        // add np particles on lev 0 to m_probe
         m_probe.AddNParticles(0, xpos, ypos, zpos);
     }
     else
@@ -212,24 +221,6 @@
         m_probe.AddNParticles(0, xpos, ypos, zpos);
     }
 }
-=======
-    //create 1D array for X, Y, and Z of particles
-    amrex::Vector<amrex::ParticleReal> xpos;
-    amrex::Vector<amrex::ParticleReal> ypos;
-    amrex::Vector<amrex::ParticleReal> zpos;
-
-    // for now, only one MPI rank adds a probe particle
-    if (ParallelDescriptor::IOProcessor())
-    {
-        xpos.push_back(x_probe);
-        ypos.push_back(y_probe);
-        zpos.push_back(z_probe);
-    }
-
-    // add np particles on lev 0 to m_probe
-    m_probe.AddNParticles(0, xpos, ypos, zpos);
-}
-// function that computes field values at probe position
 
 bool FieldProbe::ProbeInDomain () const
 {
@@ -256,7 +247,6 @@
 #endif
 }
 
->>>>>>> ed904d24
 void FieldProbe::ComputeDiags (int step)
 {
     // Judge if the diags should be done
@@ -306,34 +296,7 @@
             const auto getPosition = GetParticlePosition(pti);
             long const np = pti.numParticles();
 
-<<<<<<< HEAD
-            /*
-             * Determine if probe exists within simulation boundaries. During 2D simulations,
-             * y values will be set to 0 making it unnecessary to check. Generally, the second
-             * value in a position array will be the y value, but in the case of 2D, prob_lo[1]
-             * and prob_hi[1] refer to z. This is a result of warpx.Geom(lev).
-             */
-#if (AMREX_SPACEDIM == 2)
-            bool first_probe_in_domain = x_probe >= prob_lo[0] and x_probe < prob_hi[0] and
-                                         z_probe >= prob_lo[1] and z_probe < prob_hi[1];
-            bool second_probe_in_domain = x1_probe >= prob_lo[0] and x1_probe < prob_hi[0] and
-                                          z1_probe >= prob_lo[1] and z1_probe < prob_hi[1];
-#else
-            bool first_probe_in_domain = x_probe >= prob_lo[0] and x_probe < prob_hi[0] and
-                                         y_probe >= prob_lo[1] and y_probe < prob_hi[1] and
-                                         z_probe >= prob_lo[2] and z_probe < prob_hi[2];
-            bool second_probe_in_domain = x1_probe >= prob_lo[0] and x1_probe < prob_hi[0] and
-                                          y1_probe >= prob_lo[1] and y1_probe < prob_hi[1] and
-                                          z1_probe >= prob_lo[2] and z1_probe < prob_hi[2];
-#endif
-            m_probe_in_domain = first_probe_in_domain and second_probe_in_domain;
-
-            if(lev == 0) m_probe_in_domain_lev_0 = m_probe_in_domain;
-
-            if( m_probe_in_domain )
-=======
             if( ProbeInDomain() )
->>>>>>> ed904d24
             {
                 const auto cell_size = gm.CellSizeArray();
                 const int i_probe = static_cast<int>(amrex::Math::floor((x_probe - prob_lo[0]) / cell_size[0]));
@@ -443,53 +406,34 @@
                         part_S[ip] = S; //remember to add lorentz transform
                     }
                 });// ParallelFor Close
-<<<<<<< HEAD
 //std::cout << "particle 4 Ex " << part_Ex[3] << "\n";
 std::cout << "np = " << np << "\n";
-                if (!m_intervals.contains(step+1)) { return; }
-                for (auto ip=0; ip < np; ip++) 
-                {
-                    amrex::ParticleReal xp, yp, zp;
-                    getPosition(ip, xp, yp, zp);
-                    // Fill output array
-                    m_data_vector[ip][0 * noutputs + 0] = ip;
-                    m_data_vector[ip][0 * noutputs + 1] = xp;
-                    m_data_vector[ip][0 * noutputs + 2] = yp;
-                    m_data_vector[ip][0 * noutputs + 3] = zp;
-                    m_data_vector[ip][0 * noutputs + FieldProbePIdx::Ex + 4] = part_Ex[ip];
-                    m_data_vector[ip][0 * noutputs + FieldProbePIdx::Ey + 4] = part_Ey[ip];
-                    m_data_vector[ip][0 * noutputs + FieldProbePIdx::Ez + 4] = part_Ez[ip];
-                    m_data_vector[ip][0 * noutputs + FieldProbePIdx::Bx + 4] = part_Bx[ip];
-                    m_data_vector[ip][0 * noutputs + FieldProbePIdx::By + 4] = part_By[ip];
-                    m_data_vector[ip][0 * noutputs + FieldProbePIdx::Bz + 4] = part_Bz[ip];
-                    m_data_vector[ip][0 * noutputs + FieldProbePIdx::S + 4] = part_S[ip];
-                }
-                probe_proc = amrex::ParallelDescriptor::MyProc();
+                // this check is here because for m_field_probe_integrate == True, we always compute
+                // but we only write when we truly are in an output interval step
+                if (m_intervals.contains(step+1))
+                {
+                    for (auto ip=0; ip < np; ip++) 
+                    {
+                        amrex::ParticleReal xp, yp, zp;
+                        getPosition(ip, xp, yp, zp);
+                        // Fill output array
+                        m_data_vector[ip][0 * noutputs + 0] = ip;
+                        m_data_vector[ip][0 * noutputs + 1] = xp;
+                        m_data_vector[ip][0 * noutputs + 2] = yp;
+                        m_data_vector[ip][0 * noutputs + 3] = zp;
+                        m_data_vector[ip][0 * noutputs + FieldProbePIdx::Ex + 4] = part_Ex[ip];
+                        m_data_vector[ip][0 * noutputs + FieldProbePIdx::Ey + 4] = part_Ey[ip];
+                        m_data_vector[ip][0 * noutputs + FieldProbePIdx::Ez + 4] = part_Ez[ip];
+                        m_data_vector[ip][0 * noutputs + FieldProbePIdx::Bx + 4] = part_Bx[ip];
+                        m_data_vector[ip][0 * noutputs + FieldProbePIdx::By + 4] = part_By[ip];
+                        m_data_vector[ip][0 * noutputs + FieldProbePIdx::Bz + 4] = part_Bz[ip];
+                        m_data_vector[ip][0 * noutputs + FieldProbePIdx::S + 4] = part_S[ip];
+                    }
+                    if (np > 0)
+                        probe_proc = amrex::ParallelDescriptor::MyProc();
                 /* m_data_vector now contains up-to-date values for:
                  *  [i, Rx, Ry, Rz, Ex, Ey, Ez, Bx, By, Bz, and S] */
-=======
-
-                // this check is here because for m_field_probe_integrate == True, we always compute
-                // but we only write when we truly are in an output interval step
-                if (m_intervals.contains(step+1)) {
-                    for (int ip = 0; ip < np; ip++) {
-                        // Fill output array
-                        m_data[ip * noutputs + FieldProbePIdx::Ex] = part_Ex[ip];
-                        m_data[ip * noutputs + FieldProbePIdx::Ey] = part_Ey[ip];
-                        m_data[ip * noutputs + FieldProbePIdx::Ez] = part_Ez[ip];
-                        m_data[ip * noutputs + FieldProbePIdx::Bx] = part_Bx[ip];
-                        m_data[ip * noutputs + FieldProbePIdx::By] = part_By[ip];
-                        m_data[ip * noutputs + FieldProbePIdx::Bz] = part_Bz[ip];
-                        m_data[ip * noutputs + FieldProbePIdx::S] = part_S[ip];
-                    }
-
-                    if (np > 0)
-                        probe_proc = amrex::ParallelDescriptor::MyProc();
-
-                    /* m_data now contains up-to-date values for:
-                     *  [Ex, Ey, Ez, Bx, By, Bz, and S] */
                 }
->>>>>>> ed904d24
             }
 
         } // end particle iterator loop
@@ -530,43 +474,38 @@
 {
     if (ProbeInDomain())
     {
-<<<<<<< HEAD
-        // open file
-        std::ofstream ofs{m_path + m_rd_name + "." + m_extension,
-            std::ofstream::out | std::ofstream::app};
-
-        // write step
-        ofs << step+1;
-
-        ofs << m_sep;
-
-        // set precision
-        ofs << std::fixed << std::setprecision(14) << std::scientific;
-
-        // write time
-        ofs << WarpX::GetInstance().gett_new(0);
-
-         // loop over all particles
-        long const np = resolution;
-        for (int ip = 0; ip < np; ip++)
-        {
-            // loop over data size and write
-            for (int i = 0; i < (FieldProbePIdx::nattribs + 4); ++i)
-            {
-                ofs << m_sep;
-                ofs << m_data_vector[ip][i];
-            } // end loop over data size
-            // end line
-            ofs << std::endl;
-        }
-        // close file
-        ofs.close();
-}
-=======
         if (ParallelDescriptor::IOProcessor())
         {
-            ReducedDiags::WriteToFile (step);
+            // open file
+            std::ofstream ofs{m_path + m_rd_name + "." + m_extension,
+                std::ofstream::out | std::ofstream::app};
+
+            // write step
+            ofs << step+1;
+
+            ofs << m_sep;
+
+            // set precision
+            ofs << std::fixed << std::setprecision(14) << std::scientific;
+
+            // write time
+            ofs << WarpX::GetInstance().gett_new(0);
+
+            // loop over all particles
+            long const np = resolution;
+            for (int ip = 0; ip < np; ip++)
+            {
+                // loop over data size and write
+                for (int i = 0; i < (FieldProbePIdx::nattribs + 4); ++i)
+                {
+                    ofs << m_sep;
+                    ofs << m_data_vector[ip][i];
+                } // end loop over data size
+                // end line
+                ofs << std::endl;
+            }
+            // close file
+            ofs.close();
         }
     }
->>>>>>> ed904d24
 }