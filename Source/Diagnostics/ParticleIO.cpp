--- conflicted
+++ resolved
@@ -6,15 +6,10 @@
  *
  * License: BSD-3-Clause-LBNL
  */
-<<<<<<< HEAD
 
 #include "FilterFunctors.H"
-#include <MultiParticleContainer.H>
-#include <WarpX.H>
-=======
 #include "Particles/MultiParticleContainer.H"
 #include "WarpX.H"
->>>>>>> 7ded8dbb
 
 using namespace amrex;
 
