/* Copyright 2019 Andrew Myers, Axel Huebl, David Grote
 * Luca Fedeli, Maxence Thevenet, Revathi Jambunathan
 * Weiqun Zhang, levinem, Yinjian Zhao
 *
 * This file is part of WarpX.
 *
 * License: BSD-3-Clause-LBNL
 */

#include "Particles/ParticleIO.H"
#include "Particles/MultiParticleContainer.H"
#include "Particles/ParticleBuffer.H"
#include "Particles/PhysicalParticleContainer.H"
#include "Particles/RigidInjectedParticleContainer.H"
#include "Particles/SpeciesPhysicalProperties.H"
#include "Particles/WarpXParticleContainer.H"
#include "Utils/WarpXConst.H"
#include "Utils/WarpXProfilerWrapper.H"
#include "WarpX.H"

#include <AMReX_BLassert.H>
#include <AMReX_Config.H>
#include <AMReX_Extension.H>
#include <AMReX_GpuControl.H>
#include <AMReX_GpuLaunch.H>
#include <AMReX_GpuQualifiers.H>
#include <AMReX_PODVector.H>
#include <AMReX_ParIter.H>
#include <AMReX_ParticleIO.H>
#include <AMReX_REAL.H>
#include <AMReX_Vector.H>

#include <array>
#include <istream>
#include <memory>
#include <string>
#include <vector>

using namespace amrex;

void
RigidInjectedParticleContainer::ReadHeader (std::istream& is)
{
    // Call parent class
    WarpXParticleContainer::ReadHeader( is );

    // Read quantities that are specific to rigid-injected species
    int nlevs;
    is >> nlevs;
    WarpX::GotoNextLine(is);

    AMREX_ASSERT(zinject_plane_levels.size() == 0);

    for (int i = 0; i < nlevs; ++i)
    {
        amrex::Real zinject_plane_tmp;
        is >> zinject_plane_tmp;
        zinject_plane_levels.push_back(zinject_plane_tmp);
        WarpX::GotoNextLine(is);
    }
<<<<<<< HEAD

    for (int i = 0; i < nlevs; ++i)
    {
        int done_injecting_tmp;
        is >> done_injecting_tmp;
        done_injecting.push_back(done_injecting_tmp);
        WarpX::GotoNextLine(is);
    }
    is >> vzbeam_ave_boosted;
    WarpX::GotoNextLine(is);
=======
>>>>>>> 5582897a
}

void
RigidInjectedParticleContainer::WriteHeader (std::ostream& os) const
{
    // Call parent class
    WarpXParticleContainer::WriteHeader( os );

    // Write quantities that are specific to the rigid-injected species
    int nlevs = zinject_plane_levels.size();
    os << nlevs << "\n";
    for (int i = 0; i < nlevs; ++i)
    {
        os << zinject_plane_levels[i] << "\n";
    }
<<<<<<< HEAD
    for (int i = 0; i < nlevs; ++i)
    {
        os << done_injecting[i] << "\n";
    }
    os << vzbeam_ave_boosted << "\n";
=======
>>>>>>> 5582897a
}

void
WarpXParticleContainer::ReadHeader (std::istream& is)
{
    is >> charge >> mass;
    WarpX::GotoNextLine(is);
}

void
WarpXParticleContainer::WriteHeader (std::ostream& os) const
{
    // no need to write species_id
    os << charge << " " << mass << "\n";
}

void
MultiParticleContainer::Restart (const std::string& dir)
{
    // note: all containers is sorted like this
    // - species_names
    // - laser_names
    // we don't need to read back the laser particle charge/mass
    for (unsigned i = 0, n = species_names.size(); i < n; ++i) {
        allcontainers.at(i)->Restart(dir, species_names.at(i));
    }
}

void
MultiParticleContainer::ReadHeader (std::istream& is)
{
    // note: all containers is sorted like this
    // - species_names
    // - laser_names
    // we don't need to read back the laser particle charge/mass
    for (unsigned i = 0, n = species_names.size(); i < n; ++i) {
        allcontainers.at(i)->ReadHeader(is);
    }
}

void
MultiParticleContainer::WriteHeader (std::ostream& os) const
{
    // note: all containers is sorted like this
    // - species_names
    // - laser_names
    // we don't need to read back the laser particle charge/mass
    for (unsigned i = 0, n = species_names.size(); i < n; ++i) {
        allcontainers.at(i)->WriteHeader(os);
    }
}

void
PhysicalParticleContainer::ConvertUnits (ConvertDirection convert_direction)
{
    WARPX_PROFILE("PhysicalParticleContainer::ConvertUnits()");

    // Account for the special case of photons
    const auto t_mass =
        this->AmIA<PhysicalSpecies::photon>() ? PhysConst::m_e : this->getMass();

    particlesConvertUnits(convert_direction, this, t_mass);
}<|MERGE_RESOLUTION|>--- conflicted
+++ resolved
@@ -58,19 +58,8 @@
         zinject_plane_levels.push_back(zinject_plane_tmp);
         WarpX::GotoNextLine(is);
     }
-<<<<<<< HEAD
-
-    for (int i = 0; i < nlevs; ++i)
-    {
-        int done_injecting_tmp;
-        is >> done_injecting_tmp;
-        done_injecting.push_back(done_injecting_tmp);
-        WarpX::GotoNextLine(is);
-    }
     is >> vzbeam_ave_boosted;
     WarpX::GotoNextLine(is);
-=======
->>>>>>> 5582897a
 }
 
 void
@@ -86,14 +75,7 @@
     {
         os << zinject_plane_levels[i] << "\n";
     }
-<<<<<<< HEAD
-    for (int i = 0; i < nlevs; ++i)
-    {
-        os << done_injecting[i] << "\n";
-    }
     os << vzbeam_ave_boosted << "\n";
-=======
->>>>>>> 5582897a
 }
 
 void
