
#include <MultiParticleContainer.H>
#include <WarpX.H>

using namespace amrex;

void
RigidInjectedParticleContainer::ReadHeader (std::istream& is)
{
    is >> charge >> mass;
    WarpX::GotoNextLine(is);

    int nlevs;
    is >> nlevs;
    WarpX::GotoNextLine(is);

    AMREX_ASSERT(zinject_plane_levels.size() == 0);
    AMREX_ASSERT(done_injecting.size() == 0);

    for (int i = 0; i < nlevs; ++i)
    {
        int zinject_plane_tmp;
        is >> zinject_plane_tmp;
        zinject_plane_levels.push_back(zinject_plane_tmp);
        WarpX::GotoNextLine(is);        
    } 

    for (int i = 0; i < nlevs; ++i)
    {
        int done_injecting_tmp;
        is >> done_injecting_tmp;
        done_injecting.push_back(done_injecting_tmp);
        WarpX::GotoNextLine(is);
    }     
}

void
RigidInjectedParticleContainer::WriteHeader (std::ostream& os) const
{
    // no need to write species_id
    os << charge << " " << mass << "\n";
    int nlevs = zinject_plane_levels.size();
    os << nlevs << "\n";
    for (int i = 0; i < nlevs; ++i)
    {
        os << zinject_plane_levels[i] << "\n";
    }
    for (int i = 0; i < nlevs; ++i)
    {
        os << done_injecting[i] << "\n";
    }
}

void
WarpXParticleContainer::ReadHeader (std::istream& is)
{
    is >> charge >> mass;
    WarpX::GotoNextLine(is);
}

void
WarpXParticleContainer::WriteHeader (std::ostream& os) const
{
    // no need to write species_id
    os << charge << " " << mass << "\n";
}

void
MultiParticleContainer::Checkpoint (const std::string& dir) const
{
    for (unsigned i = 0, n = species_names.size(); i < n; ++i) {
	allcontainers[i]->Checkpoint(dir, species_names[i]);
    }
}

void
MultiParticleContainer::WritePlotFile (const std::string& dir) const
{

    for (unsigned i = 0, n = species_names.size(); i < n; ++i) {
        auto& pc = allcontainers[i];                
        if (pc->plot_species) {

            Vector<std::string> real_names;
            Vector<std::string> int_names;
            Vector<int> int_flags;

            real_names.push_back("weight");

            real_names.push_back("momentum_x");
            real_names.push_back("momentum_y");
            real_names.push_back("momentum_z");
            
            real_names.push_back("Ex");
            real_names.push_back("Ey");
            real_names.push_back("Ez");
            
            real_names.push_back("Bx");
            real_names.push_back("By");
            real_names.push_back("Bz");
            
#ifdef WARPX_DIM_RZ
            real_names.push_back("theta");
#endif
            
<<<<<<< HEAD
=======
            if (WarpX::do_boosted_frame_diagnostic && pc->DoBoostedFrameDiags())
            {
                real_names.push_back("xold");
                real_names.push_back("yold");
                real_names.push_back("zold");
                
                real_names.push_back("uxold");
                real_names.push_back("uyold");
                real_names.push_back("uzold");
            }

            if(pc->do_field_ionization){
                int_names.push_back("ionization_level");
                // int_flags specifies, for each integer attribs, whether it is
                // dumped to plotfiles. So far, ionization_level is the only
                // integer attribs, and it is automatically dumped to plotfiles
                // when ionization is on.
                int_flags.resize(1, 1);
            }
>>>>>>> 4dd5eff3
            // Convert momentum to SI
            pc->ConvertUnits(ConvertDirection::WarpX_to_SI);
            // real_names contains a list of all particle attributes.
            // pc->plot_flags is 1 or 0, whether quantity is dumped or not.
            pc->WritePlotFile(dir, species_names[i],
                              pc->plot_flags, int_flags,
                              real_names, int_names);
            // Convert momentum back to WarpX units
            pc->ConvertUnits(ConvertDirection::SI_to_WarpX);
        }
    }
}

void
MultiParticleContainer::Restart (const std::string& dir)
{
    for (unsigned i = 0, n = species_names.size(); i < n; ++i) {
	allcontainers[i]->Restart(dir, species_names[i]);
    }
}

void
MultiParticleContainer::ReadHeader (std::istream& is) 
{
    for (auto& pc : allcontainers) {
	pc->ReadHeader(is);
    }
}

void
MultiParticleContainer::WriteHeader (std::ostream& os) const
{
    for (const auto& pc : allcontainers) {
	pc->WriteHeader(os);
    }
}

// Particle momentum is defined as gamma*velocity, which is neither 
// SI mass*gamma*velocity nor normalized gamma*velocity/c.
// This converts momentum to SI units (or vice-versa) to write SI data
// to file.
void
PhysicalParticleContainer::ConvertUnits(ConvertDirection convert_direction)
{
    BL_PROFILE("PPC::ConvertUnits()");

    // Compute conversion factor
    Real factor = 1;
    if (convert_direction == ConvertDirection::WarpX_to_SI){
        factor = mass;
    } else if (convert_direction == ConvertDirection::SI_to_WarpX){
        factor = 1./mass;
    }

    for (int lev=0; lev<=finestLevel(); lev++){
#ifdef _OPENMP
#pragma omp parallel if (Gpu::notInLaunchRegion())
#endif
        for (WarpXParIter pti(*this, lev); pti.isValid(); ++pti)
        {
            // - momenta are stored as a struct of array, in `attribs`
            auto& attribs = pti.GetAttribs();
            Real* AMREX_RESTRICT ux = attribs[PIdx::ux].dataPtr();
            Real* AMREX_RESTRICT uy = attribs[PIdx::uy].dataPtr();
            Real* AMREX_RESTRICT uz = attribs[PIdx::uz].dataPtr();
            // Loop over the particles and convert momentum
            const long np = pti.numParticles();
            ParallelFor( np,
                [=] AMREX_GPU_DEVICE (long i) {
                    ux[i] *= factor;
                    uy[i] *= factor;
                    uz[i] *= factor;
                }
            );
        }
    }
}<|MERGE_RESOLUTION|>--- conflicted
+++ resolved
@@ -103,19 +103,6 @@
             real_names.push_back("theta");
 #endif
             
-<<<<<<< HEAD
-=======
-            if (WarpX::do_boosted_frame_diagnostic && pc->DoBoostedFrameDiags())
-            {
-                real_names.push_back("xold");
-                real_names.push_back("yold");
-                real_names.push_back("zold");
-                
-                real_names.push_back("uxold");
-                real_names.push_back("uyold");
-                real_names.push_back("uzold");
-            }
-
             if(pc->do_field_ionization){
                 int_names.push_back("ionization_level");
                 // int_flags specifies, for each integer attribs, whether it is
@@ -124,7 +111,7 @@
                 // when ionization is on.
                 int_flags.resize(1, 1);
             }
->>>>>>> 4dd5eff3
+
             // Convert momentum to SI
             pc->ConvertUnits(ConvertDirection::WarpX_to_SI);
             // real_names contains a list of all particle attributes.
