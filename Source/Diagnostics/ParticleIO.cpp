--- conflicted
+++ resolved
@@ -81,19 +81,8 @@
         zinject_plane_levels.push_back(zinject_plane_tmp);
         WarpX::GotoNextLine(is);
     }
-<<<<<<< HEAD
-
-    for (int i = 0; i < nlevs; ++i)
-    {
-        int done_injecting_tmp;
-        is >> done_injecting_tmp;
-        done_injecting.push_back(done_injecting_tmp);
-        WarpX::GotoNextLine(is);
-    }
     is >> vzbeam_ave_boosted;
     WarpX::GotoNextLine(is);
-=======
->>>>>>> 217f301f
 }
 
 void
@@ -109,14 +98,7 @@
     {
         os << zinject_plane_levels[i] << "\n";
     }
-<<<<<<< HEAD
-    for (int i = 0; i < nlevs; ++i)
-    {
-        os << done_injecting[i] << "\n";
-    }
     os << vzbeam_ave_boosted << "\n";
-=======
->>>>>>> 217f301f
 }
 
 void
