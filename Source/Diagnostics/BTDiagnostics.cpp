/* Copyright 2021 Revathi Jambunathan
 *
 * This file is part of WarpX.
 *
 * License: BSD-3-Clause-LBNL
 */

#include "BTDiagnostics.H"
#include "BTD_Plotfile_Header_Impl.H"
#include "ComputeDiagFunctors/BackTransformFunctor.H"
#include "ComputeDiagFunctors/CellCenterFunctor.H"
#include "ComputeDiagFunctors/ComputeDiagFunctor.H"
#include "ComputeDiagFunctors/RhoFunctor.H"
#include "Diagnostics/Diagnostics.H"
#include "Diagnostics/FlushFormats/FlushFormat.H"
#include "ComputeDiagFunctors/BackTransformParticleFunctor.H"
#include "Utils/Algorithms/IsIn.H"
#include "Utils/Parser/ParserUtils.H"
#include "Utils/TextMsg.H"
#include "Utils/WarpXConst.H"
#include "WarpX.H"

#include <ablastr/coarsen/sample.H>
#include <ablastr/utils/Communication.H>
#include <ablastr/utils/SignalHandling.H>
#include <ablastr/warn_manager/WarnManager.H>

#include <AMReX.H>
#include <AMReX_Algorithm.H>
#include <AMReX_BLassert.H>
#include <AMReX_BoxArray.H>
#include <AMReX_Config.H>
#include <AMReX_CoordSys.H>
#include <AMReX_DistributionMapping.H>
#include <AMReX_FileSystem.H>
#include <AMReX_ParallelContext.H>
#include <AMReX_ParallelDescriptor.H>
#include <AMReX_ParmParse.H>
#include <AMReX_Utility.H>

#include <algorithm>
#include <cmath>
#include <cstdio>
#include <memory>
#include <sstream>
#include <vector>

using namespace amrex::literals;

namespace
{
    constexpr int permission_flag_rwxrxrx = 0755;
}

BTDiagnostics::BTDiagnostics (int i, std::string name)
    : Diagnostics(i, name)
{
    ReadParameters();
}


void BTDiagnostics::DerivedInitData ()
{
    auto & warpx = WarpX::GetInstance();
    m_gamma_boost = WarpX::gamma_boost;
    m_beta_boost = std::sqrt( 1._rt - 1._rt/( m_gamma_boost * m_gamma_boost) );
    m_moving_window_dir = WarpX::moving_window_dir;
    // Currently, for BTD, all the data is averaged+coarsened to coarsest level
    // and then sliced+back-transformed+filled_to_buffer.
    // The number of levels to be output is nlev_output.
    nlev_output = nmax_lev;

    m_t_lab.resize(m_num_buffers);
    m_snapshot_domain_lab.resize(m_num_buffers);
    m_buffer_domain_lab.resize(m_num_buffers);
    m_snapshot_box.resize(m_num_buffers);
    m_buffer_box.resize(m_num_buffers);
    m_current_z_lab.resize(m_num_buffers);
    m_current_z_boost.resize(m_num_buffers);
    m_old_z_boost.resize(m_num_buffers);
    m_buffer_counter.resize(m_num_buffers);
    m_snapshot_ncells_lab.resize(m_num_buffers);
    m_cell_centered_data.resize(nmax_lev);
    m_cell_center_functors.resize(nmax_lev);
    m_max_buffer_multifabs.resize(m_num_buffers);
    m_buffer_flush_counter.resize(m_num_buffers);
    m_geom_snapshot.resize( m_num_buffers );
    m_snapshot_full.resize( m_num_buffers );
    m_lastValidZSlice.resize( m_num_buffers );
    m_buffer_k_index_hi.resize(m_num_buffers);
    m_first_flush_after_restart.resize(m_num_buffers);
    m_snapshot_geometry_defined.resize(m_num_buffers);
    m_field_buffer_multifab_defined.resize(m_num_buffers);
    for (int i = 0; i < m_num_buffers; ++i) {
        m_geom_snapshot[i].resize(nmax_lev);
	m_buffer_box[i].resize(nmax_lev);
        m_snapshot_box[i].resize(nmax_lev);
    	m_snapshot_full[i] = 0;
        m_lastValidZSlice[i] = 0;
        m_buffer_flush_counter[i] = 0;
        m_first_flush_after_restart[i] = 1;
        m_snapshot_geometry_defined[i] = 0;
        m_field_buffer_multifab_defined[i] = 0;
    }
    for (int lev = 0; lev < nmax_lev; ++lev) {
        // Define cell-centered multifab over the whole domain with
        // user-defined crse_ratio for nlevels
        DefineCellCenteredMultiFab(lev);
    }

    /* Allocate vector of particle buffer vectors for each snapshot */
    MultiParticleContainer& mpc = warpx.GetPartContainer();
    // If not specified, and write species is not 0, dump all species
    const amrex::ParmParse pp_diag_name(m_diag_name);
    int write_species = 1;
    pp_diag_name.query("write_species", write_species);
    if ((m_output_species_names.empty()) && (write_species == 1))
        m_output_species_names = mpc.GetSpeciesNames();

    m_do_back_transformed_particles =
        ((!m_output_species_names.empty()) && (write_species == 1));

    // Turn on do_back_transformed_particles in the particle containers so that
    // the tmp_particle_data is allocated and the data of the corresponding species is
    // copied and stored in tmp_particle_data before particles are pushed.
    if (m_do_back_transformed_particles) {
        mpc.SetDoBackTransformedParticles(m_do_back_transformed_particles);
        for (auto const& species : m_output_species_names){
            mpc.SetDoBackTransformedParticles(species, m_do_back_transformed_particles);
        }
    }
    m_particles_buffer.resize(m_num_buffers);
    m_totalParticles_flushed_already.resize(m_num_buffers);
    m_totalParticles_in_buffer.resize(m_num_buffers);

    // check that simulation can fill all BTD snapshots
    const int lev = 0;
    const amrex::Real dt_boosted_frame = warpx.getdt(lev);
    const int moving_dir = WarpX::moving_window_dir;
    const amrex::Real Lz_lab = warpx.Geom(lev).ProbLength(moving_dir) / WarpX::gamma_boost / (1._rt+WarpX::beta_boost);
    const int ref_ratio = 1;
    const amrex::Real dz_snapshot_grid = dz_lab(dt_boosted_frame, ref_ratio);
    // Need enough buffers so the snapshot length is longer than the lab frame length
    // num_buffers * m_buffer_size * dz_snapshot_grid >= Lz
    const int num_buffers = static_cast<int>(std::ceil(Lz_lab / m_buffer_size / dz_snapshot_grid));
    const int final_snapshot_iteration = m_intervals.GetFinalIteration();

    // the final snapshot starts filling when the
    // right edge of the moving window intersects the final snapshot
    // time of final snapshot : t_sn = t0 + i*dt_snapshot
    // where t0 is the time of first BTD snapshot, t0 = zmax / c  * beta / (1-beta)
    //
    // the right edge of the moving window at the time of the final snapshot
    // has space time coordinates
    // time t_intersect = t_sn, position  z_intersect=zmax + c*t_sn
    // the boosted time of this space time pair is
    // t_intersect_boost = gamma * (t_intersect - beta * z_intersect_boost/c)
    //                   = gamma * (t_sn * (1 - beta) - beta * zmax / c)
    //                   = gamma * (zmax*beta/c + i*dt_snapshot*(1-beta) - beta*zmax/c)
    //                   = gamma * i * dt_snapshot * (1-beta)
    //                   = i * dt_snapshot / gamma / (1+beta)
    //
    // if j = final snapshot starting step, then we want to solve
    // j dt_boosted_frame >= t_intersect_boost = i * dt_snapshot / gamma / (1+beta)
    // j >= i / gamma / (1+beta) * dt_snapshot / dt_boosted_frame
    const int final_snapshot_starting_step = static_cast<int>(std::ceil(final_snapshot_iteration / WarpX::gamma_boost / (1._rt+WarpX::beta_boost) * m_dt_snapshots_lab / dt_boosted_frame));
    const int final_snapshot_fill_iteration = final_snapshot_starting_step + num_buffers * m_buffer_size - 1;
    const amrex::Real final_snapshot_fill_time = final_snapshot_fill_iteration * dt_boosted_frame;
    if (WarpX::compute_max_step_from_btd) {
        if (final_snapshot_fill_iteration > warpx.maxStep()) {
            warpx.updateMaxStep(final_snapshot_fill_iteration);
            amrex::Print()<<"max_step insufficient to fill all BTD snapshots. Automatically increased to: "
                << final_snapshot_fill_iteration << std::endl;

        }
        if (final_snapshot_fill_time > warpx.stopTime()) {
            warpx.updateStopTime(final_snapshot_fill_time);
            amrex::Print()<<"stop_time insufficient to fill all BTD snapshots. Automatically increased to: "
                << final_snapshot_fill_time << std::endl;

        }
        if (warpx.maxStep() == std::numeric_limits<int>::max() && warpx.stopTime() == std::numeric_limits<amrex::Real>::max()) {
            amrex::Print()<<"max_step unspecified and stop time unspecified.  Setting max step to "
                <<final_snapshot_fill_iteration<< " to fill all BTD snapshots." << std::endl;
            warpx.updateMaxStep(final_snapshot_fill_iteration);
        }

    } else if (final_snapshot_fill_iteration > warpx.maxStep() || final_snapshot_fill_time > warpx.stopTime()) {
        std::stringstream warn_string;
            warn_string << "\nSimulation might not run long enough to fill all BTD snapshots.\n"
            << "Final step: " << warpx.maxStep() << "\n"
            <<"Stop time: " << warpx.stopTime() << "\n"
            <<"Last BTD snapshot fills around step: " << final_snapshot_fill_iteration << "\n"
            <<" or time: " << final_snapshot_fill_time << "\n";
        ablastr::warn_manager::WMRecordWarning(
            "BTD", warn_string.str(),
            ablastr::warn_manager::WarnPriority::low);
    }

#ifdef WARPX_DIM_RZ
    UpdateVarnamesForRZopenPMD();
#endif
}

void
BTDiagnostics::ReadParameters ()
{
    BaseReadParameters();

    WARPX_ALWAYS_ASSERT_WITH_MESSAGE( WarpX::gamma_boost > 1.0_rt,
        "gamma_boost must be > 1 to use the back-transformed diagnostics");
    WARPX_ALWAYS_ASSERT_WITH_MESSAGE( WarpX::boost_direction[2] == 1,
        "The back transformed diagnostics currently only works if the boost is in the z-direction");
    WARPX_ALWAYS_ASSERT_WITH_MESSAGE( WarpX::do_moving_window,
           "The moving window should be on if using the boosted frame diagnostic.");
    // The next two asserts could be relaxed with respect to check to current step
    WARPX_ALWAYS_ASSERT_WITH_MESSAGE( WarpX::end_moving_window_step < 0,
        "The moving window must not stop when using the boosted frame diagnostic.");
    WARPX_ALWAYS_ASSERT_WITH_MESSAGE( WarpX::start_moving_window_step == 0,
        "The moving window must start at step zero for the boosted frame diagnostic.");
    WARPX_ALWAYS_ASSERT_WITH_MESSAGE( WarpX::moving_window_dir == WARPX_ZINDEX,
           "The boosted frame diagnostic currently only works if the moving window is in the z direction.");
    WARPX_ALWAYS_ASSERT_WITH_MESSAGE(
        m_format == "plotfile" || m_format == "openpmd",
        "<diag>.format must be plotfile or openpmd for back transformed diagnostics");
    WARPX_ALWAYS_ASSERT_WITH_MESSAGE(
        m_crse_ratio == amrex::IntVect(1),
        "Only support for coarsening ratio of 1 in all directions is included for BTD\n"
        );
    // Read list of back-transform diag parameters requested by the user //
    const amrex::ParmParse pp_diag_name(m_diag_name);

    m_file_prefix = "diags/" + m_diag_name;
    pp_diag_name.query("file_prefix", m_file_prefix);
    pp_diag_name.query("do_back_transformed_fields", m_do_back_transformed_fields);
    pp_diag_name.query("do_back_transformed_particles", m_do_back_transformed_particles);
    AMREX_ALWAYS_ASSERT(m_do_back_transformed_fields or m_do_back_transformed_particles);
    if (!m_do_back_transformed_fields) m_varnames.clear();


    std::vector<std::string> intervals_string_vec = {"0"};
    bool const num_snapshots_specified = utils::parser::queryWithParser(
        pp_diag_name, "num_snapshots_lab", m_num_snapshots_lab);
    bool const intervals_specified = pp_diag_name.queryarr("intervals", intervals_string_vec);
    if (num_snapshots_specified)
    {
        WARPX_ALWAYS_ASSERT_WITH_MESSAGE(!intervals_specified,
            "For back-transformed diagnostics, user should specify either num_snapshots_lab or intervals, not both");
        intervals_string_vec = {":" + std::to_string(m_num_snapshots_lab-1)};
    }
    m_intervals = utils::parser::BTDIntervalsParser(intervals_string_vec);
    m_num_buffers = m_intervals.NumSnapshots();

    // Read either dz_snapshots_lab or dt_snapshots_lab
    bool snapshot_interval_is_specified = utils::parser::queryWithParser(
        pp_diag_name, "dt_snapshots_lab", m_dt_snapshots_lab);
    if ( utils::parser::queryWithParser(pp_diag_name, "dz_snapshots_lab", m_dz_snapshots_lab) ) {
        m_dt_snapshots_lab = m_dz_snapshots_lab/PhysConst::c;
        snapshot_interval_is_specified = true;
    }
    WARPX_ALWAYS_ASSERT_WITH_MESSAGE(snapshot_interval_is_specified,
        "For back-transformed diagnostics, user should specify either dz_snapshots_lab or dt_snapshots_lab");

    utils::parser::queryWithParser(pp_diag_name, "buffer_size", m_buffer_size);
#ifdef WARPX_DIM_RZ
    const amrex::Vector< std::string > BTD_varnames_supported = {"Er", "Et", "Ez",
                                                           "Br", "Bt", "Bz",
                                                           "jr", "jt", "jz", "rho"};
#else
    const amrex::Vector< std::string > BTD_varnames_supported = {"Ex", "Ey", "Ez",
                                                           "Bx", "By", "Bz",
                                                           "jx", "jy", "jz", "rho"};
#endif

    for (const auto& var : m_varnames) {
        WARPX_ALWAYS_ASSERT_WITH_MESSAGE(
            (utils::algorithms::is_in(BTD_varnames_supported, var )),
            "Input error: field variable " + var + " in " + m_diag_name
            + ".fields_to_plot is not supported for BackTransformed diagnostics."
            + " Currently supported field variables for BackTransformed diagnostics "
            + "include Ex, Ey, Ez, Bx, By, Bz, jx, jy, jz, and rho in Cartesian coordinates and "
            + "Er, Et, Ez, Br, Bt, Bz, jr, jt, jz, and rho in cylindrical (RZ coordinates)");
    }

    const bool particle_fields_to_plot_specified = pp_diag_name.queryarr("particle_fields_to_plot", m_pfield_varnames);
    WARPX_ALWAYS_ASSERT_WITH_MESSAGE(!particle_fields_to_plot_specified, "particle_fields_to_plot is currently not supported for BackTransformed Diagnostics");
    if (m_varnames.empty()) {
        m_do_back_transformed_fields = false;
    }

}

bool
BTDiagnostics::DoDump (int step, int i_buffer, bool force_flush)
{

    // Do not call dump if timestep < 0, i.e., at initialization time when step == -1
    // or if the snapshot is already full and the files are closed.
    if (step >= 0 && (m_snapshot_full[i_buffer] != 1)){

        // If buffer for this lab snapshot is full then dump it and continue to collect
        // slices afterwards
	auto is_buffer_full = false;
	//const int nlevels = m_particles_buffer[i_buffer][0]->numLevels();
        for (int lev = 0 ; lev < nmax_lev; ++lev) {
            is_buffer_full = buffer_full(i_buffer, lev);
	}

	// or
        // If last z-slice in the lab-frame snapshot is filled, call dump to
        // write the buffer and close the file.
        const auto last_z_slice_filled = (m_lastValidZSlice[i_buffer] == 1);
        // or
        // Do a forced dump at the end of the simulation, unless lab snapshot
        // was already fully written and buffer was reset to zero size or that
        // lab snapshot was not even started to be backtransformed yet
        const auto do_forced_flush = (force_flush && !buffer_empty(i_buffer));

        return is_buffer_full || last_z_slice_filled || do_forced_flush;
    }

    return false;
}


bool
BTDiagnostics::DoComputeAndPack (int step, bool force_flush)
{
    // always set to true for BTDiagnostics since back-transform buffers are potentially
    // computed and packed every timstep, except at initialization when step == -1, or when
    // force_flush is set to true, because we dont need to redundantly re-compute
    // buffers when force_flush = true. We only need to dump the buffers when
    // force_flush=true. Note that the BTD computation is performed every timestep (step>=0)
    return ( (step >=0 ) && (!force_flush) );
}

void
BTDiagnostics::InitializeBufferData ( int i_buffer , int lev, bool restart)
{
    auto & warpx = WarpX::GetInstance();

    // When restarting boosted simulations, the code below needs to take
    // into account the fact that the position of the box at the beginning
    // of the simulation, is not the one that we had at t=0 (because of the moving window)
    const amrex::Real boosted_moving_window_v = (WarpX::moving_window_v - m_beta_boost*PhysConst::c)
                                        / (1._rt - m_beta_boost * WarpX::moving_window_v/PhysConst::c);
    // Lab-frame time for the i^th snapshot
    if (!restart) {
        const amrex::Real zmax_0 = warpx.Geom(lev).ProbHi(m_moving_window_dir);
        m_t_lab.at(i_buffer) = m_intervals.GetBTDIteration(i_buffer) * m_dt_snapshots_lab
            + m_gamma_boost*m_beta_boost*zmax_0/PhysConst::c;
    }

    // Define buffer domain in boosted frame at level, lev, with user-defined lo and hi
    amrex::RealBox diag_dom;
    for (int idim = 0; idim < AMREX_SPACEDIM; ++idim ) {
        // Setting lo-coordinate for the diag domain by taking the max of user-defined
        // lo-cordinate and lo-coordinat of the simulation domain at level, lev
        diag_dom.setLo(idim, std::max(m_lo[idim],warpx.Geom(lev).ProbLo(idim)) );
        // Setting hi-coordinate for the diag domain by taking the max of user-defined
        // hi-cordinate and hi-coordinate of the simulation domain at level, lev
        diag_dom.setHi(idim, std::min(m_hi[idim],warpx.Geom(lev).ProbHi(idim)) );
    }
    // Initializing the m_buffer_box for the i^th snapshot.
    // At initialization, the Box has the same index space as the boosted-frame
    // As time-progresses, the z-dimension indices will be modified based on
    // current_z_lab
    amrex::IntVect lo(0);
    amrex::IntVect hi(1);
    for (int idim=0; idim < AMREX_SPACEDIM; ++idim) {
        // lo index with same cell-size as simulation at level, lev.
        const int lo_index = static_cast<int>( std::floor(
                ( diag_dom.lo(idim) - warpx.Geom(lev).ProbLo(idim) ) /
                  warpx.Geom(lev).CellSize(idim) ) );
        // Taking max of (0,lo_index) because lo_index must always be >=0
        lo[idim] = std::max( 0, lo_index );
        // hi index with same cell-size as simulation at level, lev.
        const int hi_index =  static_cast<int>( std::ceil(
                ( diag_dom.hi(idim) - warpx.Geom(lev).ProbLo(idim) ) /
                  warpx.Geom(lev).CellSize(idim) ) );
        // Taking max of (0,hi_index) because hi_index must always be >=0
        // Subtracting by 1 because lo,hi indices are set to cell-centered staggering.
        hi[idim] = std::max( 0, hi_index) - 1;
        // if hi<=lo, then hi = lo + 1, to ensure one cell in that dimension
        if ( hi[idim] <= lo[idim] ) {
             hi[idim]  = lo[idim] + 1;
             WARPX_ALWAYS_ASSERT_WITH_MESSAGE(
                m_crse_ratio[idim]==1, "coarsening ratio in reduced dimension must be 1."
             );
        }
    }
    const amrex::Box diag_box( lo, hi );
    m_buffer_box[i_buffer][lev] = diag_box;
    m_snapshot_box[i_buffer][lev] = diag_box;
    amrex::Print() << " m_buffer_box[i_buffer][" << lev << "]" <<  m_buffer_box[i_buffer][lev] << "\n";
    amrex::Print() << " m_snapshot_box[i_buffer][" << lev << "]" <<  m_snapshot_box[i_buffer][lev] << "\n";
    // Define box array
    amrex::BoxArray diag_ba(diag_box);
    diag_ba.maxSize( warpx.maxGridSize( lev ) );
    // Update the physical co-ordinates m_lo and m_hi using the final index values
    // from the coarsenable, cell-centered BoxArray, ba.
    for ( int idim = 0; idim < AMREX_SPACEDIM; ++idim) {
        diag_dom.setLo( idim, warpx.Geom(lev).ProbLo(idim) +
            diag_ba.getCellCenteredBox(0).smallEnd(idim) * warpx.Geom(lev).CellSize(idim));
        diag_dom.setHi( idim, warpx.Geom(lev).ProbLo(idim) +
            (diag_ba.getCellCenteredBox( diag_ba.size()-1 ).bigEnd(idim) + 1) * warpx.Geom(lev).CellSize(idim));
    }

    // Define buffer_domain in lab-frame for the i^th snapshot.
    // Replace z-dimension with lab-frame co-ordinates.
    const amrex::Real zmin_buffer_lab = ( diag_dom.lo(m_moving_window_dir) - boosted_moving_window_v * warpx.gett_new(0) )
                                / ( (1.0_rt + m_beta_boost) * m_gamma_boost);
    const amrex::Real zmax_buffer_lab = ( diag_dom.hi(m_moving_window_dir) - boosted_moving_window_v * warpx.gett_new(0) )
                                / ( (1.0_rt + m_beta_boost) * m_gamma_boost);

    // Initialize buffer counter and z-positions of the  i^th snapshot in
    // boosted-frame and lab-frame
    m_buffer_counter[i_buffer] = 0;
    m_current_z_lab[i_buffer] = 0._rt;
    m_current_z_boost[i_buffer] = 0._rt;
    // store old z boost before updated zboost position
    m_old_z_boost[i_buffer] = m_current_z_boost[i_buffer];
    // Now Update Current Z Positions
    m_current_z_boost[i_buffer] = UpdateCurrentZBoostCoordinate(m_t_lab[i_buffer],
                                                              warpx.gett_new(lev) );
    m_current_z_lab[i_buffer] = UpdateCurrentZLabCoordinate(m_t_lab[i_buffer],
                                                              warpx.gett_new(lev) );

    // Compute number of cells in lab-frame required for writing Header file
    // and potentially to generate Back-Transform geometry to ensure
    // compatibility with plotfiles.
    // For the z-dimension, number of cells in the lab-frame is
    // computed using the coarsened cell-size in the lab-frame obtained using
    // the ref_ratio at level, lev-1.
    amrex::IntVect ref_ratio = amrex::IntVect(1);
    if (lev > 0 ) ref_ratio = WarpX::RefRatio(lev-1);
    // Number of lab-frame cells in z-direction at level, lev
    const int num_zcells_lab = static_cast<int>( std::floor (
                                   ( zmax_buffer_lab - zmin_buffer_lab)
                                   / dz_lab(warpx.getdt(lev), ref_ratio[m_moving_window_dir])                               ) );
    // Take the max of 0 and num_zcells_lab
    const int Nz_lab = std::max( 0, num_zcells_lab );
#if (AMREX_SPACEDIM >= 2)
    // Number of lab-frame cells in x-direction at level, lev
    const int num_xcells_lab = static_cast<int>( std::floor (
                                  ( diag_dom.hi(0) - diag_dom.lo(0) )
                                  / warpx.Geom(lev).CellSize(0)
                              ) );
    // Take the max of 0 and num_ycells_lab
    const int Nx_lab = std::max( 0, num_xcells_lab);
#endif
#if defined(WARPX_DIM_3D)
    // Number of lab-frame cells in the y-direction at level, lev
    const int num_ycells_lab = static_cast<int>( std::floor (
                                   ( diag_dom.hi(1) - diag_dom.lo(1) )
                                   / warpx.Geom(lev).CellSize(1)
                               ) );
    // Take the max of 0 and num_xcells_lab
    const int Ny_lab = std::max( 0, num_ycells_lab );
    m_snapshot_ncells_lab[i_buffer] = {Nx_lab, Ny_lab, Nz_lab};
#elif defined(WARPX_DIM_XZ) || defined(WARPX_DIM_RZ)
    m_snapshot_ncells_lab[i_buffer] = {Nx_lab, Nz_lab};
#else
    m_snapshot_ncells_lab[i_buffer] = amrex::IntVect(Nz_lab);
#endif
 
    // Box covering the extent of the user-defined diag in the back-transformed frame
    // for the ith snapshot
    // estimating the maximum number of buffer multifabs needed to obtain the
    // full lab-frame snapshot
    m_max_buffer_multifabs[i_buffer] = static_cast<int>( std::ceil (
        amrex::Real(m_snapshot_ncells_lab[i_buffer][m_moving_window_dir]) /
        amrex::Real(m_buffer_size) ) );
    // number of cells in z is modified since each buffer multifab always
    // contains a minimum m_buffer_size=256 cells
    const int num_z_cells_in_snapshot = m_max_buffer_multifabs[i_buffer] * m_buffer_size;
    if (!restart) {
        m_snapshot_domain_lab[i_buffer] = diag_dom;
        m_snapshot_domain_lab[i_buffer].setLo(m_moving_window_dir,
                                      zmin_buffer_lab + WarpX::moving_window_v * m_t_lab[i_buffer]);
        m_snapshot_domain_lab[i_buffer].setHi(m_moving_window_dir,
                                      zmax_buffer_lab + WarpX::moving_window_v * m_t_lab[i_buffer]);
        // To prevent round off errors, moving the snapshot domain by half a cell so that all the slices
        // lie close to the cell-centers in the lab-frame grid instead of on the edge of cell.
        const amrex::Real new_hi = m_snapshot_domain_lab[i_buffer].hi(m_moving_window_dir)
                           + 0.5_rt * dz_lab(warpx.getdt(lev), ref_ratio[m_moving_window_dir]);
        m_snapshot_domain_lab[i_buffer].setHi(m_moving_window_dir,new_hi);
        const amrex::Real new_lo = m_snapshot_domain_lab[i_buffer].hi(m_moving_window_dir) -
                             num_z_cells_in_snapshot *
                             dz_lab(warpx.getdt(lev), ref_ratio[m_moving_window_dir]);
        m_snapshot_domain_lab[i_buffer].setLo(m_moving_window_dir, new_lo);
    }

    // cell-centered index that corresponds to the hi-end of the lab-frame in the z-direction
    // Adding 0.5 dz_lab so that we obtain the cell-centered index consistent to the hi-end
    const int snapshot_kindex_hi = static_cast<int>(floor(
                             ( m_snapshot_domain_lab[i_buffer].hi(m_moving_window_dir)
                               - (m_snapshot_domain_lab[i_buffer].lo(m_moving_window_dir)
                                 + 0.5*dz_lab(warpx.getdt(lev), ref_ratio[m_moving_window_dir])
                                 )
                             ) / dz_lab(warpx.getdt(lev), ref_ratio[m_moving_window_dir]) ));
    m_snapshot_box[i_buffer][lev].setBig( m_moving_window_dir, snapshot_kindex_hi);
    m_snapshot_box[i_buffer][lev].setSmall( m_moving_window_dir,
                                       snapshot_kindex_hi - (num_z_cells_in_snapshot-1) );
    // Setting hi k-index for the first buffer
    if (!restart) {
        m_buffer_k_index_hi[i_buffer] = m_snapshot_box[i_buffer][lev].bigEnd(m_moving_window_dir);
    }
}

void
BTDiagnostics::DefineCellCenteredMultiFab(int lev)
{
    if (!m_do_back_transformed_fields) return;
    // Creating MultiFab to store cell-centered data in boosted-frame for the entire-domain
    // This MultiFab will store all the user-requested fields in the boosted-frame
    auto & warpx = WarpX::GetInstance();
    // The BoxArray is coarsened based on the user-defined coarsening ratio
    amrex::BoxArray ba = warpx.boxArray(lev);
    ba.coarsen(m_crse_ratio);
    const amrex::DistributionMapping dmap = warpx.DistributionMap(lev);
    const int ngrow = 1;
#ifdef WARPX_DIM_RZ
    const int ncomps = WarpX::ncomps * static_cast<int>(m_cellcenter_varnames.size());
#else
    const int ncomps = static_cast<int>(m_cellcenter_varnames.size());
#endif
    WarpX::AllocInitMultiFab(m_cell_centered_data[lev], ba, dmap, ncomps, amrex::IntVect(ngrow), lev, "cellcentered_BTD", 0._rt);

}

void
BTDiagnostics::InitializeFieldFunctors (int lev)
{
    // Initialize fields functors only if do_back_transformed_fields is selected
    if (!m_do_back_transformed_fields) return;

#ifdef WARPX_DIM_RZ
    // For RZ, initialize field functors RZ for openpmd
    // This is a specialized call for intializing cell-center functors
    // such that, all modes of a field component are stored contiguously
    // For example, Er0, Er1_real, Er1_imag, etc
    InitializeFieldFunctorsRZopenPMD(lev);
#else

    auto & warpx = WarpX::GetInstance();
    // Clear any pre-existing vector to release stored data
    // This ensures that when domain is load-balanced, the functors point
    // to the correct field-data pointers
    m_all_field_functors[lev].clear();
    // For back-transformed data, all the components are cell-centered and stored
    // in a single multifab, m_cell_centered_data.
    // Therefore, size of functors at all levels is 1.
    const int num_BT_functors = 1;
    m_all_field_functors[lev].resize(num_BT_functors);
    m_cell_center_functors[lev].clear();
    m_cell_center_functors[lev].resize( m_cellcenter_varnames.size() );
    // Create an object of class BackTransformFunctor
    for (int i = 0; i < num_BT_functors; ++i)
    {
        // coarsening ratio is not provided since the source MultiFab, m_cell_centered_data
        // is coarsened based on the user-defined m_crse_ratio
        const int nvars = static_cast<int>(m_varnames.size());
        m_all_field_functors[lev][i] = std::make_unique<BackTransformFunctor>(
                  m_cell_centered_data[lev].get(), lev,
                  nvars, m_num_buffers, m_varnames, m_varnames_fields);
    }

    // Define all cell-centered functors required to compute cell-centere data
    // Fill vector of cell-center functors for all field-components, namely,
    // Ex, Ey, Ez, Bx, By, Bz, jx, jy, jz, and rho are included in the
    // cell-center functors for BackTransform Diags
    for (int comp=0, n=m_cell_center_functors.at(lev).size(); comp<n; comp++){
        if        ( m_cellcenter_varnames[comp] == "Ex" ){
            m_cell_center_functors[lev][comp] = std::make_unique<CellCenterFunctor>(warpx.get_pointer_Efield_aux(lev, 0), lev, m_crse_ratio);
        } else if ( m_cellcenter_varnames[comp] == "Ey" ){
            m_cell_center_functors[lev][comp] = std::make_unique<CellCenterFunctor>(warpx.get_pointer_Efield_aux(lev, 1), lev, m_crse_ratio);
        } else if ( m_cellcenter_varnames[comp] == "Ez" ){
            m_cell_center_functors[lev][comp] = std::make_unique<CellCenterFunctor>(warpx.get_pointer_Efield_aux(lev, 2), lev, m_crse_ratio);
        } else if ( m_cellcenter_varnames[comp] == "Bx" ){
            m_cell_center_functors[lev][comp] = std::make_unique<CellCenterFunctor>(warpx.get_pointer_Bfield_aux(lev, 0), lev, m_crse_ratio);
        } else if ( m_cellcenter_varnames[comp] == "By" ){
            m_cell_center_functors[lev][comp] = std::make_unique<CellCenterFunctor>(warpx.get_pointer_Bfield_aux(lev, 1), lev, m_crse_ratio);
        } else if ( m_cellcenter_varnames[comp] == "Bz" ){
            m_cell_center_functors[lev][comp] = std::make_unique<CellCenterFunctor>(warpx.get_pointer_Bfield_aux(lev, 2), lev, m_crse_ratio);
        } else if ( m_cellcenter_varnames[comp] == "jx" ){
            m_cell_center_functors[lev][comp] = std::make_unique<CellCenterFunctor>(warpx.get_pointer_current_fp(lev, 0), lev, m_crse_ratio);
        } else if ( m_cellcenter_varnames[comp] == "jy" ){
            m_cell_center_functors[lev][comp] = std::make_unique<CellCenterFunctor>(warpx.get_pointer_current_fp(lev, 1), lev, m_crse_ratio);
        } else if ( m_cellcenter_varnames[comp] == "jz" ){
            m_cell_center_functors[lev][comp] = std::make_unique<CellCenterFunctor>(warpx.get_pointer_current_fp(lev, 2), lev, m_crse_ratio);
        } else if ( m_cellcenter_varnames[comp] == "rho" ){
            m_cell_center_functors[lev][comp] = std::make_unique<RhoFunctor>(lev, m_crse_ratio);
        }
    }

#endif
}


void
BTDiagnostics::UpdateVarnamesForRZopenPMD ()
{
#ifdef WARPX_DIM_RZ
    auto & warpx = WarpX::GetInstance();
    const int ncomp_multimodefab = warpx.get_pointer_Efield_aux(0,0)->nComp();
    const int ncomp = ncomp_multimodefab;


    const bool update_varnames = true;
    if (update_varnames) {
        const int n_rz = ncomp * m_varnames_fields.size();
        m_varnames.clear();
        m_varnames.reserve(n_rz);
    }
    // AddRZ modes to output names for the back-transformed data
    if (update_varnames) {
        for (int comp=0, n=m_varnames_fields.size(); comp<n; comp++)
        {
            if (m_varnames_fields[comp] == "Er")  AddRZModesToOutputNames(std::string("Er"), ncomp, false);
            if (m_varnames_fields[comp] == "Et")  AddRZModesToOutputNames(std::string("Et"), ncomp, false);
            if (m_varnames_fields[comp] == "Ez")  AddRZModesToOutputNames(std::string("Ez"), ncomp, false);
            if (m_varnames_fields[comp] == "Br")  AddRZModesToOutputNames(std::string("Br"), ncomp, false);
            if (m_varnames_fields[comp] == "Bt")  AddRZModesToOutputNames(std::string("Bt"), ncomp, false);
            if (m_varnames_fields[comp] == "Bz")  AddRZModesToOutputNames(std::string("Bz"), ncomp, false);
            if (m_varnames_fields[comp] == "jr")  AddRZModesToOutputNames(std::string("jr"), ncomp, false);
            if (m_varnames_fields[comp] == "jt")  AddRZModesToOutputNames(std::string("jt"), ncomp, false);
            if (m_varnames_fields[comp] == "jz")  AddRZModesToOutputNames(std::string("jz"), ncomp, false);
            if (m_varnames_fields[comp] == "rho") AddRZModesToOutputNames(std::string("rho"),ncomp, false);
        }
    }

    // This function may be called multiple times, for different values of `lev`
    // but the `varnames` need only be updated once.
    const bool update_cellcenter_varnames = true;
    if (update_cellcenter_varnames) {
        const int n_rz = ncomp * m_cellcenter_varnames.size();
        m_cellcenter_varnames.clear();
        m_cellcenter_varnames.reserve(n_rz);
        for (int comp=0, n=m_cellcenter_varnames_fields.size(); comp<n; comp++)
        {
            if ( m_cellcenter_varnames_fields[comp] == "Er" ) AddRZModesToOutputNames(std::string("Er"), ncomp, true);
            if ( m_cellcenter_varnames_fields[comp] == "Et" ) AddRZModesToOutputNames(std::string("Et"), ncomp, true);
            if ( m_cellcenter_varnames_fields[comp] == "Ez" ) AddRZModesToOutputNames(std::string("Ez"), ncomp, true);
            if ( m_cellcenter_varnames_fields[comp] == "Br" ) AddRZModesToOutputNames(std::string("Br"), ncomp, true);
            if ( m_cellcenter_varnames_fields[comp] == "Bt" ) AddRZModesToOutputNames(std::string("Bt"), ncomp, true);
            if ( m_cellcenter_varnames_fields[comp] == "Bz" ) AddRZModesToOutputNames(std::string("Bz"), ncomp, true);
            if ( m_cellcenter_varnames_fields[comp] == "jr" ) AddRZModesToOutputNames(std::string("jr"), ncomp, true);
            if ( m_cellcenter_varnames_fields[comp] == "jt" ) AddRZModesToOutputNames(std::string("jt"), ncomp, true);
            if ( m_cellcenter_varnames_fields[comp] == "jz" ) AddRZModesToOutputNames(std::string("jz"), ncomp, true);
            if ( m_cellcenter_varnames_fields[comp] == "rho" ) AddRZModesToOutputNames(std::string("rho"), ncomp, true);
        }
    }

#endif
}

void
BTDiagnostics::InitializeFieldFunctorsRZopenPMD (int lev)
{
#ifdef WARPX_DIM_RZ
    auto & warpx = WarpX::GetInstance();
    const int ncomp_multimodefab = warpx.get_pointer_Efield_aux(0,0)->nComp();
    const int ncomp = ncomp_multimodefab;
    // Clear any pre-existing vector to release stored data
    // This ensures that when domain is load-balanced, the functors point
    // to the correct field-data pointers
    m_all_field_functors[lev].clear();
    // For back-transformed data, all the components are cell-centered and stored
    // in a single multifab, m_cell_centered_data.
    // Therefore, size of functors at all levels is 1
    const int num_BT_functors = 1;
    m_all_field_functors[lev].resize(num_BT_functors);
    for (int i = 0; i < num_BT_functors; ++i) {
        const int nvars = static_cast<int>(m_varnames.size());
        m_all_field_functors[lev][i] = std::make_unique<BackTransformFunctor>(
                                       m_cell_centered_data[lev].get(), lev,
                                       nvars, m_num_buffers, m_varnames,
                                       m_varnames_fields);
    }

    // Reset field functors for cell-center multifab
    m_cell_center_functors[lev].clear();
    m_cell_center_functors[lev].resize(m_cellcenter_varnames_fields.size());

    for (int comp=0, n=m_cell_center_functors.at(lev).size(); comp<n; comp++){
        if        ( m_cellcenter_varnames_fields[comp] == "Er" ){
            m_cell_center_functors[lev][comp] = std::make_unique<CellCenterFunctor>(warpx.get_pointer_Efield_aux(lev, 0), lev, m_crse_ratio, false, ncomp);
        } else if ( m_cellcenter_varnames_fields[comp] == "Et" ){
            m_cell_center_functors[lev][comp] = std::make_unique<CellCenterFunctor>(warpx.get_pointer_Efield_aux(lev, 1), lev, m_crse_ratio, false, ncomp);
        } else if ( m_cellcenter_varnames_fields[comp] == "Ez" ){
            m_cell_center_functors[lev][comp] = std::make_unique<CellCenterFunctor>(warpx.get_pointer_Efield_aux(lev, 2), lev, m_crse_ratio, false, ncomp);
        } else if ( m_cellcenter_varnames_fields[comp] == "Br" ){
            m_cell_center_functors[lev][comp] = std::make_unique<CellCenterFunctor>(warpx.get_pointer_Bfield_aux(lev, 0), lev, m_crse_ratio, false, ncomp);
        } else if ( m_cellcenter_varnames_fields[comp] == "Bt" ){
            m_cell_center_functors[lev][comp] = std::make_unique<CellCenterFunctor>(warpx.get_pointer_Bfield_aux(lev, 1), lev, m_crse_ratio, false, ncomp);
        } else if ( m_cellcenter_varnames_fields[comp] == "Bz" ){
            m_cell_center_functors[lev][comp] = std::make_unique<CellCenterFunctor>(warpx.get_pointer_Bfield_aux(lev, 2), lev, m_crse_ratio, false, ncomp);
        } else if ( m_cellcenter_varnames_fields[comp] == "jr" ){
            m_cell_center_functors[lev][comp] = std::make_unique<CellCenterFunctor>(warpx.get_pointer_current_fp(lev, 0), lev, m_crse_ratio, false, ncomp);
        } else if ( m_cellcenter_varnames_fields[comp] == "jt" ){
            m_cell_center_functors[lev][comp] = std::make_unique<CellCenterFunctor>(warpx.get_pointer_current_fp(lev, 1), lev, m_crse_ratio, false, ncomp);
        } else if ( m_cellcenter_varnames_fields[comp] == "jz" ){
            m_cell_center_functors[lev][comp] = std::make_unique<CellCenterFunctor>(warpx.get_pointer_current_fp(lev, 2), lev, m_crse_ratio, false, ncomp);
        } else if ( m_cellcenter_varnames_fields[comp] == "rho" ){
            m_cell_center_functors[lev][comp] = std::make_unique<RhoFunctor>(lev, m_crse_ratio, -1, false, ncomp);
        }
    }

#endif
    amrex::ignore_unused(lev);
}

void
BTDiagnostics::AddRZModesToOutputNames (const std::string& field, const int ncomp, bool cellcenter_data)
{
#ifdef WARPX_DIM_RZ
    // In cylindrical geometry, real and imag part of each mode are also
    // dumped to file separately, so they need to be added to m_varnames
    // we number modes from 0 to (nmodes-1);
    // mode 0 is purely real, all higher modes are complex
    int const nmodes = (ncomp+1)/2;

    if (cellcenter_data) {
        m_cellcenter_varnames.push_back( field + "_0_real" );
        for (int ic=1; ic < nmodes; ic++) {
            m_cellcenter_varnames.push_back( field + "_" + std::to_string(ic) + "_real" );
            m_cellcenter_varnames.push_back( field + "_" + std::to_string(ic) + "_imag" );
        }
    } else {
        m_varnames.push_back(field + "_0_real");
        for (int ic=1; ic < nmodes; ic++) {
            m_varnames.push_back( field + "_" + std::to_string(ic) + "_real" );
            m_varnames.push_back( field + "_" + std::to_string(ic) + "_imag" );
        }
    }
#else
    amrex::ignore_unused(field, ncomp, cellcenter_data);
#endif
}

void
BTDiagnostics::PrepareBufferData ()
{
    auto & warpx = WarpX::GetInstance();
    const int num_BT_functors = 1;

    for (int lev = 0; lev < nlev_output; ++lev)
    {
        for (int i = 0; i < num_BT_functors; ++i)
        {
            for (int i_buffer = 0; i_buffer < m_num_buffers; ++i_buffer )
            {
                m_old_z_boost[i_buffer] = m_current_z_boost[i_buffer];
                // Update z-boost and z-lab positions
                m_current_z_boost[i_buffer] = UpdateCurrentZBoostCoordinate(m_t_lab[i_buffer],
                                                                      warpx.gett_new(lev) );
                m_current_z_lab[i_buffer] = UpdateCurrentZLabCoordinate(m_t_lab[i_buffer],
                                                                      warpx.gett_new(lev) );
            }
        }
    }
}

void
BTDiagnostics::UpdateBufferData ()
{
    const int num_BT_functors = 1;

    for (int lev = 0; lev < nlev_output; ++lev)
    {
        for (int i = 0; i < num_BT_functors; ++i)
        {
            for (int i_buffer = 0; i_buffer < m_num_buffers; ++i_buffer )
            {
                const bool ZSliceInDomain = GetZSliceInDomainFlag (i_buffer, lev);
                if (ZSliceInDomain) ++m_buffer_counter[i_buffer];
                // when the z-index is equal to the smallEnd of the snapshot box, then set lastValidZSlice to 1
                if (k_index_zlab(i_buffer, lev) == m_snapshot_box[i_buffer][lev].smallEnd(m_moving_window_dir))
                    m_lastValidZSlice[i_buffer] = 1;
            }
        }
   }
}

void
BTDiagnostics::PrepareFieldDataForOutput ()
{
    // Initialize fields functors only if do_back_transformed_fields is selected
    if (!m_do_back_transformed_fields) return;

    auto & warpx = WarpX::GetInstance();
    // In this function, we will get cell-centered data for every level, lev,
    // using the cell-center functors and their respective opeators()
    // Call m_cell_center_functors->operator
    for (int lev = 0; lev < nmax_lev; ++lev) {
        int icomp_dst = 0;
        for (int icomp = 0, n=m_cell_center_functors.at(lev).size(); icomp<n; ++icomp) {
            // Call all the cell-center functors in m_cell_center_functors.
            // Each of them computes cell-centered data for a field and
            // stores it in cell-centered MultiFab, m_cell_centered_data[lev].
            m_cell_center_functors[lev][icomp]->operator()(*m_cell_centered_data[lev], icomp_dst);
            icomp_dst += m_cell_center_functors[lev][icomp]->nComp();
        }
        // Check that the proper number of user-requested components are cell-centered
        AMREX_ALWAYS_ASSERT( icomp_dst == m_cellcenter_varnames.size() );
        // fill boundary call is required to average_down (flatten) data to
        // the coarsest level.
        ablastr::utils::communication::FillBoundary(*m_cell_centered_data[lev], WarpX::do_single_precision_comms,
                                                    warpx.Geom(lev).periodicity());
    }
    // Flattening out MF over levels
//
//    for (int lev = warpx.finestLevel(); lev > 0; --lev) {
//        ablastr::coarsen::sample::Coarsen(*m_cell_centered_data[lev - 1], *m_cell_centered_data[lev], 0, 0,
//                                          m_cellcenter_varnames.size(), 0, WarpX::RefRatio(lev-1) );
//    }
//
    const int num_BT_functors = 1;
    for (int lev = 0; lev < nlev_output; ++lev)
    {
        for (int i = 0; i < num_BT_functors; ++i)
        {
            for (int i_buffer = 0; i_buffer < m_num_buffers; ++i_buffer )
            {
                // Check if the zslice is in domain
                const bool ZSliceInDomain = GetZSliceInDomainFlag (i_buffer, lev);
                // Initialize and define field buffer multifab if buffer is empty
                const bool kindexInSnapshotBox = GetKIndexInSnapshotBoxFlag (i_buffer, lev);
                if (kindexInSnapshotBox) {
                    if ( buffer_empty(i_buffer) ) {
                        if ( m_buffer_flush_counter[i_buffer] == 0 || m_first_flush_after_restart[i_buffer] == 1) {
                            // Compute the geometry, snapshot lab-domain extent
                            // and box-indices
                            DefineSnapshotGeometry(i_buffer, lev);
                        }
                        DefineFieldBufferMultiFab(i_buffer, lev);
                    }
                }
                if (ZSliceInDomain) {
                    WARPX_ALWAYS_ASSERT_WITH_MESSAGE(
                        m_current_z_lab[i_buffer] >= m_buffer_domain_lab[i_buffer].lo(m_moving_window_dir) and
                        m_current_z_lab[i_buffer] <= m_buffer_domain_lab[i_buffer].hi(m_moving_window_dir),
                        "z-slice in lab-frame (" +
                        std::to_string(m_current_z_lab[i_buffer]) +
                        ") is outside the buffer domain physical extent (" +
                        std::to_string(m_buffer_domain_lab[i_buffer].lo(m_moving_window_dir)) +
                        " to " +
                        std::to_string(m_buffer_domain_lab[i_buffer].hi(m_moving_window_dir)) +
                        "). (lev, i_buffer) = (" + std::to_string(lev) + ", " + std::to_string(i_buffer) +
                        " k_index_zlab(i_buffer, lev) = " + std::to_string(k_index_zlab(i_buffer, lev))
                    );
                }
                m_all_field_functors[lev][i]->PrepareFunctorData (
                                             i_buffer, ZSliceInDomain,
                                             m_current_z_boost[i_buffer],
                                             m_buffer_box[i_buffer][lev],
                                             k_index_zlab(i_buffer, lev),
                                             m_snapshot_full[i_buffer] );

            }
        }
    }
}


amrex::Real
BTDiagnostics::dz_lab (amrex::Real dt, amrex::Real ref_ratio){
    return PhysConst::c * dt * 1._rt/m_beta_boost * 1._rt/m_gamma_boost * 1._rt/ref_ratio;
}


int
BTDiagnostics::k_index_zlab (int i_buffer, int lev)
{
    auto & warpx = WarpX::GetInstance();
    const amrex::Real prob_domain_zmin_lab = m_snapshot_domain_lab[i_buffer].lo( m_moving_window_dir );
    amrex::IntVect ref_ratio = amrex::IntVect(1);
    if (lev > 0 ) ref_ratio = WarpX::RefRatio(lev-1);
    const int k_lab = static_cast<int>(floor (
                          ( m_current_z_lab[i_buffer]
                            - (prob_domain_zmin_lab  ) )
                          / dz_lab( warpx.getdt(lev), ref_ratio[m_moving_window_dir] )
                      ) ) + m_snapshot_box[i_buffer][lev].smallEnd(m_moving_window_dir);
    return k_lab;
}

void
BTDiagnostics::SetSnapshotFullStatus (const int i_buffer)
{
   if (m_snapshot_full[i_buffer] == 1) return;
   // if the last valid z-index of the snapshot, which is 0, is filled, then
   // set the snapshot full integer to 1
   if (m_lastValidZSlice[i_buffer] == 1) m_snapshot_full[i_buffer] = 1;

}

void
BTDiagnostics::DefineFieldBufferMultiFab (const int i_buffer, const int lev)
{
    if (lev == nlev_output && m_field_buffer_multifab_defined[i_buffer] == 1) return;
    auto & warpx = WarpX::GetInstance();

    const int hi_k_lab = m_buffer_k_index_hi[i_buffer];
    m_buffer_box[i_buffer][lev].setSmall( m_moving_window_dir, hi_k_lab - m_buffer_size + 1);
    m_buffer_box[i_buffer][lev].setBig( m_moving_window_dir, hi_k_lab );
    amrex::BoxArray buffer_ba( m_buffer_box[i_buffer][lev] );
    // Generate a new distribution map for the back-transformed buffer multifab
    const amrex::DistributionMapping buffer_dmap(buffer_ba);
    // Number of guard cells for the output buffer is zero.
    // Unlike FullDiagnostics, "m_format == sensei" option is not included here.
    const int ngrow = 0;
    m_mf_output[i_buffer][lev] = amrex::MultiFab( buffer_ba, buffer_dmap,
                                              m_varnames.size(), ngrow );
    //amrex::Print() << "buffer_ba = " << buffer_ba << "\n";
    //amrex::Print() << "buffer_dmap = " << buffer_dmap << "\n";
    m_mf_output[i_buffer][lev].setVal(0.);

    amrex::IntVect ref_ratio = amrex::IntVect(1);
    if (lev > 0 ) ref_ratio = WarpX::RefRatio(lev-1);
    for (int idim = 0; idim < AMREX_SPACEDIM; ++idim) {
        const amrex::Real cellsize = (idim < WARPX_ZINDEX)?
            warpx.Geom(lev).CellSize(idim):
            dz_lab(warpx.getdt(lev), ref_ratio[m_moving_window_dir]);
        const amrex::Real buffer_lo = m_snapshot_domain_lab[i_buffer].lo(idim)
                                + ( buffer_ba.getCellCenteredBox(0).smallEnd(idim)
                                  - m_snapshot_box[i_buffer][lev].smallEnd(idim)
                                  ) * cellsize;
        const amrex::Real buffer_hi = m_snapshot_domain_lab[i_buffer].lo(idim)
                                + ( buffer_ba.getCellCenteredBox( buffer_ba.size()-1 ).bigEnd(idim)
                                  - m_snapshot_box[i_buffer][lev].smallEnd(idim)
                                  + 1 ) * cellsize;
        m_buffer_domain_lab[i_buffer].setLo(idim, buffer_lo);
        m_buffer_domain_lab[i_buffer].setHi(idim, buffer_hi);
    }

    // Define the geometry object at level, lev, for the ith buffer.
    if (lev == 0) {
        // The extent of the physical domain covered by the ith buffer mf, m_mf_output
        // Default non-periodic geometry for diags
        amrex::Vector<int> BTdiag_periodicity(AMREX_SPACEDIM, 0);
        // Box covering the extent of the user-defined diag in the back-transformed frame
        const amrex::Box domain = buffer_ba.minimalBox();
        // define the geometry object for the ith buffer using Physical co-ordinates
        // of m_buffer_domain_lab[i_buffer].
        m_geom_output[i_buffer][lev].define( domain, &m_buffer_domain_lab[i_buffer],
                                             amrex::CoordSys::cartesian,
                                             BTdiag_periodicity.data() );
       amrex::Print() << "DefineFieldBufferMultiFab lev == 0 : m_geom_output[i_buffer][lev] = " << m_geom_output[i_buffer][lev] << "\n";
       amrex::Print() << "DefineFieldBufferMultiFab lev == 0 : m_buffer_box[i_buffer][lev] = " << m_buffer_box[i_buffer][lev] << "\n";
    } else if (lev > 0 ) {
        // Refine the geometry object defined at the previous level, lev-1
        m_geom_output[i_buffer][lev] = amrex::refine( m_geom_output[i_buffer][lev-1],
                                                      WarpX::RefRatio(lev-1) );
       //amrex::Print() << "DefineFieldBufferMultiFab lev == 1 : m_geom_output[i_buffer][lev] = " << m_geom_output[i_buffer][lev] << "\n";
    }
    m_field_buffer_multifab_defined[i_buffer] = 1;
    WARPX_ALWAYS_ASSERT_WITH_MESSAGE( m_mf_output[i_buffer][lev].boxArray().size() == 1,
        "BoxArray size must be 1 for back-transformed diagnostics multifab that stores buffers");
}


void
BTDiagnostics::DefineSnapshotGeometry (const int i_buffer, const int lev)
{
    if (lev == nlev_output &&  m_snapshot_geometry_defined[i_buffer] == 1) return;

    if (lev == 0) {
        // Default non-periodic geometry for diags
        amrex::Vector<int> BTdiag_periodicity(AMREX_SPACEDIM, 0);
        // Define the geometry object for the ith snapshot using Physical co-ordinates
        // of m_snapshot_domain_lab[i_buffer], that corresponds to the full snapshot
        // in the back-transformed frame
        m_geom_snapshot[i_buffer][lev].define( m_snapshot_box[i_buffer][lev],
                                               &m_snapshot_domain_lab[i_buffer],
                                               amrex::CoordSys::cartesian,
                                               BTdiag_periodicity.data() );
       amrex::Print() << "DefineSnapshotGeometry lev == 0 : m_geom_snapshot[i_buffer][lev] = " << m_geom_snapshot[i_buffer][lev] << "\n";
    } else if (lev > 0) {
        // Refine the geometry object defined at the previous level, lev-1
        m_geom_snapshot[i_buffer][lev] = amrex::refine( m_geom_snapshot[i_buffer][lev-1],
                                                        WarpX::RefRatio(lev-1) );
       //amrex::Print() << "DefineSnapshotGeometry lev == 1 : m_geom_snapshot[i_buffer][lev] = " << m_geom_snapshot[i_buffer][lev] << "\n";
    }
    m_snapshot_geometry_defined[i_buffer] = 1;
}

bool
BTDiagnostics::GetZSliceInDomainFlag (const int i_buffer, const int lev)
{
    auto & warpx = WarpX::GetInstance();
    const amrex::RealBox& boost_domain = warpx.Geom(lev).ProbDomain();
    const amrex::Real buffer_zmin_lab = m_snapshot_domain_lab[i_buffer].lo( m_moving_window_dir );
    const amrex::Real buffer_zmax_lab = m_snapshot_domain_lab[i_buffer].hi( m_moving_window_dir );

    const bool slice_not_in_domain =
        ( m_current_z_boost[i_buffer] <= boost_domain.lo(m_moving_window_dir) ) ||
        ( m_current_z_boost[i_buffer] >= boost_domain.hi(m_moving_window_dir) ) ||
        ( m_current_z_lab[i_buffer] <= buffer_zmin_lab ) ||
        ( m_current_z_lab[i_buffer] >= buffer_zmax_lab );

    return !slice_not_in_domain;
}


bool
BTDiagnostics::GetKIndexInSnapshotBoxFlag (const int i_buffer, const int lev)
{
    return (k_index_zlab(i_buffer, lev) >= m_snapshot_box[i_buffer][lev].smallEnd(m_moving_window_dir) &&
        k_index_zlab(i_buffer, lev) <= m_snapshot_box[i_buffer][lev].bigEnd(m_moving_window_dir));
}

void
BTDiagnostics::Flush (int i_buffer)
{
    auto & warpx = WarpX::GetInstance();
    std::string file_name = m_file_prefix;
    if (m_format=="plotfile") {
        file_name = amrex::Concatenate(m_file_prefix, i_buffer, m_file_min_digits);
        file_name = file_name+"/buffer";
    }
    SetSnapshotFullStatus(i_buffer);
    const bool isLastBTDFlush = ( m_snapshot_full[i_buffer] == 1 );
    bool const use_pinned_pc = true;
    bool const isBTD = true;
    double const labtime = m_t_lab[i_buffer];

    amrex::Vector<amrex::BoxArray> vba;
    amrex::Vector<amrex::DistributionMapping> vdmap;
    amrex::Vector<amrex::Geometry> vgeom;
    amrex::Vector<amrex::IntVect> vrefratio;
    if (!m_particles_buffer.at(i_buffer).empty()) {
        const int nlevels = m_particles_buffer[i_buffer][0]->numLevels();
        for (int lev = 0 ; lev < nlevels; ++lev) {
            // Store BoxArray, dmap, geometry, and refratio for every level
            vba.push_back(m_particles_buffer[i_buffer][0]->ParticleBoxArray(lev));
            vdmap.push_back(m_particles_buffer[i_buffer][0]->ParticleDistributionMap(lev));
            vgeom.push_back(m_particles_buffer[i_buffer][0]->ParticleGeom(lev));
            if (lev < nlevels - 1) {
                vrefratio.push_back(m_particles_buffer[i_buffer][0]->GetParGDB()->refRatio(lev));
            }

            // Redistribute particles in the lab frame box arrays that correspond to the buffer
            // Prior to redistribute, increase buffer box and Box in ParticleBoxArray by 1 index in the
            // lo and hi-end, so particles can be binned in the boxes correctly.
            // For BTD, we may have particles that are out of the domain by half a cell-size or one cell size.
            // As a result, the index they correspond to may be out of the box by one index
            // As a work around to the locateParticle error in Redistribute, we increase the box size before
            // redistribute and shrink it after the call to redistribute.
            m_buffer_box[i_buffer][lev].setSmall(m_moving_window_dir, (m_buffer_box[i_buffer][lev].smallEnd(m_moving_window_dir) - 1) );
            m_buffer_box[i_buffer][lev].setBig(m_moving_window_dir, (m_buffer_box[i_buffer][lev].bigEnd(m_moving_window_dir) + 1) );
            const amrex::Box particle_buffer_box = m_buffer_box[i_buffer][lev];
            amrex::BoxArray buffer_ba( particle_buffer_box );
            m_particles_buffer[i_buffer][0]->SetParticleBoxArray(0, buffer_ba);
            for (int isp = 0; isp < m_particles_buffer.at(i_buffer).size(); ++isp) {
                // BTD output is single level. Setting particle geometry, dmap, boxarray to level0
                m_particles_buffer[i_buffer][isp]->SetParGDB(vgeom[0], vdmap[0], buffer_ba);
            }
       	}
    }
    RedistributeParticleBuffer(i_buffer);

    // Reset buffer box and particle box array
    if (m_format == "openpmd") {
<<<<<<< HEAD
        if (m_particles_buffer.at(i_buffer).size() > 0 ) {
           const int nlevels = m_particles_buffer[i_buffer][0]->numLevels();
           for (int lev = 0 ; lev < nlevels; ++lev) {
               m_buffer_box[i_buffer][lev].setSmall(m_moving_window_dir, (m_buffer_box[i_buffer][lev].smallEnd(m_moving_window_dir) + 1) );
               m_buffer_box[i_buffer][lev].setBig(m_moving_window_dir, (m_buffer_box[i_buffer][lev].bigEnd(m_moving_window_dir) - 1) );
               m_particles_buffer[i_buffer][0]->SetParticleBoxArray(0,vba.back());
               for (int isp = 0; isp < m_particles_buffer.at(i_buffer).size(); ++isp) {
                   // BTD output is single level. Setting particle geometry, dmap, boxarray to level0
                   m_particles_buffer[i_buffer][isp]->SetParGDB(vgeom[0], vdmap[0], vba.back());
                   WARPX_ALWAYS_ASSERT_WITH_MESSAGE( m_particles_buffer[i_buffer][isp]->ParticleBoxArray(0).size() == 1,
                       "ParticleBoxArray size must be 1 for back-transformed diagnostic particle buffer");
               }
           }
	}
=======
        if (!m_particles_buffer.at(i_buffer).empty()) {
            m_buffer_box[i_buffer].setSmall(m_moving_window_dir, (m_buffer_box[i_buffer].smallEnd(m_moving_window_dir) + 1) );
            m_buffer_box[i_buffer].setBig(m_moving_window_dir, (m_buffer_box[i_buffer].bigEnd(m_moving_window_dir) - 1) );
            m_particles_buffer[i_buffer][0]->SetParticleBoxArray(0,vba.back());
            for (int isp = 0; isp < m_particles_buffer.at(i_buffer).size(); ++isp) {
                // BTD output is single level. Setting particle geometry, dmap, boxarray to level0
                m_particles_buffer[i_buffer][isp]->SetParGDB(vgeom[0], vdmap[0], vba.back());
                WARPX_ALWAYS_ASSERT_WITH_MESSAGE( m_particles_buffer[i_buffer][isp]->ParticleBoxArray(0).size() == 1,
                    "ParticleBoxArray size must be 1 for back-transformed diagnostic particle buffer");
            }
        }
>>>>>>> e137df4d
    }
    m_flush_format->WriteToFile(
        m_varnames, m_mf_output[i_buffer], m_geom_output[i_buffer], warpx.getistep(),
        labtime, m_output_species[i_buffer], nlev_output, file_name, m_file_min_digits,
        m_plot_raw_fields, m_plot_raw_fields_guards, m_geom_snapshot[i_buffer],
        use_pinned_pc, isBTD, i_buffer, m_buffer_flush_counter[i_buffer],
        m_max_buffer_multifabs[i_buffer], isLastBTDFlush,
        m_totalParticles_flushed_already[i_buffer]);
    
    // Rescaling the box for plotfile after WriteToFile. This is because, for plotfiles, when writing particles, amrex checks if the particles are within the bounds defined by the box. However, in BTD, particles can be (at max) 1 cell outside the bounds of the geometry. So we keep a one-cell bigger box for plotfile when writing out the particle data and rescale after.
    if (m_format == "plotfile") {
<<<<<<< HEAD
        if (m_particles_buffer.at(i_buffer).size() > 0 ) {
           const int nlevels = m_particles_buffer[i_buffer][0]->numLevels();
           for (int lev = 0 ; lev < nlevels; ++lev) {
               m_buffer_box[i_buffer][lev].setSmall(m_moving_window_dir, (m_buffer_box[i_buffer][lev].smallEnd(m_moving_window_dir) + 1) );
               m_buffer_box[i_buffer][lev].setBig(m_moving_window_dir, (m_buffer_box[i_buffer][lev].bigEnd(m_moving_window_dir) - 1) );
               m_particles_buffer[i_buffer][0]->SetParticleBoxArray(0,vba.back());
               for (int isp = 0; isp < m_particles_buffer.at(i_buffer).size(); ++isp) {
                   // BTD output is single level. Setting particle geometry, dmap, boxarray to level0
                   m_particles_buffer[i_buffer][isp]->SetParGDB(vgeom[0], vdmap[0], vba.back());
                   WARPX_ALWAYS_ASSERT_WITH_MESSAGE( m_particles_buffer[i_buffer][isp]->ParticleBoxArray(0).size() == 1,
                       "ParticleBoxArray size must be 1 for back-transformed diagnostic particle buffer");
               }
	   }
=======
        if (!m_particles_buffer.at(i_buffer).empty()) {
            m_buffer_box[i_buffer].setSmall(m_moving_window_dir, (m_buffer_box[i_buffer].smallEnd(m_moving_window_dir) + 1) );
            m_buffer_box[i_buffer].setBig(m_moving_window_dir, (m_buffer_box[i_buffer].bigEnd(m_moving_window_dir) - 1) );
            m_particles_buffer[i_buffer][0]->SetParticleBoxArray(0,vba.back());
            for (int isp = 0; isp < m_particles_buffer.at(i_buffer).size(); ++isp) {
                // BTD output is single level. Setting particle geometry, dmap, boxarray to level0
                m_particles_buffer[i_buffer][isp]->SetParGDB(vgeom[0], vdmap[0], vba.back());
                WARPX_ALWAYS_ASSERT_WITH_MESSAGE( m_particles_buffer[i_buffer][isp]->ParticleBoxArray(0).size() == 1,
                    "ParticleBoxArray size must be 1 for back-transformed diagnostic particle buffer");
            }
>>>>>>> e137df4d
        }
    }

    for (int isp = 0; isp < m_particles_buffer.at(i_buffer).size(); ++isp) {
        // Buffer particle container reset to include geometry, dmap, Boxarray, and refratio
        // so that particles from finest level can also be selected and transformed
        m_particles_buffer[i_buffer][isp]->SetParGDB(vgeom, vdmap, vba, vrefratio);
    }

    if (m_format == "plotfile") {
        MergeBuffersForPlotfile(i_buffer);
    }

    // Reset the buffer counter to zero after flushing out data stored in the buffer.
    ResetBufferCounter(i_buffer);
    m_field_buffer_multifab_defined[i_buffer] = 0;
    IncrementBufferFlushCounter(i_buffer);
    NullifyFirstFlush(i_buffer);
    // if particles are selected for output then update and reset counters
    if (!m_output_species_names.empty()) {
        UpdateTotalParticlesFlushed(i_buffer);
        ResetTotalParticlesInBuffer(i_buffer);
        ClearParticleBuffer(i_buffer);
    }
    // Setting hi k-index for the next buffer, such that, the index is one less than the lo-index of previous buffer
    // For example, for buffer size of 256, if the first buffer extent was [256,511]
    // then the next buffer will be from [0,255]. That is, the hi-index of the following buffer is 256-1
    if (m_particles_buffer.at(i_buffer).size() > 0 ) {
       const int nlevels = m_particles_buffer[i_buffer][0]->numLevels();
       for (int lev = 0 ; lev < nlevels; ++lev) {
           m_buffer_k_index_hi[i_buffer] = m_buffer_box[i_buffer][lev].smallEnd(m_moving_window_dir) - 1;
       }
    }
}

void BTDiagnostics::RedistributeParticleBuffer (const int i_buffer)
{
    for (int isp = 0; isp < m_particles_buffer.at(i_buffer).size(); ++isp) {
        m_particles_buffer[i_buffer][isp]->Redistribute();
    }
}

void BTDiagnostics::MergeBuffersForPlotfile (int i_snapshot)
{
    // Make sure all MPI ranks wrote their files and closed it
    // Note: additionally, since a Barrier does not guarantee a FS sync
    //       on a parallel FS, we might need to add timeouts and retries
    //       to the open calls below when running at scale.
    amrex::ParallelDescriptor::Barrier();

    auto & warpx = WarpX::GetInstance();
    const amrex::Vector<int> iteration = warpx.getistep();
    // number of digits for plotfile containing multifab data (Cell_D_XXXXX)
    // the digits here are "multifab ids" (independent of the step) and thus always small
    const int amrex_fabfile_digits = 5;
    // number of digits for plotfile containing particle data (DATA_XXXXX)
    // the digits here are fab ids that the particles belong to (independent of the step) and thus always small
    const int amrex_partfile_digits = 5;
    if (amrex::ParallelContext::IOProcessorSub()) {
        // Path to final snapshot plotfiles
        const std::string snapshot_path = amrex::Concatenate(m_file_prefix, i_snapshot, m_file_min_digits);
        // BTD plotfile have only one level, Level0.
        const std::string snapshot_Level0_path = snapshot_path + "/Level_0";
        const std::string snapshot_Header_filename = snapshot_path + "/Header";
        // Path of the buffer recently flushed
        const std::string BufferPath_prefix = snapshot_path + "/buffer";
        const std::string recent_Buffer_filepath = amrex::Concatenate(BufferPath_prefix,iteration[0], m_file_min_digits);
        // Header file of the recently flushed buffer
        const std::string recent_Header_filename = recent_Buffer_filepath+"/Header";
        const std::string recent_Buffer_Level0_path = recent_Buffer_filepath + "/Level_0";
        const std::string recent_Buffer_FabHeaderFilename = recent_Buffer_Level0_path + "/Cell_H";
        // Create directory only when the first buffer is flushed out.
        if (m_buffer_flush_counter[i_snapshot] == 0 || m_first_flush_after_restart[i_snapshot] == 1) {
            // Create Level_0 directory to store all Cell_D and Cell_H files
            if (!amrex::UtilCreateDirectory(snapshot_Level0_path, permission_flag_rwxrxrx) )
                amrex::CreateDirectoryFailed(snapshot_Level0_path);
            // Create directory for each species selected for diagnostic
            for (int i = 0; i < m_particles_buffer[i_snapshot].size(); ++i) {
                const std::string snapshot_species_path = snapshot_path + "/" + m_output_species_names[i];
                if ( !amrex::UtilCreateDirectory(snapshot_species_path, permission_flag_rwxrxrx))
                    amrex::CreateDirectoryFailed(snapshot_species_path);
                // Create Level_0 directory for particles to store Particle_H and DATA files
                const std::string species_Level0_path = snapshot_species_path + "/Level_0";
                if ( !amrex::UtilCreateDirectory(species_Level0_path, permission_flag_rwxrxrx))
                    amrex::CreateDirectoryFailed(species_Level0_path);
            }
            const std::string buffer_WarpXHeader_path = recent_Buffer_filepath + "/WarpXHeader";
            const std::string snapshot_WarpXHeader_path = snapshot_path + "/WarpXHeader";
            const std::string buffer_job_info_path = recent_Buffer_filepath + "/warpx_job_info";
            const std::string snapshot_job_info_path = snapshot_path + "/warpx_job_info";
            WARPX_ALWAYS_ASSERT_WITH_MESSAGE(
                std::rename(buffer_WarpXHeader_path.c_str(), snapshot_WarpXHeader_path.c_str()) == 0,
                std::string("Renaming ").append(buffer_WarpXHeader_path).append(" to ").append(snapshot_WarpXHeader_path).append(" has failed"));
            WARPX_ALWAYS_ASSERT_WITH_MESSAGE(
                std::rename(buffer_job_info_path.c_str(), snapshot_job_info_path.c_str()) == 0,
                std::string("Renaming ").append(buffer_job_info_path).append(" to ").append(snapshot_job_info_path).append(" has failed"));
        }

        if (m_do_back_transformed_fields) {
            // Read the header file to get the fab on disk string
            BTDMultiFabHeaderImpl Buffer_FabHeader(recent_Buffer_FabHeaderFilename);
            Buffer_FabHeader.ReadMultiFabHeader();
            WARPX_ALWAYS_ASSERT_WITH_MESSAGE(
                Buffer_FabHeader.ba_size() <= 1,
                "BTD Buffer has more than one fabs."
            );
            // Every buffer that is flushed only has a single fab.
            const std::string recent_Buffer_FabFilename = recent_Buffer_Level0_path + "/"
                                                  + Buffer_FabHeader.FabName(0);
            // Existing snapshot Fab Header Filename
            // Cell_D_<number> is padded with 5 zeros as that is the default AMReX output
            // The number is the multifab ID here.
            const std::string snapshot_FabHeaderFilename = snapshot_Level0_path + "/Cell_H";
            const std::string snapshot_FabFilename = amrex::Concatenate(snapshot_Level0_path+"/Cell_D_", m_buffer_flush_counter[i_snapshot], amrex_fabfile_digits);
            // Name of the newly appended fab in the snapshot
            // Cell_D_<number> is padded with 5 zeros as that is the default AMReX output
            const std::string new_snapshotFabFilename = amrex::Concatenate("Cell_D_", m_buffer_flush_counter[i_snapshot], amrex_fabfile_digits);

            if (m_buffer_flush_counter[i_snapshot] == 0 || m_first_flush_after_restart[i_snapshot] == 1) {
                WARPX_ALWAYS_ASSERT_WITH_MESSAGE(
                    std::rename(recent_Header_filename.c_str(), snapshot_Header_filename.c_str()) == 0,
                    std::string("Renaming ").append(recent_Header_filename).append(" to ").append(snapshot_Header_filename).append(" has failed"));
                Buffer_FabHeader.SetFabName(0, Buffer_FabHeader.fodPrefix(0),
                                            new_snapshotFabFilename,
                                            Buffer_FabHeader.FabHead(0));
                Buffer_FabHeader.WriteMultiFabHeader();
                WARPX_ALWAYS_ASSERT_WITH_MESSAGE(
                    std::rename(recent_Buffer_FabHeaderFilename.c_str(), snapshot_FabHeaderFilename.c_str()) == 0,
                    std::string("Renaming ").append(recent_Buffer_FabHeaderFilename).append(" to ").append(snapshot_FabHeaderFilename).append(" has failed"));
                WARPX_ALWAYS_ASSERT_WITH_MESSAGE(
                    std::rename(recent_Buffer_FabFilename.c_str(), snapshot_FabFilename.c_str()) == 0,
                    std::string("Renaming ").append(recent_Buffer_FabFilename).append(" to ").append(snapshot_FabFilename).append(" has failed"));
            } else {
                // Interleave Header file
                InterleaveBufferAndSnapshotHeader(recent_Header_filename,
                                                  snapshot_Header_filename);
                InterleaveFabArrayHeader(recent_Buffer_FabHeaderFilename,
                                         snapshot_FabHeaderFilename,
                                         new_snapshotFabFilename);
                WARPX_ALWAYS_ASSERT_WITH_MESSAGE(
                    std::rename(recent_Buffer_FabFilename.c_str(), snapshot_FabFilename.c_str()) == 0,
                    std::string("Renaming ").append(recent_Buffer_FabFilename).append(" to ").append(snapshot_FabFilename).append(" has failed"));
            }
        }
        for (int i = 0; i < m_particles_buffer[i_snapshot].size(); ++i) {
            // species filename of recently flushed buffer
            const std::string recent_species_prefix = recent_Buffer_filepath+"/"+m_output_species_names[i];
            const std::string recent_species_Header = recent_species_prefix + "/Header";
            const std::string recent_ParticleHdrFilename = recent_species_prefix + "/Level_0/Particle_H";
            BTDSpeciesHeaderImpl BufferSpeciesHeader(recent_species_Header,
                                                     m_output_species_names[i]);
            BufferSpeciesHeader.ReadHeader();
            // only one box is flushed out at a time
            // DATA_<number> is padded with 5 zeros as that is the default AMReX output for plotfile
            // The number is the ID of the multifab that the particles belong to.
            const std::string recent_ParticleDataFilename = amrex::Concatenate(
                recent_species_prefix + "/Level_0/DATA_",
                BufferSpeciesHeader.m_which_data[0][0],
                amrex_partfile_digits);
            // Path to snapshot particle files
            const std::string snapshot_species_path = snapshot_path + "/" + m_output_species_names[i];
            const std::string snapshot_species_Level0path = snapshot_species_path + "/Level_0";
            const std::string snapshot_species_Header = snapshot_species_path + "/Header";
            const std::string snapshot_ParticleHdrFilename = snapshot_species_Level0path + "/Particle_H";
            const std::string snapshot_ParticleDataFilename = amrex::Concatenate(
                snapshot_species_Level0path + "/DATA_",
                m_buffer_flush_counter[i_snapshot],
                amrex_partfile_digits);

            if (m_buffer_flush_counter[i_snapshot] == 0 || m_first_flush_after_restart[i_snapshot] == 1) {
                BufferSpeciesHeader.set_DataIndex(0,0,m_buffer_flush_counter[i_snapshot]);
                BufferSpeciesHeader.WriteHeader();

                // copy Header file for the species
                WARPX_ALWAYS_ASSERT_WITH_MESSAGE(
                    std::rename(recent_species_Header.c_str(), snapshot_species_Header.c_str()) == 0,
                    std::string("Renaming ").append(recent_species_Header).append(" to ").append(snapshot_species_Header).append(" has failed"));
                if (BufferSpeciesHeader.m_total_particles == 0) continue;
                // if finite number of particles in the output, copy ParticleHdr and Data file
                WARPX_ALWAYS_ASSERT_WITH_MESSAGE(
                    std::rename(recent_ParticleHdrFilename.c_str(), snapshot_ParticleHdrFilename.c_str()) == 0,
                    std::string("Renaming ").append(recent_ParticleHdrFilename).append(" to ").append(snapshot_ParticleHdrFilename).append(" has failed"));
                WARPX_ALWAYS_ASSERT_WITH_MESSAGE(
                    std::rename(recent_ParticleDataFilename.c_str(), snapshot_ParticleDataFilename.c_str()) == 0,
                    std::string("Renaming ").append(recent_ParticleDataFilename).append(" to ").append(snapshot_ParticleDataFilename).append(" has failed"));
            } else {
                InterleaveSpeciesHeader(recent_species_Header,snapshot_species_Header,
                                        m_output_species_names[i], m_buffer_flush_counter[i_snapshot]);
                if (BufferSpeciesHeader.m_total_particles == 0) continue;
                if (m_totalParticles_flushed_already[i_snapshot][i]==0) {
                WARPX_ALWAYS_ASSERT_WITH_MESSAGE(
                    std::rename(recent_ParticleHdrFilename.c_str(), snapshot_ParticleHdrFilename.c_str()) == 0,
                    std::string("Renaming ").append(recent_ParticleHdrFilename).append(" to ").append(snapshot_ParticleHdrFilename).append(" has failed"));
                } else {
                    InterleaveParticleDataHeader(recent_ParticleHdrFilename,
                                                 snapshot_ParticleHdrFilename);
                }
                WARPX_ALWAYS_ASSERT_WITH_MESSAGE(
                    std::rename(recent_ParticleDataFilename.c_str(), snapshot_ParticleDataFilename.c_str()) == 0,
                    std::string("Renaming ").append(recent_ParticleDataFilename).append(" to ").append(snapshot_ParticleDataFilename).append(" has failed"));
            }
        }
        // Destroying the recently flushed buffer directory since it is already merged.
        amrex::FileSystem::RemoveAll(recent_Buffer_filepath);

    } // ParallelContext if ends
    amrex::ParallelDescriptor::Barrier();
}

void
BTDiagnostics::InterleaveBufferAndSnapshotHeader ( std::string buffer_Header_path,
                                                   std::string snapshot_Header_path)
{
    BTDPlotfileHeaderImpl snapshot_HeaderImpl(snapshot_Header_path);
    snapshot_HeaderImpl.ReadHeaderData();

    BTDPlotfileHeaderImpl buffer_HeaderImpl(buffer_Header_path);
    buffer_HeaderImpl.ReadHeaderData();

    // Update timestamp of snapshot with recently flushed buffer
    snapshot_HeaderImpl.set_time( buffer_HeaderImpl.time() );
    snapshot_HeaderImpl.set_timestep( buffer_HeaderImpl.timestep() );

    const amrex::Box snapshot_Box = snapshot_HeaderImpl.probDomain();
    const amrex::Box buffer_Box = buffer_HeaderImpl.probDomain();
    amrex::IntVect box_lo(0);
    amrex::IntVect box_hi(1);
    // Update prob_lo with min of buffer and snapshot
    for (int idim = 0; idim < snapshot_HeaderImpl.spaceDim(); ++idim) {
        const amrex::Real min_prob_lo = amrex::min(buffer_HeaderImpl.problo(idim),
                                             snapshot_HeaderImpl.problo(idim));
        const amrex::Real max_prob_hi = amrex::max(buffer_HeaderImpl.probhi(idim),
                                             snapshot_HeaderImpl.probhi(idim));
        snapshot_HeaderImpl.set_problo(idim, min_prob_lo);
        snapshot_HeaderImpl.set_probhi(idim, max_prob_hi);
        // Update prob_hi with max of buffer and snapshot
        box_lo[idim] = amrex::min(buffer_Box.smallEnd(idim),
                                  snapshot_Box.smallEnd(idim));
        box_hi[idim] = amrex::max(buffer_Box.bigEnd(idim),
                                  snapshot_Box.bigEnd(idim));
    }
    const amrex::Box domain_box(box_lo, box_hi);
    snapshot_HeaderImpl.set_probDomain(domain_box);

    // Increment numFabs
    snapshot_HeaderImpl.IncrementNumFabs();
    // The number of fabs in the recently written buffer is always 1.
    snapshot_HeaderImpl.AppendNewFabLo( buffer_HeaderImpl.FabLo(0));
    snapshot_HeaderImpl.AppendNewFabHi( buffer_HeaderImpl.FabHi(0));

    snapshot_HeaderImpl.WriteHeader();
}


void
BTDiagnostics::InterleaveFabArrayHeader(std::string Buffer_FabHeader_path,
                                        std::string snapshot_FabHeader_path,
                                        std::string newsnapshot_FabFilename)
{
    BTDMultiFabHeaderImpl snapshot_FabHeader(snapshot_FabHeader_path);
    snapshot_FabHeader.ReadMultiFabHeader();

    BTDMultiFabHeaderImpl Buffer_FabHeader(Buffer_FabHeader_path);
    Buffer_FabHeader.ReadMultiFabHeader();

    // Increment existing fabs in snapshot with the number of fabs in the buffer
    snapshot_FabHeader.IncreaseMultiFabSize( Buffer_FabHeader.ba_size() );
    snapshot_FabHeader.ResizeFabData();

    for (int ifab = 0; ifab < Buffer_FabHeader.ba_size(); ++ifab) {
        const int new_ifab = snapshot_FabHeader.ba_size() - 1 + ifab;
        snapshot_FabHeader.SetBox(new_ifab, Buffer_FabHeader.ba_box(ifab) );
        // Set Name of the new fab using newsnapshot_FabFilename.
        snapshot_FabHeader.SetFabName(new_ifab, Buffer_FabHeader.fodPrefix(ifab),
                                                newsnapshot_FabFilename,
                                                Buffer_FabHeader.FabHead(ifab) );
        snapshot_FabHeader.SetMinVal(new_ifab, Buffer_FabHeader.minval(ifab));
        snapshot_FabHeader.SetMaxVal(new_ifab, Buffer_FabHeader.maxval(ifab));
    }

    snapshot_FabHeader.WriteMultiFabHeader();

}

void
BTDiagnostics::InterleaveSpeciesHeader(std::string buffer_species_Header_path,
                                       std::string snapshot_species_Header_path,
                                       std::string species_name, const int new_data_index)
{
    BTDSpeciesHeaderImpl BufferSpeciesHeader(buffer_species_Header_path,
                                             species_name);
    BufferSpeciesHeader.ReadHeader();

    BTDSpeciesHeaderImpl SnapshotSpeciesHeader(snapshot_species_Header_path,
                                               species_name);
    SnapshotSpeciesHeader.ReadHeader();
    SnapshotSpeciesHeader.AddTotalParticles( BufferSpeciesHeader.m_total_particles);

    SnapshotSpeciesHeader.IncrementParticleBoxArraySize();
    const int buffer_finestLevel = BufferSpeciesHeader.m_finestLevel;
    const int buffer_boxId = BufferSpeciesHeader.m_particleBoxArray_size[buffer_finestLevel]-1;
    SnapshotSpeciesHeader.AppendParticleInfoForNewBox(
                              new_data_index,
                              BufferSpeciesHeader.m_particles_per_box[buffer_finestLevel][buffer_boxId],
                              BufferSpeciesHeader.m_offset_per_box[buffer_finestLevel][buffer_boxId]);
    SnapshotSpeciesHeader.WriteHeader();
}

void
BTDiagnostics::InterleaveParticleDataHeader(std::string buffer_ParticleHdrFilename,
                                           std::string snapshot_ParticleHdrFilename)
{
    BTDParticleDataHeaderImpl BufferParticleHeader(buffer_ParticleHdrFilename);
    BufferParticleHeader.ReadHeader();

    BTDParticleDataHeaderImpl SnapshotParticleHeader(snapshot_ParticleHdrFilename);
    SnapshotParticleHeader.ReadHeader();

    // Increment BoxArraySize
    SnapshotParticleHeader.IncreaseBoxArraySize( BufferParticleHeader.ba_size() );
    // Append New box in snapshot
    for (int ibox = 0; ibox < BufferParticleHeader.ba_size(); ++ibox) {
        const int new_ibox = SnapshotParticleHeader.ba_size() - 1 + ibox;
        SnapshotParticleHeader.ResizeBoxArray();
        SnapshotParticleHeader.SetBox(new_ibox, BufferParticleHeader.ba_box(ibox) );
    }
    SnapshotParticleHeader.WriteHeader();
}

void
BTDiagnostics::InitializeParticleFunctors ()
{
    auto & warpx = WarpX::GetInstance();
    const MultiParticleContainer& mpc = warpx.GetPartContainer();
    // allocate with total number of species diagnostics
    m_all_particle_functors.resize(m_output_species_names.size());
    // Create an object of class BackTransformParticleFunctor
    for (int i = 0; i < m_all_particle_functors.size(); ++i)
    {
        // species id corresponding to ith diag species
        const int idx = mpc.getSpeciesID(m_output_species_names[i]);
        m_all_particle_functors[i] = std::make_unique<BackTransformParticleFunctor>(mpc.GetParticleContainerPtr(idx), m_output_species_names[i], m_num_buffers);
    }

}

void
BTDiagnostics::InitializeParticleBuffer ()
{
    auto& warpx = WarpX::GetInstance();
    const MultiParticleContainer& mpc = warpx.GetPartContainer();
    for (int i = 0; i < m_num_buffers; ++i) {
        m_particles_buffer[i].resize(m_output_species_names.size());
        m_totalParticles_flushed_already[i].resize(m_output_species_names.size());
        m_totalParticles_in_buffer[i].resize(m_output_species_names.size());
        for (int isp = 0; isp < m_particles_buffer[i].size(); ++isp) {
            m_totalParticles_flushed_already[i][isp] = 0;
            m_totalParticles_in_buffer[i][isp] = 0;
            m_particles_buffer[i][isp] = std::make_unique<PinnedMemoryParticleContainer>(WarpX::GetInstance().GetParGDB());
            const int idx = mpc.getSpeciesID(m_output_species_names[isp]);
            m_output_species[i].push_back(ParticleDiag(m_diag_name,
                                                       m_output_species_names[isp],
                                                       mpc.GetParticleContainerPtr(idx),
                                                       m_particles_buffer[i][isp].get()));
        }
    }

}

void
BTDiagnostics::PrepareParticleDataForOutput()
{
    for (int lev = 0; lev < nlev_output; ++lev) {
        for (int i = 0; i < m_all_particle_functors.size(); ++i)
        {
            for (int i_buffer = 0; i_buffer < m_num_buffers; ++i_buffer )
            {
                // Check if the zslice is in domain
                const bool ZSliceInDomain = GetZSliceInDomainFlag (i_buffer, lev);
                const bool kindexInSnapshotBox = GetKIndexInSnapshotBoxFlag (i_buffer, lev);
                if (kindexInSnapshotBox) {
                    if ( buffer_empty(i_buffer) ) {
                        if (!m_do_back_transformed_fields || m_varnames_fields.empty()) {
                            if ( m_buffer_flush_counter[i_buffer] == 0) {
                                DefineSnapshotGeometry(i_buffer, lev);
                            }
                            DefineFieldBufferMultiFab(i_buffer, lev);
                        }
                        const amrex::Box particle_buffer_box = m_buffer_box[i_buffer][lev];
                        amrex::BoxArray buffer_ba( particle_buffer_box );
                        const amrex::DistributionMapping buffer_dmap(buffer_ba);
                        m_particles_buffer[i_buffer][i]->SetParticleBoxArray(lev, buffer_ba);
                        m_particles_buffer[i_buffer][i]->SetParticleDistributionMap(lev, buffer_dmap);
                        m_particles_buffer[i_buffer][i]->SetParticleGeometry(lev, m_geom_snapshot[i_buffer][lev]);
                        WARPX_ALWAYS_ASSERT_WITH_MESSAGE( m_particles_buffer[i_buffer][i]->ParticleBoxArray(lev).size() == 1,
                            "ParticleBoxArray size must be 1 for back-transformed diagnostic particle buffer");
                    }
                }
                m_all_particle_functors[i]->PrepareFunctorData (
                                             i_buffer, ZSliceInDomain, m_old_z_boost[i_buffer],
                                             m_current_z_boost[i_buffer], m_t_lab[i_buffer],
                                             m_snapshot_full[i_buffer]);
            }
        }
    }
}

void
BTDiagnostics::UpdateTotalParticlesFlushed(int i_buffer)
{
    for (int isp = 0; isp < m_totalParticles_flushed_already[i_buffer].size(); ++isp) {
        m_totalParticles_flushed_already[i_buffer][isp] += m_particles_buffer[i_buffer][isp]->TotalNumberOfParticles();
    }
}

void
BTDiagnostics::ResetTotalParticlesInBuffer(int i_buffer)
{
    std::fill(
        m_totalParticles_in_buffer[i_buffer].begin(),
        m_totalParticles_in_buffer[i_buffer].end(),
        0);
}

void
BTDiagnostics::ClearParticleBuffer(int i_buffer)
{
    std::for_each(
        m_particles_buffer[i_buffer].begin(),
        m_particles_buffer[i_buffer].end(),
        [](auto& pb){pb->clearParticles();});
}<|MERGE_RESOLUTION|>--- conflicted
+++ resolved
@@ -1062,7 +1062,6 @@
 
     // Reset buffer box and particle box array
     if (m_format == "openpmd") {
-<<<<<<< HEAD
         if (m_particles_buffer.at(i_buffer).size() > 0 ) {
            const int nlevels = m_particles_buffer[i_buffer][0]->numLevels();
            for (int lev = 0 ; lev < nlevels; ++lev) {
@@ -1077,19 +1076,6 @@
                }
            }
 	}
-=======
-        if (!m_particles_buffer.at(i_buffer).empty()) {
-            m_buffer_box[i_buffer].setSmall(m_moving_window_dir, (m_buffer_box[i_buffer].smallEnd(m_moving_window_dir) + 1) );
-            m_buffer_box[i_buffer].setBig(m_moving_window_dir, (m_buffer_box[i_buffer].bigEnd(m_moving_window_dir) - 1) );
-            m_particles_buffer[i_buffer][0]->SetParticleBoxArray(0,vba.back());
-            for (int isp = 0; isp < m_particles_buffer.at(i_buffer).size(); ++isp) {
-                // BTD output is single level. Setting particle geometry, dmap, boxarray to level0
-                m_particles_buffer[i_buffer][isp]->SetParGDB(vgeom[0], vdmap[0], vba.back());
-                WARPX_ALWAYS_ASSERT_WITH_MESSAGE( m_particles_buffer[i_buffer][isp]->ParticleBoxArray(0).size() == 1,
-                    "ParticleBoxArray size must be 1 for back-transformed diagnostic particle buffer");
-            }
-        }
->>>>>>> e137df4d
     }
     m_flush_format->WriteToFile(
         m_varnames, m_mf_output[i_buffer], m_geom_output[i_buffer], warpx.getistep(),
@@ -1101,7 +1087,6 @@
     
     // Rescaling the box for plotfile after WriteToFile. This is because, for plotfiles, when writing particles, amrex checks if the particles are within the bounds defined by the box. However, in BTD, particles can be (at max) 1 cell outside the bounds of the geometry. So we keep a one-cell bigger box for plotfile when writing out the particle data and rescale after.
     if (m_format == "plotfile") {
-<<<<<<< HEAD
         if (m_particles_buffer.at(i_buffer).size() > 0 ) {
            const int nlevels = m_particles_buffer[i_buffer][0]->numLevels();
            for (int lev = 0 ; lev < nlevels; ++lev) {
@@ -1115,18 +1100,6 @@
                        "ParticleBoxArray size must be 1 for back-transformed diagnostic particle buffer");
                }
 	   }
-=======
-        if (!m_particles_buffer.at(i_buffer).empty()) {
-            m_buffer_box[i_buffer].setSmall(m_moving_window_dir, (m_buffer_box[i_buffer].smallEnd(m_moving_window_dir) + 1) );
-            m_buffer_box[i_buffer].setBig(m_moving_window_dir, (m_buffer_box[i_buffer].bigEnd(m_moving_window_dir) - 1) );
-            m_particles_buffer[i_buffer][0]->SetParticleBoxArray(0,vba.back());
-            for (int isp = 0; isp < m_particles_buffer.at(i_buffer).size(); ++isp) {
-                // BTD output is single level. Setting particle geometry, dmap, boxarray to level0
-                m_particles_buffer[i_buffer][isp]->SetParGDB(vgeom[0], vdmap[0], vba.back());
-                WARPX_ALWAYS_ASSERT_WITH_MESSAGE( m_particles_buffer[i_buffer][isp]->ParticleBoxArray(0).size() == 1,
-                    "ParticleBoxArray size must be 1 for back-transformed diagnostic particle buffer");
-            }
->>>>>>> e137df4d
         }
     }
 
