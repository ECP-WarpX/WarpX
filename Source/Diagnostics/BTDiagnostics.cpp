/* Copyright 2021 Revathi Jambunathan
 *
 * This file is part of WarpX.
 *
 * License: BSD-3-Clause-LBNL
 */

#include "BTDiagnostics.H"
#include "BTD_Plotfile_Header_Impl.H"
#include "ComputeDiagFunctors/BackTransformFunctor.H"
#include "ComputeDiagFunctors/CellCenterFunctor.H"
#include "ComputeDiagFunctors/ComputeDiagFunctor.H"
#include "ComputeDiagFunctors/RhoFunctor.H"
#include "Diagnostics/Diagnostics.H"
#include "Diagnostics/FlushFormats/FlushFormat.H"
#include "ComputeDiagFunctors/BackTransformParticleFunctor.H"
#include "Utils/Algorithms/IsIn.H"
#include "Utils/CoarsenIO.H"
#include "Utils/Parser/ParserUtils.H"
#include "Utils/TextMsg.H"
#include "Utils/WarpXConst.H"
#include "WarpX.H"

#include <ablastr/utils/Communication.H>

#include <AMReX.H>
#include <AMReX_Algorithm.H>
#include <AMReX_BLassert.H>
#include <AMReX_BoxArray.H>
#include <AMReX_Config.H>
#include <AMReX_CoordSys.H>
#include <AMReX_DistributionMapping.H>
#include <AMReX_FileSystem.H>
#include <AMReX_ParallelContext.H>
#include <AMReX_ParallelDescriptor.H>
#include <AMReX_ParmParse.H>
#include <AMReX_Utility.H>

#include <algorithm>
#include <cmath>
#include <cstdio>
#include <memory>
#include <vector>

using namespace amrex::literals;

namespace
{
    constexpr int permission_flag_rwxrxrx = 0755;
}

BTDiagnostics::BTDiagnostics (int i, std::string name)
    : Diagnostics(i, name)
{
    ReadParameters();
}


void BTDiagnostics::DerivedInitData ()
{
    auto & warpx = WarpX::GetInstance();
    m_gamma_boost = WarpX::gamma_boost;
    m_beta_boost = std::sqrt( 1._rt - 1._rt/( m_gamma_boost * m_gamma_boost) );
    m_moving_window_dir = warpx.moving_window_dir;
    // Currently, for BTD, all the data is averaged+coarsened to coarsest level
    // and then sliced+back-transformed+filled_to_buffer.
    // The number of levels to be output is nlev_output.
    nlev_output = 1;

    m_t_lab.resize(m_num_buffers);
    m_snapshot_domain_lab.resize(m_num_buffers);
    m_buffer_domain_lab.resize(m_num_buffers);
    m_snapshot_box.resize(m_num_buffers);
    m_buffer_box.resize(m_num_buffers);
    m_current_z_lab.resize(m_num_buffers);
    m_current_z_boost.resize(m_num_buffers);
    m_old_z_boost.resize(m_num_buffers);
    m_buffer_counter.resize(m_num_buffers);
    m_snapshot_ncells_lab.resize(m_num_buffers);
    m_cell_centered_data.resize(nmax_lev);
    m_cell_center_functors.resize(nmax_lev);
    m_max_buffer_multifabs.resize(m_num_buffers);
    m_buffer_flush_counter.resize(m_num_buffers);
    m_geom_snapshot.resize( m_num_buffers );
    m_snapshot_full.resize( m_num_buffers );
    m_lastValidZSlice.resize( m_num_buffers );
    m_buffer_k_index_hi.resize(m_num_buffers);
    for (int i = 0; i < m_num_buffers; ++i) {
        m_geom_snapshot[i].resize(nmax_lev);
        m_snapshot_full[i] = 0;
        m_lastValidZSlice[i] = 0;
    }
    for (int lev = 0; lev < nmax_lev; ++lev) {
        // Define cell-centered multifab over the whole domain with
        // user-defined crse_ratio for nlevels
        DefineCellCenteredMultiFab(lev);
    }

    /* Allocate vector of particle buffer vectors for each snapshot */
    MultiParticleContainer& mpc = warpx.GetPartContainer();
    // If not specified, and write species is not 0, dump all species
    amrex::ParmParse pp_diag_name(m_diag_name);
    int write_species = 1;
    pp_diag_name.query("write_species", write_species);
    if (m_output_species_names.size() == 0 and write_species == 1)
        m_output_species_names = mpc.GetSpeciesNames();

    if (m_output_species_names.size() > 0) {
        m_do_back_transformed_particles = true;
    } else {
        m_do_back_transformed_particles = false;
    }
    // Turn on do_back_transformed_particles in the particle containers so that
    // the tmp_particle_data is allocated and the data of the corresponding species is
    // copied and stored in tmp_particle_data before particles are pushed.
    if (m_do_back_transformed_particles) {
        mpc.SetDoBackTransformedParticles(m_do_back_transformed_particles);
        for (auto const& species : m_output_species_names){
            mpc.SetDoBackTransformedParticles(species, m_do_back_transformed_particles);
        }
    }
    m_particles_buffer.resize(m_num_buffers);
    m_totalParticles_flushed_already.resize(m_num_buffers);
    m_totalParticles_in_buffer.resize(m_num_buffers);
}

void
BTDiagnostics::ReadParameters ()
{
    BaseReadParameters();
    auto & warpx = WarpX::GetInstance();

    WARPX_ALWAYS_ASSERT_WITH_MESSAGE( warpx.gamma_boost > 1.0_rt,
        "gamma_boost must be > 1 to use the back-transformed diagnostics");
    WARPX_ALWAYS_ASSERT_WITH_MESSAGE( warpx.boost_direction[2] == 1,
        "The back transformed diagnostics currently only works if the boost is in the z-direction");
    WARPX_ALWAYS_ASSERT_WITH_MESSAGE( warpx.do_moving_window,
           "The moving window should be on if using the boosted frame diagnostic.");
    // The next two asserts could be relaxed with respect to check to current step
    WARPX_ALWAYS_ASSERT_WITH_MESSAGE( warpx.end_moving_window_step < 0,
        "The moving window must not stop when using the boosted frame diagnostic.");
    WARPX_ALWAYS_ASSERT_WITH_MESSAGE( warpx.start_moving_window_step == 0,
        "The moving window must start at step zero for the boosted frame diagnostic.");
    WARPX_ALWAYS_ASSERT_WITH_MESSAGE( warpx.moving_window_dir == WARPX_ZINDEX,
           "The boosted frame diagnostic currently only works if the moving window is in the z direction.");
    WARPX_ALWAYS_ASSERT_WITH_MESSAGE(
        m_format == "plotfile" || m_format == "openpmd",
        "<diag>.format must be plotfile or openpmd for back transformed diagnostics");
    WARPX_ALWAYS_ASSERT_WITH_MESSAGE(
        m_crse_ratio == amrex::IntVect(1),
        "Only support for coarsening ratio of 1 in all directions is included for BTD\n"
        );

    // Read list of back-transform diag parameters requested by the user //
    amrex::ParmParse pp_diag_name(m_diag_name);

    m_file_prefix = "diags/" + m_diag_name;
    pp_diag_name.query("file_prefix", m_file_prefix);
    pp_diag_name.query("do_back_transformed_fields", m_do_back_transformed_fields);
    pp_diag_name.query("do_back_transformed_particles", m_do_back_transformed_particles);
    AMREX_ALWAYS_ASSERT(m_do_back_transformed_fields or m_do_back_transformed_particles);
    WARPX_ALWAYS_ASSERT_WITH_MESSAGE(m_do_back_transformed_fields, " fields must be turned on for the new back-transformed diagnostics");
    if (m_do_back_transformed_fields == false) m_varnames.clear();

<<<<<<< HEAD
    utils::parser::getWithParser(
        pp_diag_name, "num_snapshots_lab", m_num_snapshots_lab);
    m_num_buffers = m_num_snapshots_lab;
=======

    std::vector<std::string> intervals_string_vec = {"0"};
    bool const num_snapshots_specified = queryWithParser(pp_diag_name, "num_snapshots_lab", m_num_snapshots_lab);
    bool const intervals_specified = pp_diag_name.queryarr("intervals", intervals_string_vec);
    if (num_snapshots_specified)
    {
        WARPX_ALWAYS_ASSERT_WITH_MESSAGE(!intervals_specified,
            "For back-transformed diagnostics, user should specify either num_snapshots_lab or intervals, not both");
        intervals_string_vec = {":" + std::to_string(m_num_snapshots_lab-1)};
    }
    m_intervals = BTDIntervalsParser(intervals_string_vec);
    m_num_buffers = m_intervals.NumSnapshots();
>>>>>>> 3fe406c9

    // Read either dz_snapshots_lab or dt_snapshots_lab
    bool snapshot_interval_is_specified = false;
    snapshot_interval_is_specified = utils::parser::queryWithParser(
        pp_diag_name, "dt_snapshots_lab", m_dt_snapshots_lab);
    if ( utils::parser::queryWithParser(pp_diag_name, "dz_snapshots_lab", m_dz_snapshots_lab) ) {
        m_dt_snapshots_lab = m_dz_snapshots_lab/PhysConst::c;
        snapshot_interval_is_specified = true;
    }
    WARPX_ALWAYS_ASSERT_WITH_MESSAGE(snapshot_interval_is_specified,
        "For back-transformed diagnostics, user should specify either dz_snapshots_lab or dt_snapshots_lab");

    if (utils::parser::queryWithParser(pp_diag_name, "buffer_size", m_buffer_size)) {
        if(m_max_box_size < m_buffer_size) m_max_box_size = m_buffer_size;
    }

    amrex::Vector< std::string > BTD_varnames_supported = {"Ex", "Ey", "Ez",
                                                           "Bx", "By", "Bz",
                                                           "jx", "jy", "jz", "rho"};

    for (const auto& var : m_varnames) {
        WARPX_ALWAYS_ASSERT_WITH_MESSAGE(
            (utils::algorithms::is_in(BTD_varnames_supported, var )),
            "Input error: field variable " + var + " in " + m_diag_name
            + ".fields_to_plot is not supported for BackTransformed diagnostics."
            + " Currently supported field variables for BackTransformed diagnostics "
            + "include Ex, Ey, Ez, Bx, By, Bz, jx, jy, jz, and rho");
    }

    bool particle_fields_to_plot_specified = pp_diag_name.queryarr("particle_fields_to_plot", m_pfield_varnames);
    WARPX_ALWAYS_ASSERT_WITH_MESSAGE(!particle_fields_to_plot_specified, "particle_fields_to_plot is currently not supported for BackTransformed Diagnostics");


}

bool
BTDiagnostics::DoDump (int step, int i_buffer, bool force_flush)
{
    // timestep < 0, i.e., at initialization time when step == -1
    if (step < 0 )
        return false;
    // Do not call dump if the snapshot is already full and the files are closed.
    else if (m_snapshot_full[i_buffer] == 1)
        return false;
    // If buffer for this lab snapshot is full then dump it and continue to collect
    // slices afterwards; or
    // If last z-slice in the lab-frame snapshot is filled, call dump to
    // write the buffer and close the file.
    else if (buffer_full(i_buffer) || m_lastValidZSlice[i_buffer] == 1)
        return true;
    // forced: at the end of the simulation
    // empty: either lab snapshot was already fully written and buffer was reset
    //        to zero size or that lab snapshot was not even started to be
    //        backtransformed yet
    else if (force_flush && !buffer_empty(i_buffer))
        return true;
    return false;
}


bool
BTDiagnostics::DoComputeAndPack (int step, bool force_flush)
{
    // always set to true for BTDiagnostics since back-transform buffers are potentially
    // computed and packed every timstep, except at initialization when step == -1, or when
    // force_flush is set to true, because we dont need to redundantly re-compute
    // buffers when force_flush = true. We only need to dump the buffers when
    // force_flush=true. Note that the BTD computation is performed every timestep (step>=0)
    if (step < 0 ) {
        return false;
    } else if (force_flush) {
        return false;
    } else {
        return true;
    }
}

void
BTDiagnostics::InitializeBufferData ( int i_buffer , int lev)
{
    auto & warpx = WarpX::GetInstance();
    // Lab-frame time for the i^th snapshot
    amrex::Real zmax_0 = warpx.Geom(lev).ProbHi(m_moving_window_dir);
    m_t_lab.at(i_buffer) = m_intervals.GetBTDIteration(i_buffer) * m_dt_snapshots_lab
        + m_gamma_boost*m_beta_boost*zmax_0/PhysConst::c;

    // Define buffer domain in boosted frame at level, lev, with user-defined lo and hi
    amrex::RealBox diag_dom;
    for (int idim = 0; idim < AMREX_SPACEDIM; ++idim ) {
        // Setting lo-coordinate for the diag domain by taking the max of user-defined
        // lo-cordinate and lo-coordinat of the simulation domain at level, lev
        diag_dom.setLo(idim, std::max(m_lo[idim],warpx.Geom(lev).ProbLo(idim)) );
        // Setting hi-coordinate for the diag domain by taking the max of user-defined
        // hi-cordinate and hi-coordinate of the simulation domain at level, lev
        diag_dom.setHi(idim, std::min(m_hi[idim],warpx.Geom(lev).ProbHi(idim)) );
    }
    // Initializing the m_buffer_box for the i^th snapshot.
    // At initialization, the Box has the same index space as the boosted-frame
    // As time-progresses, the z-dimension indices will be modified based on
    // current_z_lab
    amrex::IntVect lo(0);
    amrex::IntVect hi(1);
    for (int idim=0; idim < AMREX_SPACEDIM; ++idim) {
        // lo index with same cell-size as simulation at level, lev.
        const int lo_index = static_cast<int>( std::floor(
                ( diag_dom.lo(idim) - warpx.Geom(lev).ProbLo(idim) ) /
                  warpx.Geom(lev).CellSize(idim) ) );
        // Taking max of (0,lo_index) because lo_index must always be >=0
        lo[idim] = std::max( 0, lo_index );
        // hi index with same cell-size as simulation at level, lev.
        const int hi_index =  static_cast<int>( std::ceil(
                ( diag_dom.hi(idim) - warpx.Geom(lev).ProbLo(idim) ) /
                  warpx.Geom(lev).CellSize(idim) ) );
        // Taking max of (0,hi_index) because hi_index must always be >=0
        // Subtracting by 1 because lo,hi indices are set to cell-centered staggering.
        hi[idim] = std::max( 0, hi_index) - 1;
        // if hi<=lo, then hi = lo + 1, to ensure one cell in that dimension
        if ( hi[idim] <= lo[idim] ) {
             hi[idim]  = lo[idim] + 1;
             WARPX_ALWAYS_ASSERT_WITH_MESSAGE(
                m_crse_ratio[idim]==1, "coarsening ratio in reduced dimension must be 1."
             );
        }
    }
    amrex::Box diag_box( lo, hi );
    m_buffer_box[i_buffer] = diag_box;
    m_snapshot_box[i_buffer] = diag_box;
    // Define box array
    amrex::BoxArray diag_ba(diag_box);
    diag_ba.maxSize( warpx.maxGridSize( lev ) );
    // Update the physical co-ordinates m_lo and m_hi using the final index values
    // from the coarsenable, cell-centered BoxArray, ba.
    for ( int idim = 0; idim < AMREX_SPACEDIM; ++idim) {
        diag_dom.setLo( idim, warpx.Geom(lev).ProbLo(idim) +
            diag_ba.getCellCenteredBox(0).smallEnd(idim) * warpx.Geom(lev).CellSize(idim));
        diag_dom.setHi( idim, warpx.Geom(lev).ProbLo(idim) +
            (diag_ba.getCellCenteredBox( diag_ba.size()-1 ).bigEnd(idim) + 1) * warpx.Geom(lev).CellSize(idim));
    }

    // Define buffer_domain in lab-frame for the i^th snapshot.
    // Replace z-dimension with lab-frame co-ordinates.
    amrex::Real zmin_buffer_lab = diag_dom.lo(m_moving_window_dir)
                                 / ( (1.0_rt + m_beta_boost) * m_gamma_boost);
    amrex::Real zmax_buffer_lab = diag_dom.hi(m_moving_window_dir)
                                 / ( (1.0_rt + m_beta_boost) * m_gamma_boost);


    // Initialize buffer counter and z-positions of the  i^th snapshot in
    // boosted-frame and lab-frame
    m_buffer_flush_counter[i_buffer] = 0;
    m_buffer_counter[i_buffer] = 0;
    m_current_z_lab[i_buffer] = 0._rt;
    m_current_z_boost[i_buffer] = 0._rt;
    // store old z boost before updated zboost position
    m_old_z_boost[i_buffer] = m_current_z_boost[i_buffer];
    // Now Update Current Z Positions
    m_current_z_boost[i_buffer] = UpdateCurrentZBoostCoordinate(m_t_lab[i_buffer],
                                                              warpx.gett_new(lev) );
    m_current_z_lab[i_buffer] = UpdateCurrentZLabCoordinate(m_t_lab[i_buffer],
                                                              warpx.gett_new(lev) );

    // Compute number of cells in lab-frame required for writing Header file
    // and potentially to generate Back-Transform geometry to ensure
    // compatibility with plotfiles.
    // For the z-dimension, number of cells in the lab-frame is
    // computed using the coarsened cell-size in the lab-frame obtained using
    // the ref_ratio at level, lev-1.
    amrex::IntVect ref_ratio = amrex::IntVect(1);
    if (lev > 0 ) ref_ratio = WarpX::RefRatio(lev-1);
    // Number of lab-frame cells in z-direction at level, lev
    const int num_zcells_lab = static_cast<int>( std::floor (
                                   ( zmax_buffer_lab - zmin_buffer_lab)
                                   / dz_lab(warpx.getdt(lev), ref_ratio[m_moving_window_dir])                               ) );
    // Take the max of 0 and num_zcells_lab
    int Nz_lab = std::max( 0, num_zcells_lab );
#if (AMREX_SPACEDIM >= 2)
    // Number of lab-frame cells in x-direction at level, lev
    const int num_xcells_lab = static_cast<int>( std::floor (
                                  ( diag_dom.hi(0) - diag_dom.lo(0) )
                                  / warpx.Geom(lev).CellSize(0)
                              ) );
    // Take the max of 0 and num_ycells_lab
    int Nx_lab = std::max( 0, num_xcells_lab);
#endif
#if defined(WARPX_DIM_3D)
    // Number of lab-frame cells in the y-direction at level, lev
    const int num_ycells_lab = static_cast<int>( std::floor (
                                   ( diag_dom.hi(1) - diag_dom.lo(1) )
                                   / warpx.Geom(lev).CellSize(1)
                               ) );
    // Take the max of 0 and num_xcells_lab
    int Ny_lab = std::max( 0, num_ycells_lab );
    m_snapshot_ncells_lab[i_buffer] = {Nx_lab, Ny_lab, Nz_lab};
#elif defined(WARPX_DIM_XZ) || defined(WARPX_DIM_RZ)
    m_snapshot_ncells_lab[i_buffer] = {Nx_lab, Nz_lab};
#else
    m_snapshot_ncells_lab[i_buffer] = amrex::IntVect(Nz_lab);
#endif


    // Box covering the extent of the user-defined diag in the back-transformed frame
    // for the ith snapshot
    // estimating the maximum number of buffer multifabs needed to obtain the
    // full lab-frame snapshot
    m_max_buffer_multifabs[i_buffer] = static_cast<int>( std::ceil (
        amrex::Real(m_snapshot_ncells_lab[i_buffer][m_moving_window_dir]) /
        amrex::Real(m_buffer_size) ) );
    // number of cells in z is modified since each buffer multifab always
    // contains a minimum m_buffer_size=256 cells
    int num_z_cells_in_snapshot = m_max_buffer_multifabs[i_buffer] * m_buffer_size;
    m_snapshot_domain_lab[i_buffer] = diag_dom;
    m_snapshot_domain_lab[i_buffer].setLo(m_moving_window_dir,
                                  zmin_buffer_lab + warpx.moving_window_v * m_t_lab[i_buffer]);
    m_snapshot_domain_lab[i_buffer].setHi(m_moving_window_dir,
                                  zmax_buffer_lab + warpx.moving_window_v * m_t_lab[i_buffer]);
    // To prevent round off errors, moving the snapshot domain by half a cell so that all the slices
    // lie close to the cell-centers in the lab-frame grid instead of on the edge of cell.
    amrex::Real new_hi = m_snapshot_domain_lab[i_buffer].hi(m_moving_window_dir)
                       + 0.5_rt * dz_lab(warpx.getdt(lev), ref_ratio[m_moving_window_dir]);
    m_snapshot_domain_lab[i_buffer].setHi(m_moving_window_dir,new_hi);
    amrex::Real new_lo = m_snapshot_domain_lab[i_buffer].hi(m_moving_window_dir) -
                         num_z_cells_in_snapshot *
                         dz_lab(warpx.getdt(lev), ref_ratio[m_moving_window_dir]);
    m_snapshot_domain_lab[i_buffer].setLo(m_moving_window_dir, new_lo);
    // cell-centered index that corresponds to the hi-end of the lab-frame in the z-direction
    int snapshot_kindex_hi = static_cast<int>(floor(
                             ( m_snapshot_domain_lab[i_buffer].hi(m_moving_window_dir)
                               - (m_snapshot_domain_lab[i_buffer].lo(m_moving_window_dir)
                                 + 0.5*dz_lab(warpx.getdt(lev), ref_ratio[m_moving_window_dir])
                                 )
                             ) / dz_lab(warpx.getdt(lev), ref_ratio[m_moving_window_dir]) ));
    m_snapshot_box[i_buffer].setBig( m_moving_window_dir, snapshot_kindex_hi);
    m_snapshot_box[i_buffer].setSmall( m_moving_window_dir,
                                       snapshot_kindex_hi - (num_z_cells_in_snapshot-1) );
}

void
BTDiagnostics::DefineCellCenteredMultiFab(int lev)
{
    if (m_do_back_transformed_fields == false) return;
    // Creating MultiFab to store cell-centered data in boosted-frame for the entire-domain
    // This MultiFab will store all the user-requested fields in the boosted-frame
    auto & warpx = WarpX::GetInstance();
    // The BoxArray is coarsened based on the user-defined coarsening ratio
    amrex::BoxArray ba = warpx.boxArray(lev);
    ba.coarsen(m_crse_ratio);
    amrex::DistributionMapping dmap = warpx.DistributionMap(lev);
    int ngrow = 1;
    int ncomps = static_cast<int>(m_cellcenter_varnames.size());
    m_cell_centered_data[lev] = std::make_unique<amrex::MultiFab>(ba, dmap, ncomps, ngrow);

}

void
BTDiagnostics::InitializeFieldFunctors (int lev)
{
    // Initialize fields functors only if do_back_transformed_fields is selected
    if (m_do_back_transformed_fields == false) return;

    auto & warpx = WarpX::GetInstance();
    // Clear any pre-existing vector to release stored data
    // This ensures that when domain is load-balanced, the functors point
    // to the correct field-data pointers
    m_all_field_functors[lev].clear();
    // For back-transformed data, all the components are cell-centered and stored
    // in a single multifab, m_cell_centered_data.
    // Therefore, size of functors at all levels is 1.
    int num_BT_functors = 1;
    m_all_field_functors[lev].resize(num_BT_functors);
    m_cell_center_functors[lev].clear();
    m_cell_center_functors[lev].resize( m_cellcenter_varnames.size() );
    // Create an object of class BackTransformFunctor
    for (int i = 0; i < num_BT_functors; ++i)
    {
        // coarsening ratio is not provided since the source MultiFab, m_cell_centered_data
        // is coarsened based on the user-defined m_crse_ratio
        int nvars = static_cast<int>(m_varnames.size());
        m_all_field_functors[lev][i] = std::make_unique<BackTransformFunctor>(
                  m_cell_centered_data[lev].get(), lev,
                  nvars, m_num_buffers, m_varnames);
    }

    // Define all cell-centered functors required to compute cell-centere data
    // Fill vector of cell-center functors for all field-components, namely,
    // Ex, Ey, Ez, Bx, By, Bz, jx, jy, jz, and rho are included in the
    // cell-center functors for BackTransform Diags
    for (int comp=0, n=m_cell_center_functors.at(lev).size(); comp<n; comp++){
        if        ( m_cellcenter_varnames[comp] == "Ex" ){
            m_cell_center_functors[lev][comp] = std::make_unique<CellCenterFunctor>(warpx.get_pointer_Efield_aux(lev, 0), lev, m_crse_ratio);
        } else if ( m_cellcenter_varnames[comp] == "Ey" ){
            m_cell_center_functors[lev][comp] = std::make_unique<CellCenterFunctor>(warpx.get_pointer_Efield_aux(lev, 1), lev, m_crse_ratio);
        } else if ( m_cellcenter_varnames[comp] == "Ez" ){
            m_cell_center_functors[lev][comp] = std::make_unique<CellCenterFunctor>(warpx.get_pointer_Efield_aux(lev, 2), lev, m_crse_ratio);
        } else if ( m_cellcenter_varnames[comp] == "Bx" ){
            m_cell_center_functors[lev][comp] = std::make_unique<CellCenterFunctor>(warpx.get_pointer_Bfield_aux(lev, 0), lev, m_crse_ratio);
        } else if ( m_cellcenter_varnames[comp] == "By" ){
            m_cell_center_functors[lev][comp] = std::make_unique<CellCenterFunctor>(warpx.get_pointer_Bfield_aux(lev, 1), lev, m_crse_ratio);
        } else if ( m_cellcenter_varnames[comp] == "Bz" ){
            m_cell_center_functors[lev][comp] = std::make_unique<CellCenterFunctor>(warpx.get_pointer_Bfield_aux(lev, 2), lev, m_crse_ratio);
        } else if ( m_cellcenter_varnames[comp] == "jx" ){
            m_cell_center_functors[lev][comp] = std::make_unique<CellCenterFunctor>(warpx.get_pointer_current_fp(lev, 0), lev, m_crse_ratio);
        } else if ( m_cellcenter_varnames[comp] == "jy" ){
            m_cell_center_functors[lev][comp] = std::make_unique<CellCenterFunctor>(warpx.get_pointer_current_fp(lev, 1), lev, m_crse_ratio);
        } else if ( m_cellcenter_varnames[comp] == "jz" ){
            m_cell_center_functors[lev][comp] = std::make_unique<CellCenterFunctor>(warpx.get_pointer_current_fp(lev, 2), lev, m_crse_ratio);
        } else if ( m_cellcenter_varnames[comp] == "rho" ){
            m_cell_center_functors[lev][comp] = std::make_unique<RhoFunctor>(lev, m_crse_ratio);
        }
    }

}

void
BTDiagnostics::PrepareBufferData ()
{
    auto & warpx = WarpX::GetInstance();
    int num_BT_functors = 1;

    for (int lev = 0; lev < nlev_output; ++lev)
    {
        for (int i = 0; i < num_BT_functors; ++i)
        {
            for (int i_buffer = 0; i_buffer < m_num_buffers; ++i_buffer )
            {
                m_old_z_boost[i_buffer] = m_current_z_boost[i_buffer];
                // Update z-boost and z-lab positions
                m_current_z_boost[i_buffer] = UpdateCurrentZBoostCoordinate(m_t_lab[i_buffer],
                                                                      warpx.gett_new(lev) );
                m_current_z_lab[i_buffer] = UpdateCurrentZLabCoordinate(m_t_lab[i_buffer],
                                                                      warpx.gett_new(lev) );
            }
        }
    }
}

void
BTDiagnostics::UpdateBufferData ()
{
    int num_BT_functors = 1;

    for (int lev = 0; lev < nlev_output; ++lev)
    {
        for (int i = 0; i < num_BT_functors; ++i)
        {
            for (int i_buffer = 0; i_buffer < m_num_buffers; ++i_buffer )
            {
                bool ZSliceInDomain = GetZSliceInDomainFlag (i_buffer, lev);
                if (ZSliceInDomain) ++m_buffer_counter[i_buffer];
                // when the z-index is equal to the smallEnd of the snapshot box, then set lastValidZSlice to 1
                if (k_index_zlab(i_buffer, lev) == m_snapshot_box[i_buffer].smallEnd(m_moving_window_dir))
                    m_lastValidZSlice[i_buffer] = 1;
            }
        }
   }
}

void
BTDiagnostics::PrepareFieldDataForOutput ()
{
    // Initialize fields functors only if do_back_transformed_fields is selected
    if (m_do_back_transformed_fields == false) return;

    auto & warpx = WarpX::GetInstance();
    // In this function, we will get cell-centered data for every level, lev,
    // using the cell-center functors and their respective opeators()
    // Call m_cell_center_functors->operator
    for (int lev = 0; lev < nmax_lev; ++lev) {
        int icomp_dst = 0;
        for (int icomp = 0, n=m_cell_center_functors.at(lev).size(); icomp<n; ++icomp) {
            // Call all the cell-center functors in m_cell_center_functors.
            // Each of them computes cell-centered data for a field and
            // stores it in cell-centered MultiFab, m_cell_centered_data[lev].
            m_cell_center_functors[lev][icomp]->operator()(*m_cell_centered_data[lev], icomp_dst);
            icomp_dst += m_cell_center_functors[lev][icomp]->nComp();
        }
        // Check that the proper number of user-requested components are cell-centered
        AMREX_ALWAYS_ASSERT( icomp_dst == m_cellcenter_varnames.size() );
        // fill boundary call is required to average_down (flatten) data to
        // the coarsest level.
        ablastr::utils::communication::FillBoundary(*m_cell_centered_data[lev], WarpX::do_single_precision_comms,
                                                    warpx.Geom(lev).periodicity());
    }
    // Flattening out MF over levels

    for (int lev = warpx.finestLevel(); lev > 0; --lev) {
        CoarsenIO::Coarsen( *m_cell_centered_data[lev-1], *m_cell_centered_data[lev], 0, 0,
                             m_cellcenter_varnames.size(), 0, WarpX::RefRatio(lev-1) );
    }

    int num_BT_functors = 1;
    for (int lev = 0; lev < nlev_output; ++lev)
    {
        for (int i = 0; i < num_BT_functors; ++i)
        {
            for (int i_buffer = 0; i_buffer < m_num_buffers; ++i_buffer )
            {
                // Check if the zslice is in domain
                bool ZSliceInDomain = GetZSliceInDomainFlag (i_buffer, lev);
                // Initialize and define field buffer multifab if buffer is empty
                if (ZSliceInDomain) {
                    if ( buffer_empty(i_buffer) ) {
                        if ( m_buffer_flush_counter[i_buffer] == 0) {
                            // Compute the geometry, snapshot lab-domain extent
                            // and box-indices
                            DefineSnapshotGeometry(i_buffer, lev);
                        }
                        DefineFieldBufferMultiFab(i_buffer, lev);
                    }
                    WARPX_ALWAYS_ASSERT_WITH_MESSAGE(
                        m_current_z_lab[i_buffer] >= m_buffer_domain_lab[i_buffer].lo(m_moving_window_dir) and
                        m_current_z_lab[i_buffer] <= m_buffer_domain_lab[i_buffer].hi(m_moving_window_dir),
                        "z-slice in lab-frame is outside the buffer domain physical extent. ");
                }
                m_all_field_functors[lev][i]->PrepareFunctorData (
                                             i_buffer, ZSliceInDomain,
                                             m_current_z_boost[i_buffer],
                                             m_buffer_box[i_buffer],
                                             k_index_zlab(i_buffer, lev), m_max_box_size,
                                             m_snapshot_full[i_buffer] );

            }
        }
    }
}


amrex::Real
BTDiagnostics::dz_lab (amrex::Real dt, amrex::Real ref_ratio){
    return PhysConst::c * dt * 1._rt/m_beta_boost * 1._rt/m_gamma_boost * 1._rt/ref_ratio;
}


int
BTDiagnostics::k_index_zlab (int i_buffer, int lev)
{
    auto & warpx = WarpX::GetInstance();
    amrex::Real prob_domain_zmin_lab = m_snapshot_domain_lab[i_buffer].lo( m_moving_window_dir );
    amrex::IntVect ref_ratio = amrex::IntVect(1);
    if (lev > 0 ) ref_ratio = WarpX::RefRatio(lev-1);
    int k_lab = static_cast<int>(floor (
                          ( m_current_z_lab[i_buffer]
                            - (prob_domain_zmin_lab  ) )
                          / dz_lab( warpx.getdt(lev), ref_ratio[m_moving_window_dir] )
                      ) ) + m_snapshot_box[i_buffer].smallEnd(m_moving_window_dir);
    return k_lab;
}

void
BTDiagnostics::SetSnapshotFullStatus (const int i_buffer)
{
   if (m_snapshot_full[i_buffer] == 1) return;
   // if the last valid z-index of the snapshot, which is 0, is filled, then
   // set the snapshot full integer to 1
   if (m_lastValidZSlice[i_buffer] == 1) m_snapshot_full[i_buffer] = 1;

}

void
BTDiagnostics::DefineFieldBufferMultiFab (const int i_buffer, const int lev)
{
    if ( m_do_back_transformed_fields ) {
        auto & warpx = WarpX::GetInstance();

        const int hi_k_lab = m_buffer_k_index_hi[i_buffer];
        m_buffer_box[i_buffer].setSmall( m_moving_window_dir, hi_k_lab - m_buffer_size + 1);
        m_buffer_box[i_buffer].setBig( m_moving_window_dir, hi_k_lab );
        // Setting hi k-index for the next buffer
        m_buffer_k_index_hi[i_buffer] = m_buffer_box[i_buffer].smallEnd(m_moving_window_dir) - 1;
        amrex::BoxArray buffer_ba( m_buffer_box[i_buffer] );
        buffer_ba.maxSize(m_max_box_size);
        // Generate a new distribution map for the back-transformed buffer multifab
        amrex::DistributionMapping buffer_dmap(buffer_ba);
        // Number of guard cells for the output buffer is zero.
        // Unlike FullDiagnostics, "m_format == sensei" option is not included here.
        int ngrow = 0;
        m_mf_output[i_buffer][lev] = amrex::MultiFab( buffer_ba, buffer_dmap,
                                                  m_varnames.size(), ngrow );
        m_mf_output[i_buffer][lev].setVal(0.);

        amrex::IntVect ref_ratio = amrex::IntVect(1);
        if (lev > 0 ) ref_ratio = WarpX::RefRatio(lev-1);
        for (int idim = 0; idim < AMREX_SPACEDIM; ++idim) {
            amrex::Real cellsize;
            if (idim < WARPX_ZINDEX) {
                cellsize = warpx.Geom(lev).CellSize(idim);
            } else {
                cellsize = dz_lab(warpx.getdt(lev), ref_ratio[m_moving_window_dir]);
            }
            amrex::Real buffer_lo = m_snapshot_domain_lab[i_buffer].lo(idim)
                                    + ( buffer_ba.getCellCenteredBox(0).smallEnd(idim)
                                      - m_snapshot_box[i_buffer].smallEnd(idim)
                                      ) * cellsize;
            amrex::Real buffer_hi = m_snapshot_domain_lab[i_buffer].lo(idim)
                                    + ( buffer_ba.getCellCenteredBox( buffer_ba.size()-1 ).bigEnd(idim)
                                      - m_snapshot_box[i_buffer].smallEnd(idim)
                                      + 1 ) * cellsize;
            m_buffer_domain_lab[i_buffer].setLo(idim, buffer_lo);
            m_buffer_domain_lab[i_buffer].setHi(idim, buffer_hi);
        }

        // Define the geometry object at level, lev, for the ith buffer.
        if (lev == 0) {
            // The extent of the physical domain covered by the ith buffer mf, m_mf_output
            // Default non-periodic geometry for diags
            amrex::Vector<int> BTdiag_periodicity(AMREX_SPACEDIM, 0);
            // Box covering the extent of the user-defined diag in the back-transformed frame
            amrex::Box domain = buffer_ba.minimalBox();
            // define the geometry object for the ith buffer using Physical co-oridnates
            // of m_buffer_domain_lab[i_buffer].
            m_geom_output[i_buffer][lev].define( domain, &m_buffer_domain_lab[i_buffer],
                                                 amrex::CoordSys::cartesian,
                                                 BTdiag_periodicity.data() );
        } else if (lev > 0 ) {
            // Refine the geometry object defined at the previous level, lev-1
            m_geom_output[i_buffer][lev] = amrex::refine( m_geom_output[i_buffer][lev-1],
                                                          warpx.RefRatio(lev-1) );
        }
    }
}


void
BTDiagnostics::DefineSnapshotGeometry (const int i_buffer, const int lev)
{
    if ( m_do_back_transformed_fields ) {
        auto & warpx = WarpX::GetInstance();
        // Setting hi k-index for the first buffer
        m_buffer_k_index_hi[i_buffer] = m_snapshot_box[i_buffer].bigEnd(m_moving_window_dir);

        if (lev == 0) {
            // Default non-periodic geometry for diags
            amrex::Vector<int> BTdiag_periodicity(AMREX_SPACEDIM, 0);
            // Define the geometry object for the ith snapshot using Physical co-oridnates
            // of m_snapshot_domain_lab[i_buffer], that corresponds to the full snapshot
            // in the back-transformed frame
            m_geom_snapshot[i_buffer][lev].define( m_snapshot_box[i_buffer],
                                                   &m_snapshot_domain_lab[i_buffer],
                                                   amrex::CoordSys::cartesian,
                                                   BTdiag_periodicity.data() );

        } else if (lev > 0) {
            // Refine the geometry object defined at the previous level, lev-1
            m_geom_snapshot[i_buffer][lev] = amrex::refine( m_geom_snapshot[i_buffer][lev-1],
                                                            warpx.RefRatio(lev-1) );
        }
    }
}

bool
BTDiagnostics::GetZSliceInDomainFlag (const int i_buffer, const int lev)
{
    auto & warpx = WarpX::GetInstance();
    const amrex::RealBox& boost_domain = warpx.Geom(lev).ProbDomain();
    amrex::Real buffer_zmin_lab = m_snapshot_domain_lab[i_buffer].lo( m_moving_window_dir );
    amrex::Real buffer_zmax_lab = m_snapshot_domain_lab[i_buffer].hi( m_moving_window_dir );
    if ( ( m_current_z_boost[i_buffer] <= boost_domain.lo(m_moving_window_dir) ) or
         ( m_current_z_boost[i_buffer] >= boost_domain.hi(m_moving_window_dir) ) or
         ( m_current_z_lab[i_buffer] <= buffer_zmin_lab ) or
         ( m_current_z_lab[i_buffer] >= buffer_zmax_lab ) )
    {
        // the slice is not in the boosted domain or lab-frame domain
        return false;
    }

    return true;
}

void
BTDiagnostics::Flush (int i_buffer)
{
    auto & warpx = WarpX::GetInstance();
    std::string file_name = m_file_prefix;
    if (m_format=="plotfile") {
        file_name = amrex::Concatenate(m_file_prefix, i_buffer, m_file_min_digits);
        file_name = file_name+"/buffer";
    }
    SetSnapshotFullStatus(i_buffer);
    bool isLastBTDFlush = ( m_snapshot_full[i_buffer] == 1 ) ? true : false;
    bool const use_pinned_pc = true;
    bool const isBTD = true;
    double const labtime = m_t_lab[i_buffer];

    amrex::Vector<amrex::BoxArray> vba;
    amrex::Vector<amrex::DistributionMapping> vdmap;
    amrex::Vector<amrex::Geometry> vgeom;
    amrex::Vector<amrex::IntVect> vrefratio;
    if (m_particles_buffer.at(i_buffer).size() > 0) {
        int nlevels = m_particles_buffer[i_buffer][0]->numLevels();
        for (int lev = 0 ; lev < nlevels; ++lev) {
            // Store BoxArray, dmap, geometry, and refratio for every level
            vba.push_back(m_particles_buffer[i_buffer][0]->ParticleBoxArray(lev));
            vdmap.push_back(m_particles_buffer[i_buffer][0]->ParticleDistributionMap(lev));
            vgeom.push_back(m_particles_buffer[i_buffer][0]->ParticleGeom(lev));
            if (lev < nlevels - 1) {
                vrefratio.push_back(m_particles_buffer[i_buffer][0]->GetParGDB()->refRatio(lev));
            }
        }
        // Redistribute particles in the lab frame box arrays that correspond to the buffer
        // Prior to redistribute, increase buffer box and Box in ParticleBoxArray by 1 index in the
        // lo and hi-end, so particles can be binned in the boxes correctly.
        // For BTD, we may have particles that are out of the domain by half a cell-size or one cell size.
        // As a result, the index they correspond to may be out of the box by one index
        // As a work around to the locateParticle error in Redistribute, we increase the box size before
        // redistribute and shrink it after the call to redistribute.
        m_buffer_box[i_buffer].setSmall(m_moving_window_dir, (m_buffer_box[i_buffer].smallEnd(m_moving_window_dir) - 1) );
        m_buffer_box[i_buffer].setBig(m_moving_window_dir, (m_buffer_box[i_buffer].bigEnd(m_moving_window_dir) + 1) );
        amrex::Box particle_buffer_box = m_buffer_box[i_buffer];
        amrex::BoxArray buffer_ba( particle_buffer_box );
        buffer_ba.maxSize(m_max_box_size*2);
        m_particles_buffer[i_buffer][0]->SetParticleBoxArray(0, buffer_ba);
        for (int isp = 0; isp < m_particles_buffer.at(i_buffer).size(); ++isp) {
            // BTD output is single level. Setting particle geometry, dmap, boxarray to level0
            m_particles_buffer[i_buffer][isp]->SetParGDB(vgeom[0], vdmap[0], buffer_ba);
        }
    }
    RedistributeParticleBuffer(i_buffer);

    // Reset buffer box and particle box array
    if (m_format == "openpmd") {
        if (m_particles_buffer.at(i_buffer).size() > 0 ) {
            m_buffer_box[i_buffer].setSmall(m_moving_window_dir, (m_buffer_box[i_buffer].smallEnd(m_moving_window_dir) + 1) );
            m_buffer_box[i_buffer].setBig(m_moving_window_dir, (m_buffer_box[i_buffer].bigEnd(m_moving_window_dir) - 1) );
            m_particles_buffer[i_buffer][0]->SetParticleBoxArray(0,vba.back());
        }
    }

    m_flush_format->WriteToFile(
        m_varnames, m_mf_output[i_buffer], m_geom_output[i_buffer], warpx.getistep(),
        labtime, m_output_species[i_buffer], nlev_output, file_name, m_file_min_digits,
        m_plot_raw_fields, m_plot_raw_fields_guards,
        use_pinned_pc, isBTD, i_buffer, m_geom_snapshot[i_buffer][0], isLastBTDFlush,
        m_totalParticles_flushed_already[i_buffer]);

    for (int isp = 0; isp < m_particles_buffer.at(i_buffer).size(); ++isp) {
        // Buffer particle container reset to include geometry, dmap, Boxarray, and refratio
        // so that particles from finest level can also be selected and transformed
        m_particles_buffer[i_buffer][isp]->SetParGDB(vgeom, vdmap, vba, vrefratio);
    }

    if (m_format == "plotfile") {
        MergeBuffersForPlotfile(i_buffer);
    }

    // Reset the buffer counter to zero after flushing out data stored in the buffer.
    ResetBufferCounter(i_buffer);
    IncrementBufferFlushCounter(i_buffer);
    // if particles are selected for output then update and reset counters
    if (m_output_species_names.size() > 0) {
        UpdateTotalParticlesFlushed(i_buffer);
        ResetTotalParticlesInBuffer(i_buffer);
        ClearParticleBuffer(i_buffer);
    }
}

void BTDiagnostics::RedistributeParticleBuffer (const int i_buffer)
{
    for (int isp = 0; isp < m_particles_buffer.at(i_buffer).size(); ++isp) {
        m_particles_buffer[i_buffer][isp]->Redistribute();
    }
}

void BTDiagnostics::MergeBuffersForPlotfile (int i_snapshot)
{
    // Make sure all MPI ranks wrote their files and closed it
    // Note: additionally, since a Barrier does not guarantee a FS sync
    //       on a parallel FS, we might need to add timeouts and retries
    //       to the open calls below when running at scale.
    amrex::ParallelDescriptor::Barrier();

    auto & warpx = WarpX::GetInstance();
    const amrex::Vector<int> iteration = warpx.getistep();
    // number of digits for plotfile containing multifab data (Cell_D_XXXXX)
    // the digits here are "multifab ids" (independent of the step) and thus always small
    const int amrex_fabfile_digits = 5;
    // number of digits for plotfile containing particle data (DATA_XXXXX)
    // the digits here are fab ids that the particles belong to (independent of the step) and thus always small
    const int amrex_partfile_digits = 5;
    if (amrex::ParallelContext::IOProcessorSub()) {
        // Path to final snapshot plotfiles
        std::string snapshot_path = amrex::Concatenate(m_file_prefix, i_snapshot, m_file_min_digits);
        // BTD plotfile have only one level, Level0.
        std::string snapshot_Level0_path = snapshot_path + "/Level_0";
        std::string snapshot_Header_filename = snapshot_path + "/Header";
        // Path of the buffer recently flushed
        std::string BufferPath_prefix = snapshot_path + "/buffer";
        const std::string recent_Buffer_filepath = amrex::Concatenate(BufferPath_prefix,iteration[0], m_file_min_digits);
        // Header file of the recently flushed buffer
        std::string recent_Header_filename = recent_Buffer_filepath+"/Header";
        std::string recent_Buffer_Level0_path = recent_Buffer_filepath + "/Level_0";
        std::string recent_Buffer_FabHeaderFilename = recent_Buffer_Level0_path + "/Cell_H";
        // Create directory only when the first buffer is flushed out.
        if (m_buffer_flush_counter[i_snapshot] == 0 ) {
            // Create Level_0 directory to store all Cell_D and Cell_H files
            if (!amrex::UtilCreateDirectory(snapshot_Level0_path, permission_flag_rwxrxrx) )
                amrex::CreateDirectoryFailed(snapshot_Level0_path);
            // Create directory for each species selected for diagnostic
            for (int i = 0; i < m_particles_buffer[i_snapshot].size(); ++i) {
                std::string snapshot_species_path = snapshot_path + "/" + m_output_species_names[i];
                if ( !amrex::UtilCreateDirectory(snapshot_species_path, permission_flag_rwxrxrx))
                    amrex::CreateDirectoryFailed(snapshot_species_path);
                // Create Level_0 directory for particles to store Particle_H and DATA files
                std::string species_Level0_path = snapshot_species_path + "/Level_0";
                if ( !amrex::UtilCreateDirectory(species_Level0_path, permission_flag_rwxrxrx))
                    amrex::CreateDirectoryFailed(species_Level0_path);
            }
            std::string buffer_WarpXHeader_path = recent_Buffer_filepath + "/WarpXHeader";
            std::string snapshot_WarpXHeader_path = snapshot_path + "/WarpXHeader";
            std::string buffer_job_info_path = recent_Buffer_filepath + "/warpx_job_info";
            std::string snapshot_job_info_path = snapshot_path + "/warpx_job_info";
            std::rename(buffer_WarpXHeader_path.c_str(), snapshot_WarpXHeader_path.c_str());
            std::rename(buffer_job_info_path.c_str(), snapshot_job_info_path.c_str());
        }

        if (m_do_back_transformed_fields == true) {
            // Read the header file to get the fab on disk string
            BTDMultiFabHeaderImpl Buffer_FabHeader(recent_Buffer_FabHeaderFilename);
            Buffer_FabHeader.ReadMultiFabHeader();
            WARPX_ALWAYS_ASSERT_WITH_MESSAGE(
                Buffer_FabHeader.ba_size() <= 1,
                "BTD Buffer has more than one fabs."
            );
            // Every buffer that is flushed only has a single fab.
            std::string recent_Buffer_FabFilename = recent_Buffer_Level0_path + "/"
                                                  + Buffer_FabHeader.FabName(0);
            // Existing snapshot Fab Header Filename
            // Cell_D_<number> is padded with 5 zeros as that is the default AMReX output
            // The number is the multifab ID here.
            std::string snapshot_FabHeaderFilename = snapshot_Level0_path + "/Cell_H";
            std::string snapshot_FabFilename = amrex::Concatenate(snapshot_Level0_path+"/Cell_D_", m_buffer_flush_counter[i_snapshot], amrex_fabfile_digits);
            // Name of the newly appended fab in the snapshot
            // Cell_D_<number> is padded with 5 zeros as that is the default AMReX output
            std::string new_snapshotFabFilename = amrex::Concatenate("Cell_D_", m_buffer_flush_counter[i_snapshot], amrex_fabfile_digits);

            if ( m_buffer_flush_counter[i_snapshot] == 0) {
                std::rename(recent_Header_filename.c_str(), snapshot_Header_filename.c_str());
                Buffer_FabHeader.SetFabName(0, Buffer_FabHeader.fodPrefix(0),
                                            new_snapshotFabFilename,
                                            Buffer_FabHeader.FabHead(0));
                Buffer_FabHeader.WriteMultiFabHeader();
                std::rename(recent_Buffer_FabHeaderFilename.c_str(),
                            snapshot_FabHeaderFilename.c_str());
                std::rename(recent_Buffer_FabFilename.c_str(),
                            snapshot_FabFilename.c_str());
            } else {
                // Interleave Header file
                InterleaveBufferAndSnapshotHeader(recent_Header_filename,
                                                  snapshot_Header_filename);
                InterleaveFabArrayHeader(recent_Buffer_FabHeaderFilename,
                                         snapshot_FabHeaderFilename,
                                         new_snapshotFabFilename);
                std::rename(recent_Buffer_FabFilename.c_str(),
                            snapshot_FabFilename.c_str());
            }
        }
        for (int i = 0; i < m_particles_buffer[i_snapshot].size(); ++i) {
            // species filename of recently flushed buffer
            std::string recent_species_prefix = recent_Buffer_filepath+"/"+m_output_species_names[i];
            std::string recent_species_Header = recent_species_prefix + "/Header";
            std::string recent_ParticleHdrFilename = recent_species_prefix + "/Level_0/Particle_H";
            BTDSpeciesHeaderImpl BufferSpeciesHeader(recent_species_Header,
                                                     m_output_species_names[i]);
            BufferSpeciesHeader.ReadHeader();
            // only one box is flushed out at a time
            // DATA_<number> is padded with 5 zeros as that is the default AMReX output for plotfile
            // The number is the ID of the multifab that the particles belong to.
            std::string recent_ParticleDataFilename = amrex::Concatenate(
                recent_species_prefix + "/Level_0/DATA_",
                BufferSpeciesHeader.m_which_data[0][0],
                amrex_partfile_digits);
            // Path to snapshot particle files
            std::string snapshot_species_path = snapshot_path + "/" + m_output_species_names[i];
            std::string snapshot_species_Level0path = snapshot_species_path + "/Level_0";
            std::string snapshot_species_Header = snapshot_species_path + "/Header";
            std::string snapshot_ParticleHdrFilename = snapshot_species_Level0path + "/Particle_H";
            std::string snapshot_ParticleDataFilename = amrex::Concatenate(
                snapshot_species_Level0path + "/DATA_",
                m_buffer_flush_counter[i_snapshot],
                amrex_partfile_digits);

            if (m_buffer_flush_counter[i_snapshot] == 0) {
                BufferSpeciesHeader.set_DataIndex(0,0,m_buffer_flush_counter[i_snapshot]);
                BufferSpeciesHeader.WriteHeader();

                // copy Header file for the species
                std::rename(recent_species_Header.c_str(), snapshot_species_Header.c_str());
                if (BufferSpeciesHeader.m_total_particles == 0) continue;
                // if finite number of particles in the output, copy ParticleHdr and Data file
                std::rename(recent_ParticleHdrFilename.c_str(), snapshot_ParticleHdrFilename.c_str());
                std::rename(recent_ParticleDataFilename.c_str(), snapshot_ParticleDataFilename.c_str());
            } else {
                InterleaveSpeciesHeader(recent_species_Header,snapshot_species_Header,
                                        m_output_species_names[i], m_buffer_flush_counter[i_snapshot]);
                if (BufferSpeciesHeader.m_total_particles == 0) continue;
                if (m_totalParticles_flushed_already[i_snapshot][i]==0) {
                    std::rename(recent_ParticleHdrFilename.c_str(), snapshot_ParticleHdrFilename.c_str());
                } else {
                    InterleaveParticleDataHeader(recent_ParticleHdrFilename,
                                                 snapshot_ParticleHdrFilename);
                }
                std::rename(recent_ParticleDataFilename.c_str(), snapshot_ParticleDataFilename.c_str());
            }
        }
        // Destroying the recently flushed buffer directory since it is already merged.
        amrex::FileSystem::RemoveAll(recent_Buffer_filepath);

    } // ParallelContext if ends
    amrex::ParallelDescriptor::Barrier();
}

void
BTDiagnostics::InterleaveBufferAndSnapshotHeader ( std::string buffer_Header_path,
                                                   std::string snapshot_Header_path)
{
    BTDPlotfileHeaderImpl snapshot_HeaderImpl(snapshot_Header_path);
    snapshot_HeaderImpl.ReadHeaderData();

    BTDPlotfileHeaderImpl buffer_HeaderImpl(buffer_Header_path);
    buffer_HeaderImpl.ReadHeaderData();

    // Update timestamp of snapshot with recently flushed buffer
    snapshot_HeaderImpl.set_time( buffer_HeaderImpl.time() );
    snapshot_HeaderImpl.set_timestep( buffer_HeaderImpl.timestep() );

    amrex::Box snapshot_Box = snapshot_HeaderImpl.probDomain();
    amrex::Box buffer_Box = buffer_HeaderImpl.probDomain();
    amrex::IntVect box_lo(0);
    amrex::IntVect box_hi(1);
    // Update prob_lo with min of buffer and snapshot
    for (int idim = 0; idim < snapshot_HeaderImpl.spaceDim(); ++idim) {
        amrex::Real min_prob_lo = amrex::min(buffer_HeaderImpl.problo(idim),
                                             snapshot_HeaderImpl.problo(idim));
        amrex::Real max_prob_hi = amrex::max(buffer_HeaderImpl.probhi(idim),
                                             snapshot_HeaderImpl.probhi(idim));
        snapshot_HeaderImpl.set_problo(idim, min_prob_lo);
        snapshot_HeaderImpl.set_probhi(idim, max_prob_hi);
        // Update prob_hi with max of buffer and snapshot
        box_lo[idim] = amrex::min(buffer_Box.smallEnd(idim),
                                  snapshot_Box.smallEnd(idim));
        box_hi[idim] = amrex::max(buffer_Box.bigEnd(idim),
                                  snapshot_Box.bigEnd(idim));
    }
    amrex::Box domain_box(box_lo, box_hi);
    snapshot_HeaderImpl.set_probDomain(domain_box);

    // Increment numFabs
    snapshot_HeaderImpl.IncrementNumFabs();
    // The number of fabs in the recently written buffer is always 1.
    snapshot_HeaderImpl.AppendNewFabLo( buffer_HeaderImpl.FabLo(0));
    snapshot_HeaderImpl.AppendNewFabHi( buffer_HeaderImpl.FabHi(0));

    snapshot_HeaderImpl.WriteHeader();
}


void
BTDiagnostics::InterleaveFabArrayHeader(std::string Buffer_FabHeader_path,
                                        std::string snapshot_FabHeader_path,
                                        std::string newsnapshot_FabFilename)
{
    BTDMultiFabHeaderImpl snapshot_FabHeader(snapshot_FabHeader_path);
    snapshot_FabHeader.ReadMultiFabHeader();

    BTDMultiFabHeaderImpl Buffer_FabHeader(Buffer_FabHeader_path);
    Buffer_FabHeader.ReadMultiFabHeader();

    // Increment existing fabs in snapshot with the number of fabs in the buffer
    snapshot_FabHeader.IncreaseMultiFabSize( Buffer_FabHeader.ba_size() );
    snapshot_FabHeader.ResizeFabData();

    for (int ifab = 0; ifab < Buffer_FabHeader.ba_size(); ++ifab) {
        int new_ifab = snapshot_FabHeader.ba_size() - 1 + ifab;
        snapshot_FabHeader.SetBox(new_ifab, Buffer_FabHeader.ba_box(ifab) );
        // Set Name of the new fab using newsnapshot_FabFilename.
        snapshot_FabHeader.SetFabName(new_ifab, Buffer_FabHeader.fodPrefix(ifab),
                                                newsnapshot_FabFilename,
                                                Buffer_FabHeader.FabHead(ifab) );
        snapshot_FabHeader.SetMinVal(new_ifab, Buffer_FabHeader.minval(ifab));
        snapshot_FabHeader.SetMaxVal(new_ifab, Buffer_FabHeader.maxval(ifab));
    }

    snapshot_FabHeader.WriteMultiFabHeader();

}

void
BTDiagnostics::InterleaveSpeciesHeader(std::string buffer_species_Header_path,
                                       std::string snapshot_species_Header_path,
                                       std::string species_name, const int new_data_index)
{
    BTDSpeciesHeaderImpl BufferSpeciesHeader(buffer_species_Header_path,
                                             species_name);
    BufferSpeciesHeader.ReadHeader();

    BTDSpeciesHeaderImpl SnapshotSpeciesHeader(snapshot_species_Header_path,
                                               species_name);
    SnapshotSpeciesHeader.ReadHeader();
    SnapshotSpeciesHeader.AddTotalParticles( BufferSpeciesHeader.m_total_particles);

    SnapshotSpeciesHeader.IncrementParticleBoxArraySize();
    const int buffer_finestLevel = BufferSpeciesHeader.m_finestLevel;
    const int buffer_boxId = BufferSpeciesHeader.m_particleBoxArray_size[buffer_finestLevel]-1;
    SnapshotSpeciesHeader.AppendParticleInfoForNewBox(
                              new_data_index,
                              BufferSpeciesHeader.m_particles_per_box[buffer_finestLevel][buffer_boxId],
                              BufferSpeciesHeader.m_offset_per_box[buffer_finestLevel][buffer_boxId]);
    SnapshotSpeciesHeader.WriteHeader();
}

void
BTDiagnostics::InterleaveParticleDataHeader(std::string buffer_ParticleHdrFilename,
                                           std::string snapshot_ParticleHdrFilename)
{
    BTDParticleDataHeaderImpl BufferParticleHeader(buffer_ParticleHdrFilename);
    BufferParticleHeader.ReadHeader();

    BTDParticleDataHeaderImpl SnapshotParticleHeader(snapshot_ParticleHdrFilename);
    SnapshotParticleHeader.ReadHeader();

    // Increment BoxArraySize
    SnapshotParticleHeader.IncreaseBoxArraySize( BufferParticleHeader.ba_size() );
    // Append New box in snapshot
    for (int ibox = 0; ibox < BufferParticleHeader.ba_size(); ++ibox) {
        int new_ibox = SnapshotParticleHeader.ba_size() - 1 + ibox;
        SnapshotParticleHeader.ResizeBoxArray();
        SnapshotParticleHeader.SetBox(new_ibox, BufferParticleHeader.ba_box(ibox) );
    }
    SnapshotParticleHeader.WriteHeader();
}

void
BTDiagnostics::InitializeParticleFunctors ()
{
    auto & warpx = WarpX::GetInstance();
    const MultiParticleContainer& mpc = warpx.GetPartContainer();
    // allocate with total number of species diagnostics
    m_all_particle_functors.resize(m_output_species_names.size());
    // Create an object of class BackTransformParticleFunctor
    for (int i = 0; i < m_all_particle_functors.size(); ++i)
    {
        // species id corresponding to ith diag species
        const int idx = mpc.getSpeciesID(m_output_species_names[i]);
        m_all_particle_functors[i] = std::make_unique<BackTransformParticleFunctor>(mpc.GetParticleContainerPtr(idx), m_output_species_names[i], m_num_buffers);
    }

}

void
BTDiagnostics::InitializeParticleBuffer ()
{
    auto& warpx = WarpX::GetInstance();
    const MultiParticleContainer& mpc = warpx.GetPartContainer();
    for (int i = 0; i < m_num_buffers; ++i) {
        m_particles_buffer[i].resize(m_output_species_names.size());
        m_totalParticles_flushed_already[i].resize(m_output_species_names.size());
        m_totalParticles_in_buffer[i].resize(m_output_species_names.size());
        for (int isp = 0; isp < m_particles_buffer[i].size(); ++isp) {
            m_totalParticles_flushed_already[i][isp] = 0;
            m_totalParticles_in_buffer[i][isp] = 0;
            m_particles_buffer[i][isp] = std::make_unique<PinnedMemoryParticleContainer>(WarpX::GetInstance().GetParGDB());
            const int idx = mpc.getSpeciesID(m_output_species_names[isp]);
            m_output_species[i].push_back(ParticleDiag(m_diag_name,
                                                       m_output_species_names[isp],
                                                       mpc.GetParticleContainerPtr(idx),
                                                       m_particles_buffer[i][isp].get()));
        }
    }

}

void
BTDiagnostics::PrepareParticleDataForOutput()
{
    auto& warpx = WarpX::GetInstance();
    for (int lev = 0; lev < nlev_output; ++lev) {
        for (int i = 0; i < m_all_particle_functors.size(); ++i)
        {
            for (int i_buffer = 0; i_buffer < m_num_buffers; ++i_buffer )
            {
                // Check if the zslice is in domain
                bool ZSliceInDomain = GetZSliceInDomainFlag (i_buffer, lev);
                if (ZSliceInDomain) {
                    if ( m_totalParticles_in_buffer[i_buffer][i] == 0) {
                        if (m_do_back_transformed_fields) {
                            // use the same Box, BoxArray, and Geometry as fields for particles
                            amrex::Box particle_buffer_box = m_buffer_box[i_buffer];
                            amrex::BoxArray buffer_ba( particle_buffer_box );
                            buffer_ba.maxSize(m_max_box_size);
                            amrex::DistributionMapping buffer_dmap(buffer_ba);
                            m_particles_buffer[i_buffer][i]->SetParticleBoxArray(lev, buffer_ba);
                            m_particles_buffer[i_buffer][i]->SetParticleDistributionMap(lev, buffer_dmap);
                            m_particles_buffer[i_buffer][i]->SetParticleGeometry(lev, m_geom_snapshot[i_buffer][lev]);
                        } else {
                            amrex::Box particle_buffer_box = m_buffer_box[i_buffer];
                            particle_buffer_box.setSmall(m_moving_window_dir,
                                           m_buffer_box[i_buffer].smallEnd(m_moving_window_dir)-1);
                            particle_buffer_box.setBig(m_moving_window_dir,
                                           m_buffer_box[i_buffer].bigEnd(m_moving_window_dir)+1);
                            amrex::BoxArray buffer_ba( particle_buffer_box );
                            buffer_ba.maxSize(m_max_box_size);
                            amrex::DistributionMapping buffer_dmap(buffer_ba);
                            m_particles_buffer[i_buffer][i]->SetParticleBoxArray(lev, buffer_ba);
                            m_particles_buffer[i_buffer][i]->SetParticleDistributionMap(lev, buffer_dmap);
                            amrex::IntVect particle_DomBox_lo = m_snapshot_box[i_buffer].smallEnd();
                            amrex::IntVect particle_DomBox_hi = m_snapshot_box[i_buffer].bigEnd();
                            int zmin = std::max(0, particle_DomBox_lo[m_moving_window_dir] );
                            particle_DomBox_lo[m_moving_window_dir] = zmin;
                            amrex::Box ParticleBox(particle_DomBox_lo, particle_DomBox_hi);
                            int num_cells = particle_DomBox_hi[m_moving_window_dir] - zmin + 1;
                            amrex::IntVect ref_ratio = amrex::IntVect(1);
                            amrex::Real new_lo = m_snapshot_domain_lab[i_buffer].hi(m_moving_window_dir) -
                                                 num_cells * dz_lab(warpx.getdt(lev), ref_ratio[m_moving_window_dir]);
                            amrex::RealBox ParticleRealBox = m_snapshot_domain_lab[i_buffer];
                            ParticleRealBox.setLo(m_moving_window_dir, new_lo);
                            amrex::Vector<int> BTdiag_periodicity(AMREX_SPACEDIM, 0);
                            amrex::Geometry geom;
                            geom.define(ParticleBox, &ParticleRealBox, amrex::CoordSys::cartesian,
                                        BTdiag_periodicity.data() );
                            m_particles_buffer[i_buffer][i]->SetParticleGeometry(lev, geom);
                        }
                    }
                }
                m_all_particle_functors[i]->PrepareFunctorData (
                                             i_buffer, ZSliceInDomain, m_old_z_boost[i_buffer],
                                             m_current_z_boost[i_buffer], m_t_lab[i_buffer],
                                             m_snapshot_full[i_buffer]);
            }
        }
    }
}

void
BTDiagnostics::UpdateTotalParticlesFlushed(int i_buffer)
{
    for (int isp = 0; isp < m_totalParticles_flushed_already[i_buffer].size(); ++isp) {
        m_totalParticles_flushed_already[i_buffer][isp] += m_particles_buffer[i_buffer][isp]->TotalNumberOfParticles();
    }
}

void
BTDiagnostics::ResetTotalParticlesInBuffer(int i_buffer)
{
    for (int isp = 0; isp < m_totalParticles_in_buffer[i_buffer].size(); ++isp) {
        m_totalParticles_in_buffer[i_buffer][isp] = 0;
    }
}

void
BTDiagnostics::ClearParticleBuffer(int i_buffer)
{
    for (int isp = 0; isp < m_particles_buffer[i_buffer].size(); ++isp) {
        m_particles_buffer[i_buffer][isp]->clearParticles();
    }
}<|MERGE_RESOLUTION|>--- conflicted
+++ resolved
@@ -162,14 +162,10 @@
     WARPX_ALWAYS_ASSERT_WITH_MESSAGE(m_do_back_transformed_fields, " fields must be turned on for the new back-transformed diagnostics");
     if (m_do_back_transformed_fields == false) m_varnames.clear();
 
-<<<<<<< HEAD
-    utils::parser::getWithParser(
+
+    std::vector<std::string> intervals_string_vec = {"0"};
+    bool const num_snapshots_specified = utils::parser::queryWithParser(
         pp_diag_name, "num_snapshots_lab", m_num_snapshots_lab);
-    m_num_buffers = m_num_snapshots_lab;
-=======
-
-    std::vector<std::string> intervals_string_vec = {"0"};
-    bool const num_snapshots_specified = queryWithParser(pp_diag_name, "num_snapshots_lab", m_num_snapshots_lab);
     bool const intervals_specified = pp_diag_name.queryarr("intervals", intervals_string_vec);
     if (num_snapshots_specified)
     {
@@ -177,9 +173,8 @@
             "For back-transformed diagnostics, user should specify either num_snapshots_lab or intervals, not both");
         intervals_string_vec = {":" + std::to_string(m_num_snapshots_lab-1)};
     }
-    m_intervals = BTDIntervalsParser(intervals_string_vec);
+    m_intervals = utils::parser::BTDIntervalsParser(intervals_string_vec);
     m_num_buffers = m_intervals.NumSnapshots();
->>>>>>> 3fe406c9
 
     // Read either dz_snapshots_lab or dt_snapshots_lab
     bool snapshot_interval_is_specified = false;
