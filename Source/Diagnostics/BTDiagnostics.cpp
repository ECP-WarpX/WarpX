--- conflicted
+++ resolved
@@ -93,14 +93,10 @@
     m_field_buffer_multifab_defined.resize(m_num_buffers);
     for (int i = 0; i < m_num_buffers; ++i) {
         m_geom_snapshot[i].resize(nmax_lev);
-    m_buffer_box[i].resize(nmax_lev);
+        m_buffer_box[i].resize(nmax_lev);
         m_snapshot_box[i].resize(nmax_lev);
-<<<<<<< HEAD
         m_buffer_k_index_hi[i].resize(nmax_lev);
     	m_snapshot_full[i] = 0;
-=======
-        m_snapshot_full[i] = 0;
->>>>>>> 4e69109a
         m_lastValidZSlice[i] = 0;
         m_buffer_flush_counter[i] = 0;
         m_first_flush_after_restart[i] = 1;
