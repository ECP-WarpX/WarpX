/* Copyright 2021 Revathi Jambunathan
 *
 * This file is part of WarpX.
 *
 * License: BSD-3-Clause-LBNL
 */

#include "BTDiagnostics.H"
#include "BTD_Plotfile_Header_Impl.H"
#include "ComputeDiagFunctors/BackTransformFunctor.H"
#include "ComputeDiagFunctors/CellCenterFunctor.H"
#include "ComputeDiagFunctors/ComputeDiagFunctor.H"
#include "ComputeDiagFunctors/RhoFunctor.H"
#include "Diagnostics/Diagnostics.H"
#include "Diagnostics/FlushFormats/FlushFormat.H"
#include "ComputeDiagFunctors/BackTransformParticleFunctor.H"
#include "Utils/Algorithms/IsIn.H"
#include "Utils/CoarsenIO.H"
#include "Utils/Parser/ParserUtils.H"
#include "Utils/TextMsg.H"
#include "Utils/WarpXConst.H"
#include "WarpX.H"

#include <ablastr/utils/Communication.H>

#include <AMReX.H>
#include <AMReX_Algorithm.H>
#include <AMReX_BLassert.H>
#include <AMReX_BoxArray.H>
#include <AMReX_Config.H>
#include <AMReX_CoordSys.H>
#include <AMReX_DistributionMapping.H>
#include <AMReX_FileSystem.H>
#include <AMReX_ParallelContext.H>
#include <AMReX_ParallelDescriptor.H>
#include <AMReX_ParmParse.H>
#include <AMReX_Utility.H>

#include <algorithm>
#include <cmath>
#include <cstdio>
#include <memory>
#include <vector>

using namespace amrex::literals;

namespace
{
    constexpr int permission_flag_rwxrxrx = 0755;
}

BTDiagnostics::BTDiagnostics (int i, std::string name)
    : Diagnostics(i, name)
{
    ReadParameters();
}


void BTDiagnostics::DerivedInitData ()
{
    auto & warpx = WarpX::GetInstance();
    m_gamma_boost = WarpX::gamma_boost;
    m_beta_boost = std::sqrt( 1._rt - 1._rt/( m_gamma_boost * m_gamma_boost) );
    m_moving_window_dir = warpx.moving_window_dir;
    // Currently, for BTD, all the data is averaged+coarsened to coarsest level
    // and then sliced+back-transformed+filled_to_buffer.
    // The number of levels to be output is nlev_output.
    nlev_output = 1;

    m_t_lab.resize(m_num_buffers);
    m_snapshot_domain_lab.resize(m_num_buffers);
    m_buffer_domain_lab.resize(m_num_buffers);
    m_snapshot_box.resize(m_num_buffers);
    m_buffer_box.resize(m_num_buffers);
    m_current_z_lab.resize(m_num_buffers);
    m_current_z_boost.resize(m_num_buffers);
    m_old_z_boost.resize(m_num_buffers);
    m_buffer_counter.resize(m_num_buffers);
    m_snapshot_ncells_lab.resize(m_num_buffers);
    m_cell_centered_data.resize(nmax_lev);
    m_cell_center_functors.resize(nmax_lev);
    m_max_buffer_multifabs.resize(m_num_buffers);
    m_buffer_flush_counter.resize(m_num_buffers);
    m_geom_snapshot.resize( m_num_buffers );
    m_snapshot_full.resize( m_num_buffers );
    m_lastValidZSlice.resize( m_num_buffers );
    m_buffer_k_index_hi.resize(m_num_buffers);
    for (int i = 0; i < m_num_buffers; ++i) {
        m_geom_snapshot[i].resize(nmax_lev);
        m_snapshot_full[i] = 0;
        m_lastValidZSlice[i] = 0;
    }
    for (int lev = 0; lev < nmax_lev; ++lev) {
        // Define cell-centered multifab over the whole domain with
        // user-defined crse_ratio for nlevels
        DefineCellCenteredMultiFab(lev);
    }

    /* Allocate vector of particle buffer vectors for each snapshot */
    MultiParticleContainer& mpc = warpx.GetPartContainer();
    // If not specified, and write species is not 0, dump all species
    amrex::ParmParse pp_diag_name(m_diag_name);
    int write_species = 1;
    pp_diag_name.query("write_species", write_species);
    if (m_output_species_names.size() == 0 and write_species == 1)
        m_output_species_names = mpc.GetSpeciesNames();

    if (m_output_species_names.size() > 0) {
        m_do_back_transformed_particles = true;
    } else {
        m_do_back_transformed_particles = false;
    }
    // Turn on do_back_transformed_particles in the particle containers so that
    // the tmp_particle_data is allocated and the data of the corresponding species is
    // copied and stored in tmp_particle_data before particles are pushed.
    if (m_do_back_transformed_particles) {
        mpc.SetDoBackTransformedParticles(m_do_back_transformed_particles);
        for (auto const& species : m_output_species_names){
            mpc.SetDoBackTransformedParticles(species, m_do_back_transformed_particles);
        }
    }
    m_particles_buffer.resize(m_num_buffers);
    m_totalParticles_flushed_already.resize(m_num_buffers);
    m_totalParticles_in_buffer.resize(m_num_buffers);
}

void
BTDiagnostics::ReadParameters ()
{
    BaseReadParameters();
    auto & warpx = WarpX::GetInstance();

    WARPX_ALWAYS_ASSERT_WITH_MESSAGE( warpx.gamma_boost > 1.0_rt,
        "gamma_boost must be > 1 to use the back-transformed diagnostics");
    WARPX_ALWAYS_ASSERT_WITH_MESSAGE( warpx.boost_direction[2] == 1,
        "The back transformed diagnostics currently only works if the boost is in the z-direction");
    WARPX_ALWAYS_ASSERT_WITH_MESSAGE( warpx.do_moving_window,
           "The moving window should be on if using the boosted frame diagnostic.");
    // The next two asserts could be relaxed with respect to check to current step
    WARPX_ALWAYS_ASSERT_WITH_MESSAGE( warpx.end_moving_window_step < 0,
        "The moving window must not stop when using the boosted frame diagnostic.");
    WARPX_ALWAYS_ASSERT_WITH_MESSAGE( warpx.start_moving_window_step == 0,
        "The moving window must start at step zero for the boosted frame diagnostic.");
    WARPX_ALWAYS_ASSERT_WITH_MESSAGE( warpx.moving_window_dir == WARPX_ZINDEX,
           "The boosted frame diagnostic currently only works if the moving window is in the z direction.");
    WARPX_ALWAYS_ASSERT_WITH_MESSAGE(
        m_format == "plotfile" || m_format == "openpmd",
        "<diag>.format must be plotfile or openpmd for back transformed diagnostics");
    WARPX_ALWAYS_ASSERT_WITH_MESSAGE(
        m_crse_ratio == amrex::IntVect(1),
        "Only support for coarsening ratio of 1 in all directions is included for BTD\n"
        );

    // Read list of back-transform diag parameters requested by the user //
    amrex::ParmParse pp_diag_name(m_diag_name);

    m_file_prefix = "diags/" + m_diag_name;
    pp_diag_name.query("file_prefix", m_file_prefix);
    pp_diag_name.query("do_back_transformed_fields", m_do_back_transformed_fields);
    pp_diag_name.query("do_back_transformed_particles", m_do_back_transformed_particles);
    AMREX_ALWAYS_ASSERT(m_do_back_transformed_fields or m_do_back_transformed_particles);
    WARPX_ALWAYS_ASSERT_WITH_MESSAGE(m_do_back_transformed_fields, " fields must be turned on for the new back-transformed diagnostics");
    if (m_do_back_transformed_fields == false) m_varnames.clear();

<<<<<<< HEAD

    std::vector<std::string> intervals_string_vec = {"0"};
    bool const num_snapshots_specified = utils::parser::queryWithParser(
        pp_diag_name, "num_snapshots_lab", m_num_snapshots_lab);
    bool const intervals_specified = pp_diag_name.queryarr("intervals", intervals_string_vec);
    if (num_snapshots_specified)
    {
        WARPX_ALWAYS_ASSERT_WITH_MESSAGE(!intervals_specified,
            "For back-transformed diagnostics, user should specify either num_snapshots_lab or intervals, not both");
        intervals_string_vec = {":" + std::to_string(m_num_snapshots_lab-1)};
    }
    m_intervals = utils::parser::BTDIntervalsParser(intervals_string_vec);
    m_num_buffers = m_intervals.NumSnapshots();

    // Read either dz_snapshots_lab or dt_snapshots_lab
    bool snapshot_interval_is_specified = false;
    snapshot_interval_is_specified = utils::parser::queryWithParser(
=======
    utils::parser::getWithParser(
        pp_diag_name, "num_snapshots_lab", m_num_snapshots_lab);
    m_num_buffers = m_num_snapshots_lab;

    // Read either dz_snapshots_lab or dt_snapshots_lab
    bool snapshot_interval_is_specified = utils::parser::queryWithParser(
>>>>>>> 2a7efa07
        pp_diag_name, "dt_snapshots_lab", m_dt_snapshots_lab);
    if ( utils::parser::queryWithParser(pp_diag_name, "dz_snapshots_lab", m_dz_snapshots_lab) ) {
        m_dt_snapshots_lab = m_dz_snapshots_lab/PhysConst::c;
        snapshot_interval_is_specified = true;
    }
    WARPX_ALWAYS_ASSERT_WITH_MESSAGE(snapshot_interval_is_specified,
        "For back-transformed diagnostics, user should specify either dz_snapshots_lab or dt_snapshots_lab");

    if (utils::parser::queryWithParser(pp_diag_name, "buffer_size", m_buffer_size)) {
        if(m_max_box_size < m_buffer_size) m_max_box_size = m_buffer_size;
    }

    amrex::Vector< std::string > BTD_varnames_supported = {"Ex", "Ey", "Ez",
                                                           "Bx", "By", "Bz",
                                                           "jx", "jy", "jz", "rho"};

    for (const auto& var : m_varnames) {
        WARPX_ALWAYS_ASSERT_WITH_MESSAGE(
            (utils::algorithms::is_in(BTD_varnames_supported, var )),
            "Input error: field variable " + var + " in " + m_diag_name
            + ".fields_to_plot is not supported for BackTransformed diagnostics."
            + " Currently supported field variables for BackTransformed diagnostics "
            + "include Ex, Ey, Ez, Bx, By, Bz, jx, jy, jz, and rho");
    }

    bool particle_fields_to_plot_specified = pp_diag_name.queryarr("particle_fields_to_plot", m_pfield_varnames);
    WARPX_ALWAYS_ASSERT_WITH_MESSAGE(!particle_fields_to_plot_specified, "particle_fields_to_plot is currently not supported for BackTransformed Diagnostics");


}

bool
BTDiagnostics::DoDump (int step, int i_buffer, bool force_flush)
{
    // timestep < 0, i.e., at initialization time when step == -1
    if (step < 0 )
        return false;
    // Do not call dump if the snapshot is already full and the files are closed.
    else if (m_snapshot_full[i_buffer] == 1)
        return false;
    // If buffer for this lab snapshot is full then dump it and continue to collect
    // slices afterwards; or
    // If last z-slice in the lab-frame snapshot is filled, call dump to
    // write the buffer and close the file.
    else if (buffer_full(i_buffer) || m_lastValidZSlice[i_buffer] == 1)
        return true;
    // forced: at the end of the simulation
    // empty: either lab snapshot was already fully written and buffer was reset
    //        to zero size or that lab snapshot was not even started to be
    //        backtransformed yet
    else if (force_flush && !buffer_empty(i_buffer))
        return true;
    return false;
}


bool
BTDiagnostics::DoComputeAndPack (int step, bool force_flush)
{
    // always set to true for BTDiagnostics since back-transform buffers are potentially
    // computed and packed every timstep, except at initialization when step == -1, or when
    // force_flush is set to true, because we dont need to redundantly re-compute
    // buffers when force_flush = true. We only need to dump the buffers when
    // force_flush=true. Note that the BTD computation is performed every timestep (step>=0)
    if (step < 0 ) {
        return false;
    } else if (force_flush) {
        return false;
    } else {
        return true;
    }
}

void
BTDiagnostics::InitializeBufferData ( int i_buffer , int lev)
{
    auto & warpx = WarpX::GetInstance();
    // Lab-frame time for the i^th snapshot
    amrex::Real zmax_0 = warpx.Geom(lev).ProbHi(m_moving_window_dir);
    m_t_lab.at(i_buffer) = m_intervals.GetBTDIteration(i_buffer) * m_dt_snapshots_lab
        + m_gamma_boost*m_beta_boost*zmax_0/PhysConst::c;

    // Define buffer domain in boosted frame at level, lev, with user-defined lo and hi
    amrex::RealBox diag_dom;
    for (int idim = 0; idim < AMREX_SPACEDIM; ++idim ) {
        // Setting lo-coordinate for the diag domain by taking the max of user-defined
        // lo-cordinate and lo-coordinat of the simulation domain at level, lev
        diag_dom.setLo(idim, std::max(m_lo[idim],warpx.Geom(lev).ProbLo(idim)) );
        // Setting hi-coordinate for the diag domain by taking the max of user-defined
        // hi-cordinate and hi-coordinate of the simulation domain at level, lev
        diag_dom.setHi(idim, std::min(m_hi[idim],warpx.Geom(lev).ProbHi(idim)) );
    }
    // Initializing the m_buffer_box for the i^th snapshot.
    // At initialization, the Box has the same index space as the boosted-frame
    // As time-progresses, the z-dimension indices will be modified based on
    // current_z_lab
    amrex::IntVect lo(0);
    amrex::IntVect hi(1);
    for (int idim=0; idim < AMREX_SPACEDIM; ++idim) {
        // lo index with same cell-size as simulation at level, lev.
        const int lo_index = static_cast<int>( std::floor(
                ( diag_dom.lo(idim) - warpx.Geom(lev).ProbLo(idim) ) /
                  warpx.Geom(lev).CellSize(idim) ) );
        // Taking max of (0,lo_index) because lo_index must always be >=0
        lo[idim] = std::max( 0, lo_index );
        // hi index with same cell-size as simulation at level, lev.
        const int hi_index =  static_cast<int>( std::ceil(
                ( diag_dom.hi(idim) - warpx.Geom(lev).ProbLo(idim) ) /
                  warpx.Geom(lev).CellSize(idim) ) );
        // Taking max of (0,hi_index) because hi_index must always be >=0
        // Subtracting by 1 because lo,hi indices are set to cell-centered staggering.
        hi[idim] = std::max( 0, hi_index) - 1;
        // if hi<=lo, then hi = lo + 1, to ensure one cell in that dimension
        if ( hi[idim] <= lo[idim] ) {
             hi[idim]  = lo[idim] + 1;
             WARPX_ALWAYS_ASSERT_WITH_MESSAGE(
                m_crse_ratio[idim]==1, "coarsening ratio in reduced dimension must be 1."
             );
        }
    }
    amrex::Box diag_box( lo, hi );
    m_buffer_box[i_buffer] = diag_box;
    m_snapshot_box[i_buffer] = diag_box;
    // Define box array
    amrex::BoxArray diag_ba(diag_box);
    diag_ba.maxSize( warpx.maxGridSize( lev ) );
    // Update the physical co-ordinates m_lo and m_hi using the final index values
    // from the coarsenable, cell-centered BoxArray, ba.
    for ( int idim = 0; idim < AMREX_SPACEDIM; ++idim) {
        diag_dom.setLo( idim, warpx.Geom(lev).ProbLo(idim) +
            diag_ba.getCellCenteredBox(0).smallEnd(idim) * warpx.Geom(lev).CellSize(idim));
        diag_dom.setHi( idim, warpx.Geom(lev).ProbLo(idim) +
            (diag_ba.getCellCenteredBox( diag_ba.size()-1 ).bigEnd(idim) + 1) * warpx.Geom(lev).CellSize(idim));
    }

    // Define buffer_domain in lab-frame for the i^th snapshot.
    // Replace z-dimension with lab-frame co-ordinates.
    amrex::Real zmin_buffer_lab = diag_dom.lo(m_moving_window_dir)
                                 / ( (1.0_rt + m_beta_boost) * m_gamma_boost);
    amrex::Real zmax_buffer_lab = diag_dom.hi(m_moving_window_dir)
                                 / ( (1.0_rt + m_beta_boost) * m_gamma_boost);


    // Initialize buffer counter and z-positions of the  i^th snapshot in
    // boosted-frame and lab-frame
    m_buffer_flush_counter[i_buffer] = 0;
    m_buffer_counter[i_buffer] = 0;
    m_current_z_lab[i_buffer] = 0._rt;
    m_current_z_boost[i_buffer] = 0._rt;
    // store old z boost before updated zboost position
    m_old_z_boost[i_buffer] = m_current_z_boost[i_buffer];
    // Now Update Current Z Positions
    m_current_z_boost[i_buffer] = UpdateCurrentZBoostCoordinate(m_t_lab[i_buffer],
                                                              warpx.gett_new(lev) );
    m_current_z_lab[i_buffer] = UpdateCurrentZLabCoordinate(m_t_lab[i_buffer],
                                                              warpx.gett_new(lev) );

    // Compute number of cells in lab-frame required for writing Header file
    // and potentially to generate Back-Transform geometry to ensure
    // compatibility with plotfiles.
    // For the z-dimension, number of cells in the lab-frame is
    // computed using the coarsened cell-size in the lab-frame obtained using
    // the ref_ratio at level, lev-1.
    amrex::IntVect ref_ratio = amrex::IntVect(1);
    if (lev > 0 ) ref_ratio = WarpX::RefRatio(lev-1);
    // Number of lab-frame cells in z-direction at level, lev
    const int num_zcells_lab = static_cast<int>( std::floor (
                                   ( zmax_buffer_lab - zmin_buffer_lab)
                                   / dz_lab(warpx.getdt(lev), ref_ratio[m_moving_window_dir])                               ) );
    // Take the max of 0 and num_zcells_lab
    int Nz_lab = std::max( 0, num_zcells_lab );
#if (AMREX_SPACEDIM >= 2)
    // Number of lab-frame cells in x-direction at level, lev
    const int num_xcells_lab = static_cast<int>( std::floor (
                                  ( diag_dom.hi(0) - diag_dom.lo(0) )
                                  / warpx.Geom(lev).CellSize(0)
                              ) );
    // Take the max of 0 and num_ycells_lab
    int Nx_lab = std::max( 0, num_xcells_lab);
#endif
#if defined(WARPX_DIM_3D)
    // Number of lab-frame cells in the y-direction at level, lev
    const int num_ycells_lab = static_cast<int>( std::floor (
                                   ( diag_dom.hi(1) - diag_dom.lo(1) )
                                   / warpx.Geom(lev).CellSize(1)
                               ) );
    // Take the max of 0 and num_xcells_lab
    int Ny_lab = std::max( 0, num_ycells_lab );
    m_snapshot_ncells_lab[i_buffer] = {Nx_lab, Ny_lab, Nz_lab};
#elif defined(WARPX_DIM_XZ) || defined(WARPX_DIM_RZ)
    m_snapshot_ncells_lab[i_buffer] = {Nx_lab, Nz_lab};
#else
    m_snapshot_ncells_lab[i_buffer] = amrex::IntVect(Nz_lab);
#endif


    // Box covering the extent of the user-defined diag in the back-transformed frame
    // for the ith snapshot
    // estimating the maximum number of buffer multifabs needed to obtain the
    // full lab-frame snapshot
    m_max_buffer_multifabs[i_buffer] = static_cast<int>( std::ceil (
        amrex::Real(m_snapshot_ncells_lab[i_buffer][m_moving_window_dir]) /
        amrex::Real(m_buffer_size) ) );
    // number of cells in z is modified since each buffer multifab always
    // contains a minimum m_buffer_size=256 cells
    int num_z_cells_in_snapshot = m_max_buffer_multifabs[i_buffer] * m_buffer_size;
    m_snapshot_domain_lab[i_buffer] = diag_dom;
    m_snapshot_domain_lab[i_buffer].setLo(m_moving_window_dir,
                                  zmin_buffer_lab + warpx.moving_window_v * m_t_lab[i_buffer]);
    m_snapshot_domain_lab[i_buffer].setHi(m_moving_window_dir,
                                  zmax_buffer_lab + warpx.moving_window_v * m_t_lab[i_buffer]);
    // To prevent round off errors, moving the snapshot domain by half a cell so that all the slices
    // lie close to the cell-centers in the lab-frame grid instead of on the edge of cell.
    amrex::Real new_hi = m_snapshot_domain_lab[i_buffer].hi(m_moving_window_dir)
                       + 0.5_rt * dz_lab(warpx.getdt(lev), ref_ratio[m_moving_window_dir]);
    m_snapshot_domain_lab[i_buffer].setHi(m_moving_window_dir,new_hi);
    amrex::Real new_lo = m_snapshot_domain_lab[i_buffer].hi(m_moving_window_dir) -
                         num_z_cells_in_snapshot *
                         dz_lab(warpx.getdt(lev), ref_ratio[m_moving_window_dir]);
    m_snapshot_domain_lab[i_buffer].setLo(m_moving_window_dir, new_lo);
    // cell-centered index that corresponds to the hi-end of the lab-frame in the z-direction
    int snapshot_kindex_hi = static_cast<int>(floor(
                             ( m_snapshot_domain_lab[i_buffer].hi(m_moving_window_dir)
                               - (m_snapshot_domain_lab[i_buffer].lo(m_moving_window_dir)
                                 + 0.5*dz_lab(warpx.getdt(lev), ref_ratio[m_moving_window_dir])
                                 )
                             ) / dz_lab(warpx.getdt(lev), ref_ratio[m_moving_window_dir]) ));
    m_snapshot_box[i_buffer].setBig( m_moving_window_dir, snapshot_kindex_hi);
    m_snapshot_box[i_buffer].setSmall( m_moving_window_dir,
                                       snapshot_kindex_hi - (num_z_cells_in_snapshot-1) );
}

void
BTDiagnostics::DefineCellCenteredMultiFab(int lev)
{
    if (m_do_back_transformed_fields == false) return;
    // Creating MultiFab to store cell-centered data in boosted-frame for the entire-domain
    // This MultiFab will store all the user-requested fields in the boosted-frame
    auto & warpx = WarpX::GetInstance();
    // The BoxArray is coarsened based on the user-defined coarsening ratio
    amrex::BoxArray ba = warpx.boxArray(lev);
    ba.coarsen(m_crse_ratio);
    amrex::DistributionMapping dmap = warpx.DistributionMap(lev);
    int ngrow = 1;
    int ncomps = static_cast<int>(m_cellcenter_varnames.size());
    m_cell_centered_data[lev] = std::make_unique<amrex::MultiFab>(ba, dmap, ncomps, ngrow);

}

void
BTDiagnostics::InitializeFieldFunctors (int lev)
{
    // Initialize fields functors only if do_back_transformed_fields is selected
    if (m_do_back_transformed_fields == false) return;

    auto & warpx = WarpX::GetInstance();
    // Clear any pre-existing vector to release stored data
    // This ensures that when domain is load-balanced, the functors point
    // to the correct field-data pointers
    m_all_field_functors[lev].clear();
    // For back-transformed data, all the components are cell-centered and stored
    // in a single multifab, m_cell_centered_data.
    // Therefore, size of functors at all levels is 1.
    int num_BT_functors = 1;
    m_all_field_functors[lev].resize(num_BT_functors);
    m_cell_center_functors[lev].clear();
    m_cell_center_functors[lev].resize( m_cellcenter_varnames.size() );
    // Create an object of class BackTransformFunctor
    for (int i = 0; i < num_BT_functors; ++i)
    {
        // coarsening ratio is not provided since the source MultiFab, m_cell_centered_data
        // is coarsened based on the user-defined m_crse_ratio
        int nvars = static_cast<int>(m_varnames.size());
        m_all_field_functors[lev][i] = std::make_unique<BackTransformFunctor>(
                  m_cell_centered_data[lev].get(), lev,
                  nvars, m_num_buffers, m_varnames);
    }

    // Define all cell-centered functors required to compute cell-centere data
    // Fill vector of cell-center functors for all field-components, namely,
    // Ex, Ey, Ez, Bx, By, Bz, jx, jy, jz, and rho are included in the
    // cell-center functors for BackTransform Diags
    for (int comp=0, n=m_cell_center_functors.at(lev).size(); comp<n; comp++){
        if        ( m_cellcenter_varnames[comp] == "Ex" ){
            m_cell_center_functors[lev][comp] = std::make_unique<CellCenterFunctor>(warpx.get_pointer_Efield_aux(lev, 0), lev, m_crse_ratio);
        } else if ( m_cellcenter_varnames[comp] == "Ey" ){
            m_cell_center_functors[lev][comp] = std::make_unique<CellCenterFunctor>(warpx.get_pointer_Efield_aux(lev, 1), lev, m_crse_ratio);
        } else if ( m_cellcenter_varnames[comp] == "Ez" ){
            m_cell_center_functors[lev][comp] = std::make_unique<CellCenterFunctor>(warpx.get_pointer_Efield_aux(lev, 2), lev, m_crse_ratio);
        } else if ( m_cellcenter_varnames[comp] == "Bx" ){
            m_cell_center_functors[lev][comp] = std::make_unique<CellCenterFunctor>(warpx.get_pointer_Bfield_aux(lev, 0), lev, m_crse_ratio);
        } else if ( m_cellcenter_varnames[comp] == "By" ){
            m_cell_center_functors[lev][comp] = std::make_unique<CellCenterFunctor>(warpx.get_pointer_Bfield_aux(lev, 1), lev, m_crse_ratio);
        } else if ( m_cellcenter_varnames[comp] == "Bz" ){
            m_cell_center_functors[lev][comp] = std::make_unique<CellCenterFunctor>(warpx.get_pointer_Bfield_aux(lev, 2), lev, m_crse_ratio);
        } else if ( m_cellcenter_varnames[comp] == "jx" ){
            m_cell_center_functors[lev][comp] = std::make_unique<CellCenterFunctor>(warpx.get_pointer_current_fp(lev, 0), lev, m_crse_ratio);
        } else if ( m_cellcenter_varnames[comp] == "jy" ){
            m_cell_center_functors[lev][comp] = std::make_unique<CellCenterFunctor>(warpx.get_pointer_current_fp(lev, 1), lev, m_crse_ratio);
        } else if ( m_cellcenter_varnames[comp] == "jz" ){
            m_cell_center_functors[lev][comp] = std::make_unique<CellCenterFunctor>(warpx.get_pointer_current_fp(lev, 2), lev, m_crse_ratio);
        } else if ( m_cellcenter_varnames[comp] == "rho" ){
            m_cell_center_functors[lev][comp] = std::make_unique<RhoFunctor>(lev, m_crse_ratio);
        }
    }

}

void
BTDiagnostics::PrepareBufferData ()
{
    auto & warpx = WarpX::GetInstance();
    int num_BT_functors = 1;

    for (int lev = 0; lev < nlev_output; ++lev)
    {
        for (int i = 0; i < num_BT_functors; ++i)
        {
            for (int i_buffer = 0; i_buffer < m_num_buffers; ++i_buffer )
            {
                m_old_z_boost[i_buffer] = m_current_z_boost[i_buffer];
                // Update z-boost and z-lab positions
                m_current_z_boost[i_buffer] = UpdateCurrentZBoostCoordinate(m_t_lab[i_buffer],
                                                                      warpx.gett_new(lev) );
                m_current_z_lab[i_buffer] = UpdateCurrentZLabCoordinate(m_t_lab[i_buffer],
                                                                      warpx.gett_new(lev) );
            }
        }
    }
}

void
BTDiagnostics::UpdateBufferData ()
{
    int num_BT_functors = 1;

    for (int lev = 0; lev < nlev_output; ++lev)
    {
        for (int i = 0; i < num_BT_functors; ++i)
        {
            for (int i_buffer = 0; i_buffer < m_num_buffers; ++i_buffer )
            {
                bool ZSliceInDomain = GetZSliceInDomainFlag (i_buffer, lev);
                if (ZSliceInDomain) ++m_buffer_counter[i_buffer];
                // when the z-index is equal to the smallEnd of the snapshot box, then set lastValidZSlice to 1
                if (k_index_zlab(i_buffer, lev) == m_snapshot_box[i_buffer].smallEnd(m_moving_window_dir))
                    m_lastValidZSlice[i_buffer] = 1;
            }
        }
   }
}

void
BTDiagnostics::PrepareFieldDataForOutput ()
{
    // Initialize fields functors only if do_back_transformed_fields is selected
    if (m_do_back_transformed_fields == false) return;

    auto & warpx = WarpX::GetInstance();
    // In this function, we will get cell-centered data for every level, lev,
    // using the cell-center functors and their respective opeators()
    // Call m_cell_center_functors->operator
    for (int lev = 0; lev < nmax_lev; ++lev) {
        int icomp_dst = 0;
        for (int icomp = 0, n=m_cell_center_functors.at(lev).size(); icomp<n; ++icomp) {
            // Call all the cell-center functors in m_cell_center_functors.
            // Each of them computes cell-centered data for a field and
            // stores it in cell-centered MultiFab, m_cell_centered_data[lev].
            m_cell_center_functors[lev][icomp]->operator()(*m_cell_centered_data[lev], icomp_dst);
            icomp_dst += m_cell_center_functors[lev][icomp]->nComp();
        }
        // Check that the proper number of user-requested components are cell-centered
        AMREX_ALWAYS_ASSERT( icomp_dst == m_cellcenter_varnames.size() );
        // fill boundary call is required to average_down (flatten) data to
        // the coarsest level.
        ablastr::utils::communication::FillBoundary(*m_cell_centered_data[lev], WarpX::do_single_precision_comms,
                                                    warpx.Geom(lev).periodicity());
    }
    // Flattening out MF over levels

    for (int lev = warpx.finestLevel(); lev > 0; --lev) {
        CoarsenIO::Coarsen( *m_cell_centered_data[lev-1], *m_cell_centered_data[lev], 0, 0,
                             m_cellcenter_varnames.size(), 0, WarpX::RefRatio(lev-1) );
    }

    int num_BT_functors = 1;
    for (int lev = 0; lev < nlev_output; ++lev)
    {
        for (int i = 0; i < num_BT_functors; ++i)
        {
            for (int i_buffer = 0; i_buffer < m_num_buffers; ++i_buffer )
            {
                // Check if the zslice is in domain
                bool ZSliceInDomain = GetZSliceInDomainFlag (i_buffer, lev);
                // Initialize and define field buffer multifab if buffer is empty
                if (ZSliceInDomain) {
                    if ( buffer_empty(i_buffer) ) {
                        if ( m_buffer_flush_counter[i_buffer] == 0) {
                            // Compute the geometry, snapshot lab-domain extent
                            // and box-indices
                            DefineSnapshotGeometry(i_buffer, lev);
                        }
                        DefineFieldBufferMultiFab(i_buffer, lev);
                    }
                    WARPX_ALWAYS_ASSERT_WITH_MESSAGE(
                        m_current_z_lab[i_buffer] >= m_buffer_domain_lab[i_buffer].lo(m_moving_window_dir) and
                        m_current_z_lab[i_buffer] <= m_buffer_domain_lab[i_buffer].hi(m_moving_window_dir),
                        "z-slice in lab-frame is outside the buffer domain physical extent. ");
                }
                m_all_field_functors[lev][i]->PrepareFunctorData (
                                             i_buffer, ZSliceInDomain,
                                             m_current_z_boost[i_buffer],
                                             m_buffer_box[i_buffer],
                                             k_index_zlab(i_buffer, lev), m_max_box_size,
                                             m_snapshot_full[i_buffer] );

            }
        }
    }
}


amrex::Real
BTDiagnostics::dz_lab (amrex::Real dt, amrex::Real ref_ratio){
    return PhysConst::c * dt * 1._rt/m_beta_boost * 1._rt/m_gamma_boost * 1._rt/ref_ratio;
}


int
BTDiagnostics::k_index_zlab (int i_buffer, int lev)
{
    auto & warpx = WarpX::GetInstance();
    amrex::Real prob_domain_zmin_lab = m_snapshot_domain_lab[i_buffer].lo( m_moving_window_dir );
    amrex::IntVect ref_ratio = amrex::IntVect(1);
    if (lev > 0 ) ref_ratio = WarpX::RefRatio(lev-1);
    int k_lab = static_cast<int>(floor (
                          ( m_current_z_lab[i_buffer]
                            - (prob_domain_zmin_lab  ) )
                          / dz_lab( warpx.getdt(lev), ref_ratio[m_moving_window_dir] )
                      ) ) + m_snapshot_box[i_buffer].smallEnd(m_moving_window_dir);
    return k_lab;
}

void
BTDiagnostics::SetSnapshotFullStatus (const int i_buffer)
{
   if (m_snapshot_full[i_buffer] == 1) return;
   // if the last valid z-index of the snapshot, which is 0, is filled, then
   // set the snapshot full integer to 1
   if (m_lastValidZSlice[i_buffer] == 1) m_snapshot_full[i_buffer] = 1;

}

void
BTDiagnostics::DefineFieldBufferMultiFab (const int i_buffer, const int lev)
{
    if ( m_do_back_transformed_fields ) {
        auto & warpx = WarpX::GetInstance();

        const int hi_k_lab = m_buffer_k_index_hi[i_buffer];
        m_buffer_box[i_buffer].setSmall( m_moving_window_dir, hi_k_lab - m_buffer_size + 1);
        m_buffer_box[i_buffer].setBig( m_moving_window_dir, hi_k_lab );
        // Setting hi k-index for the next buffer
        m_buffer_k_index_hi[i_buffer] = m_buffer_box[i_buffer].smallEnd(m_moving_window_dir) - 1;
        amrex::BoxArray buffer_ba( m_buffer_box[i_buffer] );
        buffer_ba.maxSize(m_max_box_size);
        // Generate a new distribution map for the back-transformed buffer multifab
        amrex::DistributionMapping buffer_dmap(buffer_ba);
        // Number of guard cells for the output buffer is zero.
        // Unlike FullDiagnostics, "m_format == sensei" option is not included here.
        int ngrow = 0;
        m_mf_output[i_buffer][lev] = amrex::MultiFab( buffer_ba, buffer_dmap,
                                                  m_varnames.size(), ngrow );
        m_mf_output[i_buffer][lev].setVal(0.);

        amrex::IntVect ref_ratio = amrex::IntVect(1);
        if (lev > 0 ) ref_ratio = WarpX::RefRatio(lev-1);
        for (int idim = 0; idim < AMREX_SPACEDIM; ++idim) {
            amrex::Real cellsize;
            if (idim < WARPX_ZINDEX) {
                cellsize = warpx.Geom(lev).CellSize(idim);
            } else {
                cellsize = dz_lab(warpx.getdt(lev), ref_ratio[m_moving_window_dir]);
            }
            amrex::Real buffer_lo = m_snapshot_domain_lab[i_buffer].lo(idim)
                                    + ( buffer_ba.getCellCenteredBox(0).smallEnd(idim)
                                      - m_snapshot_box[i_buffer].smallEnd(idim)
                                      ) * cellsize;
            amrex::Real buffer_hi = m_snapshot_domain_lab[i_buffer].lo(idim)
                                    + ( buffer_ba.getCellCenteredBox( buffer_ba.size()-1 ).bigEnd(idim)
                                      - m_snapshot_box[i_buffer].smallEnd(idim)
                                      + 1 ) * cellsize;
            m_buffer_domain_lab[i_buffer].setLo(idim, buffer_lo);
            m_buffer_domain_lab[i_buffer].setHi(idim, buffer_hi);
        }

        // Define the geometry object at level, lev, for the ith buffer.
        if (lev == 0) {
            // The extent of the physical domain covered by the ith buffer mf, m_mf_output
            // Default non-periodic geometry for diags
            amrex::Vector<int> BTdiag_periodicity(AMREX_SPACEDIM, 0);
            // Box covering the extent of the user-defined diag in the back-transformed frame
            amrex::Box domain = buffer_ba.minimalBox();
            // define the geometry object for the ith buffer using Physical co-oridnates
            // of m_buffer_domain_lab[i_buffer].
            m_geom_output[i_buffer][lev].define( domain, &m_buffer_domain_lab[i_buffer],
                                                 amrex::CoordSys::cartesian,
                                                 BTdiag_periodicity.data() );
        } else if (lev > 0 ) {
            // Refine the geometry object defined at the previous level, lev-1
            m_geom_output[i_buffer][lev] = amrex::refine( m_geom_output[i_buffer][lev-1],
                                                          warpx.RefRatio(lev-1) );
        }
    }
}


void
BTDiagnostics::DefineSnapshotGeometry (const int i_buffer, const int lev)
{
    if ( m_do_back_transformed_fields ) {
        auto & warpx = WarpX::GetInstance();
        // Setting hi k-index for the first buffer
        m_buffer_k_index_hi[i_buffer] = m_snapshot_box[i_buffer].bigEnd(m_moving_window_dir);

        if (lev == 0) {
            // Default non-periodic geometry for diags
            amrex::Vector<int> BTdiag_periodicity(AMREX_SPACEDIM, 0);
            // Define the geometry object for the ith snapshot using Physical co-oridnates
            // of m_snapshot_domain_lab[i_buffer], that corresponds to the full snapshot
            // in the back-transformed frame
            m_geom_snapshot[i_buffer][lev].define( m_snapshot_box[i_buffer],
                                                   &m_snapshot_domain_lab[i_buffer],
                                                   amrex::CoordSys::cartesian,
                                                   BTdiag_periodicity.data() );

        } else if (lev > 0) {
            // Refine the geometry object defined at the previous level, lev-1
            m_geom_snapshot[i_buffer][lev] = amrex::refine( m_geom_snapshot[i_buffer][lev-1],
                                                            warpx.RefRatio(lev-1) );
        }
    }
}

bool
BTDiagnostics::GetZSliceInDomainFlag (const int i_buffer, const int lev)
{
    auto & warpx = WarpX::GetInstance();
    const amrex::RealBox& boost_domain = warpx.Geom(lev).ProbDomain();
    amrex::Real buffer_zmin_lab = m_snapshot_domain_lab[i_buffer].lo( m_moving_window_dir );
    amrex::Real buffer_zmax_lab = m_snapshot_domain_lab[i_buffer].hi( m_moving_window_dir );
    if ( ( m_current_z_boost[i_buffer] <= boost_domain.lo(m_moving_window_dir) ) or
         ( m_current_z_boost[i_buffer] >= boost_domain.hi(m_moving_window_dir) ) or
         ( m_current_z_lab[i_buffer] <= buffer_zmin_lab ) or
         ( m_current_z_lab[i_buffer] >= buffer_zmax_lab ) )
    {
        // the slice is not in the boosted domain or lab-frame domain
        return false;
    }

    return true;
}

void
BTDiagnostics::Flush (int i_buffer)
{
    auto & warpx = WarpX::GetInstance();
    std::string file_name = m_file_prefix;
    if (m_format=="plotfile") {
        file_name = amrex::Concatenate(m_file_prefix, i_buffer, m_file_min_digits);
        file_name = file_name+"/buffer";
    }
    SetSnapshotFullStatus(i_buffer);
    bool isLastBTDFlush = ( m_snapshot_full[i_buffer] == 1 ) ? true : false;
    bool const use_pinned_pc = true;
    bool const isBTD = true;
    double const labtime = m_t_lab[i_buffer];

    amrex::Vector<amrex::BoxArray> vba;
    amrex::Vector<amrex::DistributionMapping> vdmap;
    amrex::Vector<amrex::Geometry> vgeom;
    amrex::Vector<amrex::IntVect> vrefratio;
    if (m_particles_buffer.at(i_buffer).size() > 0) {
        int nlevels = m_particles_buffer[i_buffer][0]->numLevels();
        for (int lev = 0 ; lev < nlevels; ++lev) {
            // Store BoxArray, dmap, geometry, and refratio for every level
            vba.push_back(m_particles_buffer[i_buffer][0]->ParticleBoxArray(lev));
            vdmap.push_back(m_particles_buffer[i_buffer][0]->ParticleDistributionMap(lev));
            vgeom.push_back(m_particles_buffer[i_buffer][0]->ParticleGeom(lev));
            if (lev < nlevels - 1) {
                vrefratio.push_back(m_particles_buffer[i_buffer][0]->GetParGDB()->refRatio(lev));
            }
        }
        // Redistribute particles in the lab frame box arrays that correspond to the buffer
        // Prior to redistribute, increase buffer box and Box in ParticleBoxArray by 1 index in the
        // lo and hi-end, so particles can be binned in the boxes correctly.
        // For BTD, we may have particles that are out of the domain by half a cell-size or one cell size.
        // As a result, the index they correspond to may be out of the box by one index
        // As a work around to the locateParticle error in Redistribute, we increase the box size before
        // redistribute and shrink it after the call to redistribute.
        m_buffer_box[i_buffer].setSmall(m_moving_window_dir, (m_buffer_box[i_buffer].smallEnd(m_moving_window_dir) - 1) );
        m_buffer_box[i_buffer].setBig(m_moving_window_dir, (m_buffer_box[i_buffer].bigEnd(m_moving_window_dir) + 1) );
        amrex::Box particle_buffer_box = m_buffer_box[i_buffer];
        amrex::BoxArray buffer_ba( particle_buffer_box );
        buffer_ba.maxSize(m_max_box_size*2);
        m_particles_buffer[i_buffer][0]->SetParticleBoxArray(0, buffer_ba);
        for (int isp = 0; isp < m_particles_buffer.at(i_buffer).size(); ++isp) {
            // BTD output is single level. Setting particle geometry, dmap, boxarray to level0
            m_particles_buffer[i_buffer][isp]->SetParGDB(vgeom[0], vdmap[0], buffer_ba);
        }
    }
    RedistributeParticleBuffer(i_buffer);

    // Reset buffer box and particle box array
    if (m_format == "openpmd") {
        if (m_particles_buffer.at(i_buffer).size() > 0 ) {
            m_buffer_box[i_buffer].setSmall(m_moving_window_dir, (m_buffer_box[i_buffer].smallEnd(m_moving_window_dir) + 1) );
            m_buffer_box[i_buffer].setBig(m_moving_window_dir, (m_buffer_box[i_buffer].bigEnd(m_moving_window_dir) - 1) );
            m_particles_buffer[i_buffer][0]->SetParticleBoxArray(0,vba.back());
        }
    }

    m_flush_format->WriteToFile(
        m_varnames, m_mf_output[i_buffer], m_geom_output[i_buffer], warpx.getistep(),
        labtime, m_output_species[i_buffer], nlev_output, file_name, m_file_min_digits,
        m_plot_raw_fields, m_plot_raw_fields_guards,
        use_pinned_pc, isBTD, i_buffer, m_geom_snapshot[i_buffer][0], isLastBTDFlush,
        m_totalParticles_flushed_already[i_buffer]);

    for (int isp = 0; isp < m_particles_buffer.at(i_buffer).size(); ++isp) {
        // Buffer particle container reset to include geometry, dmap, Boxarray, and refratio
        // so that particles from finest level can also be selected and transformed
        m_particles_buffer[i_buffer][isp]->SetParGDB(vgeom, vdmap, vba, vrefratio);
    }

    if (m_format == "plotfile") {
        MergeBuffersForPlotfile(i_buffer);
    }

    // Reset the buffer counter to zero after flushing out data stored in the buffer.
    ResetBufferCounter(i_buffer);
    IncrementBufferFlushCounter(i_buffer);
    // if particles are selected for output then update and reset counters
    if (m_output_species_names.size() > 0) {
        UpdateTotalParticlesFlushed(i_buffer);
        ResetTotalParticlesInBuffer(i_buffer);
        ClearParticleBuffer(i_buffer);
    }
}

void BTDiagnostics::RedistributeParticleBuffer (const int i_buffer)
{
    for (int isp = 0; isp < m_particles_buffer.at(i_buffer).size(); ++isp) {
        m_particles_buffer[i_buffer][isp]->Redistribute();
    }
}

void BTDiagnostics::MergeBuffersForPlotfile (int i_snapshot)
{
    // Make sure all MPI ranks wrote their files and closed it
    // Note: additionally, since a Barrier does not guarantee a FS sync
    //       on a parallel FS, we might need to add timeouts and retries
    //       to the open calls below when running at scale.
    amrex::ParallelDescriptor::Barrier();

    auto & warpx = WarpX::GetInstance();
    const amrex::Vector<int> iteration = warpx.getistep();
    // number of digits for plotfile containing multifab data (Cell_D_XXXXX)
    // the digits here are "multifab ids" (independent of the step) and thus always small
    const int amrex_fabfile_digits = 5;
    // number of digits for plotfile containing particle data (DATA_XXXXX)
    // the digits here are fab ids that the particles belong to (independent of the step) and thus always small
    const int amrex_partfile_digits = 5;
    if (amrex::ParallelContext::IOProcessorSub()) {
        // Path to final snapshot plotfiles
        std::string snapshot_path = amrex::Concatenate(m_file_prefix, i_snapshot, m_file_min_digits);
        // BTD plotfile have only one level, Level0.
        std::string snapshot_Level0_path = snapshot_path + "/Level_0";
        std::string snapshot_Header_filename = snapshot_path + "/Header";
        // Path of the buffer recently flushed
        std::string BufferPath_prefix = snapshot_path + "/buffer";
        const std::string recent_Buffer_filepath = amrex::Concatenate(BufferPath_prefix,iteration[0], m_file_min_digits);
        // Header file of the recently flushed buffer
        std::string recent_Header_filename = recent_Buffer_filepath+"/Header";
        std::string recent_Buffer_Level0_path = recent_Buffer_filepath + "/Level_0";
        std::string recent_Buffer_FabHeaderFilename = recent_Buffer_Level0_path + "/Cell_H";
        // Create directory only when the first buffer is flushed out.
        if (m_buffer_flush_counter[i_snapshot] == 0 ) {
            // Create Level_0 directory to store all Cell_D and Cell_H files
            if (!amrex::UtilCreateDirectory(snapshot_Level0_path, permission_flag_rwxrxrx) )
                amrex::CreateDirectoryFailed(snapshot_Level0_path);
            // Create directory for each species selected for diagnostic
            for (int i = 0; i < m_particles_buffer[i_snapshot].size(); ++i) {
                std::string snapshot_species_path = snapshot_path + "/" + m_output_species_names[i];
                if ( !amrex::UtilCreateDirectory(snapshot_species_path, permission_flag_rwxrxrx))
                    amrex::CreateDirectoryFailed(snapshot_species_path);
                // Create Level_0 directory for particles to store Particle_H and DATA files
                std::string species_Level0_path = snapshot_species_path + "/Level_0";
                if ( !amrex::UtilCreateDirectory(species_Level0_path, permission_flag_rwxrxrx))
                    amrex::CreateDirectoryFailed(species_Level0_path);
            }
            std::string buffer_WarpXHeader_path = recent_Buffer_filepath + "/WarpXHeader";
            std::string snapshot_WarpXHeader_path = snapshot_path + "/WarpXHeader";
            std::string buffer_job_info_path = recent_Buffer_filepath + "/warpx_job_info";
            std::string snapshot_job_info_path = snapshot_path + "/warpx_job_info";
            std::rename(buffer_WarpXHeader_path.c_str(), snapshot_WarpXHeader_path.c_str());
            std::rename(buffer_job_info_path.c_str(), snapshot_job_info_path.c_str());
        }

        if (m_do_back_transformed_fields == true) {
            // Read the header file to get the fab on disk string
            BTDMultiFabHeaderImpl Buffer_FabHeader(recent_Buffer_FabHeaderFilename);
            Buffer_FabHeader.ReadMultiFabHeader();
            WARPX_ALWAYS_ASSERT_WITH_MESSAGE(
                Buffer_FabHeader.ba_size() <= 1,
                "BTD Buffer has more than one fabs."
            );
            // Every buffer that is flushed only has a single fab.
            std::string recent_Buffer_FabFilename = recent_Buffer_Level0_path + "/"
                                                  + Buffer_FabHeader.FabName(0);
            // Existing snapshot Fab Header Filename
            // Cell_D_<number> is padded with 5 zeros as that is the default AMReX output
            // The number is the multifab ID here.
            std::string snapshot_FabHeaderFilename = snapshot_Level0_path + "/Cell_H";
            std::string snapshot_FabFilename = amrex::Concatenate(snapshot_Level0_path+"/Cell_D_", m_buffer_flush_counter[i_snapshot], amrex_fabfile_digits);
            // Name of the newly appended fab in the snapshot
            // Cell_D_<number> is padded with 5 zeros as that is the default AMReX output
            std::string new_snapshotFabFilename = amrex::Concatenate("Cell_D_", m_buffer_flush_counter[i_snapshot], amrex_fabfile_digits);

            if ( m_buffer_flush_counter[i_snapshot] == 0) {
                std::rename(recent_Header_filename.c_str(), snapshot_Header_filename.c_str());
                Buffer_FabHeader.SetFabName(0, Buffer_FabHeader.fodPrefix(0),
                                            new_snapshotFabFilename,
                                            Buffer_FabHeader.FabHead(0));
                Buffer_FabHeader.WriteMultiFabHeader();
                std::rename(recent_Buffer_FabHeaderFilename.c_str(),
                            snapshot_FabHeaderFilename.c_str());
                std::rename(recent_Buffer_FabFilename.c_str(),
                            snapshot_FabFilename.c_str());
            } else {
                // Interleave Header file
                InterleaveBufferAndSnapshotHeader(recent_Header_filename,
                                                  snapshot_Header_filename);
                InterleaveFabArrayHeader(recent_Buffer_FabHeaderFilename,
                                         snapshot_FabHeaderFilename,
                                         new_snapshotFabFilename);
                std::rename(recent_Buffer_FabFilename.c_str(),
                            snapshot_FabFilename.c_str());
            }
        }
        for (int i = 0; i < m_particles_buffer[i_snapshot].size(); ++i) {
            // species filename of recently flushed buffer
            std::string recent_species_prefix = recent_Buffer_filepath+"/"+m_output_species_names[i];
            std::string recent_species_Header = recent_species_prefix + "/Header";
            std::string recent_ParticleHdrFilename = recent_species_prefix + "/Level_0/Particle_H";
            BTDSpeciesHeaderImpl BufferSpeciesHeader(recent_species_Header,
                                                     m_output_species_names[i]);
            BufferSpeciesHeader.ReadHeader();
            // only one box is flushed out at a time
            // DATA_<number> is padded with 5 zeros as that is the default AMReX output for plotfile
            // The number is the ID of the multifab that the particles belong to.
            std::string recent_ParticleDataFilename = amrex::Concatenate(
                recent_species_prefix + "/Level_0/DATA_",
                BufferSpeciesHeader.m_which_data[0][0],
                amrex_partfile_digits);
            // Path to snapshot particle files
            std::string snapshot_species_path = snapshot_path + "/" + m_output_species_names[i];
            std::string snapshot_species_Level0path = snapshot_species_path + "/Level_0";
            std::string snapshot_species_Header = snapshot_species_path + "/Header";
            std::string snapshot_ParticleHdrFilename = snapshot_species_Level0path + "/Particle_H";
            std::string snapshot_ParticleDataFilename = amrex::Concatenate(
                snapshot_species_Level0path + "/DATA_",
                m_buffer_flush_counter[i_snapshot],
                amrex_partfile_digits);

            if (m_buffer_flush_counter[i_snapshot] == 0) {
                BufferSpeciesHeader.set_DataIndex(0,0,m_buffer_flush_counter[i_snapshot]);
                BufferSpeciesHeader.WriteHeader();

                // copy Header file for the species
                std::rename(recent_species_Header.c_str(), snapshot_species_Header.c_str());
                if (BufferSpeciesHeader.m_total_particles == 0) continue;
                // if finite number of particles in the output, copy ParticleHdr and Data file
                std::rename(recent_ParticleHdrFilename.c_str(), snapshot_ParticleHdrFilename.c_str());
                std::rename(recent_ParticleDataFilename.c_str(), snapshot_ParticleDataFilename.c_str());
            } else {
                InterleaveSpeciesHeader(recent_species_Header,snapshot_species_Header,
                                        m_output_species_names[i], m_buffer_flush_counter[i_snapshot]);
                if (BufferSpeciesHeader.m_total_particles == 0) continue;
                if (m_totalParticles_flushed_already[i_snapshot][i]==0) {
                    std::rename(recent_ParticleHdrFilename.c_str(), snapshot_ParticleHdrFilename.c_str());
                } else {
                    InterleaveParticleDataHeader(recent_ParticleHdrFilename,
                                                 snapshot_ParticleHdrFilename);
                }
                std::rename(recent_ParticleDataFilename.c_str(), snapshot_ParticleDataFilename.c_str());
            }
        }
        // Destroying the recently flushed buffer directory since it is already merged.
        amrex::FileSystem::RemoveAll(recent_Buffer_filepath);

    } // ParallelContext if ends
    amrex::ParallelDescriptor::Barrier();
}

void
BTDiagnostics::InterleaveBufferAndSnapshotHeader ( std::string buffer_Header_path,
                                                   std::string snapshot_Header_path)
{
    BTDPlotfileHeaderImpl snapshot_HeaderImpl(snapshot_Header_path);
    snapshot_HeaderImpl.ReadHeaderData();

    BTDPlotfileHeaderImpl buffer_HeaderImpl(buffer_Header_path);
    buffer_HeaderImpl.ReadHeaderData();

    // Update timestamp of snapshot with recently flushed buffer
    snapshot_HeaderImpl.set_time( buffer_HeaderImpl.time() );
    snapshot_HeaderImpl.set_timestep( buffer_HeaderImpl.timestep() );

    amrex::Box snapshot_Box = snapshot_HeaderImpl.probDomain();
    amrex::Box buffer_Box = buffer_HeaderImpl.probDomain();
    amrex::IntVect box_lo(0);
    amrex::IntVect box_hi(1);
    // Update prob_lo with min of buffer and snapshot
    for (int idim = 0; idim < snapshot_HeaderImpl.spaceDim(); ++idim) {
        amrex::Real min_prob_lo = amrex::min(buffer_HeaderImpl.problo(idim),
                                             snapshot_HeaderImpl.problo(idim));
        amrex::Real max_prob_hi = amrex::max(buffer_HeaderImpl.probhi(idim),
                                             snapshot_HeaderImpl.probhi(idim));
        snapshot_HeaderImpl.set_problo(idim, min_prob_lo);
        snapshot_HeaderImpl.set_probhi(idim, max_prob_hi);
        // Update prob_hi with max of buffer and snapshot
        box_lo[idim] = amrex::min(buffer_Box.smallEnd(idim),
                                  snapshot_Box.smallEnd(idim));
        box_hi[idim] = amrex::max(buffer_Box.bigEnd(idim),
                                  snapshot_Box.bigEnd(idim));
    }
    amrex::Box domain_box(box_lo, box_hi);
    snapshot_HeaderImpl.set_probDomain(domain_box);

    // Increment numFabs
    snapshot_HeaderImpl.IncrementNumFabs();
    // The number of fabs in the recently written buffer is always 1.
    snapshot_HeaderImpl.AppendNewFabLo( buffer_HeaderImpl.FabLo(0));
    snapshot_HeaderImpl.AppendNewFabHi( buffer_HeaderImpl.FabHi(0));

    snapshot_HeaderImpl.WriteHeader();
}


void
BTDiagnostics::InterleaveFabArrayHeader(std::string Buffer_FabHeader_path,
                                        std::string snapshot_FabHeader_path,
                                        std::string newsnapshot_FabFilename)
{
    BTDMultiFabHeaderImpl snapshot_FabHeader(snapshot_FabHeader_path);
    snapshot_FabHeader.ReadMultiFabHeader();

    BTDMultiFabHeaderImpl Buffer_FabHeader(Buffer_FabHeader_path);
    Buffer_FabHeader.ReadMultiFabHeader();

    // Increment existing fabs in snapshot with the number of fabs in the buffer
    snapshot_FabHeader.IncreaseMultiFabSize( Buffer_FabHeader.ba_size() );
    snapshot_FabHeader.ResizeFabData();

    for (int ifab = 0; ifab < Buffer_FabHeader.ba_size(); ++ifab) {
        int new_ifab = snapshot_FabHeader.ba_size() - 1 + ifab;
        snapshot_FabHeader.SetBox(new_ifab, Buffer_FabHeader.ba_box(ifab) );
        // Set Name of the new fab using newsnapshot_FabFilename.
        snapshot_FabHeader.SetFabName(new_ifab, Buffer_FabHeader.fodPrefix(ifab),
                                                newsnapshot_FabFilename,
                                                Buffer_FabHeader.FabHead(ifab) );
        snapshot_FabHeader.SetMinVal(new_ifab, Buffer_FabHeader.minval(ifab));
        snapshot_FabHeader.SetMaxVal(new_ifab, Buffer_FabHeader.maxval(ifab));
    }

    snapshot_FabHeader.WriteMultiFabHeader();

}

void
BTDiagnostics::InterleaveSpeciesHeader(std::string buffer_species_Header_path,
                                       std::string snapshot_species_Header_path,
                                       std::string species_name, const int new_data_index)
{
    BTDSpeciesHeaderImpl BufferSpeciesHeader(buffer_species_Header_path,
                                             species_name);
    BufferSpeciesHeader.ReadHeader();

    BTDSpeciesHeaderImpl SnapshotSpeciesHeader(snapshot_species_Header_path,
                                               species_name);
    SnapshotSpeciesHeader.ReadHeader();
    SnapshotSpeciesHeader.AddTotalParticles( BufferSpeciesHeader.m_total_particles);

    SnapshotSpeciesHeader.IncrementParticleBoxArraySize();
    const int buffer_finestLevel = BufferSpeciesHeader.m_finestLevel;
    const int buffer_boxId = BufferSpeciesHeader.m_particleBoxArray_size[buffer_finestLevel]-1;
    SnapshotSpeciesHeader.AppendParticleInfoForNewBox(
                              new_data_index,
                              BufferSpeciesHeader.m_particles_per_box[buffer_finestLevel][buffer_boxId],
                              BufferSpeciesHeader.m_offset_per_box[buffer_finestLevel][buffer_boxId]);
    SnapshotSpeciesHeader.WriteHeader();
}

void
BTDiagnostics::InterleaveParticleDataHeader(std::string buffer_ParticleHdrFilename,
                                           std::string snapshot_ParticleHdrFilename)
{
    BTDParticleDataHeaderImpl BufferParticleHeader(buffer_ParticleHdrFilename);
    BufferParticleHeader.ReadHeader();

    BTDParticleDataHeaderImpl SnapshotParticleHeader(snapshot_ParticleHdrFilename);
    SnapshotParticleHeader.ReadHeader();

    // Increment BoxArraySize
    SnapshotParticleHeader.IncreaseBoxArraySize( BufferParticleHeader.ba_size() );
    // Append New box in snapshot
    for (int ibox = 0; ibox < BufferParticleHeader.ba_size(); ++ibox) {
        int new_ibox = SnapshotParticleHeader.ba_size() - 1 + ibox;
        SnapshotParticleHeader.ResizeBoxArray();
        SnapshotParticleHeader.SetBox(new_ibox, BufferParticleHeader.ba_box(ibox) );
    }
    SnapshotParticleHeader.WriteHeader();
}

void
BTDiagnostics::InitializeParticleFunctors ()
{
    auto & warpx = WarpX::GetInstance();
    const MultiParticleContainer& mpc = warpx.GetPartContainer();
    // allocate with total number of species diagnostics
    m_all_particle_functors.resize(m_output_species_names.size());
    // Create an object of class BackTransformParticleFunctor
    for (int i = 0; i < m_all_particle_functors.size(); ++i)
    {
        // species id corresponding to ith diag species
        const int idx = mpc.getSpeciesID(m_output_species_names[i]);
        m_all_particle_functors[i] = std::make_unique<BackTransformParticleFunctor>(mpc.GetParticleContainerPtr(idx), m_output_species_names[i], m_num_buffers);
    }

}

void
BTDiagnostics::InitializeParticleBuffer ()
{
    auto& warpx = WarpX::GetInstance();
    const MultiParticleContainer& mpc = warpx.GetPartContainer();
    for (int i = 0; i < m_num_buffers; ++i) {
        m_particles_buffer[i].resize(m_output_species_names.size());
        m_totalParticles_flushed_already[i].resize(m_output_species_names.size());
        m_totalParticles_in_buffer[i].resize(m_output_species_names.size());
        for (int isp = 0; isp < m_particles_buffer[i].size(); ++isp) {
            m_totalParticles_flushed_already[i][isp] = 0;
            m_totalParticles_in_buffer[i][isp] = 0;
            m_particles_buffer[i][isp] = std::make_unique<PinnedMemoryParticleContainer>(WarpX::GetInstance().GetParGDB());
            const int idx = mpc.getSpeciesID(m_output_species_names[isp]);
            m_output_species[i].push_back(ParticleDiag(m_diag_name,
                                                       m_output_species_names[isp],
                                                       mpc.GetParticleContainerPtr(idx),
                                                       m_particles_buffer[i][isp].get()));
        }
    }

}

void
BTDiagnostics::PrepareParticleDataForOutput()
{
    auto& warpx = WarpX::GetInstance();
    for (int lev = 0; lev < nlev_output; ++lev) {
        for (int i = 0; i < m_all_particle_functors.size(); ++i)
        {
            for (int i_buffer = 0; i_buffer < m_num_buffers; ++i_buffer )
            {
                // Check if the zslice is in domain
                bool ZSliceInDomain = GetZSliceInDomainFlag (i_buffer, lev);
                if (ZSliceInDomain) {
                    if ( m_totalParticles_in_buffer[i_buffer][i] == 0) {
                        if (m_do_back_transformed_fields) {
                            // use the same Box, BoxArray, and Geometry as fields for particles
                            amrex::Box particle_buffer_box = m_buffer_box[i_buffer];
                            amrex::BoxArray buffer_ba( particle_buffer_box );
                            buffer_ba.maxSize(m_max_box_size);
                            amrex::DistributionMapping buffer_dmap(buffer_ba);
                            m_particles_buffer[i_buffer][i]->SetParticleBoxArray(lev, buffer_ba);
                            m_particles_buffer[i_buffer][i]->SetParticleDistributionMap(lev, buffer_dmap);
                            m_particles_buffer[i_buffer][i]->SetParticleGeometry(lev, m_geom_snapshot[i_buffer][lev]);
                        } else {
                            amrex::Box particle_buffer_box = m_buffer_box[i_buffer];
                            particle_buffer_box.setSmall(m_moving_window_dir,
                                           m_buffer_box[i_buffer].smallEnd(m_moving_window_dir)-1);
                            particle_buffer_box.setBig(m_moving_window_dir,
                                           m_buffer_box[i_buffer].bigEnd(m_moving_window_dir)+1);
                            amrex::BoxArray buffer_ba( particle_buffer_box );
                            buffer_ba.maxSize(m_max_box_size);
                            amrex::DistributionMapping buffer_dmap(buffer_ba);
                            m_particles_buffer[i_buffer][i]->SetParticleBoxArray(lev, buffer_ba);
                            m_particles_buffer[i_buffer][i]->SetParticleDistributionMap(lev, buffer_dmap);
                            amrex::IntVect particle_DomBox_lo = m_snapshot_box[i_buffer].smallEnd();
                            amrex::IntVect particle_DomBox_hi = m_snapshot_box[i_buffer].bigEnd();
                            int zmin = std::max(0, particle_DomBox_lo[m_moving_window_dir] );
                            particle_DomBox_lo[m_moving_window_dir] = zmin;
                            amrex::Box ParticleBox(particle_DomBox_lo, particle_DomBox_hi);
                            int num_cells = particle_DomBox_hi[m_moving_window_dir] - zmin + 1;
                            amrex::IntVect ref_ratio = amrex::IntVect(1);
                            amrex::Real new_lo = m_snapshot_domain_lab[i_buffer].hi(m_moving_window_dir) -
                                                 num_cells * dz_lab(warpx.getdt(lev), ref_ratio[m_moving_window_dir]);
                            amrex::RealBox ParticleRealBox = m_snapshot_domain_lab[i_buffer];
                            ParticleRealBox.setLo(m_moving_window_dir, new_lo);
                            amrex::Vector<int> BTdiag_periodicity(AMREX_SPACEDIM, 0);
                            amrex::Geometry geom;
                            geom.define(ParticleBox, &ParticleRealBox, amrex::CoordSys::cartesian,
                                        BTdiag_periodicity.data() );
                            m_particles_buffer[i_buffer][i]->SetParticleGeometry(lev, geom);
                        }
                    }
                }
                m_all_particle_functors[i]->PrepareFunctorData (
                                             i_buffer, ZSliceInDomain, m_old_z_boost[i_buffer],
                                             m_current_z_boost[i_buffer], m_t_lab[i_buffer],
                                             m_snapshot_full[i_buffer]);
            }
        }
    }
}

void
BTDiagnostics::UpdateTotalParticlesFlushed(int i_buffer)
{
    for (int isp = 0; isp < m_totalParticles_flushed_already[i_buffer].size(); ++isp) {
        m_totalParticles_flushed_already[i_buffer][isp] += m_particles_buffer[i_buffer][isp]->TotalNumberOfParticles();
    }
}

void
BTDiagnostics::ResetTotalParticlesInBuffer(int i_buffer)
{
    for (int isp = 0; isp < m_totalParticles_in_buffer[i_buffer].size(); ++isp) {
        m_totalParticles_in_buffer[i_buffer][isp] = 0;
    }
}

void
BTDiagnostics::ClearParticleBuffer(int i_buffer)
{
    for (int isp = 0; isp < m_particles_buffer[i_buffer].size(); ++isp) {
        m_particles_buffer[i_buffer][isp]->clearParticles();
    }
}<|MERGE_RESOLUTION|>--- conflicted
+++ resolved
@@ -162,7 +162,6 @@
     WARPX_ALWAYS_ASSERT_WITH_MESSAGE(m_do_back_transformed_fields, " fields must be turned on for the new back-transformed diagnostics");
     if (m_do_back_transformed_fields == false) m_varnames.clear();
 
-<<<<<<< HEAD
 
     std::vector<std::string> intervals_string_vec = {"0"};
     bool const num_snapshots_specified = utils::parser::queryWithParser(
@@ -178,16 +177,7 @@
     m_num_buffers = m_intervals.NumSnapshots();
 
     // Read either dz_snapshots_lab or dt_snapshots_lab
-    bool snapshot_interval_is_specified = false;
-    snapshot_interval_is_specified = utils::parser::queryWithParser(
-=======
-    utils::parser::getWithParser(
-        pp_diag_name, "num_snapshots_lab", m_num_snapshots_lab);
-    m_num_buffers = m_num_snapshots_lab;
-
-    // Read either dz_snapshots_lab or dt_snapshots_lab
     bool snapshot_interval_is_specified = utils::parser::queryWithParser(
->>>>>>> 2a7efa07
         pp_diag_name, "dt_snapshots_lab", m_dt_snapshots_lab);
     if ( utils::parser::queryWithParser(pp_diag_name, "dz_snapshots_lab", m_dz_snapshots_lab) ) {
         m_dt_snapshots_lab = m_dz_snapshots_lab/PhysConst::c;
