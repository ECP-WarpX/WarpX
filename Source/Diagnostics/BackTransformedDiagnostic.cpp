#include <AMReX_MultiFabUtil.H>
#include <AMReX_MultiFabUtil_C.H>
#include "BackTransformedDiagnostic.H"
#include "SliceDiagnostic.H"
#include "WarpX_f.H"
#include <FieldIO.H>
#include "WarpX.H"

using namespace amrex;

#ifdef WARPX_USE_HDF5

#include <hdf5.h>

/*
  Helper functions for doing the HDF5 IO.

 */
namespace
{

    const std::vector<std::string> particle_field_names = {"w", "x", "y",
                                                           "z", "ux", "uy", "uz"};

    /*
      Creates the HDF5 file in truncate mode and closes it.
      Should be run only by the root process.
    */
    void output_create(const std::string& file_path) {
        BL_PROFILE("output_create");
        hid_t file = H5Fcreate(file_path.c_str(), H5F_ACC_TRUNC, H5P_DEFAULT, H5P_DEFAULT);
        if (file < 0) {
            amrex::Abort("Error: could not create file at " + file_path);
        }
        H5Fclose(file);
    }

    /*
      Writes a single string attribute to the given group.
      Should only be called by the root process.
    */
    void write_string_attribute(hid_t& group, const std::string& key, const std::string& val)
    {
        hid_t str_type     = H5Tcopy(H5T_C_S1);
        hid_t scalar_space = H5Screate(H5S_SCALAR);

        // Fix the str_type length for the format string.
        H5Tset_size(str_type, strlen(val.c_str()));

        hid_t attr = H5Acreate(group, key.c_str(), str_type, scalar_space, H5P_DEFAULT, H5P_DEFAULT);
        H5Awrite(attr, str_type, val.c_str());

        H5Aclose(attr);
        H5Sclose(scalar_space);
        H5Tclose(str_type);
    }

    /*
      Writes a single double attribute to the given group.
      Should only be called by the root process.
    */
    void write_double_attribute(hid_t& group, const std::string& key, const double val)
    {
        hid_t scalar_space = H5Screate(H5S_SCALAR);

        hid_t attr = H5Acreate(group, key.c_str(), H5T_IEEE_F32LE, scalar_space,
                               H5P_DEFAULT, H5P_DEFAULT);
        H5Awrite(attr, H5T_NATIVE_DOUBLE, &val);

        H5Aclose(attr);
        H5Sclose(scalar_space);
    }

    /*
      Opens the output file and writes all of metadata attributes.
      Should be run only by the root process.
    */
    void output_write_metadata(const std::string& file_path,
                               const int istep, const Real time, const Real dt)
    {
        BL_PROFILE("output_write_metadata");
        hid_t file = H5Fopen(file_path.c_str(), H5F_ACC_RDWR, H5P_DEFAULT);

        write_string_attribute(file, "software", "warpx");
        write_string_attribute(file, "softwareVersion", "0.0.0");
        write_string_attribute(file, "meshesPath", "fields/");
        write_string_attribute(file, "iterationEncoding", "fileBased");
        write_string_attribute(file, "iterationFormat", "data%T.h5");
        write_string_attribute(file, "openPMD", "1.1.0");
        write_string_attribute(file, "basePath", "/data/%T/");

        hid_t group = H5Gcreate(file, "data", H5P_DEFAULT, H5P_DEFAULT, H5P_DEFAULT);
        group = H5Gcreate(group, std::to_string(istep).c_str(),
                          H5P_DEFAULT, H5P_DEFAULT, H5P_DEFAULT);

        write_double_attribute(group, "time", time);
        write_double_attribute(group, "timeUnitSI", 1.0);
        write_double_attribute(group, "dt", dt);

        // Field groups
        group = H5Gcreate(group, "fields", H5P_DEFAULT, H5P_DEFAULT, H5P_DEFAULT);

        // Close all resources.
        H5Gclose(group);
        H5Fclose(file);
        H5close();
    }

    /*
      Creates a dataset with the given cell dimensions, at the path
      "/native_fields/(field_name)".
      Should be run only by the master rank.
    */
    void output_create_field(const std::string& file_path, const std::string& field_path,
                             const unsigned nx, const unsigned ny, const unsigned nz)
    {
        BL_PROFILE("output_create_field");

        // Open the output.
        hid_t file = H5Fopen(file_path.c_str(), H5F_ACC_RDWR, H5P_DEFAULT);
        // Create a 3D, nx x ny x nz dataspace.
#if (AMREX_SPACEDIM == 3)
        hsize_t dims[3] = {nx, ny, nz};
#else
        hsize_t dims[3] = {nx, nz};
#endif
        hid_t grid_space = H5Screate_simple(AMREX_SPACEDIM, dims, NULL);

        // Create the dataset.
        hid_t dataset = H5Dcreate(file, field_path.c_str(), H5T_IEEE_F64LE,
                                  grid_space, H5P_DEFAULT, H5P_DEFAULT, H5P_DEFAULT);

        if (dataset < 0)
        {
            amrex::Abort("Error: could not create dataset. H5 returned "
                         + std::to_string(dataset) + "\n");
        }

        // Close resources.
        H5Dclose(dataset);
        H5Sclose(grid_space);
        H5Fclose(file);
    }

    /*
      Creates a group associated with a single particle species.
      Should be run by all processes collectively.
    */
    void output_create_species_group(const std::string& file_path, const std::string& species_name)
    {
        MPI_Comm comm = MPI_COMM_WORLD;
        MPI_Info info = MPI_INFO_NULL;
        int mpi_rank;
        MPI_Comm_rank(comm, &mpi_rank);

        // Create the file access prop list.
        hid_t pa_plist = H5Pcreate(H5P_FILE_ACCESS);
        H5Pset_fapl_mpio(pa_plist, comm, info);

        // Open the output.
        hid_t file = H5Fopen(file_path.c_str(), H5F_ACC_RDWR, pa_plist);

        hid_t group = H5Gcreate(file, species_name.c_str(),
                                H5P_DEFAULT, H5P_DEFAULT, H5P_DEFAULT);
        H5Gclose(group);
        H5Fclose(file);

    }

    /*
      Resize an extendible dataset, suitable for storing particle data.
      Should be run only by the master rank.
    */
    long output_resize_particle_field(const std::string& file_path, const std::string& field_path,
                                      const long num_to_add)
    {
        BL_PROFILE("output_resize_particle_field");

        // Open the output.
        hid_t file = H5Fopen(file_path.c_str(), H5F_ACC_RDWR, H5P_DEFAULT);

        int rank;
        hsize_t dims[1];

        hid_t dataset = H5Dopen2 (file, field_path.c_str(), H5P_DEFAULT);
        hid_t filespace = H5Dget_space (dataset);
        rank = H5Sget_simple_extent_ndims (filespace);
        herr_t status = H5Sget_simple_extent_dims (filespace, dims, NULL);

        // set new size
        hsize_t new_size[1];
        new_size[0] = dims[0] + num_to_add;
        status = H5Dset_extent (dataset, new_size);

        if (status < 0)
        {
            amrex::Abort("Error: set extent filed on dataset "
                         + std::to_string(dataset) + "\n");
        }

        // Close resources.
        H5Sclose(filespace);
        H5Dclose(dataset);
        H5Fclose(file);

        return dims[0];
    }

    /*
      Writes to a dataset that has been extended to the proper size. Suitable for writing particle data.
      Should be run on all ranks collectively.
    */
    void output_write_particle_field(const std::string& file_path, const std::string& field_path,
                                     const Real* data_ptr, const long count, const long index)
    {
        BL_PROFILE("output_write_particle_field");

        MPI_Comm comm = MPI_COMM_WORLD;
        MPI_Info info = MPI_INFO_NULL;
        int mpi_rank;
        MPI_Comm_rank(comm, &mpi_rank);

        // Create the file access prop list.
        hid_t pa_plist = H5Pcreate(H5P_FILE_ACCESS);
        H5Pset_fapl_mpio(pa_plist, comm, info);

        // Open the output.
        hid_t file = H5Fopen(file_path.c_str(), H5F_ACC_RDWR, pa_plist);

        int RANK = 1;
        hsize_t offset[1];
        hsize_t dims[1];
        herr_t status;

        hid_t dataset = H5Dopen (file, field_path.c_str(), H5P_DEFAULT);

        // Make sure the dataset is there.
        if (dataset < 0)
        {
            amrex::Abort("Error on rank " + std::to_string(mpi_rank) +
                         ". Count not find dataset " + field_path + "\n");
        }

        hid_t filespace = H5Dget_space (dataset);

        offset[0] = index;
        dims[0] = count;

        // Create collective io prop list.
        hid_t collective_plist = H5Pcreate(H5P_DATASET_XFER);
        H5Pset_dxpl_mpio(collective_plist, H5FD_MPIO_INDEPENDENT);

        if (count > 0) {

            /* Define memory space */
            hid_t memspace = H5Screate_simple (RANK, dims, NULL);

            status = H5Sselect_hyperslab (filespace, H5S_SELECT_SET, offset, NULL,
                                          dims, NULL);

            if (status < 0)
            {
                amrex::Abort("Error on rank " + std::to_string(ParallelDescriptor::MyProc()) +
                             " could not select hyperslab.\n");
            }

            /* Write the data to the extended portion of dataset  */
            status = H5Dwrite(dataset, H5T_NATIVE_DOUBLE, memspace,
                              filespace, collective_plist, data_ptr);

            if (status < 0)
            {
                amrex::Abort("Error on rank " + std::to_string(ParallelDescriptor::MyProc()) +
                             " could not write hyperslab.\n");
            }

            status = H5Sclose (memspace);
        }

        ParallelDescriptor::Barrier();

        // Close resources.
        H5Pclose(collective_plist);
        H5Sclose(filespace);
        H5Dclose(dataset);
        H5Fclose(file);
        H5Pclose(pa_plist);
    }

    /*
      Creates an extendible dataset, suitable for storing particle data.
      Should be run on all ranks collectively.
    */
    void output_create_particle_field(const std::string& file_path, const std::string& field_path)
    {
        BL_PROFILE("output_create_particle_field");

        MPI_Comm comm = MPI_COMM_WORLD;
        MPI_Info info = MPI_INFO_NULL;
        int mpi_rank;
        MPI_Comm_rank(comm, &mpi_rank);

        // Create the file access prop list.
        hid_t pa_plist = H5Pcreate(H5P_FILE_ACCESS);
        H5Pset_fapl_mpio(pa_plist, comm, info);

        // Open the output.
        hid_t file = H5Fopen(file_path.c_str(), H5F_ACC_RDWR, pa_plist);

        constexpr int RANK = 1;
        hsize_t dims[1] = {0};
        hsize_t maxdims[1] = {H5S_UNLIMITED};
        hsize_t      chunk_dims[2] = {4};

        hid_t dataspace = H5Screate_simple (RANK, dims, maxdims);

        // Enable chunking
        hid_t prop = H5Pcreate (H5P_DATASET_CREATE);
        herr_t status = H5Pset_chunk (prop, RANK, chunk_dims);

        hid_t dataset = H5Dcreate2 (file, field_path.c_str(), H5T_NATIVE_DOUBLE, dataspace,
                                    H5P_DEFAULT, prop, H5P_DEFAULT);

        if (dataset < 0)
        {
            amrex::Abort("Error: could not create dataset. H5 returned "
                         + std::to_string(dataset) + "\n");
        }

        // Close resources.
        H5Dclose(dataset);
        H5Pclose(prop);
        H5Sclose(dataspace);
        H5Fclose(file);
    }

    /*
      Write the only component in the multifab to the dataset given by field_name.
      Uses hdf5-parallel.
    */
    void output_write_field(const std::string& file_path,
                            const std::string& field_path,
                            const MultiFab& mf, const int comp,
                            const int lo_x, const int lo_y, const int lo_z)
    {

        BL_PROFILE("output_write_field");

        MPI_Comm comm = MPI_COMM_WORLD;
        MPI_Info info = MPI_INFO_NULL;
        int mpi_rank;
        MPI_Comm_rank(comm, &mpi_rank);

        // Create the file access prop list.
        hid_t pa_plist = H5Pcreate(H5P_FILE_ACCESS);
        H5Pset_fapl_mpio(pa_plist, comm, info);

        // Open the file, and the group.
        hid_t file = H5Fopen(file_path.c_str(), H5F_ACC_RDWR, pa_plist);
        // Open the field dataset.
        hid_t dataset = H5Dopen(file, field_path.c_str(), H5P_DEFAULT);

        // Make sure the dataset is there.
        if (dataset < 0)
        {
            amrex::Abort("Error on rank " + std::to_string(mpi_rank) +
                         ". Count not find dataset " + field_path + "\n");
        }

        // Grab the dataspace of the field dataset from file.
        hid_t file_dataspace = H5Dget_space(dataset);

        // Create collective io prop list.
        hid_t collective_plist = H5Pcreate(H5P_DATASET_XFER);
        H5Pset_dxpl_mpio(collective_plist, H5FD_MPIO_INDEPENDENT);

        // Iterate over Fabs, select matching hyperslab and write.
        hid_t status;
        // slab lo index and shape.
#if (AMREX_SPACEDIM == 3)
        hsize_t slab_offsets[3], slab_dims[3];
        int shift[3];
        shift[0] = lo_x;
        shift[1] = lo_y;
        shift[2] = lo_z;
#else
        hsize_t slab_offsets[2], slab_dims[2];
        int shift[2];
        shift[0] = lo_x;
        shift[1] = lo_z;
#endif
        hid_t slab_dataspace;

        int write_count = 0;

        std::vector<Real> transposed_data;

        for (MFIter mfi(mf); mfi.isValid(); ++mfi)
        {
            const Box& box = mfi.validbox();
            const int *lo_vec = box.loVect();
            const int *hi_vec = box.hiVect();

            transposed_data.resize(box.numPts(), 0.0);

            // Set slab offset and shape.
            for (int idim = 0; idim < AMREX_SPACEDIM; ++idim)
            {
                AMREX_ASSERT(lo_vec[idim] >= 0);
                AMREX_ASSERT(hi_vec[idim] > lo_vec[idim]);
                slab_offsets[idim] = lo_vec[idim] - shift[idim];
                slab_dims[idim] = hi_vec[idim] - lo_vec[idim] + 1;
            }

            int cnt = 0;
            AMREX_D_TERM(
                         for (int i = lo_vec[0]; i <= hi_vec[0]; ++i),
                         for (int j = lo_vec[1]; j <= hi_vec[1]; ++j),
                         for (int k = lo_vec[2]; k <= hi_vec[2]; ++k))
                transposed_data[cnt++] = mf[mfi](IntVect(AMREX_D_DECL(i, j, k)), comp);

            // Create the slab space.
            slab_dataspace = H5Screate_simple(AMREX_SPACEDIM, slab_dims, NULL);

            // Select the hyperslab matching this fab.
            status = H5Sselect_hyperslab(file_dataspace, H5S_SELECT_SET,
                                         slab_offsets, NULL, slab_dims, NULL);
            if (status < 0)
            {
                amrex::Abort("Error on rank " + std::to_string(mpi_rank) +
                             " could not select hyperslab.\n");
            }

            // Write this pencil.
            status = H5Dwrite(dataset, H5T_NATIVE_DOUBLE, slab_dataspace,
                              file_dataspace, collective_plist, transposed_data.data());
            if (status < 0)
            {
                amrex::Abort("Error on rank " + std::to_string(mpi_rank) +
                             " could not write hyperslab.\n");
            }

            H5Sclose(slab_dataspace);
            write_count++;
        }

        ParallelDescriptor::Barrier();

        // Close HDF5 resources.
        H5Pclose(collective_plist);
        H5Sclose(file_dataspace);
        H5Dclose(dataset);
        H5Fclose(file);
        H5Pclose(pa_plist);
    }
}
#endif

bool compare_tlab_uptr(const std::unique_ptr<LabFrameDiag>&a,
                       const std::unique_ptr<LabFrameDiag>&b)
{
    return a->m_t_lab < b->m_t_lab;
}

namespace
{
void
LorentzTransformZ(MultiFab& data, Real gamma_boost, Real beta_boost, int ncomp)
{
    // Loop over tiles/boxes and in-place convert each slice from boosted
    // frame to back-transformed lab frame.
#ifdef _OPENMP
#pragma omp parallel if (Gpu::notInLaunchRegion())
#endif
    for (MFIter mfi(data, TilingIfNotGPU()); mfi.isValid(); ++mfi) {
        const Box& tile_box = mfi.tilebox();
        Array4 <Real> arr = data[mfi].array();
        // arr(x,y,z,comp) where 0->9 comps are
        // Ex Ey Ez Bx By Bz jx jy jz rho
        Real clight = PhysConst::c;
        ParallelFor(tile_box,
            [=] AMREX_GPU_DEVICE (int i, int j, int k)
            {
                // Transform the transverse E and B fields. Note that ez and bz are not
                // changed by the tranform.
                Real e_lab, b_lab, j_lab, r_lab;
                e_lab = gamma_boost * (arr(i, j, k, 0) +
                                       beta_boost*clight*arr(i, j, k, 4));
                b_lab = gamma_boost * (arr(i, j, k, 4) +
                                       beta_boost*arr(i, j, k, 0)/clight);

                arr(i, j, k, 0) = e_lab;
                arr(i, j, k, 4) = b_lab;

                e_lab = gamma_boost * (arr(i, j, k, 1) -
                                       beta_boost*clight*arr(i, j, k, 3));
                b_lab = gamma_boost * (arr(i, j, k, 3) -
                                       beta_boost*arr(i, j, k, 1)/clight);

                arr(i, j, k, 1) = e_lab;
                arr(i, j, k, 3) = b_lab;

                // Transform the charge and current density. Only the z component of j is affected.
                j_lab = gamma_boost*(arr(i, j, k, 8) +
                                     beta_boost*clight*arr(i, j, k, 9));
                r_lab = gamma_boost*(arr(i, j, k, 9) +
                                     beta_boost*arr(i, j, k, 8)/clight);

                arr(i, j, k, 8) = j_lab;
                arr(i, j, k, 9) = r_lab;
            }
        );
    }
}
}

BackTransformedDiagnostic::
BackTransformedDiagnostic(Real zmin_lab, Real zmax_lab, Real v_window_lab,
                       Real dt_snapshots_lab, int N_snapshots,
                       Real dt_slice_snapshots_lab, int N_slice_snapshots,
                       Real gamma_boost, Real t_boost, Real dt_boost,
                       int boost_direction, const Geometry& geom,
                       amrex::RealBox& slice_realbox,
                       amrex::Real particle_slice_width_lab)
    : m_gamma_boost_(gamma_boost),
      m_dt_snapshots_lab_(dt_snapshots_lab),
      m_dt_boost_(dt_boost),
      m_N_snapshots_(N_snapshots),
      m_boost_direction_(boost_direction),
      m_N_slice_snapshots_(N_slice_snapshots),
      m_dt_slice_snapshots_lab_(dt_slice_snapshots_lab),
      m_particle_slice_width_lab_(particle_slice_width_lab)
{


    BL_PROFILE("BackTransformedDiagnostic::BackTransformedDiagnostic");

    AMREX_ALWAYS_ASSERT(WarpX::do_back_transformed_fields or
                        WarpX::do_back_transformed_particles);

    m_inv_gamma_boost_ = 1.0 / m_gamma_boost_;
    m_beta_boost_ = std::sqrt(1.0 - m_inv_gamma_boost_*m_inv_gamma_boost_);
    m_inv_beta_boost_ = 1.0 / m_beta_boost_;

    m_dz_lab_ = PhysConst::c * m_dt_boost_ * m_inv_beta_boost_ * m_inv_gamma_boost_;
    m_inv_dz_lab_ = 1.0 / m_dz_lab_;
    int Nz_lab = static_cast<unsigned>((zmax_lab - zmin_lab) * m_inv_dz_lab_);
    int Nx_lab = geom.Domain().length(0);
#if (AMREX_SPACEDIM == 3)
    int Ny_lab = geom.Domain().length(1);
    IntVect prob_ncells_lab = {Nx_lab, Ny_lab, Nz_lab};
#else
    // Ny_lab = 1;
    IntVect prob_ncells_lab = {Nx_lab, Nz_lab};
#endif
    writeMetaData();

    // Query fields to dump
    std::vector<std::string> user_fields_to_dump;
    ParmParse pp("warpx");
    bool do_user_fields;
    do_user_fields = pp.queryarr("boosted_frame_diag_fields",
                                 user_fields_to_dump);
    // If user specifies fields to dump, overwrite ncomp_to_dump,
    // map_actual_fields_to_dump and mesh_field_names.
    for (int i = 0; i < 10; ++i)
        map_actual_fields_to_dump.push_back(i);

    if (do_user_fields){
        m_ncomp_to_dump = user_fields_to_dump.size();
        map_actual_fields_to_dump.resize(m_ncomp_to_dump);
        m_mesh_field_names.resize(m_ncomp_to_dump);
        for (int i=0; i<m_ncomp_to_dump; i++){
            std::string fieldstr = user_fields_to_dump[i];
            m_mesh_field_names[i] = fieldstr;
            map_actual_fields_to_dump[i] = m_possible_fields_to_dump[fieldstr];
        }
    }

    // allocating array with total number of lab frame diags (snapshots+slices)
    m_LabFrameDiags_.resize(N_snapshots+N_slice_snapshots);

    for (int i = 0; i < N_snapshots; ++i) {
        Real t_lab = i * m_dt_snapshots_lab_;
        // Get simulation domain physical coordinates (in boosted frame).
        RealBox prob_domain_lab = geom.ProbDomain();
        // Replace z bounds by lab-frame coordinates
        // x and y bounds are the same for back-transformed lab frame and boosted frame
        prob_domain_lab.setLo(AMREX_SPACEDIM-1, zmin_lab + v_window_lab * t_lab);
        prob_domain_lab.setHi(AMREX_SPACEDIM-1, zmax_lab + v_window_lab * t_lab);
        Box diag_box = geom.Domain();
        m_LabFrameDiags_[i].reset(new LabFrameSnapShot(t_lab, t_boost,
                                m_inv_gamma_boost_, m_inv_beta_boost_, m_dz_lab_,
                                prob_domain_lab, prob_ncells_lab,
                                m_ncomp_to_dump, m_mesh_field_names, prob_domain_lab,
                                diag_box, i));
    }


    for (int i = 0; i < N_slice_snapshots; ++i) {

        IntVect slice_ncells_lab ;

        // To construct LabFrameSlice(), the location of lo() and hi() of the
        // reduced diag is computed using the user-defined values of the
        // reduced diag (1D, 2D, or 3D). For visualization of the diagnostics,
        // the number of cells in each dimension is required and
        // is computed below for the reduced back-transformed lab-frame diag,
        // similar to the full-diag.
        const amrex::Real* current_slice_lo = slice_realbox.lo();
        const amrex::Real* current_slice_hi = slice_realbox.hi();

        const amrex::Real zmin_slice_lab = current_slice_lo[AMREX_SPACEDIM-1] /
                                          ( (1.+m_beta_boost_)*m_gamma_boost_);
        const amrex::Real zmax_slice_lab = current_slice_hi[AMREX_SPACEDIM-1] /
                                          ( (1.+m_beta_boost_)*m_gamma_boost_);
        int Nz_slice_lab = static_cast<unsigned>((
                           zmax_slice_lab - zmin_slice_lab) * m_inv_dz_lab_);
        int Nx_slice_lab = ( current_slice_hi[0] - current_slice_lo[0] ) /
                           geom.CellSize(0);
        if (Nx_slice_lab == 0 ) Nx_slice_lab = 1;
        // if the x-dimension is reduced, increase total_cells by 1
        // to be consistent with the number of cells created for the output.
        if (Nx_lab != Nx_slice_lab) Nx_slice_lab++;
#if (AMREX_SPACEDIM == 3)
        int Ny_slice_lab = ( current_slice_hi[1] - current_slice_lo[1]) /
                             geom.CellSize(1);
        if (Ny_slice_lab == 0 ) Ny_slice_lab = 1;
        // if the y-dimension is reduced, increase total_cells by 1
        // to be consistent with the number of cells created for the output.
        if (Ny_lab != Ny_slice_lab) Ny_slice_lab++;
        slice_ncells_lab = {Nx_slice_lab, Ny_slice_lab, Nz_slice_lab};
#else
        slice_ncells_lab = {Nx_slice_lab, Nz_slice_lab};
#endif

        IntVect slice_lo(AMREX_D_DECL(0,0,0));
        IntVect slice_hi(AMREX_D_DECL(1,1,1));

        for ( int i_dim=0; i_dim<AMREX_SPACEDIM; ++i_dim)
        {
           slice_lo[i_dim] = (slice_realbox.lo(i_dim) - geom.ProbLo(i_dim) -
                              0.5*geom.CellSize(i_dim))/geom.CellSize(i_dim);
           slice_hi[i_dim] = (slice_realbox.hi(i_dim) - geom.ProbLo(i_dim) -
                              0.5*geom.CellSize(i_dim))/geom.CellSize(i_dim);
           if (slice_lo[i_dim] == slice_hi[i_dim])
           {
              slice_hi[i_dim] = slice_lo[i_dim] + 1;
           }
        }
        Box stmp(slice_lo,slice_hi);
        Box slicediag_box = stmp;

        Real t_slice_lab = i * m_dt_slice_snapshots_lab_ ;
        RealBox prob_domain_lab = geom.ProbDomain();
        // replace z bounds by lab-frame coordinates
        prob_domain_lab.setLo(AMREX_SPACEDIM-1, zmin_lab + v_window_lab * t_slice_lab);
        prob_domain_lab.setHi(AMREX_SPACEDIM-1, zmax_lab + v_window_lab * t_slice_lab);
        RealBox slice_dom_lab = slice_realbox;
        // replace z bounds of slice in lab-frame coordinates
        // note : x and y bounds are the same for lab and boosted frames
        // initial lab slice extent //
        slice_dom_lab.setLo(AMREX_SPACEDIM-1, zmin_slice_lab + v_window_lab * t_slice_lab );
        slice_dom_lab.setHi(AMREX_SPACEDIM-1, zmax_slice_lab +
                                         v_window_lab * t_slice_lab );

        // construct labframeslice
        m_LabFrameDiags_[i+N_snapshots].reset(new LabFrameSlice(t_slice_lab, t_boost,
                                m_inv_gamma_boost_, m_inv_beta_boost_, m_dz_lab_,
                                prob_domain_lab, slice_ncells_lab,
                                m_ncomp_to_dump, m_mesh_field_names, slice_dom_lab,
                                slicediag_box, i, m_particle_slice_width_lab_));
    }
    // sort diags based on their respective t_lab
    std::stable_sort(m_LabFrameDiags_.begin(), m_LabFrameDiags_.end(), compare_tlab_uptr);

    AMREX_ALWAYS_ASSERT(m_max_box_size_ >= m_num_buffer_);
}

void BackTransformedDiagnostic::Flush(const Geometry& geom)
{
    BL_PROFILE("BackTransformedDiagnostic::Flush");

    VisMF::Header::Version current_version = VisMF::GetHeaderVersion();
    VisMF::SetHeaderVersion(amrex::VisMF::Header::NoFabHeader_v1);

    auto & mypc = WarpX::GetInstance().GetPartContainer();
    const std::vector<std::string> species_names = mypc.GetSpeciesNames();

    // Loop over BFD snapshots
    for (int i = 0; i < m_LabFrameDiags_.size(); ++i) {

        Real zmin_lab = m_LabFrameDiags_[i]->m_prob_domain_lab_.lo(AMREX_SPACEDIM-1);
        int i_lab = (m_LabFrameDiags_[i]->m_current_z_lab - zmin_lab) / m_dz_lab_;

        if (m_LabFrameDiags_[i]->m_buff_counter_ != 0) {
            if (WarpX::do_back_transformed_fields) {
                const BoxArray& ba = m_LabFrameDiags_[i]->m_data_buffer_->boxArray();
                const int hi = ba[0].bigEnd(m_boost_direction_);
                const int lo = hi - m_LabFrameDiags_[i]->m_buff_counter_ + 1;

                //Box buff_box = geom.Domain();
                Box buff_box = m_LabFrameDiags_[i]->m_buff_box_;
                buff_box.setSmall(m_boost_direction_, lo);
                buff_box.setBig(m_boost_direction_, hi);

                BoxArray buff_ba(buff_box);
                buff_ba.maxSize(m_max_box_size_);
                DistributionMapping buff_dm(buff_ba);

                const int ncomp = m_LabFrameDiags_[i]->m_data_buffer_->nComp();

                MultiFab tmp(buff_ba, buff_dm, ncomp, 0);

                tmp.copy(*m_LabFrameDiags_[i]->m_data_buffer_, 0, 0, ncomp);

#ifdef WARPX_USE_HDF5
                for (int comp = 0; comp < ncomp; ++comp) {
                    output_write_field(m_LabFrameDiags_[i]->m_file_name,
                                       m_mesh_field_names[comp], tmp, comp,
                                       lbound(buff_box).x, lbound(buff_box).y,
                                       lbound(buff_box).z);
                }
#else
                std::stringstream ss;
                ss << m_LabFrameDiags_[i]->m_file_name << "/Level_0/"
                   << Concatenate("buffer", i_lab, 5);
                VisMF::Write(tmp, ss.str());
#endif
            }

            if (WarpX::do_back_transformed_particles) {
                // Loop over species to be dumped to BFD
                for (int j = 0; j < mypc.nSpeciesBackTransformedDiagnostics(); ++j) {
                    // Get species name
                    std::string species_name =
                        species_names[mypc.mapSpeciesBackTransformedDiagnostics(j)];
#ifdef WARPX_USE_HDF5
                    // Dump species data
                    writeParticleDataHDF5(m_LabFrameDiags_[i]->m_particles_buffer_[j],
                                          m_LabFrameDiags_[i]->m_file_name,
                                          species_name);
#else
                    std::stringstream part_ss;
                    part_ss << m_LabFrameDiags_[i]->m_file_name + "/" +
                               species_name + "/";
                    // Dump species data
                    writeParticleData(m_LabFrameDiags_[i]->m_particles_buffer_[j],
                                      part_ss.str(), i_lab);
#endif
                }
                m_LabFrameDiags_[i]->m_particles_buffer_.clear();
            }
            m_LabFrameDiags_[i]->m_buff_counter_ = 0;
        }
    }

    VisMF::SetHeaderVersion(current_version);
}


void
BackTransformedDiagnostic::
writeLabFrameData(
    const amrex::Vector<std::array< std::unique_ptr<amrex::MultiFab>, 3 > >& Efield,
    const amrex::Vector<std::array< std::unique_ptr<amrex::MultiFab>, 3 > >& Bfield,
    const amrex::Vector<std::array< std::unique_ptr<amrex::MultiFab>, 3 > >& current,
    const MultiParticleContainer& mypc, const Vector<Geometry>& geom,
    const amrex::Real t_boost, const amrex::Real dt,
    const Vector<IntVect>& ref_ratio) {


    BL_PROFILE("BackTransformedDiagnostic::writeLabFrameData");
    VisMF::Header::Version current_version = VisMF::GetHeaderVersion();
    VisMF::SetHeaderVersion(amrex::VisMF::Header::NoFabHeader_v1);

<<<<<<< HEAD
    const RealBox& domain_z_boost = geom[0].ProbDomain();
    const Real zlo_boost = domain_z_boost.lo(boost_direction_);
    const Real zhi_boost = domain_z_boost.hi(boost_direction_);
=======
    const RealBox& domain_z_boost = geom.ProbDomain();
    const Real zlo_boost = domain_z_boost.lo(m_boost_direction_);
    const Real zhi_boost = domain_z_boost.hi(m_boost_direction_);
>>>>>>> 2b58b1e4

    const std::vector<std::string> species_names = mypc.GetSpeciesNames();
    Real prev_t_lab = -dt;
    std::unique_ptr<amrex::MultiFab> tmp_slice_ptr;
    //std::unique_ptr<amrex::MultiFab> slice;
    std::unique_ptr<MultiFab> cc_slice = nullptr;
    amrex::Vector<WarpXParticleContainer::DiagnosticParticleData> tmp_particle_buffer;


    // Loop over snapshots
    for (int i = 0; i < m_LabFrameDiags_.size(); ++i) {
        // Get updated z position of snapshot
        const Real old_z_boost = m_LabFrameDiags_[i]->m_current_z_boost;
        m_LabFrameDiags_[i]->updateCurrentZPositions(t_boost,
                                              m_inv_gamma_boost_,
                                              m_inv_beta_boost_);

        Real diag_zmin_lab = m_LabFrameDiags_[i]->m_diag_domain_lab_.lo(AMREX_SPACEDIM-1);
        Real diag_zmax_lab = m_LabFrameDiags_[i]->m_diag_domain_lab_.hi(AMREX_SPACEDIM-1);

        if ( ( m_LabFrameDiags_[i]->m_current_z_boost < zlo_boost) or
             ( m_LabFrameDiags_[i]->m_current_z_boost > zhi_boost) or
             ( m_LabFrameDiags_[i]->m_current_z_lab < diag_zmin_lab) or
             ( m_LabFrameDiags_[i]->m_current_z_lab > diag_zmax_lab) ) continue;

        // Get z index of data_buffer_ (i.e. in the lab frame) where
        // simulation domain (t', [zmin',zmax']), back-transformed to lab
        // frame, intersects with snapshot.
        Real dom_zmin_lab = m_LabFrameDiags_[i]->m_prob_domain_lab_.lo(AMREX_SPACEDIM-1);
        int i_lab = ( m_LabFrameDiags_[i]->m_current_z_lab - dom_zmin_lab) / m_dz_lab_;
        // If buffer of snapshot i is empty...
        if ( m_LabFrameDiags_[i]->m_buff_counter_ == 0) {
            // ... reset fields buffer data_buffer_
            if (WarpX::do_back_transformed_fields) {
                m_LabFrameDiags_[i]->m_buff_box_.setSmall(m_boost_direction_,
                                             i_lab - m_num_buffer_ + 1);
                m_LabFrameDiags_[i]->m_buff_box_.setBig(m_boost_direction_, i_lab);

                BoxArray buff_ba(m_LabFrameDiags_[i]->m_buff_box_);
                buff_ba.maxSize(m_max_box_size_);
                DistributionMapping buff_dm(buff_ba);
                m_LabFrameDiags_[i]->m_data_buffer_.reset( new MultiFab(buff_ba,
                                                buff_dm, m_ncomp_to_dump, 0) );
            }
            // ... reset particle buffer particles_buffer_[i]
            if (WarpX::do_back_transformed_particles)
                m_LabFrameDiags_[i]->m_particles_buffer_.resize(
                                   mypc.nSpeciesBackTransformedDiagnostics());
        }

        if (WarpX::do_back_transformed_fields) {
<<<<<<< HEAD
            // The cell-centered slice containing back-transformed data
            // is generated only if t_lab != prev_t_lab and is re-used
            // if multiple diags have the same z_lab,t_lab.
            if (LabFrameDiags_[i]->t_lab != prev_t_lab ) {
               cc_slice.reset(new MultiFab);
               cc_slice.reset(nullptr);
               // Cell-centered slice data at zboost location is obtained
               cc_slice = GetCellCenteredSliceData( Efield, Bfield, current,
                                         mypc, geom, boost_direction_,
                                         LabFrameDiags_[i]->current_z_boost,
                                         ref_ratio);
               const int ncomp = cc_slice->nComp();
               LorentzTransformZ(*cc_slice, gamma_boost_, beta_boost_, ncomp);
            }
            // Create a 2D box for the slice in the boosted frame
            // with lo and hi same as that of the diag, except in the z-direction.
            Real dx = geom[0].CellSize(boost_direction_);
            int i_boost = ( LabFrameDiags_[i]->current_z_boost -
                            geom[0].ProbLo(boost_direction_))/dx;
            Box slice_box = LabFrameDiags_[i]->buff_box_;
            slice_box.setSmall(boost_direction_, i_boost);
            slice_box.setBig(boost_direction_, i_boost);

            // Make it a BoxArray slice_ba
            BoxArray slice_ba(slice_box);
            slice_ba.maxSize(max_box_size_);
            tmp_slice_ptr = std::unique_ptr<MultiFab>(new MultiFab(slice_ba,
                            LabFrameDiags_[i]->data_buffer_->DistributionMap(),
                            cc_slice->nComp(), 0));

            // Back-transformed data is copied from cc_slice
            // which has the dmap of the domain to
            // tmp_slice_ptr which has the dmap of the
            // data_buffer that stores the back-transformed data.
            tmp_slice_ptr->copy(*cc_slice, 0, 0, cc_slice->nComp());
            LabFrameDiags_[i]->AddDataToBuffer(*tmp_slice_ptr, i_lab,
                                              map_actual_fields_to_dump);
            tmp_slice_ptr.reset(new MultiFab);
            tmp_slice_ptr.reset(nullptr);
=======
            const int ncomp = cell_centered_data->nComp();
            const int start_comp = 0;
            const bool interpolate = true;
            // slice containing back-transformed data is generated only if t_lab != prev_t_lab and is re-used if multiple diags have the same z_lab,t_lab.
            if (m_LabFrameDiags_[i]->m_t_lab != prev_t_lab ) {
               if (slice)
               {
                 slice.reset(new MultiFab);
                 slice.reset(nullptr);
               }
               slice = amrex::get_slice_data(m_boost_direction_,
                                             m_LabFrameDiags_[i]->m_current_z_boost,
                                             *cell_centered_data, geom,
                                             start_comp, ncomp,
                                             interpolate);
               // Back-transform data to the lab-frame
               LorentzTransformZ(*slice, m_gamma_boost_, m_beta_boost_, ncomp);
             }
             // Create a 2D box for the slice in the boosted frame
             Real dx = geom.CellSize(m_boost_direction_);
             int i_boost = ( m_LabFrameDiags_[i]->m_current_z_boost -
                             geom.ProbLo(m_boost_direction_))/dx;
             //Box slice_box = geom.Domain();
             Box slice_box = m_LabFrameDiags_[i]->m_buff_box_;
             slice_box.setSmall(m_boost_direction_, i_boost);
             slice_box.setBig(m_boost_direction_, i_boost);

             // Make it a BoxArray slice_ba
             BoxArray slice_ba(slice_box);
             slice_ba.maxSize(m_max_box_size_);
             tmp_slice_ptr = std::unique_ptr<MultiFab>(new MultiFab(slice_ba,
                             m_LabFrameDiags_[i]->m_data_buffer_->DistributionMap(),
                             ncomp, 0));

             // slice is re-used if the t_lab of a diag is equal to
             // that of the previous diag.
             // Back-transformed data is copied from slice
             // which has the dmap of the domain to
             // tmp_slice_ptr which has the dmap of the
             // data_buffer that stores the back-transformed data.
             tmp_slice_ptr->copy(*slice, 0, 0, ncomp);
             m_LabFrameDiags_[i]->AddDataToBuffer(*tmp_slice_ptr, i_lab,
                                               map_actual_fields_to_dump);
             tmp_slice_ptr.reset(new MultiFab);
             tmp_slice_ptr.reset(nullptr);
>>>>>>> 2b58b1e4
        }

        if (WarpX::do_back_transformed_particles) {

            if (m_LabFrameDiags_[i]->m_t_lab != prev_t_lab ) {
               if (tmp_particle_buffer.size()>0)
               {
                  tmp_particle_buffer.clear();
                  tmp_particle_buffer.shrink_to_fit();
               }
               tmp_particle_buffer.resize(mypc.nSpeciesBackTransformedDiagnostics());
               mypc.GetLabFrameData(m_LabFrameDiags_[i]->m_file_name, i_lab,
                                    m_boost_direction_, old_z_boost,
                                    m_LabFrameDiags_[i]->m_current_z_boost,
                                    t_boost, m_LabFrameDiags_[i]->m_t_lab, dt,
                                    tmp_particle_buffer);
            }
            m_LabFrameDiags_[i]->AddPartDataToParticleBuffer(tmp_particle_buffer,
                               mypc.nSpeciesBackTransformedDiagnostics());
        }

        ++m_LabFrameDiags_[i]->m_buff_counter_;
        prev_t_lab = m_LabFrameDiags_[i]->m_t_lab;
        // If buffer full, write to disk.
        if (m_LabFrameDiags_[i]->m_buff_counter_ == m_num_buffer_) {

            if (WarpX::do_back_transformed_fields) {
#ifdef WARPX_USE_HDF5
<<<<<<< HEAD
                Box buff_box = LabFrameDiags_[i]->buff_box_;
                for (int comp = 0; comp < LabFrameDiags_[i]->data_buffer_->nComp(); ++comp)
                    output_write_field( LabFrameDiags_[i]->file_name,
                                        mesh_field_names[comp],
                                        *LabFrameDiags_[i]->data_buffer_, comp,
                                        lbound(buff_box).x, lbound(buff_box).y,
                                        lbound(buff_box).z);
=======

                Box buff_box = m_LabFrameDiags_[i]->m_buff_box_;
                for (int comp = 0; comp < m_LabFrameDiags_[i]->m_data_buffer_->nComp(); ++comp)
                    output_write_field(m_LabFrameDiags_[i]->m_file_name,
                                       m_mesh_field_names[comp],
                                       *m_LabFrameDiags_[i]->m_data_buffer_, comp,
                                       lbound(buff_box).x, lbound(buff_box).y,
                                       lbound(buff_box).z);
>>>>>>> 2b58b1e4
#else
                std::stringstream mesh_ss;
                mesh_ss << m_LabFrameDiags_[i]->m_file_name << "/Level_0/" <<
                           Concatenate("buffer", i_lab, 5);
                VisMF::Write( (*m_LabFrameDiags_[i]->m_data_buffer_), mesh_ss.str());
#endif
            }

            if (WarpX::do_back_transformed_particles) {
                // Loop over species to be dumped to BFD
                for (int j = 0; j < mypc.nSpeciesBackTransformedDiagnostics(); ++j) {
                    // Get species name
                    const std::string species_name = species_names[
                                      mypc.mapSpeciesBackTransformedDiagnostics(j)];
#ifdef WARPX_USE_HDF5
                    // Write data to disk (HDF5)
                    writeParticleDataHDF5(m_LabFrameDiags_[i]->m_particles_buffer_[j],
                                          m_LabFrameDiags_[i]->m_file_name,
                                          species_name);
#else
                    std::stringstream part_ss;

                    part_ss << m_LabFrameDiags_[i]->m_file_name + "/" +
                               species_name + "/";

                    // Write data to disk (custom)
                    writeParticleData(m_LabFrameDiags_[i]->m_particles_buffer_[j],
                                      part_ss.str(), i_lab);
#endif
                }
                m_LabFrameDiags_[i]->m_particles_buffer_.clear();
            }
            m_LabFrameDiags_[i]->m_buff_counter_ = 0;
        }
    }

    VisMF::SetHeaderVersion(current_version);
}

#ifdef WARPX_USE_HDF5
void
BackTransformedDiagnostic::
writeParticleDataHDF5(const WarpXParticleContainer::DiagnosticParticleData& pdata,
                      const std::string& name, const std::string& species_name)
{
    auto np = pdata.GetRealData(DiagIdx::w).size();

    Vector<long> particle_counts(ParallelDescriptor::NProcs(), 0);
    Vector<long> particle_offsets(ParallelDescriptor::NProcs(), 0);

    ParallelAllGather::AllGather(np, particle_counts.data(),
                                 ParallelContext::CommunicatorAll());

    long total_np = 0;
    for (int i = 0; i < ParallelDescriptor::NProcs(); ++i) {
        particle_offsets[i] = total_np;
        total_np += particle_counts[i];
    }

    if (total_np == 0) return;

    long old_np = 0;
    if (ParallelDescriptor::IOProcessor())
    {
        for (int k = 0; k < static_cast<int>(particle_field_names.size()); ++k)
        {
            std::string field_path = species_name + "/" + particle_field_names[k];
            old_np = output_resize_particle_field(name, field_path, total_np);
        }
    }

    // Note, this has the effect of an MPI Barrier between the above resize operation
    // and the below write.
    ParallelDescriptor::ReduceLongMax(old_np);

    // Write data here
    for (int k = 0; k < static_cast<int>(particle_field_names.size()); ++k)
    {
        std::string field_path = species_name + "/" + particle_field_names[k];
        output_write_particle_field(name, field_path,
                                    pdata.GetRealData(k).data(),
                                    particle_counts[ParallelDescriptor::MyProc()],
                                    particle_offsets[ParallelDescriptor::MyProc()]
                                    + old_np);
    }
}
#endif

void
BackTransformedDiagnostic::
writeParticleData(const WarpXParticleContainer::DiagnosticParticleData& pdata,
                  const std::string& name, const int i_lab)
{
    BL_PROFILE("BackTransformedDiagnostic::writeParticleData");

    std::string field_name;
    std::ofstream ofs;

    const int MyProc = ParallelDescriptor::MyProc();
    auto np = pdata.GetRealData(DiagIdx::w).size();
    if (np == 0) return;

    field_name = name + Concatenate("w_", i_lab, 5) + "_" + std::to_string(MyProc);
    ofs.open(field_name.c_str(), std::ios::out|std::ios::binary);
    writeData(pdata.GetRealData(DiagIdx::w).data(), np, ofs);
    ofs.close();

    field_name = name + Concatenate("x_", i_lab, 5) + "_" + std::to_string(MyProc);
    ofs.open(field_name.c_str(), std::ios::out|std::ios::binary);
    writeData(pdata.GetRealData(DiagIdx::x).data(), np, ofs);
    ofs.close();

    field_name = name + Concatenate("y_", i_lab, 5) + "_" + std::to_string(MyProc);
    ofs.open(field_name.c_str(), std::ios::out|std::ios::binary);
    writeData(pdata.GetRealData(DiagIdx::y).data(), np, ofs);
    ofs.close();

    field_name = name + Concatenate("z_", i_lab, 5) + "_" + std::to_string(MyProc);
    ofs.open(field_name.c_str(), std::ios::out|std::ios::binary);
    writeData(pdata.GetRealData(DiagIdx::z).data(), np, ofs);
    ofs.close();

    field_name = name + Concatenate("ux_", i_lab, 5) + "_" + std::to_string(MyProc);
    ofs.open(field_name.c_str(), std::ios::out|std::ios::binary);
    writeData(pdata.GetRealData(DiagIdx::ux).data(), np, ofs);
    ofs.close();

    field_name = name + Concatenate("uy_", i_lab, 5) + "_" + std::to_string(MyProc);
    ofs.open(field_name.c_str(), std::ios::out|std::ios::binary);
    writeData(pdata.GetRealData(DiagIdx::uy).data(), np, ofs);
    ofs.close();

    field_name = name + Concatenate("uz_", i_lab, 5) + "_" + std::to_string(MyProc);
    ofs.open(field_name.c_str(), std::ios::out|std::ios::binary);
    writeData(pdata.GetRealData(DiagIdx::uz).data(), np, ofs);
    ofs.close();
}

void
BackTransformedDiagnostic::
writeMetaData ()
{
    BL_PROFILE("BackTransformedDiagnostic::writeMetaData");

    if (ParallelDescriptor::IOProcessor()) {
        const std::string fullpath = WarpX::lab_data_directory + "/snapshots";
        if (!UtilCreateDirectory(fullpath, 0755))
            CreateDirectoryFailed(fullpath);

        VisMF::IO_Buffer io_buffer(VisMF::IO_Buffer_Size);
        std::ofstream HeaderFile;
        HeaderFile.rdbuf()->pubsetbuf(io_buffer.dataPtr(), io_buffer.size());
        std::string HeaderFileName(WarpX::lab_data_directory + "/snapshots/Header");
        HeaderFile.open(HeaderFileName.c_str(), std::ofstream::out   |
                                                std::ofstream::trunc |
                                                std::ofstream::binary);
        if(!HeaderFile.good())
            FileOpenFailed(HeaderFileName);

        HeaderFile.precision(17);

        HeaderFile << m_N_snapshots_ << "\n";
        HeaderFile << m_dt_snapshots_lab_ << "\n";
        HeaderFile << m_gamma_boost_ << "\n";
        HeaderFile << m_beta_boost_ << "\n";

        if (m_N_slice_snapshots_ > 0) {
           const std::string fullpath_slice = WarpX::lab_data_directory + "/slices";
           if (!UtilCreateDirectory(fullpath_slice, 0755))
               CreateDirectoryFailed(fullpath_slice);

           VisMF::IO_Buffer io_buffer_slice(VisMF::IO_Buffer_Size);
           std::ofstream HeaderFile_slice;
           HeaderFile_slice.rdbuf()->pubsetbuf(io_buffer_slice.dataPtr(),
                                               io_buffer_slice.size());
           std::string HeaderFileName_slice(WarpX::lab_data_directory+
                                            "/slices/Header");
           HeaderFile_slice.open(HeaderFileName_slice.c_str(),
                                                std::ofstream::out   |
                                                std::ofstream::trunc |
                                                std::ofstream::binary);

           if (!HeaderFile_slice.good())
               FileOpenFailed(HeaderFileName_slice);

           HeaderFile_slice.precision(17);

           HeaderFile_slice << m_N_slice_snapshots_ << "\n";
           HeaderFile_slice << m_dt_slice_snapshots_lab_ << "\n";
           HeaderFile_slice << m_gamma_boost_ << "\n";
           HeaderFile_slice << m_beta_boost_ << "\n";

        }

    }


}

LabFrameSnapShot::
LabFrameSnapShot(Real t_lab_in, Real t_boost, Real inv_gamma_boost_in,
                 Real inv_beta_boost_in, Real dz_lab_in, RealBox prob_domain_lab,
                 IntVect prob_ncells_lab, int ncomp_to_dump,
                 std::vector<std::string> mesh_field_names,
                 amrex::RealBox diag_domain_lab, Box diag_box, int file_num_in)
{
   m_t_lab = t_lab_in;
   m_dz_lab_ = dz_lab_in;
   m_inv_gamma_boost_ = inv_gamma_boost_in;
   m_inv_beta_boost_ = inv_beta_boost_in;
   m_prob_domain_lab_ = prob_domain_lab;
   m_prob_ncells_lab_ = prob_ncells_lab;
   m_diag_domain_lab_ = diag_domain_lab;
   m_buff_box_ = diag_box;
   m_ncomp_to_dump_ = ncomp_to_dump;
   m_mesh_field_names_ = mesh_field_names;
   m_file_num = file_num_in;
   m_current_z_lab = 0.0;
   m_current_z_boost = 0.0;
   updateCurrentZPositions(t_boost, m_inv_gamma_boost_, m_inv_beta_boost_);
   Real zmin_lab = m_prob_domain_lab_.lo(AMREX_SPACEDIM-1);
   m_initial_i = (m_current_z_lab - zmin_lab) / m_dz_lab_ ;
   m_file_name = Concatenate(WarpX::lab_data_directory + "/snapshots/snapshot",
                           m_file_num, 5);
   createLabFrameDirectories();
   m_buff_counter_ = 0;
   if (WarpX::do_back_transformed_fields) m_data_buffer_.reset(nullptr);
}

void
LabFrameDiag::
updateCurrentZPositions(Real t_boost, Real inv_gamma, Real inv_beta)
{
    m_current_z_boost = (m_t_lab*inv_gamma - t_boost)*PhysConst::c*inv_beta;
    m_current_z_lab   = (m_t_lab - t_boost*inv_gamma)*PhysConst::c*inv_beta;
}

void
LabFrameDiag::
createLabFrameDirectories() {
#ifdef WARPX_USE_HDF5
    if (ParallelDescriptor::IOProcessor())
    {
        output_create(m_file_name);
    }

    ParallelDescriptor::Barrier();

    if (ParallelDescriptor::IOProcessor())
    {
        if (WarpX::do_back_transformed_fields)
        {
            const auto lo = lbound(m_buff_box_);
            for (int comp = 0; comp < m_ncomp_to_dump_; ++comp) {
                output_create_field(m_file_name, m_mesh_field_names_[comp],
                                    m_prob_ncells_lab_[0],
#if ( AMREX_SPACEDIM == 3 )
                                    m_prob_ncells_lab_[1],
#else
                                    1,
#endif
                                    m_prob_ncells_lab_[AMREX_SPACEDIM-1]+1);
            }
        }
    }

    ParallelDescriptor::Barrier();

    if (WarpX::do_back_transformed_particles){
        auto & mypc = WarpX::GetInstance().GetPartContainer();
        const std::vector<std::string> species_names = mypc.GetSpeciesNames();
        // Loop over species to be dumped to BFD
        for (int j = 0; j < mypc.nSpeciesBackTransformedDiagnostics(); ++j)
        {
            // Loop over species to be dumped to BFD
            std::string species_name =
                species_names[mypc.mapSpeciesBackTransformedDiagnostics(j)];
            output_create_species_group(m_file_name, species_name);
            for (int k = 0; k < static_cast<int>(particle_field_names.size()); ++k)
            {
                std::string field_path = species_name + "/" + particle_field_names[k];
                output_create_particle_field(m_file_name, field_path);
            }
        }
    }
#else
    if (ParallelDescriptor::IOProcessor()) {

        if (!UtilCreateDirectory(m_file_name, 0755))
            CreateDirectoryFailed(m_file_name);

        const int nlevels = 1;
        for(int i = 0; i < nlevels; ++i) {
            const std::string &fullpath = LevelFullPath(i, m_file_name);
            if (!UtilCreateDirectory(fullpath, 0755))
                CreateDirectoryFailed(fullpath);
        }

        auto & mypc = WarpX::GetInstance().GetPartContainer();
        const std::vector<std::string> species_names = mypc.GetSpeciesNames();

        const std::string particles_prefix = "particle";
        // Loop over species to be dumped to BFD
        for(int i = 0; i < mypc.nSpeciesBackTransformedDiagnostics(); ++i) {
            // Get species name
            std::string species_name =
                species_names[mypc.mapSpeciesBackTransformedDiagnostics(i)];
            const std::string fullpath = m_file_name + "/" + species_name;
            if (!UtilCreateDirectory(fullpath, 0755))
                CreateDirectoryFailed(fullpath);
        }
    }
#endif
    ParallelDescriptor::Barrier();

    writeLabFrameHeader();
}

void
LabFrameDiag::
writeLabFrameHeader() {
#ifndef WARPX_USE_HDF5
    if (ParallelDescriptor::IOProcessor()) {
        VisMF::IO_Buffer io_buffer(VisMF::IO_Buffer_Size);
        std::ofstream HeaderFile;
        HeaderFile.rdbuf()->pubsetbuf(io_buffer.dataPtr(), io_buffer.size());
        std::string HeaderFileName(m_file_name + "/Header");
        HeaderFile.open(HeaderFileName.c_str(), std::ofstream::out   |
                                                std::ofstream::trunc |
                                                std::ofstream::binary);
        if(!HeaderFile.good())
            FileOpenFailed(HeaderFileName);

        HeaderFile.precision(17);

        HeaderFile << m_t_lab << "\n";
        // Write domain number of cells
        HeaderFile << m_prob_ncells_lab_[0] << ' '
#if ( AMREX_SPACEDIM==3 )
                   << m_prob_ncells_lab_[1] << ' '
#endif
                   << m_prob_ncells_lab_[AMREX_SPACEDIM-1] <<'\n';
        // Write domain physical boundaries
        // domain lower bound
        HeaderFile << m_diag_domain_lab_.lo(0) << ' '
#if ( AMREX_SPACEDIM==3 )
                   << m_diag_domain_lab_.lo(1) << ' '
#endif
                   << m_diag_domain_lab_.lo(AMREX_SPACEDIM-1) <<'\n';
        // domain higher bound
        HeaderFile << m_diag_domain_lab_.hi(0) << ' '
#if ( AMREX_SPACEDIM==3 )
                   << m_diag_domain_lab_.hi(1) << ' '
#endif
                   << m_diag_domain_lab_.hi(AMREX_SPACEDIM-1) <<'\n';
        // List of fields dumped to file
        for (int i=0; i<m_ncomp_to_dump_; i++)
        {
            HeaderFile << m_mesh_field_names_[i] << ' ';
        }
        HeaderFile << "\n";
    }
#endif

}


LabFrameSlice::
LabFrameSlice(Real t_lab_in, Real t_boost, Real inv_gamma_boost_in,
                 Real inv_beta_boost_in, Real dz_lab_in, RealBox prob_domain_lab,
                 IntVect prob_ncells_lab, int ncomp_to_dump,
                 std::vector<std::string> mesh_field_names,
                 RealBox diag_domain_lab, Box diag_box, int file_num_in,
                 amrex::Real particle_slice_dx_lab)
{
    m_t_lab = t_lab_in;
    m_dz_lab_ = dz_lab_in;
    m_inv_gamma_boost_ = inv_gamma_boost_in;
    m_inv_beta_boost_ = inv_beta_boost_in;
    m_prob_domain_lab_ = prob_domain_lab;
    m_prob_ncells_lab_ = prob_ncells_lab;
    m_diag_domain_lab_ = diag_domain_lab;
    m_buff_box_ = diag_box;
    m_ncomp_to_dump_ = ncomp_to_dump;
    m_mesh_field_names_ = mesh_field_names;
    m_file_num = file_num_in;
    m_current_z_lab = 0.0;
    m_current_z_boost = 0.0;
    updateCurrentZPositions(t_boost, m_inv_gamma_boost_, m_inv_beta_boost_);
    Real zmin_lab = m_prob_domain_lab_.lo(AMREX_SPACEDIM-1);
    m_initial_i = (m_current_z_lab - zmin_lab)/m_dz_lab_;
    m_file_name = Concatenate(WarpX::lab_data_directory+"/slices/slice",m_file_num,5);
    createLabFrameDirectories();
    m_buff_counter_ = 0;
    m_particle_slice_dx_lab_ = particle_slice_dx_lab;

    if (WarpX::do_back_transformed_fields) m_data_buffer_.reset(nullptr);
}

void
LabFrameSnapShot::
AddDataToBuffer( MultiFab& tmp, int k_lab,
                 amrex::Gpu::ManagedDeviceVector<int> map_actual_fields_to_dump)
{
    const int ncomp_to_dump = map_actual_fields_to_dump.size();
    MultiFab& buf = *m_data_buffer_;
    for (MFIter mfi(tmp, TilingIfNotGPU()); mfi.isValid(); ++mfi) {
         Array4<Real> tmp_arr = tmp[mfi].array();
         Array4<Real> buf_arr = buf[mfi].array();
         // For 3D runs, tmp is a 2D (x,y) multifab that contains only
         // slice to write to file
         const Box& bx = mfi.tilebox();
         const auto field_map_ptr = map_actual_fields_to_dump.dataPtr();
         ParallelFor(bx, ncomp_to_dump,
             [=] AMREX_GPU_DEVICE(int i, int j, int k, int n)
             {
                 const int icomp = field_map_ptr[n];
#if (AMREX_SPACEDIM == 3)
                 buf_arr(i,j,k_lab,n) = tmp_arr(i,j,k,icomp);
#else
                 buf_arr(i,k_lab,k,n) = tmp_arr(i,j,k,icomp);
#endif
             }
         );
    }
}


void
LabFrameSlice::
AddDataToBuffer( MultiFab& tmp, int k_lab,
                 amrex::Gpu::ManagedDeviceVector<int> map_actual_fields_to_dump)
{
    const int ncomp_to_dump = map_actual_fields_to_dump.size();
    MultiFab& buf = *m_data_buffer_;
    for (MFIter mfi(tmp, TilingIfNotGPU()); mfi.isValid(); ++mfi)
    {
       Box& bx = m_buff_box_;
       const Box& bx_bf = mfi.tilebox();
       bx.setSmall(AMREX_SPACEDIM-1,bx_bf.smallEnd(AMREX_SPACEDIM-1));
       bx.setBig(AMREX_SPACEDIM-1,bx_bf.bigEnd(AMREX_SPACEDIM-1));
       Array4<Real> tmp_arr = tmp[mfi].array();
       Array4<Real> buf_arr = buf[mfi].array();
       const auto field_map_ptr = map_actual_fields_to_dump.dataPtr();
       ParallelFor(bx, ncomp_to_dump,
           [=] AMREX_GPU_DEVICE(int i, int j, int k, int n)
           {
              const int icomp = field_map_ptr[n];
#if (AMREX_SPACEDIM == 3)
              buf_arr(i,j,k_lab,n) = tmp_arr(i,j,k,icomp);
#else
              buf_arr(i,k_lab,k,n) = tmp_arr(i,j,k,icomp);
#endif
           });
    }

}


void
LabFrameSnapShot::
AddPartDataToParticleBuffer(
    Vector<WarpXParticleContainer::DiagnosticParticleData> tmp_particle_buffer,
    int nspeciesBoostedFrame) {
    for (int isp = 0; isp < nspeciesBoostedFrame; ++isp) {
        auto np = tmp_particle_buffer[isp].GetRealData(DiagIdx::w).size();
        if (np == 0) return;

        // allocate size of particle buffer array to np
        // This is a growing array. Each time we add np elements
        // to the existing array which has size = init_size
        const int init_size = m_particles_buffer_[isp].GetRealData(DiagIdx::w).size();
        const int total_size = init_size + np;
        m_particles_buffer_[isp].resize(total_size);

        // Data pointers to particle attributes //
        Real* const AMREX_RESTRICT wp_buff =
              m_particles_buffer_[isp].GetRealData(DiagIdx::w).data();
        Real* const AMREX_RESTRICT x_buff =
              m_particles_buffer_[isp].GetRealData(DiagIdx::x).data();
        Real* const AMREX_RESTRICT y_buff =
              m_particles_buffer_[isp].GetRealData(DiagIdx::y).data();
        Real* const AMREX_RESTRICT z_buff =
              m_particles_buffer_[isp].GetRealData(DiagIdx::z).data();
        Real* const AMREX_RESTRICT ux_buff =
              m_particles_buffer_[isp].GetRealData(DiagIdx::ux).data();
        Real* const AMREX_RESTRICT uy_buff =
              m_particles_buffer_[isp].GetRealData(DiagIdx::uy).data();
        Real* const AMREX_RESTRICT uz_buff =
              m_particles_buffer_[isp].GetRealData(DiagIdx::uz).data();

        Real const* const AMREX_RESTRICT wp_temp =
                    tmp_particle_buffer[isp].GetRealData(DiagIdx::w).data();
        Real const* const AMREX_RESTRICT x_temp =
                    tmp_particle_buffer[isp].GetRealData(DiagIdx::x).data();
        Real const* const AMREX_RESTRICT y_temp =
                    tmp_particle_buffer[isp].GetRealData(DiagIdx::y).data();
        Real const* const AMREX_RESTRICT z_temp =
                    tmp_particle_buffer[isp].GetRealData(DiagIdx::z).data();
        Real const* const AMREX_RESTRICT ux_temp =
                    tmp_particle_buffer[isp].GetRealData(DiagIdx::ux).data();
        Real const* const AMREX_RESTRICT uy_temp =
                    tmp_particle_buffer[isp].GetRealData(DiagIdx::uy).data();
        Real const* const AMREX_RESTRICT uz_temp =
                    tmp_particle_buffer[isp].GetRealData(DiagIdx::uz).data();

        // copy all the particles from tmp to buffer
        amrex::ParallelFor(np,
        [=] AMREX_GPU_DEVICE(int i)
        {
            wp_buff[init_size + i] = wp_temp[i];
            x_buff[init_size + i]  = x_temp[i];
            y_buff[init_size + i]  = y_temp[i];
            z_buff[init_size + i]  = z_temp[i];
            ux_buff[init_size + i] = ux_temp[i];
            uy_buff[init_size + i] = uy_temp[i];
            uz_buff[init_size + i] = uz_temp[i];
        });
    }
}

void
LabFrameSlice::
AddPartDataToParticleBuffer(
    Vector<WarpXParticleContainer::DiagnosticParticleData> tmp_particle_buffer,
    int nSpeciesBackTransformedDiagnostics) {


    for (int isp = 0; isp < nSpeciesBackTransformedDiagnostics; ++isp) {
        auto np = tmp_particle_buffer[isp].GetRealData(DiagIdx::w).size();

        if (np == 0) return;

<<<<<<< HEAD
        auto const& wpc = tmp_particle_buffer[isp].GetRealData(DiagIdx::w);
        auto const& xpc = tmp_particle_buffer[isp].GetRealData(DiagIdx::x);
        auto const& ypc = tmp_particle_buffer[isp].GetRealData(DiagIdx::y);
        auto const& zpc = tmp_particle_buffer[isp].GetRealData(DiagIdx::z);
        auto const& uxpc = tmp_particle_buffer[isp].GetRealData(DiagIdx::ux);
        auto const& uypc = tmp_particle_buffer[isp].GetRealData(DiagIdx::uy);
        auto const& uzpc = tmp_particle_buffer[isp].GetRealData(DiagIdx::uz);

        particles_buffer_[isp].resize(np);
        auto wpc_buff = particles_buffer_[isp].GetRealData(DiagIdx::w);
        auto xpc_buff = particles_buffer_[isp].GetRealData(DiagIdx::x);
        auto ypc_buff = particles_buffer_[isp].GetRealData(DiagIdx::y);
        auto zpc_buff = particles_buffer_[isp].GetRealData(DiagIdx::z);
        auto uxpc_buff = particles_buffer_[isp].GetRealData(DiagIdx::ux);
        auto uypc_buff = particles_buffer_[isp].GetRealData(DiagIdx::uy);
        auto uzpc_buff = particles_buffer_[isp].GetRealData(DiagIdx::uz);


        int partcounter = 0;
        for (int i = 0; i < np; ++i)
        {
           if( xpc[i] >= (diag_domain_lab_.lo(0)-dx_) &&
               xpc[i] <= (diag_domain_lab_.hi(0)+dx_) ) {
#if (AMREX_SPACEDIM == 3)
              if( ypc[i] >= (diag_domain_lab_.lo(1)-dy_) &&
                  ypc[i] <= (diag_domain_lab_.hi(1) + dy_))
#endif
              {
                 wpc_buff[partcounter] = wpc[i];
                 xpc_buff[partcounter] = xpc[i];
                 ypc_buff[partcounter] = ypc[i];
                 zpc_buff[partcounter] = zpc[i];
                 uxpc_buff[partcounter] = uxpc[i];
                 uypc_buff[partcounter] = uypc[i];
                 uzpc_buff[partcounter] = uzpc[i];
                 ++partcounter;
              }
           }
        }
=======
        Real const* const AMREX_RESTRICT wp_temp =
             tmp_particle_buffer[isp].GetRealData(DiagIdx::w).data();
        Real const* const AMREX_RESTRICT x_temp =
             tmp_particle_buffer[isp].GetRealData(DiagIdx::x).data();
        Real const* const AMREX_RESTRICT y_temp =
             tmp_particle_buffer[isp].GetRealData(DiagIdx::y).data();
        Real const* const AMREX_RESTRICT z_temp =
             tmp_particle_buffer[isp].GetRealData(DiagIdx::z).data();
        Real const* const AMREX_RESTRICT ux_temp =
             tmp_particle_buffer[isp].GetRealData(DiagIdx::ux).data();
        Real const* const AMREX_RESTRICT uy_temp =
             tmp_particle_buffer[isp].GetRealData(DiagIdx::uy).data();
        Real const* const AMREX_RESTRICT uz_temp =
             tmp_particle_buffer[isp].GetRealData(DiagIdx::uz).data();

        // temporary arrays to store copy_flag and copy_index
        // for particles that cross the reduced domain for diagnostics.
        amrex::Gpu::ManagedDeviceVector<int> FlagForPartCopy(np);
        amrex::Gpu::ManagedDeviceVector<int> IndexForPartCopy(np);

        int* const AMREX_RESTRICT Flag = FlagForPartCopy.dataPtr();
        int* const AMREX_RESTRICT IndexLocation = IndexForPartCopy.dataPtr();

        // Compute extent of the reduced domain +/- user-defined physical width
        Real const xmin = m_diag_domain_lab_.lo(0)-m_particle_slice_dx_lab_;
        Real const xmax = m_diag_domain_lab_.hi(0)+m_particle_slice_dx_lab_;
#if (AMREX_SPACEDIM == 3)
        Real const ymin = m_diag_domain_lab_.lo(1)-m_particle_slice_dx_lab_;
        Real const ymax = m_diag_domain_lab_.hi(1)+m_particle_slice_dx_lab_;
#endif
>>>>>>> 2b58b1e4

        //Flag particles that need to be copied if they are
        // within the reduced slice +/- user-defined physical width
        amrex::ParallelFor(np,
        [=] AMREX_GPU_DEVICE(int i)
        {
            Flag[i] = 0;
            if ( x_temp[i] >= (xmin) &&
                 x_temp[i] <= (xmax) ) {
#if (AMREX_SPACEDIM == 3)
               if (y_temp[i] >= (ymin) &&
                   y_temp[i] <= (ymax) )
#endif
               {
                   Flag[i] = 1;
               }
            }
        });

        // Call exclusive scan to obtain location indices using
        // flag values. These location indices are used to copy data
        // from src to dst when the copy-flag is set to 1.
        amrex::Gpu::exclusive_scan(Flag,Flag+np,IndexLocation);
        const int copy_size = IndexLocation[np-1] + Flag[np-1];
        const int init_size = m_particles_buffer_[isp].GetRealData(DiagIdx::w).size();
        const int total_reducedDiag_size = copy_size + init_size;

        // allocate array size for reduced diagnostic buffer array
        m_particles_buffer_[isp].resize(total_reducedDiag_size);

        // Data pointers to particle attributes //
        Real* const AMREX_RESTRICT wp_buff =
              m_particles_buffer_[isp].GetRealData(DiagIdx::w).data();
        Real* const AMREX_RESTRICT x_buff =
              m_particles_buffer_[isp].GetRealData(DiagIdx::x).data();
        Real* const AMREX_RESTRICT y_buff =
              m_particles_buffer_[isp].GetRealData(DiagIdx::y).data();
        Real* const AMREX_RESTRICT z_buff =
              m_particles_buffer_[isp].GetRealData(DiagIdx::z).data();
        Real* const AMREX_RESTRICT ux_buff =
              m_particles_buffer_[isp].GetRealData(DiagIdx::ux).data();
        Real* const AMREX_RESTRICT uy_buff =
              m_particles_buffer_[isp].GetRealData(DiagIdx::uy).data();
        Real* const AMREX_RESTRICT uz_buff =
              m_particles_buffer_[isp].GetRealData(DiagIdx::uz).data();

        // Selective copy of particle data from tmp array to reduced buffer
        // array on the GPU using the flag value and index location.
        amrex::ParallelFor(np,
        [=] AMREX_GPU_DEVICE(int i)
        {
            if (Flag[i] == 1)
            {
               const int loc = IndexLocation[i] + init_size;
               wp_buff[loc] = wp_temp[i];
               x_buff[loc]  = x_temp[i];
               y_buff[loc]  = y_temp[i];
               z_buff[loc]  = z_temp[i];
               ux_buff[loc] = ux_temp[i];
               uy_buff[loc] = uy_temp[i];
               uz_buff[loc] = uz_temp[i];
            }
        });

    }
}

// Obtain cell-centered slice at z=z_boost and pack E, B, j, rho
// Then average down to the coarsest level on the cell-centered slice
std::unique_ptr<MultiFab>
BackTransformedDiagnostic::GetCellCenteredSliceData(
     const amrex::Vector<std::array< std::unique_ptr<amrex::MultiFab>, 3 > >& Efield,
     const amrex::Vector<std::array< std::unique_ptr<amrex::MultiFab>, 3 > >& Bfield,
     const amrex::Vector<std::array< std::unique_ptr<amrex::MultiFab>, 3 > >& current,
     const MultiParticleContainer& mypc, const amrex::Vector<amrex::Geometry>& geom,
     const int boost_direction_, const amrex::Real current_z_boost,
     const Vector<IntVect>& ref_ratio)
{
    const int ng = 1;
    const int ncomp = 10;
    int total_levels = Efield.size();
    // allocate Vector of unique_ptrs of MultiFabs with nlevels
    Vector<std::unique_ptr<MultiFab> > cc(total_levels);
    for (int lev = 0; lev < total_levels; ++lev) {
        // Allocate and initialize slice for the current lev
        // Define Box for cell-centered slice with same index space as level->lev
        Box slice_cc = geom[lev].Domain();
        // Modify the boost-dim index consistent with zboost location
        Real dx_cc = geom[lev].CellSize(boost_direction_);
        int i_boost_cc = ( current_z_boost
                       - geom[lev].ProbLo(boost_direction_))/dx_cc;
        slice_cc.setSmall(boost_direction_, i_boost_cc);
        slice_cc.setBig(boost_direction_, i_boost_cc);
        // Define multifab that stores slice
        // Obtain box array for the current level from
        // the source MF and convert IndexType to CC
        IntVect cc_type(AMREX_D_DECL(0,0,0));
        BoxArray ba = amrex::convert
                      (Efield[lev][0]->boxArray(), cc_type);
        // Obtain dm from baseline MF and
        // loop over all the intersections of boxes
        const DistributionMapping& dm =
                      Efield[lev][0]->DistributionMap();
        std::vector< std::pair<int,Box> > isects;
        // isects generates list of <proc,Box> from domain
        // BoxArray that intersects with slice
        ba.intersections(slice_cc,isects,false,0);
        Vector<Box> boxes;
        Vector<int> procs;
        // Store all proc IDs that map full_ba to slice_ba
        Vector<int> slice_to_full_ba_map;
        for (int i = 0; i < isects.size(); ++i) {
            procs.push_back(dm[isects[i].first]);
            boxes.push_back(isects[i].second);
            slice_to_full_ba_map.push_back(isects[i].first);
        }
        BoxArray slice_cc_ba(&boxes[0], boxes.size());
        DistributionMapping slice_cc_dmap(std::move(procs));

        cc[lev].reset( new MultiFab(slice_cc_ba, slice_cc_dmap, ncomp, ng));

        // Interpolate/average and pack Efield data from the source
        // to the cell-centered slice MultiFab
        int dcomp =  0;
        AverageAndPackVectorField_to_CCslice( *cc[lev], Efield[lev],
                  slice_to_full_ba_map, dcomp, ng);
        // Interpolate/average and pack Bfield data from the
        // source to the cell-centered slice MultiFab
        dcomp += 3;
        AverageAndPackVectorField_to_CCslice( *cc[lev], Bfield[lev],
                  slice_to_full_ba_map, dcomp, ng);
        // Interpolate/average and pack current data
        // from source to the cell-centered slice MultiFab
        dcomp += 3;
        AverageAndPackVectorField_to_CCslice( *cc[lev], current[lev],
                  slice_to_full_ba_map, dcomp, ng);
        // Interpolate/average and pack charge density data
        // from source to the cell-centered slice MultiFab.
        dcomp += 3;
        const std::unique_ptr<MultiFab>& charge_density
                            = mypc.GetChargeDensity(lev);
        AverageAndPackScalarField_to_CCslice( *cc[lev], *charge_density,
                  slice_to_full_ba_map, dcomp, ng);
        cc[lev]->FillBoundary(geom[lev].periodicity());
    }
    for (int lev = total_levels-1; lev>0; --lev)
    {
        amrex::average_down(*cc[lev],*cc[lev-1],0,ncomp,ref_ratio[lev-1]);
    }

    return std::move(cc[0]);
}


void BackTransformedDiagnostic::
     AverageAndPackVectorField_to_CCslice( MultiFab& cc_slice,
               const std::array< std::unique_ptr<MultiFab>, 3 >& vector_field,
               Vector<int> slice_to_full_ba_map,
               const int dcomp, const int ngrow)
{
#ifdef WARPX_DIM_RZ
     // When ncomp>1, the total fields are constructed in
     // temporary MultiFabs.
     // mf_total is declared such that it is a vector array
     // similar to vector_field, but, with dm and box_array
     // similar to cc_slice.
     std::array<std::unique_ptr<MultiFab>,3> mf_total;
     mf_total[0].reset(new MultiFab(vector_field[0]->boxArray(),
                           vector_field[0]->DistributionMap(), 1,
                           vector_field[0]->nGrowVect()));
     mf_total[1].reset(new MultiFab(vector_field[1]->boxArray(),
                           vector_field[0]->DistributionMap(), 1,
                           vector_field[1]->nGrowVect()));
     mf_total[2].reset(new MultiFab(vector_field[2]->boxArray(),
                           vector_field[0]->DistributionMap(), 1,
                           vector_field[2]->nGrowVect()));
#endif
     if (vector_field[0]->nComp() > 1) {
#ifdef WARPX_DIM_RZ
        ConstructTotalRZField(mf_total, vector_field);
#else
        amrex::Abort("AverageAndPackVectorField not implemented for ncomp>1");
#endif
     }
     for (MFIter mfi(cc_slice, TilingIfNotGPU()); mfi.isValid(); ++mfi) {
         // index of the box in the index space of slice boxarray
         int slice_gid = mfi.index();
         // corresponding index of the intersecting box in the full box array
         int full_gid = slice_to_full_ba_map[slice_gid];
         Array4<Real> const& slice_arr = cc_slice.array(mfi);
         // Define source Array4
         Array4 <Real const> const& src_x_arr
                = vector_field[0]->const_array(full_gid);
         Array4 <Real const> const& src_y_arr
                = vector_field[1]->const_array(full_gid);
         Array4 <Real const> const& src_z_arr
                = vector_field[2]->const_array(full_gid);
#ifdef WARPX_DIM_RZ
         Array4 <Real const> const& mftotal_x_arr
                = vector_field[0]->const_array(full_gid);
         Array4 <Real const> const& mftotal_y_arr
                = vector_field[1]->const_array(full_gid);
         Array4 <Real const> const& mftotal_z_arr
                = vector_field[2]->const_array(full_gid);
#endif
         const Box& tile_box = mfi.growntilebox(ngrow);
         // Check the staggering type of the 3-component `vector-field`
         // and average accordingly:
         // Fully cell-centered field ( simply copy - no avg)
         if (vector_field[0]->is_cell_centered() ) {
            int nc = 1;
            AMREX_LAUNCH_HOST_DEVICE_LAMBDA (tile_box, thread_box,
            {
               const FArrayBox ccx_fab(src_x_arr);
               const FArrayBox ccy_fab(src_y_arr);
               const FArrayBox ccz_fab(src_z_arr);
               FArrayBox slice_fab(slice_arr);
               slice_fab.copy(ccx_fab, thread_box, dcomp, thread_box, 0, 1);
               slice_fab.copy(ccy_fab, thread_box, dcomp+1, thread_box, 0, 1);
               slice_fab.copy(ccz_fab, thread_box, dcomp+2, thread_box, 0, 1);
            });
         // Source MultiFab is nodal
         } else if (vector_field[0]->is_nodal() ) {
            AMREX_LAUNCH_HOST_DEVICE_LAMBDA(tile_box, thread_box,
            {
                amrex_avg_nd_to_cc(thread_box, slice_arr, src_x_arr,
                                   dcomp, 0, 1);
                amrex_avg_nd_to_cc(thread_box, slice_arr, src_y_arr,
                                   dcomp+1, 0, 1);
                amrex_avg_nd_to_cc(thread_box, slice_arr, src_z_arr,
                                   dcomp+2, 0, 1);
            });
         // Face-centered source MultiFab (B-field on Yee grid)
         } else if (vector_field[0]->is_nodal(0) ) {

            if (vector_field[0]->nComp() > 1) {
#ifdef WARPX_DIM_RZ
            AMREX_LAUNCH_HOST_DEVICE_LAMBDA (tile_box, thread_box,
            {
               amrex_avg_fc_to_cc(thread_box, slice_arr,
               AMREX_D_DECL(mftotal_x_arr, mftotal_z_arr, mftotal_y_arr), dcomp);
            });
            // copy second component containing z-dim data to third component
            // then copy y-dim data from src to second component
            AMREX_LAUNCH_HOST_DEVICE_LAMBDA (tile_box, thread_box,
            {
                const FArrayBox mftotal_y_fab(mftotal_y_arr);
                FArrayBox slice_fab(slice_arr);
                slice_fab.copy(slice_fab, thread_box, dcomp+1, thread_box,
                               dcomp+2, 1);
                slice_fab.copy(mftotal_y_fab, thread_box, 0, thread_box,
                               dcomp+1, 1);
            });
#else
            amrex::Abort("AverageAndPackVectorField not implemented for ncomp>1");
#endif
            // if ncomp == 1
            } else {
               AMREX_LAUNCH_HOST_DEVICE_LAMBDA (tile_box, thread_box,
               {
                  amrex_avg_fc_to_cc(thread_box, slice_arr,
#if (AMREX_SPACEDIM == 3)
                      AMREX_D_DECL(src_x_arr,src_y_arr,src_z_arr),dcomp);
#else
                      AMREX_D_DECL(src_x_arr,src_z_arr,src_y_arr),dcomp);
#endif
               });
#if (AMREX_SPACEDIM == 2)
               // Copy z-data stored in dcomp+1 to dcomp+2
               // then copy y-data from src ccy_fab to the slice at dcomp+1
               // (no averaging done here for the y-dir in 2D)
               AMREX_LAUNCH_HOST_DEVICE_LAMBDA (tile_box, thread_box,
               {
                  const FArrayBox ccy_fab(src_y_arr);
                  FArrayBox slice_fab(slice_arr);
                  slice_fab.copy(slice_fab, thread_box, dcomp+1, thread_box,
                                 dcomp+2, 1);
                  slice_fab.copy(ccy_fab, thread_box, 0, thread_box,
                                 dcomp+1, 1);
               });
#endif
            }
         // Edge-centered source multifab
         } else if (!vector_field[0]->is_nodal(0) ) {
            if (vector_field[0]->nComp() > 1) {
#ifdef WARPX_DIM_RZ
               AMREX_LAUNCH_HOST_DEVICE_LAMBDA (tile_box, thread_box,
               {
                  amrex_avg_eg_to_cc(thread_box, slice_arr,
                   AMREX_D_DECL(mftotal_x_arr,mftotal_z_arr,mftotal_y_arr),dcomp);
               });
               AMREX_LAUNCH_HOST_DEVICE_LAMBDA (tile_box, thread_box,
               {
                  FArrayBox slice_fab(slice_arr);
                  slice_fab.copy(slice_fab, thread_box, dcomp+1, thread_box,
                                 dcomp+2, 1);
                  amrex_avg_nd_to_cc(thread_box, slice_arr, mftotal_y_arr,
                                     dcomp+1, 0, 1);
               });
#else
               amrex::Abort("AverageAndPackVectorField not implemented for ncomp > 1");
#endif
            } else {
               AMREX_LAUNCH_HOST_DEVICE_LAMBDA (tile_box, thread_box,
               {
#if (AMREX_SPACEDIM==3)
                amrex_avg_eg_to_cc(thread_box, slice_arr,
                            AMREX_D_DECL(src_x_arr,src_y_arr,src_z_arr),dcomp);
#else
                amrex_avg_eg_to_cc(thread_box, slice_arr,
                            AMREX_D_DECL(src_x_arr,src_z_arr,src_y_arr),dcomp);
#endif
           });
#if (AMREX_SPACEDIM==2)
               // Copy z-data stored in dcomp+1 to dcomp+2
               // Then averaging the y-component from the source array to
               // to the dst slice_array using avg_node_to_cc.
               // node_to_cc is used because eg_to_cc requires a vector
               // of SPACEDIM number of components (2D or 3D)
               AMREX_LAUNCH_HOST_DEVICE_LAMBDA (tile_box, thread_box,
               {
                  FArrayBox slice_fab(slice_arr);
                  slice_fab.copy(slice_fab, thread_box, dcomp+1, thread_box,
                                 dcomp+2, 1);
                  amrex_avg_nd_to_cc(thread_box, slice_arr, src_y_arr,
                                   dcomp+1, 0, 1);
               });
#endif
            }
         } else {
            amrex::Abort("Unknown staggering.");
         }

     }

}

/** \brief Data from the scalar_field MultiFab is copied/interpolated
 *  to the cell-centered slice at z_boost location, and stores to the resulting
 *  cc_slice MultiFab.
 */
void BackTransformedDiagnostic::
     AverageAndPackScalarField_to_CCslice( MultiFab& cc_slice,
               const MultiFab& scalar_field,
               Vector<int> slice_to_full_ba_map,
               const int dcomp, const int ngrow)
{
   for (MFIter mfi(cc_slice, TilingIfNotGPU()); mfi.isValid(); ++mfi) {
       // index of the box in the index space of slice box array
       int slice_gid = mfi.index();
       int full_gid = slice_to_full_ba_map[slice_gid];
       Array4<Real> const& slice_arr = cc_slice.array(mfi);

       const Box& tile_box = mfi.growntilebox(ngrow);
       Array4 <Real const> const& full_scalar_arr
              = scalar_field.const_array(full_gid);
       // Components are copied or interpolated based on the type of
       // staggering of the sclar field.
       // Cell-centered scalar field (no average; simply copy)
       if (scalar_field.is_cell_centered() ) {
          AMREX_LAUNCH_HOST_DEVICE_LAMBDA (tile_box, thread_box,
          {
             const FArrayBox scalar_fab(full_scalar_arr);
             FArrayBox slice_fab(slice_arr);
             slice_fab.copy(scalar_fab, thread_box, dcomp, thread_box, 0, 1);
          });
       // Nodal scalar field
       } else if (scalar_field.is_nodal() ) {
          AMREX_LAUNCH_HOST_DEVICE_LAMBDA (tile_box, thread_box,
          {
             amrex_avg_nd_to_cc(thread_box, slice_arr, full_scalar_arr,
                                dcomp, 0, 1);
          });
       } else {
          amrex::Abort(" Unknown staggering.");
       }
   }

}
<|MERGE_RESOLUTION|>--- conflicted
+++ resolved
@@ -774,15 +774,9 @@
     VisMF::Header::Version current_version = VisMF::GetHeaderVersion();
     VisMF::SetHeaderVersion(amrex::VisMF::Header::NoFabHeader_v1);
 
-<<<<<<< HEAD
     const RealBox& domain_z_boost = geom[0].ProbDomain();
-    const Real zlo_boost = domain_z_boost.lo(boost_direction_);
-    const Real zhi_boost = domain_z_boost.hi(boost_direction_);
-=======
-    const RealBox& domain_z_boost = geom.ProbDomain();
     const Real zlo_boost = domain_z_boost.lo(m_boost_direction_);
     const Real zhi_boost = domain_z_boost.hi(m_boost_direction_);
->>>>>>> 2b58b1e4
 
     const std::vector<std::string> species_names = mypc.GetSpeciesNames();
     Real prev_t_lab = -dt;
@@ -834,35 +828,35 @@
         }
 
         if (WarpX::do_back_transformed_fields) {
-<<<<<<< HEAD
             // The cell-centered slice containing back-transformed data
             // is generated only if t_lab != prev_t_lab and is re-used
             // if multiple diags have the same z_lab,t_lab.
-            if (LabFrameDiags_[i]->t_lab != prev_t_lab ) {
+            if (m_LabFrameDiags_[i]->m_t_lab != prev_t_lab ) {
                cc_slice.reset(new MultiFab);
                cc_slice.reset(nullptr);
                // Cell-centered slice data at zboost location is obtained
                cc_slice = GetCellCenteredSliceData( Efield, Bfield, current,
-                                         mypc, geom, boost_direction_,
-                                         LabFrameDiags_[i]->current_z_boost,
+                                         mypc, geom, m_boost_direction_,
+                                         m_LabFrameDiags_[i]->m_current_z_boost,
                                          ref_ratio);
                const int ncomp = cc_slice->nComp();
-               LorentzTransformZ(*cc_slice, gamma_boost_, beta_boost_, ncomp);
+               LorentzTransformZ(*cc_slice, m_gamma_boost_,
+                                  m_beta_boost_, ncomp);
             }
             // Create a 2D box for the slice in the boosted frame
             // with lo and hi same as that of the diag, except in the z-direction.
-            Real dx = geom[0].CellSize(boost_direction_);
-            int i_boost = ( LabFrameDiags_[i]->current_z_boost -
-                            geom[0].ProbLo(boost_direction_))/dx;
-            Box slice_box = LabFrameDiags_[i]->buff_box_;
-            slice_box.setSmall(boost_direction_, i_boost);
-            slice_box.setBig(boost_direction_, i_boost);
+            Real dx = geom[0].CellSize(m_boost_direction_);
+            int i_boost = ( m_LabFrameDiags_[i]->m_current_z_boost -
+                            geom[0].ProbLo(m_boost_direction_))/dx;
+            Box slice_box = m_LabFrameDiags_[i]->m_buff_box_;
+            slice_box.setSmall(m_boost_direction_, i_boost);
+            slice_box.setBig(m_boost_direction_, i_boost);
 
             // Make it a BoxArray slice_ba
             BoxArray slice_ba(slice_box);
-            slice_ba.maxSize(max_box_size_);
+            slice_ba.maxSize(m_max_box_size_);
             tmp_slice_ptr = std::unique_ptr<MultiFab>(new MultiFab(slice_ba,
-                            LabFrameDiags_[i]->data_buffer_->DistributionMap(),
+                            m_LabFrameDiags_[i]->m_data_buffer_->DistributionMap(),
                             cc_slice->nComp(), 0));
 
             // Back-transformed data is copied from cc_slice
@@ -870,57 +864,10 @@
             // tmp_slice_ptr which has the dmap of the
             // data_buffer that stores the back-transformed data.
             tmp_slice_ptr->copy(*cc_slice, 0, 0, cc_slice->nComp());
-            LabFrameDiags_[i]->AddDataToBuffer(*tmp_slice_ptr, i_lab,
+            m_LabFrameDiags_[i]->AddDataToBuffer(*tmp_slice_ptr, i_lab,
                                               map_actual_fields_to_dump);
             tmp_slice_ptr.reset(new MultiFab);
             tmp_slice_ptr.reset(nullptr);
-=======
-            const int ncomp = cell_centered_data->nComp();
-            const int start_comp = 0;
-            const bool interpolate = true;
-            // slice containing back-transformed data is generated only if t_lab != prev_t_lab and is re-used if multiple diags have the same z_lab,t_lab.
-            if (m_LabFrameDiags_[i]->m_t_lab != prev_t_lab ) {
-               if (slice)
-               {
-                 slice.reset(new MultiFab);
-                 slice.reset(nullptr);
-               }
-               slice = amrex::get_slice_data(m_boost_direction_,
-                                             m_LabFrameDiags_[i]->m_current_z_boost,
-                                             *cell_centered_data, geom,
-                                             start_comp, ncomp,
-                                             interpolate);
-               // Back-transform data to the lab-frame
-               LorentzTransformZ(*slice, m_gamma_boost_, m_beta_boost_, ncomp);
-             }
-             // Create a 2D box for the slice in the boosted frame
-             Real dx = geom.CellSize(m_boost_direction_);
-             int i_boost = ( m_LabFrameDiags_[i]->m_current_z_boost -
-                             geom.ProbLo(m_boost_direction_))/dx;
-             //Box slice_box = geom.Domain();
-             Box slice_box = m_LabFrameDiags_[i]->m_buff_box_;
-             slice_box.setSmall(m_boost_direction_, i_boost);
-             slice_box.setBig(m_boost_direction_, i_boost);
-
-             // Make it a BoxArray slice_ba
-             BoxArray slice_ba(slice_box);
-             slice_ba.maxSize(m_max_box_size_);
-             tmp_slice_ptr = std::unique_ptr<MultiFab>(new MultiFab(slice_ba,
-                             m_LabFrameDiags_[i]->m_data_buffer_->DistributionMap(),
-                             ncomp, 0));
-
-             // slice is re-used if the t_lab of a diag is equal to
-             // that of the previous diag.
-             // Back-transformed data is copied from slice
-             // which has the dmap of the domain to
-             // tmp_slice_ptr which has the dmap of the
-             // data_buffer that stores the back-transformed data.
-             tmp_slice_ptr->copy(*slice, 0, 0, ncomp);
-             m_LabFrameDiags_[i]->AddDataToBuffer(*tmp_slice_ptr, i_lab,
-                                               map_actual_fields_to_dump);
-             tmp_slice_ptr.reset(new MultiFab);
-             tmp_slice_ptr.reset(nullptr);
->>>>>>> 2b58b1e4
         }
 
         if (WarpX::do_back_transformed_particles) {
@@ -949,24 +896,13 @@
 
             if (WarpX::do_back_transformed_fields) {
 #ifdef WARPX_USE_HDF5
-<<<<<<< HEAD
-                Box buff_box = LabFrameDiags_[i]->buff_box_;
-                for (int comp = 0; comp < LabFrameDiags_[i]->data_buffer_->nComp(); ++comp)
-                    output_write_field( LabFrameDiags_[i]->file_name,
-                                        mesh_field_names[comp],
-                                        *LabFrameDiags_[i]->data_buffer_, comp,
+                Box buff_box = m_LabFrameDiags_[i]->m_buff_box_;
+                for (int comp = 0; comp <m_LabFrameDiags_[i]->m_data_buffer_->nComp(); ++comp)
+                    output_write_field( m_LabFrameDiags_[i]->m_file_name,
+                                        m_mesh_field_names[comp],
+                                        *m_LabFrameDiags_[i]->m_data_buffer_, comp,
                                         lbound(buff_box).x, lbound(buff_box).y,
                                         lbound(buff_box).z);
-=======
-
-                Box buff_box = m_LabFrameDiags_[i]->m_buff_box_;
-                for (int comp = 0; comp < m_LabFrameDiags_[i]->m_data_buffer_->nComp(); ++comp)
-                    output_write_field(m_LabFrameDiags_[i]->m_file_name,
-                                       m_mesh_field_names[comp],
-                                       *m_LabFrameDiags_[i]->m_data_buffer_, comp,
-                                       lbound(buff_box).x, lbound(buff_box).y,
-                                       lbound(buff_box).z);
->>>>>>> 2b58b1e4
 #else
                 std::stringstream mesh_ss;
                 mesh_ss << m_LabFrameDiags_[i]->m_file_name << "/Level_0/" <<
@@ -1500,47 +1436,6 @@
 
         if (np == 0) return;
 
-<<<<<<< HEAD
-        auto const& wpc = tmp_particle_buffer[isp].GetRealData(DiagIdx::w);
-        auto const& xpc = tmp_particle_buffer[isp].GetRealData(DiagIdx::x);
-        auto const& ypc = tmp_particle_buffer[isp].GetRealData(DiagIdx::y);
-        auto const& zpc = tmp_particle_buffer[isp].GetRealData(DiagIdx::z);
-        auto const& uxpc = tmp_particle_buffer[isp].GetRealData(DiagIdx::ux);
-        auto const& uypc = tmp_particle_buffer[isp].GetRealData(DiagIdx::uy);
-        auto const& uzpc = tmp_particle_buffer[isp].GetRealData(DiagIdx::uz);
-
-        particles_buffer_[isp].resize(np);
-        auto wpc_buff = particles_buffer_[isp].GetRealData(DiagIdx::w);
-        auto xpc_buff = particles_buffer_[isp].GetRealData(DiagIdx::x);
-        auto ypc_buff = particles_buffer_[isp].GetRealData(DiagIdx::y);
-        auto zpc_buff = particles_buffer_[isp].GetRealData(DiagIdx::z);
-        auto uxpc_buff = particles_buffer_[isp].GetRealData(DiagIdx::ux);
-        auto uypc_buff = particles_buffer_[isp].GetRealData(DiagIdx::uy);
-        auto uzpc_buff = particles_buffer_[isp].GetRealData(DiagIdx::uz);
-
-
-        int partcounter = 0;
-        for (int i = 0; i < np; ++i)
-        {
-           if( xpc[i] >= (diag_domain_lab_.lo(0)-dx_) &&
-               xpc[i] <= (diag_domain_lab_.hi(0)+dx_) ) {
-#if (AMREX_SPACEDIM == 3)
-              if( ypc[i] >= (diag_domain_lab_.lo(1)-dy_) &&
-                  ypc[i] <= (diag_domain_lab_.hi(1) + dy_))
-#endif
-              {
-                 wpc_buff[partcounter] = wpc[i];
-                 xpc_buff[partcounter] = xpc[i];
-                 ypc_buff[partcounter] = ypc[i];
-                 zpc_buff[partcounter] = zpc[i];
-                 uxpc_buff[partcounter] = uxpc[i];
-                 uypc_buff[partcounter] = uypc[i];
-                 uzpc_buff[partcounter] = uzpc[i];
-                 ++partcounter;
-              }
-           }
-        }
-=======
         Real const* const AMREX_RESTRICT wp_temp =
              tmp_particle_buffer[isp].GetRealData(DiagIdx::w).data();
         Real const* const AMREX_RESTRICT x_temp =
@@ -1571,7 +1466,6 @@
         Real const ymin = m_diag_domain_lab_.lo(1)-m_particle_slice_dx_lab_;
         Real const ymax = m_diag_domain_lab_.hi(1)+m_particle_slice_dx_lab_;
 #endif
->>>>>>> 2b58b1e4
 
         //Flag particles that need to be copied if they are
         // within the reduced slice +/- user-defined physical width
