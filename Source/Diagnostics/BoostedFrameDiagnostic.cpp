--- conflicted
+++ resolved
@@ -649,10 +649,6 @@
            {
               slice_hi[i_dim] = slice_lo[i_dim] + 1;
            }
-<<<<<<< HEAD
-
-=======
->>>>>>> d9daf257
         }
         Box stmp(slice_lo,slice_hi);
         Box slicediag_box = stmp;
@@ -785,10 +781,7 @@
     const std::vector<std::string> species_names = mypc.GetSpeciesNames();
     Real prev_t_lab = -dt;
     std::unique_ptr<amrex::MultiFab> tmp_slice_ptr;
-<<<<<<< HEAD
-=======
     std::unique_ptr<amrex::MultiFab> slice;
->>>>>>> d9daf257
     amrex::Vector<WarpXParticleContainer::DiagnosticParticleData> tmp_particle_buffer;
 
     // Loop over snapshots
@@ -816,17 +809,10 @@
         if ( LabFrameDiags_[i]->buff_counter_ == 0) {
             // ... reset fields buffer data_buffer_
             if (WarpX::do_boosted_frame_fields) {
-<<<<<<< HEAD
-                //Box buff_box = geom.Domain();
                 LabFrameDiags_[i]->buff_box_.setSmall(boost_direction_,
                                              i_lab - num_buffer_ + 1);
                 LabFrameDiags_[i]->buff_box_.setBig(boost_direction_, i_lab);
-=======
-                LabFrameDiags_[i]->buff_box_.setSmall(boost_direction_,
-                                             i_lab - num_buffer_ + 1);
-                LabFrameDiags_[i]->buff_box_.setBig(boost_direction_, i_lab);
-
->>>>>>> d9daf257
+
                 BoxArray buff_ba(LabFrameDiags_[i]->buff_box_);
                 buff_ba.maxSize(max_box_size_);
                 DistributionMapping buff_dm(buff_ba);
@@ -843,67 +829,6 @@
             const int ncomp = cell_centered_data->nComp();
             const int start_comp = 0;
             const bool interpolate = true;
-<<<<<<< HEAD
-            // tmp_slice_ptr containing slice data is generated only if t_lab != prev_t_lab
-            if (LabFrameDiags_[i]->t_lab != prev_t_lab ) {
-               // Get slice in the boosted frame
-               if (tmp_slice_ptr)
-               {
-                 tmp_slice_ptr.reset(new MultiFab());
-                 tmp_slice_ptr.reset(nullptr);
-               }
-               std::unique_ptr<amrex::MultiFab> slice  = amrex::get_slice_data(
-                                                         boost_direction_,
-                                                         LabFrameDiags_[i]->current_z_boost,
-                                                         *cell_centered_data, geom,
-                                                         start_comp, ncomp,
-                                                         interpolate);
-
-               // Back-transform data to the lab-frame
-               LorentzTransformZ(*slice, gamma_boost_, beta_boost_, ncomp);
-               // Create a 2D box for the slice in the boosted frame
-               Real dx = geom.CellSize(boost_direction_);
-               int i_boost = ( LabFrameDiags_[i]->current_z_boost -
-                               geom.ProbLo(boost_direction_))/dx;
-               Box slice_box = geom.Domain();
-               slice_box.setSmall(boost_direction_, i_boost);
-               slice_box.setBig(boost_direction_, i_boost);
-               // Make it a BoxArray slice_ba
-               BoxArray slice_ba(slice_box);
-               slice_ba.maxSize(max_box_size_);
-               // Create MultiFab tmp on slice_ba witih data from slice
-               // that can be potentially re-used.
-               tmp_slice_ptr = std::unique_ptr<MultiFab>(new MultiFab(slice_ba,
-                               LabFrameDiags_[i]->data_buffer_->DistributionMap(),
-                               ncomp, 0));
-
-               tmp_slice_ptr->copy(*slice, 0, 0, ncomp);
-            }
-            // tmp_slice_ptr is re-used if the t_lab of a diag is equal to
-            // that of the previous diag
-            LabFrameDiags_[i]->AddDataToBuffer(*tmp_slice_ptr, i_lab,
-                                               map_actual_fields_to_dump);
-        }
-
-        if (WarpX::do_boosted_frame_particles) {
-
-            if (LabFrameDiags_[i]->t_lab != prev_t_lab ) {
-               if (tmp_particle_buffer.size()>0)
-               {
-                  tmp_particle_buffer.clear();
-                  tmp_particle_buffer.shrink_to_fit();
-               }
-               tmp_particle_buffer.resize(mypc.nSpeciesBoostedFrameDiags());
-               mypc.GetLabFrameData( LabFrameDiags_[i]->file_name, i_lab,
-                                     boost_direction_, old_z_boost,
-                                     LabFrameDiags_[i]->current_z_boost,
-                                     t_boost, LabFrameDiags_[i]->t_lab, dt,
-                                     tmp_particle_buffer);
-            }
-            LabFrameDiags_[i]->AddPartDataToParticleBuffer(tmp_particle_buffer,
-                               mypc.nSpeciesBoostedFrameDiags());
-        }
-=======
             // slice containing back-transformed data is generated only if t_lab != prev_t_lab and is re-used if multiple diags have the same z_lab,t_lab.
             if (LabFrameDiags_[i]->t_lab != prev_t_lab ) {
                if (slice)
@@ -966,10 +891,6 @@
             LabFrameDiags_[i]->AddPartDataToParticleBuffer(tmp_particle_buffer,
                                mypc.nSpeciesBoostedFrameDiags());
         }
-
-        ++LabFrameDiags_[i]->buff_counter_;
-        prev_t_lab = LabFrameDiags_[i]->t_lab;
->>>>>>> d9daf257
 
         ++LabFrameDiags_[i]->buff_counter_;
         prev_t_lab = LabFrameDiags_[i]->t_lab;
@@ -1214,7 +1135,6 @@
    buff_counter_ = 0;
    if (WarpX::do_boosted_frame_fields) data_buffer_.reset(nullptr);
 }
-<<<<<<< HEAD
 
 void
 LabFrameDiag::
@@ -1226,19 +1146,6 @@
 
 void
 LabFrameDiag::
-=======
-
-void
-LabFrameDiag::
-updateCurrentZPositions(Real t_boost, Real inv_gamma, Real inv_beta)
-{
-    current_z_boost = (t_lab*inv_gamma - t_boost)*PhysConst::c*inv_beta;
-    current_z_lab   = (t_lab - t_boost*inv_gamma)*PhysConst::c*inv_beta;
-}
-
-void
-LabFrameDiag::
->>>>>>> d9daf257
 createLabFrameDirectories() {
 #ifdef WARPX_USE_HDF5
     if (ParallelDescriptor::IOProcessor())
@@ -1407,11 +1314,7 @@
     for (MFIter mfi(tmp, TilingIfNotGPU()); mfi.isValid(); ++mfi) {
          Array4<Real> tmp_arr = tmp[mfi].array();
          Array4<Real> buf_arr = buf[mfi].array();
-<<<<<<< HEAD
-         // For 3D runs, rmp is a 2D (x,y) multifab that contains only
-=======
          // For 3D runs, tmp is a 2D (x,y) multifab that contains only
->>>>>>> d9daf257
          // slice to write to file
          const Box& bx = mfi.tilebox();
          const auto field_map_ptr = map_actual_fields_to_dump.dataPtr();
@@ -1437,36 +1340,12 @@
 {
     const int ncomp_to_dump = map_actual_fields_to_dump.size();
     MultiFab& buf = *data_buffer_;
-<<<<<<< HEAD
-
     for (MFIter mfi(tmp, TilingIfNotGPU()); mfi.isValid(); ++mfi)
     {
-       Array4<Real> tmp_arr = tmp[mfi].array();
-       Array4<Real> buf_arr = buf[mfi].array();
-=======
-    for (MFIter mfi(tmp, TilingIfNotGPU()); mfi.isValid(); ++mfi)
-    {
->>>>>>> d9daf257
        Box& bx = buff_box_;
        const Box& bx_bf = mfi.tilebox();
        bx.setSmall(AMREX_SPACEDIM-1,bx_bf.smallEnd(AMREX_SPACEDIM-1));
        bx.setBig(AMREX_SPACEDIM-1,bx_bf.bigEnd(AMREX_SPACEDIM-1));
-<<<<<<< HEAD
-       if (bx_bf.intersects(bx)) {
-          const auto field_map_ptr = map_actual_fields_to_dump.dataPtr();
-          ParallelFor(bx, ncomp_to_dump,
-              [=] AMREX_GPU_DEVICE(int i, int j, int k, int n)
-              {
-                 const int icomp = field_map_ptr[n];
-#if (AMREX_SPACEDIM == 3)
-                 buf_arr(i,j,k_lab,n) = tmp_arr(i,j,k,icomp);
-#else
-                 buf_arr(i,k_lab,k,n) = tmp_arr(i,j,k,icomp);
-#endif
-              }
-          );
-       }
-=======
        Array4<Real> tmp_arr = tmp[mfi].array();
        Array4<Real> buf_arr = buf[mfi].array();
        const auto field_map_ptr = map_actual_fields_to_dump.dataPtr();
@@ -1480,7 +1359,6 @@
               buf_arr(i,k_lab,k,n) = tmp_arr(i,j,k,icomp);
 #endif
            });
->>>>>>> d9daf257
     }
 
 }
@@ -1495,7 +1373,6 @@
         auto np = tmp_particle_buffer[isp].GetRealData(DiagIdx::w).size();
         if (np == 0) return;
 
-<<<<<<< HEAD
         // allocate size of particle buffer array to np 
         particles_buffer_[isp].resize(np);
 
@@ -1576,42 +1453,6 @@
         //                particles_buffer_[isp].GetRealData(DiagIdx::uz).end(),
         //                tmp_particle_buffer[isp].GetRealData(DiagIdx::uz).begin(),
         //                tmp_particle_buffer[isp].GetRealData(DiagIdx::uz).end());
-=======
-        particles_buffer_[isp].GetRealData(DiagIdx::w).insert(
-                        particles_buffer_[isp].GetRealData(DiagIdx::w).end(),
-                        tmp_particle_buffer[isp].GetRealData(DiagIdx::w).begin(),
-                        tmp_particle_buffer[isp].GetRealData(DiagIdx::w).end());
-
-        particles_buffer_[isp].GetRealData(DiagIdx::x).insert(
-                        particles_buffer_[isp].GetRealData(DiagIdx::x).end(),
-                        tmp_particle_buffer[isp].GetRealData(DiagIdx::x).begin(),
-                        tmp_particle_buffer[isp].GetRealData(DiagIdx::x).end());
-
-        particles_buffer_[isp].GetRealData(DiagIdx::y).insert(
-                        particles_buffer_[isp].GetRealData(DiagIdx::y).end(),
-                        tmp_particle_buffer[isp].GetRealData(DiagIdx::y).begin(),
-                        tmp_particle_buffer[isp].GetRealData(DiagIdx::y).end());
-
-        particles_buffer_[isp].GetRealData(DiagIdx::z).insert(
-                        particles_buffer_[isp].GetRealData(DiagIdx::z).end(),
-                        tmp_particle_buffer[isp].GetRealData(DiagIdx::z).begin(),
-                        tmp_particle_buffer[isp].GetRealData(DiagIdx::z).end());
-
-        particles_buffer_[isp].GetRealData(DiagIdx::ux).insert(
-                        particles_buffer_[isp].GetRealData(DiagIdx::ux).end(),
-                        tmp_particle_buffer[isp].GetRealData(DiagIdx::ux).begin(),
-                        tmp_particle_buffer[isp].GetRealData(DiagIdx::ux).end());
-
-        particles_buffer_[isp].GetRealData(DiagIdx::uy).insert(
-                        particles_buffer_[isp].GetRealData(DiagIdx::uy).end(),
-                        tmp_particle_buffer[isp].GetRealData(DiagIdx::uy).begin(),
-                        tmp_particle_buffer[isp].GetRealData(DiagIdx::uy).end());
-
-        particles_buffer_[isp].GetRealData(DiagIdx::uz).insert(
-                        particles_buffer_[isp].GetRealData(DiagIdx::uz).end(),
-                        tmp_particle_buffer[isp].GetRealData(DiagIdx::uz).begin(),
-                        tmp_particle_buffer[isp].GetRealData(DiagIdx::uz).end());
->>>>>>> d9daf257
     }
 }
 
@@ -1620,16 +1461,12 @@
 AddPartDataToParticleBuffer(
     Vector<WarpXParticleContainer::DiagnosticParticleData> tmp_particle_buffer,
     int nSpeciesBoostedFrame) {
-<<<<<<< HEAD
-
-
-=======
->>>>>>> d9daf257
+
+
     for (int isp = 0; isp < nSpeciesBoostedFrame; ++isp) {
         auto np = tmp_particle_buffer[isp].GetRealData(DiagIdx::w).size();
 
         if (np == 0) return;
-<<<<<<< HEAD
    
         Real* const AMREX_RESTRICT wp_temp = 
               tmp_particle_buffer_[isp].GetRealData(DiagIdx::w).data();
@@ -1756,50 +1593,6 @@
 //        }
 //
 //        particles_buffer_[isp].resize(partcounter);
-=======
-
-        auto const& wpc = tmp_particle_buffer[isp].GetRealData(DiagIdx::w);
-        auto const& xpc = tmp_particle_buffer[isp].GetRealData(DiagIdx::x);
-        auto const& ypc = tmp_particle_buffer[isp].GetRealData(DiagIdx::y);
-        auto const& zpc = tmp_particle_buffer[isp].GetRealData(DiagIdx::z);
-        auto const& uxpc = tmp_particle_buffer[isp].GetRealData(DiagIdx::ux);
-        auto const& uypc = tmp_particle_buffer[isp].GetRealData(DiagIdx::uy);
-        auto const& uzpc = tmp_particle_buffer[isp].GetRealData(DiagIdx::uz);
-
-        particles_buffer_[isp].resize(np);
-        auto wpc_buff = particles_buffer_[isp].GetRealData(DiagIdx::w);
-        auto xpc_buff = particles_buffer_[isp].GetRealData(DiagIdx::x);
-        auto ypc_buff = particles_buffer_[isp].GetRealData(DiagIdx::y);
-        auto zpc_buff = particles_buffer_[isp].GetRealData(DiagIdx::z);
-        auto uxpc_buff = particles_buffer_[isp].GetRealData(DiagIdx::ux);
-        auto uypc_buff = particles_buffer_[isp].GetRealData(DiagIdx::uy);
-        auto uzpc_buff = particles_buffer_[isp].GetRealData(DiagIdx::uz);
-
-
-        int partcounter = 0;
-        for (int i = 0; i < np; ++i)
-        {
-           if( xpc[i] >= (diag_domain_lab_.lo(0)-dx_) &&
-               xpc[i] <= (diag_domain_lab_.hi(0)+dx_) ) {
- #if (AMREX_SPACEDIM == 3)
-              if( ypc[i] >= (diag_domain_lab_.lo(1)-dy_) &&
-                  ypc[i] <= (diag_domain_lab_.hi(1) + dy_))
- #endif
-              {
-                 wpc_buff[partcounter] = wpc[i];
-                 xpc_buff[partcounter] = xpc[i];
-                 ypc_buff[partcounter] = ypc[i];
-                 zpc_buff[partcounter] = zpc[i];
-                 uxpc_buff[partcounter] = uxpc[i];
-                 uypc_buff[partcounter] = uypc[i];
-                 uzpc_buff[partcounter] = uzpc[i];
-                 ++partcounter;
-              }
-           }
-        }
-
-        particles_buffer_[isp].resize(partcounter);
->>>>>>> d9daf257
 
     }
 }