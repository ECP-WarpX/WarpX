#ifndef WARPX_FLUSHFORMATSENSEI_H_
#define WARPX_FLUSHFORMATSENSEI_H_

#include "FlushFormat.H"

#include <AMReX_AmrMesh.H>
#if defined(AMREX_USE_SENSEI_INSITU)
#  include <AMReX_AmrMeshParticleInSituBridge.H>
#else
namespace amrex {
using AmrMeshParticleInSituBridge = void;
}
#endif

/**
 * \brief This class aims at dumping performing in-situ diagnostics with
 * SENSEI.  In particular, function WriteToFile takes fields and particles as
 * input arguments, and calls amrex functions to do the in-situ visualization.
 *
 * To use the SENSEI flush format one must compile WarpX with the GNUMakefile
 * setting:  USE_SENSEI_INSITU=TRUE
 *
 * In addition to the standard controls, the following inputs file fields are
 * supported:
 *
 *      sensei_config - the path to a SENSEI XML configuration (required)
 *      sensei_pin_mesh - integer 0 or 1 forcing the moving mesh to be fixed
 *                        at 0,0,0 (optional)
 *
 * Fri 29 May 2020 11:19:38 AM PDT : Tested with SENSEI version 3.2.0
 */
class FlushFormatSensei : public FlushFormat
{
public:
    FlushFormatSensei();
    ~FlushFormatSensei() override;

    FlushFormatSensei(const FlushFormatSensei &) = delete;
    void operator=(const FlushFormatSensei &) = delete;

    /** Construct.
     *
     * \param[in] amr_mesh an AmrMesh instance
     * \param[in] diag_name ParmParse scope string.
     */
    FlushFormatSensei (amrex::AmrMesh *amr_mesh, std::string diag_name);

    /** Do in-situ visualization for field and particle data */
<<<<<<< HEAD
    void WriteToFile (
        const amrex::Vector<std::string> varnames,
=======
    virtual void WriteToFile (
        amrex::Vector<std::string> varnames,
>>>>>>> 7eada29a
        const amrex::Vector<amrex::MultiFab>& mf,
        amrex::Vector<amrex::Geometry>& geom,
        amrex::Vector<int> iteration, double time,
        const amrex::Vector<ParticleDiag>& particle_diags, int nlev,
        std::string prefix, int file_min_digits,
        bool plot_raw_fields,
        bool plot_raw_fields_guards,
        bool use_pinned_pc = false,
        bool isBTD = false, int snapshotID = -1,
        int bufferID = 1, int numBuffers = 1,
        const amrex::Geometry& full_BTD_snapshot = amrex::Geometry(),
        bool isLastBTDFlush = false,
        const amrex::Vector<int>& totalParticlesFlushedAlready = amrex::Vector<int>() ) const override;

    /** \brief Do in-situ visualization for particle data.
     * \param[in] particle_diags Each element of this vector handles output of 1 species.
     */
    void WriteParticles(const amrex::Vector<ParticleDiag>& particle_diags) const;

private:
    std::string m_insitu_config;
    int m_insitu_pin_mesh = 0;
    amrex::AmrMeshParticleInSituBridge * m_insitu_bridge = nullptr;
    amrex::AmrMesh * m_amr_mesh = nullptr;
};

#endif // WARPX_FLUSHFORMATSENSEI_H_<|MERGE_RESOLUTION|>--- conflicted
+++ resolved
@@ -46,13 +46,8 @@
     FlushFormatSensei (amrex::AmrMesh *amr_mesh, std::string diag_name);
 
     /** Do in-situ visualization for field and particle data */
-<<<<<<< HEAD
     void WriteToFile (
         const amrex::Vector<std::string> varnames,
-=======
-    virtual void WriteToFile (
-        amrex::Vector<std::string> varnames,
->>>>>>> 7eada29a
         const amrex::Vector<amrex::MultiFab>& mf,
         amrex::Vector<amrex::Geometry>& geom,
         amrex::Vector<int> iteration, double time,
