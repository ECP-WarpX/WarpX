#ifndef WARPX_FLUSHFORMATSENSEI_H_
#define WARPX_FLUSHFORMATSENSEI_H_

#include "FlushFormat.H"

#include <AMReX_AmrMesh.H>
#if defined(AMREX_USE_SENSEI_INSITU)
#  include <AMReX_AmrMeshParticleInSituBridge.H>
#else
namespace amrex {
using AmrMeshParticleInSituBridge = void;
}
#endif

/**
 * \brief This class aims at dumping performing in-situ diagnostics with
 * SENSEI.  In particular, function WriteToFile takes fields and particles as
 * input arguments, and calls amrex functions to do the in-situ visualization.
 *
 * To use the SENSEI flush format one must compile WarpX with the GNUMakefile
 * setting:  USE_SENSEI_INSITU=TRUE
 *
 * In addition to the standard controls, the following inputs file fields are
 * supported:
 *
 *      sensei_config - the path to a SENSEI XML configuration (required)
 *      sensei_pin_mesh - integer 0 or 1 forcing the moving mesh to be fixed
 *                        at 0,0,0 (optional)
 *
 * Fri 29 May 2020 11:19:38 AM PDT : Tested with SENSEI version 3.2.0
 */
class FlushFormatSensei : public FlushFormat
{
public:
    FlushFormatSensei();
    ~FlushFormatSensei();

    FlushFormatSensei(const FlushFormatSensei &) = delete;
    void operator=(const FlushFormatSensei &) = delete;

    /** Construct.
     *
     * \param[in] amr_mesh an AmrMesh instance
     * \param[in] diag_name ParmParse scope string.
     */
    FlushFormatSensei (amrex::AmrMesh *amr_mesh, std::string diag_name);

    /** Do in-situ visualization for field and particle data */
    virtual void WriteToFile (
        amrex::Vector<std::string> varnames,
        const amrex::Vector<amrex::MultiFab>& mf,
        amrex::Vector<amrex::Geometry>& geom,
        amrex::Vector<int> iteration, double time,
        const amrex::Vector<ParticleDiag>& particle_diags, int nlev,
        std::string prefix, int file_min_digits,
        bool plot_raw_fields,
        bool plot_raw_fields_guards,
<<<<<<< HEAD
        const amrex::Vector<amrex::Geometry>& full_BTD_snapshot,
        const bool use_pinned_pc = false,
=======
        bool use_pinned_pc = false,
>>>>>>> e137df4d
        bool isBTD = false, int snapshotID = -1,
        int bufferID = 1, int numBuffers = 1,
        bool isLastBTDFlush = false,
        const amrex::Vector<int>& totalParticlesFlushedAlready = amrex::Vector<int>() ) const override;

    /** \brief Do in-situ visualization for particle data.
     * \param[in] particle_diags Each element of this vector handles output of 1 species.
     */
    void WriteParticles(const amrex::Vector<ParticleDiag>& particle_diags) const;

private:
    std::string m_insitu_config;
    int m_insitu_pin_mesh = 0;
    amrex::AmrMeshParticleInSituBridge * m_insitu_bridge = nullptr;
    amrex::AmrMesh * m_amr_mesh = nullptr;
};

#endif // WARPX_FLUSHFORMATSENSEI_H_<|MERGE_RESOLUTION|>--- conflicted
+++ resolved
@@ -55,12 +55,8 @@
         std::string prefix, int file_min_digits,
         bool plot_raw_fields,
         bool plot_raw_fields_guards,
-<<<<<<< HEAD
         const amrex::Vector<amrex::Geometry>& full_BTD_snapshot,
         const bool use_pinned_pc = false,
-=======
-        bool use_pinned_pc = false,
->>>>>>> e137df4d
         bool isBTD = false, int snapshotID = -1,
         int bufferID = 1, int numBuffers = 1,
         bool isLastBTDFlush = false,
