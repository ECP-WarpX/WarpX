--- conflicted
+++ resolved
@@ -32,11 +32,7 @@
 class FlushFormatSensei : public FlushFormat
 {
 public:
-<<<<<<< HEAD
-    FlushFormatSensei() = default;
-=======
     FlushFormatSensei();
->>>>>>> f6cb58d7
     ~FlushFormatSensei() override;
 
     FlushFormatSensei(const FlushFormatSensei &)            = delete;
@@ -53,11 +49,7 @@
 
     /** Do in-situ visualization for field and particle data */
     void WriteToFile (
-<<<<<<< HEAD
-        amrex::Vector<std::string> varnames,
-=======
         const amrex::Vector<std::string>& varnames,
->>>>>>> f6cb58d7
         const amrex::Vector<amrex::MultiFab>& mf,
         amrex::Vector<amrex::Geometry>& geom,
         amrex::Vector<int> iteration, double time,
