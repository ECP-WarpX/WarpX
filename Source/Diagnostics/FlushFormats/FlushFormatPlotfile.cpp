#include "FlushFormatPlotfile.H"

#include "Diagnostics/ParticleDiag/ParticleDiag.H"
#include "Particles/Filter/FilterFunctors.H"
#include "Particles/WarpXParticleContainer.H"
#include "Utils/Interpolate.H"
#include "Utils/WarpXProfilerWrapper.H"
#include "WarpX.H"

#include <AMReX.H>
#include <AMReX_Box.H>
#include <AMReX_BoxArray.H>
#include <AMReX_Config.H>
#include <AMReX_GpuAllocators.H>
#include <AMReX_GpuQualifiers.H>
#include <AMReX_IntVect.H>
#include <AMReX_MakeType.H>
#include <AMReX_MultiFab.H>
#include <AMReX_PODVector.H>
#include <AMReX_ParallelDescriptor.H>
#include <AMReX_ParmParse.H>
#include <AMReX_ParticleIO.H>
#include <AMReX_Particles.H>
#include <AMReX_PlotFileUtil.H>
#include <AMReX_Print.H>
#include <AMReX_REAL.H>
#include <AMReX_Utility.H>
#include <AMReX_VisMF.H>
#include <AMReX_buildInfo.H>

#ifdef AMREX_USE_OMP
#   include <omp.h>
#endif

#include <algorithm>
#include <array>
#include <cstring>
#include <fstream>
#include <map>
#include <memory>
#include <utility>
#include <vector>

using namespace amrex;

namespace
{
    const std::string default_level_prefix {"Level_"};
}

void
FlushFormatPlotfile::WriteToFile (
    const amrex::Vector<std::string> varnames,
    const amrex::Vector<amrex::MultiFab>& mf,
    amrex::Vector<amrex::Geometry>& geom,
    const amrex::Vector<int> iteration, const double time,
    const amrex::Vector<ParticleDiag>& particle_diags, int nlev,
    const std::string prefix, int file_min_digits, bool plot_raw_fields,
    bool plot_raw_fields_guards, bool plot_raw_rho, bool plot_raw_F,
    bool /*isBTD*/, int /*snapshotID*/, const amrex::Geometry& /*full_BTD_snapshot*/,
    bool /*isLastBTDFlush*/) const
{
    WARPX_PROFILE("FlushFormatPlotfile::WriteToFile()");
    auto & warpx = WarpX::GetInstance();
    const std::string& filename = amrex::Concatenate(prefix, iteration[0], file_min_digits);
    amrex::Print() << "  Writing plotfile " << filename << "\n";

    Vector<std::string> rfs;
    VisMF::Header::Version current_version = VisMF::GetHeaderVersion();
    VisMF::SetHeaderVersion(amrex::VisMF::Header::Version_v1);
    if (plot_raw_fields) rfs.emplace_back("raw_fields");
    amrex::WriteMultiLevelPlotfile(filename, nlev,
                                   amrex::GetVecOfConstPtrs(mf),
                                   varnames, geom,
                                   static_cast<Real>(time), iteration, warpx.refRatio(),
                                   "HyperCLaw-V1.1",
                                   "Level_",
                                   "Cell",
                                   rfs
                                   );

    WriteAllRawFields(plot_raw_fields, nlev, filename, plot_raw_fields_guards,
                      plot_raw_rho, plot_raw_F);

    WriteParticles(filename, particle_diags);

    WriteJobInfo(filename);

    WriteWarpXHeader(filename, particle_diags, geom);

    VisMF::SetHeaderVersion(current_version);
}

void
FlushFormatPlotfile::WriteJobInfo(const std::string& dir) const
{

    auto & warpx = WarpX::GetInstance();

    if (ParallelDescriptor::IOProcessor())
    {
        // job_info file with details about the run
        std::ofstream jobInfoFile;
        std::string FullPathJobInfoFile = dir;

        std::string PrettyLine = std::string(78, '=') + "\n";
//        std::string OtherLine = std::string(78, '-') + "\n";
//        std::string SkipSpace = std::string(8, ' ') + "\n";

        FullPathJobInfoFile += "/warpx_job_info";
        jobInfoFile.open(FullPathJobInfoFile.c_str(), std::ios::out);

        // job information
        jobInfoFile << PrettyLine;
        jobInfoFile << " WarpX Job Information\n";
        jobInfoFile << PrettyLine;

        jobInfoFile << "number of MPI processes: " << ParallelDescriptor::NProcs() << "\n";
#ifdef AMREX_USE_OMP
        jobInfoFile << "number of threads:       " << omp_get_max_threads() << "\n";
#endif

        jobInfoFile << "\n\n";

        // build information
        jobInfoFile << PrettyLine;
        jobInfoFile << " Build Information\n";
        jobInfoFile << PrettyLine;

        jobInfoFile << "build date:    " << buildInfoGetBuildDate() << "\n";
        jobInfoFile << "build machine: " << buildInfoGetBuildMachine() << "\n";
        jobInfoFile << "build dir:     " << buildInfoGetBuildDir() << "\n";
        jobInfoFile << "AMReX dir:     " << buildInfoGetAMReXDir() << "\n";

        jobInfoFile << "\n";

        jobInfoFile << "COMP:          " << buildInfoGetComp() << "\n";
        jobInfoFile << "COMP version:  " << buildInfoGetCompVersion() << "\n";

        jobInfoFile << "\n";

        jobInfoFile << "C++ compiler:  " << buildInfoGetCXXName() << "\n";
        jobInfoFile << "C++ flags:     " << buildInfoGetCXXFlags() << "\n";

        jobInfoFile << "\n";

        jobInfoFile << "Fortran comp:  " << buildInfoGetFName() << "\n";
        jobInfoFile << "Fortran flags: " << buildInfoGetFFlags() << "\n";

        jobInfoFile << "\n";

        jobInfoFile << "Link flags:    " << buildInfoGetLinkFlags() << "\n";
        jobInfoFile << "Libraries:     " << buildInfoGetLibraries() << "\n";

        jobInfoFile << "\n";

        const char* githash1 = buildInfoGetGitHash(1);
        const char* githash2 = buildInfoGetGitHash(2);
        const char* githash3 = buildInfoGetGitHash(3);
        if (strlen(githash1) > 0) {
            jobInfoFile << "WarpX  git describe: " << githash1 << "\n";
        }
        if (strlen(githash2) > 0) {
            jobInfoFile << "AMReX  git describe: " << githash2 << "\n";
        }
        if (strlen(githash3) > 0) {
            jobInfoFile << "PICSAR git describe: " << githash3 << "\n";
        }

        jobInfoFile << "\n\n";

        // grid information
        jobInfoFile << PrettyLine;
        jobInfoFile << " Grid Information\n";
        jobInfoFile << PrettyLine;

        for (int i = 0; i <= warpx.finestLevel(); i++)
        {
            jobInfoFile << " level: " << i << "\n";
            jobInfoFile << "   number of boxes = " << warpx.boxArray(i).size() << "\n";
            jobInfoFile << "   maximum zones   = ";
            for (int n = 0; n < AMREX_SPACEDIM; n++)
            {
                jobInfoFile << warpx.Geom(i).Domain().length(n) << " ";
            }
            jobInfoFile << "\n\n";
        }

        jobInfoFile << " Boundary conditions\n";

        jobInfoFile << "   -x: " << "interior" << "\n";
        jobInfoFile << "   +x: " << "interior" << "\n";
        if (AMREX_SPACEDIM >= 2) {
            jobInfoFile << "   -y: " << "interior" << "\n";
            jobInfoFile << "   +y: " << "interior" << "\n";
        }
        if (AMREX_SPACEDIM == 3) {
            jobInfoFile << "   -z: " << "interior" << "\n";
            jobInfoFile << "   +z: " << "interior" << "\n";
        }

        jobInfoFile << "\n\n";


        // runtime parameters
        jobInfoFile << PrettyLine;
        jobInfoFile << " Inputs File Parameters\n";
        jobInfoFile << PrettyLine;

        ParmParse::dumpTable(jobInfoFile, true);

        jobInfoFile.close();
    }
}

void
FlushFormatPlotfile::WriteWarpXHeader(
    const std::string& name,
    const amrex::Vector<ParticleDiag>& particle_diags,
    amrex::Vector<amrex::Geometry>& geom) const
{
    auto & warpx = WarpX::GetInstance();
    if (ParallelDescriptor::IOProcessor())
    {
        VisMF::IO_Buffer io_buffer(VisMF::IO_Buffer_Size);
        std::ofstream HeaderFile;
        HeaderFile.rdbuf()->pubsetbuf(io_buffer.dataPtr(), io_buffer.size());
        std::string HeaderFileName(name + "/WarpXHeader");
        HeaderFile.open(HeaderFileName.c_str(), std::ofstream::out   |
                                                std::ofstream::trunc |
                                                std::ofstream::binary);
        if( ! HeaderFile.good())
            amrex::FileOpenFailed(HeaderFileName);

        HeaderFile.precision(17);

        HeaderFile << "Checkpoint version: 1\n";

        const int nlevels = warpx.finestLevel()+1;
        HeaderFile << nlevels << "\n";

        for (int i = 0; i < warpx.getistep().size(); ++i) {
            HeaderFile << warpx.getistep(i) << " ";
        }
        HeaderFile << "\n";

        for (int i = 0; i < warpx.getnsubsteps().size(); ++i) {
            HeaderFile << warpx.getnsubsteps(i) << " ";
        }
        HeaderFile << "\n";

        for (int i = 0; i < warpx.gett_new().size(); ++i) {
            HeaderFile << warpx.gett_new(i) << " ";
        }
        HeaderFile << "\n";

        for (int i = 0; i < warpx.gett_old().size(); ++i) {
            HeaderFile << warpx.gett_old(i) << " ";
        }
        HeaderFile << "\n";

        for (int i = 0; i < warpx.getdt().size(); ++i) {
            HeaderFile << warpx.getdt(i) << " ";
        }
        HeaderFile << "\n";

        HeaderFile << warpx.getmoving_window_x() << "\n";

        HeaderFile << warpx.getis_synchronized() << "\n";

        // Geometry
        for (int i = 0; i < AMREX_SPACEDIM; ++i) {
            HeaderFile << geom[0].ProbLo(i) << ' ';
        }
        HeaderFile << '\n';
        for (int i = 0; i < AMREX_SPACEDIM; ++i) {
            HeaderFile << geom[0].ProbHi(i) << ' ';
        }
        HeaderFile << '\n';

        // BoxArray
        for (int lev = 0; lev < nlevels; ++lev) {
            warpx.boxArray(lev).writeOn(HeaderFile);
            HeaderFile << '\n';
        }

        WriteHeaderParticle(HeaderFile, particle_diags);

        HeaderFile << warpx.getcurrent_injection_position() << "\n";

        HeaderFile << warpx.getdo_moving_window() << "\n";
    }
}

void
FlushFormatPlotfile::WriteHeaderParticle(
    std::ostream& os, const amrex::Vector<ParticleDiag>& particle_diags) const
{
    for (const auto& particle_diag : particle_diags)
    {
        particle_diag.getParticleContainer()->WriteHeader(os);
    }
}

void
FlushFormatPlotfile::WriteParticles (const std::string& dir,
                                     const amrex::Vector<ParticleDiag>& particle_diags) const
{

    for (unsigned i = 0, n = particle_diags.size(); i < n; ++i) {
        WarpXParticleContainer* pc = particle_diags[i].getParticleContainer();
        auto tmp = ParticleBuffer::getTmpPC<amrex::PinnedArenaAllocator>(pc);

        Vector<std::string> real_names;
        Vector<std::string> int_names;
        Vector<int> int_flags;
        Vector<int> real_flags;

        real_names.push_back("weight");

        real_names.push_back("momentum_x");
        real_names.push_back("momentum_y");
        real_names.push_back("momentum_z");

#ifdef WARPX_DIM_RZ
        real_names.push_back("theta");
#endif

<<<<<<< HEAD
        if(pc->DoFieldIonization()){
            int_names.push_back("ionization_level");
            // int_flags specifies, for each integer attribs, whether it is
            // dumped to plotfiles. So far, ionization_level is the only
            // integer attribs, and it is automatically dumped to plotfiles
            // when ionization is on.
            int_flags.resize(1, 1);
        }

#ifdef WARPX_QED
        if( pc->has_breit_wheeler() ) {
            real_names.push_back("optical_depth_BW");
        }
        if( pc->has_quantum_sync() ) {
            real_names.push_back("optical_depth_QSR");
        }
#endif
=======
        // add runtime real comps to tmp
        for (int ic = 0; ic < pc->NumRuntimeRealComps(); ++ic) { tmp.AddRealComp(false); }

        // get the names of the real comps
        real_names.resize(pc->NumRealComps());
        auto runtime_rnames = pc->getParticleRuntimeComps();
        for (auto const& x : runtime_rnames) { real_names[x.second+PIdx::nattribs] = x.first; }

        // plot any "extra" fields by default
        real_flags = particle_diags[i].plot_flags;
        real_flags.resize(pc->NumRealComps(), 1);

        // add runtime int comps to tmp
        for (int ic = 0; ic < pc->NumRuntimeIntComps(); ++ic) { tmp.AddIntComp(false); }

        // and the names
        int_names.resize(pc->NumIntComps());
        auto runtime_inames = pc->getParticleRuntimeiComps();
        for (auto const& x : runtime_inames) { int_names[x.second+0] = x.first; }

        // plot by default
        int_flags.resize(pc->NumIntComps(), 1);
>>>>>>> bf7150fa

        pc->ConvertUnits(ConvertDirection::WarpX_to_SI);

        RandomFilter const random_filter(particle_diags[i].m_do_random_filter,
                                         particle_diags[i].m_random_fraction);
        UniformFilter const uniform_filter(particle_diags[i].m_do_uniform_filter,
                                           particle_diags[i].m_uniform_stride);
        ParserFilter parser_filter(particle_diags[i].m_do_parser_filter,
                                   compileParser<ParticleDiag::m_nvars>
                                       (particle_diags[i].m_particle_filter_parser.get()),
                                   pc->getMass());
        parser_filter.m_units = InputUnits::SI;
        GeometryFilter const geometry_filter(particle_diags[i].m_do_geom_filter,
                                             particle_diags[i].m_diag_domain);

        using SrcData = WarpXParticleContainer::ParticleTileType::ConstParticleTileDataType;
        tmp.copyParticles(*pc,
                          [=] AMREX_GPU_HOST_DEVICE (const SrcData& src, int ip, const amrex::RandomEngine& engine)
        {
            const SuperParticleType& p = src.getSuperParticle(ip);
            return random_filter(p, engine) * uniform_filter(p, engine)
                * parser_filter(p, engine) * geometry_filter(p, engine);
        }, true);

        // real_names contains a list of all particle attributes.
        // particle_diags[i].plot_flags is 1 or 0, whether quantity is dumped or not.
        tmp.WritePlotFile(
            dir, particle_diags[i].getSpeciesName(),
            real_flags, int_flags,
            real_names, int_names);

        pc->ConvertUnits(ConvertDirection::SI_to_WarpX);
    }
}

/** \brief Write the data from MultiFab `F` into the file `filename`
 *  as a raw field (i.e. no interpolation to cell centers).
 *  Write guard cells if `plot_guards` is True.
 */
void
WriteRawMF ( const MultiFab& F, const DistributionMapping& dm,
             const std::string& filename,
             const std::string& level_prefix,
             const std::string& field_name,
             const int lev, const bool plot_guards )
{
    std::string prefix = amrex::MultiFabFileFullPrefix(lev,
                            filename, level_prefix, field_name);
    if (plot_guards) {
        // Dump original MultiFab F
        VisMF::Write(F, prefix);
    } else {
        // Copy original MultiFab into one that does not have guard cells
        MultiFab tmpF( F.boxArray(), dm, F.nComp(), 0);
        MultiFab::Copy(tmpF, F, 0, 0, F.nComp(), 0);
        VisMF::Write(tmpF, prefix);
    }
}

/** \brief Write a multifab of the same shape as `F` but filled with 0.
 *  (The shape includes guard cells if `plot_guards` is True.)
 *  This is mainly needed because the yt reader requires all levels of the
 *  coarse/fine patch to be written, but WarpX does not have data for
 *  the coarse patch of level 0 (meaningless).
 */
void
WriteZeroRawMF( const MultiFab& F, const DistributionMapping& dm,
                const std::string& filename,
                const std::string& level_prefix,
                const std::string& field_name,
                const int lev, const IntVect ng )
{
    std::string prefix = amrex::MultiFabFileFullPrefix(lev,
                            filename, level_prefix, field_name);

    MultiFab tmpF(F.boxArray(), dm, F.nComp(), ng);
    tmpF.setVal(0.);
    VisMF::Write(tmpF, prefix);
}

/** \brief Write the coarse vector multifab `F*_cp` to the file `filename`
 *  *after* sampling/interpolating its value on the fine grid corresponding
 *  to `F*_fp`. This is mainly needed because the yt reader requires the
 *  coarse and fine patch to have the same shape.
 */
void
WriteCoarseVector( const std::string field_name,
    const MultiFab* Fx_cp,
    const MultiFab* Fy_cp,
    const MultiFab* Fz_cp,
    const MultiFab* Fx_fp,
    const MultiFab* Fy_fp,
    const MultiFab* Fz_fp,
    const DistributionMapping& dm,
    const std::string& filename,
    const std::string& level_prefix,
    const int lev, const bool plot_guards )
{
    IntVect ng(0);
    if (plot_guards) ng = Fx_fp->nGrowVect();

    if (lev == 0) {
        // No coarse field for level 0: instead write a MultiFab
        // filled with 0, with the same number of cells as the _fp field
        WriteZeroRawMF( *Fx_fp, dm, filename, level_prefix, field_name+"x_cp", lev, ng );
        WriteZeroRawMF( *Fy_fp, dm, filename, level_prefix, field_name+"y_cp", lev, ng );
        WriteZeroRawMF( *Fz_fp, dm, filename, level_prefix, field_name+"z_cp", lev, ng );
    } else {
        // Interpolate coarse data onto fine grid
        const int r_ratio = WarpX::GetInstance().refRatio(lev-1)[0];
        const Real* dx = WarpX::GetInstance().Geom(lev-1).CellSize();
        auto F = Interpolate::getInterpolatedVector( Fx_cp, Fy_cp, Fz_cp, Fx_fp, Fy_fp, Fz_fp,
                                    dm, r_ratio, dx, ng );
        // Write interpolated raw data
        WriteRawMF( *F[0], dm, filename, level_prefix, field_name+"x_cp", lev, plot_guards );
        WriteRawMF( *F[1], dm, filename, level_prefix, field_name+"y_cp", lev, plot_guards );
        WriteRawMF( *F[2], dm, filename, level_prefix, field_name+"z_cp", lev, plot_guards );
    }
}

/** \brief Write the coarse scalar multifab `F_cp` to the file `filename`
 *  *after* sampling/interpolating its value on the fine grid corresponding
 *  to `F_fp`. This is mainly needed because the yt reader requires the
 *  coarse and fine patch to have the same shape.
 */
void
WriteCoarseScalar( const std::string field_name,
    const MultiFab* F_cp,
    const MultiFab* F_fp,
    const DistributionMapping& dm,
    const std::string& filename,
    const std::string& level_prefix,
    const int lev, const bool plot_guards,
    const int icomp )
{
    IntVect ng(0);
    if (plot_guards) ng = F_fp->nGrowVect();

    if (lev == 0) {
        // No coarse field for level 0: instead write a MultiFab
        // filled with 0, with the same number of cells as the _fp field
        WriteZeroRawMF( *F_fp, dm, filename, level_prefix, field_name+"_cp", lev, ng );
    } else {
        // Create an alias to the component `icomp` of F_cp
        MultiFab F_comp(*F_cp, amrex::make_alias, icomp, 1);
        // Interpolate coarse data onto fine grid
        const int r_ratio = WarpX::GetInstance().refRatio(lev-1)[0];
        const Real* dx = WarpX::GetInstance().Geom(lev-1).CellSize();
        auto F = Interpolate::getInterpolatedScalar( F_comp, *F_fp, dm, r_ratio, dx, ng );
        // Write interpolated raw data
        WriteRawMF( *F, dm, filename, level_prefix, field_name+"_cp", lev, plot_guards );
    }
}

void
FlushFormatPlotfile::WriteAllRawFields(
    const bool plot_raw_fields, const int nlevels, const std::string& plotfilename,
    const bool plot_raw_fields_guards, const bool plot_raw_rho, bool plot_raw_F) const
{
    if (!plot_raw_fields) return;
    auto & warpx = WarpX::GetInstance();
    for (int lev = 0; lev < nlevels; ++lev)
    {
        const std::unique_ptr<MultiFab> empty_ptr;
        const std::string raw_pltname = plotfilename + "/raw_fields";
        const DistributionMapping& dm = warpx.DistributionMap(lev);

        // Auxiliary patch

        WriteRawMF( warpx.getEfield(lev, 0), dm, raw_pltname, default_level_prefix, "Ex_aux", lev, plot_raw_fields_guards);
        WriteRawMF( warpx.getEfield(lev, 1), dm, raw_pltname, default_level_prefix, "Ey_aux", lev, plot_raw_fields_guards);
        WriteRawMF( warpx.getEfield(lev, 2), dm, raw_pltname, default_level_prefix, "Ez_aux", lev, plot_raw_fields_guards);
        WriteRawMF( warpx.getBfield(lev, 0), dm, raw_pltname, default_level_prefix, "Bx_aux", lev, plot_raw_fields_guards);
        WriteRawMF( warpx.getBfield(lev, 1), dm, raw_pltname, default_level_prefix, "By_aux", lev, plot_raw_fields_guards);
        WriteRawMF( warpx.getBfield(lev, 2), dm, raw_pltname, default_level_prefix, "Bz_aux", lev, plot_raw_fields_guards);

        // fine patch
        WriteRawMF( warpx.getEfield_fp(lev, 0), dm, raw_pltname, default_level_prefix, "Ex_fp", lev, plot_raw_fields_guards);
        WriteRawMF( warpx.getEfield_fp(lev, 1), dm, raw_pltname, default_level_prefix, "Ey_fp", lev, plot_raw_fields_guards);
        WriteRawMF( warpx.getEfield_fp(lev, 2), dm, raw_pltname, default_level_prefix, "Ez_fp", lev, plot_raw_fields_guards);
        WriteRawMF( warpx.getcurrent_fp(lev, 0), dm, raw_pltname, default_level_prefix, "jx_fp", lev, plot_raw_fields_guards);
        WriteRawMF( warpx.getcurrent_fp(lev, 1), dm, raw_pltname, default_level_prefix, "jy_fp", lev, plot_raw_fields_guards);
        WriteRawMF( warpx.getcurrent_fp(lev, 2), dm, raw_pltname, default_level_prefix, "jz_fp", lev, plot_raw_fields_guards);
        WriteRawMF( warpx.getBfield_fp(lev, 0), dm, raw_pltname, default_level_prefix, "Bx_fp", lev, plot_raw_fields_guards);
        WriteRawMF( warpx.getBfield_fp(lev, 1), dm, raw_pltname, default_level_prefix, "By_fp", lev, plot_raw_fields_guards);
        WriteRawMF( warpx.getBfield_fp(lev, 2), dm, raw_pltname, default_level_prefix, "Bz_fp", lev, plot_raw_fields_guards);
        if (plot_raw_F) {
            if (warpx.get_pointer_F_fp(lev) == nullptr) {
                amrex::Warning("The user requested to write raw F data, but F_fp was not allocated");
            } else {
                WriteRawMF(warpx.getF_fp(lev), dm, raw_pltname, default_level_prefix, "F_fp", lev, plot_raw_fields_guards);
            }
        }
        if (plot_raw_rho) {
            if (warpx.get_pointer_rho_fp(lev) == nullptr) {
                amrex::Warning("The user requested to write raw rho data, but rho_fp was not allocated");
            } else {
                // Use the component 1 of `rho_fp`, i.e. rho_new for time synchronization
                // If nComp > 1, this is the upper half of the list of components.
                MultiFab rho_new(warpx.getrho_fp(lev), amrex::make_alias, warpx.getrho_fp(lev).nComp()/2, warpx.getrho_fp(lev).nComp()/2);
                WriteRawMF(rho_new, dm, raw_pltname, default_level_prefix, "rho_fp", lev, plot_raw_fields_guards);
            }
        }
        if (warpx.get_pointer_phi_fp(lev) != nullptr) {
            WriteRawMF(warpx.getphi_fp(lev), dm, raw_pltname, default_level_prefix, "phi_fp", lev, plot_raw_fields_guards);
        }

        // Averaged fields on fine patch
        if (warpx.fft_do_time_averaging)
        {
            WriteRawMF(warpx.getEfield_avg_fp(lev, 0) , dm, raw_pltname, default_level_prefix,
                       "Ex_avg_fp", lev, plot_raw_fields_guards);

            WriteRawMF(warpx.getEfield_avg_fp(lev, 1) , dm, raw_pltname, default_level_prefix,
                       "Ey_avg_fp", lev, plot_raw_fields_guards);

            WriteRawMF(warpx.getEfield_avg_fp(lev, 2) , dm, raw_pltname, default_level_prefix,
                       "Ez_avg_fp", lev, plot_raw_fields_guards);

            WriteRawMF(warpx.getBfield_avg_fp(lev, 0) , dm, raw_pltname, default_level_prefix,
                       "Bx_avg_fp", lev, plot_raw_fields_guards);

            WriteRawMF(warpx.getBfield_avg_fp(lev, 1) , dm, raw_pltname, default_level_prefix,
                       "By_avg_fp", lev, plot_raw_fields_guards);

            WriteRawMF(warpx.getBfield_avg_fp(lev, 2) , dm, raw_pltname, default_level_prefix,
                       "Bz_avg_fp", lev, plot_raw_fields_guards);
        }

        // Coarse path
        if (lev > 0) {
            WriteCoarseVector( "E",
                               warpx.get_pointer_Efield_cp(lev, 0), warpx.get_pointer_Efield_cp(lev, 1), warpx.get_pointer_Efield_cp(lev, 2),
                               warpx.get_pointer_Efield_fp(lev, 0), warpx.get_pointer_Efield_fp(lev, 1), warpx.get_pointer_Efield_fp(lev, 2),
                               dm, raw_pltname, default_level_prefix, lev, plot_raw_fields_guards);
            WriteCoarseVector( "B",
                               warpx.get_pointer_Bfield_cp(lev, 0), warpx.get_pointer_Bfield_cp(lev, 1), warpx.get_pointer_Bfield_cp(lev, 2),
                               warpx.get_pointer_Bfield_fp(lev, 0), warpx.get_pointer_Bfield_fp(lev, 1), warpx.get_pointer_Bfield_fp(lev, 2),
                               dm, raw_pltname, default_level_prefix, lev, plot_raw_fields_guards);
            WriteCoarseVector( "j",
                               warpx.get_pointer_current_cp(lev, 0), warpx.get_pointer_current_cp(lev, 1), warpx.get_pointer_current_cp(lev, 2),
                               warpx.get_pointer_current_fp(lev, 0), warpx.get_pointer_current_fp(lev, 1), warpx.get_pointer_current_fp(lev, 2),
                               dm, raw_pltname, default_level_prefix, lev, plot_raw_fields_guards);
            if (plot_raw_F) {
                if (warpx.get_pointer_F_fp(lev) == nullptr) {
                    amrex::Warning("The user requested to write raw F data, but F_fp was not allocated");
                } else if (warpx.get_pointer_F_cp(lev) == nullptr) {
                    amrex::Warning("The user requested to write raw F data, but F_cp was not allocated");
                } else {
                    WriteCoarseScalar("F", warpx.get_pointer_F_cp(lev), warpx.get_pointer_F_fp(lev),
                        dm, raw_pltname, default_level_prefix, lev, plot_raw_fields_guards, 0);
                }
            }
            if (plot_raw_rho) {
                if (warpx.get_pointer_rho_fp(lev) == nullptr) {
                    amrex::Warning("The user requested to write raw rho data, but rho_fp was not allocated");
                } else if (warpx.get_pointer_rho_cp(lev) == nullptr) {
                    amrex::Warning("The user requested to write raw rho data, but rho_cp was not allocated");
                } else {
                    // Use the component 1 of `rho_cp`, i.e. rho_new for time synchronization
                    WriteCoarseScalar("rho", warpx.get_pointer_rho_cp(lev), warpx.get_pointer_rho_fp(lev),
                        dm, raw_pltname, default_level_prefix, lev, plot_raw_fields_guards, 1);
                }
            }
        }
    }
}<|MERGE_RESOLUTION|>--- conflicted
+++ resolved
@@ -326,28 +326,6 @@
         real_names.push_back("theta");
 #endif
 
-<<<<<<< HEAD
-        if(pc->DoFieldIonization()){
-            int_names.push_back("ionization_level");
-            // int_flags specifies, for each integer attribs, whether it is
-            // dumped to plotfiles. So far, ionization_level is the only
-            // integer attribs, and it is automatically dumped to plotfiles
-            // when ionization is on.
-            int_flags.resize(1, 1);
-        }
-
-#ifdef WARPX_QED
-        if( pc->has_breit_wheeler() ) {
-            real_names.push_back("optical_depth_BW");
-        }
-        if( pc->has_quantum_sync() ) {
-            real_names.push_back("optical_depth_QSR");
-        }
-#endif
-=======
-        // add runtime real comps to tmp
-        for (int ic = 0; ic < pc->NumRuntimeRealComps(); ++ic) { tmp.AddRealComp(false); }
-
         // get the names of the real comps
         real_names.resize(pc->NumRealComps());
         auto runtime_rnames = pc->getParticleRuntimeComps();
@@ -357,9 +335,6 @@
         real_flags = particle_diags[i].plot_flags;
         real_flags.resize(pc->NumRealComps(), 1);
 
-        // add runtime int comps to tmp
-        for (int ic = 0; ic < pc->NumRuntimeIntComps(); ++ic) { tmp.AddIntComp(false); }
-
         // and the names
         int_names.resize(pc->NumIntComps());
         auto runtime_inames = pc->getParticleRuntimeiComps();
@@ -367,7 +342,6 @@
 
         // plot by default
         int_flags.resize(pc->NumIntComps(), 1);
->>>>>>> bf7150fa
 
         pc->ConvertUnits(ConvertDirection::WarpX_to_SI);
 
