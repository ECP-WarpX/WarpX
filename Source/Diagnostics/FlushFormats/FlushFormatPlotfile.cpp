--- conflicted
+++ resolved
@@ -366,12 +366,9 @@
 #endif
 
         // get the names of the real comps
-<<<<<<< HEAD
-        real_names.resize(tmp.NumRealComps()-AMREX_SPACEDIM);  // skip positions for pure SoA plotfiles
-=======
+
         //   note: skips the mandatory AMREX_SPACEDIM positions for pure SoA
         real_names.resize(tmp.NumRealComps() - AMREX_SPACEDIM);
->>>>>>> eb6dbe95
         auto runtime_rnames = tmp.getParticleRuntimeComps();
         for (auto const& x : runtime_rnames) {
             real_names[x.second + PIdx::nattribs - AMREX_SPACEDIM] = x.first;
@@ -380,12 +377,9 @@
         // plot any "extra" fields by default
         real_flags = part_diag.m_plot_flags;
         real_flags.resize(tmp.NumRealComps(), 1);
-<<<<<<< HEAD
-        real_flags.erase(real_flags.begin(), real_flags.begin()+AMREX_SPACEDIM);  // skip positions for pure SoA plotfiles
-=======
+
         //   note: skip the mandatory AMREX_SPACEDIM positions for pure SoA
         real_flags.erase(real_flags.begin(), real_flags.begin() + AMREX_SPACEDIM);
->>>>>>> eb6dbe95
 
         // and the names
         int_names.resize(tmp.NumIntComps());
