--- conflicted
+++ resolved
@@ -309,12 +309,8 @@
         UniformFilter const uniform_filter(particle_diags[i].m_do_uniform_filter,
                                            particle_diags[i].m_uniform_stride);
         ParserFilter const parser_filter(particle_diags[i].m_do_parser_filter,
-<<<<<<< HEAD
                                          getParser(particle_diags[i].m_particle_filter_parser),
                                          pc->getMass(), InputUnits::SI);
-=======
-                                         getParser(particle_diags[i].m_particle_filter_parser));
->>>>>>> 011b1a64
         GeometryFilter const geometry_filter(particle_diags[i].m_do_geom_filter,
                                              particle_diags[i].m_diag_domain);
 
