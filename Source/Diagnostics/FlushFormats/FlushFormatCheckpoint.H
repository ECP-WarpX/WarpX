--- conflicted
+++ resolved
@@ -15,13 +15,8 @@
 class FlushFormatCheckpoint final : public FlushFormatPlotfile
 {
     /** Flush fields and particles to plotfile */
-<<<<<<< HEAD
     void WriteToFile (
         const amrex::Vector<std::string> varnames,
-=======
-    virtual void WriteToFile (
-        amrex::Vector<std::string> varnames,
->>>>>>> 7eada29a
         const amrex::Vector<amrex::MultiFab>& mf,
         amrex::Vector<amrex::Geometry>& geom,
         amrex::Vector<int> iteration, double time,
