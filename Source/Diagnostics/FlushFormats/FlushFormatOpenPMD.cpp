--- conflicted
+++ resolved
@@ -100,31 +100,6 @@
     engine_type, engine_parameters,
     warpx.getPMLdirections()
   );
-<<<<<<< HEAD
-
-  // Temporarily adding Abort for adios filetype if species is selected for BTD output
-  bool species_output = true;
-  int write_species = 1;
-  std::vector< std::string > output_species_names;
-  bool species_specified = pp_diag_name.queryarr("species", output_species_names);
-  if (species_specified == true and output_species_names.size() > 0) {
-      species_output = true;
-  } else {
-      // By default species output is computed for all diagnostics, if write_species is not set to 0
-      species_output = true;
-  }
-  // Check user-defined option to turn off species output
-  pp_diag_name.query("write_species", write_species);
-  if (write_species == 0) species_output = false;
-  WARPX_ALWAYS_ASSERT_WITH_MESSAGE(
-    (diag_type_str != "BackTransformed") ||
-    (!species_output) ||
-    (m_OpenPMDPlotWriter->OpenPMDFileType() != "bp"),
-    " Currently BackTransformed diagnostics type does not support"
-    " species output for ADIOS backend. Please select h5 as openpmd backend"
-  );
-=======
->>>>>>> c22bb9ab
 }
 
 void
