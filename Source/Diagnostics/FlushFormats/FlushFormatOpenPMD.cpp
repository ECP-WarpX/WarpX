--- conflicted
+++ resolved
@@ -34,12 +34,7 @@
 
     // one file per timestep (or one file for all steps)
     std::string  openpmd_encoding {"f"};
-<<<<<<< HEAD
-    pp_diag_name.query("openpmd_backend", openpmd_backend);
     const bool encodingDefined = pp_diag_name.query("openpmd_encoding", openpmd_encoding);
-=======
-    bool encodingDefined = pp_diag_name.query("openpmd_encoding", openpmd_encoding);
->>>>>>> c236580b
 
     openPMD::IterationEncoding encoding = openPMD::IterationEncoding::groupBased;
     if ( 0 == openpmd_encoding.compare("v") )
