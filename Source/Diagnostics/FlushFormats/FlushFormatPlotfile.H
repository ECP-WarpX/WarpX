--- conflicted
+++ resolved
@@ -23,11 +23,7 @@
 public:
     /** Flush fields and particles to plotfile */
     void WriteToFile (
-<<<<<<< HEAD
-        amrex::Vector<std::string> varnames,
-=======
         const amrex::Vector<std::string>& varnames,
->>>>>>> f6cb58d7
         const amrex::Vector<amrex::MultiFab>& mf,
         amrex::Vector<amrex::Geometry>& geom,
         amrex::Vector<int> iteration, double time,
@@ -60,9 +56,6 @@
                         amrex::Real time,
                         bool isBTD = false) const;
 
-<<<<<<< HEAD
-    ~FlushFormatPlotfile() override = default;
-=======
     FlushFormatPlotfile () = default;
     ~FlushFormatPlotfile() override {}
 
@@ -70,7 +63,6 @@
     FlushFormatPlotfile& operator= ( FlushFormatPlotfile const & ) = default;
     FlushFormatPlotfile ( FlushFormatPlotfile&& )                  = default;
     FlushFormatPlotfile& operator= ( FlushFormatPlotfile&& )       = default;
->>>>>>> f6cb58d7
 };
 
 #endif // WARPX_FLUSHFORMATPLOTFILE_H_