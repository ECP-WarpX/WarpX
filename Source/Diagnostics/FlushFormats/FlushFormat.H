#ifndef WARPX_FLUSHFORMAT_H_
#define WARPX_FLUSHFORMAT_H_

#include "FlushFormat_fwd.H"

#include "Diagnostics/ParticleDiag/ParticleDiag.H"
#include "Particles/MultiParticleContainer.H"
#include "WarpX.H"

class FlushFormat
{
public:
    /** Flush fields and particles to file */
    virtual void WriteToFile (
        const amrex::Vector<std::string>& varnames,
        const amrex::Vector<amrex::MultiFab>& mf,
        amrex::Vector<amrex::Geometry>& geom,
        amrex::Vector<int> iteration, double time,
        const amrex::Vector<ParticleDiag>& particle_diags, int nlev,
        std::string prefix, int file_min_digits,
        bool plot_raw_fields,
        bool plot_raw_fields_guards,
        bool use_pinned_pc = false,
        bool isBTD = false, int snapshotID = -1,
        int bufferID = 1, int numBuffers = 1,
        const amrex::Geometry& full_BTD_snapshot = amrex::Geometry(),
        bool isLastBTDFlush = false,
        const amrex::Vector<int>& totalParticlesFlushedAlready = amrex::Vector<int>() ) const = 0;

<<<<<<< HEAD
     virtual ~FlushFormat() = default;
=======
    FlushFormat () = default;
    virtual ~FlushFormat() {}

    FlushFormat ( FlushFormat const &)             = default;
    FlushFormat& operator= ( FlushFormat const & ) = default;
    FlushFormat ( FlushFormat&& )                  = default;
    FlushFormat& operator= ( FlushFormat&& )       = default;
>>>>>>> f6cb58d7
};

#endif // WARPX_FLUSHFORMAT_H_<|MERGE_RESOLUTION|>--- conflicted
+++ resolved
@@ -27,9 +27,6 @@
         bool isLastBTDFlush = false,
         const amrex::Vector<int>& totalParticlesFlushedAlready = amrex::Vector<int>() ) const = 0;
 
-<<<<<<< HEAD
-     virtual ~FlushFormat() = default;
-=======
     FlushFormat () = default;
     virtual ~FlushFormat() {}
 
@@ -37,7 +34,6 @@
     FlushFormat& operator= ( FlushFormat const & ) = default;
     FlushFormat ( FlushFormat&& )                  = default;
     FlushFormat& operator= ( FlushFormat&& )       = default;
->>>>>>> f6cb58d7
 };
 
 #endif // WARPX_FLUSHFORMAT_H_