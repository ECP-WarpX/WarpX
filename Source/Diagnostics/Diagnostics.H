#ifndef WARPX_DIAGNOSTICS_H_
#define WARPX_DIAGNOSTICS_H_

#include "FlushFormats/FlushFormat.H"
#include "FlushFormats/FlushFormatPlotfile.H"
#ifdef WARPX_USE_OPENPMD
#   include "FlushFormats/FlushFormatOpenPMD.H"
#endif
#include "ComputeDiagFunctors/ComputeDiagFunctor.H"
#include "ParticleDiag/ParticleDiag.H"
#include <AMReX_Vector.H>
#include <AMReX_MultiFab.H>

/**
 * \brief base class for diagnostics.
 * Contains main routines to filter, compute and flush diagnostics.
 *
 * Each specific diagnostics derives from this class.
 */
class Diagnostics
{
public:
    Diagnostics (int i, std::string name);
    ~Diagnostics ();
    /** Pack (stack) all fields in the cell-centered output MultiFab m_mf_output.
     * Fields are computed (e.g., cell-centered) on-the-fly using a functor.*/
    void ComputeAndPack ();
    /** Flush m_mf_output and particles to file. */
    void Flush ();
    /** Flush raw data */
    void FlushRaw ();
    /** Initialize pointers to main fields and allocate output multifab m_mf_output. */
    void InitData ();
    /** whether to flush at this time step
     * \param[in] step current time step
     * \param[in] force_flush if true, return true for any step
     * \return bool, whether to flush
     */
    bool DoDump (int step, bool force_flush=false);
    /** Initialize functors that store pointers to the fields requested by the user.
      * \param[in] lev level on which the vector of unique_ptrs to field functors is initialized.
      */
    void InitializeFieldFunctors (int lev);
private:
    void ReadParameters ();
    /** Append varnames with names for all modes of a field
     * \param[in] field field name (includes component, e.g., Er)
     * \param[in] ncomp number of components (modes, real and imag)
     */
    void AddRZModesToOutputNames (const std::string& field, int ncomp);
    /** Append m_all_field_functors[lev] with all modes of all components of E B and j
     * and add name to varnames.
     * \param[in] lev level on which source multifabs are defined.
     */
    void AddRZModesToDiags (int lev);
    /** Name of diagnostics: runtime parameter given in the input file. */
    std::string m_diag_name;
    /** Prefix for output directories */
    std::string m_file_prefix;
    /** Index of diagnostics in MultiDiagnostics::alldiags */
    int m_diag_index;
    /** Period at which diagnostics is written to file */
    int m_period = -1;
    /** Names of  each component requested by the user.
     * in cylindrical geometry, this list is appended with
     * automatically-constructed names for all modes of all fields */
    amrex::Vector< std::string > m_varnames;
    /** Vector of (pointers to) functors to compute output fields, per level,
     * per component. This allows for simple operations (averaging to
     * cell-center for standard EB fields) as well as more involved operations
     * (back-transformed diagnostics, filtering, reconstructing cartesian
     * fields in cylindrical). */
<<<<<<< HEAD
    amrex::Vector< amrex::Vector <ComputeDiagFunctor const *> > m_all_field_functors;
=======
    amrex::Vector< amrex::Vector <std::unique_ptr<ComputeDiagFunctor const> > > m_all_field_functors;
>>>>>>> 3ef8e08c
    /** output multifab, where all fields are cell-centered and stacked */
    amrex::Vector< amrex::MultiFab > m_mf_output;
    int nlev; /**< number of levels to output */
    int nmax_lev; /**< max_level to allocate output multifab and vector of field functors. */
    /** This class is responsible for flushing the data to file */
    FlushFormat* m_flush_format;
    /** Whether to plot raw (i.e., NOT cell-centered) fields */
    bool m_plot_raw_fields = false;
    /** Whether to plot guard cells of raw fields */
    bool m_plot_raw_fields_guards = false;
    /** Whether to plot charge density rho in raw fields */
    bool m_plot_raw_rho = false;
    /** Whether to plot F (charge conservation error) in raw fields */
    bool m_plot_raw_F = false;

    /** Name of species to write to file */
    std::vector< std::string > m_species_names;
    /** Each element of this vector handles output for 1 species */
    amrex::Vector< ParticleDiag > m_all_species;

    /** Coarsening ratio such that, fields are averaged to the coarsened grid.
      * The ratio should render the grid to be coarsenable (as defined by AMReX). */
    amrex::IntVect m_crse_ratio = amrex::IntVect(1);
    /** Lower corner of the diagnostics output, in physical coordinates */
    amrex::Vector< amrex::Real> m_lo;
    /** Higher corner of the diagnostics output, in physical coordinates */
    amrex::Vector< amrex::Real> m_hi;
    /** Define the cell-centered multifab m_mf_output depending on user-defined
      * lo and hi and coarsening ratio. This MultiFab may have a different BoxArray and
      * DistributionMap than field MultiFabs in the simulation.
      *
      * \param[in] lev level on which source multifabs are defined
      */
    void DefineDiagMultiFab ( int lev );

    /** format for output files, "plotfile" or "openpmd" */
    std::string m_format = "plotfile";
};

#endif // WARPX_DIAGNOSTICS_H_<|MERGE_RESOLUTION|>--- conflicted
+++ resolved
@@ -70,11 +70,7 @@
      * cell-center for standard EB fields) as well as more involved operations
      * (back-transformed diagnostics, filtering, reconstructing cartesian
      * fields in cylindrical). */
-<<<<<<< HEAD
-    amrex::Vector< amrex::Vector <ComputeDiagFunctor const *> > m_all_field_functors;
-=======
     amrex::Vector< amrex::Vector <std::unique_ptr<ComputeDiagFunctor const> > > m_all_field_functors;
->>>>>>> 3ef8e08c
     /** output multifab, where all fields are cell-centered and stacked */
     amrex::Vector< amrex::MultiFab > m_mf_output;
     int nlev; /**< number of levels to output */
