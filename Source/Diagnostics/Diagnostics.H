#ifndef WARPX_DIAGNOSTICS_H_
#define WARPX_DIAGNOSTICS_H_

#include "FlushFormats/FlushFormat.H"
#include "FlushFormats/FlushFormatPlotfile.H"
#ifdef WARPX_USE_OPENPMD
#   include "FlushFormats/FlushFormatOpenPMD.H"
#endif
#include "ComputeDiagFunctors/ComputeDiagFunctor.H"
#include <AMReX_Vector.H>
#include <AMReX_MultiFab.H>

/**
 * \brief base class for diagnostics.
 * Contains main routines to filter, compute and flush diagnostics.
 *
 * Each specific diagnostics derives from this class.
 */
class Diagnostics
{
public:
    Diagnostics (int i, std::string name);
    ~Diagnostics ();
    /** Pack (stack) all fields in the cell-centered output MultiFab mf_avg.
     * Fields are computed (e.g., cell-centered) on-the-fly using a functor.*/
    void ComputeAndPack ();
    /** Flush mf_avg and particles to file. */
    void Flush ();
    /** Flush raw data */
    void FlushRaw ();
    /** Initialize pointers to main fields and allocate output multifab
     * mf_avg*/
    void InitData ();
    /** whether to flush at this time step
     * \param[in] step current time step
     * \param[in] force_flush if true, return true for any step
     * \return bool, whether to flush
     */
    bool DoDump (int step, bool force_flush=false);
private:
    void ReadParameters ();
    /** Append varnames with names for all modes of a field
     * \param[in] field field name (includes component, e.g., Er)
     * \param[in] ncomp number of components (modes, real and imag)
     */
    void AddRZModesToOutputNames (const std::string& field, int ncomp);
    /** Append all_field_functors[lev] with all modes of all components of E B and j
     * and add name to varnames.
     * \param[in] lev level on which source multifabs are defined.
     */
    void AddRZModesToDiags (int lev);
    /** Name of diagnostics: runtime parameter given in the input file. */
    std::string diag_name;
    /** Prefix for output directories */
    std::string file_prefix;
    /** Index of diagnostics in MultiDiagnostics::alldiags */
    int diag_index;
    /** Period at which diagnostics is written to file */
    int m_period = -1;
    /** Names of  each component requested by the user.
     * in cylindrical geometry, this list is appended with
     * automatically-constructed names for all modes of all fields */
    amrex::Vector< std::string > varnames;
    /** Vector of (pointers to) functors to compute output fields, per level,
     * per component. This allows for simple operations (averaging to
     * cell-center for standard EB fields) as well as more involved operations
     * (back-transformed diagnostics, filtering, reconstructing cartesian
     * fields in cylindrical). */
    amrex::Vector< amrex::Vector <ComputeDiagFunctor const *> > all_field_functors;
    /** output multifab, where all fields are cell-centered and stacked */
    amrex::Vector< amrex::MultiFab > mf_avg;
    int nlev; /**< number of levels to output */
    /** This class is responsible for flushing the data to file */
    FlushFormat* m_flush_format;
    /** Whether to plot raw (i.e., NOT cell-centered) fields */
    bool m_plot_raw_fields = false;
    /** Whether to plot guard cells of raw fields */
    bool m_plot_raw_fields_guards = false;
<<<<<<< HEAD
    /** Whether to plot charge density rho in raw fields */
    bool m_plot_raw_rho = false;
    /** Whether to plot F (charge conservation error) in raw fields */
    bool m_plot_raw_F = false;
    /** format for output files, "plotfile" or "openpmd" */
    std::string m_format = "plotfile";
=======
    /** Whether to plot charge density rho */
    bool m_plot_rho = false;
    /** Whether to plot F (charge conservation error) */
    bool m_plot_F = false;
    /** Coarsening ratio such that, fields are averaged to the coarsened grid.
      * The ratio should render the grid to be coarsenable (as defined by AMReX). */
    amrex::IntVect m_crse_ratio = amrex::IntVect(1);
    /** Lower corner of the diagnostics output, in physical coordinates */
    amrex::Vector< amrex::Real> m_lo;
    /** Higher corner of the diagnostics output, in physical coordinates */
    amrex::Vector< amrex::Real> m_hi;
    /** Define the cell-centered multifab mf_avg depending on user-defined
      * lo and hi and coarsening ratio. This MultiFab may have a different BoxArray and
      * DistributionMap than field MultiFabs in the simulation.
      *
      * \param[in] lev level on which source multifabs are defined
      */
    void DefineDiagMultiFab ( int lev );
>>>>>>> b20790b9
};

#endif // WARPX_DIAGNOSTICS_H_<|MERGE_RESOLUTION|>--- conflicted
+++ resolved
@@ -76,18 +76,11 @@
     bool m_plot_raw_fields = false;
     /** Whether to plot guard cells of raw fields */
     bool m_plot_raw_fields_guards = false;
-<<<<<<< HEAD
     /** Whether to plot charge density rho in raw fields */
     bool m_plot_raw_rho = false;
     /** Whether to plot F (charge conservation error) in raw fields */
     bool m_plot_raw_F = false;
-    /** format for output files, "plotfile" or "openpmd" */
-    std::string m_format = "plotfile";
-=======
-    /** Whether to plot charge density rho */
-    bool m_plot_rho = false;
-    /** Whether to plot F (charge conservation error) */
-    bool m_plot_F = false;
+
     /** Coarsening ratio such that, fields are averaged to the coarsened grid.
       * The ratio should render the grid to be coarsenable (as defined by AMReX). */
     amrex::IntVect m_crse_ratio = amrex::IntVect(1);
@@ -102,7 +95,9 @@
       * \param[in] lev level on which source multifabs are defined
       */
     void DefineDiagMultiFab ( int lev );
->>>>>>> b20790b9
+
+    /** format for output files, "plotfile" or "openpmd" */
+    std::string m_format = "plotfile";
 };
 
 #endif // WARPX_DIAGNOSTICS_H_