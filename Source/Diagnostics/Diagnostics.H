--- conflicted
+++ resolved
@@ -24,7 +24,6 @@
      * Fields are computed (e.g., cell-centered or back-transformed)
        on-the-fly using a functor.*/
     void ComputeAndPack ();
-    /** Flush m_mf_output and particles to file. */
     /** \brief Flush particle and field buffers to file using the FlushFormat member variable.
      *
      * This function should belong to class Diagnostics and not be virtual, as it flushes
@@ -35,29 +34,26 @@
      *   WarpX::geom for FullDiagnostics but should be constructed for BTDiagnostics;
      * - The functions underlying FlushFormat::WriteToFile do not support writing a buffer to file
      *   multiple times yet.
-     * When these are fixed, the implementation of Flush should be in Diagnostics.cpp
+     *  When these are fixed, the implementation of Flush should be in Diagnostics.cpp
      */
-    virtual void Flush (){};
+    virtual void Flush () = 0;
     /** Initialize pointers to main fields and allocate output multifab m_mf_output. */
     void InitData ();
+    /** Initialize functors that store pointers to the fields requested by the user.
+     *
+     * Derived classes MUST implement this function, and it must allocate m_all_field_functors
+     * and fill it with ComputeDiagFunctor objects.
+     * The functions is called at intiailization and when the domain is decomposed
+     * during the simulation to load-balance.
+     * \param[in] lev level on which the vector of unique_ptrs to field functors is initialized.
+     */
+    virtual void InitializeFieldFunctors (int lev) = 0;
     /** whether to flush at this time step
      * \param[in] step current time step
      * \param[in] force_flush if true, return true for any step
      * \return bool, whether to flush
      */
     virtual bool DoDump (int step, bool force_flush=false){ return false;};
-    /** Initialize functors that store pointers to the fields requested by the user.
-     *
-     * Derived classes MUST implement this function, and it must allocate m_all_field_functors
-     * and fill it with ComputeDiagFunctor objects.
-     * \param[in] lev level on which the vector of unique_ptrs to field functors is initialized.
-     */
-<<<<<<< HEAD
-    virtual void InitializeFieldFunctors (int lev){};
-    virtual void InitializeParticleBuffers () = default;
-=======
-    virtual void InitializeFieldFunctors (int lev) = 0;
->>>>>>> 39ab414e
     /** Start a new iteration, i.e., dump has not been done yet. */
     void NewIteration () {m_already_done = false;};
 
@@ -66,11 +62,21 @@
     bool ReadBaseParameters ();
     /** Initialize member variables of the base Diagnostics class. */
     void InitBaseData ();
+    /** Initialize m_mf_output vectors and data required to construct the buffers
+     * \param[in] i_buffer index of buffer for which the output MultiFab is defined.
+     * \param[in] lev level on which the output MultiFab is defined
+     */
+    virtual void InitializeFieldBufferData (int i_buffer, int lev) = 0;
+    /** Initialize member variables and arrays specific to the diagnostics in the 
+     *  derived classes.(FullDiagnostics, BTDiagnostics)
+     */
+    virtual void InitDerivedData() = 0;
+    /** This function initialized particle buffers (not implemented in diagnostics, yet) */
+    virtual void InitializeParticleBuffer () = 0;
     /** Prepare data (either fill-boundary or cell-centered data for
         back-transform diagnostics) to be processed for diagnostics.
      */
-    virtual void InitDerivedData() = default;
-    virtual void PrepareFieldDataForOutput () {};
+    virtual void PrepareFieldDataForOutput () = 0;
     /** Name of diagnostics: runtime parameter given in the input file. */
     std::string m_diag_name;
     /** Prefix for output directories */
