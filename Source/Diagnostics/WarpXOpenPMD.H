--- conflicted
+++ resolved
@@ -91,22 +91,13 @@
    * @param authors a string specifying the authors of the simulation (can be empty)
    */
   WarpXOpenPMDPlot (openPMD::IterationEncoding ie,
-<<<<<<< HEAD
                     const std::string& filetype,
                     const std::string& operator_type,
                     const std::map< std::string, std::string >& operator_parameters,
                     const std::string& engine_type,
                     const std::map< std::string, std::string >& engine_parameters,
-                    const std::vector<bool>& fieldPMLdirections);
-=======
-                    std::string filetype,
-                    std::string operator_type,
-                    std::map< std::string, std::string > operator_parameters,
-                    std::string engine_type,
-                    std::map< std::string, std::string > engine_parameters,
-                    std::vector<bool> fieldPMLdirections,
+                    const std::vector<bool>& fieldPMLdirections,
                     const std::string& authors);
->>>>>>> b719ee03
 
   ~WarpXOpenPMDPlot ();
 
