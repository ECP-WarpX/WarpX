--- conflicted
+++ resolved
@@ -153,11 +153,7 @@
    * @param[in] isBTD is this a backtransformed diagnostics write?
    * @return the iteration object
    */
-<<<<<<< HEAD
-  inline openPMD::Iteration& GetIteration (int const iteration, bool const isBTD) const
-=======
   inline openPMD::Iteration GetIteration (int const iteration, bool const isBTD) const
->>>>>>> ab1c684c
   {
     if (isBTD)
     {
