--- conflicted
+++ resolved
@@ -2,11 +2,8 @@
 
 #include "Diagnostics/BTDiagnostics.H"
 #include "Diagnostics/FullDiagnostics.H"
-<<<<<<< HEAD
 #include "Diagnostics/BoundaryScrapingDiagnostics.H"
-=======
 #include "Utils/TextMsg.H"
->>>>>>> 5cddb8cc
 
 #include <AMReX_ParmParse.H>
 #include <AMReX.H>
@@ -31,12 +28,9 @@
             amrex::Abort(Utils::TextMsg::Err("BackTransformed diagnostics is currently not supported for RZ"));
 #else
             alldiags[i] = std::make_unique<BTDiagnostics>(i, diags_names[i]);
-<<<<<<< HEAD
+#endif          
         } else if ( diags_types[i] == DiagTypes::BoundaryScraping ){
             alldiags[i] = std::make_unique<BoundaryScrapingDiagnostics>(i, diags_names[i]);
-=======
-#endif
->>>>>>> 5cddb8cc
         } else {
             amrex::Abort("Unknown diagnostic type");
         }
