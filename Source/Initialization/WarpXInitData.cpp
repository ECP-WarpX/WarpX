/* Copyright 2019-2020 Andrew Myers, Ann Almgren, Aurore Blelly
 * Axel Huebl, Burlen Loring, Maxence Thevenet
 * Michael Rowan, Remi Lehe, Revathi Jambunathan
 * Weiqun Zhang
 *
 *
 * This file is part of WarpX.
 *
 * License: BSD-3-Clause-LBNL
 */
#include "WarpX.H"

#include "BoundaryConditions/PML.H"
#if (defined WARPX_DIM_RZ) && (defined WARPX_USE_FFT)
#   include "BoundaryConditions/PML_RZ.H"
#endif
#include "Diagnostics/MultiDiagnostics.H"
#include "Diagnostics/ReducedDiags/MultiReducedDiags.H"
#include "FieldSolver/Fields.H"
#include "FieldSolver/FiniteDifferenceSolver/MacroscopicProperties/MacroscopicProperties.H"
#include "FieldSolver/FiniteDifferenceSolver/HybridPICModel/HybridPICModel.H"
#include "Filter/BilinearFilter.H"
#include "Filter/NCIGodfreyFilter.H"
#include "Initialization/ExternalField.H"
#include "Particles/MultiParticleContainer.H"
#include "Utils/Algorithms/LinearInterpolation.H"
#include "Utils/Logo/GetLogo.H"
#include "Utils/Parser/ParserUtils.H"
#include "Utils/TextMsg.H"
#include "Utils/WarpXAlgorithmSelection.H"
#include "Utils/WarpXConst.H"
#include "Utils/WarpXProfilerWrapper.H"
#include "Utils/WarpXUtil.H"
#include "Python/callbacks.H"

#include <ablastr/parallelization/MPIInitHelpers.H>
#include <ablastr/utils/Communication.H>
#include <ablastr/utils/UsedInputsFile.H>
#include <ablastr/warn_manager/WarnManager.H>

#include <AMReX.H>
#include <AMReX_AmrCore.H>
#ifdef AMREX_USE_SENSEI_INSITU
#   include <AMReX_AmrMeshInSituBridge.H>
#endif
#include <AMReX_Array.H>
#include <AMReX_Array4.H>
#include <AMReX_BLassert.H>
#include <AMReX_Box.H>
#include <AMReX_BoxArray.H>
#include <AMReX_BoxList.H>
#include <AMReX_Config.H>
#include <AMReX_Geometry.H>
#include <AMReX_GpuLaunch.H>
#include <AMReX_GpuQualifiers.H>
#include <AMReX_INT.H>
#include <AMReX_IndexType.H>
#include <AMReX_IntVect.H>
#include <AMReX_LayoutData.H>
#include <AMReX_MFIter.H>
#include <AMReX_MultiFab.H>
#include <AMReX_ParallelDescriptor.H>
#include <AMReX_ParmParse.H>
#include <AMReX_Parser.H>
#include <AMReX_Print.H>
#include <AMReX_REAL.H>
#include <AMReX_RealBox.H>
#include <AMReX_SPACE.H>
#include <AMReX_Vector.H>

#include <algorithm>
#include <array>
#include <cctype>
#include <iostream>
#include <memory>
#include <string>
#include <utility>

#ifdef WARPX_USE_OPENPMD
#   include <openPMD/openPMD.hpp>
#endif

#include "FieldSolver/FiniteDifferenceSolver/FiniteDifferenceSolver.H"

using namespace amrex;

namespace
{
    /**
     * \brief Check that the number of guard cells is smaller than the number of valid cells,
     * for a given MultiFab, and abort otherwise.
     */
    void CheckGuardCells(amrex::MultiFab const& mf)
    {
        for (amrex::MFIter mfi(mf); mfi.isValid(); ++mfi)
        {
            const amrex::IntVect vc = mfi.validbox().enclosedCells().size();
            const amrex::IntVect gc = mf.nGrowVect();

            std::stringstream ss_msg;
            ss_msg << "MultiFab " << mf.tags()[1].c_str() << ":" <<
                " the number of guard cells " << gc <<
                " is larger than or equal to the number of valid cells "
                << vc << ", please reduce the number of guard cells" <<
                " or increase the grid size by changing domain decomposition.";
            WARPX_ALWAYS_ASSERT_WITH_MESSAGE(vc.allGT(gc), ss_msg.str());
        }
    }
}

void
WarpX::PostProcessBaseGrids (BoxArray& ba0) const
{
    if (numprocs != 0) {
        const Box& dom = Geom(0).Domain();
        const IntVect& domlo = dom.smallEnd();
        const IntVect& domlen = dom.size();
        const IntVect sz = domlen / numprocs;
        const IntVect extra = domlen - sz*numprocs;
        BoxList bl;
#if defined(WARPX_DIM_3D)
        for (int k = 0; k < numprocs[2]; ++k) {
            // The first extra[2] blocks get one extra cell with a total of
            // sz[2]+1.  The rest get sz[2] cells.  The decomposition in y
            // and x directions are similar.
            int klo = (k < extra[2]) ? k*(sz[2]+1) : (k*sz[2]+extra[2]);
            int khi = (k < extra[2]) ? klo+(sz[2]+1)-1 : klo+sz[2]-1;
            klo += domlo[2];
            khi += domlo[2];
#endif
#if (AMREX_SPACEDIM >= 2)
            for (int j = 0; j < numprocs[1]; ++j) {
                int jlo = (j < extra[1]) ? j*(sz[1]+1) : (j*sz[1]+extra[1]);
                int jhi = (j < extra[1]) ? jlo+(sz[1]+1)-1 : jlo+sz[1]-1;
                jlo += domlo[1];
                jhi += domlo[1];
#endif
                for (int i = 0; i < numprocs[0]; ++i) {
                    int ilo = (i < extra[0]) ? i*(sz[0]+1) : (i*sz[0]+extra[0]);
                    int ihi = (i < extra[0]) ? ilo+(sz[0]+1)-1 : ilo+sz[0]-1;
                    ilo += domlo[0];
                    ihi += domlo[0];
                    bl.push_back(Box(IntVect(AMREX_D_DECL(ilo,jlo,klo)),
                                     IntVect(AMREX_D_DECL(ihi,jhi,khi))));
        AMREX_D_TERM(},},})
        ba0 = BoxArray(std::move(bl));
    }
}

void
WarpX::PrintMainPICparameters ()
{
    amrex::Print() << "-------------------------------------------------------------------------------\n";
    amrex::Print() << "--------------------------- MAIN EM PIC PARAMETERS ----------------------------\n";
    amrex::Print() << "-------------------------------------------------------------------------------\n";

    // print warpx build information
    if constexpr (std::is_same_v<Real, float>) {
      amrex::Print() << "Precision:            | SINGLE" << "\n";
    }
    else {
      amrex::Print() << "Precision:            | DOUBLE" << "\n";
    }
    if constexpr (std::is_same_v<ParticleReal, float>) {
      amrex::Print() << "Particle precision:   | SINGLE" << "\n";
    }
    else {
      amrex::Print() << "Particle precision:   | DOUBLE" << "\n";
    }

    // Print geometry dimensionality
    const amrex::ParmParse pp_geometry("geometry");
    std::string dims;
    pp_geometry.query( "dims", dims );
    if (dims=="1") {
      amrex::Print() << "Geometry:             | 1D (Z)" << "\n";
    }
    else if (dims=="2") {
      amrex::Print() << "Geometry:             | 2D (XZ)" << "\n";
    }
    else if (dims=="3") {
      amrex::Print() << "Geometry:             | 3D (XYZ)" << "\n";
    }
    else if (dims=="RZ") {
      amrex::Print() << "Geometry:             | 2D (RZ)" << "\n";
    }

    #ifdef WARPX_DIM_RZ
      amrex::Print() << "                      | - n_rz_azimuthal_modes = " <<
                     WarpX::n_rz_azimuthal_modes << "\n";
    #endif // WARPX_USE_RZ
    //Print solver's operation mode (e.g., EM or electrostatic)
    if (electrostatic_solver_id == ElectrostaticSolverAlgo::LabFrame) {
      amrex::Print() << "Operation mode:       | Electrostatic" << "\n";
      amrex::Print() << "                      | - laboratory frame" << "\n";
    }
    else if (electrostatic_solver_id == ElectrostaticSolverAlgo::Relativistic){
      amrex::Print() << "Operation mode:       | Electrostatic" << "\n";
      amrex::Print() << "                      | - relativistic" << "\n";
    }
    else if (electrostatic_solver_id == ElectrostaticSolverAlgo::LabFrameElectroMagnetostatic){
      amrex::Print() << "Operation mode:       | Electrostatic" << "\n";
      amrex::Print() << "                      | - laboratory frame, electrostatic + magnetostatic" << "\n";
    }
    else{
      amrex::Print() << "Operation mode:       | Electromagnetic" << "\n";
    }
    if (em_solver_medium == MediumForEM::Vacuum ){
      amrex::Print() << "                      | - vacuum" << "\n";
    }
    else if (em_solver_medium == MediumForEM::Macroscopic ){
      amrex::Print() << "                      | - macroscopic" << "\n";
    }
    if ( (em_solver_medium == MediumForEM::Macroscopic) &&
       (WarpX::macroscopic_solver_algo == MacroscopicSolverAlgo::LaxWendroff)){
      amrex::Print() << "                      |  - Lax-Wendroff algorithm\n";
    }
    else if ((em_solver_medium == MediumForEM::Macroscopic) &&
            (WarpX::macroscopic_solver_algo == MacroscopicSolverAlgo::BackwardEuler)){
      amrex::Print() << "                      |  - Backward Euler algorithm\n";
    }
    if(electrostatic_solver_id != ElectrostaticSolverAlgo::None){
        if(poisson_solver_id == PoissonSolverAlgo::IntegratedGreenFunction){
            amrex::Print() << "Poisson solver:       | FFT-based" << "\n";
        }
        else if(poisson_solver_id == PoissonSolverAlgo::Multigrid){
            amrex::Print() << "Poisson solver:       | multigrid" << "\n";
        }
    }

    amrex::Print() << "-------------------------------------------------------------------------------\n";
    // Print type of current deposition
    if (current_deposition_algo == CurrentDepositionAlgo::Direct){
      amrex::Print() << "Current Deposition:   | direct \n";
    }
    else if (current_deposition_algo == CurrentDepositionAlgo::Vay){
      amrex::Print() << "Current Deposition:   | Vay \n";
    }
    else if (current_deposition_algo == CurrentDepositionAlgo::Esirkepov){
      amrex::Print() << "Current Deposition:   | Esirkepov \n";
    }
    else if (current_deposition_algo == CurrentDepositionAlgo::Villasenor){
      amrex::Print() << "Current Deposition:   | Villasenor \n";
    }
    // Print type of particle pusher
    if (particle_pusher_algo == ParticlePusherAlgo::Vay){
      amrex::Print() << "Particle Pusher:      | Vay \n";
    }
    else if (particle_pusher_algo == ParticlePusherAlgo::HigueraCary){
      amrex::Print() << "Particle Pusher:      | Higuera-Cary \n";
    }
    else if (particle_pusher_algo == ParticlePusherAlgo::Boris){
      amrex::Print() << "Particle Pusher:      | Boris \n";
    }
    // Print type of charge deposition
    if (charge_deposition_algo == ChargeDepositionAlgo::Standard){
      amrex::Print() << "Charge Deposition:    | standard \n";
    }
    // Print field gathering algorithm
    if (field_gathering_algo == GatheringAlgo::MomentumConserving){
      amrex::Print() << "Field Gathering:      | momentum-conserving \n";
    }
    else{
      amrex::Print() << "Field Gathering:      | energy-conserving \n";
    }
    // Print particle's shape factors
    amrex::Print() << "Particle Shape Factor:| " << WarpX::nox << "\n";
    amrex::Print() << "-------------------------------------------------------------------------------\n";
    // Print solver's type: Yee, CKC, ECT
    if (WarpX::electromagnetic_solver_id == ElectromagneticSolverAlgo::Yee){
      amrex::Print() << "Maxwell Solver:       | Yee \n";
    }
    else if (WarpX::electromagnetic_solver_id == ElectromagneticSolverAlgo::CKC){
      amrex::Print() << "Maxwell Solver:       | CKC \n";
    }
    else if (WarpX::electromagnetic_solver_id == ElectromagneticSolverAlgo::ECT){
      amrex::Print() << "Maxwell Solver:       | ECT \n";
    }
    else if (WarpX::electromagnetic_solver_id == ElectromagneticSolverAlgo::HybridPIC){
      amrex::Print() << "Maxwell Solver:       | Hybrid-PIC (Ohm's law) \n";
    }
  #ifdef WARPX_USE_FFT
    // Print PSATD solver's configuration
    if (WarpX::electromagnetic_solver_id == ElectromagneticSolverAlgo::PSATD){
      amrex::Print() << "Maxwell Solver:       | PSATD \n";
      }
    if ((m_v_galilean[0]!=0) or (m_v_galilean[1]!=0) or (m_v_galilean[2]!=0)) {
      amrex::Print() << "                      | - Galilean \n" <<
      "                      |  - v_galilean = (" << m_v_galilean[0] << "," <<
                              m_v_galilean[1] << "," << m_v_galilean[2] << ")\n";
      }
    if ((m_v_comoving[0]!=0) or (m_v_comoving[1]!=0) or (m_v_comoving[2]!=0)) {
      amrex::Print() << "                      | - comoving \n" <<
      "                      |  - v_comoving = (" << m_v_comoving[0] << "," <<
                              m_v_comoving[1] << "," << m_v_comoving[2] << ")\n";
      }
    if (WarpX::update_with_rho) {
      amrex::Print() << "                      | - update with rho is ON \n";
      }
    if (current_correction) {
      amrex::Print() << "                      | - current correction is ON \n";
        }
    if (WarpX::do_dive_cleaning) {
      amrex::Print() << "                      | - div(E) cleaning is ON \n";
      }
    if (WarpX::do_divb_cleaning) {
      amrex::Print() << "                      | - div(B) cleaning is ON \n";
      }
<<<<<<< HEAD
    if (do_psatd_JRm == 1){
      amrex::Print() << "                      | - PSATD-JRm deposition is ON \n";
      amrex::Print() << "                      |   - do_psatd_JRm_n_depositions = "
                                        << WarpX::do_psatd_JRm_n_depositions << "\n";
=======
    if (do_multi_J){
      amrex::Print() << "                      | - multi-J deposition is ON \n";
      amrex::Print() << "                      |   - do_multi_J_n_depositions = "
                                        << WarpX::do_multi_J_n_depositions << "\n";
      if (J_in_time == JInTime::Linear){
        amrex::Print() << "                      |   - J_in_time = linear \n";
      }
      if (J_in_time == JInTime::Constant){
        amrex::Print() << "                      |   - J_in_time = constant \n";
      }
      if (rho_in_time == RhoInTime::Linear){
        amrex::Print() << "                      |   - rho_in_time = linear \n";
      }
      if (rho_in_time == RhoInTime::Constant){
        amrex::Print() << "                      |   - rho_in_time = constant \n";
      }
>>>>>>> 675369d9
    }
    if (fft_do_time_averaging){
      amrex::Print()<<"                      | - time-averaged is ON \n";
    }
  #endif // WARPX_USE_FFT

  if (grid_type == GridType::Collocated){
    amrex::Print() << "                      | - collocated grid \n";
  }
  #ifdef WARPX_USE_FFT
    if ( (grid_type == GridType::Staggered) && (field_gathering_algo == GatheringAlgo::EnergyConserving) ){
      amrex::Print()<<"                      | - staggered grid " << "\n";
    }
    else if ( (grid_type == GridType::Hybrid) && (field_gathering_algo == GatheringAlgo::MomentumConserving) ){
    amrex::Print()<<"                      | - hybrid grid " << "\n";
    if (dims=="3"){
      amrex::Print() << "                      |   - field_centering_nox = " << WarpX::field_centering_nox << "\n";
      amrex::Print() << "                      |   - field_centering_noy = " << WarpX::field_centering_noy << "\n";
      amrex::Print() << "                      |   - field_centering_noz = " << WarpX::field_centering_noz << "\n";
      amrex::Print() << "                      |   - current_centering_nox = " << WarpX::current_centering_nox << "\n";
      amrex::Print() << "                      |   - current_centering_noy = " << WarpX::current_centering_noy << "\n";
      amrex::Print() << "                      |   - current_centering_noz = " << WarpX::current_centering_noz << "\n";
    }
    else if (dims=="2"){
      amrex::Print() << "                      |   - field_centering_nox = " << WarpX::field_centering_nox << "\n";
      amrex::Print() << "                      |   - field_centering_noz = " << WarpX::field_centering_noz << "\n";
      amrex::Print() << "                      |   - current_centering_nox = " << WarpX::current_centering_nox << "\n";
      amrex::Print() << "                      |   - current_centering_noz = " << WarpX::current_centering_noz << "\n";
     }
    else if (dims=="1"){
      amrex::Print() << "                      |   - field_centering_noz = " << WarpX::field_centering_noz << "\n";
      amrex::Print() << "                      |   - current_centering_noz = " << WarpX::current_centering_noz << "\n";
     }
    }
    if (WarpX::use_hybrid_QED){
      amrex::Print() << "                      | - use_hybrid_QED = true \n";
    }

    if (WarpX::electromagnetic_solver_id == ElectromagneticSolverAlgo::PSATD){
    // Print solver's order
      std::string psatd_nox_fft, psatd_noy_fft, psatd_noz_fft;
      psatd_nox_fft = (nox_fft == -1) ? "inf" : std::to_string(nox_fft);
      psatd_noy_fft = (noy_fft == -1) ? "inf" : std::to_string(noy_fft);
      psatd_noz_fft = (noz_fft == -1) ? "inf" : std::to_string(noz_fft);

      if (dims=="3" ){
        amrex::Print() << "Spectral order:       | - psatd.nox = " << psatd_nox_fft << "\n";
        amrex::Print() << "                      | - psatd.noy = " << psatd_noy_fft << "\n";
        amrex::Print() << "                      | - psatd.noz = " << psatd_noz_fft << "\n";
      }
      else if (dims=="2" and WarpX::electromagnetic_solver_id == ElectromagneticSolverAlgo::PSATD){
        amrex::Print() << "Spectral order:       | - psatd.nox = " << psatd_nox_fft << "\n";
        amrex::Print() << "                      | - psatd.noz = " << psatd_noz_fft << "\n";
      }
      else if (dims=="1" and WarpX::electromagnetic_solver_id == ElectromagneticSolverAlgo::PSATD){
        amrex::Print() << "Spectral order:       | - psatd.noz = " << psatd_noz_fft << "\n";
      }
    }
    // Print guard cells number
    amrex::Print() << "Guard cells           | - ng_alloc_EB = " << guard_cells.ng_alloc_EB << "\n";
    amrex::Print() << " (allocated for E/B)  | \n";

    #endif // WARPX_USE_FFT
    amrex::Print() << "-------------------------------------------------------------------------------" << "\n";
    //Print main boosted frame algorithm's parameters
    if (WarpX::gamma_boost!=1){
    amrex::Print() << "Boosted Frame:        |    ON  \n";
    amrex::Print() << "                      |  - gamma_boost = " << WarpX::gamma_boost << "\n";
    amrex::Print() << "                      |  - boost_direction = (" << WarpX::boost_direction[0] <<
                             "," << WarpX::boost_direction[1] << "," << WarpX::boost_direction[2] << ")\n";
    amrex::Print() << "------------------------------------------------------------------------------- \n";
    }
    //Print moving window details
    if (WarpX::do_moving_window == 1){
      amrex::Print() << "Moving window:        |    ON  \n";
      if (WarpX::moving_window_dir == 0){
        amrex::Print() << "                      |  - moving_window_dir = x \n";
      }
      #if defined(WARPX_DIM_3D)
      else if (WarpX::moving_window_dir == 1){
        amrex::Print() << "                      |  - moving_window_dir = y \n";
      }
      #endif
      else if (WarpX::moving_window_dir == WARPX_ZINDEX) {
        amrex::Print() << "                      |  - moving_window_dir = z \n";
      }
      amrex::Print() << "                      |  - moving_window_v = " << WarpX::moving_window_v << "\n";
      amrex::Print() << "------------------------------------------------------------------------------- \n";
    }
}

void
WarpX::WriteUsedInputsFile () const
{
    std::string filename = "warpx_used_inputs";
    ParmParse pp_warpx("warpx");
    pp_warpx.queryAdd("used_inputs_file", filename);

    ablastr::utils::write_used_inputs_file(filename);
}

void
WarpX::InitData ()
{
    WARPX_PROFILE("WarpX::InitData()");
    ablastr::parallelization::check_mpi_thread_level();

#ifdef WARPX_QED
    Print() << "PICSAR (" << WarpX::PicsarVersion() << ")\n";
#endif

    Print() << "WarpX (" << WarpX::Version() << ")\n";

    Print() << utils::logo::get_logo();

    // Diagnostics
    multi_diags = std::make_unique<MultiDiagnostics>();

    /** create object for reduced diagnostics */
    reduced_diags = std::make_unique<MultiReducedDiags>();

    // WarpX::computeMaxStepBoostAccelerator
    // needs to start from the initial zmin_domain_boost,
    // even if restarting from a checkpoint file
    if (do_compute_max_step_from_zmax) {
        zmin_domain_boost_step_0 = geom[0].ProbLo(WARPX_ZINDEX);
    }
    if (restart_chkfile.empty())
    {
        ComputeDt();
        WarpX::PrintDtDxDyDz();
        InitFromScratch();
        InitDiagnostics();
    }
    else
    {
        InitFromCheckpoint();
        WarpX::PrintDtDxDyDz();
        PostRestart();
        reduced_diags->InitData();
    }

    ComputeMaxStep();

    ComputePMLFactors();

    if (WarpX::use_fdtd_nci_corr) {
        WarpX::InitNCICorrector();
    }

    BuildBufferMasks();

    if (WarpX::em_solver_medium == MediumForEM::Macroscopic) {
        const int lev_zero = 0;
        m_macroscopic_properties->InitData(
            Geom(lev_zero),
            getField(warpx::fields::FieldType::Efield_fp, lev_zero,0).ixType().toIntVect(),
            getField(warpx::fields::FieldType::Efield_fp, lev_zero,1).ixType().toIntVect(),
            getField(warpx::fields::FieldType::Efield_fp, lev_zero,2).ixType().toIntVect()
        );
    }

    if (WarpX::electromagnetic_solver_id == ElectromagneticSolverAlgo::HybridPIC) {
        m_hybrid_pic_model->InitData();
    }

    if (ParallelDescriptor::IOProcessor()) {
        std::cout << "\nGrids Summary:\n";
        printGridSummary(std::cout, 0, finestLevel());
    }

    // Check that the number of guard cells is smaller than the number of valid cells for all MultiFabs
    // (example: a box with 16 valid cells and 32 guard cells in z will not be considered valid)
    CheckGuardCells();

    PrintMainPICparameters();
    if (m_implicit_solver) {
        m_implicit_solver->PrintParameters();
    }
    WriteUsedInputsFile();

    if (restart_chkfile.empty())
    {
        // Loop through species and calculate their space-charge field
        bool const reset_fields = false; // Do not erase previous user-specified values on the grid
        ExecutePythonCallback("beforeInitEsolve");
        ComputeSpaceChargeField(reset_fields);
        ExecutePythonCallback("afterInitEsolve");
        if (electrostatic_solver_id == ElectrostaticSolverAlgo::LabFrameElectroMagnetostatic) {
            ComputeMagnetostaticField();
        }

        // Set up an invariant condition through the rest of
        // execution, that any code besides the field solver that
        // looks at field values will see the composite of the field
        // solution and any external field
        AddExternalFields();
    }

    if (restart_chkfile.empty() || write_diagnostics_on_restart) {
        // Write full diagnostics before the first iteration.
        multi_diags->FilterComputePackFlush(istep[0] - 1);

        // Write reduced diagnostics before the first iteration.
        if (reduced_diags->m_plot_rd != 0)
        {
            reduced_diags->ComputeDiags(istep[0] - 1);
            reduced_diags->WriteToFile(istep[0] - 1);
        }
    }

    PerformanceHints();

    CheckKnownIssues();
}

void
WarpX::AddExternalFields () {
    for (int lev = 0; lev <= finest_level; ++lev) {
        // FIXME: RZ multimode has more than one component for all these
        if (m_p_ext_field_params->E_ext_grid_type == ExternalFieldType::read_from_file) {
            amrex::MultiFab::Add(*Efield_fp[lev][0], *Efield_fp_external[lev][0], 0, 0, 1, guard_cells.ng_alloc_EB);
            amrex::MultiFab::Add(*Efield_fp[lev][1], *Efield_fp_external[lev][1], 0, 0, 1, guard_cells.ng_alloc_EB);
            amrex::MultiFab::Add(*Efield_fp[lev][2], *Efield_fp_external[lev][2], 0, 0, 1, guard_cells.ng_alloc_EB);
        }
        if (m_p_ext_field_params->B_ext_grid_type == ExternalFieldType::read_from_file) {
            amrex::MultiFab::Add(*Bfield_fp[lev][0], *Bfield_fp_external[lev][0], 0, 0, 1, guard_cells.ng_alloc_EB);
            amrex::MultiFab::Add(*Bfield_fp[lev][1], *Bfield_fp_external[lev][1], 0, 0, 1, guard_cells.ng_alloc_EB);
            amrex::MultiFab::Add(*Bfield_fp[lev][2], *Bfield_fp_external[lev][2], 0, 0, 1, guard_cells.ng_alloc_EB);
        }
    }
}

void
WarpX::InitDiagnostics () {
    multi_diags->InitData();
    reduced_diags->InitData();
}

void
WarpX::InitFromScratch ()
{
    const Real time = 0.0;

    AmrCore::InitFromScratch(time);  // This will call MakeNewLevelFromScratch

    if (m_implicit_solver) {

        m_implicit_solver->Define(this);
        m_implicit_solver->GetParticleSolverParams( max_particle_its_in_implicit_scheme,
                                                    particle_tol_in_implicit_scheme );

        // Add space to save the positions and velocities at the start of the time steps
        for (auto const& pc : *mypc) {
#if (AMREX_SPACEDIM >= 2)
            pc->AddRealComp("x_n");
#endif
#if defined(WARPX_DIM_3D) || defined(WARPX_DIM_RZ)
            pc->AddRealComp("y_n");
#endif
            pc->AddRealComp("z_n");
            pc->AddRealComp("ux_n");
            pc->AddRealComp("uy_n");
            pc->AddRealComp("uz_n");
        }

    }

    mypc->AllocData();
    mypc->InitData();

    InitPML();

}

void
WarpX::InitPML ()
{
    for (int idim = 0; idim < AMREX_SPACEDIM; ++idim) {
        if (WarpX::field_boundary_lo[idim] == FieldBoundaryType::PML) {
            do_pml = 1;
            do_pml_Lo[0][idim] = 1; // on level 0
        }
        if (WarpX::field_boundary_hi[idim] == FieldBoundaryType::PML) {
            do_pml = 1;
            do_pml_Hi[0][idim] = 1; // on level 0
        }
    }
    if (finest_level > 0) { do_pml = 1; }
    if (do_pml)
    {
#if (defined WARPX_DIM_RZ) && (defined WARPX_USE_FFT)
        do_pml_Lo[0][0] = 0; // no PML at r=0, in cylindrical geometry
        pml_rz[0] = std::make_unique<PML_RZ>(0, boxArray(0), DistributionMap(0), &Geom(0), pml_ncell, do_pml_in_domain);
#else
        // Note: fill_guards_fields and fill_guards_current are both set to
        // zero (amrex::IntVect(0)) (what we do with damping BCs does not apply
        // to the PML, for example in the presence of mesh refinement patches)
        pml[0] = std::make_unique<PML>(
            0, boxArray(0), DistributionMap(0), do_similar_dm_pml, &Geom(0), nullptr,
            pml_ncell, pml_delta, amrex::IntVect::TheZeroVector(),
            dt[0], nox_fft, noy_fft, noz_fft, grid_type,
            do_moving_window, pml_has_particles, do_pml_in_domain,
            psatd_solution_type, J_in_time, rho_in_time,
            do_pml_dive_cleaning, do_pml_divb_cleaning,
            amrex::IntVect(0), amrex::IntVect(0),
            guard_cells.ng_FieldSolver.max(),
            v_particle_pml,
            do_pml_Lo[0], do_pml_Hi[0]);
#endif

        for (int lev = 1; lev <= finest_level; ++lev)
        {
            do_pml_Lo[lev] = amrex::IntVect::TheUnitVector();
            do_pml_Hi[lev] = amrex::IntVect::TheUnitVector();
            // check if fine patch edges co-incide with domain boundary
            const amrex::Box levelBox = boxArray(lev).minimalBox();
            // Domain box at level, lev
            const amrex::Box DomainBox = Geom(lev).Domain();
            for (int idim = 0; idim < AMREX_SPACEDIM; ++idim) {
                if (levelBox.smallEnd(idim) == DomainBox.smallEnd(idim)) {
                    do_pml_Lo[lev][idim] = do_pml_Lo[0][idim];
                }
                if (levelBox.bigEnd(idim) == DomainBox.bigEnd(idim)) {
                    do_pml_Hi[lev][idim] = do_pml_Hi[0][idim];
                }
            }

#ifdef WARPX_DIM_RZ
            //In cylindrical geometry, if the edge of the patch is at r=0, do not add PML
            if ((max_level > 0) && (fine_tag_lo[0]==0.)) {
                do_pml_Lo[lev][0] = 0;
            }
#endif
            // Note: fill_guards_fields and fill_guards_current are both set to
            // zero (amrex::IntVect(0)) (what we do with damping BCs does not apply
            // to the PML, for example in the presence of mesh refinement patches)
            pml[lev] = std::make_unique<PML>(
                lev, boxArray(lev), DistributionMap(lev), do_similar_dm_pml,
                &Geom(lev), &Geom(lev-1),
                pml_ncell, pml_delta, refRatio(lev-1),
                dt[lev], nox_fft, noy_fft, noz_fft, grid_type,
                do_moving_window, pml_has_particles, do_pml_in_domain,
                psatd_solution_type, J_in_time, rho_in_time, do_pml_dive_cleaning, do_pml_divb_cleaning,
                amrex::IntVect(0), amrex::IntVect(0),
                guard_cells.ng_FieldSolver.max(),
                v_particle_pml,
                do_pml_Lo[lev], do_pml_Hi[lev]);
        }
    }
}

void
WarpX::ComputePMLFactors ()
{
    if (do_pml)
    {
        for (int lev = 0; lev <= finest_level; ++lev)
        {
            if (pml[lev]) {
                pml[lev]->ComputePMLFactors(dt[lev]);
            }
        }
    }
}

void
WarpX::ComputeMaxStep ()
{
    if (do_compute_max_step_from_zmax) {
        computeMaxStepBoostAccelerator();
    }
}

/* \brief computes max_step for wakefield simulation in boosted frame.
 * \param geom: Geometry object that contains simulation domain.
 *
 * max_step is set so that the simulation stop when the lower corner of the
 * simulation box passes input parameter zmax_plasma_to_compute_max_step.
 */
void
WarpX::computeMaxStepBoostAccelerator() {
    // Sanity checks: can use zmax_plasma_to_compute_max_step only if
    // the moving window and the boost are all in z direction.
    WARPX_ALWAYS_ASSERT_WITH_MESSAGE(
        WarpX::moving_window_dir == WARPX_ZINDEX,
        "Can use zmax_plasma_to_compute_max_step only if "
        "moving window along z. TODO: all directions.");
    if (gamma_boost > 1){
        WARPX_ALWAYS_ASSERT_WITH_MESSAGE(
            (WarpX::boost_direction[0]-0)*(WarpX::boost_direction[0]-0) +
            (WarpX::boost_direction[1]-0)*(WarpX::boost_direction[1]-0) +
            (WarpX::boost_direction[2]-1)*(WarpX::boost_direction[2]-1) < 1.e-12,
            "Can use zmax_plasma_to_compute_max_step in boosted frame only if "
            "warpx.boost_direction = z. TODO: all directions.");
    }

    // Lower end of the simulation domain. All quantities are given in boosted
    // frame except zmax_plasma_to_compute_max_step.

    // End of the plasma: Transform input argument
    // zmax_plasma_to_compute_max_step to boosted frame.
    const Real len_plasma_boost = zmax_plasma_to_compute_max_step/gamma_boost;
    // Plasma velocity
    const Real v_plasma_boost = -beta_boost * PhysConst::c;
    // Get time at which the lower end of the simulation domain passes the
    // upper end of the plasma (in the z direction).
    const Real interaction_time_boost = (len_plasma_boost-zmin_domain_boost_step_0)/
        (moving_window_v-v_plasma_boost);
    // Divide by dt, and update value of max_step.
    const auto computed_max_step = (do_subcycling)?
        static_cast<int>(interaction_time_boost/dt[0]):
        static_cast<int>(interaction_time_boost/dt[maxLevel()]);
    max_step = computed_max_step;
    Print()<<"max_step computed in computeMaxStepBoostAccelerator: "
           <<max_step<<std::endl;
}

void
WarpX::InitNCICorrector ()
{
#if !(defined WARPX_DIM_1D_Z)
    if (WarpX::use_fdtd_nci_corr)
    {
        for (int lev = 0; lev <= max_level; ++lev)
        {
            const Geometry& gm = Geom(lev);
            const Real* dx = gm.CellSize();
#if defined(WARPX_DIM_3D)
                const auto dz = dx[2];
#elif defined(WARPX_DIM_XZ) || defined(WARPX_DIM_RZ)
                const auto dz = dx[1];
#else
                const auto dz = dx[0];
#endif
            const auto cdtodz = PhysConst::c * dt[lev] / dz;

            // Initialize Godfrey filters
            // Same filter for fields Ex, Ey and Bz
            const bool nodal_gather = !galerkin_interpolation;
            nci_godfrey_filter_exeybz[lev] = std::make_unique<NCIGodfreyFilter>(
                godfrey_coeff_set::Ex_Ey_Bz, cdtodz, nodal_gather);
            // Same filter for fields Bx, By and Ez
            nci_godfrey_filter_bxbyez[lev] = std::make_unique<NCIGodfreyFilter>(
                godfrey_coeff_set::Bx_By_Ez, cdtodz, nodal_gather);
            // Compute Godfrey filters stencils
            nci_godfrey_filter_exeybz[lev]->ComputeStencils();
            nci_godfrey_filter_bxbyez[lev]->ComputeStencils();
        }
    }
#endif
}

void
WarpX::InitFilter (){
    if (WarpX::use_filter){
        WarpX::bilinear_filter.npass_each_dir = WarpX::filter_npass_each_dir.toArray<unsigned int>();
        WarpX::bilinear_filter.ComputeStencils();
    }
}

void
WarpX::PostRestart ()
{
    mypc->PostRestart();
    for (int lev = 0; lev <= maxLevel(); ++lev) {
        LoadExternalFieldsFromFile(lev);
    }
}


void
WarpX::InitLevelData (int lev, Real /*time*/)
{
    // initialize the averaged fields only if the averaged algorithm
    // is activated ('psatd.do_time_averaging=1')
    const ParmParse pp_psatd("psatd");
    pp_psatd.query("do_time_averaging", fft_do_time_averaging );

    for (int i = 0; i < 3; ++i) {

        // Externally imposed fields are only initialized until the user-defined maxlevel_extEMfield_init.
        // The default maxlevel_extEMfield_init value is the total number of levels in the simulation
        const auto is_B_ext_const =
            m_p_ext_field_params->B_ext_grid_type == ExternalFieldType::constant ||
            m_p_ext_field_params->B_ext_grid_type == ExternalFieldType::default_zero;
        if ( is_B_ext_const && (lev <= maxlevel_extEMfield_init) )
        {
            Bfield_fp[lev][i]->setVal(m_p_ext_field_params->B_external_grid[i]);
            if (fft_do_time_averaging) {
                Bfield_avg_fp[lev][i]->setVal(m_p_ext_field_params->B_external_grid[i]);
            }

           if (lev > 0) {
                Bfield_aux[lev][i]->setVal(m_p_ext_field_params->B_external_grid[i]);
                Bfield_cp[lev][i]->setVal(m_p_ext_field_params->B_external_grid[i]);
                if (fft_do_time_averaging) {
                    Bfield_avg_cp[lev][i]->setVal(m_p_ext_field_params->B_external_grid[i]);
                }
           }
        }

        // Externally imposed fields are only initialized until the user-defined maxlevel_extEMfield_init.
        // The default maxlevel_extEMfield_init value is the total number of levels in the simulation
        const auto is_E_ext_const =
            m_p_ext_field_params->E_ext_grid_type == ExternalFieldType::constant ||
            m_p_ext_field_params->E_ext_grid_type == ExternalFieldType::default_zero;
        if ( is_E_ext_const && (lev <= maxlevel_extEMfield_init) )
        {
            Efield_fp[lev][i]->setVal(m_p_ext_field_params->E_external_grid[i]);
            if (fft_do_time_averaging) {
                Efield_avg_fp[lev][i]->setVal(m_p_ext_field_params->E_external_grid[i]);
            }

            if (lev > 0) {
                Efield_aux[lev][i]->setVal(m_p_ext_field_params->E_external_grid[i]);
                Efield_cp[lev][i]->setVal(m_p_ext_field_params->E_external_grid[i]);
                if (fft_do_time_averaging) {
                    Efield_avg_cp[lev][i]->setVal(m_p_ext_field_params->E_external_grid[i]);
                }
            }
        }
    }

#ifdef AMREX_USE_EB
    InitializeEBGridData(lev);
#endif

    // if the input string for the B-field is "parse_b_ext_grid_function",
    // then the analytical expression or function must be
    // provided in the input file.
    // Externally imposed fields are only initialized until the user-defined maxlevel_extEMfield_init.
    // The default maxlevel_extEMfield_init value is the total number of levels in the simulation
    if ((m_p_ext_field_params->B_ext_grid_type == ExternalFieldType::parse_ext_grid_function)
         && (lev <= maxlevel_extEMfield_init)) {

        // Initialize Bfield_fp with external function
        InitializeExternalFieldsOnGridUsingParser(
            Bfield_fp[lev][0].get(),
            Bfield_fp[lev][1].get(),
            Bfield_fp[lev][2].get(),
            m_p_ext_field_params->Bxfield_parser->compile<3>(),
            m_p_ext_field_params->Byfield_parser->compile<3>(),
            m_p_ext_field_params->Bzfield_parser->compile<3>(),
            m_edge_lengths[lev],
            m_face_areas[lev],
            'B',
            lev, PatchType::fine);

        if (lev > 0) {
            InitializeExternalFieldsOnGridUsingParser(
                Bfield_aux[lev][0].get(),
                Bfield_aux[lev][1].get(),
                Bfield_aux[lev][2].get(),
                m_p_ext_field_params->Bxfield_parser->compile<3>(),
                m_p_ext_field_params->Byfield_parser->compile<3>(),
                m_p_ext_field_params->Bzfield_parser->compile<3>(),
                m_edge_lengths[lev],
                m_face_areas[lev],
                'B',
                lev, PatchType::fine);

            InitializeExternalFieldsOnGridUsingParser(
                Bfield_cp[lev][0].get(),
                Bfield_cp[lev][1].get(),
                Bfield_cp[lev][2].get(),
                m_p_ext_field_params->Bxfield_parser->compile<3>(),
                m_p_ext_field_params->Byfield_parser->compile<3>(),
                m_p_ext_field_params->Bzfield_parser->compile<3>(),
                m_edge_lengths[lev],
                m_face_areas[lev],
                'B',
                lev, PatchType::coarse);
        }
    }

    // if the input string for the E-field is "parse_e_ext_grid_function",
    // then the analytical expression or function must be
    // provided in the input file.
    // Externally imposed fields are only initialized until the user-defined maxlevel_extEMfield_init.
    // The default maxlevel_extEMfield_init value is the total number of levels in the simulation
    if ((m_p_ext_field_params->E_ext_grid_type == ExternalFieldType::parse_ext_grid_function)
        && (lev <= maxlevel_extEMfield_init)) {

        // Initialize Efield_fp with external function
        InitializeExternalFieldsOnGridUsingParser(
            Efield_fp[lev][0].get(),
            Efield_fp[lev][1].get(),
            Efield_fp[lev][2].get(),
            m_p_ext_field_params->Exfield_parser->compile<3>(),
            m_p_ext_field_params->Eyfield_parser->compile<3>(),
            m_p_ext_field_params->Ezfield_parser->compile<3>(),
            m_edge_lengths[lev],
            m_face_areas[lev],
            'E',
            lev, PatchType::fine);

#ifdef AMREX_USE_EB
        // We initialize ECTRhofield consistently with the Efield
        if (WarpX::electromagnetic_solver_id == ElectromagneticSolverAlgo::ECT) {
            m_fdtd_solver_fp[lev]->EvolveECTRho(
                Efield_fp[lev], m_edge_lengths[lev],
                m_face_areas[lev], ECTRhofield[lev], lev);
        }
#endif

        if (lev > 0) {
            InitializeExternalFieldsOnGridUsingParser(
                Efield_aux[lev][0].get(),
                Efield_aux[lev][1].get(),
                Efield_aux[lev][2].get(),
                m_p_ext_field_params->Exfield_parser->compile<3>(),
                m_p_ext_field_params->Eyfield_parser->compile<3>(),
                m_p_ext_field_params->Ezfield_parser->compile<3>(),
                m_edge_lengths[lev],
                m_face_areas[lev],
                'E',
                lev, PatchType::fine);

            InitializeExternalFieldsOnGridUsingParser(
                Efield_cp[lev][0].get(),
                Efield_cp[lev][1].get(),
                Efield_cp[lev][2].get(),
                m_p_ext_field_params->Exfield_parser->compile<3>(),
                m_p_ext_field_params->Eyfield_parser->compile<3>(),
                m_p_ext_field_params->Ezfield_parser->compile<3>(),
                m_edge_lengths[lev],
                m_face_areas[lev],
                'E',
                lev, PatchType::coarse);
#ifdef AMREX_USE_EB
            if (WarpX::electromagnetic_solver_id == ElectromagneticSolverAlgo::ECT) {
                // We initialize ECTRhofield consistently with the Efield
                m_fdtd_solver_cp[lev]->EvolveECTRho(Efield_cp[lev], m_edge_lengths[lev],
                                                    m_face_areas[lev], ECTRhofield[lev], lev);

            }
#endif
       }
    }

    LoadExternalFieldsFromFile(lev);

    if (costs[lev]) {
        const auto iarr = costs[lev]->IndexArray();
        for (const auto& i : iarr) {
            (*costs[lev])[i] = 0.0;
            WarpX::setLoadBalanceEfficiency(lev, -1);
        }
    }
}

void
WarpX::InitializeExternalFieldsOnGridUsingParser (
       MultiFab *mfx, MultiFab *mfy, MultiFab *mfz,
       ParserExecutor<3> const& xfield_parser, ParserExecutor<3> const& yfield_parser,
       ParserExecutor<3> const& zfield_parser,
       std::array< std::unique_ptr<amrex::MultiFab>, 3 > const& edge_lengths,
       std::array< std::unique_ptr<amrex::MultiFab>, 3 > const& face_areas,
       const char field,
       const int lev, PatchType patch_type)
{

    auto dx_lev = geom[lev].CellSizeArray();
    amrex::IntVect refratio = (lev > 0 ) ? WarpX::RefRatio(lev-1) : amrex::IntVect(1);
    if (patch_type == PatchType::coarse) {
        for (int idim = 0; idim < AMREX_SPACEDIM; ++idim) {
            dx_lev[idim] = dx_lev[idim] * refratio[idim];
        }
    }
    const RealBox& real_box = geom[lev].ProbDomain();
    const amrex::IntVect x_nodal_flag = mfx->ixType().toIntVect();
    const amrex::IntVect y_nodal_flag = mfy->ixType().toIntVect();
    const amrex::IntVect z_nodal_flag = mfz->ixType().toIntVect();

    for ( MFIter mfi(*mfx, TilingIfNotGPU()); mfi.isValid(); ++mfi)
    {
        const amrex::Box& tbx = mfi.tilebox( x_nodal_flag, mfx->nGrowVect() );
        const amrex::Box& tby = mfi.tilebox( y_nodal_flag, mfy->nGrowVect() );
        const amrex::Box& tbz = mfi.tilebox( z_nodal_flag, mfz->nGrowVect() );

        auto const& mfxfab = mfx->array(mfi);
        auto const& mfyfab = mfy->array(mfi);
        auto const& mfzfab = mfz->array(mfi);

#ifdef AMREX_USE_EB
        amrex::Array4<amrex::Real> const& lx = edge_lengths[0]->array(mfi);
        amrex::Array4<amrex::Real> const& ly = edge_lengths[1]->array(mfi);
        amrex::Array4<amrex::Real> const& lz = edge_lengths[2]->array(mfi);
        amrex::Array4<amrex::Real> const& Sx = face_areas[0]->array(mfi);
        amrex::Array4<amrex::Real> const& Sy = face_areas[1]->array(mfi);
        amrex::Array4<amrex::Real> const& Sz = face_areas[2]->array(mfi);

#if defined(WARPX_DIM_XZ) || defined(WARPX_DIM_RZ)
        const amrex::Dim3 lx_lo = amrex::lbound(lx);
        const amrex::Dim3 lx_hi = amrex::ubound(lx);
        const amrex::Dim3 lz_lo = amrex::lbound(lz);
        const amrex::Dim3 lz_hi = amrex::ubound(lz);
#endif

#if defined(WARPX_DIM_XZ) || defined(WARPX_DIM_RZ)
        amrex::ignore_unused(ly, Sx, Sz);
#elif defined(WARPX_DIM_1D_Z)
        amrex::ignore_unused(lx, ly, lz, Sx, Sy, Sz);
#endif

#else
        amrex::ignore_unused(edge_lengths, face_areas, field);
#endif

        amrex::ParallelFor (tbx, tby, tbz,
            [=] AMREX_GPU_DEVICE (int i, int j, int k) {
#ifdef AMREX_USE_EB
#ifdef WARPX_DIM_3D
                if((field=='E' and lx(i, j, k)<=0) or (field=='B' and Sx(i, j, k)<=0))  return;
#elif defined(WARPX_DIM_XZ) || defined(WARPX_DIM_RZ)
                //In XZ and RZ Ex is associated with a x-edge, while Bx is associated with a z-edge
                if((field=='E' and lx(i, j, k)<=0) or (field=='B' and lz(i, j, k)<=0)) return;
#endif
#endif
                // Shift required in the x-, y-, or z- position
                // depending on the index type of the multifab
#if defined(WARPX_DIM_1D_Z)
                const amrex::Real x = 0._rt;
                const amrex::Real y = 0._rt;
                const amrex::Real fac_z = (1._rt - x_nodal_flag[0]) * dx_lev[0] * 0.5_rt;
                const amrex::Real z = i*dx_lev[0] + real_box.lo(0) + fac_z;
#elif defined(WARPX_DIM_XZ) || defined(WARPX_DIM_RZ)
                const amrex::Real fac_x = (1._rt - x_nodal_flag[0]) * dx_lev[0] * 0.5_rt;
                const amrex::Real x = i*dx_lev[0] + real_box.lo(0) + fac_x;
                const amrex::Real y = 0._rt;
                const amrex::Real fac_z = (1._rt - x_nodal_flag[1]) * dx_lev[1] * 0.5_rt;
                const amrex::Real z = j*dx_lev[1] + real_box.lo(1) + fac_z;
#else
                const amrex::Real fac_x = (1._rt - x_nodal_flag[0]) * dx_lev[0] * 0.5_rt;
                const amrex::Real x = i*dx_lev[0] + real_box.lo(0) + fac_x;
                const amrex::Real fac_y = (1._rt - x_nodal_flag[1]) * dx_lev[1] * 0.5_rt;
                const amrex::Real y = j*dx_lev[1] + real_box.lo(1) + fac_y;
                const amrex::Real fac_z = (1._rt - x_nodal_flag[2]) * dx_lev[2] * 0.5_rt;
                const amrex::Real z = k*dx_lev[2] + real_box.lo(2) + fac_z;
#endif
                // Initialize the x-component of the field.
                mfxfab(i,j,k) = xfield_parser(x,y,z);
            },
            [=] AMREX_GPU_DEVICE (int i, int j, int k) {
#ifdef AMREX_USE_EB
#ifdef WARPX_DIM_3D
                if((field=='E' and ly(i, j, k)<=0) or (field=='B' and Sy(i, j, k)<=0))  return;
#elif defined(WARPX_DIM_XZ) || defined(WARPX_DIM_RZ)
                //In XZ and RZ Ey is associated with a mesh node, so we need to check if  the mesh node is covered
                if((field=='E' and (lx(std::min(i  , lx_hi.x), std::min(j  , lx_hi.y), k)<=0
                                 || lx(std::max(i-1, lx_lo.x), std::min(j  , lx_hi.y), k)<=0
                                 || lz(std::min(i  , lz_hi.x), std::min(j  , lz_hi.y), k)<=0
                                 || lz(std::min(i  , lz_hi.x), std::max(j-1, lz_lo.y), k)<=0)) or
                   (field=='B' and Sy(i,j,k)<=0)) return;
#endif
#endif
#if defined(WARPX_DIM_1D_Z)
                const amrex::Real x = 0._rt;
                const amrex::Real y = 0._rt;
                const amrex::Real fac_z = (1._rt - y_nodal_flag[0]) * dx_lev[0] * 0.5_rt;
                const amrex::Real z = i*dx_lev[0] + real_box.lo(0) + fac_z;
#elif defined(WARPX_DIM_XZ) || defined(WARPX_DIM_RZ)
                const amrex::Real fac_x = (1._rt - y_nodal_flag[0]) * dx_lev[0] * 0.5_rt;
                const amrex::Real x = i*dx_lev[0] + real_box.lo(0) + fac_x;
                const amrex::Real y = 0._rt;
                const amrex::Real fac_z = (1._rt - y_nodal_flag[1]) * dx_lev[1] * 0.5_rt;
                const amrex::Real z = j*dx_lev[1] + real_box.lo(1) + fac_z;
#elif defined(WARPX_DIM_3D)
                const amrex::Real fac_x = (1._rt - y_nodal_flag[0]) * dx_lev[0] * 0.5_rt;
                const amrex::Real x = i*dx_lev[0] + real_box.lo(0) + fac_x;
                const amrex::Real fac_y = (1._rt - y_nodal_flag[1]) * dx_lev[1] * 0.5_rt;
                const amrex::Real y = j*dx_lev[1] + real_box.lo(1) + fac_y;
                const amrex::Real fac_z = (1._rt - y_nodal_flag[2]) * dx_lev[2] * 0.5_rt;
                const amrex::Real z = k*dx_lev[2] + real_box.lo(2) + fac_z;
#endif
                // Initialize the y-component of the field.
                mfyfab(i,j,k)  = yfield_parser(x,y,z);
            },
            [=] AMREX_GPU_DEVICE (int i, int j, int k) {
#ifdef AMREX_USE_EB
#ifdef WARPX_DIM_3D
                if((field=='E' and lz(i, j, k)<=0) or (field=='B' and Sz(i, j, k)<=0))  return;
#elif defined(WARPX_DIM_XZ) || defined(WARPX_DIM_RZ)
                //In XZ and RZ Ez is associated with a z-edge, while Bz is associated with a x-edge
                if((field=='E' and lz(i, j, k)<=0) or (field=='B' and lx(i, j, k)<=0)) return;
#endif
#endif
#if defined(WARPX_DIM_1D_Z)
                const amrex::Real x = 0._rt;
                const amrex::Real y = 0._rt;
                const amrex::Real fac_z = (1._rt - z_nodal_flag[0]) * dx_lev[0] * 0.5_rt;
                const amrex::Real z = i*dx_lev[0] + real_box.lo(0) + fac_z;
#elif defined(WARPX_DIM_XZ) || defined(WARPX_DIM_RZ)
                const amrex::Real fac_x = (1._rt - z_nodal_flag[0]) * dx_lev[0] * 0.5_rt;
                const amrex::Real x = i*dx_lev[0] + real_box.lo(0) + fac_x;
                const amrex::Real y = 0._rt;
                const amrex::Real fac_z = (1._rt - z_nodal_flag[1]) * dx_lev[1] * 0.5_rt;
                const amrex::Real z = j*dx_lev[1] + real_box.lo(1) + fac_z;
#elif defined(WARPX_DIM_3D)
                const amrex::Real fac_x = (1._rt - z_nodal_flag[0]) * dx_lev[0] * 0.5_rt;
                const amrex::Real x = i*dx_lev[0] + real_box.lo(0) + fac_x;
                const amrex::Real fac_y = (1._rt - z_nodal_flag[1]) * dx_lev[1] * 0.5_rt;
                const amrex::Real y = j*dx_lev[1] + real_box.lo(1) + fac_y;
                const amrex::Real fac_z = (1._rt - z_nodal_flag[2]) * dx_lev[2] * 0.5_rt;
                const amrex::Real z = k*dx_lev[2] + real_box.lo(2) + fac_z;
#endif
                // Initialize the z-component of the field.
                mfzfab(i,j,k) = zfield_parser(x,y,z);
            }
        );
    }
}

void
WarpX::PerformanceHints ()
{
    // Check requested MPI ranks and available boxes
    amrex::Long total_nboxes = 0; // on all MPI ranks
    for (int ilev = 0; ilev <= finestLevel(); ++ilev) {
        total_nboxes += boxArray(ilev).size();
    }
    auto const nprocs = ParallelDescriptor::NProcs();

    // Check: are there more MPI ranks than Boxes?
    if (nprocs > total_nboxes) {
        std::stringstream warnMsg;
        warnMsg << "Too many resources / too little work!\n"
            << "  It looks like you requested more compute resources than "
            << "there are total number of boxes of cells available ("
            << total_nboxes << "). "
            << "You started with (" << nprocs
            << ") MPI ranks, so (" << nprocs - total_nboxes
            << ") rank(s) will have no work.\n"
#ifdef AMREX_USE_GPU
            << "  On GPUs, consider using 1-8 boxes per GPU that together fill "
            << "each GPU's memory sufficiently. If you do not rely on dynamic "
            << "load-balancing, then one large box per GPU is ideal.\n"
#endif
            << "Consider decreasing the amr.blocking_factor and "
            << "amr.max_grid_size parameters and/or using fewer MPI ranks.\n"
            << "  More information:\n"
            << "  https://warpx.readthedocs.io/en/latest/usage/workflows/parallelization.html\n";

        ablastr::warn_manager::WMRecordWarning(
          "Performance", warnMsg.str(), ablastr::warn_manager::WarnPriority::high);
    }

#ifdef AMREX_USE_GPU
    // Check: Are there more than 12 boxes per GPU?
    if (total_nboxes > nprocs * 12) {
        std::stringstream warnMsg;
        warnMsg << "Too many boxes per GPU!\n"
            << "  It looks like you split your simulation domain "
            << "in too many boxes (" << total_nboxes << "), which "
            << "results in an average number of ("
            << amrex::Long(total_nboxes/nprocs) << ") per GPU. "
            << "This causes severe overhead in the communication of "
            << "border/guard regions.\n"
            << "  On GPUs, consider using 1-8 boxes per GPU that together fill "
            << "each GPU's memory sufficiently. If you do not rely on dynamic "
            << "load-balancing, then one large box per GPU is ideal.\n"
            << "Consider increasing the amr.blocking_factor and "
            << "amr.max_grid_size parameters and/or using more MPI ranks.\n"
            << "  More information:\n"
            << "  https://warpx.readthedocs.io/en/latest/usage/workflows/parallelization.html\n";

        ablastr::warn_manager::WMRecordWarning(
          "Performance", warnMsg.str(), ablastr::warn_manager::WarnPriority::high);
    }
#endif

    // TODO: warn if some ranks have disproportionally more work than all others
    //       tricky: it can be ok to assign "vacuum" boxes to some ranks w/o slowing down
    //               all other ranks; we need to measure this with our load-balancing
    //               routines and issue a warning only of some ranks stall all other ranks
    // TODO: check MPI-rank to GPU ratio (should be 1:1)
    // TODO: check memory per MPI rank, especially if GPUs are underutilized
    // TODO: CPU tiling hints with OpenMP
}

void WarpX::CheckGuardCells()
{
    for (int lev = 0; lev <= finest_level; ++lev)
    {
        for (int dim = 0; dim < 3; ++dim)
        {
            ::CheckGuardCells(*Efield_fp[lev][dim]);
            ::CheckGuardCells(*Bfield_fp[lev][dim]);
            ::CheckGuardCells(*current_fp[lev][dim]);

            if (WarpX::fft_do_time_averaging)
            {
                ::CheckGuardCells(*Efield_avg_fp[lev][dim]);
                ::CheckGuardCells(*Bfield_avg_fp[lev][dim]);
            }
        }

        if (rho_fp[lev])
        {
            ::CheckGuardCells(*rho_fp[lev]);
        }

        if (F_fp[lev])
        {
            ::CheckGuardCells(*F_fp[lev]);
        }

        if (G_fp[lev])
        {
            ::CheckGuardCells(*G_fp[lev]);
        }

        // MultiFabs on coarse patch
        if (lev > 0)
        {
            for (int dim = 0; dim < 3; ++dim)
            {
                ::CheckGuardCells(*Efield_cp[lev][dim]);
                ::CheckGuardCells(*Bfield_cp[lev][dim]);
                ::CheckGuardCells(*current_cp[lev][dim]);

                if (WarpX::fft_do_time_averaging)
                {
                    ::CheckGuardCells(*Efield_avg_cp[lev][dim]);
                    ::CheckGuardCells(*Bfield_avg_cp[lev][dim]);
                }
            }

            if (rho_cp[lev])
            {
                ::CheckGuardCells(*rho_cp[lev]);
            }

            if (F_cp[lev])
            {
                ::CheckGuardCells(*F_cp[lev]);
            }

            if (G_cp[lev])
            {
                ::CheckGuardCells(*G_cp[lev]);
            }
        }
    }
}

void WarpX::InitializeEBGridData (int lev)
{
#ifdef AMREX_USE_EB
    if (lev == maxLevel()) {

        // Throw a warning if EB is on and particle_shape > 1
        bool flag_eb_on = not fieldEBFactory(lev).isAllRegular();

        if ((nox > 1 or noy > 1 or noz > 1) and flag_eb_on)
        {
            ablastr::warn_manager::WMRecordWarning("Particles",
              "when algo.particle_shape > 1, numerical artifacts will be present when\n"
              "particles are close to embedded boundaries");
        }

        if (WarpX::electromagnetic_solver_id != ElectromagneticSolverAlgo::PSATD ) {

            auto const eb_fact = fieldEBFactory(lev);

            ComputeEdgeLengths(m_edge_lengths[lev], eb_fact);
            ScaleEdges(m_edge_lengths[lev], CellSize(lev));
            ComputeFaceAreas(m_face_areas[lev], eb_fact);
            ScaleAreas(m_face_areas[lev], CellSize(lev));

            if (WarpX::electromagnetic_solver_id == ElectromagneticSolverAlgo::ECT) {
                MarkCells();
                ComputeFaceExtensions();
            }
        }

        ComputeDistanceToEB();

    }
#else
    amrex::ignore_unused(lev);
#endif
}

void WarpX::CheckKnownIssues()
{
    if (WarpX::electromagnetic_solver_id == ElectromagneticSolverAlgo::PSATD &&
        (std::any_of(do_pml_Lo[0].begin(),do_pml_Lo[0].end(),[](const auto& ee){return ee;}) ||
        std::any_of(do_pml_Hi[0].begin(),do_pml_Hi[0].end(),[](const auto& ee){return ee;})) )
    {
        ablastr::warn_manager::WMRecordWarning(
            "PML",
            "Using PSATD together with PML may lead to instabilities if the plasma touches the PML region. "
            "It is recommended to leave enough empty space between the plasma boundary and the PML region.",
            ablastr::warn_manager::WarnPriority::low);
    }

    if (WarpX::electromagnetic_solver_id == ElectromagneticSolverAlgo::HybridPIC)
    {
        if (WarpX::current_deposition_algo == CurrentDepositionAlgo::Esirkepov)
        {
            ablastr::warn_manager::WMRecordWarning(
                "Hybrid-PIC",
                "When using Esirkepov current deposition together with the hybrid-PIC "
                "algorithm, a segfault will occur if a particle moves over multiple cells "
                "in a single step, so be careful with your choice of time step.",
                ablastr::warn_manager::WarnPriority::low);
        }

        const bool external_particle_field_used = (
            mypc->m_B_ext_particle_s != "none" || mypc->m_E_ext_particle_s != "none"
        );
        WARPX_ALWAYS_ASSERT_WITH_MESSAGE(
            !external_particle_field_used,
            "The hybrid-PIC algorithm does not work with external fields "
            "applied directly to particles."
        );
    }

#if defined(__CUDACC__) && (__CUDACC_VER_MAJOR__ == 11) && (__CUDACC_VER_MINOR__ == 6)
    if (WarpX::electromagnetic_solver_id == ElectromagneticSolverAlgo::Yee)
    {
        WARPX_ABORT_WITH_MESSAGE(
            "CUDA 11.6 does not work with the Yee Maxwell "
            "solver: https://github.com/AMReX-Codes/amrex/issues/2607"
        );
    }
#endif
}

void
WarpX::LoadExternalFieldsFromFile (int const lev)
{
    // External fields from file are currently not compatible with the moving window
    // In order to support the moving window, the MultiFab containing the external
    // fields should be updated every time the window moves.
    if ( (m_p_ext_field_params->B_ext_grid_type == ExternalFieldType::read_from_file) ||
         (m_p_ext_field_params->E_ext_grid_type == ExternalFieldType::read_from_file) ||
         (mypc->m_B_ext_particle_s == "read_from_file") ||
         (mypc->m_E_ext_particle_s == "read_from_file") ) {

        WARPX_ALWAYS_ASSERT_WITH_MESSAGE(
            WarpX::do_moving_window == 0,
            "External fields from file are not compatible with the moving window." );
    }

    // External grid fields

    if (m_p_ext_field_params->B_ext_grid_type == ExternalFieldType::read_from_file) {
#if defined(WARPX_DIM_RZ)
        WARPX_ALWAYS_ASSERT_WITH_MESSAGE(n_rz_azimuthal_modes == 1,
                                         "External field reading is not implemented for more than one RZ mode (see #3829)");
        ReadExternalFieldFromFile(m_p_ext_field_params->external_fields_path, Bfield_fp_external[lev][0].get(), "B", "r");
        ReadExternalFieldFromFile(m_p_ext_field_params->external_fields_path, Bfield_fp_external[lev][1].get(), "B", "t");
        ReadExternalFieldFromFile(m_p_ext_field_params->external_fields_path, Bfield_fp_external[lev][2].get(), "B", "z");
#else
        ReadExternalFieldFromFile(m_p_ext_field_params->external_fields_path, Bfield_fp_external[lev][0].get(), "B", "x");
        ReadExternalFieldFromFile(m_p_ext_field_params->external_fields_path, Bfield_fp_external[lev][1].get(), "B", "y");
        ReadExternalFieldFromFile(m_p_ext_field_params->external_fields_path, Bfield_fp_external[lev][2].get(), "B", "z");
#endif
    }
    if (m_p_ext_field_params->E_ext_grid_type == ExternalFieldType::read_from_file) {
#if defined(WARPX_DIM_RZ)
        WARPX_ALWAYS_ASSERT_WITH_MESSAGE(n_rz_azimuthal_modes == 1,
                                         "External field reading is not implemented for more than one RZ mode (see #3829)");
        ReadExternalFieldFromFile(m_p_ext_field_params->external_fields_path, Efield_fp_external[lev][0].get(), "E", "r");
        ReadExternalFieldFromFile(m_p_ext_field_params->external_fields_path, Efield_fp_external[lev][1].get(), "E", "t");
        ReadExternalFieldFromFile(m_p_ext_field_params->external_fields_path, Efield_fp_external[lev][2].get(), "E", "z");
#else
        ReadExternalFieldFromFile(m_p_ext_field_params->external_fields_path, Efield_fp_external[lev][0].get(), "E", "x");
        ReadExternalFieldFromFile(m_p_ext_field_params->external_fields_path, Efield_fp_external[lev][1].get(), "E", "y");
        ReadExternalFieldFromFile(m_p_ext_field_params->external_fields_path, Efield_fp_external[lev][2].get(), "E", "z");
#endif
    }

    // External particle fields

    if (mypc->m_B_ext_particle_s == "read_from_file") {
        std::string external_fields_path;
        const amrex::ParmParse pp_particles("particles");
        pp_particles.get("read_fields_from_path", external_fields_path );
#if defined(WARPX_DIM_RZ)
        WARPX_ALWAYS_ASSERT_WITH_MESSAGE(n_rz_azimuthal_modes == 1,
                                         "External field reading is not implemented for more than one RZ mode (see #3829)");
        ReadExternalFieldFromFile(external_fields_path, B_external_particle_field[lev][0].get(), "B", "r");
        ReadExternalFieldFromFile(external_fields_path, B_external_particle_field[lev][1].get(), "B", "t");
        ReadExternalFieldFromFile(external_fields_path, B_external_particle_field[lev][2].get(), "B", "z");
#else
        ReadExternalFieldFromFile(external_fields_path, B_external_particle_field[lev][0].get(), "B", "x");
        ReadExternalFieldFromFile(external_fields_path, B_external_particle_field[lev][1].get(), "B", "y");
        ReadExternalFieldFromFile(external_fields_path, B_external_particle_field[lev][2].get(), "B", "z");
#endif
    }
    if (mypc->m_E_ext_particle_s == "read_from_file") {
        std::string external_fields_path;
        const amrex::ParmParse pp_particles("particles");
        pp_particles.get("read_fields_from_path", external_fields_path );
#if defined(WARPX_DIM_RZ)
        WARPX_ALWAYS_ASSERT_WITH_MESSAGE(n_rz_azimuthal_modes == 1,
                                         "External field reading is not implemented for more than one RZ mode (see #3829)");
        ReadExternalFieldFromFile(external_fields_path, E_external_particle_field[lev][0].get(), "E", "r");
        ReadExternalFieldFromFile(external_fields_path, E_external_particle_field[lev][1].get(), "E", "t");
        ReadExternalFieldFromFile(external_fields_path, E_external_particle_field[lev][2].get(), "E", "z");
#else
        ReadExternalFieldFromFile(external_fields_path, E_external_particle_field[lev][0].get(), "E", "x");
        ReadExternalFieldFromFile(external_fields_path, E_external_particle_field[lev][1].get(), "E", "y");
        ReadExternalFieldFromFile(external_fields_path, E_external_particle_field[lev][2].get(), "E", "z");
#endif
    }
}

#if defined(WARPX_USE_OPENPMD) && !defined(WARPX_DIM_1D_Z) && !defined(WARPX_DIM_XZ)
void
WarpX::ReadExternalFieldFromFile (
       const std::string& read_fields_from_path, amrex::MultiFab* mf,
       const std::string& F_name, const std::string& F_component)
{
    // Get WarpX domain info
    auto& warpx = WarpX::GetInstance();
    amrex::Geometry const& geom0 = warpx.Geom(0);
    const amrex::RealBox& real_box = geom0.ProbDomain();
    const auto dx = geom0.CellSizeArray();
    const amrex::IntVect nodal_flag = mf->ixType().toIntVect();

    // Read external field openPMD data
    auto series = openPMD::Series(read_fields_from_path, openPMD::Access::READ_ONLY);
    auto iseries = series.iterations.begin()->second;
    auto F = iseries.meshes[F_name];

    WARPX_ALWAYS_ASSERT_WITH_MESSAGE(F.getAttribute("dataOrder").get<std::string>() == "C",
                                     "Reading from files with non-C dataOrder is not implemented");

    auto axisLabels = F.getAttribute("axisLabels").get<std::vector<std::string>>();
    auto fileGeom = F.getAttribute("geometry").get<std::string>();

#if defined(WARPX_DIM_3D)
    WARPX_ALWAYS_ASSERT_WITH_MESSAGE(fileGeom == "cartesian", "3D can only read from files with cartesian geometry");
    WARPX_ALWAYS_ASSERT_WITH_MESSAGE(axisLabels[0] == "x" && axisLabels[1] == "y" && axisLabels[2] == "z",
                                     "3D expects axisLabels {x, y, z}");
#elif defined(WARPX_DIM_XZ)
    WARPX_ALWAYS_ASSERT_WITH_MESSAGE(fileGeom == "cartesian", "XZ can only read from files with cartesian geometry");
    WARPX_ALWAYS_ASSERT_WITH_MESSAGE(axisLabels[0] == "x" && axisLabels[1] == "z",
                                     "XZ expects axisLabels {x, z}");
#elif defined(WARPX_DIM_1D_Z)
    WARPX_ABORT_WITH_MESSAGE(
        "Reading from openPMD for external fields is not known to work with 1D3V (see #3830)");
    WARPX_ALWAYS_ASSERT_WITH_MESSAGE(fileGeom == "cartesian", "1D3V can only read from files with cartesian geometry");
    WARPX_ALWAYS_ASSERT_WITH_MESSAGE(axisLabels[0] == "z");
#elif defined(WARPX_DIM_RZ)
    WARPX_ALWAYS_ASSERT_WITH_MESSAGE(fileGeom == "thetaMode", "RZ can only read from files with 'thetaMode'  geometry");
    WARPX_ALWAYS_ASSERT_WITH_MESSAGE(axisLabels[0] == "r" && axisLabels[1] == "z",
                                     "RZ expects axisLabels {r, z}");
#endif

    const auto offset = F.gridGlobalOffset();
    const auto offset0 = static_cast<amrex::Real>(offset[0]);
    const auto offset1 = static_cast<amrex::Real>(offset[1]);
#if defined(WARPX_DIM_3D)
    const auto offset2 = static_cast<amrex::Real>(offset[2]);
#endif
    const auto d = F.gridSpacing<long double>();

#if defined(WARPX_DIM_RZ)
    const auto file_dr = static_cast<amrex::Real>(d[0]);
    const auto file_dz = static_cast<amrex::Real>(d[1]);
#elif defined(WARPX_DIM_3D)
    const auto file_dx = static_cast<amrex::Real>(d[0]);
    const auto file_dy = static_cast<amrex::Real>(d[1]);
    const auto file_dz = static_cast<amrex::Real>(d[2]);
#endif

    auto FC = F[F_component];
    const auto extent = FC.getExtent();
    const auto extent0 = static_cast<int>(extent[0]);
    const auto extent1 = static_cast<int>(extent[1]);
    const auto extent2 = static_cast<int>(extent[2]);

    // Determine the chunk data that will be loaded.
    // Now, the full range of data is loaded.
    // Loading chunk data can speed up the process.
    // Thus, `chunk_offset` and `chunk_extent` should be modified accordingly in another PR.
    const openPMD::Offset chunk_offset = {0,0,0};
    const openPMD::Extent chunk_extent = {extent[0], extent[1], extent[2]};

    auto FC_chunk_data = FC.loadChunk<double>(chunk_offset,chunk_extent);
    series.flush();
    auto *FC_data_host = FC_chunk_data.get();

    // Load data to GPU
    const size_t total_extent = size_t(extent[0]) * extent[1] * extent[2];
    amrex::Gpu::DeviceVector<double> FC_data_gpu(total_extent);
    auto *FC_data = FC_data_gpu.data();
    amrex::Gpu::copy(amrex::Gpu::hostToDevice, FC_data_host, FC_data_host + total_extent, FC_data);

    // Loop over boxes
    for (MFIter mfi(*mf, TilingIfNotGPU()); mfi.isValid(); ++mfi)
    {
        const amrex::Box box = mfi.growntilebox();
        const amrex::Box tb = mfi.tilebox(nodal_flag, mf->nGrowVect());
        auto const& mffab = mf->array(mfi);

        // Start ParallelFor
        amrex::ParallelFor (tb,
            [=] AMREX_GPU_DEVICE (int i, int j, int k) {
                // i,j,k denote x,y,z indices in 3D xyz.
                // i,j denote r,z indices in 2D rz; k is just 0

                // ii is used for 2D RZ mode
#if defined(WARPX_DIM_RZ)
                // In 2D RZ, i denoting r can be < 0
                // but mirrored values should be assigned.
                // Namely, mffab(i) = FC_data[-i] when i<0.
                const int ii = (i<0)?(-i):(i);
#else
                const int ii = i;
#endif

                // Physical coordinates of the grid point
                // 0,1,2 denote x,y,z in 3D xyz.
                // 0,1 denote r,z in 2D rz.
                amrex::Real x0, x1;
                if ( box.type(0)==amrex::IndexType::CellIndex::NODE )
                     { x0 = static_cast<amrex::Real>(real_box.lo(0)) + ii*dx[0]; }
                else { x0 = static_cast<amrex::Real>(real_box.lo(0)) + ii*dx[0] + 0.5_rt*dx[0]; }
                if ( box.type(1)==amrex::IndexType::CellIndex::NODE )
                     { x1 = real_box.lo(1) + j*dx[1]; }
                else { x1 = real_box.lo(1) + j*dx[1] + 0.5_rt*dx[1]; }

#if defined(WARPX_DIM_RZ)
                // Get index of the external field array
                int const ir = std::floor( (x0-offset0)/file_dr );
                int const iz = std::floor( (x1-offset1)/file_dz );

                // Get coordinates of external grid point
                amrex::Real const xx0 = offset0 + ir * file_dr;
                amrex::Real const xx1 = offset1 + iz * file_dz;

#elif defined(WARPX_DIM_3D)
                amrex::Real x2;
                if ( box.type(2)==amrex::IndexType::CellIndex::NODE )
                     { x2 = real_box.lo(2) + k*dx[2]; }
                else { x2 = real_box.lo(2) + k*dx[2] + 0.5_rt*dx[2]; }

                // Get index of the external field array
                int const ix = std::floor( (x0-offset0)/file_dx );
                int const iy = std::floor( (x1-offset1)/file_dy );
                int const iz = std::floor( (x2-offset2)/file_dz );

                // Get coordinates of external grid point
                amrex::Real const xx0 = offset0 + ix * file_dx;
                amrex::Real const xx1 = offset1 + iy * file_dy;
                amrex::Real const xx2 = offset2 + iz * file_dz;
#endif

#if defined(WARPX_DIM_RZ)
                const amrex::Array4<double> fc_array(FC_data, {0,0,0}, {extent0, extent2, extent1}, 1);
                const double
                    f00 = fc_array(0, iz  , ir  ),
                    f01 = fc_array(0, iz  , ir+1),
                    f10 = fc_array(0, iz+1, ir  ),
                    f11 = fc_array(0, iz+1, ir+1);
                mffab(i,j,k) = static_cast<amrex::Real>(utils::algorithms::bilinear_interp<double>
                    (xx0, xx0+file_dr, xx1, xx1+file_dz,
                     f00, f01, f10, f11,
                     x0, x1));
#elif defined(WARPX_DIM_3D)
                const amrex::Array4<double> fc_array(FC_data, {0,0,0}, {extent2, extent1, extent0}, 1);
                const double
                    f000 = fc_array(iz  , iy  , ix  ),
                    f001 = fc_array(iz+1, iy  , ix  ),
                    f010 = fc_array(iz  , iy+1, ix  ),
                    f011 = fc_array(iz+1, iy+1, ix  ),
                    f100 = fc_array(iz  , iy  , ix+1),
                    f101 = fc_array(iz+1, iy  , ix+1),
                    f110 = fc_array(iz  , iy+1, ix+1),
                    f111 = fc_array(iz+1, iy+1, ix+1);
                mffab(i,j,k) = static_cast<amrex::Real>(utils::algorithms::trilinear_interp<double>
                    (xx0, xx0+file_dx, xx1, xx1+file_dy, xx2, xx2+file_dz,
                     f000, f001, f010, f011, f100, f101, f110, f111,
                     x0, x1, x2));
#endif

            }

        ); // End ParallelFor

    } // End loop over boxes.

} // End function WarpX::ReadExternalFieldFromFile
#else // WARPX_USE_OPENPMD && !WARPX_DIM_1D_Z && !defined(WARPX_DIM_XZ)
void
WarpX::ReadExternalFieldFromFile (const std::string& , amrex::MultiFab* , const std::string& , const std::string& )
{
#if defined(WARPX_DIM_1D_Z)
    WARPX_ABORT_WITH_MESSAGE("Reading fields from openPMD files is not supported in 1D");
#elif defined(WARPX_DIM_XZ)
    WARPX_ABORT_WITH_MESSAGE("Reading from openPMD for external fields is not known to work with XZ (see #3828)");
#elif !defined(WARPX_USE_OPENPMD)
    WARPX_ABORT_WITH_MESSAGE("OpenPMD field reading requires OpenPMD support to be enabled");
#endif
}
#endif // WARPX_USE_OPENPMD<|MERGE_RESOLUTION|>--- conflicted
+++ resolved
@@ -306,16 +306,10 @@
     if (WarpX::do_divb_cleaning) {
       amrex::Print() << "                      | - div(B) cleaning is ON \n";
       }
-<<<<<<< HEAD
     if (do_psatd_JRm == 1){
       amrex::Print() << "                      | - PSATD-JRm deposition is ON \n";
       amrex::Print() << "                      |   - do_psatd_JRm_n_depositions = "
                                         << WarpX::do_psatd_JRm_n_depositions << "\n";
-=======
-    if (do_multi_J){
-      amrex::Print() << "                      | - multi-J deposition is ON \n";
-      amrex::Print() << "                      |   - do_multi_J_n_depositions = "
-                                        << WarpX::do_multi_J_n_depositions << "\n";
       if (J_in_time == JInTime::Linear){
         amrex::Print() << "                      |   - J_in_time = linear \n";
       }
@@ -328,7 +322,6 @@
       if (rho_in_time == RhoInTime::Constant){
         amrex::Print() << "                      |   - rho_in_time = constant \n";
       }
->>>>>>> 675369d9
     }
     if (fft_do_time_averaging){
       amrex::Print()<<"                      | - time-averaged is ON \n";
