--- conflicted
+++ resolved
@@ -475,12 +475,6 @@
     const RealBox& real_box = geom[lev].ProbDomain();
     for ( MFIter mfi(*mfx, TilingIfNotGPU()); mfi.isValid(); ++mfi)
     {
-<<<<<<< HEAD
-/*        const Box& tbx = mfi.tilebox(x_nodal_flag);
-       const Box& tby = mfi.tilebox(y_nodal_flag);
-       const Box& tbz = mfi.tilebox(z_nodal_flag); */
-=======
->>>>>>> 030ef79b
        const Box& tbx = convert(mfi.growntilebox(),x_nodal_flag);
        const Box& tby = convert(mfi.growntilebox(),y_nodal_flag);
        const Box& tbz = convert(mfi.growntilebox(),z_nodal_flag);
