/* Copyright 2019-2020 Andrew Myers, Ann Almgren, Aurore Blelly
 * Axel Huebl, Burlen Loring, Maxence Thevenet
 * Michael Rowan, Remi Lehe, Revathi Jambunathan
 * Weiqun Zhang
 *
 *
 * This file is part of WarpX.
 *
 * License: BSD-3-Clause-LBNL
 */
#include "WarpX.H"

#include "BoundaryConditions/PML.H"
#if (defined WARPX_DIM_RZ) && (defined WARPX_USE_PSATD)
#   include "BoundaryConditions/PML_RZ.H"
#endif
#include "Diagnostics/MultiDiagnostics.H"
#include "Diagnostics/ReducedDiags/MultiReducedDiags.H"
#include "FieldSolver/FiniteDifferenceSolver/MacroscopicProperties/MacroscopicProperties.H"
#include "Filter/BilinearFilter.H"
#include "Filter/NCIGodfreyFilter.H"
#include "Particles/MultiParticleContainer.H"
#include "Utils/Logo/GetLogo.H"
#include "Utils/MPIInitHelpers.H"
#include "Utils/Parser/ParserUtils.H"
#include "Utils/TextMsg.H"
#include "Utils/WarpXAlgorithmSelection.H"
#include "Utils/WarpXConst.H"
#include "Utils/WarpXProfilerWrapper.H"

#include <ablastr/utils/Communication.H>
#include <ablastr/utils/UsedInputsFile.H>
#include <ablastr/warn_manager/WarnManager.H>

#include <AMReX.H>
#include <AMReX_AmrCore.H>
#ifdef AMREX_USE_SENSEI_INSITU
#   include <AMReX_AmrMeshInSituBridge.H>
#endif
#include <AMReX_Array.H>
#include <AMReX_Array4.H>
#include <AMReX_BLassert.H>
#include <AMReX_Box.H>
#include <AMReX_BoxArray.H>
#include <AMReX_BoxList.H>
#include <AMReX_Config.H>
#include <AMReX_Geometry.H>
#include <AMReX_GpuLaunch.H>
#include <AMReX_GpuQualifiers.H>
#include <AMReX_INT.H>
#include <AMReX_IndexType.H>
#include <AMReX_IntVect.H>
#include <AMReX_LayoutData.H>
#include <AMReX_MFIter.H>
#include <AMReX_MultiFab.H>
#include <AMReX_ParallelDescriptor.H>
#include <AMReX_ParmParse.H>
#include <AMReX_Parser.H>
#include <AMReX_Print.H>
#include <AMReX_REAL.H>
#include <AMReX_RealBox.H>
#include <AMReX_SPACE.H>
#include <AMReX_Vector.H>

#include <algorithm>
#include <array>
#include <cctype>
#include <iostream>
#include <memory>
#include <string>
#include <utility>

#include <openPMD/openPMD.hpp>

#include "FieldSolver/FiniteDifferenceSolver/FiniteDifferenceSolver.H"

using namespace amrex;

void
WarpX::PostProcessBaseGrids (BoxArray& ba0) const
{
    if (numprocs != 0) {
        const Box& dom = Geom(0).Domain();
        const IntVect& domlo = dom.smallEnd();
        const IntVect& domlen = dom.size();
        const IntVect sz = domlen / numprocs;
        const IntVect extra = domlen - sz*numprocs;
        BoxList bl;
#if defined(WARPX_DIM_3D)
        for (int k = 0; k < numprocs[2]; ++k) {
            // The first extra[2] blocks get one extra cell with a total of
            // sz[2]+1.  The rest get sz[2] cells.  The docomposition in y
            // and x directions are similar.
            int klo = (k < extra[2]) ? k*(sz[2]+1) : (k*sz[2]+extra[2]);
            int khi = (k < extra[2]) ? klo+(sz[2]+1)-1 : klo+sz[2]-1;
            klo += domlo[2];
            khi += domlo[2];
#endif
#if (AMREX_SPACEDIM >= 2)
            for (int j = 0; j < numprocs[1]; ++j) {
                int jlo = (j < extra[1]) ? j*(sz[1]+1) : (j*sz[1]+extra[1]);
                int jhi = (j < extra[1]) ? jlo+(sz[1]+1)-1 : jlo+sz[1]-1;
                jlo += domlo[1];
                jhi += domlo[1];
#endif
                for (int i = 0; i < numprocs[0]; ++i) {
                    int ilo = (i < extra[0]) ? i*(sz[0]+1) : (i*sz[0]+extra[0]);
                    int ihi = (i < extra[0]) ? ilo+(sz[0]+1)-1 : ilo+sz[0]-1;
                    ilo += domlo[0];
                    ihi += domlo[0];
                    bl.push_back(Box(IntVect(AMREX_D_DECL(ilo,jlo,klo)),
                                     IntVect(AMREX_D_DECL(ihi,jhi,khi))));
        AMREX_D_TERM(},},})
        ba0 = BoxArray(std::move(bl));
    }
}

void
WarpX::PrintMainPICparameters ()
{
    amrex::Print() << "-------------------------------------------------------------------------------\n";
    amrex::Print() << "--------------------------- MAIN EM PIC PARAMETERS ----------------------------\n";
    amrex::Print() << "-------------------------------------------------------------------------------\n";

    // print warpx build information
    if constexpr (std::is_same<Real, float>::value) {
      amrex::Print() << "Precision:            | SINGLE" << "\n";
    }
    else {
      amrex::Print() << "Precision:            | DOUBLE" << "\n";
    }
    if constexpr (std::is_same<ParticleReal, float>::value) {
      amrex::Print() << "Particle precision:   | SINGLE" << "\n";
    }
    else {
      amrex::Print() << "Particle precision:   | DOUBLE" << "\n";
    }

    // Print geometry dimensionality
    amrex::ParmParse pp_geometry("geometry");
    std::string dims;
    pp_geometry.query( "dims", dims );
    if (dims=="1") {
      amrex::Print() << "Geometry:             | 1D (Z)" << "\n";
    }
    else if (dims=="2") {
      amrex::Print() << "Geometry:             | 2D (XZ)" << "\n";
    }
    else if (dims=="3") {
      amrex::Print() << "Geometry:             | 3D (XYZ)" << "\n";
    }
    else if (dims=="RZ") {
      amrex::Print() << "Geometry:             | 2D (RZ)" << "\n";
    }

    #ifdef WARPX_DIM_RZ
      amrex::Print() << "                      | - n_rz_azimuthal_modes = " <<
                     WarpX::n_rz_azimuthal_modes << "\n";
    #endif // WARPX_USE_RZ
    //Print solver's operation mode (e.g., EM or electrostatic)
    if (electrostatic_solver_id == ElectrostaticSolverAlgo::LabFrame) {
      amrex::Print() << "Operation mode:       | Electrostatic" << "\n";
      amrex::Print() << "                      | - laboratory frame" << "\n";
    }
    else if (electrostatic_solver_id == ElectrostaticSolverAlgo::Relativistic){
      amrex::Print() << "Operation mode:       | Electrostatic" << "\n";
      amrex::Print() << "                      | - relativistic" << "\n";
    }
    else if (WarpX::electromagnetic_solver_id != ElectromagneticSolverAlgo::None) {
      amrex::Print() << "Operation mode:       | Electromagnetic" << "\n";
    }
    if (em_solver_medium == MediumForEM::Vacuum ){
      amrex::Print() << "                      | - vacuum" << "\n";
    }
    else if (em_solver_medium == MediumForEM::Macroscopic ){
      amrex::Print() << "                      | - macroscopic" << "\n";
    }
    if ( (em_solver_medium == MediumForEM::Macroscopic) &&
       (WarpX::macroscopic_solver_algo == MacroscopicSolverAlgo::LaxWendroff)){
      amrex::Print() << "                      |  - Lax-Wendroff algorithm\n";
      }
    else if ((em_solver_medium == MediumForEM::Macroscopic) &&
            (WarpX::macroscopic_solver_algo == MacroscopicSolverAlgo::BackwardEuler)){
      amrex::Print() << "                      |  - Backward Euler algorithm\n";
      }
    amrex::Print() << "-------------------------------------------------------------------------------\n";
    // Print type of current deposition
    if (current_deposition_algo == CurrentDepositionAlgo::Direct){
      amrex::Print() << "Current Deposition:   | direct \n";
    }
    else if (current_deposition_algo == CurrentDepositionAlgo::Vay){
      amrex::Print() << "Current Deposition:   | Vay \n";
    }
    else if (current_deposition_algo == CurrentDepositionAlgo::Esirkepov){
      amrex::Print() << "Current Deposition:   | Esirkepov \n";
    }
    // Print type of particle pusher
    if (particle_pusher_algo == ParticlePusherAlgo::Vay){
      amrex::Print() << "Particle Pusher:      | Vay \n";
    }
    else if (particle_pusher_algo == ParticlePusherAlgo::HigueraCary){
      amrex::Print() << "Particle Pusher:      | Higuera-Cary \n";
    }
    else if (particle_pusher_algo == ParticlePusherAlgo::Boris){
      amrex::Print() << "Particle Pusher:      | Boris \n";
    }
    // Print type of charge deposition
    if (charge_deposition_algo == ChargeDepositionAlgo::Standard){
      amrex::Print() << "Charge Deposition:    | standard \n";
    }
    // Print field gathering algorithm
    if (field_gathering_algo == GatheringAlgo::MomentumConserving){
      amrex::Print() << "Field Gathering:      | momentum-conserving \n";
    }
    else{
      amrex::Print() << "Field Gathering:      | energy-conserving \n";
    }
    // Print particle's shape factors
    amrex::Print() << "Particle Shape Factor:| " << WarpX::nox << "\n";
    amrex::Print() << "-------------------------------------------------------------------------------\n";
    // Print solver's type: Yee, CKC, ECT
    if (WarpX::electromagnetic_solver_id == ElectromagneticSolverAlgo::Yee){
      amrex::Print() << "Maxwell Solver:       | Yee \n";
    }
    else if (WarpX::electromagnetic_solver_id == ElectromagneticSolverAlgo::CKC){
      amrex::Print() << "Maxwell Solver:       | CKC \n";
    }
    else if (WarpX::electromagnetic_solver_id == ElectromagneticSolverAlgo::ECT){
      amrex::Print() << "Maxwell Solver:       | ECT \n";
    }
  #ifdef WARPX_USE_PSATD
    // Print PSATD solver's configuration
    if (WarpX::electromagnetic_solver_id == ElectromagneticSolverAlgo::PSATD){
      amrex::Print() << "Maxwell Solver:       | PSATD \n";
      }
    if ((m_v_galilean[0]!=0) or (m_v_galilean[1]!=0) or (m_v_galilean[2]!=0)) {
      amrex::Print() << "                      | - Galilean \n" <<
      "                      |  - v_galilean = (" << m_v_galilean[0] << "," <<
                              m_v_galilean[1] << "," << m_v_galilean[2] << ")\n";
      }
    if ((m_v_comoving[0]!=0) or (m_v_comoving[1]!=0) or (m_v_comoving[2]!=0)) {
      amrex::Print() << "                      | - comoving \n" <<
      "                      |  - v_comoving = (" << m_v_comoving[0] << "," <<
                              m_v_comoving[1] << "," << m_v_comoving[2] << ")\n";
      }
    if (WarpX::update_with_rho==1) {
      amrex::Print() << "                      | - update with rho is ON \n";
      }
    if (current_correction==1) {
      amrex::Print() << "                      | - current correction is ON \n";
        }
    if (WarpX::do_dive_cleaning==1) {
      amrex::Print() << "                      | - div(E) cleaning is ON \n";
      }
    if (WarpX::do_divb_cleaning==1) {
      amrex::Print() << "                      | - div(B) cleaning is ON \n";
      }
    if (do_multi_J == 1){
      amrex::Print() << "                      | - multi-J deposition is ON \n";
      amrex::Print() << "                      |   - do_multi_J_n_depositions = "
                                        << WarpX::do_multi_J_n_depositions << "\n";
    }
    if (fft_do_time_averaging == 1){
      amrex::Print()<<"                      | - time-averaged is ON \n";
    }
  #endif // WARPX_USE_PSATD

  if (do_nodal==1){
    amrex::Print() << "                      | - nodal mode \n";
  }
  #ifdef WARPX_USE_PSATD
    if ( (do_nodal==0) && (field_gathering_algo == GatheringAlgo::EnergyConserving) ){
      amrex::Print()<<"                      | - staggered mode " << "\n";
    }
    else if ( (do_nodal==0) && (field_gathering_algo == GatheringAlgo::MomentumConserving) ){
    if (dims=="3"){
      amrex::Print() << "                      |   - field_centering_nox = " << WarpX::field_centering_nox << "\n";
      amrex::Print() << "                      |   - field_centering_noy = " << WarpX::field_centering_noy << "\n";
      amrex::Print() << "                      |   - field_centering_noz = " << WarpX::field_centering_noz << "\n";
      amrex::Print() << "                      |   - current_centering_nox = " << WarpX::current_centering_nox << "\n";
      amrex::Print() << "                      |   - current_centering_noy = " << WarpX::current_centering_noy << "\n";
      amrex::Print() << "                      |   - current_centering_noz = " << WarpX::current_centering_noz << "\n";
    }
    else if (dims=="2"){
      amrex::Print() << "                      |   - field_centering_nox = " << WarpX::field_centering_nox << "\n";
      amrex::Print() << "                      |   - field_centering_noz = " << WarpX::field_centering_noz << "\n";
      amrex::Print() << "                      |   - current_centering_nox = " << WarpX::current_centering_nox << "\n";
      amrex::Print() << "                      |   - current_centering_noz = " << WarpX::current_centering_noz << "\n";
     }
    else if (dims=="1"){
      amrex::Print() << "                      |   - field_centering_noz = " << WarpX::field_centering_noz << "\n";
      amrex::Print() << "                      |   - current_centering_noz = " << WarpX::current_centering_noz << "\n";
     }
    }
    if (WarpX::use_hybrid_QED == true){
      amrex::Print() << "                      | - use_hybrid_QED = true \n";
    }

    if (WarpX::electromagnetic_solver_id == ElectromagneticSolverAlgo::PSATD){
    // Print solver's order
      std::string psatd_nox_fft, psatd_noy_fft, psatd_noz_fft;
      psatd_nox_fft = (nox_fft == -1) ? "inf" : std::to_string(nox_fft);
      psatd_noy_fft = (noy_fft == -1) ? "inf" : std::to_string(noy_fft);
      psatd_noz_fft = (noz_fft == -1) ? "inf" : std::to_string(noz_fft);

      if (dims=="3" ){
        amrex::Print() << "Spectral order:       | - psatd.nox = " << psatd_nox_fft << "\n";
        amrex::Print() << "                      | - psatd.noy = " << psatd_noy_fft << "\n";
        amrex::Print() << "                      | - psatd.noz = " << psatd_noz_fft << "\n";
      }
      else if (dims=="2" and WarpX::electromagnetic_solver_id == ElectromagneticSolverAlgo::PSATD){
        amrex::Print() << "Spectral order:       | - psatd.nox = " << psatd_nox_fft << "\n";
        amrex::Print() << "                      | - psatd.noz = " << psatd_noz_fft << "\n";
      }
      else if (dims=="1" and WarpX::electromagnetic_solver_id == ElectromagneticSolverAlgo::PSATD){
        amrex::Print() << "Spectral order:       | - psatd.noz = " << psatd_noz_fft << "\n";
      }
    }
    // Print guard cells number
    amrex::Print() << "Guard cells           | - ng_alloc_EB = " << guard_cells.ng_alloc_EB << "\n";
    amrex::Print() << " (allocated for E/B)  | \n";

    #endif // WARPX_USE_PSATD
    amrex::Print() << "-------------------------------------------------------------------------------" << "\n";
    //Print main boosted frame algorithm's parameters
    if (WarpX::gamma_boost!=1){
    amrex::Print() << "Boosted Frame:        |    ON  \n";
    amrex::Print() << "                      |  - gamma_boost = " << WarpX::gamma_boost << "\n";
    amrex::Print() << "                      |  - boost_direction = (" << WarpX::boost_direction[0] <<
                             "," << WarpX::boost_direction[1] << "," << WarpX::boost_direction[2] << ")\n";
    amrex::Print() << "------------------------------------------------------------------------------- \n";
    }
    //Print moving window details
    if (WarpX::do_moving_window == 1){
      amrex::Print() << "Moving window:        |    ON  \n";
      if (WarpX::moving_window_dir == 0){
        amrex::Print() << "                      |  - moving_window_dir = x \n";
      }
      #if defined(WARPX_DIM_3D)
      else if (WarpX::moving_window_dir == 1){
        amrex::Print() << "                      |  - moving_window_dir = y \n";
      }
      #endif
      else if (WarpX::moving_window_dir == WARPX_ZINDEX) {
        amrex::Print() << "                      |  - moving_window_dir = z \n";
      }
      amrex::Print() << "                      |  - moving_window_v = " << WarpX::moving_window_v << "\n";
      amrex::Print() << "------------------------------------------------------------------------------- \n";
    }
}

void
WarpX::WriteUsedInputsFile () const
{
    std::string filename = "warpx_used_inputs";
    ParmParse pp_warpx("warpx");
    pp_warpx.queryAdd("used_inputs_file", filename);

    ablastr::utils::write_used_inputs_file(filename);
}

void
WarpX::InitData ()
{
    WARPX_PROFILE("WarpX::InitData()");
    utils::warpx_check_mpi_thread_level();

#ifdef WARPX_QED
    Print() << "PICSAR (" << WarpX::PicsarVersion() << ")\n";
#endif

    Print() << "WarpX (" << WarpX::Version() << ")\n";

    Print() << utils::logo::get_logo();

    if (restart_chkfile.empty())
    {
        ComputeDt();
        WarpX::PrintDtDxDyDz();
        InitFromScratch();
    }
    else
    {
        InitFromCheckpoint();
        WarpX::PrintDtDxDyDz();
        PostRestart();
    }

    ComputeMaxStep();

    ComputePMLFactors();

    if (WarpX::use_fdtd_nci_corr) {
        WarpX::InitNCICorrector();
    }

    BuildBufferMasks();

    if (WarpX::em_solver_medium==1) {
        m_macroscopic_properties->InitData();
    }

    InitDiagnostics();

    if (ParallelDescriptor::IOProcessor()) {
        std::cout << "\nGrids Summary:\n";
        printGridSummary(std::cout, 0, finestLevel());
    }

    // Check that the number of guard cells is smaller than the number of valid cells for all MultiFabs
    // (example: a box with 16 valid cells and 32 guard cells in z will not be considered valid)
    CheckGuardCells();

    PrintMainPICparameters();
    WriteUsedInputsFile();

    if (restart_chkfile.empty())
    {
        // Loop through species and calculate their space-charge field
        bool const reset_fields = false; // Do not erase previous user-specified values on the grid
        ComputeSpaceChargeField(reset_fields);

        // Write full diagnostics before the first iteration.
        multi_diags->FilterComputePackFlush( -1 );

        // Write reduced diagnostics before the first iteration.
        if (reduced_diags->m_plot_rd != 0)
        {
            reduced_diags->ComputeDiags(-1);
            reduced_diags->WriteToFile(-1);
        }
    }

    PerformanceHints();

    CheckKnownIssues();
}

void
WarpX::InitDiagnostics () {
    multi_diags->InitData();
    reduced_diags->InitData();
}

void
WarpX::InitFromScratch ()
{
    const Real time = 0.0;

    AmrCore::InitFromScratch(time);  // This will call MakeNewLevelFromScratch

    mypc->AllocData();
    mypc->InitData();

    InitPML();
}

void
WarpX::InitPML ()
{
    for (int idim = 0; idim < AMREX_SPACEDIM; ++idim) {
        if (WarpX::field_boundary_lo[idim] == FieldBoundaryType::PML) {
            do_pml = 1;
            do_pml_Lo[0][idim] = 1; // on level 0
        }
        if (WarpX::field_boundary_hi[idim] == FieldBoundaryType::PML) {
            do_pml = 1;
            do_pml_Hi[0][idim] = 1; // on level 0
        }
    }
    if (finest_level > 0) do_pml = 1;
    if (do_pml)
    {
#if (defined WARPX_DIM_RZ) && (defined WARPX_USE_PSATD)
        do_pml_Lo[0][0] = 0; // no PML at r=0, in cylindrical geometry
        pml_rz[0] = std::make_unique<PML_RZ>(0, boxArray(0), DistributionMap(0), &Geom(0), pml_ncell, do_pml_in_domain);
#else
        // Note: fill_guards_fields and fill_guards_current are both set to
        // zero (amrex::IntVect(0)) (what we do with damping BCs does not apply
        // to the PML, for example in the presence of mesh refinement patches)
        pml[0] = std::make_unique<PML>(0, boxArray(0), DistributionMap(0), &Geom(0), nullptr,
                             pml_ncell, pml_delta, amrex::IntVect::TheZeroVector(),
                             dt[0], nox_fft, noy_fft, noz_fft, do_nodal,
                             do_moving_window, pml_has_particles, do_pml_in_domain,
                             J_in_time, rho_in_time,
                             do_pml_dive_cleaning, do_pml_divb_cleaning,
                             amrex::IntVect(0), amrex::IntVect(0),
                             guard_cells.ng_FieldSolver.max(),
                             v_particle_pml,
                             do_pml_Lo[0], do_pml_Hi[0]);
#endif

        for (int lev = 1; lev <= finest_level; ++lev)
        {
            do_pml_Lo[lev] = amrex::IntVect::TheUnitVector();
            do_pml_Hi[lev] = amrex::IntVect::TheUnitVector();
            // check if fine patch edges co-incide with domain boundary
            amrex::Box levelBox = boxArray(lev).minimalBox();
            // Domain box at level, lev
            amrex::Box DomainBox = Geom(lev).Domain();
            for (int idim = 0; idim < AMREX_SPACEDIM; ++idim) {
                if (levelBox.smallEnd(idim) == DomainBox.smallEnd(idim))
                    do_pml_Lo[lev][idim] = do_pml_Lo[0][idim];
                if (levelBox.bigEnd(idim) == DomainBox.bigEnd(idim))
                    do_pml_Hi[lev][idim] = do_pml_Hi[0][idim];
            }

#ifdef WARPX_DIM_RZ
            //In cylindrical geometry, if the edge of the patch is at r=0, do not add PML
            if ((max_level > 0) && (fine_tag_lo[0]==0.)) {
                do_pml_Lo[lev][0] = 0;
            }
#endif
            // Note: fill_guards_fields and fill_guards_current are both set to
            // zero (amrex::IntVect(0)) (what we do with damping BCs does not apply
            // to the PML, for example in the presence of mesh refinement patches)
            pml[lev] = std::make_unique<PML>(lev, boxArray(lev), DistributionMap(lev),
                                   &Geom(lev), &Geom(lev-1),
                                   pml_ncell, pml_delta, refRatio(lev-1),
                                   dt[lev], nox_fft, noy_fft, noz_fft, do_nodal,
                                   do_moving_window, pml_has_particles, do_pml_in_domain,
                                   J_in_time, rho_in_time, do_pml_dive_cleaning, do_pml_divb_cleaning,
                                   amrex::IntVect(0), amrex::IntVect(0),
                                   guard_cells.ng_FieldSolver.max(),
                                   v_particle_pml,
                                   do_pml_Lo[lev], do_pml_Hi[lev]);
        }
    }
}

void
WarpX::ComputePMLFactors ()
{
    if (do_pml)
    {
        for (int lev = 0; lev <= finest_level; ++lev)
        {
            if (pml[lev])
                pml[lev]->ComputePMLFactors(dt[lev]);
        }
    }
}

void
WarpX::ComputeMaxStep ()
{
    if (do_compute_max_step_from_zmax) {
        computeMaxStepBoostAccelerator(geom[0]);
    }

    // Make max_step and stop_time self-consistent, assuming constant dt.

    // If max_step is the limiting condition, decrease stop_time consistently
    if (stop_time > t_new[0] + dt[0]*(max_step - istep[0]) ) {
        stop_time = t_new[0] + dt[0]*(max_step - istep[0]);
    }
    // If stop_time is the limiting condition instead, decrease max_step consistently
    else {
        // The static_cast should not overflow since stop_time is the limiting condition here
        max_step = static_cast<int>(istep[0] + std::ceil( (stop_time-t_new[0])/dt[0] ));
    }
}

/* \brief computes max_step for wakefield simulation in boosted frame.
 * \param geom: Geometry object that contains simulation domain.
 *
 * max_step is set so that the simulation stop when the lower corner of the
 * simulation box passes input parameter zmax_plasma_to_compute_max_step.
 */
void
WarpX::computeMaxStepBoostAccelerator(const amrex::Geometry& a_geom){
    // Sanity checks: can use zmax_plasma_to_compute_max_step only if
    // the moving window and the boost are all in z direction.
    WARPX_ALWAYS_ASSERT_WITH_MESSAGE(
        WarpX::moving_window_dir == WARPX_ZINDEX,
        "Can use zmax_plasma_to_compute_max_step only if "
        "moving window along z. TODO: all directions.");
    if (gamma_boost > 1){
        WARPX_ALWAYS_ASSERT_WITH_MESSAGE(
            (WarpX::boost_direction[0]-0)*(WarpX::boost_direction[0]-0) +
            (WarpX::boost_direction[1]-0)*(WarpX::boost_direction[1]-0) +
            (WarpX::boost_direction[2]-1)*(WarpX::boost_direction[2]-1) < 1.e-12,
            "Can use zmax_plasma_to_compute_max_step in boosted frame only if "
            "warpx.boost_direction = z. TODO: all directions.");
    }

    // Lower end of the simulation domain. All quantities are given in boosted
    // frame except zmax_plasma_to_compute_max_step.
    const Real zmin_domain_boost = a_geom.ProbLo(WARPX_ZINDEX);
    // End of the plasma: Transform input argument
    // zmax_plasma_to_compute_max_step to boosted frame.
    const Real len_plasma_boost = zmax_plasma_to_compute_max_step/gamma_boost;
    // Plasma velocity
    const Real v_plasma_boost = -beta_boost * PhysConst::c;
    // Get time at which the lower end of the simulation domain passes the
    // upper end of the plasma (in the z direction).
    const Real interaction_time_boost = (len_plasma_boost-zmin_domain_boost)/
        (moving_window_v-v_plasma_boost);
    // Divide by dt, and update value of max_step.
    int computed_max_step;
    if (do_subcycling){
        computed_max_step = static_cast<int>(interaction_time_boost/dt[0]);
    } else {
        computed_max_step =
            static_cast<int>(interaction_time_boost/dt[maxLevel()]);
    }
    max_step = computed_max_step;
    Print()<<"max_step computed in computeMaxStepBoostAccelerator: "
           <<computed_max_step<<std::endl;
}

void
WarpX::InitNCICorrector ()
{
#if !(defined WARPX_DIM_1D_Z)
    if (WarpX::use_fdtd_nci_corr)
    {
        for (int lev = 0; lev <= max_level; ++lev)
        {
            const Geometry& gm = Geom(lev);
            const Real* dx = gm.CellSize();
            amrex::Real dz, cdtodz;
#if defined(WARPX_DIM_3D)
                dz = dx[2];
#elif defined(WARPX_DIM_XZ) || defined(WARPX_DIM_RZ)
                dz = dx[1];
#else
                dz = dx[0];
#endif
            cdtodz = PhysConst::c * dt[lev] / dz;

            // Initialize Godfrey filters
            // Same filter for fields Ex, Ey and Bz
            const bool nodal_gather = !galerkin_interpolation;
            nci_godfrey_filter_exeybz[lev] = std::make_unique<NCIGodfreyFilter>(
                godfrey_coeff_set::Ex_Ey_Bz, cdtodz, nodal_gather);
            // Same filter for fields Bx, By and Ez
            nci_godfrey_filter_bxbyez[lev] = std::make_unique<NCIGodfreyFilter>(
                godfrey_coeff_set::Bx_By_Ez, cdtodz, nodal_gather);
            // Compute Godfrey filters stencils
            nci_godfrey_filter_exeybz[lev]->ComputeStencils();
            nci_godfrey_filter_bxbyez[lev]->ComputeStencils();
        }
    }
#endif
}

void
WarpX::InitFilter (){
    if (WarpX::use_filter){
        WarpX::bilinear_filter.npass_each_dir = WarpX::filter_npass_each_dir.toArray<unsigned int>();
        WarpX::bilinear_filter.ComputeStencils();
    }
}

void
WarpX::PostRestart ()
{
    mypc->PostRestart();
}


void
WarpX::InitLevelData (int lev, Real /*time*/)
{

    ParmParse pp_warpx("warpx");

    // default values of E_external_grid and B_external_grid
    // are used to set the E and B field when "constant" or
    // "parser" is not explicitly used in the input.
    pp_warpx.query("B_ext_grid_init_style", B_ext_grid_s);
    std::transform(B_ext_grid_s.begin(),
                   B_ext_grid_s.end(),
                   B_ext_grid_s.begin(),
                   ::tolower);

    pp_warpx.query("E_ext_grid_init_style", E_ext_grid_s);
    std::transform(E_ext_grid_s.begin(),
                   E_ext_grid_s.end(),
                   E_ext_grid_s.begin(),
                   ::tolower);

    // if the input string is "constant", the values for the
    // external grid must be provided in the input.
    if (B_ext_grid_s == "constant")
        utils::parser::getArrWithParser(pp_warpx, "B_external_grid", B_external_grid);

    // if the input string is "constant", the values for the
    // external grid must be provided in the input.
    if (E_ext_grid_s == "constant")
        utils::parser::getArrWithParser(pp_warpx, "E_external_grid", E_external_grid);

    // initialize the averaged fields only if the averaged algorithm
    // is activated ('psatd.do_time_averaging=1')
    ParmParse pp_psatd("psatd");
    pp_psatd.query("do_time_averaging", fft_do_time_averaging );

    for (int i = 0; i < 3; ++i) {
        current_fp[lev][i]->setVal(0.0);
        if (lev > 0)
           current_cp[lev][i]->setVal(0.0);

        // Initialize aux MultiFabs on level 0
        if (lev == 0) {
            Bfield_aux[lev][i]->setVal(0.0);
            Efield_aux[lev][i]->setVal(0.0);
        }

        if (WarpX::do_current_centering)
        {
            current_fp_nodal[lev][i]->setVal(0.0);
        }

        if (WarpX::current_deposition_algo == CurrentDepositionAlgo::Vay)
        {
            current_fp_vay[lev][i]->setVal(0.0);
        }

        if (B_ext_grid_s == "constant" || B_ext_grid_s == "default") {
           Bfield_fp[lev][i]->setVal(B_external_grid[i]);
           if (fft_do_time_averaging) {
                Bfield_avg_fp[lev][i]->setVal(B_external_grid[i]);
           }

           if (lev > 0) {
              Bfield_aux[lev][i]->setVal(B_external_grid[i]);
              Bfield_cp[lev][i]->setVal(B_external_grid[i]);
              if (fft_do_time_averaging) {
                  Bfield_avg_cp[lev][i]->setVal(B_external_grid[i]);
              }
           }
        }
        if (E_ext_grid_s == "constant" || E_ext_grid_s == "default") {
           Efield_fp[lev][i]->setVal(E_external_grid[i]);
           if (fft_do_time_averaging) {
               Efield_avg_fp[lev][i]->setVal(E_external_grid[i]);
            }

           if (lev > 0) {
              Efield_aux[lev][i]->setVal(E_external_grid[i]);
              Efield_cp[lev][i]->setVal(E_external_grid[i]);
              if (fft_do_time_averaging) {
                  Efield_avg_cp[lev][i]->setVal(E_external_grid[i]);
              }
           }
        }
    }

#ifdef AMREX_USE_EB
    InitializeEBGridData(lev);
#endif

    // if the input string for the B-field is "parse_b_ext_grid_function",
    // then the analytical expression or function must be
    // provided in the input file.
    if (B_ext_grid_s == "parse_b_ext_grid_function") {

#ifdef WARPX_DIM_RZ
       amrex::Abort(Utils::TextMsg::Err(
           "E and B parser for external fields does not work with RZ -- TO DO"));
#endif
       utils::parser::Store_parserString(pp_warpx, "Bx_external_grid_function(x,y,z)",
          str_Bx_ext_grid_function);
       utils::parser::Store_parserString(pp_warpx, "By_external_grid_function(x,y,z)",
          str_By_ext_grid_function);
       utils::parser::Store_parserString(pp_warpx, "Bz_external_grid_function(x,y,z)",
          str_Bz_ext_grid_function);
       Bxfield_parser = std::make_unique<amrex::Parser>(
       utils::parser::makeParser(str_Bx_ext_grid_function,{"x","y","z"}));
       Byfield_parser = std::make_unique<amrex::Parser>(
          utils::parser::makeParser(str_By_ext_grid_function,{"x","y","z"}));
       Bzfield_parser = std::make_unique<amrex::Parser>(
          utils::parser::makeParser(str_Bz_ext_grid_function,{"x","y","z"}));

       // Initialize Bfield_fp with external function
       InitializeExternalFieldsOnGridUsingParser(Bfield_fp[lev][0].get(),
                                                 Bfield_fp[lev][1].get(),
                                                 Bfield_fp[lev][2].get(),
                                                 Bxfield_parser->compile<3>(),
                                                 Byfield_parser->compile<3>(),
                                                 Bzfield_parser->compile<3>(),
                                                 m_edge_lengths[lev],
                                                 m_face_areas[lev],
                                                 'B',
                                                 lev);
       if (lev > 0) {
          InitializeExternalFieldsOnGridUsingParser(Bfield_aux[lev][0].get(),
                                                    Bfield_aux[lev][1].get(),
                                                    Bfield_aux[lev][2].get(),
                                                    Bxfield_parser->compile<3>(),
                                                    Byfield_parser->compile<3>(),
                                                    Bzfield_parser->compile<3>(),
                                                    m_edge_lengths[lev],
                                                    m_face_areas[lev],
                                                    'B',
                                                    lev);

          InitializeExternalFieldsOnGridUsingParser(Bfield_cp[lev][0].get(),
                                                    Bfield_cp[lev][1].get(),
                                                    Bfield_cp[lev][2].get(),
                                                    Bxfield_parser->compile<3>(),
                                                    Byfield_parser->compile<3>(),
                                                    Bzfield_parser->compile<3>(),
                                                    m_edge_lengths[lev],
                                                    m_face_areas[lev],
                                                    'B',
                                                    lev);
       }
    }

    // if the input string for the E-field is "parse_e_ext_grid_function",
    // then the analytical expression or function must be
    // provided in the input file.
    if (E_ext_grid_s == "parse_e_ext_grid_function") {

#ifdef WARPX_DIM_RZ
       amrex::Abort(Utils::TextMsg::Err(
           "E and B parser for external fields does not work with RZ -- TO DO"));
#endif
       utils::parser::Store_parserString(pp_warpx, "Ex_external_grid_function(x,y,z)",
           str_Ex_ext_grid_function);
       utils::parser::Store_parserString(pp_warpx, "Ey_external_grid_function(x,y,z)",
           str_Ey_ext_grid_function);
       utils::parser::Store_parserString(pp_warpx, "Ez_external_grid_function(x,y,z)",
           str_Ez_ext_grid_function);

       Exfield_parser = std::make_unique<amrex::Parser>(
           utils::parser::makeParser(str_Ex_ext_grid_function,{"x","y","z"}));
       Eyfield_parser = std::make_unique<amrex::Parser>(
           utils::parser::makeParser(str_Ey_ext_grid_function,{"x","y","z"}));
       Ezfield_parser = std::make_unique<amrex::Parser>(
           utils::parser::makeParser(str_Ez_ext_grid_function,{"x","y","z"}));

       // Initialize Efield_fp with external function
       InitializeExternalFieldsOnGridUsingParser(Efield_fp[lev][0].get(),
                                                 Efield_fp[lev][1].get(),
                                                 Efield_fp[lev][2].get(),
                                                 Exfield_parser->compile<3>(),
                                                 Eyfield_parser->compile<3>(),
                                                 Ezfield_parser->compile<3>(),
                                                 m_edge_lengths[lev],
                                                 m_face_areas[lev],
                                                 'E',
                                                 lev);

#ifdef AMREX_USE_EB
        // We initialize ECTRhofield consistently with the Efield
        if (WarpX::electromagnetic_solver_id == ElectromagneticSolverAlgo::ECT) {
            m_fdtd_solver_fp[lev]->EvolveECTRho(Efield_fp[lev], m_edge_lengths[lev],
                                                m_face_areas[lev], ECTRhofield[lev], lev);

        }
#endif

       if (lev > 0) {
          InitializeExternalFieldsOnGridUsingParser(Efield_aux[lev][0].get(),
                                                    Efield_aux[lev][1].get(),
                                                    Efield_aux[lev][2].get(),
                                                    Exfield_parser->compile<3>(),
                                                    Eyfield_parser->compile<3>(),
                                                    Ezfield_parser->compile<3>(),
                                                    m_edge_lengths[lev],
                                                    m_face_areas[lev],
                                                    'E',
                                                    lev);

          InitializeExternalFieldsOnGridUsingParser(Efield_cp[lev][0].get(),
                                                    Efield_cp[lev][1].get(),
                                                    Efield_cp[lev][2].get(),
                                                    Exfield_parser->compile<3>(),
                                                    Eyfield_parser->compile<3>(),
                                                    Ezfield_parser->compile<3>(),
                                                    m_edge_lengths[lev],
                                                    m_face_areas[lev],
                                                    'E',
                                                    lev);
#ifdef AMREX_USE_EB
           if (WarpX::electromagnetic_solver_id == ElectromagneticSolverAlgo::ECT) {
               // We initialize ECTRhofield consistently with the Efield
               m_fdtd_solver_cp[lev]->EvolveECTRho(Efield_cp[lev], m_edge_lengths[lev],
                                                   m_face_areas[lev], ECTRhofield[lev], lev);

           }
#endif
       }
    }

    // Reading external fields from data file
    if (B_ext_grid_s=="read_from_file" && lev==0) {
        std::string read_fields_from_path="./";
        pp_warpx.query("read_fields_from_path", read_fields_from_path);
#if defined(WARPX_DIM_RZ)
        ReadExternalFieldsFromFile(read_fields_from_path,Bfield_fp_external[lev][0].get(),"B","r");
        ReadExternalFieldsFromFile(read_fields_from_path,Bfield_fp_external[lev][1].get(),"B","t");
        ReadExternalFieldsFromFile(read_fields_from_path,Bfield_fp_external[lev][2].get(),"B","z");
#else
        ReadExternalFieldsFromFile(read_fields_from_path,Bfield_fp_external[lev][0].get(),"B","x");
        ReadExternalFieldsFromFile(read_fields_from_path,Bfield_fp_external[lev][1].get(),"B","y");
        ReadExternalFieldsFromFile(read_fields_from_path,Bfield_fp_external[lev][2].get(),"B","z");
#endif
    }
    if (E_ext_grid_s=="read_from_file" && lev==0) {
        std::string read_fields_from_path="./";
        pp_warpx.query("read_fields_from_path", read_fields_from_path);
#if defined(WARPX_DIM_RZ)
        ReadExternalFieldsFromFile(read_fields_from_path,Efield_fp_external[lev][0].get(),"E","r");
        ReadExternalFieldsFromFile(read_fields_from_path,Efield_fp_external[lev][1].get(),"E","t");
        ReadExternalFieldsFromFile(read_fields_from_path,Efield_fp_external[lev][2].get(),"E","z");
#else
        ReadExternalFieldsFromFile(read_fields_from_path,Efield_fp_external[lev][0].get(),"E","x");
        ReadExternalFieldsFromFile(read_fields_from_path,Efield_fp_external[lev][1].get(),"E","y");
        ReadExternalFieldsFromFile(read_fields_from_path,Efield_fp_external[lev][2].get(),"E","z");
#endif
    }

    if (F_fp[lev]) {
        F_fp[lev]->setVal(0.0);
    }

    if (G_fp[lev]) {
        G_fp[lev]->setVal(0.0);
    }

    if (rho_fp[lev]) {
        rho_fp[lev]->setVal(0.0);
    }

    if (F_cp[lev]) {
        F_cp[lev]->setVal(0.0);
    }

    if (G_cp[lev]) {
        G_cp[lev]->setVal(0.0);
    }

    if (rho_cp[lev]) {
        rho_cp[lev]->setVal(0.0);
    }

    if (costs[lev]) {
        const auto iarr = costs[lev]->IndexArray();
        for (int i : iarr) {
            (*costs[lev])[i] = 0.0;
            WarpX::setLoadBalanceEfficiency(lev, -1);
        }
    }
}

void
WarpX::InitializeExternalFieldsOnGridUsingParser (
       MultiFab *mfx, MultiFab *mfy, MultiFab *mfz,
       ParserExecutor<3> const& xfield_parser, ParserExecutor<3> const& yfield_parser,
       ParserExecutor<3> const& zfield_parser,
       std::array< std::unique_ptr<amrex::MultiFab>, 3 > const& edge_lengths,
       std::array< std::unique_ptr<amrex::MultiFab>, 3 > const& face_areas,
       const char field,
       const int lev)
{

    const auto dx_lev = geom[lev].CellSizeArray();
    const RealBox& real_box = geom[lev].ProbDomain();
    amrex::IntVect x_nodal_flag = mfx->ixType().toIntVect();
    amrex::IntVect y_nodal_flag = mfy->ixType().toIntVect();
    amrex::IntVect z_nodal_flag = mfz->ixType().toIntVect();

    for ( MFIter mfi(*mfx, TilingIfNotGPU()); mfi.isValid(); ++mfi)
    {
       const amrex::Box& tbx = mfi.tilebox( x_nodal_flag, mfx->nGrowVect() );
       const amrex::Box& tby = mfi.tilebox( y_nodal_flag, mfy->nGrowVect() );
       const amrex::Box& tbz = mfi.tilebox( z_nodal_flag, mfz->nGrowVect() );

       auto const& mfxfab = mfx->array(mfi);
       auto const& mfyfab = mfy->array(mfi);
       auto const& mfzfab = mfz->array(mfi);

#ifdef AMREX_USE_EB
       amrex::Array4<amrex::Real> const& lx = edge_lengths[0]->array(mfi);
       amrex::Array4<amrex::Real> const& ly = edge_lengths[1]->array(mfi);
       amrex::Array4<amrex::Real> const& lz = edge_lengths[2]->array(mfi);
       amrex::Array4<amrex::Real> const& Sx = face_areas[0]->array(mfi);
       amrex::Array4<amrex::Real> const& Sy = face_areas[1]->array(mfi);
       amrex::Array4<amrex::Real> const& Sz = face_areas[2]->array(mfi);

#if defined(WARPX_DIM_XZ) || defined(WARPX_DIM_RZ)
       const amrex::Dim3 lx_lo = amrex::lbound(lx);
       const amrex::Dim3 lx_hi = amrex::ubound(lx);
       const amrex::Dim3 lz_lo = amrex::lbound(lz);
       const amrex::Dim3 lz_hi = amrex::ubound(lz);
#endif

#if defined(WARPX_DIM_XZ) || defined(WARPX_DIM_RZ)
        amrex::ignore_unused(ly, Sx, Sz);
#elif defined(WARPX_DIM_1D_Z)
        amrex::ignore_unused(lx, ly, lz, Sx, Sy, Sz);
#endif

#else
       amrex::ignore_unused(edge_lengths, face_areas, field);
#endif

        amrex::ParallelFor (tbx, tby, tbz,
            [=] AMREX_GPU_DEVICE (int i, int j, int k) {
#ifdef AMREX_USE_EB
#ifdef WARPX_DIM_3D
                if((field=='E' and lx(i, j, k)<=0) or (field=='B' and Sx(i, j, k)<=0))  return;
#elif defined(WARPX_DIM_XZ) || defined(WARPX_DIM_RZ)
                //In XZ and RZ Ex is associated with a x-edge, while Bx is associated with a z-edge
                if((field=='E' and lx(i, j, k)<=0) or (field=='B' and lz(i, j, k)<=0)) return;
#endif
#endif
                // Shift required in the x-, y-, or z- position
                // depending on the index type of the multifab
#if defined(WARPX_DIM_1D_Z)
                amrex::Real x = 0._rt;
                amrex::Real y = 0._rt;
                amrex::Real fac_z = (1._rt - x_nodal_flag[1]) * dx_lev[1] * 0.5_rt;
                amrex::Real z = j*dx_lev[1] + real_box.lo(1) + fac_z;
#elif defined(WARPX_DIM_XZ) || defined(WARPX_DIM_RZ)
                amrex::Real fac_x = (1._rt - x_nodal_flag[0]) * dx_lev[0] * 0.5_rt;
                amrex::Real x = i*dx_lev[0] + real_box.lo(0) + fac_x;
                amrex::Real y = 0._rt;
                amrex::Real fac_z = (1._rt - x_nodal_flag[1]) * dx_lev[1] * 0.5_rt;
                amrex::Real z = j*dx_lev[1] + real_box.lo(1) + fac_z;
#else
                amrex::Real fac_x = (1._rt - x_nodal_flag[0]) * dx_lev[0] * 0.5_rt;
                amrex::Real x = i*dx_lev[0] + real_box.lo(0) + fac_x;
                amrex::Real fac_y = (1._rt - x_nodal_flag[1]) * dx_lev[1] * 0.5_rt;
                amrex::Real y = j*dx_lev[1] + real_box.lo(1) + fac_y;
                amrex::Real fac_z = (1._rt - x_nodal_flag[2]) * dx_lev[2] * 0.5_rt;
                amrex::Real z = k*dx_lev[2] + real_box.lo(2) + fac_z;
#endif
                // Initialize the x-component of the field.
                mfxfab(i,j,k) = xfield_parser(x,y,z);
            },
            [=] AMREX_GPU_DEVICE (int i, int j, int k) {
#ifdef AMREX_USE_EB
#ifdef WARPX_DIM_3D
                if((field=='E' and ly(i, j, k)<=0) or (field=='B' and Sy(i, j, k)<=0))  return;
#elif defined(WARPX_DIM_XZ) || defined(WARPX_DIM_RZ)
                //In XZ and RZ Ey is associated with a mesh node, so we need to check if  the mesh node is covered
                if((field=='E' and (lx(std::min(i  , lx_hi.x), std::min(j  , lx_hi.y), k)<=0
                                 || lx(std::max(i-1, lx_lo.x), std::min(j  , lx_hi.y), k)<=0
                                 || lz(std::min(i  , lz_hi.x), std::min(j  , lz_hi.y), k)<=0
                                 || lz(std::min(i  , lz_hi.x), std::max(j-1, lz_lo.y), k)<=0)) or
                   (field=='B' and Sy(i,j,k)<=0)) return;
#endif
#endif
#if defined(WARPX_DIM_1D_Z)
                amrex::Real x = 0._rt;
                amrex::Real y = 0._rt;
                amrex::Real fac_z = (1._rt - y_nodal_flag[1]) * dx_lev[1] * 0.5_rt;
                amrex::Real z = j*dx_lev[1] + real_box.lo(1) + fac_z;
#elif defined(WARPX_DIM_XZ) || defined(WARPX_DIM_RZ)
                amrex::Real fac_x = (1._rt - y_nodal_flag[0]) * dx_lev[0] * 0.5_rt;
                amrex::Real x = i*dx_lev[0] + real_box.lo(0) + fac_x;
                amrex::Real y = 0._rt;
                amrex::Real fac_z = (1._rt - y_nodal_flag[1]) * dx_lev[1] * 0.5_rt;
                amrex::Real z = j*dx_lev[1] + real_box.lo(1) + fac_z;
#elif defined(WARPX_DIM_3D)
                amrex::Real fac_x = (1._rt - y_nodal_flag[0]) * dx_lev[0] * 0.5_rt;
                amrex::Real x = i*dx_lev[0] + real_box.lo(0) + fac_x;
                amrex::Real fac_y = (1._rt - y_nodal_flag[1]) * dx_lev[1] * 0.5_rt;
                amrex::Real y = j*dx_lev[1] + real_box.lo(1) + fac_y;
                amrex::Real fac_z = (1._rt - y_nodal_flag[2]) * dx_lev[2] * 0.5_rt;
                amrex::Real z = k*dx_lev[2] + real_box.lo(2) + fac_z;
#endif
                // Initialize the y-component of the field.
                mfyfab(i,j,k)  = yfield_parser(x,y,z);
            },
            [=] AMREX_GPU_DEVICE (int i, int j, int k) {
#ifdef AMREX_USE_EB
#ifdef WARPX_DIM_3D
                if((field=='E' and lz(i, j, k)<=0) or (field=='B' and Sz(i, j, k)<=0))  return;
#elif defined(WARPX_DIM_XZ) || defined(WARPX_DIM_RZ)
                //In XZ and RZ Ez is associated with a z-edge, while Bz is associated with a x-edge
                if((field=='E' and lz(i, j, k)<=0) or (field=='B' and lx(i, j, k)<=0)) return;
#endif
#endif
#if defined(WARPX_DIM_1D_Z)
                amrex::Real x = 0._rt;
                amrex::Real y = 0._rt;
                amrex::Real fac_z = (1._rt - z_nodal_flag[1]) * dx_lev[1] * 0.5_rt;
                amrex::Real z = j*dx_lev[1] + real_box.lo(1) + fac_z;
#elif defined(WARPX_DIM_XZ) || defined(WARPX_DIM_RZ)
                amrex::Real fac_x = (1._rt - z_nodal_flag[0]) * dx_lev[0] * 0.5_rt;
                amrex::Real x = i*dx_lev[0] + real_box.lo(0) + fac_x;
                amrex::Real y = 0._rt;
                amrex::Real fac_z = (1._rt - z_nodal_flag[1]) * dx_lev[1] * 0.5_rt;
                amrex::Real z = j*dx_lev[1] + real_box.lo(1) + fac_z;
#elif defined(WARPX_DIM_3D)
                amrex::Real fac_x = (1._rt - z_nodal_flag[0]) * dx_lev[0] * 0.5_rt;
                amrex::Real x = i*dx_lev[0] + real_box.lo(0) + fac_x;
                amrex::Real fac_y = (1._rt - z_nodal_flag[1]) * dx_lev[1] * 0.5_rt;
                amrex::Real y = j*dx_lev[1] + real_box.lo(1) + fac_y;
                amrex::Real fac_z = (1._rt - z_nodal_flag[2]) * dx_lev[2] * 0.5_rt;
                amrex::Real z = k*dx_lev[2] + real_box.lo(2) + fac_z;
#endif
                // Initialize the z-component of the field.
                mfzfab(i,j,k) = zfield_parser(x,y,z);
            }
        );
    }
}

void
WarpX::PerformanceHints ()
{
    // Check requested MPI ranks and available boxes
    amrex::Long total_nboxes = 0; // on all MPI ranks
    for (int ilev = 0; ilev <= finestLevel(); ++ilev) {
        total_nboxes += boxArray(ilev).size();
    }
    auto const nprocs = ParallelDescriptor::NProcs();

    // Check: are there more MPI ranks than Boxes?
    if (nprocs > total_nboxes) {
        std::stringstream warnMsg;
        warnMsg << "Too many resources / too little work!\n"
            << "  It looks like you requested more compute resources than "
            << "there are total number of boxes of cells available ("
            << total_nboxes << "). "
            << "You started with (" << nprocs
            << ") MPI ranks, so (" << nprocs - total_nboxes
            << ") rank(s) will have no work.\n"
#ifdef AMREX_USE_GPU
            << "  On GPUs, consider using 1-8 boxes per GPU that together fill "
            << "each GPU's memory sufficiently. If you do not rely on dynamic "
            << "load-balancing, then one large box per GPU is ideal.\n"
#endif
            << "Consider decreasing the amr.blocking_factor and"
            << "amr.max_grid_size parameters and/or using less MPI ranks.\n"
            << "  More information:\n"
            << "  https://warpx.readthedocs.io/en/latest/usage/workflows/parallelization.html\n";

        ablastr::warn_manager::WMRecordWarning(
          "Performance", warnMsg.str(), ablastr::warn_manager::WarnPriority::high);
    }

#ifdef AMREX_USE_GPU
    // Check: Are there more than 12 boxes per GPU?
    if (total_nboxes > nprocs * 12) {
        std::stringstream warnMsg;
        warnMsg << "Too many boxes per GPU!\n"
            << "  It looks like you split your simulation domain "
            << "in too many boxes (" << total_nboxes << "), which "
            << "results in an average number of ("
            << amrex::Long(total_nboxes/nprocs) << ") per GPU. "
            << "This causes severe overhead in the communication of "
            << "border/guard regions.\n"
            << "  On GPUs, consider using 1-8 boxes per GPU that together fill "
            << "each GPU's memory sufficiently. If you do not rely on dynamic "
            << "load-balancing, then one large box per GPU is ideal.\n"
            << "Consider increasing the amr.blocking_factor and"
            << "amr.max_grid_size parameters and/or using more MPI ranks.\n"
            << "  More information:\n"
            << "  https://warpx.readthedocs.io/en/latest/usage/workflows/parallelization.html\n";

        ablastr::warn_manager::WMRecordWarning(
          "Performance", warnMsg.str(), ablastr::warn_manager::WarnPriority::high);
    }
#endif

    // TODO: warn if some ranks have disproportionally more work than all others
    //       tricky: it can be ok to assign "vacuum" boxes to some ranks w/o slowing down
    //               all other ranks; we need to measure this with our load-balancing
    //               routines and issue a warning only of some ranks stall all other ranks
    // TODO: check MPI-rank to GPU ratio (should be 1:1)
    // TODO: check memory per MPI rank, especially if GPUs are underutilized
    // TODO: CPU tiling hints with OpenMP
}

void WarpX::CheckGuardCells()
{
    for (int lev = 0; lev <= finest_level; ++lev)
    {
        for (int dim = 0; dim < 3; ++dim)
        {
            CheckGuardCells(*Efield_fp[lev][dim]);
            CheckGuardCells(*Bfield_fp[lev][dim]);
            CheckGuardCells(*current_fp[lev][dim]);

            if (WarpX::fft_do_time_averaging)
            {
                CheckGuardCells(*Efield_avg_fp[lev][dim]);
                CheckGuardCells(*Bfield_avg_fp[lev][dim]);
            }
        }

        if (rho_fp[lev])
        {
            CheckGuardCells(*rho_fp[lev]);
        }

        if (F_fp[lev])
        {
            CheckGuardCells(*F_fp[lev]);
        }

        // MultiFabs on coarse patch
        if (lev > 0)
        {
            for (int dim = 0; dim < 3; ++dim)
            {
                CheckGuardCells(*Efield_cp[lev][dim]);
                CheckGuardCells(*Bfield_cp[lev][dim]);
                CheckGuardCells(*current_cp[lev][dim]);

                if (WarpX::fft_do_time_averaging)
                {
                    CheckGuardCells(*Efield_avg_cp[lev][dim]);
                    CheckGuardCells(*Bfield_avg_cp[lev][dim]);
                }
            }

            if (rho_cp[lev])
            {
                CheckGuardCells(*rho_cp[lev]);
            }

            if (F_cp[lev])
            {
                CheckGuardCells(*F_cp[lev]);
            }
        }
    }
}

void WarpX::CheckGuardCells(amrex::MultiFab const& mf)
{
    for (amrex::MFIter mfi(mf); mfi.isValid(); ++mfi)
    {
        const amrex::IntVect vc = mfi.validbox().enclosedCells().size();
        const amrex::IntVect gc = mf.nGrowVect();

        std::stringstream ss_msg;
        ss_msg << "MultiFab " << mf.tags()[1].c_str() << ":" <<
            " the number of guard cells " << gc <<
            " is larger than or equal to the number of valid cells "
            << vc << ", please reduce the number of guard cells" <<
             " or increase the grid size by changing domain decomposition.";
        WARPX_ALWAYS_ASSERT_WITH_MESSAGE(vc.allGT(gc), ss_msg.str());
    }
}

void WarpX::InitializeEBGridData (int lev)
{
#ifdef AMREX_USE_EB
    if (lev == maxLevel()) {

        // Throw a warning if EB is on and particle_shape > 1
        bool flag_eb_on = not fieldEBFactory(lev).isAllRegular();

        if ((nox > 1 or noy > 1 or noz > 1) and flag_eb_on)
        {
            ablastr::warn_manager::WMRecordWarning("Particles",
              "when algo.particle_shape > 1, numerical artifacts will be present when\n"
              "particles are close to embedded boundaries");
        }

        if (WarpX::electromagnetic_solver_id != ElectromagneticSolverAlgo::PSATD ) {

            auto const eb_fact = fieldEBFactory(lev);

            ComputeEdgeLengths(m_edge_lengths[lev], eb_fact);
            ScaleEdges(m_edge_lengths[lev], CellSize(lev));
            ComputeFaceAreas(m_face_areas[lev], eb_fact);
            ScaleAreas(m_face_areas[lev], CellSize(lev));

            if (WarpX::electromagnetic_solver_id == ElectromagneticSolverAlgo::ECT) {
                MarkCells();
                ComputeFaceExtensions();
            }
        }

        ComputeDistanceToEB();

    }
#else
    amrex::ignore_unused(lev);
#endif
}

<<<<<<< HEAD
void
WarpX::ReadExternalFieldsFromFile (std::string read_fields_from_path, MultiFab* mf,
std::string F_name, std::string F_component)
{
    //! add_external: 0 for no exteranl field loading; 1/2/3 for E/B/both.
    if (E_ext_grid_s=="read_from_file" && B_ext_grid_s=="read_from_file") {
        add_external_fields = 3;
    } else {
        if (E_ext_grid_s=="read_from_file") { add_external_fields = 1; }
        if (B_ext_grid_s=="read_from_file") { add_external_fields = 2; }
    }

    // Get WarpX domain info
    auto& warpx = WarpX::GetInstance();
    amrex::Geometry const& geom = warpx.Geom(0);
    const amrex::RealBox& real_box = geom.ProbDomain();
    const auto dx = geom.CellSizeArray();
    amrex::IntVect nodal_flag = mf->ixType().toIntVect();

    // Loop over boxes
    for (MFIter mfi(*mf, TilingIfNotGPU()); mfi.isValid(); ++mfi)
    {

        // Read external field openPMD data
        auto series = openPMD::Series(read_fields_from_path, openPMD::Access::READ_ONLY);
        auto iseries = series.iterations.begin()->second;
        auto F = iseries.meshes[F_name];
        auto offset = F.gridGlobalOffset();
        auto d = F.gridSpacing<long double>();
        auto FC = F[F_component];
        auto extent = FC.getExtent();

        auto box = mfi.growntilebox();
        auto lo = lbound(box);
        auto hi = ubound(box);
        const amrex::RealBox& real_box = geom.ProbDomain();
        const auto dx = geom.CellSizeArray();

        // Determine the chunk data that will be loaded.
        // Now, the full range of data is loaded.
        // Loading chunk data can speed up the process.
        // Thus, `chunk_offset` and `chunk_extent` should be modified accordingly in another PR.
        openPMD::Offset chunk_offset = {0,0,0};
        openPMD::Extent chunk_extent = {extent[0],extent[1],extent[2]};

        auto FC_chunk_data = FC.loadChunk<double>(chunk_offset,chunk_extent);
        series.flush();
        auto FC_data = FC_chunk_data.get();

        const amrex::Box& tb = mfi.tilebox(nodal_flag, mf->nGrowVect());
        auto const& mffab = mf->array(mfi);

        // Start ParallelFor
        amrex::ParallelFor (tb,
            [=] AMREX_GPU_DEVICE (int i, int j, int k) {
                // i,j,k denote x,y,z indicies in 3D xyz.
                // i,j,k denote r,z,mode indicies in 2D rz.

                // ii is used for 2D RZ mode
                int ii = i;
#if defined(WARPX_DIM_RZ)
                // In 2D RZ, i denoting r can be < 0
                // but mirrored values should be assigned.
                // Namely, mffab(i) = FC_data[-i] when i<0.
                if (i<0) {ii = -i;}
#endif

                // Physical coordinates of the grid point
                // 0,1,2 denote x,y,z in 3D xyz.
                // 0,1 denote r,z in 2D rz.
                amrex::Real x0, x1;
                if ( box.type(0)==1 )
                     { x0 = real_box.lo(0) + ii*dx[0]; }
                else { x0 = real_box.lo(0) + ii*dx[0] + 0.5*dx[0]; }
                if ( box.type(1)==1 )
                     { x1 = real_box.lo(1) + j*dx[1]; }
                else { x1 = real_box.lo(1) + j*dx[1] + 0.5*dx[1]; }

                // Get index of the external field array
                int const ix0 = floor( (x0-offset[0])/d[0] );
                int const ix1 = floor( (x1-offset[1])/d[1] );

                // Get coordinates of external grid point
                amrex::Real const xx0 = offset[0] + ix0*d[0];
                amrex::Real const xx1 = offset[1] + ix1*d[1];

                // Get portion ratio for linear interpolatioin
                amrex::Real const ddx0 = (x0-xx0)/d[0];
                amrex::Real const ddx1 = (x1-xx1)/d[1];

#if defined(WARPX_DIM_3D)
                amrex::Real x2;
                if ( box.type(2)==1 )
                     { x2 = real_box.lo(2) + k*dx[2]; }
                else { x2 = real_box.lo(2) + k*dx[2] + 0.5*dx[2]; }
                int const ix2 = floor( (x2-offset[2])/d[2] );
                amrex::Real const xx2 = offset[2] + ix2*d[2];
                amrex::Real const ddx2 = (x2-xx2)/d[2];
#endif

                // Assign the values through linear interpolation
#if defined(WARPX_DIM_XZ) || defined(WARPX_DIM_RZ)
                mffab(i,j,k) = FC_data[(ix1  )+(ix0  )*chunk_extent[1]]*(1.0-ddx0)*(1.0-ddx1) +
                               FC_data[(ix1  )+(ix0+1)*chunk_extent[1]]*(    ddx0)*(1.0-ddx1) +
                               FC_data[(ix1+1)+(ix0  )*chunk_extent[1]]*(1.0-ddx0)*(    ddx1) +
                               FC_data[(ix1+1)+(ix0+1)*chunk_extent[1]]*(    ddx0)*(    ddx1);
#else // 3D
                int ext_2 = chunk_extent[2];
                int ext_12 = chunk_extent[1]*chunk_extent[2];
                mffab(i,j,k) = FC_data[(ix2  )+(ix1  )*ext_2+(ix0  )*ext_12]*(1.0-ddx0)*(1.0-ddx1)*(1.0-ddx2) +
                               FC_data[(ix2  )+(ix1  )*ext_2+(ix0+1)*ext_12]*(    ddx0)*(1.0-ddx1)*(1.0-ddx2) +
                               FC_data[(ix2  )+(ix1+1)*ext_2+(ix0  )*ext_12]*(1.0-ddx0)*(    ddx1)*(1.0-ddx2) +
                               FC_data[(ix2+1)+(ix1  )*ext_2+(ix0  )*ext_12]*(1.0-ddx0)*(1.0-ddx1)*(    ddx2) +
                               FC_data[(ix2  )+(ix1+1)*ext_2+(ix0+1)*ext_12]*(    ddx0)*(    ddx1)*(1.0-ddx2) +
                               FC_data[(ix2+1)+(ix1  )*ext_2+(ix0+1)*ext_12]*(    ddx0)*(1.0-ddx1)*(    ddx2) +
                               FC_data[(ix2+1)+(ix1+1)*ext_2+(ix0  )*ext_12]*(1.0-ddx0)*(    ddx1)*(    ddx2) +
                               FC_data[(ix2+1)+(ix1+1)*ext_2+(ix0+1)*ext_12]*(    ddx0)*(    ddx1)*(    ddx2);
#endif

            }

        ); // End ParallelFor

    } // End loop over boxes.

} // End function WarpX::ReadExternalFieldsFromFile
=======
void WarpX::CheckKnownIssues()
{
    if (WarpX::electromagnetic_solver_id == ElectromagneticSolverAlgo::PSATD &&
        (std::any_of(do_pml_Lo[0].begin(),do_pml_Lo[0].end(),[](const auto& ee){return ee;}) ||
        std::any_of(do_pml_Hi[0].begin(),do_pml_Hi[0].end(),[](const auto& ee){return ee;})) )
        {
            ablastr::warn_manager::WMRecordWarning(
                "PML",
                "Using PSATD together with PML may lead to instabilities if the plasma touches the PML region. "
                "It is recommended to leave enough empty space between the plama boundary and the PML region.",
                ablastr::warn_manager::WarnPriority::low);
        }
}
>>>>>>> 5d635b99
<|MERGE_RESOLUTION|>--- conflicted
+++ resolved
@@ -1281,7 +1281,20 @@
 #endif
 }
 
-<<<<<<< HEAD
+void WarpX::CheckKnownIssues()
+{
+    if (WarpX::electromagnetic_solver_id == ElectromagneticSolverAlgo::PSATD &&
+        (std::any_of(do_pml_Lo[0].begin(),do_pml_Lo[0].end(),[](const auto& ee){return ee;}) ||
+        std::any_of(do_pml_Hi[0].begin(),do_pml_Hi[0].end(),[](const auto& ee){return ee;})) )
+        {
+            ablastr::warn_manager::WMRecordWarning(
+                "PML",
+                "Using PSATD together with PML may lead to instabilities if the plasma touches the PML region. "
+                "It is recommended to leave enough empty space between the plama boundary and the PML region.",
+                ablastr::warn_manager::WarnPriority::low);
+        }
+}
+
 void
 WarpX::ReadExternalFieldsFromFile (std::string read_fields_from_path, MultiFab* mf,
 std::string F_name, std::string F_component)
@@ -1407,19 +1420,4 @@
 
     } // End loop over boxes.
 
-} // End function WarpX::ReadExternalFieldsFromFile
-=======
-void WarpX::CheckKnownIssues()
-{
-    if (WarpX::electromagnetic_solver_id == ElectromagneticSolverAlgo::PSATD &&
-        (std::any_of(do_pml_Lo[0].begin(),do_pml_Lo[0].end(),[](const auto& ee){return ee;}) ||
-        std::any_of(do_pml_Hi[0].begin(),do_pml_Hi[0].end(),[](const auto& ee){return ee;})) )
-        {
-            ablastr::warn_manager::WMRecordWarning(
-                "PML",
-                "Using PSATD together with PML may lead to instabilities if the plasma touches the PML region. "
-                "It is recommended to leave enough empty space between the plama boundary and the PML region.",
-                ablastr::warn_manager::WarnPriority::low);
-        }
-}
->>>>>>> 5d635b99
+} // End function WarpX::ReadExternalFieldsFromFile