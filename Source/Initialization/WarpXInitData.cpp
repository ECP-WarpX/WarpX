/* Copyright 2019-2020 Andrew Myers, Ann Almgren, Aurore Blelly
 * Axel Huebl, Burlen Loring, Maxence Thevenet
 * Michael Rowan, Remi Lehe, Revathi Jambunathan
 * Weiqun Zhang
 *
 *
 * This file is part of WarpX.
 *
 * License: BSD-3-Clause-LBNL
 */
#include "WarpX.H"

#include "BoundaryConditions/PML.H"
#if (defined WARPX_DIM_RZ) && (defined WARPX_USE_FFT)
#   include "BoundaryConditions/PML_RZ.H"
#endif
#include "Diagnostics/MultiDiagnostics.H"
#include "Diagnostics/ReducedDiags/MultiReducedDiags.H"
#include "FieldSolver/Fields.H"
#include "FieldSolver/FiniteDifferenceSolver/MacroscopicProperties/MacroscopicProperties.H"
#include "FieldSolver/FiniteDifferenceSolver/HybridPICModel/HybridPICModel.H"
#include "Filter/BilinearFilter.H"
#include "Filter/NCIGodfreyFilter.H"
#include "Initialization/ExternalField.H"
#include "Initialization/DivCleaner/ProjectionDivCleaner.H"
#include "Particles/MultiParticleContainer.H"
#include "Utils/Algorithms/LinearInterpolation.H"
#include "Utils/Logo/GetLogo.H"
#include "Utils/Parser/ParserUtils.H"
#include "Utils/TextMsg.H"
#include "Utils/WarpXAlgorithmSelection.H"
#include "Utils/WarpXConst.H"
#include "Utils/WarpXProfilerWrapper.H"
#include "Utils/WarpXUtil.H"
#include "Python/callbacks.H"

#include <ablastr/parallelization/MPIInitHelpers.H>
#include <ablastr/utils/Communication.H>
#include <ablastr/utils/UsedInputsFile.H>
#include <ablastr/warn_manager/WarnManager.H>

#include <AMReX.H>
#include <AMReX_AmrCore.H>
#ifdef AMREX_USE_SENSEI_INSITU
#   include <AMReX_AmrMeshInSituBridge.H>
#endif
#include <AMReX_Array.H>
#include <AMReX_Array4.H>
#include <AMReX_BLassert.H>
#include <AMReX_Box.H>
#include <AMReX_BoxArray.H>
#include <AMReX_BoxList.H>
#include <AMReX_Config.H>
#include <AMReX_Geometry.H>
#include <AMReX_GpuLaunch.H>
#include <AMReX_GpuQualifiers.H>
#include <AMReX_INT.H>
#include <AMReX_IndexType.H>
#include <AMReX_IntVect.H>
#include <AMReX_LayoutData.H>
#include <AMReX_MFIter.H>
#include <AMReX_MultiFab.H>
#include <AMReX_ParallelDescriptor.H>
#include <AMReX_ParmParse.H>
#include <AMReX_Parser.H>
#include <AMReX_Print.H>
#include <AMReX_REAL.H>
#include <AMReX_RealBox.H>
#include <AMReX_SPACE.H>
#include <AMReX_Vector.H>

#include <algorithm>
#include <array>
#include <cctype>
#include <iostream>
#include <memory>
#include <string>
#include <utility>

#ifdef WARPX_USE_OPENPMD
#   include <openPMD/openPMD.hpp>
#endif

#include "FieldSolver/FiniteDifferenceSolver/FiniteDifferenceSolver.H"

using namespace amrex;

namespace
{
    /**
     * \brief Check that the number of guard cells is smaller than the number of valid cells,
     * for a given MultiFab, and abort otherwise.
     */
    void CheckGuardCells(amrex::MultiFab const& mf)
    {
        for (amrex::MFIter mfi(mf); mfi.isValid(); ++mfi)
        {
            const amrex::IntVect vc = mfi.validbox().enclosedCells().size();
            const amrex::IntVect gc = mf.nGrowVect();

            std::stringstream ss_msg;
            ss_msg << "MultiFab " << mf.tags()[1].c_str() << ":" <<
                " the number of guard cells " << gc <<
                " is larger than or equal to the number of valid cells "
                << vc << ", please reduce the number of guard cells" <<
                " or increase the grid size by changing domain decomposition.";
            WARPX_ALWAYS_ASSERT_WITH_MESSAGE(vc.allGT(gc), ss_msg.str());
        }
    }

    /**
     * \brief Check the requested resources and write performance hints
     *
     * @param[in] total_nboxes total number of boxes in the simulation
     * @param[in] nprocs number of MPI processes
     */
    void PerformanceHints (const amrex::Long total_nboxes, const amrex::Long nprocs)
    {
        // Check: are there more MPI ranks than Boxes?
        if (nprocs > total_nboxes) {
            std::stringstream warnMsg;
            warnMsg << "Too many resources / too little work!\n"
                << "  It looks like you requested more compute resources than "
                << "there are total number of boxes of cells available ("
                << total_nboxes << "). "
                << "You started with (" << nprocs
                << ") MPI ranks, so (" << nprocs - total_nboxes
                << ") rank(s) will have no work.\n"
    #ifdef AMREX_USE_GPU
                << "  On GPUs, consider using 1-8 boxes per GPU that together fill "
                << "each GPU's memory sufficiently. If you do not rely on dynamic "
                << "load-balancing, then one large box per GPU is ideal.\n"
    #endif
                << "Consider decreasing the amr.blocking_factor and "
                << "amr.max_grid_size parameters and/or using fewer MPI ranks.\n"
                << "  More information:\n"
                << "  https://warpx.readthedocs.io/en/latest/usage/workflows/parallelization.html\n";

            ablastr::warn_manager::WMRecordWarning(
            "Performance", warnMsg.str(), ablastr::warn_manager::WarnPriority::high);
        }

    #ifdef AMREX_USE_GPU
        // Check: Are there more than 12 boxes per GPU?
        if (total_nboxes > nprocs * 12) {
            std::stringstream warnMsg;
            warnMsg << "Too many boxes per GPU!\n"
                << "  It looks like you split your simulation domain "
                << "in too many boxes (" << total_nboxes << "), which "
                << "results in an average number of ("
                << amrex::Long(total_nboxes/nprocs) << ") per GPU. "
                << "This causes severe overhead in the communication of "
                << "border/guard regions.\n"
                << "  On GPUs, consider using 1-8 boxes per GPU that together fill "
                << "each GPU's memory sufficiently. If you do not rely on dynamic "
                << "load-balancing, then one large box per GPU is ideal.\n"
                << "Consider increasing the amr.blocking_factor and "
                << "amr.max_grid_size parameters and/or using more MPI ranks.\n"
                << "  More information:\n"
                << "  https://warpx.readthedocs.io/en/latest/usage/workflows/parallelization.html\n";

            ablastr::warn_manager::WMRecordWarning(
            "Performance", warnMsg.str(), ablastr::warn_manager::WarnPriority::high);
        }
    #endif

        // TODO: warn if some ranks have disproportionally more work than all others
        //       tricky: it can be ok to assign "vacuum" boxes to some ranks w/o slowing down
        //               all other ranks; we need to measure this with our load-balancing
        //               routines and issue a warning only of some ranks stall all other ranks
        // TODO: check MPI-rank to GPU ratio (should be 1:1)
        // TODO: check memory per MPI rank, especially if GPUs are underutilized
        // TODO: CPU tiling hints with OpenMP
    }
}

void
WarpX::PostProcessBaseGrids (BoxArray& ba0) const
{
    if (numprocs != 0) {
        const Box& dom = Geom(0).Domain();
        const IntVect& domlo = dom.smallEnd();
        const IntVect& domlen = dom.size();
        const IntVect sz = domlen / numprocs;
        const IntVect extra = domlen - sz*numprocs;
        BoxList bl;
#if defined(WARPX_DIM_3D)
        for (int k = 0; k < numprocs[2]; ++k) {
            // The first extra[2] blocks get one extra cell with a total of
            // sz[2]+1.  The rest get sz[2] cells.  The decomposition in y
            // and x directions are similar.
            int klo = (k < extra[2]) ? k*(sz[2]+1) : (k*sz[2]+extra[2]);
            int khi = (k < extra[2]) ? klo+(sz[2]+1)-1 : klo+sz[2]-1;
            klo += domlo[2];
            khi += domlo[2];
#endif
#if (AMREX_SPACEDIM >= 2)
            for (int j = 0; j < numprocs[1]; ++j) {
                int jlo = (j < extra[1]) ? j*(sz[1]+1) : (j*sz[1]+extra[1]);
                int jhi = (j < extra[1]) ? jlo+(sz[1]+1)-1 : jlo+sz[1]-1;
                jlo += domlo[1];
                jhi += domlo[1];
#endif
                for (int i = 0; i < numprocs[0]; ++i) {
                    int ilo = (i < extra[0]) ? i*(sz[0]+1) : (i*sz[0]+extra[0]);
                    int ihi = (i < extra[0]) ? ilo+(sz[0]+1)-1 : ilo+sz[0]-1;
                    ilo += domlo[0];
                    ihi += domlo[0];
                    bl.push_back(Box(IntVect(AMREX_D_DECL(ilo,jlo,klo)),
                                     IntVect(AMREX_D_DECL(ihi,jhi,khi))));
        AMREX_D_TERM(},},})
        ba0 = BoxArray(std::move(bl));
    }
}

void
WarpX::PrintMainPICparameters ()
{
    amrex::Print() << "-------------------------------------------------------------------------------\n";
    amrex::Print() << "--------------------------- MAIN EM PIC PARAMETERS ----------------------------\n";
    amrex::Print() << "-------------------------------------------------------------------------------\n";

    // print warpx build information
    if constexpr (std::is_same_v<Real, float>) {
      amrex::Print() << "Precision:            | SINGLE" << "\n";
    }
    else {
      amrex::Print() << "Precision:            | DOUBLE" << "\n";
    }
    if constexpr (std::is_same_v<ParticleReal, float>) {
      amrex::Print() << "Particle precision:   | SINGLE" << "\n";
    }
    else {
      amrex::Print() << "Particle precision:   | DOUBLE" << "\n";
    }

    // Print geometry dimensionality
    const amrex::ParmParse pp_geometry("geometry");
    std::string dims;
    pp_geometry.query( "dims", dims );
    if (dims=="1") {
      amrex::Print() << "Geometry:             | 1D (Z)" << "\n";
    }
    else if (dims=="2") {
      amrex::Print() << "Geometry:             | 2D (XZ)" << "\n";
    }
    else if (dims=="3") {
      amrex::Print() << "Geometry:             | 3D (XYZ)" << "\n";
    }
    else if (dims=="RZ") {
      amrex::Print() << "Geometry:             | 2D (RZ)" << "\n";
    }

    #ifdef WARPX_DIM_RZ
      amrex::Print() << "                      | - n_rz_azimuthal_modes = " <<
                     WarpX::n_rz_azimuthal_modes << "\n";
    #endif // WARPX_USE_RZ
    //Print solver's operation mode (e.g., EM or electrostatic)
    if(electrostatic_solver_id != ElectrostaticSolverAlgo::None){
        if (electrostatic_solver_id == ElectrostaticSolverAlgo::LabFrame) {
            amrex::Print() << "Operation mode:       | Electrostatic" << "\n";
            amrex::Print() << "                      | - laboratory frame" << "\n";
        }
        else if (electrostatic_solver_id == ElectrostaticSolverAlgo::Relativistic){
            amrex::Print() << "Operation mode:       | Electrostatic" << "\n";
            amrex::Print() << "                      | - relativistic" << "\n";
        }
        else if (electrostatic_solver_id == ElectrostaticSolverAlgo::LabFrameSemiImplicit){
            amrex::Print() << "Operation mode:       | Electrostatic" << "\n";
            amrex::Print() << "                      | - laboratory frame, semi-implicit" << "\n";
        }
        if (poisson_solver_id == PoissonSolverAlgo::IntegratedGreenFunction){
            amrex::Print() << "Poisson solver:       | - FFT-based" << "\n";
        }
        else if(poisson_solver_id == PoissonSolverAlgo::Multigrid){
            amrex::Print() << "Poisson solver:       | - multigrid" << "\n";
        }
        if (do_magnetostatic_solve){
            amrex::Print() << "                      | - magnetostatic solve included" << "\n";
        }
    }
    else{
      amrex::Print() << "Operation mode:       | Electromagnetic" << "\n";
    }
    if (em_solver_medium == MediumForEM::Vacuum ){
      amrex::Print() << "                      | - vacuum" << "\n";
    }
    else if (em_solver_medium == MediumForEM::Macroscopic ){
      amrex::Print() << "                      | - macroscopic" << "\n";
    }
    if ( (em_solver_medium == MediumForEM::Macroscopic) &&
       (WarpX::macroscopic_solver_algo == MacroscopicSolverAlgo::LaxWendroff)){
      amrex::Print() << "                      |  - Lax-Wendroff algorithm\n";
    }
    else if ((em_solver_medium == MediumForEM::Macroscopic) &&
            (WarpX::macroscopic_solver_algo == MacroscopicSolverAlgo::BackwardEuler)){
      amrex::Print() << "                      |  - Backward Euler algorithm\n";
    }

    amrex::Print() << "-------------------------------------------------------------------------------\n";
    // Print type of current deposition
    if (current_deposition_algo == CurrentDepositionAlgo::Direct){
      amrex::Print() << "Current Deposition:   | direct \n";
    }
    else if (current_deposition_algo == CurrentDepositionAlgo::Vay){
      amrex::Print() << "Current Deposition:   | Vay \n";
    }
    else if (current_deposition_algo == CurrentDepositionAlgo::Esirkepov){
      amrex::Print() << "Current Deposition:   | Esirkepov \n";
    }
    else if (current_deposition_algo == CurrentDepositionAlgo::Villasenor){
      amrex::Print() << "Current Deposition:   | Villasenor \n";
    }
    // Print type of particle pusher
    if (particle_pusher_algo == ParticlePusherAlgo::Vay){
      amrex::Print() << "Particle Pusher:      | Vay \n";
    }
    else if (particle_pusher_algo == ParticlePusherAlgo::HigueraCary){
      amrex::Print() << "Particle Pusher:      | Higuera-Cary \n";
    }
    else if (particle_pusher_algo == ParticlePusherAlgo::Boris){
      amrex::Print() << "Particle Pusher:      | Boris \n";
    }
    // Print type of charge deposition
    if (charge_deposition_algo == ChargeDepositionAlgo::Standard){
      amrex::Print() << "Charge Deposition:    | standard \n";
    }
    // Print field gathering algorithm
    if (field_gathering_algo == GatheringAlgo::MomentumConserving){
      amrex::Print() << "Field Gathering:      | momentum-conserving \n";
    }
    else{
      amrex::Print() << "Field Gathering:      | energy-conserving \n";
    }
    // Print particle's shape factors
    amrex::Print() << "Particle Shape Factor:| " << WarpX::nox << "\n";
    amrex::Print() << "-------------------------------------------------------------------------------\n";
    // Print solver's type: Yee, CKC, ECT
    if (WarpX::electromagnetic_solver_id == ElectromagneticSolverAlgo::Yee){
      amrex::Print() << "Maxwell Solver:       | Yee \n";
    }
    else if (WarpX::electromagnetic_solver_id == ElectromagneticSolverAlgo::CKC){
      amrex::Print() << "Maxwell Solver:       | CKC \n";
    }
    else if (WarpX::electromagnetic_solver_id == ElectromagneticSolverAlgo::ECT){
      amrex::Print() << "Maxwell Solver:       | ECT \n";
    }
    else if (WarpX::electromagnetic_solver_id == ElectromagneticSolverAlgo::HybridPIC){
      amrex::Print() << "Maxwell Solver:       | Hybrid-PIC (Ohm's law) \n";
    }
  #ifdef WARPX_USE_FFT
    // Print PSATD solver's configuration
    if (WarpX::electromagnetic_solver_id == ElectromagneticSolverAlgo::PSATD){
      amrex::Print() << "Maxwell Solver:       | PSATD \n";
      }
    if ((m_v_galilean[0]!=0) or (m_v_galilean[1]!=0) or (m_v_galilean[2]!=0)) {
      amrex::Print() << "                      | - Galilean \n" <<
      "                      |  - v_galilean = (" << m_v_galilean[0] << "," <<
                              m_v_galilean[1] << "," << m_v_galilean[2] << ")\n";
      }
    if ((m_v_comoving[0]!=0) or (m_v_comoving[1]!=0) or (m_v_comoving[2]!=0)) {
      amrex::Print() << "                      | - comoving \n" <<
      "                      |  - v_comoving = (" << m_v_comoving[0] << "," <<
                              m_v_comoving[1] << "," << m_v_comoving[2] << ")\n";
      }
    if (WarpX::update_with_rho) {
      amrex::Print() << "                      | - update with rho is ON \n";
      }
    if (current_correction) {
      amrex::Print() << "                      | - current correction is ON \n";
        }
    if (WarpX::do_dive_cleaning) {
      amrex::Print() << "                      | - div(E) cleaning is ON \n";
      }
    if (WarpX::do_divb_cleaning) {
      amrex::Print() << "                      | - div(B) cleaning is ON \n";
      }
    if (do_multi_J){
      amrex::Print() << "                      | - multi-J deposition is ON \n";
      amrex::Print() << "                      |   - do_multi_J_n_depositions = "
                                        << WarpX::do_multi_J_n_depositions << "\n";
      if (J_in_time == JInTime::Linear){
        amrex::Print() << "                      |   - J_in_time = linear \n";
      }
      if (J_in_time == JInTime::Constant){
        amrex::Print() << "                      |   - J_in_time = constant \n";
      }
      if (rho_in_time == RhoInTime::Linear){
        amrex::Print() << "                      |   - rho_in_time = linear \n";
      }
      if (rho_in_time == RhoInTime::Constant){
        amrex::Print() << "                      |   - rho_in_time = constant \n";
      }
    }
    if (fft_do_time_averaging){
      amrex::Print()<<"                      | - time-averaged is ON \n";
    }
  #endif // WARPX_USE_FFT

  if (grid_type == GridType::Collocated){
    amrex::Print() << "                      | - collocated grid \n";
  }
  #ifdef WARPX_USE_FFT
    if ( (grid_type == GridType::Staggered) && (field_gathering_algo == GatheringAlgo::EnergyConserving) ){
      amrex::Print()<<"                      | - staggered grid " << "\n";
    }
    else if ( (grid_type == GridType::Hybrid) && (field_gathering_algo == GatheringAlgo::MomentumConserving) ){
    amrex::Print()<<"                      | - hybrid grid " << "\n";
    if (dims=="3"){
      amrex::Print() << "                      |   - field_centering_nox = " << WarpX::field_centering_nox << "\n";
      amrex::Print() << "                      |   - field_centering_noy = " << WarpX::field_centering_noy << "\n";
      amrex::Print() << "                      |   - field_centering_noz = " << WarpX::field_centering_noz << "\n";
      amrex::Print() << "                      |   - current_centering_nox = " << WarpX::current_centering_nox << "\n";
      amrex::Print() << "                      |   - current_centering_noy = " << WarpX::current_centering_noy << "\n";
      amrex::Print() << "                      |   - current_centering_noz = " << WarpX::current_centering_noz << "\n";
    }
    else if (dims=="2"){
      amrex::Print() << "                      |   - field_centering_nox = " << WarpX::field_centering_nox << "\n";
      amrex::Print() << "                      |   - field_centering_noz = " << WarpX::field_centering_noz << "\n";
      amrex::Print() << "                      |   - current_centering_nox = " << WarpX::current_centering_nox << "\n";
      amrex::Print() << "                      |   - current_centering_noz = " << WarpX::current_centering_noz << "\n";
     }
    else if (dims=="1"){
      amrex::Print() << "                      |   - field_centering_noz = " << WarpX::field_centering_noz << "\n";
      amrex::Print() << "                      |   - current_centering_noz = " << WarpX::current_centering_noz << "\n";
     }
    }
    if (WarpX::use_hybrid_QED){
      amrex::Print() << "                      | - use_hybrid_QED = true \n";
    }

    if (WarpX::electromagnetic_solver_id == ElectromagneticSolverAlgo::PSATD){
    // Print solver's order
      std::string psatd_nox_fft, psatd_noy_fft, psatd_noz_fft;
      psatd_nox_fft = (nox_fft == -1) ? "inf" : std::to_string(nox_fft);
      psatd_noy_fft = (noy_fft == -1) ? "inf" : std::to_string(noy_fft);
      psatd_noz_fft = (noz_fft == -1) ? "inf" : std::to_string(noz_fft);

      if (dims=="3" ){
        amrex::Print() << "Spectral order:       | - psatd.nox = " << psatd_nox_fft << "\n";
        amrex::Print() << "                      | - psatd.noy = " << psatd_noy_fft << "\n";
        amrex::Print() << "                      | - psatd.noz = " << psatd_noz_fft << "\n";
      }
      else if (dims=="2" and WarpX::electromagnetic_solver_id == ElectromagneticSolverAlgo::PSATD){
        amrex::Print() << "Spectral order:       | - psatd.nox = " << psatd_nox_fft << "\n";
        amrex::Print() << "                      | - psatd.noz = " << psatd_noz_fft << "\n";
      }
      else if (dims=="1" and WarpX::electromagnetic_solver_id == ElectromagneticSolverAlgo::PSATD){
        amrex::Print() << "Spectral order:       | - psatd.noz = " << psatd_noz_fft << "\n";
      }
    }
    // Print guard cells number
    amrex::Print() << "Guard cells           | - ng_alloc_EB = " << guard_cells.ng_alloc_EB << "\n";
    amrex::Print() << " (allocated for E/B)  | \n";

    #endif // WARPX_USE_FFT
    amrex::Print() << "-------------------------------------------------------------------------------" << "\n";
    //Print main boosted frame algorithm's parameters
    if (WarpX::gamma_boost!=1){
    amrex::Print() << "Boosted Frame:        |    ON  \n";
    amrex::Print() << "                      |  - gamma_boost = " << WarpX::gamma_boost << "\n";
    amrex::Print() << "                      |  - boost_direction = (" << WarpX::boost_direction[0] <<
                             "," << WarpX::boost_direction[1] << "," << WarpX::boost_direction[2] << ")\n";
    amrex::Print() << "------------------------------------------------------------------------------- \n";
    }
    //Print moving window details
    if (WarpX::do_moving_window == 1){
      amrex::Print() << "Moving window:        |    ON  \n";
      if (WarpX::moving_window_dir == 0){
        amrex::Print() << "                      |  - moving_window_dir = x \n";
      }
      #if defined(WARPX_DIM_3D)
      else if (WarpX::moving_window_dir == 1){
        amrex::Print() << "                      |  - moving_window_dir = y \n";
      }
      #endif
      else if (WarpX::moving_window_dir == WARPX_ZINDEX) {
        amrex::Print() << "                      |  - moving_window_dir = z \n";
      }
      amrex::Print() << "                      |  - moving_window_v = " << WarpX::moving_window_v << "\n";
      amrex::Print() << "------------------------------------------------------------------------------- \n";
    }
}

void
WarpX::WriteUsedInputsFile () const
{
    std::string filename = "warpx_used_inputs";
    ParmParse pp_warpx("warpx");
    pp_warpx.queryAdd("used_inputs_file", filename);

    ablastr::utils::write_used_inputs_file(filename);
}

void
WarpX::InitData ()
{
    WARPX_PROFILE("WarpX::InitData()");
    ablastr::parallelization::check_mpi_thread_level();

#ifdef WARPX_QED
    Print() << "PICSAR (" << WarpX::PicsarVersion() << ")\n";
#endif

    Print() << "WarpX (" << WarpX::Version() << ")\n";

    Print() << utils::logo::get_logo();

    // Diagnostics
    multi_diags = std::make_unique<MultiDiagnostics>();

    /** create object for reduced diagnostics */
    reduced_diags = std::make_unique<MultiReducedDiags>();

    // WarpX::computeMaxStepBoostAccelerator
    // needs to start from the initial zmin_domain_boost,
    // even if restarting from a checkpoint file
    if (do_compute_max_step_from_zmax) {
        zmin_domain_boost_step_0 = geom[0].ProbLo(WARPX_ZINDEX);
    }
    if (restart_chkfile.empty())
    {
        ComputeDt();
        WarpX::PrintDtDxDyDz();
        InitFromScratch();
        InitDiagnostics();
    }
    else
    {
        InitFromCheckpoint();
        WarpX::PrintDtDxDyDz();
        PostRestart();
        reduced_diags->InitData();
    }

    ComputeMaxStep();

    ComputePMLFactors();

    if (WarpX::use_fdtd_nci_corr) {
        WarpX::InitNCICorrector();
    }

    BuildBufferMasks();

    if (WarpX::em_solver_medium == MediumForEM::Macroscopic) {
        const int lev_zero = 0;
        m_macroscopic_properties->InitData(
            Geom(lev_zero),
            getField(warpx::fields::FieldType::Efield_fp, lev_zero,0).ixType().toIntVect(),
            getField(warpx::fields::FieldType::Efield_fp, lev_zero,1).ixType().toIntVect(),
            getField(warpx::fields::FieldType::Efield_fp, lev_zero,2).ixType().toIntVect()
        );
    }

    if (WarpX::electromagnetic_solver_id == ElectromagneticSolverAlgo::HybridPIC) {
        m_hybrid_pic_model->InitData();
    }

    if (ParallelDescriptor::IOProcessor()) {
        std::cout << "\nGrids Summary:\n";
        printGridSummary(std::cout, 0, finestLevel());
    }

    // Check that the number of guard cells is smaller than the number of valid cells for all MultiFabs
    // (example: a box with 16 valid cells and 32 guard cells in z will not be considered valid)
    CheckGuardCells();

    PrintMainPICparameters();
    if (m_implicit_solver) {
        m_implicit_solver->PrintParameters();
    }
    WriteUsedInputsFile();

    // Run div cleaner here on loaded external fields
    if (WarpX::do_divb_cleaning_external) {
        WarpX::ProjectionCleanDivB();
    }

    if (restart_chkfile.empty())
    {
        // Loop through species and calculate their space-charge field
        bool const reset_fields = false; // Do not erase previous user-specified values on the grid
        ExecutePythonCallback("beforeInitEsolve");
        ComputeSpaceChargeField(reset_fields);
        ExecutePythonCallback("afterInitEsolve");
        if (do_magnetostatic_solve) {
            ComputeMagnetostaticField();
        }
        // Add external fields to the fine patch fields. This makes it so that the
        // net fields are the sum of the field solutions and any external fields.
        for (int lev = 0; lev <= max_level; ++lev) {
            AddExternalFields(lev);
        }
    }

    if (restart_chkfile.empty() || write_diagnostics_on_restart) {
        // Write full diagnostics before the first iteration.
        multi_diags->FilterComputePackFlush(istep[0] - 1);

        // Write reduced diagnostics before the first iteration.
        if (reduced_diags->m_plot_rd != 0)
        {
            reduced_diags->ComputeDiags(istep[0] - 1);
            reduced_diags->WriteToFile(istep[0] - 1);
        }
    }

    // Computes available boxes on all levels.
    amrex::Long total_nboxes = 0;
    for (int ilev = 0; ilev <= finestLevel(); ++ilev) {
        total_nboxes += boxArray(ilev).size();
    }
    auto const nprocs = ParallelDescriptor::NProcs();

    ::PerformanceHints(total_nboxes, nprocs);

    CheckKnownIssues();
}

void
WarpX::AddExternalFields (int const lev) {
    // FIXME: RZ multimode has more than one component for all these
    if (m_p_ext_field_params->E_ext_grid_type != ExternalFieldType::default_zero) {
        if (m_p_ext_field_params->E_ext_grid_type == ExternalFieldType::constant) {
            Efield_fp[lev][0]->plus(m_p_ext_field_params->E_external_grid[0], guard_cells.ng_alloc_EB.min());
            Efield_fp[lev][1]->plus(m_p_ext_field_params->E_external_grid[1], guard_cells.ng_alloc_EB.min());
            Efield_fp[lev][2]->plus(m_p_ext_field_params->E_external_grid[2], guard_cells.ng_alloc_EB.min());
        }
        else {
            amrex::MultiFab::Add(*Efield_fp[lev][0], *Efield_fp_external[lev][0], 0, 0, 1, guard_cells.ng_alloc_EB);
            amrex::MultiFab::Add(*Efield_fp[lev][1], *Efield_fp_external[lev][1], 0, 0, 1, guard_cells.ng_alloc_EB);
            amrex::MultiFab::Add(*Efield_fp[lev][2], *Efield_fp_external[lev][2], 0, 0, 1, guard_cells.ng_alloc_EB);
        }
    }
    if (m_p_ext_field_params->B_ext_grid_type != ExternalFieldType::default_zero) {
        if (m_p_ext_field_params->B_ext_grid_type == ExternalFieldType::constant) {
            Bfield_fp[lev][0]->plus(m_p_ext_field_params->B_external_grid[0], guard_cells.ng_alloc_EB.min());
            Bfield_fp[lev][1]->plus(m_p_ext_field_params->B_external_grid[1], guard_cells.ng_alloc_EB.min());
            Bfield_fp[lev][2]->plus(m_p_ext_field_params->B_external_grid[2], guard_cells.ng_alloc_EB.min());
        }
        else {
            amrex::MultiFab::Add(*Bfield_fp[lev][0], *Bfield_fp_external[lev][0], 0, 0, 1, guard_cells.ng_alloc_EB);
            amrex::MultiFab::Add(*Bfield_fp[lev][1], *Bfield_fp_external[lev][1], 0, 0, 1, guard_cells.ng_alloc_EB);
            amrex::MultiFab::Add(*Bfield_fp[lev][2], *Bfield_fp_external[lev][2], 0, 0, 1, guard_cells.ng_alloc_EB);
        }
    }
}

void
WarpX::InitDiagnostics () {
    multi_diags->InitData();
    reduced_diags->InitData();
}

void
WarpX::InitFromScratch ()
{
    const Real time = 0.0;

    AmrCore::InitFromScratch(time);  // This will call MakeNewLevelFromScratch

    if (m_implicit_solver) {

        m_implicit_solver->Define(this);
        m_implicit_solver->GetParticleSolverParams( max_particle_its_in_implicit_scheme,
                                                    particle_tol_in_implicit_scheme );

        // Add space to save the positions and velocities at the start of the time steps
        for (auto const& pc : *mypc) {
#if (AMREX_SPACEDIM >= 2)
            pc->AddRealComp("x_n");
#endif
#if defined(WARPX_DIM_3D) || defined(WARPX_DIM_RZ)
            pc->AddRealComp("y_n");
#endif
            pc->AddRealComp("z_n");
            pc->AddRealComp("ux_n");
            pc->AddRealComp("uy_n");
            pc->AddRealComp("uz_n");
        }

    }

    mypc->AllocData();
    mypc->InitData();

    InitPML();

}

void
WarpX::InitPML ()
{
    for (int idim = 0; idim < AMREX_SPACEDIM; ++idim) {
        if (WarpX::field_boundary_lo[idim] == FieldBoundaryType::PML) {
            do_pml = 1;
            do_pml_Lo[0][idim] = 1; // on level 0
        }
        if (WarpX::field_boundary_hi[idim] == FieldBoundaryType::PML) {
            do_pml = 1;
            do_pml_Hi[0][idim] = 1; // on level 0
        }
    }
    if (finest_level > 0) { do_pml = 1; }
    if (do_pml)
    {
#if (defined WARPX_DIM_RZ) && (defined WARPX_USE_FFT)
        do_pml_Lo[0][0] = 0; // no PML at r=0, in cylindrical geometry
        pml_rz[0] = std::make_unique<PML_RZ>(0, boxArray(0), DistributionMap(0), &Geom(0), pml_ncell, do_pml_in_domain);
#else
        // Note: fill_guards_fields and fill_guards_current are both set to
        // zero (amrex::IntVect(0)) (what we do with damping BCs does not apply
        // to the PML, for example in the presence of mesh refinement patches)
        pml[0] = std::make_unique<PML>(
            0, boxArray(0), DistributionMap(0), do_similar_dm_pml, &Geom(0), nullptr,
            pml_ncell, pml_delta, amrex::IntVect::TheZeroVector(),
            dt[0], nox_fft, noy_fft, noz_fft, grid_type,
            do_moving_window, pml_has_particles, do_pml_in_domain,
            psatd_solution_type, J_in_time, rho_in_time,
            do_pml_dive_cleaning, do_pml_divb_cleaning,
            amrex::IntVect(0), amrex::IntVect(0),
            guard_cells.ng_FieldSolver.max(),
            v_particle_pml,
            do_pml_Lo[0], do_pml_Hi[0]);
#endif

        for (int lev = 1; lev <= finest_level; ++lev)
        {
            do_pml_Lo[lev] = amrex::IntVect::TheUnitVector();
            do_pml_Hi[lev] = amrex::IntVect::TheUnitVector();
            // check if fine patch edges co-incide with domain boundary
            const amrex::Box levelBox = boxArray(lev).minimalBox();
            // Domain box at level, lev
            const amrex::Box DomainBox = Geom(lev).Domain();
            for (int idim = 0; idim < AMREX_SPACEDIM; ++idim) {
                if (levelBox.smallEnd(idim) == DomainBox.smallEnd(idim)) {
                    do_pml_Lo[lev][idim] = do_pml_Lo[0][idim];
                }
                if (levelBox.bigEnd(idim) == DomainBox.bigEnd(idim)) {
                    do_pml_Hi[lev][idim] = do_pml_Hi[0][idim];
                }
            }

#ifdef WARPX_DIM_RZ
            //In cylindrical geometry, if the edge of the patch is at r=0, do not add PML
            if ((max_level > 0) && (fine_tag_lo[0]==0.)) {
                do_pml_Lo[lev][0] = 0;
            }
#endif
            // Note: fill_guards_fields and fill_guards_current are both set to
            // zero (amrex::IntVect(0)) (what we do with damping BCs does not apply
            // to the PML, for example in the presence of mesh refinement patches)
            pml[lev] = std::make_unique<PML>(
                lev, boxArray(lev), DistributionMap(lev), do_similar_dm_pml,
                &Geom(lev), &Geom(lev-1),
                pml_ncell, pml_delta, refRatio(lev-1),
                dt[lev], nox_fft, noy_fft, noz_fft, grid_type,
                do_moving_window, pml_has_particles, do_pml_in_domain,
                psatd_solution_type, J_in_time, rho_in_time, do_pml_dive_cleaning, do_pml_divb_cleaning,
                amrex::IntVect(0), amrex::IntVect(0),
                guard_cells.ng_FieldSolver.max(),
                v_particle_pml,
                do_pml_Lo[lev], do_pml_Hi[lev]);
        }
    }
}

void
WarpX::ComputePMLFactors ()
{
    if (do_pml)
    {
        for (int lev = 0; lev <= finest_level; ++lev)
        {
            if (pml[lev]) {
                pml[lev]->ComputePMLFactors(dt[lev]);
            }
        }
    }
}

void
WarpX::ComputeMaxStep ()
{
    if (do_compute_max_step_from_zmax) {
        computeMaxStepBoostAccelerator();
    }
}

/* \brief computes max_step for wakefield simulation in boosted frame.
 * \param geom: Geometry object that contains simulation domain.
 *
 * max_step is set so that the simulation stop when the lower corner of the
 * simulation box passes input parameter zmax_plasma_to_compute_max_step.
 */
void
WarpX::computeMaxStepBoostAccelerator() {
    // Sanity checks: can use zmax_plasma_to_compute_max_step only if
    // the moving window and the boost are all in z direction.
    WARPX_ALWAYS_ASSERT_WITH_MESSAGE(
        WarpX::moving_window_dir == WARPX_ZINDEX,
        "Can use zmax_plasma_to_compute_max_step only if "
        "moving window along z. TODO: all directions.");
    if (gamma_boost > 1){
        WARPX_ALWAYS_ASSERT_WITH_MESSAGE(
            (WarpX::boost_direction[0]-0)*(WarpX::boost_direction[0]-0) +
            (WarpX::boost_direction[1]-0)*(WarpX::boost_direction[1]-0) +
            (WarpX::boost_direction[2]-1)*(WarpX::boost_direction[2]-1) < 1.e-12,
            "Can use zmax_plasma_to_compute_max_step in boosted frame only if "
            "warpx.boost_direction = z. TODO: all directions.");
    }

    // Lower end of the simulation domain. All quantities are given in boosted
    // frame except zmax_plasma_to_compute_max_step.

    // End of the plasma: Transform input argument
    // zmax_plasma_to_compute_max_step to boosted frame.
    const Real len_plasma_boost = zmax_plasma_to_compute_max_step/gamma_boost;
    // Plasma velocity
    const Real v_plasma_boost = -beta_boost * PhysConst::c;
    // Get time at which the lower end of the simulation domain passes the
    // upper end of the plasma (in the z direction).
    const Real interaction_time_boost = (len_plasma_boost-zmin_domain_boost_step_0)/
        (moving_window_v-v_plasma_boost);
    // Divide by dt, and update value of max_step.
    const auto computed_max_step = (do_subcycling)?
        static_cast<int>(interaction_time_boost/dt[0]):
        static_cast<int>(interaction_time_boost/dt[maxLevel()]);
    max_step = computed_max_step;
    Print()<<"max_step computed in computeMaxStepBoostAccelerator: "
           <<max_step<<std::endl;
}

void
WarpX::InitNCICorrector ()
{
#if !(defined WARPX_DIM_1D_Z)
    if (WarpX::use_fdtd_nci_corr)
    {
        for (int lev = 0; lev <= max_level; ++lev)
        {
            const Geometry& gm = Geom(lev);
            const Real* dx = gm.CellSize();
#if defined(WARPX_DIM_3D)
                const auto dz = dx[2];
#elif defined(WARPX_DIM_XZ) || defined(WARPX_DIM_RZ)
                const auto dz = dx[1];
#else
                const auto dz = dx[0];
#endif
            const auto cdtodz = PhysConst::c * dt[lev] / dz;

            // Initialize Godfrey filters
            // Same filter for fields Ex, Ey and Bz
            const bool nodal_gather = !galerkin_interpolation;
            nci_godfrey_filter_exeybz[lev] = std::make_unique<NCIGodfreyFilter>(
                godfrey_coeff_set::Ex_Ey_Bz, cdtodz, nodal_gather);
            // Same filter for fields Bx, By and Ez
            nci_godfrey_filter_bxbyez[lev] = std::make_unique<NCIGodfreyFilter>(
                godfrey_coeff_set::Bx_By_Ez, cdtodz, nodal_gather);
            // Compute Godfrey filters stencils
            nci_godfrey_filter_exeybz[lev]->ComputeStencils();
            nci_godfrey_filter_bxbyez[lev]->ComputeStencils();
        }
    }
#endif
}

void
WarpX::InitFilter (){
    if (WarpX::use_filter){
        WarpX::bilinear_filter.npass_each_dir = WarpX::filter_npass_each_dir.toArray<unsigned int>();
        WarpX::bilinear_filter.ComputeStencils();
    }
}

void
WarpX::PostRestart ()
{
    mypc->PostRestart();
    for (int lev = 0; lev <= maxLevel(); ++lev) {
        LoadExternalFields(lev);
    }
}


void
WarpX::InitLevelData (int lev, Real /*time*/)
{
    // initialize the averaged fields only if the averaged algorithm
    // is activated ('psatd.do_time_averaging=1')
    const ParmParse pp_psatd("psatd");
    pp_psatd.query("do_time_averaging", fft_do_time_averaging );

    for (int i = 0; i < 3; ++i) {

        // Externally imposed fields are only initialized until the user-defined maxlevel_extEMfield_init.
        // The default maxlevel_extEMfield_init value is the total number of levels in the simulation
        const auto is_B_ext_const =
            m_p_ext_field_params->B_ext_grid_type == ExternalFieldType::constant ||
            m_p_ext_field_params->B_ext_grid_type == ExternalFieldType::default_zero;
        if ( is_B_ext_const && (lev <= maxlevel_extEMfield_init) )
        {
            if (fft_do_time_averaging) {
                Bfield_avg_fp[lev][i]->setVal(m_p_ext_field_params->B_external_grid[i]);
            }

           if (lev > 0) {
                Bfield_aux[lev][i]->setVal(m_p_ext_field_params->B_external_grid[i]);
                Bfield_cp[lev][i]->setVal(m_p_ext_field_params->B_external_grid[i]);
                if (fft_do_time_averaging) {
                    Bfield_avg_cp[lev][i]->setVal(m_p_ext_field_params->B_external_grid[i]);
                }
           }
        }

        // Externally imposed fields are only initialized until the user-defined maxlevel_extEMfield_init.
        // The default maxlevel_extEMfield_init value is the total number of levels in the simulation
        const auto is_E_ext_const =
            m_p_ext_field_params->E_ext_grid_type == ExternalFieldType::constant ||
            m_p_ext_field_params->E_ext_grid_type == ExternalFieldType::default_zero;
        if ( is_E_ext_const && (lev <= maxlevel_extEMfield_init) )
        {
            if (fft_do_time_averaging) {
                Efield_avg_fp[lev][i]->setVal(m_p_ext_field_params->E_external_grid[i]);
            }

            if (lev > 0) {
                Efield_aux[lev][i]->setVal(m_p_ext_field_params->E_external_grid[i]);
                Efield_cp[lev][i]->setVal(m_p_ext_field_params->E_external_grid[i]);
                if (fft_do_time_averaging) {
                    Efield_avg_cp[lev][i]->setVal(m_p_ext_field_params->E_external_grid[i]);
                }
            }
        }
    }

#ifdef AMREX_USE_EB
    InitializeEBGridData(lev);
#endif

    // if the input string for the B-field is "parse_b_ext_grid_function",
    // then the analytical expression or function must be
    // provided in the input file.
    // Externally imposed fields are only initialized until the user-defined maxlevel_extEMfield_init.
    // The default maxlevel_extEMfield_init value is the total number of levels in the simulation
    if ((m_p_ext_field_params->B_ext_grid_type == ExternalFieldType::parse_ext_grid_function)
         && (lev > 0) && (lev <= maxlevel_extEMfield_init)) {

        InitializeExternalFieldsOnGridUsingParser(
            Bfield_aux[lev][0].get(),
            Bfield_aux[lev][1].get(),
            Bfield_aux[lev][2].get(),
            m_p_ext_field_params->Bxfield_parser->compile<3>(),
            m_p_ext_field_params->Byfield_parser->compile<3>(),
            m_p_ext_field_params->Bzfield_parser->compile<3>(),
            m_edge_lengths[lev],
            m_face_areas[lev],
            'B',
            lev, PatchType::fine);

        InitializeExternalFieldsOnGridUsingParser(
            Bfield_cp[lev][0].get(),
            Bfield_cp[lev][1].get(),
            Bfield_cp[lev][2].get(),
            m_p_ext_field_params->Bxfield_parser->compile<3>(),
            m_p_ext_field_params->Byfield_parser->compile<3>(),
            m_p_ext_field_params->Bzfield_parser->compile<3>(),
            m_edge_lengths[lev],
            m_face_areas[lev],
            'B',
            lev, PatchType::coarse);
    }

    // if the input string for the E-field is "parse_e_ext_grid_function",
    // then the analytical expression or function must be
    // provided in the input file.
    // Externally imposed fields are only initialized until the user-defined maxlevel_extEMfield_init.
    // The default maxlevel_extEMfield_init value is the total number of levels in the simulation
    if ((m_p_ext_field_params->E_ext_grid_type == ExternalFieldType::parse_ext_grid_function)
        && (lev <= maxlevel_extEMfield_init)) {

#ifdef AMREX_USE_EB
        // We initialize ECTRhofield consistently with the Efield
        if (WarpX::electromagnetic_solver_id == ElectromagneticSolverAlgo::ECT) {
            m_fdtd_solver_fp[lev]->EvolveECTRho(
                Efield_fp[lev], m_edge_lengths[lev],
                m_face_areas[lev], ECTRhofield[lev], lev);
        }
#endif

        if (lev > 0) {
            InitializeExternalFieldsOnGridUsingParser(
                Efield_aux[lev][0].get(),
                Efield_aux[lev][1].get(),
                Efield_aux[lev][2].get(),
                m_p_ext_field_params->Exfield_parser->compile<3>(),
                m_p_ext_field_params->Eyfield_parser->compile<3>(),
                m_p_ext_field_params->Ezfield_parser->compile<3>(),
                m_edge_lengths[lev],
                m_face_areas[lev],
                'E',
                lev, PatchType::fine);

            InitializeExternalFieldsOnGridUsingParser(
                Efield_cp[lev][0].get(),
                Efield_cp[lev][1].get(),
                Efield_cp[lev][2].get(),
                m_p_ext_field_params->Exfield_parser->compile<3>(),
                m_p_ext_field_params->Eyfield_parser->compile<3>(),
                m_p_ext_field_params->Ezfield_parser->compile<3>(),
                m_edge_lengths[lev],
                m_face_areas[lev],
                'E',
                lev, PatchType::coarse);
#ifdef AMREX_USE_EB
            if (WarpX::electromagnetic_solver_id == ElectromagneticSolverAlgo::ECT) {
                // We initialize ECTRhofield consistently with the Efield
                m_fdtd_solver_cp[lev]->EvolveECTRho(Efield_cp[lev], m_edge_lengths[lev],
                                                    m_face_areas[lev], ECTRhofield[lev], lev);

            }
#endif
       }
    }

    // load external grid fields into E/Bfield_fp_external multifabs
    LoadExternalFields(lev);

    if (costs[lev]) {
        const auto iarr = costs[lev]->IndexArray();
        for (const auto& i : iarr) {
            (*costs[lev])[i] = 0.0;
            WarpX::setLoadBalanceEfficiency(lev, -1);
        }
    }
}

void
WarpX::InitializeExternalFieldsOnGridUsingParser (
       MultiFab *mfx, MultiFab *mfy, MultiFab *mfz,
       ParserExecutor<3> const& xfield_parser, ParserExecutor<3> const& yfield_parser,
       ParserExecutor<3> const& zfield_parser,
       std::array< std::unique_ptr<amrex::MultiFab>, 3 > const& edge_lengths,
       std::array< std::unique_ptr<amrex::MultiFab>, 3 > const& face_areas,
       const char field,
       const int lev, PatchType patch_type)
{

    auto dx_lev = geom[lev].CellSizeArray();
    amrex::IntVect refratio = (lev > 0 ) ? WarpX::RefRatio(lev-1) : amrex::IntVect(1);
    if (patch_type == PatchType::coarse) {
        for (int idim = 0; idim < AMREX_SPACEDIM; ++idim) {
            dx_lev[idim] = dx_lev[idim] * refratio[idim];
        }
    }
    const RealBox& real_box = geom[lev].ProbDomain();
    const amrex::IntVect x_nodal_flag = mfx->ixType().toIntVect();
    const amrex::IntVect y_nodal_flag = mfy->ixType().toIntVect();
    const amrex::IntVect z_nodal_flag = mfz->ixType().toIntVect();

    for ( MFIter mfi(*mfx, TilingIfNotGPU()); mfi.isValid(); ++mfi)
    {
        const amrex::Box& tbx = mfi.tilebox( x_nodal_flag, mfx->nGrowVect() );
        const amrex::Box& tby = mfi.tilebox( y_nodal_flag, mfy->nGrowVect() );
        const amrex::Box& tbz = mfi.tilebox( z_nodal_flag, mfz->nGrowVect() );

        auto const& mfxfab = mfx->array(mfi);
        auto const& mfyfab = mfy->array(mfi);
        auto const& mfzfab = mfz->array(mfi);

#ifdef AMREX_USE_EB
        amrex::Array4<amrex::Real> const& lx = edge_lengths[0]->array(mfi);
        amrex::Array4<amrex::Real> const& ly = edge_lengths[1]->array(mfi);
        amrex::Array4<amrex::Real> const& lz = edge_lengths[2]->array(mfi);
        amrex::Array4<amrex::Real> const& Sx = face_areas[0]->array(mfi);
        amrex::Array4<amrex::Real> const& Sy = face_areas[1]->array(mfi);
        amrex::Array4<amrex::Real> const& Sz = face_areas[2]->array(mfi);

#if defined(WARPX_DIM_XZ) || defined(WARPX_DIM_RZ)
        const amrex::Dim3 lx_lo = amrex::lbound(lx);
        const amrex::Dim3 lx_hi = amrex::ubound(lx);
        const amrex::Dim3 lz_lo = amrex::lbound(lz);
        const amrex::Dim3 lz_hi = amrex::ubound(lz);
#endif

#if defined(WARPX_DIM_XZ) || defined(WARPX_DIM_RZ)
        amrex::ignore_unused(ly, Sx, Sz);
#elif defined(WARPX_DIM_1D_Z)
        amrex::ignore_unused(lx, ly, lz, Sx, Sy, Sz);
#endif

#else
        amrex::ignore_unused(edge_lengths, face_areas, field);
#endif

        amrex::ParallelFor (tbx, tby, tbz,
            [=] AMREX_GPU_DEVICE (int i, int j, int k) {
#ifdef AMREX_USE_EB
#ifdef WARPX_DIM_3D
                if((field=='E' and lx(i, j, k)<=0) or (field=='B' and Sx(i, j, k)<=0))  return;
#elif defined(WARPX_DIM_XZ) || defined(WARPX_DIM_RZ)
                //In XZ and RZ Ex is associated with a x-edge, while Bx is associated with a z-edge
                if((field=='E' and lx(i, j, k)<=0) or (field=='B' and lz(i, j, k)<=0)) return;
#endif
#endif
                // Shift required in the x-, y-, or z- position
                // depending on the index type of the multifab
#if defined(WARPX_DIM_1D_Z)
                const amrex::Real x = 0._rt;
                const amrex::Real y = 0._rt;
                const amrex::Real fac_z = (1._rt - x_nodal_flag[0]) * dx_lev[0] * 0.5_rt;
                const amrex::Real z = i*dx_lev[0] + real_box.lo(0) + fac_z;
#elif defined(WARPX_DIM_XZ) || defined(WARPX_DIM_RZ)
                const amrex::Real fac_x = (1._rt - x_nodal_flag[0]) * dx_lev[0] * 0.5_rt;
                const amrex::Real x = i*dx_lev[0] + real_box.lo(0) + fac_x;
                const amrex::Real y = 0._rt;
                const amrex::Real fac_z = (1._rt - x_nodal_flag[1]) * dx_lev[1] * 0.5_rt;
                const amrex::Real z = j*dx_lev[1] + real_box.lo(1) + fac_z;
#else
                const amrex::Real fac_x = (1._rt - x_nodal_flag[0]) * dx_lev[0] * 0.5_rt;
                const amrex::Real x = i*dx_lev[0] + real_box.lo(0) + fac_x;
                const amrex::Real fac_y = (1._rt - x_nodal_flag[1]) * dx_lev[1] * 0.5_rt;
                const amrex::Real y = j*dx_lev[1] + real_box.lo(1) + fac_y;
                const amrex::Real fac_z = (1._rt - x_nodal_flag[2]) * dx_lev[2] * 0.5_rt;
                const amrex::Real z = k*dx_lev[2] + real_box.lo(2) + fac_z;
#endif
                // Initialize the x-component of the field.
                mfxfab(i,j,k) = xfield_parser(x,y,z);
            },
            [=] AMREX_GPU_DEVICE (int i, int j, int k) {
#ifdef AMREX_USE_EB
#ifdef WARPX_DIM_3D
                if((field=='E' and ly(i, j, k)<=0) or (field=='B' and Sy(i, j, k)<=0))  return;
#elif defined(WARPX_DIM_XZ) || defined(WARPX_DIM_RZ)
                //In XZ and RZ Ey is associated with a mesh node, so we need to check if  the mesh node is covered
                if((field=='E' and (lx(std::min(i  , lx_hi.x), std::min(j  , lx_hi.y), k)<=0
                                 || lx(std::max(i-1, lx_lo.x), std::min(j  , lx_hi.y), k)<=0
                                 || lz(std::min(i  , lz_hi.x), std::min(j  , lz_hi.y), k)<=0
                                 || lz(std::min(i  , lz_hi.x), std::max(j-1, lz_lo.y), k)<=0)) or
                   (field=='B' and Sy(i,j,k)<=0)) return;
#endif
#endif
#if defined(WARPX_DIM_1D_Z)
                const amrex::Real x = 0._rt;
                const amrex::Real y = 0._rt;
                const amrex::Real fac_z = (1._rt - y_nodal_flag[0]) * dx_lev[0] * 0.5_rt;
                const amrex::Real z = i*dx_lev[0] + real_box.lo(0) + fac_z;
#elif defined(WARPX_DIM_XZ) || defined(WARPX_DIM_RZ)
                const amrex::Real fac_x = (1._rt - y_nodal_flag[0]) * dx_lev[0] * 0.5_rt;
                const amrex::Real x = i*dx_lev[0] + real_box.lo(0) + fac_x;
                const amrex::Real y = 0._rt;
                const amrex::Real fac_z = (1._rt - y_nodal_flag[1]) * dx_lev[1] * 0.5_rt;
                const amrex::Real z = j*dx_lev[1] + real_box.lo(1) + fac_z;
#elif defined(WARPX_DIM_3D)
                const amrex::Real fac_x = (1._rt - y_nodal_flag[0]) * dx_lev[0] * 0.5_rt;
                const amrex::Real x = i*dx_lev[0] + real_box.lo(0) + fac_x;
                const amrex::Real fac_y = (1._rt - y_nodal_flag[1]) * dx_lev[1] * 0.5_rt;
                const amrex::Real y = j*dx_lev[1] + real_box.lo(1) + fac_y;
                const amrex::Real fac_z = (1._rt - y_nodal_flag[2]) * dx_lev[2] * 0.5_rt;
                const amrex::Real z = k*dx_lev[2] + real_box.lo(2) + fac_z;
#endif
                // Initialize the y-component of the field.
                mfyfab(i,j,k)  = yfield_parser(x,y,z);
            },
            [=] AMREX_GPU_DEVICE (int i, int j, int k) {
#ifdef AMREX_USE_EB
#ifdef WARPX_DIM_3D
                if((field=='E' and lz(i, j, k)<=0) or (field=='B' and Sz(i, j, k)<=0))  return;
#elif defined(WARPX_DIM_XZ) || defined(WARPX_DIM_RZ)
                //In XZ and RZ Ez is associated with a z-edge, while Bz is associated with a x-edge
                if((field=='E' and lz(i, j, k)<=0) or (field=='B' and lx(i, j, k)<=0)) return;
#endif
#endif
#if defined(WARPX_DIM_1D_Z)
                const amrex::Real x = 0._rt;
                const amrex::Real y = 0._rt;
                const amrex::Real fac_z = (1._rt - z_nodal_flag[0]) * dx_lev[0] * 0.5_rt;
                const amrex::Real z = i*dx_lev[0] + real_box.lo(0) + fac_z;
#elif defined(WARPX_DIM_XZ) || defined(WARPX_DIM_RZ)
                const amrex::Real fac_x = (1._rt - z_nodal_flag[0]) * dx_lev[0] * 0.5_rt;
                const amrex::Real x = i*dx_lev[0] + real_box.lo(0) + fac_x;
                const amrex::Real y = 0._rt;
                const amrex::Real fac_z = (1._rt - z_nodal_flag[1]) * dx_lev[1] * 0.5_rt;
                const amrex::Real z = j*dx_lev[1] + real_box.lo(1) + fac_z;
#elif defined(WARPX_DIM_3D)
                const amrex::Real fac_x = (1._rt - z_nodal_flag[0]) * dx_lev[0] * 0.5_rt;
                const amrex::Real x = i*dx_lev[0] + real_box.lo(0) + fac_x;
                const amrex::Real fac_y = (1._rt - z_nodal_flag[1]) * dx_lev[1] * 0.5_rt;
                const amrex::Real y = j*dx_lev[1] + real_box.lo(1) + fac_y;
                const amrex::Real fac_z = (1._rt - z_nodal_flag[2]) * dx_lev[2] * 0.5_rt;
                const amrex::Real z = k*dx_lev[2] + real_box.lo(2) + fac_z;
#endif
                // Initialize the z-component of the field.
                mfzfab(i,j,k) = zfield_parser(x,y,z);
            }
        );
    }
}

void WarpX::CheckGuardCells()
{
    for (int lev = 0; lev <= finest_level; ++lev)
    {
        for (int dim = 0; dim < 3; ++dim)
        {
            ::CheckGuardCells(*Efield_fp[lev][dim]);
            ::CheckGuardCells(*Bfield_fp[lev][dim]);
            ::CheckGuardCells(*current_fp[lev][dim]);

            if (WarpX::fft_do_time_averaging)
            {
                ::CheckGuardCells(*Efield_avg_fp[lev][dim]);
                ::CheckGuardCells(*Bfield_avg_fp[lev][dim]);
            }
        }

        if (rho_fp[lev])
        {
            ::CheckGuardCells(*rho_fp[lev]);
        }

        if (F_fp[lev])
        {
            ::CheckGuardCells(*F_fp[lev]);
        }

        if (G_fp[lev])
        {
            ::CheckGuardCells(*G_fp[lev]);
        }

        // MultiFabs on coarse patch
        if (lev > 0)
        {
            for (int dim = 0; dim < 3; ++dim)
            {
                ::CheckGuardCells(*Efield_cp[lev][dim]);
                ::CheckGuardCells(*Bfield_cp[lev][dim]);
                ::CheckGuardCells(*current_cp[lev][dim]);

                if (WarpX::fft_do_time_averaging)
                {
                    ::CheckGuardCells(*Efield_avg_cp[lev][dim]);
                    ::CheckGuardCells(*Bfield_avg_cp[lev][dim]);
                }
            }

            if (rho_cp[lev])
            {
                ::CheckGuardCells(*rho_cp[lev]);
            }

            if (F_cp[lev])
            {
                ::CheckGuardCells(*F_cp[lev]);
            }

            if (G_cp[lev])
            {
                ::CheckGuardCells(*G_cp[lev]);
            }
        }
    }
}

void WarpX::InitializeEBGridData (int lev)
{
#ifdef AMREX_USE_EB
    if (lev == maxLevel()) {

        // Throw a warning if EB is on and particle_shape > 1
        bool flag_eb_on = not fieldEBFactory(lev).isAllRegular();

        if ((nox > 1 or noy > 1 or noz > 1) and flag_eb_on)
        {
            ablastr::warn_manager::WMRecordWarning("Particles",
              "when algo.particle_shape > 1, numerical artifacts will be present when\n"
              "particles are close to embedded boundaries");
        }

        if (WarpX::electromagnetic_solver_id != ElectromagneticSolverAlgo::PSATD ) {

            auto const eb_fact = fieldEBFactory(lev);

            ComputeEdgeLengths(m_edge_lengths[lev], eb_fact);
            ScaleEdges(m_edge_lengths[lev], CellSize(lev));
            ComputeFaceAreas(m_face_areas[lev], eb_fact);
            ScaleAreas(m_face_areas[lev], CellSize(lev));

            if (WarpX::electromagnetic_solver_id == ElectromagneticSolverAlgo::ECT) {
                MarkCells();
                ComputeFaceExtensions();
            }
        }

        ComputeDistanceToEB();

    }
#else
    amrex::ignore_unused(lev);
#endif
}

void WarpX::CheckKnownIssues()
{
    if (WarpX::electromagnetic_solver_id == ElectromagneticSolverAlgo::PSATD &&
        (std::any_of(do_pml_Lo[0].begin(),do_pml_Lo[0].end(),[](const auto& ee){return ee;}) ||
        std::any_of(do_pml_Hi[0].begin(),do_pml_Hi[0].end(),[](const auto& ee){return ee;})) )
    {
        ablastr::warn_manager::WMRecordWarning(
            "PML",
            "Using PSATD together with PML may lead to instabilities if the plasma touches the PML region. "
            "It is recommended to leave enough empty space between the plasma boundary and the PML region.",
            ablastr::warn_manager::WarnPriority::low);
    }

    if (WarpX::electromagnetic_solver_id == ElectromagneticSolverAlgo::HybridPIC)
    {
        if (WarpX::current_deposition_algo == CurrentDepositionAlgo::Esirkepov)
        {
            ablastr::warn_manager::WMRecordWarning(
                "Hybrid-PIC",
                "When using Esirkepov current deposition together with the hybrid-PIC "
                "algorithm, a segfault will occur if a particle moves over multiple cells "
                "in a single step, so be careful with your choice of time step.",
                ablastr::warn_manager::WarnPriority::low);
        }

        const bool external_particle_field_used = (
            mypc->m_B_ext_particle_s != "none" || mypc->m_E_ext_particle_s != "none"
        );
        WARPX_ALWAYS_ASSERT_WITH_MESSAGE(
            !external_particle_field_used,
            "The hybrid-PIC algorithm does not work with external fields "
            "applied directly to particles."
        );
    }

#if defined(__CUDACC__) && (__CUDACC_VER_MAJOR__ == 11) && (__CUDACC_VER_MINOR__ == 6)
    if (WarpX::electromagnetic_solver_id == ElectromagneticSolverAlgo::Yee)
    {
        WARPX_ABORT_WITH_MESSAGE(
            "CUDA 11.6 does not work with the Yee Maxwell "
            "solver: https://github.com/AMReX-Codes/amrex/issues/2607"
        );
    }
#endif
}

void
WarpX::LoadExternalFields (int const lev)
{
    // External fields from file are currently not compatible with the moving window
    // In order to support the moving window, the MultiFab containing the external
    // fields should be updated every time the window moves.
    if ( (m_p_ext_field_params->B_ext_grid_type == ExternalFieldType::read_from_file) ||
         (m_p_ext_field_params->E_ext_grid_type == ExternalFieldType::read_from_file) ||
         (mypc->m_B_ext_particle_s == "read_from_file") ||
         (mypc->m_E_ext_particle_s == "read_from_file") ) {

        WARPX_ALWAYS_ASSERT_WITH_MESSAGE(
            WarpX::do_moving_window == 0,
            "External fields from file are not compatible with the moving window." );
    }

    // External grid fields
    if (m_p_ext_field_params->B_ext_grid_type == ExternalFieldType::parse_ext_grid_function) {
        // Initialize Bfield_fp_external with external function
        InitializeExternalFieldsOnGridUsingParser(
            Bfield_fp_external[lev][0].get(),
            Bfield_fp_external[lev][1].get(),
            Bfield_fp_external[lev][2].get(),
            m_p_ext_field_params->Bxfield_parser->compile<3>(),
            m_p_ext_field_params->Byfield_parser->compile<3>(),
            m_p_ext_field_params->Bzfield_parser->compile<3>(),
            m_edge_lengths[lev],
            m_face_areas[lev],
            'B',
            lev, PatchType::fine);
    }
    else if (m_p_ext_field_params->B_ext_grid_type == ExternalFieldType::read_from_file) {
#if defined(WARPX_DIM_RZ)
        WARPX_ALWAYS_ASSERT_WITH_MESSAGE(n_rz_azimuthal_modes == 1,
                                         "External field reading is not implemented for more than one RZ mode (see #3829)");
        ReadExternalFieldFromFile(m_p_ext_field_params->external_fields_path, Bfield_fp_external[lev][0].get(), "B", "r");
        ReadExternalFieldFromFile(m_p_ext_field_params->external_fields_path, Bfield_fp_external[lev][1].get(), "B", "t");
        ReadExternalFieldFromFile(m_p_ext_field_params->external_fields_path, Bfield_fp_external[lev][2].get(), "B", "z");
#else
        ReadExternalFieldFromFile(m_p_ext_field_params->external_fields_path, Bfield_fp_external[lev][0].get(), "B", "x");
        ReadExternalFieldFromFile(m_p_ext_field_params->external_fields_path, Bfield_fp_external[lev][1].get(), "B", "y");
        ReadExternalFieldFromFile(m_p_ext_field_params->external_fields_path, Bfield_fp_external[lev][2].get(), "B", "z");
#endif
    }

    if (m_p_ext_field_params->E_ext_grid_type == ExternalFieldType::parse_ext_grid_function) {
        // Initialize Efield_fp_external with external function
        InitializeExternalFieldsOnGridUsingParser(
            Efield_fp_external[lev][0].get(),
            Efield_fp_external[lev][1].get(),
            Efield_fp_external[lev][2].get(),
            m_p_ext_field_params->Exfield_parser->compile<3>(),
            m_p_ext_field_params->Eyfield_parser->compile<3>(),
            m_p_ext_field_params->Ezfield_parser->compile<3>(),
            m_edge_lengths[lev],
            m_face_areas[lev],
            'E',
            lev, PatchType::fine);
    }
    else if (m_p_ext_field_params->E_ext_grid_type == ExternalFieldType::read_from_file) {
#if defined(WARPX_DIM_RZ)
        WARPX_ALWAYS_ASSERT_WITH_MESSAGE(n_rz_azimuthal_modes == 1,
                                         "External field reading is not implemented for more than one RZ mode (see #3829)");
        ReadExternalFieldFromFile(m_p_ext_field_params->external_fields_path, Efield_fp_external[lev][0].get(), "E", "r");
        ReadExternalFieldFromFile(m_p_ext_field_params->external_fields_path, Efield_fp_external[lev][1].get(), "E", "t");
        ReadExternalFieldFromFile(m_p_ext_field_params->external_fields_path, Efield_fp_external[lev][2].get(), "E", "z");
#else
        ReadExternalFieldFromFile(m_p_ext_field_params->external_fields_path, Efield_fp_external[lev][0].get(), "E", "x");
        ReadExternalFieldFromFile(m_p_ext_field_params->external_fields_path, Efield_fp_external[lev][1].get(), "E", "y");
        ReadExternalFieldFromFile(m_p_ext_field_params->external_fields_path, Efield_fp_external[lev][2].get(), "E", "z");
#endif
    }

<<<<<<< HEAD
    // Call Python callback which might write values to external field multifabs
    ExecutePythonCallback("loadExternalFields");

=======
    if (lev == finestLevel()) {
        // Call Python callback which might write values to external field multifabs
        ExecutePythonCallback("loadExternalFields");
    }
>>>>>>> dea63a7e
    // External particle fields

    if (mypc->m_B_ext_particle_s == "read_from_file") {
        std::string external_fields_path;
        const amrex::ParmParse pp_particles("particles");
        pp_particles.get("read_fields_from_path", external_fields_path );
#if defined(WARPX_DIM_RZ)
        WARPX_ALWAYS_ASSERT_WITH_MESSAGE(n_rz_azimuthal_modes == 1,
                                         "External field reading is not implemented for more than one RZ mode (see #3829)");
        ReadExternalFieldFromFile(external_fields_path, B_external_particle_field[lev][0].get(), "B", "r");
        ReadExternalFieldFromFile(external_fields_path, B_external_particle_field[lev][1].get(), "B", "t");
        ReadExternalFieldFromFile(external_fields_path, B_external_particle_field[lev][2].get(), "B", "z");
#else
        ReadExternalFieldFromFile(external_fields_path, B_external_particle_field[lev][0].get(), "B", "x");
        ReadExternalFieldFromFile(external_fields_path, B_external_particle_field[lev][1].get(), "B", "y");
        ReadExternalFieldFromFile(external_fields_path, B_external_particle_field[lev][2].get(), "B", "z");
#endif
    }
    if (mypc->m_E_ext_particle_s == "read_from_file") {
        std::string external_fields_path;
        const amrex::ParmParse pp_particles("particles");
        pp_particles.get("read_fields_from_path", external_fields_path );
#if defined(WARPX_DIM_RZ)
        WARPX_ALWAYS_ASSERT_WITH_MESSAGE(n_rz_azimuthal_modes == 1,
                                         "External field reading is not implemented for more than one RZ mode (see #3829)");
        ReadExternalFieldFromFile(external_fields_path, E_external_particle_field[lev][0].get(), "E", "r");
        ReadExternalFieldFromFile(external_fields_path, E_external_particle_field[lev][1].get(), "E", "t");
        ReadExternalFieldFromFile(external_fields_path, E_external_particle_field[lev][2].get(), "E", "z");
#else
        ReadExternalFieldFromFile(external_fields_path, E_external_particle_field[lev][0].get(), "E", "x");
        ReadExternalFieldFromFile(external_fields_path, E_external_particle_field[lev][1].get(), "E", "y");
        ReadExternalFieldFromFile(external_fields_path, E_external_particle_field[lev][2].get(), "E", "z");
#endif
    }
}

#if defined(WARPX_USE_OPENPMD) && !defined(WARPX_DIM_1D_Z) && !defined(WARPX_DIM_XZ)
void
WarpX::ReadExternalFieldFromFile (
       const std::string& read_fields_from_path, amrex::MultiFab* mf,
       const std::string& F_name, const std::string& F_component)
{
    // Get WarpX domain info
    auto& warpx = WarpX::GetInstance();
    amrex::Geometry const& geom0 = warpx.Geom(0);
    const amrex::RealBox& real_box = geom0.ProbDomain();
    const auto dx = geom0.CellSizeArray();
    const amrex::IntVect nodal_flag = mf->ixType().toIntVect();

    // Read external field openPMD data
    auto series = openPMD::Series(read_fields_from_path, openPMD::Access::READ_ONLY);
    auto iseries = series.iterations.begin()->second;
    auto F = iseries.meshes[F_name];

    WARPX_ALWAYS_ASSERT_WITH_MESSAGE(F.getAttribute("dataOrder").get<std::string>() == "C",
                                     "Reading from files with non-C dataOrder is not implemented");

    auto axisLabels = F.getAttribute("axisLabels").get<std::vector<std::string>>();
    auto fileGeom = F.getAttribute("geometry").get<std::string>();

#if defined(WARPX_DIM_3D)
    WARPX_ALWAYS_ASSERT_WITH_MESSAGE(fileGeom == "cartesian", "3D can only read from files with cartesian geometry");
    WARPX_ALWAYS_ASSERT_WITH_MESSAGE(axisLabels[0] == "x" && axisLabels[1] == "y" && axisLabels[2] == "z",
                                     "3D expects axisLabels {x, y, z}");
#elif defined(WARPX_DIM_XZ)
    WARPX_ALWAYS_ASSERT_WITH_MESSAGE(fileGeom == "cartesian", "XZ can only read from files with cartesian geometry");
    WARPX_ALWAYS_ASSERT_WITH_MESSAGE(axisLabels[0] == "x" && axisLabels[1] == "z",
                                     "XZ expects axisLabels {x, z}");
#elif defined(WARPX_DIM_1D_Z)
    WARPX_ABORT_WITH_MESSAGE(
        "Reading from openPMD for external fields is not known to work with 1D3V (see #3830)");
    WARPX_ALWAYS_ASSERT_WITH_MESSAGE(fileGeom == "cartesian", "1D3V can only read from files with cartesian geometry");
    WARPX_ALWAYS_ASSERT_WITH_MESSAGE(axisLabels[0] == "z");
#elif defined(WARPX_DIM_RZ)
    WARPX_ALWAYS_ASSERT_WITH_MESSAGE(fileGeom == "thetaMode", "RZ can only read from files with 'thetaMode'  geometry");
    WARPX_ALWAYS_ASSERT_WITH_MESSAGE(axisLabels[0] == "r" && axisLabels[1] == "z",
                                     "RZ expects axisLabels {r, z}");
#endif

    const auto offset = F.gridGlobalOffset();
    const auto offset0 = static_cast<amrex::Real>(offset[0]);
    const auto offset1 = static_cast<amrex::Real>(offset[1]);
#if defined(WARPX_DIM_3D)
    const auto offset2 = static_cast<amrex::Real>(offset[2]);
#endif
    const auto d = F.gridSpacing<long double>();

#if defined(WARPX_DIM_RZ)
    const auto file_dr = static_cast<amrex::Real>(d[0]);
    const auto file_dz = static_cast<amrex::Real>(d[1]);
#elif defined(WARPX_DIM_3D)
    const auto file_dx = static_cast<amrex::Real>(d[0]);
    const auto file_dy = static_cast<amrex::Real>(d[1]);
    const auto file_dz = static_cast<amrex::Real>(d[2]);
#endif

    auto FC = F[F_component];
    const auto extent = FC.getExtent();
    const auto extent0 = static_cast<int>(extent[0]);
    const auto extent1 = static_cast<int>(extent[1]);
    const auto extent2 = static_cast<int>(extent[2]);

    // Determine the chunk data that will be loaded.
    // Now, the full range of data is loaded.
    // Loading chunk data can speed up the process.
    // Thus, `chunk_offset` and `chunk_extent` should be modified accordingly in another PR.
    const openPMD::Offset chunk_offset = {0,0,0};
    const openPMD::Extent chunk_extent = {extent[0], extent[1], extent[2]};

    auto FC_chunk_data = FC.loadChunk<double>(chunk_offset,chunk_extent);
    series.flush();
    auto *FC_data_host = FC_chunk_data.get();

    // Load data to GPU
    const size_t total_extent = size_t(extent[0]) * extent[1] * extent[2];
    amrex::Gpu::DeviceVector<double> FC_data_gpu(total_extent);
    auto *FC_data = FC_data_gpu.data();
    amrex::Gpu::copy(amrex::Gpu::hostToDevice, FC_data_host, FC_data_host + total_extent, FC_data);

    // Loop over boxes
    for (MFIter mfi(*mf, TilingIfNotGPU()); mfi.isValid(); ++mfi)
    {
        const amrex::Box box = mfi.growntilebox();
        const amrex::Box tb = mfi.tilebox(nodal_flag, mf->nGrowVect());
        auto const& mffab = mf->array(mfi);

        // Start ParallelFor
        amrex::ParallelFor (tb,
            [=] AMREX_GPU_DEVICE (int i, int j, int k) {
                // i,j,k denote x,y,z indices in 3D xyz.
                // i,j denote r,z indices in 2D rz; k is just 0

                // ii is used for 2D RZ mode
#if defined(WARPX_DIM_RZ)
                // In 2D RZ, i denoting r can be < 0
                // but mirrored values should be assigned.
                // Namely, mffab(i) = FC_data[-i] when i<0.
                const int ii = (i<0)?(-i):(i);
#else
                const int ii = i;
#endif

                // Physical coordinates of the grid point
                // 0,1,2 denote x,y,z in 3D xyz.
                // 0,1 denote r,z in 2D rz.
                amrex::Real x0, x1;
                if ( box.type(0)==amrex::IndexType::CellIndex::NODE )
                     { x0 = static_cast<amrex::Real>(real_box.lo(0)) + ii*dx[0]; }
                else { x0 = static_cast<amrex::Real>(real_box.lo(0)) + ii*dx[0] + 0.5_rt*dx[0]; }
                if ( box.type(1)==amrex::IndexType::CellIndex::NODE )
                     { x1 = real_box.lo(1) + j*dx[1]; }
                else { x1 = real_box.lo(1) + j*dx[1] + 0.5_rt*dx[1]; }

#if defined(WARPX_DIM_RZ)
                // Get index of the external field array
                int const ir = std::floor( (x0-offset0)/file_dr );
                int const iz = std::floor( (x1-offset1)/file_dz );

                // Get coordinates of external grid point
                amrex::Real const xx0 = offset0 + ir * file_dr;
                amrex::Real const xx1 = offset1 + iz * file_dz;

#elif defined(WARPX_DIM_3D)
                amrex::Real x2;
                if ( box.type(2)==amrex::IndexType::CellIndex::NODE )
                     { x2 = real_box.lo(2) + k*dx[2]; }
                else { x2 = real_box.lo(2) + k*dx[2] + 0.5_rt*dx[2]; }

                // Get index of the external field array
                int const ix = std::floor( (x0-offset0)/file_dx );
                int const iy = std::floor( (x1-offset1)/file_dy );
                int const iz = std::floor( (x2-offset2)/file_dz );

                // Get coordinates of external grid point
                amrex::Real const xx0 = offset0 + ix * file_dx;
                amrex::Real const xx1 = offset1 + iy * file_dy;
                amrex::Real const xx2 = offset2 + iz * file_dz;
#endif

#if defined(WARPX_DIM_RZ)
                const amrex::Array4<double> fc_array(FC_data, {0,0,0}, {extent0, extent2, extent1}, 1);
                const double
                    f00 = fc_array(0, iz  , ir  ),
                    f01 = fc_array(0, iz  , ir+1),
                    f10 = fc_array(0, iz+1, ir  ),
                    f11 = fc_array(0, iz+1, ir+1);
                mffab(i,j,k) = static_cast<amrex::Real>(utils::algorithms::bilinear_interp<double>
                    (xx0, xx0+file_dr, xx1, xx1+file_dz,
                     f00, f01, f10, f11,
                     x0, x1));
#elif defined(WARPX_DIM_3D)
                const amrex::Array4<double> fc_array(FC_data, {0,0,0}, {extent2, extent1, extent0}, 1);
                const double
                    f000 = fc_array(iz  , iy  , ix  ),
                    f001 = fc_array(iz+1, iy  , ix  ),
                    f010 = fc_array(iz  , iy+1, ix  ),
                    f011 = fc_array(iz+1, iy+1, ix  ),
                    f100 = fc_array(iz  , iy  , ix+1),
                    f101 = fc_array(iz+1, iy  , ix+1),
                    f110 = fc_array(iz  , iy+1, ix+1),
                    f111 = fc_array(iz+1, iy+1, ix+1);
                mffab(i,j,k) = static_cast<amrex::Real>(utils::algorithms::trilinear_interp<double>
                    (xx0, xx0+file_dx, xx1, xx1+file_dy, xx2, xx2+file_dz,
                     f000, f001, f010, f011, f100, f101, f110, f111,
                     x0, x1, x2));
#endif

            }

        ); // End ParallelFor

    } // End loop over boxes.

} // End function WarpX::ReadExternalFieldFromFile
#else // WARPX_USE_OPENPMD && !WARPX_DIM_1D_Z && !defined(WARPX_DIM_XZ)
void
WarpX::ReadExternalFieldFromFile (const std::string& , amrex::MultiFab* , const std::string& , const std::string& )
{
#if defined(WARPX_DIM_1D_Z)
    WARPX_ABORT_WITH_MESSAGE("Reading fields from openPMD files is not supported in 1D");
#elif defined(WARPX_DIM_XZ)
    WARPX_ABORT_WITH_MESSAGE("Reading from openPMD for external fields is not known to work with XZ (see #3828)");
#elif !defined(WARPX_USE_OPENPMD)
    WARPX_ABORT_WITH_MESSAGE("OpenPMD field reading requires OpenPMD support to be enabled");
#endif
}
#endif // WARPX_USE_OPENPMD<|MERGE_RESOLUTION|>--- conflicted
+++ resolved
@@ -1422,18 +1422,12 @@
 #endif
     }
 
-<<<<<<< HEAD
-    // Call Python callback which might write values to external field multifabs
-    ExecutePythonCallback("loadExternalFields");
-
-=======
     if (lev == finestLevel()) {
         // Call Python callback which might write values to external field multifabs
         ExecutePythonCallback("loadExternalFields");
     }
->>>>>>> dea63a7e
+
     // External particle fields
-
     if (mypc->m_B_ext_particle_s == "read_from_file") {
         std::string external_fields_path;
         const amrex::ParmParse pp_particles("particles");
