--- conflicted
+++ resolved
@@ -864,12 +864,8 @@
         static_cast<int>(interaction_time_boost/dt[maxLevel()]);
     max_step = computed_max_step;
     Print()<<"max_step computed in computeMaxStepBoostAccelerator: "
-<<<<<<< HEAD
-           <<max_step<<std::endl;
-#endif
-=======
            <<max_step<<"\n";
->>>>>>> 2d617203
+#endif
 }
 
 void
@@ -1139,20 +1135,10 @@
 #endif
         if (eb_enabled) {
 #if defined(WARPX_DIM_XZ) || defined(WARPX_DIM_RZ)
-<<<<<<< HEAD
-        amrex::ignore_unused(ly, Sx, Sz);
-#elif AMREX_SPACEDIM == 1
-        amrex::ignore_unused(lx, ly, lz, Sx, Sy, Sz);
-#endif
-
-#else
-        amrex::ignore_unused(edge_lengths, face_areas, field);
-=======
             lx_lo = amrex::lbound(lx);
             lx_hi = amrex::ubound(lx);
             lz_lo = amrex::lbound(lz);
             lz_hi = amrex::ubound(lz);
->>>>>>> 2d617203
 #endif
         }
 
@@ -1413,6 +1399,14 @@
     using ablastr::fields::Direction;
     using warpx::fields::FieldType;
 
+#if defined(WARPX_DIM_RZ) || defined(WARPX_DIM_RCYLINDER)
+    std::array<std::string, 3> dimnames = {"r", "t", "z"};
+#elif defined(WARPX_DIM_RSPHERE)
+    std::array<std::string, 3> dimnames = {"r", "t", "p"};
+#else
+    std::array<std::string, 3> dimnames = {"x", "y", "z"};
+#endif
+
     // External fields from file are currently not compatible with the moving window
     // In order to support the moving window, the MultiFab containing the external
     // fields should be updated every time the window moves.
@@ -1445,26 +1439,10 @@
 #if defined(WARPX_DIM_RZ)
         WARPX_ALWAYS_ASSERT_WITH_MESSAGE(n_rz_azimuthal_modes == 1,
                                          "External field reading is not implemented for more than one RZ mode (see #3829)");
-<<<<<<< HEAD
-#endif
-#if defined(WARPX_DIM_RZ) || defined(WARPX_DIM_RCYLINDER)
-        ReadExternalFieldFromFile(m_p_ext_field_params->external_fields_path, Bfield_fp_external[lev][0].get(), "B", "r");
-        ReadExternalFieldFromFile(m_p_ext_field_params->external_fields_path, Bfield_fp_external[lev][1].get(), "B", "t");
-        ReadExternalFieldFromFile(m_p_ext_field_params->external_fields_path, Bfield_fp_external[lev][2].get(), "B", "z");
-#elif defined(WARPX_DIM_RSPHERE)
-        ReadExternalFieldFromFile(m_p_ext_field_params->external_fields_path, Bfield_fp_external[lev][0].get(), "B", "r");
-        ReadExternalFieldFromFile(m_p_ext_field_params->external_fields_path, Bfield_fp_external[lev][1].get(), "B", "t");
-        ReadExternalFieldFromFile(m_p_ext_field_params->external_fields_path, Bfield_fp_external[lev][2].get(), "B", "p");
-=======
-        ReadExternalFieldFromFile(m_p_ext_field_params->external_fields_path, m_fields.get(FieldType::Bfield_fp_external,Direction{0},lev), "B", "r");
-        ReadExternalFieldFromFile(m_p_ext_field_params->external_fields_path, m_fields.get(FieldType::Bfield_fp_external,Direction{1},lev), "B", "t");
-        ReadExternalFieldFromFile(m_p_ext_field_params->external_fields_path, m_fields.get(FieldType::Bfield_fp_external,Direction{2},lev), "B", "z");
->>>>>>> 2d617203
-#else
-        ReadExternalFieldFromFile(m_p_ext_field_params->external_fields_path, m_fields.get(FieldType::Bfield_fp_external, Direction{0}, lev), "B", "x");
-        ReadExternalFieldFromFile(m_p_ext_field_params->external_fields_path, m_fields.get(FieldType::Bfield_fp_external, Direction{1}, lev), "B", "y");
-        ReadExternalFieldFromFile(m_p_ext_field_params->external_fields_path, m_fields.get(FieldType::Bfield_fp_external, Direction{2}, lev), "B", "z");
-#endif
+#endif
+        ReadExternalFieldFromFile(m_p_ext_field_params->external_fields_path, m_fields.get(FieldType::Bfield_fp_external,Direction{0},lev), "B", dimnames[0]);
+        ReadExternalFieldFromFile(m_p_ext_field_params->external_fields_path, m_fields.get(FieldType::Bfield_fp_external,Direction{1},lev), "B", dimnames[1]);
+        ReadExternalFieldFromFile(m_p_ext_field_params->external_fields_path, m_fields.get(FieldType::Bfield_fp_external,Direction{2},lev), "B", dimnames[2]);
     }
 
     if (m_p_ext_field_params->E_ext_grid_type == ExternalFieldType::parse_ext_grid_function) {
@@ -1485,26 +1463,10 @@
 #if defined(WARPX_DIM_RZ)
         WARPX_ALWAYS_ASSERT_WITH_MESSAGE(n_rz_azimuthal_modes == 1,
                                          "External field reading is not implemented for more than one RZ mode (see #3829)");
-<<<<<<< HEAD
-#endif
-#if defined(WARPX_DIM_RZ) || defined(WARPX_DIM_RCYLINDER)
-        ReadExternalFieldFromFile(m_p_ext_field_params->external_fields_path, Efield_fp_external[lev][0].get(), "E", "r");
-        ReadExternalFieldFromFile(m_p_ext_field_params->external_fields_path, Efield_fp_external[lev][1].get(), "E", "t");
-        ReadExternalFieldFromFile(m_p_ext_field_params->external_fields_path, Efield_fp_external[lev][2].get(), "E", "z");
-#elif defined(WARPX_DIM_RSPHERE)
-        ReadExternalFieldFromFile(m_p_ext_field_params->external_fields_path, Efield_fp_external[lev][0].get(), "E", "r");
-        ReadExternalFieldFromFile(m_p_ext_field_params->external_fields_path, Efield_fp_external[lev][1].get(), "E", "t");
-        ReadExternalFieldFromFile(m_p_ext_field_params->external_fields_path, Efield_fp_external[lev][2].get(), "E", "p");
-=======
-        ReadExternalFieldFromFile(m_p_ext_field_params->external_fields_path, m_fields.get(FieldType::Efield_fp_external,Direction{0},lev), "E", "r");
-        ReadExternalFieldFromFile(m_p_ext_field_params->external_fields_path, m_fields.get(FieldType::Efield_fp_external,Direction{1},lev), "E", "t");
-        ReadExternalFieldFromFile(m_p_ext_field_params->external_fields_path, m_fields.get(FieldType::Efield_fp_external,Direction{2},lev), "E", "z");
->>>>>>> 2d617203
-#else
-        ReadExternalFieldFromFile(m_p_ext_field_params->external_fields_path, m_fields.get(FieldType::Efield_fp_external, Direction{0}, lev), "E", "x");
-        ReadExternalFieldFromFile(m_p_ext_field_params->external_fields_path, m_fields.get(FieldType::Efield_fp_external, Direction{1}, lev), "E", "y");
-        ReadExternalFieldFromFile(m_p_ext_field_params->external_fields_path, m_fields.get(FieldType::Efield_fp_external, Direction{2}, lev), "E", "z");
-#endif
+#endif
+        ReadExternalFieldFromFile(m_p_ext_field_params->external_fields_path, m_fields.get(FieldType::Efield_fp_external,Direction{0},lev), "E", dimnames[0]);
+        ReadExternalFieldFromFile(m_p_ext_field_params->external_fields_path, m_fields.get(FieldType::Efield_fp_external,Direction{1},lev), "E", dimnames[1]);
+        ReadExternalFieldFromFile(m_p_ext_field_params->external_fields_path, m_fields.get(FieldType::Efield_fp_external,Direction{2},lev), "E", dimnames[2]);
     }
 
     if (lev == finestLevel()) {
@@ -1520,38 +1482,16 @@
 #if defined(WARPX_DIM_RZ)
         WARPX_ALWAYS_ASSERT_WITH_MESSAGE(n_rz_azimuthal_modes == 1,
                                          "External field reading is not implemented for more than one RZ mode (see #3829)");
-<<<<<<< HEAD
-#endif
-#if defined(WARPX_DIM_RZ) || defined(WARPX_DIM_RCYLINDER)
-        ReadExternalFieldFromFile(external_fields_path, B_external_particle_field[lev][0].get(), "B", "r");
-        ReadExternalFieldFromFile(external_fields_path, B_external_particle_field[lev][1].get(), "B", "t");
-        ReadExternalFieldFromFile(external_fields_path, B_external_particle_field[lev][2].get(), "B", "z");
-#elif defined(WARPX_DIM_RSPHERE)
-        ReadExternalFieldFromFile(external_fields_path, B_external_particle_field[lev][0].get(), "B", "r");
-        ReadExternalFieldFromFile(external_fields_path, B_external_particle_field[lev][1].get(), "B", "t");
-        ReadExternalFieldFromFile(external_fields_path, B_external_particle_field[lev][2].get(), "B", "p");
-=======
+#endif
         ReadExternalFieldFromFile(external_fields_path,
             m_fields.get(FieldType::B_external_particle_field, Direction{0}, lev),
-            "B", "r");
+            "B", dimnames[0]);
         ReadExternalFieldFromFile(external_fields_path,
             m_fields.get(FieldType::B_external_particle_field, Direction{1}, lev),
-            "B", "t");
+            "B", dimnames[1]);
         ReadExternalFieldFromFile(external_fields_path,
             m_fields.get(FieldType::B_external_particle_field, Direction{2}, lev),
-            "B", "z");
->>>>>>> 2d617203
-#else
-        ReadExternalFieldFromFile(external_fields_path,
-            m_fields.get(FieldType::B_external_particle_field, Direction{0}, lev),
-            "B", "x");
-        ReadExternalFieldFromFile(external_fields_path,
-            m_fields.get(FieldType::B_external_particle_field, Direction{1}, lev),
-            "B", "y");
-        ReadExternalFieldFromFile(external_fields_path,
-            m_fields.get(FieldType::B_external_particle_field, Direction{2}, lev),
-            "B", "z");
-#endif
+            "B", dimnames[2]);
     }
     if (mypc->m_E_ext_particle_s == "read_from_file") {
         std::string external_fields_path;
@@ -1560,38 +1500,16 @@
 #if defined(WARPX_DIM_RZ)
         WARPX_ALWAYS_ASSERT_WITH_MESSAGE(n_rz_azimuthal_modes == 1,
                                          "External field reading is not implemented for more than one RZ mode (see #3829)");
-<<<<<<< HEAD
-#endif
-#if defined(WARPX_DIM_RZ) || defined(WARPX_DIM_RCYLINDER)
-        ReadExternalFieldFromFile(external_fields_path, E_external_particle_field[lev][0].get(), "E", "r");
-        ReadExternalFieldFromFile(external_fields_path, E_external_particle_field[lev][1].get(), "E", "t");
-        ReadExternalFieldFromFile(external_fields_path, E_external_particle_field[lev][2].get(), "E", "z");
-#elif defined(WARPX_DIM_RSPHERE)
-        ReadExternalFieldFromFile(external_fields_path, E_external_particle_field[lev][0].get(), "E", "r");
-        ReadExternalFieldFromFile(external_fields_path, E_external_particle_field[lev][1].get(), "E", "t");
-        ReadExternalFieldFromFile(external_fields_path, E_external_particle_field[lev][2].get(), "E", "p");
-=======
+#endif
         ReadExternalFieldFromFile(external_fields_path,
             m_fields.get(FieldType::E_external_particle_field, Direction{0}, lev),
-            "E", "r");
+            "E", dimnames[0]);
         ReadExternalFieldFromFile(external_fields_path,
             m_fields.get(FieldType::E_external_particle_field, Direction{1}, lev),
-            "E", "t");
+            "E", dimnames[1]);
         ReadExternalFieldFromFile(external_fields_path,
             m_fields.get(FieldType::E_external_particle_field, Direction{2}, lev),
-            "E", "z");
->>>>>>> 2d617203
-#else
-        ReadExternalFieldFromFile(external_fields_path,
-            m_fields.get(FieldType::E_external_particle_field, Direction{0}, lev),
-            "E", "x");
-        ReadExternalFieldFromFile(external_fields_path,
-            m_fields.get(FieldType::E_external_particle_field, Direction{1}, lev),
-            "E", "y");
-        ReadExternalFieldFromFile(external_fields_path,
-            m_fields.get(FieldType::E_external_particle_field, Direction{2}, lev),
-            "E", "z");
-#endif
+            "E", dimnames[2]);
     }
 }
 
