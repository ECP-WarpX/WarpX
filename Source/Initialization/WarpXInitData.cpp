/* Copyright 2019-2020 Andrew Myers, Ann Almgren, Aurore Blelly
 * Axel Huebl, Burlen Loring, Maxence Thevenet
 * Michael Rowan, Remi Lehe, Revathi Jambunathan
 * Weiqun Zhang
 *
 *
 * This file is part of WarpX.
 *
 * License: BSD-3-Clause-LBNL
 */
#include "WarpX.H"

#include "BoundaryConditions/PML.H"
#if (defined WARPX_DIM_RZ) && (defined WARPX_USE_PSATD)
#   include "BoundaryConditions/PML_RZ.H"
#endif
#include "Diagnostics/BackTransformedDiagnostic.H"
#include "Diagnostics/MultiDiagnostics.H"
#include "Diagnostics/ReducedDiags/MultiReducedDiags.H"
#include "FieldSolver/FiniteDifferenceSolver/MacroscopicProperties/MacroscopicProperties.H"
#include "Filter/BilinearFilter.H"
#include "Filter/NCIGodfreyFilter.H"
#include "Particles/MultiParticleContainer.H"
#include "Parallelization/WarpXCommUtil.H"
#include "Utils/MPIInitHelpers.H"
#include "Utils/TextMsg.H"
#include "Utils/WarpXAlgorithmSelection.H"
#include "Utils/WarpXConst.H"
#include "Utils/WarpXProfilerWrapper.H"
#include "Utils/WarpXUtil.H"

#include <AMReX.H>
#include <AMReX_AmrCore.H>
#ifdef AMREX_USE_SENSEI_INSITU
#   include <AMReX_AmrMeshInSituBridge.H>
#endif
#include <AMReX_Array.H>
#include <AMReX_Array4.H>
#include <AMReX_BLassert.H>
#include <AMReX_Box.H>
#include <AMReX_BoxArray.H>
#include <AMReX_BoxList.H>
#include <AMReX_Config.H>
#include <AMReX_Geometry.H>
#include <AMReX_GpuLaunch.H>
#include <AMReX_GpuQualifiers.H>
#include <AMReX_INT.H>
#include <AMReX_IndexType.H>
#include <AMReX_IntVect.H>
#include <AMReX_LayoutData.H>
#include <AMReX_MFIter.H>
#include <AMReX_MultiFab.H>
#include <AMReX_ParallelDescriptor.H>
#include <AMReX_ParmParse.H>
#include <AMReX_Parser.H>
#include <AMReX_Print.H>
#include <AMReX_REAL.H>
#include <AMReX_RealBox.H>
#include <AMReX_SPACE.H>
#include <AMReX_Vector.H>

#include <algorithm>
#include <array>
#include <cctype>
#include <iostream>
#include <memory>
#include <string>
#include <utility>
#include <vector>
#include <sstream>

#include <openPMD/openPMD.hpp>

#include "FieldSolver/FiniteDifferenceSolver/FiniteDifferenceSolver.H"

using namespace amrex;

void
WarpX::PostProcessBaseGrids (BoxArray& ba0) const
{
    if (numprocs != 0) {
        const Box& dom = Geom(0).Domain();
        const IntVect& domlo = dom.smallEnd();
        const IntVect& domlen = dom.size();
        const IntVect sz = domlen / numprocs;
        const IntVect extra = domlen - sz*numprocs;
        BoxList bl;
#if defined(WARPX_DIM_3D)
        for (int k = 0; k < numprocs[2]; ++k) {
            // The first extra[2] blocks get one extra cell with a total of
            // sz[2]+1.  The rest get sz[2] cells.  The docomposition in y
            // and x directions are similar.
            int klo = (k < extra[2]) ? k*(sz[2]+1) : (k*sz[2]+extra[2]);
            int khi = (k < extra[2]) ? klo+(sz[2]+1)-1 : klo+sz[2]-1;
            klo += domlo[2];
            khi += domlo[2];
#endif
#if (AMREX_SPACEDIM >= 2)
            for (int j = 0; j < numprocs[1]; ++j) {
                int jlo = (j < extra[1]) ? j*(sz[1]+1) : (j*sz[1]+extra[1]);
                int jhi = (j < extra[1]) ? jlo+(sz[1]+1)-1 : jlo+sz[1]-1;
                jlo += domlo[1];
                jhi += domlo[1];
#endif
                for (int i = 0; i < numprocs[0]; ++i) {
                    int ilo = (i < extra[0]) ? i*(sz[0]+1) : (i*sz[0]+extra[0]);
                    int ihi = (i < extra[0]) ? ilo+(sz[0]+1)-1 : ilo+sz[0]-1;
                    ilo += domlo[0];
                    ihi += domlo[0];
                    bl.push_back(Box(IntVect(AMREX_D_DECL(ilo,jlo,klo)),
                                     IntVect(AMREX_D_DECL(ihi,jhi,khi))));
        AMREX_D_TERM(},},})
        ba0 = BoxArray(std::move(bl));
    }
}

void
WarpX::PrintMainPICparameters ()
{
    amrex::Print() << "-------------------------------------------------------------------------------\n";
    amrex::Print() << "--------------------------- MAIN EM PIC PARAMETERS ----------------------------\n";
    amrex::Print() << "-------------------------------------------------------------------------------\n";

    // Print geometry dimensionality
    amrex::ParmParse pp_geometry("geometry");
    std::string dims;
    pp_geometry.query( "dims", dims );
    if (dims=="1") {
      amrex::Print() << "Geometry:             | 1D (Z)" << "\n";
    }
    else if (dims=="2") {
      amrex::Print() << "Geometry:             | 2D (XZ)" << "\n";
    }
    else if (dims=="3") {
      amrex::Print() << "Geometry:             | 3D (XYZ)" << "\n";
    }
    else if (dims=="RZ") {
      amrex::Print() << "Geometry:             | 2D (RZ)" << "\n";
    }

    #ifdef WARPX_DIM_RZ
      amrex::Print() << "                      | - n_rz_azimuthal_modes = " <<
                     WarpX::n_rz_azimuthal_modes << "\n";
    #endif // WARPX_USE_RZ
    //Print solver's operation mode (e.g., EM or electrostatic)
    if (do_electrostatic == ElectrostaticSolverAlgo::LabFrame) {
      amrex::Print() << "Operation mode:       | Electrostatic" << "\n";
      amrex::Print() << "                      | - laboratory frame" << "\n";
    }
    else if (do_electrostatic == ElectrostaticSolverAlgo::Relativistic){
      amrex::Print() << "Operation mode:       | Electrostatic" << "\n";
      amrex::Print() << "                      | - relativistic" << "\n";
    }
    else{
      amrex::Print() << "Operation mode:       | Electromagnetic" << "\n";
    }
    if (em_solver_medium == MediumForEM::Vacuum ){
      amrex::Print() << "                      | - vacuum" << "\n";
    }
    else if (em_solver_medium == MediumForEM::Macroscopic ){
      amrex::Print() << "                      | - macroscopic" << "\n";
    }
    if ( (em_solver_medium == MediumForEM::Macroscopic) &&
       (WarpX::macroscopic_solver_algo == MacroscopicSolverAlgo::LaxWendroff)){
      amrex::Print() << "                      |  - Lax-Wendroff algorithm\n";
      }
    else if ((em_solver_medium == MediumForEM::Macroscopic) &&
            (WarpX::macroscopic_solver_algo == MacroscopicSolverAlgo::BackwardEuler)){
      amrex::Print() << "                      |  - Backward Euler algorithm\n";
      }
    amrex::Print() << "-------------------------------------------------------------------------------\n";
    // Print type of current deposition
    if (current_deposition_algo == CurrentDepositionAlgo::Direct){
      amrex::Print() << "Current Deposition:   | direct \n";
    }
    else if (current_deposition_algo == CurrentDepositionAlgo::Vay){
      amrex::Print() << "Current Deposition:   | Vay \n";
    }
    else if (current_deposition_algo == CurrentDepositionAlgo::Esirkepov){
      amrex::Print() << "Current Deposition:   | Esirkepov \n";
    }
    // Print type of particle pusher
    if (particle_pusher_algo == ParticlePusherAlgo::Vay){
      amrex::Print() << "Particle Pusher:      | Vay \n";
    }
    else if (particle_pusher_algo == ParticlePusherAlgo::HigueraCary){
      amrex::Print() << "Particle Pusher:      | Higuera-Cary \n";
    }
    else if (particle_pusher_algo == ParticlePusherAlgo::Boris){
      amrex::Print() << "Particle Pusher:      | Boris \n";
    }
    // Print type of charge deposition
    if (charge_deposition_algo == ChargeDepositionAlgo::Standard){
      amrex::Print() << "Charge Deposition:    | standard \n";
    }
    // Print field gathering algorithm
    if (field_gathering_algo == GatheringAlgo::MomentumConserving){
      amrex::Print() << "Field Gathering:      | momentum-conserving \n";
    }
    else{
      amrex::Print() << "Field Gathering:      | energy-conserving \n";
    }
    // Print particle's shape factors
    amrex::Print() << "Particle Shape Factor:| " << WarpX::nox << "\n";
    amrex::Print() << "-------------------------------------------------------------------------------\n";
    // Print solver's type: Yee, CKC, ECT
    if (WarpX::maxwell_solver_id == MaxwellSolverAlgo::Yee){
      amrex::Print() << "Maxwell Solver:       | Yee \n";
      }
    else if (WarpX::maxwell_solver_id == MaxwellSolverAlgo::CKC){
      amrex::Print() << "Maxwell Solver:       | CKC \n";
    }
    else if (WarpX::maxwell_solver_id == MaxwellSolverAlgo::ECT){
      amrex::Print() << "Maxwell Solver:       | ECT \n";
    }
  #ifdef WARPX_USE_PSATD
    // Print PSATD solver's configuration
    if (WarpX::maxwell_solver_id == MaxwellSolverAlgo::PSATD){
      amrex::Print() << "Maxwell Solver:       | PSATD \n";
      }
    if ((m_v_galilean[0]!=0) or (m_v_galilean[1]!=0) or (m_v_galilean[2]!=0)) {
      amrex::Print() << "                      | - Galilean \n" <<
      "                      |  - v_galilean = (" << m_v_galilean[0] << "," <<
                              m_v_galilean[1] << "," << m_v_galilean[2] << ")\n";
      }
    if ((m_v_comoving[0]!=0) or (m_v_comoving[1]!=0) or (m_v_comoving[2]!=0)) {
      amrex::Print() << "                      | - comoving \n" <<
      "                      |  - v_comoving = (" << m_v_comoving[0] << "," <<
                              m_v_comoving[1] << "," << m_v_comoving[2] << ")\n";
      }
    if (WarpX::update_with_rho==1) {
      amrex::Print() << "                      | - update with rho is ON \n";
      }
    if (current_correction==1) {
      amrex::Print() << "                      | - current correction is ON \n";
        }
    if (WarpX::do_dive_cleaning==1) {
      amrex::Print() << "                      | - div(E) cleaning is ON \n";
      }
    if (WarpX::do_divb_cleaning==1) {
      amrex::Print() << "                      | - div(B) cleaning is ON \n";
      }
    if (do_multi_J == 1){
      amrex::Print() << "                      | - multi-J deposition is ON \n";
      amrex::Print() << "                      |   - do_multi_J_n_depositions = "
                                        << WarpX::do_multi_J_n_depositions << "\n";
    }
    if (fft_do_time_averaging == 1){
      amrex::Print()<<"                      | - time-averaged is ON \n";
    }
  #endif // WARPX_USE_PSATD

  if (do_nodal==1){
    amrex::Print() << "                      | - nodal mode \n";
  }
  #ifdef WARPX_USE_PSATD
    if ( (do_nodal==0) && (field_gathering_algo == GatheringAlgo::EnergyConserving) ){
      amrex::Print()<<"                      | - staggered mode " << "\n";
    }
    else if ( (do_nodal==0) && (field_gathering_algo == GatheringAlgo::MomentumConserving) ){
    if (dims=="3"){
      amrex::Print() << "                      |   - field_centering_nox = " << WarpX::field_centering_nox << "\n";
      amrex::Print() << "                      |   - field_centering_noy = " << WarpX::field_centering_noy << "\n";
      amrex::Print() << "                      |   - field_centering_noz = " << WarpX::field_centering_noz << "\n";
      amrex::Print() << "                      |   - current_centering_nox = " << WarpX::current_centering_nox << "\n";
      amrex::Print() << "                      |   - current_centering_noy = " << WarpX::current_centering_noy << "\n";
      amrex::Print() << "                      |   - current_centering_noz = " << WarpX::current_centering_noz << "\n";
    }
    else if (dims=="2"){
      amrex::Print() << "                      |   - field_centering_nox = " << WarpX::field_centering_nox << "\n";
      amrex::Print() << "                      |   - field_centering_noz = " << WarpX::field_centering_noz << "\n";
      amrex::Print() << "                      |   - current_centering_nox = " << WarpX::current_centering_nox << "\n";
      amrex::Print() << "                      |   - current_centering_noz = " << WarpX::current_centering_noz << "\n";
     }
    else if (dims=="1"){
      amrex::Print() << "                      |   - field_centering_noz = " << WarpX::field_centering_noz << "\n";
      amrex::Print() << "                      |   - current_centering_noz = " << WarpX::current_centering_noz << "\n";
     }
    }
    if (WarpX::use_hybrid_QED == true){
      amrex::Print() << "                      | - use_hybrid_QED = true \n";
    }

    if (WarpX::maxwell_solver_id == MaxwellSolverAlgo::PSATD){
    // Print solver's order
      std::string psatd_nox_fft, psatd_noy_fft, psatd_noz_fft;
      psatd_nox_fft = (nox_fft == -1) ? "inf" : std::to_string(nox_fft);
      psatd_noy_fft = (noy_fft == -1) ? "inf" : std::to_string(noy_fft);
      psatd_noz_fft = (noz_fft == -1) ? "inf" : std::to_string(noz_fft);

      if (dims=="3" ){
        amrex::Print() << "Spectral order:       | - psatd.nox = " << psatd_nox_fft << "\n";
        amrex::Print() << "                      | - psatd.noy = " << psatd_noy_fft << "\n";
        amrex::Print() << "                      | - psatd.noz = " << psatd_noz_fft << "\n";
      }
      else if (dims=="2" and WarpX::maxwell_solver_id == MaxwellSolverAlgo::PSATD){
        amrex::Print() << "Spectral order:       | - psatd.nox = " << psatd_nox_fft << "\n";
        amrex::Print() << "                      | - psatd.noz = " << psatd_noz_fft << "\n";
      }
      else if (dims=="1" and WarpX::maxwell_solver_id == MaxwellSolverAlgo::PSATD){
        amrex::Print() << "Spectral order:       | - psatd.noz = " << psatd_noz_fft << "\n";
      }
    }
    // Print guard cells number
    amrex::Print() << "Guard cells           | - ng_alloc_EB = " << guard_cells.ng_alloc_EB << "\n";
    amrex::Print() << " (allocated for E/B)  | \n";

    #endif // WARPX_USE_PSATD
    amrex::Print() << "-------------------------------------------------------------------------------" << "\n";
    //Print main boosted frame algorithm's parameters
    if (WarpX::gamma_boost!=1){
    amrex::Print() << "Boosted Frame:        |    ON  \n";
    amrex::Print() << "                      |  - gamma_boost = " << WarpX::gamma_boost << "\n";
    amrex::Print() << "                      |  - boost_direction = (" << WarpX::boost_direction[0] <<
                             "," << WarpX::boost_direction[1] << "," << WarpX::boost_direction[2] << ")\n";
    amrex::Print() << "------------------------------------------------------------------------------- \n";
    }
    //Print moving window details
    if (WarpX::do_moving_window == 1){
      amrex::Print() << "Moving window:        |    ON  \n";
      if (WarpX::moving_window_dir == 0){
        amrex::Print() << "                      |  - moving_window_dir = x \n";
      }
      #if defined(WARPX_DIM_3D)
      else if (WarpX::moving_window_dir == 1){
        amrex::Print() << "                      |  - moving_window_dir = y \n";
      }
      #endif
      else if (WarpX::moving_window_dir == WARPX_ZINDEX) {
        amrex::Print() << "                      |  - moving_window_dir = z \n";
      }
      amrex::Print() << "                      |  - moving_window_v = " << WarpX::moving_window_v << "\n";
      amrex::Print() << "------------------------------------------------------------------------------- \n";
    }
}

void
WarpX::InitData ()
{
    WARPX_PROFILE("WarpX::InitData()");
    utils::warpx_check_mpi_thread_level();

    Print() << "WarpX (" << WarpX::Version() << ")\n";
#ifdef WARPX_QED
    Print() << "PICSAR (" << WarpX::PicsarVersion() << ")\n";
#endif

    if (restart_chkfile.empty())
    {
        ComputeDt();
        WarpX::PrintDtDxDyDz();
        InitFromScratch();
    }
    else
    {
        InitFromCheckpoint();
        WarpX::PrintDtDxDyDz();
        PostRestart();
    }

    ComputeMaxStep();

    ComputePMLFactors();

    if (WarpX::use_fdtd_nci_corr) {
        WarpX::InitNCICorrector();
    }

    if (WarpX::use_filter) {
        WarpX::InitFilter();
    }

    BuildBufferMasks();

    if (WarpX::em_solver_medium==1) {
        m_macroscopic_properties->InitData();
    }

    InitDiagnostics();

    if (ParallelDescriptor::IOProcessor()) {
        std::cout << "\nGrids Summary:\n";
        printGridSummary(std::cout, 0, finestLevel());
    }

    // Check that the number of guard cells is smaller than the number of valid cells for all MultiFabs
    // (example: a box with 16 valid cells and 32 guard cells in z will not be considered valid)
    CheckGuardCells();

    PrintMainPICparameters();

    if (restart_chkfile.empty())
    {
        // Loop through species and calculate their space-charge field
        bool const reset_fields = false; // Do not erase previous user-specified values on the grid
        ComputeSpaceChargeField(reset_fields);

        // Write full diagnostics before the first iteration.
        multi_diags->FilterComputePackFlush( -1 );

        // Write reduced diagnostics before the first iteration.
        if (reduced_diags->m_plot_rd != 0)
        {
            reduced_diags->ComputeDiags(-1);
            reduced_diags->WriteToFile(-1);
        }
    }

    PerformanceHints();
}

void
WarpX::InitDiagnostics () {
    multi_diags->InitData();
    if (do_back_transformed_diagnostics) {
        const Real* current_lo = geom[0].ProbLo();
        const Real* current_hi = geom[0].ProbHi();
        Real dt_boost = dt[0];
        Real boosted_moving_window_v = (moving_window_v - beta_boost*PhysConst::c)/(1 - beta_boost*moving_window_v/PhysConst::c);
        // Find the positions of the lab-frame box that corresponds to the boosted-frame box at t=0
        Real zmin_lab = static_cast<Real>(
            (current_lo[moving_window_dir] - boosted_moving_window_v*t_new[0])/( (1.+beta_boost)*gamma_boost ));
        Real zmax_lab = static_cast<Real>(
            (current_hi[moving_window_dir] - boosted_moving_window_v*t_new[0])/( (1.+beta_boost)*gamma_boost ));
        myBFD = std::make_unique<BackTransformedDiagnostic>(
                                               zmin_lab,
                                               zmax_lab,
                                               moving_window_v, dt_snapshots_lab,
                                               num_snapshots_lab,
                                               dt_slice_snapshots_lab,
                                               num_slice_snapshots_lab,
                                               gamma_boost, t_new[0], dt_boost,
                                               moving_window_dir, geom[0],
                                               slice_realbox,
                                               particle_slice_width_lab);
    }
    reduced_diags->InitData();
}

void
WarpX::InitFromScratch ()
{
    const Real time = 0.0;

    AmrCore::InitFromScratch(time);  // This will call MakeNewLevelFromScratch

    mypc->AllocData();
    mypc->InitData();

    InitPML();
}

void
WarpX::InitPML ()
{
    for (int idim = 0; idim < AMREX_SPACEDIM; ++idim) {
        if (WarpX::field_boundary_lo[idim] == FieldBoundaryType::PML) {
            do_pml = 1;
            do_pml_Lo[0][idim] = 1; // on level 0
        }
        if (WarpX::field_boundary_hi[idim] == FieldBoundaryType::PML) {
            do_pml = 1;
            do_pml_Hi[0][idim] = 1; // on level 0
        }
    }
    if (finest_level > 0) do_pml = 1;
    if (do_pml)
    {
#if (defined WARPX_DIM_RZ) && (defined WARPX_USE_PSATD)
        do_pml_Lo[0][0] = 0; // no PML at r=0, in cylindrical geometry
        pml_rz[0] = std::make_unique<PML_RZ>(0, boxArray(0), DistributionMap(0), &Geom(0), pml_ncell, do_pml_in_domain);
#else
        pml[0] = std::make_unique<PML>(0, boxArray(0), DistributionMap(0), &Geom(0), nullptr,
                             pml_ncell, pml_delta, amrex::IntVect::TheZeroVector(),
                             dt[0], nox_fft, noy_fft, noz_fft, do_nodal,
                             do_moving_window, pml_has_particles, do_pml_in_domain,
                             do_multi_J,
                             do_pml_dive_cleaning, do_pml_divb_cleaning,
                             guard_cells.ng_FieldSolver.max(),
                             do_pml_Lo[0], do_pml_Hi[0]);
#endif

        for (int lev = 1; lev <= finest_level; ++lev)
        {
            do_pml_Lo[lev] = amrex::IntVect::TheUnitVector();
            do_pml_Hi[lev] = amrex::IntVect::TheUnitVector();
            // check if fine patch edges co-incide with domain boundary
            amrex::Box levelBox = boxArray(lev).minimalBox();
            // Domain box at level, lev
            amrex::Box DomainBox = Geom(lev).Domain();
            for (int idim = 0; idim < AMREX_SPACEDIM; ++idim) {
                if (levelBox.smallEnd(idim) == DomainBox.smallEnd(idim))
                    do_pml_Lo[lev][idim] = do_pml_Lo[0][idim];
                if (levelBox.bigEnd(idim) == DomainBox.bigEnd(idim))
                    do_pml_Hi[lev][idim] = do_pml_Hi[0][idim];
            }

#ifdef WARPX_DIM_RZ
            //In cylindrical geometry, if the edge of the patch is at r=0, do not add PML
            if ((max_level > 0) && (fine_tag_lo[0]==0.)) {
                do_pml_Lo[lev][0] = 0;
            }
#endif
            pml[lev] = std::make_unique<PML>(lev, boxArray(lev), DistributionMap(lev),
                                   &Geom(lev), &Geom(lev-1),
                                   pml_ncell, pml_delta, refRatio(lev-1),
                                   dt[lev], nox_fft, noy_fft, noz_fft, do_nodal,
                                   do_moving_window, pml_has_particles, do_pml_in_domain,
                                   do_multi_J, do_pml_dive_cleaning, do_pml_divb_cleaning,
                                   guard_cells.ng_FieldSolver.max(),
                                   do_pml_Lo[lev], do_pml_Hi[lev]);
        }
    }
}

void
WarpX::ComputePMLFactors ()
{
    if (do_pml)
    {
        for (int lev = 0; lev <= finest_level; ++lev)
        {
            if (pml[lev])
                pml[lev]->ComputePMLFactors(dt[lev]);
        }
    }
}

void
WarpX::ComputeMaxStep ()
{
    if (do_compute_max_step_from_zmax) {
        computeMaxStepBoostAccelerator(geom[0]);
    }

    // Make max_step and stop_time self-consistent, assuming constant dt.

    // If max_step is the limiting condition, decrease stop_time consistently
    if (stop_time > t_new[0] + dt[0]*(max_step - istep[0]) ) {
        stop_time = t_new[0] + dt[0]*(max_step - istep[0]);
    }
    // If stop_time is the limiting condition instead, decrease max_step consistently
    else {
        // The static_cast should not overflow since stop_time is the limiting condition here
        max_step = static_cast<int>(istep[0] + std::ceil( (stop_time-t_new[0])/dt[0] ));
    }
}

/* \brief computes max_step for wakefield simulation in boosted frame.
 * \param geom: Geometry object that contains simulation domain.
 *
 * max_step is set so that the simulation stop when the lower corner of the
 * simulation box passes input parameter zmax_plasma_to_compute_max_step.
 */
void
WarpX::computeMaxStepBoostAccelerator(const amrex::Geometry& a_geom){
    // Sanity checks: can use zmax_plasma_to_compute_max_step only if
    // the moving window and the boost are all in z direction.
    WARPX_ALWAYS_ASSERT_WITH_MESSAGE(
        WarpX::moving_window_dir == WARPX_ZINDEX,
        "Can use zmax_plasma_to_compute_max_step only if "
        "moving window along z. TODO: all directions.");
    if (gamma_boost > 1){
        WARPX_ALWAYS_ASSERT_WITH_MESSAGE(
            (WarpX::boost_direction[0]-0)*(WarpX::boost_direction[0]-0) +
            (WarpX::boost_direction[1]-0)*(WarpX::boost_direction[1]-0) +
            (WarpX::boost_direction[2]-1)*(WarpX::boost_direction[2]-1) < 1.e-12,
            "Can use zmax_plasma_to_compute_max_step in boosted frame only if "
            "warpx.boost_direction = z. TODO: all directions.");
    }

    // Lower end of the simulation domain. All quantities are given in boosted
    // frame except zmax_plasma_to_compute_max_step.
    const Real zmin_domain_boost = a_geom.ProbLo(WARPX_ZINDEX);
    // End of the plasma: Transform input argument
    // zmax_plasma_to_compute_max_step to boosted frame.
    const Real len_plasma_boost = zmax_plasma_to_compute_max_step/gamma_boost;
    // Plasma velocity
    const Real v_plasma_boost = -beta_boost * PhysConst::c;
    // Get time at which the lower end of the simulation domain passes the
    // upper end of the plasma (in the z direction).
    const Real interaction_time_boost = (len_plasma_boost-zmin_domain_boost)/
        (moving_window_v-v_plasma_boost);
    // Divide by dt, and update value of max_step.
    int computed_max_step;
    if (do_subcycling){
        computed_max_step = static_cast<int>(interaction_time_boost/dt[0]);
    } else {
        computed_max_step =
            static_cast<int>(interaction_time_boost/dt[maxLevel()]);
    }
    max_step = computed_max_step;
    Print()<<"max_step computed in computeMaxStepBoostAccelerator: "
           <<computed_max_step<<std::endl;
}

void
WarpX::InitNCICorrector ()
{
#if !(defined WARPX_DIM_1D_Z)
    if (WarpX::use_fdtd_nci_corr)
    {
        for (int lev = 0; lev <= max_level; ++lev)
        {
            const Geometry& gm = Geom(lev);
            const Real* dx = gm.CellSize();
            amrex::Real dz, cdtodz;
#if defined(WARPX_DIM_3D)
                dz = dx[2];
#elif defined(WARPX_DIM_XZ) || defined(WARPX_DIM_RZ)
                dz = dx[1];
#else
                dz = dx[0];
#endif
            cdtodz = PhysConst::c * dt[lev] / dz;

            // Initialize Godfrey filters
            // Same filter for fields Ex, Ey and Bz
            const bool nodal_gather = !galerkin_interpolation;
            nci_godfrey_filter_exeybz[lev] = std::make_unique<NCIGodfreyFilter>(
                godfrey_coeff_set::Ex_Ey_Bz, cdtodz, nodal_gather);
            // Same filter for fields Bx, By and Ez
            nci_godfrey_filter_bxbyez[lev] = std::make_unique<NCIGodfreyFilter>(
                godfrey_coeff_set::Bx_By_Ez, cdtodz, nodal_gather);
            // Compute Godfrey filters stencils
            nci_godfrey_filter_exeybz[lev]->ComputeStencils();
            nci_godfrey_filter_bxbyez[lev]->ComputeStencils();
        }
    }
#endif
}

void
WarpX::InitFilter (){
    if (WarpX::use_filter){
        WarpX::bilinear_filter.npass_each_dir = WarpX::filter_npass_each_dir.toArray<unsigned int>();
        WarpX::bilinear_filter.ComputeStencils();
    }
}

void
WarpX::PostRestart ()
{
    mypc->PostRestart();
}


void
WarpX::InitLevelData (int lev, Real /*time*/)
{

    ParmParse pp_warpx("warpx");

    // default values of E_external_grid and B_external_grid
    // are used to set the E and B field when "constant" or
    // "parser" is not explicitly used in the input.
    pp_warpx.query("B_ext_grid_init_style", B_ext_grid_s);
    std::transform(B_ext_grid_s.begin(),
                   B_ext_grid_s.end(),
                   B_ext_grid_s.begin(),
                   ::tolower);

    pp_warpx.query("E_ext_grid_init_style", E_ext_grid_s);
    std::transform(E_ext_grid_s.begin(),
                   E_ext_grid_s.end(),
                   E_ext_grid_s.begin(),
                   ::tolower);

    // if the input string is "constant", the values for the
    // external grid must be provided in the input.
    if (B_ext_grid_s == "constant")
        getArrWithParser(pp_warpx, "B_external_grid", B_external_grid);

    // if the input string is "constant", the values for the
    // external grid must be provided in the input.
    if (E_ext_grid_s == "constant")
        getArrWithParser(pp_warpx, "E_external_grid", E_external_grid);

    // initialize the averaged fields only if the averaged algorithm
    // is activated ('psatd.do_time_averaging=1')
    ParmParse pp_psatd("psatd");
    pp_psatd.query("do_time_averaging", fft_do_time_averaging );

    for (int i = 0; i < 3; ++i) {
        current_fp[lev][i]->setVal(0.0);
        if (lev > 0)
           current_cp[lev][i]->setVal(0.0);

        // Initialize aux MultiFabs on level 0
        if (lev == 0) {
            Bfield_aux[lev][i]->setVal(0.0);
            Efield_aux[lev][i]->setVal(0.0);
        }

        if (WarpX::do_current_centering)
        {
            current_fp_nodal[lev][i]->setVal(0.0);
        }

        if (WarpX::current_deposition_algo == CurrentDepositionAlgo::Vay)
        {
            current_fp_vay[lev][i]->setVal(0.0);
        }

        if (B_ext_grid_s == "constant" || B_ext_grid_s == "default") {
           Bfield_fp[lev][i]->setVal(B_external_grid[i]);
           if (fft_do_time_averaging) {
                Bfield_avg_fp[lev][i]->setVal(B_external_grid[i]);
           }

           if (lev > 0) {
              Bfield_aux[lev][i]->setVal(B_external_grid[i]);
              Bfield_cp[lev][i]->setVal(B_external_grid[i]);
              if (fft_do_time_averaging) {
                  Bfield_avg_cp[lev][i]->setVal(B_external_grid[i]);
              }
           }
        }
        if (E_ext_grid_s == "constant" || E_ext_grid_s == "default") {
           Efield_fp[lev][i]->setVal(E_external_grid[i]);
           if (fft_do_time_averaging) {
               Efield_avg_fp[lev][i]->setVal(E_external_grid[i]);
            }

           if (lev > 0) {
              Efield_aux[lev][i]->setVal(E_external_grid[i]);
              Efield_cp[lev][i]->setVal(E_external_grid[i]);
              if (fft_do_time_averaging) {
                  Efield_avg_cp[lev][i]->setVal(E_external_grid[i]);
              }
           }
        }
    }

#ifdef AMREX_USE_EB
    InitializeEBGridData(lev);
#endif

    // if the input string for the B-field is "parse_b_ext_grid_function",
    // then the analytical expression or function must be
    // provided in the input file.
    if (B_ext_grid_s == "parse_b_ext_grid_function") {

#ifdef WARPX_DIM_RZ
       amrex::Abort("E and B parser for external fields does not work with RZ -- TO DO");
#endif
       Store_parserString(pp_warpx, "Bx_external_grid_function(x,y,z)",
                                                    str_Bx_ext_grid_function);
       Store_parserString(pp_warpx, "By_external_grid_function(x,y,z)",
                                                    str_By_ext_grid_function);
       Store_parserString(pp_warpx, "Bz_external_grid_function(x,y,z)",
                                                    str_Bz_ext_grid_function);
       Bxfield_parser = std::make_unique<amrex::Parser>(
                                makeParser(str_Bx_ext_grid_function,{"x","y","z"}));
       Byfield_parser = std::make_unique<amrex::Parser>(
                                makeParser(str_By_ext_grid_function,{"x","y","z"}));
       Bzfield_parser = std::make_unique<amrex::Parser>(
                                makeParser(str_Bz_ext_grid_function,{"x","y","z"}));

       // Initialize Bfield_fp with external function
       InitializeExternalFieldsOnGridUsingParser(Bfield_fp[lev][0].get(),
                                                 Bfield_fp[lev][1].get(),
                                                 Bfield_fp[lev][2].get(),
                                                 Bxfield_parser->compile<3>(),
                                                 Byfield_parser->compile<3>(),
                                                 Bzfield_parser->compile<3>(),
                                                 m_edge_lengths[lev],
                                                 m_face_areas[lev],
                                                 'B',
                                                 lev);
       if (lev > 0) {
          InitializeExternalFieldsOnGridUsingParser(Bfield_aux[lev][0].get(),
                                                    Bfield_aux[lev][1].get(),
                                                    Bfield_aux[lev][2].get(),
                                                    Bxfield_parser->compile<3>(),
                                                    Byfield_parser->compile<3>(),
                                                    Bzfield_parser->compile<3>(),
                                                    m_edge_lengths[lev],
                                                    m_face_areas[lev],
                                                    'B',
                                                    lev);

          InitializeExternalFieldsOnGridUsingParser(Bfield_cp[lev][0].get(),
                                                    Bfield_cp[lev][1].get(),
                                                    Bfield_cp[lev][2].get(),
                                                    Bxfield_parser->compile<3>(),
                                                    Byfield_parser->compile<3>(),
                                                    Bzfield_parser->compile<3>(),
                                                    m_edge_lengths[lev],
                                                    m_face_areas[lev],
                                                    'B',
                                                    lev);
       }
    }

    // if the input string for the E-field is "parse_e_ext_grid_function",
    // then the analytical expression or function must be
    // provided in the input file.
    if (E_ext_grid_s == "parse_e_ext_grid_function") {

#ifdef WARPX_DIM_RZ
       amrex::Abort("E and B parser for external fields does not work with RZ -- TO DO");
#endif
       Store_parserString(pp_warpx, "Ex_external_grid_function(x,y,z)",
                                                    str_Ex_ext_grid_function);
       Store_parserString(pp_warpx, "Ey_external_grid_function(x,y,z)",
                                                    str_Ey_ext_grid_function);
       Store_parserString(pp_warpx, "Ez_external_grid_function(x,y,z)",
                                                    str_Ez_ext_grid_function);

       Exfield_parser = std::make_unique<amrex::Parser>(
                                makeParser(str_Ex_ext_grid_function,{"x","y","z"}));
       Eyfield_parser = std::make_unique<amrex::Parser>(
                                makeParser(str_Ey_ext_grid_function,{"x","y","z"}));
       Ezfield_parser = std::make_unique<amrex::Parser>(
                                makeParser(str_Ez_ext_grid_function,{"x","y","z"}));

       // Initialize Efield_fp with external function
       InitializeExternalFieldsOnGridUsingParser(Efield_fp[lev][0].get(),
                                                 Efield_fp[lev][1].get(),
                                                 Efield_fp[lev][2].get(),
                                                 Exfield_parser->compile<3>(),
                                                 Eyfield_parser->compile<3>(),
                                                 Ezfield_parser->compile<3>(),
                                                 m_edge_lengths[lev],
                                                 m_face_areas[lev],
                                                 'E',
                                                 lev);

#ifdef AMREX_USE_EB
        // We initialize ECTRhofield consistently with the Efield
        if (WarpX::maxwell_solver_id == MaxwellSolverAlgo::ECT) {
            m_fdtd_solver_fp[lev]->EvolveECTRho(Efield_fp[lev], m_edge_lengths[lev],
                                                m_face_areas[lev], ECTRhofield[lev], lev);

        }
#endif

       if (lev > 0) {
          InitializeExternalFieldsOnGridUsingParser(Efield_aux[lev][0].get(),
                                                    Efield_aux[lev][1].get(),
                                                    Efield_aux[lev][2].get(),
                                                    Exfield_parser->compile<3>(),
                                                    Eyfield_parser->compile<3>(),
                                                    Ezfield_parser->compile<3>(),
                                                    m_edge_lengths[lev],
                                                    m_face_areas[lev],
                                                    'E',
                                                    lev);

          InitializeExternalFieldsOnGridUsingParser(Efield_cp[lev][0].get(),
                                                    Efield_cp[lev][1].get(),
                                                    Efield_cp[lev][2].get(),
                                                    Exfield_parser->compile<3>(),
                                                    Eyfield_parser->compile<3>(),
                                                    Ezfield_parser->compile<3>(),
                                                    m_edge_lengths[lev],
                                                    m_face_areas[lev],
                                                    'E',
                                                    lev);
#ifdef AMREX_USE_EB
           if (WarpX::maxwell_solver_id == MaxwellSolverAlgo::ECT) {
               // We initialize ECTRhofield consistently with the Efield
               m_fdtd_solver_cp[lev]->EvolveECTRho(Efield_cp[lev], m_edge_lengths[lev],
                                                   m_face_areas[lev], ECTRhofield[lev], lev);

           }
#endif
       }
    }

    // Reading external fields from data file
    if (B_ext_grid_s=="read_b_from_file" && lev==0) {
        std::string read_B_from_path="./";
        pp_warpx.query("read_B_from_path", read_B_from_path);
        ReadExternalFieldsFromFile(read_B_from_path,Bfield_fp_external[lev][0].get(),"B","x");
        ReadExternalFieldsFromFile(read_B_from_path,Bfield_fp_external[lev][1].get(),"B","y");
        ReadExternalFieldsFromFile(read_B_from_path,Bfield_fp_external[lev][2].get(),"B","z");
    }
    if (E_ext_grid_s=="read_e_from_file" && lev==0) {
        std::string read_E_from_path="./";
        pp_warpx.query("read_E_from_path", read_E_from_path);
        ReadExternalFieldsFromFile(read_E_from_path,Efield_fp_external[lev][0].get(),"E","x");
        ReadExternalFieldsFromFile(read_E_from_path,Efield_fp_external[lev][1].get(),"E","y");
        ReadExternalFieldsFromFile(read_E_from_path,Efield_fp_external[lev][2].get(),"E","z");
    }

    if (F_fp[lev]) {
        F_fp[lev]->setVal(0.0);
    }

    if (G_fp[lev]) {
        G_fp[lev]->setVal(0.0);
    }

    if (rho_fp[lev]) {
        rho_fp[lev]->setVal(0.0);
    }

    if (F_cp[lev]) {
        F_cp[lev]->setVal(0.0);
    }

    if (G_cp[lev]) {
        G_cp[lev]->setVal(0.0);
    }

    if (rho_cp[lev]) {
        rho_cp[lev]->setVal(0.0);
    }

    if (costs[lev]) {
        const auto iarr = costs[lev]->IndexArray();
        for (int i : iarr) {
            (*costs[lev])[i] = 0.0;
            WarpX::setLoadBalanceEfficiency(lev, -1);
        }
    }
}

void
WarpX::InitializeExternalFieldsOnGridUsingParser (
       MultiFab *mfx, MultiFab *mfy, MultiFab *mfz,
       ParserExecutor<3> const& xfield_parser, ParserExecutor<3> const& yfield_parser,
       ParserExecutor<3> const& zfield_parser,
       std::array< std::unique_ptr<amrex::MultiFab>, 3 > const& edge_lengths,
       std::array< std::unique_ptr<amrex::MultiFab>, 3 > const& face_areas,
       const char field,
       const int lev)
{

    const auto dx_lev = geom[lev].CellSizeArray();
    const RealBox& real_box = geom[lev].ProbDomain();
    amrex::IntVect x_nodal_flag = mfx->ixType().toIntVect();
    amrex::IntVect y_nodal_flag = mfy->ixType().toIntVect();
    amrex::IntVect z_nodal_flag = mfz->ixType().toIntVect();
    for ( MFIter mfi(*mfx, TilingIfNotGPU()); mfi.isValid(); ++mfi)
    {
       const amrex::Box& tbx = mfi.tilebox( x_nodal_flag, mfx->nGrowVect() );
       const amrex::Box& tby = mfi.tilebox( y_nodal_flag, mfy->nGrowVect() );
       const amrex::Box& tbz = mfi.tilebox( z_nodal_flag, mfz->nGrowVect() );

       auto const& mfxfab = mfx->array(mfi);
       auto const& mfyfab = mfy->array(mfi);
       auto const& mfzfab = mfz->array(mfi);

#ifdef AMREX_USE_EB
       amrex::Array4<amrex::Real> const& lx = edge_lengths[0]->array(mfi);
       amrex::Array4<amrex::Real> const& ly = edge_lengths[1]->array(mfi);
       amrex::Array4<amrex::Real> const& lz = edge_lengths[2]->array(mfi);
       amrex::Array4<amrex::Real> const& Sx = face_areas[0]->array(mfi);
       amrex::Array4<amrex::Real> const& Sy = face_areas[1]->array(mfi);
       amrex::Array4<amrex::Real> const& Sz = face_areas[2]->array(mfi);

#if defined(WARPX_DIM_XZ) || defined(WARPX_DIM_RZ)
        amrex::ignore_unused(ly, Sx, Sz);
#elif defined(WARPX_DIM_1D_Z)
        amrex::ignore_unused(lx, ly, lz, Sx, Sy, Sz);
#endif

#else
       amrex::ignore_unused(edge_lengths, face_areas, field);
#endif

        amrex::ParallelFor (tbx, tby, tbz,
            [=] AMREX_GPU_DEVICE (int i, int j, int k) {
#ifdef AMREX_USE_EB
#ifdef WARPX_DIM_3D
                if((field=='E' and lx(i, j, k)<=0) or (field=='B' and Sx(i, j, k)<=0))  return;
#elif defined(WARPX_DIM_XZ) || defined(WARPX_DIM_RZ)
                //In XZ and RZ Ex is associated with a x-edge, while Bx is associated with a z-edge
                if((field=='E' and lx(i, j, k)<=0) or (field=='B' and lz(i, j, k)<=0)) return;
#endif
#endif
                // Shift required in the x-, y-, or z- position
                // depending on the index type of the multifab
#if defined(WARPX_DIM_1D_Z)
                amrex::Real x = 0._rt;
                amrex::Real y = 0._rt;
                amrex::Real fac_z = (1._rt - x_nodal_flag[1]) * dx_lev[1] * 0.5_rt;
                amrex::Real z = j*dx_lev[1] + real_box.lo(1) + fac_z;
#elif defined(WARPX_DIM_XZ) || defined(WARPX_DIM_RZ)
                amrex::Real fac_x = (1._rt - x_nodal_flag[0]) * dx_lev[0] * 0.5_rt;
                amrex::Real x = i*dx_lev[0] + real_box.lo(0) + fac_x;
                amrex::Real y = 0._rt;
                amrex::Real fac_z = (1._rt - x_nodal_flag[1]) * dx_lev[1] * 0.5_rt;
                amrex::Real z = j*dx_lev[1] + real_box.lo(1) + fac_z;
#else
                amrex::Real fac_x = (1._rt - x_nodal_flag[0]) * dx_lev[0] * 0.5_rt;
                amrex::Real x = i*dx_lev[0] + real_box.lo(0) + fac_x;
                amrex::Real fac_y = (1._rt - x_nodal_flag[1]) * dx_lev[1] * 0.5_rt;
                amrex::Real y = j*dx_lev[1] + real_box.lo(1) + fac_y;
                amrex::Real fac_z = (1._rt - x_nodal_flag[2]) * dx_lev[2] * 0.5_rt;
                amrex::Real z = k*dx_lev[2] + real_box.lo(2) + fac_z;
#endif
                // Initialize the x-component of the field.
                mfxfab(i,j,k) = xfield_parser(x,y,z);
            },
            [=] AMREX_GPU_DEVICE (int i, int j, int k) {
#ifdef AMREX_USE_EB
#ifdef WARPX_DIM_3D
                if((field=='E' and ly(i, j, k)<=0) or (field=='B' and Sy(i, j, k)<=0))  return;
#elif defined(WARPX_DIM_XZ) || defined(WARPX_DIM_RZ)
                //In XZ and RZ Ey is associated with a mesh node, so we need to check if  the mesh node is covered
                if((field=='E' and (lx(i, j, k)<=0 || lx(i-1, j, k)<=0 || lz(i, j, k)<=0 || lz(i, j-1, k)<=0)) or
                   (field=='B' and Sy(i,j,k)<=0)) return;
#endif
#endif
#if defined(WARPX_DIM_1D_Z)
                amrex::Real x = 0._rt;
                amrex::Real y = 0._rt;
                amrex::Real fac_z = (1._rt - y_nodal_flag[1]) * dx_lev[1] * 0.5_rt;
                amrex::Real z = j*dx_lev[1] + real_box.lo(1) + fac_z;
#elif defined(WARPX_DIM_XZ) || defined(WARPX_DIM_RZ)
                amrex::Real fac_x = (1._rt - y_nodal_flag[0]) * dx_lev[0] * 0.5_rt;
                amrex::Real x = i*dx_lev[0] + real_box.lo(0) + fac_x;
                amrex::Real y = 0._rt;
                amrex::Real fac_z = (1._rt - y_nodal_flag[1]) * dx_lev[1] * 0.5_rt;
                amrex::Real z = j*dx_lev[1] + real_box.lo(1) + fac_z;
#elif defined(WARPX_DIM_3D)
                amrex::Real fac_x = (1._rt - y_nodal_flag[0]) * dx_lev[0] * 0.5_rt;
                amrex::Real x = i*dx_lev[0] + real_box.lo(0) + fac_x;
                amrex::Real fac_y = (1._rt - y_nodal_flag[1]) * dx_lev[1] * 0.5_rt;
                amrex::Real y = j*dx_lev[1] + real_box.lo(1) + fac_y;
                amrex::Real fac_z = (1._rt - y_nodal_flag[2]) * dx_lev[2] * 0.5_rt;
                amrex::Real z = k*dx_lev[2] + real_box.lo(2) + fac_z;
#endif
                // Initialize the y-component of the field.
                mfyfab(i,j,k)  = yfield_parser(x,y,z);
            },
            [=] AMREX_GPU_DEVICE (int i, int j, int k) {
#ifdef AMREX_USE_EB
#ifdef WARPX_DIM_3D
                if((field=='E' and lz(i, j, k)<=0) or (field=='B' and Sz(i, j, k)<=0))  return;
#elif defined(WARPX_DIM_XZ) || defined(WARPX_DIM_RZ)
                //In XZ and RZ Ez is associated with a z-edge, while Bz is associated with a x-edge
                if((field=='E' and lz(i, j, k)<=0) or (field=='B' and lx(i, j, k)<=0)) return;
#endif
#endif
#if defined(WARPX_DIM_1D_Z)
                amrex::Real x = 0._rt;
                amrex::Real y = 0._rt;
                amrex::Real fac_z = (1._rt - z_nodal_flag[1]) * dx_lev[1] * 0.5_rt;
                amrex::Real z = j*dx_lev[1] + real_box.lo(1) + fac_z;
#elif defined(WARPX_DIM_XZ) || defined(WARPX_DIM_RZ)
                amrex::Real fac_x = (1._rt - z_nodal_flag[0]) * dx_lev[0] * 0.5_rt;
                amrex::Real x = i*dx_lev[0] + real_box.lo(0) + fac_x;
                amrex::Real y = 0._rt;
                amrex::Real fac_z = (1._rt - z_nodal_flag[1]) * dx_lev[1] * 0.5_rt;
                amrex::Real z = j*dx_lev[1] + real_box.lo(1) + fac_z;
#elif defined(WARPX_DIM_3D)
                amrex::Real fac_x = (1._rt - z_nodal_flag[0]) * dx_lev[0] * 0.5_rt;
                amrex::Real x = i*dx_lev[0] + real_box.lo(0) + fac_x;
                amrex::Real fac_y = (1._rt - z_nodal_flag[1]) * dx_lev[1] * 0.5_rt;
                amrex::Real y = j*dx_lev[1] + real_box.lo(1) + fac_y;
                amrex::Real fac_z = (1._rt - z_nodal_flag[2]) * dx_lev[2] * 0.5_rt;
                amrex::Real z = k*dx_lev[2] + real_box.lo(2) + fac_z;
#endif
                // Initialize the z-component of the field.
                mfzfab(i,j,k) = zfield_parser(x,y,z);
            }
        );
    }
}

void
WarpX::PerformanceHints ()
{
    // Check requested MPI ranks and available boxes
    amrex::Long total_nboxes = 0; // on all MPI ranks
    for (int ilev = 0; ilev <= finestLevel(); ++ilev) {
        total_nboxes += boxArray(ilev).size();
    }
    if (ParallelDescriptor::NProcs() > total_nboxes){
        std::stringstream warnMsg;
        warnMsg << "Too many resources / too little work!\n"
            << "  It looks like you requested more compute resources than "
            << "there are total number of boxes of cells available ("
            << total_nboxes << "). "
            << "You started with (" << ParallelDescriptor::NProcs()
            << ") MPI ranks, so (" << ParallelDescriptor::NProcs() - total_nboxes
            << ") rank(s) will have no work.\n"
#ifdef AMREX_USE_GPU
            << "  On GPUs, consider using 1-8 boxes per GPU that together fill "
            << "each GPU's memory sufficiently. If you do not rely on dynamic "
            << "load-balancing, then one large box per GPU is ideal.\n"
#endif
            << "  More information:\n"
            << "  https://warpx.readthedocs.io/en/latest/running_cpp/parallelization.html\n";

        WarpX::GetInstance().RecordWarning("Performance", warnMsg.str(), WarnPriority::high);
    }

    // TODO: warn if some ranks have disproportionally more work than all others
    //       tricky: it can be ok to assign "vacuum" boxes to some ranks w/o slowing down
    //               all other ranks; we need to measure this with our load-balancing
    //               routines and issue a warning only of some ranks stall all other ranks
    // TODO: check MPI-rank to GPU ratio (should be 1:1)
    // TODO: check memory per MPI rank, especially if GPUs are underutilized
    // TODO: CPU tiling hints with OpenMP
}

void WarpX::CheckGuardCells()
{
    for (int lev = 0; lev <= finest_level; ++lev)
    {
        for (int dim = 0; dim < 3; ++dim)
        {
            CheckGuardCells(*Efield_fp[lev][dim]);
            CheckGuardCells(*Bfield_fp[lev][dim]);
            CheckGuardCells(*current_fp[lev][dim]);

            if (WarpX::fft_do_time_averaging)
            {
                CheckGuardCells(*Efield_avg_fp[lev][dim]);
                CheckGuardCells(*Bfield_avg_fp[lev][dim]);
            }
        }

        if (rho_fp[lev])
        {
            CheckGuardCells(*rho_fp[lev]);
        }

        if (F_fp[lev])
        {
            CheckGuardCells(*F_fp[lev]);
        }

        // MultiFabs on coarse patch
        if (lev > 0)
        {
            for (int dim = 0; dim < 3; ++dim)
            {
                CheckGuardCells(*Efield_cp[lev][dim]);
                CheckGuardCells(*Bfield_cp[lev][dim]);
                CheckGuardCells(*current_cp[lev][dim]);

                if (WarpX::fft_do_time_averaging)
                {
                    CheckGuardCells(*Efield_avg_cp[lev][dim]);
                    CheckGuardCells(*Bfield_avg_cp[lev][dim]);
                }
            }

            if (rho_cp[lev])
            {
                CheckGuardCells(*rho_cp[lev]);
            }

            if (F_cp[lev])
            {
                CheckGuardCells(*F_cp[lev]);
            }
        }
    }
}

void WarpX::CheckGuardCells(amrex::MultiFab const& mf)
{
    for (amrex::MFIter mfi(mf); mfi.isValid(); ++mfi)
    {
        const amrex::IntVect vc = mfi.validbox().enclosedCells().size();
        const amrex::IntVect gc = mf.nGrowVect();
        if (vc.allGT(gc) == false)
        {
            std::stringstream ss;
            ss << "\nMultiFab "
               << mf.tags()[1]
               << ":\nthe number of guard cells "
               << gc
               << " is larger than or equal to the number of valid cells "
               << vc
               << ",\nplease reduce the number of guard cells"
               << " or increase the grid size by changing domain decomposition";
            amrex::Abort(ss.str());

        }
    }
}

void WarpX::InitializeEBGridData (int lev)
{
#ifdef AMREX_USE_EB
    if (lev == maxLevel()) {

        // Throw a warning if EB is on and particle_shape > 1
        bool flag_eb_on = not fieldEBFactory(lev).isAllRegular();

        if ((nox > 1 or noy > 1 or noz > 1) and flag_eb_on)
        {
            this->RecordWarning("Particles",
                                "when algo.particle_shape > 1, numerical artifacts will be present when\n"
                                "particles are close to embedded boundaries");
        }

        if (WarpX::maxwell_solver_id == MaxwellSolverAlgo::Yee ||
            WarpX::maxwell_solver_id == MaxwellSolverAlgo::CKC ||
            WarpX::maxwell_solver_id == MaxwellSolverAlgo::ECT) {

            auto const eb_fact = fieldEBFactory(lev);

            ComputeEdgeLengths(m_edge_lengths[lev], eb_fact);
            ScaleEdges(m_edge_lengths[lev], CellSize(lev));
            ComputeFaceAreas(m_face_areas[lev], eb_fact);
            ScaleAreas(m_face_areas[lev], CellSize(lev));

            if (WarpX::maxwell_solver_id == MaxwellSolverAlgo::ECT) {
                MarkCells();
                ComputeFaceExtensions();
            }
        }

        ComputeDistanceToEB();

    }
#else
    amrex::ignore_unused(lev);
#endif
}

void
WarpX::ReadExternalFieldsFromFile (std::string read_from_path, MultiFab* mf,
std::string F_name, std::string F_componet)
{

    auto& warpx = WarpX::GetInstance();
    amrex::Geometry const& geom = warpx.Geom(0);
    const amrex::RealBox& real_box = geom.ProbDomain();
    const auto dx = geom.CellSizeArray();
    amrex::IntVect nodal_flag = mf->ixType().toIntVect();

    // Loop over boxes.
    for (MFIter mfi(*mf, TilingIfNotGPU()); mfi.isValid(); ++mfi)
    {

        auto series = openPMD::Series(read_from_path, openPMD::Access::READ_ONLY);
        auto iseries = series.iterations.begin()->second;
        auto F = iseries.meshes[F_name];
        auto offset = F.gridGlobalOffset();
        auto d = F.gridSpacing<double>();
        auto FE = F[F_componet];
        auto extent = FE.getExtent();
        double unit = FE.unitSI();

std::cout << "extent: " << extent[0] << " " << extent[1] << " " << extent[2] << "\n";

        auto box = mfi.validbox();
        auto lo = lbound(box);
        auto hi = ubound(box);
        const amrex::RealBox& real_box = geom.ProbDomain();
        const auto dx = geom.CellSizeArray();

        // Get physical low and high coordniates of this box.
        // Then the external field read must cover these coordinates.
        amrex::Real x_lo, y_lo, z_lo, x_hi, y_hi, z_hi;
        if ( box.type(0)==1 ) { // If nodal
            x_lo = real_box.lo(0) + lo.x*dx[0];
            x_hi = real_box.lo(0) + hi.x*dx[0];
        } else { // else cell-centered
            x_lo = real_box.lo(0) + lo.x*dx[0] + 0.5*dx[0];
            x_hi = real_box.lo(0) + hi.x*dx[0] + 0.5*dx[0];
        }
        if ( box.type(1)==1 ) {
            y_lo = real_box.lo(1) + lo.y*dx[1];
            y_hi = real_box.lo(1) + hi.y*dx[1];
        } else {
            y_lo = real_box.lo(1) + lo.y*dx[1] + 0.5*dx[1];
            y_hi = real_box.lo(1) + hi.y*dx[1] + 0.5*dx[1];
        }
        if ( box.type(2)==1 ) {
            z_lo = real_box.lo(2) + lo.z*dx[2];
            z_hi = real_box.lo(2) + hi.z*dx[2];
        } else {
            z_lo = real_box.lo(2) + lo.z*dx[2] + 0.5*dx[2];
            z_hi = real_box.lo(2) + hi.z*dx[2] + 0.5*dx[2];
        }

        // Find the index range needed in the data file.
        unsigned long const ix_lo = floor( std::abs(x_lo-offset[0])/d[0] );
        unsigned long const ix_hi = floor( std::abs(x_hi-offset[0])/d[0] );
        unsigned long const iy_lo = floor( std::abs(y_lo-offset[1])/d[1] );
        unsigned long const iy_hi = floor( std::abs(y_hi-offset[1])/d[1] );
        unsigned long const iz_lo = floor( std::abs(z_lo-offset[2])/d[2] );
        unsigned long const iz_hi = floor( std::abs(z_hi-offset[2])/d[2] );

        openPMD::Offset chunk_offset = {ix_lo, iy_lo, iz_lo};
        openPMD::Extent chunk_extent = {ix_hi-ix_lo, iy_hi-iy_lo, iz_hi-iz_lo};
std::cout << "chunk_offset: " << chunk_offset[0] << " " << chunk_offset[1] << " " << chunk_offset[2] << "\n";
std::cout << "chunk_extent: " << chunk_extent[0] << " " << chunk_extent[1] << " " << chunk_extent[2] << "\n";
        auto FE_chunk_data = FE.loadChunk<double>(chunk_offset, chunk_extent);
        series.flush();
        auto FE_data = FE_chunk_data.get();

        const amrex::Box& tb = mfi.tilebox(nodal_flag, mf->nGrowVect());
        auto const& mffab = mf->array(mfi);

        // Start ParallelFor
        amrex::ParallelFor (tb,
            [=] AMREX_GPU_DEVICE (int i, int j, int k) {

                // Physical coordinates of the grid point
                amrex::Real x, y, z;

                if ( box.type(0)==1 )
                     { x = real_box.lo(0) + i*dx[0]; }
                else { x = real_box.lo(0) + i*dx[0] + 0.5*dx[0]; }
                if ( box.type(1)==1 )
                     { y = real_box.lo(1) + j*dx[1]; }
                else { y = real_box.lo(1) + j*dx[1] + 0.5*dx[1]; }
                if ( box.type(2)==1 )
                     { z = real_box.lo(2) + k*dx[2]; }
                else { z = real_box.lo(2) + k*dx[2] + 0.5*dx[2]; }

                // Get index of the external field array
                int ix = floor( std::abs(x-offset[0])/d[0] );
                int iy = floor( std::abs(y-offset[1])/d[1] );
                int iz = floor( std::abs(z-offset[2])/d[2] );

                // Get coordinates of external grid point
                amrex::Real xx, yy, zz, ddx, ddy, ddz;
                xx = offset[0] + ix*d[0];
                yy = offset[1] + iy*d[1];
                zz = offset[2] + iz*d[2];

                // Get portion ratio for linear interpolatioin
                ddx = std::abs(x-xx)/d[0];
                ddy = std::abs(y-yy)/d[1];
                ddz = std::abs(z-zz)/d[2];

                ix = ix - chunk_offset[0];
                iy = iy - chunk_offset[1];
                iz = iz - chunk_offset[2];
std::cout << ix << " " << iy << " " << iz << "\n";
                int ext_1  = chunk_extent[1];
                int ext_12 = chunk_extent[1]*chunk_extent[2];
                // Assign the values through linear interpolation
                mffab(i,j,k) = FE_data[(iz  )+(iy  )*ext_1+(ix  )*ext_12]*(1.0-ddx)*(1.0-ddy)*(1.0-ddz) +
                               FE_data[(iz  )+(iy  )*ext_1+(ix+1)*ext_12]*(    ddx)*(1.0-ddy)*(1.0-ddz) +
                               FE_data[(iz  )+(iy+1)*ext_1+(ix  )*ext_12]*(1.0-ddx)*(    ddy)*(1.0-ddz) +
                               FE_data[(iz+1)+(iy  )*ext_1+(ix  )*ext_12]*(1.0-ddx)*(1.0-ddy)*(    ddz) +
                               FE_data[(iz  )+(iy+1)*ext_1+(ix+1)*ext_12]*(    ddx)*(    ddy)*(1.0-ddz) +
                               FE_data[(iz+1)+(iy  )*ext_1+(ix+1)*ext_12]*(    ddx)*(1.0-ddy)*(    ddz) +
                               FE_data[(iz+1)+(iy+1)*ext_1+(ix  )*ext_12]*(1.0-ddx)*(    ddy)*(    ddz) +
                               FE_data[(iz+1)+(iy+1)*ext_1+(ix+1)*ext_12]*(    ddx)*(    ddy)*(    ddz);

//                int ext_0  = chunk_extent[0];
//                int ext_01 = chunk_extent[0]*chunk_extent[1];
//                // Assign the values through linear interpolation
//                mffab(i,j,k) = FE_data[(ix  )+(iy  )*ext_0+(iz  )*ext_01]*(1.0-ddx)*(1.0-ddy)*(1.0-ddz) +
//                               FE_data[(ix  )+(iy  )*ext_0+(iz+1)*ext_01]*(    ddx)*(1.0-ddy)*(1.0-ddz) +
//                               FE_data[(ix  )+(iy+1)*ext_0+(iz  )*ext_01]*(1.0-ddx)*(    ddy)*(1.0-ddz) +
//                               FE_data[(ix+1)+(iy  )*ext_0+(iz  )*ext_01]*(1.0-ddx)*(1.0-ddy)*(    ddz) +
//                               FE_data[(ix  )+(iy+1)*ext_0+(iz+1)*ext_01]*(    ddx)*(    ddy)*(1.0-ddz) +
//                               FE_data[(ix+1)+(iy  )*ext_0+(iz+1)*ext_01]*(    ddx)*(1.0-ddy)*(    ddz) +
//                               FE_data[(ix+1)+(iy+1)*ext_0+(iz  )*ext_01]*(1.0-ddx)*(    ddy)*(    ddz) +
//                               FE_data[(ix+1)+(iy+1)*ext_0+(iz+1)*ext_01]*(    ddx)*(    ddy)*(    ddz);

            }
        ); // End ParallelFor

    } // End loop over boxes.

<<<<<<< HEAD
} // End function WarpX::ReadExternalFieldsFromFile
=======
}
>>>>>>> 32fe8aac
<|MERGE_RESOLUTION|>--- conflicted
+++ resolved
@@ -1357,12 +1357,9 @@
 //                               FE_data[(ix+1)+(iy+1)*ext_0+(iz+1)*ext_01]*(    ddx)*(    ddy)*(    ddz);
 
             }
+
         ); // End ParallelFor
 
     } // End loop over boxes.
 
-<<<<<<< HEAD
-} // End function WarpX::ReadExternalFieldsFromFile
-=======
-}
->>>>>>> 32fe8aac
+} // End function WarpX::ReadExternalFieldsFromFile