/* Copyright 2019-2020 Andrew Myers, Ann Almgren, Aurore Blelly
 * Axel Huebl, Burlen Loring, Maxence Thevenet
 * Michael Rowan, Remi Lehe, Revathi Jambunathan
 * Weiqun Zhang
 *
 *
 * This file is part of WarpX.
 *
 * License: BSD-3-Clause-LBNL
 */
#include "WarpX.H"

#include "BoundaryConditions/PML.H"
#if (defined WARPX_DIM_RZ) && (defined WARPX_USE_PSATD)
#   include "BoundaryConditions/PML_RZ.H"
#endif
#include "Diagnostics/BackTransformedDiagnostic.H"
#include "Diagnostics/MultiDiagnostics.H"
#include "Diagnostics/ReducedDiags/MultiReducedDiags.H"
#include "FieldSolver/FiniteDifferenceSolver/MacroscopicProperties/MacroscopicProperties.H"
#include "Filter/BilinearFilter.H"
#include "Filter/NCIGodfreyFilter.H"
#include "Particles/MultiParticleContainer.H"
#include "Utils/MPIInitHelpers.H"
#include "Utils/TextMsg.H"
#include "Utils/WarpXAlgorithmSelection.H"
#include "Utils/WarpXConst.H"
#include "Utils/WarpXProfilerWrapper.H"
#include "Utils/WarpXUtil.H"

#include <ablastr/utils/Communication.H>
#include <ablastr/warn_manager/WarnManager.H>

#include <AMReX.H>
#include <AMReX_AmrCore.H>
#ifdef AMREX_USE_SENSEI_INSITU
#   include <AMReX_AmrMeshInSituBridge.H>
#endif
#include <AMReX_Array.H>
#include <AMReX_Array4.H>
#include <AMReX_BLassert.H>
#include <AMReX_Box.H>
#include <AMReX_BoxArray.H>
#include <AMReX_BoxList.H>
#include <AMReX_Config.H>
#include <AMReX_Geometry.H>
#include <AMReX_GpuLaunch.H>
#include <AMReX_GpuQualifiers.H>
#include <AMReX_INT.H>
#include <AMReX_IndexType.H>
#include <AMReX_IntVect.H>
#include <AMReX_LayoutData.H>
#include <AMReX_MFIter.H>
#include <AMReX_MultiFab.H>
#include <AMReX_ParallelDescriptor.H>
#include <AMReX_ParmParse.H>
#include <AMReX_Parser.H>
#include <AMReX_Print.H>
#include <AMReX_REAL.H>
#include <AMReX_RealBox.H>
#include <AMReX_SPACE.H>
#include <AMReX_Vector.H>

#include <algorithm>
#include <array>
#include <cctype>
#include <fstream>
#include <iostream>
#include <memory>
#include <string>
#include <utility>

#include "FieldSolver/FiniteDifferenceSolver/FiniteDifferenceSolver.H"

using namespace amrex;

void
WarpX::PostProcessBaseGrids (BoxArray& ba0) const
{
    if (numprocs != 0) {
        const Box& dom = Geom(0).Domain();
        const IntVect& domlo = dom.smallEnd();
        const IntVect& domlen = dom.size();
        const IntVect sz = domlen / numprocs;
        const IntVect extra = domlen - sz*numprocs;
        BoxList bl;
#if defined(WARPX_DIM_3D)
        for (int k = 0; k < numprocs[2]; ++k) {
            // The first extra[2] blocks get one extra cell with a total of
            // sz[2]+1.  The rest get sz[2] cells.  The docomposition in y
            // and x directions are similar.
            int klo = (k < extra[2]) ? k*(sz[2]+1) : (k*sz[2]+extra[2]);
            int khi = (k < extra[2]) ? klo+(sz[2]+1)-1 : klo+sz[2]-1;
            klo += domlo[2];
            khi += domlo[2];
#endif
#if (AMREX_SPACEDIM >= 2)
            for (int j = 0; j < numprocs[1]; ++j) {
                int jlo = (j < extra[1]) ? j*(sz[1]+1) : (j*sz[1]+extra[1]);
                int jhi = (j < extra[1]) ? jlo+(sz[1]+1)-1 : jlo+sz[1]-1;
                jlo += domlo[1];
                jhi += domlo[1];
#endif
                for (int i = 0; i < numprocs[0]; ++i) {
                    int ilo = (i < extra[0]) ? i*(sz[0]+1) : (i*sz[0]+extra[0]);
                    int ihi = (i < extra[0]) ? ilo+(sz[0]+1)-1 : ilo+sz[0]-1;
                    ilo += domlo[0];
                    ihi += domlo[0];
                    bl.push_back(Box(IntVect(AMREX_D_DECL(ilo,jlo,klo)),
                                     IntVect(AMREX_D_DECL(ihi,jhi,khi))));
        AMREX_D_TERM(},},})
        ba0 = BoxArray(std::move(bl));
    }
}

void
WarpX::PrintMainPICparameters ()
{
    amrex::Print() << "-------------------------------------------------------------------------------\n";
    amrex::Print() << "--------------------------- MAIN EM PIC PARAMETERS ----------------------------\n";
    amrex::Print() << "-------------------------------------------------------------------------------\n";

    // print warpx build information
    if constexpr (std::is_same<Real, float>::value) {
      amrex::Print() << "Precision:            | SINGLE" << "\n";
    }
    else {
      amrex::Print() << "Precision:            | DOUBLE" << "\n";
    }
    if constexpr (std::is_same<ParticleReal, float>::value) {
      amrex::Print() << "Particle precision:   | SINGLE" << "\n";
    }
    else {
      amrex::Print() << "Particle precision:   | DOUBLE" << "\n";
    }

    // Print geometry dimensionality
    amrex::ParmParse pp_geometry("geometry");
    std::string dims;
    pp_geometry.query( "dims", dims );
    if (dims=="1") {
      amrex::Print() << "Geometry:             | 1D (Z)" << "\n";
    }
    else if (dims=="2") {
      amrex::Print() << "Geometry:             | 2D (XZ)" << "\n";
    }
    else if (dims=="3") {
      amrex::Print() << "Geometry:             | 3D (XYZ)" << "\n";
    }
    else if (dims=="RZ") {
      amrex::Print() << "Geometry:             | 2D (RZ)" << "\n";
    }

    #ifdef WARPX_DIM_RZ
      amrex::Print() << "                      | - n_rz_azimuthal_modes = " <<
                     WarpX::n_rz_azimuthal_modes << "\n";
    #endif // WARPX_USE_RZ
    //Print solver's operation mode (e.g., EM or electrostatic)
    if (do_electrostatic == ElectrostaticSolverAlgo::LabFrame) {
      amrex::Print() << "Operation mode:       | Electrostatic" << "\n";
      amrex::Print() << "                      | - laboratory frame" << "\n";
    }
    else if (do_electrostatic == ElectrostaticSolverAlgo::Relativistic){
      amrex::Print() << "Operation mode:       | Electrostatic" << "\n";
      amrex::Print() << "                      | - relativistic" << "\n";
    }
    else{
      amrex::Print() << "Operation mode:       | Electromagnetic" << "\n";
    }
    if (em_solver_medium == MediumForEM::Vacuum ){
      amrex::Print() << "                      | - vacuum" << "\n";
    }
    else if (em_solver_medium == MediumForEM::Macroscopic ){
      amrex::Print() << "                      | - macroscopic" << "\n";
    }
    if ( (em_solver_medium == MediumForEM::Macroscopic) &&
       (WarpX::macroscopic_solver_algo == MacroscopicSolverAlgo::LaxWendroff)){
      amrex::Print() << "                      |  - Lax-Wendroff algorithm\n";
      }
    else if ((em_solver_medium == MediumForEM::Macroscopic) &&
            (WarpX::macroscopic_solver_algo == MacroscopicSolverAlgo::BackwardEuler)){
      amrex::Print() << "                      |  - Backward Euler algorithm\n";
      }
    amrex::Print() << "-------------------------------------------------------------------------------\n";
    // Print type of current deposition
    if (current_deposition_algo == CurrentDepositionAlgo::Direct){
      amrex::Print() << "Current Deposition:   | direct \n";
    }
    else if (current_deposition_algo == CurrentDepositionAlgo::Vay){
      amrex::Print() << "Current Deposition:   | Vay \n";
    }
    else if (current_deposition_algo == CurrentDepositionAlgo::Esirkepov){
      amrex::Print() << "Current Deposition:   | Esirkepov \n";
    }
    // Print type of particle pusher
    if (particle_pusher_algo == ParticlePusherAlgo::Vay){
      amrex::Print() << "Particle Pusher:      | Vay \n";
    }
    else if (particle_pusher_algo == ParticlePusherAlgo::HigueraCary){
      amrex::Print() << "Particle Pusher:      | Higuera-Cary \n";
    }
    else if (particle_pusher_algo == ParticlePusherAlgo::Boris){
      amrex::Print() << "Particle Pusher:      | Boris \n";
    }
    // Print type of charge deposition
    if (charge_deposition_algo == ChargeDepositionAlgo::Standard){
      amrex::Print() << "Charge Deposition:    | standard \n";
    }
    // Print field gathering algorithm
    if (field_gathering_algo == GatheringAlgo::MomentumConserving){
      amrex::Print() << "Field Gathering:      | momentum-conserving \n";
    }
    else{
      amrex::Print() << "Field Gathering:      | energy-conserving \n";
    }
    // Print particle's shape factors
    amrex::Print() << "Particle Shape Factor:| " << WarpX::nox << "\n";
    amrex::Print() << "-------------------------------------------------------------------------------\n";
    // Print solver's type: Yee, CKC, ECT
    if (WarpX::maxwell_solver_id == MaxwellSolverAlgo::Yee){
      amrex::Print() << "Maxwell Solver:       | Yee \n";
      }
    else if (WarpX::maxwell_solver_id == MaxwellSolverAlgo::CKC){
      amrex::Print() << "Maxwell Solver:       | CKC \n";
    }
    else if (WarpX::maxwell_solver_id == MaxwellSolverAlgo::ECT){
      amrex::Print() << "Maxwell Solver:       | ECT \n";
    }
  #ifdef WARPX_USE_PSATD
    // Print PSATD solver's configuration
    if (WarpX::maxwell_solver_id == MaxwellSolverAlgo::PSATD){
      amrex::Print() << "Maxwell Solver:       | PSATD \n";
      }
    if ((m_v_galilean[0]!=0) or (m_v_galilean[1]!=0) or (m_v_galilean[2]!=0)) {
      amrex::Print() << "                      | - Galilean \n" <<
      "                      |  - v_galilean = (" << m_v_galilean[0] << "," <<
                              m_v_galilean[1] << "," << m_v_galilean[2] << ")\n";
      }
    if ((m_v_comoving[0]!=0) or (m_v_comoving[1]!=0) or (m_v_comoving[2]!=0)) {
      amrex::Print() << "                      | - comoving \n" <<
      "                      |  - v_comoving = (" << m_v_comoving[0] << "," <<
                              m_v_comoving[1] << "," << m_v_comoving[2] << ")\n";
      }
    if (WarpX::update_with_rho==1) {
      amrex::Print() << "                      | - update with rho is ON \n";
      }
    if (current_correction==1) {
      amrex::Print() << "                      | - current correction is ON \n";
        }
    if (WarpX::do_dive_cleaning==1) {
      amrex::Print() << "                      | - div(E) cleaning is ON \n";
      }
    if (WarpX::do_divb_cleaning==1) {
      amrex::Print() << "                      | - div(B) cleaning is ON \n";
      }
    if (do_multi_J == 1){
      amrex::Print() << "                      | - multi-J deposition is ON \n";
      amrex::Print() << "                      |   - do_multi_J_n_depositions = "
                                        << WarpX::do_multi_J_n_depositions << "\n";
    }
    if (fft_do_time_averaging == 1){
      amrex::Print()<<"                      | - time-averaged is ON \n";
    }
  #endif // WARPX_USE_PSATD

  if (do_nodal==1){
    amrex::Print() << "                      | - nodal mode \n";
  }
  #ifdef WARPX_USE_PSATD
    if ( (do_nodal==0) && (field_gathering_algo == GatheringAlgo::EnergyConserving) ){
      amrex::Print()<<"                      | - staggered mode " << "\n";
    }
    else if ( (do_nodal==0) && (field_gathering_algo == GatheringAlgo::MomentumConserving) ){
    if (dims=="3"){
      amrex::Print() << "                      |   - field_centering_nox = " << WarpX::field_centering_nox << "\n";
      amrex::Print() << "                      |   - field_centering_noy = " << WarpX::field_centering_noy << "\n";
      amrex::Print() << "                      |   - field_centering_noz = " << WarpX::field_centering_noz << "\n";
      amrex::Print() << "                      |   - current_centering_nox = " << WarpX::current_centering_nox << "\n";
      amrex::Print() << "                      |   - current_centering_noy = " << WarpX::current_centering_noy << "\n";
      amrex::Print() << "                      |   - current_centering_noz = " << WarpX::current_centering_noz << "\n";
    }
    else if (dims=="2"){
      amrex::Print() << "                      |   - field_centering_nox = " << WarpX::field_centering_nox << "\n";
      amrex::Print() << "                      |   - field_centering_noz = " << WarpX::field_centering_noz << "\n";
      amrex::Print() << "                      |   - current_centering_nox = " << WarpX::current_centering_nox << "\n";
      amrex::Print() << "                      |   - current_centering_noz = " << WarpX::current_centering_noz << "\n";
     }
    else if (dims=="1"){
      amrex::Print() << "                      |   - field_centering_noz = " << WarpX::field_centering_noz << "\n";
      amrex::Print() << "                      |   - current_centering_noz = " << WarpX::current_centering_noz << "\n";
     }
    }
    if (WarpX::use_hybrid_QED == true){
      amrex::Print() << "                      | - use_hybrid_QED = true \n";
    }

    if (WarpX::maxwell_solver_id == MaxwellSolverAlgo::PSATD){
    // Print solver's order
      std::string psatd_nox_fft, psatd_noy_fft, psatd_noz_fft;
      psatd_nox_fft = (nox_fft == -1) ? "inf" : std::to_string(nox_fft);
      psatd_noy_fft = (noy_fft == -1) ? "inf" : std::to_string(noy_fft);
      psatd_noz_fft = (noz_fft == -1) ? "inf" : std::to_string(noz_fft);

      if (dims=="3" ){
        amrex::Print() << "Spectral order:       | - psatd.nox = " << psatd_nox_fft << "\n";
        amrex::Print() << "                      | - psatd.noy = " << psatd_noy_fft << "\n";
        amrex::Print() << "                      | - psatd.noz = " << psatd_noz_fft << "\n";
      }
      else if (dims=="2" and WarpX::maxwell_solver_id == MaxwellSolverAlgo::PSATD){
        amrex::Print() << "Spectral order:       | - psatd.nox = " << psatd_nox_fft << "\n";
        amrex::Print() << "                      | - psatd.noz = " << psatd_noz_fft << "\n";
      }
      else if (dims=="1" and WarpX::maxwell_solver_id == MaxwellSolverAlgo::PSATD){
        amrex::Print() << "Spectral order:       | - psatd.noz = " << psatd_noz_fft << "\n";
      }
    }
    // Print guard cells number
    amrex::Print() << "Guard cells           | - ng_alloc_EB = " << guard_cells.ng_alloc_EB << "\n";
    amrex::Print() << " (allocated for E/B)  | \n";

    #endif // WARPX_USE_PSATD
    amrex::Print() << "-------------------------------------------------------------------------------" << "\n";
    //Print main boosted frame algorithm's parameters
    if (WarpX::gamma_boost!=1){
    amrex::Print() << "Boosted Frame:        |    ON  \n";
    amrex::Print() << "                      |  - gamma_boost = " << WarpX::gamma_boost << "\n";
    amrex::Print() << "                      |  - boost_direction = (" << WarpX::boost_direction[0] <<
                             "," << WarpX::boost_direction[1] << "," << WarpX::boost_direction[2] << ")\n";
    amrex::Print() << "------------------------------------------------------------------------------- \n";
    }
    //Print moving window details
    if (WarpX::do_moving_window == 1){
      amrex::Print() << "Moving window:        |    ON  \n";
      if (WarpX::moving_window_dir == 0){
        amrex::Print() << "                      |  - moving_window_dir = x \n";
      }
      #if defined(WARPX_DIM_3D)
      else if (WarpX::moving_window_dir == 1){
        amrex::Print() << "                      |  - moving_window_dir = y \n";
      }
      #endif
      else if (WarpX::moving_window_dir == WARPX_ZINDEX) {
        amrex::Print() << "                      |  - moving_window_dir = z \n";
      }
      amrex::Print() << "                      |  - moving_window_v = " << WarpX::moving_window_v << "\n";
      amrex::Print() << "------------------------------------------------------------------------------- \n";
    }
}

void
WarpX::WriteUsedInputsFile (std::string const & filename) const
{
    amrex::Print() << "For full input parameters, see the file: " << filename << "\n\n";

    if (ParallelDescriptor::IOProcessor()) {
        std::ofstream jobInfoFile;
        jobInfoFile.open(filename.c_str(), std::ios::out);
        ParmParse::dumpTable(jobInfoFile, true);
        jobInfoFile.close();
    }
}

void
WarpX::InitData ()
{
    WARPX_PROFILE("WarpX::InitData()");
    utils::warpx_check_mpi_thread_level();

    Print() << "WarpX (" << WarpX::Version() << ")\n";
#ifdef WARPX_QED
    Print() << "PICSAR (" << WarpX::PicsarVersion() << ")\n";
#endif

    if (restart_chkfile.empty())
    {
        ComputeDt();
        WarpX::PrintDtDxDyDz();
        InitFromScratch();
    }
    else
    {
        InitFromCheckpoint();
        WarpX::PrintDtDxDyDz();
        PostRestart();
    }

    ComputeMaxStep();

    ComputePMLFactors();

    if (WarpX::use_fdtd_nci_corr) {
        WarpX::InitNCICorrector();
    }

    if (WarpX::use_filter) {
        WarpX::InitFilter();
    }

    BuildBufferMasks();

    if (WarpX::em_solver_medium==1) {
        m_macroscopic_properties->InitData();
    }

    InitDiagnostics();

    if (ParallelDescriptor::IOProcessor()) {
        std::cout << "\nGrids Summary:\n";
        printGridSummary(std::cout, 0, finestLevel());
    }

    // Check that the number of guard cells is smaller than the number of valid cells for all MultiFabs
    // (example: a box with 16 valid cells and 32 guard cells in z will not be considered valid)
    CheckGuardCells();

    PrintMainPICparameters();
    WriteUsedInputsFile();

    if (restart_chkfile.empty())
    {
        // Loop through species and calculate their space-charge field
        bool const reset_fields = false; // Do not erase previous user-specified values on the grid
        ComputeSpaceChargeField(reset_fields);

        // Write full diagnostics before the first iteration.
        multi_diags->FilterComputePackFlush( -1 );

        // Write reduced diagnostics before the first iteration.
        if (reduced_diags->m_plot_rd != 0)
        {
            reduced_diags->ComputeDiags(-1);
            reduced_diags->WriteToFile(-1);
        }
    }

    PerformanceHints();
}

void
WarpX::InitDiagnostics () {
    multi_diags->InitData();
    if (do_back_transformed_diagnostics) {
        const Real* current_lo = geom[0].ProbLo();
        const Real* current_hi = geom[0].ProbHi();
        Real dt_boost = dt[0];
        Real boosted_moving_window_v = (moving_window_v - beta_boost*PhysConst::c)/(1 - beta_boost*moving_window_v/PhysConst::c);
        // Find the positions of the lab-frame box that corresponds to the boosted-frame box at t=0
        Real zmin_lab = static_cast<Real>(
            (current_lo[moving_window_dir] - boosted_moving_window_v*t_new[0])/( (1.+beta_boost)*gamma_boost ));
        Real zmax_lab = static_cast<Real>(
            (current_hi[moving_window_dir] - boosted_moving_window_v*t_new[0])/( (1.+beta_boost)*gamma_boost ));
        myBFD = std::make_unique<BackTransformedDiagnostic>(
                                               zmin_lab,
                                               zmax_lab,
                                               moving_window_v, dt_snapshots_lab,
                                               num_snapshots_lab,
                                               dt_slice_snapshots_lab,
                                               num_slice_snapshots_lab,
                                               gamma_boost, t_new[0], dt_boost,
                                               moving_window_dir, geom[0],
                                               slice_realbox,
                                               particle_slice_width_lab);
    }
    reduced_diags->InitData();
}

void
WarpX::InitFromScratch ()
{
    const Real time = 0.0;

    AmrCore::InitFromScratch(time);  // This will call MakeNewLevelFromScratch

    mypc->AllocData();
    mypc->InitData();

    InitPML();
}

void
WarpX::InitPML ()
{
    for (int idim = 0; idim < AMREX_SPACEDIM; ++idim) {
        if (WarpX::field_boundary_lo[idim] == FieldBoundaryType::PML) {
            do_pml = 1;
            do_pml_Lo[0][idim] = 1; // on level 0
        }
        if (WarpX::field_boundary_hi[idim] == FieldBoundaryType::PML) {
            do_pml = 1;
            do_pml_Hi[0][idim] = 1; // on level 0
        }
    }
    if (finest_level > 0) do_pml = 1;
    if (do_pml)
    {
#if (defined WARPX_DIM_RZ) && (defined WARPX_USE_PSATD)
        do_pml_Lo[0][0] = 0; // no PML at r=0, in cylindrical geometry
        pml_rz[0] = std::make_unique<PML_RZ>(0, boxArray(0), DistributionMap(0), &Geom(0), pml_ncell, do_pml_in_domain);
#else
        // Note: fill_guards_fields and fill_guards_current are both set to
        // zero (amrex::IntVect(0)) (what we do with damping BCs does not apply
        // to the PML, for example in the presence of mesh refinement patches)
        pml[0] = std::make_unique<PML>(0, boxArray(0), DistributionMap(0), &Geom(0), nullptr,
                             pml_ncell, pml_delta, amrex::IntVect::TheZeroVector(),
                             dt[0], nox_fft, noy_fft, noz_fft, do_nodal,
                             do_moving_window, pml_has_particles, do_pml_in_domain,
                             J_in_time, rho_in_time,
                             do_pml_dive_cleaning, do_pml_divb_cleaning,
                             amrex::IntVect(0), amrex::IntVect(0),
                             guard_cells.ng_FieldSolver.max(),
                             v_particle_pml,
                             do_pml_Lo[0], do_pml_Hi[0]);
#endif

        for (int lev = 1; lev <= finest_level; ++lev)
        {
            do_pml_Lo[lev] = amrex::IntVect::TheUnitVector();
            do_pml_Hi[lev] = amrex::IntVect::TheUnitVector();
            // check if fine patch edges co-incide with domain boundary
            amrex::Box levelBox = boxArray(lev).minimalBox();
            // Domain box at level, lev
            amrex::Box DomainBox = Geom(lev).Domain();
            for (int idim = 0; idim < AMREX_SPACEDIM; ++idim) {
                if (levelBox.smallEnd(idim) == DomainBox.smallEnd(idim))
                    do_pml_Lo[lev][idim] = do_pml_Lo[0][idim];
                if (levelBox.bigEnd(idim) == DomainBox.bigEnd(idim))
                    do_pml_Hi[lev][idim] = do_pml_Hi[0][idim];
            }

#ifdef WARPX_DIM_RZ
            //In cylindrical geometry, if the edge of the patch is at r=0, do not add PML
            if ((max_level > 0) && (fine_tag_lo[0]==0.)) {
                do_pml_Lo[lev][0] = 0;
            }
#endif
            // Note: fill_guards_fields and fill_guards_current are both set to
            // zero (amrex::IntVect(0)) (what we do with damping BCs does not apply
            // to the PML, for example in the presence of mesh refinement patches)
            pml[lev] = std::make_unique<PML>(lev, boxArray(lev), DistributionMap(lev),
                                   &Geom(lev), &Geom(lev-1),
                                   pml_ncell, pml_delta, refRatio(lev-1),
                                   dt[lev], nox_fft, noy_fft, noz_fft, do_nodal,
                                   do_moving_window, pml_has_particles, do_pml_in_domain,
<<<<<<< HEAD
                                   J_in_time, rho_in_time, do_pml_dive_cleaning, do_pml_divb_cleaning,
=======
                                   do_multi_J, do_pml_dive_cleaning, do_pml_divb_cleaning,
                                   amrex::IntVect(0), amrex::IntVect(0),
>>>>>>> 1ed58acb
                                   guard_cells.ng_FieldSolver.max(),
                                   v_particle_pml,
                                   do_pml_Lo[lev], do_pml_Hi[lev]);
        }
    }
}

void
WarpX::ComputePMLFactors ()
{
    if (do_pml)
    {
        for (int lev = 0; lev <= finest_level; ++lev)
        {
            if (pml[lev])
                pml[lev]->ComputePMLFactors(dt[lev]);
        }
    }
}

void
WarpX::ComputeMaxStep ()
{
    if (do_compute_max_step_from_zmax) {
        computeMaxStepBoostAccelerator(geom[0]);
    }

    // Make max_step and stop_time self-consistent, assuming constant dt.

    // If max_step is the limiting condition, decrease stop_time consistently
    if (stop_time > t_new[0] + dt[0]*(max_step - istep[0]) ) {
        stop_time = t_new[0] + dt[0]*(max_step - istep[0]);
    }
    // If stop_time is the limiting condition instead, decrease max_step consistently
    else {
        // The static_cast should not overflow since stop_time is the limiting condition here
        max_step = static_cast<int>(istep[0] + std::ceil( (stop_time-t_new[0])/dt[0] ));
    }
}

/* \brief computes max_step for wakefield simulation in boosted frame.
 * \param geom: Geometry object that contains simulation domain.
 *
 * max_step is set so that the simulation stop when the lower corner of the
 * simulation box passes input parameter zmax_plasma_to_compute_max_step.
 */
void
WarpX::computeMaxStepBoostAccelerator(const amrex::Geometry& a_geom){
    // Sanity checks: can use zmax_plasma_to_compute_max_step only if
    // the moving window and the boost are all in z direction.
    WARPX_ALWAYS_ASSERT_WITH_MESSAGE(
        WarpX::moving_window_dir == WARPX_ZINDEX,
        "Can use zmax_plasma_to_compute_max_step only if "
        "moving window along z. TODO: all directions.");
    if (gamma_boost > 1){
        WARPX_ALWAYS_ASSERT_WITH_MESSAGE(
            (WarpX::boost_direction[0]-0)*(WarpX::boost_direction[0]-0) +
            (WarpX::boost_direction[1]-0)*(WarpX::boost_direction[1]-0) +
            (WarpX::boost_direction[2]-1)*(WarpX::boost_direction[2]-1) < 1.e-12,
            "Can use zmax_plasma_to_compute_max_step in boosted frame only if "
            "warpx.boost_direction = z. TODO: all directions.");
    }

    // Lower end of the simulation domain. All quantities are given in boosted
    // frame except zmax_plasma_to_compute_max_step.
    const Real zmin_domain_boost = a_geom.ProbLo(WARPX_ZINDEX);
    // End of the plasma: Transform input argument
    // zmax_plasma_to_compute_max_step to boosted frame.
    const Real len_plasma_boost = zmax_plasma_to_compute_max_step/gamma_boost;
    // Plasma velocity
    const Real v_plasma_boost = -beta_boost * PhysConst::c;
    // Get time at which the lower end of the simulation domain passes the
    // upper end of the plasma (in the z direction).
    const Real interaction_time_boost = (len_plasma_boost-zmin_domain_boost)/
        (moving_window_v-v_plasma_boost);
    // Divide by dt, and update value of max_step.
    int computed_max_step;
    if (do_subcycling){
        computed_max_step = static_cast<int>(interaction_time_boost/dt[0]);
    } else {
        computed_max_step =
            static_cast<int>(interaction_time_boost/dt[maxLevel()]);
    }
    max_step = computed_max_step;
    Print()<<"max_step computed in computeMaxStepBoostAccelerator: "
           <<computed_max_step<<std::endl;
}

void
WarpX::InitNCICorrector ()
{
#if !(defined WARPX_DIM_1D_Z)
    if (WarpX::use_fdtd_nci_corr)
    {
        for (int lev = 0; lev <= max_level; ++lev)
        {
            const Geometry& gm = Geom(lev);
            const Real* dx = gm.CellSize();
            amrex::Real dz, cdtodz;
#if defined(WARPX_DIM_3D)
                dz = dx[2];
#elif defined(WARPX_DIM_XZ) || defined(WARPX_DIM_RZ)
                dz = dx[1];
#else
                dz = dx[0];
#endif
            cdtodz = PhysConst::c * dt[lev] / dz;

            // Initialize Godfrey filters
            // Same filter for fields Ex, Ey and Bz
            const bool nodal_gather = !galerkin_interpolation;
            nci_godfrey_filter_exeybz[lev] = std::make_unique<NCIGodfreyFilter>(
                godfrey_coeff_set::Ex_Ey_Bz, cdtodz, nodal_gather);
            // Same filter for fields Bx, By and Ez
            nci_godfrey_filter_bxbyez[lev] = std::make_unique<NCIGodfreyFilter>(
                godfrey_coeff_set::Bx_By_Ez, cdtodz, nodal_gather);
            // Compute Godfrey filters stencils
            nci_godfrey_filter_exeybz[lev]->ComputeStencils();
            nci_godfrey_filter_bxbyez[lev]->ComputeStencils();
        }
    }
#endif
}

void
WarpX::InitFilter (){
    if (WarpX::use_filter){
        WarpX::bilinear_filter.npass_each_dir = WarpX::filter_npass_each_dir.toArray<unsigned int>();
        WarpX::bilinear_filter.ComputeStencils();
    }
}

void
WarpX::PostRestart ()
{
    mypc->PostRestart();
}


void
WarpX::InitLevelData (int lev, Real /*time*/)
{

    ParmParse pp_warpx("warpx");

    // default values of E_external_grid and B_external_grid
    // are used to set the E and B field when "constant" or
    // "parser" is not explicitly used in the input.
    pp_warpx.query("B_ext_grid_init_style", B_ext_grid_s);
    std::transform(B_ext_grid_s.begin(),
                   B_ext_grid_s.end(),
                   B_ext_grid_s.begin(),
                   ::tolower);

    pp_warpx.query("E_ext_grid_init_style", E_ext_grid_s);
    std::transform(E_ext_grid_s.begin(),
                   E_ext_grid_s.end(),
                   E_ext_grid_s.begin(),
                   ::tolower);

    // if the input string is "constant", the values for the
    // external grid must be provided in the input.
    if (B_ext_grid_s == "constant")
        getArrWithParser(pp_warpx, "B_external_grid", B_external_grid);

    // if the input string is "constant", the values for the
    // external grid must be provided in the input.
    if (E_ext_grid_s == "constant")
        getArrWithParser(pp_warpx, "E_external_grid", E_external_grid);

    // initialize the averaged fields only if the averaged algorithm
    // is activated ('psatd.do_time_averaging=1')
    ParmParse pp_psatd("psatd");
    pp_psatd.query("do_time_averaging", fft_do_time_averaging );

    for (int i = 0; i < 3; ++i) {
        current_fp[lev][i]->setVal(0.0);
        if (lev > 0)
           current_cp[lev][i]->setVal(0.0);

        // Initialize aux MultiFabs on level 0
        if (lev == 0) {
            Bfield_aux[lev][i]->setVal(0.0);
            Efield_aux[lev][i]->setVal(0.0);
        }

        if (WarpX::do_current_centering)
        {
            current_fp_nodal[lev][i]->setVal(0.0);
        }

        if (WarpX::current_deposition_algo == CurrentDepositionAlgo::Vay)
        {
            current_fp_vay[lev][i]->setVal(0.0);
        }

        if (B_ext_grid_s == "constant" || B_ext_grid_s == "default") {
           Bfield_fp[lev][i]->setVal(B_external_grid[i]);
           if (fft_do_time_averaging) {
                Bfield_avg_fp[lev][i]->setVal(B_external_grid[i]);
           }

           if (lev > 0) {
              Bfield_aux[lev][i]->setVal(B_external_grid[i]);
              Bfield_cp[lev][i]->setVal(B_external_grid[i]);
              if (fft_do_time_averaging) {
                  Bfield_avg_cp[lev][i]->setVal(B_external_grid[i]);
              }
           }
        }
        if (E_ext_grid_s == "constant" || E_ext_grid_s == "default") {
           Efield_fp[lev][i]->setVal(E_external_grid[i]);
           if (fft_do_time_averaging) {
               Efield_avg_fp[lev][i]->setVal(E_external_grid[i]);
            }

           if (lev > 0) {
              Efield_aux[lev][i]->setVal(E_external_grid[i]);
              Efield_cp[lev][i]->setVal(E_external_grid[i]);
              if (fft_do_time_averaging) {
                  Efield_avg_cp[lev][i]->setVal(E_external_grid[i]);
              }
           }
        }
    }

#ifdef AMREX_USE_EB
    InitializeEBGridData(lev);
#endif

    // if the input string for the B-field is "parse_b_ext_grid_function",
    // then the analytical expression or function must be
    // provided in the input file.
    if (B_ext_grid_s == "parse_b_ext_grid_function") {

#ifdef WARPX_DIM_RZ
       amrex::Abort(Utils::TextMsg::Err(
           "E and B parser for external fields does not work with RZ -- TO DO"));
#endif
       Store_parserString(pp_warpx, "Bx_external_grid_function(x,y,z)",
                                                    str_Bx_ext_grid_function);
       Store_parserString(pp_warpx, "By_external_grid_function(x,y,z)",
                                                    str_By_ext_grid_function);
       Store_parserString(pp_warpx, "Bz_external_grid_function(x,y,z)",
                                                    str_Bz_ext_grid_function);
       Bxfield_parser = std::make_unique<amrex::Parser>(
                                makeParser(str_Bx_ext_grid_function,{"x","y","z"}));
       Byfield_parser = std::make_unique<amrex::Parser>(
                                makeParser(str_By_ext_grid_function,{"x","y","z"}));
       Bzfield_parser = std::make_unique<amrex::Parser>(
                                makeParser(str_Bz_ext_grid_function,{"x","y","z"}));

       // Initialize Bfield_fp with external function
       InitializeExternalFieldsOnGridUsingParser(Bfield_fp[lev][0].get(),
                                                 Bfield_fp[lev][1].get(),
                                                 Bfield_fp[lev][2].get(),
                                                 Bxfield_parser->compile<3>(),
                                                 Byfield_parser->compile<3>(),
                                                 Bzfield_parser->compile<3>(),
                                                 m_edge_lengths[lev],
                                                 m_face_areas[lev],
                                                 'B',
                                                 lev);
       if (lev > 0) {
          InitializeExternalFieldsOnGridUsingParser(Bfield_aux[lev][0].get(),
                                                    Bfield_aux[lev][1].get(),
                                                    Bfield_aux[lev][2].get(),
                                                    Bxfield_parser->compile<3>(),
                                                    Byfield_parser->compile<3>(),
                                                    Bzfield_parser->compile<3>(),
                                                    m_edge_lengths[lev],
                                                    m_face_areas[lev],
                                                    'B',
                                                    lev);

          InitializeExternalFieldsOnGridUsingParser(Bfield_cp[lev][0].get(),
                                                    Bfield_cp[lev][1].get(),
                                                    Bfield_cp[lev][2].get(),
                                                    Bxfield_parser->compile<3>(),
                                                    Byfield_parser->compile<3>(),
                                                    Bzfield_parser->compile<3>(),
                                                    m_edge_lengths[lev],
                                                    m_face_areas[lev],
                                                    'B',
                                                    lev);
       }
    }

    // if the input string for the E-field is "parse_e_ext_grid_function",
    // then the analytical expression or function must be
    // provided in the input file.
    if (E_ext_grid_s == "parse_e_ext_grid_function") {

#ifdef WARPX_DIM_RZ
       amrex::Abort(Utils::TextMsg::Err(
           "E and B parser for external fields does not work with RZ -- TO DO"));
#endif
       Store_parserString(pp_warpx, "Ex_external_grid_function(x,y,z)",
                                                    str_Ex_ext_grid_function);
       Store_parserString(pp_warpx, "Ey_external_grid_function(x,y,z)",
                                                    str_Ey_ext_grid_function);
       Store_parserString(pp_warpx, "Ez_external_grid_function(x,y,z)",
                                                    str_Ez_ext_grid_function);

       Exfield_parser = std::make_unique<amrex::Parser>(
                                makeParser(str_Ex_ext_grid_function,{"x","y","z"}));
       Eyfield_parser = std::make_unique<amrex::Parser>(
                                makeParser(str_Ey_ext_grid_function,{"x","y","z"}));
       Ezfield_parser = std::make_unique<amrex::Parser>(
                                makeParser(str_Ez_ext_grid_function,{"x","y","z"}));

       // Initialize Efield_fp with external function
       InitializeExternalFieldsOnGridUsingParser(Efield_fp[lev][0].get(),
                                                 Efield_fp[lev][1].get(),
                                                 Efield_fp[lev][2].get(),
                                                 Exfield_parser->compile<3>(),
                                                 Eyfield_parser->compile<3>(),
                                                 Ezfield_parser->compile<3>(),
                                                 m_edge_lengths[lev],
                                                 m_face_areas[lev],
                                                 'E',
                                                 lev);

#ifdef AMREX_USE_EB
        // We initialize ECTRhofield consistently with the Efield
        if (WarpX::maxwell_solver_id == MaxwellSolverAlgo::ECT) {
            m_fdtd_solver_fp[lev]->EvolveECTRho(Efield_fp[lev], m_edge_lengths[lev],
                                                m_face_areas[lev], ECTRhofield[lev], lev);

        }
#endif

       if (lev > 0) {
          InitializeExternalFieldsOnGridUsingParser(Efield_aux[lev][0].get(),
                                                    Efield_aux[lev][1].get(),
                                                    Efield_aux[lev][2].get(),
                                                    Exfield_parser->compile<3>(),
                                                    Eyfield_parser->compile<3>(),
                                                    Ezfield_parser->compile<3>(),
                                                    m_edge_lengths[lev],
                                                    m_face_areas[lev],
                                                    'E',
                                                    lev);

          InitializeExternalFieldsOnGridUsingParser(Efield_cp[lev][0].get(),
                                                    Efield_cp[lev][1].get(),
                                                    Efield_cp[lev][2].get(),
                                                    Exfield_parser->compile<3>(),
                                                    Eyfield_parser->compile<3>(),
                                                    Ezfield_parser->compile<3>(),
                                                    m_edge_lengths[lev],
                                                    m_face_areas[lev],
                                                    'E',
                                                    lev);
#ifdef AMREX_USE_EB
           if (WarpX::maxwell_solver_id == MaxwellSolverAlgo::ECT) {
               // We initialize ECTRhofield consistently with the Efield
               m_fdtd_solver_cp[lev]->EvolveECTRho(Efield_cp[lev], m_edge_lengths[lev],
                                                   m_face_areas[lev], ECTRhofield[lev], lev);

           }
#endif
       }
    }

    if (F_fp[lev]) {
        F_fp[lev]->setVal(0.0);
    }

    if (G_fp[lev]) {
        G_fp[lev]->setVal(0.0);
    }

    if (rho_fp[lev]) {
        rho_fp[lev]->setVal(0.0);
    }

    if (F_cp[lev]) {
        F_cp[lev]->setVal(0.0);
    }

    if (G_cp[lev]) {
        G_cp[lev]->setVal(0.0);
    }

    if (rho_cp[lev]) {
        rho_cp[lev]->setVal(0.0);
    }

    if (costs[lev]) {
        const auto iarr = costs[lev]->IndexArray();
        for (int i : iarr) {
            (*costs[lev])[i] = 0.0;
            WarpX::setLoadBalanceEfficiency(lev, -1);
        }
    }
}

void
WarpX::InitializeExternalFieldsOnGridUsingParser (
       MultiFab *mfx, MultiFab *mfy, MultiFab *mfz,
       ParserExecutor<3> const& xfield_parser, ParserExecutor<3> const& yfield_parser,
       ParserExecutor<3> const& zfield_parser,
       std::array< std::unique_ptr<amrex::MultiFab>, 3 > const& edge_lengths,
       std::array< std::unique_ptr<amrex::MultiFab>, 3 > const& face_areas,
       const char field,
       const int lev)
{

    const auto dx_lev = geom[lev].CellSizeArray();
    const RealBox& real_box = geom[lev].ProbDomain();
    amrex::IntVect x_nodal_flag = mfx->ixType().toIntVect();
    amrex::IntVect y_nodal_flag = mfy->ixType().toIntVect();
    amrex::IntVect z_nodal_flag = mfz->ixType().toIntVect();
    for ( MFIter mfi(*mfx, TilingIfNotGPU()); mfi.isValid(); ++mfi)
    {
       const amrex::Box& tbx = mfi.tilebox( x_nodal_flag, mfx->nGrowVect() );
       const amrex::Box& tby = mfi.tilebox( y_nodal_flag, mfy->nGrowVect() );
       const amrex::Box& tbz = mfi.tilebox( z_nodal_flag, mfz->nGrowVect() );

       auto const& mfxfab = mfx->array(mfi);
       auto const& mfyfab = mfy->array(mfi);
       auto const& mfzfab = mfz->array(mfi);

#ifdef AMREX_USE_EB
       amrex::Array4<amrex::Real> const& lx = edge_lengths[0]->array(mfi);
       amrex::Array4<amrex::Real> const& ly = edge_lengths[1]->array(mfi);
       amrex::Array4<amrex::Real> const& lz = edge_lengths[2]->array(mfi);
       amrex::Array4<amrex::Real> const& Sx = face_areas[0]->array(mfi);
       amrex::Array4<amrex::Real> const& Sy = face_areas[1]->array(mfi);
       amrex::Array4<amrex::Real> const& Sz = face_areas[2]->array(mfi);

#if defined(WARPX_DIM_XZ) || defined(WARPX_DIM_RZ)
        amrex::ignore_unused(ly, Sx, Sz);
#elif defined(WARPX_DIM_1D_Z)
        amrex::ignore_unused(lx, ly, lz, Sx, Sy, Sz);
#endif

#else
       amrex::ignore_unused(edge_lengths, face_areas, field);
#endif

        amrex::ParallelFor (tbx, tby, tbz,
            [=] AMREX_GPU_DEVICE (int i, int j, int k) {
#ifdef AMREX_USE_EB
#ifdef WARPX_DIM_3D
                if((field=='E' and lx(i, j, k)<=0) or (field=='B' and Sx(i, j, k)<=0))  return;
#elif defined(WARPX_DIM_XZ) || defined(WARPX_DIM_RZ)
                //In XZ and RZ Ex is associated with a x-edge, while Bx is associated with a z-edge
                if((field=='E' and lx(i, j, k)<=0) or (field=='B' and lz(i, j, k)<=0)) return;
#endif
#endif
                // Shift required in the x-, y-, or z- position
                // depending on the index type of the multifab
#if defined(WARPX_DIM_1D_Z)
                amrex::Real x = 0._rt;
                amrex::Real y = 0._rt;
                amrex::Real fac_z = (1._rt - x_nodal_flag[1]) * dx_lev[1] * 0.5_rt;
                amrex::Real z = j*dx_lev[1] + real_box.lo(1) + fac_z;
#elif defined(WARPX_DIM_XZ) || defined(WARPX_DIM_RZ)
                amrex::Real fac_x = (1._rt - x_nodal_flag[0]) * dx_lev[0] * 0.5_rt;
                amrex::Real x = i*dx_lev[0] + real_box.lo(0) + fac_x;
                amrex::Real y = 0._rt;
                amrex::Real fac_z = (1._rt - x_nodal_flag[1]) * dx_lev[1] * 0.5_rt;
                amrex::Real z = j*dx_lev[1] + real_box.lo(1) + fac_z;
#else
                amrex::Real fac_x = (1._rt - x_nodal_flag[0]) * dx_lev[0] * 0.5_rt;
                amrex::Real x = i*dx_lev[0] + real_box.lo(0) + fac_x;
                amrex::Real fac_y = (1._rt - x_nodal_flag[1]) * dx_lev[1] * 0.5_rt;
                amrex::Real y = j*dx_lev[1] + real_box.lo(1) + fac_y;
                amrex::Real fac_z = (1._rt - x_nodal_flag[2]) * dx_lev[2] * 0.5_rt;
                amrex::Real z = k*dx_lev[2] + real_box.lo(2) + fac_z;
#endif
                // Initialize the x-component of the field.
                mfxfab(i,j,k) = xfield_parser(x,y,z);
            },
            [=] AMREX_GPU_DEVICE (int i, int j, int k) {
#ifdef AMREX_USE_EB
#ifdef WARPX_DIM_3D
                if((field=='E' and ly(i, j, k)<=0) or (field=='B' and Sy(i, j, k)<=0))  return;
#elif defined(WARPX_DIM_XZ) || defined(WARPX_DIM_RZ)
                //In XZ and RZ Ey is associated with a mesh node, so we need to check if  the mesh node is covered
                if((field=='E' and (lx(i, j, k)<=0 || lx(i-1, j, k)<=0 || lz(i, j, k)<=0 || lz(i, j-1, k)<=0)) or
                   (field=='B' and Sy(i,j,k)<=0)) return;
#endif
#endif
#if defined(WARPX_DIM_1D_Z)
                amrex::Real x = 0._rt;
                amrex::Real y = 0._rt;
                amrex::Real fac_z = (1._rt - y_nodal_flag[1]) * dx_lev[1] * 0.5_rt;
                amrex::Real z = j*dx_lev[1] + real_box.lo(1) + fac_z;
#elif defined(WARPX_DIM_XZ) || defined(WARPX_DIM_RZ)
                amrex::Real fac_x = (1._rt - y_nodal_flag[0]) * dx_lev[0] * 0.5_rt;
                amrex::Real x = i*dx_lev[0] + real_box.lo(0) + fac_x;
                amrex::Real y = 0._rt;
                amrex::Real fac_z = (1._rt - y_nodal_flag[1]) * dx_lev[1] * 0.5_rt;
                amrex::Real z = j*dx_lev[1] + real_box.lo(1) + fac_z;
#elif defined(WARPX_DIM_3D)
                amrex::Real fac_x = (1._rt - y_nodal_flag[0]) * dx_lev[0] * 0.5_rt;
                amrex::Real x = i*dx_lev[0] + real_box.lo(0) + fac_x;
                amrex::Real fac_y = (1._rt - y_nodal_flag[1]) * dx_lev[1] * 0.5_rt;
                amrex::Real y = j*dx_lev[1] + real_box.lo(1) + fac_y;
                amrex::Real fac_z = (1._rt - y_nodal_flag[2]) * dx_lev[2] * 0.5_rt;
                amrex::Real z = k*dx_lev[2] + real_box.lo(2) + fac_z;
#endif
                // Initialize the y-component of the field.
                mfyfab(i,j,k)  = yfield_parser(x,y,z);
            },
            [=] AMREX_GPU_DEVICE (int i, int j, int k) {
#ifdef AMREX_USE_EB
#ifdef WARPX_DIM_3D
                if((field=='E' and lz(i, j, k)<=0) or (field=='B' and Sz(i, j, k)<=0))  return;
#elif defined(WARPX_DIM_XZ) || defined(WARPX_DIM_RZ)
                //In XZ and RZ Ez is associated with a z-edge, while Bz is associated with a x-edge
                if((field=='E' and lz(i, j, k)<=0) or (field=='B' and lx(i, j, k)<=0)) return;
#endif
#endif
#if defined(WARPX_DIM_1D_Z)
                amrex::Real x = 0._rt;
                amrex::Real y = 0._rt;
                amrex::Real fac_z = (1._rt - z_nodal_flag[1]) * dx_lev[1] * 0.5_rt;
                amrex::Real z = j*dx_lev[1] + real_box.lo(1) + fac_z;
#elif defined(WARPX_DIM_XZ) || defined(WARPX_DIM_RZ)
                amrex::Real fac_x = (1._rt - z_nodal_flag[0]) * dx_lev[0] * 0.5_rt;
                amrex::Real x = i*dx_lev[0] + real_box.lo(0) + fac_x;
                amrex::Real y = 0._rt;
                amrex::Real fac_z = (1._rt - z_nodal_flag[1]) * dx_lev[1] * 0.5_rt;
                amrex::Real z = j*dx_lev[1] + real_box.lo(1) + fac_z;
#elif defined(WARPX_DIM_3D)
                amrex::Real fac_x = (1._rt - z_nodal_flag[0]) * dx_lev[0] * 0.5_rt;
                amrex::Real x = i*dx_lev[0] + real_box.lo(0) + fac_x;
                amrex::Real fac_y = (1._rt - z_nodal_flag[1]) * dx_lev[1] * 0.5_rt;
                amrex::Real y = j*dx_lev[1] + real_box.lo(1) + fac_y;
                amrex::Real fac_z = (1._rt - z_nodal_flag[2]) * dx_lev[2] * 0.5_rt;
                amrex::Real z = k*dx_lev[2] + real_box.lo(2) + fac_z;
#endif
                // Initialize the z-component of the field.
                mfzfab(i,j,k) = zfield_parser(x,y,z);
            }
        );
    }
}

void
WarpX::PerformanceHints ()
{
    // Check requested MPI ranks and available boxes
    amrex::Long total_nboxes = 0; // on all MPI ranks
    for (int ilev = 0; ilev <= finestLevel(); ++ilev) {
        total_nboxes += boxArray(ilev).size();
    }
    if (ParallelDescriptor::NProcs() > total_nboxes){
        std::stringstream warnMsg;
        warnMsg << "Too many resources / too little work!\n"
            << "  It looks like you requested more compute resources than "
            << "there are total number of boxes of cells available ("
            << total_nboxes << "). "
            << "You started with (" << ParallelDescriptor::NProcs()
            << ") MPI ranks, so (" << ParallelDescriptor::NProcs() - total_nboxes
            << ") rank(s) will have no work.\n"
#ifdef AMREX_USE_GPU
            << "  On GPUs, consider using 1-8 boxes per GPU that together fill "
            << "each GPU's memory sufficiently. If you do not rely on dynamic "
            << "load-balancing, then one large box per GPU is ideal.\n"
#endif
            << "  More information:\n"
            << "  https://warpx.readthedocs.io/en/latest/running_cpp/parallelization.html\n";

        ablastr::warn_manager::WMRecordWarning(
          "Performance", warnMsg.str(), ablastr::warn_manager::WarnPriority::high);
    }

    // TODO: warn if some ranks have disproportionally more work than all others
    //       tricky: it can be ok to assign "vacuum" boxes to some ranks w/o slowing down
    //               all other ranks; we need to measure this with our load-balancing
    //               routines and issue a warning only of some ranks stall all other ranks
    // TODO: check MPI-rank to GPU ratio (should be 1:1)
    // TODO: check memory per MPI rank, especially if GPUs are underutilized
    // TODO: CPU tiling hints with OpenMP
}

void WarpX::CheckGuardCells()
{
    for (int lev = 0; lev <= finest_level; ++lev)
    {
        for (int dim = 0; dim < 3; ++dim)
        {
            CheckGuardCells(*Efield_fp[lev][dim]);
            CheckGuardCells(*Bfield_fp[lev][dim]);
            CheckGuardCells(*current_fp[lev][dim]);

            if (WarpX::fft_do_time_averaging)
            {
                CheckGuardCells(*Efield_avg_fp[lev][dim]);
                CheckGuardCells(*Bfield_avg_fp[lev][dim]);
            }
        }

        if (rho_fp[lev])
        {
            CheckGuardCells(*rho_fp[lev]);
        }

        if (F_fp[lev])
        {
            CheckGuardCells(*F_fp[lev]);
        }

        // MultiFabs on coarse patch
        if (lev > 0)
        {
            for (int dim = 0; dim < 3; ++dim)
            {
                CheckGuardCells(*Efield_cp[lev][dim]);
                CheckGuardCells(*Bfield_cp[lev][dim]);
                CheckGuardCells(*current_cp[lev][dim]);

                if (WarpX::fft_do_time_averaging)
                {
                    CheckGuardCells(*Efield_avg_cp[lev][dim]);
                    CheckGuardCells(*Bfield_avg_cp[lev][dim]);
                }
            }

            if (rho_cp[lev])
            {
                CheckGuardCells(*rho_cp[lev]);
            }

            if (F_cp[lev])
            {
                CheckGuardCells(*F_cp[lev]);
            }
        }
    }
}

void WarpX::CheckGuardCells(amrex::MultiFab const& mf)
{
    for (amrex::MFIter mfi(mf); mfi.isValid(); ++mfi)
    {
        const amrex::IntVect vc = mfi.validbox().enclosedCells().size();
        const amrex::IntVect gc = mf.nGrowVect();

        std::stringstream ss_msg;
        ss_msg << "MultiFab " << mf.tags()[1].c_str() << ":" <<
            " the number of guard cells " << gc <<
            " is larger than or equal to the number of valid cells "
            << vc << ", please reduce the number of guard cells" <<
             " or increase the grid size by changing domain decomposition.";
        WARPX_ALWAYS_ASSERT_WITH_MESSAGE(vc.allGT(gc), ss_msg.str());
    }
}

void WarpX::InitializeEBGridData (int lev)
{
#ifdef AMREX_USE_EB
    if (lev == maxLevel()) {

        // Throw a warning if EB is on and particle_shape > 1
        bool flag_eb_on = not fieldEBFactory(lev).isAllRegular();

        if ((nox > 1 or noy > 1 or noz > 1) and flag_eb_on)
        {
            ablastr::warn_manager::WMRecordWarning("Particles",
              "when algo.particle_shape > 1, numerical artifacts will be present when\n"
              "particles are close to embedded boundaries");
        }

        if (WarpX::maxwell_solver_id == MaxwellSolverAlgo::Yee ||
            WarpX::maxwell_solver_id == MaxwellSolverAlgo::CKC ||
            WarpX::maxwell_solver_id == MaxwellSolverAlgo::ECT) {

            auto const eb_fact = fieldEBFactory(lev);

            ComputeEdgeLengths(m_edge_lengths[lev], eb_fact);
            ScaleEdges(m_edge_lengths[lev], CellSize(lev));
            ComputeFaceAreas(m_face_areas[lev], eb_fact);
            ScaleAreas(m_face_areas[lev], CellSize(lev));

            if (WarpX::maxwell_solver_id == MaxwellSolverAlgo::ECT) {
                MarkCells();
                ComputeFaceExtensions();
            }
        }

        ComputeDistanceToEB();

    }
#else
    amrex::ignore_unused(lev);
#endif
}<|MERGE_RESOLUTION|>--- conflicted
+++ resolved
@@ -541,12 +541,8 @@
                                    pml_ncell, pml_delta, refRatio(lev-1),
                                    dt[lev], nox_fft, noy_fft, noz_fft, do_nodal,
                                    do_moving_window, pml_has_particles, do_pml_in_domain,
-<<<<<<< HEAD
                                    J_in_time, rho_in_time, do_pml_dive_cleaning, do_pml_divb_cleaning,
-=======
-                                   do_multi_J, do_pml_dive_cleaning, do_pml_divb_cleaning,
                                    amrex::IntVect(0), amrex::IntVect(0),
->>>>>>> 1ed58acb
                                    guard_cells.ng_FieldSolver.max(),
                                    v_particle_pml,
                                    do_pml_Lo[lev], do_pml_Hi[lev]);
