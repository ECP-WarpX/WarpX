/* Copyright 2019-2020 Andrew Myers, Ann Almgren, Aurore Blelly
 * Axel Huebl, Burlen Loring, Maxence Thevenet
 * Michael Rowan, Remi Lehe, Revathi Jambunathan
 * Weiqun Zhang
 *
 *
 * This file is part of WarpX.
 *
 * License: BSD-3-Clause-LBNL
 */
#include "WarpX.H"

#include "BoundaryConditions/PML.H"
#if (defined WARPX_DIM_RZ) && (defined WARPX_USE_PSATD)
#   include "BoundaryConditions/PML_RZ.H"
#endif
#include "Diagnostics/MultiDiagnostics.H"
#include "Diagnostics/ReducedDiags/MultiReducedDiags.H"
#include "FieldSolver/FiniteDifferenceSolver/MacroscopicProperties/MacroscopicProperties.H"
#include "FieldSolver/FiniteDifferenceSolver/HybridPICModel/HybridPICModel.H"
#include "Filter/BilinearFilter.H"
#include "Filter/NCIGodfreyFilter.H"
#include "Initialization/ExternalField.H"
#include "Particles/MultiParticleContainer.H"
#include "Utils/Algorithms/LinearInterpolation.H"
#include "Utils/Logo/GetLogo.H"
#include "Utils/Parser/ParserUtils.H"
#include "Utils/TextMsg.H"
#include "Utils/WarpXAlgorithmSelection.H"
#include "Utils/WarpXConst.H"
#include "Utils/WarpXProfilerWrapper.H"
#include "Utils/WarpXUtil.H"
#include "Python/callbacks.H"

#include <ablastr/parallelization/MPIInitHelpers.H>
#include <ablastr/utils/Communication.H>
#include <ablastr/utils/UsedInputsFile.H>
#include <ablastr/warn_manager/WarnManager.H>

#include <AMReX.H>
#include <AMReX_AmrCore.H>
#ifdef AMREX_USE_SENSEI_INSITU
#   include <AMReX_AmrMeshInSituBridge.H>
#endif
#include <AMReX_Array.H>
#include <AMReX_Array4.H>
#include <AMReX_BLassert.H>
#include <AMReX_Box.H>
#include <AMReX_BoxArray.H>
#include <AMReX_BoxList.H>
#include <AMReX_Config.H>
#include <AMReX_Geometry.H>
#include <AMReX_GpuLaunch.H>
#include <AMReX_GpuQualifiers.H>
#include <AMReX_INT.H>
#include <AMReX_IndexType.H>
#include <AMReX_IntVect.H>
#include <AMReX_LayoutData.H>
#include <AMReX_MFIter.H>
#include <AMReX_MultiFab.H>
#include <AMReX_ParallelDescriptor.H>
#include <AMReX_ParmParse.H>
#include <AMReX_Parser.H>
#include <AMReX_Print.H>
#include <AMReX_REAL.H>
#include <AMReX_RealBox.H>
#include <AMReX_SPACE.H>
#include <AMReX_Vector.H>

#include <algorithm>
#include <array>
#include <cctype>
#include <iostream>
#include <memory>
#include <string>
#include <utility>

#ifdef WARPX_USE_OPENPMD
#   include <openPMD/openPMD.hpp>
#endif

#include "FieldSolver/FiniteDifferenceSolver/FiniteDifferenceSolver.H"

using namespace amrex;

namespace
{
    /**
     * \brief Check that the number of guard cells is smaller than the number of valid cells,
     * for a given MultiFab, and abort otherwise.
     */
    void CheckGuardCells(amrex::MultiFab const& mf)
    {
        for (amrex::MFIter mfi(mf); mfi.isValid(); ++mfi)
        {
            const amrex::IntVect vc = mfi.validbox().enclosedCells().size();
            const amrex::IntVect gc = mf.nGrowVect();

            std::stringstream ss_msg;
            ss_msg << "MultiFab " << mf.tags()[1].c_str() << ":" <<
                " the number of guard cells " << gc <<
                " is larger than or equal to the number of valid cells "
                << vc << ", please reduce the number of guard cells" <<
                " or increase the grid size by changing domain decomposition.";
            WARPX_ALWAYS_ASSERT_WITH_MESSAGE(vc.allGT(gc), ss_msg.str());
        }
    }
}

void
WarpX::PostProcessBaseGrids (BoxArray& ba0) const
{
    if (numprocs != 0) {
        const Box& dom = Geom(0).Domain();
        const IntVect& domlo = dom.smallEnd();
        const IntVect& domlen = dom.size();
        const IntVect sz = domlen / numprocs;
        const IntVect extra = domlen - sz*numprocs;
        BoxList bl;
#if defined(WARPX_DIM_3D)
        for (int k = 0; k < numprocs[2]; ++k) {
            // The first extra[2] blocks get one extra cell with a total of
            // sz[2]+1.  The rest get sz[2] cells.  The decomposition in y
            // and x directions are similar.
            int klo = (k < extra[2]) ? k*(sz[2]+1) : (k*sz[2]+extra[2]);
            int khi = (k < extra[2]) ? klo+(sz[2]+1)-1 : klo+sz[2]-1;
            klo += domlo[2];
            khi += domlo[2];
#endif
#if (AMREX_SPACEDIM >= 2)
            for (int j = 0; j < numprocs[1]; ++j) {
                int jlo = (j < extra[1]) ? j*(sz[1]+1) : (j*sz[1]+extra[1]);
                int jhi = (j < extra[1]) ? jlo+(sz[1]+1)-1 : jlo+sz[1]-1;
                jlo += domlo[1];
                jhi += domlo[1];
#endif
                for (int i = 0; i < numprocs[0]; ++i) {
                    int ilo = (i < extra[0]) ? i*(sz[0]+1) : (i*sz[0]+extra[0]);
                    int ihi = (i < extra[0]) ? ilo+(sz[0]+1)-1 : ilo+sz[0]-1;
                    ilo += domlo[0];
                    ihi += domlo[0];
                    bl.push_back(Box(IntVect(AMREX_D_DECL(ilo,jlo,klo)),
                                     IntVect(AMREX_D_DECL(ihi,jhi,khi))));
        AMREX_D_TERM(},},})
        ba0 = BoxArray(std::move(bl));
    }
}

void
WarpX::PrintMainPICparameters ()
{
    amrex::Print() << "-------------------------------------------------------------------------------\n";
    amrex::Print() << "--------------------------- MAIN EM PIC PARAMETERS ----------------------------\n";
    amrex::Print() << "-------------------------------------------------------------------------------\n";

    // print warpx build information
    if constexpr (std::is_same<Real, float>::value) {
      amrex::Print() << "Precision:            | SINGLE" << "\n";
    }
    else {
      amrex::Print() << "Precision:            | DOUBLE" << "\n";
    }
    if constexpr (std::is_same<ParticleReal, float>::value) {
      amrex::Print() << "Particle precision:   | SINGLE" << "\n";
    }
    else {
      amrex::Print() << "Particle precision:   | DOUBLE" << "\n";
    }

    // Print geometry dimensionality
    const amrex::ParmParse pp_geometry("geometry");
    std::string dims;
    pp_geometry.query( "dims", dims );
    if (dims=="1") {
      amrex::Print() << "Geometry:             | 1D (Z)" << "\n";
    }
    else if (dims=="2") {
      amrex::Print() << "Geometry:             | 2D (XZ)" << "\n";
    }
    else if (dims=="3") {
      amrex::Print() << "Geometry:             | 3D (XYZ)" << "\n";
    }
    else if (dims=="RZ") {
      amrex::Print() << "Geometry:             | 2D (RZ)" << "\n";
    }

    #ifdef WARPX_DIM_RZ
      amrex::Print() << "                      | - n_rz_azimuthal_modes = " <<
                     WarpX::n_rz_azimuthal_modes << "\n";
    #endif // WARPX_USE_RZ
    //Print solver's operation mode (e.g., EM or electrostatic)
    if (electrostatic_solver_id == ElectrostaticSolverAlgo::LabFrame) {
      amrex::Print() << "Operation mode:       | Electrostatic" << "\n";
      amrex::Print() << "                      | - laboratory frame" << "\n";
    }
    else if (electrostatic_solver_id == ElectrostaticSolverAlgo::Relativistic){
      amrex::Print() << "Operation mode:       | Electrostatic" << "\n";
      amrex::Print() << "                      | - relativistic" << "\n";
    }
    else if (electrostatic_solver_id == ElectrostaticSolverAlgo::LabFrameElectroMagnetostatic){
      amrex::Print() << "Operation mode:       | Electrostatic" << "\n";
      amrex::Print() << "                      | - laboratory frame, electrostatic + magnetostatic" << "\n";
    }
    else{
      amrex::Print() << "Operation mode:       | Electromagnetic" << "\n";
    }
    if (em_solver_medium == MediumForEM::Vacuum ){
      amrex::Print() << "                      | - vacuum" << "\n";
    }
    else if (em_solver_medium == MediumForEM::Macroscopic ){
      amrex::Print() << "                      | - macroscopic" << "\n";
    }
    if ( (em_solver_medium == MediumForEM::Macroscopic) &&
       (WarpX::macroscopic_solver_algo == MacroscopicSolverAlgo::LaxWendroff)){
      amrex::Print() << "                      |  - Lax-Wendroff algorithm\n";
      }
    else if ((em_solver_medium == MediumForEM::Macroscopic) &&
            (WarpX::macroscopic_solver_algo == MacroscopicSolverAlgo::BackwardEuler)){
      amrex::Print() << "                      |  - Backward Euler algorithm\n";
      }
    amrex::Print() << "-------------------------------------------------------------------------------\n";
    // Print type of current deposition
    if (current_deposition_algo == CurrentDepositionAlgo::Direct){
      amrex::Print() << "Current Deposition:   | direct \n";
    }
    else if (current_deposition_algo == CurrentDepositionAlgo::Vay){
      amrex::Print() << "Current Deposition:   | Vay \n";
    }
    else if (current_deposition_algo == CurrentDepositionAlgo::Esirkepov){
      amrex::Print() << "Current Deposition:   | Esirkepov \n";
    }
    else if (current_deposition_algo == CurrentDepositionAlgo::Villasenor){
      amrex::Print() << "Current Deposition:   | Villasenor \n";
    }
    // Print type of particle pusher
    if (particle_pusher_algo == ParticlePusherAlgo::Vay){
      amrex::Print() << "Particle Pusher:      | Vay \n";
    }
    else if (particle_pusher_algo == ParticlePusherAlgo::HigueraCary){
      amrex::Print() << "Particle Pusher:      | Higuera-Cary \n";
    }
    else if (particle_pusher_algo == ParticlePusherAlgo::Boris){
      amrex::Print() << "Particle Pusher:      | Boris \n";
    }
    // Print type of charge deposition
    if (charge_deposition_algo == ChargeDepositionAlgo::Standard){
      amrex::Print() << "Charge Deposition:    | standard \n";
    }
    // Print field gathering algorithm
    if (field_gathering_algo == GatheringAlgo::MomentumConserving){
      amrex::Print() << "Field Gathering:      | momentum-conserving \n";
    }
    else{
      amrex::Print() << "Field Gathering:      | energy-conserving \n";
    }
    // Print particle's shape factors
    amrex::Print() << "Particle Shape Factor:| " << WarpX::nox << "\n";
    amrex::Print() << "-------------------------------------------------------------------------------\n";
    // Print solver's type: Yee, CKC, ECT
    if (WarpX::electromagnetic_solver_id == ElectromagneticSolverAlgo::Yee){
      amrex::Print() << "Maxwell Solver:       | Yee \n";
    }
    else if (WarpX::electromagnetic_solver_id == ElectromagneticSolverAlgo::CKC){
      amrex::Print() << "Maxwell Solver:       | CKC \n";
    }
    else if (WarpX::electromagnetic_solver_id == ElectromagneticSolverAlgo::ECT){
      amrex::Print() << "Maxwell Solver:       | ECT \n";
    }
    else if (WarpX::electromagnetic_solver_id == ElectromagneticSolverAlgo::HybridPIC){
      amrex::Print() << "Maxwell Solver:       | Hybrid-PIC (Ohm's law) \n";
    }
  #ifdef WARPX_USE_PSATD
    // Print PSATD solver's configuration
    if (WarpX::electromagnetic_solver_id == ElectromagneticSolverAlgo::PSATD){
      amrex::Print() << "Maxwell Solver:       | PSATD \n";
      }
    if ((m_v_galilean[0]!=0) or (m_v_galilean[1]!=0) or (m_v_galilean[2]!=0)) {
      amrex::Print() << "                      | - Galilean \n" <<
      "                      |  - v_galilean = (" << m_v_galilean[0] << "," <<
                              m_v_galilean[1] << "," << m_v_galilean[2] << ")\n";
      }
    if ((m_v_comoving[0]!=0) or (m_v_comoving[1]!=0) or (m_v_comoving[2]!=0)) {
      amrex::Print() << "                      | - comoving \n" <<
      "                      |  - v_comoving = (" << m_v_comoving[0] << "," <<
                              m_v_comoving[1] << "," << m_v_comoving[2] << ")\n";
      }
    if (WarpX::update_with_rho==1) {
      amrex::Print() << "                      | - update with rho is ON \n";
      }
    if (current_correction==1) {
      amrex::Print() << "                      | - current correction is ON \n";
        }
    if (WarpX::do_dive_cleaning==1) {
      amrex::Print() << "                      | - div(E) cleaning is ON \n";
      }
    if (WarpX::do_divb_cleaning==1) {
      amrex::Print() << "                      | - div(B) cleaning is ON \n";
      }
    if (do_multi_J == 1){
      amrex::Print() << "                      | - multi-J deposition is ON \n";
      amrex::Print() << "                      |   - do_multi_J_n_depositions = "
                                        << WarpX::do_multi_J_n_depositions << "\n";
    }
    if (fft_do_time_averaging == 1){
      amrex::Print()<<"                      | - time-averaged is ON \n";
    }
  #endif // WARPX_USE_PSATD

  if (grid_type == GridType::Collocated){
    amrex::Print() << "                      | - collocated grid \n";
  }
  #ifdef WARPX_USE_PSATD
    if ( (grid_type == GridType::Staggered) && (field_gathering_algo == GatheringAlgo::EnergyConserving) ){
      amrex::Print()<<"                      | - staggered grid " << "\n";
    }
    else if ( (grid_type == GridType::Hybrid) && (field_gathering_algo == GatheringAlgo::MomentumConserving) ){
    amrex::Print()<<"                      | - hybrid grid " << "\n";
    if (dims=="3"){
      amrex::Print() << "                      |   - field_centering_nox = " << WarpX::field_centering_nox << "\n";
      amrex::Print() << "                      |   - field_centering_noy = " << WarpX::field_centering_noy << "\n";
      amrex::Print() << "                      |   - field_centering_noz = " << WarpX::field_centering_noz << "\n";
      amrex::Print() << "                      |   - current_centering_nox = " << WarpX::current_centering_nox << "\n";
      amrex::Print() << "                      |   - current_centering_noy = " << WarpX::current_centering_noy << "\n";
      amrex::Print() << "                      |   - current_centering_noz = " << WarpX::current_centering_noz << "\n";
    }
    else if (dims=="2"){
      amrex::Print() << "                      |   - field_centering_nox = " << WarpX::field_centering_nox << "\n";
      amrex::Print() << "                      |   - field_centering_noz = " << WarpX::field_centering_noz << "\n";
      amrex::Print() << "                      |   - current_centering_nox = " << WarpX::current_centering_nox << "\n";
      amrex::Print() << "                      |   - current_centering_noz = " << WarpX::current_centering_noz << "\n";
     }
    else if (dims=="1"){
      amrex::Print() << "                      |   - field_centering_noz = " << WarpX::field_centering_noz << "\n";
      amrex::Print() << "                      |   - current_centering_noz = " << WarpX::current_centering_noz << "\n";
     }
    }
    if (WarpX::use_hybrid_QED){
      amrex::Print() << "                      | - use_hybrid_QED = true \n";
    }

    if (WarpX::electromagnetic_solver_id == ElectromagneticSolverAlgo::PSATD){
    // Print solver's order
      std::string psatd_nox_fft, psatd_noy_fft, psatd_noz_fft;
      psatd_nox_fft = (nox_fft == -1) ? "inf" : std::to_string(nox_fft);
      psatd_noy_fft = (noy_fft == -1) ? "inf" : std::to_string(noy_fft);
      psatd_noz_fft = (noz_fft == -1) ? "inf" : std::to_string(noz_fft);

      if (dims=="3" ){
        amrex::Print() << "Spectral order:       | - psatd.nox = " << psatd_nox_fft << "\n";
        amrex::Print() << "                      | - psatd.noy = " << psatd_noy_fft << "\n";
        amrex::Print() << "                      | - psatd.noz = " << psatd_noz_fft << "\n";
      }
      else if (dims=="2" and WarpX::electromagnetic_solver_id == ElectromagneticSolverAlgo::PSATD){
        amrex::Print() << "Spectral order:       | - psatd.nox = " << psatd_nox_fft << "\n";
        amrex::Print() << "                      | - psatd.noz = " << psatd_noz_fft << "\n";
      }
      else if (dims=="1" and WarpX::electromagnetic_solver_id == ElectromagneticSolverAlgo::PSATD){
        amrex::Print() << "Spectral order:       | - psatd.noz = " << psatd_noz_fft << "\n";
      }
    }
    // Print guard cells number
    amrex::Print() << "Guard cells           | - ng_alloc_EB = " << guard_cells.ng_alloc_EB << "\n";
    amrex::Print() << " (allocated for E/B)  | \n";

    #endif // WARPX_USE_PSATD
    amrex::Print() << "-------------------------------------------------------------------------------" << "\n";
    //Print main boosted frame algorithm's parameters
    if (WarpX::gamma_boost!=1){
    amrex::Print() << "Boosted Frame:        |    ON  \n";
    amrex::Print() << "                      |  - gamma_boost = " << WarpX::gamma_boost << "\n";
    amrex::Print() << "                      |  - boost_direction = (" << WarpX::boost_direction[0] <<
                             "," << WarpX::boost_direction[1] << "," << WarpX::boost_direction[2] << ")\n";
    amrex::Print() << "------------------------------------------------------------------------------- \n";
    }
    //Print moving window details
    if (WarpX::do_moving_window == 1){
      amrex::Print() << "Moving window:        |    ON  \n";
      if (WarpX::moving_window_dir == 0){
        amrex::Print() << "                      |  - moving_window_dir = x \n";
      }
      #if defined(WARPX_DIM_3D)
      else if (WarpX::moving_window_dir == 1){
        amrex::Print() << "                      |  - moving_window_dir = y \n";
      }
      #endif
      else if (WarpX::moving_window_dir == WARPX_ZINDEX) {
        amrex::Print() << "                      |  - moving_window_dir = z \n";
      }
      amrex::Print() << "                      |  - moving_window_v = " << WarpX::moving_window_v << "\n";
      amrex::Print() << "------------------------------------------------------------------------------- \n";
    }
}

void
WarpX::WriteUsedInputsFile () const
{
    std::string filename = "warpx_used_inputs";
    ParmParse pp_warpx("warpx");
    pp_warpx.queryAdd("used_inputs_file", filename);

    ablastr::utils::write_used_inputs_file(filename);
}

void
WarpX::InitData ()
{
    WARPX_PROFILE("WarpX::InitData()");
    ablastr::parallelization::check_mpi_thread_level();

#ifdef WARPX_QED
    Print() << "PICSAR (" << WarpX::PicsarVersion() << ")\n";
#endif

    Print() << "WarpX (" << WarpX::Version() << ")\n";

    Print() << utils::logo::get_logo();

    // Diagnostics
    multi_diags = std::make_unique<MultiDiagnostics>();

    /** create object for reduced diagnostics */
    reduced_diags = std::make_unique<MultiReducedDiags>();

    // WarpX::computeMaxStepBoostAccelerator
    // needs to start from the initial zmin_domain_boost,
    // even if restarting from a checkpoint file
    if (do_compute_max_step_from_zmax) {
        zmin_domain_boost_step_0 = geom[0].ProbLo(WARPX_ZINDEX);
    }
    if (restart_chkfile.empty())
    {
        ComputeDt();
        WarpX::PrintDtDxDyDz();
        InitFromScratch();
        InitDiagnostics();
    }
    else
    {
        InitFromCheckpoint();
        WarpX::PrintDtDxDyDz();
        PostRestart();
        reduced_diags->InitData();
    }

    ComputeMaxStep();

    ComputePMLFactors();

    if (WarpX::use_fdtd_nci_corr) {
        WarpX::InitNCICorrector();
    }

    BuildBufferMasks();

    if (WarpX::em_solver_medium==1) {
        m_macroscopic_properties->InitData();
    }

    if (WarpX::electromagnetic_solver_id == ElectromagneticSolverAlgo::HybridPIC) {
        m_hybrid_pic_model->InitData();
    }

    if (ParallelDescriptor::IOProcessor()) {
        std::cout << "\nGrids Summary:\n";
        printGridSummary(std::cout, 0, finestLevel());
    }

    // Check that the number of guard cells is smaller than the number of valid cells for all MultiFabs
    // (example: a box with 16 valid cells and 32 guard cells in z will not be considered valid)
    CheckGuardCells();

    PrintMainPICparameters();
    WriteUsedInputsFile();

    if (restart_chkfile.empty())
    {
        // Loop through species and calculate their space-charge field
        bool const reset_fields = false; // Do not erase previous user-specified values on the grid
        ExecutePythonCallback("beforeInitEsolve");
        ComputeSpaceChargeField(reset_fields);
        ExecutePythonCallback("afterInitEsolve");
        if (electrostatic_solver_id == ElectrostaticSolverAlgo::LabFrameElectroMagnetostatic) {
            ComputeMagnetostaticField();
        }

        // Set up an invariant condition through the rest of
        // execution, that any code besides the field solver that
        // looks at field values will see the composite of the field
        // solution and any external field
        AddExternalFields();
    }

    if (restart_chkfile.empty() || write_diagnostics_on_restart) {
        // Write full diagnostics before the first iteration.
        multi_diags->FilterComputePackFlush(istep[0] - 1);

        // Write reduced diagnostics before the first iteration.
        if (reduced_diags->m_plot_rd != 0)
        {
            reduced_diags->ComputeDiags(istep[0] - 1);
            reduced_diags->WriteToFile(istep[0] - 1);
        }
    }

    PerformanceHints();

    CheckKnownIssues();
}

void
WarpX::AddExternalFields () {
    for (int lev = 0; lev <= finest_level; ++lev) {
        // FIXME: RZ multimode has more than one component for all these
        if (m_p_ext_field_params->E_ext_grid_type == ExternalFieldType::read_from_file) {
            amrex::MultiFab::Add(*Efield_fp[lev][0], *Efield_fp_external[lev][0], 0, 0, 1, guard_cells.ng_alloc_EB);
            amrex::MultiFab::Add(*Efield_fp[lev][1], *Efield_fp_external[lev][1], 0, 0, 1, guard_cells.ng_alloc_EB);
            amrex::MultiFab::Add(*Efield_fp[lev][2], *Efield_fp_external[lev][2], 0, 0, 1, guard_cells.ng_alloc_EB);
        }
        if (m_p_ext_field_params->B_ext_grid_type == ExternalFieldType::read_from_file) {
            amrex::MultiFab::Add(*Bfield_fp[lev][0], *Bfield_fp_external[lev][0], 0, 0, 1, guard_cells.ng_alloc_EB);
            amrex::MultiFab::Add(*Bfield_fp[lev][1], *Bfield_fp_external[lev][1], 0, 0, 1, guard_cells.ng_alloc_EB);
            amrex::MultiFab::Add(*Bfield_fp[lev][2], *Bfield_fp_external[lev][2], 0, 0, 1, guard_cells.ng_alloc_EB);
        }
    }
}

void
WarpX::InitDiagnostics () {
    multi_diags->InitData();
    reduced_diags->InitData();
}

void
WarpX::InitFromScratch ()
{
    const Real time = 0.0;

    AmrCore::InitFromScratch(time);  // This will call MakeNewLevelFromScratch

    mypc->AllocData();
    mypc->InitData();

    InitPML();
}

void
WarpX::InitPML ()
{
    for (int idim = 0; idim < AMREX_SPACEDIM; ++idim) {
        if (WarpX::field_boundary_lo[idim] == FieldBoundaryType::PML) {
            do_pml = 1;
            do_pml_Lo[0][idim] = 1; // on level 0
        }
        if (WarpX::field_boundary_hi[idim] == FieldBoundaryType::PML) {
            do_pml = 1;
            do_pml_Hi[0][idim] = 1; // on level 0
        }
    }
    if (finest_level > 0) { do_pml = 1; }
    if (do_pml)
    {
#if (defined WARPX_DIM_RZ) && (defined WARPX_USE_PSATD)
        do_pml_Lo[0][0] = 0; // no PML at r=0, in cylindrical geometry
        pml_rz[0] = std::make_unique<PML_RZ>(0, boxArray(0), DistributionMap(0), &Geom(0), pml_ncell, do_pml_in_domain);
#else
        // Note: fill_guards_fields and fill_guards_current are both set to
        // zero (amrex::IntVect(0)) (what we do with damping BCs does not apply
        // to the PML, for example in the presence of mesh refinement patches)
        pml[0] = std::make_unique<PML>(0, boxArray(0), DistributionMap(0), &Geom(0), nullptr,
                             pml_ncell, pml_delta, amrex::IntVect::TheZeroVector(),
                             dt[0], nox_fft, noy_fft, noz_fft, grid_type,
                             do_moving_window, pml_has_particles, do_pml_in_domain,
                             psatd_solution_type, J_in_time, rho_in_time,
                             do_pml_dive_cleaning, do_pml_divb_cleaning,
                             amrex::IntVect(0), amrex::IntVect(0),
                             guard_cells.ng_FieldSolver.max(),
                             v_particle_pml,
                             do_pml_Lo[0], do_pml_Hi[0]);
#endif

        for (int lev = 1; lev <= finest_level; ++lev)
        {
            do_pml_Lo[lev] = amrex::IntVect::TheUnitVector();
            do_pml_Hi[lev] = amrex::IntVect::TheUnitVector();
            // check if fine patch edges co-incide with domain boundary
            const amrex::Box levelBox = boxArray(lev).minimalBox();
            // Domain box at level, lev
            const amrex::Box DomainBox = Geom(lev).Domain();
            for (int idim = 0; idim < AMREX_SPACEDIM; ++idim) {
                if (levelBox.smallEnd(idim) == DomainBox.smallEnd(idim)) {
                    do_pml_Lo[lev][idim] = do_pml_Lo[0][idim];
                }
                if (levelBox.bigEnd(idim) == DomainBox.bigEnd(idim)) {
                    do_pml_Hi[lev][idim] = do_pml_Hi[0][idim];
                }
            }

#ifdef WARPX_DIM_RZ
            //In cylindrical geometry, if the edge of the patch is at r=0, do not add PML
            if ((max_level > 0) && (fine_tag_lo[0]==0.)) {
                do_pml_Lo[lev][0] = 0;
            }
#endif
            // Note: fill_guards_fields and fill_guards_current are both set to
            // zero (amrex::IntVect(0)) (what we do with damping BCs does not apply
            // to the PML, for example in the presence of mesh refinement patches)
            pml[lev] = std::make_unique<PML>(lev, boxArray(lev), DistributionMap(lev),
                                   &Geom(lev), &Geom(lev-1),
                                   pml_ncell, pml_delta, refRatio(lev-1),
                                   dt[lev], nox_fft, noy_fft, noz_fft, grid_type,
                                   do_moving_window, pml_has_particles, do_pml_in_domain,
                                   psatd_solution_type, J_in_time, rho_in_time, do_pml_dive_cleaning, do_pml_divb_cleaning,
                                   amrex::IntVect(0), amrex::IntVect(0),
                                   guard_cells.ng_FieldSolver.max(),
                                   v_particle_pml,
                                   do_pml_Lo[lev], do_pml_Hi[lev]);
        }
    }
}

void
WarpX::ComputePMLFactors ()
{
    if (do_pml)
    {
        for (int lev = 0; lev <= finest_level; ++lev)
        {
            if (pml[lev]) {
                pml[lev]->ComputePMLFactors(dt[lev]);
            }
        }
    }
}

void
WarpX::ComputeMaxStep ()
{
    if (do_compute_max_step_from_zmax) {
        computeMaxStepBoostAccelerator();
    }
}

/* \brief computes max_step for wakefield simulation in boosted frame.
 * \param geom: Geometry object that contains simulation domain.
 *
 * max_step is set so that the simulation stop when the lower corner of the
 * simulation box passes input parameter zmax_plasma_to_compute_max_step.
 */
void
WarpX::computeMaxStepBoostAccelerator() {
    // Sanity checks: can use zmax_plasma_to_compute_max_step only if
    // the moving window and the boost are all in z direction.
    WARPX_ALWAYS_ASSERT_WITH_MESSAGE(
        WarpX::moving_window_dir == WARPX_ZINDEX,
        "Can use zmax_plasma_to_compute_max_step only if "
        "moving window along z. TODO: all directions.");
    if (gamma_boost > 1){
        WARPX_ALWAYS_ASSERT_WITH_MESSAGE(
            (WarpX::boost_direction[0]-0)*(WarpX::boost_direction[0]-0) +
            (WarpX::boost_direction[1]-0)*(WarpX::boost_direction[1]-0) +
            (WarpX::boost_direction[2]-1)*(WarpX::boost_direction[2]-1) < 1.e-12,
            "Can use zmax_plasma_to_compute_max_step in boosted frame only if "
            "warpx.boost_direction = z. TODO: all directions.");
    }

    // Lower end of the simulation domain. All quantities are given in boosted
    // frame except zmax_plasma_to_compute_max_step.

    // End of the plasma: Transform input argument
    // zmax_plasma_to_compute_max_step to boosted frame.
    const Real len_plasma_boost = zmax_plasma_to_compute_max_step/gamma_boost;
    // Plasma velocity
    const Real v_plasma_boost = -beta_boost * PhysConst::c;
    // Get time at which the lower end of the simulation domain passes the
    // upper end of the plasma (in the z direction).
    const Real interaction_time_boost = (len_plasma_boost-zmin_domain_boost_step_0)/
        (moving_window_v-v_plasma_boost);
    // Divide by dt, and update value of max_step.
    const auto computed_max_step = (do_subcycling)?
        static_cast<int>(interaction_time_boost/dt[0]):
        static_cast<int>(interaction_time_boost/dt[maxLevel()]);
    max_step = computed_max_step;
    Print()<<"max_step computed in computeMaxStepBoostAccelerator: "
           <<max_step<<std::endl;
}

void
WarpX::InitNCICorrector ()
{
#if !(defined WARPX_DIM_1D_Z)
    if (WarpX::use_fdtd_nci_corr)
    {
        for (int lev = 0; lev <= max_level; ++lev)
        {
            const Geometry& gm = Geom(lev);
            const Real* dx = gm.CellSize();
#if defined(WARPX_DIM_3D)
                const auto dz = dx[2];
#elif defined(WARPX_DIM_XZ) || defined(WARPX_DIM_RZ)
                const auto dz = dx[1];
#else
                const auto dz = dx[0];
#endif
            const auto cdtodz = PhysConst::c * dt[lev] / dz;

            // Initialize Godfrey filters
            // Same filter for fields Ex, Ey and Bz
            const bool nodal_gather = !galerkin_interpolation;
            nci_godfrey_filter_exeybz[lev] = std::make_unique<NCIGodfreyFilter>(
                godfrey_coeff_set::Ex_Ey_Bz, cdtodz, nodal_gather);
            // Same filter for fields Bx, By and Ez
            nci_godfrey_filter_bxbyez[lev] = std::make_unique<NCIGodfreyFilter>(
                godfrey_coeff_set::Bx_By_Ez, cdtodz, nodal_gather);
            // Compute Godfrey filters stencils
            nci_godfrey_filter_exeybz[lev]->ComputeStencils();
            nci_godfrey_filter_bxbyez[lev]->ComputeStencils();
        }
    }
#endif
}

void
WarpX::InitFilter (){
    if (WarpX::use_filter){
        WarpX::bilinear_filter.npass_each_dir = WarpX::filter_npass_each_dir.toArray<unsigned int>();
        WarpX::bilinear_filter.ComputeStencils();
    }
}

void
WarpX::PostRestart ()
{
    mypc->PostRestart();
    for (int lev = 0; lev <= maxLevel(); ++lev) {
        LoadExternalFieldsFromFile(lev);
    }
}


void
WarpX::InitLevelData (int lev, Real /*time*/)
{
    // initialize the averaged fields only if the averaged algorithm
    // is activated ('psatd.do_time_averaging=1')
    const ParmParse pp_psatd("psatd");
    pp_psatd.query("do_time_averaging", fft_do_time_averaging );

    for (int i = 0; i < 3; ++i) {

        // Externally imposed fields are only initialized until the user-defined maxlevel_extEMfield_init.
        // The default maxlevel_extEMfield_init value is the total number of levels in the simulation
        const auto is_B_ext_const =
            m_p_ext_field_params->B_ext_grid_type == ExternalFieldType::constant ||
            m_p_ext_field_params->B_ext_grid_type == ExternalFieldType::default_zero;
        if ( is_B_ext_const && (lev <= maxlevel_extEMfield_init) )
        {
            Bfield_fp[lev][i]->setVal(m_p_ext_field_params->B_external_grid[i]);
            if (fft_do_time_averaging) {
                Bfield_avg_fp[lev][i]->setVal(m_p_ext_field_params->B_external_grid[i]);
            }

           if (lev > 0) {
                Bfield_aux[lev][i]->setVal(m_p_ext_field_params->B_external_grid[i]);
                Bfield_cp[lev][i]->setVal(m_p_ext_field_params->B_external_grid[i]);
                if (fft_do_time_averaging) {
                    Bfield_avg_cp[lev][i]->setVal(m_p_ext_field_params->B_external_grid[i]);
                }
           }
        }

        // Externally imposed fields are only initialized until the user-defined maxlevel_extEMfield_init.
        // The default maxlevel_extEMfield_init value is the total number of levels in the simulation
        const auto is_E_ext_const =
            m_p_ext_field_params->E_ext_grid_type == ExternalFieldType::constant ||
            m_p_ext_field_params->E_ext_grid_type == ExternalFieldType::default_zero;
        if ( is_E_ext_const && (lev <= maxlevel_extEMfield_init) )
        {
            Efield_fp[lev][i]->setVal(m_p_ext_field_params->E_external_grid[i]);
            if (fft_do_time_averaging) {
                Efield_avg_fp[lev][i]->setVal(m_p_ext_field_params->E_external_grid[i]);
            }

            if (lev > 0) {
                Efield_aux[lev][i]->setVal(m_p_ext_field_params->E_external_grid[i]);
                Efield_cp[lev][i]->setVal(m_p_ext_field_params->E_external_grid[i]);
                if (fft_do_time_averaging) {
                    Efield_avg_cp[lev][i]->setVal(m_p_ext_field_params->E_external_grid[i]);
                }
            }
        }
    }

#ifdef AMREX_USE_EB
    InitializeEBGridData(lev);
#endif

    // if the input string for the B-field is "parse_b_ext_grid_function",
    // then the analytical expression or function must be
    // provided in the input file.
<<<<<<< HEAD
    if (B_ext_grid_s == "parse_b_ext_grid_function") {

       Store_parserString(pp_warpx, "Bx_external_grid_function(x,y,z)",
                                                    str_Bx_ext_grid_function);
       Store_parserString(pp_warpx, "By_external_grid_function(x,y,z)",
                                                    str_By_ext_grid_function);
       Store_parserString(pp_warpx, "Bz_external_grid_function(x,y,z)",
                                                    str_Bz_ext_grid_function);
       Bxfield_parser = std::make_unique<amrex::Parser>(
                                makeParser(str_Bx_ext_grid_function,{"x","y","z"}));
       Byfield_parser = std::make_unique<amrex::Parser>(
                                makeParser(str_By_ext_grid_function,{"x","y","z"}));
       Bzfield_parser = std::make_unique<amrex::Parser>(
                                makeParser(str_Bz_ext_grid_function,{"x","y","z"}));

       // Initialize Bfield_fp with external function
       InitializeExternalFieldsOnGridUsingParser(Bfield_fp[lev][0].get(),
                                                 Bfield_fp[lev][1].get(),
                                                 Bfield_fp[lev][2].get(),
                                                 Bxfield_parser->compile<3>(),
                                                 Byfield_parser->compile<3>(),
                                                 Bzfield_parser->compile<3>(),
                                                 m_edge_lengths[lev],
                                                 m_face_areas[lev],
                                                 'B',
                                                 lev);
       if (lev > 0) {
          InitializeExternalFieldsOnGridUsingParser(Bfield_aux[lev][0].get(),
                                                    Bfield_aux[lev][1].get(),
                                                    Bfield_aux[lev][2].get(),
                                                    Bxfield_parser->compile<3>(),
                                                    Byfield_parser->compile<3>(),
                                                    Bzfield_parser->compile<3>(),
                                                    m_edge_lengths[lev],
                                                    m_face_areas[lev],
                                                    'B',
                                                    lev);

          InitializeExternalFieldsOnGridUsingParser(Bfield_cp[lev][0].get(),
                                                    Bfield_cp[lev][1].get(),
                                                    Bfield_cp[lev][2].get(),
                                                    Bxfield_parser->compile<3>(),
                                                    Byfield_parser->compile<3>(),
                                                    Bzfield_parser->compile<3>(),
                                                    m_edge_lengths[lev],
                                                    m_face_areas[lev],
                                                    'B',
                                                    lev);
       }
=======
    // Externally imposed fields are only initialized until the user-defined maxlevel_extEMfield_init.
    // The default maxlevel_extEMfield_init value is the total number of levels in the simulation
    if ((m_p_ext_field_params->B_ext_grid_type == ExternalFieldType::parse_ext_grid_function)
         && (lev <= maxlevel_extEMfield_init)) {

        // Initialize Bfield_fp with external function
        InitializeExternalFieldsOnGridUsingParser(
            Bfield_fp[lev][0].get(),
            Bfield_fp[lev][1].get(),
            Bfield_fp[lev][2].get(),
            m_p_ext_field_params->Bxfield_parser->compile<3>(),
            m_p_ext_field_params->Byfield_parser->compile<3>(),
            m_p_ext_field_params->Bzfield_parser->compile<3>(),
            m_edge_lengths[lev],
            m_face_areas[lev],
            'B',
            lev, PatchType::fine);

        if (lev > 0) {
            InitializeExternalFieldsOnGridUsingParser(
                Bfield_aux[lev][0].get(),
                Bfield_aux[lev][1].get(),
                Bfield_aux[lev][2].get(),
                m_p_ext_field_params->Bxfield_parser->compile<3>(),
                m_p_ext_field_params->Byfield_parser->compile<3>(),
                m_p_ext_field_params->Bzfield_parser->compile<3>(),
                m_edge_lengths[lev],
                m_face_areas[lev],
                'B',
                lev, PatchType::fine);

            InitializeExternalFieldsOnGridUsingParser(
                Bfield_cp[lev][0].get(),
                Bfield_cp[lev][1].get(),
                Bfield_cp[lev][2].get(),
                m_p_ext_field_params->Bxfield_parser->compile<3>(),
                m_p_ext_field_params->Byfield_parser->compile<3>(),
                m_p_ext_field_params->Bzfield_parser->compile<3>(),
                m_edge_lengths[lev],
                m_face_areas[lev],
                'B',
                lev, PatchType::coarse);
        }
>>>>>>> 766a521b
    }

    // if the input string for the E-field is "parse_e_ext_grid_function",
    // then the analytical expression or function must be
    // provided in the input file.
<<<<<<< HEAD
    if (E_ext_grid_s == "parse_e_ext_grid_function") {

       Store_parserString(pp_warpx, "Ex_external_grid_function(x,y,z)",
                                                    str_Ex_ext_grid_function);
       Store_parserString(pp_warpx, "Ey_external_grid_function(x,y,z)",
                                                    str_Ey_ext_grid_function);
       Store_parserString(pp_warpx, "Ez_external_grid_function(x,y,z)",
                                                    str_Ez_ext_grid_function);

       Exfield_parser = std::make_unique<amrex::Parser>(
                                makeParser(str_Ex_ext_grid_function,{"x","y","z"}));
       Eyfield_parser = std::make_unique<amrex::Parser>(
                                makeParser(str_Ey_ext_grid_function,{"x","y","z"}));
       Ezfield_parser = std::make_unique<amrex::Parser>(
                                makeParser(str_Ez_ext_grid_function,{"x","y","z"}));

       // Initialize Efield_fp with external function
       InitializeExternalFieldsOnGridUsingParser(Efield_fp[lev][0].get(),
                                                 Efield_fp[lev][1].get(),
                                                 Efield_fp[lev][2].get(),
                                                 Exfield_parser->compile<3>(),
                                                 Eyfield_parser->compile<3>(),
                                                 Ezfield_parser->compile<3>(),
                                                 m_edge_lengths[lev],
                                                 m_face_areas[lev],
                                                 'E',
                                                 lev);
=======
    // Externally imposed fields are only initialized until the user-defined maxlevel_extEMfield_init.
    // The default maxlevel_extEMfield_init value is the total number of levels in the simulation
    if ((m_p_ext_field_params->E_ext_grid_type == ExternalFieldType::parse_ext_grid_function)
        && (lev <= maxlevel_extEMfield_init)) {

        // Initialize Efield_fp with external function
        InitializeExternalFieldsOnGridUsingParser(
            Efield_fp[lev][0].get(),
            Efield_fp[lev][1].get(),
            Efield_fp[lev][2].get(),
            m_p_ext_field_params->Exfield_parser->compile<3>(),
            m_p_ext_field_params->Eyfield_parser->compile<3>(),
            m_p_ext_field_params->Ezfield_parser->compile<3>(),
            m_edge_lengths[lev],
            m_face_areas[lev],
            'E',
            lev, PatchType::fine);
>>>>>>> 766a521b

#ifdef AMREX_USE_EB
        // We initialize ECTRhofield consistently with the Efield
        if (WarpX::electromagnetic_solver_id == ElectromagneticSolverAlgo::ECT) {
            m_fdtd_solver_fp[lev]->EvolveECTRho(
                Efield_fp[lev], m_edge_lengths[lev],
                m_face_areas[lev], ECTRhofield[lev], lev);
        }
#endif

        if (lev > 0) {
            InitializeExternalFieldsOnGridUsingParser(
                Efield_aux[lev][0].get(),
                Efield_aux[lev][1].get(),
                Efield_aux[lev][2].get(),
                m_p_ext_field_params->Exfield_parser->compile<3>(),
                m_p_ext_field_params->Eyfield_parser->compile<3>(),
                m_p_ext_field_params->Ezfield_parser->compile<3>(),
                m_edge_lengths[lev],
                m_face_areas[lev],
                'E',
                lev, PatchType::fine);

            InitializeExternalFieldsOnGridUsingParser(
                Efield_cp[lev][0].get(),
                Efield_cp[lev][1].get(),
                Efield_cp[lev][2].get(),
                m_p_ext_field_params->Exfield_parser->compile<3>(),
                m_p_ext_field_params->Eyfield_parser->compile<3>(),
                m_p_ext_field_params->Ezfield_parser->compile<3>(),
                m_edge_lengths[lev],
                m_face_areas[lev],
                'E',
                lev, PatchType::coarse);
#ifdef AMREX_USE_EB
            if (WarpX::electromagnetic_solver_id == ElectromagneticSolverAlgo::ECT) {
                // We initialize ECTRhofield consistently with the Efield
                m_fdtd_solver_cp[lev]->EvolveECTRho(Efield_cp[lev], m_edge_lengths[lev],
                                                    m_face_areas[lev], ECTRhofield[lev], lev);

            }
#endif
       }
    }

    LoadExternalFieldsFromFile(lev);

    if (costs[lev]) {
        const auto iarr = costs[lev]->IndexArray();
        for (const auto& i : iarr) {
            (*costs[lev])[i] = 0.0;
            WarpX::setLoadBalanceEfficiency(lev, -1);
        }
    }
}

void
WarpX::InitializeExternalFieldsOnGridUsingParser (
       MultiFab *mfx, MultiFab *mfy, MultiFab *mfz,
       ParserExecutor<3> const& xfield_parser, ParserExecutor<3> const& yfield_parser,
       ParserExecutor<3> const& zfield_parser,
       std::array< std::unique_ptr<amrex::MultiFab>, 3 > const& edge_lengths,
       std::array< std::unique_ptr<amrex::MultiFab>, 3 > const& face_areas,
       const char field,
       const int lev, PatchType patch_type)
{

    auto dx_lev = geom[lev].CellSizeArray();
    amrex::IntVect refratio = (lev > 0 ) ? WarpX::RefRatio(lev-1) : amrex::IntVect(1);
    if (patch_type == PatchType::coarse) {
        for (int idim = 0; idim < AMREX_SPACEDIM; ++idim) {
            dx_lev[idim] = dx_lev[idim] * refratio[idim];
        }
    }
    const RealBox& real_box = geom[lev].ProbDomain();
    const amrex::IntVect x_nodal_flag = mfx->ixType().toIntVect();
    const amrex::IntVect y_nodal_flag = mfy->ixType().toIntVect();
    const amrex::IntVect z_nodal_flag = mfz->ixType().toIntVect();

    for ( MFIter mfi(*mfx, TilingIfNotGPU()); mfi.isValid(); ++mfi)
    {
        const amrex::Box& tbx = mfi.tilebox( x_nodal_flag, mfx->nGrowVect() );
        const amrex::Box& tby = mfi.tilebox( y_nodal_flag, mfy->nGrowVect() );
        const amrex::Box& tbz = mfi.tilebox( z_nodal_flag, mfz->nGrowVect() );

        auto const& mfxfab = mfx->array(mfi);
        auto const& mfyfab = mfy->array(mfi);
        auto const& mfzfab = mfz->array(mfi);

#ifdef AMREX_USE_EB
        amrex::Array4<amrex::Real> const& lx = edge_lengths[0]->array(mfi);
        amrex::Array4<amrex::Real> const& ly = edge_lengths[1]->array(mfi);
        amrex::Array4<amrex::Real> const& lz = edge_lengths[2]->array(mfi);
        amrex::Array4<amrex::Real> const& Sx = face_areas[0]->array(mfi);
        amrex::Array4<amrex::Real> const& Sy = face_areas[1]->array(mfi);
        amrex::Array4<amrex::Real> const& Sz = face_areas[2]->array(mfi);

#if defined(WARPX_DIM_XZ) || defined(WARPX_DIM_RZ)
        const amrex::Dim3 lx_lo = amrex::lbound(lx);
        const amrex::Dim3 lx_hi = amrex::ubound(lx);
        const amrex::Dim3 lz_lo = amrex::lbound(lz);
        const amrex::Dim3 lz_hi = amrex::ubound(lz);
#endif

#if defined(WARPX_DIM_XZ) || defined(WARPX_DIM_RZ)
        amrex::ignore_unused(ly, Sx, Sz);
#elif defined(WARPX_DIM_1D_Z)
        amrex::ignore_unused(lx, ly, lz, Sx, Sy, Sz);
#endif

#else
        amrex::ignore_unused(edge_lengths, face_areas, field);
#endif

        amrex::ParallelFor (tbx, tby, tbz,
            [=] AMREX_GPU_DEVICE (int i, int j, int k) {
#ifdef AMREX_USE_EB
#ifdef WARPX_DIM_3D
                if((field=='E' and lx(i, j, k)<=0) or (field=='B' and Sx(i, j, k)<=0))  return;
#elif defined(WARPX_DIM_XZ) || defined(WARPX_DIM_RZ)
                //In XZ and RZ Ex is associated with a x-edge, while Bx is associated with a z-edge
                if((field=='E' and lx(i, j, k)<=0) or (field=='B' and lz(i, j, k)<=0)) return;
#endif
#endif
                // Shift required in the x-, y-, or z- position
                // depending on the index type of the multifab
#if defined(WARPX_DIM_1D_Z)
                const amrex::Real x = 0._rt;
                const amrex::Real y = 0._rt;
                const amrex::Real fac_z = (1._rt - x_nodal_flag[0]) * dx_lev[0] * 0.5_rt;
                const amrex::Real z = j*dx_lev[0] + real_box.lo(0) + fac_z;
#elif defined(WARPX_DIM_XZ) || defined(WARPX_DIM_RZ)
                const amrex::Real fac_x = (1._rt - x_nodal_flag[0]) * dx_lev[0] * 0.5_rt;
                const amrex::Real x = i*dx_lev[0] + real_box.lo(0) + fac_x;
                const amrex::Real y = 0._rt;
                const amrex::Real fac_z = (1._rt - x_nodal_flag[1]) * dx_lev[1] * 0.5_rt;
                const amrex::Real z = j*dx_lev[1] + real_box.lo(1) + fac_z;
#else
                const amrex::Real fac_x = (1._rt - x_nodal_flag[0]) * dx_lev[0] * 0.5_rt;
                const amrex::Real x = i*dx_lev[0] + real_box.lo(0) + fac_x;
                const amrex::Real fac_y = (1._rt - x_nodal_flag[1]) * dx_lev[1] * 0.5_rt;
                const amrex::Real y = j*dx_lev[1] + real_box.lo(1) + fac_y;
                const amrex::Real fac_z = (1._rt - x_nodal_flag[2]) * dx_lev[2] * 0.5_rt;
                const amrex::Real z = k*dx_lev[2] + real_box.lo(2) + fac_z;
#endif
                // Initialize the x-component of the field.
                mfxfab(i,j,k) = xfield_parser(x,y,z);
            },
            [=] AMREX_GPU_DEVICE (int i, int j, int k) {
#ifdef AMREX_USE_EB
#ifdef WARPX_DIM_3D
                if((field=='E' and ly(i, j, k)<=0) or (field=='B' and Sy(i, j, k)<=0))  return;
#elif defined(WARPX_DIM_XZ) || defined(WARPX_DIM_RZ)
                //In XZ and RZ Ey is associated with a mesh node, so we need to check if  the mesh node is covered
                if((field=='E' and (lx(std::min(i  , lx_hi.x), std::min(j  , lx_hi.y), k)<=0
                                 || lx(std::max(i-1, lx_lo.x), std::min(j  , lx_hi.y), k)<=0
                                 || lz(std::min(i  , lz_hi.x), std::min(j  , lz_hi.y), k)<=0
                                 || lz(std::min(i  , lz_hi.x), std::max(j-1, lz_lo.y), k)<=0)) or
                   (field=='B' and Sy(i,j,k)<=0)) return;
#endif
#endif
#if defined(WARPX_DIM_1D_Z)
                const amrex::Real x = 0._rt;
                const amrex::Real y = 0._rt;
                const amrex::Real fac_z = (1._rt - y_nodal_flag[0]) * dx_lev[0] * 0.5_rt;
                const amrex::Real z = j*dx_lev[0] + real_box.lo(0) + fac_z;
#elif defined(WARPX_DIM_XZ) || defined(WARPX_DIM_RZ)
                const amrex::Real fac_x = (1._rt - y_nodal_flag[0]) * dx_lev[0] * 0.5_rt;
                const amrex::Real x = i*dx_lev[0] + real_box.lo(0) + fac_x;
                const amrex::Real y = 0._rt;
                const amrex::Real fac_z = (1._rt - y_nodal_flag[1]) * dx_lev[1] * 0.5_rt;
                const amrex::Real z = j*dx_lev[1] + real_box.lo(1) + fac_z;
#elif defined(WARPX_DIM_3D)
                const amrex::Real fac_x = (1._rt - y_nodal_flag[0]) * dx_lev[0] * 0.5_rt;
                const amrex::Real x = i*dx_lev[0] + real_box.lo(0) + fac_x;
                const amrex::Real fac_y = (1._rt - y_nodal_flag[1]) * dx_lev[1] * 0.5_rt;
                const amrex::Real y = j*dx_lev[1] + real_box.lo(1) + fac_y;
                const amrex::Real fac_z = (1._rt - y_nodal_flag[2]) * dx_lev[2] * 0.5_rt;
                const amrex::Real z = k*dx_lev[2] + real_box.lo(2) + fac_z;
#endif
                // Initialize the y-component of the field.
                mfyfab(i,j,k)  = yfield_parser(x,y,z);
            },
            [=] AMREX_GPU_DEVICE (int i, int j, int k) {
#ifdef AMREX_USE_EB
#ifdef WARPX_DIM_3D
                if((field=='E' and lz(i, j, k)<=0) or (field=='B' and Sz(i, j, k)<=0))  return;
#elif defined(WARPX_DIM_XZ) || defined(WARPX_DIM_RZ)
                //In XZ and RZ Ez is associated with a z-edge, while Bz is associated with a x-edge
                if((field=='E' and lz(i, j, k)<=0) or (field=='B' and lx(i, j, k)<=0)) return;
#endif
#endif
#if defined(WARPX_DIM_1D_Z)
                const amrex::Real x = 0._rt;
                const amrex::Real y = 0._rt;
                const amrex::Real fac_z = (1._rt - z_nodal_flag[0]) * dx_lev[0] * 0.5_rt;
                const amrex::Real z = j*dx_lev[0] + real_box.lo(0) + fac_z;
#elif defined(WARPX_DIM_XZ) || defined(WARPX_DIM_RZ)
                const amrex::Real fac_x = (1._rt - z_nodal_flag[0]) * dx_lev[0] * 0.5_rt;
                const amrex::Real x = i*dx_lev[0] + real_box.lo(0) + fac_x;
                const amrex::Real y = 0._rt;
                const amrex::Real fac_z = (1._rt - z_nodal_flag[1]) * dx_lev[1] * 0.5_rt;
                const amrex::Real z = j*dx_lev[1] + real_box.lo(1) + fac_z;
#elif defined(WARPX_DIM_3D)
                const amrex::Real fac_x = (1._rt - z_nodal_flag[0]) * dx_lev[0] * 0.5_rt;
                const amrex::Real x = i*dx_lev[0] + real_box.lo(0) + fac_x;
                const amrex::Real fac_y = (1._rt - z_nodal_flag[1]) * dx_lev[1] * 0.5_rt;
                const amrex::Real y = j*dx_lev[1] + real_box.lo(1) + fac_y;
                const amrex::Real fac_z = (1._rt - z_nodal_flag[2]) * dx_lev[2] * 0.5_rt;
                const amrex::Real z = k*dx_lev[2] + real_box.lo(2) + fac_z;
#endif
                // Initialize the z-component of the field.
                mfzfab(i,j,k) = zfield_parser(x,y,z);
            }
        );
    }
}

void
WarpX::PerformanceHints ()
{
    // Check requested MPI ranks and available boxes
    amrex::Long total_nboxes = 0; // on all MPI ranks
    for (int ilev = 0; ilev <= finestLevel(); ++ilev) {
        total_nboxes += boxArray(ilev).size();
    }
    auto const nprocs = ParallelDescriptor::NProcs();

    // Check: are there more MPI ranks than Boxes?
    if (nprocs > total_nboxes) {
        std::stringstream warnMsg;
        warnMsg << "Too many resources / too little work!\n"
            << "  It looks like you requested more compute resources than "
            << "there are total number of boxes of cells available ("
            << total_nboxes << "). "
            << "You started with (" << nprocs
            << ") MPI ranks, so (" << nprocs - total_nboxes
            << ") rank(s) will have no work.\n"
#ifdef AMREX_USE_GPU
            << "  On GPUs, consider using 1-8 boxes per GPU that together fill "
            << "each GPU's memory sufficiently. If you do not rely on dynamic "
            << "load-balancing, then one large box per GPU is ideal.\n"
#endif
            << "Consider decreasing the amr.blocking_factor and "
            << "amr.max_grid_size parameters and/or using fewer MPI ranks.\n"
            << "  More information:\n"
            << "  https://warpx.readthedocs.io/en/latest/usage/workflows/parallelization.html\n";

        ablastr::warn_manager::WMRecordWarning(
          "Performance", warnMsg.str(), ablastr::warn_manager::WarnPriority::high);
    }

#ifdef AMREX_USE_GPU
    // Check: Are there more than 12 boxes per GPU?
    if (total_nboxes > nprocs * 12) {
        std::stringstream warnMsg;
        warnMsg << "Too many boxes per GPU!\n"
            << "  It looks like you split your simulation domain "
            << "in too many boxes (" << total_nboxes << "), which "
            << "results in an average number of ("
            << amrex::Long(total_nboxes/nprocs) << ") per GPU. "
            << "This causes severe overhead in the communication of "
            << "border/guard regions.\n"
            << "  On GPUs, consider using 1-8 boxes per GPU that together fill "
            << "each GPU's memory sufficiently. If you do not rely on dynamic "
            << "load-balancing, then one large box per GPU is ideal.\n"
            << "Consider increasing the amr.blocking_factor and "
            << "amr.max_grid_size parameters and/or using more MPI ranks.\n"
            << "  More information:\n"
            << "  https://warpx.readthedocs.io/en/latest/usage/workflows/parallelization.html\n";

        ablastr::warn_manager::WMRecordWarning(
          "Performance", warnMsg.str(), ablastr::warn_manager::WarnPriority::high);
    }
#endif

    // TODO: warn if some ranks have disproportionally more work than all others
    //       tricky: it can be ok to assign "vacuum" boxes to some ranks w/o slowing down
    //               all other ranks; we need to measure this with our load-balancing
    //               routines and issue a warning only of some ranks stall all other ranks
    // TODO: check MPI-rank to GPU ratio (should be 1:1)
    // TODO: check memory per MPI rank, especially if GPUs are underutilized
    // TODO: CPU tiling hints with OpenMP
}

void WarpX::CheckGuardCells()
{
    for (int lev = 0; lev <= finest_level; ++lev)
    {
        for (int dim = 0; dim < 3; ++dim)
        {
            ::CheckGuardCells(*Efield_fp[lev][dim]);
            ::CheckGuardCells(*Bfield_fp[lev][dim]);
            ::CheckGuardCells(*current_fp[lev][dim]);

            if (WarpX::fft_do_time_averaging)
            {
                ::CheckGuardCells(*Efield_avg_fp[lev][dim]);
                ::CheckGuardCells(*Bfield_avg_fp[lev][dim]);
            }
        }

        if (rho_fp[lev])
        {
            ::CheckGuardCells(*rho_fp[lev]);
        }

        if (F_fp[lev])
        {
            ::CheckGuardCells(*F_fp[lev]);
        }

        if (G_fp[lev])
        {
            ::CheckGuardCells(*G_fp[lev]);
        }

        // MultiFabs on coarse patch
        if (lev > 0)
        {
            for (int dim = 0; dim < 3; ++dim)
            {
                ::CheckGuardCells(*Efield_cp[lev][dim]);
                ::CheckGuardCells(*Bfield_cp[lev][dim]);
                ::CheckGuardCells(*current_cp[lev][dim]);

                if (WarpX::fft_do_time_averaging)
                {
                    ::CheckGuardCells(*Efield_avg_cp[lev][dim]);
                    ::CheckGuardCells(*Bfield_avg_cp[lev][dim]);
                }
            }

            if (rho_cp[lev])
            {
                ::CheckGuardCells(*rho_cp[lev]);
            }

            if (F_cp[lev])
            {
                ::CheckGuardCells(*F_cp[lev]);
            }

            if (G_cp[lev])
            {
                ::CheckGuardCells(*G_cp[lev]);
            }
        }
    }
}

void WarpX::InitializeEBGridData (int lev)
{
#ifdef AMREX_USE_EB
    if (lev == maxLevel()) {

        // Throw a warning if EB is on and particle_shape > 1
        bool flag_eb_on = not fieldEBFactory(lev).isAllRegular();

        if ((nox > 1 or noy > 1 or noz > 1) and flag_eb_on)
        {
            ablastr::warn_manager::WMRecordWarning("Particles",
              "when algo.particle_shape > 1, numerical artifacts will be present when\n"
              "particles are close to embedded boundaries");
        }

        if (WarpX::electromagnetic_solver_id != ElectromagneticSolverAlgo::PSATD ) {

            auto const eb_fact = fieldEBFactory(lev);

            ComputeEdgeLengths(m_edge_lengths[lev], eb_fact);
            ScaleEdges(m_edge_lengths[lev], CellSize(lev));
            ComputeFaceAreas(m_face_areas[lev], eb_fact);
            ScaleAreas(m_face_areas[lev], CellSize(lev));

            if (WarpX::electromagnetic_solver_id == ElectromagneticSolverAlgo::ECT) {
                MarkCells();
                ComputeFaceExtensions();
            }
        }

        ComputeDistanceToEB();

    }
#else
    amrex::ignore_unused(lev);
#endif
}

void WarpX::CheckKnownIssues()
{
    if (WarpX::electromagnetic_solver_id == ElectromagneticSolverAlgo::PSATD &&
        (std::any_of(do_pml_Lo[0].begin(),do_pml_Lo[0].end(),[](const auto& ee){return ee;}) ||
        std::any_of(do_pml_Hi[0].begin(),do_pml_Hi[0].end(),[](const auto& ee){return ee;})) )
    {
        ablastr::warn_manager::WMRecordWarning(
            "PML",
            "Using PSATD together with PML may lead to instabilities if the plasma touches the PML region. "
            "It is recommended to leave enough empty space between the plasma boundary and the PML region.",
            ablastr::warn_manager::WarnPriority::low);
    }

    if (WarpX::electromagnetic_solver_id == ElectromagneticSolverAlgo::HybridPIC)
    {
        if (WarpX::current_deposition_algo == CurrentDepositionAlgo::Esirkepov)
        {
            ablastr::warn_manager::WMRecordWarning(
                "Hybrid-PIC",
                "When using Esirkepov current deposition together with the hybrid-PIC "
                "algorithm, a segfault will occur if a particle moves over multiple cells "
                "in a single step, so be careful with your choice of time step.",
                ablastr::warn_manager::WarnPriority::low);
        }

        WARPX_ALWAYS_ASSERT_WITH_MESSAGE(
            !load_balance_intervals.isActivated(),
            "The hybrid-PIC algorithm involves multifabs that are not yet "
            "properly redistributed during load balancing events."
        );

        const bool external_particle_field_used = (
            mypc->m_B_ext_particle_s != "none" || mypc->m_E_ext_particle_s != "none"
        );
        WARPX_ALWAYS_ASSERT_WITH_MESSAGE(
            !external_particle_field_used,
            "The hybrid-PIC algorithm does not work with external fields "
            "applied directly to particles."
        );
    }

#if defined(__CUDACC__) && (__CUDACC_VER_MAJOR__ == 11) && (__CUDACC_VER_MINOR__ == 6)
    if (WarpX::electromagnetic_solver_id == ElectromagneticSolverAlgo::Yee)
    {
        WARPX_ABORT_WITH_MESSAGE(
            "CUDA 11.6 does not work with the Yee Maxwell "
            "solver: https://github.com/AMReX-Codes/amrex/issues/2607"
        );
    }
#endif
}

void
WarpX::LoadExternalFieldsFromFile (int const lev)
{
    if (m_p_ext_field_params->B_ext_grid_type == ExternalFieldType::read_from_file) {
#if defined(WARPX_DIM_RZ)
        WARPX_ALWAYS_ASSERT_WITH_MESSAGE(n_rz_azimuthal_modes == 1,
                                         "External field reading is not implemented for more than one RZ mode (see #3829)");
        ReadExternalFieldFromFile(m_p_ext_field_params->external_fields_path, Bfield_fp_external[lev][0].get(), "B", "r");
        ReadExternalFieldFromFile(m_p_ext_field_params->external_fields_path, Bfield_fp_external[lev][1].get(), "B", "t");
        ReadExternalFieldFromFile(m_p_ext_field_params->external_fields_path, Bfield_fp_external[lev][2].get(), "B", "z");
#else
        ReadExternalFieldFromFile(m_p_ext_field_params->external_fields_path, Bfield_fp_external[lev][0].get(), "B", "x");
        ReadExternalFieldFromFile(m_p_ext_field_params->external_fields_path, Bfield_fp_external[lev][1].get(), "B", "y");
        ReadExternalFieldFromFile(m_p_ext_field_params->external_fields_path, Bfield_fp_external[lev][2].get(), "B", "z");
#endif
    }
    if (m_p_ext_field_params->E_ext_grid_type == ExternalFieldType::read_from_file) {
#if defined(WARPX_DIM_RZ)
        WARPX_ALWAYS_ASSERT_WITH_MESSAGE(n_rz_azimuthal_modes == 1,
                                         "External field reading is not implemented for more than one RZ mode (see #3829)");
        ReadExternalFieldFromFile(m_p_ext_field_params->external_fields_path, Efield_fp_external[lev][0].get(), "E", "r");
        ReadExternalFieldFromFile(m_p_ext_field_params->external_fields_path, Efield_fp_external[lev][1].get(), "E", "t");
        ReadExternalFieldFromFile(m_p_ext_field_params->external_fields_path, Efield_fp_external[lev][2].get(), "E", "z");
#else
        ReadExternalFieldFromFile(m_p_ext_field_params->external_fields_path, Efield_fp_external[lev][0].get(), "E", "x");
        ReadExternalFieldFromFile(m_p_ext_field_params->external_fields_path, Efield_fp_external[lev][1].get(), "E", "y");
        ReadExternalFieldFromFile(m_p_ext_field_params->external_fields_path, Efield_fp_external[lev][2].get(), "E", "z");
#endif
    }
}

#if defined(WARPX_USE_OPENPMD) && !defined(WARPX_DIM_1D_Z) && !defined(WARPX_DIM_XZ)
void
WarpX::ReadExternalFieldFromFile (
       std::string read_fields_from_path, amrex::MultiFab* mf,
       std::string F_name, std::string F_component)
{
    // Get WarpX domain info
    auto& warpx = WarpX::GetInstance();
    amrex::Geometry const& geom0 = warpx.Geom(0);
    const amrex::RealBox& real_box = geom0.ProbDomain();
    const auto dx = geom0.CellSizeArray();
    const amrex::IntVect nodal_flag = mf->ixType().toIntVect();

    // Read external field openPMD data
    auto series = openPMD::Series(read_fields_from_path, openPMD::Access::READ_ONLY);
    auto iseries = series.iterations.begin()->second;
    auto F = iseries.meshes[F_name];

    WARPX_ALWAYS_ASSERT_WITH_MESSAGE(F.getAttribute("dataOrder").get<std::string>() == "C",
                                     "Reading from files with non-C dataOrder is not implemented");

    auto axisLabels = F.getAttribute("axisLabels").get<std::vector<std::string>>();
    auto fileGeom = F.getAttribute("geometry").get<std::string>();

#if defined(WARPX_DIM_3D)
    WARPX_ALWAYS_ASSERT_WITH_MESSAGE(fileGeom == "cartesian", "3D can only read from files with cartesian geometry");
    WARPX_ALWAYS_ASSERT_WITH_MESSAGE(axisLabels[0] == "x" && axisLabels[1] == "y" && axisLabels[2] == "z",
                                     "3D expects axisLabels {x, y, z}");
#elif defined(WARPX_DIM_XZ)
    WARPX_ALWAYS_ASSERT_WITH_MESSAGE(fileGeom == "cartesian", "XZ can only read from files with cartesian geometry");
    WARPX_ALWAYS_ASSERT_WITH_MESSAGE(axisLabels[0] == "x" && axisLabels[1] == "z",
                                     "XZ expects axisLabels {x, z}");
#elif defined(WARPX_DIM_1D_Z)
    WARPX_ABORT_WITH_MESSAGE(
        "Reading from openPMD for external fields is not known to work with 1D3V (see #3830)");
    WARPX_ALWAYS_ASSERT_WITH_MESSAGE(fileGeom == "cartesian", "1D3V can only read from files with cartesian geometry");
    WARPX_ALWAYS_ASSERT_WITH_MESSAGE(axisLabels[0] == "z");
#elif defined(WARPX_DIM_RZ)
    WARPX_ALWAYS_ASSERT_WITH_MESSAGE(fileGeom == "thetaMode", "RZ can only read from files with 'thetaMode'  geometry");
    WARPX_ALWAYS_ASSERT_WITH_MESSAGE(axisLabels[0] == "r" && axisLabels[1] == "z",
                                     "RZ expects axisLabels {r, z}");
#endif

    const auto offset = F.gridGlobalOffset();
    const auto offset0 = static_cast<amrex::Real>(offset[0]);
    const auto offset1 = static_cast<amrex::Real>(offset[1]);
#if defined(WARPX_DIM_3D)
    const auto offset2 = static_cast<amrex::Real>(offset[2]);
#endif
    const auto d = F.gridSpacing<long double>();

#if defined(WARPX_DIM_RZ)
    const auto file_dr = static_cast<amrex::Real>(d[0]);
    const auto file_dz = static_cast<amrex::Real>(d[1]);
#elif defined(WARPX_DIM_3D)
    const auto file_dx = static_cast<amrex::Real>(d[0]);
    const auto file_dy = static_cast<amrex::Real>(d[1]);
    const auto file_dz = static_cast<amrex::Real>(d[2]);
#endif

    auto FC = F[F_component];
    const auto extent = FC.getExtent();
    const auto extent0 = static_cast<int>(extent[0]);
    const auto extent1 = static_cast<int>(extent[1]);
    const auto extent2 = static_cast<int>(extent[2]);

    // Determine the chunk data that will be loaded.
    // Now, the full range of data is loaded.
    // Loading chunk data can speed up the process.
    // Thus, `chunk_offset` and `chunk_extent` should be modified accordingly in another PR.
    const openPMD::Offset chunk_offset = {0,0,0};
    const openPMD::Extent chunk_extent = {extent[0], extent[1], extent[2]};

    auto FC_chunk_data = FC.loadChunk<double>(chunk_offset,chunk_extent);
    series.flush();
    auto *FC_data_host = FC_chunk_data.get();

    // Load data to GPU
    const size_t total_extent = size_t(extent[0]) * extent[1] * extent[2];
    amrex::Gpu::DeviceVector<double> FC_data_gpu(total_extent);
    auto *FC_data = FC_data_gpu.data();
    amrex::Gpu::copy(amrex::Gpu::hostToDevice, FC_data_host, FC_data_host + total_extent, FC_data);

    // Loop over boxes
    for (MFIter mfi(*mf, TilingIfNotGPU()); mfi.isValid(); ++mfi)
    {
        const amrex::Box box = mfi.growntilebox();
        const amrex::Box tb = mfi.tilebox(nodal_flag, mf->nGrowVect());
        auto const& mffab = mf->array(mfi);

        // Start ParallelFor
        amrex::ParallelFor (tb,
            [=] AMREX_GPU_DEVICE (int i, int j, int k) {
                // i,j,k denote x,y,z indices in 3D xyz.
                // i,j denote r,z indices in 2D rz; k is just 0

                // ii is used for 2D RZ mode
#if defined(WARPX_DIM_RZ)
                // In 2D RZ, i denoting r can be < 0
                // but mirrored values should be assigned.
                // Namely, mffab(i) = FC_data[-i] when i<0.
                const int ii = (i<0)?(-i):(i);
#else
                const int ii = i;
#endif

                // Physical coordinates of the grid point
                // 0,1,2 denote x,y,z in 3D xyz.
                // 0,1 denote r,z in 2D rz.
                amrex::Real x0, x1;
                if ( box.type(0)==amrex::IndexType::CellIndex::NODE )
                     { x0 = static_cast<amrex::Real>(real_box.lo(0)) + ii*dx[0]; }
                else { x0 = static_cast<amrex::Real>(real_box.lo(0)) + ii*dx[0] + 0.5_rt*dx[0]; }
                if ( box.type(1)==amrex::IndexType::CellIndex::NODE )
                     { x1 = real_box.lo(1) + j*dx[1]; }
                else { x1 = real_box.lo(1) + j*dx[1] + 0.5_rt*dx[1]; }

#if defined(WARPX_DIM_RZ)
                // Get index of the external field array
                int const ir = std::floor( (x0-offset0)/file_dr );
                int const iz = std::floor( (x1-offset1)/file_dz );

                // Get coordinates of external grid point
                amrex::Real const xx0 = offset0 + ir * file_dr;
                amrex::Real const xx1 = offset1 + iz * file_dz;

#elif defined(WARPX_DIM_3D)
                amrex::Real x2;
                if ( box.type(2)==amrex::IndexType::CellIndex::NODE )
                     { x2 = real_box.lo(2) + k*dx[2]; }
                else { x2 = real_box.lo(2) + k*dx[2] + 0.5_rt*dx[2]; }

                // Get index of the external field array
                int const ix = std::floor( (x0-offset0)/file_dx );
                int const iy = std::floor( (x1-offset1)/file_dy );
                int const iz = std::floor( (x2-offset2)/file_dz );

                // Get coordinates of external grid point
                amrex::Real const xx0 = offset0 + ix * file_dx;
                amrex::Real const xx1 = offset1 + iy * file_dy;
                amrex::Real const xx2 = offset2 + iz * file_dz;
#endif

#if defined(WARPX_DIM_RZ)
                const amrex::Array4<double> fc_array(FC_data, {0,0,0}, {extent0, extent2, extent1}, 1);
                const double
                    f00 = fc_array(0, iz  , ir  ),
                    f01 = fc_array(0, iz  , ir+1),
                    f10 = fc_array(0, iz+1, ir  ),
                    f11 = fc_array(0, iz+1, ir+1);
                mffab(i,j,k) = static_cast<amrex::Real>(utils::algorithms::bilinear_interp<double>
                    (xx0, xx0+file_dr, xx1, xx1+file_dz,
                     f00, f01, f10, f11,
                     x0, x1));
#elif defined(WARPX_DIM_3D)
                const amrex::Array4<double> fc_array(FC_data, {0,0,0}, {extent2, extent1, extent0}, 1);
                const double
                    f000 = fc_array(iz  , iy  , ix  ),
                    f001 = fc_array(iz+1, iy  , ix  ),
                    f010 = fc_array(iz  , iy+1, ix  ),
                    f011 = fc_array(iz+1, iy+1, ix  ),
                    f100 = fc_array(iz  , iy  , ix+1),
                    f101 = fc_array(iz+1, iy  , ix+1),
                    f110 = fc_array(iz  , iy+1, ix+1),
                    f111 = fc_array(iz+1, iy+1, ix+1);
                mffab(i,j,k) = static_cast<amrex::Real>(utils::algorithms::trilinear_interp<double>
                    (xx0, xx0+file_dx, xx1, xx1+file_dy, xx2, xx2+file_dz,
                     f000, f001, f010, f011, f100, f101, f110, f111,
                     x0, x1, x2));
#endif

            }

        ); // End ParallelFor

    } // End loop over boxes.

} // End function WarpX::ReadExternalFieldFromFile
#else // WARPX_USE_OPENPMD && !WARPX_DIM_1D_Z && !defined(WARPX_DIM_XZ)
void
WarpX::ReadExternalFieldFromFile (std::string , amrex::MultiFab* ,std::string, std::string)
{
#if defined(WARPX_DIM_1D_Z)
    WARPX_ABORT_WITH_MESSAGE("Reading fields from openPMD files is not supported in 1D");
#elif defined(WARPX_DIM_XZ)
    WARPX_ABORT_WITH_MESSAGE("Reading from openPMD for external fields is not known to work with XZ (see #3828)");
#elif !defined(WARPX_USE_OPENPMD)
    WARPX_ABORT_WITH_MESSAGE("OpenPMD field reading requires OpenPMD support to be enabled");
#endif
}
#endif // WARPX_USE_OPENPMD<|MERGE_RESOLUTION|>--- conflicted
+++ resolved
@@ -797,57 +797,6 @@
     // if the input string for the B-field is "parse_b_ext_grid_function",
     // then the analytical expression or function must be
     // provided in the input file.
-<<<<<<< HEAD
-    if (B_ext_grid_s == "parse_b_ext_grid_function") {
-
-       Store_parserString(pp_warpx, "Bx_external_grid_function(x,y,z)",
-                                                    str_Bx_ext_grid_function);
-       Store_parserString(pp_warpx, "By_external_grid_function(x,y,z)",
-                                                    str_By_ext_grid_function);
-       Store_parserString(pp_warpx, "Bz_external_grid_function(x,y,z)",
-                                                    str_Bz_ext_grid_function);
-       Bxfield_parser = std::make_unique<amrex::Parser>(
-                                makeParser(str_Bx_ext_grid_function,{"x","y","z"}));
-       Byfield_parser = std::make_unique<amrex::Parser>(
-                                makeParser(str_By_ext_grid_function,{"x","y","z"}));
-       Bzfield_parser = std::make_unique<amrex::Parser>(
-                                makeParser(str_Bz_ext_grid_function,{"x","y","z"}));
-
-       // Initialize Bfield_fp with external function
-       InitializeExternalFieldsOnGridUsingParser(Bfield_fp[lev][0].get(),
-                                                 Bfield_fp[lev][1].get(),
-                                                 Bfield_fp[lev][2].get(),
-                                                 Bxfield_parser->compile<3>(),
-                                                 Byfield_parser->compile<3>(),
-                                                 Bzfield_parser->compile<3>(),
-                                                 m_edge_lengths[lev],
-                                                 m_face_areas[lev],
-                                                 'B',
-                                                 lev);
-       if (lev > 0) {
-          InitializeExternalFieldsOnGridUsingParser(Bfield_aux[lev][0].get(),
-                                                    Bfield_aux[lev][1].get(),
-                                                    Bfield_aux[lev][2].get(),
-                                                    Bxfield_parser->compile<3>(),
-                                                    Byfield_parser->compile<3>(),
-                                                    Bzfield_parser->compile<3>(),
-                                                    m_edge_lengths[lev],
-                                                    m_face_areas[lev],
-                                                    'B',
-                                                    lev);
-
-          InitializeExternalFieldsOnGridUsingParser(Bfield_cp[lev][0].get(),
-                                                    Bfield_cp[lev][1].get(),
-                                                    Bfield_cp[lev][2].get(),
-                                                    Bxfield_parser->compile<3>(),
-                                                    Byfield_parser->compile<3>(),
-                                                    Bzfield_parser->compile<3>(),
-                                                    m_edge_lengths[lev],
-                                                    m_face_areas[lev],
-                                                    'B',
-                                                    lev);
-       }
-=======
     // Externally imposed fields are only initialized until the user-defined maxlevel_extEMfield_init.
     // The default maxlevel_extEMfield_init value is the total number of levels in the simulation
     if ((m_p_ext_field_params->B_ext_grid_type == ExternalFieldType::parse_ext_grid_function)
@@ -891,41 +840,11 @@
                 'B',
                 lev, PatchType::coarse);
         }
->>>>>>> 766a521b
     }
 
     // if the input string for the E-field is "parse_e_ext_grid_function",
     // then the analytical expression or function must be
     // provided in the input file.
-<<<<<<< HEAD
-    if (E_ext_grid_s == "parse_e_ext_grid_function") {
-
-       Store_parserString(pp_warpx, "Ex_external_grid_function(x,y,z)",
-                                                    str_Ex_ext_grid_function);
-       Store_parserString(pp_warpx, "Ey_external_grid_function(x,y,z)",
-                                                    str_Ey_ext_grid_function);
-       Store_parserString(pp_warpx, "Ez_external_grid_function(x,y,z)",
-                                                    str_Ez_ext_grid_function);
-
-       Exfield_parser = std::make_unique<amrex::Parser>(
-                                makeParser(str_Ex_ext_grid_function,{"x","y","z"}));
-       Eyfield_parser = std::make_unique<amrex::Parser>(
-                                makeParser(str_Ey_ext_grid_function,{"x","y","z"}));
-       Ezfield_parser = std::make_unique<amrex::Parser>(
-                                makeParser(str_Ez_ext_grid_function,{"x","y","z"}));
-
-       // Initialize Efield_fp with external function
-       InitializeExternalFieldsOnGridUsingParser(Efield_fp[lev][0].get(),
-                                                 Efield_fp[lev][1].get(),
-                                                 Efield_fp[lev][2].get(),
-                                                 Exfield_parser->compile<3>(),
-                                                 Eyfield_parser->compile<3>(),
-                                                 Ezfield_parser->compile<3>(),
-                                                 m_edge_lengths[lev],
-                                                 m_face_areas[lev],
-                                                 'E',
-                                                 lev);
-=======
     // Externally imposed fields are only initialized until the user-defined maxlevel_extEMfield_init.
     // The default maxlevel_extEMfield_init value is the total number of levels in the simulation
     if ((m_p_ext_field_params->E_ext_grid_type == ExternalFieldType::parse_ext_grid_function)
@@ -943,7 +862,6 @@
             m_face_areas[lev],
             'E',
             lev, PatchType::fine);
->>>>>>> 766a521b
 
 #ifdef AMREX_USE_EB
         // We initialize ECTRhofield consistently with the Efield
