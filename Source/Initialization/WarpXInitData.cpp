/* Copyright 2019-2020 Andrew Myers, Ann Almgren, Aurore Blelly
 * Axel Huebl, Burlen Loring, Maxence Thevenet
 * Michael Rowan, Remi Lehe, Revathi Jambunathan
 * Weiqun Zhang
 *
 *
 * This file is part of WarpX.
 *
 * License: BSD-3-Clause-LBNL
 */
#include "WarpX.H"

#include "BoundaryConditions/PML.H"
#if (defined WARPX_DIM_RZ) && (defined WARPX_USE_PSATD)
#   include "BoundaryConditions/PML_RZ.H"
#endif
#include "Diagnostics/BackTransformedDiagnostic.H"
#include "Diagnostics/MultiDiagnostics.H"
#include "Diagnostics/ReducedDiags/MultiReducedDiags.H"
#include "FieldSolver/FiniteDifferenceSolver/MacroscopicProperties/MacroscopicProperties.H"
#include "Filter/BilinearFilter.H"
#include "Filter/NCIGodfreyFilter.H"
#include "Particles/MultiParticleContainer.H"
#include "Parallelization/WarpXCommUtil.H"
#include "Utils/WarpXAlgorithmSelection.H"
#include "Utils/WarpXConst.H"
#include "Utils/WarpXProfilerWrapper.H"
#include "Utils/WarpXUtil.H"

#include <AMReX.H>
#include <AMReX_AmrCore.H>
#ifdef AMREX_USE_SENSEI_INSITU
#   include <AMReX_AmrMeshInSituBridge.H>
#endif
#include <AMReX_Array.H>
#include <AMReX_Array4.H>
#include <AMReX_BLassert.H>
#include <AMReX_Box.H>
#include <AMReX_BoxArray.H>
#include <AMReX_BoxList.H>
#include <AMReX_Config.H>
#include <AMReX_Geometry.H>
#include <AMReX_GpuLaunch.H>
#include <AMReX_GpuQualifiers.H>
#include <AMReX_INT.H>
#include <AMReX_IndexType.H>
#include <AMReX_IntVect.H>
#include <AMReX_LayoutData.H>
#include <AMReX_MFIter.H>
#include <AMReX_MultiFab.H>
#include <AMReX_ParallelDescriptor.H>
#include <AMReX_ParmParse.H>
#include <AMReX_Parser.H>
#include <AMReX_Print.H>
#include <AMReX_REAL.H>
#include <AMReX_RealBox.H>
#include <AMReX_SPACE.H>
#include <AMReX_Vector.H>

#include <algorithm>
#include <array>
#include <cctype>
#include <iostream>
#include <memory>
#include <string>
#include <utility>
#include <vector>
#include <sstream>

using namespace amrex;

void
WarpX::PostProcessBaseGrids (BoxArray& ba0) const
{
    if (numprocs != 0) {
        const Box& dom = Geom(0).Domain();
        const IntVect& domlo = dom.smallEnd();
        const IntVect& domlen = dom.size();
        const IntVect sz = domlen / numprocs;
        const IntVect extra = domlen - sz*numprocs;
        BoxList bl;
#if defined(WARPX_DIM_3D)
        for (int k = 0; k < numprocs[2]; ++k) {
            // The first extra[2] blocks get one extra cell with a total of
            // sz[2]+1.  The rest get sz[2] cells.  The docomposition in y
            // and x directions are similar.
            int klo = (k < extra[2]) ? k*(sz[2]+1) : (k*sz[2]+extra[2]);
            int khi = (k < extra[2]) ? klo+(sz[2]+1)-1 : klo+sz[2]-1;
            klo += domlo[2];
            khi += domlo[2];
#endif
#if (AMREX_SPACEDIM >= 2)
            for (int j = 0; j < numprocs[1]; ++j) {
                int jlo = (j < extra[1]) ? j*(sz[1]+1) : (j*sz[1]+extra[1]);
                int jhi = (j < extra[1]) ? jlo+(sz[1]+1)-1 : jlo+sz[1]-1;
                jlo += domlo[1];
                jhi += domlo[1];
#endif
                for (int i = 0; i < numprocs[0]; ++i) {
                    int ilo = (i < extra[0]) ? i*(sz[0]+1) : (i*sz[0]+extra[0]);
                    int ihi = (i < extra[0]) ? ilo+(sz[0]+1)-1 : ilo+sz[0]-1;
                    ilo += domlo[0];
                    ihi += domlo[0];
                    bl.push_back(Box(IntVect(AMREX_D_DECL(ilo,jlo,klo)),
                                     IntVect(AMREX_D_DECL(ihi,jhi,khi))));
        AMREX_D_TERM(},},})
        ba0 = BoxArray(std::move(bl));
    }
}

void
WarpX::InitData ()
{
    WARPX_PROFILE("WarpX::InitData()");
    Print() << "WarpX (" << WarpX::Version() << ")\n";
#ifdef WARPX_QED
    Print() << "PICSAR (" << WarpX::PicsarVersion() << ")\n";
#endif

    if (restart_chkfile.empty())
    {
        ComputeDt();
        WarpX::PrintDtDxDyDz();
        InitFromScratch();
    }
    else
    {
        InitFromCheckpoint();
        WarpX::PrintDtDxDyDz();
        PostRestart();
    }

    ComputeMaxStep();

    ComputePMLFactors();

    if (WarpX::use_fdtd_nci_corr) {
        WarpX::InitNCICorrector();
    }

    if (WarpX::use_filter) {
        WarpX::InitFilter();
    }

    BuildBufferMasks();

    if (WarpX::em_solver_medium==1) {
        m_macroscopic_properties->InitData();
    }

    InitDiagnostics();

    if (ParallelDescriptor::IOProcessor()) {
        std::cout << "\nGrids Summary:\n";
        printGridSummary(std::cout, 0, finestLevel());
    }

    // Check that the number of guard cells is smaller than the number of valid cells for all MultiFabs
    // (example: a box with 16 valid cells and 32 guard cells in z will not be considered valid)
    CheckGuardCells();

    if (restart_chkfile.empty())
    {
        // Loop through species and calculate their space-charge field
        bool const reset_fields = false; // Do not erase previous user-specified values on the grid
        ComputeSpaceChargeField(reset_fields);

        // Write full diagnostics before the first iteration.
        multi_diags->FilterComputePackFlush( -1 );

        // Write reduced diagnostics before the first iteration.
        if (reduced_diags->m_plot_rd != 0)
        {
            reduced_diags->ComputeDiags(-1);
            reduced_diags->WriteToFile(-1);
        }
    }

    PerformanceHints();
}

void
WarpX::InitDiagnostics () {
    multi_diags->InitData();
    if (do_back_transformed_diagnostics) {
        const Real* current_lo = geom[0].ProbLo();
        const Real* current_hi = geom[0].ProbHi();
        Real dt_boost = dt[0];
        Real boosted_moving_window_v = (moving_window_v - beta_boost*PhysConst::c)/(1 - beta_boost*moving_window_v/PhysConst::c);
        // Find the positions of the lab-frame box that corresponds to the boosted-frame box at t=0
        Real zmin_lab = static_cast<Real>(
            (current_lo[moving_window_dir] - boosted_moving_window_v*t_new[0])/( (1.+beta_boost)*gamma_boost ));
        Real zmax_lab = static_cast<Real>(
            (current_hi[moving_window_dir] - boosted_moving_window_v*t_new[0])/( (1.+beta_boost)*gamma_boost ));
        myBFD = std::make_unique<BackTransformedDiagnostic>(
                                               zmin_lab,
                                               zmax_lab,
                                               moving_window_v, dt_snapshots_lab,
                                               num_snapshots_lab,
                                               dt_slice_snapshots_lab,
                                               num_slice_snapshots_lab,
                                               gamma_boost, t_new[0], dt_boost,
                                               moving_window_dir, geom[0],
                                               slice_realbox,
                                               particle_slice_width_lab);
    }
    reduced_diags->InitData();
}

void
WarpX::InitFromScratch ()
{
    const Real time = 0.0;

    AmrCore::InitFromScratch(time);  // This will call MakeNewLevelFromScratch

    mypc->AllocData();
    mypc->InitData();

    InitPML();
}

void
WarpX::InitPML ()
{

    for (int idim = 0; idim < AMREX_SPACEDIM; ++idim) {
        if (WarpX::field_boundary_lo[idim] == FieldBoundaryType::PML) {
            do_pml = 1;
            do_pml_Lo[idim] = 1;
        }
        if (WarpX::field_boundary_hi[idim] == FieldBoundaryType::PML) {
            do_pml = 1;
            do_pml_Hi[idim] = 1;
        }
    }
    if (finest_level > 0) do_pml = 1;
    if (do_pml)
    {
        amrex::IntVect do_pml_Lo_corrected = do_pml_Lo;

#if (defined WARPX_DIM_RZ) && (defined WARPX_USE_PSATD)
        do_pml_Lo_corrected[0] = 0; // no PML at r=0, in cylindrical geometry
        pml_rz[0] = std::make_unique<PML_RZ>(0, boxArray(0), DistributionMap(0), &Geom(0), pml_ncell, do_pml_in_domain);
#else
        pml[0] = std::make_unique<PML>(0, boxArray(0), DistributionMap(0), &Geom(0), nullptr,
                             pml_ncell, pml_delta, amrex::IntVect::TheZeroVector(),
                             dt[0], nox_fft, noy_fft, noz_fft, do_nodal,
                             do_moving_window, pml_has_particles, do_pml_in_domain,
                             do_multi_J,
                             do_pml_dive_cleaning, do_pml_divb_cleaning,
                             guard_cells.ng_FieldSolver.max(),
                             do_pml_Lo_corrected, do_pml_Hi);
<<<<<<< HEAD
#endif
=======

>>>>>>> bd91b3d5
        for (int lev = 1; lev <= finest_level; ++lev)
        {
            amrex::IntVect do_pml_Lo_MR = amrex::IntVect::TheUnitVector();
            amrex::IntVect do_pml_Hi_MR = amrex::IntVect::TheUnitVector();
            // check if fine patch edges co-incide with domain boundary
            amrex::Box levelBox = boxArray(lev).minimalBox();
            // Domain box at level, lev
            amrex::Box DomainBox = Geom(lev).Domain();
            for (int idim = 0; idim < AMREX_SPACEDIM; ++idim) {
                if (levelBox.smallEnd(idim) == DomainBox.smallEnd(idim))
                    do_pml_Lo_MR[idim] = do_pml_Lo[idim];
                if (levelBox.bigEnd(idim) == DomainBox.bigEnd(idim))
                    do_pml_Hi_MR[idim] = do_pml_Hi[idim];
            }

#ifdef WARPX_DIM_RZ
            //In cylindrical geometry, if the edge of the patch is at r=0, do not add PML
            if ((max_level > 0) && (fine_tag_lo[0]==0.)) {
                do_pml_Lo_MR[0] = 0;
            }
#endif
            pml[lev] = std::make_unique<PML>(lev, boxArray(lev), DistributionMap(lev),
                                   &Geom(lev), &Geom(lev-1),
                                   pml_ncell, pml_delta, refRatio(lev-1),
                                   dt[lev], nox_fft, noy_fft, noz_fft, do_nodal,
                                   do_moving_window, pml_has_particles, do_pml_in_domain,
                                   do_multi_J, do_pml_dive_cleaning, do_pml_divb_cleaning,
                                   guard_cells.ng_FieldSolver.max(),
                                   do_pml_Lo_MR, do_pml_Hi_MR);
        }
    }
}

void
WarpX::ComputePMLFactors ()
{
    if (do_pml)
    {
        for (int lev = 0; lev <= finest_level; ++lev)
        {
            if (pml[lev])
                pml[lev]->ComputePMLFactors(dt[lev]);
        }
    }
}

void
WarpX::ComputeMaxStep ()
{
    if (do_compute_max_step_from_zmax) {
        computeMaxStepBoostAccelerator(geom[0]);
    }

    // Make max_step and stop_time self-consistent, assuming constant dt.

    // If max_step is the limiting condition, decrease stop_time consistently
    if (stop_time > t_new[0] + dt[0]*(max_step - istep[0]) ) {
        stop_time = t_new[0] + dt[0]*(max_step - istep[0]);
    }
    // If stop_time is the limiting condition instead, decrease max_step consistently
    else {
        // The static_cast should not overflow since stop_time is the limiting condition here
        max_step = static_cast<int>(istep[0] + std::ceil( (stop_time-t_new[0])/dt[0] ));
    }
}

/* \brief computes max_step for wakefield simulation in boosted frame.
 * \param geom: Geometry object that contains simulation domain.
 *
 * max_step is set so that the simulation stop when the lower corner of the
 * simulation box passes input parameter zmax_plasma_to_compute_max_step.
 */
void
WarpX::computeMaxStepBoostAccelerator(const amrex::Geometry& a_geom){
    // Sanity checks: can use zmax_plasma_to_compute_max_step only if
    // the moving window and the boost are all in z direction.
    AMREX_ALWAYS_ASSERT_WITH_MESSAGE(
        WarpX::moving_window_dir == WARPX_ZINDEX,
        "Can use zmax_plasma_to_compute_max_step only if " +
        "moving window along z. TODO: all directions.");
    if (gamma_boost > 1){
        AMREX_ALWAYS_ASSERT_WITH_MESSAGE(
            (WarpX::boost_direction[0]-0)*(WarpX::boost_direction[0]-0) +
            (WarpX::boost_direction[1]-0)*(WarpX::boost_direction[1]-0) +
            (WarpX::boost_direction[2]-1)*(WarpX::boost_direction[2]-1) < 1.e-12,
            "Can use zmax_plasma_to_compute_max_step in boosted frame only if " +
            "warpx.boost_direction = z. TODO: all directions.");
    }

    // Lower end of the simulation domain. All quantities are given in boosted
    // frame except zmax_plasma_to_compute_max_step.
    const Real zmin_domain_boost = a_geom.ProbLo(WARPX_ZINDEX);
    // End of the plasma: Transform input argument
    // zmax_plasma_to_compute_max_step to boosted frame.
    const Real len_plasma_boost = zmax_plasma_to_compute_max_step/gamma_boost;
    // Plasma velocity
    const Real v_plasma_boost = -beta_boost * PhysConst::c;
    // Get time at which the lower end of the simulation domain passes the
    // upper end of the plasma (in the z direction).
    const Real interaction_time_boost = (len_plasma_boost-zmin_domain_boost)/
        (moving_window_v-v_plasma_boost);
    // Divide by dt, and update value of max_step.
    int computed_max_step;
    if (do_subcycling){
        computed_max_step = static_cast<int>(interaction_time_boost/dt[0]);
    } else {
        computed_max_step =
            static_cast<int>(interaction_time_boost/dt[maxLevel()]);
    }
    max_step = computed_max_step;
    Print()<<"max_step computed in computeMaxStepBoostAccelerator: "
           <<computed_max_step<<std::endl;
}

void
WarpX::InitNCICorrector ()
{
#if !(defined WARPX_DIM_1D_Z)
    if (WarpX::use_fdtd_nci_corr)
    {
        for (int lev = 0; lev <= max_level; ++lev)
        {
            const Geometry& gm = Geom(lev);
            const Real* dx = gm.CellSize();
            amrex::Real dz, cdtodz;
#if defined(WARPX_DIM_3D)
                dz = dx[2];
#elif defined(WARPX_DIM_XZ) || defined(WARPX_DIM_RZ)
                dz = dx[1];
#else
                dz = dx[0];
#endif
            cdtodz = PhysConst::c * dt[lev] / dz;

            // Initialize Godfrey filters
            // Same filter for fields Ex, Ey and Bz
            const bool nodal_gather = !galerkin_interpolation;
            nci_godfrey_filter_exeybz[lev] = std::make_unique<NCIGodfreyFilter>(
                godfrey_coeff_set::Ex_Ey_Bz, cdtodz, nodal_gather);
            // Same filter for fields Bx, By and Ez
            nci_godfrey_filter_bxbyez[lev] = std::make_unique<NCIGodfreyFilter>(
                godfrey_coeff_set::Bx_By_Ez, cdtodz, nodal_gather);
            // Compute Godfrey filters stencils
            nci_godfrey_filter_exeybz[lev]->ComputeStencils();
            nci_godfrey_filter_bxbyez[lev]->ComputeStencils();
        }
    }
#endif
}

void
WarpX::InitFilter (){
    if (WarpX::use_filter){
        WarpX::bilinear_filter.npass_each_dir = WarpX::filter_npass_each_dir.toArray<unsigned int>();
        WarpX::bilinear_filter.ComputeStencils();
    }
}

void
WarpX::PostRestart ()
{
    mypc->PostRestart();
}


void
WarpX::InitLevelData (int lev, Real /*time*/)
{

    ParmParse pp_warpx("warpx");

    // default values of E_external_grid and B_external_grid
    // are used to set the E and B field when "constant" or
    // "parser" is not explicitly used in the input.
    pp_warpx.query("B_ext_grid_init_style", B_ext_grid_s);
    std::transform(B_ext_grid_s.begin(),
                   B_ext_grid_s.end(),
                   B_ext_grid_s.begin(),
                   ::tolower);

    pp_warpx.query("E_ext_grid_init_style", E_ext_grid_s);
    std::transform(E_ext_grid_s.begin(),
                   E_ext_grid_s.end(),
                   E_ext_grid_s.begin(),
                   ::tolower);

    // if the input string is "constant", the values for the
    // external grid must be provided in the input.
    if (B_ext_grid_s == "constant")
        getArrWithParser(pp_warpx, "B_external_grid", B_external_grid);

    // if the input string is "constant", the values for the
    // external grid must be provided in the input.
    if (E_ext_grid_s == "constant")
        getArrWithParser(pp_warpx, "E_external_grid", E_external_grid);

    // initialize the averaged fields only if the averaged algorithm
    // is activated ('psatd.do_time_averaging=1')
    ParmParse pp_psatd("psatd");
    pp_psatd.query("do_time_averaging", fft_do_time_averaging );

    for (int i = 0; i < 3; ++i) {
        current_fp[lev][i]->setVal(0.0);
        if (lev > 0)
           current_cp[lev][i]->setVal(0.0);

        // Initialize aux MultiFabs on level 0
        if (lev == 0) {
            Bfield_aux[lev][i]->setVal(0.0);
            Efield_aux[lev][i]->setVal(0.0);
        }

        if (WarpX::do_current_centering)
        {
            current_fp_nodal[lev][i]->setVal(0.0);
        }

        if (B_ext_grid_s == "constant" || B_ext_grid_s == "default") {
           Bfield_fp[lev][i]->setVal(B_external_grid[i]);
           if (fft_do_time_averaging) {
                Bfield_avg_fp[lev][i]->setVal(B_external_grid[i]);
           }

           if (lev > 0) {
              Bfield_aux[lev][i]->setVal(B_external_grid[i]);
              Bfield_cp[lev][i]->setVal(B_external_grid[i]);
              if (fft_do_time_averaging) {
                  Bfield_avg_cp[lev][i]->setVal(B_external_grid[i]);
              }
           }
        }
        if (E_ext_grid_s == "constant" || E_ext_grid_s == "default") {
           Efield_fp[lev][i]->setVal(E_external_grid[i]);
           if (fft_do_time_averaging) {
               Efield_avg_fp[lev][i]->setVal(E_external_grid[i]);
            }

           if (lev > 0) {
              Efield_aux[lev][i]->setVal(E_external_grid[i]);
              Efield_cp[lev][i]->setVal(E_external_grid[i]);
              if (fft_do_time_averaging) {
                  Efield_avg_cp[lev][i]->setVal(E_external_grid[i]);
              }
           }
        }
    }

#ifdef AMREX_USE_EB
    InitializeEBGridData(lev);
#endif

    // if the input string for the B-field is "parse_b_ext_grid_function",
    // then the analytical expression or function must be
    // provided in the input file.
    if (B_ext_grid_s == "parse_b_ext_grid_function") {

#ifdef WARPX_DIM_RZ
       amrex::Abort("E and B parser for external fields does not work with RZ -- TO DO");
#endif
       Store_parserString(pp_warpx, "Bx_external_grid_function(x,y,z)",
                                                    str_Bx_ext_grid_function);
       Store_parserString(pp_warpx, "By_external_grid_function(x,y,z)",
                                                    str_By_ext_grid_function);
       Store_parserString(pp_warpx, "Bz_external_grid_function(x,y,z)",
                                                    str_Bz_ext_grid_function);
       Bxfield_parser = std::make_unique<amrex::Parser>(
                                makeParser(str_Bx_ext_grid_function,{"x","y","z"}));
       Byfield_parser = std::make_unique<amrex::Parser>(
                                makeParser(str_By_ext_grid_function,{"x","y","z"}));
       Bzfield_parser = std::make_unique<amrex::Parser>(
                                makeParser(str_Bz_ext_grid_function,{"x","y","z"}));

       // Initialize Bfield_fp with external function
       InitializeExternalFieldsOnGridUsingParser(Bfield_fp[lev][0].get(),
                                                 Bfield_fp[lev][1].get(),
                                                 Bfield_fp[lev][2].get(),
                                                 Bxfield_parser->compile<3>(),
                                                 Byfield_parser->compile<3>(),
                                                 Bzfield_parser->compile<3>(),
                                                 m_face_areas[lev],
                                                 lev);
       if (lev > 0) {
          InitializeExternalFieldsOnGridUsingParser(Bfield_aux[lev][0].get(),
                                                    Bfield_aux[lev][1].get(),
                                                    Bfield_aux[lev][2].get(),
                                                    Bxfield_parser->compile<3>(),
                                                    Byfield_parser->compile<3>(),
                                                    Bzfield_parser->compile<3>(),
                                                    m_face_areas[lev],
                                                    lev);

          InitializeExternalFieldsOnGridUsingParser(Bfield_cp[lev][0].get(),
                                                    Bfield_cp[lev][1].get(),
                                                    Bfield_cp[lev][2].get(),
                                                    Bxfield_parser->compile<3>(),
                                                    Byfield_parser->compile<3>(),
                                                    Bzfield_parser->compile<3>(),
                                                    m_face_areas[lev],
                                                    lev);
       }
    }

    // if the input string for the E-field is "parse_e_ext_grid_function",
    // then the analytical expression or function must be
    // provided in the input file.
    if (E_ext_grid_s == "parse_e_ext_grid_function") {

#ifdef WARPX_DIM_RZ
       amrex::Abort("E and B parser for external fields does not work with RZ -- TO DO");
#endif
       Store_parserString(pp_warpx, "Ex_external_grid_function(x,y,z)",
                                                    str_Ex_ext_grid_function);
       Store_parserString(pp_warpx, "Ey_external_grid_function(x,y,z)",
                                                    str_Ey_ext_grid_function);
       Store_parserString(pp_warpx, "Ez_external_grid_function(x,y,z)",
                                                    str_Ez_ext_grid_function);

       Exfield_parser = std::make_unique<amrex::Parser>(
                                makeParser(str_Ex_ext_grid_function,{"x","y","z"}));
       Eyfield_parser = std::make_unique<amrex::Parser>(
                                makeParser(str_Ey_ext_grid_function,{"x","y","z"}));
       Ezfield_parser = std::make_unique<amrex::Parser>(
                                makeParser(str_Ez_ext_grid_function,{"x","y","z"}));

       // Initialize Efield_fp with external function
       InitializeExternalFieldsOnGridUsingParser(Efield_fp[lev][0].get(),
                                                 Efield_fp[lev][1].get(),
                                                 Efield_fp[lev][2].get(),
                                                 Exfield_parser->compile<3>(),
                                                 Eyfield_parser->compile<3>(),
                                                 Ezfield_parser->compile<3>(),
                                                 m_edge_lengths[lev],
                                                 lev);
       if (lev > 0) {
          InitializeExternalFieldsOnGridUsingParser(Efield_aux[lev][0].get(),
                                                    Efield_aux[lev][1].get(),
                                                    Efield_aux[lev][2].get(),
                                                    Exfield_parser->compile<3>(),
                                                    Eyfield_parser->compile<3>(),
                                                    Ezfield_parser->compile<3>(),
                                                    m_edge_lengths[lev],
                                                    lev);

          InitializeExternalFieldsOnGridUsingParser(Efield_cp[lev][0].get(),
                                                    Efield_cp[lev][1].get(),
                                                    Efield_cp[lev][2].get(),
                                                    Exfield_parser->compile<3>(),
                                                    Eyfield_parser->compile<3>(),
                                                    Ezfield_parser->compile<3>(),
                                                    m_edge_lengths[lev],
                                                    lev);
       }
    }

    if (F_fp[lev]) {
        F_fp[lev]->setVal(0.0);
    }

    if (G_fp[lev]) {
        G_fp[lev]->setVal(0.0);
    }

    if (rho_fp[lev]) {
        rho_fp[lev]->setVal(0.0);
    }

    if (F_cp[lev]) {
        F_cp[lev]->setVal(0.0);
    }

    if (G_cp[lev]) {
        G_cp[lev]->setVal(0.0);
    }

    if (rho_cp[lev]) {
        rho_cp[lev]->setVal(0.0);
    }

    if (costs[lev]) {
        const auto iarr = costs[lev]->IndexArray();
        for (int i : iarr) {
            (*costs[lev])[i] = 0.0;
            WarpX::setLoadBalanceEfficiency(lev, -1);
        }
    }
}

void
WarpX::InitializeExternalFieldsOnGridUsingParser (
       MultiFab *mfx, MultiFab *mfy, MultiFab *mfz,
       ParserExecutor<3> const& xfield_parser, ParserExecutor<3> const& yfield_parser,
       ParserExecutor<3> const& zfield_parser,
       std::array< std::unique_ptr<amrex::MultiFab>, 3 > const& geom_data,
       const int lev)
{

    const auto dx_lev = geom[lev].CellSizeArray();
    const RealBox& real_box = geom[lev].ProbDomain();
    amrex::IntVect x_nodal_flag = mfx->ixType().toIntVect();
    amrex::IntVect y_nodal_flag = mfy->ixType().toIntVect();
    amrex::IntVect z_nodal_flag = mfz->ixType().toIntVect();
    for ( MFIter mfi(*mfx, TilingIfNotGPU()); mfi.isValid(); ++mfi)
    {
       const amrex::Box& tbx = mfi.tilebox( x_nodal_flag, mfx->nGrowVect() );
       const amrex::Box& tby = mfi.tilebox( y_nodal_flag, mfy->nGrowVect() );
       const amrex::Box& tbz = mfi.tilebox( z_nodal_flag, mfz->nGrowVect() );

       auto const& mfxfab = mfx->array(mfi);
       auto const& mfyfab = mfy->array(mfi);
       auto const& mfzfab = mfz->array(mfi);

#ifdef AMREX_USE_EB
       amrex::Array4<amrex::Real> const& geom_data_x = geom_data[0]->array(mfi);
       amrex::Array4<amrex::Real> const& geom_data_y = geom_data[1]->array(mfi);
       amrex::Array4<amrex::Real> const& geom_data_z = geom_data[2]->array(mfi);
#else
       amrex::ignore_unused(geom_data);
#endif

       amrex::ParallelFor (tbx, tby, tbz,
            [=] AMREX_GPU_DEVICE (int i, int j, int k) {
#ifdef AMREX_USE_EB
                if(geom_data_x(i, j, k)<=0) return;
#endif
                // Shift required in the x-, y-, or z- position
                // depending on the index type of the multifab
#if defined(WARPX_DIM_1D_Z)
                amrex::Real x = 0._rt;
                amrex::Real y = 0._rt;
                amrex::Real fac_z = (1._rt - x_nodal_flag[1]) * dx_lev[1] * 0.5_rt;
                amrex::Real z = j*dx_lev[1] + real_box.lo(1) + fac_z;
#elif defined(WARPX_DIM_XZ) || defined(WARPX_DIM_RZ)
                amrex::Real fac_x = (1._rt - x_nodal_flag[0]) * dx_lev[0] * 0.5_rt;
                amrex::Real x = i*dx_lev[0] + real_box.lo(0) + fac_x;
                amrex::Real y = 0._rt;
                amrex::Real fac_z = (1._rt - x_nodal_flag[1]) * dx_lev[1] * 0.5_rt;
                amrex::Real z = j*dx_lev[1] + real_box.lo(1) + fac_z;
#else
                amrex::Real fac_x = (1._rt - x_nodal_flag[0]) * dx_lev[0] * 0.5_rt;
                amrex::Real x = i*dx_lev[0] + real_box.lo(0) + fac_x;
                amrex::Real fac_y = (1._rt - x_nodal_flag[1]) * dx_lev[1] * 0.5_rt;
                amrex::Real y = j*dx_lev[1] + real_box.lo(1) + fac_y;
                amrex::Real fac_z = (1._rt - x_nodal_flag[2]) * dx_lev[2] * 0.5_rt;
                amrex::Real z = k*dx_lev[2] + real_box.lo(2) + fac_z;
#endif
                // Initialize the x-component of the field.
                mfxfab(i,j,k) = xfield_parser(x,y,z);
            },
            [=] AMREX_GPU_DEVICE (int i, int j, int k) {
#ifdef AMREX_USE_EB
                if(geom_data_y(i, j, k)<=0) return;
#endif
#if defined(WARPX_DIM_1D_Z)
                amrex::Real x = 0._rt;
                amrex::Real y = 0._rt;
                amrex::Real fac_z = (1._rt - y_nodal_flag[1]) * dx_lev[1] * 0.5_rt;
                amrex::Real z = j*dx_lev[1] + real_box.lo(1) + fac_z;
#elif defined(WARPX_DIM_XZ) || defined(WARPX_DIM_RZ)
                amrex::Real fac_x = (1._rt - y_nodal_flag[0]) * dx_lev[0] * 0.5_rt;
                amrex::Real x = i*dx_lev[0] + real_box.lo(0) + fac_x;
                amrex::Real y = 0._rt;
                amrex::Real fac_z = (1._rt - y_nodal_flag[1]) * dx_lev[1] * 0.5_rt;
                amrex::Real z = j*dx_lev[1] + real_box.lo(1) + fac_z;
#elif defined(WARPX_DIM_3D)
                amrex::Real fac_x = (1._rt - y_nodal_flag[0]) * dx_lev[0] * 0.5_rt;
                amrex::Real x = i*dx_lev[0] + real_box.lo(0) + fac_x;
                amrex::Real fac_y = (1._rt - y_nodal_flag[1]) * dx_lev[1] * 0.5_rt;
                amrex::Real y = j*dx_lev[1] + real_box.lo(1) + fac_y;
                amrex::Real fac_z = (1._rt - y_nodal_flag[2]) * dx_lev[2] * 0.5_rt;
                amrex::Real z = k*dx_lev[2] + real_box.lo(2) + fac_z;
#endif
                // Initialize the y-component of the field.
                mfyfab(i,j,k)  = yfield_parser(x,y,z);
            },
            [=] AMREX_GPU_DEVICE (int i, int j, int k) {
#ifdef AMREX_USE_EB
                if(geom_data_z(i, j, k)<=0) return;
#endif
#if defined(WARPX_DIM_1D_Z)
                amrex::Real x = 0._rt;
                amrex::Real y = 0._rt;
                amrex::Real fac_z = (1._rt - z_nodal_flag[1]) * dx_lev[1] * 0.5_rt;
                amrex::Real z = j*dx_lev[1] + real_box.lo(1) + fac_z;
#elif defined(WARPX_DIM_XZ) || defined(WARPX_DIM_RZ)
                amrex::Real fac_x = (1._rt - z_nodal_flag[0]) * dx_lev[0] * 0.5_rt;
                amrex::Real x = i*dx_lev[0] + real_box.lo(0) + fac_x;
                amrex::Real y = 0._rt;
                amrex::Real fac_z = (1._rt - z_nodal_flag[1]) * dx_lev[1] * 0.5_rt;
                amrex::Real z = j*dx_lev[1] + real_box.lo(1) + fac_z;
#elif defined(WARPX_DIM_3D)
                amrex::Real fac_x = (1._rt - z_nodal_flag[0]) * dx_lev[0] * 0.5_rt;
                amrex::Real x = i*dx_lev[0] + real_box.lo(0) + fac_x;
                amrex::Real fac_y = (1._rt - z_nodal_flag[1]) * dx_lev[1] * 0.5_rt;
                amrex::Real y = j*dx_lev[1] + real_box.lo(1) + fac_y;
                amrex::Real fac_z = (1._rt - z_nodal_flag[2]) * dx_lev[2] * 0.5_rt;
                amrex::Real z = k*dx_lev[2] + real_box.lo(2) + fac_z;
#endif
                // Initialize the z-component of the field.
                mfzfab(i,j,k) = zfield_parser(x,y,z);
            }
        );
    }
}

void
WarpX::PerformanceHints ()
{
    // Check requested MPI ranks and available boxes
    amrex::Long total_nboxes = 0; // on all MPI ranks
    for (int ilev = 0; ilev <= finestLevel(); ++ilev) {
        total_nboxes += boxArray(ilev).size();
    }
    if (ParallelDescriptor::NProcs() > total_nboxes){
        std::stringstream warnMsg;
        warnMsg << "Too many resources / too little work!\n"
            << "  It looks like you requested more compute resources than "
            << "there are total number of boxes of cells available ("
            << total_nboxes << "). "
            << "You started with (" << ParallelDescriptor::NProcs()
            << ") MPI ranks, so (" << ParallelDescriptor::NProcs() - total_nboxes
            << ") rank(s) will have no work.\n"
#ifdef AMREX_USE_GPU
            << "  On GPUs, consider using 1-8 boxes per GPU that together fill "
            << "each GPU's memory sufficiently. If you do not rely on dynamic "
            << "load-balancing, then one large box per GPU is ideal.\n"
#endif
            << "  More information:\n"
            << "  https://warpx.readthedocs.io/en/latest/running_cpp/parallelization.html\n";

        WarpX::GetInstance().RecordWarning("Performance", warnMsg.str(), WarnPriority::high);
    }

    // TODO: warn if some ranks have disproportionally more work than all others
    //       tricky: it can be ok to assign "vacuum" boxes to some ranks w/o slowing down
    //               all other ranks; we need to measure this with our load-balancing
    //               routines and issue a warning only of some ranks stall all other ranks
    // TODO: check MPI-rank to GPU ratio (should be 1:1)
    // TODO: check memory per MPI rank, especially if GPUs are underutilized
    // TODO: CPU tiling hints with OpenMP
}

void WarpX::CheckGuardCells()
{
    for (int lev = 0; lev <= finest_level; ++lev)
    {
        for (int dim = 0; dim < 3; ++dim)
        {
            CheckGuardCells(*Efield_fp[lev][dim]);
            CheckGuardCells(*Bfield_fp[lev][dim]);
            CheckGuardCells(*current_fp[lev][dim]);

            if (WarpX::fft_do_time_averaging)
            {
                CheckGuardCells(*Efield_avg_fp[lev][dim]);
                CheckGuardCells(*Bfield_avg_fp[lev][dim]);
            }
        }

        if (rho_fp[lev])
        {
            CheckGuardCells(*rho_fp[lev]);
        }

        if (F_fp[lev])
        {
            CheckGuardCells(*F_fp[lev]);
        }

        // MultiFabs on coarse patch
        if (lev > 0)
        {
            for (int dim = 0; dim < 3; ++dim)
            {
                CheckGuardCells(*Efield_cp[lev][dim]);
                CheckGuardCells(*Bfield_cp[lev][dim]);
                CheckGuardCells(*current_cp[lev][dim]);

                if (WarpX::fft_do_time_averaging)
                {
                    CheckGuardCells(*Efield_avg_cp[lev][dim]);
                    CheckGuardCells(*Bfield_avg_cp[lev][dim]);
                }
            }

            if (rho_cp[lev])
            {
                CheckGuardCells(*rho_cp[lev]);
            }

            if (F_cp[lev])
            {
                CheckGuardCells(*F_cp[lev]);
            }
        }
    }
}

void WarpX::CheckGuardCells(amrex::MultiFab const& mf)
{
    for (amrex::MFIter mfi(mf); mfi.isValid(); ++mfi)
    {
        const amrex::IntVect vc = mfi.validbox().enclosedCells().size();
        const amrex::IntVect gc = mf.nGrowVect();
        if (vc.allGT(gc) == false)
        {
            std::stringstream ss;
            ss << "\nMultiFab "
               << mf.tags()[1]
               << ":\nthe number of guard cells "
               << gc
               << " is larger than or equal to the number of valid cells "
               << vc
               << ",\nplease reduce the number of guard cells"
               << " or increase the grid size by changing domain decomposition";
            amrex::Abort(ss.str());
        }
    }
}

void WarpX::InitializeEBGridData (int lev)
{
#ifdef AMREX_USE_EB
    if (lev == maxLevel()) {

        // Throw a warning if EB is on and particle_shape > 1
        bool flag_eb_on = not fieldEBFactory(lev).isAllRegular();

        if ((nox > 1 or noy > 1 or noz > 1) and flag_eb_on)
        {
            this->RecordWarning("Particles",
                                "when algo.particle_shape > 1, numerical artifacts will be present when\n"
                                "particles are close to embedded boundaries");
        }

        if (WarpX::maxwell_solver_id == MaxwellSolverAlgo::Yee ||
            WarpX::maxwell_solver_id == MaxwellSolverAlgo::CKC ||
            WarpX::maxwell_solver_id == MaxwellSolverAlgo::ECT) {

            auto const eb_fact = fieldEBFactory(lev);

            ComputeEdgeLengths(m_edge_lengths[lev], eb_fact);
            ComputeFaceAreas(m_face_areas[lev], eb_fact);
            ScaleEdges(m_edge_lengths[lev], CellSize(lev));
            ScaleAreas(m_face_areas[lev], CellSize(lev));

            if (WarpX::maxwell_solver_id == MaxwellSolverAlgo::ECT) {
                MarkCells();
                ComputeFaceExtensions();
            }
        }

        ComputeDistanceToEB();

    }
#else
    amrex::ignore_unused(lev);
#endif
}<|MERGE_RESOLUTION|>--- conflicted
+++ resolved
@@ -251,11 +251,8 @@
                              do_pml_dive_cleaning, do_pml_divb_cleaning,
                              guard_cells.ng_FieldSolver.max(),
                              do_pml_Lo_corrected, do_pml_Hi);
-<<<<<<< HEAD
-#endif
-=======
-
->>>>>>> bd91b3d5
+#endif
+
         for (int lev = 1; lev <= finest_level; ++lev)
         {
             amrex::IntVect do_pml_Lo_MR = amrex::IntVect::TheUnitVector();
