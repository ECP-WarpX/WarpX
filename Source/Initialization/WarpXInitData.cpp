--- conflicted
+++ resolved
@@ -125,16 +125,6 @@
         PostRestart();
     }
 
-<<<<<<< HEAD
-=======
-#ifdef AMREX_USE_EB
-    ComputeEdgeLengths();
-    ComputeFaceAreas();
-    ScaleEdges();
-    ScaleAreas();
-    ComputeDistanceToEB();
-#endif
->>>>>>> 5e8efa77
     ComputeMaxStep();
 
     ComputePMLFactors();
@@ -516,6 +506,7 @@
     ComputeFaceAreas();
     ScaleEdges();
     ScaleAreas();
+    ComputeDistanceToEB();
 
     const auto& period = Geom(lev).periodicity();
     m_edge_lengths[lev][0]->FillBoundary(guard_cells.ng_alloc_EB, period);
