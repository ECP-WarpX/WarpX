/* Copyright 2019-2020 Andrew Myers, Axel Huebl, Cameron Yang,
 * Maxence Thevenet, Weiqun Zhang
 *
 * This file is part of WarpX.
 *
 * License: BSD-3-Clause-LBNL
 */
#ifndef INJECTOR_MOMENTUM_H_
#define INJECTOR_MOMENTUM_H_

#include "GetTemperature.H"
#include "GetVelocity.H"
#include "TemperatureProperties.H"
#include "VelocityProperties.H"
#include "Utils/TextMsg.H"
#include "Utils/WarpXConst.H"

#include <AMReX.H>
#include <AMReX_Config.H>
#include <AMReX_Dim3.H>
#include <AMReX_GpuQualifiers.H>
#include <AMReX_REAL.H>
#include <AMReX_Parser.H>
#include <AMReX_Random.H>

#include <AMReX_BaseFwd.H>

#include <cmath>
#include <string>

// struct whose getMomentum returns constant momentum.
struct InjectorMomentumConstant
{
    InjectorMomentumConstant (amrex::Real a_ux, amrex::Real a_uy, amrex::Real a_uz) noexcept
        : m_ux(a_ux), m_uy(a_uy), m_uz(a_uz) {}

    AMREX_GPU_HOST_DEVICE
    amrex::XDim3
    getMomentum (amrex::Real, amrex::Real, amrex::Real,
                 amrex::RandomEngine const&) const noexcept
    {
        return amrex::XDim3{m_ux,m_uy,m_uz};
    }

    AMREX_GPU_HOST_DEVICE
    amrex::XDim3
    getBulkMomentum (amrex::Real, amrex::Real, amrex::Real) const noexcept
    {
        return amrex::XDim3{m_ux,m_uy,m_uz};
    }

private:
    amrex::Real m_ux, m_uy, m_uz;
};

// struct whose getMomentum returns momentum for 1 particle, from random
// gaussian distribution.
struct InjectorMomentumGaussian
{
    InjectorMomentumGaussian (amrex::Real a_ux_m, amrex::Real a_uy_m,
                              amrex::Real a_uz_m, amrex::Real a_ux_th,
                              amrex::Real a_uy_th, amrex::Real a_uz_th) noexcept
        : m_ux_m(a_ux_m), m_uy_m(a_uy_m), m_uz_m(a_uz_m),
          m_ux_th(a_ux_th), m_uy_th(a_uy_th), m_uz_th(a_uz_th)
        {}

    AMREX_GPU_HOST_DEVICE
    amrex::XDim3
    getMomentum (amrex::Real /*x*/, amrex::Real /*y*/, amrex::Real /*z*/,
                 amrex::RandomEngine const& engine) const noexcept
    {
        return amrex::XDim3{amrex::RandomNormal(m_ux_m, m_ux_th, engine),
                            amrex::RandomNormal(m_uy_m, m_uy_th, engine),
                            amrex::RandomNormal(m_uz_m, m_uz_th, engine)};
    }

    AMREX_GPU_HOST_DEVICE
    amrex::XDim3
    getBulkMomentum (amrex::Real /*x*/, amrex::Real /*y*/, amrex::Real /*z*/) const noexcept
    {
        return amrex::XDim3{m_ux_m, m_uy_m, m_uz_m};
    }

private:
    amrex::Real m_ux_m, m_uy_m, m_uz_m;
    amrex::Real m_ux_th, m_uy_th, m_uz_th;
};

namespace {
    /** Return u sampled according to the probability distribution:
      * p(u) \propto u \exp(-(u-u_m)^2/2u_th^2)
      *
      * @param u_m Central momentum
      * @param u_th Momentum spread
      * @param engine Object used to generate random numbers
      */
    AMREX_FORCE_INLINE
    AMREX_GPU_HOST_DEVICE
    amrex::Real
    generateGaussianFluxDist( amrex::Real u_m, amrex::Real u_th, amrex::RandomEngine const& engine ) {

        using namespace amrex::literals;

        // Momentum to be returned at the end of this function
        amrex::Real u = 0._rt;

        if (u_th == 0._rt) {
            u = u_m; // Trivial case ; avoids division by 0 in the rest of the code below
        } else if (u_m < 0.6*u_th) {
            // Mean velocity is lower than thermal velocity
            // Use the distribution u*exp(-u**2*(1-u_m/u_th)/(2*u_th**2)) as an approximation
            // and then use the rejection method to correct it
            // ( stop rejecting with probability exp(-u_m/(2*u_th**3)*(u-u_th)**2) )
            // Note that this is the method that is used in the common case u_m=0
            const amrex::Real approx_u_th = u_th/std::sqrt( 1._rt - u_m/u_th );
            const amrex::Real reject_prefactor = (u_m/u_th)/(2._rt*u_th*u_th); // To save computation
            bool reject = true;
            while (reject) {
                // Generates u according to u*exp(-u**2/(2*approx_u_th**2),
                // using the method of the inverse cumulative function
                amrex::Real xrand = 1._rt - amrex::Random(engine); // ensures urand > 0
                u = approx_u_th * std::sqrt(2._rt*std::log(1._rt/xrand));
                // Rejection method
                xrand = amrex::Random(engine);
                if (xrand < std::exp(-reject_prefactor*(u-u_th)*(u-u_th))) reject = false;
            }
        } else {
            // Mean velocity is greater than thermal velocity
            // Use the distribution exp(-(u-u_m-u_th**2/u_m)**2/(2*u_th**2)) as an approximation
            // and then use the rejection method to correct it
            // ( stop rejecting with probability (u/u_m)*exp(1-(u/u_m)) ; note
            // that this number is always between 0 and 1 )
            // Note that in the common case `u_m = 0`, this rejection method
            // is not used, and the above rejection method is used instead.
            bool reject = true;
            const amrex::Real approx_u_m = u_m + u_th*u_th/u_m;
            const amrex::Real inv_um = 1._rt/u_m; // To save computation
            while (reject) {
                // Approximate distribution: normal distribution, where we only retain positive u
                u = -1._rt;
                while (u < 0) {
                    u = amrex::RandomNormal(approx_u_m, u_th, engine);
                }
                // Rejection method
                const amrex::Real xrand = amrex::Random(engine);
                if (xrand < u*inv_um* std::exp(1._rt - u*inv_um)) reject = false;
            }
        }

        return u;
    }
}

// struct whose getMomentum returns momentum for 1 particle, from random
// gaussian flux distribution in the specified direction.
// Along the normal axis, the distribution is v*Gaussian,
// with the sign set by flux_direction.
struct InjectorMomentumGaussianFlux
{
    InjectorMomentumGaussianFlux (amrex::Real a_ux_m, amrex::Real a_uy_m,
                                  amrex::Real a_uz_m, amrex::Real a_ux_th,
                                  amrex::Real a_uy_th, amrex::Real a_uz_th,
                                  int a_flux_normal_axis, int a_flux_direction) noexcept
        : m_ux_m(a_ux_m), m_uy_m(a_uy_m), m_uz_m(a_uz_m),
          m_ux_th(a_ux_th), m_uy_th(a_uy_th), m_uz_th(a_uz_th),
          m_flux_normal_axis(a_flux_normal_axis),
          m_flux_direction(a_flux_direction)
    {
        // For now, do not allow negative `u_m` along the flux axis
        bool raise_error = false;
        if ((m_flux_normal_axis == 0) && (m_ux_m < 0)) raise_error = true;
        if ((m_flux_normal_axis == 1) && (m_uy_m < 0)) raise_error = true;
        if ((m_flux_normal_axis == 2) && (m_uz_m < 0)) raise_error = true;
        WARPX_ALWAYS_ASSERT_WITH_MESSAGE( raise_error==false,
            "When using the `gaussianflux` distribution, the central momentum along the flux axis must be positive or zero." );
    }

    AMREX_GPU_HOST_DEVICE
    amrex::XDim3
    getMomentum (amrex::Real /*x*/, amrex::Real /*y*/, amrex::Real /*z*/,
                 amrex::RandomEngine const& engine) const noexcept
    {
        using namespace amrex::literals;

        // Generate the distribution in the direction of the flux
        amrex::Real u_m = 0, u_th = 0;
        if (m_flux_normal_axis == 0) {
            u_m = m_ux_m;
            u_th = m_ux_th;
        } else if (m_flux_normal_axis == 1) {
            u_m = m_uy_m;
            u_th = m_uy_th;
        } else if (m_flux_normal_axis == 2) {
            u_m = m_uz_m;
            u_th = m_uz_th;
        }
        amrex::Real u = generateGaussianFluxDist(u_m, u_th, engine);
        if (m_flux_direction < 0) u = -u;

        // Note: Here, in RZ geometry, the variables `ux` and `uy` actually
        // correspond to the radial and azimuthal component of the momentum
        // (and e.g.`m_flux_normal_axis==1` corresponds to v*Gaussian along theta)
        amrex::Real const ux = (m_flux_normal_axis == 0 ? u : amrex::RandomNormal(m_ux_m, m_ux_th, engine));
        amrex::Real const uy = (m_flux_normal_axis == 1 ? u : amrex::RandomNormal(m_uy_m, m_uy_th, engine));
        amrex::Real const uz = (m_flux_normal_axis == 2 ? u : amrex::RandomNormal(m_uz_m, m_uz_th, engine));
        return amrex::XDim3{ux, uy, uz};
    }

    AMREX_GPU_HOST_DEVICE
    amrex::XDim3
    getBulkMomentum (amrex::Real /*x*/, amrex::Real /*y*/, amrex::Real /*z*/) const noexcept
    {
        return amrex::XDim3{m_ux_m, m_uy_m, m_uz_m};
    }

private:
    amrex::Real m_ux_m, m_uy_m, m_uz_m;
    amrex::Real m_ux_th, m_uy_th, m_uz_th;
    int m_flux_normal_axis;
    int m_flux_direction;
};


// struct whose getMomentum returns momentum for 1 particle, from random
// uniform distribution u_min < u < u_max
struct InjectorMomentumUniform
{
    InjectorMomentumUniform (amrex::Real a_ux_min, amrex::Real a_uy_min,
                              amrex::Real a_uz_min, amrex::Real a_ux_max,
                              amrex::Real a_uy_max, amrex::Real a_uz_max) noexcept
        : m_ux_min(a_ux_min), m_uy_min(a_uy_min), m_uz_min(a_uz_min),
<<<<<<< HEAD
          m_ux_max(a_ux_max), m_uy_max(a_uy_max), m_uz_max(a_uz_max),
          m_Dux(m_ux_max - m_ux_min),
          m_Duy(m_uy_max - m_uy_min),
          m_Duz(m_uz_max - m_uz_min),
          m_ux_h(0.5 * (m_ux_max + m_ux_min)),
          m_uy_h(0.5 * (m_uy_max + m_uy_min)),
          m_uz_h(0.5 * (m_uz_max + m_uz_min))
        {}
=======
          m_ux_max(a_ux_max), m_uy_max(a_uy_max), m_uz_max(a_uz_max)
        {
            using namespace amrex;

            m_Dux = m_ux_max - m_ux_min;
            m_Duy = m_uy_max - m_uy_min;
            m_Duz = m_uz_max - m_uz_min;
            m_ux_h = 0.5_rt * (m_ux_max + m_ux_min);
            m_uy_h = 0.5_rt * (m_uy_max + m_uy_min);
            m_uz_h = 0.5_rt * (m_uz_max + m_uz_min);
        }
>>>>>>> 985992b6

    AMREX_GPU_HOST_DEVICE
    amrex::XDim3
    getMomentum (amrex::Real /*x*/, amrex::Real /*y*/, amrex::Real /*z*/,
                 amrex::RandomEngine const& engine) const noexcept
    {
        return amrex::XDim3{m_ux_min + amrex::Random(engine) * m_Dux,
                            m_uy_min + amrex::Random(engine) * m_Duy,
                            m_uz_min + amrex::Random(engine) * m_Duz};
    }

    AMREX_GPU_HOST_DEVICE
    amrex::XDim3
    getBulkMomentum (amrex::Real /*x*/, amrex::Real /*y*/, amrex::Real /*z*/) const noexcept
    {
        return amrex::XDim3{m_ux_h, m_uy_h, m_uz_h};
    }

private:
    amrex::Real m_ux_min, m_uy_min, m_uz_min;
    amrex::Real m_ux_max, m_uy_max, m_uz_max;
    amrex::Real m_Dux, m_Duy, m_Duz;
    amrex::Real m_ux_h, m_uy_h, m_uz_h;
};

// struct whose getMomentum returns momentum for 1 particle with relativistic
// drift velocity beta, from the Maxwell-Boltzmann distribution.
struct InjectorMomentumBoltzmann
{
    // Constructor whose inputs are:
    // a reference to the initial temperature container t,
    // a reference to the initial velocity container b
    InjectorMomentumBoltzmann(GetTemperature const& t, GetVelocity const& b) noexcept
        : velocity(b), temperature(t)
        {}

    AMREX_GPU_HOST_DEVICE
    amrex::XDim3
    getMomentum (amrex::Real const x, amrex::Real const y, amrex::Real const z,
                 amrex::RandomEngine const& engine) const noexcept
    {
        using namespace amrex::literals;

        // Calculate the local temperature and check if it's too
        // high for Boltzmann or less than zero
        amrex::Real const theta = temperature(x,y,z);
        if (theta < 0._rt) {
            amrex::Abort("Negative temperature parameter theta encountered, which is not allowed");
        }
        // Calculate local velocity and abort if |beta|>=1
        amrex::Real const beta = velocity(x,y,z);
        if (beta <= -1._rt || beta >= 1._rt) {
            amrex::Abort("beta = v/c magnitude greater than or equal to 1");
        }
        // Calculate the value of vave from the local temperature
        amrex::Real const vave = std::sqrt(theta);
        int const dir = velocity.direction();

        amrex::Real u[3];
        u[dir] = amrex::RandomNormal(0._rt, vave, engine);
        u[(dir+1)%3] = amrex::RandomNormal(0._rt, vave, engine);
        u[(dir+2)%3] = amrex::RandomNormal(0._rt, vave, engine);
        amrex::Real const gamma = std::sqrt(1._rt + u[0]*u[0]+u[1]*u[1]+u[2]*u[2]);

        // The following condition is equation 32 in Zenitani 2015
        // (Phys. Plasmas 22, 042116) , called the flipping method. It
        // transforms the intergral: d3x' -> d3x  where d3x' is the volume
        // element for positions in the boosted frame. The particle positions
        // and densities can be initialized in the simulation frame.
        // The flipping method can transform any symmetric distribution from one
        // reference frame to another moving at a relative velocity of beta.
        // An equivalent alternative to this method native to WarpX would be to
        // initialize the particle positions and densities in the frame moving
        // at speed beta, and then perform a Lorentz transform on the positions
        // and MB sampled velocities to the simulation frame.
        if(-beta*u[dir]/gamma > amrex::Random(engine))
        {
          u[dir] = -u[dir];
        }
        // This Lorentz transform is equation 17 in Zenitani.
        // It transforms the integral d3u' -> d3u
        // where d3u' is the volume element for momentum in the boosted frame.
        u[dir] = 1._rt/std::sqrt(1._rt-beta*beta)*(u[dir]+gamma*beta);
        // Note that if beta = 0 then the flipping method and Lorentz transform
        // have no effect on the u[dir] direction.
        return amrex::XDim3 {u[0],u[1],u[2]};
    }

    AMREX_GPU_HOST_DEVICE
    amrex::XDim3
    getBulkMomentum (amrex::Real const x, amrex::Real const y, amrex::Real const z) const noexcept
    {
        using namespace amrex::literals;
        amrex::Real u[3];
        for (auto& el : u) el = 0.0_rt;
        const amrex::Real beta = velocity(x,y,z);
        int const dir = velocity.direction();
        const amrex::Real gamma = static_cast<amrex::Real>(1._rt/sqrt(1._rt-beta*beta));
        u[dir] = gamma*beta;
        return amrex::XDim3 {u[0],u[1],u[2]};
    }

private:
    GetVelocity velocity;
    GetTemperature temperature;
};

// struct whose getMomentum returns momentum for 1 particle with relativistc
// drift velocity beta, from the Maxwell-Juttner distribution. Method is from
// Zenitani 2015 (Phys. Plasmas 22, 042116).
struct InjectorMomentumJuttner
{
    // Constructor whose inputs are:
    // a reference to the initial temperature container t,
    // a reference to the initial velocity container b
    InjectorMomentumJuttner(GetTemperature const& t, GetVelocity const& b) noexcept
        : velocity(b), temperature(t)
        {}

    AMREX_GPU_HOST_DEVICE
    amrex::XDim3
    getMomentum (amrex::Real const x, amrex::Real const y, amrex::Real const z,
                 amrex::RandomEngine const& engine) const noexcept
    {
        using namespace amrex::literals;
        // Sobol method for sampling MJ Speeds,
        // from Zenitani 2015 (Phys. Plasmas 22, 042116).
        amrex::Real x1, x2, gamma;
        amrex::Real u [3];
        amrex::Real const theta = temperature(x,y,z);
        // Check if temperature is too low to do sampling method. Abort for now,
        // in future should implement an alternate method e.g. inverse transform
        if (theta < 0.1_rt) {
            amrex::Abort("Temeprature parameter theta is less than minimum 0.1 allowed for Maxwell-Juttner");
        }
        // Calculate local velocity and abort if |beta|>=1
        amrex::Real const beta = velocity(x,y,z);
        if (beta <= -1._rt || beta >= 1._rt) {
            amrex::Abort("beta = v/c magnitude greater than or equal to 1");
        }
        int const dir = velocity.direction();
        x1 = static_cast<amrex::Real>(0._rt);
        gamma = static_cast<amrex::Real>(0._rt);
        u[dir] = static_cast<amrex::Real>(0._rt);
        // This condition is equation 10 in Zenitani,
        // though x1 is defined differently.
        while(u[dir]-gamma <= x1)
        {
            u[dir] = -theta*
                std::log(amrex::Random(engine)*amrex::Random(engine)*amrex::Random(engine));
            gamma = std::sqrt(1._rt+u[dir]*u[dir]);
            x1 = theta*std::log(amrex::Random(engine));
        }
        // The following code samples a random unit vector
        // and multiplies the result by speed u[dir].
        x1 = amrex::Random(engine);
        x2 = amrex::Random(engine);
        // Direction dir is an input parameter that sets the boost direction:
        // 'x' -> d = 0, 'y' -> d = 1, 'z' -> d = 2.
        u[(dir+1)%3] = 2._rt*u[dir]*std::sqrt(x1*(1._rt-x1))*std::sin(2._rt*MathConst::pi*x2);
        u[(dir+2)%3] = 2._rt*u[dir]*std::sqrt(x1*(1._rt-x1))*std::cos(2._rt*MathConst::pi*x2);
        // The value of dir is the boost direction to be transformed.
        u[dir] = u[dir]*(2._rt*x1-1._rt);
        x1 = amrex::Random(engine);
        // The following condition is equtaion 32 in Zenitani, called
        // The flipping method. It transforms the intergral: d3x' -> d3x
        // where d3x' is the volume element for positions in the boosted frame.
        // The particle positions and densities can be initialized in the
        // simulation frame with this method.
        // The flipping method can similarly transform any
        // symmetric distribution from one reference frame to another moving at
        // a relative velocity of beta.
        // An equivalent alternative to this method native to WarpX
        // would be to initialize the particle positions and densities in the
        // frame moving at speed beta, and then perform a Lorentz transform
        // on their positions and MJ sampled velocities to the simulation frame.
        if(-beta*u[dir]/gamma>x1)
        {
            u[dir] = -u[dir];
        }
        // This Lorentz transform is equation 17 in Zenitani.
        // It transforms the integral d3u' -> d3u
        // where d3u' is the volume element for momentum in the boosted frame.
        u[dir] = 1._rt/std::sqrt(1._rt-beta*beta)*(u[dir]+gamma*beta);
        // Note that if beta = 0 then the flipping method and Lorentz transform
        // have no effect on the u[dir] direction.
        return amrex::XDim3 {u[0],u[1],u[2]};
    }

    AMREX_GPU_HOST_DEVICE
    amrex::XDim3
    getBulkMomentum (amrex::Real const x, amrex::Real const y, amrex::Real const z) const noexcept
    {
        using namespace amrex::literals;
        amrex::Real u[3];
        for (auto& el : u) el = 0.0_rt;
        amrex::Real const beta = velocity(x,y,z);
        int const dir = velocity.direction();
        amrex::Real const gamma = static_cast<amrex::Real>(1._rt/sqrt(1._rt-beta*beta));
        u[dir] = gamma*beta;
        return amrex::XDim3 {u[0],u[1],u[2]};
    }

private:
    GetVelocity velocity;
    GetTemperature temperature;
};

/**
 * \brief struct whose getMomentum returns momentum for 1 particle, for
 * radial expansion.
 *
 * Note - u_over_r is expected to be the normalized momentum gamma*beta
 * divided by the physical position in SI units.
**/
struct InjectorMomentumRadialExpansion
{
    InjectorMomentumRadialExpansion (amrex::Real a_u_over_r) noexcept
        : u_over_r(a_u_over_r)
        {}

    AMREX_GPU_HOST_DEVICE
    amrex::XDim3
    getMomentum (amrex::Real x, amrex::Real y, amrex::Real z,
                 amrex::RandomEngine const&) const noexcept
    {
        return {x*u_over_r, y*u_over_r, z*u_over_r};
    }

    AMREX_GPU_HOST_DEVICE
    amrex::XDim3
    getBulkMomentum (amrex::Real x, amrex::Real y, amrex::Real z) const noexcept
    {
        return {x*u_over_r, y*u_over_r, z*u_over_r};
    }

private:
    amrex::Real u_over_r;
};

// struct whose getMomentumm returns local momentum computed from parser.
struct InjectorMomentumParser
{
    InjectorMomentumParser (amrex::ParserExecutor<3> const& a_ux_parser,
                            amrex::ParserExecutor<3> const& a_uy_parser,
                            amrex::ParserExecutor<3> const& a_uz_parser) noexcept
        : m_ux_parser(a_ux_parser), m_uy_parser(a_uy_parser),
          m_uz_parser(a_uz_parser) {}

    AMREX_GPU_HOST_DEVICE
    amrex::XDim3
    getMomentum (amrex::Real x, amrex::Real y, amrex::Real z,
                 amrex::RandomEngine const&) const noexcept
    {
        return amrex::XDim3{m_ux_parser(x,y,z),m_uy_parser(x,y,z),m_uz_parser(x,y,z)};
    }

    AMREX_GPU_HOST_DEVICE
    amrex::XDim3
    getBulkMomentum (amrex::Real x, amrex::Real y, amrex::Real z) const noexcept
    {
        return amrex::XDim3{m_ux_parser(x,y,z),m_uy_parser(x,y,z),m_uz_parser(x,y,z)};
    }

    amrex::ParserExecutor<3> m_ux_parser, m_uy_parser, m_uz_parser;
};

// Base struct for momentum injector.
// InjectorMomentum contains a union (called Object) that holds any one
// instance of:
// - InjectorMomentumConstant       : to generate constant density;
// - InjectorMomentumGaussian       : to generate gaussian distribution;
// - InjectorMomentumGaussianFlux   : to generate v*gaussian distribution;
// - InjectorMomentumRadialExpansion: to generate radial expansion;
// - InjectorMomentumParser         : to generate momentum from parser;
// The choice is made at runtime, depending in the constructor called.
// This mimics virtual functions.
struct InjectorMomentum
{
    // This constructor stores a InjectorMomentumConstant in union object.
    InjectorMomentum (InjectorMomentumConstant* t,
                      amrex::Real a_ux, amrex::Real a_uy, amrex::Real a_uz)
        : type(Type::constant),
          object(t, a_ux, a_uy, a_uz)
    { }

    // This constructor stores a InjectorMomentumParser in union object.
    InjectorMomentum (InjectorMomentumParser* t,
                      amrex::ParserExecutor<3> const& a_ux_parser,
                      amrex::ParserExecutor<3> const& a_uy_parser,
                      amrex::ParserExecutor<3> const& a_uz_parser)
        : type(Type::parser),
          object(t, a_ux_parser, a_uy_parser, a_uz_parser)
    { }

    // This constructor stores a InjectorMomentumGaussian in union object.
    InjectorMomentum (InjectorMomentumGaussian* t,
                      amrex::Real a_ux_m, amrex::Real a_uy_m, amrex::Real a_uz_m,
                      amrex::Real a_ux_th, amrex::Real a_uy_th, amrex::Real a_uz_th)
        : type(Type::gaussian),
          object(t,a_ux_m,a_uy_m,a_uz_m,a_ux_th,a_uy_th,a_uz_th)
    { }

    // This constructor stores a InjectorMomentumGaussianFlux in union object.
    InjectorMomentum (InjectorMomentumGaussianFlux* t,
                      amrex::Real a_ux_m, amrex::Real a_uy_m, amrex::Real a_uz_m,
                      amrex::Real a_ux_th, amrex::Real a_uy_th, amrex::Real a_uz_th,
                      int a_flux_normal_axis, int a_flux_direction)
        : type(Type::gaussianflux),
          object(t,a_ux_m,a_uy_m,a_uz_m,a_ux_th,a_uy_th,a_uz_th,a_flux_normal_axis,a_flux_direction)
    { }

    // This constructor stores a InjectorMomentumUniform in union object.
    InjectorMomentum (InjectorMomentumUniform* t,
                      amrex::Real a_ux_min, amrex::Real a_uy_min, amrex::Real a_uz_min,
                      amrex::Real a_ux_max, amrex::Real a_uy_max, amrex::Real a_uz_max)
        : type(Type::uniform),
          object(t,a_ux_min,a_uy_min,a_uz_min,a_ux_max,a_uy_max,a_uz_max)
    { }

    InjectorMomentum (InjectorMomentumBoltzmann* t,
                       GetTemperature const& temperature, GetVelocity const& velocity)
         : type(Type::boltzmann),
           object(t, temperature, velocity)
    { }

     // This constructor stores a InjectorMomentumJuttner in union object.
     InjectorMomentum (InjectorMomentumJuttner* t,
                       GetTemperature const& temperature, GetVelocity const& velocity)
         : type(Type::juttner),
           object(t, temperature, velocity)
    { }

    // This constructor stores a InjectorMomentumRadialExpansion in union object.
    InjectorMomentum (InjectorMomentumRadialExpansion* t,
                      amrex::Real u_over_r)
        : type(Type::radial_expansion),
          object(t, u_over_r)
    { }

    // Explicitly prevent the compiler from generating copy constructors
    // and copy assignment operators.
    InjectorMomentum (InjectorMomentum const&) = delete;
    InjectorMomentum (InjectorMomentum&&) = delete;
    void operator= (InjectorMomentum const&) = delete;
    void operator= (InjectorMomentum &&) = delete;

    // Default destructor
    ~InjectorMomentum() = default;

    void clear ();

    // call getMomentum from the object stored in the union
    // (the union is called Object, and the instance is called object).
    AMREX_GPU_HOST_DEVICE
    amrex::XDim3
    getMomentum (amrex::Real x, amrex::Real y, amrex::Real z,
                 amrex::RandomEngine const& engine) const noexcept
    {
        switch (type)
        {
        case Type::parser:
        {
            return object.parser.getMomentum(x,y,z,engine);
        }
        case Type::gaussian:
        {
            return object.gaussian.getMomentum(x,y,z,engine);
        }
        case Type::gaussianflux:
        {
            return object.gaussianflux.getMomentum(x,y,z,engine);
        }
        case Type::uniform:
        {
            return object.uniform.getMomentum(x,y,z,engine);
        }
        case Type::boltzmann:
        {
            return object.boltzmann.getMomentum(x,y,z,engine);
        }
        case Type::juttner:
        {
            return object.juttner.getMomentum(x,y,z,engine);
        }
        case Type::constant:
        {
            return object.constant.getMomentum(x,y,z,engine);
        }
        case Type::radial_expansion:
        {
            return object.radial_expansion.getMomentum(x,y,z,engine);
        }
        default:
        {
            amrex::Abort("InjectorMomentum: unknown type");
            return {0.0,0.0,0.0};
        }
        }
    }

    // call getBulkMomentum from the object stored in the union
    // (the union is called Object, and the instance is called object).
    AMREX_GPU_HOST_DEVICE
    amrex::XDim3
    getBulkMomentum (amrex::Real x, amrex::Real y, amrex::Real z) const noexcept
    {
        switch (type)
        {
        case Type::parser:
        {
            return object.parser.getBulkMomentum(x,y,z);
        }
        case Type::gaussian:
        {
            return object.gaussian.getBulkMomentum(x,y,z);
        }
        case Type::gaussianflux:
        {
            return object.gaussianflux.getBulkMomentum(x,y,z);
        }
        case Type::uniform:
        {
            return object.uniform.getBulkMomentum(x,y,z);
        }
        case Type::boltzmann:
        {
            return object.boltzmann.getBulkMomentum(x,y,z);
        }
        case Type::juttner:
        {
            return object.juttner.getBulkMomentum(x,y,z);
        }
        case Type::constant:
        {
            return object.constant.getBulkMomentum(x,y,z);
        }
        case Type::radial_expansion:
        {
            return object.radial_expansion.getBulkMomentum(x,y,z);
        }
        default:
        {
            amrex::Abort("InjectorMomentum: unknown type");
            return {0.0,0.0,0.0};
        }
        }
    }

    enum struct Type { constant, gaussian, gaussianflux, uniform, boltzmann, juttner, radial_expansion, parser };
    Type type;

private:

    // An instance of union Object constructs and stores any one of
    // the objects declared (constant or gaussian or
    // radial_expansion or parser).
    union Object {
        Object (InjectorMomentumConstant*,
                amrex::Real a_ux, amrex::Real a_uy, amrex::Real a_uz) noexcept
            : constant(a_ux,a_uy,a_uz) {}
        Object (InjectorMomentumGaussian*,
                amrex::Real a_ux_m, amrex::Real a_uy_m,
                amrex::Real a_uz_m, amrex::Real a_ux_th,
                amrex::Real a_uy_th, amrex::Real a_uz_th) noexcept
            : gaussian(a_ux_m,a_uy_m,a_uz_m,a_ux_th,a_uy_th,a_uz_th) {}
        Object (InjectorMomentumGaussianFlux*,
                amrex::Real a_ux_m, amrex::Real a_uy_m,
                amrex::Real a_uz_m, amrex::Real a_ux_th,
                amrex::Real a_uy_th, amrex::Real a_uz_th,
                int a_flux_normal_axis, int a_flux_direction) noexcept
            : gaussianflux(a_ux_m,a_uy_m,a_uz_m,a_ux_th,a_uy_th,a_uz_th,a_flux_normal_axis,a_flux_direction) {}
        Object (InjectorMomentumUniform*,
                amrex::Real a_ux_min, amrex::Real a_uy_min,
                amrex::Real a_uz_min, amrex::Real a_ux_max,
                amrex::Real a_uy_max, amrex::Real a_uz_max) noexcept
            : uniform(a_ux_min,a_uy_min,a_uz_min,a_ux_max,a_uy_max,a_uz_max) {}
        Object (InjectorMomentumBoltzmann*,
                GetTemperature const& t, GetVelocity const& b) noexcept
            : boltzmann(t,b) {}
        Object (InjectorMomentumJuttner*,
                GetTemperature const& t, GetVelocity const& b) noexcept
            : juttner(t,b) {}
        Object (InjectorMomentumRadialExpansion*,
                amrex::Real u_over_r) noexcept
            : radial_expansion(u_over_r) {}
        Object (InjectorMomentumParser*,
                amrex::ParserExecutor<3> const& a_ux_parser,
                amrex::ParserExecutor<3> const& a_uy_parser,
                amrex::ParserExecutor<3> const& a_uz_parser) noexcept
            : parser(a_ux_parser, a_uy_parser, a_uz_parser) {}
        InjectorMomentumConstant constant;
        InjectorMomentumGaussian gaussian;
        InjectorMomentumGaussianFlux gaussianflux;
        InjectorMomentumUniform uniform;
        InjectorMomentumBoltzmann boltzmann;
        InjectorMomentumJuttner juttner;
        InjectorMomentumRadialExpansion radial_expansion;
        InjectorMomentumParser   parser;
    };
    Object object;
};

// In order for InjectorMomentum to be trivially copyable, its destructor
// must be trivial.  So we have to rely on a custom deleter for unique_ptr.
struct InjectorMomentumDeleter {
    void operator () (InjectorMomentum* p) const {
        if (p) {
            p->clear();
            delete p;
        }
    }
};

#endif<|MERGE_RESOLUTION|>--- conflicted
+++ resolved
@@ -229,28 +229,14 @@
                               amrex::Real a_uz_min, amrex::Real a_ux_max,
                               amrex::Real a_uy_max, amrex::Real a_uz_max) noexcept
         : m_ux_min(a_ux_min), m_uy_min(a_uy_min), m_uz_min(a_uz_min),
-<<<<<<< HEAD
           m_ux_max(a_ux_max), m_uy_max(a_uy_max), m_uz_max(a_uz_max),
           m_Dux(m_ux_max - m_ux_min),
           m_Duy(m_uy_max - m_uy_min),
           m_Duz(m_uz_max - m_uz_min),
-          m_ux_h(0.5 * (m_ux_max + m_ux_min)),
-          m_uy_h(0.5 * (m_uy_max + m_uy_min)),
-          m_uz_h(0.5 * (m_uz_max + m_uz_min))
+          m_ux_h(amrex::Real(0.5) * (m_ux_max + m_ux_min)),
+          m_uy_h(amrex::Real(0.5) * (m_uy_max + m_uy_min)),
+          m_uz_h(amrex::Real(0.5) * (m_uz_max + m_uz_min))
         {}
-=======
-          m_ux_max(a_ux_max), m_uy_max(a_uy_max), m_uz_max(a_uz_max)
-        {
-            using namespace amrex;
-
-            m_Dux = m_ux_max - m_ux_min;
-            m_Duy = m_uy_max - m_uy_min;
-            m_Duz = m_uz_max - m_uz_min;
-            m_ux_h = 0.5_rt * (m_ux_max + m_ux_min);
-            m_uy_h = 0.5_rt * (m_uy_max + m_uy_min);
-            m_uz_h = 0.5_rt * (m_uz_max + m_uz_min);
-        }
->>>>>>> 985992b6
 
     AMREX_GPU_HOST_DEVICE
     amrex::XDim3
