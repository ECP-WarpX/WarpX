/* Copyright 2019-2020 Andrew Myers, Axel Huebl, Cameron Yang,
 * Maxence Thevenet, Weiqun Zhang
 *
 * This file is part of WarpX.
 *
 * License: BSD-3-Clause-LBNL
 */
#ifndef INJECTOR_MOMENTUM_H_
#define INJECTOR_MOMENTUM_H_

#include "GetTemperature.H"
#include "GetVelocity.H"
#include "TemperatureProperties.H"
#include "VelocityProperties.H"
#include "Utils/TextMsg.H"
#include "Utils/WarpXConst.H"

#include <AMReX.H>
#include <AMReX_Config.H>
#include <AMReX_Dim3.H>
#include <AMReX_GpuQualifiers.H>
#include <AMReX_REAL.H>
#include <AMReX_Parser.H>
#include <AMReX_Random.H>

#include <AMReX_BaseFwd.H>

#include <cmath>
#include <string>

// struct whose getMomentum returns constant momentum.
struct InjectorMomentumConstant
{
    InjectorMomentumConstant (amrex::Real a_ux, amrex::Real a_uy, amrex::Real a_uz) noexcept
        : m_ux(a_ux), m_uy(a_uy), m_uz(a_uz) {}

    AMREX_GPU_HOST_DEVICE
    amrex::XDim3
    getMomentum (amrex::Real, amrex::Real, amrex::Real,
                 amrex::RandomEngine const&) const noexcept
    {
        return amrex::XDim3{m_ux,m_uy,m_uz};
    }

    AMREX_GPU_HOST_DEVICE
    amrex::XDim3
    getBulkMomentum (amrex::Real, amrex::Real, amrex::Real) const noexcept
    {
        return amrex::XDim3{m_ux,m_uy,m_uz};
    }

private:
    amrex::Real m_ux, m_uy, m_uz;
};

// struct whose getMomentum returns momentum for 1 particle, from random
// gaussian distribution.
struct InjectorMomentumGaussian
{
    InjectorMomentumGaussian (amrex::Real a_ux_m, amrex::Real a_uy_m,
                              amrex::Real a_uz_m, amrex::Real a_ux_th,
                              amrex::Real a_uy_th, amrex::Real a_uz_th) noexcept
        : m_ux_m(a_ux_m), m_uy_m(a_uy_m), m_uz_m(a_uz_m),
          m_ux_th(a_ux_th), m_uy_th(a_uy_th), m_uz_th(a_uz_th)
        {}

    AMREX_GPU_HOST_DEVICE
    amrex::XDim3
    getMomentum (amrex::Real /*x*/, amrex::Real /*y*/, amrex::Real /*z*/,
                 amrex::RandomEngine const& engine) const noexcept
    {
        return amrex::XDim3{amrex::RandomNormal(m_ux_m, m_ux_th, engine),
                            amrex::RandomNormal(m_uy_m, m_uy_th, engine),
                            amrex::RandomNormal(m_uz_m, m_uz_th, engine)};
    }

    AMREX_GPU_HOST_DEVICE
    amrex::XDim3
    getBulkMomentum (amrex::Real /*x*/, amrex::Real /*y*/, amrex::Real /*z*/) const noexcept
    {
        return amrex::XDim3{m_ux_m, m_uy_m, m_uz_m};
    }

private:
    amrex::Real m_ux_m, m_uy_m, m_uz_m;
    amrex::Real m_ux_th, m_uy_th, m_uz_th;
};

namespace {
    /** Return u sampled according to the probability distribution:
      * p(u) \propto u \exp(-(u-u_m)^2/2u_th^2)
      *
      * @param u_m Central momentum
      * @param u_th Momentum spread
      * @param engine Object used to generate random numbers
      */
    AMREX_GPU_HOST_DEVICE
    amrex::Real
    generateGaussianFluxDist( amrex::Real u_m, amrex::Real u_th, amrex::RandomEngine const& engine ) {

        using namespace amrex::literals;

        // Momentum to be returned at the end of this function
        amrex::Real u = 0._rt;

        if (u_th == 0._rt) {
            u = u_m; // Trivial case ; avoids division by 0 in the rest of the code below
        } else if (u_m < 0.6*u_th) {
            // Mean velocity is lower than thermal velocity
            // Use the distribution u*exp(-u**2*(1-u_m/u_th)/(2*u_th**2)) as an approximation
            // and then use the rejection method to correct it
            // ( stop rejecting with probability exp(-u_m/(2*u_th**3)*(u-u_th)**2) )
            // Note that this is the method that is used in the common case u_m=0
            const amrex::Real approx_u_th = u_th/std::sqrt( 1._rt - u_m/u_th );
            const amrex::Real reject_prefactor = (u_m/u_th)/(2._rt*u_th*u_th); // To save computation
            bool reject = true;
            while (reject) {
                // Generates u according to u*exp(-u**2/(2*approx_u_th**2),
                // using the method of the inverse cumulative function
                amrex::Real xrand = 1._rt - amrex::Random(engine); // ensures urand > 0
                u = approx_u_th * std::sqrt(2._rt*std::log(1._rt/xrand));
                // Rejection method
                xrand = amrex::Random(engine);
                if (xrand < std::exp(-reject_prefactor*(u-u_th)*(u-u_th))) reject = false;
            }
        } else {
            // Mean velocity is greater than thermal velocity
            // Use the distribution exp(-(u-u_m-u_th**2/u_m)**2/(2*u_th**2)) as an approximation
            // and then use the rejection method to correct it
            // ( stop rejecting with probability (u/u_m)*exp(1-(u/u_m)) ; note
            // that this number is always between 0 and 1 )
            // Note that in the common case `u_m = 0`, this rejection method
            // is not used, and the above rejection method is used instead.
            bool reject = true;
            const amrex::Real approx_u_m = u_m + u_th*u_th/u_m;
            const amrex::Real inv_um = 1._rt/u_m; // To save computation
            while (reject) {
                // Approximate distribution: normal distribution, where we only retain positive u
                u = -1._rt;
                while (u < 0) {
                    u = amrex::RandomNormal(approx_u_m, u_th, engine);
                }
                // Rejection method
                const amrex::Real xrand = amrex::Random(engine);
                if (xrand < u*inv_um* std::exp(1._rt - u*inv_um)) reject = false;
            }
        }

        return u;
    }
}

// struct whose getMomentum returns momentum for 1 particle, from random
// gaussian flux distribution in the specified direction.
// Along the normal axis, the distribution is v*Gaussian,
// with the sign set by flux_direction.
struct InjectorMomentumGaussianFlux
{
    InjectorMomentumGaussianFlux (amrex::Real a_ux_m, amrex::Real a_uy_m,
                                  amrex::Real a_uz_m, amrex::Real a_ux_th,
                                  amrex::Real a_uy_th, amrex::Real a_uz_th,
                                  int a_flux_normal_axis, int a_flux_direction) noexcept
        : m_ux_m(a_ux_m), m_uy_m(a_uy_m), m_uz_m(a_uz_m),
          m_ux_th(a_ux_th), m_uy_th(a_uy_th), m_uz_th(a_uz_th),
          m_flux_normal_axis(a_flux_normal_axis),
          m_flux_direction(a_flux_direction)
    {
        // For now, do not allow negative `u_m` along the flux axis
        bool raise_error = false;
        if ((m_flux_normal_axis == 0) && (m_ux_m < 0)) raise_error = true;
        if ((m_flux_normal_axis == 1) && (m_uy_m < 0)) raise_error = true;
        if ((m_flux_normal_axis == 2) && (m_uz_m < 0)) raise_error = true;
        WARPX_ALWAYS_ASSERT_WITH_MESSAGE( raise_error==false,
            "When using the `gaussianflux` distribution, the central momentum along the flux axis must be positive or zero." );
    }

    AMREX_GPU_HOST_DEVICE
    amrex::XDim3
    getMomentum (amrex::Real /*x*/, amrex::Real /*y*/, amrex::Real /*z*/,
                 amrex::RandomEngine const& engine) const noexcept
    {
        using namespace amrex::literals;

        // Generate the distribution in the direction of the flux
        amrex::Real u_m = 0, u_th = 0;
        if (m_flux_normal_axis == 0) {
            u_m = m_ux_m;
            u_th = m_ux_th;
        } else if (m_flux_normal_axis == 1) {
            u_m = m_uy_m;
            u_th = m_uy_th;
        } else if (m_flux_normal_axis == 2) {
            u_m = m_uz_m;
            u_th = m_uz_th;
        }
        amrex::Real u = generateGaussianFluxDist(u_m, u_th, engine);
        if (m_flux_direction < 0) u = -u;

        // Note: Here, in RZ geometry, the variables `ux` and `uy` actually
        // correspond to the radial and azimuthal component of the momentum
        // (and e.g.`m_flux_normal_axis==1` corresponds to v*Gaussian along theta)
        amrex::Real const ux = (m_flux_normal_axis == 0 ? u : amrex::RandomNormal(m_ux_m, m_ux_th, engine));
        amrex::Real const uy = (m_flux_normal_axis == 1 ? u : amrex::RandomNormal(m_uy_m, m_uy_th, engine));
        amrex::Real const uz = (m_flux_normal_axis == 2 ? u : amrex::RandomNormal(m_uz_m, m_uz_th, engine));
        return amrex::XDim3{ux, uy, uz};
    }

    AMREX_GPU_HOST_DEVICE
    amrex::XDim3
    getBulkMomentum (amrex::Real /*x*/, amrex::Real /*y*/, amrex::Real /*z*/) const noexcept
    {
        return amrex::XDim3{m_ux_m, m_uy_m, m_uz_m};
    }

private:
    amrex::Real m_ux_m, m_uy_m, m_uz_m;
    amrex::Real m_ux_th, m_uy_th, m_uz_th;
    int m_flux_normal_axis;
    int m_flux_direction;
};


// struct whose getMomentum returns momentum for 1 particle, from random
// uniform distribution u_min < u < u_max
struct InjectorMomentumUniform
{
    InjectorMomentumUniform (amrex::Real a_ux_min, amrex::Real a_uy_min,
                              amrex::Real a_uz_min, amrex::Real a_ux_max,
                              amrex::Real a_uy_max, amrex::Real a_uz_max) noexcept
        : m_ux_min(a_ux_min), m_uy_min(a_uy_min), m_uz_min(a_uz_min),
          m_ux_max(a_ux_max), m_uy_max(a_uy_max), m_uz_max(a_uz_max)
        {
            m_Dux = m_ux_max - m_ux_min;
            m_Duy = m_uy_max - m_uy_min;
            m_Duz = m_uz_max - m_uz_min;
            m_ux_h = 0.5 * (m_ux_max + m_ux_min);
            m_uy_h = 0.5 * (m_uy_max + m_uy_min);
            m_uz_h = 0.5 * (m_uz_max + m_uz_min);
        }

    AMREX_GPU_HOST_DEVICE
    amrex::XDim3
    getMomentum (amrex::Real /*x*/, amrex::Real /*y*/, amrex::Real /*z*/,
                 amrex::RandomEngine const& engine) const noexcept
    {
        return amrex::XDim3{m_ux_min + amrex::Random(engine) * m_Dux,
                            m_uy_min + amrex::Random(engine) * m_Duy,
                            m_uz_min + amrex::Random(engine) * m_Duz};
    }

    AMREX_GPU_HOST_DEVICE
    amrex::XDim3
    getBulkMomentum (amrex::Real /*x*/, amrex::Real /*y*/, amrex::Real /*z*/) const noexcept
    {
        return amrex::XDim3{m_ux_h, m_uy_h, m_uz_h};
    }

private:
    amrex::Real m_ux_min, m_uy_min, m_uz_min;
    amrex::Real m_ux_max, m_uy_max, m_uz_max;
    amrex::Real m_ux_h, m_uy_h, m_uz_h;
    amrex::Real m_Dux, m_Duy, m_Duz;
};

// struct whose getMomentum returns momentum for 1 particle with relativistic
// drift velocity beta, from the Maxwell-Boltzmann distribution.
struct InjectorMomentumBoltzmann
{
    // Constructor whose inputs are:
    // a reference to the initial temperature container t,
    // a reference to the initial velocity container b
    InjectorMomentumBoltzmann(GetTemperature const& t, GetVelocity const& b) noexcept
        : velocity(b), temperature(t)
        {}

    AMREX_GPU_HOST_DEVICE
    amrex::XDim3
    getMomentum (amrex::Real const x, amrex::Real const y, amrex::Real const z,
                 amrex::RandomEngine const& engine) const noexcept
    {
        using namespace amrex::literals;

        // Calculate the local temperature and check if it's too
        // high for Boltzmann or less than zero
        amrex::Real const theta = temperature(x,y,z);
        if (theta < 0._rt) {
            amrex::Abort("Negative temperature parameter theta encountered, which is not allowed");
        }
        // Calculate local velocity and abort if |beta|>=1
        amrex::Real const beta = velocity(x,y,z);
        if (beta <= -1._rt || beta >= 1._rt) {
            amrex::Abort("beta = v/c magnitude greater than or equal to 1");
        }
        // Calculate the value of vave from the local temperature
        amrex::Real const vave = std::sqrt(theta);
        int const dir = velocity.direction();

        amrex::Real u[3];
        u[dir] = amrex::RandomNormal(0._rt, vave, engine);
        u[(dir+1)%3] = amrex::RandomNormal(0._rt, vave, engine);
        u[(dir+2)%3] = amrex::RandomNormal(0._rt, vave, engine);
        amrex::Real const gamma = std::sqrt(1._rt + u[0]*u[0]+u[1]*u[1]+u[2]*u[2]);

        // The following condition is equation 32 in Zenitani 2015
        // (Phys. Plasmas 22, 042116) , called the flipping method. It
        // transforms the intergral: d3x' -> d3x  where d3x' is the volume
        // element for positions in the boosted frame. The particle positions
        // and densities can be initialized in the simulation frame.
        // The flipping method can transform any symmetric distribution from one
        // reference frame to another moving at a relative velocity of beta.
        // An equivalent alternative to this method native to WarpX would be to
        // initialize the particle positions and densities in the frame moving
        // at speed beta, and then perform a Lorentz transform on the positions
        // and MB sampled velocities to the simulation frame.
        if(-beta*u[dir]/gamma > amrex::Random(engine))
        {
          u[dir] = -u[dir];
        }
        // This Lorentz transform is equation 17 in Zenitani.
        // It transforms the integral d3u' -> d3u
        // where d3u' is the volume element for momentum in the boosted frame.
        u[dir] = 1._rt/std::sqrt(1._rt-beta*beta)*(u[dir]+gamma*beta);
        // Note that if beta = 0 then the flipping method and Lorentz transform
        // have no effect on the u[dir] direction.
        return amrex::XDim3 {u[0],u[1],u[2]};
    }

    AMREX_GPU_HOST_DEVICE
    amrex::XDim3
    getBulkMomentum (amrex::Real const x, amrex::Real const y, amrex::Real const z) const noexcept
    {
        using namespace amrex::literals;
        amrex::Real u[3];
        for (int idim = 0; idim < 3; ++idim) u[idim] = 0.0_rt;
        const amrex::Real beta = velocity(x,y,z);
        int const dir = velocity.direction();
        const amrex::Real gamma = static_cast<amrex::Real>(1._rt/sqrt(1._rt-beta*beta));
        u[dir] = gamma*beta;
        return amrex::XDim3 {u[0],u[1],u[2]};
    }

private:
    GetVelocity velocity;
    GetTemperature temperature;
};

// struct whose getMomentum returns momentum for 1 particle with relativistc
// drift velocity beta, from the Maxwell-Juttner distribution. Method is from
// Zenitani 2015 (Phys. Plasmas 22, 042116).
struct InjectorMomentumJuttner
{
    // Constructor whose inputs are:
    // a reference to the initial temperature container t,
    // a reference to the initial velocity container b
    InjectorMomentumJuttner(GetTemperature const& t, GetVelocity const& b) noexcept
        : velocity(b), temperature(t)
        {}

    AMREX_GPU_HOST_DEVICE
    amrex::XDim3
    getMomentum (amrex::Real const x, amrex::Real const y, amrex::Real const z,
                 amrex::RandomEngine const& engine) const noexcept
    {
        using namespace amrex::literals;
        // Sobol method for sampling MJ Speeds,
        // from Zenitani 2015 (Phys. Plasmas 22, 042116).
        amrex::Real x1, x2, gamma;
        amrex::Real u [3];
        amrex::Real const theta = temperature(x,y,z);
        // Check if temperature is too low to do sampling method. Abort for now,
        // in future should implement an alternate method e.g. inverse transform
        if (theta < 0.1_rt) {
            amrex::Abort("Temeprature parameter theta is less than minimum 0.1 allowed for Maxwell-Juttner");
        }
        // Calculate local velocity and abort if |beta|>=1
        amrex::Real const beta = velocity(x,y,z);
        if (beta <= -1._rt || beta >= 1._rt) {
            amrex::Abort("beta = v/c magnitude greater than or equal to 1");
        }
        int const dir = velocity.direction();
        x1 = static_cast<amrex::Real>(0._rt);
        gamma = static_cast<amrex::Real>(0._rt);
        u[dir] = static_cast<amrex::Real>(0._rt);
        // This condition is equation 10 in Zenitani,
        // though x1 is defined differently.
        while(u[dir]-gamma <= x1)
        {
            u[dir] = -theta*
                std::log(amrex::Random(engine)*amrex::Random(engine)*amrex::Random(engine));
            gamma = std::sqrt(1._rt+u[dir]*u[dir]);
            x1 = theta*std::log(amrex::Random(engine));
        }
        // The following code samples a random unit vector
        // and multiplies the result by speed u[dir].
        x1 = amrex::Random(engine);
        x2 = amrex::Random(engine);
        // Direction dir is an input parameter that sets the boost direction:
        // 'x' -> d = 0, 'y' -> d = 1, 'z' -> d = 2.
        u[(dir+1)%3] = 2._rt*u[dir]*std::sqrt(x1*(1._rt-x1))*std::sin(2._rt*MathConst::pi*x2);
        u[(dir+2)%3] = 2._rt*u[dir]*std::sqrt(x1*(1._rt-x1))*std::cos(2._rt*MathConst::pi*x2);
        // The value of dir is the boost direction to be transformed.
        u[dir] = u[dir]*(2._rt*x1-1._rt);
        x1 = amrex::Random(engine);
        // The following condition is equtaion 32 in Zenitani, called
        // The flipping method. It transforms the intergral: d3x' -> d3x
        // where d3x' is the volume element for positions in the boosted frame.
        // The particle positions and densities can be initialized in the
        // simulation frame with this method.
        // The flipping method can similarly transform any
        // symmetric distribution from one reference frame to another moving at
        // a relative velocity of beta.
        // An equivalent alternative to this method native to WarpX
        // would be to initialize the particle positions and densities in the
        // frame moving at speed beta, and then perform a Lorentz transform
        // on their positions and MJ sampled velocities to the simulation frame.
        if(-beta*u[dir]/gamma>x1)
        {
            u[dir] = -u[dir];
        }
        // This Lorentz transform is equation 17 in Zenitani.
        // It transforms the integral d3u' -> d3u
        // where d3u' is the volume element for momentum in the boosted frame.
        u[dir] = 1._rt/std::sqrt(1._rt-beta*beta)*(u[dir]+gamma*beta);
        // Note that if beta = 0 then the flipping method and Lorentz transform
        // have no effect on the u[dir] direction.
        return amrex::XDim3 {u[0],u[1],u[2]};
    }

    AMREX_GPU_HOST_DEVICE
    amrex::XDim3
    getBulkMomentum (amrex::Real const x, amrex::Real const y, amrex::Real const z) const noexcept
    {
        using namespace amrex::literals;
        amrex::Real u[3];
        for (int idim = 0; idim < 3; ++idim) u[idim] = 0.0_rt;
        amrex::Real const beta = velocity(x,y,z);
        int const dir = velocity.direction();
        amrex::Real const gamma = static_cast<amrex::Real>(1._rt/sqrt(1._rt-beta*beta));
        u[dir] = gamma*beta;
        return amrex::XDim3 {u[0],u[1],u[2]};
    }

private:
    GetVelocity velocity;
    GetTemperature temperature;
};

// struct whose getMomentumm returns local momentum computed from parser.
struct InjectorMomentumParser
{
    InjectorMomentumParser (amrex::ParserExecutor<3> const& a_ux_parser,
                            amrex::ParserExecutor<3> const& a_uy_parser,
                            amrex::ParserExecutor<3> const& a_uz_parser) noexcept
        : m_ux_parser(a_ux_parser), m_uy_parser(a_uy_parser),
          m_uz_parser(a_uz_parser) {}

    AMREX_GPU_HOST_DEVICE
    amrex::XDim3
    getMomentum (amrex::Real x, amrex::Real y, amrex::Real z,
                 amrex::RandomEngine const&) const noexcept
    {
        return amrex::XDim3{m_ux_parser(x,y,z),m_uy_parser(x,y,z),m_uz_parser(x,y,z)};
    }

    AMREX_GPU_HOST_DEVICE
    amrex::XDim3
    getBulkMomentum (amrex::Real x, amrex::Real y, amrex::Real z) const noexcept
    {
        return amrex::XDim3{m_ux_parser(x,y,z),m_uy_parser(x,y,z),m_uz_parser(x,y,z)};
    }

    amrex::ParserExecutor<3> m_ux_parser, m_uy_parser, m_uz_parser;
};

// Base struct for momentum injector.
// InjectorMomentum contains a union (called Object) that holds any one
// instance of:
// - InjectorMomentumConstant       : to generate constant density;
// - InjectorMomentumGaussian       : to generate gaussian distribution;
// - InjectorMomentumGaussianFlux   : to generate v*gaussian distribution;
// - InjectorMomentumParser         : to generate momentum from parser;
// The choice is made at runtime, depending in the constructor called.
// This mimics virtual functions.
struct InjectorMomentum
{
    // This constructor stores a InjectorMomentumConstant in union object.
    InjectorMomentum (InjectorMomentumConstant* t,
                      amrex::Real a_ux, amrex::Real a_uy, amrex::Real a_uz)
        : type(Type::constant),
          object(t, a_ux, a_uy, a_uz)
    { }

    // This constructor stores a InjectorMomentumParser in union object.
    InjectorMomentum (InjectorMomentumParser* t,
                      amrex::ParserExecutor<3> const& a_ux_parser,
                      amrex::ParserExecutor<3> const& a_uy_parser,
                      amrex::ParserExecutor<3> const& a_uz_parser)
        : type(Type::parser),
          object(t, a_ux_parser, a_uy_parser, a_uz_parser)
    { }

    // This constructor stores a InjectorMomentumGaussian in union object.
    InjectorMomentum (InjectorMomentumGaussian* t,
                      amrex::Real a_ux_m, amrex::Real a_uy_m, amrex::Real a_uz_m,
                      amrex::Real a_ux_th, amrex::Real a_uy_th, amrex::Real a_uz_th)
        : type(Type::gaussian),
          object(t,a_ux_m,a_uy_m,a_uz_m,a_ux_th,a_uy_th,a_uz_th)
    { }

    // This constructor stores a InjectorMomentumGaussianFlux in union object.
    InjectorMomentum (InjectorMomentumGaussianFlux* t,
                      amrex::Real a_ux_m, amrex::Real a_uy_m, amrex::Real a_uz_m,
                      amrex::Real a_ux_th, amrex::Real a_uy_th, amrex::Real a_uz_th,
                      int a_flux_normal_axis, int a_flux_direction)
        : type(Type::gaussianflux),
          object(t,a_ux_m,a_uy_m,a_uz_m,a_ux_th,a_uy_th,a_uz_th,a_flux_normal_axis,a_flux_direction)
    { }

    // This constructor stores a InjectorMomentumUniform in union object.
    InjectorMomentum (InjectorMomentumUniform* t,
                      amrex::Real a_ux_min, amrex::Real a_uy_min, amrex::Real a_uz_min,
                      amrex::Real a_ux_max, amrex::Real a_uy_max, amrex::Real a_uz_max)
        : type(Type::uniform),
          object(t,a_ux_min,a_uy_min,a_uz_min,a_ux_max,a_uy_max,a_uz_max)
    { }

    InjectorMomentum (InjectorMomentumBoltzmann* t,
                       GetTemperature const& temperature, GetVelocity const& velocity)
         : type(Type::boltzmann),
           object(t, temperature, velocity)
    { }

     // This constructor stores a InjectorMomentumJuttner in union object.
     InjectorMomentum (InjectorMomentumJuttner* t,
                       GetTemperature const& temperature, GetVelocity const& velocity)
         : type(Type::juttner),
           object(t, temperature, velocity)
    { }

<<<<<<< HEAD
    // This constructor stores a InjectorMomentumCustom in union object.
    InjectorMomentum (InjectorMomentumCustom* t,
                      std::string const& a_species_name)
        : type(Type::custom),
          object(t, a_species_name)
=======
    // This constructor stores a InjectorMomentumRadialExpansion in union object.
    InjectorMomentum (InjectorMomentumRadialExpansion* t,
                      amrex::Real u_over_r)
        : type(Type::radial_expansion),
          object(t, u_over_r)
>>>>>>> a5ff0887
    { }

    // Explicitly prevent the compiler from generating copy constructors
    // and copy assignment operators.
    InjectorMomentum (InjectorMomentum const&) = delete;
    InjectorMomentum (InjectorMomentum&&) = delete;
    void operator= (InjectorMomentum const&) = delete;
    void operator= (InjectorMomentum &&) = delete;

    void clear ();

    // call getMomentum from the object stored in the union
    // (the union is called Object, and the instance is called object).
    AMREX_GPU_HOST_DEVICE
    amrex::XDim3
    getMomentum (amrex::Real x, amrex::Real y, amrex::Real z,
                 amrex::RandomEngine const& engine) const noexcept
    {
        switch (type)
        {
        case Type::parser:
        {
            return object.parser.getMomentum(x,y,z,engine);
        }
        case Type::gaussian:
        {
            return object.gaussian.getMomentum(x,y,z,engine);
        }
        case Type::gaussianflux:
        {
            return object.gaussianflux.getMomentum(x,y,z,engine);
        }
        case Type::uniform:
        {
            return object.uniform.getMomentum(x,y,z,engine);
        }
        case Type::boltzmann:
        {
            return object.boltzmann.getMomentum(x,y,z,engine);
        }
        case Type::juttner:
        {
            return object.juttner.getMomentum(x,y,z,engine);
        }
        case Type::constant:
        {
            return object.constant.getMomentum(x,y,z,engine);
        }
<<<<<<< HEAD
        case Type::custom:
        {
            return object.custom.getMomentum(x,y,z,engine);
=======
        case Type::radial_expansion:
        {
            return object.radial_expansion.getMomentum(x,y,z,engine);
>>>>>>> a5ff0887
        }
        default:
        {
            amrex::Abort("InjectorMomentum: unknown type");
            return {0.0,0.0,0.0};
        }
        }
    }

    // call getBulkMomentum from the object stored in the union
    // (the union is called Object, and the instance is called object).
    AMREX_GPU_HOST_DEVICE
    amrex::XDim3
    getBulkMomentum (amrex::Real x, amrex::Real y, amrex::Real z) const noexcept
    {
        switch (type)
        {
        case Type::parser:
        {
            return object.parser.getBulkMomentum(x,y,z);
        }
        case Type::gaussian:
        {
            return object.gaussian.getBulkMomentum(x,y,z);
        }
        case Type::gaussianflux:
        {
            return object.gaussianflux.getBulkMomentum(x,y,z);
        }
        case Type::uniform:
        {
            return object.uniform.getBulkMomentum(x,y,z);
        }
        case Type::boltzmann:
        {
            return object.boltzmann.getBulkMomentum(x,y,z);
        }
        case Type::juttner:
        {
            return object.juttner.getBulkMomentum(x,y,z);
        }
        case Type::constant:
        {
            return object.constant.getBulkMomentum(x,y,z);
        }
<<<<<<< HEAD
        case Type::custom:
        {
            return object.custom.getBulkMomentum(x,y,z);
=======
        case Type::radial_expansion:
        {
            return object.radial_expansion.getBulkMomentum(x,y,z);
>>>>>>> a5ff0887
        }
        default:
        {
            amrex::Abort("InjectorMomentum: unknown type");
            return {0.0,0.0,0.0};
        }
        }
    }

<<<<<<< HEAD
    enum struct Type { constant, custom, gaussian, gaussianflux, boltzmann, juttner, parser};
=======
    enum struct Type { constant, gaussian, gaussianflux, uniform, boltzmann, juttner, radial_expansion, parser };
>>>>>>> a5ff0887
    Type type;

private:

    // An instance of union Object constructs and stores any one of
<<<<<<< HEAD
    // the objects declared (constant or custom or gaussian or parser).
=======
    // the objects declared (constant or gaussian or
    // radial_expansion or parser).
>>>>>>> a5ff0887
    union Object {
        Object (InjectorMomentumConstant*,
                amrex::Real a_ux, amrex::Real a_uy, amrex::Real a_uz) noexcept
            : constant(a_ux,a_uy,a_uz) {}
        Object (InjectorMomentumGaussian*,
                amrex::Real a_ux_m, amrex::Real a_uy_m,
                amrex::Real a_uz_m, amrex::Real a_ux_th,
                amrex::Real a_uy_th, amrex::Real a_uz_th) noexcept
            : gaussian(a_ux_m,a_uy_m,a_uz_m,a_ux_th,a_uy_th,a_uz_th) {}
        Object (InjectorMomentumGaussianFlux*,
                amrex::Real a_ux_m, amrex::Real a_uy_m,
                amrex::Real a_uz_m, amrex::Real a_ux_th,
                amrex::Real a_uy_th, amrex::Real a_uz_th,
                int a_flux_normal_axis, int a_flux_direction) noexcept
            : gaussianflux(a_ux_m,a_uy_m,a_uz_m,a_ux_th,a_uy_th,a_uz_th,a_flux_normal_axis,a_flux_direction) {}
        Object (InjectorMomentumUniform*,
                amrex::Real a_ux_min, amrex::Real a_uy_min,
                amrex::Real a_uz_min, amrex::Real a_ux_max,
                amrex::Real a_uy_max, amrex::Real a_uz_max) noexcept
            : uniform(a_ux_min,a_uy_min,a_uz_min,a_ux_max,a_uy_max,a_uz_max) {}
        Object (InjectorMomentumBoltzmann*,
                GetTemperature const& t, GetVelocity const& b) noexcept
            : boltzmann(t,b) {}
        Object (InjectorMomentumJuttner*,
                GetTemperature const& t, GetVelocity const& b) noexcept
            : juttner(t,b) {}
        Object (InjectorMomentumParser*,
                amrex::ParserExecutor<3> const& a_ux_parser,
                amrex::ParserExecutor<3> const& a_uy_parser,
                amrex::ParserExecutor<3> const& a_uz_parser) noexcept
            : parser(a_ux_parser, a_uy_parser, a_uz_parser) {}
        InjectorMomentumConstant constant;
        InjectorMomentumGaussian gaussian;
        InjectorMomentumGaussianFlux gaussianflux;
        InjectorMomentumUniform uniform;
        InjectorMomentumBoltzmann boltzmann;
        InjectorMomentumJuttner juttner;
        InjectorMomentumParser   parser;
    };
    Object object;
};

// In order for InjectorMomentum to be trivially copyable, its destructor
// must be trivial.  So we have to rely on a custom deleter for unique_ptr.
struct InjectorMomentumDeleter {
    void operator () (InjectorMomentum* p) const {
        if (p) {
            p->clear();
            delete p;
        }
    }
};

#endif<|MERGE_RESOLUTION|>--- conflicted
+++ resolved
@@ -537,21 +537,6 @@
            object(t, temperature, velocity)
     { }
 
-<<<<<<< HEAD
-    // This constructor stores a InjectorMomentumCustom in union object.
-    InjectorMomentum (InjectorMomentumCustom* t,
-                      std::string const& a_species_name)
-        : type(Type::custom),
-          object(t, a_species_name)
-=======
-    // This constructor stores a InjectorMomentumRadialExpansion in union object.
-    InjectorMomentum (InjectorMomentumRadialExpansion* t,
-                      amrex::Real u_over_r)
-        : type(Type::radial_expansion),
-          object(t, u_over_r)
->>>>>>> a5ff0887
-    { }
-
     // Explicitly prevent the compiler from generating copy constructors
     // and copy assignment operators.
     InjectorMomentum (InjectorMomentum const&) = delete;
@@ -559,8 +544,6 @@
     void operator= (InjectorMomentum const&) = delete;
     void operator= (InjectorMomentum &&) = delete;
 
-    void clear ();
-
     // call getMomentum from the object stored in the union
     // (the union is called Object, and the instance is called object).
     AMREX_GPU_HOST_DEVICE
@@ -598,16 +581,6 @@
         {
             return object.constant.getMomentum(x,y,z,engine);
         }
-<<<<<<< HEAD
-        case Type::custom:
-        {
-            return object.custom.getMomentum(x,y,z,engine);
-=======
-        case Type::radial_expansion:
-        {
-            return object.radial_expansion.getMomentum(x,y,z,engine);
->>>>>>> a5ff0887
-        }
         default:
         {
             amrex::Abort("InjectorMomentum: unknown type");
@@ -652,16 +625,6 @@
         {
             return object.constant.getBulkMomentum(x,y,z);
         }
-<<<<<<< HEAD
-        case Type::custom:
-        {
-            return object.custom.getBulkMomentum(x,y,z);
-=======
-        case Type::radial_expansion:
-        {
-            return object.radial_expansion.getBulkMomentum(x,y,z);
->>>>>>> a5ff0887
-        }
         default:
         {
             amrex::Abort("InjectorMomentum: unknown type");
@@ -670,22 +633,13 @@
         }
     }
 
-<<<<<<< HEAD
-    enum struct Type { constant, custom, gaussian, gaussianflux, boltzmann, juttner, parser};
-=======
-    enum struct Type { constant, gaussian, gaussianflux, uniform, boltzmann, juttner, radial_expansion, parser };
->>>>>>> a5ff0887
+    enum struct Type { constant, gaussian, gaussianflux, uniform, boltzmann, juttner, parser };
     Type type;
 
 private:
 
     // An instance of union Object constructs and stores any one of
-<<<<<<< HEAD
-    // the objects declared (constant or custom or gaussian or parser).
-=======
-    // the objects declared (constant or gaussian or
-    // radial_expansion or parser).
->>>>>>> a5ff0887
+    // the objects declared (constant or gaussian or parser).
     union Object {
         Object (InjectorMomentumConstant*,
                 amrex::Real a_ux, amrex::Real a_uy, amrex::Real a_uz) noexcept
@@ -732,10 +686,7 @@
 // must be trivial.  So we have to rely on a custom deleter for unique_ptr.
 struct InjectorMomentumDeleter {
     void operator () (InjectorMomentum* p) const {
-        if (p) {
-            p->clear();
-            delete p;
-        }
+        if (p) delete p;
     }
 };
 
