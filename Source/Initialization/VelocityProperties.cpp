/* Copyright 2021 Hannah Klion
 *
 *
 * This file is part of WarpX.
 *
 * License: BSD-3-Clause-LBNL
 */

#include "VelocityProperties.H"

#include "Utils/Parser/ParserUtils.H"
#include "Utils/TextMsg.H"

<<<<<<< HEAD
VelocityProperties::VelocityProperties (const amrex::ParmParse& pp, std::string const& source_name):
    m_velocity{0}
=======
VelocityProperties::VelocityProperties (const amrex::ParmParse& pp)
>>>>>>> 5cf442f1
{
    // Set defaults
    std::string vel_dist_s = "constant";
    std::string vel_dir_s = "x";

    utils::parser::query(pp, source_name, "bulk_vel_dir", vel_dir_s);
    if(vel_dir_s[0] == '-'){
        m_sign_dir = -1;
    }
    else {
        m_sign_dir = 1;
    }

    if ((vel_dir_s == "x" || vel_dir_s[1] == 'x') ||
       (vel_dir_s == "X" || vel_dir_s[1] == 'X')){
        m_dir = 0;
    }
    else if ((vel_dir_s == "y" || vel_dir_s[1] == 'y') ||
               (vel_dir_s == "Y" || vel_dir_s[1] == 'Y')){
        m_dir = 1;
    }
    else if ((vel_dir_s == "z" || vel_dir_s[1] == 'z') ||
            (vel_dir_s == "Z" || vel_dir_s[1] == 'Z')) {
        m_dir = 2;
    }
    else {
        WARPX_ABORT_WITH_MESSAGE(
            "Cannot interpret <s_name>.bulk_vel_dir input '" + vel_dir_s +
            "'. Please enter +/- x, y, or z with no whitespace between the sign and"+
            " other character.");
    }

    utils::parser::query(pp, source_name, "beta_distribution_type", vel_dist_s);
    if (vel_dist_s == "constant") {
        utils::parser::queryWithParser(pp, source_name, "beta", m_velocity);
        m_type = VelConstantValue;
        WARPX_ALWAYS_ASSERT_WITH_MESSAGE(
            m_velocity > -1 && m_velocity < 1,
            "Magnitude of velocity beta = " + std::to_string(m_velocity) +
            " is greater than or equal to 1"
        );
    }
    else if (vel_dist_s == "parser") {
        std::string str_beta_function;
        utils::parser::Store_parserString(pp, source_name, "beta_function(x,y,z)", str_beta_function);
        m_ptr_velocity_parser =
            std::make_unique<amrex::Parser>(
                utils::parser::makeParser(str_beta_function,{"x","y","z"}));
        m_type = VelParserFunction;
    }
    else {
        WARPX_ABORT_WITH_MESSAGE(
            "Velocity distribution type '" + vel_dist_s + "' not recognized.");
    }
}<|MERGE_RESOLUTION|>--- conflicted
+++ resolved
@@ -11,12 +11,7 @@
 #include "Utils/Parser/ParserUtils.H"
 #include "Utils/TextMsg.H"
 
-<<<<<<< HEAD
-VelocityProperties::VelocityProperties (const amrex::ParmParse& pp, std::string const& source_name):
-    m_velocity{0}
-=======
-VelocityProperties::VelocityProperties (const amrex::ParmParse& pp)
->>>>>>> 5cf442f1
+VelocityProperties::VelocityProperties (const amrex::ParmParse& pp, std::string const& source_name)
 {
     // Set defaults
     std::string vel_dist_s = "constant";
