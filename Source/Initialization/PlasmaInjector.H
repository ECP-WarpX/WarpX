/* Copyright 2019 Andrew Myers, Axel Huebl, David Grote
 * Maxence Thevenet, Remi Lehe, Weiqun Zhang
 *
 *
 * This file is part of WarpX.
 *
 * License: BSD-3-Clause-LBNL
 */
#ifndef WARPX_PLASMA_INJECTOR_H_
#define WARPX_PLASMA_INJECTOR_H_

#include "InjectorDensity.H"
#include "InjectorFlux.H"
#include "InjectorMomentum.H"
#include "TemperatureProperties.H"
#include "VelocityProperties.H"
#include "Particles/SpeciesPhysicalProperties.H"

#include "InjectorPosition_fwd.H"

#include <AMReX_Dim3.H>
#include <AMReX_REAL.H>
#include <AMReX_Vector.H>
#include <AMReX_ParmParse.H>

#include <AMReX_BaseFwd.H>

#ifdef WARPX_USE_OPENPMD
#   include <openPMD/openPMD.hpp>
#endif

#include <limits>
#include <memory>
#include <string>

///
/// The PlasmaInjector class parses and stores information about the plasma
/// type used in the particle container. This information is used to create the
/// particles on initialization and whenever the window moves.
///
class PlasmaInjector
{

public:

    /** Default constructor*/
    PlasmaInjector () = default;

    PlasmaInjector (int ispecies, const std::string& name, const amrex::Geometry& geom,
                    const std::string& src_name="");

    // Default move and copy operations
    PlasmaInjector(const PlasmaInjector&) = delete;
    PlasmaInjector& operator=(const PlasmaInjector&) = delete;
    PlasmaInjector(PlasmaInjector&&) = default;
    PlasmaInjector& operator=(PlasmaInjector&&) = default;

    ~PlasmaInjector ();

    // bool: whether the point (x, y, z) is inside the plasma region
    [[nodiscard]] bool insideBounds (
        amrex::Real x, amrex::Real y, amrex::Real z) const noexcept;

    // bool: whether the region defined by lo and hi overlaps with the plasma region
    [[nodiscard]] bool overlapsWith (
        const amrex::XDim3& lo, const amrex::XDim3& hi) const noexcept;

    int num_particles_per_cell;
    amrex::Real num_particles_per_cell_real;

    amrex::Vector<int> num_particles_per_cell_each_dim;

    // gamma * beta
    [[nodiscard]] amrex::XDim3 getMomentum (
        amrex::Real x, amrex::Real y, amrex::Real z) const noexcept;

    bool queryCharge (amrex::ParticleReal& a_charge) const;
    bool queryMass (amrex::ParticleReal& a_mass) const;

    // bool: whether the initial injection of particles should be done
    // This routine is called during initialization of the plasma.
    [[nodiscard]] bool doInjection () const noexcept { return h_inj_pos != nullptr;}

    // bool: whether the flux injection of particles should be done.
    [[nodiscard]] bool doFluxInjection () const noexcept { return h_flux_pos != nullptr;}

    bool add_single_particle = false;
    amrex::Vector<amrex::ParticleReal> single_particle_pos;
    amrex::Vector<amrex::ParticleReal> single_particle_u;
    amrex::ParticleReal single_particle_weight;

    bool add_multiple_particles = false;
    amrex::Vector<amrex::ParticleReal> multiple_particles_pos_x;
    amrex::Vector<amrex::ParticleReal> multiple_particles_pos_y;
    amrex::Vector<amrex::ParticleReal> multiple_particles_pos_z;
    amrex::Vector<amrex::ParticleReal> multiple_particles_ux;
    amrex::Vector<amrex::ParticleReal> multiple_particles_uy;
    amrex::Vector<amrex::ParticleReal> multiple_particles_uz;
    amrex::Vector<amrex::ParticleReal> multiple_particles_weight;

    bool gaussian_beam = false;
    amrex::Real x_m;
    amrex::Real y_m;
    amrex::Real z_m;
    amrex::Real x_rms;
    amrex::Real y_rms;
    amrex::Real z_rms;
    amrex::Real x_cut = std::numeric_limits<amrex::Real>::max();
    amrex::Real y_cut = std::numeric_limits<amrex::Real>::max();
    amrex::Real z_cut = std::numeric_limits<amrex::Real>::max();
    amrex::Real q_tot = 0.0;
    long npart;
    int do_symmetrize = 0;
    int symmetrization_order = 4;
    bool do_focusing = false;
    amrex::Real focal_distance;

    bool external_file = false; //! initialize from an openPMD file
    amrex::Real z_shift = 0.0; //! additional z offset for particle positions
#ifdef WARPX_USE_OPENPMD
    //! openPMD::Series to load from in external_file injection
    std::unique_ptr<openPMD::Series> m_openpmd_input_series;
#endif

    amrex::Real surface_flux_pos; // surface location
    amrex::Real flux_tmin = -1.; // Time after which we start injecting particles
    amrex::Real flux_tmax = -1.; // Time after which we stop injecting particles
    // Flux normal axis represents the direction in which to emit particles
    // When compiled in Cartesian geometry, 0 = x, 1 = y, 2 = z
    // When compiled in cylindrical geometry, 0 = radial, 1 = azimuthal, 2 = z
    int flux_normal_axis;
    int flux_direction; // -1 for left, +1 for right

<<<<<<< HEAD
    // With radial geometry, the particle weight will be proportional to r**radial_weight_power
    amrex::Real radial_weight_power = 1.;
=======
    bool m_inject_from_eb = false; // whether to inject from the embedded boundary

    bool radially_weighted = true;
>>>>>>> acd14343

    std::string str_flux_function;

    amrex::Real xmin, xmax;
    amrex::Real ymin, ymax;
    amrex::Real zmin, zmax;
    amrex::Real density_min = std::numeric_limits<amrex::Real>::epsilon();
    amrex::Real density_max = std::numeric_limits<amrex::Real>::max();

    [[nodiscard]] InjectorPosition* getInjectorPosition () const;
    [[nodiscard]] InjectorPosition* getInjectorFluxPosition () const;
    [[nodiscard]] InjectorDensity*  getInjectorDensity () const;

    [[nodiscard]] InjectorFlux*  getInjectorFlux () const;
    [[nodiscard]] InjectorMomentum* getInjectorMomentumDevice () const;
    [[nodiscard]] InjectorMomentum* getInjectorMomentumHost () const;

protected:

    bool mass_from_source = false;
    bool charge_from_source = false;
    amrex::ParticleReal mass, charge;

    PhysicalSpecies physical_species = PhysicalSpecies::unspecified;

    amrex::Real flux;

    int species_id;
    std::string species_name;
    std::string source_name;

    std::unique_ptr<InjectorPosition> h_inj_pos;
    InjectorPosition* d_inj_pos = nullptr;

    std::unique_ptr<InjectorPosition> h_flux_pos;
    InjectorPosition* d_flux_pos = nullptr;

    std::unique_ptr<InjectorDensity,InjectorDensityDeleter> h_inj_rho;
    InjectorDensity* d_inj_rho = nullptr;
    std::unique_ptr<amrex::Parser> density_parser;

    std::unique_ptr<InjectorFlux,InjectorFluxDeleter> h_inj_flux;
    InjectorFlux* d_inj_flux = nullptr;
    std::unique_ptr<amrex::Parser> flux_parser;

    std::unique_ptr<InjectorMomentum,InjectorMomentumDeleter> h_inj_mom;
    InjectorMomentum* d_inj_mom = nullptr;
    std::unique_ptr<amrex::Parser> ux_parser;
    std::unique_ptr<amrex::Parser> uy_parser;
    std::unique_ptr<amrex::Parser> uz_parser;
    std::unique_ptr<amrex::Parser> ux_th_parser;
    std::unique_ptr<amrex::Parser> uy_th_parser;
    std::unique_ptr<amrex::Parser> uz_th_parser;

    // Keep a pointer to TemperatureProperties to ensure the lifetime of the
    // contained Parser
    std::unique_ptr<TemperatureProperties> h_mom_temp;
    std::unique_ptr<VelocityProperties> h_mom_vel;

    void setupSingleParticle (amrex::ParmParse const& pp_species);
    void setupMultipleParticles (amrex::ParmParse const& pp_species);
    void setupGaussianBeam (amrex::ParmParse const& pp_species);
    void setupNRandomPerCell (amrex::ParmParse const& pp_species);
    void setupNFluxPerCell (amrex::ParmParse const& pp_species);
    void setupNuniformPerCell (amrex::ParmParse const& pp_species);
    void setupExternalFile (amrex::ParmParse const& pp_species);

    void parseFlux (amrex::ParmParse const& pp_species);
};

#endif //WARPX_PLASMA_INJECTOR_H_<|MERGE_RESOLUTION|>--- conflicted
+++ resolved
@@ -131,14 +131,10 @@
     int flux_normal_axis;
     int flux_direction; // -1 for left, +1 for right
 
-<<<<<<< HEAD
     // With radial geometry, the particle weight will be proportional to r**radial_weight_power
     amrex::Real radial_weight_power = 1.;
-=======
+
     bool m_inject_from_eb = false; // whether to inject from the embedded boundary
-
-    bool radially_weighted = true;
->>>>>>> acd14343
 
     std::string str_flux_function;
 
