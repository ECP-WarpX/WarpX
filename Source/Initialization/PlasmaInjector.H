/* Copyright 2019 Andrew Myers, Axel Huebl, David Grote
 * Maxence Thevenet, Remi Lehe, Weiqun Zhang
 *
 *
 * This file is part of WarpX.
 *
 * License: BSD-3-Clause-LBNL
 */
#ifndef PLASMA_INJECTOR_H_
#define PLASMA_INJECTOR_H_

#include "InjectorDensity.H"
#include "InjectorFlux.H"
#include "InjectorMomentum.H"
#include "TemperatureProperties.H"
#include "VelocityProperties.H"
#include "Particles/SpeciesPhysicalProperties.H"

#include "InjectorPosition_fwd.H"

#include <AMReX_Dim3.H>
#include <AMReX_REAL.H>
#include <AMReX_Vector.H>

#include <AMReX_BaseFwd.H>

#ifdef WARPX_USE_OPENPMD
#   include <openPMD/openPMD.hpp>
#endif

#include <limits>
#include <memory>
#include <string>

///
/// The PlasmaInjector class parses and stores information about the plasma
/// type used in the particle container. This information is used to create the
/// particles on initialization and whenever the window moves.
///
class PlasmaInjector
{

public:

    PlasmaInjector () = default;

    PlasmaInjector (int ispecies, const std::string& name);

    ~PlasmaInjector ();

    // bool: whether the point (x, y, z) is inside the plasma region
    bool insideBounds (amrex::Real x, amrex::Real y, amrex::Real z) const noexcept;

    // bool: whether the region defined by lo and hi overlaps with the plasma region
    bool overlapsWith (const amrex::XDim3& lo, const amrex::XDim3& hi) const noexcept;

    int num_particles_per_cell;
    amrex::Real num_particles_per_cell_real;

    amrex::Vector<int> num_particles_per_cell_each_dim;

    // gamma * beta
    amrex::XDim3 getMomentum (amrex::Real x, amrex::Real y, amrex::Real z) const noexcept;

    amrex::Real getCharge () {return charge;}
    amrex::Real getMass () {return mass;}
    PhysicalSpecies getPhysicalSpecies() const {return physical_species;}

    // bool: whether the initial injection of particles should be done
    // This routine is called during initialization of the plasma. When injecting
    // a surface flux, no injection is done doing initialization so return false.
    bool doInjection () const noexcept { return h_inj_pos != nullptr && !surface_flux;}

    bool add_single_particle = false;
    amrex::Vector<amrex::ParticleReal> single_particle_pos;
    amrex::Vector<amrex::ParticleReal> single_particle_u;
    amrex::ParticleReal single_particle_weight;

    bool add_multiple_particles = false;
    amrex::Vector<amrex::ParticleReal> multiple_particles_pos_x;
    amrex::Vector<amrex::ParticleReal> multiple_particles_pos_y;
    amrex::Vector<amrex::ParticleReal> multiple_particles_pos_z;
    amrex::Vector<amrex::ParticleReal> multiple_particles_ux;
    amrex::Vector<amrex::ParticleReal> multiple_particles_uy;
    amrex::Vector<amrex::ParticleReal> multiple_particles_uz;
    amrex::Vector<amrex::ParticleReal> multiple_particles_weight;

    bool gaussian_beam = false;
    amrex::Real x_m;
    amrex::Real y_m;
    amrex::Real z_m;
    amrex::Real x_rms;
    amrex::Real y_rms;
    amrex::Real z_rms;
    amrex::Real x_cut = std::numeric_limits<amrex::Real>::max();
    amrex::Real y_cut = std::numeric_limits<amrex::Real>::max();
    amrex::Real z_cut = std::numeric_limits<amrex::Real>::max();
    amrex::Real q_tot = 0.0;
    long npart;
    int do_symmetrize = 0;
    int symmetrization_order = 4;

    bool external_file = false; //! initialize from an openPMD file
    amrex::Real z_shift = 0.0; //! additional z offset for particle positions
#ifdef WARPX_USE_OPENPMD
    //! openPMD::Series to load from in external_file injection
    std::unique_ptr<openPMD::Series> m_openpmd_input_series;
#endif

    bool surface_flux = false; // inject from a surface
    amrex::Real surface_flux_pos; // surface location
    amrex::Real flux_tmin = -1.; // Time after which we start injecting particles
    amrex::Real flux_tmax = -1.; // Time after which we stop injecting particles
    // Flux normal axis represents the direction in which to emit particles
    // When compiled in Cartesian geometry, 0 = x, 1 = y, 2 = z
    // When compiled in cylindrical geometry, 0 = radial, 1 = azimuthal, 2 = z
    int flux_normal_axis;
    int flux_direction; // -1 for left, +1 for right

    bool radially_weighted = true;

    std::string str_density_function;
    std::string str_flux_function;
    std::string str_momentum_function_ux;
    std::string str_momentum_function_uy;
    std::string str_momentum_function_uz;

    amrex::Real xmin, xmax;
    amrex::Real ymin, ymax;
    amrex::Real zmin, zmax;
    amrex::Real density_min = std::numeric_limits<amrex::Real>::epsilon();
    amrex::Real density_max = std::numeric_limits<amrex::Real>::max();

    InjectorPosition* getInjectorPosition ();
    InjectorDensity*  getInjectorDensity ();
<<<<<<< HEAD

    InjectorMomentum* getInjectorMomentumDevice ();
    InjectorMomentum* getInjectorMomentumHost ();
=======
    InjectorFlux*  getInjectorFlux ();
    InjectorMomentum* getInjectorMomentum ();
>>>>>>> d1af82d1

protected:

    amrex::Real mass, charge;

    PhysicalSpecies physical_species = PhysicalSpecies::unspecified;

    amrex::Real density;
    amrex::Real flux;

    int species_id;
    std::string species_name;

    std::unique_ptr<InjectorPosition> h_inj_pos;
    InjectorPosition* d_inj_pos = nullptr;

    std::unique_ptr<InjectorDensity,InjectorDensityDeleter> h_inj_rho;
    InjectorDensity* d_inj_rho = nullptr;
    std::unique_ptr<amrex::Parser> density_parser;

    std::unique_ptr<InjectorFlux,InjectorFluxDeleter> h_inj_flux;
    InjectorFlux* d_inj_flux = nullptr;
    std::unique_ptr<amrex::Parser> flux_parser;

    std::unique_ptr<InjectorMomentum,InjectorMomentumDeleter> h_inj_mom;
    InjectorMomentum* d_inj_mom = nullptr;
    std::unique_ptr<amrex::Parser> ux_parser;
    std::unique_ptr<amrex::Parser> uy_parser;
    std::unique_ptr<amrex::Parser> uz_parser;

    // Keep a pointer to TemperatureProperties to ensure the lifetime of the
    // contained Parser
    std::unique_ptr<TemperatureProperties> h_mom_temp;
    std::unique_ptr<VelocityProperties> h_mom_vel;

    void parseDensity (const amrex::ParmParse& pp);
    void parseFlux (const amrex::ParmParse& pp);
    void parseMomentum (const amrex::ParmParse& pp);
};

#endif<|MERGE_RESOLUTION|>--- conflicted
+++ resolved
@@ -133,14 +133,10 @@
 
     InjectorPosition* getInjectorPosition ();
     InjectorDensity*  getInjectorDensity ();
-<<<<<<< HEAD
 
+    InjectorFlux*  getInjectorFlux ();
     InjectorMomentum* getInjectorMomentumDevice ();
     InjectorMomentum* getInjectorMomentumHost ();
-=======
-    InjectorFlux*  getInjectorFlux ();
-    InjectorMomentum* getInjectorMomentum ();
->>>>>>> d1af82d1
 
 protected:
 
