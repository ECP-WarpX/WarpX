--- conflicted
+++ resolved
@@ -67,16 +67,12 @@
     amrex::Real x_cut = std::numeric_limits<amrex::Real>::max();
     amrex::Real y_cut = std::numeric_limits<amrex::Real>::max();
     amrex::Real z_cut = std::numeric_limits<amrex::Real>::max();
-    amrex::Real q_tot = 0.0;
+    amrex::Real q_tot = 0.0;  //! if injection from file, re-scale weight of externally loaded particles to this total charge
     long npart;
     int do_symmetrize = 0;
 
     bool external_file = false;
     std::string str_injection_file;
-<<<<<<< HEAD
-=======
-    amrex::Real physical_q_tot = 0.0;  //! re-scale weight of externally loaded particles to this total charge
->>>>>>> b6a2e868
 
     bool radially_weighted = true;
 
