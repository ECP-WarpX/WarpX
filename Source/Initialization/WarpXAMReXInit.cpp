/* Copyright 2020 Axel Huebl
 *
 * This file is part of WarpX.
 *
 * License: BSD-3-Clause-LBNL
 */

#include "Initialization/WarpXAMReXInit.H"

#include <AMReX.H>
#include <AMReX_ParmParse.H>

#include <memory>

namespace {
    /** Overwrite defaults in AMReX Inputs
     *
     * This overwrites defaults in amrex::ParmParse for inputs.
     */
    void
    overwrite_amrex_parser_defaults ()
    {
        amrex::ParmParse pp_amrex("amrex");

        // https://amrex-codes.github.io/amrex/docs_html/GPU.html#inputs-parameters
        bool abort_on_out_of_gpu_memory = true; // AMReX' default: false
        pp_amrex.queryAdd("abort_on_out_of_gpu_memory", abort_on_out_of_gpu_memory);

        bool the_arena_is_managed = false; // AMReX' default: true
        pp_amrex.queryAdd("the_arena_is_managed", the_arena_is_managed);

        // Work-around:
        // If warpx.numprocs is used for the domain decomposition, we will not use blocking factor
        // to generate grids. Nonetheless, AMReX has asserts in place that validate that the
        // number of cells is a multiple of blocking factor. We set the blocking factor to 1 so those
        // AMReX asserts will always pass.
        const amrex::ParmParse pp_warpx("warpx");
        if (pp_warpx.contains("numprocs"))
        {
            amrex::ParmParse pp_amr("amr");
            pp_amr.add("blocking_factor", 1);
        }

        // Here we override the default tiling option for particles, which is always
        // "false" in AMReX, to "false" if compiling for GPU execution and "true"
        // if compiling for CPU.
        {
            amrex::ParmParse pp_particles("particles");
#ifdef AMREX_USE_GPU
            bool do_tiling = false; // By default, tiling is off on GPU
#else
            bool do_tiling = true;
#endif
            pp_particles.queryAdd("do_tiling", do_tiling);
        }
    }
}

namespace warpx::initialization
{

    amrex::AMReX*
<<<<<<< HEAD
    amrex_init (int& argc, char**& argv, bool const build_parm_parse)
=======
    amrex_init (int& argc, char**& argv, bool const build_parm_parse, MPI_Comm mpi_comm)
>>>>>>> 45e1b726
    {
        return amrex::Initialize(
            argc,
            argv,
            build_parm_parse,
            MPI_COMM_WORLD,
            ::overwrite_amrex_parser_defaults
        );
    }

}<|MERGE_RESOLUTION|>--- conflicted
+++ resolved
@@ -60,11 +60,7 @@
 {
 
     amrex::AMReX*
-<<<<<<< HEAD
-    amrex_init (int& argc, char**& argv, bool const build_parm_parse)
-=======
-    amrex_init (int& argc, char**& argv, bool const build_parm_parse, MPI_Comm mpi_comm)
->>>>>>> 45e1b726
+    amrex_init (int& argc, char**& argv, bool build_parm_parse)
     {
         return amrex::Initialize(
             argc,
