/* Copyright 2019-2020 Andrew Myers, Axel Huebl, Cameron Yang
 * David Grote, Luca Fedeli, Maxence Thevenet
 * Remi Lehe, Revathi Jambunathan, Weiqun Zhang
 *
 *
 * This file is part of WarpX.
 *
 * License: BSD-3-Clause-LBNL
 */
#include "PlasmaInjector.H"
#include "Particles/SpeciesPhysicalProperties.H"
#include "Utils/WarpXConst.H"
#include "Utils/WarpXUtil.H"
#include "WarpX.H"

#include <AMReX.H>
#include <AMReX_ParallelDescriptor.H>
#include <AMReX_Print.H>

#include <functional>
#include <sstream>
#include <string>


using namespace amrex;

namespace {
    void StringParseAbortMessage(const std::string& var,
                                 const std::string& name) {
        std::stringstream stringstream;
        std::string string;
        stringstream << var << " string '" << name << "' not recognized.";
        string = stringstream.str();
        amrex::Abort(string.c_str());
    }

    Real parseChargeName(const ParmParse& pp, const std::string& name) {
        Real result;
        if (name == "q_e") {
            return PhysConst::q_e;
        } else if (pp.query("charge", result)) {
            return result;
        } else {
            StringParseAbortMessage("Charge", name);
            return 0.0;
        }
    }

    Real parseChargeString(const ParmParse& pp, const std::string& name) {
        if(name.substr(0, 1) == "-")
            return -1.0 * parseChargeName(pp, name.substr(1, name.size() - 1));
        return parseChargeName(pp, name);
    }

    Real parseMassString(const ParmParse& pp, const std::string& name) {
        Real result;
        if (name == "m_e") {
            return PhysConst::m_e;
        } else if (name == "m_p"){
            return PhysConst::m_p;
        } else if (name == "inf"){
            return std::numeric_limits<double>::infinity();
        } else if (pp.query("mass", result)) {
            return result;
        } else {
            StringParseAbortMessage("Mass", name);
            return 0.0;
        }
    }
}

PlasmaInjector::PlasmaInjector () {}

PlasmaInjector::PlasmaInjector (int ispecies, const std::string& name)
    : species_id(ispecies), species_name(name)
{
    ParmParse pp(species_name);

    pp.query("radially_weighted", radially_weighted);
    AMREX_ALWAYS_ASSERT_WITH_MESSAGE(radially_weighted, "ERROR: Only radially_weighted=true is supported");

    // Unlimited boundaries
<<<<<<< HEAD
#   ifdef WARPX_DIM_RZ
    xmin = 0.0_prt;
#   else
=======
>>>>>>> 14be1c8d
    xmin = std::numeric_limits<amrex::Real>::lowest();
#   endif
    ymin = std::numeric_limits<amrex::Real>::lowest();
    zmin = std::numeric_limits<amrex::Real>::lowest();

    xmax = std::numeric_limits<amrex::Real>::max();
    ymax = std::numeric_limits<amrex::Real>::max();
    zmax = std::numeric_limits<amrex::Real>::max();

    // NOTE: When periodic boundaries are used, default injection range is set to mother grid dimensions.
    const Geometry& geom = WarpX::GetInstance().Geom(0);
<<<<<<< HEAD
    if( geom.isPeriodic(0)==1 ) {
        xmin = geom.ProbLo(0);
        xmax = geom.ProbHi(0);
    }
    if( geom.isPeriodic(1)==1 ) {
=======
    if( geom.isPeriodic(0) ) {
        xmin = geom.ProbLo(0);
        xmax = geom.ProbHi(0);
    }

    if( geom.isPeriodic(1) ) {
>>>>>>> 14be1c8d
#       ifndef WARPX_DIM_3D
        zmin = geom.ProbLo(1);
        zmax = geom.ProbHi(1);
#       else
        ymin = geom.ProbLo(1);
        ymax = geom.ProbHi(1);
#       endif
    }

#   ifdef WARPX_DIM_3D
<<<<<<< HEAD
    if( geom.isPeriodic(2)==1 ) {
=======
    if( geom.isPeriodic(2) ) {
>>>>>>> 14be1c8d
        zmin = geom.ProbLo(2);
        zmax = geom.ProbHi(2);
    }
#   endif

    pp.query("xmin", xmin);
    pp.query("ymin", ymin);
    pp.query("zmin", zmin);
    pp.query("xmax", xmax);
    pp.query("ymax", ymax);
    pp.query("zmax", zmax);

    pp.query("density_min", density_min);
    pp.query("density_max", density_max);

    std::string physical_species_s;
    bool species_is_specified = pp.query("species_type", physical_species_s);
    if (species_is_specified){
        physical_species = species::from_string( physical_species_s );
        // charge = SpeciesCharge[physical_species];
        charge = species::get_charge( physical_species );
        // mass = SpeciesMass[physical_species];
        mass = species::get_mass( physical_species );
    }

    std::string s_inj_style;
    pp.query("injection_style", s_inj_style);

    // parse charge and mass
    std::string charge_s;
    std::string mass_s;
    bool charge_is_specified = pp.query("charge", charge_s);
    bool mass_is_specified = pp.query("mass", mass_s);

    if (charge_is_specified){
        std::transform(charge_s.begin(),
                       charge_s.end(),
                       charge_s.begin(),
                       ::tolower);
        charge = parseChargeString(pp, charge_s);
    }
    if ( charge_is_specified && species_is_specified ){
        Print() << "WARNING: Both '" << species_name << ".charge' and "
                << species_name << ".species_type' are specified\n'"
                << species_name << ".charge' will take precedence.\n";
    }
    if (!charge_is_specified && !species_is_specified && s_inj_style != "external_file"){
        // external file will throw own assertions below if charge cannot be found
        amrex::Abort("Need to specify at least one of species_type or charge");
    }

    if (mass_is_specified){
        std::transform(mass_s.begin(),
                       mass_s.end(),
                       mass_s.begin(),
                       ::tolower);
        mass = parseMassString(pp, mass_s);
    }
    if ( mass_is_specified && species_is_specified ){
        Print() << "WARNING: Both '" << species_name << ".mass' and "
                << species_name << ".species_type' are specified\n'"
                << species_name << ".mass' will take precedence.\n";
    }
    if (!mass_is_specified && !species_is_specified && s_inj_style != "external_file"){
        // external file will throw own assertions below if mass cannot be found
        amrex::Abort("Need to specify at least one of species_type or mass");
    }

    // parse injection style
    std::string part_pos_s;
    pp.get("injection_style", part_pos_s);
    std::transform(part_pos_s.begin(),
                   part_pos_s.end(),
                   part_pos_s.begin(),
                   ::tolower);
    num_particles_per_cell_each_dim.assign(3, 0);
    if (part_pos_s == "python") {
        return;
    } else if (part_pos_s == "singleparticle") {
        pp.getarr("single_particle_pos", single_particle_pos, 0, 3);
        pp.getarr("single_particle_vel", single_particle_vel, 0, 3);
        for (auto& x : single_particle_vel) {
            x *= PhysConst::c;
        }
        pp.get("single_particle_weight", single_particle_weight);
        add_single_particle = true;
        return;
    } else if (part_pos_s == "gaussian_beam") {
        pp.get("x_m", x_m);
        pp.get("y_m", y_m);
        pp.get("z_m", z_m);
        pp.get("x_rms", x_rms);
        pp.get("y_rms", y_rms);
        pp.get("z_rms", z_rms);
        pp.query("x_cut", x_cut);
        pp.query("y_cut", y_cut);
        pp.query("z_cut", z_cut);
        pp.get("q_tot", q_tot);
        pp.get("npart", npart);
        pp.query("do_symmetrize", do_symmetrize);
        gaussian_beam = true;
        parseMomentum(pp);
    }
    // Depending on injection type at runtime, initialize inj_pos
    // so that inj_pos->getPositionUnitBox calls
    // InjectorPosition[Random or Regular].getPositionUnitBox.
    else if (part_pos_s == "nrandompercell") {
        pp.query("num_particles_per_cell", num_particles_per_cell);
#if WARPX_DIM_RZ
        AMREX_ALWAYS_ASSERT_WITH_MESSAGE(
            num_particles_per_cell>=2*WarpX::n_rz_azimuthal_modes,
            "Error: For accurate use of WarpX cylindrical gemoetry the number "
            "of particles should be at least two times n_rz_azimuthal_modes "
            "(Please visit PR#765 for more information.)");
#endif
        // Construct InjectorPosition with InjectorPositionRandom.
        inj_pos.reset(new InjectorPosition((InjectorPositionRandom*)nullptr,
                                           xmin, xmax, ymin, ymax, zmin, zmax));
        parseDensity(pp);
        parseMomentum(pp);
    } else if (part_pos_s == "nuniformpercell") {
        // Note that for RZ, three numbers are expected, r, theta, and z.
        // For 2D, only two are expected. The third is overwritten with 1.
        num_particles_per_cell_each_dim.assign(3, 1);
        pp.getarr("num_particles_per_cell_each_dim", num_particles_per_cell_each_dim);
#if WARPX_DIM_XZ
        num_particles_per_cell_each_dim[2] = 1;
#endif
#if WARPX_DIM_RZ
        AMREX_ALWAYS_ASSERT_WITH_MESSAGE(
            num_particles_per_cell_each_dim[1]>=2*WarpX::n_rz_azimuthal_modes,
            "Error: For accurate use of WarpX cylindrical gemoetry the number "
            "of particles in the theta direction should be at least two times "
            "n_rz_azimuthal_modes (Please visit PR#765 for more information.)");
#endif
        // Construct InjectorPosition from InjectorPositionRegular.
        inj_pos.reset(new InjectorPosition((InjectorPositionRegular*)nullptr,
                                           xmin, xmax, ymin, ymax, zmin, zmax,
                                           Dim3{num_particles_per_cell_each_dim[0],
                                                num_particles_per_cell_each_dim[1],
                                                num_particles_per_cell_each_dim[2]}));
        num_particles_per_cell = num_particles_per_cell_each_dim[0] *
                                 num_particles_per_cell_each_dim[1] *
                                 num_particles_per_cell_each_dim[2];
        parseDensity(pp);
        parseMomentum(pp);
    } else if (part_pos_s == "external_file") {
#ifndef WARPX_USE_OPENPMD
        amrex::Abort("WarpX has to be compiled with USE_OPENPMD=TRUE to be able"
                     " to read the external openPMD file with species data");
#endif
        external_file = true;
        std::string str_injection_file;
        pp.get("injection_file", str_injection_file);
        // optional parameters
        pp.query("q_tot", q_tot);
        pp.query("z_shift",z_shift);

#ifdef WARPX_USE_OPENPMD
        if (ParallelDescriptor::IOProcessor()) {
            m_openpmd_input_series = std::make_unique<openPMD::Series>(
                str_injection_file, openPMD::AccessType::READ_ONLY);

            AMREX_ALWAYS_ASSERT_WITH_MESSAGE(
                m_openpmd_input_series->iterations.size() == 1u,
                "External file should contain only 1 iteration\n");
            openPMD::Iteration it = m_openpmd_input_series->iterations.begin()->second;
            AMREX_ALWAYS_ASSERT_WITH_MESSAGE(
                it.particles.size() == 1u,
                "External file should contain only 1 species\n");
            std::string const ps_name = it.particles.begin()->first;
            openPMD::ParticleSpecies ps = it.particles.begin()->second;

            AMREX_ALWAYS_ASSERT_WITH_MESSAGE(
                ps.contains("charge") || charge_is_specified || species_is_specified,
                std::string("'") + ps_name +
                ".injection_file' does not contain a 'charge' species record. "
                "Please specify '" + ps_name + ".charge' or "
                "'" + ps_name + ".species_type' in your input file!\n");
            AMREX_ALWAYS_ASSERT_WITH_MESSAGE(
                ps.contains("mass") || mass_is_specified || species_is_specified,
                std::string("'") + ps_name +
                ".injection_file' does not contain a 'mass' species record. "
                "Please specify '" + ps_name + ".mass' or "
                "'" + ps_name + ".species_type' in your input file!\n");

            if (charge_is_specified) {
                Print() << "WARNING: Both '" << ps_name << ".charge' and '"
                        << ps_name << ".injection_file' specify a charge.\n'"
                        << ps_name << ".charge' will take precedence.\n";
            }
            else if (species_is_specified) {
                Print() << "WARNING: Both '" << ps_name << ".species_type' and '"
                        << ps_name << ".injection_file' specify a charge.\n'"
                        << ps_name << ".species_type' will take precedence.\n";
            }
            else {
                // TODO: Add ASSERT_WITH_MESSAGE to test if charge is a constant record
                ParticleReal const p_q = ps["charge"][openPMD::RecordComponent::SCALAR].loadChunk<ParticleReal>().get()[0];
                double const charge_unit = ps["charge"][openPMD::RecordComponent::SCALAR].unitSI();
                charge = p_q * charge_unit;
            }
            if (mass_is_specified) {
                Print() << "WARNING: Both '" << ps_name << ".mass' and '"
                        << ps_name << ".injection_file' specify a mass.\n'"
                        << ps_name << ".mass' will take precedence.\n";
            }
            else if (species_is_specified) {
                Print() << "WARNING: Both '" << ps_name << ".species_type' and '"
                        << ps_name << ".injection_file' specify a mass.\n'"
                        << ps_name << ".species_type' will take precedence.\n";
            }
            else {
                // TODO: Add ASSERT_WITH_MESSAGE to test if mass is a constant record
                ParticleReal const p_m = ps["mass"][openPMD::RecordComponent::SCALAR].loadChunk<ParticleReal>().get()[0];
                double const mass_unit = ps["mass"][openPMD::RecordComponent::SCALAR].unitSI();
                mass = p_m * mass_unit;
            }
        } // IOProcessor

        // Broadcast charge and mass to non-IO processors
        if (!charge_is_specified && !species_is_specified)
            ParallelDescriptor::Bcast(&charge, 1,
                ParallelDescriptor::IOProcessorNumber());
        if (!mass_is_specified && !species_is_specified)
            ParallelDescriptor::Bcast(&mass, 1,
                ParallelDescriptor::IOProcessorNumber());
#else
        Abort("Plasma injection via external_file requires openPMD support: "
                     "Add USE_OPENPMD=TRUE when compiling WarpX.\n");
#endif  // WARPX_USE_OPENPMD

    } else {
        StringParseAbortMessage("Injection style", part_pos_s);
    }
}

// Depending on injection type at runtime, initialize inj_rho
// so that inj_rho->getDensity calls
// InjectorPosition[Constant or Custom or etc.].getDensity.
void PlasmaInjector::parseDensity (ParmParse& pp)
{
    // parse density information
    std::string rho_prof_s;
    pp.get("profile", rho_prof_s);
    std::transform(rho_prof_s.begin(), rho_prof_s.end(),
                   rho_prof_s.begin(), ::tolower);
    if (rho_prof_s == "constant") {
        pp.get("density", density);
        // Construct InjectorDensity with InjectorDensityConstant.
        inj_rho.reset(new InjectorDensity((InjectorDensityConstant*)nullptr, density));
    } else if (rho_prof_s == "custom") {
        // Construct InjectorDensity with InjectorDensityCustom.
        inj_rho.reset(new InjectorDensity((InjectorDensityCustom*)nullptr, species_name));
    } else if (rho_prof_s == "predefined") {
        // Construct InjectorDensity with InjectorDensityPredefined.
        inj_rho.reset(new InjectorDensity((InjectorDensityPredefined*)nullptr,species_name));
    } else if (rho_prof_s == "parse_density_function") {
        Store_parserString(pp, "density_function(x,y,z)", str_density_function);
        // Construct InjectorDensity with InjectorDensityParser.
        inj_rho.reset(new InjectorDensity((InjectorDensityParser*)nullptr,
                                          makeParser(str_density_function,{"x","y","z"})));
    } else {
        //No need for profile definition if external file is used
        std::string s_inj_style;
        pp.query("injection_style", s_inj_style);
        if (s_inj_style != "external_file") {
            StringParseAbortMessage("Density profile type", rho_prof_s);
        }
    }
}

// Depending on injection type at runtime, initialize inj_mom
// so that inj_mom->getMomentum calls
// InjectorMomentum[Constant or Custom or etc.].getMomentum.
void PlasmaInjector::parseMomentum (ParmParse& pp)
{
    // parse momentum information
    std::string mom_dist_s;
    pp.get("momentum_distribution_type", mom_dist_s);
    std::transform(mom_dist_s.begin(),
                   mom_dist_s.end(),
                   mom_dist_s.begin(),
                   ::tolower);
    if (mom_dist_s == "constant") {
        Real ux = 0.;
        Real uy = 0.;
        Real uz = 0.;
        pp.query("ux", ux);
        pp.query("uy", uy);
        pp.query("uz", uz);
        // Construct InjectorMomentum with InjectorMomentumConstant.
        inj_mom.reset(new InjectorMomentum((InjectorMomentumConstant*)nullptr, ux,uy, uz));
    } else if (mom_dist_s == "custom") {
        // Construct InjectorMomentum with InjectorMomentumCustom.
        inj_mom.reset(new InjectorMomentum((InjectorMomentumCustom*)nullptr, species_name));
    } else if (mom_dist_s == "gaussian") {
        Real ux_m = 0.;
        Real uy_m = 0.;
        Real uz_m = 0.;
        Real ux_th = 0.;
        Real uy_th = 0.;
        Real uz_th = 0.;
        pp.query("ux_m", ux_m);
        pp.query("uy_m", uy_m);
        pp.query("uz_m", uz_m);
        pp.query("ux_th", ux_th);
        pp.query("uy_th", uy_th);
        pp.query("uz_th", uz_th);
        // Construct InjectorMomentum with InjectorMomentumGaussian.
        inj_mom.reset(new InjectorMomentum((InjectorMomentumGaussian*)nullptr,
                                           ux_m, uy_m, uz_m, ux_th, uy_th, uz_th));
    } else if (mom_dist_s == "maxwell_boltzmann"){
        Real beta = 0.;
        Real theta = 10.;
        int dir = 0;
        std::string direction = "x";
        pp.query("beta", beta);
        if(beta < 0){
            amrex::Abort("Please enter a positive beta value. Drift direction is set with <s_name>.bulk_vel_dir = 'x' or '+x', '-x', 'y' or '+y', etc.");
        }
        pp.query("theta", theta);
        pp.query("bulk_vel_dir", direction);
        if(direction[0] == '-'){
            beta = -beta;
        }
        if((direction == "x" || direction[1] == 'x') ||
           (direction == "X" || direction[1] == 'X')){
            dir = 0;
        } else if ((direction == "y" || direction[1] == 'y') ||
                   (direction == "Y" || direction[1] == 'Y')){
            dir = 1;
        } else if ((direction == "z" || direction[1] == 'z') ||
                   (direction == "Z" || direction[1] == 'Z')){
            dir = 2;
        } else{
            std::stringstream stringstream;
            stringstream << "Cannot interpret <s_name>.bulk_vel_dir input '" << direction << "'. Please enter +/- x, y, or z with no whitespace between the sign and other character.";
            direction = stringstream.str();
            amrex::Abort(direction.c_str());
        }
        // Construct InjectorMomentum with InjectorMomentumBoltzmann.
        inj_mom.reset(new InjectorMomentum((InjectorMomentumBoltzmann*)nullptr, theta, beta, dir));
    } else if (mom_dist_s == "maxwell_juttner"){
        Real beta = 0.;
        Real theta = 10.;
        int dir = 0;
        std::string direction = "x";
        pp.query("beta", beta);
        if(beta < 0){
            amrex::Abort("Please enter a positive beta value. Drift direction is set with <s_name>.bulk_vel_dir = 'x' or '+x', '-x', 'y' or '+y', etc.");
        }
        pp.query("theta", theta);
        pp.query("bulk_vel_dir", direction);
        if(direction[0] == '-'){
            beta = -beta;
        }
        if((direction == "x" || direction[1] == 'x') ||
           (direction == "X" || direction[1] == 'X')){
            dir = 0;
        } else if ((direction == "y" || direction[1] == 'y') ||
                   (direction == "Y" || direction[1] == 'Y')){
            dir = 1;
        } else if ((direction == "z" || direction[1] == 'z') ||
                   (direction == "Z" || direction[1] == 'Z')){
            dir = 2;
        } else{
            std::stringstream stringstream;
            stringstream << "Cannot interpret <s_name>.bulk_vel_dir input '" << direction << "'. Please enter +/- x, y, or z with no whitespace between the sign and other character.";
            direction = stringstream.str();
            amrex::Abort(direction.c_str());
        }
        // Construct InjectorMomentum with InjectorMomentumJuttner.
        inj_mom.reset(new InjectorMomentum((InjectorMomentumJuttner*)nullptr, theta, beta, dir));
    } else if (mom_dist_s == "radial_expansion") {
        Real u_over_r = 0.;
        pp.query("u_over_r", u_over_r);
        // Construct InjectorMomentum with InjectorMomentumRadialExpansion.
        inj_mom.reset(new InjectorMomentum
                      ((InjectorMomentumRadialExpansion*)nullptr, u_over_r));
    } else if (mom_dist_s == "parse_momentum_function") {
        Store_parserString(pp, "momentum_function_ux(x,y,z)",
                                               str_momentum_function_ux);
        Store_parserString(pp, "momentum_function_uy(x,y,z)",
                                               str_momentum_function_uy);
        Store_parserString(pp, "momentum_function_uz(x,y,z)",
                                               str_momentum_function_uz);
        // Construct InjectorMomentum with InjectorMomentumParser.
        inj_mom.reset(new InjectorMomentum((InjectorMomentumParser*)nullptr,
                                           makeParser(str_momentum_function_ux,{"x","y","z"}),
                                           makeParser(str_momentum_function_uy,{"x","y","z"}),
                                           makeParser(str_momentum_function_uz,{"x","y","z"})));
    } else {
        //No need for momentum definition if external file is used
        std::string s_inj_style;
        pp.query("injection_style", s_inj_style);
        if (s_inj_style != "external_file") {
            StringParseAbortMessage("Momentum distribution type", mom_dist_s);
        }
    }
}

XDim3 PlasmaInjector::getMomentum (Real x, Real y, Real z) const noexcept
{
    return inj_mom->getMomentum(x, y, z); // gamma*beta
}

bool PlasmaInjector::insideBounds (Real x, Real y, Real z) const noexcept
{
    return (x < xmax and x >= xmin and
            y < ymax and y >= ymin and
            z < zmax and z >= zmin);
}

InjectorPosition*
PlasmaInjector::getInjectorPosition ()
{
    return inj_pos.get();
}

InjectorDensity*
PlasmaInjector::getInjectorDensity ()
{
    return inj_rho.get();
}

InjectorMomentum*
PlasmaInjector::getInjectorMomentum ()
{
    return inj_mom.get();
}<|MERGE_RESOLUTION|>--- conflicted
+++ resolved
@@ -80,14 +80,7 @@
     AMREX_ALWAYS_ASSERT_WITH_MESSAGE(radially_weighted, "ERROR: Only radially_weighted=true is supported");
 
     // Unlimited boundaries
-<<<<<<< HEAD
-#   ifdef WARPX_DIM_RZ
-    xmin = 0.0_prt;
-#   else
-=======
->>>>>>> 14be1c8d
     xmin = std::numeric_limits<amrex::Real>::lowest();
-#   endif
     ymin = std::numeric_limits<amrex::Real>::lowest();
     zmin = std::numeric_limits<amrex::Real>::lowest();
 
@@ -97,20 +90,12 @@
 
     // NOTE: When periodic boundaries are used, default injection range is set to mother grid dimensions.
     const Geometry& geom = WarpX::GetInstance().Geom(0);
-<<<<<<< HEAD
-    if( geom.isPeriodic(0)==1 ) {
-        xmin = geom.ProbLo(0);
-        xmax = geom.ProbHi(0);
-    }
-    if( geom.isPeriodic(1)==1 ) {
-=======
     if( geom.isPeriodic(0) ) {
         xmin = geom.ProbLo(0);
         xmax = geom.ProbHi(0);
     }
 
     if( geom.isPeriodic(1) ) {
->>>>>>> 14be1c8d
 #       ifndef WARPX_DIM_3D
         zmin = geom.ProbLo(1);
         zmax = geom.ProbHi(1);
@@ -121,11 +106,7 @@
     }
 
 #   ifdef WARPX_DIM_3D
-<<<<<<< HEAD
-    if( geom.isPeriodic(2)==1 ) {
-=======
     if( geom.isPeriodic(2) ) {
->>>>>>> 14be1c8d
         zmin = geom.ProbLo(2);
         zmax = geom.ProbHi(2);
     }
