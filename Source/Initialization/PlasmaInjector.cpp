/* Copyright 2019-2020 Andrew Myers, Axel Huebl, Cameron Yang
 * David Grote, Luca Fedeli, Maxence Thevenet
 * Remi Lehe, Revathi Jambunathan, Weiqun Zhang
 *
 *
 * This file is part of WarpX.
 *
 * License: BSD-3-Clause-LBNL
 */
#include "PlasmaInjector.H"

#include "Initialization/GetTemperature.H"
#include "Initialization/GetVelocity.H"
#include "Initialization/InjectorDensity.H"
#include "Initialization/InjectorMomentum.H"
#include "Initialization/InjectorPosition.H"
#include "Particles/SpeciesPhysicalProperties.H"
#include "Utils/Parser/ParserUtils.H"
#include "Utils/TextMsg.H"
#include "Utils/WarpXConst.H"
#include "WarpX.H"

#include <ablastr/warn_manager/WarnManager.H>

#include <AMReX.H>
#include <AMReX_BLassert.H>
#include <AMReX_Config.H>
#include <AMReX_Geometry.H>
#include <AMReX_GpuDevice.H>
#include <AMReX_ParallelDescriptor.H>
#include <AMReX_ParmParse.H>
#include <AMReX_Parser.H>
#include <AMReX_Print.H>
#include <AMReX_RandomEngine.H>
#include <AMReX_REAL.H>

#include <algorithm>
#include <cctype>
#include <map>
#include <memory>
#include <set>
#include <sstream>
#include <utility>
#include <vector>

using namespace amrex::literals;

namespace {
    void StringParseAbortMessage(const std::string& var,
                                 const std::string& name) {
        std::stringstream stringstream;
        std::string string;
        stringstream << var << " string '" << name << "' not recognized.";
        string = stringstream.str();
        WARPX_ABORT_WITH_MESSAGE(string);
    }
}


PlasmaInjector::PlasmaInjector (int ispecies, const std::string& name,
    const amrex::Geometry& geom, const std::string& src_name):
    species_id{ispecies}, species_name{name}, source_name{src_name}
{
<<<<<<< HEAD
    using namespace amrex::literals;
=======
    const amrex::ParmParse pp_species_name(species_name);
>>>>>>> db87b868

#ifdef AMREX_USE_GPU
    static_assert(std::is_trivially_copyable<InjectorPosition>::value,
                  "InjectorPosition must be trivially copyable");
    static_assert(std::is_trivially_copyable<InjectorDensity>::value,
                  "InjectorDensity must be trivially copyable");
    static_assert(std::is_trivially_copyable<InjectorMomentum>::value,
                  "InjectorMomentum must be trivially copyable");
#endif

    ParmParseWithOptionalGroup pp_species_dot_source(species_name, source_name);

    pp_species_dot_source.query("radially_weighted", radially_weighted);
    WARPX_ALWAYS_ASSERT_WITH_MESSAGE(radially_weighted, "ERROR: Only radially_weighted=true is supported");

    // Unlimited boundaries
    xmin = std::numeric_limits<amrex::Real>::lowest();
    ymin = std::numeric_limits<amrex::Real>::lowest();
    zmin = std::numeric_limits<amrex::Real>::lowest();

    xmax = std::numeric_limits<amrex::Real>::max();
    ymax = std::numeric_limits<amrex::Real>::max();
    zmax = std::numeric_limits<amrex::Real>::max();

    // NOTE: When periodic boundaries are used, default injection range is set to mother grid dimensions.
    if( geom.isPeriodic(0) ) {
#       ifndef WARPX_DIM_1D_Z
        xmin = geom.ProbLo(0);
        xmax = geom.ProbHi(0);
#       else
        zmin = geom.ProbLo(0);
        zmax = geom.ProbHi(0);
#       endif
    }

#   ifndef WARPX_DIM_1D_Z
    if( geom.isPeriodic(1) ) {
#       ifndef WARPX_DIM_3D
        zmin = geom.ProbLo(1);
        zmax = geom.ProbHi(1);
#       else
        ymin = geom.ProbLo(1);
        ymax = geom.ProbHi(1);
#       endif
    }
#       endif

#   ifdef WARPX_DIM_3D
    if( geom.isPeriodic(2) ) {
        zmin = geom.ProbLo(2);
        zmax = geom.ProbHi(2);
    }
#   endif

    pp_species_dot_source.query("xmin", xmin);
    pp_species_dot_source.query("ymin", ymin);
    pp_species_dot_source.query("zmin", zmin);
    pp_species_dot_source.query("xmax", xmax);
    pp_species_dot_source.query("ymax", ymax);
    pp_species_dot_source.query("zmax", zmax);

    pp_species_dot_source.query("density_min", density_min);
    pp_species_dot_source.query("density_max", density_max);

    // Parse injection style
    // Must be supplied for each source
    std::string species_with_source = species_name;
    if (!source_name.empty()) {
        species_with_source = species_with_source + "." + source_name;
    }
    const amrex::ParmParse pp_species_with_source(species_with_source);

    std::string injection_style = "none";
    pp_species_with_source.query("injection_style", injection_style);
    std::transform(injection_style.begin(),
                   injection_style.end(),
                   injection_style.begin(),
                   ::tolower);

    num_particles_per_cell_each_dim.assign(3, 0);

    if (injection_style == "singleparticle") {
        setupSingleParticle(pp_species_dot_source);
        return;
    } else if (injection_style == "multipleparticles") {
        setupMultipleParticles(pp_species_dot_source);
        return;
    } else if (injection_style == "gaussian_beam") {
        setupGaussianBeam(pp_species_dot_source);
    } else if (injection_style == "nrandompercell") {
        setupNRandomPerCell(pp_species_dot_source);
    } else if (injection_style == "nfluxpercell") {
        setupNFluxPerCell(pp_species_dot_source);
    } else if (injection_style == "nuniformpercell") {
        setupNuniformPerCell(pp_species_dot_source);
    } else if (injection_style == "external_file") {
        setupExternalFile(pp_species_dot_source);
    } else if (injection_style != "none") {
        StringParseAbortMessage("Injection style", injection_style);
    }

    amrex::Gpu::synchronize();
}

#ifdef AMREX_USE_GPU
PlasmaInjector::~PlasmaInjector ()
{
    if (d_inj_pos) {
        amrex::The_Arena()->free(d_inj_pos);
    }
    if (d_flux_pos) {
        amrex::The_Arena()->free(d_flux_pos);
    }
    if (d_inj_rho) {
        amrex::The_Arena()->free(d_inj_rho);
    }
    if (d_inj_mom) {
        amrex::The_Arena()->free(d_inj_mom);
    }
}
#else
PlasmaInjector::~PlasmaInjector () = default;
#endif

void PlasmaInjector::setupSingleParticle (ParmParseWithOptionalGroup& pp_species_dot_source)
{
    pp_species_dot_source.get("single_particle_pos", single_particle_pos, 0, 3);
    pp_species_dot_source.get("single_particle_u", single_particle_u, 0, 3);
    for (auto& x : single_particle_u) {
        x *= PhysConst::c;
    }
    pp_species_dot_source.get("single_particle_weight", single_particle_weight);
    add_single_particle = true;
}

void PlasmaInjector::setupMultipleParticles (ParmParseWithOptionalGroup& pp_species_dot_source)
{
    pp_species_dot_source.get("multiple_particles_pos_x", multiple_particles_pos_x);
    pp_species_dot_source.get("multiple_particles_pos_y", multiple_particles_pos_y);
    pp_species_dot_source.get("multiple_particles_pos_z", multiple_particles_pos_z);
    pp_species_dot_source.get("multiple_particles_ux", multiple_particles_ux);
    pp_species_dot_source.get("multiple_particles_uy", multiple_particles_uy);
    pp_species_dot_source.get("multiple_particles_uz", multiple_particles_uz);
    pp_species_dot_source.get("multiple_particles_weight", multiple_particles_weight);
    WARPX_ALWAYS_ASSERT_WITH_MESSAGE(
        ((multiple_particles_pos_x.size() == multiple_particles_pos_y.size()) &&
         (multiple_particles_pos_x.size() == multiple_particles_pos_z.size()) &&
         (multiple_particles_pos_x.size() == multiple_particles_ux.size()) &&
         (multiple_particles_pos_x.size() == multiple_particles_uy.size()) &&
         (multiple_particles_pos_x.size() == multiple_particles_uz.size()) &&
         (multiple_particles_pos_x.size() == multiple_particles_weight.size())),
        "Error: The multiple particles source quantities must all have the same number of elements");
    for (auto& vx : multiple_particles_ux) { vx *= PhysConst::c; }
    for (auto& vy : multiple_particles_uy) { vy *= PhysConst::c; }
    for (auto& vz : multiple_particles_uz) { vz *= PhysConst::c; }
    add_multiple_particles = true;
}

void PlasmaInjector::setupGaussianBeam (ParmParseWithOptionalGroup& pp_species_dot_source)
{
    pp_species_dot_source.get("x_m", x_m);
    pp_species_dot_source.get("y_m", y_m);
    pp_species_dot_source.get("z_m", z_m);
    pp_species_dot_source.get("x_rms", x_rms);
    pp_species_dot_source.get("y_rms", y_rms);
    pp_species_dot_source.get("z_rms", z_rms);
    pp_species_dot_source.query("x_cut", x_cut);
    pp_species_dot_source.query("y_cut", y_cut);
    pp_species_dot_source.query("z_cut", z_cut);
    pp_species_dot_source.get("q_tot", q_tot);
    pp_species_dot_source.get("npart", npart);
    pp_species_dot_source.query("do_symmetrize", do_symmetrize);
    pp_species_dot_source.query("symmetrization_order", symmetrization_order);
    const std::set<int> valid_symmetries = {4,8};
    WARPX_ALWAYS_ASSERT_WITH_MESSAGE( valid_symmetries.count(symmetrization_order),
        "Error: Symmetrization only supported to orders 4 or 8 ");
    gaussian_beam = true;
    parseMomentum(pp_species_dot_source, "gaussian_beam");
#if defined(WARPX_DIM_XZ)
    WARPX_ALWAYS_ASSERT_WITH_MESSAGE( y_rms > 0._rt,
        "Error: Gaussian beam y_rms must be strictly greater than 0 in 2D "
        "(it is used when computing the particles' weights from the total beam charge)");
#elif defined(WARPX_DIM_1D_Z)
    WARPX_ALWAYS_ASSERT_WITH_MESSAGE( x_rms > 0._rt,
        "Error: Gaussian beam x_rms must be strictly greater than 0 in 1D "
        "(it is used when computing the particles' weights from the total beam charge)");
    WARPX_ALWAYS_ASSERT_WITH_MESSAGE( y_rms > 0._rt,
        "Error: Gaussian beam y_rms must be strictly greater than 0 in 1D "
        "(it is used when computing the particles' weights from the total beam charge)");
#endif
}

void PlasmaInjector::setupNRandomPerCell (ParmParseWithOptionalGroup& pp_species_dot_source)
{
    pp_species_dot_source.get("num_particles_per_cell", num_particles_per_cell);
#if WARPX_DIM_RZ
    if (WarpX::n_rz_azimuthal_modes > 1) {
    WARPX_ALWAYS_ASSERT_WITH_MESSAGE(
        num_particles_per_cell>=2*WarpX::n_rz_azimuthal_modes,
        "Error: For accurate use of WarpX cylindrical geometry the number "
        "of particles should be at least two times n_rz_azimuthal_modes "
        "(Please visit PR#765 for more information.)");
    }
#endif
    // Construct InjectorPosition with InjectorPositionRandom.
    h_inj_pos = std::make_unique<InjectorPosition>(
        (InjectorPositionRandom*)nullptr,
        xmin, xmax, ymin, ymax, zmin, zmax);
#ifdef AMREX_USE_GPU
    d_inj_pos = static_cast<InjectorPosition*>
        (amrex::The_Arena()->alloc(sizeof(InjectorPosition)));
    amrex::Gpu::htod_memcpy_async(d_inj_pos, h_inj_pos.get(), sizeof(InjectorPosition));
#else
    d_inj_pos = h_inj_pos.get();
#endif

    parseDensity(pp_species_dot_source);
    parseMomentum(pp_species_dot_source, "nrandompercell");
}

void PlasmaInjector::setupNFluxPerCell (ParmParseWithOptionalGroup& pp_species_dot_source)
{
    pp_species_dot_source.get("num_particles_per_cell", num_particles_per_cell_real);
#ifdef WARPX_DIM_RZ
    if (WarpX::n_rz_azimuthal_modes > 1) {
    WARPX_ALWAYS_ASSERT_WITH_MESSAGE(
        num_particles_per_cell_real>=2*WarpX::n_rz_azimuthal_modes,
        "Error: For accurate use of WarpX cylindrical geometry the number "
        "of particles should be at least two times n_rz_azimuthal_modes "
        "(Please visit PR#765 for more information.)");
    }
#endif
    pp_species_dot_source.get("surface_flux_pos", surface_flux_pos);
    pp_species_dot_source.query("flux_tmin", flux_tmin);
    pp_species_dot_source.query("flux_tmax", flux_tmax);
    std::string flux_normal_axis_string;
    pp_species_dot_source.get("flux_normal_axis", flux_normal_axis_string);
    flux_normal_axis = -1;
#ifdef WARPX_DIM_RZ
    if      (flux_normal_axis_string == "r" || flux_normal_axis_string == "R") {
        flux_normal_axis = 0;
    }
    if      (flux_normal_axis_string == "t" || flux_normal_axis_string == "T") {
        flux_normal_axis = 1;
    }
#else
#    ifndef WARPX_DIM_1D_Z
    if      (flux_normal_axis_string == "x" || flux_normal_axis_string == "X") {
        flux_normal_axis = 0;
    }
#    endif
#endif
#ifdef WARPX_DIM_3D
    if (flux_normal_axis_string == "y" || flux_normal_axis_string == "Y") {
        flux_normal_axis = 1;
    }
#endif
    if (flux_normal_axis_string == "z" || flux_normal_axis_string == "Z") {
        flux_normal_axis = 2;
    }
#ifdef WARPX_DIM_3D
    const std::string flux_normal_axis_help = "'x', 'y', or 'z'.";
#else
#    ifdef WARPX_DIM_RZ
    const std::string flux_normal_axis_help = "'r' or 'z'.";
#    elif WARPX_DIM_XZ
    const std::string flux_normal_axis_help = "'x' or 'z'.";
#    else
    const std::string flux_normal_axis_help = "'z'.";
#    endif
#endif
    WARPX_ALWAYS_ASSERT_WITH_MESSAGE(flux_normal_axis >= 0,
        "Error: Invalid value for flux_normal_axis. It must be " + flux_normal_axis_help);
    pp_species_dot_source.get("flux_direction", flux_direction);
    WARPX_ALWAYS_ASSERT_WITH_MESSAGE(flux_direction == +1 || flux_direction == -1,
        "Error: flux_direction must be -1 or +1.");
    // Construct InjectorPosition with InjectorPositionRandom.
    h_flux_pos = std::make_unique<InjectorPosition>(
        (InjectorPositionRandomPlane*)nullptr,
        xmin, xmax, ymin, ymax, zmin, zmax,
        flux_normal_axis);
#ifdef AMREX_USE_GPU
    d_flux_pos = static_cast<InjectorPosition*>
        (amrex::The_Arena()->alloc(sizeof(InjectorPosition)));
    amrex::Gpu::htod_memcpy_async(d_flux_pos, h_flux_pos.get(), sizeof(InjectorPosition));
#else
    d_flux_pos = h_flux_pos.get();
#endif

    parseFlux(pp_species_dot_source);
    parseMomentum(pp_species_dot_source, "nfluxpercell");
}

void PlasmaInjector::setupNuniformPerCell (ParmParseWithOptionalGroup& pp_species_dot_source)
{
    // Note that for RZ, three numbers are expected, r, theta, and z.
    // For 2D, only two are expected. The third is overwritten with 1.
    // For 1D, only one is expected. The second and third are overwritten with 1.
#if defined(WARPX_DIM_1D_Z)
    constexpr int num_required_ppc_each_dim = 1;
#elif defined(WARPX_DIM_XZ)
    constexpr int num_required_ppc_each_dim = 2;
#else
    constexpr int num_required_ppc_each_dim = 3;
#endif
    pp_species_dot_source.get("num_particles_per_cell_each_dim", num_particles_per_cell_each_dim,
                        0, num_required_ppc_each_dim);
#if WARPX_DIM_XZ
    num_particles_per_cell_each_dim.push_back(1);
#endif
#if WARPX_DIM_1D_Z
    num_particles_per_cell_each_dim.push_back(1); // overwrite 2nd number with 1
    num_particles_per_cell_each_dim.push_back(1); // overwrite 3rd number with 1
#endif
#if WARPX_DIM_RZ
    if (WarpX::n_rz_azimuthal_modes > 1) {
    WARPX_ALWAYS_ASSERT_WITH_MESSAGE(
        num_particles_per_cell_each_dim[1]>=2*WarpX::n_rz_azimuthal_modes,
        "Error: For accurate use of WarpX cylindrical geometry the number "
        "of particles in the theta direction should be at least two times "
        "n_rz_azimuthal_modes (Please visit PR#765 for more information.)");
    }
#endif
    // Construct InjectorPosition from InjectorPositionRegular.
    h_inj_pos = std::make_unique<InjectorPosition>(
        (InjectorPositionRegular*)nullptr,
        xmin, xmax, ymin, ymax, zmin, zmax,
        amrex::Dim3{num_particles_per_cell_each_dim[0],
            num_particles_per_cell_each_dim[1],
            num_particles_per_cell_each_dim[2]});
#ifdef AMREX_USE_GPU
    d_inj_pos = static_cast<InjectorPosition*>
        (amrex::The_Arena()->alloc(sizeof(InjectorPosition)));
    amrex::Gpu::htod_memcpy_async(d_inj_pos, h_inj_pos.get(), sizeof(InjectorPosition));
#else
    d_inj_pos = h_inj_pos.get();
#endif
    num_particles_per_cell = num_particles_per_cell_each_dim[0] *
                             num_particles_per_cell_each_dim[1] *
                             num_particles_per_cell_each_dim[2];
    parseDensity(pp_species_dot_source);
    parseMomentum(pp_species_dot_source, "nuniformpercell");
}

void PlasmaInjector::setupExternalFile (ParmParseWithOptionalGroup& pp_species_dot_source)
{
#ifndef WARPX_USE_OPENPMD
    WARPX_ABORT_WITH_MESSAGE(
        "WarpX has to be compiled with USE_OPENPMD=TRUE to be able"
        " to read the external openPMD file with species data");
#endif
    external_file = true;
    std::string str_injection_file;
    pp_species_dot_source.get("injection_file", str_injection_file);
    // optional parameters
    pp_species_dot_source.query("q_tot", q_tot);
    pp_species_dot_source.query("z_shift",z_shift);

#ifdef WARPX_USE_OPENPMD
    const amrex::ParmParse pp_species(species_name);
    const bool charge_is_specified = pp_species.contains("charge");
    const bool mass_is_specified = pp_species.contains("mass");
    const bool species_is_specified = pp_species.contains("species_type");

    if (amrex::ParallelDescriptor::IOProcessor()) {
        m_openpmd_input_series = std::make_unique<openPMD::Series>(
            str_injection_file, openPMD::Access::READ_ONLY);

        WARPX_ALWAYS_ASSERT_WITH_MESSAGE(
            m_openpmd_input_series->iterations.size() == 1u,
            "External file should contain only 1 iteration\n");
        openPMD::Iteration it = m_openpmd_input_series->iterations.begin()->second;
        WARPX_ALWAYS_ASSERT_WITH_MESSAGE(
            it.particles.size() == 1u,
            "External file should contain only 1 species\n");
        std::string const ps_name = it.particles.begin()->first;
        openPMD::ParticleSpecies ps = it.particles.begin()->second;

<<<<<<< HEAD
        charge_from_source = ps.contains("charge");
        mass_from_source = ps.contains("mass");

        if (charge_from_source) {
            if (charge_is_specified) {
                ablastr::warn_manager::WMRecordWarning("Species",
                    "Both '" + ps_name + ".charge' and '" +
                        ps_name + ".injection_file' specify a charge.\n'" +
                        ps_name + ".charge' will take precedence.\n");
            }
            else if (species_is_specified) {
                ablastr::warn_manager::WMRecordWarning("Species",
                    "Both '" + ps_name + ".species_type' and '" +
                        ps_name + ".injection_file' specify a charge.\n'" +
                        ps_name + ".species_type' will take precedence.\n");
            }
            else {
                // TODO: Add ASSERT_WITH_MESSAGE to test if charge is a constant record
                amrex::ParticleReal const p_q =
                    ps["charge"][openPMD::RecordComponent::SCALAR].loadChunk<amrex::ParticleReal>().get()[0];
                double const charge_unit = ps["charge"][openPMD::RecordComponent::SCALAR].unitSI();
                charge = p_q * charge_unit;
            }
        }
        if (mass_from_source) {
            if (mass_is_specified) {
                ablastr::warn_manager::WMRecordWarning("Species",
                    "Both '" + ps_name + ".mass' and '" +
                        ps_name + ".injection_file' specify a charge.\n'" +
                        ps_name + ".mass' will take precedence.\n");
            }
            else if (species_is_specified) {
                ablastr::warn_manager::WMRecordWarning("Species",
                    "Both '" + ps_name + ".species_type' and '" +
                        ps_name + ".injection_file' specify a mass.\n'" +
                        ps_name + ".species_type' will take precedence.\n");
            }
            else {
                // TODO: Add ASSERT_WITH_MESSAGE to test if mass is a constant record
                amrex::ParticleReal const p_m =
                    ps["mass"][openPMD::RecordComponent::SCALAR].loadChunk<amrex::ParticleReal>().get()[0];
                double const mass_unit = ps["mass"][openPMD::RecordComponent::SCALAR].unitSI();
                mass = p_m * mass_unit;
            }
=======
        WARPX_ALWAYS_ASSERT_WITH_MESSAGE(
            ps.contains("charge") || charge_is_specified || species_is_specified,
            std::string("'") + ps_name +
            ".injection_file' does not contain a 'charge' species record. "
            "Please specify '" + ps_name + ".charge' or "
            "'" + ps_name + ".species_type' in your input file!\n");
        WARPX_ALWAYS_ASSERT_WITH_MESSAGE(
            ps.contains("mass") || mass_is_specified || species_is_specified,
            std::string("'") + ps_name +
            ".injection_file' does not contain a 'mass' species record. "
            "Please specify '" + ps_name + ".mass' or "
            "'" + ps_name + ".species_type' in your input file!\n");

        if (charge_is_specified) {
            ablastr::warn_manager::WMRecordWarning("Species",
                "Both '" + ps_name + ".charge' and '" +
                    ps_name + ".injection_file' specify a charge.\n'" +
                    ps_name + ".charge' will take precedence.\n");
        }
        else if (species_is_specified) {
            ablastr::warn_manager::WMRecordWarning("Species",
                "Both '" + ps_name + ".species_type' and '" +
                    ps_name + ".injection_file' specify a charge.\n'" +
                    ps_name + ".species_type' will take precedence.\n");
        }
        else {
            // TODO: Add ASSERT_WITH_MESSAGE to test if charge is a constant record
            auto p_q_ptr =
                ps["charge"][openPMD::RecordComponent::SCALAR].loadChunk<amrex::ParticleReal>();
            m_openpmd_input_series->flush();
            amrex::ParticleReal const p_q = p_q_ptr.get()[0];
            double const charge_unit = ps["charge"][openPMD::RecordComponent::SCALAR].unitSI();
            charge = p_q * charge_unit;
        }
        if (mass_is_specified) {
            ablastr::warn_manager::WMRecordWarning("Species",
                "Both '" + ps_name + ".mass' and '" +
                    ps_name + ".injection_file' specify a charge.\n'" +
                    ps_name + ".mass' will take precedence.\n");
        }
        else if (species_is_specified) {
            ablastr::warn_manager::WMRecordWarning("Species",
                "Both '" + ps_name + ".species_type' and '" +
                    ps_name + ".injection_file' specify a mass.\n'" +
                    ps_name + ".species_type' will take precedence.\n");
        }
        else {
            // TODO: Add ASSERT_WITH_MESSAGE to test if mass is a constant record
            auto p_m_ptr =
                ps["mass"][openPMD::RecordComponent::SCALAR].loadChunk<amrex::ParticleReal>();
            m_openpmd_input_series->flush();
            amrex::ParticleReal const p_m = p_m_ptr.get()[0];
            double const mass_unit = ps["mass"][openPMD::RecordComponent::SCALAR].unitSI();
            mass = p_m * mass_unit;
>>>>>>> db87b868
        }
    } // IOProcessor

    // Broadcast charge and mass to non-IO processors if read in from the file
    if (!charge_is_specified && !species_is_specified) {
        // Use ReduceBoolOr since Bcast(bool) doesn't compile
        amrex::ParallelDescriptor::ReduceBoolOr(charge_from_source, amrex::ParallelDescriptor::IOProcessorNumber());
        if (charge_from_source) {
            amrex::ParallelDescriptor::Bcast(&charge, 1, amrex::ParallelDescriptor::IOProcessorNumber());
        }
    }
    if (!mass_is_specified && !species_is_specified) {
        amrex::ParallelDescriptor::ReduceBoolOr(mass_from_source, amrex::ParallelDescriptor::IOProcessorNumber());
        if (mass_from_source) {
            amrex::ParallelDescriptor::Bcast(&mass, 1, amrex::ParallelDescriptor::IOProcessorNumber());
        }
    }
#else
    WARPX_ABORT_WITH_MESSAGE(
        "Plasma injection via external_file requires openPMD support: "
        "Add USE_OPENPMD=TRUE when compiling WarpX.");
#endif  // WARPX_USE_OPENPMD
}

// Depending on injection type at runtime, initialize inj_rho
// so that inj_rho->getDensity calls
// InjectorPosition[Constant or Predefined or etc.].getDensity.
void PlasmaInjector::parseDensity (ParmParseWithOptionalGroup& pp_species_dot_source)
{
    // parse density information
    std::string rho_prof_s;
    pp_species_dot_source.get("profile", rho_prof_s);
    std::transform(rho_prof_s.begin(), rho_prof_s.end(),
                   rho_prof_s.begin(), ::tolower);
    if (rho_prof_s == "constant") {
        pp_species_dot_source.get("density", density);
        // Construct InjectorDensity with InjectorDensityConstant.
        h_inj_rho.reset(new InjectorDensity((InjectorDensityConstant*)nullptr, density));
    } else if (rho_prof_s == "predefined") {
        // Construct InjectorDensity with InjectorDensityPredefined.
        h_inj_rho.reset(new InjectorDensity((InjectorDensityPredefined*)nullptr,species_name));
    } else if (rho_prof_s == "parse_density_function") {
        pp_species_dot_source.get_long_string("density_function(x,y,z)", str_density_function);
        // Construct InjectorDensity with InjectorDensityParser.
        density_parser = std::make_unique<amrex::Parser>(
            utils::parser::makeParser(str_density_function,{"x","y","z"}));
        h_inj_rho.reset(new InjectorDensity((InjectorDensityParser*)nullptr,
            density_parser->compile<3>()));
    } else {
        StringParseAbortMessage("Density profile type", rho_prof_s);
    }

    if (h_inj_rho) {
#ifdef AMREX_USE_GPU
        d_inj_rho = static_cast<InjectorDensity*>
            (amrex::The_Arena()->alloc(sizeof(InjectorDensity)));
        amrex::Gpu::htod_memcpy_async(d_inj_rho, h_inj_rho.get(), sizeof(InjectorDensity));
#else
        d_inj_rho = h_inj_rho.get();
#endif
    }
}

// Depending on injection type at runtime, initialize inj_flux
// so that inj_flux->getFlux calls
// InjectorFlux[Constant or Parser or etc.].getFlux.
void PlasmaInjector::parseFlux (ParmParseWithOptionalGroup& pp_species_dot_source)
{
    // parse flux information
    std::string flux_prof_s;
    pp_species_dot_source.get("flux_profile", flux_prof_s);
    std::transform(flux_prof_s.begin(), flux_prof_s.end(),
                   flux_prof_s.begin(), ::tolower);
    if (flux_prof_s == "constant") {
        pp_species_dot_source.get("flux", flux);
        // Construct InjectorFlux with InjectorFluxConstant.
        h_inj_flux.reset(new InjectorFlux((InjectorFluxConstant*)nullptr, flux));
    } else if (flux_prof_s == "parse_flux_function") {
        pp_species_dot_source.get_long_string("flux_function(x,y,z,t)", str_flux_function);
        // Construct InjectorFlux with InjectorFluxParser.
        flux_parser = std::make_unique<amrex::Parser>(
            utils::parser::makeParser(str_flux_function,{"x","y","z","t"}));
        h_inj_flux.reset(new InjectorFlux((InjectorFluxParser*)nullptr,
            flux_parser->compile<4>()));
    } else {
        StringParseAbortMessage("Flux profile type", flux_prof_s);
    }
    if (h_inj_flux) {
#ifdef AMREX_USE_GPU
        d_inj_flux = static_cast<InjectorFlux*>
            (amrex::The_Arena()->alloc(sizeof(InjectorFlux)));
        amrex::Gpu::htod_memcpy_async(d_inj_flux, h_inj_flux.get(), sizeof(InjectorFlux));
#else
        d_inj_flux = h_inj_flux.get();
#endif
    }

}

// Depending on injection type at runtime, initialize inj_mom
// so that inj_mom->getMomentum calls
// InjectorMomentum[Constant or Gaussian or etc.].getMomentum.
void PlasmaInjector::parseMomentum (ParmParseWithOptionalGroup& pp_species_dot_source, const std::string& style)
{
    using namespace amrex::literals;

    // parse momentum information
    std::string mom_dist_s;
    pp_species_dot_source.get("momentum_distribution_type", mom_dist_s);
    std::transform(mom_dist_s.begin(),
                   mom_dist_s.end(),
                   mom_dist_s.begin(),
                   ::tolower);
    if (mom_dist_s == "at_rest") {
        constexpr amrex::Real ux = 0._rt;
        constexpr amrex::Real uy = 0._rt;
        constexpr amrex::Real uz = 0._rt;
        // Construct InjectorMomentum with InjectorMomentumConstant.
        h_inj_mom.reset(new InjectorMomentum((InjectorMomentumConstant*)nullptr, ux, uy, uz));
    } else if (mom_dist_s == "constant") {
        amrex::Real ux = 0._rt;
        amrex::Real uy = 0._rt;
        amrex::Real uz = 0._rt;
        pp_species_dot_source.query("ux", ux);
        pp_species_dot_source.query("uy", uy);
        pp_species_dot_source.query("uz", uz);
        // Construct InjectorMomentum with InjectorMomentumConstant.
        h_inj_mom.reset(new InjectorMomentum((InjectorMomentumConstant*)nullptr, ux, uy, uz));
    } else if (mom_dist_s == "gaussian") {
        amrex::Real ux_m = 0._rt;
        amrex::Real uy_m = 0._rt;
        amrex::Real uz_m = 0._rt;
        amrex::Real ux_th = 0._rt;
        amrex::Real uy_th = 0._rt;
        amrex::Real uz_th = 0._rt;
        pp_species_dot_source.query("ux_m", ux_m);
        pp_species_dot_source.query("uy_m", uy_m);
        pp_species_dot_source.query("uz_m", uz_m);
        pp_species_dot_source.query("ux_th", ux_th);
        pp_species_dot_source.query("uy_th", uy_th);
        pp_species_dot_source.query("uz_th", uz_th);
        // Construct InjectorMomentum with InjectorMomentumGaussian.
        h_inj_mom.reset(new InjectorMomentum((InjectorMomentumGaussian*)nullptr,
                                             ux_m, uy_m, uz_m, ux_th, uy_th, uz_th));
    } else if (mom_dist_s == "gaussianflux") {
        WARPX_ALWAYS_ASSERT_WITH_MESSAGE(style == "nfluxpercell",
            "Error: gaussianflux can only be used with injection_style = NFluxPerCell");
        amrex::Real ux_m = 0._rt;
        amrex::Real uy_m = 0._rt;
        amrex::Real uz_m = 0._rt;
        amrex::Real ux_th = 0._rt;
        amrex::Real uy_th = 0._rt;
        amrex::Real uz_th = 0._rt;
        pp_species_dot_source.query("ux_m", ux_m);
        pp_species_dot_source.query("uy_m", uy_m);
        pp_species_dot_source.query("uz_m", uz_m);
        pp_species_dot_source.query("ux_th", ux_th);
        pp_species_dot_source.query("uy_th", uy_th);
        pp_species_dot_source.query("uz_th", uz_th);
        // Construct InjectorMomentum with InjectorMomentumGaussianFlux.
        h_inj_mom.reset(new InjectorMomentum((InjectorMomentumGaussianFlux*)nullptr,
                                             ux_m, uy_m, uz_m, ux_th, uy_th, uz_th,
                                             flux_normal_axis, flux_direction));
    } else if (mom_dist_s == "uniform") {
        amrex::Real ux_min = 0._rt;
        amrex::Real uy_min = 0._rt;
        amrex::Real uz_min = 0._rt;
        amrex::Real ux_max = 0._rt;
        amrex::Real uy_max = 0._rt;
        amrex::Real uz_max = 0._rt;
        pp_species_dot_source.query("ux_min", ux_min);
        pp_species_dot_source.query("uy_min", uy_min);
        pp_species_dot_source.query("uz_min", uz_min);
        pp_species_dot_source.query("ux_max", ux_max);
        pp_species_dot_source.query("uy_max", uy_max);
        pp_species_dot_source.query("uz_max", uz_max);
        // Construct InjectorMomentum with InjectorMomentumUniform.
        h_inj_mom.reset(new InjectorMomentum((InjectorMomentumUniform*)nullptr,
                                             ux_min, uy_min, uz_min, ux_max, uy_max, uz_max));
    } else if (mom_dist_s == "maxwell_boltzmann"){
        h_mom_temp = std::make_unique<TemperatureProperties>(pp_species_dot_source);
        const GetTemperature getTemp(*h_mom_temp);
        h_mom_vel = std::make_unique<VelocityProperties>(pp_species_dot_source);
        const GetVelocity getVel(*h_mom_vel);
        // Construct InjectorMomentum with InjectorMomentumBoltzmann.
        h_inj_mom.reset(new InjectorMomentum((InjectorMomentumBoltzmann*)nullptr, getTemp, getVel));
    } else if (mom_dist_s == "maxwell_juttner"){
        h_mom_temp = std::make_unique<TemperatureProperties>(pp_species_dot_source);
        const GetTemperature getTemp(*h_mom_temp);
        h_mom_vel = std::make_unique<VelocityProperties>(pp_species_dot_source);
        const GetVelocity getVel(*h_mom_vel);
        // Construct InjectorMomentum with InjectorMomentumJuttner.
        h_inj_mom.reset(new InjectorMomentum((InjectorMomentumJuttner*)nullptr, getTemp, getVel));
    } else if (mom_dist_s == "radial_expansion") {
        amrex::Real u_over_r = 0._rt;
        pp_species_dot_source.query("u_over_r", u_over_r);
        // Construct InjectorMomentum with InjectorMomentumRadialExpansion.
        h_inj_mom.reset(new InjectorMomentum
                        ((InjectorMomentumRadialExpansion*)nullptr, u_over_r));
    } else if (mom_dist_s == "parse_momentum_function") {
        pp_species_dot_source.get_long_string("momentum_function_ux(x,y,z)", str_momentum_function_ux);
        pp_species_dot_source.get_long_string("momentum_function_uy(x,y,z)", str_momentum_function_uy);
        pp_species_dot_source.get_long_string("momentum_function_uz(x,y,z)", str_momentum_function_uz);
        // Construct InjectorMomentum with InjectorMomentumParser.
        ux_parser = std::make_unique<amrex::Parser>(
            utils::parser::makeParser(str_momentum_function_ux, {"x","y","z"}));
        uy_parser = std::make_unique<amrex::Parser>(
            utils::parser::makeParser(str_momentum_function_uy, {"x","y","z"}));
        uz_parser = std::make_unique<amrex::Parser>(
            utils::parser::makeParser(str_momentum_function_uz, {"x","y","z"}));
        h_inj_mom.reset(new InjectorMomentum((InjectorMomentumParser*)nullptr,
                                             ux_parser->compile<3>(),
                                             uy_parser->compile<3>(),
                                             uz_parser->compile<3>()));
    } else {
        StringParseAbortMessage("Momentum distribution type", mom_dist_s);
    }
    if (h_inj_mom) {
#ifdef AMREX_USE_GPU
        d_inj_mom = static_cast<InjectorMomentum*>
            (amrex::The_Arena()->alloc(sizeof(InjectorMomentum)));
        amrex::Gpu::htod_memcpy_async(d_inj_mom, h_inj_mom.get(), sizeof(InjectorMomentum));
#else
        d_inj_mom = h_inj_mom.get();
#endif
    }
}

amrex::XDim3 PlasmaInjector::getMomentum (amrex::Real x,
                                          amrex::Real y,
                                          amrex::Real z) const noexcept
{
    return h_inj_mom->getMomentum(x, y, z, amrex::RandomEngine{}); // gamma*beta
}

bool PlasmaInjector::insideBounds (amrex::Real x, amrex::Real y, amrex::Real z) const noexcept
{
    return (x < xmax and x >= xmin and
            y < ymax and y >= ymin and
            z < zmax and z >= zmin);
}

bool PlasmaInjector::overlapsWith (const amrex::XDim3& lo,
                                   const amrex::XDim3& hi) const noexcept
{
    return ! (   (xmin > hi.x) || (xmax < lo.x)
              || (ymin > hi.y) || (ymax < lo.y)
              || (zmin > hi.z) || (zmax < lo.z) );
}

bool
PlasmaInjector::queryCharge (amrex::Real& a_charge) const
{
    if (charge_from_source) {
        a_charge = charge;
    }
    return charge_from_source;
}

bool
PlasmaInjector::queryMass (amrex::Real& a_mass) const
{
    if (mass_from_source) {
        a_mass = mass;
    }
    return mass_from_source;
}

InjectorPosition*
PlasmaInjector::getInjectorPosition () const
{
    return d_inj_pos;
}

InjectorPosition*
PlasmaInjector::getInjectorFluxPosition () const
{
    return d_flux_pos;
}

InjectorDensity*
PlasmaInjector::getInjectorDensity () const
{
    return d_inj_rho;
}

InjectorFlux*
PlasmaInjector::getInjectorFlux () const
{
    return d_inj_flux;
}

InjectorMomentum*
PlasmaInjector::getInjectorMomentumDevice () const
{
    return d_inj_mom;
}

InjectorMomentum*
PlasmaInjector::getInjectorMomentumHost () const
{
    return h_inj_mom.get();
}<|MERGE_RESOLUTION|>--- conflicted
+++ resolved
@@ -61,11 +61,6 @@
     const amrex::Geometry& geom, const std::string& src_name):
     species_id{ispecies}, species_name{name}, source_name{src_name}
 {
-<<<<<<< HEAD
-    using namespace amrex::literals;
-=======
-    const amrex::ParmParse pp_species_name(species_name);
->>>>>>> db87b868
 
 #ifdef AMREX_USE_GPU
     static_assert(std::is_trivially_copyable<InjectorPosition>::value,
@@ -444,7 +439,6 @@
         std::string const ps_name = it.particles.begin()->first;
         openPMD::ParticleSpecies ps = it.particles.begin()->second;
 
-<<<<<<< HEAD
         charge_from_source = ps.contains("charge");
         mass_from_source = ps.contains("mass");
 
@@ -463,8 +457,10 @@
             }
             else {
                 // TODO: Add ASSERT_WITH_MESSAGE to test if charge is a constant record
-                amrex::ParticleReal const p_q =
-                    ps["charge"][openPMD::RecordComponent::SCALAR].loadChunk<amrex::ParticleReal>().get()[0];
+                auto p_q_ptr =
+                    ps["charge"][openPMD::RecordComponent::SCALAR].loadChunk<amrex::ParticleReal>();
+                m_openpmd_input_series->flush();
+                amrex::ParticleReal const p_q = p_q_ptr.get()[0];
                 double const charge_unit = ps["charge"][openPMD::RecordComponent::SCALAR].unitSI();
                 charge = p_q * charge_unit;
             }
@@ -484,67 +480,13 @@
             }
             else {
                 // TODO: Add ASSERT_WITH_MESSAGE to test if mass is a constant record
-                amrex::ParticleReal const p_m =
-                    ps["mass"][openPMD::RecordComponent::SCALAR].loadChunk<amrex::ParticleReal>().get()[0];
+                auto p_m_ptr =
+                    ps["mass"][openPMD::RecordComponent::SCALAR].loadChunk<amrex::ParticleReal>();
+                m_openpmd_input_series->flush();
+                amrex::ParticleReal const p_m = p_m_ptr.get()[0];
                 double const mass_unit = ps["mass"][openPMD::RecordComponent::SCALAR].unitSI();
                 mass = p_m * mass_unit;
             }
-=======
-        WARPX_ALWAYS_ASSERT_WITH_MESSAGE(
-            ps.contains("charge") || charge_is_specified || species_is_specified,
-            std::string("'") + ps_name +
-            ".injection_file' does not contain a 'charge' species record. "
-            "Please specify '" + ps_name + ".charge' or "
-            "'" + ps_name + ".species_type' in your input file!\n");
-        WARPX_ALWAYS_ASSERT_WITH_MESSAGE(
-            ps.contains("mass") || mass_is_specified || species_is_specified,
-            std::string("'") + ps_name +
-            ".injection_file' does not contain a 'mass' species record. "
-            "Please specify '" + ps_name + ".mass' or "
-            "'" + ps_name + ".species_type' in your input file!\n");
-
-        if (charge_is_specified) {
-            ablastr::warn_manager::WMRecordWarning("Species",
-                "Both '" + ps_name + ".charge' and '" +
-                    ps_name + ".injection_file' specify a charge.\n'" +
-                    ps_name + ".charge' will take precedence.\n");
-        }
-        else if (species_is_specified) {
-            ablastr::warn_manager::WMRecordWarning("Species",
-                "Both '" + ps_name + ".species_type' and '" +
-                    ps_name + ".injection_file' specify a charge.\n'" +
-                    ps_name + ".species_type' will take precedence.\n");
-        }
-        else {
-            // TODO: Add ASSERT_WITH_MESSAGE to test if charge is a constant record
-            auto p_q_ptr =
-                ps["charge"][openPMD::RecordComponent::SCALAR].loadChunk<amrex::ParticleReal>();
-            m_openpmd_input_series->flush();
-            amrex::ParticleReal const p_q = p_q_ptr.get()[0];
-            double const charge_unit = ps["charge"][openPMD::RecordComponent::SCALAR].unitSI();
-            charge = p_q * charge_unit;
-        }
-        if (mass_is_specified) {
-            ablastr::warn_manager::WMRecordWarning("Species",
-                "Both '" + ps_name + ".mass' and '" +
-                    ps_name + ".injection_file' specify a charge.\n'" +
-                    ps_name + ".mass' will take precedence.\n");
-        }
-        else if (species_is_specified) {
-            ablastr::warn_manager::WMRecordWarning("Species",
-                "Both '" + ps_name + ".species_type' and '" +
-                    ps_name + ".injection_file' specify a mass.\n'" +
-                    ps_name + ".species_type' will take precedence.\n");
-        }
-        else {
-            // TODO: Add ASSERT_WITH_MESSAGE to test if mass is a constant record
-            auto p_m_ptr =
-                ps["mass"][openPMD::RecordComponent::SCALAR].loadChunk<amrex::ParticleReal>();
-            m_openpmd_input_series->flush();
-            amrex::ParticleReal const p_m = p_m_ptr.get()[0];
-            double const mass_unit = ps["mass"][openPMD::RecordComponent::SCALAR].unitSI();
-            mass = p_m * mass_unit;
->>>>>>> db87b868
         }
     } // IOProcessor
 
