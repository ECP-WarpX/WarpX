--- conflicted
+++ resolved
@@ -54,13 +54,8 @@
     }
 }
 
-<<<<<<< HEAD
-PlasmaInjector::PlasmaInjector (int ispecies, const std::string& name, const amrex::Geometry& geom)
-    : species_id(ispecies), species_name(name)
-=======
 PlasmaInjector::PlasmaInjector (int ispecies, const std::string& name)
     : species_id{ispecies}, species_name{name}
->>>>>>> 9867ccb4
 {
     using namespace amrex::literals;
 
