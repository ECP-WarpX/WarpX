/* Copyright 2019-2020 Andrew Myers, Axel Huebl, Cameron Yang
 * David Grote, Luca Fedeli, Maxence Thevenet
 * Remi Lehe, Revathi Jambunathan, Weiqun Zhang
 *
 *
 * This file is part of WarpX.
 *
 * License: BSD-3-Clause-LBNL
 */
#include "PlasmaInjector.H"

#include "Initialization/GetTemperature.H"
#include "Initialization/GetVelocity.H"
#include "Initialization/InjectorDensity.H"
#include "Initialization/InjectorMomentum.H"
#include "Initialization/InjectorPosition.H"
#include "Utils/Parser/ParserUtils.H"
#include "Utils/SpeciesUtils.H"
#include "Utils/TextMsg.H"
#include "Utils/WarpXConst.H"
#include "WarpX.H"

#include <ablastr/warn_manager/WarnManager.H>

#include <AMReX.H>
#include <AMReX_BLassert.H>
#include <AMReX_Config.H>
#include <AMReX_Geometry.H>
#include <AMReX_GpuDevice.H>
#include <AMReX_ParallelDescriptor.H>
#include <AMReX_ParmParse.H>
#include <AMReX_Parser.H>
#include <AMReX_Print.H>
#include <AMReX_RandomEngine.H>
#include <AMReX_REAL.H>

#include <algorithm>
#include <cctype>
#include <map>
#include <memory>
#include <set>
#include <sstream>
#include <utility>
#include <vector>

using namespace amrex::literals;

<<<<<<< HEAD
namespace {
    void StringParseAbortMessage(const std::string& var,
                                 const std::string& name) {
        std::stringstream stringstream;
        std::string string;
        stringstream << var << " string '" << name << "' not recognized.";
        string = stringstream.str();
        WARPX_ABORT_WITH_MESSAGE(string);
    }
}


=======
>>>>>>> 8e4b7e81
PlasmaInjector::PlasmaInjector (int ispecies, const std::string& name,
    const amrex::Geometry& geom, const std::string& src_name):
    species_id{ispecies}, species_name{name}, source_name{src_name}
{

#ifdef AMREX_USE_GPU
    static_assert(std::is_trivially_copyable<InjectorPosition>::value,
                  "InjectorPosition must be trivially copyable");
    static_assert(std::is_trivially_copyable<InjectorDensity>::value,
                  "InjectorDensity must be trivially copyable");
    static_assert(std::is_trivially_copyable<InjectorMomentum>::value,
                  "InjectorMomentum must be trivially copyable");
#endif

    ParmParseWithOptionalGroup pp_species_dot_source(species_name, source_name);

    pp_species_dot_source.query("radially_weighted", radially_weighted);
    WARPX_ALWAYS_ASSERT_WITH_MESSAGE(radially_weighted, "ERROR: Only radially_weighted=true is supported");

    // Unlimited boundaries
    xmin = std::numeric_limits<amrex::Real>::lowest();
    ymin = std::numeric_limits<amrex::Real>::lowest();
    zmin = std::numeric_limits<amrex::Real>::lowest();

    xmax = std::numeric_limits<amrex::Real>::max();
    ymax = std::numeric_limits<amrex::Real>::max();
    zmax = std::numeric_limits<amrex::Real>::max();

    // NOTE: When periodic boundaries are used, default injection range is set to mother grid dimensions.
    if( geom.isPeriodic(0) ) {
#       ifndef WARPX_DIM_1D_Z
        xmin = geom.ProbLo(0);
        xmax = geom.ProbHi(0);
#       else
        zmin = geom.ProbLo(0);
        zmax = geom.ProbHi(0);
#       endif
    }

#   ifndef WARPX_DIM_1D_Z
    if( geom.isPeriodic(1) ) {
#       ifndef WARPX_DIM_3D
        zmin = geom.ProbLo(1);
        zmax = geom.ProbHi(1);
#       else
        ymin = geom.ProbLo(1);
        ymax = geom.ProbHi(1);
#       endif
    }
#       endif

#   ifdef WARPX_DIM_3D
    if( geom.isPeriodic(2) ) {
        zmin = geom.ProbLo(2);
        zmax = geom.ProbHi(2);
    }
#   endif

<<<<<<< HEAD
    pp_species_dot_source.query("xmin", xmin);
    pp_species_dot_source.query("ymin", ymin);
    pp_species_dot_source.query("zmin", zmin);
    pp_species_dot_source.query("xmax", xmax);
    pp_species_dot_source.query("ymax", ymax);
    pp_species_dot_source.query("zmax", zmax);

    pp_species_dot_source.query("density_min", density_min);
    pp_species_dot_source.query("density_max", density_max);

    // Parse injection style
    // Must be supplied for each source
    std::string species_with_source = species_name;
    if (!source_name.empty()) {
        species_with_source = species_with_source + "." + source_name;
    }
    const amrex::ParmParse pp_species_with_source(species_with_source);

    std::string injection_style = "none";
    pp_species_with_source.query("injection_style", injection_style);
    std::transform(injection_style.begin(),
                   injection_style.end(),
                   injection_style.begin(),
                   ::tolower);
=======
    utils::parser::queryWithParser(pp_species_name, "xmin", xmin);
    utils::parser::queryWithParser(pp_species_name, "ymin", ymin);
    utils::parser::queryWithParser(pp_species_name, "zmin", zmin);
    utils::parser::queryWithParser(pp_species_name, "xmax", xmax);
    utils::parser::queryWithParser(pp_species_name, "ymax", ymax);
    utils::parser::queryWithParser(pp_species_name, "zmax", zmax);

    utils::parser::queryWithParser(pp_species_name, "density_min", density_min);
    utils::parser::queryWithParser(pp_species_name, "density_max", density_max);

    std::string injection_style = "none";
    // Parse injection style
    pp_species_name.query("injection_style", injection_style);
    std::transform(injection_style.begin(),
                injection_style.end(),
                injection_style.begin(),
                ::tolower);
    SpeciesUtils::extractSpeciesProperties(species_name, injection_style, charge, mass, physical_species);
>>>>>>> 8e4b7e81

    num_particles_per_cell_each_dim.assign(3, 0);

    if (injection_style == "singleparticle") {
        setupSingleParticle(pp_species_dot_source);
        return;
    } else if (injection_style == "multipleparticles") {
        setupMultipleParticles(pp_species_dot_source);
        return;
    } else if (injection_style == "gaussian_beam") {
        setupGaussianBeam(pp_species_dot_source);
    } else if (injection_style == "nrandompercell") {
        setupNRandomPerCell(pp_species_dot_source);
    } else if (injection_style == "nfluxpercell") {
        setupNFluxPerCell(pp_species_dot_source);
    } else if (injection_style == "nuniformpercell") {
        setupNuniformPerCell(pp_species_dot_source);
    } else if (injection_style == "external_file") {
        setupExternalFile(pp_species_dot_source);
    } else if (injection_style != "none") {
        SpeciesUtils::StringParseAbortMessage("Injection style", injection_style);
    }

    if (h_inj_rho) {
#ifdef AMREX_USE_GPU
        d_inj_rho = static_cast<InjectorDensity*>
            (amrex::The_Arena()->alloc(sizeof(InjectorDensity)));
        amrex::Gpu::htod_memcpy_async(d_inj_rho, h_inj_rho.get(), sizeof(InjectorDensity));
#else
        d_inj_rho = h_inj_rho.get();
#endif
    }
    if (h_inj_mom) {
#ifdef AMREX_USE_GPU
        d_inj_mom = static_cast<InjectorMomentum*>
            (amrex::The_Arena()->alloc(sizeof(InjectorMomentum)));
        amrex::Gpu::htod_memcpy_async(d_inj_mom, h_inj_mom.get(), sizeof(InjectorMomentum));
#else
        d_inj_mom = h_inj_mom.get();
#endif
    }
    amrex::Gpu::synchronize();
}

#ifdef AMREX_USE_GPU
PlasmaInjector::~PlasmaInjector ()
{
    if (d_inj_pos) {
        amrex::The_Arena()->free(d_inj_pos);
    }
    if (d_flux_pos) {
        amrex::The_Arena()->free(d_flux_pos);
    }
    if (d_inj_rho) {
        amrex::The_Arena()->free(d_inj_rho);
    }
    if (d_inj_mom) {
        amrex::The_Arena()->free(d_inj_mom);
    }
}
#else
PlasmaInjector::~PlasmaInjector () = default;
#endif

void PlasmaInjector::setupSingleParticle (ParmParseWithOptionalGroup& pp_species_dot_source)
{
    pp_species_dot_source.get("single_particle_pos", single_particle_pos, 0, 3);
    pp_species_dot_source.get("single_particle_u", single_particle_u, 0, 3);
    for (auto& x : single_particle_u) {
        x *= PhysConst::c;
    }
    pp_species_dot_source.get("single_particle_weight", single_particle_weight);
    add_single_particle = true;
}

void PlasmaInjector::setupMultipleParticles (ParmParseWithOptionalGroup& pp_species_dot_source)
{
    pp_species_dot_source.get("multiple_particles_pos_x", multiple_particles_pos_x);
    pp_species_dot_source.get("multiple_particles_pos_y", multiple_particles_pos_y);
    pp_species_dot_source.get("multiple_particles_pos_z", multiple_particles_pos_z);
    pp_species_dot_source.get("multiple_particles_ux", multiple_particles_ux);
    pp_species_dot_source.get("multiple_particles_uy", multiple_particles_uy);
    pp_species_dot_source.get("multiple_particles_uz", multiple_particles_uz);
    pp_species_dot_source.get("multiple_particles_weight", multiple_particles_weight);
    WARPX_ALWAYS_ASSERT_WITH_MESSAGE(
        ((multiple_particles_pos_x.size() == multiple_particles_pos_y.size()) &&
         (multiple_particles_pos_x.size() == multiple_particles_pos_z.size()) &&
         (multiple_particles_pos_x.size() == multiple_particles_ux.size()) &&
         (multiple_particles_pos_x.size() == multiple_particles_uy.size()) &&
         (multiple_particles_pos_x.size() == multiple_particles_uz.size()) &&
         (multiple_particles_pos_x.size() == multiple_particles_weight.size())),
        "Error: The multiple particles source quantities must all have the same number of elements");
    for (auto& vx : multiple_particles_ux) { vx *= PhysConst::c; }
    for (auto& vy : multiple_particles_uy) { vy *= PhysConst::c; }
    for (auto& vz : multiple_particles_uz) { vz *= PhysConst::c; }
    add_multiple_particles = true;
}

void PlasmaInjector::setupGaussianBeam (ParmParseWithOptionalGroup& pp_species_dot_source)
{
    pp_species_dot_source.get("x_m", x_m);
    pp_species_dot_source.get("y_m", y_m);
    pp_species_dot_source.get("z_m", z_m);
    pp_species_dot_source.get("x_rms", x_rms);
    pp_species_dot_source.get("y_rms", y_rms);
    pp_species_dot_source.get("z_rms", z_rms);
    pp_species_dot_source.query("x_cut", x_cut);
    pp_species_dot_source.query("y_cut", y_cut);
    pp_species_dot_source.query("z_cut", z_cut);
    pp_species_dot_source.get("q_tot", q_tot);
    pp_species_dot_source.get("npart", npart);
    pp_species_dot_source.query("do_symmetrize", do_symmetrize);
    pp_species_dot_source.query("symmetrization_order", symmetrization_order);
    const std::set<int> valid_symmetries = {4,8};
    WARPX_ALWAYS_ASSERT_WITH_MESSAGE( valid_symmetries.count(symmetrization_order),
        "Error: Symmetrization only supported to orders 4 or 8 ");
    gaussian_beam = true;
<<<<<<< HEAD
    parseMomentum(pp_species_dot_source, "gaussian_beam");
=======
    SpeciesUtils::parseMomentum(species_name, "gaussian_beam", h_inj_mom,
        ux_parser, uy_parser, uz_parser, h_mom_temp, h_mom_vel);
>>>>>>> 8e4b7e81
#if defined(WARPX_DIM_XZ)
    WARPX_ALWAYS_ASSERT_WITH_MESSAGE( y_rms > 0._rt,
        "Error: Gaussian beam y_rms must be strictly greater than 0 in 2D "
        "(it is used when computing the particles' weights from the total beam charge)");
#elif defined(WARPX_DIM_1D_Z)
    WARPX_ALWAYS_ASSERT_WITH_MESSAGE( x_rms > 0._rt,
        "Error: Gaussian beam x_rms must be strictly greater than 0 in 1D "
        "(it is used when computing the particles' weights from the total beam charge)");
    WARPX_ALWAYS_ASSERT_WITH_MESSAGE( y_rms > 0._rt,
        "Error: Gaussian beam y_rms must be strictly greater than 0 in 1D "
        "(it is used when computing the particles' weights from the total beam charge)");
#endif
}

void PlasmaInjector::setupNRandomPerCell (ParmParseWithOptionalGroup& pp_species_dot_source)
{
    pp_species_dot_source.get("num_particles_per_cell", num_particles_per_cell);
#if WARPX_DIM_RZ
    if (WarpX::n_rz_azimuthal_modes > 1) {
    WARPX_ALWAYS_ASSERT_WITH_MESSAGE(
        num_particles_per_cell>=2*WarpX::n_rz_azimuthal_modes,
        "Error: For accurate use of WarpX cylindrical geometry the number "
        "of particles should be at least two times n_rz_azimuthal_modes "
        "(Please visit PR#765 for more information.)");
    }
#endif
    // Construct InjectorPosition with InjectorPositionRandom.
    h_inj_pos = std::make_unique<InjectorPosition>(
        (InjectorPositionRandom*)nullptr,
        xmin, xmax, ymin, ymax, zmin, zmax);
#ifdef AMREX_USE_GPU
    d_inj_pos = static_cast<InjectorPosition*>
        (amrex::The_Arena()->alloc(sizeof(InjectorPosition)));
    amrex::Gpu::htod_memcpy_async(d_inj_pos, h_inj_pos.get(), sizeof(InjectorPosition));
#else
    d_inj_pos = h_inj_pos.get();
#endif
<<<<<<< HEAD

    parseDensity(pp_species_dot_source);
    parseMomentum(pp_species_dot_source, "nrandompercell");
=======
    SpeciesUtils::parseDensity(species_name, h_inj_rho, density_parser);
    SpeciesUtils::parseMomentum(species_name, "nrandompercell", h_inj_mom,
        ux_parser, uy_parser, uz_parser, h_mom_temp, h_mom_vel);
>>>>>>> 8e4b7e81
}

void PlasmaInjector::setupNFluxPerCell (ParmParseWithOptionalGroup& pp_species_dot_source)
{
    pp_species_dot_source.get("num_particles_per_cell", num_particles_per_cell_real);
#ifdef WARPX_DIM_RZ
    if (WarpX::n_rz_azimuthal_modes > 1) {
    WARPX_ALWAYS_ASSERT_WITH_MESSAGE(
        num_particles_per_cell_real>=2*WarpX::n_rz_azimuthal_modes,
        "Error: For accurate use of WarpX cylindrical geometry the number "
        "of particles should be at least two times n_rz_azimuthal_modes "
        "(Please visit PR#765 for more information.)");
    }
#endif
    pp_species_dot_source.get("surface_flux_pos", surface_flux_pos);
    pp_species_dot_source.query("flux_tmin", flux_tmin);
    pp_species_dot_source.query("flux_tmax", flux_tmax);
    std::string flux_normal_axis_string;
    pp_species_dot_source.get("flux_normal_axis", flux_normal_axis_string);
    flux_normal_axis = -1;
#ifdef WARPX_DIM_RZ
    if      (flux_normal_axis_string == "r" || flux_normal_axis_string == "R") {
        flux_normal_axis = 0;
    }
    if      (flux_normal_axis_string == "t" || flux_normal_axis_string == "T") {
        flux_normal_axis = 1;
    }
#else
#    ifndef WARPX_DIM_1D_Z
    if      (flux_normal_axis_string == "x" || flux_normal_axis_string == "X") {
        flux_normal_axis = 0;
    }
#    endif
#endif
#ifdef WARPX_DIM_3D
    if (flux_normal_axis_string == "y" || flux_normal_axis_string == "Y") {
        flux_normal_axis = 1;
    }
#endif
    if (flux_normal_axis_string == "z" || flux_normal_axis_string == "Z") {
        flux_normal_axis = 2;
    }
#ifdef WARPX_DIM_3D
    const std::string flux_normal_axis_help = "'x', 'y', or 'z'.";
#else
#    ifdef WARPX_DIM_RZ
    const std::string flux_normal_axis_help = "'r' or 'z'.";
#    elif WARPX_DIM_XZ
    const std::string flux_normal_axis_help = "'x' or 'z'.";
#    else
    const std::string flux_normal_axis_help = "'z'.";
#    endif
#endif
    WARPX_ALWAYS_ASSERT_WITH_MESSAGE(flux_normal_axis >= 0,
        "Error: Invalid value for flux_normal_axis. It must be " + flux_normal_axis_help);
    pp_species_dot_source.get("flux_direction", flux_direction);
    WARPX_ALWAYS_ASSERT_WITH_MESSAGE(flux_direction == +1 || flux_direction == -1,
        "Error: flux_direction must be -1 or +1.");
    // Construct InjectorPosition with InjectorPositionRandom.
    h_flux_pos = std::make_unique<InjectorPosition>(
        (InjectorPositionRandomPlane*)nullptr,
        xmin, xmax, ymin, ymax, zmin, zmax,
        flux_normal_axis);
#ifdef AMREX_USE_GPU
    d_flux_pos = static_cast<InjectorPosition*>
        (amrex::The_Arena()->alloc(sizeof(InjectorPosition)));
    amrex::Gpu::htod_memcpy_async(d_flux_pos, h_flux_pos.get(), sizeof(InjectorPosition));
#else
    d_flux_pos = h_flux_pos.get();
#endif

<<<<<<< HEAD
    parseFlux(pp_species_dot_source);
    parseMomentum(pp_species_dot_source, "nfluxpercell");
=======
    parseFlux(pp_species_name);
    SpeciesUtils::parseMomentum(species_name, "nfluxpercell", h_inj_mom,
        ux_parser, uy_parser, uz_parser, h_mom_temp, h_mom_vel, flux_normal_axis, flux_direction);
>>>>>>> 8e4b7e81
}

void PlasmaInjector::setupNuniformPerCell (ParmParseWithOptionalGroup& pp_species_dot_source)
{
    // Note that for RZ, three numbers are expected, r, theta, and z.
    // For 2D, only two are expected. The third is overwritten with 1.
    // For 1D, only one is expected. The second and third are overwritten with 1.
#if defined(WARPX_DIM_1D_Z)
    constexpr int num_required_ppc_each_dim = 1;
#elif defined(WARPX_DIM_XZ)
    constexpr int num_required_ppc_each_dim = 2;
#else
    constexpr int num_required_ppc_each_dim = 3;
#endif
    pp_species_dot_source.get("num_particles_per_cell_each_dim", num_particles_per_cell_each_dim,
                        0, num_required_ppc_each_dim);
#if WARPX_DIM_XZ
    num_particles_per_cell_each_dim.push_back(1);
#endif
#if WARPX_DIM_1D_Z
    num_particles_per_cell_each_dim.push_back(1); // overwrite 2nd number with 1
    num_particles_per_cell_each_dim.push_back(1); // overwrite 3rd number with 1
#endif
#if WARPX_DIM_RZ
    if (WarpX::n_rz_azimuthal_modes > 1) {
    WARPX_ALWAYS_ASSERT_WITH_MESSAGE(
        num_particles_per_cell_each_dim[1]>=2*WarpX::n_rz_azimuthal_modes,
        "Error: For accurate use of WarpX cylindrical geometry the number "
        "of particles in the theta direction should be at least two times "
        "n_rz_azimuthal_modes (Please visit PR#765 for more information.)");
    }
#endif
    // Construct InjectorPosition from InjectorPositionRegular.
    h_inj_pos = std::make_unique<InjectorPosition>(
        (InjectorPositionRegular*)nullptr,
        xmin, xmax, ymin, ymax, zmin, zmax,
        amrex::Dim3{num_particles_per_cell_each_dim[0],
            num_particles_per_cell_each_dim[1],
            num_particles_per_cell_each_dim[2]});
#ifdef AMREX_USE_GPU
    d_inj_pos = static_cast<InjectorPosition*>
        (amrex::The_Arena()->alloc(sizeof(InjectorPosition)));
    amrex::Gpu::htod_memcpy_async(d_inj_pos, h_inj_pos.get(), sizeof(InjectorPosition));
#else
    d_inj_pos = h_inj_pos.get();
#endif
    num_particles_per_cell = num_particles_per_cell_each_dim[0] *
                             num_particles_per_cell_each_dim[1] *
                             num_particles_per_cell_each_dim[2];
<<<<<<< HEAD
    parseDensity(pp_species_dot_source);
    parseMomentum(pp_species_dot_source, "nuniformpercell");
=======
    SpeciesUtils::parseDensity(species_name, h_inj_rho, density_parser);
    SpeciesUtils::parseMomentum(species_name, "nuniformpercell", h_inj_mom,
        ux_parser, uy_parser, uz_parser, h_mom_temp, h_mom_vel);
>>>>>>> 8e4b7e81
}

void PlasmaInjector::setupExternalFile (ParmParseWithOptionalGroup& pp_species_dot_source)
{
#ifndef WARPX_USE_OPENPMD
    WARPX_ABORT_WITH_MESSAGE(
        "WarpX has to be compiled with USE_OPENPMD=TRUE to be able"
        " to read the external openPMD file with species data");
#endif
    external_file = true;
    std::string str_injection_file;
    pp_species_dot_source.get("injection_file", str_injection_file);
    // optional parameters
    pp_species_dot_source.query("q_tot", q_tot);
    pp_species_dot_source.query("z_shift",z_shift);

#ifdef WARPX_USE_OPENPMD
    const amrex::ParmParse pp_species(species_name);
    const bool charge_is_specified = pp_species.contains("charge");
    const bool mass_is_specified = pp_species.contains("mass");
    const bool species_is_specified = pp_species.contains("species_type");

    if (amrex::ParallelDescriptor::IOProcessor()) {
        m_openpmd_input_series = std::make_unique<openPMD::Series>(
            str_injection_file, openPMD::Access::READ_ONLY);

        WARPX_ALWAYS_ASSERT_WITH_MESSAGE(
            m_openpmd_input_series->iterations.size() == 1u,
            "External file should contain only 1 iteration\n");
        openPMD::Iteration it = m_openpmd_input_series->iterations.begin()->second;
        WARPX_ALWAYS_ASSERT_WITH_MESSAGE(
            it.particles.size() == 1u,
            "External file should contain only 1 species\n");
        std::string const ps_name = it.particles.begin()->first;
        openPMD::ParticleSpecies ps = it.particles.begin()->second;

<<<<<<< HEAD
        charge_from_source = ps.contains("charge");
        mass_from_source = ps.contains("mass");

        if (charge_from_source) {
            if (charge_is_specified) {
                ablastr::warn_manager::WMRecordWarning("Species",
                    "Both '" + ps_name + ".charge' and '" +
                        ps_name + ".injection_file' specify a charge.\n'" +
                        ps_name + ".charge' will take precedence.\n");
            }
            else if (species_is_specified) {
                ablastr::warn_manager::WMRecordWarning("Species",
                    "Both '" + ps_name + ".species_type' and '" +
                        ps_name + ".injection_file' specify a charge.\n'" +
                        ps_name + ".species_type' will take precedence.\n");
            }
            else {
                // TODO: Add ASSERT_WITH_MESSAGE to test if charge is a constant record
                auto p_q_ptr =
                    ps["charge"][openPMD::RecordComponent::SCALAR].loadChunk<amrex::ParticleReal>();
                m_openpmd_input_series->flush();
                amrex::ParticleReal const p_q = p_q_ptr.get()[0];
                double const charge_unit = ps["charge"][openPMD::RecordComponent::SCALAR].unitSI();
                charge = p_q * charge_unit;
            }
        }
        if (mass_from_source) {
            if (mass_is_specified) {
                ablastr::warn_manager::WMRecordWarning("Species",
                    "Both '" + ps_name + ".mass' and '" +
                        ps_name + ".injection_file' specify a charge.\n'" +
                        ps_name + ".mass' will take precedence.\n");
            }
            else if (species_is_specified) {
                ablastr::warn_manager::WMRecordWarning("Species",
                    "Both '" + ps_name + ".species_type' and '" +
                        ps_name + ".injection_file' specify a mass.\n'" +
                        ps_name + ".species_type' will take precedence.\n");
            }
            else {
                // TODO: Add ASSERT_WITH_MESSAGE to test if mass is a constant record
                auto p_m_ptr =
                    ps["mass"][openPMD::RecordComponent::SCALAR].loadChunk<amrex::ParticleReal>();
                m_openpmd_input_series->flush();
                amrex::ParticleReal const p_m = p_m_ptr.get()[0];
                double const mass_unit = ps["mass"][openPMD::RecordComponent::SCALAR].unitSI();
                mass = p_m * mass_unit;
            }
=======
        WARPX_ALWAYS_ASSERT_WITH_MESSAGE(
            ps.contains("charge") || charge_is_specified || species_is_specified,
            std::string("'") + ps_name +
            ".injection_file' does not contain a 'charge' species record. "
            "Please specify '" + ps_name + ".charge' or "
            "'" + ps_name + ".species_type' in your input file!\n");
        WARPX_ALWAYS_ASSERT_WITH_MESSAGE(
            ps.contains("mass") || mass_is_specified || species_is_specified,
            std::string("'") + ps_name +
            ".injection_file' does not contain a 'mass' species record. "
            "Please specify '" + ps_name + ".mass' or "
            "'" + ps_name + ".species_type' in your input file!\n");

        if (charge_is_specified) {
            ablastr::warn_manager::WMRecordWarning("Species",
                "Both '" + ps_name + ".charge' and '" +
                    ps_name + ".injection_file' specify a charge.\n'" +
                    ps_name + ".charge' will take precedence.\n");
        }
        else if (species_is_specified) {
            ablastr::warn_manager::WMRecordWarning("Species",
                "Both '" + ps_name + ".species_type' and '" +
                    ps_name + ".injection_file' specify a charge.\n'" +
                    ps_name + ".species_type' will take precedence.\n");
        }
        else {
            // TODO: Add ASSERT_WITH_MESSAGE to test if charge is a constant record
            auto p_q_ptr =
                ps["charge"][openPMD::RecordComponent::SCALAR].loadChunk<amrex::ParticleReal>();
            m_openpmd_input_series->flush();
            amrex::ParticleReal const p_q = p_q_ptr.get()[0];
            auto const charge_unit = static_cast<amrex::Real>(ps["charge"][openPMD::RecordComponent::SCALAR].unitSI());
            charge = p_q * charge_unit;
        }
        if (mass_is_specified) {
            ablastr::warn_manager::WMRecordWarning("Species",
                "Both '" + ps_name + ".mass' and '" +
                    ps_name + ".injection_file' specify a charge.\n'" +
                    ps_name + ".mass' will take precedence.\n");
        }
        else if (species_is_specified) {
            ablastr::warn_manager::WMRecordWarning("Species",
                "Both '" + ps_name + ".species_type' and '" +
                    ps_name + ".injection_file' specify a mass.\n'" +
                    ps_name + ".species_type' will take precedence.\n");
        }
        else {
            // TODO: Add ASSERT_WITH_MESSAGE to test if mass is a constant record
            auto p_m_ptr =
                ps["mass"][openPMD::RecordComponent::SCALAR].loadChunk<amrex::ParticleReal>();
            m_openpmd_input_series->flush();
            amrex::ParticleReal const p_m = p_m_ptr.get()[0];
            auto const mass_unit = static_cast<amrex::Real>(ps["mass"][openPMD::RecordComponent::SCALAR].unitSI());
            mass = p_m * mass_unit;
>>>>>>> 8e4b7e81
        }
    } // IOProcessor

    // Broadcast charge and mass to non-IO processors if read in from the file
    if (!charge_is_specified && !species_is_specified) {
        // Use ReduceBoolOr since Bcast(bool) doesn't compile
        amrex::ParallelDescriptor::ReduceBoolOr(charge_from_source, amrex::ParallelDescriptor::IOProcessorNumber());
        if (charge_from_source) {
            amrex::ParallelDescriptor::Bcast(&charge, 1, amrex::ParallelDescriptor::IOProcessorNumber());
        }
    }
    if (!mass_is_specified && !species_is_specified) {
        amrex::ParallelDescriptor::ReduceBoolOr(mass_from_source, amrex::ParallelDescriptor::IOProcessorNumber());
        if (mass_from_source) {
            amrex::ParallelDescriptor::Bcast(&mass, 1, amrex::ParallelDescriptor::IOProcessorNumber());
        }
    }
#else
    WARPX_ABORT_WITH_MESSAGE(
        "Plasma injection via external_file requires openPMD support: "
        "Add USE_OPENPMD=TRUE when compiling WarpX.");
#endif  // WARPX_USE_OPENPMD
}

<<<<<<< HEAD
// Depending on injection type at runtime, initialize inj_rho
// so that inj_rho->getDensity calls
// InjectorPosition[Constant or Predefined or etc.].getDensity.
void PlasmaInjector::parseDensity (ParmParseWithOptionalGroup& pp_species_dot_source)
{
    // parse density information
    std::string rho_prof_s;
    pp_species_dot_source.get("profile", rho_prof_s);
    std::transform(rho_prof_s.begin(), rho_prof_s.end(),
                   rho_prof_s.begin(), ::tolower);
    if (rho_prof_s == "constant") {
        pp_species_dot_source.get("density", density);
        // Construct InjectorDensity with InjectorDensityConstant.
        h_inj_rho.reset(new InjectorDensity((InjectorDensityConstant*)nullptr, density));
    } else if (rho_prof_s == "predefined") {
        // Construct InjectorDensity with InjectorDensityPredefined.
        h_inj_rho.reset(new InjectorDensity((InjectorDensityPredefined*)nullptr,species_name));
    } else if (rho_prof_s == "parse_density_function") {
        pp_species_dot_source.get_long_string("density_function(x,y,z)", str_density_function);
        // Construct InjectorDensity with InjectorDensityParser.
        density_parser = std::make_unique<amrex::Parser>(
            utils::parser::makeParser(str_density_function,{"x","y","z"}));
        h_inj_rho.reset(new InjectorDensity((InjectorDensityParser*)nullptr,
            density_parser->compile<3>()));
    } else {
        StringParseAbortMessage("Density profile type", rho_prof_s);
    }

    if (h_inj_rho) {
#ifdef AMREX_USE_GPU
        d_inj_rho = static_cast<InjectorDensity*>
            (amrex::The_Arena()->alloc(sizeof(InjectorDensity)));
        amrex::Gpu::htod_memcpy_async(d_inj_rho, h_inj_rho.get(), sizeof(InjectorDensity));
#else
        d_inj_rho = h_inj_rho.get();
#endif
    }
}

=======
>>>>>>> 8e4b7e81
// Depending on injection type at runtime, initialize inj_flux
// so that inj_flux->getFlux calls
// InjectorFlux[Constant or Parser or etc.].getFlux.
void PlasmaInjector::parseFlux (ParmParseWithOptionalGroup& pp_species_dot_source)
{
    // parse flux information
    std::string flux_prof_s;
    pp_species_dot_source.get("flux_profile", flux_prof_s);
    std::transform(flux_prof_s.begin(), flux_prof_s.end(),
                   flux_prof_s.begin(), ::tolower);
    if (flux_prof_s == "constant") {
        pp_species_dot_source.get("flux", flux);
        // Construct InjectorFlux with InjectorFluxConstant.
        h_inj_flux.reset(new InjectorFlux((InjectorFluxConstant*)nullptr, flux));
    } else if (flux_prof_s == "parse_flux_function") {
        pp_species_dot_source.get_long_string("flux_function(x,y,z,t)", str_flux_function);
        // Construct InjectorFlux with InjectorFluxParser.
        flux_parser = std::make_unique<amrex::Parser>(
            utils::parser::makeParser(str_flux_function,{"x","y","z","t"}));
        h_inj_flux.reset(new InjectorFlux((InjectorFluxParser*)nullptr,
            flux_parser->compile<4>()));
    } else {
        SpeciesUtils::StringParseAbortMessage("Flux profile type", flux_prof_s);
    }
    if (h_inj_flux) {
#ifdef AMREX_USE_GPU
        d_inj_flux = static_cast<InjectorFlux*>
            (amrex::The_Arena()->alloc(sizeof(InjectorFlux)));
        amrex::Gpu::htod_memcpy_async(d_inj_flux, h_inj_flux.get(), sizeof(InjectorFlux));
#else
        d_inj_flux = h_inj_flux.get();
#endif
    }

}

<<<<<<< HEAD
// Depending on injection type at runtime, initialize inj_mom
// so that inj_mom->getMomentum calls
// InjectorMomentum[Constant or Gaussian or etc.].getMomentum.
void PlasmaInjector::parseMomentum (ParmParseWithOptionalGroup& pp_species_dot_source, const std::string& style)
{
    using namespace amrex::literals;

    // parse momentum information
    std::string mom_dist_s;
    pp_species_dot_source.get("momentum_distribution_type", mom_dist_s);
    std::transform(mom_dist_s.begin(),
                   mom_dist_s.end(),
                   mom_dist_s.begin(),
                   ::tolower);
    if (mom_dist_s == "at_rest") {
        constexpr amrex::Real ux = 0._rt;
        constexpr amrex::Real uy = 0._rt;
        constexpr amrex::Real uz = 0._rt;
        // Construct InjectorMomentum with InjectorMomentumConstant.
        h_inj_mom.reset(new InjectorMomentum((InjectorMomentumConstant*)nullptr, ux, uy, uz));
    } else if (mom_dist_s == "constant") {
        amrex::Real ux = 0._rt;
        amrex::Real uy = 0._rt;
        amrex::Real uz = 0._rt;
        pp_species_dot_source.query("ux", ux);
        pp_species_dot_source.query("uy", uy);
        pp_species_dot_source.query("uz", uz);
        // Construct InjectorMomentum with InjectorMomentumConstant.
        h_inj_mom.reset(new InjectorMomentum((InjectorMomentumConstant*)nullptr, ux, uy, uz));
    } else if (mom_dist_s == "gaussian") {
        amrex::Real ux_m = 0._rt;
        amrex::Real uy_m = 0._rt;
        amrex::Real uz_m = 0._rt;
        amrex::Real ux_th = 0._rt;
        amrex::Real uy_th = 0._rt;
        amrex::Real uz_th = 0._rt;
        pp_species_dot_source.query("ux_m", ux_m);
        pp_species_dot_source.query("uy_m", uy_m);
        pp_species_dot_source.query("uz_m", uz_m);
        pp_species_dot_source.query("ux_th", ux_th);
        pp_species_dot_source.query("uy_th", uy_th);
        pp_species_dot_source.query("uz_th", uz_th);
        // Construct InjectorMomentum with InjectorMomentumGaussian.
        h_inj_mom.reset(new InjectorMomentum((InjectorMomentumGaussian*)nullptr,
                                             ux_m, uy_m, uz_m, ux_th, uy_th, uz_th));
    } else if (mom_dist_s == "gaussianflux") {
        WARPX_ALWAYS_ASSERT_WITH_MESSAGE(style == "nfluxpercell",
            "Error: gaussianflux can only be used with injection_style = NFluxPerCell");
        amrex::Real ux_m = 0._rt;
        amrex::Real uy_m = 0._rt;
        amrex::Real uz_m = 0._rt;
        amrex::Real ux_th = 0._rt;
        amrex::Real uy_th = 0._rt;
        amrex::Real uz_th = 0._rt;
        pp_species_dot_source.query("ux_m", ux_m);
        pp_species_dot_source.query("uy_m", uy_m);
        pp_species_dot_source.query("uz_m", uz_m);
        pp_species_dot_source.query("ux_th", ux_th);
        pp_species_dot_source.query("uy_th", uy_th);
        pp_species_dot_source.query("uz_th", uz_th);
        // Construct InjectorMomentum with InjectorMomentumGaussianFlux.
        h_inj_mom.reset(new InjectorMomentum((InjectorMomentumGaussianFlux*)nullptr,
                                             ux_m, uy_m, uz_m, ux_th, uy_th, uz_th,
                                             flux_normal_axis, flux_direction));
    } else if (mom_dist_s == "uniform") {
        amrex::Real ux_min = 0._rt;
        amrex::Real uy_min = 0._rt;
        amrex::Real uz_min = 0._rt;
        amrex::Real ux_max = 0._rt;
        amrex::Real uy_max = 0._rt;
        amrex::Real uz_max = 0._rt;
        pp_species_dot_source.query("ux_min", ux_min);
        pp_species_dot_source.query("uy_min", uy_min);
        pp_species_dot_source.query("uz_min", uz_min);
        pp_species_dot_source.query("ux_max", ux_max);
        pp_species_dot_source.query("uy_max", uy_max);
        pp_species_dot_source.query("uz_max", uz_max);
        // Construct InjectorMomentum with InjectorMomentumUniform.
        h_inj_mom.reset(new InjectorMomentum((InjectorMomentumUniform*)nullptr,
                                             ux_min, uy_min, uz_min, ux_max, uy_max, uz_max));
    } else if (mom_dist_s == "maxwell_boltzmann"){
        h_mom_temp = std::make_unique<TemperatureProperties>(pp_species_dot_source);
        const GetTemperature getTemp(*h_mom_temp);
        h_mom_vel = std::make_unique<VelocityProperties>(pp_species_dot_source);
        const GetVelocity getVel(*h_mom_vel);
        // Construct InjectorMomentum with InjectorMomentumBoltzmann.
        h_inj_mom.reset(new InjectorMomentum((InjectorMomentumBoltzmann*)nullptr, getTemp, getVel));
    } else if (mom_dist_s == "maxwell_juttner"){
        h_mom_temp = std::make_unique<TemperatureProperties>(pp_species_dot_source);
        const GetTemperature getTemp(*h_mom_temp);
        h_mom_vel = std::make_unique<VelocityProperties>(pp_species_dot_source);
        const GetVelocity getVel(*h_mom_vel);
        // Construct InjectorMomentum with InjectorMomentumJuttner.
        h_inj_mom.reset(new InjectorMomentum((InjectorMomentumJuttner*)nullptr, getTemp, getVel));
    } else if (mom_dist_s == "radial_expansion") {
        amrex::Real u_over_r = 0._rt;
        pp_species_dot_source.query("u_over_r", u_over_r);
        // Construct InjectorMomentum with InjectorMomentumRadialExpansion.
        h_inj_mom.reset(new InjectorMomentum
                        ((InjectorMomentumRadialExpansion*)nullptr, u_over_r));
    } else if (mom_dist_s == "parse_momentum_function") {
        pp_species_dot_source.get_long_string("momentum_function_ux(x,y,z)", str_momentum_function_ux);
        pp_species_dot_source.get_long_string("momentum_function_uy(x,y,z)", str_momentum_function_uy);
        pp_species_dot_source.get_long_string("momentum_function_uz(x,y,z)", str_momentum_function_uz);
        // Construct InjectorMomentum with InjectorMomentumParser.
        ux_parser = std::make_unique<amrex::Parser>(
            utils::parser::makeParser(str_momentum_function_ux, {"x","y","z"}));
        uy_parser = std::make_unique<amrex::Parser>(
            utils::parser::makeParser(str_momentum_function_uy, {"x","y","z"}));
        uz_parser = std::make_unique<amrex::Parser>(
            utils::parser::makeParser(str_momentum_function_uz, {"x","y","z"}));
        h_inj_mom.reset(new InjectorMomentum((InjectorMomentumParser*)nullptr,
                                             ux_parser->compile<3>(),
                                             uy_parser->compile<3>(),
                                             uz_parser->compile<3>()));
    } else {
        StringParseAbortMessage("Momentum distribution type", mom_dist_s);
    }
    if (h_inj_mom) {
#ifdef AMREX_USE_GPU
        d_inj_mom = static_cast<InjectorMomentum*>
            (amrex::The_Arena()->alloc(sizeof(InjectorMomentum)));
        amrex::Gpu::htod_memcpy_async(d_inj_mom, h_inj_mom.get(), sizeof(InjectorMomentum));
#else
        d_inj_mom = h_inj_mom.get();
#endif
    }
}

=======
>>>>>>> 8e4b7e81
amrex::XDim3 PlasmaInjector::getMomentum (amrex::Real x,
                                          amrex::Real y,
                                          amrex::Real z) const noexcept
{
    return h_inj_mom->getMomentum(x, y, z, amrex::RandomEngine{}); // gamma*beta
}

bool PlasmaInjector::insideBounds (amrex::Real x, amrex::Real y, amrex::Real z) const noexcept
{
    return (x < xmax and x >= xmin and
            y < ymax and y >= ymin and
            z < zmax and z >= zmin);
}

bool PlasmaInjector::overlapsWith (const amrex::XDim3& lo,
                                   const amrex::XDim3& hi) const noexcept
{
    return ! (   (xmin > hi.x) || (xmax < lo.x)
              || (ymin > hi.y) || (ymax < lo.y)
              || (zmin > hi.z) || (zmax < lo.z) );
}

bool
PlasmaInjector::queryCharge (amrex::ParticleReal& a_charge) const
{
    if (charge_from_source) {
        a_charge = charge;
    }
    return charge_from_source;
}

bool
PlasmaInjector::queryMass (amrex::ParticleReal& a_mass) const
{
    if (mass_from_source) {
        a_mass = mass;
    }
    return mass_from_source;
}

InjectorPosition*
PlasmaInjector::getInjectorPosition () const
{
    return d_inj_pos;
}

InjectorPosition*
PlasmaInjector::getInjectorFluxPosition () const
{
    return d_flux_pos;
}

InjectorDensity*
PlasmaInjector::getInjectorDensity () const
{
    return d_inj_rho;
}

InjectorFlux*
PlasmaInjector::getInjectorFlux () const
{
    return d_inj_flux;
}

InjectorMomentum*
PlasmaInjector::getInjectorMomentumDevice () const
{
    return d_inj_mom;
}

InjectorMomentum*
PlasmaInjector::getInjectorMomentumHost () const
{
    return h_inj_mom.get();
}<|MERGE_RESOLUTION|>--- conflicted
+++ resolved
@@ -45,21 +45,6 @@
 
 using namespace amrex::literals;
 
-<<<<<<< HEAD
-namespace {
-    void StringParseAbortMessage(const std::string& var,
-                                 const std::string& name) {
-        std::stringstream stringstream;
-        std::string string;
-        stringstream << var << " string '" << name << "' not recognized.";
-        string = stringstream.str();
-        WARPX_ABORT_WITH_MESSAGE(string);
-    }
-}
-
-
-=======
->>>>>>> 8e4b7e81
 PlasmaInjector::PlasmaInjector (int ispecies, const std::string& name,
     const amrex::Geometry& geom, const std::string& src_name):
     species_id{ispecies}, species_name{name}, source_name{src_name}
@@ -118,7 +103,6 @@
     }
 #   endif
 
-<<<<<<< HEAD
     pp_species_dot_source.query("xmin", xmin);
     pp_species_dot_source.query("ymin", ymin);
     pp_species_dot_source.query("zmin", zmin);
@@ -143,26 +127,6 @@
                    injection_style.end(),
                    injection_style.begin(),
                    ::tolower);
-=======
-    utils::parser::queryWithParser(pp_species_name, "xmin", xmin);
-    utils::parser::queryWithParser(pp_species_name, "ymin", ymin);
-    utils::parser::queryWithParser(pp_species_name, "zmin", zmin);
-    utils::parser::queryWithParser(pp_species_name, "xmax", xmax);
-    utils::parser::queryWithParser(pp_species_name, "ymax", ymax);
-    utils::parser::queryWithParser(pp_species_name, "zmax", zmax);
-
-    utils::parser::queryWithParser(pp_species_name, "density_min", density_min);
-    utils::parser::queryWithParser(pp_species_name, "density_max", density_max);
-
-    std::string injection_style = "none";
-    // Parse injection style
-    pp_species_name.query("injection_style", injection_style);
-    std::transform(injection_style.begin(),
-                injection_style.end(),
-                injection_style.begin(),
-                ::tolower);
-    SpeciesUtils::extractSpeciesProperties(species_name, injection_style, charge, mass, physical_species);
->>>>>>> 8e4b7e81
 
     num_particles_per_cell_each_dim.assign(3, 0);
 
@@ -280,12 +244,8 @@
     WARPX_ALWAYS_ASSERT_WITH_MESSAGE( valid_symmetries.count(symmetrization_order),
         "Error: Symmetrization only supported to orders 4 or 8 ");
     gaussian_beam = true;
-<<<<<<< HEAD
-    parseMomentum(pp_species_dot_source, "gaussian_beam");
-=======
-    SpeciesUtils::parseMomentum(species_name, "gaussian_beam", h_inj_mom,
-        ux_parser, uy_parser, uz_parser, h_mom_temp, h_mom_vel);
->>>>>>> 8e4b7e81
+    SpeciesUtils::parseMomentum(species_name, source_name, "gaussian_beam", h_inj_mom,
+                                ux_parser, uy_parser, uz_parser, h_mom_temp, h_mom_vel);
 #if defined(WARPX_DIM_XZ)
     WARPX_ALWAYS_ASSERT_WITH_MESSAGE( y_rms > 0._rt,
         "Error: Gaussian beam y_rms must be strictly greater than 0 in 2D "
@@ -323,15 +283,10 @@
 #else
     d_inj_pos = h_inj_pos.get();
 #endif
-<<<<<<< HEAD
-
-    parseDensity(pp_species_dot_source);
-    parseMomentum(pp_species_dot_source, "nrandompercell");
-=======
-    SpeciesUtils::parseDensity(species_name, h_inj_rho, density_parser);
-    SpeciesUtils::parseMomentum(species_name, "nrandompercell", h_inj_mom,
-        ux_parser, uy_parser, uz_parser, h_mom_temp, h_mom_vel);
->>>>>>> 8e4b7e81
+
+    SpeciesUtils::parseDensity(species_name, source_name, h_inj_rho, density_parser);
+    SpeciesUtils::parseMomentum(species_name, source_name, "nrandompercell", h_inj_mom,
+                                ux_parser, uy_parser, uz_parser, h_mom_temp, h_mom_vel);
 }
 
 void PlasmaInjector::setupNFluxPerCell (ParmParseWithOptionalGroup& pp_species_dot_source)
@@ -403,14 +358,10 @@
     d_flux_pos = h_flux_pos.get();
 #endif
 
-<<<<<<< HEAD
     parseFlux(pp_species_dot_source);
-    parseMomentum(pp_species_dot_source, "nfluxpercell");
-=======
-    parseFlux(pp_species_name);
-    SpeciesUtils::parseMomentum(species_name, "nfluxpercell", h_inj_mom,
-        ux_parser, uy_parser, uz_parser, h_mom_temp, h_mom_vel, flux_normal_axis, flux_direction);
->>>>>>> 8e4b7e81
+    SpeciesUtils::parseMomentum(species_name, source_name, "nfluxpercell", h_inj_mom,
+                                ux_parser, uy_parser, uz_parser, h_mom_temp, h_mom_vel,
+                                flux_normal_axis, flux_direction);
 }
 
 void PlasmaInjector::setupNuniformPerCell (ParmParseWithOptionalGroup& pp_species_dot_source)
@@ -460,14 +411,9 @@
     num_particles_per_cell = num_particles_per_cell_each_dim[0] *
                              num_particles_per_cell_each_dim[1] *
                              num_particles_per_cell_each_dim[2];
-<<<<<<< HEAD
-    parseDensity(pp_species_dot_source);
-    parseMomentum(pp_species_dot_source, "nuniformpercell");
-=======
-    SpeciesUtils::parseDensity(species_name, h_inj_rho, density_parser);
-    SpeciesUtils::parseMomentum(species_name, "nuniformpercell", h_inj_mom,
-        ux_parser, uy_parser, uz_parser, h_mom_temp, h_mom_vel);
->>>>>>> 8e4b7e81
+    SpeciesUtils::parseDensity(species_name, source_name, h_inj_rho, density_parser);
+    SpeciesUtils::parseMomentum(species_name, source_name, "nuniformpercell", h_inj_mom,
+                                ux_parser, uy_parser, uz_parser, h_mom_temp, h_mom_vel);
 }
 
 void PlasmaInjector::setupExternalFile (ParmParseWithOptionalGroup& pp_species_dot_source)
@@ -504,7 +450,6 @@
         std::string const ps_name = it.particles.begin()->first;
         openPMD::ParticleSpecies ps = it.particles.begin()->second;
 
-<<<<<<< HEAD
         charge_from_source = ps.contains("charge");
         mass_from_source = ps.contains("mass");
 
@@ -527,7 +472,7 @@
                     ps["charge"][openPMD::RecordComponent::SCALAR].loadChunk<amrex::ParticleReal>();
                 m_openpmd_input_series->flush();
                 amrex::ParticleReal const p_q = p_q_ptr.get()[0];
-                double const charge_unit = ps["charge"][openPMD::RecordComponent::SCALAR].unitSI();
+                auto const charge_unit = static_cast<amrex::Real>(ps["charge"][openPMD::RecordComponent::SCALAR].unitSI());
                 charge = p_q * charge_unit;
             }
         }
@@ -550,65 +495,9 @@
                     ps["mass"][openPMD::RecordComponent::SCALAR].loadChunk<amrex::ParticleReal>();
                 m_openpmd_input_series->flush();
                 amrex::ParticleReal const p_m = p_m_ptr.get()[0];
-                double const mass_unit = ps["mass"][openPMD::RecordComponent::SCALAR].unitSI();
+                auto const mass_unit = static_cast<amrex::Real>(ps["mass"][openPMD::RecordComponent::SCALAR].unitSI());
                 mass = p_m * mass_unit;
             }
-=======
-        WARPX_ALWAYS_ASSERT_WITH_MESSAGE(
-            ps.contains("charge") || charge_is_specified || species_is_specified,
-            std::string("'") + ps_name +
-            ".injection_file' does not contain a 'charge' species record. "
-            "Please specify '" + ps_name + ".charge' or "
-            "'" + ps_name + ".species_type' in your input file!\n");
-        WARPX_ALWAYS_ASSERT_WITH_MESSAGE(
-            ps.contains("mass") || mass_is_specified || species_is_specified,
-            std::string("'") + ps_name +
-            ".injection_file' does not contain a 'mass' species record. "
-            "Please specify '" + ps_name + ".mass' or "
-            "'" + ps_name + ".species_type' in your input file!\n");
-
-        if (charge_is_specified) {
-            ablastr::warn_manager::WMRecordWarning("Species",
-                "Both '" + ps_name + ".charge' and '" +
-                    ps_name + ".injection_file' specify a charge.\n'" +
-                    ps_name + ".charge' will take precedence.\n");
-        }
-        else if (species_is_specified) {
-            ablastr::warn_manager::WMRecordWarning("Species",
-                "Both '" + ps_name + ".species_type' and '" +
-                    ps_name + ".injection_file' specify a charge.\n'" +
-                    ps_name + ".species_type' will take precedence.\n");
-        }
-        else {
-            // TODO: Add ASSERT_WITH_MESSAGE to test if charge is a constant record
-            auto p_q_ptr =
-                ps["charge"][openPMD::RecordComponent::SCALAR].loadChunk<amrex::ParticleReal>();
-            m_openpmd_input_series->flush();
-            amrex::ParticleReal const p_q = p_q_ptr.get()[0];
-            auto const charge_unit = static_cast<amrex::Real>(ps["charge"][openPMD::RecordComponent::SCALAR].unitSI());
-            charge = p_q * charge_unit;
-        }
-        if (mass_is_specified) {
-            ablastr::warn_manager::WMRecordWarning("Species",
-                "Both '" + ps_name + ".mass' and '" +
-                    ps_name + ".injection_file' specify a charge.\n'" +
-                    ps_name + ".mass' will take precedence.\n");
-        }
-        else if (species_is_specified) {
-            ablastr::warn_manager::WMRecordWarning("Species",
-                "Both '" + ps_name + ".species_type' and '" +
-                    ps_name + ".injection_file' specify a mass.\n'" +
-                    ps_name + ".species_type' will take precedence.\n");
-        }
-        else {
-            // TODO: Add ASSERT_WITH_MESSAGE to test if mass is a constant record
-            auto p_m_ptr =
-                ps["mass"][openPMD::RecordComponent::SCALAR].loadChunk<amrex::ParticleReal>();
-            m_openpmd_input_series->flush();
-            amrex::ParticleReal const p_m = p_m_ptr.get()[0];
-            auto const mass_unit = static_cast<amrex::Real>(ps["mass"][openPMD::RecordComponent::SCALAR].unitSI());
-            mass = p_m * mass_unit;
->>>>>>> 8e4b7e81
         }
     } // IOProcessor
 
@@ -633,48 +522,6 @@
 #endif  // WARPX_USE_OPENPMD
 }
 
-<<<<<<< HEAD
-// Depending on injection type at runtime, initialize inj_rho
-// so that inj_rho->getDensity calls
-// InjectorPosition[Constant or Predefined or etc.].getDensity.
-void PlasmaInjector::parseDensity (ParmParseWithOptionalGroup& pp_species_dot_source)
-{
-    // parse density information
-    std::string rho_prof_s;
-    pp_species_dot_source.get("profile", rho_prof_s);
-    std::transform(rho_prof_s.begin(), rho_prof_s.end(),
-                   rho_prof_s.begin(), ::tolower);
-    if (rho_prof_s == "constant") {
-        pp_species_dot_source.get("density", density);
-        // Construct InjectorDensity with InjectorDensityConstant.
-        h_inj_rho.reset(new InjectorDensity((InjectorDensityConstant*)nullptr, density));
-    } else if (rho_prof_s == "predefined") {
-        // Construct InjectorDensity with InjectorDensityPredefined.
-        h_inj_rho.reset(new InjectorDensity((InjectorDensityPredefined*)nullptr,species_name));
-    } else if (rho_prof_s == "parse_density_function") {
-        pp_species_dot_source.get_long_string("density_function(x,y,z)", str_density_function);
-        // Construct InjectorDensity with InjectorDensityParser.
-        density_parser = std::make_unique<amrex::Parser>(
-            utils::parser::makeParser(str_density_function,{"x","y","z"}));
-        h_inj_rho.reset(new InjectorDensity((InjectorDensityParser*)nullptr,
-            density_parser->compile<3>()));
-    } else {
-        StringParseAbortMessage("Density profile type", rho_prof_s);
-    }
-
-    if (h_inj_rho) {
-#ifdef AMREX_USE_GPU
-        d_inj_rho = static_cast<InjectorDensity*>
-            (amrex::The_Arena()->alloc(sizeof(InjectorDensity)));
-        amrex::Gpu::htod_memcpy_async(d_inj_rho, h_inj_rho.get(), sizeof(InjectorDensity));
-#else
-        d_inj_rho = h_inj_rho.get();
-#endif
-    }
-}
-
-=======
->>>>>>> 8e4b7e81
 // Depending on injection type at runtime, initialize inj_flux
 // so that inj_flux->getFlux calls
 // InjectorFlux[Constant or Parser or etc.].getFlux.
@@ -711,138 +558,6 @@
 
 }
 
-<<<<<<< HEAD
-// Depending on injection type at runtime, initialize inj_mom
-// so that inj_mom->getMomentum calls
-// InjectorMomentum[Constant or Gaussian or etc.].getMomentum.
-void PlasmaInjector::parseMomentum (ParmParseWithOptionalGroup& pp_species_dot_source, const std::string& style)
-{
-    using namespace amrex::literals;
-
-    // parse momentum information
-    std::string mom_dist_s;
-    pp_species_dot_source.get("momentum_distribution_type", mom_dist_s);
-    std::transform(mom_dist_s.begin(),
-                   mom_dist_s.end(),
-                   mom_dist_s.begin(),
-                   ::tolower);
-    if (mom_dist_s == "at_rest") {
-        constexpr amrex::Real ux = 0._rt;
-        constexpr amrex::Real uy = 0._rt;
-        constexpr amrex::Real uz = 0._rt;
-        // Construct InjectorMomentum with InjectorMomentumConstant.
-        h_inj_mom.reset(new InjectorMomentum((InjectorMomentumConstant*)nullptr, ux, uy, uz));
-    } else if (mom_dist_s == "constant") {
-        amrex::Real ux = 0._rt;
-        amrex::Real uy = 0._rt;
-        amrex::Real uz = 0._rt;
-        pp_species_dot_source.query("ux", ux);
-        pp_species_dot_source.query("uy", uy);
-        pp_species_dot_source.query("uz", uz);
-        // Construct InjectorMomentum with InjectorMomentumConstant.
-        h_inj_mom.reset(new InjectorMomentum((InjectorMomentumConstant*)nullptr, ux, uy, uz));
-    } else if (mom_dist_s == "gaussian") {
-        amrex::Real ux_m = 0._rt;
-        amrex::Real uy_m = 0._rt;
-        amrex::Real uz_m = 0._rt;
-        amrex::Real ux_th = 0._rt;
-        amrex::Real uy_th = 0._rt;
-        amrex::Real uz_th = 0._rt;
-        pp_species_dot_source.query("ux_m", ux_m);
-        pp_species_dot_source.query("uy_m", uy_m);
-        pp_species_dot_source.query("uz_m", uz_m);
-        pp_species_dot_source.query("ux_th", ux_th);
-        pp_species_dot_source.query("uy_th", uy_th);
-        pp_species_dot_source.query("uz_th", uz_th);
-        // Construct InjectorMomentum with InjectorMomentumGaussian.
-        h_inj_mom.reset(new InjectorMomentum((InjectorMomentumGaussian*)nullptr,
-                                             ux_m, uy_m, uz_m, ux_th, uy_th, uz_th));
-    } else if (mom_dist_s == "gaussianflux") {
-        WARPX_ALWAYS_ASSERT_WITH_MESSAGE(style == "nfluxpercell",
-            "Error: gaussianflux can only be used with injection_style = NFluxPerCell");
-        amrex::Real ux_m = 0._rt;
-        amrex::Real uy_m = 0._rt;
-        amrex::Real uz_m = 0._rt;
-        amrex::Real ux_th = 0._rt;
-        amrex::Real uy_th = 0._rt;
-        amrex::Real uz_th = 0._rt;
-        pp_species_dot_source.query("ux_m", ux_m);
-        pp_species_dot_source.query("uy_m", uy_m);
-        pp_species_dot_source.query("uz_m", uz_m);
-        pp_species_dot_source.query("ux_th", ux_th);
-        pp_species_dot_source.query("uy_th", uy_th);
-        pp_species_dot_source.query("uz_th", uz_th);
-        // Construct InjectorMomentum with InjectorMomentumGaussianFlux.
-        h_inj_mom.reset(new InjectorMomentum((InjectorMomentumGaussianFlux*)nullptr,
-                                             ux_m, uy_m, uz_m, ux_th, uy_th, uz_th,
-                                             flux_normal_axis, flux_direction));
-    } else if (mom_dist_s == "uniform") {
-        amrex::Real ux_min = 0._rt;
-        amrex::Real uy_min = 0._rt;
-        amrex::Real uz_min = 0._rt;
-        amrex::Real ux_max = 0._rt;
-        amrex::Real uy_max = 0._rt;
-        amrex::Real uz_max = 0._rt;
-        pp_species_dot_source.query("ux_min", ux_min);
-        pp_species_dot_source.query("uy_min", uy_min);
-        pp_species_dot_source.query("uz_min", uz_min);
-        pp_species_dot_source.query("ux_max", ux_max);
-        pp_species_dot_source.query("uy_max", uy_max);
-        pp_species_dot_source.query("uz_max", uz_max);
-        // Construct InjectorMomentum with InjectorMomentumUniform.
-        h_inj_mom.reset(new InjectorMomentum((InjectorMomentumUniform*)nullptr,
-                                             ux_min, uy_min, uz_min, ux_max, uy_max, uz_max));
-    } else if (mom_dist_s == "maxwell_boltzmann"){
-        h_mom_temp = std::make_unique<TemperatureProperties>(pp_species_dot_source);
-        const GetTemperature getTemp(*h_mom_temp);
-        h_mom_vel = std::make_unique<VelocityProperties>(pp_species_dot_source);
-        const GetVelocity getVel(*h_mom_vel);
-        // Construct InjectorMomentum with InjectorMomentumBoltzmann.
-        h_inj_mom.reset(new InjectorMomentum((InjectorMomentumBoltzmann*)nullptr, getTemp, getVel));
-    } else if (mom_dist_s == "maxwell_juttner"){
-        h_mom_temp = std::make_unique<TemperatureProperties>(pp_species_dot_source);
-        const GetTemperature getTemp(*h_mom_temp);
-        h_mom_vel = std::make_unique<VelocityProperties>(pp_species_dot_source);
-        const GetVelocity getVel(*h_mom_vel);
-        // Construct InjectorMomentum with InjectorMomentumJuttner.
-        h_inj_mom.reset(new InjectorMomentum((InjectorMomentumJuttner*)nullptr, getTemp, getVel));
-    } else if (mom_dist_s == "radial_expansion") {
-        amrex::Real u_over_r = 0._rt;
-        pp_species_dot_source.query("u_over_r", u_over_r);
-        // Construct InjectorMomentum with InjectorMomentumRadialExpansion.
-        h_inj_mom.reset(new InjectorMomentum
-                        ((InjectorMomentumRadialExpansion*)nullptr, u_over_r));
-    } else if (mom_dist_s == "parse_momentum_function") {
-        pp_species_dot_source.get_long_string("momentum_function_ux(x,y,z)", str_momentum_function_ux);
-        pp_species_dot_source.get_long_string("momentum_function_uy(x,y,z)", str_momentum_function_uy);
-        pp_species_dot_source.get_long_string("momentum_function_uz(x,y,z)", str_momentum_function_uz);
-        // Construct InjectorMomentum with InjectorMomentumParser.
-        ux_parser = std::make_unique<amrex::Parser>(
-            utils::parser::makeParser(str_momentum_function_ux, {"x","y","z"}));
-        uy_parser = std::make_unique<amrex::Parser>(
-            utils::parser::makeParser(str_momentum_function_uy, {"x","y","z"}));
-        uz_parser = std::make_unique<amrex::Parser>(
-            utils::parser::makeParser(str_momentum_function_uz, {"x","y","z"}));
-        h_inj_mom.reset(new InjectorMomentum((InjectorMomentumParser*)nullptr,
-                                             ux_parser->compile<3>(),
-                                             uy_parser->compile<3>(),
-                                             uz_parser->compile<3>()));
-    } else {
-        StringParseAbortMessage("Momentum distribution type", mom_dist_s);
-    }
-    if (h_inj_mom) {
-#ifdef AMREX_USE_GPU
-        d_inj_mom = static_cast<InjectorMomentum*>
-            (amrex::The_Arena()->alloc(sizeof(InjectorMomentum)));
-        amrex::Gpu::htod_memcpy_async(d_inj_mom, h_inj_mom.get(), sizeof(InjectorMomentum));
-#else
-        d_inj_mom = h_inj_mom.get();
-#endif
-    }
-}
-
-=======
->>>>>>> 8e4b7e81
 amrex::XDim3 PlasmaInjector::getMomentum (amrex::Real x,
                                           amrex::Real y,
                                           amrex::Real z) const noexcept
