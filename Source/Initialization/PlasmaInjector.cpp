--- conflicted
+++ resolved
@@ -229,11 +229,7 @@
 #ifdef WARPX_USE_OPENPMD
         external_file = true;
         pp.get("injection_file",str_injection_file);
-<<<<<<< HEAD
         pp.get("q_tot",q_tot);
-        //StringParseAbortMessage("Injection style", part_pos_s);
-=======
->>>>>>> 63fec278
 #else
         amrex::Abort("WarpX has to be compiled with USE_OPENPMD=TRUE to be able"
                      " to read the external openPMD file with species data");
