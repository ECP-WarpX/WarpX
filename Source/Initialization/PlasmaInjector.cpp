/* Copyright 2019-2020 Andrew Myers, Axel Huebl, Cameron Yang
 * David Grote, Luca Fedeli, Maxence Thevenet
 * Remi Lehe, Revathi Jambunathan, Weiqun Zhang
 *
 *
 * This file is part of WarpX.
 *
 * License: BSD-3-Clause-LBNL
 */
#include "PlasmaInjector.H"
#include "SpeciesPhysicalProperties.H"
#include "Utils/WarpXConst.H"
#include "Utils/WarpXUtil.H"
#include "WarpX.H"

#include <AMReX.H>

#include <sstream>
#include <functional>


using namespace amrex;

namespace {
    void StringParseAbortMessage(const std::string& var,
                                 const std::string& name) {
        std::stringstream stringstream;
        std::string string;
        stringstream << var << " string '" << name << "' not recognized.";
        string = stringstream.str();
        amrex::Abort(string.c_str());
    }

    Real parseChargeName(const ParmParse& pp, const std::string& name) {
        Real result;
        if (name == "q_e") {
            return PhysConst::q_e;
        } else if (pp.query("charge", result)) {
            return result;
        } else {
            StringParseAbortMessage("Charge", name);
            return 0.0;
        }
    }

    Real parseChargeString(const ParmParse& pp, const std::string& name) {
        if(name.substr(0, 1) == "-")
            return -1.0 * parseChargeName(pp, name.substr(1, name.size() - 1));
        return parseChargeName(pp, name);
    }

    Real parseMassString(const ParmParse& pp, const std::string& name) {
        Real result;
        if (name == "m_e") {
            return PhysConst::m_e;
        } else if (name == "m_p"){
            return PhysConst::m_p;
        } else if (name == "inf"){
            return std::numeric_limits<double>::infinity();
        } else if (pp.query("mass", result)) {
            return result;
        } else {
            StringParseAbortMessage("Mass", name);
            return 0.0;
        }
    }
}

PlasmaInjector::PlasmaInjector () {}

PlasmaInjector::PlasmaInjector (int ispecies, const std::string& name)
    : species_id(ispecies), species_name(name)
{
    ParmParse pp(species_name);

    pp.query("radially_weighted", radially_weighted);
    AMREX_ALWAYS_ASSERT_WITH_MESSAGE(radially_weighted, "ERROR: Only radially_weighted=true is supported");

    // parse plasma boundaries
    xmin = std::numeric_limits<amrex::Real>::lowest();
    ymin = std::numeric_limits<amrex::Real>::lowest();
    zmin = std::numeric_limits<amrex::Real>::lowest();

    xmax = std::numeric_limits<amrex::Real>::max();
    ymax = std::numeric_limits<amrex::Real>::max();
    zmax = std::numeric_limits<amrex::Real>::max();

    pp.query("xmin", xmin);
    pp.query("ymin", ymin);
    pp.query("zmin", zmin);
    pp.query("xmax", xmax);
    pp.query("ymax", ymax);
    pp.query("zmax", zmax);

    pp.query("density_min", density_min);
    pp.query("density_max", density_max);

    std::string physical_species_s;
    bool species_is_specified = pp.query("species_type", physical_species_s);
    if (species_is_specified){
        physical_species = species::from_string( physical_species_s );
        // charge = SpeciesCharge[physical_species];
        charge = species::get_charge( physical_species );
        // mass = SpeciesMass[physical_species];
        mass = species::get_mass( physical_species );
    }

    // parse charge and mass
    std::string charge_s;
    bool charge_is_specified = pp.query("charge", charge_s);
    if (charge_is_specified){
        std::transform(charge_s.begin(),
                       charge_s.end(),
                       charge_s.begin(),
                       ::tolower);
        charge = parseChargeString(pp, charge_s);
    }
    if ( charge_is_specified && species_is_specified ){
        Print()<<"WARNING: Both <species>.charge and <species>.species_type specified\n";
        Print()<<"         The charge in <species>.mass overwrite the one from <species>.species_type\n";
    }
    if (!charge_is_specified && !species_is_specified){
        //No need for charge/species definition if external file is used
        std::string s_inj_style;
        pp.query("injection_style", s_inj_style);
        if (s_inj_style != "external_file") {
            amrex::Abort("Need to specify at least one of species_type or charge");
        }
    }

    std::string mass_s;
    bool mass_is_specified = pp.query("mass", mass_s);
    if (mass_is_specified){
        std::transform(mass_s.begin(),
                       mass_s.end(),
                       mass_s.begin(),
                       ::tolower);
        mass = parseMassString(pp, mass_s);
    }
    if ( mass_is_specified && species_is_specified ){
        Print()<<"WARNING: Both <species>.mass and <species>species_type specified\n";
        Print()<<"         The mass in <species>.mass overwrite the one from <species>.species_type\n";
    }
    if (!mass_is_specified && !species_is_specified){
        //No need for mass/species definition if external file is used
        std::string s_inj_style;
        pp.query("injection_style", s_inj_style);
        if (s_inj_style != "external_file") {
            amrex::Abort("Need to specify at least one of species_type or mass");
        }
    }

    // parse injection style
    std::string part_pos_s;
    pp.get("injection_style", part_pos_s);
    std::transform(part_pos_s.begin(),
                   part_pos_s.end(),
                   part_pos_s.begin(),
                   ::tolower);
    num_particles_per_cell_each_dim.assign(3, 0);
    if (part_pos_s == "python") {
        return;
    } else if (part_pos_s == "singleparticle") {
        pp.getarr("single_particle_pos", single_particle_pos, 0, 3);
        pp.getarr("single_particle_vel", single_particle_vel, 0, 3);
        for (auto& x : single_particle_vel) {
            x *= PhysConst::c;
        }
        pp.get("single_particle_weight", single_particle_weight);
        add_single_particle = true;
        return;
    } else if (part_pos_s == "gaussian_beam") {
        pp.get("x_m", x_m);
        pp.get("y_m", y_m);
        pp.get("z_m", z_m);
        pp.get("x_rms", x_rms);
        pp.get("y_rms", y_rms);
        pp.get("z_rms", z_rms);
        pp.query("x_cut", x_cut);
        pp.query("y_cut", y_cut);
        pp.query("z_cut", z_cut);
        pp.get("q_tot", q_tot);
        pp.get("npart", npart);
        pp.query("do_symmetrize", do_symmetrize);
        gaussian_beam = true;
        parseMomentum(pp);
    }
    // Depending on injection type at runtime, initialize inj_pos
    // so that inj_pos->getPositionUnitBox calls
    // InjectorPosition[Random or Regular].getPositionUnitBox.
    else if (part_pos_s == "nrandompercell") {
        pp.query("num_particles_per_cell", num_particles_per_cell);
#if WARPX_DIM_RZ
        AMREX_ALWAYS_ASSERT_WITH_MESSAGE(
            num_particles_per_cell>=2*WarpX::n_rz_azimuthal_modes,
            "Error: For accurate use of WarpX cylindrical gemoetry the number "
            "of particles should be at least two times n_rz_azimuthal_modes "
            "(Please visit PR#765 for more information.)");
#endif
        // Construct InjectorPosition with InjectorPositionRandom.
        inj_pos.reset(new InjectorPosition((InjectorPositionRandom*)nullptr,
                                           xmin, xmax, ymin, ymax, zmin, zmax));
        parseDensity(pp);
        parseMomentum(pp);
    } else if (part_pos_s == "nuniformpercell") {
        // Note that for RZ, three numbers are expected, r, theta, and z.
        // For 2D, only two are expected. The third is overwritten with 1.
        num_particles_per_cell_each_dim.assign(3, 1);
        pp.getarr("num_particles_per_cell_each_dim", num_particles_per_cell_each_dim);
#if WARPX_DIM_XZ
        num_particles_per_cell_each_dim[2] = 1;
#endif
#if WARPX_DIM_RZ
        AMREX_ALWAYS_ASSERT_WITH_MESSAGE(
            num_particles_per_cell_each_dim[1]>=2*WarpX::n_rz_azimuthal_modes,
            "Error: For accurate use of WarpX cylindrical gemoetry the number "
            "of particles in the theta direction should be at least two times "
            "n_rz_azimuthal_modes (Please visit PR#765 for more information.)");
#endif
        // Construct InjectorPosition from InjectorPositionRegular.
        inj_pos.reset(new InjectorPosition((InjectorPositionRegular*)nullptr,
                                           xmin, xmax, ymin, ymax, zmin, zmax,
                                           Dim3{num_particles_per_cell_each_dim[0],
                                                num_particles_per_cell_each_dim[1],
                                                num_particles_per_cell_each_dim[2]}));
        num_particles_per_cell = num_particles_per_cell_each_dim[0] *
                                 num_particles_per_cell_each_dim[1] *
                                 num_particles_per_cell_each_dim[2];
        parseDensity(pp);
        parseMomentum(pp);
    } else if (part_pos_s == "external_file") {
#ifdef WARPX_DIM_RZ
        amrex::Abort("The option of reading particle data from an external "
                     "file has not been implemented nor tested in RZ geometry");
#endif
#ifdef WARPX_USE_OPENPMD
        external_file = true;
<<<<<<< HEAD
        pp.get("injection_file", str_injection_file);
        pp.get("q_tot", q_tot);
=======
        pp.get("injection_file",str_injection_file);
        pp.get("q_tot",q_tot);
>>>>>>> c4384c4d
#else
        amrex::Abort("WarpX has to be compiled with USE_OPENPMD=TRUE to be able"
                     " to read the external openPMD file with species data");
#endif
    } else {
        StringParseAbortMessage("Injection style", part_pos_s);
    }
}

// Depending on injection type at runtime, initialize inj_rho
// so that inj_rho->getDensity calls
// InjectorPosition[Constant or Custom or etc.].getDensity.
void PlasmaInjector::parseDensity (ParmParse& pp)
{
    // parse density information
    std::string rho_prof_s;
    pp.get("profile", rho_prof_s);
    std::transform(rho_prof_s.begin(), rho_prof_s.end(),
                   rho_prof_s.begin(), ::tolower);
    if (rho_prof_s == "constant") {
        pp.get("density", density);
        // Construct InjectorDensity with InjectorDensityConstant.
        inj_rho.reset(new InjectorDensity((InjectorDensityConstant*)nullptr, density));
    } else if (rho_prof_s == "custom") {
        // Construct InjectorDensity with InjectorDensityCustom.
        inj_rho.reset(new InjectorDensity((InjectorDensityCustom*)nullptr, species_name));
    } else if (rho_prof_s == "predefined") {
        // Construct InjectorDensity with InjectorDensityPredefined.
        inj_rho.reset(new InjectorDensity((InjectorDensityPredefined*)nullptr,species_name));
    } else if (rho_prof_s == "parse_density_function") {
        Store_parserString(pp, "density_function(x,y,z)", str_density_function);
        // Construct InjectorDensity with InjectorDensityParser.
        inj_rho.reset(new InjectorDensity((InjectorDensityParser*)nullptr,
                                          makeParser(str_density_function,{"x","y","z"})));
    } else {
        //No need for profile definition if external file is used
        std::string s_inj_style;
        pp.query("injection_style", s_inj_style);
        if (s_inj_style != "external_file") {
            StringParseAbortMessage("Density profile type", rho_prof_s);
        }
    }
}

// Depending on injection type at runtime, initialize inj_mom
// so that inj_mom->getMomentum calls
// InjectorMomentum[Constant or Custom or etc.].getMomentum.
void PlasmaInjector::parseMomentum (ParmParse& pp)
{
    // parse momentum information
    std::string mom_dist_s;
    pp.get("momentum_distribution_type", mom_dist_s);
    std::transform(mom_dist_s.begin(),
                   mom_dist_s.end(),
                   mom_dist_s.begin(),
                   ::tolower);
    if (mom_dist_s == "constant") {
        Real ux = 0.;
        Real uy = 0.;
        Real uz = 0.;
        pp.query("ux", ux);
        pp.query("uy", uy);
        pp.query("uz", uz);
        // Construct InjectorMomentum with InjectorMomentumConstant.
        inj_mom.reset(new InjectorMomentum((InjectorMomentumConstant*)nullptr, ux,uy, uz));
    } else if (mom_dist_s == "custom") {
        // Construct InjectorMomentum with InjectorMomentumCustom.
        inj_mom.reset(new InjectorMomentum((InjectorMomentumCustom*)nullptr, species_name));
    } else if (mom_dist_s == "gaussian") {
        Real ux_m = 0.;
        Real uy_m = 0.;
        Real uz_m = 0.;
        Real ux_th = 0.;
        Real uy_th = 0.;
        Real uz_th = 0.;
        pp.query("ux_m", ux_m);
        pp.query("uy_m", uy_m);
        pp.query("uz_m", uz_m);
        pp.query("ux_th", ux_th);
        pp.query("uy_th", uy_th);
        pp.query("uz_th", uz_th);
        // Construct InjectorMomentum with InjectorMomentumGaussian.
        inj_mom.reset(new InjectorMomentum((InjectorMomentumGaussian*)nullptr,
                                           ux_m, uy_m, uz_m, ux_th, uy_th, uz_th));
    } else if (mom_dist_s == "maxwell_boltzmann"){
        Real beta = 0.;
        Real theta = 10.;
        int dir = 0;
        std::string direction = "x";
        pp.query("beta", beta);
        if(beta < 0){
            amrex::Abort("Please enter a positive beta value. Drift direction is set with <s_name>.bulk_vel_dir = 'x' or '+x', '-x', 'y' or '+y', etc.");
        }
        pp.query("theta", theta);
        pp.query("bulk_vel_dir", direction);
        if(direction[0] == '-'){
            beta = -beta;
        }
        if((direction == "x" || direction[1] == 'x') ||
           (direction == "X" || direction[1] == 'X')){
            dir = 0;
        } else if ((direction == "y" || direction[1] == 'y') ||
                   (direction == "Y" || direction[1] == 'Y')){
            dir = 1;
        } else if ((direction == "z" || direction[1] == 'z') ||
                   (direction == "Z" || direction[1] == 'Z')){
            dir = 2;
        } else{
            std::stringstream stringstream;
            stringstream << "Cannot interpret <s_name>.bulk_vel_dir input '" << direction << "'. Please enter +/- x, y, or z with no whitespace between the sign and other character.";
            direction = stringstream.str();
            amrex::Abort(direction.c_str());
        }
        // Construct InjectorMomentum with InjectorMomentumBoltzmann.
        inj_mom.reset(new InjectorMomentum((InjectorMomentumBoltzmann*)nullptr, theta, beta, dir));
    } else if (mom_dist_s == "maxwell_juttner"){
        Real beta = 0.;
        Real theta = 10.;
        int dir = 0;
        std::string direction = "x";
        pp.query("beta", beta);
        if(beta < 0){
            amrex::Abort("Please enter a positive beta value. Drift direction is set with <s_name>.bulk_vel_dir = 'x' or '+x', '-x', 'y' or '+y', etc.");
        }
        pp.query("theta", theta);
        pp.query("bulk_vel_dir", direction);
        if(direction[0] == '-'){
            beta = -beta;
        }
        if((direction == "x" || direction[1] == 'x') ||
           (direction == "X" || direction[1] == 'X')){
            dir = 0;
        } else if ((direction == "y" || direction[1] == 'y') ||
                   (direction == "Y" || direction[1] == 'Y')){
            dir = 1;
        } else if ((direction == "z" || direction[1] == 'z') ||
                   (direction == "Z" || direction[1] == 'Z')){
            dir = 2;
        } else{
            std::stringstream stringstream;
            stringstream << "Cannot interpret <s_name>.bulk_vel_dir input '" << direction << "'. Please enter +/- x, y, or z with no whitespace between the sign and other character.";
            direction = stringstream.str();
            amrex::Abort(direction.c_str());
        }
        // Construct InjectorMomentum with InjectorMomentumJuttner.
        inj_mom.reset(new InjectorMomentum((InjectorMomentumJuttner*)nullptr, theta, beta, dir));
    } else if (mom_dist_s == "radial_expansion") {
        Real u_over_r = 0.;
        pp.query("u_over_r", u_over_r);
        // Construct InjectorMomentum with InjectorMomentumRadialExpansion.
        inj_mom.reset(new InjectorMomentum
                      ((InjectorMomentumRadialExpansion*)nullptr, u_over_r));
    } else if (mom_dist_s == "parse_momentum_function") {
        Store_parserString(pp, "momentum_function_ux(x,y,z)",
                                               str_momentum_function_ux);
        Store_parserString(pp, "momentum_function_uy(x,y,z)",
                                               str_momentum_function_uy);
        Store_parserString(pp, "momentum_function_uz(x,y,z)",
                                               str_momentum_function_uz);
        // Construct InjectorMomentum with InjectorMomentumParser.
        inj_mom.reset(new InjectorMomentum((InjectorMomentumParser*)nullptr,
                                           makeParser(str_momentum_function_ux,{"x","y","z"}),
                                           makeParser(str_momentum_function_uy,{"x","y","z"}),
                                           makeParser(str_momentum_function_uz,{"x","y","z"})));
    } else {
        //No need for momentum definition if external file is used
        std::string s_inj_style;
        pp.query("injection_style", s_inj_style);
        if (s_inj_style != "external_file") {
            StringParseAbortMessage("Momentum distribution type", mom_dist_s);
        }
    }
}

XDim3 PlasmaInjector::getMomentum (Real x, Real y, Real z) const noexcept
{
    return inj_mom->getMomentum(x, y, z); // gamma*beta
}

bool PlasmaInjector::insideBounds (Real x, Real y, Real z) const noexcept
{
    return (x < xmax and x >= xmin and
            y < ymax and y >= ymin and
            z < zmax and z >= zmin);
}

InjectorPosition*
PlasmaInjector::getInjectorPosition ()
{
    return inj_pos.get();
}

InjectorDensity*
PlasmaInjector::getInjectorDensity ()
{
    return inj_rho.get();
}

InjectorMomentum*
PlasmaInjector::getInjectorMomentum ()
{
    return inj_mom.get();
}<|MERGE_RESOLUTION|>--- conflicted
+++ resolved
@@ -235,13 +235,11 @@
 #endif
 #ifdef WARPX_USE_OPENPMD
         external_file = true;
-<<<<<<< HEAD
         pp.get("injection_file", str_injection_file);
-        pp.get("q_tot", q_tot);
-=======
-        pp.get("injection_file",str_injection_file);
-        pp.get("q_tot",q_tot);
->>>>>>> c4384c4d
+        if (!pp.query("physical_q_tot", q_tot)){
+            amrex::Print() << "WarpX simulation macroparticles will be modeled "
+            << "with the charge and weight defined in " << str_injection_file;
+        }
 #else
         amrex::Abort("WarpX has to be compiled with USE_OPENPMD=TRUE to be able"
                      " to read the external openPMD file with species data");
