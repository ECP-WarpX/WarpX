--- conflicted
+++ resolved
@@ -131,17 +131,11 @@
     bool mass_is_specified = queryWithParser(pp_species_name, "mass", mass);
 
     if ( charge_is_specified && species_is_specified ){
-<<<<<<< HEAD
         WarpX::GetInstance().RecordWarning("Species",
             "Both '" + species_name +  ".charge' and " +
                 species_name + ".species_type' are specified.\n" +
                 species_name + ".charge' will take precedence.\n");
 
-=======
-        amrex::Print() << "WARNING: Both '" << species_name << ".charge' and "
-                       << species_name << ".species_type' are specified\n'"
-                       << species_name << ".charge' will take precedence.\n";
->>>>>>> eb9d7eed
     }
     if (!charge_is_specified && !species_is_specified && injection_style != "external_file"){
         // external file will throw own assertions below if charge cannot be found
@@ -149,16 +143,10 @@
     }
 
     if ( mass_is_specified && species_is_specified ){
-<<<<<<< HEAD
         WarpX::GetInstance().RecordWarning("Species",
             "Both '" + species_name +  ".mass' and " +
                 species_name + ".species_type' are specified.\n" +
                 species_name + ".mass' will take precedence.\n");
-=======
-        amrex::Print() << "WARNING: Both '" << species_name << ".mass' and "
-                       << species_name << ".species_type' are specified\n'"
-                       << species_name << ".mass' will take precedence.\n";
->>>>>>> eb9d7eed
     }
     if (!mass_is_specified && !species_is_specified && injection_style != "external_file"){
         // external file will throw own assertions below if mass cannot be found
@@ -358,7 +346,6 @@
                 "'" + ps_name + ".species_type' in your input file!\n");
 
             if (charge_is_specified) {
-<<<<<<< HEAD
                 WarpX::GetInstance().RecordWarning("Species",
                     "Both '" + ps_name + ".charge' and '" +
                         ps_name + ".injection_file' specify a charge.\n'" +
@@ -369,16 +356,6 @@
                     "Both '" + ps_name + ".species_type' and '" +
                         ps_name + ".injection_file' specify a charge.\n'" +
                         ps_name + ".species_type' will take precedence.\n");
-=======
-                amrex::Print() << "WARNING: Both '" << ps_name << ".charge' and '"
-                               << ps_name << ".injection_file' specify a charge.\n'"
-                               << ps_name << ".charge' will take precedence.\n";
-            }
-            else if (species_is_specified) {
-                amrex::Print() << "WARNING: Both '" << ps_name << ".species_type' and '"
-                               << ps_name << ".injection_file' specify a charge.\n'"
-                               << ps_name << ".species_type' will take precedence.\n";
->>>>>>> eb9d7eed
             }
             else {
                 // TODO: Add ASSERT_WITH_MESSAGE to test if charge is a constant record
@@ -388,7 +365,6 @@
                 charge = p_q * charge_unit;
             }
             if (mass_is_specified) {
-<<<<<<< HEAD
                 WarpX::GetInstance().RecordWarning("Species",
                     "Both '" + ps_name + ".mass' and '" +
                         ps_name + ".injection_file' specify a charge.\n'" +
@@ -399,16 +375,6 @@
                     "Both '" + ps_name + ".species_type' and '" +
                         ps_name + ".injection_file' specify a mass.\n'" +
                         ps_name + ".species_type' will take precedence.\n");
-=======
-                amrex::Print() << "WARNING: Both '" << ps_name << ".mass' and '"
-                               << ps_name << ".injection_file' specify a mass.\n'"
-                               << ps_name << ".mass' will take precedence.\n";
-            }
-            else if (species_is_specified) {
-                amrex::Print() << "WARNING: Both '" << ps_name << ".species_type' and '"
-                               << ps_name << ".injection_file' specify a mass.\n'"
-                               << ps_name << ".species_type' will take precedence.\n";
->>>>>>> eb9d7eed
             }
             else {
                 // TODO: Add ASSERT_WITH_MESSAGE to test if mass is a constant record
