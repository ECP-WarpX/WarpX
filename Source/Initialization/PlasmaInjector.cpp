--- conflicted
+++ resolved
@@ -548,12 +548,7 @@
                                              ux_m, uy_m, uz_m, ux_th, uy_th, uz_th,
                                              flux_normal_axis, flux_direction));
     } else if (mom_dist_s == "maxwell_boltzmann"){
-<<<<<<< HEAD
-        Real beta = 0.;
-=======
         amrex::Real beta = 0._rt;
-        amrex::Real theta = 10._rt;
->>>>>>> c3f481bc
         int dir = 0;
         std::string direction = "x";
         h_mom_temp = std::make_unique<TemperatureProperties>(pp);
@@ -584,12 +579,7 @@
         // Construct InjectorMomentum with InjectorMomentumBoltzmann.
         h_inj_mom.reset(new InjectorMomentum((InjectorMomentumBoltzmann*)nullptr, getTemp, beta, dir));
     } else if (mom_dist_s == "maxwell_juttner"){
-<<<<<<< HEAD
-        Real beta = 0.;
-=======
         amrex::Real beta = 0._rt;
-        amrex::Real theta = 10._rt;
->>>>>>> c3f481bc
         int dir = 0;
         h_mom_temp = std::make_unique<TemperatureProperties>(pp);
         GetTemperature getTemp(*h_mom_temp.get());
