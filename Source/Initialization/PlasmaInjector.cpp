/* Copyright 2019-2020 Andrew Myers, Axel Huebl, Cameron Yang
 * David Grote, Luca Fedeli, Maxence Thevenet
 * Remi Lehe, Revathi Jambunathan, Weiqun Zhang
 *
 *
 * This file is part of WarpX.
 *
 * License: BSD-3-Clause-LBNL
 */
#include "PlasmaInjector.H"
#include "SpeciesPhysicalProperties.H"
#include "Utils/WarpXConst.H"
#include "Utils/WarpXUtil.H"
#include "WarpX.H"

#include <AMReX.H>

#include <sstream>
#include <functional>


using namespace amrex;

namespace {
    void StringParseAbortMessage(const std::string& var,
                                 const std::string& name) {
        std::stringstream stringstream;
        std::string string;
        stringstream << var << " string '" << name << "' not recognized.";
        string = stringstream.str();
        amrex::Abort(string.c_str());
    }

    Real parseChargeName(const ParmParse& pp, const std::string& name) {
        Real result;
        if (name == "q_e") {
            return PhysConst::q_e;
        } else if (pp.query("charge", result)) {
            return result;
        } else {
            StringParseAbortMessage("Charge", name);
            return 0.0;
        }
    }

    Real parseChargeString(const ParmParse& pp, const std::string& name) {
        if(name.substr(0, 1) == "-")
            return -1.0 * parseChargeName(pp, name.substr(1, name.size() - 1));
        return parseChargeName(pp, name);
    }

    Real parseMassString(const ParmParse& pp, const std::string& name) {
        Real result;
        if (name == "m_e") {
            return PhysConst::m_e;
        } else if (name == "m_p"){
            return PhysConst::m_p;
        } else if (name == "inf"){
            return std::numeric_limits<double>::infinity();
        } else if (pp.query("mass", result)) {
            return result;
        } else {
            StringParseAbortMessage("Mass", name);
            return 0.0;
        }
    }
}

PlasmaInjector::PlasmaInjector () {}

PlasmaInjector::PlasmaInjector (int ispecies, const std::string& name)
    : species_id(ispecies), species_name(name)
{
    ParmParse pp(species_name);

    pp.query("radially_weighted", radially_weighted);
    AMREX_ALWAYS_ASSERT_WITH_MESSAGE(radially_weighted, "ERROR: Only radially_weighted=true is supported");

    // parse plasma boundaries
    xmin = std::numeric_limits<amrex::Real>::lowest();
    ymin = std::numeric_limits<amrex::Real>::lowest();
    zmin = std::numeric_limits<amrex::Real>::lowest();

    xmax = std::numeric_limits<amrex::Real>::max();
    ymax = std::numeric_limits<amrex::Real>::max();
    zmax = std::numeric_limits<amrex::Real>::max();

    pp.query("xmin", xmin);
    pp.query("ymin", ymin);
    pp.query("zmin", zmin);
    pp.query("xmax", xmax);
    pp.query("ymax", ymax);
    pp.query("zmax", zmax);

    pp.query("density_min", density_min);
    pp.query("density_max", density_max);

    std::string physical_species_s;
    bool species_is_specified = pp.query("species_type", physical_species_s);
    if (species_is_specified){
        physical_species = species::from_string( physical_species_s );
        // charge = SpeciesCharge[physical_species];
        charge = species::get_charge( physical_species );
        // mass = SpeciesMass[physical_species];
        mass = species::get_mass( physical_species );
    }

    // parse charge and mass
    std::string charge_s;
    bool charge_is_specified = pp.query("charge", charge_s);
    if (charge_is_specified){
        std::transform(charge_s.begin(),
                       charge_s.end(),
                       charge_s.begin(),
                       ::tolower);
        charge = parseChargeString(pp, charge_s);
    }
    if ( charge_is_specified && species_is_specified ){
        Print()<<"WARNING: Both <species>.charge and <species>.species_type specified\n";
        Print()<<"         The charge in <species>.mass overwrite the one from <species>.species_type\n";
    }
    if (!charge_is_specified && !species_is_specified){
        //No need for charge/species definition if external file is used
        std::string s_inj_style;
        pp.query("injection_style", s_inj_style);
        if (s_inj_style != "external_file") {
            amrex::Abort("Need to specify at least one of species_type or charge");
        }
    }

    std::string mass_s;
    bool mass_is_specified = pp.query("mass", mass_s);
    if (mass_is_specified){
        std::transform(mass_s.begin(),
                       mass_s.end(),
                       mass_s.begin(),
                       ::tolower);
        mass = parseMassString(pp, mass_s);
    }
    if ( mass_is_specified && species_is_specified ){
        Print()<<"WARNING: Both <species>.mass and <species>species_type specified\n";
        Print()<<"         The mass in <species>.mass overwrite the one from <species>.species_type\n";
    }
    if (!mass_is_specified && !species_is_specified){
        //No need for mass/species definition if external file is used
        std::string s_inj_style;
        pp.query("injection_style", s_inj_style);
        if (s_inj_style != "external_file") {
            amrex::Abort("Need to specify at least one of species_type or mass");
        }
    }

    // parse injection style
    std::string part_pos_s;
    pp.get("injection_style", part_pos_s);
    std::transform(part_pos_s.begin(),
                   part_pos_s.end(),
                   part_pos_s.begin(),
                   ::tolower);
    num_particles_per_cell_each_dim.assign(3, 0);
    if (part_pos_s == "python") {
        return;
    } else if (part_pos_s == "singleparticle") {
        pp.getarr("single_particle_pos", single_particle_pos, 0, 3);
        pp.getarr("single_particle_vel", single_particle_vel, 0, 3);
        for (auto& x : single_particle_vel) {
            x *= PhysConst::c;
        }
        pp.get("single_particle_weight", single_particle_weight);
        add_single_particle = true;
        return;
    } else if (part_pos_s == "gaussian_beam") {
        pp.get("x_m", x_m);
        pp.get("y_m", y_m);
        pp.get("z_m", z_m);
        pp.get("x_rms", x_rms);
        pp.get("y_rms", y_rms);
        pp.get("z_rms", z_rms);
        pp.get("q_tot", q_tot);
        pp.get("npart", npart);
        pp.query("do_symmetrize", do_symmetrize);
        gaussian_beam = true;
        parseMomentum(pp);
    }
    // Depending on injection type at runtime, initialize inj_pos
    // so that inj_pos->getPositionUnitBox calls
    // InjectorPosition[Random or Regular].getPositionUnitBox.
    else if (part_pos_s == "nrandompercell") {
        pp.query("num_particles_per_cell", num_particles_per_cell);
#if WARPX_DIM_RZ
        AMREX_ALWAYS_ASSERT_WITH_MESSAGE(
            num_particles_per_cell>=2*WarpX::n_rz_azimuthal_modes,
            "Error: For accurate use of WarpX cylindrical gemoetry the number "
            "of particles should be at least two times n_rz_azimuthal_modes "
            "(Please visit PR#765 for more information.)");
#endif
        // Construct InjectorPosition with InjectorPositionRandom.
        inj_pos.reset(new InjectorPosition((InjectorPositionRandom*)nullptr,
                                           xmin, xmax, ymin, ymax, zmin, zmax));
        parseDensity(pp);
        parseMomentum(pp);
    } else if (part_pos_s == "nuniformpercell") {
        // Note that for RZ, three numbers are expected, r, theta, and z.
        // For 2D, only two are expected. The third is overwritten with 1.
        num_particles_per_cell_each_dim.assign(3, 1);
        pp.getarr("num_particles_per_cell_each_dim", num_particles_per_cell_each_dim);
#if WARPX_DIM_XZ
        num_particles_per_cell_each_dim[2] = 1;
#endif
#if WARPX_DIM_RZ
        AMREX_ALWAYS_ASSERT_WITH_MESSAGE(
            num_particles_per_cell_each_dim[1]>=2*WarpX::n_rz_azimuthal_modes,
            "Error: For accurate use of WarpX cylindrical gemoetry the number "
            "of particles in the theta direction should be at least two times "
            "n_rz_azimuthal_modes (Please visit PR#765 for more information.)");
#endif
        // Construct InjectorPosition from InjectorPositionRegular.
        inj_pos.reset(new InjectorPosition((InjectorPositionRegular*)nullptr,
                                           xmin, xmax, ymin, ymax, zmin, zmax,
                                           Dim3{num_particles_per_cell_each_dim[0],
                                                num_particles_per_cell_each_dim[1],
                                                num_particles_per_cell_each_dim[2]}));
        num_particles_per_cell = num_particles_per_cell_each_dim[0] *
                                 num_particles_per_cell_each_dim[1] *
                                 num_particles_per_cell_each_dim[2];
        parseDensity(pp);
        parseMomentum(pp);
    } else if (part_pos_s == "external_file") {
#ifdef WARPX_USE_OPENPMD
        external_file = true;
        pp.get("injection_file",str_injection_file);
<<<<<<< HEAD
        pp.get("q_tot",q_tot);
        //StringParseAbortMessage("Injection style", part_pos_s);
#else
        amrex::Abort("WarpX has to be compiled with USE_OPMD=True to be able to"
                     " read the external OpenPMD file with species data");
=======
        //StringParseAbortMessage("Injection style", part_pos_s);
#else
        amrex::Abort("WarpX has to be compiled with USE_OPENPMD=TRUE to be able to"
                     " read the external openPMD file with species data");
>>>>>>> 7ae893e2
#endif
    } else {
        StringParseAbortMessage("Injection style", part_pos_s);
    }
}

// Depending on injection type at runtime, initialize inj_rho
// so that inj_rho->getDensity calls
// InjectorPosition[Constant or Custom or etc.].getDensity.
void PlasmaInjector::parseDensity (ParmParse& pp)
{
    // parse density information
    std::string rho_prof_s;
    pp.get("profile", rho_prof_s);
    std::transform(rho_prof_s.begin(), rho_prof_s.end(),
                   rho_prof_s.begin(), ::tolower);
    if (rho_prof_s == "constant") {
        pp.get("density", density);
        // Construct InjectorDensity with InjectorDensityConstant.
        inj_rho.reset(new InjectorDensity((InjectorDensityConstant*)nullptr, density));
    } else if (rho_prof_s == "custom") {
        // Construct InjectorDensity with InjectorDensityCustom.
        inj_rho.reset(new InjectorDensity((InjectorDensityCustom*)nullptr, species_name));
    } else if (rho_prof_s == "predefined") {
        // Construct InjectorDensity with InjectorDensityPredefined.
        inj_rho.reset(new InjectorDensity((InjectorDensityPredefined*)nullptr,species_name));
    } else if (rho_prof_s == "parse_density_function") {
        Store_parserString(pp, "density_function(x,y,z)", str_density_function);
        // Construct InjectorDensity with InjectorDensityParser.
        inj_rho.reset(new InjectorDensity((InjectorDensityParser*)nullptr,
                                          makeParser(str_density_function,{"x","y","z"})));
    } else {
        //No need for profile definition if external file is used
        std::string s_inj_style;
        pp.query("injection_style", s_inj_style);
        if (s_inj_style != "external_file") {
            StringParseAbortMessage("Density profile type", rho_prof_s);
        }
    }
}

// Depending on injection type at runtime, initialize inj_mom
// so that inj_mom->getMomentum calls
// InjectorMomentum[Constant or Custom or etc.].getMomentum.
void PlasmaInjector::parseMomentum (ParmParse& pp)
{
    // parse momentum information
    std::string mom_dist_s;
    pp.get("momentum_distribution_type", mom_dist_s);
    std::transform(mom_dist_s.begin(),
                   mom_dist_s.end(),
                   mom_dist_s.begin(),
                   ::tolower);
    if (mom_dist_s == "constant") {
        Real ux = 0.;
        Real uy = 0.;
        Real uz = 0.;
        pp.query("ux", ux);
        pp.query("uy", uy);
        pp.query("uz", uz);
        // Construct InjectorMomentum with InjectorMomentumConstant.
        inj_mom.reset(new InjectorMomentum((InjectorMomentumConstant*)nullptr, ux,uy, uz));
    } else if (mom_dist_s == "custom") {
        // Construct InjectorMomentum with InjectorMomentumCustom.
        inj_mom.reset(new InjectorMomentum((InjectorMomentumCustom*)nullptr, species_name));
    } else if (mom_dist_s == "gaussian") {
        Real ux_m = 0.;
        Real uy_m = 0.;
        Real uz_m = 0.;
        Real ux_th = 0.;
        Real uy_th = 0.;
        Real uz_th = 0.;
        pp.query("ux_m", ux_m);
        pp.query("uy_m", uy_m);
        pp.query("uz_m", uz_m);
        pp.query("ux_th", ux_th);
        pp.query("uy_th", uy_th);
        pp.query("uz_th", uz_th);
        // Construct InjectorMomentum with InjectorMomentumGaussian.
        inj_mom.reset(new InjectorMomentum((InjectorMomentumGaussian*)nullptr,
                                           ux_m, uy_m, uz_m, ux_th, uy_th, uz_th));
    } else if (mom_dist_s == "maxwell_boltzmann"){
        Real beta = 0.;
        Real theta = 10.;
        int dir = 0;
        std::string direction = "x";
        pp.query("beta", beta);
        if(beta < 0){
            amrex::Abort("Please enter a positive beta value. Drift direction is set with <s_name>.bulk_vel_dir = 'x' or '+x', '-x', 'y' or '+y', etc.");
        }
        pp.query("theta", theta);
        pp.query("bulk_vel_dir", direction);
        if(direction[0] == '-'){
            beta = -beta;
        }
        if((direction == "x" || direction[1] == 'x') ||
           (direction == "X" || direction[1] == 'X')){
            dir = 0;
        } else if ((direction == "y" || direction[1] == 'y') ||
                   (direction == "Y" || direction[1] == 'Y')){
            dir = 1;
        } else if ((direction == "z" || direction[1] == 'z') ||
                   (direction == "Z" || direction[1] == 'Z')){
            dir = 2;
        } else{
            std::stringstream stringstream;
            stringstream << "Cannot interpret <s_name>.bulk_vel_dir input '" << direction << "'. Please enter +/- x, y, or z with no whitespace between the sign and other character.";
            direction = stringstream.str();
            amrex::Abort(direction.c_str());
        }
        // Construct InjectorMomentum with InjectorMomentumBoltzmann.
        inj_mom.reset(new InjectorMomentum((InjectorMomentumBoltzmann*)nullptr, theta, beta, dir));
    } else if (mom_dist_s == "maxwell_juttner"){
        Real beta = 0.;
        Real theta = 10.;
        int dir = 0;
        std::string direction = "x";
        pp.query("beta", beta);
        if(beta < 0){
            amrex::Abort("Please enter a positive beta value. Drift direction is set with <s_name>.bulk_vel_dir = 'x' or '+x', '-x', 'y' or '+y', etc.");
        }
        pp.query("theta", theta);
        pp.query("bulk_vel_dir", direction);
        if(direction[0] == '-'){
            beta = -beta;
        }
        if((direction == "x" || direction[1] == 'x') ||
           (direction == "X" || direction[1] == 'X')){
            dir = 0;
        } else if ((direction == "y" || direction[1] == 'y') ||
                   (direction == "Y" || direction[1] == 'Y')){
            dir = 1;
        } else if ((direction == "z" || direction[1] == 'z') ||
                   (direction == "Z" || direction[1] == 'Z')){
            dir = 2;
        } else{
            std::stringstream stringstream;
            stringstream << "Cannot interpret <s_name>.bulk_vel_dir input '" << direction << "'. Please enter +/- x, y, or z with no whitespace between the sign and other character.";
            direction = stringstream.str();
            amrex::Abort(direction.c_str());
        }
        // Construct InjectorMomentum with InjectorMomentumJuttner.
        inj_mom.reset(new InjectorMomentum((InjectorMomentumJuttner*)nullptr, theta, beta, dir));
    } else if (mom_dist_s == "radial_expansion") {
        Real u_over_r = 0.;
        pp.query("u_over_r", u_over_r);
        // Construct InjectorMomentum with InjectorMomentumRadialExpansion.
        inj_mom.reset(new InjectorMomentum
                      ((InjectorMomentumRadialExpansion*)nullptr, u_over_r));
    } else if (mom_dist_s == "parse_momentum_function") {
        Store_parserString(pp, "momentum_function_ux(x,y,z)",
                                               str_momentum_function_ux);
        Store_parserString(pp, "momentum_function_uy(x,y,z)",
                                               str_momentum_function_uy);
        Store_parserString(pp, "momentum_function_uz(x,y,z)",
                                               str_momentum_function_uz);
        // Construct InjectorMomentum with InjectorMomentumParser.
        inj_mom.reset(new InjectorMomentum((InjectorMomentumParser*)nullptr,
                                           makeParser(str_momentum_function_ux,{"x","y","z"}),
                                           makeParser(str_momentum_function_uy,{"x","y","z"}),
                                           makeParser(str_momentum_function_uz,{"x","y","z"})));
    } else {
        StringParseAbortMessage("Momentum distribution type", mom_dist_s);
    }
}

XDim3 PlasmaInjector::getMomentum (Real x, Real y, Real z) const noexcept
{
    return inj_mom->getMomentum(x, y, z); // gamma*beta
}

bool PlasmaInjector::insideBounds (Real x, Real y, Real z) const noexcept
{
    return (x < xmax and x >= xmin and
            y < ymax and y >= ymin and
            z < zmax and z >= zmin);
}

InjectorPosition*
PlasmaInjector::getInjectorPosition ()
{
    return inj_pos.get();
}

InjectorDensity*
PlasmaInjector::getInjectorDensity ()
{
    return inj_rho.get();
}

InjectorMomentum*
PlasmaInjector::getInjectorMomentum ()
{
    return inj_mom.get();
}<|MERGE_RESOLUTION|>--- conflicted
+++ resolved
@@ -229,18 +229,11 @@
 #ifdef WARPX_USE_OPENPMD
         external_file = true;
         pp.get("injection_file",str_injection_file);
-<<<<<<< HEAD
         pp.get("q_tot",q_tot);
-        //StringParseAbortMessage("Injection style", part_pos_s);
-#else
-        amrex::Abort("WarpX has to be compiled with USE_OPMD=True to be able to"
-                     " read the external OpenPMD file with species data");
-=======
         //StringParseAbortMessage("Injection style", part_pos_s);
 #else
         amrex::Abort("WarpX has to be compiled with USE_OPENPMD=TRUE to be able to"
                      " read the external openPMD file with species data");
->>>>>>> 7ae893e2
 #endif
     } else {
         StringParseAbortMessage("Injection style", part_pos_s);
