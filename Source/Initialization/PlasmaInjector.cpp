/* Copyright 2019-2020 Andrew Myers, Axel Huebl, Cameron Yang
 * David Grote, Luca Fedeli, Maxence Thevenet
 * Remi Lehe, Revathi Jambunathan, Weiqun Zhang
 *
 *
 * This file is part of WarpX.
 *
 * License: BSD-3-Clause-LBNL
 */
#include "PlasmaInjector.H"

#include "Initialization/GetTemperature.H"
#include "Initialization/GetVelocity.H"
#include "Initialization/InjectorDensity.H"
#include "Initialization/InjectorMomentum.H"
#include "Initialization/InjectorPosition.H"
#include "Utils/Parser/ParserUtils.H"
#include "Utils/SpeciesUtils.H"
#include "Utils/TextMsg.H"
#include "Utils/WarpXConst.H"
#include "WarpX.H"

#include <ablastr/warn_manager/WarnManager.H>

#include <AMReX.H>
#include <AMReX_BLassert.H>
#include <AMReX_Config.H>
#include <AMReX_Geometry.H>
#include <AMReX_GpuDevice.H>
#include <AMReX_ParallelDescriptor.H>
#include <AMReX_ParmParse.H>
#include <AMReX_Parser.H>
#include <AMReX_Print.H>
#include <AMReX_RandomEngine.H>
#include <AMReX_REAL.H>

#include <algorithm>
#include <cctype>
#include <map>
#include <memory>
#include <set>
#include <sstream>
#include <utility>
#include <vector>

using namespace amrex::literals;

PlasmaInjector::PlasmaInjector (int ispecies, const std::string& name,
    const amrex::Geometry& geom, const std::string& src_name):
    species_id{ispecies}, species_name{name}, source_name{src_name}
{

#ifdef AMREX_USE_GPU
    static_assert(std::is_trivially_copyable<InjectorPosition>::value,
                  "InjectorPosition must be trivially copyable");
    static_assert(std::is_trivially_copyable<InjectorDensity>::value,
                  "InjectorDensity must be trivially copyable");
    static_assert(std::is_trivially_copyable<InjectorMomentum>::value,
                  "InjectorMomentum must be trivially copyable");
#endif

<<<<<<< HEAD
    pp_species_name.query("radially_weighted", radially_weighted);
=======
    const amrex::ParmParse pp_species(species_name);

    utils::parser::queryWithParser(pp_species, source_name, "radially_weighted", radially_weighted);
    WARPX_ALWAYS_ASSERT_WITH_MESSAGE(radially_weighted, "ERROR: Only radially_weighted=true is supported");
>>>>>>> fa32500a

    // Unlimited boundaries
    xmin = std::numeric_limits<amrex::Real>::lowest();
    ymin = std::numeric_limits<amrex::Real>::lowest();
    zmin = std::numeric_limits<amrex::Real>::lowest();

    xmax = std::numeric_limits<amrex::Real>::max();
    ymax = std::numeric_limits<amrex::Real>::max();
    zmax = std::numeric_limits<amrex::Real>::max();

    // NOTE: When periodic boundaries are used, default injection range is set to mother grid dimensions.
    if( geom.isPeriodic(0) ) {
#       ifndef WARPX_DIM_1D_Z
        xmin = geom.ProbLo(0);
        xmax = geom.ProbHi(0);
#       else
        zmin = geom.ProbLo(0);
        zmax = geom.ProbHi(0);
#       endif
    }

#   ifndef WARPX_DIM_1D_Z
    if( geom.isPeriodic(1) ) {
#       ifndef WARPX_DIM_3D
        zmin = geom.ProbLo(1);
        zmax = geom.ProbHi(1);
#       else
        ymin = geom.ProbLo(1);
        ymax = geom.ProbHi(1);
#       endif
    }
#       endif

#   ifdef WARPX_DIM_3D
    if( geom.isPeriodic(2) ) {
        zmin = geom.ProbLo(2);
        zmax = geom.ProbHi(2);
    }
#   endif

    utils::parser::queryWithParser(pp_species, source_name, "xmin", xmin);
    utils::parser::queryWithParser(pp_species, source_name, "ymin", ymin);
    utils::parser::queryWithParser(pp_species, source_name, "zmin", zmin);
    utils::parser::queryWithParser(pp_species, source_name, "xmax", xmax);
    utils::parser::queryWithParser(pp_species, source_name, "ymax", ymax);
    utils::parser::queryWithParser(pp_species, source_name, "zmax", zmax);

    utils::parser::queryWithParser(pp_species, source_name, "density_min", density_min);
    utils::parser::queryWithParser(pp_species, source_name, "density_max", density_max);

    std::string injection_style = "none";
    utils::parser::query(pp_species, source_name, "injection_style", injection_style);
    std::transform(injection_style.begin(),
                   injection_style.end(),
                   injection_style.begin(),
                   ::tolower);

    num_particles_per_cell_each_dim.assign(3, 0);

    if (injection_style == "singleparticle") {
        setupSingleParticle(pp_species);
        return;
    } else if (injection_style == "multipleparticles") {
        setupMultipleParticles(pp_species);
        return;
    } else if (injection_style == "gaussian_beam") {
        setupGaussianBeam(pp_species);
    } else if (injection_style == "nrandompercell") {
        setupNRandomPerCell(pp_species);
    } else if (injection_style == "nfluxpercell") {
        setupNFluxPerCell(pp_species);
    } else if (injection_style == "nuniformpercell") {
        setupNuniformPerCell(pp_species);
    } else if (injection_style == "external_file") {
        setupExternalFile(pp_species);
    } else if (injection_style != "none") {
        SpeciesUtils::StringParseAbortMessage("Injection style", injection_style);
    }

    if (h_inj_rho) {
#ifdef AMREX_USE_GPU
        d_inj_rho = static_cast<InjectorDensity*>
            (amrex::The_Arena()->alloc(sizeof(InjectorDensity)));
        amrex::Gpu::htod_memcpy_async(d_inj_rho, h_inj_rho.get(), sizeof(InjectorDensity));
#else
        d_inj_rho = h_inj_rho.get();
#endif
    }
    if (h_inj_mom) {
#ifdef AMREX_USE_GPU
        d_inj_mom = static_cast<InjectorMomentum*>
            (amrex::The_Arena()->alloc(sizeof(InjectorMomentum)));
        amrex::Gpu::htod_memcpy_async(d_inj_mom, h_inj_mom.get(), sizeof(InjectorMomentum));
#else
        d_inj_mom = h_inj_mom.get();
#endif
    }
    amrex::Gpu::synchronize();
}

#ifdef AMREX_USE_GPU
PlasmaInjector::~PlasmaInjector ()
{
    if (d_inj_pos) {
        amrex::The_Arena()->free(d_inj_pos);
    }
    if (d_flux_pos) {
        amrex::The_Arena()->free(d_flux_pos);
    }
    if (d_inj_rho) {
        amrex::The_Arena()->free(d_inj_rho);
    }
    if (d_inj_mom) {
        amrex::The_Arena()->free(d_inj_mom);
    }
}
#else
PlasmaInjector::~PlasmaInjector () = default;
#endif

void PlasmaInjector::setupSingleParticle (amrex::ParmParse const& pp_species)
{
    utils::parser::getArrWithParser(pp_species, source_name, "single_particle_pos", single_particle_pos, 0, 3);
    utils::parser::getArrWithParser(pp_species, source_name, "single_particle_u", single_particle_u, 0, 3);
    for (auto& x : single_particle_u) {
        x *= PhysConst::c;
    }
    utils::parser::getWithParser(pp_species, source_name, "single_particle_weight", single_particle_weight);
    add_single_particle = true;
}

void PlasmaInjector::setupMultipleParticles (amrex::ParmParse const& pp_species)
{
    utils::parser::getArrWithParser(pp_species, source_name, "multiple_particles_pos_x", multiple_particles_pos_x);
    utils::parser::getArrWithParser(pp_species, source_name, "multiple_particles_pos_y", multiple_particles_pos_y);
    utils::parser::getArrWithParser(pp_species, source_name, "multiple_particles_pos_z", multiple_particles_pos_z);
    utils::parser::getArrWithParser(pp_species, source_name, "multiple_particles_ux", multiple_particles_ux);
    utils::parser::getArrWithParser(pp_species, source_name, "multiple_particles_uy", multiple_particles_uy);
    utils::parser::getArrWithParser(pp_species, source_name, "multiple_particles_uz", multiple_particles_uz);
    utils::parser::getArrWithParser(pp_species, source_name, "multiple_particles_weight", multiple_particles_weight);
    WARPX_ALWAYS_ASSERT_WITH_MESSAGE(
        ((multiple_particles_pos_x.size() == multiple_particles_pos_y.size()) &&
         (multiple_particles_pos_x.size() == multiple_particles_pos_z.size()) &&
         (multiple_particles_pos_x.size() == multiple_particles_ux.size()) &&
         (multiple_particles_pos_x.size() == multiple_particles_uy.size()) &&
         (multiple_particles_pos_x.size() == multiple_particles_uz.size()) &&
         (multiple_particles_pos_x.size() == multiple_particles_weight.size())),
        "Error: The multiple particles source quantities must all have the same number of elements");
    for (auto& vx : multiple_particles_ux) { vx *= PhysConst::c; }
    for (auto& vy : multiple_particles_uy) { vy *= PhysConst::c; }
    for (auto& vz : multiple_particles_uz) { vz *= PhysConst::c; }
    add_multiple_particles = true;
}

void PlasmaInjector::setupGaussianBeam (amrex::ParmParse const& pp_species)
{
    utils::parser::getWithParser(pp_species, source_name, "x_m", x_m);
    utils::parser::getWithParser(pp_species, source_name, "y_m", y_m);
    utils::parser::getWithParser(pp_species, source_name, "z_m", z_m);
    utils::parser::getWithParser(pp_species, source_name, "x_rms", x_rms);
    utils::parser::getWithParser(pp_species, source_name, "y_rms", y_rms);
    utils::parser::getWithParser(pp_species, source_name, "z_rms", z_rms);
    utils::parser::queryWithParser(pp_species, source_name, "x_cut", x_cut);
    utils::parser::queryWithParser(pp_species, source_name, "y_cut", y_cut);
    utils::parser::queryWithParser(pp_species, source_name, "z_cut", z_cut);
    utils::parser::getWithParser(pp_species, source_name, "q_tot", q_tot);
    utils::parser::getWithParser(pp_species, source_name, "npart", npart);
    utils::parser::queryWithParser(pp_species, source_name, "do_symmetrize", do_symmetrize);
    utils::parser::queryWithParser(pp_species, source_name, "symmetrization_order", symmetrization_order);
    const std::set<int> valid_symmetries = {4,8};
    WARPX_ALWAYS_ASSERT_WITH_MESSAGE( valid_symmetries.count(symmetrization_order),
        "Error: Symmetrization only supported to orders 4 or 8 ");
    gaussian_beam = true;
    SpeciesUtils::parseMomentum(species_name, source_name, "gaussian_beam", h_inj_mom,
                                ux_parser, uy_parser, uz_parser,
                                ux_th_parser, uy_th_parser, uz_th_parser,
                                h_mom_temp, h_mom_vel);
#if defined(WARPX_DIM_XZ)
    WARPX_ALWAYS_ASSERT_WITH_MESSAGE( y_rms > 0._rt,
        "Error: Gaussian beam y_rms must be strictly greater than 0 in 2D "
        "(it is used when computing the particles' weights from the total beam charge)");
#elif defined(WARPX_DIM_1D_Z)
    WARPX_ALWAYS_ASSERT_WITH_MESSAGE( x_rms > 0._rt,
        "Error: Gaussian beam x_rms must be strictly greater than 0 in 1D "
        "(it is used when computing the particles' weights from the total beam charge)");
    WARPX_ALWAYS_ASSERT_WITH_MESSAGE( y_rms > 0._rt,
        "Error: Gaussian beam y_rms must be strictly greater than 0 in 1D "
        "(it is used when computing the particles' weights from the total beam charge)");
#endif
}

void PlasmaInjector::setupNRandomPerCell (amrex::ParmParse const& pp_species)
{
    utils::parser::getWithParser(pp_species, source_name, "num_particles_per_cell", num_particles_per_cell);
#if WARPX_DIM_RZ
    if (WarpX::n_rz_azimuthal_modes > 1) {
    WARPX_ALWAYS_ASSERT_WITH_MESSAGE(
        num_particles_per_cell>=2*WarpX::n_rz_azimuthal_modes,
        "Error: For accurate use of WarpX cylindrical geometry the number "
        "of particles should be at least two times n_rz_azimuthal_modes "
        "(Please visit PR#765 for more information.)");
    }
#endif
    // Construct InjectorPosition with InjectorPositionRandom.
    h_inj_pos = std::make_unique<InjectorPosition>(
        (InjectorPositionRandom*)nullptr,
        xmin, xmax, ymin, ymax, zmin, zmax);
#ifdef AMREX_USE_GPU
    d_inj_pos = static_cast<InjectorPosition*>
        (amrex::The_Arena()->alloc(sizeof(InjectorPosition)));
    amrex::Gpu::htod_memcpy_async(d_inj_pos, h_inj_pos.get(), sizeof(InjectorPosition));
#else
    d_inj_pos = h_inj_pos.get();
#endif

    SpeciesUtils::parseDensity(species_name, source_name, h_inj_rho, density_parser);
    SpeciesUtils::parseMomentum(species_name, source_name, "nrandompercell", h_inj_mom,
                                ux_parser, uy_parser, uz_parser,
                                ux_th_parser, uy_th_parser, uz_th_parser,
                                h_mom_temp, h_mom_vel);
}

void PlasmaInjector::setupNFluxPerCell (amrex::ParmParse const& pp_species)
{
    utils::parser::getWithParser(pp_species, source_name, "num_particles_per_cell", num_particles_per_cell_real);
#ifdef WARPX_DIM_RZ
    if (WarpX::n_rz_azimuthal_modes > 1) {
    WARPX_ALWAYS_ASSERT_WITH_MESSAGE(
        num_particles_per_cell_real>=2*WarpX::n_rz_azimuthal_modes,
        "Error: For accurate use of WarpX cylindrical geometry the number "
        "of particles should be at least two times n_rz_azimuthal_modes "
        "(Please visit PR#765 for more information.)");
    }
#endif
    utils::parser::getWithParser(pp_species, source_name, "surface_flux_pos", surface_flux_pos);
    utils::parser::queryWithParser(pp_species, source_name, "flux_tmin", flux_tmin);
    utils::parser::queryWithParser(pp_species, source_name, "flux_tmax", flux_tmax);
    std::string flux_normal_axis_string;
    utils::parser::get(pp_species, source_name, "flux_normal_axis", flux_normal_axis_string);
    flux_normal_axis = -1;
#ifdef WARPX_DIM_RZ
    if      (flux_normal_axis_string == "r" || flux_normal_axis_string == "R") {
        flux_normal_axis = 0;
    }
    if      (flux_normal_axis_string == "t" || flux_normal_axis_string == "T") {
        flux_normal_axis = 1;
    }
#else
#    ifndef WARPX_DIM_1D_Z
    if      (flux_normal_axis_string == "x" || flux_normal_axis_string == "X") {
        flux_normal_axis = 0;
    }
#    endif
#endif
#ifdef WARPX_DIM_3D
    if (flux_normal_axis_string == "y" || flux_normal_axis_string == "Y") {
        flux_normal_axis = 1;
    }
#endif
    if (flux_normal_axis_string == "z" || flux_normal_axis_string == "Z") {
        flux_normal_axis = 2;
    }
#ifdef WARPX_DIM_3D
    const std::string flux_normal_axis_help = "'x', 'y', or 'z'.";
#else
#    ifdef WARPX_DIM_RZ
    const std::string flux_normal_axis_help = "'r' or 'z'.";
#    elif WARPX_DIM_XZ
    const std::string flux_normal_axis_help = "'x' or 'z'.";
#    else
    const std::string flux_normal_axis_help = "'z'.";
#    endif
#endif
    WARPX_ALWAYS_ASSERT_WITH_MESSAGE(flux_normal_axis >= 0,
        "Error: Invalid value for flux_normal_axis. It must be " + flux_normal_axis_help);
    utils::parser::getWithParser(pp_species, source_name, "flux_direction", flux_direction);
    WARPX_ALWAYS_ASSERT_WITH_MESSAGE(flux_direction == +1 || flux_direction == -1,
        "Error: flux_direction must be -1 or +1.");
    // Construct InjectorPosition with InjectorPositionRandom.
    h_flux_pos = std::make_unique<InjectorPosition>(
        (InjectorPositionRandomPlane*)nullptr,
        xmin, xmax, ymin, ymax, zmin, zmax,
        flux_normal_axis);
#ifdef AMREX_USE_GPU
    d_flux_pos = static_cast<InjectorPosition*>
        (amrex::The_Arena()->alloc(sizeof(InjectorPosition)));
    amrex::Gpu::htod_memcpy_async(d_flux_pos, h_flux_pos.get(), sizeof(InjectorPosition));
#else
    d_flux_pos = h_flux_pos.get();
#endif

    parseFlux(pp_species);
    SpeciesUtils::parseMomentum(species_name, source_name, "nfluxpercell", h_inj_mom,
                                ux_parser, uy_parser, uz_parser,
                                ux_th_parser, uy_th_parser, uz_th_parser,
                                h_mom_temp, h_mom_vel,
                                flux_normal_axis, flux_direction);
}

void PlasmaInjector::setupNuniformPerCell (amrex::ParmParse const& pp_species)
{
    // Note that for RZ, three numbers are expected, r, theta, and z.
    // For 2D, only two are expected. The third is overwritten with 1.
    // For 1D, only one is expected. The second and third are overwritten with 1.
#if defined(WARPX_DIM_1D_Z)
    constexpr int num_required_ppc_each_dim = 1;
#elif defined(WARPX_DIM_XZ)
    constexpr int num_required_ppc_each_dim = 2;
#else
    constexpr int num_required_ppc_each_dim = 3;
#endif
    utils::parser::getArrWithParser(pp_species, source_name, "num_particles_per_cell_each_dim", num_particles_per_cell_each_dim,
                        0, num_required_ppc_each_dim);
#if WARPX_DIM_XZ
    num_particles_per_cell_each_dim.push_back(1);
#endif
#if WARPX_DIM_1D_Z
    num_particles_per_cell_each_dim.push_back(1); // overwrite 2nd number with 1
    num_particles_per_cell_each_dim.push_back(1); // overwrite 3rd number with 1
#endif
#if WARPX_DIM_RZ
    if (WarpX::n_rz_azimuthal_modes > 1) {
    WARPX_ALWAYS_ASSERT_WITH_MESSAGE(
        num_particles_per_cell_each_dim[1]>=2*WarpX::n_rz_azimuthal_modes,
        "Error: For accurate use of WarpX cylindrical geometry the number "
        "of particles in the theta direction should be at least two times "
        "n_rz_azimuthal_modes (Please visit PR#765 for more information.)");
    }
#endif
    // Construct InjectorPosition from InjectorPositionRegular.
    h_inj_pos = std::make_unique<InjectorPosition>(
        (InjectorPositionRegular*)nullptr,
        xmin, xmax, ymin, ymax, zmin, zmax,
        amrex::Dim3{num_particles_per_cell_each_dim[0],
            num_particles_per_cell_each_dim[1],
            num_particles_per_cell_each_dim[2]});
#ifdef AMREX_USE_GPU
    d_inj_pos = static_cast<InjectorPosition*>
        (amrex::The_Arena()->alloc(sizeof(InjectorPosition)));
    amrex::Gpu::htod_memcpy_async(d_inj_pos, h_inj_pos.get(), sizeof(InjectorPosition));
#else
    d_inj_pos = h_inj_pos.get();
#endif
    num_particles_per_cell = num_particles_per_cell_each_dim[0] *
                             num_particles_per_cell_each_dim[1] *
                             num_particles_per_cell_each_dim[2];
    SpeciesUtils::parseDensity(species_name, source_name, h_inj_rho, density_parser);
    SpeciesUtils::parseMomentum(species_name, source_name, "nuniformpercell", h_inj_mom,
                                ux_parser, uy_parser, uz_parser,
                                ux_th_parser, uy_th_parser, uz_th_parser,
                                h_mom_temp, h_mom_vel);
}

void PlasmaInjector::setupExternalFile (amrex::ParmParse const& pp_species)
{
#ifndef WARPX_USE_OPENPMD
    WARPX_ABORT_WITH_MESSAGE(
        "WarpX has to be compiled with USE_OPENPMD=TRUE to be able"
        " to read the external openPMD file with species data");
#endif
    external_file = true;
    std::string str_injection_file;
    utils::parser::get(pp_species, source_name, "injection_file", str_injection_file);
    // optional parameters
    utils::parser::queryWithParser(pp_species, source_name, "q_tot", q_tot);
    utils::parser::queryWithParser(pp_species, source_name, "z_shift",z_shift);

#ifdef WARPX_USE_OPENPMD
    const bool charge_is_specified = pp_species.contains("charge");
    const bool mass_is_specified = pp_species.contains("mass");
    const bool species_is_specified = pp_species.contains("species_type");

    if (amrex::ParallelDescriptor::IOProcessor()) {
        m_openpmd_input_series = std::make_unique<openPMD::Series>(
            str_injection_file, openPMD::Access::READ_ONLY);

        WARPX_ALWAYS_ASSERT_WITH_MESSAGE(
            m_openpmd_input_series->iterations.size() == 1u,
            "External file should contain only 1 iteration\n");
        openPMD::Iteration it = m_openpmd_input_series->iterations.begin()->second;
        WARPX_ALWAYS_ASSERT_WITH_MESSAGE(
            it.particles.size() == 1u,
            "External file should contain only 1 species\n");
        std::string const ps_name = it.particles.begin()->first;
        openPMD::ParticleSpecies ps = it.particles.begin()->second;

        charge_from_source = ps.contains("charge");
        mass_from_source = ps.contains("mass");

        if (charge_from_source) {
            if (charge_is_specified) {
                ablastr::warn_manager::WMRecordWarning("Species",
                    "Both '" + ps_name + ".charge' and '" +
                        ps_name + ".injection_file' specify a charge.\n'" +
                        ps_name + ".charge' will take precedence.\n");
            }
            else if (species_is_specified) {
                ablastr::warn_manager::WMRecordWarning("Species",
                    "Both '" + ps_name + ".species_type' and '" +
                        ps_name + ".injection_file' specify a charge.\n'" +
                        ps_name + ".species_type' will take precedence.\n");
            }
            else {
                // TODO: Add ASSERT_WITH_MESSAGE to test if charge is a constant record
                auto p_q_ptr =
                    ps["charge"][openPMD::RecordComponent::SCALAR].loadChunk<amrex::ParticleReal>();
                m_openpmd_input_series->flush();
                amrex::ParticleReal const p_q = p_q_ptr.get()[0];
                auto const charge_unit = static_cast<amrex::Real>(ps["charge"][openPMD::RecordComponent::SCALAR].unitSI());
                charge = p_q * charge_unit;
            }
        }
        if (mass_from_source) {
            if (mass_is_specified) {
                ablastr::warn_manager::WMRecordWarning("Species",
                    "Both '" + ps_name + ".mass' and '" +
                        ps_name + ".injection_file' specify a charge.\n'" +
                        ps_name + ".mass' will take precedence.\n");
            }
            else if (species_is_specified) {
                ablastr::warn_manager::WMRecordWarning("Species",
                    "Both '" + ps_name + ".species_type' and '" +
                        ps_name + ".injection_file' specify a mass.\n'" +
                        ps_name + ".species_type' will take precedence.\n");
            }
            else {
                // TODO: Add ASSERT_WITH_MESSAGE to test if mass is a constant record
                auto p_m_ptr =
                    ps["mass"][openPMD::RecordComponent::SCALAR].loadChunk<amrex::ParticleReal>();
                m_openpmd_input_series->flush();
                amrex::ParticleReal const p_m = p_m_ptr.get()[0];
                auto const mass_unit = static_cast<amrex::Real>(ps["mass"][openPMD::RecordComponent::SCALAR].unitSI());
                mass = p_m * mass_unit;
            }
        }
    } // IOProcessor

    // Broadcast charge and mass to non-IO processors if read in from the file
    if (!charge_is_specified && !species_is_specified) {
        // Use ReduceBoolOr since Bcast(bool) doesn't compile
        amrex::ParallelDescriptor::ReduceBoolOr(charge_from_source, amrex::ParallelDescriptor::IOProcessorNumber());
        if (charge_from_source) {
            amrex::ParallelDescriptor::Bcast(&charge, 1, amrex::ParallelDescriptor::IOProcessorNumber());
        }
    }
    if (!mass_is_specified && !species_is_specified) {
        amrex::ParallelDescriptor::ReduceBoolOr(mass_from_source, amrex::ParallelDescriptor::IOProcessorNumber());
        if (mass_from_source) {
            amrex::ParallelDescriptor::Bcast(&mass, 1, amrex::ParallelDescriptor::IOProcessorNumber());
        }
    }
#else
    WARPX_ABORT_WITH_MESSAGE(
        "Plasma injection via external_file requires openPMD support: "
        "Add USE_OPENPMD=TRUE when compiling WarpX.");
#endif  // WARPX_USE_OPENPMD
}

// Depending on injection type at runtime, initialize inj_flux
// so that inj_flux->getFlux calls
// InjectorFlux[Constant or Parser or etc.].getFlux.
void PlasmaInjector::parseFlux (amrex::ParmParse const& pp_species)
{
    // parse flux information
    std::string flux_prof_s;
    utils::parser::get(pp_species, source_name, "flux_profile", flux_prof_s);
    std::transform(flux_prof_s.begin(), flux_prof_s.end(),
                   flux_prof_s.begin(), ::tolower);
    if (flux_prof_s == "constant") {
        utils::parser::getWithParser(pp_species, source_name, "flux", flux);
        // Construct InjectorFlux with InjectorFluxConstant.
        h_inj_flux.reset(new InjectorFlux((InjectorFluxConstant*)nullptr, flux));
    } else if (flux_prof_s == "parse_flux_function") {
        utils::parser::Store_parserString(pp_species, source_name, "flux_function(x,y,z,t)", str_flux_function);
        // Construct InjectorFlux with InjectorFluxParser.
        flux_parser = std::make_unique<amrex::Parser>(
            utils::parser::makeParser(str_flux_function,{"x","y","z","t"}));
        h_inj_flux.reset(new InjectorFlux((InjectorFluxParser*)nullptr,
            flux_parser->compile<4>()));
    } else {
        SpeciesUtils::StringParseAbortMessage("Flux profile type", flux_prof_s);
    }
    if (h_inj_flux) {
#ifdef AMREX_USE_GPU
        d_inj_flux = static_cast<InjectorFlux*>
            (amrex::The_Arena()->alloc(sizeof(InjectorFlux)));
        amrex::Gpu::htod_memcpy_async(d_inj_flux, h_inj_flux.get(), sizeof(InjectorFlux));
#else
        d_inj_flux = h_inj_flux.get();
#endif
    }

}

amrex::XDim3 PlasmaInjector::getMomentum (amrex::Real x,
                                          amrex::Real y,
                                          amrex::Real z) const noexcept
{
    return h_inj_mom->getMomentum(x, y, z, amrex::RandomEngine{}); // gamma*beta
}

bool PlasmaInjector::insideBounds (amrex::Real x, amrex::Real y, amrex::Real z) const noexcept
{
    return (x < xmax and x >= xmin and
            y < ymax and y >= ymin and
            z < zmax and z >= zmin);
}

bool PlasmaInjector::overlapsWith (const amrex::XDim3& lo,
                                   const amrex::XDim3& hi) const noexcept
{
    return ! (   (xmin > hi.x) || (xmax < lo.x)
              || (ymin > hi.y) || (ymax < lo.y)
              || (zmin > hi.z) || (zmax < lo.z) );
}

bool
PlasmaInjector::queryCharge (amrex::ParticleReal& a_charge) const
{
    if (charge_from_source) {
        a_charge = charge;
    }
    return charge_from_source;
}

bool
PlasmaInjector::queryMass (amrex::ParticleReal& a_mass) const
{
    if (mass_from_source) {
        a_mass = mass;
    }
    return mass_from_source;
}

InjectorPosition*
PlasmaInjector::getInjectorPosition () const
{
    return d_inj_pos;
}

InjectorPosition*
PlasmaInjector::getInjectorFluxPosition () const
{
    return d_flux_pos;
}

InjectorDensity*
PlasmaInjector::getInjectorDensity () const
{
    return d_inj_rho;
}

InjectorFlux*
PlasmaInjector::getInjectorFlux () const
{
    return d_inj_flux;
}

InjectorMomentum*
PlasmaInjector::getInjectorMomentumDevice () const
{
    return d_inj_mom;
}

InjectorMomentum*
PlasmaInjector::getInjectorMomentumHost () const
{
    return h_inj_mom.get();
}<|MERGE_RESOLUTION|>--- conflicted
+++ resolved
@@ -59,14 +59,9 @@
                   "InjectorMomentum must be trivially copyable");
 #endif
 
-<<<<<<< HEAD
-    pp_species_name.query("radially_weighted", radially_weighted);
-=======
     const amrex::ParmParse pp_species(species_name);
 
     utils::parser::queryWithParser(pp_species, source_name, "radially_weighted", radially_weighted);
-    WARPX_ALWAYS_ASSERT_WITH_MESSAGE(radially_weighted, "ERROR: Only radially_weighted=true is supported");
->>>>>>> fa32500a
 
     // Unlimited boundaries
     xmin = std::numeric_limits<amrex::Real>::lowest();
