--- conflicted
+++ resolved
@@ -30,13 +30,8 @@
     amrex_init(
         int& argc,
         char**& argv,
-<<<<<<< HEAD
-        bool const build_parm_parse = true
-        /*  MPI_Comm const mpi_comm = MPI_COMM_WORLD */
-=======
-        bool const build_parm_parse = true,
-        MPI_Comm mpi_comm = MPI_COMM_WORLD
->>>>>>> 45e1b726
+        bool build_parm_parse = true
+        /*  MPI_Comm mpi_comm = MPI_COMM_WORLD */
     );
 
 }
