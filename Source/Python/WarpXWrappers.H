/* Copyright 2019 Andrew Myers, David Grote, Maxence Thevenet
 * Remi Lehe, Weiqun Zhang
 *
 * This file is part of WarpX.
 *
 * License: BSD-3-Clause-LBNL
 */
#ifndef WARPX_WRAPPERS_H_
#define WARPX_WRAPPERS_H_

#include "Particles/WarpXParticleContainer.H"
#include "Evolve/WarpXDtType.H"
#include <AMReX_Config.H>
#include <AMReX_REAL.H>

#ifdef AMREX_USE_MPI
#   include <mpi.h>
#endif

#ifdef __cplusplus
extern "C" {
#endif

    int warpx_Real_size();
    int warpx_ParticleReal_size();

    int warpx_nSpecies();

    bool warpx_use_fdtd_nci_corr();

    int warpx_galerkin_interpolation();

    int warpx_nComps();

    int warpx_nCompsSpecies(const char* char_species_name);

    int warpx_SpaceDim();

    void amrex_init (int argc, char* argv[]);

    void amrex_init_with_inited_mpi (int argc, char* argv[], MPI_Comm mpicomm);

    void amrex_finalize (int finalize_mpi);

    void warpx_init ();

    void warpx_finalize ();

    typedef void(*WARPX_CALLBACK_PY_FUNC_0)();

    void warpx_set_callback_py_afterinit (WARPX_CALLBACK_PY_FUNC_0);
    void warpx_set_callback_py_beforeEsolve (WARPX_CALLBACK_PY_FUNC_0);
    void warpx_set_callback_py_poissonsolver (WARPX_CALLBACK_PY_FUNC_0);
    void warpx_set_callback_py_afterEsolve (WARPX_CALLBACK_PY_FUNC_0);
    void warpx_set_callback_py_beforedeposition (WARPX_CALLBACK_PY_FUNC_0);
    void warpx_set_callback_py_afterdeposition (WARPX_CALLBACK_PY_FUNC_0);
    void warpx_set_callback_py_particlescraper (WARPX_CALLBACK_PY_FUNC_0);
    void warpx_set_callback_py_particleloader (WARPX_CALLBACK_PY_FUNC_0);
    void warpx_set_callback_py_beforestep (WARPX_CALLBACK_PY_FUNC_0);
    void warpx_set_callback_py_afterstep (WARPX_CALLBACK_PY_FUNC_0);
    void warpx_set_callback_py_afterrestart (WARPX_CALLBACK_PY_FUNC_0);
    void warpx_set_callback_py_particleinjection (WARPX_CALLBACK_PY_FUNC_0);
    void warpx_set_callback_py_appliedfields (WARPX_CALLBACK_PY_FUNC_0);

    void warpx_evolve (int numsteps);  // -1 means the inputs parameter will be used.

    void warpx_addNParticles(const char* char_species_name,
                             int lenx,
                             amrex::ParticleReal const * x,
                             amrex::ParticleReal const * y,
                             amrex::ParticleReal const * z,
                             amrex::ParticleReal const * vx,
                             amrex::ParticleReal const * vy,
                             amrex::ParticleReal const * vz,
                             int nattr,
                             amrex::ParticleReal const * attr,
                             int uniqueparticles);

    void warpx_ConvertLabParamsToBoost();

    void warpx_ReadBCParams();

    void warpx_CheckGriddingForRZSpectral();

    amrex::Real warpx_getProbLo(int dir);

    amrex::Real warpx_getProbHi(int dir);

    amrex::Real warpx_getCellSize(int dir, int lev);

    long warpx_getNumParticles(const char* char_species_name);

    amrex::ParticleReal** warpx_getParticleStructs(
        const char* char_species_name, int lev, int* num_tiles,
        int** particles_per_tile);

    amrex::ParticleReal** warpx_getParticleArrays(
        const char* char_species_name, const char* char_comp_name, int lev,
        int* num_tiles, int** particles_per_tile);

    int warpx_getParticleCompIndex(
        const char* char_species_name, const char* char_comp_name);

    void warpx_addRealComp(
        const char* char_species_name, const char* char_comp_name, bool comm);

    int warpx_getParticleBoundaryBufferSize(const char* species_name, int boundary);

    int** warpx_getParticleBoundaryBufferScrapedSteps(
        const char* species_name, int boundary, int lev,
        int* num_tiles, int** particles_per_tile);

    amrex::ParticleReal** warpx_getParticleBoundaryBuffer(
        const char* species_name, int boundary, int lev,
        int* num_tiles, int** particles_per_tile, const char* comp_name);

    amrex::ParticleReal** warpx_getParticleBoundaryBufferStructs(
            const char* species_name, int boundary, int lev,
            int* num_tiles, int** particles_per_tile);

    void warpx_clearParticleBoundaryBuffer ();

  void warpx_ComputeDt ();
  void warpx_MoveWindow (int step, bool move_j);

  void warpx_EvolveE (amrex::Real dt);
  void warpx_EvolveB (amrex::Real dt, DtType a_dt_type);
  void warpx_FillBoundaryE ();
  void warpx_FillBoundaryB ();
  void warpx_SyncCurrent ();
  void warpx_UpdateAuxilaryData ();
  void warpx_PushParticlesandDepose (amrex::Real cur_time);

  int warpx_getistep (int lev);
  void warpx_setistep (int lev, int ii);
  amrex::Real warpx_gett_new (int lev);
  void warpx_sett_new (int lev, amrex::Real time);
  amrex::Real warpx_getdt (int lev);

  int warpx_maxStep ();
  amrex::Real warpx_stopTime ();

  int warpx_finestLevel ();

  int warpx_getMyProc ();
  int warpx_getNProcs ();


  void mypc_Redistribute ();

<<<<<<< HEAD
  amrex::Real eval_expression_t (const char* char_expr, const amrex::Real t);

  void warpx_moveParticlesBetweenSpecies(
      const char* char_src_species_name, const char* char_dst_species_name,
      const int lev);

  void warpx_calcSchottkyWeight(
      const char* char_species_name, const amrex::ParticleReal pre_fac,
      const int lev);
=======
  amrex::Real** warpx_getEfield (int lev, int direction, int *return_size, int *ncomps, int **ngrowvect, int **shapes);
  amrex::Real** warpx_getEfieldCP (int lev, int direction, int *return_size, int *ncomps, int **ngrowvect, int **shapes);
  amrex::Real** warpx_getEfieldFP (int lev, int direction, int *return_size, int *ncomps, int **ngrowvect, int **shapes);

  amrex::Real** warpx_getBfield (int lev, int direction, int *return_size, int *ncomps, int **ngrowvect, int **shapes);
  amrex::Real** warpx_getBfieldCP (int lev, int direction, int *return_size, int *ncomps, int **ngrowvect, int **shapes);
  amrex::Real** warpx_getBfieldFP (int lev, int direction, int *return_size, int *ncomps, int **ngrowvect, int **shapes);

  amrex::Real** warpx_getCurrentDensity (int lev, int direction, int *return_size, int *ncomps, int **ngrowvect, int **shapes);
  amrex::Real** warpx_getCurrentDensityCP (int lev, int direction, int *return_size, int *ncomps, int **ngrowvect, int **shapes);
  amrex::Real** warpx_getCurrentDensityFP (int lev, int direction, int *return_size, int *ncomps, int **ngrowvect, int **shapes);

  int* warpx_getEfieldLoVects (int lev, int direction, int *return_size, int **ngrowvect);
  int* warpx_getEfieldCPLoVects (int lev, int direction, int *return_size, int **ngrowvect);
  int* warpx_getEfieldFPLoVects (int lev, int direction, int *return_size, int **ngrowvect);

  int* warpx_getBfieldLoVects (int lev, int direction, int *return_size, int **ngrowvect);
  int* warpx_getBfieldCPLoVects (int lev, int direction, int *return_size, int **ngrowvect);
  int* warpx_getBfieldFPLoVects (int lev, int direction, int *return_size, int **ngrowvect);

  int* warpx_getCurrentDensityLoVects (int lev, int direction, int *return_size, int **ngrowvect);
  int* warpx_getCurrentDensityCPLoVects (int lev, int direction, int *return_size, int **ngrowvect);
  int* warpx_getCurrentDensityFPLoVects (int lev, int direction, int *return_size, int **ngrowvect);

  int* warpx_getEx_nodal_flag ();
  int* warpx_getEy_nodal_flag ();
  int* warpx_getEz_nodal_flag ();
  int* warpx_getBx_nodal_flag ();
  int* warpx_getBy_nodal_flag ();
  int* warpx_getBz_nodal_flag ();
  int* warpx_getJx_nodal_flag ();
  int* warpx_getJy_nodal_flag ();
  int* warpx_getJz_nodal_flag ();
  int* warpx_getRho_nodal_flag ();
  int* warpx_getPhi_nodal_flag ();
  int* warpx_getF_nodal_flag ();
  int* warpx_getG_nodal_flag ();

  amrex::Real** warpx_getChargeDensityCP (int lev, int *return_size, int *ncomps, int **ngrowvect, int **shapes);
  amrex::Real** warpx_getChargeDensityFP (int lev, int *return_size, int *ncomps, int **ngrowvect, int **shapes);
  int* warpx_getChargeDensityCPLoVects (int lev, int *return_size, int **ngrowvect);
  int* warpx_getChargeDensityFPLoVects (int lev, int *return_size, int **ngrowvect);

  amrex::Real** warpx_getPhiFP (int lev, int *return_size, int *ncomps, int **ngrowvect, int **shapes);

  int* warpx_getPhiFPLoVects (int lev, int *return_size, int **ngrowvect);

  amrex::Real** warpx_getFfieldCP (int lev, int *return_size, int *ncomps, int **ngrowvect, int **shapes);
  amrex::Real** warpx_getFfieldFP (int lev, int *return_size, int *ncomps, int **ngrowvect, int **shapes);
  int* warpx_getFfieldCPLoVects (int lev, int *return_size, int **ngrowvect);
  int* warpx_getFfieldFPLoVects (int lev, int *return_size, int **ngrowvect);
  amrex::Real** warpx_getGfieldCP (int lev, int *return_size, int *ncomps, int **ngrowvect, int **shapes);
  amrex::Real** warpx_getGfieldFP (int lev, int *return_size, int *ncomps, int **ngrowvect, int **shapes);
  int* warpx_getGfieldCPLoVects (int lev, int *return_size, int **ngrowvect);
  int* warpx_getGfieldFPLoVects (int lev, int *return_size, int **ngrowvect);

  amrex::Real** warpx_getEfieldCP_PML (int lev, int direction, int *return_size, int *ncomps, int **ngrowvect, int **shapes);
  amrex::Real** warpx_getEfieldFP_PML (int lev, int direction, int *return_size, int *ncomps, int **ngrowvect, int **shapes);
  amrex::Real** warpx_getBfieldCP_PML (int lev, int direction, int *return_size, int *ncomps, int **ngrowvect, int **shapes);
  amrex::Real** warpx_getBfieldFP_PML (int lev, int direction, int *return_size, int *ncomps, int **ngrowvect, int **shapes);
  amrex::Real** warpx_getCurrentDensityCP_PML (int lev, int direction, int *return_size, int *ncomps, int **ngrowvect, int **shapes);
  amrex::Real** warpx_getCurrentDensityFP_PML (int lev, int direction, int *return_size, int *ncomps, int **ngrowvect, int **shapes);

  int* warpx_getEfieldCPLoVects_PML (int lev, int direction, int *return_size, int **ngrowvect);
  int* warpx_getEfieldFPLoVects_PML (int lev, int direction, int *return_size, int **ngrowvect);
  int* warpx_getBfieldCPLoVects_PML (int lev, int direction, int *return_size, int **ngrowvect);
  int* warpx_getBfieldFPLoVects_PML (int lev, int direction, int *return_size, int **ngrowvect);
  int* warpx_getCurrentDensityCPLoVects_PML (int lev, int direction, int *return_size, int **ngrowvect);
  int* warpx_getCurrentDensityFPLoVects_PML (int lev, int direction, int *return_size, int **ngrowvect);

  amrex::Real** warpx_getFfieldCP_PML (int lev, int *return_size, int *ncomps, int **ngrowvect, int **shapes);
  amrex::Real** warpx_getFfieldFP_PML (int lev, int *return_size, int *ncomps, int **ngrowvect, int **shapes);
  int* warpx_getFfieldCPLoVects_PML (int lev, int *return_size, int **ngrowvect);
  int* warpx_getFfieldFPLoVects_PML (int lev, int *return_size, int **ngrowvect);
  amrex::Real** warpx_getGfieldCP_PML (int lev, int *return_size, int *ncomps, int **ngrowvect, int **shapes);
  amrex::Real** warpx_getGfieldFP_PML (int lev, int *return_size, int *ncomps, int **ngrowvect, int **shapes);
  int* warpx_getGfieldCPLoVects_PML (int lev, int *return_size, int **ngrowvect);
  int* warpx_getGfieldFPLoVects_PML (int lev, int *return_size, int **ngrowvect);

  int* warpx_getF_pml_nodal_flag ();
  int* warpx_getG_pml_nodal_flag ();
>>>>>>> 76e75f9d

#ifdef __cplusplus
}
#endif

#endif<|MERGE_RESOLUTION|>--- conflicted
+++ resolved
@@ -148,17 +148,6 @@
 
   void mypc_Redistribute ();
 
-<<<<<<< HEAD
-  amrex::Real eval_expression_t (const char* char_expr, const amrex::Real t);
-
-  void warpx_moveParticlesBetweenSpecies(
-      const char* char_src_species_name, const char* char_dst_species_name,
-      const int lev);
-
-  void warpx_calcSchottkyWeight(
-      const char* char_species_name, const amrex::ParticleReal pre_fac,
-      const int lev);
-=======
   amrex::Real** warpx_getEfield (int lev, int direction, int *return_size, int *ncomps, int **ngrowvect, int **shapes);
   amrex::Real** warpx_getEfieldCP (int lev, int direction, int *return_size, int *ncomps, int **ngrowvect, int **shapes);
   amrex::Real** warpx_getEfieldFP (int lev, int direction, int *return_size, int *ncomps, int **ngrowvect, int **shapes);
@@ -240,7 +229,18 @@
 
   int* warpx_getF_pml_nodal_flag ();
   int* warpx_getG_pml_nodal_flag ();
->>>>>>> 76e75f9d
+
+  amrex::Real eval_expression_t (const char* char_expr, const amrex::Real t);
+
+    void warpx_depositRhoSpecies ( const char* char_species_name );
+
+  void warpx_moveParticlesBetweenSpecies(
+      const char* char_src_species_name, const char* char_dst_species_name,
+      const int lev);
+
+  void warpx_calcSchottkyWeight(
+      const char* char_species_name, const amrex::ParticleReal pre_fac,
+      const int lev);
 
 #ifdef __cplusplus
 }
