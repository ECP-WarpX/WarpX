/* Copyright 2019 Andrew Myers, Axel Huebl, David Grote
 * Luca Fedeli, Maxence Thevenet, Remi Lehe
 * Weiqun Zhang
 *
 * This file is part of WarpX.
 *
 * License: BSD-3-Clause-LBNL
 */
#include "BoundaryConditions/PML.H"
#include "Initialization/WarpXAMReXInit.H"
#include "Particles/Gather/ScalarFieldGather.H"
#include "Particles/MultiParticleContainer.H"
#include "Particles/ParticleBoundaryBuffer.H"
#include "Particles/WarpXParticleContainer.H"
#include "Utils/WarpXUtil.H"
#include "WarpX.H"
#include "WarpXWrappers.H"
#include "WarpX_py.H"

#include <AMReX.H>
#include <AMReX_ArrayOfStructs.H>
#include <AMReX_Box.H>
#include <AMReX_FArrayBox.H>
#include <AMReX_FabArray.H>
#include <AMReX_Geometry.H>
#include <AMReX_GpuControl.H>
#include <AMReX_IndexType.H>
#include <AMReX_IntVect.H>
#include <AMReX_MFIter.H>
#include <AMReX_MultiFab.H>
#include <AMReX_PODVector.H>
#include <AMReX_ParIter.H>
#include <AMReX_Particles.H>
#include <AMReX_StructOfArrays.H>

#include <array>
#include <cstdlib>

namespace
{
    amrex::Real** getMultiFabPointers(const amrex::MultiFab& mf, int *num_boxes, int *ncomps, int **ngrowvect, int **shapes)
    {
        *ncomps = mf.nComp();
        *num_boxes = mf.local_size();
        int shapesize = AMREX_SPACEDIM;
        *ngrowvect = static_cast<int*>(malloc(sizeof(int)*shapesize));
        for (int j = 0; j < AMREX_SPACEDIM; ++j) {
            (*ngrowvect)[j] = mf.nGrow(j);
        }
        if (mf.nComp() > 1) shapesize += 1;
        *shapes = static_cast<int*>(malloc(sizeof(int)*shapesize * (*num_boxes)));
        auto data =
            static_cast<amrex::Real**>(malloc((*num_boxes) * sizeof(amrex::Real*)));

#ifdef AMREX_USE_OMP
#pragma omp parallel if (amrex::Gpu::notInLaunchRegion())
#endif
        for ( amrex::MFIter mfi(mf, false); mfi.isValid(); ++mfi ) {
            int i = mfi.LocalIndex();
            data[i] = (amrex::Real*) mf[mfi].dataPtr();
            for (int j = 0; j < AMREX_SPACEDIM; ++j) {
                (*shapes)[shapesize*i+j] = mf[mfi].box().length(j);
            }
            if (mf.nComp() > 1) (*shapes)[shapesize*i+AMREX_SPACEDIM] = mf.nComp();
        }
        return data;
    }
    int* getMultiFabLoVects(const amrex::MultiFab& mf, int *num_boxes, int **ngrowvect)
    {
        int shapesize = AMREX_SPACEDIM;
        *ngrowvect = static_cast<int*>(malloc(sizeof(int)*shapesize));
        for (int j = 0; j < AMREX_SPACEDIM; ++j) {
            (*ngrowvect)[j] = mf.nGrow(j);
        }
        *num_boxes = mf.local_size();
        int *loVects = (int*) malloc((*num_boxes)*AMREX_SPACEDIM * sizeof(int));

        int i = 0;
        for ( amrex::MFIter mfi(mf, false); mfi.isValid(); ++mfi, ++i ) {
            const int* loVect = mf[mfi].loVect();
            for (int j = 0; j < AMREX_SPACEDIM; ++j) {
                loVects[AMREX_SPACEDIM*i+j] = loVect[j];
            }
        }
        return loVects;
    }
    // Copy the nodal flag data and return the copy:
    // the nodal flag data should not be modifiable from Python.
    int* getFieldNodalFlagData ( const amrex::MultiFab& mf )
    {
        const amrex::IntVect nodal_flag( mf.ixType().toIntVect() );
        int *nodal_flag_data = (int*) malloc(AMREX_SPACEDIM * sizeof(int));

        constexpr int NODE = amrex::IndexType::NODE;

        for (int i=0 ; i < AMREX_SPACEDIM ; i++) {
            nodal_flag_data[i] = (nodal_flag[i] == NODE ? 1 : 0);
        }
        return nodal_flag_data;
    }
}

extern "C"
{

    int warpx_Real_size()
    {
        return (int)sizeof(amrex::Real);
    }

    int warpx_ParticleReal_size()
    {
        return (int)sizeof(amrex::ParticleReal);
    }

    int warpx_nSpecies()
    {
        const auto & mypc = WarpX::GetInstance().GetPartContainer();
        return mypc.nSpecies();
    }

    bool warpx_use_fdtd_nci_corr()
    {
        return WarpX::use_fdtd_nci_corr;
    }

    int warpx_galerkin_interpolation()
    {
        return WarpX::galerkin_interpolation;
    }

    int warpx_nComps()
    {
        return PIdx::nattribs;
    }

    int warpx_nCompsSpecies(const char* char_species_name)
    {
        auto & mypc = WarpX::GetInstance().GetPartContainer();
        const std::string species_name(char_species_name);
        auto & myspc = mypc.GetParticleContainerFromName(species_name);
        return myspc.NumRealComps();
    }

    int warpx_SpaceDim()
    {
        return AMREX_SPACEDIM;
    }

    void amrex_init (int argc, char* argv[])
    {
        warpx_amrex_init(argc, argv);
    }

    void amrex_init_with_inited_mpi (int argc, char* argv[], MPI_Comm mpicomm)
    {
        warpx_amrex_init(argc, argv, true, mpicomm);
    }

    void amrex_finalize (int /*finalize_mpi*/)
    {
        amrex::Finalize();
    }

    void warpx_init ()
    {
        WarpX& warpx = WarpX::GetInstance();
        warpx.InitData();
        if (warpx_py_afterinit) warpx_py_afterinit();
        if (warpx_py_particleloader) warpx_py_particleloader();
    }

    void warpx_finalize ()
    {
        WarpX::ResetInstance();
    }

    void warpx_set_callback_py_afterinit (WARPX_CALLBACK_PY_FUNC_0 callback)
    {
        warpx_py_afterinit = callback;
    }
    void warpx_set_callback_py_beforeEsolve (WARPX_CALLBACK_PY_FUNC_0 callback)
    {
        warpx_py_beforeEsolve = callback;
    }
    void warpx_set_callback_py_poissonsolver (WARPX_CALLBACK_PY_FUNC_0 callback)
    {
        warpx_py_poissonsolver = callback;
    }
    void warpx_set_callback_py_afterEsolve (WARPX_CALLBACK_PY_FUNC_0 callback)
    {
        warpx_py_afterEsolve = callback;
    }
    void warpx_set_callback_py_beforedeposition (WARPX_CALLBACK_PY_FUNC_0 callback)
    {
        warpx_py_beforedeposition = callback;
    }
    void warpx_set_callback_py_afterdeposition (WARPX_CALLBACK_PY_FUNC_0 callback)
    {
        warpx_py_afterdeposition = callback;
    }
    void warpx_set_callback_py_particlescraper (WARPX_CALLBACK_PY_FUNC_0 callback)
    {
        warpx_py_particlescraper = callback;
    }
    void warpx_set_callback_py_particleloader (WARPX_CALLBACK_PY_FUNC_0 callback)
    {
        warpx_py_particleloader = callback;
    }
    void warpx_set_callback_py_beforestep (WARPX_CALLBACK_PY_FUNC_0 callback)
    {
        warpx_py_beforestep = callback;
    }
    void warpx_set_callback_py_afterstep (WARPX_CALLBACK_PY_FUNC_0 callback)
    {
        warpx_py_afterstep = callback;
    }
    void warpx_set_callback_py_afterrestart (WARPX_CALLBACK_PY_FUNC_0 callback)
    {
        warpx_py_afterrestart = callback;
    }
    void warpx_set_callback_py_particleinjection (WARPX_CALLBACK_PY_FUNC_0 callback)
    {
        warpx_py_particleinjection = callback;
    }
    void warpx_set_callback_py_appliedfields (WARPX_CALLBACK_PY_FUNC_0 callback)
    {
        warpx_py_appliedfields = callback;
    }

    void warpx_evolve (int numsteps)
    {
        WarpX& warpx = WarpX::GetInstance();
        warpx.Evolve(numsteps);
    }

    void warpx_addNParticles(
        const char* char_species_name, int lenx, amrex::ParticleReal const * x,
        amrex::ParticleReal const * y, amrex::ParticleReal const * z,
        amrex::ParticleReal const * vx, amrex::ParticleReal const * vy,
        amrex::ParticleReal const * vz, int nattr,
        amrex::ParticleReal const * attr, int uniqueparticles)
    {
        auto & mypc = WarpX::GetInstance().GetPartContainer();
        const std::string species_name(char_species_name);
        auto & myspc = mypc.GetParticleContainerFromName(species_name);
        const int lev = 0;
        myspc.AddNParticles(lev, lenx, x, y, z, vx, vy, vz, nattr, attr, uniqueparticles);
    }

    void warpx_ConvertLabParamsToBoost()
    {
      ConvertLabParamsToBoost();
    }

    void warpx_ReadBCParams()
    {
      ReadBCParams();
    }

    void warpx_CheckGriddingForRZSpectral()
    {
      CheckGriddingForRZSpectral();
    }

    amrex::Real warpx_getProbLo(int dir)
    {
      WarpX& warpx = WarpX::GetInstance();
      const amrex::Geometry& geom = warpx.Geom(0);
      return geom.ProbLo(dir);
    }

    amrex::Real warpx_getProbHi(int dir)
    {
      WarpX& warpx = WarpX::GetInstance();
      const amrex::Geometry& geom = warpx.Geom(0);
      return geom.ProbHi(dir);
    }

    amrex::Real warpx_getCellSize(int dir, int lev) {
        const std::array<amrex::Real,3>& dx = WarpX::CellSize(lev);
        return dx[dir];
    }

    long warpx_getNumParticles(const char* char_species_name) {
        const auto & mypc = WarpX::GetInstance().GetPartContainer();
        const std::string species_name(char_species_name);
        auto & myspc = mypc.GetParticleContainerFromName(species_name);
        return myspc.TotalNumberOfParticles();
    }

#define WARPX_GET_FIELD(FIELD, GETTER) \
    amrex::Real** FIELD(int lev, int direction, \
                        int *return_size, int *ncomps, int **ngrowvect, int **shapes) { \
        auto & mf = GETTER(lev, direction); \
        return getMultiFabPointers(mf, return_size, ncomps, ngrowvect, shapes); \
    }

#define WARPX_GET_LOVECTS(FIELD, GETTER) \
    int* FIELD(int lev, int direction, \
               int *return_size, int **ngrowvect) { \
        auto & mf = GETTER(lev, direction); \
        return getMultiFabLoVects(mf, return_size, ngrowvect); \
    }

    WARPX_GET_FIELD(warpx_getEfield, WarpX::GetInstance().getEfield)
    WARPX_GET_FIELD(warpx_getEfieldCP, WarpX::GetInstance().getEfield_cp)
    WARPX_GET_FIELD(warpx_getEfieldFP, WarpX::GetInstance().getEfield_fp)

    WARPX_GET_FIELD(warpx_getBfield, WarpX::GetInstance().getBfield)
    WARPX_GET_FIELD(warpx_getBfieldCP, WarpX::GetInstance().getBfield_cp)
    WARPX_GET_FIELD(warpx_getBfieldFP, WarpX::GetInstance().getBfield_fp)

    WARPX_GET_FIELD(warpx_getCurrentDensity, WarpX::GetInstance().getcurrent)
    WARPX_GET_FIELD(warpx_getCurrentDensityCP, WarpX::GetInstance().getcurrent_cp)
    WARPX_GET_FIELD(warpx_getCurrentDensityFP, WarpX::GetInstance().getcurrent_fp)

    WARPX_GET_LOVECTS(warpx_getEfieldLoVects, WarpX::GetInstance().getEfield)
    WARPX_GET_LOVECTS(warpx_getEfieldCPLoVects, WarpX::GetInstance().getEfield_cp)
    WARPX_GET_LOVECTS(warpx_getEfieldFPLoVects, WarpX::GetInstance().getEfield_fp)

    WARPX_GET_LOVECTS(warpx_getBfieldLoVects, WarpX::GetInstance().getBfield)
    WARPX_GET_LOVECTS(warpx_getBfieldCPLoVects, WarpX::GetInstance().getBfield_cp)
    WARPX_GET_LOVECTS(warpx_getBfieldFPLoVects, WarpX::GetInstance().getBfield_fp)

    WARPX_GET_LOVECTS(warpx_getCurrentDensityLoVects, WarpX::GetInstance().getcurrent)
    WARPX_GET_LOVECTS(warpx_getCurrentDensityCPLoVects, WarpX::GetInstance().getcurrent_cp)
    WARPX_GET_LOVECTS(warpx_getCurrentDensityFPLoVects, WarpX::GetInstance().getcurrent_fp)

    int* warpx_getEx_nodal_flag()  {return getFieldNodalFlagData( WarpX::GetInstance().getEfield(0,0) );}
    int* warpx_getEy_nodal_flag()  {return getFieldNodalFlagData( WarpX::GetInstance().getEfield(0,1) );}
    int* warpx_getEz_nodal_flag()  {return getFieldNodalFlagData( WarpX::GetInstance().getEfield(0,2) );}
    int* warpx_getBx_nodal_flag()  {return getFieldNodalFlagData( WarpX::GetInstance().getBfield(0,0) );}
    int* warpx_getBy_nodal_flag()  {return getFieldNodalFlagData( WarpX::GetInstance().getBfield(0,1) );}
    int* warpx_getBz_nodal_flag()  {return getFieldNodalFlagData( WarpX::GetInstance().getBfield(0,2) );}
    int* warpx_getJx_nodal_flag()  {return getFieldNodalFlagData( WarpX::GetInstance().getcurrent(0,0) );}
    int* warpx_getJy_nodal_flag()  {return getFieldNodalFlagData( WarpX::GetInstance().getcurrent(0,1) );}
    int* warpx_getJz_nodal_flag()  {return getFieldNodalFlagData( WarpX::GetInstance().getcurrent(0,2) );}
    int* warpx_getRho_nodal_flag() {return getFieldNodalFlagData( WarpX::GetInstance().getrho_fp(0) );}
    int* warpx_getPhi_nodal_flag() {return getFieldNodalFlagData( WarpX::GetInstance().getphi_fp(0) );}

#define WARPX_GET_SCALAR(SCALAR, GETTER) \
    amrex::Real** SCALAR(int lev, \
                         int *return_size, int *ncomps, int **ngrowvect, int **shapes) { \
        auto & mf = GETTER(lev); \
        return getMultiFabPointers(mf, return_size, ncomps, ngrowvect, shapes); \
    }

#define WARPX_GET_LOVECTS_SCALAR(SCALAR, GETTER) \
    int* SCALAR(int lev, \
                int *return_size, int **ngrowvect) { \
        auto & mf = GETTER(lev); \
        return getMultiFabLoVects(mf, return_size, ngrowvect); \
    }

    WARPX_GET_SCALAR(warpx_getChargeDensityCP, WarpX::GetInstance().getrho_cp)
    WARPX_GET_SCALAR(warpx_getChargeDensityFP, WarpX::GetInstance().getrho_fp)

    WARPX_GET_LOVECTS_SCALAR(warpx_getChargeDensityCPLoVects, WarpX::GetInstance().getrho_cp)
    WARPX_GET_LOVECTS_SCALAR(warpx_getChargeDensityFPLoVects, WarpX::GetInstance().getrho_fp)

<<<<<<< HEAD
    WARPX_GET_SCALAR(warpx_getGatheredChargeDensityFP, WarpX::GetInstance().getGatheredRho_fp)
    WARPX_GET_SCALAR(warpx_getGatheredPhiFP, WarpX::GetInstance().getGatheredPhi_fp)
    WARPX_GET_SCALAR(warpx_getPointerFullPhiFP, *WarpX::GetInstance().get_pointer_full_phi_fp)

    void warpx_setPhiGridFP(int lev) {
        WarpX::GetInstance().setPhiGrid_fp(lev);
        return;
    }

    void warpx_depositRhoSpecies ( const char* char_species_name ) {
        // Call the same function used in ElectrostaticSolver.cpp to
        // deposit charge density from a specific species on the grid
        // and write it to rho_fp. The values in rho_fp will be overwritten.
        const std::string species_name(char_species_name);

        WarpX& warpx = WarpX::GetInstance();
        const auto & mypc = warpx.GetPartContainer();
        auto & myspc = mypc.GetParticleContainerFromName(species_name);
        warpx.DepositChargeDensity(myspc, true, true, false);
        warpx.ChargeDensityGridProcessing();
        return;
    }
=======
    WARPX_GET_SCALAR(warpx_getPhiFP, WarpX::GetInstance().getphi_fp)

    WARPX_GET_LOVECTS_SCALAR(warpx_getPhiFPLoVects, WarpX::GetInstance().getphi_fp)
>>>>>>> eb486e8f

#define WARPX_GET_FIELD_PML(FIELD, GETTER) \
    amrex::Real** FIELD(int lev, int direction, \
                        int *return_size, int *ncomps, int **ngrowvect, int **shapes) { \
        auto * pml = WarpX::GetInstance().GetPML(lev); \
        if (pml) { \
            auto & mf = *(pml->GETTER()[direction]); \
            return getMultiFabPointers(mf, return_size, ncomps, ngrowvect, shapes); \
        } else { \
            return nullptr; \
        } \
    }

#define WARPX_GET_LOVECTS_PML(FIELD, GETTER) \
    int* FIELD(int lev, int direction, \
               int *return_size, int **ngrowvect) { \
        auto * pml = WarpX::GetInstance().GetPML(lev); \
        if (pml) { \
            auto & mf = *(pml->GETTER()[direction]); \
            return getMultiFabLoVects(mf, return_size, ngrowvect); \
        } else { \
            return nullptr; \
        } \
    }

    WARPX_GET_FIELD_PML(warpx_getEfieldCP_PML, GetE_cp)
    WARPX_GET_FIELD_PML(warpx_getEfieldFP_PML, GetE_fp)
    WARPX_GET_FIELD_PML(warpx_getBfieldCP_PML, GetB_cp)
    WARPX_GET_FIELD_PML(warpx_getBfieldFP_PML, GetB_fp)
    WARPX_GET_FIELD_PML(warpx_getCurrentDensityCP_PML, Getj_cp)
    WARPX_GET_FIELD_PML(warpx_getCurrentDensityFP_PML, Getj_fp)
    WARPX_GET_LOVECTS_PML(warpx_getEfieldCPLoVects_PML, GetE_cp)
    WARPX_GET_LOVECTS_PML(warpx_getEfieldFPLoVects_PML, GetE_fp)
    WARPX_GET_LOVECTS_PML(warpx_getBfieldCPLoVects_PML, GetB_cp)
    WARPX_GET_LOVECTS_PML(warpx_getBfieldFPLoVects_PML, GetB_fp)
    WARPX_GET_LOVECTS_PML(warpx_getCurrentDensityCPLoVects_PML, Getj_cp)
    WARPX_GET_LOVECTS_PML(warpx_getCurrentDensityFPLoVects_PML, Getj_fp)

    amrex::ParticleReal** warpx_getParticleStructs(
            const char* char_species_name, int lev,
            int* num_tiles, int** particles_per_tile) {
        const auto & mypc = WarpX::GetInstance().GetPartContainer();
        const std::string species_name(char_species_name);
        auto & myspc = mypc.GetParticleContainerFromName(species_name);

        int i = 0;
        for (WarpXParIter pti(myspc, lev); pti.isValid(); ++pti, ++i) {}

        // *num_tiles = myspc.numLocalTilesAtLevel(lev);
        *num_tiles = i;
        *particles_per_tile = (int*) malloc(*num_tiles*sizeof(int));

        amrex::ParticleReal** data = (amrex::ParticleReal**) malloc(*num_tiles*sizeof(typename WarpXParticleContainer::ParticleType*));
        i = 0;
        for (WarpXParIter pti(myspc, lev); pti.isValid(); ++pti, ++i) {
            auto& aos = pti.GetArrayOfStructs();
            data[i] = (amrex::ParticleReal*) aos.data();
            (*particles_per_tile)[i] = pti.numParticles();
        }
        return data;
    }

    amrex::ParticleReal** warpx_getParticleArrays (
            const char* char_species_name, const char* char_comp_name,
            int lev, int* num_tiles, int** particles_per_tile ) {

        const auto & mypc = WarpX::GetInstance().GetPartContainer();
        const std::string species_name(char_species_name);
        auto & myspc = mypc.GetParticleContainerFromName(species_name);

        int comp = warpx_getParticleCompIndex(char_species_name, char_comp_name);

        int i = 0;
        for (WarpXParIter pti(myspc, lev); pti.isValid(); ++pti, ++i) {}

        // *num_tiles = myspc.numLocalTilesAtLevel(lev);
        *num_tiles = i;
        *particles_per_tile = (int*) malloc(*num_tiles*sizeof(int));

        amrex::ParticleReal** data = (amrex::ParticleReal**) malloc(*num_tiles*sizeof(amrex::ParticleReal*));
        i = 0;
        for (WarpXParIter pti(myspc, lev); pti.isValid(); ++pti, ++i) {
            auto& soa = pti.GetStructOfArrays();
            data[i] = (amrex::ParticleReal*) soa.GetRealData(comp).dataPtr();
            (*particles_per_tile)[i] = pti.numParticles();
        }
        return data;
    }

    int warpx_getParticleCompIndex (
         const char* char_species_name, const char* char_comp_name )
    {
        const auto & mypc = WarpX::GetInstance().GetPartContainer();

        const std::string species_name(char_species_name);
        auto & myspc = mypc.GetParticleContainerFromName(species_name);

        const std::string comp_name(char_comp_name);
        auto particle_comps = myspc.getParticleComps();

        return particle_comps.at(comp_name);
    }

    void warpx_addRealComp(const char* char_species_name,
        const char* char_comp_name, bool comm=true)
    {
        auto & mypc = WarpX::GetInstance().GetPartContainer();
        const std::string species_name(char_species_name);
        auto & myspc = mypc.GetParticleContainerFromName(species_name);

        const std::string comp_name(char_comp_name);
        myspc.AddRealComp(comp_name, comm);

        mypc.defineAllParticleTiles();
    }

    int warpx_getParticleBoundaryBufferSize(const char* species_name, int boundary)
    {
        const std::string name(species_name);
        auto& particle_buffers = WarpX::GetInstance().GetParticleBoundaryBuffer();
        return particle_buffers.getNumParticlesInContainer(species_name, boundary);
    }

    int** warpx_getParticleBoundaryBufferScrapedSteps(const char* species_name, int boundary, int lev,
                     int* num_tiles, int** particles_per_tile)
    {
        const std::string name(species_name);
        auto& particle_buffers = WarpX::GetInstance().GetParticleBoundaryBuffer();
        auto& particle_buffer = particle_buffers.getParticleBuffer(species_name, boundary);

        const int comp = particle_buffer.NumIntComps() - 1;

        int i = 0;
        for (amrex::ParIter<0,0,PIdx::nattribs, 0, amrex::PinnedArenaAllocator> pti(particle_buffer, lev); pti.isValid(); ++pti, ++i) {}

        // *num_tiles = myspc.numLocalTilesAtLevel(lev);
        *num_tiles = i;
        *particles_per_tile = (int*) malloc(*num_tiles*sizeof(int));

        int** data = (int**) malloc(*num_tiles*sizeof(int*));
        i = 0;
        for (amrex::ParIter<0,0,PIdx::nattribs, 0, amrex::PinnedArenaAllocator> pti(particle_buffer, lev); pti.isValid(); ++pti, ++i) {
            auto& soa = pti.GetStructOfArrays();
            data[i] = (int*) soa.GetIntData(comp).dataPtr();
            (*particles_per_tile)[i] = pti.numParticles();
        }

        return data;
    }

    amrex::ParticleReal** warpx_getParticleBoundaryBuffer(const char* species_name, int boundary, int lev,
                     int* num_tiles, int** particles_per_tile, const char* comp_name)
    {
        const std::string name(species_name);
        auto& particle_buffers = WarpX::GetInstance().GetParticleBoundaryBuffer();
        auto& particle_buffer = particle_buffers.getParticleBuffer(species_name, boundary);

        const int comp = warpx_getParticleCompIndex(species_name, comp_name);

        int i = 0;
        for (amrex::ParIter<0,0,PIdx::nattribs, 0, amrex::PinnedArenaAllocator> pti(particle_buffer, lev); pti.isValid(); ++pti, ++i) {}

        // *num_tiles = myspc.numLocalTilesAtLevel(lev);
        *num_tiles = i;
        *particles_per_tile = (int*) malloc(*num_tiles*sizeof(int));

        amrex::ParticleReal** data = (amrex::ParticleReal**) malloc(*num_tiles*sizeof(amrex::ParticleReal*));
        i = 0;
        for (amrex::ParIter<0,0,PIdx::nattribs, 0, amrex::PinnedArenaAllocator> pti(particle_buffer, lev); pti.isValid(); ++pti, ++i) {
            auto& soa = pti.GetStructOfArrays();
            data[i] = (amrex::ParticleReal*) soa.GetRealData(comp).dataPtr();
            (*particles_per_tile)[i] = pti.numParticles();
        }

        return data;
    }

    void warpx_clearParticleBoundaryBuffer () {
        auto& particle_buffers = WarpX::GetInstance().GetParticleBoundaryBuffer();
        particle_buffers.clearParticles();
    }

    void warpx_ComputeDt () {
        WarpX& warpx = WarpX::GetInstance();
        warpx.ComputeDt ();
    }
    void warpx_MoveWindow (int step,bool move_j) {
        WarpX& warpx = WarpX::GetInstance();
        warpx.MoveWindow (step, move_j);
    }

    void warpx_EvolveE (amrex::Real dt) {
        WarpX& warpx = WarpX::GetInstance();
        warpx.EvolveE (dt);
    }
    void warpx_EvolveB (amrex::Real dt, DtType a_dt_type) {
        WarpX& warpx = WarpX::GetInstance();
        warpx.EvolveB (dt, a_dt_type);
    }
    void warpx_FillBoundaryE () {
        WarpX& warpx = WarpX::GetInstance();
        warpx.FillBoundaryE (warpx.getngE());
    }
    void warpx_FillBoundaryB () {
        WarpX& warpx = WarpX::GetInstance();
        warpx.FillBoundaryB (warpx.getngE());
    }
    void warpx_SyncCurrent () {
        WarpX& warpx = WarpX::GetInstance();
        warpx.SyncCurrent ();
    }
    void warpx_UpdateAuxilaryData () {
        WarpX& warpx = WarpX::GetInstance();
        warpx.UpdateAuxilaryData ();
    }
    void warpx_PushParticlesandDepose (amrex::Real cur_time) {
        WarpX& warpx = WarpX::GetInstance();
        warpx.PushParticlesandDepose (cur_time);
    }

    int warpx_getistep (int lev) {
        WarpX& warpx = WarpX::GetInstance();
        return warpx.getistep (lev);
    }
    void warpx_setistep (int lev, int ii) {
        WarpX& warpx = WarpX::GetInstance();
        warpx.setistep (lev, ii);
    }
    amrex::Real warpx_gett_new (int lev) {
        WarpX& warpx = WarpX::GetInstance();
        return warpx.gett_new (lev);
    }
    void warpx_sett_new (int lev, amrex::Real time) {
        WarpX& warpx = WarpX::GetInstance();
        warpx.sett_new (lev, time);
    }
    amrex::Real warpx_getdt (int lev) {
        WarpX& warpx = WarpX::GetInstance();
        return warpx.getdt (lev);
    }

    int warpx_maxStep () {
        WarpX& warpx = WarpX::GetInstance();
        return warpx.maxStep ();
    }
    amrex::Real warpx_stopTime () {
        WarpX& warpx = WarpX::GetInstance();
        return warpx.stopTime ();
    }

    int warpx_finestLevel () {
        WarpX& warpx = WarpX::GetInstance();
        return warpx.finestLevel ();
    }

    int warpx_getMyProc () {
        return amrex::ParallelDescriptor::MyProc();
    }

    int warpx_getNProcs () {
        return amrex::ParallelDescriptor::NProcs();
    }

    void mypc_Redistribute () {
        auto & mypc = WarpX::GetInstance().GetPartContainer();
        mypc.Redistribute();
    }

    amrex::Real eval_expression_t ( const char* char_expr, int lev ) {
        WarpX& warpx = WarpX::GetInstance();
        const std::string expr(char_expr);

        auto parser = makeParser(expr, {"t"});
        auto parser_exe = parser.compileHost<1>();
        return parser_exe(warpx.gett_new(lev));
    }

    void warpx_moveParticlesBetweenSpecies(const char* char_src_species_name,
        const char* char_dst_species_name, const int lev)
    {
        auto & mypc = WarpX::GetInstance().GetPartContainer();
        const std::string src_species_name(char_src_species_name);
        auto & src_spc = mypc.GetParticleContainerFromName(src_species_name);
        const std::string dst_species_name(char_dst_species_name);
        auto & dst_spc = mypc.GetParticleContainerFromName(dst_species_name);

        for (WarpXParIter pti(src_spc, lev); pti.isValid(); ++pti) {
            auto& src_tile = src_spc.ParticlesAt(lev, pti);
            auto& dst_tile = dst_spc.ParticlesAt(lev, pti);

            auto src_np = src_tile.numParticles();
            auto dst_np = dst_tile.numParticles();

            dst_tile.resize(dst_np + src_np);
            amrex::copyParticles(dst_tile, src_tile, 0, dst_np, src_np);
        }

        // clear the source species
        src_spc.clearParticles();
    }

    void warpx_calcSchottkyWeight(const char* char_species_name,
        const amrex::ParticleReal pre_fac, const int lev)
    {
        // get the particle container for the species of interest
        auto & mypc = WarpX::GetInstance().GetPartContainer();
        const std::string species_name(char_species_name);
        auto & myspc = mypc.GetParticleContainerFromName(species_name);
        const auto & particle_comps = myspc.getParticleComps();

        const auto & plo = myspc.Geom(lev).ProbLoArray();
        const auto & dxi = myspc.Geom(lev).InvCellSizeArray();

        // get the electric field components
        auto& Ex = WarpX::GetInstance().getEfield(lev, 0);
        auto& Ey = WarpX::GetInstance().getEfield(lev, 1);
        auto& Ez = WarpX::GetInstance().getEfield(lev, 2);

        for (WarpXParIter pti(myspc, lev); pti.isValid(); ++pti) {

            // get the data on the grid
            const auto Ex_arr = Ex[pti].array();
            const auto Ey_arr = Ey[pti].array();
            const auto Ez_arr = Ez[pti].array();

            // get the particle data
            const long np = pti.numParticles();
            const auto getPosition = GetParticlePosition(pti);

            auto& attribs = pti.GetAttribs();
            amrex::ParticleReal* w = attribs[PIdx::w].dataPtr();
            amrex::ParticleReal* norm_x = pti.GetAttribs(particle_comps.at("norm_x")).dataPtr();
            amrex::ParticleReal* norm_y = pti.GetAttribs(particle_comps.at("norm_y")).dataPtr();
            amrex::ParticleReal* norm_z = pti.GetAttribs(particle_comps.at("norm_z")).dataPtr();

            // TODO change this function to instead take as argument the
            // boundary from which injection is done and get the normal
            // from `interp_normal` (in DistanceToEB.H) or as a hard coded
            // vector for domain boundaries

            amrex::ParallelFor( np, [=] AMREX_GPU_DEVICE (long ip)
            {
                // get the particle position
                amrex::ParticleReal xp, yp, zp;
                getPosition(ip, xp, yp, zp);

                // get the weight of each neigbouring node to use
                // during interpolation
                int i, j, k;
                amrex::Real W[AMREX_SPACEDIM][2];
                compute_weights_nodal(xp, yp, zp, plo, dxi, i, j, k, W);

                // interpolate the electric field to the particle position
                amrex::Real Ex_p = interp_field_nodal(i, j, k, W, Ex_arr);
                amrex::Real Ey_p = interp_field_nodal(i, j, k, W, Ey_arr);
                amrex::Real Ez_p = interp_field_nodal(i, j, k, W, Ez_arr);

                // calculate the dot product of the electric field with the
                // normal vector tied to the particle
                amrex::Real normal_field = (
                    Ex_p * norm_x[ip] + Ey_p * norm_y[ip] + Ez_p * norm_z[ip]
                );

                // increase the particle weight by the Schottky enhancement
                // factor if needed
                w[ip] *= ((normal_field < 0.0) ?
                    std::exp(pre_fac * std::sqrt(-normal_field)) : 1.0
                );
            });
        }
    }
}<|MERGE_RESOLUTION|>--- conflicted
+++ resolved
@@ -359,7 +359,10 @@
     WARPX_GET_LOVECTS_SCALAR(warpx_getChargeDensityCPLoVects, WarpX::GetInstance().getrho_cp)
     WARPX_GET_LOVECTS_SCALAR(warpx_getChargeDensityFPLoVects, WarpX::GetInstance().getrho_fp)
 
-<<<<<<< HEAD
+    WARPX_GET_SCALAR(warpx_getPhiFP, WarpX::GetInstance().getphi_fp)
+
+    WARPX_GET_LOVECTS_SCALAR(warpx_getPhiFPLoVects, WarpX::GetInstance().getphi_fp)
+
     WARPX_GET_SCALAR(warpx_getGatheredChargeDensityFP, WarpX::GetInstance().getGatheredRho_fp)
     WARPX_GET_SCALAR(warpx_getGatheredPhiFP, WarpX::GetInstance().getGatheredPhi_fp)
     WARPX_GET_SCALAR(warpx_getPointerFullPhiFP, *WarpX::GetInstance().get_pointer_full_phi_fp)
@@ -382,11 +385,6 @@
         warpx.ChargeDensityGridProcessing();
         return;
     }
-=======
-    WARPX_GET_SCALAR(warpx_getPhiFP, WarpX::GetInstance().getphi_fp)
-
-    WARPX_GET_LOVECTS_SCALAR(warpx_getPhiFPLoVects, WarpX::GetInstance().getphi_fp)
->>>>>>> eb486e8f
 
 #define WARPX_GET_FIELD_PML(FIELD, GETTER) \
     amrex::Real** FIELD(int lev, int direction, \
