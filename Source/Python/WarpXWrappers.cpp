/* Copyright 2019 Andrew Myers, Axel Huebl, David Grote
 * Luca Fedeli, Maxence Thevenet, Remi Lehe
 * Weiqun Zhang
 *
 * This file is part of WarpX.
 *
 * License: BSD-3-Clause-LBNL
 */
#include "BoundaryConditions/PML.H"
#include "FieldSolver/FiniteDifferenceSolver/HybridPICModel/HybridPICModel.H"
#include "Initialization/WarpXAMReXInit.H"
#include "Particles/MultiParticleContainer.H"
#include "Particles/ParticleBoundaryBuffer.H"
#include "Particles/WarpXParticleContainer.H"
#include "Utils/WarpXProfilerWrapper.H"
#include "Utils/WarpXUtil.H"
#include "WarpX.H"
#include "WarpXWrappers.H"
#include "WarpX_py.H"

#include <ablastr/warn_manager/WarnManager.H>

#include <AMReX.H>
#include <AMReX_ArrayOfStructs.H>
#include <AMReX_Box.H>
#include <AMReX_FArrayBox.H>
#include <AMReX_FabArray.H>
#include <AMReX_Geometry.H>
#include <AMReX_GpuControl.H>
#include <AMReX_IndexType.H>
#include <AMReX_IntVect.H>
#include <AMReX_MFIter.H>
#include <AMReX_MultiFab.H>
#include <AMReX_PODVector.H>
#include <AMReX_ParIter.H>
#include <AMReX_Particles.H>
#include <AMReX_StructOfArrays.H>

#include <array>
#include <cstdlib>

namespace
{
    amrex::Real** getMultiFabPointers (amrex::MultiFab& mf, int *num_boxes, int *ncomps, int **ngrowvect, int **shapes)
    {
        *ncomps = mf.nComp();
        *num_boxes = mf.local_size();
        int shapesize = AMREX_SPACEDIM;
        *ngrowvect = static_cast<int*>(malloc(sizeof(int)*shapesize));
        for (int j = 0; j < AMREX_SPACEDIM; ++j) {
            (*ngrowvect)[j] = mf.nGrow(j);
        }
        if (mf.nComp() > 1) shapesize += 1;
        *shapes = static_cast<int*>(malloc(sizeof(int)*shapesize * (*num_boxes)));
        auto data =
            static_cast<amrex::Real**>(malloc((*num_boxes) * sizeof(amrex::Real*)));

#ifdef AMREX_USE_OMP
#pragma omp parallel if (amrex::Gpu::notInLaunchRegion())
#endif
        for ( amrex::MFIter mfi(mf, false); mfi.isValid(); ++mfi ) {
            const int i = mfi.LocalIndex();
            data[i] = mf[mfi].dataPtr();
            for (int j = 0; j < AMREX_SPACEDIM; ++j) {
                (*shapes)[shapesize*i+j] = mf[mfi].box().length(j);
            }
            if (mf.nComp() > 1) (*shapes)[shapesize*i+AMREX_SPACEDIM] = mf.nComp();
        }
        return data;
    }
    int* getMultiFabLoVects (const amrex::MultiFab& mf, int *num_boxes, int **ngrowvect)
    {
        const int shapesize = AMREX_SPACEDIM;
        *ngrowvect = static_cast<int*>(malloc(sizeof(int)*shapesize));
        for (int j = 0; j < AMREX_SPACEDIM; ++j) {
            (*ngrowvect)[j] = mf.nGrow(j);
        }
        *num_boxes = mf.local_size();
        auto loVects = static_cast<int*>(malloc((*num_boxes)*AMREX_SPACEDIM * sizeof(int)));

        int i = 0;
        for ( amrex::MFIter mfi(mf, false); mfi.isValid(); ++mfi, ++i ) {
            const int* loVect = mf[mfi].loVect();
            for (int j = 0; j < AMREX_SPACEDIM; ++j) {
                loVects[AMREX_SPACEDIM*i+j] = loVect[j];
            }
        }
        return loVects;
    }
    // Copy the nodal flag data and return the copy:
    // the nodal flag data should not be modifiable from Python.
    int* getFieldNodalFlagData ( const amrex::MultiFab* mf )
    {
        if (mf == nullptr) return nullptr;
        const amrex::IntVect nodal_flag( mf->ixType().toIntVect() );
        auto *nodal_flag_data = static_cast<int*>(malloc(AMREX_SPACEDIM * sizeof(int)));

        constexpr int NODE = amrex::IndexType::NODE;

        for (int i=0 ; i < AMREX_SPACEDIM ; i++) {
            nodal_flag_data[i] = (nodal_flag[i] == NODE ? 1 : 0);
        }
        return nodal_flag_data;
    }
}

    int warpx_Real_size()
    {
        return (int)sizeof(amrex::Real);
    }

    int warpx_ParticleReal_size()
    {
        return (int)sizeof(amrex::ParticleReal);
    }

    int warpx_nSpecies()
    {
        const auto & mypc = WarpX::GetInstance().GetPartContainer();
        return mypc.nSpecies();
    }

    bool warpx_use_fdtd_nci_corr()
    {
        return WarpX::use_fdtd_nci_corr;
    }

    int warpx_galerkin_interpolation()
    {
        return WarpX::galerkin_interpolation;
    }

    int warpx_nComps()
    {
        return PIdx::nattribs;
    }

    int warpx_nCompsSpecies(const char* char_species_name)
    {
        auto & mypc = WarpX::GetInstance().GetPartContainer();
        const std::string species_name(char_species_name);
        auto & myspc = mypc.GetParticleContainerFromName(species_name);
        return myspc.NumRealComps();
    }

    int warpx_SpaceDim()
    {
        return AMREX_SPACEDIM;
    }

    void amrex_init (int argc, char* argv[])
    {
        warpx::initialization::amrex_init(argc, argv);
    }

    void amrex_init_with_inited_mpi (int argc, char* argv[], MPI_Comm /* mpicomm */)
    {
<<<<<<< HEAD
        warpx_amrex_init(argc, argv, true);
=======
        warpx::initialization::amrex_init(argc, argv, true, mpicomm);
>>>>>>> f30799b6
    }

    void amrex_finalize (int /*finalize_mpi*/)
    {
        amrex::Finalize();
    }

    void warpx_init ()
    {
        WarpX& warpx = WarpX::GetInstance();
        warpx.InitData();
        ExecutePythonCallback("afterinit");
        ExecutePythonCallback("particleloader");
    }

    void warpx_finalize ()
    {
        WarpX::ResetInstance();
    }

    void warpx_set_callback_py (
        const char* char_callback_name, WARPX_CALLBACK_PY_FUNC_0 callback)
    {
        const std::string callback_name(char_callback_name);
        warpx_callback_py_map[callback_name] = callback;
    }

    void warpx_clear_callback_py (const char* char_callback_name)
    {
        const std::string callback_name(char_callback_name);
        warpx_callback_py_map.erase(callback_name);
    }

    void warpx_evolve (int numsteps)
    {
        WarpX& warpx = WarpX::GetInstance();
        warpx.Evolve(numsteps);
    }

    void warpx_addNParticles(
        const char* char_species_name, int lenx, amrex::ParticleReal const * x,
        amrex::ParticleReal const * y, amrex::ParticleReal const * z,
        amrex::ParticleReal const * vx, amrex::ParticleReal const * vy,
        amrex::ParticleReal const * vz, const int nattr_real,
        amrex::ParticleReal const * attr_real, const int nattr_int,
        int const * attr_int, int uniqueparticles)
    {
        auto & mypc = WarpX::GetInstance().GetPartContainer();
        const std::string species_name(char_species_name);
        auto & myspc = mypc.GetParticleContainerFromName(species_name);
        const int lev = 0;
        myspc.AddNParticles(lev, lenx, x, y, z, vx, vy, vz, nattr_real, attr_real,
                            nattr_int, attr_int, uniqueparticles);
    }

    void warpx_ConvertLabParamsToBoost()
    {
      ConvertLabParamsToBoost();
    }

    void warpx_ReadBCParams()
    {
      ReadBCParams();
    }

    void warpx_CheckGriddingForRZSpectral()
    {
        CheckGriddingForRZSpectral();
    }

    amrex::Real warpx_getProbLo(int dir)
    {
      WarpX& warpx = WarpX::GetInstance();
      const amrex::Geometry& geom = warpx.Geom(0);
      return geom.ProbLo(dir);
    }

    amrex::Real warpx_getProbHi(int dir)
    {
      WarpX& warpx = WarpX::GetInstance();
      const amrex::Geometry& geom = warpx.Geom(0);
      return geom.ProbHi(dir);
    }

    amrex::Real warpx_getCellSize(int dir, int lev) {
        const std::array<amrex::Real,3>& dx = WarpX::CellSize(lev);
        return dx[dir];
    }

    long warpx_getNumParticles(const char* char_species_name, const bool local) {
        const auto & mypc = WarpX::GetInstance().GetPartContainer();
        const std::string species_name(char_species_name);
        auto & myspc = mypc.GetParticleContainerFromName(species_name);
        // the first argument below is to only count valid particles
        return myspc.TotalNumberOfParticles(true, local);
    }

#define WARPX_GET_FIELD(FIELD, GETTER) \
    amrex::Real** FIELD(int lev, int direction, \
                        int *return_size, int *ncomps, int **ngrowvect, int **shapes) { \
        auto * mf = GETTER(lev, direction); \
        if (mf != nullptr) { \
            return getMultiFabPointers(*mf, return_size, ncomps, ngrowvect, shapes); \
        } else { \
            return nullptr; \
        } \
    }

#define WARPX_GET_LOVECTS(FIELD, GETTER) \
    int* FIELD(int lev, int direction, \
               int *return_size, int **ngrowvect) { \
        auto * mf = GETTER(lev, direction); \
        if (mf != nullptr) { \
            return getMultiFabLoVects(*mf, return_size, ngrowvect); \
        } else { \
            return nullptr; \
        } \
    }

    WARPX_GET_FIELD(warpx_getEfield, WarpX::GetInstance().get_pointer_Efield_aux)
    WARPX_GET_FIELD(warpx_getEfieldCP, WarpX::GetInstance().get_pointer_Efield_cp)
    WARPX_GET_FIELD(warpx_getEfieldFP, WarpX::GetInstance().get_pointer_Efield_fp)

    WARPX_GET_FIELD(warpx_getBfield, WarpX::GetInstance().get_pointer_Bfield_aux)
    WARPX_GET_FIELD(warpx_getBfieldCP, WarpX::GetInstance().get_pointer_Bfield_cp)
    WARPX_GET_FIELD(warpx_getBfieldFP, WarpX::GetInstance().get_pointer_Bfield_fp)

    WARPX_GET_FIELD(warpx_getEdgeLengths, WarpX::GetInstance().get_pointer_edge_lengths)
    WARPX_GET_FIELD(warpx_getFaceAreas, WarpX::GetInstance().get_pointer_face_areas)

    WARPX_GET_FIELD(warpx_getCurrentDensity, WarpX::GetInstance().get_pointer_current_fp)
    WARPX_GET_FIELD(warpx_getCurrentDensityCP, WarpX::GetInstance().get_pointer_current_cp)
    WARPX_GET_FIELD(warpx_getCurrentDensityFP, WarpX::GetInstance().get_pointer_current_fp)

    WARPX_GET_FIELD(warpx_getCurrentDensityFP_Ampere, WarpX::GetInstance().GetHybridPICModel().get_pointer_current_fp_ampere)

    WARPX_GET_FIELD(warpx_getVectorPotentialFP, WarpX::GetInstance().get_pointer_vector_potential_fp)

    WARPX_GET_LOVECTS(warpx_getEfieldLoVects, WarpX::GetInstance().get_pointer_Efield_aux)
    WARPX_GET_LOVECTS(warpx_getEfieldCPLoVects, WarpX::GetInstance().get_pointer_Efield_cp)
    WARPX_GET_LOVECTS(warpx_getEfieldFPLoVects, WarpX::GetInstance().get_pointer_Efield_fp)

    WARPX_GET_LOVECTS(warpx_getBfieldLoVects, WarpX::GetInstance().get_pointer_Bfield_aux)
    WARPX_GET_LOVECTS(warpx_getBfieldCPLoVects, WarpX::GetInstance().get_pointer_Bfield_cp)
    WARPX_GET_LOVECTS(warpx_getBfieldFPLoVects, WarpX::GetInstance().get_pointer_Bfield_fp)

    WARPX_GET_LOVECTS(warpx_getCurrentDensityLoVects, WarpX::GetInstance().get_pointer_current_fp)
    WARPX_GET_LOVECTS(warpx_getCurrentDensityCPLoVects, WarpX::GetInstance().get_pointer_current_cp)
    WARPX_GET_LOVECTS(warpx_getCurrentDensityFPLoVects, WarpX::GetInstance().get_pointer_current_fp)
    WARPX_GET_LOVECTS(warpx_getVectorPotentialFPLoVects, WarpX::GetInstance().get_pointer_vector_potential_fp)

    WARPX_GET_LOVECTS(warpx_getEdgeLengthsLoVects, WarpX::GetInstance().get_pointer_edge_lengths)
    WARPX_GET_LOVECTS(warpx_getFaceAreasLoVects, WarpX::GetInstance().get_pointer_face_areas)

    int* warpx_getEx_nodal_flag() {return getFieldNodalFlagData( WarpX::GetInstance().get_pointer_Efield_aux(0,0) );}
    int* warpx_getEy_nodal_flag() {return getFieldNodalFlagData( WarpX::GetInstance().get_pointer_Efield_aux(0,1) );}
    int* warpx_getEz_nodal_flag() {return getFieldNodalFlagData( WarpX::GetInstance().get_pointer_Efield_aux(0,2) );}
    int* warpx_getBx_nodal_flag() {return getFieldNodalFlagData( WarpX::GetInstance().get_pointer_Bfield_aux(0,0) );}
    int* warpx_getBy_nodal_flag() {return getFieldNodalFlagData( WarpX::GetInstance().get_pointer_Bfield_aux(0,1) );}
    int* warpx_getBz_nodal_flag() {return getFieldNodalFlagData( WarpX::GetInstance().get_pointer_Bfield_aux(0,2) );}
    int* warpx_getJx_nodal_flag() {return getFieldNodalFlagData( WarpX::GetInstance().get_pointer_current_fp(0,0) );}
    int* warpx_getJy_nodal_flag() {return getFieldNodalFlagData( WarpX::GetInstance().get_pointer_current_fp(0,1) );}
    int* warpx_getJz_nodal_flag() {return getFieldNodalFlagData( WarpX::GetInstance().get_pointer_current_fp(0,2) );}
    int* warpx_getAx_nodal_flag() {return getFieldNodalFlagData( WarpX::GetInstance().get_pointer_vector_potential_fp(0,0) );}
    int* warpx_getAy_nodal_flag() {return getFieldNodalFlagData( WarpX::GetInstance().get_pointer_vector_potential_fp(0,1) );}
    int* warpx_getAz_nodal_flag() {return getFieldNodalFlagData( WarpX::GetInstance().get_pointer_vector_potential_fp(0,2) );}
    int* warpx_getRho_nodal_flag() {return getFieldNodalFlagData( WarpX::GetInstance().get_pointer_rho_fp(0) );}
    int* warpx_getPhi_nodal_flag() {return getFieldNodalFlagData( WarpX::GetInstance().get_pointer_phi_fp(0) );}
    int* warpx_getF_nodal_flag() {return getFieldNodalFlagData( WarpX::GetInstance().get_pointer_F_fp(0) );}
    int* warpx_getG_nodal_flag() {return getFieldNodalFlagData( WarpX::GetInstance().get_pointer_G_fp(0) );}
    int* warpx_get_edge_lengths_x_nodal_flag() {return getFieldNodalFlagData( WarpX::GetInstance().get_pointer_edge_lengths(0, 0) );}
    int* warpx_get_edge_lengths_y_nodal_flag() {return getFieldNodalFlagData( WarpX::GetInstance().get_pointer_edge_lengths(0, 1) );}
    int* warpx_get_edge_lengths_z_nodal_flag() {return getFieldNodalFlagData( WarpX::GetInstance().get_pointer_edge_lengths(0, 2) );}
    int* warpx_get_face_areas_x_nodal_flag() {return getFieldNodalFlagData( WarpX::GetInstance().get_pointer_face_areas(0, 0) );}
    int* warpx_get_face_areas_y_nodal_flag() {return getFieldNodalFlagData( WarpX::GetInstance().get_pointer_face_areas(0, 1) );}
    int* warpx_get_face_areas_z_nodal_flag() {return getFieldNodalFlagData( WarpX::GetInstance().get_pointer_face_areas(0, 2) );}

#define WARPX_GET_SCALAR(SCALAR, GETTER) \
    amrex::Real** SCALAR(int lev, \
                         int *return_size, int *ncomps, int **ngrowvect, int **shapes) { \
        auto * mf = GETTER(lev); \
        if (mf != nullptr) { \
            return getMultiFabPointers(*mf, return_size, ncomps, ngrowvect, shapes); \
        } else { \
            return nullptr; \
        } \
    }

#define WARPX_GET_LOVECTS_SCALAR(SCALAR, GETTER) \
    int* SCALAR(int lev, \
                int *return_size, int **ngrowvect) { \
        auto * mf = GETTER(lev); \
        if (mf != nullptr) { \
            return getMultiFabLoVects(*mf, return_size, ngrowvect); \
        } else { \
            return nullptr; \
        } \
    }

    WARPX_GET_SCALAR(warpx_getChargeDensityCP, WarpX::GetInstance().get_pointer_rho_cp)
    WARPX_GET_SCALAR(warpx_getChargeDensityFP, WarpX::GetInstance().get_pointer_rho_fp)

    WARPX_GET_LOVECTS_SCALAR(warpx_getChargeDensityCPLoVects, WarpX::GetInstance().get_pointer_rho_cp)
    WARPX_GET_LOVECTS_SCALAR(warpx_getChargeDensityFPLoVects, WarpX::GetInstance().get_pointer_rho_fp)

    WARPX_GET_SCALAR(warpx_getPhiFP, WarpX::GetInstance().get_pointer_phi_fp)

    WARPX_GET_LOVECTS_SCALAR(warpx_getPhiFPLoVects, WarpX::GetInstance().get_pointer_phi_fp)

    // F and G
    WARPX_GET_SCALAR(warpx_getFfieldCP, WarpX::GetInstance().get_pointer_F_cp)
    WARPX_GET_SCALAR(warpx_getFfieldFP, WarpX::GetInstance().get_pointer_F_fp)
    WARPX_GET_LOVECTS_SCALAR(warpx_getFfieldCPLoVects, WarpX::GetInstance().get_pointer_F_cp)
    WARPX_GET_LOVECTS_SCALAR(warpx_getFfieldFPLoVects, WarpX::GetInstance().get_pointer_F_fp)
    WARPX_GET_SCALAR(warpx_getGfieldCP, WarpX::GetInstance().get_pointer_G_cp)
    WARPX_GET_SCALAR(warpx_getGfieldFP, WarpX::GetInstance().get_pointer_G_fp)
    WARPX_GET_LOVECTS_SCALAR(warpx_getGfieldCPLoVects, WarpX::GetInstance().get_pointer_G_cp)
    WARPX_GET_LOVECTS_SCALAR(warpx_getGfieldFPLoVects, WarpX::GetInstance().get_pointer_G_fp)

#define WARPX_GET_FIELD_PML(FIELD, GETTER) \
    amrex::Real** FIELD(int lev, int direction, \
                        int *return_size, int *ncomps, int **ngrowvect, int **shapes) { \
        auto * pml = WarpX::GetInstance().GetPML(lev); \
        if (!pml) return nullptr; \
        auto * mf = (pml->GETTER()[direction]); \
        if (!mf) return nullptr; \
        return getMultiFabPointers(*mf, return_size, ncomps, ngrowvect, shapes); \
    }

#define WARPX_GET_LOVECTS_PML(FIELD, GETTER) \
    int* FIELD(int lev, int direction, \
               int *return_size, int **ngrowvect) { \
        auto * pml = WarpX::GetInstance().GetPML(lev); \
        if (!pml) return nullptr; \
        auto * mf = (pml->GETTER()[direction]); \
        if (!mf) return nullptr; \
        return getMultiFabLoVects(*mf, return_size, ngrowvect); \
    }

    WARPX_GET_FIELD_PML(warpx_getEfieldCP_PML, GetE_cp)
    WARPX_GET_FIELD_PML(warpx_getEfieldFP_PML, GetE_fp)
    WARPX_GET_FIELD_PML(warpx_getBfieldCP_PML, GetB_cp)
    WARPX_GET_FIELD_PML(warpx_getBfieldFP_PML, GetB_fp)
    WARPX_GET_FIELD_PML(warpx_getCurrentDensityCP_PML, Getj_cp)
    WARPX_GET_FIELD_PML(warpx_getCurrentDensityFP_PML, Getj_fp)
    WARPX_GET_LOVECTS_PML(warpx_getEfieldCPLoVects_PML, GetE_cp)
    WARPX_GET_LOVECTS_PML(warpx_getEfieldFPLoVects_PML, GetE_fp)
    WARPX_GET_LOVECTS_PML(warpx_getBfieldCPLoVects_PML, GetB_cp)
    WARPX_GET_LOVECTS_PML(warpx_getBfieldFPLoVects_PML, GetB_fp)
    WARPX_GET_LOVECTS_PML(warpx_getCurrentDensityCPLoVects_PML, Getj_cp)
    WARPX_GET_LOVECTS_PML(warpx_getCurrentDensityFPLoVects_PML, Getj_fp)

#define WARPX_GET_SCALAR_PML(SCALAR, GETTER) \
    amrex::Real** SCALAR(int lev, \
                        int *return_size, int *ncomps, int **ngrowvect, int **shapes) { \
        auto * pml = WarpX::GetInstance().GetPML(lev); \
        if (!pml) return nullptr; \
        auto * mf = pml->GETTER(); \
        if (!mf) return nullptr; \
        return getMultiFabPointers(*mf, return_size, ncomps, ngrowvect, shapes); \
    }

#define WARPX_GET_LOVECTS_PML_SCALAR(SCALAR, GETTER) \
    int* SCALAR(int lev, \
               int *return_size, int **ngrowvect) { \
        auto * pml = WarpX::GetInstance().GetPML(lev); \
        if (!pml) return nullptr; \
        auto * mf = pml->GETTER(); \
        if (!mf) return nullptr; \
        return getMultiFabLoVects(*mf, return_size, ngrowvect); \
    }

    // F and G
    WARPX_GET_SCALAR_PML(warpx_getFfieldCP_PML, GetF_cp)
    WARPX_GET_SCALAR_PML(warpx_getFfieldFP_PML, GetF_fp)
    WARPX_GET_LOVECTS_PML_SCALAR(warpx_getFfieldCPLoVects_PML, GetF_cp)
    WARPX_GET_LOVECTS_PML_SCALAR(warpx_getFfieldFPLoVects_PML, GetF_fp)
    WARPX_GET_SCALAR_PML(warpx_getGfieldCP_PML, GetG_cp)
    WARPX_GET_SCALAR_PML(warpx_getGfieldFP_PML, GetG_fp)
    WARPX_GET_LOVECTS_PML_SCALAR(warpx_getGfieldCPLoVects_PML, GetG_cp)
    WARPX_GET_LOVECTS_PML_SCALAR(warpx_getGfieldFPLoVects_PML, GetG_fp)

    int* warpx_getF_pml_nodal_flag ()
    {
        auto * pml = WarpX::GetInstance().GetPML(0);
        if (!pml) return nullptr;
        return getFieldNodalFlagData(pml->GetF_fp());
    }

    int* warpx_getG_pml_nodal_flag ()
    {
        auto * pml = WarpX::GetInstance().GetPML(0);
        if (!pml) return nullptr;
        return getFieldNodalFlagData(pml->GetG_fp());
    }

    amrex::ParticleReal** warpx_getParticleStructs(
            const char* char_species_name, int lev,
            int* num_tiles, int** particles_per_tile) {
        const auto & mypc = WarpX::GetInstance().GetPartContainer();
        const std::string species_name(char_species_name);
        auto & myspc = mypc.GetParticleContainerFromName(species_name);

        *num_tiles = myspc.numLocalTilesAtLevel(lev);
        *particles_per_tile = static_cast<int*>(malloc(*num_tiles*sizeof(int)));
        memset(*particles_per_tile, 0, *num_tiles*sizeof(int));

        auto data = static_cast<amrex::ParticleReal**>(malloc(*num_tiles*sizeof(typename WarpXParticleContainer::ParticleType*)));
        int i = 0;
        for (WarpXParIter pti(myspc, lev); pti.isValid(); ++pti, ++i) {
            auto& aos = pti.GetArrayOfStructs();
            data[i] = (amrex::ParticleReal*) aos.data();
            (*particles_per_tile)[i] = pti.numParticles();
        }
        return data;
    }

    amrex::ParticleReal** warpx_getParticleArrays (
            const char* char_species_name, const char* char_comp_name,
            int lev, int* num_tiles, int** particles_per_tile ) {

        const auto & mypc = WarpX::GetInstance().GetPartContainer();
        const std::string species_name(char_species_name);
        auto & myspc = mypc.GetParticleContainerFromName(species_name);

        const int comp = warpx_getParticleCompIndex(char_species_name, char_comp_name);

        *num_tiles = myspc.numLocalTilesAtLevel(lev);
        *particles_per_tile = static_cast<int*>(malloc(*num_tiles*sizeof(int)));
        memset(*particles_per_tile, 0, *num_tiles*sizeof(int));

        auto data = static_cast<amrex::ParticleReal**>(malloc(*num_tiles*sizeof(amrex::ParticleReal*)));
        int i = 0;
        for (WarpXParIter pti(myspc, lev); pti.isValid(); ++pti, ++i) {
            auto& soa = pti.GetStructOfArrays();
            data[i] = (amrex::ParticleReal*) soa.GetRealData(comp).dataPtr();
            (*particles_per_tile)[i] = pti.numParticles();
        }
        return data;
    }

    void warpx_convert_id_to_long (amrex::Long* ids, const WarpXParticleContainer::ParticleType* pstructs, int size)
    {
        amrex::Long* d_ptr = nullptr;
#ifdef AMREX_USE_GPU
        amrex::Gpu::DeviceVector<amrex::Long> d_ids(size);
        d_ptr = d_ids.data();
#else
        d_ptr = ids;
#endif
        amrex::ParallelFor(size, [=] AMREX_GPU_DEVICE (int i) noexcept
        {
            d_ptr[i] = pstructs[i].id();
        });
#ifdef AMREX_USE_GPU
        amrex::Gpu::dtoh_memcpy(ids, d_ptr, size*sizeof(amrex::Long));
#endif
    }

    void warpx_convert_cpu_to_int (int* cpus, const WarpXParticleContainer::ParticleType* pstructs, int size)
    {
        int* d_ptr = nullptr;
#ifdef AMREX_USE_GPU
        amrex::Gpu::DeviceVector<int> d_cpus(size);
        d_ptr = d_cpus.data();
#else
        d_ptr = cpus;
#endif
        amrex::ParallelFor(size, [=] AMREX_GPU_DEVICE (int i) noexcept
        {
            d_ptr[i] = pstructs[i].cpu();
        });
#ifdef AMREX_USE_GPU
        amrex::Gpu::dtoh_memcpy(cpus, d_ptr, size*sizeof(int));
#endif
    }

    int warpx_getParticleCompIndex (
         const char* char_species_name, const char* char_comp_name )
    {
        const auto & mypc = WarpX::GetInstance().GetPartContainer();

        const std::string species_name(char_species_name);
        auto & myspc = mypc.GetParticleContainerFromName(species_name);

        const std::string comp_name(char_comp_name);
        auto particle_comps = myspc.getParticleComps();

        return particle_comps.at(comp_name);
    }

    void warpx_addRealComp(const char* char_species_name,
        const char* char_comp_name, bool comm=true)
    {
        auto & mypc = WarpX::GetInstance().GetPartContainer();
        const std::string species_name(char_species_name);
        auto & myspc = mypc.GetParticleContainerFromName(species_name);

        const std::string comp_name(char_comp_name);
        myspc.AddRealComp(comp_name, comm);

        mypc.defineAllParticleTiles();
    }

    amrex::Real warpx_sumParticleCharge(const char* char_species_name, const bool local)
    {
        auto & mypc = WarpX::GetInstance().GetPartContainer();
        const std::string species_name(char_species_name);
        auto & myspc = mypc.GetParticleContainerFromName(species_name);
        return myspc.sumParticleCharge(local);
    }

    int warpx_getParticleBoundaryBufferSize(const char* species_name, int boundary, bool local)
    {
        const std::string name(species_name);
        auto& particle_buffers = WarpX::GetInstance().GetParticleBoundaryBuffer();
        return particle_buffers.getNumParticlesInContainer(species_name, boundary, local);
    }

    int** warpx_getParticleBoundaryBufferScrapedSteps(const char* species_name, int boundary, int lev,
                     int* num_tiles, int** particles_per_tile)
    {
        const std::string name(species_name);
        auto& particle_buffers = WarpX::GetInstance().GetParticleBoundaryBuffer();
        auto& particle_buffer = particle_buffers.getParticleBuffer(species_name, boundary);

        const int comp = particle_buffer.NumIntComps() - 1;

        *num_tiles = particle_buffer.numLocalTilesAtLevel(lev);
        *particles_per_tile = static_cast<int*>(malloc(*num_tiles*sizeof(int)));
        memset(*particles_per_tile, 0, *num_tiles*sizeof(int));

        auto data = static_cast<int**>(malloc(*num_tiles*sizeof(int*)));
        int i = 0;
        for (amrex::ParIter<0,0,PIdx::nattribs, 0, amrex::PinnedArenaAllocator> pti(particle_buffer, lev); pti.isValid(); ++pti, ++i) {
            auto& soa = pti.GetStructOfArrays();
            data[i] = (int*) soa.GetIntData(comp).dataPtr();
            (*particles_per_tile)[i] = pti.numParticles();
        }

        return data;
    }

    amrex::ParticleReal** warpx_getParticleBoundaryBuffer(const char* species_name, int boundary, int lev,
                     int* num_tiles, int** particles_per_tile, const char* comp_name)
    {
        const std::string name(species_name);
        auto& particle_buffers = WarpX::GetInstance().GetParticleBoundaryBuffer();
        auto& particle_buffer = particle_buffers.getParticleBuffer(species_name, boundary);

        const int comp = warpx_getParticleCompIndex(species_name, comp_name);

        *num_tiles = particle_buffer.numLocalTilesAtLevel(lev);
        *particles_per_tile = static_cast<int*>(malloc(*num_tiles*sizeof(int)));
        memset(*particles_per_tile, 0, *num_tiles*sizeof(int));

        auto data = static_cast<amrex::ParticleReal**>(malloc(*num_tiles*sizeof(amrex::ParticleReal*)));
        int i = 0;
        for (amrex::ParIter<0,0,PIdx::nattribs, 0, amrex::PinnedArenaAllocator> pti(particle_buffer, lev); pti.isValid(); ++pti, ++i) {
            auto& soa = pti.GetStructOfArrays();
            data[i] = (amrex::ParticleReal*) soa.GetRealData(comp).dataPtr();
            (*particles_per_tile)[i] = pti.numParticles();
        }

        return data;
    }

    amrex::ParticleReal** warpx_getParticleBoundaryBufferStructs(const char* species_name, int boundary, int lev,
                     int* num_tiles, int** particles_per_tile)
    {
        const std::string name(species_name);
        auto& particle_buffers = WarpX::GetInstance().GetParticleBoundaryBuffer();
        auto& particle_buffer = particle_buffers.getParticleBuffer(species_name, boundary);

        *num_tiles = particle_buffer.numLocalTilesAtLevel(lev);
        *particles_per_tile = static_cast<int*>(malloc(*num_tiles*sizeof(int)));
        memset(*particles_per_tile, 0, *num_tiles*sizeof(int));

        auto data = static_cast<amrex::ParticleReal**>(malloc(*num_tiles*sizeof(typename WarpXParticleContainer::ParticleType*)));
        int i = 0;
        for (amrex::ParIter<0,0,PIdx::nattribs, 0, amrex::PinnedArenaAllocator> pti(particle_buffer, lev); pti.isValid(); ++pti, ++i) {
            auto& aos = pti.GetArrayOfStructs();
            data[i] = (amrex::ParticleReal*) aos.data();
            (*particles_per_tile)[i] = pti.numParticles();
        }
        return data;
    }

    void warpx_clearParticleBoundaryBuffer () {
        auto& particle_buffers = WarpX::GetInstance().GetParticleBoundaryBuffer();
        particle_buffers.clearParticles();
    }

    void warpx_depositChargeDensity (const char* char_species_name, int lev) {
        // this function is used to deposit a given species' charge density
        // in the rho_fp multifab which can then be accessed from python via
        // pywarpx.fields.RhoFPWrapper()
        WarpX& warpx = WarpX::GetInstance();
        const auto & mypc = warpx.GetPartContainer();
        const std::string species_name(char_species_name);
        auto & myspc = mypc.GetParticleContainerFromName(species_name);
        auto * rho_fp = warpx.get_pointer_rho_fp(lev);

        if (rho_fp == nullptr) {
            ablastr::warn_manager::WMRecordWarning(
                "WarpXWrappers", "rho_fp is not allocated",
                ablastr::warn_manager::WarnPriority::low
            );
            return;
        }

        for (WarpXParIter pti(myspc, lev); pti.isValid(); ++pti)
        {
            const long np = pti.numParticles();
            auto& wp = pti.GetAttribs(PIdx::w);
            // Do this unconditionally, ignoring myspc.do_not_deposit, to support diagnostic uses
            myspc.DepositCharge(pti, wp, nullptr, rho_fp, 0, 0, np, 0, lev, lev);
        }
#ifdef WARPX_DIM_RZ
        warpx.ApplyInverseVolumeScalingToChargeDensity(rho_fp, lev);
#endif
    }

    void warpx_ComputeDt () {
        WarpX& warpx = WarpX::GetInstance();
        warpx.ComputeDt();
    }
    void warpx_MoveWindow (int step,bool move_j) {
        WarpX& warpx = WarpX::GetInstance();
        warpx.MoveWindow(step, move_j);
    }

    void warpx_EvolveE (amrex::Real dt) {
        WarpX& warpx = WarpX::GetInstance();
        warpx.EvolveE(dt);
    }
    void warpx_EvolveB (amrex::Real dt, DtType a_dt_type) {
        WarpX& warpx = WarpX::GetInstance();
        warpx.EvolveB(dt, a_dt_type);
    }
    void warpx_FillBoundaryE () {
        WarpX& warpx = WarpX::GetInstance();
        warpx.FillBoundaryE(warpx.getngEB());
    }
    void warpx_FillBoundaryB () {
        WarpX& warpx = WarpX::GetInstance();
        warpx.FillBoundaryB(warpx.getngEB());
    }
    void warpx_SyncRho () {
        WarpX& warpx = WarpX::GetInstance();
        warpx.SyncRho();
    }
    void warpx_SyncCurrent (
        const amrex::Vector<std::array<std::unique_ptr<amrex::MultiFab>,3>>& J_fp,
        const amrex::Vector<std::array<std::unique_ptr<amrex::MultiFab>,3>>& J_cp,
        const amrex::Vector<std::array<std::unique_ptr<amrex::MultiFab>,3>>& J_buffer) {
        WarpX& warpx = WarpX::GetInstance();
        warpx.SyncCurrent(J_fp, J_cp, J_buffer);
    }
    void warpx_UpdateAuxilaryData () {
        WarpX& warpx = WarpX::GetInstance();
        warpx.UpdateAuxilaryData();
    }
    void warpx_PushParticlesandDepose (amrex::Real cur_time) {
        WarpX& warpx = WarpX::GetInstance();
        warpx.PushParticlesandDepose(cur_time);
    }

    int warpx_getistep (int lev) {
        const WarpX& warpx = WarpX::GetInstance();
        return warpx.getistep(lev);
    }
    void warpx_setistep (int lev, int ii) {
        WarpX& warpx = WarpX::GetInstance();
        warpx.setistep(lev, ii);
    }
    amrex::Real warpx_gett_new (int lev) {
        const WarpX& warpx = WarpX::GetInstance();
        return warpx.gett_new(lev);
    }
    void warpx_sett_new (int lev, amrex::Real time) {
        WarpX& warpx = WarpX::GetInstance();
        warpx.sett_new(lev, time);
    }
    amrex::Real warpx_getdt (int lev) {
        const WarpX& warpx = WarpX::GetInstance();
        return warpx.getdt(lev);
    }

    int warpx_maxStep () {
        const WarpX& warpx = WarpX::GetInstance();
        return warpx.maxStep();
    }
    amrex::Real warpx_stopTime () {
        const WarpX& warpx = WarpX::GetInstance();
        return warpx.stopTime();
    }

    int warpx_finestLevel () {
        const WarpX& warpx = WarpX::GetInstance();
        return warpx.finestLevel();
    }

    int warpx_getMyProc () {
        return amrex::ParallelDescriptor::MyProc();
    }

    int warpx_getNProcs () {
        return amrex::ParallelDescriptor::NProcs();
    }

    void warpx_setPotentialEB (const char * char_potential) {
        WarpX& warpx = WarpX::GetInstance();
        const std::string potential(char_potential);
        warpx.m_poisson_boundary_handler.setPotentialEB(potential);
    }

    void mypc_Redistribute () {
        auto & mypc = WarpX::GetInstance().GetPartContainer();
        mypc.Redistribute();
    }<|MERGE_RESOLUTION|>--- conflicted
+++ resolved
@@ -155,11 +155,7 @@
 
     void amrex_init_with_inited_mpi (int argc, char* argv[], MPI_Comm /* mpicomm */)
     {
-<<<<<<< HEAD
-        warpx_amrex_init(argc, argv, true);
-=======
-        warpx::initialization::amrex_init(argc, argv, true, mpicomm);
->>>>>>> f30799b6
+      warpx::initialization::amrex_init(argc, argv, true);
     }
 
     void amrex_finalize (int /*finalize_mpi*/)
