--- conflicted
+++ resolved
@@ -275,7 +275,6 @@
     WARPX_GET_LOVECTS(warpx_getCurrentDensityCPLoVects, WarpX::GetInstance().getcurrent_cp);
     WARPX_GET_LOVECTS(warpx_getCurrentDensityFPLoVects, WarpX::GetInstance().getcurrent_fp);
 
-<<<<<<< HEAD
     int* warpx_getEx_nodal_flag() {return getFieldNodalFlagData(WarpX::Ex_nodal_flag);}
     int* warpx_getEy_nodal_flag() {return getFieldNodalFlagData(WarpX::Ey_nodal_flag);}
     int* warpx_getEz_nodal_flag() {return getFieldNodalFlagData(WarpX::Ez_nodal_flag);}
@@ -286,7 +285,7 @@
     int* warpx_getJy_nodal_flag() {return getFieldNodalFlagData(WarpX::jy_nodal_flag);}
     int* warpx_getJz_nodal_flag() {return getFieldNodalFlagData(WarpX::jz_nodal_flag);}
     int* warpx_getRho_nodal_flag() {return getFieldNodalFlagData(WarpX::rho_nodal_flag);}
-=======
+
 #define WARPX_GET_SCALAR(SCALAR, GETTER) \
     amrex::Real** SCALAR(int lev, \
                          int *return_size, int *ncomps, int *ngrow, int **shapes) { \
@@ -306,7 +305,6 @@
 
     WARPX_GET_LOVECTS_SCALAR(warpx_getChargeDensityCPLoVects, WarpX::GetInstance().getrho_cp);
     WARPX_GET_LOVECTS_SCALAR(warpx_getChargeDensityFPLoVects, WarpX::GetInstance().getrho_fp);
->>>>>>> 314acff8
 
 #define WARPX_GET_FIELD_PML(FIELD, GETTER) \
     amrex::Real** FIELD(int lev, int direction, \
