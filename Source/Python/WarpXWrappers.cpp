--- conflicted
+++ resolved
@@ -739,7 +739,6 @@
     void mypc_Redistribute () {
         auto & mypc = WarpX::GetInstance().GetPartContainer();
         mypc.Redistribute();
-<<<<<<< HEAD
     }
 
     amrex::Real eval_expression_t ( const char* char_expr, const amrex::Real t) {
@@ -843,8 +842,4 @@
                 );
             });
         }
-    }
-}
-=======
-    }
->>>>>>> 76e75f9d
+    }