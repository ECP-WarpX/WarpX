/* Copyright 2019 Maxence Thevenet, Weiqun Zhang
 *
 * This file is part of WarpX.
 *
 * License: BSD-3-Clause-LBNL
 */
#include <AMReX_Dim3.H>
#include <AMReX_GpuContainers.H>
#include <AMReX_IntVect.H>
#include <AMReX_REAL.H>

#include <AMReX_BaseFwd.H>

#ifndef WARPX_FILTER_H_
#define WARPX_FILTER_H_

class Filter
{
public:
    Filter () = default;

    // Apply stencil on MultiFab.
    // Guard cells are handled inside this function
    void ApplyStencil (amrex::MultiFab& dstmf,
                       const amrex::MultiFab& srcmf, int lev, int scomp=0,
                       int dcomp=0, int ncomp=10000);

    // Apply stencil on a FabArray.
    void ApplyStencil (amrex::FArrayBox& dstfab,
                       const amrex::FArrayBox& srcfab, const amrex::Box& tbx,
                       int scomp=0, int dcomp=0, int ncomp=10000);

    // public for cuda
    void DoFilter (const amrex::Box& tbx,
                   amrex::Array4<amrex::Real const> const& tmp,
                   amrex::Array4<amrex::Real      > const& dst,
                   int scomp, int dcomp, int ncomp);

    // Length of stencil in each included direction
    amrex::IntVect stencil_length_each_dir;

protected:
    // Stencil along each direction.
<<<<<<< HEAD
    amrex::Gpu::DeviceVector<amrex::Real> stencil_x, stencil_y, stencil_z;
=======
    amrex::Gpu::DeviceVector<amrex::Real> m_stencil_0, m_stencil_1, m_stencil_2;
>>>>>>> 2d617203
    // Length of each stencil, 1 for dimensions not included
    amrex::Dim3 slen;

private:

};
#endif // #ifndef WARPX_FILTER_H_<|MERGE_RESOLUTION|>--- conflicted
+++ resolved
@@ -41,11 +41,7 @@
 
 protected:
     // Stencil along each direction.
-<<<<<<< HEAD
-    amrex::Gpu::DeviceVector<amrex::Real> stencil_x, stencil_y, stencil_z;
-=======
     amrex::Gpu::DeviceVector<amrex::Real> m_stencil_0, m_stencil_1, m_stencil_2;
->>>>>>> 2d617203
     // Length of each stencil, 1 for dimensions not included
     amrex::Dim3 slen;
 
