--- conflicted
+++ resolved
@@ -121,19 +121,6 @@
 #  endif
     h_stencil_z[0] /= 2._rt;
 
-<<<<<<< HEAD
-    stencil_x.resize(h_stencil_x.size());
-    Gpu::copyAsync(Gpu::hostToDevice,h_stencil_x.begin(),h_stencil_x.end(),stencil_x.begin());
-#  if defined(WARPX_DIM_3D)
-    stencil_y.resize(h_stencil_y.size());
-    stencil_z.resize(h_stencil_z.size());
-    Gpu::copyAsync(Gpu::hostToDevice,h_stencil_y.begin(),h_stencil_y.end(),stencil_y.begin());
-    Gpu::copyAsync(Gpu::hostToDevice,h_stencil_z.begin(),h_stencil_z.end(),stencil_z.begin());
-#  elif (AMREX_SPACEDIM == 2)
-    // In 2D, the filter applies stencil_y to the 2nd dimension
-    stencil_y.resize(h_stencil_z.size());
-    Gpu::copyAsync(Gpu::hostToDevice,h_stencil_z.begin(),h_stencil_z.end(),stencil_y.begin());
-=======
     m_stencil_0.resize(h_stencil_x.size());
     Gpu::copyAsync(Gpu::hostToDevice,h_stencil_x.begin(),h_stencil_x.end(),m_stencil_0.begin());
 #  if defined(WARPX_DIM_3D)
@@ -145,7 +132,6 @@
     // In 2D, the filter applies stencil_1 to the 2nd dimension
     m_stencil_1.resize(h_stencil_z.size());
     Gpu::copyAsync(Gpu::hostToDevice,h_stencil_z.begin(),h_stencil_z.end(),m_stencil_1.begin());
->>>>>>> 2d617203
 #  endif
 
     Gpu::synchronize();
