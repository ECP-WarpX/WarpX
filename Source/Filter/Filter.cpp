--- conflicted
+++ resolved
@@ -95,15 +95,9 @@
                        int scomp, int dcomp, int ncomp)
 {
     AMREX_D_TERM(
-<<<<<<< HEAD
-    amrex::Real const* AMREX_RESTRICT sx = stencil_x.data();,
-    amrex::Real const* AMREX_RESTRICT sy = stencil_y.data();,
-    amrex::Real const* AMREX_RESTRICT sz = stencil_z.data();
-=======
     amrex::Real const* AMREX_RESTRICT s0 = m_stencil_0.data();,
     amrex::Real const* AMREX_RESTRICT s1 = m_stencil_1.data();,
     amrex::Real const* AMREX_RESTRICT s2 = m_stencil_2.data();
->>>>>>> 2d617203
     )
     Dim3 slen_local = slen;
 
@@ -149,16 +143,6 @@
             return src.contains(jj,kk,ll) ? src(jj,kk,ll,nn) : 0.0_rt;
         };
 
-<<<<<<< HEAD
-        for         (int iz=0; iz < slen_local.z; ++iz){
-            for     (int iy=0; iy < slen_local.y; ++iy){
-                for (int ix=0; ix < slen_local.x; ++ix){
-                    Real sss = sx[ix]*sy[iy];
-                    d += sss*( src_zeropad(i-ix,j-iy,k,scomp+n)
-                              +src_zeropad(i+ix,j-iy,k,scomp+n)
-                              +src_zeropad(i-ix,j+iy,k,scomp+n)
-                              +src_zeropad(i+ix,j+iy,k,scomp+n));
-=======
         for         (int i2=0; i2 < slen_local.z; ++i2){
             for     (int i1=0; i1 < slen_local.y; ++i1){
                 for (int i0=0; i0 < slen_local.x; ++i0){
@@ -167,7 +151,6 @@
                               +src_zeropad(i+i0,j-i1,k,scomp+n)
                               +src_zeropad(i-i0,j+i1,k,scomp+n)
                               +src_zeropad(i+i0,j+i1,k,scomp+n));
->>>>>>> 2d617203
                 }
             }
         }
@@ -186,21 +169,12 @@
             return src.contains(jj,kk,ll) ? src(jj,kk,ll,nn) : 0.0_rt;
         };
 
-<<<<<<< HEAD
-        for         (int iz=0; iz < slen_local.z; ++iz){
-            for     (int iy=0; iy < slen_local.y; ++iy){
-                for (int ix=0; ix < slen_local.x; ++ix){
-                    Real sss = sx[ix];
-                    d += sss*( src_zeropad(i-ix,j,k,scomp+n)
-                              +src_zeropad(i+ix,j,k,scomp+n));
-=======
         for         (int i2=0; i2 < slen_local.z; ++i2){
             for     (int i1=0; i1 < slen_local.y; ++i1){
                 for (int i0=0; i0 < slen_local.x; ++i0){
                     Real sss = s0[i0];
                     d += sss*( src_zeropad(i-i0,j,k,scomp+n)
                               +src_zeropad(i+i0,j,k,scomp+n));
->>>>>>> 2d617203
                 }
             }
         }
@@ -300,15 +274,9 @@
     const auto hi = amrex::ubound(tbx);
     // tmp and dst are of type Array4 (Fortran ordering)
     AMREX_D_TERM(
-<<<<<<< HEAD
-    amrex::Real const* AMREX_RESTRICT sx = stencil_x.data();,
-    amrex::Real const* AMREX_RESTRICT sy = stencil_y.data();,
-    amrex::Real const* AMREX_RESTRICT sz = stencil_z.data();
-=======
     amrex::Real const* AMREX_RESTRICT s0 = m_stencil_0.data();,
     amrex::Real const* AMREX_RESTRICT s1 = m_stencil_1.data();,
     amrex::Real const* AMREX_RESTRICT s2 = m_stencil_2.data();
->>>>>>> 2d617203
     )
     for (int n = 0; n < ncomp; ++n) {
         // Set dst value to 0.
@@ -320,41 +288,16 @@
             }
         }
         // 3 nested loop on 3D stencil
-<<<<<<< HEAD
-        for         (int iz=0; iz < slen.z; ++iz){
-            for     (int iy=0; iy < slen.y; ++iy){
-                for (int ix=0; ix < slen.x; ++ix){
-                    const Real sss = AMREX_D_TERM(sx[ix], *sy[iy], *sz[iz]);
-=======
         for         (int i2=0; i2 < slen.z; ++i2){
             for     (int i1=0; i1 < slen.y; ++i1){
                 for (int i0=0; i0 < slen.x; ++i0){
                     const Real sss = AMREX_D_TERM(s0[i0], *s1[i1], *s2[i2]);
->>>>>>> 2d617203
                     // 3 nested loop on 3D array
                     for         (int k = lo.z; k <= hi.z; ++k) {
                         for     (int j = lo.y; j <= hi.y; ++j) {
                             AMREX_PRAGMA_SIMD
                             for (int i = lo.x; i <= hi.x; ++i) {
 #if AMREX_SPACEDIM == 3
-<<<<<<< HEAD
-                                dst(i,j,k,dcomp+n) += sss*(tmp(i-ix,j-iy,k-iz,scomp+n)
-                                                          +tmp(i+ix,j-iy,k-iz,scomp+n)
-                                                          +tmp(i-ix,j+iy,k-iz,scomp+n)
-                                                          +tmp(i+ix,j+iy,k-iz,scomp+n)
-                                                          +tmp(i-ix,j-iy,k+iz,scomp+n)
-                                                          +tmp(i+ix,j-iy,k+iz,scomp+n)
-                                                          +tmp(i-ix,j+iy,k+iz,scomp+n)
-                                                          +tmp(i+ix,j+iy,k+iz,scomp+n));
-#elif AMREX_SPACEDIM == 2
-                                dst(i,j,k,dcomp+n) += sss*(tmp(i-ix,j-iy,k,scomp+n)
-                                                          +tmp(i+ix,j-iy,k,scomp+n)
-                                                          +tmp(i-ix,j+iy,k,scomp+n)
-                                                          +tmp(i+ix,j+iy,k,scomp+n));
-#elif AMREX_SPACEDIM == 1
-                                dst(i,j,k,dcomp+n) += sss*(tmp(i-ix,j,k,scomp+n)
-                                                          +tmp(i+ix,j,k,scomp+n));
-=======
                                 dst(i,j,k,dcomp+n) += sss*(tmp(i-i0,j-i1,k-i2,scomp+n)
                                                           +tmp(i+i0,j-i1,k-i2,scomp+n)
                                                           +tmp(i-i0,j+i1,k-i2,scomp+n)
@@ -371,7 +314,6 @@
 #elif AMREX_SPACEDIM == 1
                                 dst(i,j,k,dcomp+n) += sss*(tmp(i-i0,j,k,scomp+n)
                                                           +tmp(i+i0,j,k,scomp+n));
->>>>>>> 2d617203
 #endif
                             }
                         }
