--- conflicted
+++ resolved
@@ -1,28 +1,6 @@
 #include "WarpX.H"
 
 #ifdef AMREX_USE_EB
-<<<<<<< HEAD
-#   include <AMReX_EB2.H>
-#endif
-#include <AMReX_FabArray.H>
-#include <AMReX_FabFactory.H>
-#include <AMReX_GpuControl.H>
-#include <AMReX_GpuDevice.H>
-#include <AMReX_GpuQualifiers.H>
-#include <AMReX_IntVect.H>
-#include <AMReX_Loop.H>
-#include <AMReX_MFIter.H>
-#include <AMReX_MultiFab.H>
-#ifdef AMREX_USE_EB
-#   include <AMReX_ParmParse.H>
-#   include <AMReX_EB_utils.H>
-#endif
-#include <AMReX_REAL.H>
-#include <AMReX_SPACE.H>
-#include <AMReX_Vector.H>
-=======
->>>>>>> e94122ce
-
 #  include "Utils/WarpXUtil.H"
 
 #  include <AMReX.H>
@@ -34,6 +12,7 @@
 #  include <AMReX_BoxList.H>
 #  include <AMReX_Config.H>
 #  include <AMReX_EB2.H>
+#  include <AMReX_EB_utils.H>
 #  include <AMReX_FabArray.H>
 #  include <AMReX_FabFactory.H>
 #  include <AMReX_GpuControl.H>
