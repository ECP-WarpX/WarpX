--- conflicted
+++ resolved
@@ -110,13 +110,10 @@
 }
 
 #ifdef AMREX_USE_EB
-<<<<<<< HEAD
 void
 WarpX::ComputeEdgeLengths (std::array< std::unique_ptr<amrex::MultiFab>, 3 >& edge_lengths,
                            const amrex::EBFArrayBoxFactory& eb_fact) {
-=======
 #ifndef WARPX_DIM_RZ
->>>>>>> 2001f9c1
     BL_PROFILE("ComputeEdgeLengths");
 
     auto const &flags = eb_fact.getMultiEBCellFlagFab();
@@ -175,23 +172,14 @@
             }
         }
     }
-<<<<<<< HEAD
-=======
-#endif
-#endif
->>>>>>> 2001f9c1
-}
-
-
-void
-<<<<<<< HEAD
+#endif
+}
+
+
+void
 WarpX::ComputeFaceAreas (std::array< std::unique_ptr<amrex::MultiFab>, 3 >& face_areas,
                          const amrex::EBFArrayBoxFactory& eb_fact) {
-=======
-WarpX::ComputeFaceAreas () {
-#ifdef AMREX_USE_EB
 #ifndef WARPX_DIM_RZ
->>>>>>> 2001f9c1
     BL_PROFILE("ComputeFaceAreas");
 
     auto const &flags = eb_fact.getMultiEBCellFlagFab();
@@ -245,23 +233,14 @@
             }
         }
     }
-<<<<<<< HEAD
-=======
-#endif
-#endif
->>>>>>> 2001f9c1
-}
-
-
-void
-<<<<<<< HEAD
+#endif
+}
+
+
+void
 WarpX::ScaleEdges (std::array< std::unique_ptr<amrex::MultiFab>, 3 >& edge_lengths,
                    const std::array<amrex::Real,3>& cell_size) {
-=======
-WarpX::ScaleEdges () {
-#ifdef AMREX_USE_EB
 #ifndef WARPX_DIM_RZ
->>>>>>> 2001f9c1
     BL_PROFILE("ScaleEdges");
 
     for (amrex::MFIter mfi(*edge_lengths[0]); mfi.isValid(); ++mfi) {
@@ -281,22 +260,13 @@
             });
         }
     }
-<<<<<<< HEAD
+#endif
 }
 
 void
 WarpX::ScaleAreas(std::array< std::unique_ptr<amrex::MultiFab>, 3 >& face_areas,
                   const std::array<amrex::Real,3>& cell_size) {
-=======
-#endif
-#endif
-}
-
-void
-WarpX::ScaleAreas() {
-#ifdef AMREX_USE_EB
 #ifndef WARPX_DIM_RZ
->>>>>>> 2001f9c1
     BL_PROFILE("ScaleAreas");
 
     amrex::Real full_area;
@@ -333,21 +303,13 @@
 
         }
     }
-<<<<<<< HEAD
-=======
-#endif
-#endif
->>>>>>> 2001f9c1
+#endif
 }
 
 
 void
 WarpX::MarkCells(){
-<<<<<<< HEAD
-=======
-#ifdef AMREX_USE_EB
 #ifndef WARPX_DIM_RZ
->>>>>>> 2001f9c1
     auto const &cell_size = CellSize(maxLevel());
 
 #ifdef WARPX_DIM_3D
@@ -427,14 +389,9 @@
             });
         }
     }
-<<<<<<< HEAD
-=======
-#endif
-#endif
->>>>>>> 2001f9c1
-}
-#endif
-
+#endif
+}
+#endif
 
 void
 WarpX::ComputeDistanceToEB () {
