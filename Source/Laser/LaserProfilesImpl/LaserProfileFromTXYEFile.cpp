/* Copyright 2019-2020 Luca Fedeli
 *
 * This file is part of WarpX.
 *
 * License: BSD-3-Clause-LBNL
 */
#include "Laser/LaserProfiles.H"

#include "Utils/Algorithms/LinearInterpolation.H"
#include "Utils/Algorithms/UpperBound.H"
#include "Utils/Parser/ParserUtils.H"
#include "Utils/TextMsg.H"
#include "Utils/WarpX_Complex.H"

#include <ablastr/warn_manager/WarnManager.H>

#include <AMReX.H>
#include <AMReX_Algorithm.H>
#include <AMReX_Config.H>
#include <AMReX_Extension.H>
#include <AMReX_GpuContainers.H>
#include <AMReX_GpuDevice.H>
#include <AMReX_GpuLaunch.H>
#include <AMReX_GpuQualifiers.H>
#include <AMReX_PODVector.H>
#include <AMReX_ParallelDescriptor.H>
#include <AMReX_ParmParse.H>
#include <AMReX_Print.H>
#include <AMReX_REAL.H>
#include <AMReX_Vector.H>

#include <algorithm>
#include <cmath>
#include <cstdint>
#include <fstream>
#include <iterator>
#include <limits>
#include <string>
#include <tuple>
#include <utility>
#include <vector>

#include <openPMD/openPMD.hpp>

// example: data handling & print
#include <vector>   // std::vector
#include <iostream> // std::cout
#include <memory>   // std::shared_ptr

namespace io = openPMD;

using namespace amrex;

void
WarpXLaserProfiles::FromTXYEFileLaserProfile::init (
    const amrex::ParmParse& ppl,
    CommonLaserParameters params)
{
    if (!std::numeric_limits< double >::is_iec559)
    {
        ablastr::warn_manager::WMRecordWarning("Laser",
            "(Double does not comply with IEEE 754: bad"
            "things will happen parsing the X, Y and T profiles for the laser!)",
            ablastr::warn_manager::WarnPriority::high);
    }

    // Parse the TXYE file
    ppl.get("txye_file_name", m_params.txye_file_name);
    if(m_params.txye_file_name.empty())
    {
        Abort("txye_file_name must be provided for txye_file laser profile!");
    }
    parse_txye_file(m_params.txye_file_name);

    //Set time_chunk_size
    m_params.time_chunk_size = m_params.nt;
    int temp = 1;
    if(utils::parser::queryWithParser(ppl ,"time_chunk_size", temp)){
        m_params.time_chunk_size = min(
            temp, m_params.time_chunk_size);
    }
    if(m_params.time_chunk_size < 2){
        Abort("Error! time_chunk_size must be >= 2!");
    }

    //Reads the (optional) delay
    utils::parser::queryWithParser(ppl, "delay", m_params.t_delay);

    //Allocate memory for E_data Vector
    const int data_size = m_params.time_chunk_size*
            m_params.nx*m_params.ny;
    m_params.E_data.resize(data_size);

    //Read first time chunck
    read_data_t_chuck(0, m_params.time_chunk_size);

    //Copy common params
    m_common_params = params;
}

void
WarpXLaserProfiles::FromTXYEFileLaserProfile::update (amrex::Real t)
{
    t -= m_params.t_delay;

    if(t >= m_params.t_coords.back())
        return;

    const auto idx_times = find_left_right_time_indices(t);
    const auto idx_t_left = idx_times.first;
    const auto idx_t_right = idx_times.second;

    //Load data chunck if needed
    if(idx_t_right >  m_params.last_time_index){
        read_data_t_chuck(idx_t_left, idx_t_left+m_params.time_chunk_size);
    }
}

void
WarpXLaserProfiles::FromTXYEFileLaserProfile::fill_amplitude (
    const int np,
    Real const * AMREX_RESTRICT const Xp, Real const * AMREX_RESTRICT const Yp,
    Real t, Real * AMREX_RESTRICT const amplitude) const
{
    t -= m_params.t_delay;

    //Amplitude is 0 if time is out of range
    if(t < m_params.t_coords.front() ||  t > m_params.t_coords.back()){
        amrex::ParallelFor(np,
            [=] AMREX_GPU_DEVICE (int i) {
                amplitude[i] = 0.0_rt;});
        return;
    }

    //Find left and right time indices
    const auto [idx_t_left, idx_t_right] = find_left_right_time_indices(t);

    if(idx_t_left <  m_params.first_time_index){
        Abort("Something bad has happened with the simulation time");
    }
    
    internal_fill_amplitude_uniform(idx_t_left, np, Xp, Yp, t, amplitude);
}

void
WarpXLaserProfiles::FromTXYEFileLaserProfile::parse_txye_file(std::string txye_file_name)
{

    if(ParallelDescriptor::IOProcessor()){

        auto series = io::Series(m_params.txye_file_name, io::Access::READ_ONLY);
        auto i = series.iterations[0];
        auto E = i.meshes["E"];
        auto E_laser = E[io::RecordComponent::SCALAR];

        auto extent = E_laser.getExtent();

        m_params.nt = extent[0];
        m_params.nx = extent[1];
        m_params.ny = extent[2];
        
        if(m_params.nt <= 1) Abort("nt in txye file must be >=2");
        if(m_params.nx <= 1) Abort("nx in txye file must be >=2");
#if (defined(WARPX_DIM_3D) || (defined WARPX_DIM_RZ))
        if(m_params.ny <= 1) Abort("ny in txye file must be >=2 in 3D");
#elif defined(WARPX_DIM_XZ)
        if(m_params.ny != 1) Abort("ny in txye file must be 1 in 2D");
#endif

        //Coordinates
        Vector<double> dbuf_t, dbuf_x, dbuf_y;
        
        dbuf_t.resize(m_params.nt);
        dbuf_x.resize(m_params.nx);
        dbuf_y.resize(m_params.ny);
        m_params.t_coords.resize(dbuf_t.size());
        m_params.h_x_coords.resize(dbuf_x.size());
        m_params.h_y_coords.resize(dbuf_y.size());
        }
<<<<<<< HEAD
    
    
=======

>>>>>>> c91ab695
        /*

    if(ParallelDescriptor::IOProcessor()){
        std::ifstream inp(txye_file_name, std::ios::binary);
        if(!inp) Abort("Failed to open txye file");
        inp.exceptions(std::ios_base::failbit | std::ios_base::badbit);

        //Grid points along t, x and y
        inp.read(reinterpret_cast<char*>(&m_params.nt), sizeof(uint32_t));
        inp.read(reinterpret_cast<char*>(&m_params.nx), sizeof(uint32_t));
        inp.read(reinterpret_cast<char*>(&m_params.ny), sizeof(uint32_t));
        if(!inp) Abort("Failed to read sizes from txye file");

        if(m_params.nt <= 1) Abort("nt in txye file must be >=2");
        if(m_params.nx <= 1) Abort("nx in txye file must be >=2");
#if (defined(WARPX_DIM_3D) || (defined WARPX_DIM_RZ))
        if(m_params.ny <= 1) Abort("ny in txye file must be >=2 in 3D");
#elif defined(WARPX_DIM_XZ)
        if(m_params.ny != 1) Abort("ny in txye file must be 1 in 2D");
#endif

        //Coordinates
        Vector<double> dbuf_t, dbuf_x, dbuf_y;
<<<<<<< HEAD
        
=======
        if(m_params.is_grid_uniform){
            dbuf_t.resize(2);
            dbuf_x.resize(2);
#if (defined(WARPX_DIM_3D) || (defined WARPX_DIM_RZ))
            dbuf_y.resize(2);
#elif defined(WARPX_DIM_XZ)
            dbuf_y.resize(1);
#endif
        }

        else{
>>>>>>> c91ab695
            dbuf_t.resize(m_params.nt);
            dbuf_x.resize(m_params.nx);
            dbuf_y.resize(m_params.ny);
        

        inp.read(reinterpret_cast<char*>(dbuf_t.dataPtr()),
            dbuf_t.size()*sizeof(double));
        inp.read(reinterpret_cast<char*>(dbuf_x.dataPtr()),
            dbuf_x.size()*sizeof(double));
        inp.read(reinterpret_cast<char*>(dbuf_y.dataPtr()),
            dbuf_y.size()*sizeof(double));
        if(!inp) Abort("Failed to read coords from txye file");

        m_params.t_coords.resize(dbuf_t.size());
        m_params.h_x_coords.resize(dbuf_x.size());
        m_params.h_y_coords.resize(dbuf_y.size());

        if (!std::is_sorted(dbuf_t.begin(), dbuf_t.end()) ||
            !std::is_sorted(dbuf_x.begin(), dbuf_x.end()) ||
            !std::is_sorted(dbuf_y.begin(), dbuf_y.end()))
            Abort("Coordinates are not sorted  in txye file");

        // Convert from double to amrex::Real
        std::transform(dbuf_t.begin(), dbuf_t.end(), m_params.t_coords.begin(),
            [](auto x) {return static_cast<amrex::Real>(x);} );
        std::transform(dbuf_x.begin(), dbuf_x.end(), m_params.h_x_coords.begin(),
            [](auto x) {return static_cast<amrex::Real>(x);} );
        std::transform(dbuf_y.begin(), dbuf_y.end(), m_params.h_y_coords.begin(),
            [](auto x) {return static_cast<amrex::Real>(x);} );
    } */


    //Broadcast grid size and coordinate sizes
    //When a non-uniform grid is used, nt, nx and ny are identical
    //to t_coords.size(), x_coords.size() and y_coords.size().
    //When a uniform grid is used, nt,nx and ny store the number of points
    //used for the mesh, while t_coords, x_coords and y_coords store the
    //extrems in each direaction. Thus t_coords and x_coords in this case
    //have size 2 and y_coords has size 1 in 2D and size 2 in 3D.
    int t_sizes[6] = {m_params.nt, m_params.nx, m_params.ny,
        static_cast<int>(m_params.t_coords.size()),
        static_cast<int>(m_params.h_x_coords.size()),
        static_cast<int>(m_params.h_y_coords.size())};
    ParallelDescriptor::Bcast(t_sizes, 6,
        ParallelDescriptor::IOProcessorNumber());
    m_params.nt = t_sizes[0]; m_params.nx = t_sizes[1]; m_params.ny = t_sizes[2];

    //Broadcast coordinates
    if(!ParallelDescriptor::IOProcessor()){
        m_params.t_coords.resize(t_sizes[3]);
        m_params.h_x_coords.resize(t_sizes[4]);
        m_params.h_y_coords.resize(t_sizes[5]);
    }
    ParallelDescriptor::Bcast(m_params.t_coords.dataPtr(),
        m_params.t_coords.size(), ParallelDescriptor::IOProcessorNumber());
    ParallelDescriptor::Bcast(m_params.h_x_coords.dataPtr(),
        m_params.h_x_coords.size(), ParallelDescriptor::IOProcessorNumber());
    ParallelDescriptor::Bcast(m_params.h_y_coords.dataPtr(),
        m_params.h_y_coords.size(), ParallelDescriptor::IOProcessorNumber());

    m_params.d_x_coords.resize(m_params.h_x_coords.size());
    m_params.d_y_coords.resize(m_params.h_y_coords.size());
    Gpu::copyAsync(Gpu::hostToDevice,
                   m_params.h_x_coords.begin(), m_params.h_x_coords.end(),
                   m_params.d_x_coords.begin());
    Gpu::copyAsync(Gpu::hostToDevice,
                   m_params.h_y_coords.begin(), m_params.h_y_coords.end(),
                   m_params.d_y_coords.begin());
    Gpu::synchronize();
}

std::pair<int,int>
WarpXLaserProfiles::FromTXYEFileLaserProfile::find_left_right_time_indices(amrex::Real t) const
{
    int idx_t_right = std::distance(m_params.t_coords.begin(),
        std::upper_bound(m_params.t_coords.begin(),m_params.t_coords.end(), t));
    
    return std::make_pair(idx_t_right-1, idx_t_right);
}

void
WarpXLaserProfiles::FromTXYEFileLaserProfile::read_data_t_chuck(int t_begin, int t_end)
{
    amrex::Print() << Utils::TextMsg::Info(
        "Reading [" + std::to_string(t_begin) + ", " + std::to_string(t_end) +
        ") data chunk from " + m_params.txye_file_name);

    //Indices of the first and last timestep to read
    auto i_first = max(0, t_begin);
    auto i_last = min(t_end-1, m_params.nt-1);
    if(i_last-i_first+1 > static_cast<int>(m_params.E_data.size()))
        Abort("Data chunk to read from file is too large");

    Vector<Real> h_E_data(m_params.E_data.size());

    if(ParallelDescriptor::IOProcessor()){

        auto series = io::Series(m_params.txye_file_name, io::Access::READ_ONLY);
        auto i = series.iterations[0];
        auto E = i.meshes["E"];
        auto E_laser = E[io::RecordComponent::SCALAR];

        // alternatively, pass pre-allocated
        std::shared_ptr< double > x_data = E_laser.loadChunk< double >();

        const int read_size = (i_last - i_first + 1)*m_params.nx*m_params.ny;

        series.flush();

        for (int j=0; j<read_size; j++) {
            h_E_data[j] = x_data.get()[j];
        }

        /*
        //Read data chunk
        std::ifstream inp(m_params.txye_file_name, std::ios::binary);
        if(!inp) Abort("Failed to open txye file");
        inp.exceptions(std::ios_base::failbit | std::ios_base::badbit);

        auto skip_amount = 1 +
            3*sizeof(uint32_t) +
            m_params.t_coords.size()*sizeof(double) +
            m_params.h_x_coords.size()*sizeof(double) +
            m_params.h_y_coords.size()*sizeof(double) +
            sizeof(double)*t_begin*m_params.nx*m_params.ny;
        inp.seekg(skip_amount);
        if(!inp) Abort("Failed to read field data from txye file");
        const int read_size = (i_last - i_first + 1)*
            m_params.nx*m_params.ny;
        Vector<double> buf_e(read_size);
        inp.read(reinterpret_cast<char*>(buf_e.dataPtr()), read_size*sizeof(double));
        if(!inp) Abort("Failed to read field data from txye file");
        std::transform(buf_e.begin(), buf_e.end(), h_E_data.begin(),
            [](auto x) {return static_cast<amrex::Real>(x);} );
            */
    }

    //Broadcast E_data
    ParallelDescriptor::Bcast(h_E_data.dataPtr(),
        h_E_data.size(), ParallelDescriptor::IOProcessorNumber());

    Gpu::copyAsync(Gpu::hostToDevice,h_E_data.begin(),h_E_data.end(),m_params.E_data.begin());
    Gpu::synchronize();

    //Update first and last indices
    m_params.first_time_index = i_first;
    m_params.last_time_index = i_last;
}

void
WarpXLaserProfiles::FromTXYEFileLaserProfile::internal_fill_amplitude_uniform(
    const int idx_t_left,
    const int np,
    Real const * AMREX_RESTRICT const Xp, Real const * AMREX_RESTRICT const Yp,
    Real t, Real * AMREX_RESTRICT const amplitude) const
{
    // Copy member variables to tmp copies
    // and get pointers to underlying data for GPU.
    const auto tmp_e_max = m_common_params.e_max;
    const auto tmp_x_min = m_params.h_x_coords.front();
    const auto tmp_x_max = m_params.h_x_coords.back();
#if (defined(WARPX_DIM_3D) || (defined WARPX_DIM_RZ))
    const auto tmp_y_min = m_params.h_y_coords.front();
    const auto tmp_y_max = m_params.h_y_coords.back();
#endif
    const auto tmp_nx = m_params.nx;
#if (defined(WARPX_DIM_3D) || (defined WARPX_DIM_RZ))
    const auto tmp_ny = m_params.ny;
#endif
    const auto p_E_data = m_params.E_data.dataPtr();
    const auto tmp_idx_first_time = m_params.first_time_index;
    const int idx_t_right = idx_t_left+1;
    const auto t_left = idx_t_left*
        (m_params.t_coords.back()-m_params.t_coords.front())/(m_params.nt-1) +
        m_params.t_coords.front();
    const auto t_right = idx_t_right*
        (m_params.t_coords.back()-m_params.t_coords.front())/(m_params.nt-1) +
        m_params.t_coords.front();

#if (defined WARPX_DIM_1D_Z)
    amrex::Abort(Utils::TextMsg::Err(
        "WarpXLaserProfiles::FromTXYEFileLaserProfile Not implemented for 1D"));
#endif
    // Loop through the macroparticle to calculate the proper amplitude
    amrex::ParallelFor(
    np,
    [=] AMREX_GPU_DEVICE (int i) {
        //Amplitude is zero if we are out of bounds
        if (Xp[i] <= tmp_x_min || Xp[i] >= tmp_x_max){
            amplitude[i] = 0.0_rt;
            return;
        }
#if (defined(WARPX_DIM_3D) || (defined WARPX_DIM_RZ))
        if (Yp[i] <= tmp_y_min || Yp[i] >= tmp_y_max){
            amplitude[i] = 0.0_rt;
            return;
        }
#endif
        //Find indices and coordinates along x
        const int temp_idx_x_right = static_cast<int>(
            std::ceil((tmp_nx-1)*(Xp[i]- tmp_x_min)/(tmp_x_max-tmp_x_min)));
        const int idx_x_right =
            max(min(temp_idx_x_right,tmp_nx-1),static_cast<int>(1));
        const int idx_x_left = idx_x_right - 1;
        const auto x_0 =
            idx_x_left*(tmp_x_max-tmp_x_min)/(tmp_nx-1) + tmp_x_min;
        const auto x_1 =
            idx_x_right*(tmp_x_max-tmp_x_min)/(tmp_nx-1) + tmp_x_min;

#if (defined(WARPX_DIM_3D) || (defined WARPX_DIM_RZ))
        //Find indices and coordinates along y
        const int temp_idx_y_right = static_cast<int>(
            std::ceil((tmp_ny-1)*(Yp[i]- tmp_y_min)/(tmp_y_max-tmp_y_min)));
        const int idx_y_right =
            max(min(temp_idx_y_right,tmp_ny-1),static_cast<int>(1));
        const int idx_y_left = idx_y_right - 1;
        const auto y_0 =
            idx_y_left*(tmp_y_max-tmp_y_min)/(tmp_ny-1) + tmp_y_min;
        const auto y_1 =
            idx_y_right*(tmp_y_max-tmp_y_min)/(tmp_ny-1) + tmp_y_min;

        //Interpolate amplitude
        const auto idx = [=](int i_interp, int j_interp, int k_interp){
            return
                (i_interp-tmp_idx_first_time)*tmp_nx*tmp_ny+
                j_interp*tmp_ny + k_interp;
        };
        amplitude[i] = utils::algorithms::trilinear_interp(
            t_left, t_right,
            x_0, x_1,
            y_0, y_1,
            p_E_data[idx(idx_t_left, idx_x_left, idx_y_left)],
            p_E_data[idx(idx_t_left, idx_x_left, idx_y_right)],
            p_E_data[idx(idx_t_left, idx_x_right, idx_y_left)],
            p_E_data[idx(idx_t_left, idx_x_right, idx_y_right)],
            p_E_data[idx(idx_t_right, idx_x_left, idx_y_left)],
            p_E_data[idx(idx_t_right, idx_x_left, idx_y_right)],
            p_E_data[idx(idx_t_right, idx_x_right, idx_y_left)],
            p_E_data[idx(idx_t_right, idx_x_right, idx_y_right)],
            t, Xp[i], Yp[i])*tmp_e_max;

#elif defined(WARPX_DIM_XZ)
        //Interpolate amplitude
        const auto idx = [=](int i_interp, int j_interp){
            return (i_interp-tmp_idx_first_time) * tmp_nx + j_interp;
        };
        amplitude[i] = utils::algorithms::bilinear_interp(
            t_left, t_right,
            x_0, x_1,
            p_E_data[idx(idx_t_left, idx_x_left)],
            p_E_data[idx(idx_t_left, idx_x_right)],
            p_E_data[idx(idx_t_right, idx_x_left)],
            p_E_data[idx(idx_t_right, idx_x_right)],
            t, Xp[i])*tmp_e_max;
        amrex::ignore_unused(Yp);
#else
        // TODO: implement WARPX_DIM_1D_Z
        amrex::ignore_unused(x_0, x_1, tmp_e_max, p_E_data, tmp_idx_first_time,
                             t_left, t_right, Xp, Yp, t, idx_x_left);
#endif
        }
    );
}<|MERGE_RESOLUTION|>--- conflicted
+++ resolved
@@ -177,12 +177,7 @@
         m_params.h_x_coords.resize(dbuf_x.size());
         m_params.h_y_coords.resize(dbuf_y.size());
         }
-<<<<<<< HEAD
-    
-    
-=======
-
->>>>>>> c91ab695
+
         /*
 
     if(ParallelDescriptor::IOProcessor()){
@@ -206,21 +201,7 @@
 
         //Coordinates
         Vector<double> dbuf_t, dbuf_x, dbuf_y;
-<<<<<<< HEAD
-        
-=======
-        if(m_params.is_grid_uniform){
-            dbuf_t.resize(2);
-            dbuf_x.resize(2);
-#if (defined(WARPX_DIM_3D) || (defined WARPX_DIM_RZ))
-            dbuf_y.resize(2);
-#elif defined(WARPX_DIM_XZ)
-            dbuf_y.resize(1);
-#endif
-        }
-
-        else{
->>>>>>> c91ab695
+
             dbuf_t.resize(m_params.nt);
             dbuf_x.resize(m_params.nx);
             dbuf_y.resize(m_params.ny);
