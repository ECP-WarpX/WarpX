--- conflicted
+++ resolved
@@ -25,8 +25,5 @@
     amrex::Real m_profile_t_peak;
     amrex::Real m_profile_waist;
     amrex::Real m_wavelength;
-<<<<<<< HEAD
     const std::string& m_laser_name;
-=======
->>>>>>> 115e7df5
     };