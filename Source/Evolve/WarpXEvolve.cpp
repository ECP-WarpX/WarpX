/* Copyright 2019-2020 Andrew Myers, Ann Almgren, Aurore Blelly
 *                     Axel Huebl, Burlen Loring, David Grote
 *                     Glenn Richardson, Jean-Luc Vay, Luca Fedeli
 *                     Maxence Thevenet, Remi Lehe, Revathi Jambunathan
 *                     Weiqun Zhang, Yinjian Zhao
 *
 * This file is part of WarpX.
 *
 * License: BSD-3-Clause-LBNL
 */
#include "WarpX.H"
#include "FieldSolver/WarpX_QED_K.H"
#include "Utils/WarpXConst.H"
#include "Utils/WarpXUtil.H"
#include "Utils/WarpXAlgorithmSelection.H"
#include "Python/WarpX_py.H"
#ifdef WARPX_USE_PSATD
#   include "FieldSolver/SpectralSolver/SpectralSolver.H"
#endif

#include <cmath>
#include <limits>

using namespace amrex;

void
WarpX::Evolve (int numsteps)
{
    WARPX_PROFILE("WarpX::Evolve()");

    Real cur_time = t_new[0];

    if (do_compute_max_step_from_zmax) {
        computeMaxStepBoostAccelerator(geom[0]);
    }

    int numsteps_max;
    if (numsteps < 0) {  // Note that the default argument is numsteps = -1
        numsteps_max = max_step;
    } else {
        numsteps_max = std::min(istep[0]+numsteps, max_step);
    }

    bool early_params_checked = false; // check typos in inputs after step 1

    Real walltime, walltime_start = amrex::second();
    for (int step = istep[0]; step < numsteps_max && cur_time < stop_time; ++step)
    {
        Real walltime_beg_step = amrex::second();

        multi_diags->NewIteration();

        // Start loop on time steps
        amrex::Print() << "\nSTEP " << step+1 << " starts ...\n";

        if (warpx_py_beforestep) warpx_py_beforestep();

        amrex::LayoutData<amrex::Real>* cost = WarpX::getCosts(0);
        if (cost) {
            if (WarpX::maxwell_solver_id == MaxwellSolverAlgo::PSATD)
                amrex::Abort("LoadBalance for PSATD: TODO");
            if (step > 0 && load_balance_intervals.contains(step+1))
            {
                LoadBalance();

                // Reset the costs to 0
                ResetCosts();
            }
            for (int lev = 0; lev <= finest_level; ++lev)
            {
                cost = WarpX::getCosts(lev);
                if (cost && WarpX::load_balance_costs_update_algo == LoadBalanceCostsUpdateAlgo::Timers)
                {
                    // Perform running average of the costs
                    // (Giving more importance to most recent costs; only needed
                    // for timers update, heuristic load balance considers the
                    // instantaneous costs)
                    for (int i : cost->IndexArray())
                    {
                        (*cost)[i] *= (1. - 2./load_balance_intervals.localPeriod(step+1));
                    }
                }
            }
        }

        // At the beginning, we have B^{n} and E^{n}.
        // Particles have p^{n} and x^{n}.
        // is_synchronized is true.
        if (is_synchronized) {
            if (do_electrostatic == ElectrostaticSolverAlgo::None) {
                // Not called at each iteration, so exchange all guard cells
                FillBoundaryE(guard_cells.ng_alloc_EB);
                FillBoundaryB(guard_cells.ng_alloc_EB);
                UpdateAuxilaryData();
                FillBoundaryAux(guard_cells.ng_UpdateAux);
            }
            // on first step, push p by -0.5*dt
            for (int lev = 0; lev <= finest_level; ++lev)
            {
                mypc->PushP(lev, -0.5_rt*dt[lev],
                            *Efield_aux[lev][0],*Efield_aux[lev][1],*Efield_aux[lev][2],
                            *Bfield_aux[lev][0],*Bfield_aux[lev][1],*Bfield_aux[lev][2]);
            }
            is_synchronized = false;
        } else {
            if (do_electrostatic == ElectrostaticSolverAlgo::None) {
                // Beyond one step, we have E^{n} and B^{n}.
                // Particles have p^{n-1/2} and x^{n}.

                // E and B are up-to-date inside the domain only
                FillBoundaryE(guard_cells.ng_FieldGather);
                FillBoundaryB(guard_cells.ng_FieldGather);
                // E and B: enough guard cells to update Aux or call Field Gather in fp and cp
                // Need to update Aux on lower levels, to interpolate to higher levels.
                if (fft_do_time_averaging)
                {
                    FillBoundaryE_avg(guard_cells.ng_FieldGather);
                    FillBoundaryB_avg(guard_cells.ng_FieldGather);
                }
                // TODO Remove call to FillBoundaryAux before UpdateAuxilaryData?
                if (WarpX::maxwell_solver_id != MaxwellSolverAlgo::PSATD)
                    FillBoundaryAux(guard_cells.ng_UpdateAux);
                UpdateAuxilaryData();
                FillBoundaryAux(guard_cells.ng_UpdateAux);
            }
        }

        // Run multi-physics modules:
        // ionization, Coulomb collisions, QED Schwinger
        doFieldIonization();
        mypc->doCollisions( cur_time );
#ifdef WARPX_QED
        mypc->doQEDSchwinger();
#endif

        // Main PIC operation:
        // gather fields, push particles, deposit sources, update fields
        if ( do_electrostatic != ElectrostaticSolverAlgo::None ) {
            // Special case: electrostatic solver.
            // In this case, we only gather fields and push particles
            // The deposition and calculation of fields is done further below
            bool const skip_deposition=true;
            PushParticlesandDepose(cur_time, skip_deposition);
        } else if (do_subcycling == 0 || finest_level == 0) {
            OneStep_nosub(cur_time);
            // E : guard cells are up-to-date
            // B : guard cells are NOT up-to-date
            // F : guard cells are NOT up-to-date
        } else if (do_subcycling == 1 && finest_level == 1) {
            OneStep_sub1(cur_time);
        } else {
            amrex::Print() << "Error: do_subcycling = " << do_subcycling << std::endl;
            amrex::Abort("Unsupported do_subcycling type");
        }

        // Run remaining QED modules
#ifdef WARPX_QED
        doQEDEvents();
#endif

        // Resample particles
        // +1 is necessary here because value of step seen by user (first step is 1) is different than
        // value of step in code (first step is 0)
        mypc->doResampling(istep[0]+1);

        if (num_mirrors>0){
            applyMirrors(cur_time);
            // E : guard cells are NOT up-to-date
            // B : guard cells are NOT up-to-date
        }

        if (cur_time + dt[0] >= stop_time - 1.e-3*dt[0] || step == numsteps_max-1) {
            // At the end of last step, push p by 0.5*dt to synchronize
            UpdateAuxilaryData();
            FillBoundaryAux(guard_cells.ng_UpdateAux);
            for (int lev = 0; lev <= finest_level; ++lev) {
                mypc->PushP(lev, 0.5_rt*dt[lev],
                            *Efield_aux[lev][0],*Efield_aux[lev][1],
                            *Efield_aux[lev][2],
                            *Bfield_aux[lev][0],*Bfield_aux[lev][1],
                            *Bfield_aux[lev][2]);
            }
            is_synchronized = true;
        }

        for (int lev = 0; lev <= max_level; ++lev) {
            ++istep[lev];
        }

        cur_time += dt[0];

        ShiftGalileanBoundary();

        if (do_back_transformed_diagnostics) {
            std::unique_ptr<MultiFab> cell_centered_data = nullptr;
            if (WarpX::do_back_transformed_fields) {
                cell_centered_data = GetCellCenteredData();
            }
            myBFD->writeLabFrameData(cell_centered_data.get(), *mypc, geom[0], cur_time, dt[0]);
        }

        bool move_j = is_synchronized;
        // If is_synchronized we need to shift j too so that next step we can evolve E by dt/2.
        // We might need to move j because we are going to make a plotfile.

        int num_moved = MoveWindow(move_j);

        mypc->ApplyBoundaryConditions();

        // Electrostatic solver: particles can move by an arbitrary number of cells
        if( do_electrostatic != ElectrostaticSolverAlgo::None )
        {
            mypc->Redistribute();
        } else
        {
            // Electromagnetic solver: due to CFL condition, particles can
            // only move by one or two cells per time step
            if (max_level == 0) {
                int num_redistribute_ghost = num_moved;
                if ((m_v_galilean[0]!=0) or (m_v_galilean[1]!=0) or (m_v_galilean[2]!=0)) {
                    // Galilean algorithm ; particles can move by up to 2 cells
                    num_redistribute_ghost += 2;
                } else {
                    // Standard algorithm ; particles can move by up to 1 cell
                    num_redistribute_ghost += 1;
                }
                mypc->RedistributeLocal(num_redistribute_ghost);
            }
            else {
                mypc->Redistribute();
            }
        }


        if (sort_intervals.contains(step+1)) {
            amrex::Print() << "re-sorting particles \n";
            mypc->SortParticlesByBin(sort_bin_size);
        }

        if( do_electrostatic != ElectrostaticSolverAlgo::None ) {
            // Electrostatic solver:
            // For each species: deposit charge and add the associated space-charge
            // E and B field to the grid ; this is done at the end of the PIC
            // loop (i.e. immediately after a `Redistribute` and before particle
            // positions are next pushed) so that the particles do not deposit out of bounds
            // and so that the fields are at the correct time in the output.
            bool const reset_fields = true;
            ComputeSpaceChargeField( reset_fields );
        }

        amrex::Print()<< "STEP " << step+1 << " ends." << " TIME = " << cur_time
                      << " DT = " << dt[0] << "\n";
        Real walltime_end_step = amrex::second();
        walltime = walltime_end_step - walltime_start;
        amrex::Print()<< "Walltime = " << walltime
                      << " s; This step = " << walltime_end_step-walltime_beg_step
                      << " s; Avg. per step = " << walltime/(step+1) << " s\n";

        // sync up time
        for (int i = 0; i <= max_level; ++i) {
            t_new[i] = cur_time;
        }

        /// reduced diags
        if (reduced_diags->m_plot_rd != 0)
        {
            reduced_diags->ComputeDiags(step);
            reduced_diags->WriteToFile(step);
        }
        multi_diags->FilterComputePackFlush( step );

        if (cur_time >= stop_time - 1.e-3*dt[0]) {
            break;
        }

        if (warpx_py_afterstep) warpx_py_afterstep();

        // inputs: unused parameters (e.g. typos) check after step 1 has finished
        if (!early_params_checked) {
            amrex::Print() << "\n"; // better: conditional \n based on return value
            amrex::ParmParse().QueryUnusedInputs();
            early_params_checked = true;
        }

        // End loop on time steps
    }

    multi_diags->FilterComputePackFlush( istep[0], true );

    if (do_back_transformed_diagnostics) {
        myBFD->Flush(geom[0]);
    }
}

/* /brief Perform one PIC iteration, without subcycling
*  i.e. all levels/patches use the same timestep (that of the finest level)
*  for the field advance and particle pusher.
*/
void
WarpX::OneStep_nosub (Real cur_time)
{

    // Push particle from x^{n} to x^{n+1}
    //               from p^{n-1/2} to p^{n+1/2}
    // Deposit current j^{n+1/2}
    // Deposit charge density rho^{n}
    if (warpx_py_particleinjection) warpx_py_particleinjection();
    if (warpx_py_particlescraper) warpx_py_particlescraper();
    if (warpx_py_beforedeposition) warpx_py_beforedeposition();
    PushParticlesandDepose(cur_time);

    if (warpx_py_afterdeposition) warpx_py_afterdeposition();

    // Synchronize J and rho
    SyncCurrent();
    SyncRho();

    // Apply current correction in Fourier space: for periodic single-box global FFTs
    // without guard cells, apply this after calling SyncCurrent
    if (WarpX::maxwell_solver_id == MaxwellSolverAlgo::PSATD) {
        if (fft_periodic_single_box && current_correction) CurrentCorrection();
        if (fft_periodic_single_box && (WarpX::current_deposition_algo == CurrentDepositionAlgo::Vay))
            VayDeposition();
    }

    // At this point, J is up-to-date inside the domain, and E and B are
    // up-to-date including enough guard cells for first step of the field
    // solve.

    // For extended PML: copy J from regular grid to PML, and damp J in PML
    if (do_pml && pml_has_particles) CopyJPML();
    if (do_pml && do_pml_j_damping) DampJPML();

    if (warpx_py_beforeEsolve) warpx_py_beforeEsolve();

    // Push E and B from {n} to {n+1}
    // (And update guard cells immediately afterwards)
    if (WarpX::maxwell_solver_id == MaxwellSolverAlgo::PSATD) {
        if (use_hybrid_QED)
        {
            WarpX::Hybrid_QED_Push(dt);
            FillBoundaryE(guard_cells.ng_alloc_EB);
        }
        PushPSATD(dt[0]);
        FillBoundaryE(guard_cells.ng_alloc_EB);
        FillBoundaryB(guard_cells.ng_alloc_EB);

<<<<<<< HEAD
        if (use_hybrid_QED)
        {
            WarpX::Hybrid_QED_Push(dt);
            FillBoundaryE(guard_cells.ng_alloc_EB);
        }
        if (do_pml) {
            DampPML();
            NodalSyncPML();
        }
    } else {
        EvolveF(0.5_rt * dt[0], DtType::FirstHalf);
        FillBoundaryF(guard_cells.ng_FieldSolverF);
        EvolveB(0.5_rt * dt[0]); // We now have B^{n+1/2}

        if (do_silver_mueller) ApplySilverMuellerBoundary( dt[0] );
        FillBoundaryB(guard_cells.ng_FieldSolver);

        if (WarpX::em_solver_medium == MediumForEM::Vacuum) {
            // vacuum medium
            EvolveE(dt[0]); // We now have E^{n+1}
        } else if (WarpX::em_solver_medium == MediumForEM::Macroscopic) {
            // macroscopic medium
            MacroscopicEvolveE(dt[0]); // We now have E^{n+1}
        } else {
            amrex::Abort(" Medium for EM is unknown \n");
        }
=======
            if (use_hybrid_QED)
            {
                WarpX::Hybrid_QED_Push(dt);
                FillBoundaryE(guard_cells.ng_alloc_EB);
            }

            // Synchronize E and B fields on nodal points
            NodalSyncE();
            NodalSyncB();

            if (do_pml) {
                DampPML();
                NodalSyncPML();
            }
        } else {
            EvolveF(0.5_rt * dt[0], DtType::FirstHalf);
            FillBoundaryF(guard_cells.ng_FieldSolverF);
            EvolveB(0.5_rt * dt[0]); // We now have B^{n+1/2}

            if (do_silver_mueller) ApplySilverMuellerBoundary( dt[0] );
            FillBoundaryB(guard_cells.ng_FieldSolver);

            if (WarpX::em_solver_medium == MediumForEM::Vacuum) {
                // vacuum medium
                EvolveE(dt[0]); // We now have E^{n+1}
            } else if (WarpX::em_solver_medium == MediumForEM::Macroscopic) {
                // macroscopic medium
                MacroscopicEvolveE(dt[0]); // We now have E^{n+1}
            } else {
                amrex::Abort(" Medium for EM is unknown \n");
            }

            FillBoundaryE(guard_cells.ng_FieldSolver);
            EvolveF(0.5_rt * dt[0], DtType::SecondHalf);
            EvolveB(0.5_rt * dt[0]); // We now have B^{n+1}

            // Synchronize E and B fields on nodal points
            NodalSyncE();
            NodalSyncB();

            if (do_pml) {
                FillBoundaryF(guard_cells.ng_alloc_F);
                DampPML();
                NodalSyncPML();
                FillBoundaryE(guard_cells.ng_MovingWindow);
                FillBoundaryF(guard_cells.ng_MovingWindow);
                FillBoundaryB(guard_cells.ng_MovingWindow);
            }
            // E and B are up-to-date in the domain, but all guard cells are
            // outdated.
            if (safe_guard_cells)
                FillBoundaryB(guard_cells.ng_alloc_EB);
        } // !PSATD
>>>>>>> 599d590e

        FillBoundaryE(guard_cells.ng_FieldSolver);
        EvolveF(0.5_rt * dt[0], DtType::SecondHalf);
        EvolveB(0.5_rt * dt[0]); // We now have B^{n+1}
        if (do_pml) {
            FillBoundaryF(guard_cells.ng_alloc_F);
            DampPML();
            NodalSyncPML();
            FillBoundaryE(guard_cells.ng_MovingWindow);
            FillBoundaryF(guard_cells.ng_MovingWindow);
            FillBoundaryB(guard_cells.ng_MovingWindow);
        }
        // E and B are up-to-date in the domain, but all guard cells are
        // outdated.
        if (safe_guard_cells)
            FillBoundaryB(guard_cells.ng_alloc_EB);
    } // !PSATD

    if (warpx_py_afterEsolve) warpx_py_afterEsolve();
}

/* /brief Perform one PIC iteration, with subcycling
*  i.e. The fine patch uses a smaller timestep (and steps more often)
*  than the coarse patch, for the field advance and particle pusher.
*
* This version of subcycling only works for 2 levels and with a refinement
* ratio of 2.
* The particles and fields of the fine patch are pushed twice
* (with dt[coarse]/2) in this routine.
* The particles of the coarse patch and mother grid are pushed only once
* (with dt[coarse]). The fields on the coarse patch and mother grid
* are pushed in a way which is equivalent to pushing once only, with
* a current which is the average of the coarse + fine current at the 2
* steps of the fine grid.
*
*/


void
WarpX::OneStep_sub1 (Real curtime)
{
    if( do_electrostatic != ElectrostaticSolverAlgo::None )
    {
        amrex::Abort("Electrostatic solver cannot be used with sub-cycling.");
    }

    // TODO: we could save some charge depositions

    AMREX_ALWAYS_ASSERT_WITH_MESSAGE(finest_level == 1, "Must have exactly two levels");
    const int fine_lev = 1;
    const int coarse_lev = 0;

    // i) Push particles and fields on the fine patch (first fine step)
    PushParticlesandDepose(fine_lev, curtime, DtType::FirstHalf);
    RestrictCurrentFromFineToCoarsePatch(fine_lev);
    RestrictRhoFromFineToCoarsePatch(fine_lev);
    ApplyFilterandSumBoundaryJ(fine_lev, PatchType::fine);
    NodalSyncJ(fine_lev, PatchType::fine);
    ApplyFilterandSumBoundaryRho(fine_lev, PatchType::fine, 0, 2*ncomps);
    NodalSyncRho(fine_lev, PatchType::fine, 0, 2);

    EvolveB(fine_lev, PatchType::fine, 0.5_rt*dt[fine_lev]);
    EvolveF(fine_lev, PatchType::fine, 0.5_rt*dt[fine_lev], DtType::FirstHalf);
    FillBoundaryB(fine_lev, PatchType::fine, guard_cells.ng_FieldSolver);
    FillBoundaryF(fine_lev, PatchType::fine, guard_cells.ng_alloc_F);

    EvolveE(fine_lev, PatchType::fine, dt[fine_lev]);
    FillBoundaryE(fine_lev, PatchType::fine, guard_cells.ng_FieldGather);

    EvolveB(fine_lev, PatchType::fine, 0.5_rt*dt[fine_lev]);
    EvolveF(fine_lev, PatchType::fine, 0.5_rt*dt[fine_lev], DtType::SecondHalf);

    if (do_pml) {
        FillBoundaryF(fine_lev, PatchType::fine, guard_cells.ng_alloc_F);
        DampPML(fine_lev, PatchType::fine);
        FillBoundaryE(fine_lev, PatchType::fine, guard_cells.ng_FieldGather);
    }

    FillBoundaryB(fine_lev, PatchType::fine, guard_cells.ng_FieldGather);

    // ii) Push particles on the coarse patch and mother grid.
    // Push the fields on the coarse patch and mother grid
    // by only half a coarse step (first half)
    PushParticlesandDepose(coarse_lev, curtime, DtType::Full);
    StoreCurrent(coarse_lev);
    AddCurrentFromFineLevelandSumBoundary(coarse_lev);
    AddRhoFromFineLevelandSumBoundary(coarse_lev, 0, ncomps);

    EvolveB(fine_lev, PatchType::coarse, dt[fine_lev]);
    EvolveF(fine_lev, PatchType::coarse, dt[fine_lev], DtType::FirstHalf);
    FillBoundaryB(fine_lev, PatchType::coarse, guard_cells.ng_FieldGather);
    FillBoundaryF(fine_lev, PatchType::coarse, guard_cells.ng_FieldSolverF);

    EvolveE(fine_lev, PatchType::coarse, dt[fine_lev]);
    FillBoundaryE(fine_lev, PatchType::coarse, guard_cells.ng_FieldGather);

    EvolveB(coarse_lev, PatchType::fine, 0.5_rt*dt[coarse_lev]);
    EvolveF(coarse_lev, PatchType::fine, 0.5_rt*dt[coarse_lev], DtType::FirstHalf);
    FillBoundaryB(coarse_lev, PatchType::fine, guard_cells.ng_FieldGather);
    FillBoundaryF(coarse_lev, PatchType::fine, guard_cells.ng_FieldSolverF);

    EvolveE(coarse_lev, PatchType::fine, 0.5_rt*dt[coarse_lev]);
    FillBoundaryE(coarse_lev, PatchType::fine, guard_cells.ng_FieldGather);

    // TODO Remove call to FillBoundaryAux before UpdateAuxilaryData?
    FillBoundaryAux(guard_cells.ng_UpdateAux);
    // iii) Get auxiliary fields on the fine grid, at dt[fine_lev]
    UpdateAuxilaryData();
    FillBoundaryAux(guard_cells.ng_UpdateAux);

    // iv) Push particles and fields on the fine patch (second fine step)
    PushParticlesandDepose(fine_lev, curtime+dt[fine_lev], DtType::SecondHalf);
    RestrictCurrentFromFineToCoarsePatch(fine_lev);
    RestrictRhoFromFineToCoarsePatch(fine_lev);
    ApplyFilterandSumBoundaryJ(fine_lev, PatchType::fine);
    NodalSyncJ(fine_lev, PatchType::fine);
    ApplyFilterandSumBoundaryRho(fine_lev, PatchType::fine, 0, ncomps);
    NodalSyncRho(fine_lev, PatchType::fine, 0, 2);

    EvolveB(fine_lev, PatchType::fine, 0.5_rt*dt[fine_lev]);
    EvolveF(fine_lev, PatchType::fine, 0.5_rt*dt[fine_lev], DtType::FirstHalf);
    FillBoundaryB(fine_lev, PatchType::fine, guard_cells.ng_FieldSolver);
    FillBoundaryF(fine_lev, PatchType::fine, guard_cells.ng_FieldSolverF);

    EvolveE(fine_lev, PatchType::fine, dt[fine_lev]);
    FillBoundaryE(fine_lev, PatchType::fine, guard_cells.ng_FieldSolver);

    EvolveB(fine_lev, PatchType::fine, 0.5_rt*dt[fine_lev]);
    EvolveF(fine_lev, PatchType::fine, 0.5_rt*dt[fine_lev], DtType::SecondHalf);

    if (do_pml) {
        DampPML(fine_lev, PatchType::fine);
        FillBoundaryE(fine_lev, PatchType::fine, guard_cells.ng_FieldSolver);
    }

    if ( safe_guard_cells )
        FillBoundaryF(fine_lev, PatchType::fine, guard_cells.ng_FieldSolver);
    FillBoundaryB(fine_lev, PatchType::fine, guard_cells.ng_FieldSolver);

    // v) Push the fields on the coarse patch and mother grid
    // by only half a coarse step (second half)
    RestoreCurrent(coarse_lev);
    AddCurrentFromFineLevelandSumBoundary(coarse_lev);
    AddRhoFromFineLevelandSumBoundary(coarse_lev, ncomps, ncomps);

    EvolveE(fine_lev, PatchType::coarse, dt[fine_lev]);
    FillBoundaryE(fine_lev, PatchType::coarse, guard_cells.ng_FieldSolver);

    EvolveB(fine_lev, PatchType::coarse, dt[fine_lev]);
    EvolveF(fine_lev, PatchType::coarse, dt[fine_lev], DtType::SecondHalf);

    if (do_pml) {
        FillBoundaryF(fine_lev, PatchType::fine, guard_cells.ng_FieldSolverF);
        DampPML(fine_lev, PatchType::coarse); // do it twice
        DampPML(fine_lev, PatchType::coarse);
        FillBoundaryE(fine_lev, PatchType::coarse, guard_cells.ng_alloc_EB);
    }

    FillBoundaryB(fine_lev, PatchType::coarse, guard_cells.ng_FieldSolver);

    FillBoundaryF(fine_lev, PatchType::coarse, guard_cells.ng_FieldSolverF);

    EvolveE(coarse_lev, PatchType::fine, 0.5_rt*dt[coarse_lev]);
    FillBoundaryE(coarse_lev, PatchType::fine, guard_cells.ng_FieldSolver);

    EvolveB(coarse_lev, PatchType::fine, 0.5_rt*dt[coarse_lev]);
    EvolveF(coarse_lev, PatchType::fine, 0.5_rt*dt[coarse_lev], DtType::SecondHalf);

    if (do_pml) {
        if (do_moving_window){
            // Exchance guard cells of PMLs only (0 cells are exchanged for the
            // regular B field MultiFab). This is required as B and F have just been
            // evolved.
            FillBoundaryB(coarse_lev, PatchType::fine, IntVect::TheZeroVector());
            FillBoundaryF(coarse_lev, PatchType::fine, IntVect::TheZeroVector());
        }
        DampPML(coarse_lev, PatchType::fine);
        if ( safe_guard_cells )
            FillBoundaryE(coarse_lev, PatchType::fine, guard_cells.ng_FieldSolver);
    }
    if ( safe_guard_cells )
        FillBoundaryB(coarse_lev, PatchType::fine, guard_cells.ng_FieldSolver);
}

void
WarpX::doFieldIonization ()
{
    for (int lev = 0; lev <= finest_level; ++lev) {
        doFieldIonization(lev);
    }
}

void
WarpX::doFieldIonization (int lev)
{
    mypc->doFieldIonization(lev,
                            *Efield_aux[lev][0],*Efield_aux[lev][1],*Efield_aux[lev][2],
                            *Bfield_aux[lev][0],*Bfield_aux[lev][1],*Bfield_aux[lev][2]);
}

#ifdef WARPX_QED
void
WarpX::doQEDEvents ()
{
    for (int lev = 0; lev <= finest_level; ++lev) {
        doQEDEvents(lev);
    }
}

void
WarpX::doQEDEvents (int lev)
{
    mypc->doQedEvents(lev,
                      *Efield_aux[lev][0],*Efield_aux[lev][1],*Efield_aux[lev][2],
                      *Bfield_aux[lev][0],*Bfield_aux[lev][1],*Bfield_aux[lev][2]);
}
#endif

void
WarpX::PushParticlesandDepose (amrex::Real cur_time, bool skip_deposition)
{
    // Evolve particles to p^{n+1/2} and x^{n+1}
    // Depose current, j^{n+1/2}
    for (int lev = 0; lev <= finest_level; ++lev) {
        PushParticlesandDepose(lev, cur_time, DtType::Full, skip_deposition);
    }
}

void
WarpX::PushParticlesandDepose (int lev, amrex::Real cur_time, DtType a_dt_type, bool skip_deposition)
{
    // If warpx.do_current_centering = 1, the current is deposited on the nodal MultiFab current_fp_nodal
    // and then centered onto the staggered MultiFab current_fp
    amrex::MultiFab* current_x = (WarpX::do_current_centering) ? current_fp_nodal[lev][0].get()
                                                               : current_fp[lev][0].get();
    amrex::MultiFab* current_y = (WarpX::do_current_centering) ? current_fp_nodal[lev][1].get()
                                                               : current_fp[lev][1].get();
    amrex::MultiFab* current_z = (WarpX::do_current_centering) ? current_fp_nodal[lev][2].get()
                                                               : current_fp[lev][2].get();

    mypc->Evolve(lev,
                 *Efield_aux[lev][0],*Efield_aux[lev][1],*Efield_aux[lev][2],
                 *Bfield_aux[lev][0],*Bfield_aux[lev][1],*Bfield_aux[lev][2],
                 *current_x, *current_y, *current_z,
                 current_buf[lev][0].get(), current_buf[lev][1].get(), current_buf[lev][2].get(),
                 rho_fp[lev].get(), charge_buf[lev].get(),
                 Efield_cax[lev][0].get(), Efield_cax[lev][1].get(), Efield_cax[lev][2].get(),
                 Bfield_cax[lev][0].get(), Bfield_cax[lev][1].get(), Bfield_cax[lev][2].get(),
                 cur_time, dt[lev], a_dt_type, skip_deposition);
#ifdef WARPX_DIM_RZ
    if (! skip_deposition) {
        // This is called after all particles have deposited their current and charge.
        ApplyInverseVolumeScalingToCurrentDensity(current_fp[lev][0].get(), current_fp[lev][1].get(), current_fp[lev][2].get(), lev);
        if (current_buf[lev][0].get()) {
            ApplyInverseVolumeScalingToCurrentDensity(current_buf[lev][0].get(), current_buf[lev][1].get(), current_buf[lev][2].get(), lev-1);
        }
        if (rho_fp[lev].get()) {
            ApplyInverseVolumeScalingToChargeDensity(rho_fp[lev].get(), lev);
            if (charge_buf[lev].get()) {
                ApplyInverseVolumeScalingToChargeDensity(charge_buf[lev].get(), lev-1);
            }
        }
    }
#endif
}

/* \brief computes max_step for wakefield simulation in boosted frame.
 * \param geom: Geometry object that contains simulation domain.
 *
 * max_step is set so that the simulation stop when the lower corner of the
 * simulation box passes input parameter zmax_plasma_to_compute_max_step.
 */
void
WarpX::computeMaxStepBoostAccelerator(const amrex::Geometry& a_geom){
    // Sanity checks: can use zmax_plasma_to_compute_max_step only if
    // the moving window and the boost are all in z direction.
    AMREX_ALWAYS_ASSERT_WITH_MESSAGE(
        WarpX::moving_window_dir == AMREX_SPACEDIM-1,
        "Can use zmax_plasma_to_compute_max_step only if " +
        "moving window along z. TODO: all directions.");
    if (gamma_boost > 1){
        AMREX_ALWAYS_ASSERT_WITH_MESSAGE(
            (WarpX::boost_direction[0]-0)*(WarpX::boost_direction[0]-0) +
            (WarpX::boost_direction[1]-0)*(WarpX::boost_direction[1]-0) +
            (WarpX::boost_direction[2]-1)*(WarpX::boost_direction[2]-1) < 1.e-12,
            "Can use zmax_plasma_to_compute_max_step in boosted frame only if " +
            "warpx.boost_direction = z. TODO: all directions.");
    }

    // Lower end of the simulation domain. All quantities are given in boosted
    // frame except zmax_plasma_to_compute_max_step.
    const Real zmin_domain_boost = a_geom.ProbLo(AMREX_SPACEDIM-1);
    // End of the plasma: Transform input argument
    // zmax_plasma_to_compute_max_step to boosted frame.
    const Real len_plasma_boost = zmax_plasma_to_compute_max_step/gamma_boost;
    // Plasma velocity
    const Real v_plasma_boost = -beta_boost * PhysConst::c;
    // Get time at which the lower end of the simulation domain passes the
    // upper end of the plasma (in the z direction).
    const Real interaction_time_boost = (len_plasma_boost-zmin_domain_boost)/
        (moving_window_v-v_plasma_boost);
    // Divide by dt, and update value of max_step.
    int computed_max_step;
    if (do_subcycling){
        computed_max_step = static_cast<int>(interaction_time_boost/dt[0]);
    } else {
        computed_max_step =
            static_cast<int>(interaction_time_boost/dt[maxLevel()]);
    }
    max_step = computed_max_step;
    Print()<<"max_step computed in computeMaxStepBoostAccelerator: "
           <<computed_max_step<<std::endl;
}

/* \brief Apply perfect mirror condition inside the box (not at a boundary).
 * In practice, set all fields to 0 on a section of the simulation domain
 * (as for a perfect conductor with a given thickness).
 * The mirror normal direction has to be parallel to the z axis.
 */
void
WarpX::applyMirrors(Real time){
    // Loop over the mirrors
    for(int i_mirror=0; i_mirror<num_mirrors; ++i_mirror){
        // Get mirror properties (lower and upper z bounds)
        Real z_min = mirror_z[i_mirror];
        Real z_max_tmp = z_min + mirror_z_width[i_mirror];
        // Boost quantities for boosted frame simulations
        if (gamma_boost>1){
            z_min = z_min/gamma_boost - PhysConst::c*beta_boost*time;
            z_max_tmp = z_max_tmp/gamma_boost - PhysConst::c*beta_boost*time;
        }
        // Loop over levels
        for(int lev=0; lev<=finest_level; lev++){
            // Make sure that the mirror contains at least
            // mirror_z_npoints[i_mirror] cells
            Real dz = WarpX::CellSize(lev)[2];
            Real z_max = std::max(z_max_tmp,
                                  z_min+mirror_z_npoints[i_mirror]*dz);
            // Get fine patch field MultiFabs
            MultiFab& Ex = *Efield_fp[lev][0].get();
            MultiFab& Ey = *Efield_fp[lev][1].get();
            MultiFab& Ez = *Efield_fp[lev][2].get();
            MultiFab& Bx = *Bfield_fp[lev][0].get();
            MultiFab& By = *Bfield_fp[lev][1].get();
            MultiFab& Bz = *Bfield_fp[lev][2].get();
            // Set each field to zero between z_min and z_max
            NullifyMF(Ex, lev, z_min, z_max);
            NullifyMF(Ey, lev, z_min, z_max);
            NullifyMF(Ez, lev, z_min, z_max);
            NullifyMF(Bx, lev, z_min, z_max);
            NullifyMF(By, lev, z_min, z_max);
            NullifyMF(Bz, lev, z_min, z_max);
            if (lev>0){
                // Get coarse patch field MultiFabs
                MultiFab& cEx = *Efield_cp[lev][0].get();
                MultiFab& cEy = *Efield_cp[lev][1].get();
                MultiFab& cEz = *Efield_cp[lev][2].get();
                MultiFab& cBx = *Bfield_cp[lev][0].get();
                MultiFab& cBy = *Bfield_cp[lev][1].get();
                MultiFab& cBz = *Bfield_cp[lev][2].get();
                // Set each field to zero between z_min and z_max
                NullifyMF(cEx, lev, z_min, z_max);
                NullifyMF(cEy, lev, z_min, z_max);
                NullifyMF(cEz, lev, z_min, z_max);
                NullifyMF(cBx, lev, z_min, z_max);
                NullifyMF(cBy, lev, z_min, z_max);
                NullifyMF(cBz, lev, z_min, z_max);
            }
        }
    }
}

// Apply current correction in Fourier space
void
WarpX::CurrentCorrection ()
{
#ifdef WARPX_USE_PSATD
    if (WarpX::maxwell_solver_id == MaxwellSolverAlgo::PSATD)
    {
        for ( int lev = 0; lev <= finest_level; ++lev )
        {
            spectral_solver_fp[lev]->CurrentCorrection( lev, current_fp[lev], rho_fp[lev] );
            if ( spectral_solver_cp[lev] ) spectral_solver_cp[lev]->CurrentCorrection( lev, current_cp[lev], rho_cp[lev] );
        }
    } else {
        AMREX_ALWAYS_ASSERT_WITH_MESSAGE( false,
            "WarpX::CurrentCorrection: only implemented for spectral solver.");
    }
#else
    AMREX_ALWAYS_ASSERT_WITH_MESSAGE( false,
    "WarpX::CurrentCorrection: requires WarpX build with spectral solver support.");
#endif
}

// Compute current from Vay deposition in Fourier space
void
WarpX::VayDeposition ()
{
#ifdef WARPX_USE_PSATD
    if (WarpX::maxwell_solver_id == MaxwellSolverAlgo::PSATD)
    {
        for (int lev = 0; lev <= finest_level; ++lev)
        {
            spectral_solver_fp[lev]->VayDeposition(lev, current_fp[lev]);
            if (spectral_solver_cp[lev]) spectral_solver_cp[lev]->VayDeposition(lev, current_cp[lev]);
        }
    } else {
        AMREX_ALWAYS_ASSERT_WITH_MESSAGE( false,
            "WarpX::VayDeposition: only implemented for spectral solver.");
    }
#else
    AMREX_ALWAYS_ASSERT_WITH_MESSAGE( false,
    "WarpX::CurrentCorrection: requires WarpX build with spectral solver support.");
#endif
}<|MERGE_RESOLUTION|>--- conflicted
+++ resolved
@@ -345,12 +345,15 @@
         FillBoundaryE(guard_cells.ng_alloc_EB);
         FillBoundaryB(guard_cells.ng_alloc_EB);
 
-<<<<<<< HEAD
-        if (use_hybrid_QED)
-        {
+        if (use_hybrid_QED) {
             WarpX::Hybrid_QED_Push(dt);
             FillBoundaryE(guard_cells.ng_alloc_EB);
         }
+
+        // Synchronize E and B fields on nodal points
+        NodalSyncE();
+        NodalSyncB();
+
         if (do_pml) {
             DampPML();
             NodalSyncPML();
@@ -372,65 +375,15 @@
         } else {
             amrex::Abort(" Medium for EM is unknown \n");
         }
-=======
-            if (use_hybrid_QED)
-            {
-                WarpX::Hybrid_QED_Push(dt);
-                FillBoundaryE(guard_cells.ng_alloc_EB);
-            }
-
-            // Synchronize E and B fields on nodal points
-            NodalSyncE();
-            NodalSyncB();
-
-            if (do_pml) {
-                DampPML();
-                NodalSyncPML();
-            }
-        } else {
-            EvolveF(0.5_rt * dt[0], DtType::FirstHalf);
-            FillBoundaryF(guard_cells.ng_FieldSolverF);
-            EvolveB(0.5_rt * dt[0]); // We now have B^{n+1/2}
-
-            if (do_silver_mueller) ApplySilverMuellerBoundary( dt[0] );
-            FillBoundaryB(guard_cells.ng_FieldSolver);
-
-            if (WarpX::em_solver_medium == MediumForEM::Vacuum) {
-                // vacuum medium
-                EvolveE(dt[0]); // We now have E^{n+1}
-            } else if (WarpX::em_solver_medium == MediumForEM::Macroscopic) {
-                // macroscopic medium
-                MacroscopicEvolveE(dt[0]); // We now have E^{n+1}
-            } else {
-                amrex::Abort(" Medium for EM is unknown \n");
-            }
-
-            FillBoundaryE(guard_cells.ng_FieldSolver);
-            EvolveF(0.5_rt * dt[0], DtType::SecondHalf);
-            EvolveB(0.5_rt * dt[0]); // We now have B^{n+1}
-
-            // Synchronize E and B fields on nodal points
-            NodalSyncE();
-            NodalSyncB();
-
-            if (do_pml) {
-                FillBoundaryF(guard_cells.ng_alloc_F);
-                DampPML();
-                NodalSyncPML();
-                FillBoundaryE(guard_cells.ng_MovingWindow);
-                FillBoundaryF(guard_cells.ng_MovingWindow);
-                FillBoundaryB(guard_cells.ng_MovingWindow);
-            }
-            // E and B are up-to-date in the domain, but all guard cells are
-            // outdated.
-            if (safe_guard_cells)
-                FillBoundaryB(guard_cells.ng_alloc_EB);
-        } // !PSATD
->>>>>>> 599d590e
 
         FillBoundaryE(guard_cells.ng_FieldSolver);
         EvolveF(0.5_rt * dt[0], DtType::SecondHalf);
         EvolveB(0.5_rt * dt[0]); // We now have B^{n+1}
+
+        // Synchronize E and B fields on nodal points
+        NodalSyncE();
+        NodalSyncB();
+
         if (do_pml) {
             FillBoundaryF(guard_cells.ng_alloc_F);
             DampPML();
