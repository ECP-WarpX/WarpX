--- conflicted
+++ resolved
@@ -999,12 +999,7 @@
                  rho_fp[lev].get(), charge_buf[lev].get(),
                  Efield_cax[lev][0].get(), Efield_cax[lev][1].get(), Efield_cax[lev][2].get(),
                  Bfield_cax[lev][0].get(), Bfield_cax[lev][1].get(), Bfield_cax[lev][2].get(),
-<<<<<<< HEAD
                  cur_time, dt[lev], a_dt_type, skip_deposition, push_type);
-#ifdef WARPX_DIM_RZ
-=======
-                 cur_time, dt[lev], a_dt_type, skip_deposition);
->>>>>>> 8b26728f
     if (! skip_deposition) {
 #ifdef WARPX_DIM_RZ
         // This is called after all particles have deposited their current and charge.
