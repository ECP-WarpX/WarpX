/* Copyright 2019-2020 Andrew Myers, Ann Almgren, Aurore Blelly
 *                     Axel Huebl, Burlen Loring, David Grote
 *                     Glenn Richardson, Jean-Luc Vay, Luca Fedeli
 *                     Maxence Thevenet, Remi Lehe, Revathi Jambunathan
 *                     Weiqun Zhang, Yinjian Zhao
 *
 * This file is part of WarpX.
 *
 * License: BSD-3-Clause-LBNL
 */
#include "WarpX.H"

#include "Diagnostics/BackTransformedDiagnostic.H"
#include "Diagnostics/MultiDiagnostics.H"
#include "Diagnostics/ReducedDiags/MultiReducedDiags.H"
#include "Evolve/WarpXDtType.H"
#ifdef WARPX_USE_PSATD
#   ifdef WARPX_DIM_RZ
#       include "FieldSolver/SpectralSolver/SpectralSolverRZ.H"
#   else
#       include "FieldSolver/SpectralSolver/SpectralSolver.H"
#   endif
#endif
#include "Parallelization/GuardCellManager.H"
#include "Particles/MultiParticleContainer.H"
#include "Particles/ParticleBoundaryBuffer.H"
#include "Python/WarpX_py.H"
#include "Utils/IntervalsParser.H"
#include "Utils/WarpXAlgorithmSelection.H"
#include "Utils/WarpXConst.H"
#include "Utils/WarpXProfilerWrapper.H"
#include "Utils/WarpXUtil.H"

#include <AMReX.H>
#include <AMReX_Array.H>
#include <AMReX_BLassert.H>
#include <AMReX_Geometry.H>
#include <AMReX_IntVect.H>
#include <AMReX_LayoutData.H>
#include <AMReX_MultiFab.H>
#include <AMReX_ParmParse.H>
#include <AMReX_Print.H>
#include <AMReX_REAL.H>
#include <AMReX_Utility.H>
#include <AMReX_Vector.H>

#include <algorithm>
#include <array>
#include <memory>
#include <ostream>
#include <vector>

using namespace amrex;

void
WarpX::Evolve (int numsteps)
{
    WARPX_PROFILE("WarpX::Evolve()");

    Real cur_time = t_new[0];

    int numsteps_max;
    if (numsteps < 0) {  // Note that the default argument is numsteps = -1
        numsteps_max = max_step;
    } else {
        numsteps_max = std::min(istep[0]+numsteps, max_step);
    }

    bool early_params_checked = false; // check typos in inputs after step 1

    static Real evolve_time = 0;

    for (int step = istep[0]; step < numsteps_max && cur_time < stop_time; ++step)
    {
        WARPX_PROFILE("WarpX::Evolve::step");
        Real evolve_time_beg_step = amrex::second();

        multi_diags->NewIteration();

        // Start loop on time steps
        if (verbose) {
            amrex::Print() << "\nSTEP " << step+1 << " starts ...\n";
        }
        if (warpx_py_beforestep) warpx_py_beforestep();

        amrex::LayoutData<amrex::Real>* cost = WarpX::getCosts(0);
        if (cost) {
            if (step > 0 && load_balance_intervals.contains(step+1))
            {
                LoadBalance();

                // Reset the costs to 0
                ResetCosts();
            }
            for (int lev = 0; lev <= finest_level; ++lev)
            {
                cost = WarpX::getCosts(lev);
                if (cost && WarpX::load_balance_costs_update_algo == LoadBalanceCostsUpdateAlgo::Timers)
                {
                    // Perform running average of the costs
                    // (Giving more importance to most recent costs; only needed
                    // for timers update, heuristic load balance considers the
                    // instantaneous costs)
                    for (int i : cost->IndexArray())
                    {
                        (*cost)[i] *= (1. - 2./load_balance_intervals.localPeriod(step+1));
                    }
                }
            }
        }

        // At the beginning, we have B^{n} and E^{n}.
        // Particles have p^{n} and x^{n}.
        // is_synchronized is true.
        if (is_synchronized) {
            if (do_electrostatic == ElectrostaticSolverAlgo::None) {
                // Not called at each iteration, so exchange all guard cells
                FillBoundaryE(guard_cells.ng_alloc_EB);
                FillBoundaryB(guard_cells.ng_alloc_EB);
                UpdateAuxilaryData();
                FillBoundaryAux(guard_cells.ng_UpdateAux);
            }
            // on first step, push p by -0.5*dt
            for (int lev = 0; lev <= finest_level; ++lev)
            {
                mypc->PushP(lev, -0.5_rt*dt[lev],
                            *Efield_aux[lev][0],*Efield_aux[lev][1],*Efield_aux[lev][2],
                            *Bfield_aux[lev][0],*Bfield_aux[lev][1],*Bfield_aux[lev][2]);
            }
            is_synchronized = false;
        } else {
            if (do_electrostatic == ElectrostaticSolverAlgo::None) {
                // Beyond one step, we have E^{n} and B^{n}.
                // Particles have p^{n-1/2} and x^{n}.

                // E and B are up-to-date inside the domain only
                FillBoundaryE(guard_cells.ng_FieldGather);
                FillBoundaryB(guard_cells.ng_FieldGather);
                // E and B: enough guard cells to update Aux or call Field Gather in fp and cp
                // Need to update Aux on lower levels, to interpolate to higher levels.
                if (fft_do_time_averaging)
                {
                    FillBoundaryE_avg(guard_cells.ng_FieldGather);
                    FillBoundaryB_avg(guard_cells.ng_FieldGather);
                }
                // TODO Remove call to FillBoundaryAux before UpdateAuxilaryData?
                if (WarpX::maxwell_solver_id != MaxwellSolverAlgo::PSATD)
                    FillBoundaryAux(guard_cells.ng_UpdateAux);
                UpdateAuxilaryData();
                FillBoundaryAux(guard_cells.ng_UpdateAux);
            }
        }

        // Run multi-physics modules:
        // ionization, Coulomb collisions, QED
        doFieldIonization();
        mypc->doCollisions( cur_time );
#ifdef WARPX_QED
        doQEDEvents();
        mypc->doQEDSchwinger();
#endif

        // Main PIC operation:
        // gather fields, push particles, deposit sources, update fields

        if (warpx_py_particleinjection) warpx_py_particleinjection();
        // Electrostatic case: only gather fields and push particles,
        // deposition and calculation of fields done further below
        if (do_electrostatic != ElectrostaticSolverAlgo::None)
        {
            const bool skip_deposition = true;
            PushParticlesandDepose(cur_time, skip_deposition);
        }
        // Electromagnetic case: multi-J algorithm
        else if (do_multi_J)
        {
            OneStep_multiJ(cur_time);
        }
        // Electromagnetic case: no subcycling or no mesh refinement
        else if (do_subcycling == 0 || finest_level == 0)
        {
            OneStep_nosub(cur_time);
            // E: guard cells are up-to-date
            // B: guard cells are NOT up-to-date
            // F: guard cells are NOT up-to-date
        }
        // Electromagnetic case: subcycling with one level of mesh refinement
        else if (do_subcycling == 1 && finest_level == 1)
        {
            OneStep_sub1(cur_time);
        }
        else
        {
            amrex::Print() << "Error: do_subcycling = " << do_subcycling << std::endl;
            amrex::Abort("Unsupported do_subcycling type");
        }

        // Resample particles
        // +1 is necessary here because value of step seen by user (first step is 1) is different than
        // value of step in code (first step is 0)
        mypc->doResampling(istep[0]+1);

        if (num_mirrors>0){
            applyMirrors(cur_time);
            // E : guard cells are NOT up-to-date
            // B : guard cells are NOT up-to-date
        }

        if (cur_time + dt[0] >= stop_time - 1.e-3*dt[0] || step == numsteps_max-1) {
            // At the end of last step, push p by 0.5*dt to synchronize
            FillBoundaryE(guard_cells.ng_FieldGather);
            FillBoundaryB(guard_cells.ng_FieldGather);
            if (fft_do_time_averaging)
            {
                FillBoundaryE_avg(guard_cells.ng_FieldGather);
                FillBoundaryB_avg(guard_cells.ng_FieldGather);
            }
            UpdateAuxilaryData();
            FillBoundaryAux(guard_cells.ng_UpdateAux);
            for (int lev = 0; lev <= finest_level; ++lev) {
                mypc->PushP(lev, 0.5_rt*dt[lev],
                            *Efield_aux[lev][0],*Efield_aux[lev][1],
                            *Efield_aux[lev][2],
                            *Bfield_aux[lev][0],*Bfield_aux[lev][1],
                            *Bfield_aux[lev][2]);
            }
            is_synchronized = true;
        }

        for (int lev = 0; lev <= max_level; ++lev) {
            ++istep[lev];
        }

        cur_time += dt[0];

        ShiftGalileanBoundary();

        if (do_back_transformed_diagnostics) {
            std::unique_ptr<MultiFab> cell_centered_data = nullptr;
            if (WarpX::do_back_transformed_fields) {
                cell_centered_data = GetCellCenteredData();
            }
            myBFD->writeLabFrameData(cell_centered_data.get(), *mypc, geom[0], cur_time, dt[0]);
        }

        bool move_j = is_synchronized;
        // If is_synchronized we need to shift j too so that next step we can evolve E by dt/2.
        // We might need to move j because we are going to make a plotfile.

        int num_moved = MoveWindow(step+1, move_j);

        mypc->ContinuousFluxInjection(dt[0]);

        m_particle_boundary_buffer->gatherParticles(*mypc, amrex::GetVecOfConstPtrs(m_distance_to_eb));

        mypc->ApplyBoundaryConditions();

        // interact with particles with EB walls (if present)
#ifdef AMREX_USE_EB
        AMREX_ALWAYS_ASSERT(maxLevel() == 0);
        mypc->ScrapeParticles(amrex::GetVecOfConstPtrs(m_distance_to_eb));
#endif

        // Electrostatic solver: particles can move by an arbitrary number of cells
        if( do_electrostatic != ElectrostaticSolverAlgo::None )
        {
            mypc->Redistribute();
        } else
        {
            // Electromagnetic solver: due to CFL condition, particles can
            // only move by one or two cells per time step
            if (max_level == 0) {
                int num_redistribute_ghost = num_moved;
                if ((m_v_galilean[0]!=0) or (m_v_galilean[1]!=0) or (m_v_galilean[2]!=0)) {
                    // Galilean algorithm ; particles can move by up to 2 cells
                    num_redistribute_ghost += 2;
                } else {
                    // Standard algorithm ; particles can move by up to 1 cell
                    num_redistribute_ghost += 1;
                }
                mypc->RedistributeLocal(num_redistribute_ghost);
            }
            else {
                mypc->Redistribute();
            }
        }

        if (sort_intervals.contains(step+1)) {
            if (verbose) {
                amrex::Print() << "re-sorting particles \n";
            }
            mypc->SortParticlesByBin(sort_bin_size);
        }

        if( do_electrostatic != ElectrostaticSolverAlgo::None ) {
            if (warpx_py_beforeEsolve) warpx_py_beforeEsolve();
            // Electrostatic solver:
            // For each species: deposit charge and add the associated space-charge
            // E and B field to the grid ; this is done at the end of the PIC
            // loop (i.e. immediately after a `Redistribute` and before particle
            // positions are next pushed) so that the particles do not deposit out of bounds
            // and so that the fields are at the correct time in the output.
            bool const reset_fields = true;
            ComputeSpaceChargeField( reset_fields );
            if (warpx_py_afterEsolve) warpx_py_afterEsolve();
        }

        // sync up time
        for (int i = 0; i <= max_level; ++i) {
            t_new[i] = cur_time;
        }

        // warpx_py_afterstep runs with the updated global time. It is included
        // in the evolve timing.
        if (warpx_py_afterstep) warpx_py_afterstep();

        /// reduced diags
        if (reduced_diags->m_plot_rd != 0)
        {
            reduced_diags->ComputeDiags(step);
            reduced_diags->WriteToFile(step);
        }
        multi_diags->FilterComputePackFlush( step );

        // inputs: unused parameters (e.g. typos) check after step 1 has finished
        if (!early_params_checked) {
            amrex::Print() << "\n"; // better: conditional \n based on return value
            amrex::ParmParse().QueryUnusedInputs();
            early_params_checked = true;
        }

        // create ending time stamp for calculating elapsed time each iteration
        Real evolve_time_end_step = amrex::second();
        evolve_time += evolve_time_end_step - evolve_time_beg_step;

        if (verbose) {
            amrex::Print()<< "STEP " << step+1 << " ends." << " TIME = " << cur_time
                        << " DT = " << dt[0] << "\n";
            amrex::Print()<< "Evolve time = " << evolve_time
                      << " s; This step = " << evolve_time_end_step-evolve_time_beg_step
                      << " s; Avg. per step = " << evolve_time/(step+1) << " s\n";
        }

        if (cur_time >= stop_time - 1.e-3*dt[0]) {
            break;
        }

        // End loop on time steps
    }

    multi_diags->FilterComputePackFlushLastTimestep( istep[0] );

    if (do_back_transformed_diagnostics) {
        myBFD->Flush(geom[0]);
    }
}

/* /brief Perform one PIC iteration, without subcycling
*  i.e. all levels/patches use the same timestep (that of the finest level)
*  for the field advance and particle pusher.
*/
void
WarpX::OneStep_nosub (Real cur_time)
{
    WARPX_PROFILE("WarpX::OneStep_nosub()");

    // Push particle from x^{n} to x^{n+1}
    //               from p^{n-1/2} to p^{n+1/2}
    // Deposit current j^{n+1/2}
    // Deposit charge density rho^{n}
    if (warpx_py_particlescraper) warpx_py_particlescraper();
    if (warpx_py_beforedeposition) warpx_py_beforedeposition();
    PushParticlesandDepose(cur_time);

    if (warpx_py_afterdeposition) warpx_py_afterdeposition();

    // Synchronize J and rho
    SyncCurrent();
    SyncRho();

    // Apply current correction in Fourier space: for periodic single-box global FFTs
    // without guard cells, apply this after calling SyncCurrent
    if (WarpX::maxwell_solver_id == MaxwellSolverAlgo::PSATD) {
        if (fft_periodic_single_box && current_correction) CurrentCorrection();
        if (fft_periodic_single_box && (WarpX::current_deposition_algo == CurrentDepositionAlgo::Vay))
            VayDeposition();
    }

    // At this point, J is up-to-date inside the domain, and E and B are
    // up-to-date including enough guard cells for first step of the field
    // solve.

    // For extended PML: copy J from regular grid to PML, and damp J in PML
    if (do_pml && pml_has_particles) CopyJPML();
    if (do_pml && do_pml_j_damping) DampJPML();

    if (warpx_py_beforeEsolve) warpx_py_beforeEsolve();

    // Push E and B from {n} to {n+1}
    // (And update guard cells immediately afterwards)
    if (WarpX::maxwell_solver_id == MaxwellSolverAlgo::PSATD) {
        if (use_hybrid_QED)
        {
            WarpX::Hybrid_QED_Push(dt);
            FillBoundaryE(guard_cells.ng_alloc_EB);
        }
        PushPSATD();
<<<<<<< HEAD
        FillBoundaryE(guard_cells.ng_alloc_EB, true); // true: synchronize nodal points
        FillBoundaryB(guard_cells.ng_alloc_EB, true); // true: synchronize nodal points
=======
>>>>>>> 129a533e

        if (use_hybrid_QED) {
            FillBoundaryE(guard_cells.ng_alloc_EB);
            FillBoundaryB(guard_cells.ng_alloc_EB);
            WarpX::Hybrid_QED_Push(dt);
            FillBoundaryE(guard_cells.ng_afterPushPSATD);
        }
        else {
            FillBoundaryE(guard_cells.ng_afterPushPSATD);
            FillBoundaryB(guard_cells.ng_afterPushPSATD);
        }

        if (do_pml) {
            DampPML();
            NodalSyncPML();
        }
    } else {
        EvolveF(0.5_rt * dt[0], DtType::FirstHalf);
        EvolveG(0.5_rt * dt[0], DtType::FirstHalf);
        FillBoundaryF(guard_cells.ng_FieldSolverF);
        FillBoundaryG(guard_cells.ng_FieldSolverG);
        EvolveB(0.5_rt * dt[0], DtType::FirstHalf); // We now have B^{n+1/2}

        FillBoundaryB(guard_cells.ng_FieldSolver);

        if (WarpX::em_solver_medium == MediumForEM::Vacuum) {
            // vacuum medium
            EvolveE(dt[0]); // We now have E^{n+1}
        } else if (WarpX::em_solver_medium == MediumForEM::Macroscopic) {
            // macroscopic medium
            MacroscopicEvolveE(dt[0]); // We now have E^{n+1}
        } else {
            amrex::Abort(" Medium for EM is unknown \n");
        }

        FillBoundaryE(guard_cells.ng_FieldSolver);
        EvolveF(0.5_rt * dt[0], DtType::SecondHalf);
        EvolveG(0.5_rt * dt[0], DtType::SecondHalf);
        EvolveB(0.5_rt * dt[0], DtType::SecondHalf); // We now have B^{n+1}

        // Synchronize E and B fields on nodal points
        NodalSyncE();
        NodalSyncB();

        if (do_pml) {
            FillBoundaryF(guard_cells.ng_alloc_F);
            DampPML();
            NodalSyncPML();
            FillBoundaryE(guard_cells.ng_MovingWindow);
            FillBoundaryF(guard_cells.ng_MovingWindow);
            FillBoundaryB(guard_cells.ng_MovingWindow);
        }
        // E and B are up-to-date in the domain, but all guard cells are
        // outdated.
        if (safe_guard_cells)
            FillBoundaryB(guard_cells.ng_alloc_EB);
    } // !PSATD

    if (warpx_py_afterEsolve) warpx_py_afterEsolve();
}

void
WarpX::OneStep_multiJ (const amrex::Real cur_time)
{
#ifdef WARPX_USE_PSATD
    if (WarpX::maxwell_solver_id == MaxwellSolverAlgo::PSATD)
    {
        // Push particle from x^{n} to x^{n+1}
        //               from p^{n-1/2} to p^{n+1/2}
        const bool skip_deposition = true;
        PushParticlesandDepose(cur_time, skip_deposition);

        // Initialize multi-J loop:

        // 1) Prepare E,B,F,G fields in spectral space
        PSATDForwardTransformEB();
        if (WarpX::do_dive_cleaning) PSATDForwardTransformF();
        if (WarpX::do_divb_cleaning) PSATDForwardTransformG();

        // 2) Set the averaged fields to zero
        if (WarpX::fft_do_time_averaging) PSATDEraseAverageFields();

        // 3) Deposit rho (in rho_new, since it will be moved during the loop)
        if (WarpX::update_with_rho)
        {
            // Deposit rho at relative time -dt
            // (dt[0] denotes the time step on mesh refinement level 0)
            mypc->DepositCharge(rho_fp, -dt[0]);
            // Filter, exchange boundary, and interpolate across levels
            SyncRho();
            // Forward FFT of rho_new
            PSATDForwardTransformRho(0, 1);
        }

        // 4) Deposit J if needed
        if (WarpX::J_linear_in_time)
        {
            // Deposit J at relative time -dt with time step dt
            // (dt[0] denotes the time step on mesh refinement level 0)
            auto& current = (WarpX::do_current_centering) ? current_fp_nodal : current_fp;
            mypc->DepositCurrent(current, dt[0], -dt[0]);
            // Filter, exchange boundary, and interpolate across levels
            SyncCurrent();
            // Forward FFT of J
            PSATDForwardTransformJ();
        }

        // Number of depositions for multi-J scheme
        const int n_depose = WarpX::do_multi_J_n_depositions;
        // Time sub-step for each multi-J deposition
        const amrex::Real sub_dt = dt[0] / static_cast<amrex::Real>(n_depose);
        // Whether to perform multi-J depositions on a time interval that spans
        // one or two full time steps (from n*dt to (n+1)*dt, or from n*dt to (n+2)*dt)
        const int n_loop = (WarpX::fft_do_time_averaging) ? 2*n_depose : n_depose;

        // Loop over multi-J depositions
        for (int i_depose = 0; i_depose < n_loop; i_depose++)
        {
            // Move rho deposited previously, from new to old
            PSATDMoveRhoNewToRhoOld();

            // Move J deposited previously, from new to old
            // (when using assumption of J linear in time)
            if (WarpX::J_linear_in_time) PSATDMoveJNewToJOld();

            const amrex::Real t_depose = (WarpX::J_linear_in_time) ?
                (i_depose-n_depose+1)*sub_dt : (i_depose-n_depose+0.5)*sub_dt;

            // Deposit new J at relative time t_depose with time step dt
            // (dt[0] denotes the time step on mesh refinement level 0)
            auto& current = (WarpX::do_current_centering) ? current_fp_nodal : current_fp;
            mypc->DepositCurrent(current, dt[0], t_depose);
            // Filter, exchange boundary, and interpolate across levels
            SyncCurrent();
            // Forward FFT of J
            PSATDForwardTransformJ();

            // Deposit new rho
            if (WarpX::update_with_rho)
            {
                // Deposit rho at relative time (i_depose-n_depose+1)*sub_dt
                mypc->DepositCharge(rho_fp, (i_depose-n_depose+1)*sub_dt);
                // Filter, exchange boundary, and interpolate across levels
                SyncRho();
                // Forward FFT of rho_new
                PSATDForwardTransformRho(0, 1);
            }

            // Advance E,B,F,G fields in time and update the average fields
            PSATDPushSpectralFields();

            // Transform non-average fields E,B,F,G after n_depose pushes
            // (the relative time reached here coincides with an integer full time step)
            if (i_depose == n_depose-1)
            {
                PSATDBackwardTransformEB();
                if (WarpX::do_dive_cleaning) PSATDBackwardTransformF();
                if (WarpX::do_divb_cleaning) PSATDBackwardTransformG();
            }
        }

        // Transform fields back to real space and exchange guard cells
        if (WarpX::fft_do_time_averaging)
        {
            // We summed the integral of the field over 2*dt
            PSATDScaleAverageFields(1._rt / (2._rt*dt[0]));
            PSATDBackwardTransformEBavg();
        }
        FillBoundaryE(guard_cells.ng_alloc_EB);
        FillBoundaryB(guard_cells.ng_alloc_EB);
        if (WarpX::do_dive_cleaning) FillBoundaryF(guard_cells.ng_alloc_F);
        if (WarpX::do_divb_cleaning) FillBoundaryG(guard_cells.ng_alloc_G);
    }
    else
    {
        amrex::Abort("multi-J algorithm not implemented for FDTD");
    }
#else
    amrex::ignore_unused(cur_time);
    amrex::Abort("multi-J algorithm not implemented for FDTD");
#endif // WARPX_USE_PSATD
}

/* /brief Perform one PIC iteration, with subcycling
*  i.e. The fine patch uses a smaller timestep (and steps more often)
*  than the coarse patch, for the field advance and particle pusher.
*
* This version of subcycling only works for 2 levels and with a refinement
* ratio of 2.
* The particles and fields of the fine patch are pushed twice
* (with dt[coarse]/2) in this routine.
* The particles of the coarse patch and mother grid are pushed only once
* (with dt[coarse]). The fields on the coarse patch and mother grid
* are pushed in a way which is equivalent to pushing once only, with
* a current which is the average of the coarse + fine current at the 2
* steps of the fine grid.
*
*/
void
WarpX::OneStep_sub1 (Real curtime)
{
    if( do_electrostatic != ElectrostaticSolverAlgo::None )
    {
        amrex::Abort("Electrostatic solver cannot be used with sub-cycling.");
    }

    // TODO: we could save some charge depositions

    AMREX_ALWAYS_ASSERT_WITH_MESSAGE(finest_level == 1, "Must have exactly two levels");
    const int fine_lev = 1;
    const int coarse_lev = 0;

    // i) Push particles and fields on the fine patch (first fine step)
    PushParticlesandDepose(fine_lev, curtime, DtType::FirstHalf);
    RestrictCurrentFromFineToCoarsePatch(fine_lev);
    RestrictRhoFromFineToCoarsePatch(fine_lev);
    ApplyFilterandSumBoundaryJ(fine_lev, PatchType::fine);
    NodalSyncJ(fine_lev, PatchType::fine);
    ApplyFilterandSumBoundaryRho(fine_lev, PatchType::fine, 0, 2*ncomps);
    NodalSyncRho(fine_lev, PatchType::fine, 0, 2);

    EvolveB(fine_lev, PatchType::fine, 0.5_rt*dt[fine_lev], DtType::FirstHalf);
    EvolveF(fine_lev, PatchType::fine, 0.5_rt*dt[fine_lev], DtType::FirstHalf);
    FillBoundaryB(fine_lev, PatchType::fine, guard_cells.ng_FieldSolver);
    FillBoundaryF(fine_lev, PatchType::fine, guard_cells.ng_alloc_F);

    EvolveE(fine_lev, PatchType::fine, dt[fine_lev]);
    FillBoundaryE(fine_lev, PatchType::fine, guard_cells.ng_FieldGather);

    EvolveB(fine_lev, PatchType::fine, 0.5_rt*dt[fine_lev], DtType::SecondHalf);
    EvolveF(fine_lev, PatchType::fine, 0.5_rt*dt[fine_lev], DtType::SecondHalf);

    if (do_pml) {
        FillBoundaryF(fine_lev, PatchType::fine, guard_cells.ng_alloc_F);
        DampPML(fine_lev, PatchType::fine);
        FillBoundaryE(fine_lev, PatchType::fine, guard_cells.ng_FieldGather);
    }

    FillBoundaryB(fine_lev, PatchType::fine, guard_cells.ng_FieldGather);

    // ii) Push particles on the coarse patch and mother grid.
    // Push the fields on the coarse patch and mother grid
    // by only half a coarse step (first half)
    PushParticlesandDepose(coarse_lev, curtime, DtType::Full);
    StoreCurrent(coarse_lev);
    AddCurrentFromFineLevelandSumBoundary(coarse_lev);
    AddRhoFromFineLevelandSumBoundary(coarse_lev, 0, ncomps);

    EvolveB(fine_lev, PatchType::coarse, dt[fine_lev], DtType::FirstHalf);
    EvolveF(fine_lev, PatchType::coarse, dt[fine_lev], DtType::FirstHalf);
    FillBoundaryB(fine_lev, PatchType::coarse, guard_cells.ng_FieldGather);
    FillBoundaryF(fine_lev, PatchType::coarse, guard_cells.ng_FieldSolverF);

    EvolveE(fine_lev, PatchType::coarse, dt[fine_lev]);
    FillBoundaryE(fine_lev, PatchType::coarse, guard_cells.ng_FieldGather);

    EvolveB(coarse_lev, PatchType::fine, 0.5_rt*dt[coarse_lev], DtType::FirstHalf);
    EvolveF(coarse_lev, PatchType::fine, 0.5_rt*dt[coarse_lev], DtType::FirstHalf);
    FillBoundaryB(coarse_lev, PatchType::fine, guard_cells.ng_FieldGather);
    FillBoundaryF(coarse_lev, PatchType::fine, guard_cells.ng_FieldSolverF);

    EvolveE(coarse_lev, PatchType::fine, 0.5_rt*dt[coarse_lev]);
    FillBoundaryE(coarse_lev, PatchType::fine, guard_cells.ng_FieldGather);

    // TODO Remove call to FillBoundaryAux before UpdateAuxilaryData?
    FillBoundaryAux(guard_cells.ng_UpdateAux);
    // iii) Get auxiliary fields on the fine grid, at dt[fine_lev]
    UpdateAuxilaryData();
    FillBoundaryAux(guard_cells.ng_UpdateAux);

    // iv) Push particles and fields on the fine patch (second fine step)
    PushParticlesandDepose(fine_lev, curtime+dt[fine_lev], DtType::SecondHalf);
    RestrictCurrentFromFineToCoarsePatch(fine_lev);
    RestrictRhoFromFineToCoarsePatch(fine_lev);
    ApplyFilterandSumBoundaryJ(fine_lev, PatchType::fine);
    NodalSyncJ(fine_lev, PatchType::fine);
    ApplyFilterandSumBoundaryRho(fine_lev, PatchType::fine, 0, ncomps);
    NodalSyncRho(fine_lev, PatchType::fine, 0, 2);

    EvolveB(fine_lev, PatchType::fine, 0.5_rt*dt[fine_lev], DtType::FirstHalf);
    EvolveF(fine_lev, PatchType::fine, 0.5_rt*dt[fine_lev], DtType::FirstHalf);
    FillBoundaryB(fine_lev, PatchType::fine, guard_cells.ng_FieldSolver);
    FillBoundaryF(fine_lev, PatchType::fine, guard_cells.ng_FieldSolverF);

    EvolveE(fine_lev, PatchType::fine, dt[fine_lev]);
    FillBoundaryE(fine_lev, PatchType::fine, guard_cells.ng_FieldSolver);

    EvolveB(fine_lev, PatchType::fine, 0.5_rt*dt[fine_lev], DtType::SecondHalf);
    EvolveF(fine_lev, PatchType::fine, 0.5_rt*dt[fine_lev], DtType::SecondHalf);

    if (do_pml) {
        DampPML(fine_lev, PatchType::fine);
        FillBoundaryE(fine_lev, PatchType::fine, guard_cells.ng_FieldSolver);
    }

    if ( safe_guard_cells )
        FillBoundaryF(fine_lev, PatchType::fine, guard_cells.ng_FieldSolver);
    FillBoundaryB(fine_lev, PatchType::fine, guard_cells.ng_FieldSolver);

    // v) Push the fields on the coarse patch and mother grid
    // by only half a coarse step (second half)
    RestoreCurrent(coarse_lev);
    AddCurrentFromFineLevelandSumBoundary(coarse_lev);
    AddRhoFromFineLevelandSumBoundary(coarse_lev, ncomps, ncomps);

    EvolveE(fine_lev, PatchType::coarse, dt[fine_lev]);
    FillBoundaryE(fine_lev, PatchType::coarse, guard_cells.ng_FieldSolver);

    EvolveB(fine_lev, PatchType::coarse, dt[fine_lev], DtType::SecondHalf);
    EvolveF(fine_lev, PatchType::coarse, dt[fine_lev], DtType::SecondHalf);

    if (do_pml) {
        FillBoundaryF(fine_lev, PatchType::fine, guard_cells.ng_FieldSolverF);
        DampPML(fine_lev, PatchType::coarse); // do it twice
        DampPML(fine_lev, PatchType::coarse);
        FillBoundaryE(fine_lev, PatchType::coarse, guard_cells.ng_alloc_EB);
    }

    FillBoundaryB(fine_lev, PatchType::coarse, guard_cells.ng_FieldSolver);

    FillBoundaryF(fine_lev, PatchType::coarse, guard_cells.ng_FieldSolverF);

    EvolveE(coarse_lev, PatchType::fine, 0.5_rt*dt[coarse_lev]);
    FillBoundaryE(coarse_lev, PatchType::fine, guard_cells.ng_FieldSolver);

    EvolveB(coarse_lev, PatchType::fine, 0.5_rt*dt[coarse_lev], DtType::SecondHalf);
    EvolveF(coarse_lev, PatchType::fine, 0.5_rt*dt[coarse_lev], DtType::SecondHalf);

    if (do_pml) {
        if (moving_window_active(istep[0]+1)){
            // Exchance guard cells of PMLs only (0 cells are exchanged for the
            // regular B field MultiFab). This is required as B and F have just been
            // evolved.
            FillBoundaryB(coarse_lev, PatchType::fine, IntVect::TheZeroVector());
            FillBoundaryF(coarse_lev, PatchType::fine, IntVect::TheZeroVector());
        }
        DampPML(coarse_lev, PatchType::fine);
        if ( safe_guard_cells )
            FillBoundaryE(coarse_lev, PatchType::fine, guard_cells.ng_FieldSolver);
    }
    if ( safe_guard_cells )
        FillBoundaryB(coarse_lev, PatchType::fine, guard_cells.ng_FieldSolver);
}

void
WarpX::doFieldIonization ()
{
    for (int lev = 0; lev <= finest_level; ++lev) {
        doFieldIonization(lev);
    }
}

void
WarpX::doFieldIonization (int lev)
{
    mypc->doFieldIonization(lev,
                            *Efield_aux[lev][0],*Efield_aux[lev][1],*Efield_aux[lev][2],
                            *Bfield_aux[lev][0],*Bfield_aux[lev][1],*Bfield_aux[lev][2]);
}

#ifdef WARPX_QED
void
WarpX::doQEDEvents ()
{
    for (int lev = 0; lev <= finest_level; ++lev) {
        doQEDEvents(lev);
    }
}

void
WarpX::doQEDEvents (int lev)
{
    mypc->doQedEvents(lev,
                      *Efield_aux[lev][0],*Efield_aux[lev][1],*Efield_aux[lev][2],
                      *Bfield_aux[lev][0],*Bfield_aux[lev][1],*Bfield_aux[lev][2]);
}
#endif

void
WarpX::PushParticlesandDepose (amrex::Real cur_time, bool skip_deposition)
{
    // Evolve particles to p^{n+1/2} and x^{n+1}
    // Depose current, j^{n+1/2}
    for (int lev = 0; lev <= finest_level; ++lev) {
        PushParticlesandDepose(lev, cur_time, DtType::Full, skip_deposition);
    }
}

void
WarpX::PushParticlesandDepose (int lev, amrex::Real cur_time, DtType a_dt_type, bool skip_deposition)
{
    // If warpx.do_current_centering = 1, the current is deposited on the nodal MultiFab current_fp_nodal
    // and then centered onto the staggered MultiFab current_fp
    amrex::MultiFab* current_x = (WarpX::do_current_centering) ? current_fp_nodal[lev][0].get()
                                                               : current_fp[lev][0].get();
    amrex::MultiFab* current_y = (WarpX::do_current_centering) ? current_fp_nodal[lev][1].get()
                                                               : current_fp[lev][1].get();
    amrex::MultiFab* current_z = (WarpX::do_current_centering) ? current_fp_nodal[lev][2].get()
                                                               : current_fp[lev][2].get();

    mypc->Evolve(lev,
                 *Efield_aux[lev][0],*Efield_aux[lev][1],*Efield_aux[lev][2],
                 *Bfield_aux[lev][0],*Bfield_aux[lev][1],*Bfield_aux[lev][2],
                 *current_x, *current_y, *current_z,
                 current_buf[lev][0].get(), current_buf[lev][1].get(), current_buf[lev][2].get(),
                 rho_fp[lev].get(), charge_buf[lev].get(),
                 Efield_cax[lev][0].get(), Efield_cax[lev][1].get(), Efield_cax[lev][2].get(),
                 Bfield_cax[lev][0].get(), Bfield_cax[lev][1].get(), Bfield_cax[lev][2].get(),
                 cur_time, dt[lev], a_dt_type, skip_deposition);
#ifdef WARPX_DIM_RZ
    if (! skip_deposition) {
        // This is called after all particles have deposited their current and charge.
        ApplyInverseVolumeScalingToCurrentDensity(current_fp[lev][0].get(), current_fp[lev][1].get(), current_fp[lev][2].get(), lev);
        if (current_buf[lev][0].get()) {
            ApplyInverseVolumeScalingToCurrentDensity(current_buf[lev][0].get(), current_buf[lev][1].get(), current_buf[lev][2].get(), lev-1);
        }
        if (rho_fp[lev].get()) {
            ApplyInverseVolumeScalingToChargeDensity(rho_fp[lev].get(), lev);
            if (charge_buf[lev].get()) {
                ApplyInverseVolumeScalingToChargeDensity(charge_buf[lev].get(), lev-1);
            }
        }
    }
#endif
}

/* \brief Apply perfect mirror condition inside the box (not at a boundary).
 * In practice, set all fields to 0 on a section of the simulation domain
 * (as for a perfect conductor with a given thickness).
 * The mirror normal direction has to be parallel to the z axis.
 */
void
WarpX::applyMirrors(Real time){
    // Loop over the mirrors
    for(int i_mirror=0; i_mirror<num_mirrors; ++i_mirror){
        // Get mirror properties (lower and upper z bounds)
        Real z_min = mirror_z[i_mirror];
        Real z_max_tmp = z_min + mirror_z_width[i_mirror];
        // Boost quantities for boosted frame simulations
        if (gamma_boost>1){
            z_min = z_min/gamma_boost - PhysConst::c*beta_boost*time;
            z_max_tmp = z_max_tmp/gamma_boost - PhysConst::c*beta_boost*time;
        }
        // Loop over levels
        for(int lev=0; lev<=finest_level; lev++){
            // Make sure that the mirror contains at least
            // mirror_z_npoints[i_mirror] cells
            Real dz = WarpX::CellSize(lev)[2];
            Real z_max = std::max(z_max_tmp,
                                  z_min+mirror_z_npoints[i_mirror]*dz);
            // Get fine patch field MultiFabs
            MultiFab& Ex = *Efield_fp[lev][0].get();
            MultiFab& Ey = *Efield_fp[lev][1].get();
            MultiFab& Ez = *Efield_fp[lev][2].get();
            MultiFab& Bx = *Bfield_fp[lev][0].get();
            MultiFab& By = *Bfield_fp[lev][1].get();
            MultiFab& Bz = *Bfield_fp[lev][2].get();
            // Set each field to zero between z_min and z_max
            NullifyMF(Ex, lev, z_min, z_max);
            NullifyMF(Ey, lev, z_min, z_max);
            NullifyMF(Ez, lev, z_min, z_max);
            NullifyMF(Bx, lev, z_min, z_max);
            NullifyMF(By, lev, z_min, z_max);
            NullifyMF(Bz, lev, z_min, z_max);
            if (lev>0){
                // Get coarse patch field MultiFabs
                MultiFab& cEx = *Efield_cp[lev][0].get();
                MultiFab& cEy = *Efield_cp[lev][1].get();
                MultiFab& cEz = *Efield_cp[lev][2].get();
                MultiFab& cBx = *Bfield_cp[lev][0].get();
                MultiFab& cBy = *Bfield_cp[lev][1].get();
                MultiFab& cBz = *Bfield_cp[lev][2].get();
                // Set each field to zero between z_min and z_max
                NullifyMF(cEx, lev, z_min, z_max);
                NullifyMF(cEy, lev, z_min, z_max);
                NullifyMF(cEz, lev, z_min, z_max);
                NullifyMF(cBx, lev, z_min, z_max);
                NullifyMF(cBy, lev, z_min, z_max);
                NullifyMF(cBz, lev, z_min, z_max);
            }
        }
    }
}

// Apply current correction in Fourier space
void
WarpX::CurrentCorrection ()
{
#ifdef WARPX_USE_PSATD
    if (WarpX::maxwell_solver_id == MaxwellSolverAlgo::PSATD)
    {
        for ( int lev = 0; lev <= finest_level; ++lev )
        {
            spectral_solver_fp[lev]->CurrentCorrection( lev, current_fp[lev], rho_fp[lev] );
            if ( spectral_solver_cp[lev] ) spectral_solver_cp[lev]->CurrentCorrection( lev, current_cp[lev], rho_cp[lev] );
        }
    } else {
        AMREX_ALWAYS_ASSERT_WITH_MESSAGE( false,
            "WarpX::CurrentCorrection: only implemented for spectral solver.");
    }
#else
    AMREX_ALWAYS_ASSERT_WITH_MESSAGE( false,
    "WarpX::CurrentCorrection: requires WarpX build with spectral solver support.");
#endif
}

// Compute current from Vay deposition in Fourier space
void
WarpX::VayDeposition ()
{
#ifdef WARPX_USE_PSATD
    if (WarpX::maxwell_solver_id == MaxwellSolverAlgo::PSATD)
    {
        for (int lev = 0; lev <= finest_level; ++lev)
        {
            spectral_solver_fp[lev]->VayDeposition(lev, current_fp[lev]);
            if (spectral_solver_cp[lev]) spectral_solver_cp[lev]->VayDeposition(lev, current_cp[lev]);
        }
    } else {
        AMREX_ALWAYS_ASSERT_WITH_MESSAGE( false,
            "WarpX::VayDeposition: only implemented for spectral solver.");
    }
#else
    AMREX_ALWAYS_ASSERT_WITH_MESSAGE( false,
    "WarpX::CurrentCorrection: requires WarpX build with spectral solver support.");
#endif
}<|MERGE_RESOLUTION|>--- conflicted
+++ resolved
@@ -405,21 +405,18 @@
             FillBoundaryE(guard_cells.ng_alloc_EB);
         }
         PushPSATD();
-<<<<<<< HEAD
-        FillBoundaryE(guard_cells.ng_alloc_EB, true); // true: synchronize nodal points
-        FillBoundaryB(guard_cells.ng_alloc_EB, true); // true: synchronize nodal points
-=======
->>>>>>> 129a533e
 
         if (use_hybrid_QED) {
-            FillBoundaryE(guard_cells.ng_alloc_EB);
-            FillBoundaryB(guard_cells.ng_alloc_EB);
+            // The argument `true` below is to synchronize nodal points
+            FillBoundaryE(guard_cells.ng_alloc_EB, true);
+            FillBoundaryB(guard_cells.ng_alloc_EB, true);
             WarpX::Hybrid_QED_Push(dt);
             FillBoundaryE(guard_cells.ng_afterPushPSATD);
         }
         else {
-            FillBoundaryE(guard_cells.ng_afterPushPSATD);
-            FillBoundaryB(guard_cells.ng_afterPushPSATD);
+            // The argument `true` below is to synchronize nodal points
+            FillBoundaryE(guard_cells.ng_afterPushPSATD, true);
+            FillBoundaryB(guard_cells.ng_afterPushPSATD, true);
         }
 
         if (do_pml) {
