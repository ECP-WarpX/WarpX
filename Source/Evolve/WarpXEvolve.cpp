--- conflicted
+++ resolved
@@ -664,13 +664,9 @@
     RestrictCurrentFromFineToCoarsePatch(current_fp, current_cp, fine_lev);
     RestrictRhoFromFineToCoarsePatch(rho_fp, rho_cp, fine_lev);
     ApplyFilterandSumBoundaryJ(current_fp, current_cp, fine_lev, PatchType::fine);
-<<<<<<< HEAD
-    ApplyFilterandSumBoundaryRho(fine_lev, PatchType::fine, 0, 2*ncomps);
-=======
     NodalSyncJ(current_fp, current_cp, fine_lev, PatchType::fine);
     ApplyFilterandSumBoundaryRho(rho_fp, rho_cp, fine_lev, PatchType::fine, 0, 2*ncomps);
     NodalSyncRho(rho_fp, rho_cp, fine_lev, PatchType::fine, 0, 2);
->>>>>>> 4b3c619d
 
     EvolveB(fine_lev, PatchType::fine, 0.5_rt*dt[fine_lev], DtType::FirstHalf);
     EvolveF(fine_lev, PatchType::fine, 0.5_rt*dt[fine_lev], DtType::FirstHalf);
@@ -726,13 +722,9 @@
     RestrictCurrentFromFineToCoarsePatch(current_fp, current_cp, fine_lev);
     RestrictRhoFromFineToCoarsePatch(rho_fp, rho_cp, fine_lev);
     ApplyFilterandSumBoundaryJ(current_fp, current_cp, fine_lev, PatchType::fine);
-<<<<<<< HEAD
-    ApplyFilterandSumBoundaryRho(fine_lev, PatchType::fine, 0, ncomps);
-=======
     NodalSyncJ(current_fp, current_cp, fine_lev, PatchType::fine);
     ApplyFilterandSumBoundaryRho(rho_fp, rho_cp, fine_lev, PatchType::fine, 0, ncomps);
     NodalSyncRho(rho_fp, rho_cp, fine_lev, PatchType::fine, 0, 2);
->>>>>>> 4b3c619d
 
     EvolveB(fine_lev, PatchType::fine, 0.5_rt*dt[fine_lev], DtType::FirstHalf);
     EvolveF(fine_lev, PatchType::fine, 0.5_rt*dt[fine_lev], DtType::FirstHalf);
