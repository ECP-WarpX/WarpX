/* Copyright 2019-2020 Andrew Myers, Ann Almgren, Aurore Blelly
 *                     Axel Huebl, Burlen Loring, David Grote
 *                     Glenn Richardson, Jean-Luc Vay, Luca Fedeli
 *                     Maxence Thevenet, Remi Lehe, Revathi Jambunathan
 *                     Weiqun Zhang, Yinjian Zhao
 *
 * This file is part of WarpX.
 *
 * License: BSD-3-Clause-LBNL
 */
#include "WarpX.H"
#include "FieldSolver/WarpX_QED_K.H"
#include "Utils/WarpXConst.H"
#include "Utils/WarpXUtil.H"
#include "Utils/WarpXAlgorithmSelection.H"
#ifdef WARPX_USE_PY
#   include "Python/WarpX_py.H"
#endif
#ifdef WARPX_USE_PSATD
#include "FieldSolver/SpectralSolver/SpectralSolver.H"
#endif

#include <cmath>
#include <limits>


using namespace amrex;

void
WarpX::Evolve (int numsteps)
{
    WARPX_PROFILE("WarpX::Evolve()");

    Real cur_time = t_new[0];
    static int last_plot_file_step = 0;

    if (do_compute_max_step_from_zmax) {
        computeMaxStepBoostAccelerator(geom[0]);
    }

    int numsteps_max;
    if (numsteps < 0) {  // Note that the default argument is numsteps = -1
        numsteps_max = max_step;
    } else {
        numsteps_max = std::min(istep[0]+numsteps, max_step);
    }

    bool max_time_reached = false;
    Real walltime, walltime_start = amrex::second();
    for (int step = istep[0]; step < numsteps_max && cur_time < stop_time; ++step)
    {
        Real walltime_beg_step = amrex::second();

        multi_diags->NewIteration();

        // Start loop on time steps
        amrex::Print() << "\nSTEP " << step+1 << " starts ...\n";
#ifdef WARPX_USE_PY
        if (warpx_py_beforestep) warpx_py_beforestep();
#endif

        amrex::LayoutData<amrex::Real>* cost = WarpX::getCosts(0);
        if (cost) {
#ifdef WARPX_USE_PSATD
            amrex::Abort("LoadBalance for PSATD: TODO");
#endif
            if (step > 0 && load_balance_intervals.contains(step+1))
            {
                LoadBalance();

                // Reset the costs to 0
                ResetCosts();
            }
            for (int lev = 0; lev <= finest_level; ++lev)
            {
                cost = WarpX::getCosts(lev);
                if (cost && WarpX::load_balance_costs_update_algo == LoadBalanceCostsUpdateAlgo::Timers)
                {
                    // Perform running average of the costs
                    // (Giving more importance to most recent costs; only needed
                    // for timers update, heuristic load balance considers the
                    // instantaneous costs)
                    for (int i : cost->IndexArray())
                    {
                        (*cost)[i] *= (1. - 2./load_balance_intervals.localPeriod(step+1));
                    }
                }
            }
        }

        // At the beginning, we have B^{n} and E^{n}.
        // Particles have p^{n} and x^{n}.
        // is_synchronized is true.
        if (is_synchronized) {
            // Not called at each iteration, so exchange all guard cells
            FillBoundaryE(guard_cells.ng_alloc_EB, guard_cells.ng_Extra);
            FillBoundaryB(guard_cells.ng_alloc_EB, guard_cells.ng_Extra);
            UpdateAuxilaryData();
            // on first step, push p by -0.5*dt
            for (int lev = 0; lev <= finest_level; ++lev)
            {
                mypc->PushP(lev, -0.5*dt[lev],
                            *Efield_aux[lev][0],*Efield_aux[lev][1],*Efield_aux[lev][2],
                            *Bfield_aux[lev][0],*Bfield_aux[lev][1],*Bfield_aux[lev][2]);
            }
            is_synchronized = false;
        } else {
            // Beyond one step, we have E^{n} and B^{n}.
            // Particles have p^{n-1/2} and x^{n}.

            // E and B are up-to-date inside the domain only
            FillBoundaryE(guard_cells.ng_FieldGather, guard_cells.ng_Extra);
            FillBoundaryB(guard_cells.ng_FieldGather, guard_cells.ng_Extra);
            // E and B: enough guard cells to update Aux or call Field Gather in fp and cp
            // Need to update Aux on lower levels, to interpolate to higher levels.
#ifndef WARPX_USE_PSATD
            FillBoundaryAux(guard_cells.ng_UpdateAux);
#endif
            UpdateAuxilaryData();
        }

        if (do_subcycling == 0 || finest_level == 0) {
            OneStep_nosub(cur_time);
            // E : guard cells are up-to-date
            // B : guard cells are NOT up-to-date
            // F : guard cells are NOT up-to-date
        } else if (do_subcycling == 1 && finest_level == 1) {
            OneStep_sub1(cur_time);
        } else {
            amrex::Print() << "Error: do_subcycling = " << do_subcycling << std::endl;
            amrex::Abort("Unsupported do_subcycling type");
        }

        if (num_mirrors>0){
            applyMirrors(cur_time);
            // E : guard cells are NOT up-to-date
            // B : guard cells are NOT up-to-date
        }

#ifdef WARPX_USE_PY
        if (warpx_py_beforeEsolve) warpx_py_beforeEsolve();
#endif
        if (cur_time + dt[0] >= stop_time - 1.e-3*dt[0] || step == numsteps_max-1) {
            // At the end of last step, push p by 0.5*dt to synchronize
            UpdateAuxilaryData();
            for (int lev = 0; lev <= finest_level; ++lev) {
                mypc->PushP(lev, 0.5*dt[lev],
                            *Efield_aux[lev][0],*Efield_aux[lev][1],
                            *Efield_aux[lev][2],
                            *Bfield_aux[lev][0],*Bfield_aux[lev][1],
                            *Bfield_aux[lev][2]);
            }
            is_synchronized = true;
        }
#ifdef WARPX_USE_PY
        if (warpx_py_afterEsolve) warpx_py_afterEsolve();
#endif

        for (int lev = 0; lev <= max_level; ++lev) {
            ++istep[lev];
        }

        cur_time += dt[0];

        if (do_back_transformed_diagnostics) {
            std::unique_ptr<MultiFab> cell_centered_data = nullptr;
            if (WarpX::do_back_transformed_fields) {
                cell_centered_data = GetCellCenteredData();
            }
            myBFD->writeLabFrameData(cell_centered_data.get(), *mypc, geom[0], cur_time, dt[0]);
        }

        bool move_j = is_synchronized;
        // If is_synchronized we need to shift j too so that next step we can evolve E by dt/2.
        // We might need to move j because we are going to make a plotfile.

        ShiftGalileanBoundary();

        int num_moved = MoveWindow(move_j);

        // Electrostatic solver: particles can move by an arbitrary number of cells
        if( do_electrostatic )
        {
            mypc->Redistribute();
        } else
        {
            // Electromagnetic solver: due to CFL condition, particles can
            // only move by one or two cells per time step
            if (max_level == 0) {
                int num_redistribute_ghost = num_moved;
                if ((v_galilean[0]!=0) or (v_galilean[1]!=0) or (v_galilean[2]!=0)) {
                    // Galilean algorithm ; particles can move by up to 2 cells
                    num_redistribute_ghost += 2;
                } else {
                    // Standard algorithm ; particles can move by up to 1 cell
                    num_redistribute_ghost += 1;
                }
                mypc->RedistributeLocal(num_redistribute_ghost);
            }
            else {
                mypc->Redistribute();
            }
        }

        if (sort_intervals.contains(step+1)) {
            amrex::Print() << "re-sorting particles \n";
            mypc->SortParticlesByBin(sort_bin_size);
        }

        amrex::Print()<< "STEP " << step+1 << " ends." << " TIME = " << cur_time
                      << " DT = " << dt[0] << "\n";
        Real walltime_end_step = amrex::second();
        walltime = walltime_end_step - walltime_start;
        amrex::Print()<< "Walltime = " << walltime
                      << " s; This step = " << walltime_end_step-walltime_beg_step
                      << " s; Avg. per step = " << walltime/(step+1) << " s\n";

        // sync up time
        for (int i = 0; i <= max_level; ++i) {
            t_new[i] = cur_time;
        }

        /// reduced diags
        if (reduced_diags->m_plot_rd != 0)
        {
            reduced_diags->ComputeDiags(step);
            reduced_diags->WriteToFile(step);
        }

        multi_diags->FilterComputePackFlush( step );

<<<<<<< HEAD
        if (do_insitu)
        {
            // This is probably overkill, but it's not called often
            FillBoundaryE(guard_cells.ng_alloc_EB, guard_cells.ng_Extra);
            // This is probably overkill, but it's not called often
            FillBoundaryB(guard_cells.ng_alloc_EB, guard_cells.ng_Extra);
            // This is probably overkill, but it's not called often
#ifndef WARPX_USE_PSATD
            FillBoundaryAux(guard_cells.ng_UpdateAux);
#endif
            UpdateAuxilaryData();

            last_plot_file_step = step+1;
            //last_openPMD_step = step+1;
            last_insitu_step = step+1;

            UpdateInSitu();
        }

=======
>>>>>>> 9db8a0f5
        if (cur_time >= stop_time - 1.e-3*dt[0]) {
            max_time_reached = true;
            break;
        }

#ifdef WARPX_USE_PY
        if (warpx_py_afterstep) warpx_py_afterstep();
#endif
        // End loop on time steps
    }

    multi_diags->FilterComputePackFlush( istep[0], true );

<<<<<<< HEAD
    if (do_insitu)
    {
        // This is probably overkill, but it's not called often
        FillBoundaryE(guard_cells.ng_alloc_EB, guard_cells.ng_Extra);
        // This is probably overkill, but it's not called often
        FillBoundaryB(guard_cells.ng_alloc_EB, guard_cells.ng_Extra);
        // This is probably overkill
#ifndef WARPX_USE_PSATD
        FillBoundaryAux(guard_cells.ng_UpdateAux);
#endif
        UpdateAuxilaryData();

        UpdateInSitu();
    }

=======
>>>>>>> 9db8a0f5
    if (do_back_transformed_diagnostics) {
        myBFD->Flush(geom[0]);
    }
}

/* /brief Perform one PIC iteration, without subcycling
*  i.e. all levels/patches use the same timestep (that of the finest level)
*  for the field advance and particle pusher.
*/
void
WarpX::OneStep_nosub (Real cur_time)
{

    if (do_electrostatic) {
        // Electrostatic solver:
        // For each species: deposit charge and add the associated space-charge
        // E and B field to the grid ; this is done at the beginning of the PIC
        // loop (i.e. immediately after a `Redistribute` and before particle
        // positions are pushed) so that the particles do not deposit out of bound
        bool const reset_fields = true;
        ComputeSpaceChargeField( reset_fields );
    }

    // Loop over species. For each ionizable species, create particles in
    // product species.
    doFieldIonization();

    mypc->doCoulombCollisions();
#ifdef WARPX_QED
    mypc->doQEDSchwinger();
#endif
    // Push particle from x^{n} to x^{n+1}
    //               from p^{n-1/2} to p^{n+1/2}
    // Deposit current j^{n+1/2}
    // Deposit charge density rho^{n}
#ifdef WARPX_USE_PY
    if (warpx_py_particleinjection) warpx_py_particleinjection();
    if (warpx_py_particlescraper) warpx_py_particlescraper();
    if (warpx_py_beforedeposition) warpx_py_beforedeposition();
#endif
    PushParticlesandDepose(cur_time);

#ifdef WARPX_USE_PY
    if (warpx_py_afterdeposition) warpx_py_afterdeposition();
#endif

#ifdef WARPX_USE_PSATD
    // Apply current correction in Fourier space
    // (equation (19) of https://doi.org/10.1016/j.jcp.2013.03.010)
    if ( fft_periodic_single_box == false ) {
        // For domain decomposition with local FFT over guard cells,
        // apply this before `SyncCurrent`, i.e. before exchanging guard cells for J
        if ( do_current_correction ) CurrentCorrection();
    }
#endif

#ifdef WARPX_QED
    //Do QED processes
    mypc->doQedEvents();
#endif

    // Synchronize J and rho
    SyncCurrent();
    SyncRho();

#ifdef WARPX_USE_PSATD
    // Apply current correction in Fourier space
    // (equation (19) of https://doi.org/10.1016/j.jcp.2013.03.010)
    if ( fft_periodic_single_box == true ) {
        // For periodic, single-box FFT (FFT without guard cells)
        // apply this after `SyncCurrent`, i.e. after exchanging guard cells for J
        if ( do_current_correction ) CurrentCorrection();
    }
#endif


    // At this point, J is up-to-date inside the domain, and E and B are
    // up-to-date including enough guard cells for first step of the field
    // solve.

    // For extended PML: copy J from regular grid to PML, and damp J in PML
    if (do_pml && pml_has_particles) CopyJPML();
    if (do_pml && do_pml_j_damping) DampJPML();

    if (!do_electrostatic) {
    // Electromagnetic solver:
    // Push E and B from {n} to {n+1}
    // (And update guard cells immediately afterwards)
#ifdef WARPX_USE_PSATD
        if (use_hybrid_QED)
        {
            WarpX::Hybrid_QED_Push(dt);
            FillBoundaryE(guard_cells.ng_alloc_EB, guard_cells.ng_Extra);
        }
        PushPSATD(dt[0]);
        FillBoundaryE(guard_cells.ng_alloc_EB, guard_cells.ng_Extra);
        FillBoundaryB(guard_cells.ng_alloc_EB, guard_cells.ng_Extra);

        if (use_hybrid_QED)
        {
            WarpX::Hybrid_QED_Push(dt);
            FillBoundaryE(guard_cells.ng_alloc_EB, guard_cells.ng_Extra);

        }
        if (do_pml) DampPML();
#else
        EvolveF(0.5*dt[0], DtType::FirstHalf);
        FillBoundaryF(guard_cells.ng_FieldSolverF);
        EvolveB(0.5*dt[0]); // We now have B^{n+1/2}

        FillBoundaryB(guard_cells.ng_FieldSolver, IntVect::TheZeroVector());
        if (WarpX::em_solver_medium == MediumForEM::Vacuum) {
            // vacuum medium
            EvolveE(dt[0]); // We now have E^{n+1}
        } else if (WarpX::em_solver_medium == MediumForEM::Macroscopic) {
            // macroscopic medium
            MacroscopicEvolveE(dt[0]); // We now have E^{n+1}
        } else {
            amrex::Abort(" Medium for EM is unknown \n");
        }

        FillBoundaryE(guard_cells.ng_FieldSolver, IntVect::TheZeroVector());
        EvolveF(0.5*dt[0], DtType::SecondHalf);
        EvolveB(0.5*dt[0]); // We now have B^{n+1}
        if (do_pml) {
            FillBoundaryF(guard_cells.ng_alloc_F);
            DampPML();
            FillBoundaryE(guard_cells.ng_MovingWindow, IntVect::TheZeroVector());
            FillBoundaryF(guard_cells.ng_MovingWindow);
            FillBoundaryB(guard_cells.ng_MovingWindow, IntVect::TheZeroVector());
        }
        // E and B are up-to-date in the domain, but all guard cells are
        // outdated.
        if ( safe_guard_cells )
            FillBoundaryB(guard_cells.ng_alloc_EB, guard_cells.ng_Extra);
#endif
    }
}

/* /brief Perform one PIC iteration, with subcycling
*  i.e. The fine patch uses a smaller timestep (and steps more often)
*  than the coarse patch, for the field advance and particle pusher.
*
* This version of subcycling only works for 2 levels and with a refinement
* ratio of 2.
* The particles and fields of the fine patch are pushed twice
* (with dt[coarse]/2) in this routine.
* The particles of the coarse patch and mother grid are pushed only once
* (with dt[coarse]). The fields on the coarse patch and mother grid
* are pushed in a way which is equivalent to pushing once only, with
* a current which is the average of the coarse + fine current at the 2
* steps of the fine grid.
*
*/


void
WarpX::OneStep_sub1 (Real curtime)
{
    if( do_electrostatic )
    {
        amrex::Abort("Electrostatic solver cannot be used with sub-cycling.");
    }

    // TODO: we could save some charge depositions
    // Loop over species. For each ionizable species, create particles in
    // product species.
    doFieldIonization();

#ifdef WARPX_QED
    //Do QED processes
    mypc->doQedEvents();
#endif

    AMREX_ALWAYS_ASSERT_WITH_MESSAGE(finest_level == 1, "Must have exactly two levels");
    const int fine_lev = 1;
    const int coarse_lev = 0;

    // i) Push particles and fields on the fine patch (first fine step)
    PushParticlesandDepose(fine_lev, curtime, DtType::FirstHalf);
    RestrictCurrentFromFineToCoarsePatch(fine_lev);
    RestrictRhoFromFineToCoarsePatch(fine_lev);
    ApplyFilterandSumBoundaryJ(fine_lev, PatchType::fine);
    NodalSyncJ(fine_lev, PatchType::fine);
    ApplyFilterandSumBoundaryRho(fine_lev, PatchType::fine, 0, 2*ncomps);
    NodalSyncRho(fine_lev, PatchType::fine, 0, 2);

    EvolveB(fine_lev, PatchType::fine, 0.5*dt[fine_lev]);
    EvolveF(fine_lev, PatchType::fine, 0.5*dt[fine_lev], DtType::FirstHalf);
    FillBoundaryB(fine_lev, PatchType::fine, guard_cells.ng_FieldSolver);
    FillBoundaryF(fine_lev, PatchType::fine, guard_cells.ng_alloc_F);

    EvolveE(fine_lev, PatchType::fine, dt[fine_lev]);
    FillBoundaryE(fine_lev, PatchType::fine, guard_cells.ng_FieldGather);

    EvolveB(fine_lev, PatchType::fine, 0.5*dt[fine_lev]);
    EvolveF(fine_lev, PatchType::fine, 0.5*dt[fine_lev], DtType::SecondHalf);

    if (do_pml) {
        FillBoundaryF(fine_lev, PatchType::fine, guard_cells.ng_alloc_F);
        DampPML(fine_lev, PatchType::fine);
        FillBoundaryE(fine_lev, PatchType::fine, guard_cells.ng_FieldGather);
    }

    FillBoundaryB(fine_lev, PatchType::fine, guard_cells.ng_FieldGather);

    // ii) Push particles on the coarse patch and mother grid.
    // Push the fields on the coarse patch and mother grid
    // by only half a coarse step (first half)
    PushParticlesandDepose(coarse_lev, curtime, DtType::Full);
    StoreCurrent(coarse_lev);
    AddCurrentFromFineLevelandSumBoundary(coarse_lev);
    AddRhoFromFineLevelandSumBoundary(coarse_lev, 0, ncomps);

    EvolveB(fine_lev, PatchType::coarse, dt[fine_lev]);
    EvolveF(fine_lev, PatchType::coarse, dt[fine_lev], DtType::FirstHalf);
    FillBoundaryB(fine_lev, PatchType::coarse, guard_cells.ng_FieldGather);
    FillBoundaryF(fine_lev, PatchType::coarse, guard_cells.ng_FieldSolverF);

    EvolveE(fine_lev, PatchType::coarse, dt[fine_lev]);
    FillBoundaryE(fine_lev, PatchType::coarse, guard_cells.ng_FieldGather);

    EvolveB(coarse_lev, PatchType::fine, 0.5*dt[coarse_lev]);
    EvolveF(coarse_lev, PatchType::fine, 0.5*dt[coarse_lev], DtType::FirstHalf);
    FillBoundaryB(coarse_lev, PatchType::fine, guard_cells.ng_FieldGather + guard_cells.ng_Extra);
    FillBoundaryF(coarse_lev, PatchType::fine, guard_cells.ng_FieldSolverF);

    EvolveE(coarse_lev, PatchType::fine, 0.5*dt[coarse_lev]);
    FillBoundaryE(coarse_lev, PatchType::fine, guard_cells.ng_FieldGather + guard_cells.ng_Extra);

    FillBoundaryAux(guard_cells.ng_UpdateAux);
    // iii) Get auxiliary fields on the fine grid, at dt[fine_lev]
    UpdateAuxilaryData();

    // iv) Push particles and fields on the fine patch (second fine step)
    PushParticlesandDepose(fine_lev, curtime+dt[fine_lev], DtType::SecondHalf);
    RestrictCurrentFromFineToCoarsePatch(fine_lev);
    RestrictRhoFromFineToCoarsePatch(fine_lev);
    ApplyFilterandSumBoundaryJ(fine_lev, PatchType::fine);
    NodalSyncJ(fine_lev, PatchType::fine);
    ApplyFilterandSumBoundaryRho(fine_lev, PatchType::fine, 0, ncomps);
    NodalSyncRho(fine_lev, PatchType::fine, 0, 2);

    EvolveB(fine_lev, PatchType::fine, 0.5*dt[fine_lev]);
    EvolveF(fine_lev, PatchType::fine, 0.5*dt[fine_lev], DtType::FirstHalf);
    FillBoundaryB(fine_lev, PatchType::fine, guard_cells.ng_FieldSolver);
    FillBoundaryF(fine_lev, PatchType::fine, guard_cells.ng_FieldSolverF);

    EvolveE(fine_lev, PatchType::fine, dt[fine_lev]);
    FillBoundaryE(fine_lev, PatchType::fine, guard_cells.ng_FieldSolver);

    EvolveB(fine_lev, PatchType::fine, 0.5*dt[fine_lev]);
    EvolveF(fine_lev, PatchType::fine, 0.5*dt[fine_lev], DtType::SecondHalf);

    if (do_pml) {
        DampPML(fine_lev, PatchType::fine);
        FillBoundaryE(fine_lev, PatchType::fine, guard_cells.ng_FieldSolver);
    }

    if ( safe_guard_cells )
        FillBoundaryF(fine_lev, PatchType::fine, guard_cells.ng_FieldSolver);
    FillBoundaryB(fine_lev, PatchType::fine, guard_cells.ng_FieldSolver);

    // v) Push the fields on the coarse patch and mother grid
    // by only half a coarse step (second half)
    RestoreCurrent(coarse_lev);
    AddCurrentFromFineLevelandSumBoundary(coarse_lev);
    AddRhoFromFineLevelandSumBoundary(coarse_lev, ncomps, ncomps);

    EvolveE(fine_lev, PatchType::coarse, dt[fine_lev]);
    FillBoundaryE(fine_lev, PatchType::coarse, guard_cells.ng_FieldSolver);

    EvolveB(fine_lev, PatchType::coarse, dt[fine_lev]);
    EvolveF(fine_lev, PatchType::coarse, dt[fine_lev], DtType::SecondHalf);

    if (do_pml) {
        FillBoundaryF(fine_lev, PatchType::fine, guard_cells.ng_FieldSolverF);
        DampPML(fine_lev, PatchType::coarse); // do it twice
        DampPML(fine_lev, PatchType::coarse);
        FillBoundaryE(fine_lev, PatchType::coarse, guard_cells.ng_alloc_EB);
    }

    FillBoundaryB(fine_lev, PatchType::coarse, guard_cells.ng_FieldSolver);

    FillBoundaryF(fine_lev, PatchType::coarse, guard_cells.ng_FieldSolverF);

    EvolveE(coarse_lev, PatchType::fine, 0.5*dt[coarse_lev]);
    FillBoundaryE(coarse_lev, PatchType::fine, guard_cells.ng_FieldSolver);

    EvolveB(coarse_lev, PatchType::fine, 0.5*dt[coarse_lev]);
    EvolveF(coarse_lev, PatchType::fine, 0.5*dt[coarse_lev], DtType::SecondHalf);

    if (do_pml) {
        if (do_moving_window){
            // Exchance guard cells of PMLs only (0 cells are exchanged for the
            // regular B field MultiFab). This is required as B and F have just been
            // evolved.
            FillBoundaryB(coarse_lev, PatchType::fine, IntVect::TheZeroVector());
            FillBoundaryF(coarse_lev, PatchType::fine, IntVect::TheZeroVector());
        }
        DampPML(coarse_lev, PatchType::fine);
        if ( safe_guard_cells )
            FillBoundaryE(coarse_lev, PatchType::fine, guard_cells.ng_FieldSolver);
    }
    if ( safe_guard_cells )
        FillBoundaryB(coarse_lev, PatchType::fine, guard_cells.ng_FieldSolver);
}

void
WarpX::doFieldIonization ()
{
    for (int lev = 0; lev <= finest_level; ++lev) {
        doFieldIonization(lev);
    }
}

void
WarpX::doFieldIonization (int lev)
{
    mypc->doFieldIonization(lev,
                            *Efield_aux[lev][0],*Efield_aux[lev][1],*Efield_aux[lev][2],
                            *Bfield_aux[lev][0],*Bfield_aux[lev][1],*Bfield_aux[lev][2]);
}

void
WarpX::PushParticlesandDepose (amrex::Real cur_time)
{
    // Evolve particles to p^{n+1/2} and x^{n+1}
    // Depose current, j^{n+1/2}
    for (int lev = 0; lev <= finest_level; ++lev) {
        PushParticlesandDepose(lev, cur_time);
    }
}

void
WarpX::PushParticlesandDepose (int lev, amrex::Real cur_time, DtType a_dt_type)
{
    mypc->Evolve(lev,
                 *Efield_aux[lev][0],*Efield_aux[lev][1],*Efield_aux[lev][2],
                 *Bfield_aux[lev][0],*Bfield_aux[lev][1],*Bfield_aux[lev][2],
                 *current_fp[lev][0],*current_fp[lev][1],*current_fp[lev][2],
                 current_buf[lev][0].get(), current_buf[lev][1].get(), current_buf[lev][2].get(),
                 rho_fp[lev].get(), charge_buf[lev].get(),
                 Efield_cax[lev][0].get(), Efield_cax[lev][1].get(), Efield_cax[lev][2].get(),
                 Bfield_cax[lev][0].get(), Bfield_cax[lev][1].get(), Bfield_cax[lev][2].get(),
                 cur_time, dt[lev], a_dt_type);
#ifdef WARPX_DIM_RZ
    // This is called after all particles have deposited their current and charge.
    ApplyInverseVolumeScalingToCurrentDensity(current_fp[lev][0].get(), current_fp[lev][1].get(), current_fp[lev][2].get(), lev);
    if (current_buf[lev][0].get()) {
        ApplyInverseVolumeScalingToCurrentDensity(current_buf[lev][0].get(), current_buf[lev][1].get(), current_buf[lev][2].get(), lev-1);
    }
    if (rho_fp[lev].get()) {
        ApplyInverseVolumeScalingToChargeDensity(rho_fp[lev].get(), lev);
        if (charge_buf[lev].get()) {
            ApplyInverseVolumeScalingToChargeDensity(charge_buf[lev].get(), lev-1);
        }
    }
#endif
}

void
WarpX::ComputeDt ()
{
    const Real* dx = geom[max_level].CellSize();
    Real deltat = 0.;

    if (maxwell_fdtd_solver_id == 0) {
        // CFL time step Yee solver
#ifdef WARPX_DIM_RZ
#    ifdef WARPX_USE_PSATD
        deltat = cfl*dx[1]/PhysConst::c;
#    else
        // In the rz case, the Courant limit has been evaluated
        // semi-analytically by R. Lehe, and resulted in the following
        // coefficients.
        // NB : Here the coefficient for m=1 as compared to this document,
        // as it was observed in practice that this coefficient was not
        // high enough (The simulation became unstable).
        Real multimode_coeffs[6] = { 0.2105, 1.0, 3.5234, 8.5104, 15.5059, 24.5037 };
        Real multimode_alpha;
        if (n_rz_azimuthal_modes < 7) {
            // Use the table of the coefficients
            multimode_alpha = multimode_coeffs[n_rz_azimuthal_modes-1];
        } else {
            // Use a realistic extrapolation
            multimode_alpha = (n_rz_azimuthal_modes - 1)*(n_rz_azimuthal_modes - 1) - 0.4;
        }
        deltat  = cfl * 1./( std::sqrt((1+multimode_alpha)/(dx[0]*dx[0]) + 1./(dx[1]*dx[1])) * PhysConst::c );
#    endif
#else
        deltat  = cfl * 1./( std::sqrt(AMREX_D_TERM(  1./(dx[0]*dx[0]),
                                                      + 1./(dx[1]*dx[1]),
                                                      + 1./(dx[2]*dx[2]))) * PhysConst::c );
#endif
    } else {
        // CFL time step CKC solver
#if (BL_SPACEDIM == 3)
        const Real delta = std::min(dx[0],std::min(dx[1],dx[2]));
#elif (BL_SPACEDIM == 2)
        const Real delta = std::min(dx[0],dx[1]);
#endif
        deltat = cfl*delta/PhysConst::c;
    }
    dt.resize(0);
    dt.resize(max_level+1,deltat);

    if (do_subcycling) {
        for (int lev = max_level-1; lev >= 0; --lev) {
            dt[lev] = dt[lev+1] * refRatio(lev)[0];
        }
    }

    if (do_electrostatic) {
        dt[0] = const_dt;
    }

    for (int lev=0; lev <= max_level; lev++) {
        const Real* dx_lev = geom[lev].CellSize();
        Print()<<"Level "<<lev<<": dt = "<<dt[lev]
               <<" ; dx = "<<dx_lev[0]
#if (defined WARPX_DIM_XZ) || (defined WARPX_DIM_RZ)
               <<" ; dz = "<<dx_lev[1]<<'\n';
#elif (defined WARPX_DIM_3D)
               <<" ; dy = "<<dx_lev[1]
               <<" ; dz = "<<dx_lev[2]<<'\n';
#endif
    }
}

/* \brief computes max_step for wakefield simulation in boosted frame.
 * \param geom: Geometry object that contains simulation domain.
 *
 * max_step is set so that the simulation stop when the lower corner of the
 * simulation box passes input parameter zmax_plasma_to_compute_max_step.
 */
void
WarpX::computeMaxStepBoostAccelerator(const amrex::Geometry& a_geom){
    // Sanity checks: can use zmax_plasma_to_compute_max_step only if
    // the moving window and the boost are all in z direction.
    AMREX_ALWAYS_ASSERT_WITH_MESSAGE(
        WarpX::moving_window_dir == AMREX_SPACEDIM-1,
        "Can use zmax_plasma_to_compute_max_step only if " +
        "moving window along z. TODO: all directions.");
    if (gamma_boost > 1){
        AMREX_ALWAYS_ASSERT_WITH_MESSAGE(
            (WarpX::boost_direction[0]-0)*(WarpX::boost_direction[0]-0) +
            (WarpX::boost_direction[1]-0)*(WarpX::boost_direction[1]-0) +
            (WarpX::boost_direction[2]-1)*(WarpX::boost_direction[2]-1) < 1.e-12,
            "Can use zmax_plasma_to_compute_max_step in boosted frame only if " +
            "warpx.boost_direction = z. TODO: all directions.");
    }

    // Lower end of the simulation domain. All quantities are given in boosted
    // frame except zmax_plasma_to_compute_max_step.
    const Real zmin_domain_boost = a_geom.ProbLo(AMREX_SPACEDIM-1);
    // End of the plasma: Transform input argument
    // zmax_plasma_to_compute_max_step to boosted frame.
    const Real len_plasma_boost = zmax_plasma_to_compute_max_step/gamma_boost;
    // Plasma velocity
    const Real v_plasma_boost = -beta_boost * PhysConst::c;
    // Get time at which the lower end of the simulation domain passes the
    // upper end of the plasma (in the z direction).
    const Real interaction_time_boost = (len_plasma_boost-zmin_domain_boost)/
        (moving_window_v-v_plasma_boost);
    // Divide by dt, and update value of max_step.
    int computed_max_step;
    if (do_subcycling){
        computed_max_step = static_cast<int>(interaction_time_boost/dt[0]);
    } else {
        computed_max_step =
            static_cast<int>(interaction_time_boost/dt[maxLevel()]);
    }
    max_step = computed_max_step;
    Print()<<"max_step computed in computeMaxStepBoostAccelerator: "
           <<computed_max_step<<std::endl;
}

/* \brief Apply perfect mirror condition inside the box (not at a boundary).
 * In practice, set all fields to 0 on a section of the simulation domain
 * (as for a perfect conductor with a given thickness).
 * The mirror normal direction has to be parallel to the z axis.
 */
void
WarpX::applyMirrors(Real time){
    // Loop over the mirrors
    for(int i_mirror=0; i_mirror<num_mirrors; ++i_mirror){
        // Get mirror properties (lower and upper z bounds)
        Real z_min = mirror_z[i_mirror];
        Real z_max_tmp = z_min + mirror_z_width[i_mirror];
        // Boost quantities for boosted frame simulations
        if (gamma_boost>1){
            z_min = z_min/gamma_boost - PhysConst::c*beta_boost*time;
            z_max_tmp = z_max_tmp/gamma_boost - PhysConst::c*beta_boost*time;
        }
        // Loop over levels
        for(int lev=0; lev<=finest_level; lev++){
            // Make sure that the mirror contains at least
            // mirror_z_npoints[i_mirror] cells
            Real dz = WarpX::CellSize(lev)[2];
            Real z_max = std::max(z_max_tmp,
                                  z_min+mirror_z_npoints[i_mirror]*dz);
            // Get fine patch field MultiFabs
            MultiFab& Ex = *Efield_fp[lev][0].get();
            MultiFab& Ey = *Efield_fp[lev][1].get();
            MultiFab& Ez = *Efield_fp[lev][2].get();
            MultiFab& Bx = *Bfield_fp[lev][0].get();
            MultiFab& By = *Bfield_fp[lev][1].get();
            MultiFab& Bz = *Bfield_fp[lev][2].get();
            // Set each field to zero between z_min and z_max
            NullifyMF(Ex, lev, z_min, z_max);
            NullifyMF(Ey, lev, z_min, z_max);
            NullifyMF(Ez, lev, z_min, z_max);
            NullifyMF(Bx, lev, z_min, z_max);
            NullifyMF(By, lev, z_min, z_max);
            NullifyMF(Bz, lev, z_min, z_max);
            if (lev>0){
                // Get coarse patch field MultiFabs
                MultiFab& cEx = *Efield_cp[lev][0].get();
                MultiFab& cEy = *Efield_cp[lev][1].get();
                MultiFab& cEz = *Efield_cp[lev][2].get();
                MultiFab& cBx = *Bfield_cp[lev][0].get();
                MultiFab& cBy = *Bfield_cp[lev][1].get();
                MultiFab& cBz = *Bfield_cp[lev][2].get();
                // Set each field to zero between z_min and z_max
                NullifyMF(cEx, lev, z_min, z_max);
                NullifyMF(cEy, lev, z_min, z_max);
                NullifyMF(cEz, lev, z_min, z_max);
                NullifyMF(cBx, lev, z_min, z_max);
                NullifyMF(cBy, lev, z_min, z_max);
                NullifyMF(cBz, lev, z_min, z_max);
            }
        }
    }
}

#ifdef WARPX_USE_PSATD
void
WarpX::CurrentCorrection ()
{
    for ( int lev = 0; lev <= finest_level; ++lev )
    {
        // Apply correction on fine patch
        spectral_solver_fp[lev]->CurrentCorrection( current_fp[lev], rho_fp[lev] );
        if ( spectral_solver_cp[lev] )
        {
            // Apply correction on coarse patch
            spectral_solver_cp[lev]->CurrentCorrection( current_cp[lev], rho_cp[lev] );
        }
    }
}
#endif<|MERGE_RESOLUTION|>--- conflicted
+++ resolved
@@ -229,28 +229,6 @@
 
         multi_diags->FilterComputePackFlush( step );
 
-<<<<<<< HEAD
-        if (do_insitu)
-        {
-            // This is probably overkill, but it's not called often
-            FillBoundaryE(guard_cells.ng_alloc_EB, guard_cells.ng_Extra);
-            // This is probably overkill, but it's not called often
-            FillBoundaryB(guard_cells.ng_alloc_EB, guard_cells.ng_Extra);
-            // This is probably overkill, but it's not called often
-#ifndef WARPX_USE_PSATD
-            FillBoundaryAux(guard_cells.ng_UpdateAux);
-#endif
-            UpdateAuxilaryData();
-
-            last_plot_file_step = step+1;
-            //last_openPMD_step = step+1;
-            last_insitu_step = step+1;
-
-            UpdateInSitu();
-        }
-
-=======
->>>>>>> 9db8a0f5
         if (cur_time >= stop_time - 1.e-3*dt[0]) {
             max_time_reached = true;
             break;
@@ -264,24 +242,6 @@
 
     multi_diags->FilterComputePackFlush( istep[0], true );
 
-<<<<<<< HEAD
-    if (do_insitu)
-    {
-        // This is probably overkill, but it's not called often
-        FillBoundaryE(guard_cells.ng_alloc_EB, guard_cells.ng_Extra);
-        // This is probably overkill, but it's not called often
-        FillBoundaryB(guard_cells.ng_alloc_EB, guard_cells.ng_Extra);
-        // This is probably overkill
-#ifndef WARPX_USE_PSATD
-        FillBoundaryAux(guard_cells.ng_UpdateAux);
-#endif
-        UpdateAuxilaryData();
-
-        UpdateInSitu();
-    }
-
-=======
->>>>>>> 9db8a0f5
     if (do_back_transformed_diagnostics) {
         myBFD->Flush(geom[0]);
     }
