/* Copyright 2019-2020 Andrew Myers, Ann Almgren, Aurore Blelly
 *                     Axel Huebl, Burlen Loring, David Grote
 *                     Glenn Richardson, Jean-Luc Vay, Luca Fedeli
 *                     Maxence Thevenet, Remi Lehe, Revathi Jambunathan
 *                     Weiqun Zhang, Yinjian Zhao
 *
 * This file is part of WarpX.
 *
 * License: BSD-3-Clause-LBNL
 */
#include "WarpX.H"

#include "BoundaryConditions/PML.H"
#include "Diagnostics/MultiDiagnostics.H"
#include "Diagnostics/ReducedDiags/MultiReducedDiags.H"
#include "Evolve/WarpXDtType.H"
#include "FieldSolver/FiniteDifferenceSolver/HybridPICModel/HybridPICModel.H"
#ifdef WARPX_USE_PSATD
#   ifdef WARPX_DIM_RZ
#       include "FieldSolver/SpectralSolver/SpectralSolverRZ.H"
#   else
#       include "FieldSolver/SpectralSolver/SpectralSolver.H"
#   endif
#endif
#include "Parallelization/GuardCellManager.H"
#include "Particles/MultiParticleContainer.H"
#include "Fluids/MultiFluidContainer.H"
#include "Fluids/WarpXFluidContainer.H"
#include "Particles/ParticleBoundaryBuffer.H"
#include "Python/callbacks.H"
#include "Utils/TextMsg.H"
#include "Utils/WarpXAlgorithmSelection.H"
#include "Utils/WarpXUtil.H"
#include "Utils/WarpXConst.H"
#include "Utils/WarpXProfilerWrapper.H"

#include <ablastr/utils/SignalHandling.H>
#include <ablastr/warn_manager/WarnManager.H>

#include <AMReX.H>
#include <AMReX_Array.H>
#include <AMReX_BLassert.H>
#include <AMReX_Geometry.H>
#include <AMReX_IntVect.H>
#include <AMReX_LayoutData.H>
#include <AMReX_MultiFab.H>
#include <AMReX_ParmParse.H>
#include <AMReX_Print.H>
#include <AMReX_REAL.H>
#include <AMReX_Utility.H>
#include <AMReX_Vector.H>

#include <algorithm>
#include <array>
#include <memory>
#include <ostream>
#include <vector>

using namespace amrex;
using ablastr::utils::SignalHandling;

void
WarpX::Evolve (int numsteps)
{
    WARPX_PROFILE_REGION("WarpX::Evolve()");
    WARPX_PROFILE("WarpX::Evolve()");

    Real cur_time = t_new[0];

    // Note that the default argument is numsteps = -1
    const int numsteps_max = (numsteps < 0)?(max_step):(istep[0] + numsteps);

    // check typos in inputs after step 1
    bool early_params_checked = false;

    static Real evolve_time = 0;

    const int step_begin = istep[0];
    for (int step = istep[0]; step < numsteps_max && cur_time < stop_time; ++step)
    {
        WARPX_PROFILE("WarpX::Evolve::step");
        const auto evolve_time_beg_step = static_cast<Real>(amrex::second());

        // Check and clear signal flags and asynchronously broadcast them from process 0
        SignalHandling::CheckSignals();

        multi_diags->NewIteration();

        // Start loop on time steps
        if (verbose) {
            amrex::Print() << "STEP " << step+1 << " starts ...\n";
        }
        ExecutePythonCallback("beforestep");

        CheckLoadBalance(step);

        if (evolve_scheme == EvolveScheme::Explicit)
        {
            ExplicitFillBoundaryEBUpdateAux();
        }

        // If needed, deposit the initial ion charge and current densities that
        // will be used to update the E-field in Ohm's law.
        if (step == step_begin &&
            electromagnetic_solver_id == ElectromagneticSolverAlgo::HybridPIC
        ) {
            HybridPICDepositInitialRhoAndJ();
        }

        // Run multi-physics modules:
        // ionization, Coulomb collisions, QED
        doFieldIonization();

        ExecutePythonCallback("beforecollisions");
        mypc->doCollisions( cur_time, dt[0] );
        ExecutePythonCallback("aftercollisions");

#ifdef WARPX_QED
        doQEDEvents();
        mypc->doQEDSchwinger();
#endif

        // Main PIC operation:
        // gather fields, push particles, deposit sources, update fields

        ExecutePythonCallback("particleinjection");

        // TODO: move out
        if (evolve_scheme == EvolveScheme::ImplicitPicard ||
            evolve_scheme == EvolveScheme::SemiImplicitPicard) {
            OneStep_ImplicitPicard(cur_time);
        }
        else if ( electromagnetic_solver_id == ElectromagneticSolverAlgo::None ||
             electromagnetic_solver_id == ElectromagneticSolverAlgo::HybridPIC )
        {
            // Electrostatic or hybrid-PIC case: only gather fields and push
            // particles, deposition and calculation of fields done further below
            const bool skip_deposition = true;
            PushParticlesandDeposit(cur_time, skip_deposition);
        }
        // Electromagnetic case: multi-J algorithm
        else if (do_multi_J)
        {
            OneStep_multiJ(cur_time);
        }
        // Electromagnetic case: no subcycling or no mesh refinement
        else if (do_subcycling == 0 || finest_level == 0)
        {
            OneStep_nosub(cur_time);
            // E: guard cells are up-to-date
            // B: guard cells are NOT up-to-date
            // F: guard cells are NOT up-to-date
        }
        // Electromagnetic case: subcycling with one level of mesh refinement
        else if (do_subcycling == 1 && finest_level == 1)
        {
            OneStep_sub1(cur_time);
        }
        else
        {
            WARPX_ABORT_WITH_MESSAGE(
                "do_subcycling = " + std::to_string(do_subcycling)
                + " is an unsupported do_subcycling type.");
        }

        // Resample particles
        // +1 is necessary here because value of step seen by user (first step is 1) is different than
        // value of step in code (first step is 0)
        mypc->doResampling(istep[0]+1, verbose);

        if (evolve_scheme == EvolveScheme::Explicit) {
            applyMirrors(cur_time);
            // E : guard cells are NOT up-to-date
            // B : guard cells are NOT up-to-date
        }

<<<<<<< HEAD
            if (cur_time + dt[0] >= stop_time || step + 1 == numsteps_max) {
=======
        // TODO: move out
        if (evolve_scheme == EvolveScheme::Explicit) {
            if (cur_time + dt[0] >= stop_time - 1.e-3*dt[0] || step == numsteps_max-1) {
>>>>>>> 697fc5b3
                // At the end of last step, push p by 0.5*dt to synchronize
                FillBoundaryE(guard_cells.ng_FieldGather);
                FillBoundaryB(guard_cells.ng_FieldGather);
                if (fft_do_time_averaging)
                {
                    FillBoundaryE_avg(guard_cells.ng_FieldGather);
                    FillBoundaryB_avg(guard_cells.ng_FieldGather);
                }
                UpdateAuxilaryData();
                FillBoundaryAux(guard_cells.ng_UpdateAux);
                for (int lev = 0; lev <= finest_level; ++lev) {
                    mypc->PushP(lev, 0.5_rt*dt[lev],
                                *Efield_aux[lev][0],*Efield_aux[lev][1],
                                *Efield_aux[lev][2],
                                *Bfield_aux[lev][0],*Bfield_aux[lev][1],
                                *Bfield_aux[lev][2]);
                }
                is_synchronized = true;
            }
        }

        for (int lev = 0; lev <= max_level; ++lev) {
            ++istep[lev];
        }

        cur_time += dt[0];

        ShiftGalileanBoundary();

        // sync up time
        for (int i = 0; i <= max_level; ++i) {
            t_new[i] = cur_time;
        }
        multi_diags->FilterComputePackFlush( step, false, true );

        const bool move_j = is_synchronized;
        // If is_synchronized we need to shift j too so that next step we can evolve E by dt/2.
        // We might need to move j because we are going to make a plotfile.
        const int num_moved = MoveWindow(step+1, move_j);

        // Update the accelerator lattice element finder if the window has moved,
        // from either a moving window or a boosted frame
        if (num_moved != 0 || gamma_boost > 1) {
            for (int lev = 0; lev <= finest_level; ++lev) {
                m_accelerator_lattice[lev]->UpdateElementFinder(lev);
            }
        }

        HandleParticlesAtBoundaries(step, cur_time, num_moved);

        // Field solve step for electrostatic or hybrid-PIC solvers
        if( electrostatic_solver_id != ElectrostaticSolverAlgo::None ||
            electromagnetic_solver_id == ElectromagneticSolverAlgo::HybridPIC )
        {
            ExecutePythonCallback("beforeEsolve");

            if (electrostatic_solver_id != ElectrostaticSolverAlgo::None) {
                // Electrostatic solver:
                // For each species: deposit charge and add the associated space-charge
                // E and B field to the grid ; this is done at the end of the PIC
                // loop (i.e. immediately after a `Redistribute` and before particle
                // positions are next pushed) so that the particles do not deposit out of bounds
                // and so that the fields are at the correct time in the output.
                bool const reset_fields = true;
                ComputeSpaceChargeField( reset_fields );
                if (electrostatic_solver_id == ElectrostaticSolverAlgo::LabFrameElectroMagnetostatic) {
                    // Call Magnetostatic Solver to solve for the vector potential A and compute the
                    // B field.  Time varying A contribution to E field is neglected.
                    // This is currently a lab frame calculation.
                    ComputeMagnetostaticField();
                }
                AddExternalFields();
            } else if (electromagnetic_solver_id == ElectromagneticSolverAlgo::HybridPIC) {
                // Hybrid-PIC case:
                // The particles are now at p^{n+1/2} and x^{n+1}. The fields
                // are updated according to the hybrid-PIC scheme (Ohm's law
                // and Ampere's law).
                HybridPICEvolveFields();
            }
            ExecutePythonCallback("afterEsolve");
        }

        // afterstep callback runs with the updated global time. It is included
        // in the evolve timing.
        ExecutePythonCallback("afterstep");

        /// reduced diags
        if (reduced_diags->m_plot_rd != 0)
        {
            reduced_diags->LoadBalance();
            reduced_diags->ComputeDiags(step);
            reduced_diags->WriteToFile(step);
        }
        multi_diags->FilterComputePackFlush( step );

        // execute afterdiagnostic callbacks
        ExecutePythonCallback("afterdiagnostics");

        // inputs: unused parameters (e.g. typos) check after step 1 has finished
        if (!early_params_checked) {
            checkEarlyUnusedParams();
            early_params_checked = true;
        }

        // create ending time stamp for calculating elapsed time each iteration
        const auto evolve_time_end_step = static_cast<Real>(amrex::second());
        evolve_time += evolve_time_end_step - evolve_time_beg_step;

        HandleSignals();

        if (verbose) {
            amrex::Print()<< "STEP " << step+1 << " ends." << " TIME = " << cur_time
                        << " DT = " << dt[0] << "\n";
            amrex::Print()<< "Evolve time = " << evolve_time
                      << " s; This step = " << evolve_time_end_step-evolve_time_beg_step
                      << " s; Avg. per step = " << evolve_time/(step-step_begin+1) << " s\n\n";
        }

<<<<<<< HEAD
        exit_loop_due_to_interrupt_signal = SignalHandling::TestAndResetActionRequestFlag(SignalHandling::SIGNAL_REQUESTS_BREAK);
        if (exit_loop_due_to_interrupt_signal) {
=======
        if (checkStopSimulation(cur_time)) {
>>>>>>> 697fc5b3
            break;
        }
    } // End loop on time steps

<<<<<<< HEAD
        // End loop on time steps
    }

    if (verbose) {
        if (istep[0] == max_step) {
            amrex::Print() << "Simulation stopped because max_step reached.\n";
        }
        if (stop_time <= cur_time && cur_time < stop_time + dt[0]) {
            amrex::Print() << "Simulation stopped because stop_time reached.\n";
        }
        if (exit_loop_due_to_interrupt_signal) {
            amrex::Print() << "Simulation stopped because break signal received.\n";
        }
    }

    // This if statement is needed for PICMI, which allows the Evolve routine to be
    // called multiple times, otherwise diagnostics will be done at every call,
    // regardless of the diagnostic period parameter provided in the inputs.
    if (istep[0] == max_step
        || (stop_time <= cur_time && cur_time < stop_time + dt[0])
        || exit_loop_due_to_interrupt_signal) {
=======
    // This if statement is needed for PICMI, which allows the Evolve routine to be
    // called multiple times, otherwise diagnostics will be done at every call,
    // regardless of the diagnostic period parameter provided in the inputs.
    if (istep[0] == max_step || (stop_time - 1.e-3*dt[0] <= cur_time && cur_time < stop_time + dt[0])
        || m_exit_loop_due_to_interrupt_signal) {
>>>>>>> 697fc5b3
        multi_diags->FilterComputePackFlushLastTimestep( istep[0] );
        if (m_exit_loop_due_to_interrupt_signal) { ExecutePythonCallback("onbreaksignal"); }
    }

}

/* /brief Perform one PIC iteration, without subcycling
*  i.e. all levels/patches use the same timestep (that of the finest level)
*  for the field advance and particle pusher.
*/
void
WarpX::OneStep_nosub (Real cur_time)
{
    WARPX_PROFILE("WarpX::OneStep_nosub()");

    // Push particle from x^{n} to x^{n+1}
    //               from p^{n-1/2} to p^{n+1/2}
    // Deposit current j^{n+1/2}
    // Deposit charge density rho^{n}

    ExecutePythonCallback("particlescraper");
    ExecutePythonCallback("beforedeposition");

    PushParticlesandDeposit(cur_time);

    ExecutePythonCallback("afterdeposition");

    // Synchronize J and rho:
    // filter (if used), exchange guard cells, interpolate across MR levels
    // and apply boundary conditions
    SyncCurrentAndRho();

    // At this point, J is up-to-date inside the domain, and E and B are
    // up-to-date including enough guard cells for first step of the field
    // solve.

    // For extended PML: copy J from regular grid to PML, and damp J in PML
    if (do_pml && pml_has_particles) { CopyJPML(); }
    if (do_pml && do_pml_j_damping) { DampJPML(); }

    ExecutePythonCallback("beforeEsolve");

    // Push E and B from {n} to {n+1}
    // (And update guard cells immediately afterwards)
    if (WarpX::electromagnetic_solver_id == ElectromagneticSolverAlgo::PSATD) {
        if (use_hybrid_QED)
        {
            WarpX::Hybrid_QED_Push(dt);
            FillBoundaryE(guard_cells.ng_alloc_EB);
        }
        PushPSATD();

        if (do_pml) {
            DampPML();
        }

        if (use_hybrid_QED) {
            FillBoundaryE(guard_cells.ng_alloc_EB);
            FillBoundaryB(guard_cells.ng_alloc_EB, WarpX::sync_nodal_points);
            WarpX::Hybrid_QED_Push(dt);
            FillBoundaryE(guard_cells.ng_afterPushPSATD, WarpX::sync_nodal_points);
        }
        else {
            FillBoundaryE(guard_cells.ng_afterPushPSATD, WarpX::sync_nodal_points);
            FillBoundaryB(guard_cells.ng_afterPushPSATD, WarpX::sync_nodal_points);
            if (WarpX::do_dive_cleaning || WarpX::do_pml_dive_cleaning) {
                FillBoundaryF(guard_cells.ng_alloc_F, WarpX::sync_nodal_points);
            }
            if (WarpX::do_divb_cleaning || WarpX::do_pml_divb_cleaning) {
                FillBoundaryG(guard_cells.ng_alloc_G, WarpX::sync_nodal_points);
            }
        }
    } else {
        EvolveF(0.5_rt * dt[0], DtType::FirstHalf);
        EvolveG(0.5_rt * dt[0], DtType::FirstHalf);
        FillBoundaryF(guard_cells.ng_FieldSolverF);
        FillBoundaryG(guard_cells.ng_FieldSolverG);

        EvolveB(0.5_rt * dt[0], DtType::FirstHalf); // We now have B^{n+1/2}
        FillBoundaryB(guard_cells.ng_FieldSolver, WarpX::sync_nodal_points);

        if (WarpX::em_solver_medium == MediumForEM::Vacuum) {
            // vacuum medium
            EvolveE(dt[0]); // We now have E^{n+1}
        } else if (WarpX::em_solver_medium == MediumForEM::Macroscopic) {
            // macroscopic medium
            MacroscopicEvolveE(dt[0]); // We now have E^{n+1}
        } else {
            WARPX_ABORT_WITH_MESSAGE("Medium for EM is unknown");
        }
        FillBoundaryE(guard_cells.ng_FieldSolver, WarpX::sync_nodal_points);

        EvolveF(0.5_rt * dt[0], DtType::SecondHalf);
        EvolveG(0.5_rt * dt[0], DtType::SecondHalf);
        EvolveB(0.5_rt * dt[0], DtType::SecondHalf); // We now have B^{n+1}

        if (do_pml) {
            DampPML();
            FillBoundaryE(guard_cells.ng_MovingWindow, WarpX::sync_nodal_points);
            FillBoundaryB(guard_cells.ng_MovingWindow, WarpX::sync_nodal_points);
            FillBoundaryF(guard_cells.ng_MovingWindow, WarpX::sync_nodal_points);
            FillBoundaryG(guard_cells.ng_MovingWindow, WarpX::sync_nodal_points);
        }

        // E and B are up-to-date in the domain, but all guard cells are
        // outdated.
        if (safe_guard_cells) {
            FillBoundaryB(guard_cells.ng_alloc_EB);
        }
    } // !PSATD

    ExecutePythonCallback("afterEsolve");
}

bool WarpX::checkStopSimulation (amrex::Real cur_time)
{
    m_exit_loop_due_to_interrupt_signal = SignalHandling::TestAndResetActionRequestFlag(SignalHandling::SIGNAL_REQUESTS_BREAK);
    return (cur_time >= stop_time - 1.e-3*dt[0])  ||
        m_exit_loop_due_to_interrupt_signal;
}

void WarpX::checkEarlyUnusedParams ()
{
    amrex::Print() << "\n"; // better: conditional \n based on return value
    amrex::ParmParse::QueryUnusedInputs();

    // Print the warning list right after the first step.
    amrex::Print() << ablastr::warn_manager::GetWMInstance().PrintGlobalWarnings("FIRST STEP");
}

void WarpX::ExplicitFillBoundaryEBUpdateAux ()
{
    WARPX_ALWAYS_ASSERT_WITH_MESSAGE(evolve_scheme == EvolveScheme::Explicit,
        "Cannot call WarpX::ExplicitFillBoundaryEBUpdateAux wihtout Explicit evolve scheme set!");

    // At the beginning, we have B^{n} and E^{n}.
    // Particles have p^{n} and x^{n}.
    // is_synchronized is true.

    if (is_synchronized) {
        // Not called at each iteration, so exchange all guard cells
        FillBoundaryE(guard_cells.ng_alloc_EB);
        FillBoundaryB(guard_cells.ng_alloc_EB);

        UpdateAuxilaryData();
        FillBoundaryAux(guard_cells.ng_UpdateAux);
        // on first step, push p by -0.5*dt
        for (int lev = 0; lev <= finest_level; ++lev)
        {
            mypc->PushP(lev, -0.5_rt*dt[lev],
                        *Efield_aux[lev][0],*Efield_aux[lev][1],*Efield_aux[lev][2],
                        *Bfield_aux[lev][0],*Bfield_aux[lev][1],*Bfield_aux[lev][2]);
        }
        is_synchronized = false;

    } else {
        // Beyond one step, we have E^{n} and B^{n}.
        // Particles have p^{n-1/2} and x^{n}.
        // E and B: enough guard cells to update Aux or call Field Gather in fp and cp
        // Need to update Aux on lower levels, to interpolate to higher levels.

        // E and B are up-to-date inside the domain only
        FillBoundaryE(guard_cells.ng_FieldGather);
        FillBoundaryB(guard_cells.ng_FieldGather);
        if (electrostatic_solver_id == ElectrostaticSolverAlgo::None) {
            if (fft_do_time_averaging)
            {
                FillBoundaryE_avg(guard_cells.ng_FieldGather);
                FillBoundaryB_avg(guard_cells.ng_FieldGather);
            }
            // TODO Remove call to FillBoundaryAux before UpdateAuxilaryData?
            if (WarpX::electromagnetic_solver_id != ElectromagneticSolverAlgo::PSATD) {
                FillBoundaryAux(guard_cells.ng_UpdateAux);
            }
        }
        UpdateAuxilaryData();
        FillBoundaryAux(guard_cells.ng_UpdateAux);
    }
}

void WarpX::HandleParticlesAtBoundaries (int step, amrex::Real cur_time, int num_moved)
{
    mypc->ContinuousFluxInjection(cur_time, dt[0]);

    mypc->ApplyBoundaryConditions();

    // interact the particles with EB walls (if present)
#ifdef AMREX_USE_EB
    mypc->ScrapeParticles(amrex::GetVecOfConstPtrs(m_distance_to_eb));
#endif

    m_particle_boundary_buffer->gatherParticles(*mypc, amrex::GetVecOfConstPtrs(m_distance_to_eb));

    // Non-Maxwell solver: particles can move by an arbitrary number of cells
    if( electromagnetic_solver_id == ElectromagneticSolverAlgo::None ||
        electromagnetic_solver_id == ElectromagneticSolverAlgo::HybridPIC )
    {
        mypc->Redistribute();
    }
    else
    {
        // Electromagnetic solver: due to CFL condition, particles can
        // only move by one or two cells per time step
        if (max_level == 0) {
            int num_redistribute_ghost = num_moved;
            if ((m_v_galilean[0]!=0) or (m_v_galilean[1]!=0) or (m_v_galilean[2]!=0)) {
                // Galilean algorithm ; particles can move by up to 2 cells
                num_redistribute_ghost += 2;
            } else {
                // Standard algorithm ; particles can move by up to 1 cell
                num_redistribute_ghost += 1;
            }
            mypc->RedistributeLocal(num_redistribute_ghost);
        }
        else {
            mypc->Redistribute();
        }
    }

    if (sort_intervals.contains(step+1)) {
        if (verbose) {
            amrex::Print() << Utils::TextMsg::Info("re-sorting particles");
        }
        mypc->SortParticlesByBin(sort_bin_size);
    }
}

void WarpX::SyncCurrentAndRho ()
{
    if (electromagnetic_solver_id == ElectromagneticSolverAlgo::PSATD)
    {
        if (fft_periodic_single_box)
        {
            // With periodic single box, synchronize J and rho here,
            // even with current correction or Vay deposition
            if (current_deposition_algo == CurrentDepositionAlgo::Vay)
            {
                // TODO Replace current_cp with current_cp_vay once Vay deposition is implemented with MR
                SyncCurrent(current_fp_vay, current_cp, current_buf);
                SyncRho(rho_fp, rho_cp, charge_buf);
            }
            else
            {
                SyncCurrent(current_fp, current_cp, current_buf);
                SyncRho(rho_fp, rho_cp, charge_buf);
            }
        }
        else // no periodic single box
        {
            // Without periodic single box, synchronize J and rho here,
            // except with current correction or Vay deposition:
            // in these cases, synchronize later (in WarpX::PushPSATD)
            if (!current_correction &&
                current_deposition_algo != CurrentDepositionAlgo::Vay)
            {
                SyncCurrent(current_fp, current_cp, current_buf);
                SyncRho(rho_fp, rho_cp, charge_buf);
            }

            if (current_deposition_algo == CurrentDepositionAlgo::Vay)
            {
                // TODO This works only without mesh refinement
                const int lev = 0;
                if (use_filter) { ApplyFilterJ(current_fp_vay, lev); }
            }
        }
    }
    else // FDTD
    {
        SyncCurrent(current_fp, current_cp, current_buf);
        SyncRho(rho_fp, rho_cp, charge_buf);
    }

    // Reflect charge and current density over PEC boundaries, if needed.
    for (int lev = 0; lev <= finest_level; ++lev)
    {
        if (rho_fp[lev]) {
            ApplyRhofieldBoundary(lev, rho_fp[lev].get(), PatchType::fine);
        }
        ApplyJfieldBoundary(
            lev, current_fp[lev][0].get(), current_fp[lev][1].get(),
            current_fp[lev][2].get(), PatchType::fine
        );
        if (lev > 0) {
            if (rho_cp[lev]) {
                ApplyRhofieldBoundary(lev, rho_cp[lev].get(), PatchType::coarse);
            }
            ApplyJfieldBoundary(
                lev, current_cp[lev][0].get(), current_cp[lev][1].get(),
                current_cp[lev][2].get(), PatchType::coarse
            );
        }
    }
}

void
WarpX::OneStep_multiJ (const amrex::Real cur_time)
{
#ifdef WARPX_USE_PSATD

    WARPX_ALWAYS_ASSERT_WITH_MESSAGE(
        WarpX::electromagnetic_solver_id == ElectromagneticSolverAlgo::PSATD,
        "multi-J algorithm not implemented for FDTD"
    );

    const int rho_mid = spectral_solver_fp[0]->m_spectral_index.rho_mid;
    const int rho_new = spectral_solver_fp[0]->m_spectral_index.rho_new;

    // Push particle from x^{n} to x^{n+1}
    //               from p^{n-1/2} to p^{n+1/2}
    const bool skip_deposition = true;
    PushParticlesandDeposit(cur_time, skip_deposition);

    // Initialize multi-J loop:

    // 1) Prepare E,B,F,G fields in spectral space
    PSATDForwardTransformEB(Efield_fp, Bfield_fp, Efield_cp, Bfield_cp);
    if (WarpX::do_dive_cleaning) { PSATDForwardTransformF(); }
    if (WarpX::do_divb_cleaning) { PSATDForwardTransformG(); }

    // 2) Set the averaged fields to zero
    if (WarpX::fft_do_time_averaging) { PSATDEraseAverageFields(); }

    // 3) Deposit rho (in rho_new, since it will be moved during the loop)
    //    (after checking that pointer to rho_fp on MR level 0 is not null)
    if (rho_fp[0] && rho_in_time == RhoInTime::Linear)
    {
        // Deposit rho at relative time -dt
        // (dt[0] denotes the time step on mesh refinement level 0)
        mypc->DepositCharge(rho_fp, -dt[0]);
        // Filter, exchange boundary, and interpolate across levels
        SyncRho(rho_fp, rho_cp, charge_buf);
        // Forward FFT of rho
        PSATDForwardTransformRho(rho_fp, rho_cp, 0, rho_new);
    }

    // 4) Deposit J at relative time -dt with time step dt
    //    (dt[0] denotes the time step on mesh refinement level 0)
    if (J_in_time == JInTime::Linear)
    {
        auto& current = (WarpX::do_current_centering) ? current_fp_nodal : current_fp;
        mypc->DepositCurrent(current, dt[0], -dt[0]);
        // Synchronize J: filter, exchange boundary, and interpolate across levels.
        // With current centering, the nodal current is deposited in 'current',
        // namely 'current_fp_nodal': SyncCurrent stores the result of its centering
        // into 'current_fp' and then performs both filtering, if used, and exchange
        // of guard cells.
        SyncCurrent(current_fp, current_cp, current_buf);
        // Forward FFT of J
        PSATDForwardTransformJ(current_fp, current_cp);
    }

    // Number of depositions for multi-J scheme
    const int n_deposit = WarpX::do_multi_J_n_depositions;
    // Time sub-step for each multi-J deposition
    const amrex::Real sub_dt = dt[0] / static_cast<amrex::Real>(n_deposit);
    // Whether to perform multi-J depositions on a time interval that spans
    // one or two full time steps (from n*dt to (n+1)*dt, or from n*dt to (n+2)*dt)
    const int n_loop = (WarpX::fft_do_time_averaging) ? 2*n_deposit : n_deposit;

    // Loop over multi-J depositions
    for (int i_deposit = 0; i_deposit < n_loop; i_deposit++)
    {
        // Move J from new to old if J is linear in time
        if (J_in_time == JInTime::Linear) { PSATDMoveJNewToJOld(); }

        const amrex::Real t_deposit_current = (J_in_time == JInTime::Linear) ?
            (i_deposit-n_deposit+1)*sub_dt : (i_deposit-n_deposit+0.5_rt)*sub_dt;

        const amrex::Real t_deposit_charge = (rho_in_time == RhoInTime::Linear) ?
            (i_deposit-n_deposit+1)*sub_dt : (i_deposit-n_deposit+0.5_rt)*sub_dt;

        // Deposit new J at relative time t_deposit_current with time step dt
        // (dt[0] denotes the time step on mesh refinement level 0)
        auto& current = (WarpX::do_current_centering) ? current_fp_nodal : current_fp;
        mypc->DepositCurrent(current, dt[0], t_deposit_current);
        // Synchronize J: filter, exchange boundary, and interpolate across levels.
        // With current centering, the nodal current is deposited in 'current',
        // namely 'current_fp_nodal': SyncCurrent stores the result of its centering
        // into 'current_fp' and then performs both filtering, if used, and exchange
        // of guard cells.
        SyncCurrent(current_fp, current_cp, current_buf);
        // Forward FFT of J
        PSATDForwardTransformJ(current_fp, current_cp);

        // Deposit new rho
        // (after checking that pointer to rho_fp on MR level 0 is not null)
        if (rho_fp[0])
        {
            // Move rho from new to old if rho is linear in time
            if (rho_in_time == RhoInTime::Linear) { PSATDMoveRhoNewToRhoOld(); }

            // Deposit rho at relative time t_deposit_charge
            mypc->DepositCharge(rho_fp, t_deposit_charge);
            // Filter, exchange boundary, and interpolate across levels
            SyncRho(rho_fp, rho_cp, charge_buf);
            // Forward FFT of rho
            const int rho_idx = (rho_in_time == RhoInTime::Linear) ? rho_new : rho_mid;
            PSATDForwardTransformRho(rho_fp, rho_cp, 0, rho_idx);
        }

        if (WarpX::current_correction)
        {
            WARPX_ABORT_WITH_MESSAGE(
                "Current correction not implemented for multi-J algorithm.");
        }

        // Advance E,B,F,G fields in time and update the average fields
        PSATDPushSpectralFields();

        // Transform non-average fields E,B,F,G after n_deposit pushes
        // (the relative time reached here coincides with an integer full time step)
        if (i_deposit == n_deposit-1)
        {
            PSATDBackwardTransformEB(Efield_fp, Bfield_fp, Efield_cp, Bfield_cp);
            if (WarpX::do_dive_cleaning) { PSATDBackwardTransformF(); }
            if (WarpX::do_divb_cleaning) { PSATDBackwardTransformG(); }
        }
    }

    // Transform fields back to real space
    if (WarpX::fft_do_time_averaging)
    {
        // We summed the integral of the field over 2*dt
        PSATDScaleAverageFields(1._rt / (2._rt*dt[0]));
        PSATDBackwardTransformEBavg(Efield_avg_fp, Bfield_avg_fp, Efield_avg_cp, Bfield_avg_cp);
    }

    // Evolve fields in PML
    for (int lev = 0; lev <= finest_level; ++lev)
    {
        if (do_pml && pml[lev]->ok())
        {
            pml[lev]->PushPSATD(lev);
        }
        ApplyEfieldBoundary(lev, PatchType::fine);
        if (lev > 0) { ApplyEfieldBoundary(lev, PatchType::coarse); }
        ApplyBfieldBoundary(lev, PatchType::fine, DtType::FirstHalf);
        if (lev > 0) { ApplyBfieldBoundary(lev, PatchType::coarse, DtType::FirstHalf); }
    }

    // Damp fields in PML before exchanging guard cells
    if (do_pml)
    {
        DampPML();
    }

    // Exchange guard cells and synchronize nodal points
    FillBoundaryE(guard_cells.ng_alloc_EB, WarpX::sync_nodal_points);
    FillBoundaryB(guard_cells.ng_alloc_EB, WarpX::sync_nodal_points);
    if (WarpX::do_dive_cleaning || WarpX::do_pml_dive_cleaning) {
        FillBoundaryF(guard_cells.ng_alloc_F, WarpX::sync_nodal_points);
    }
    if (WarpX::do_divb_cleaning || WarpX::do_pml_divb_cleaning) {
        FillBoundaryG(guard_cells.ng_alloc_G, WarpX::sync_nodal_points);
    }

#else
    amrex::ignore_unused(cur_time);
    WARPX_ABORT_WITH_MESSAGE(
        "multi-J algorithm not implemented for FDTD");
#endif // WARPX_USE_PSATD
}

/* /brief Perform one PIC iteration, with subcycling
*  i.e. The fine patch uses a smaller timestep (and steps more often)
*  than the coarse patch, for the field advance and particle pusher.
*
* This version of subcycling only works for 2 levels and with a refinement
* ratio of 2.
* The particles and fields of the fine patch are pushed twice
* (with dt[coarse]/2) in this routine.
* The particles of the coarse patch and mother grid are pushed only once
* (with dt[coarse]). The fields on the coarse patch and mother grid
* are pushed in a way which is equivalent to pushing once only, with
* a current which is the average of the coarse + fine current at the 2
* steps of the fine grid.
*
*/
void
WarpX::OneStep_sub1 (Real cur_time)
{
    WARPX_ALWAYS_ASSERT_WITH_MESSAGE(
        electrostatic_solver_id == ElectrostaticSolverAlgo::None,
        "Electrostatic solver cannot be used with sub-cycling."
    );

    // TODO: we could save some charge depositions

    WARPX_ALWAYS_ASSERT_WITH_MESSAGE(finest_level == 1, "Must have exactly two levels");
    const int fine_lev = 1;
    const int coarse_lev = 0;

    // i) Push particles and fields on the fine patch (first fine step)
    PushParticlesandDeposit(fine_lev, cur_time, DtType::FirstHalf);
    RestrictCurrentFromFineToCoarsePatch(current_fp, current_cp, fine_lev);
    RestrictRhoFromFineToCoarsePatch(rho_fp, rho_cp, fine_lev);
    if (use_filter) { ApplyFilterJ(current_fp, fine_lev); }
    SumBoundaryJ(current_fp, fine_lev, Geom(fine_lev).periodicity());
    ApplyFilterandSumBoundaryRho(rho_fp, rho_cp, fine_lev, PatchType::fine, 0, 2*ncomps);

    EvolveB(fine_lev, PatchType::fine, 0.5_rt*dt[fine_lev], DtType::FirstHalf);
    EvolveF(fine_lev, PatchType::fine, 0.5_rt*dt[fine_lev], DtType::FirstHalf);
    FillBoundaryB(fine_lev, PatchType::fine, guard_cells.ng_FieldSolver,
                  WarpX::sync_nodal_points);
    FillBoundaryF(fine_lev, PatchType::fine, guard_cells.ng_alloc_F,
                  WarpX::sync_nodal_points);

    EvolveE(fine_lev, PatchType::fine, dt[fine_lev]);
    FillBoundaryE(fine_lev, PatchType::fine, guard_cells.ng_FieldGather);

    EvolveB(fine_lev, PatchType::fine, 0.5_rt*dt[fine_lev], DtType::SecondHalf);
    EvolveF(fine_lev, PatchType::fine, 0.5_rt*dt[fine_lev], DtType::SecondHalf);

    if (do_pml) {
        FillBoundaryF(fine_lev, PatchType::fine, guard_cells.ng_alloc_F);
        DampPML(fine_lev, PatchType::fine);
        FillBoundaryE(fine_lev, PatchType::fine, guard_cells.ng_FieldGather);
    }

    FillBoundaryB(fine_lev, PatchType::fine, guard_cells.ng_FieldGather);

    // ii) Push particles on the coarse patch and mother grid.
    // Push the fields on the coarse patch and mother grid
    // by only half a coarse step (first half)
    PushParticlesandDeposit(coarse_lev, cur_time, DtType::Full);
    StoreCurrent(coarse_lev);
    AddCurrentFromFineLevelandSumBoundary(current_fp, current_cp, current_buf, coarse_lev);
    AddRhoFromFineLevelandSumBoundary(rho_fp, rho_cp, charge_buf, coarse_lev, 0, ncomps);

    EvolveB(fine_lev, PatchType::coarse, dt[fine_lev], DtType::FirstHalf);
    EvolveF(fine_lev, PatchType::coarse, dt[fine_lev], DtType::FirstHalf);
    FillBoundaryB(fine_lev, PatchType::coarse, guard_cells.ng_FieldGather);
    FillBoundaryF(fine_lev, PatchType::coarse, guard_cells.ng_FieldSolverF);

    EvolveE(fine_lev, PatchType::coarse, dt[fine_lev]);
    FillBoundaryE(fine_lev, PatchType::coarse, guard_cells.ng_FieldGather);

    EvolveB(coarse_lev, PatchType::fine, 0.5_rt*dt[coarse_lev], DtType::FirstHalf);
    EvolveF(coarse_lev, PatchType::fine, 0.5_rt*dt[coarse_lev], DtType::FirstHalf);
    FillBoundaryB(coarse_lev, PatchType::fine, guard_cells.ng_FieldGather,
                    WarpX::sync_nodal_points);
    FillBoundaryF(coarse_lev, PatchType::fine, guard_cells.ng_FieldSolverF,
                    WarpX::sync_nodal_points);

    EvolveE(coarse_lev, PatchType::fine, 0.5_rt*dt[coarse_lev]);
    FillBoundaryE(coarse_lev, PatchType::fine, guard_cells.ng_FieldGather);

    // TODO Remove call to FillBoundaryAux before UpdateAuxilaryData?
    FillBoundaryAux(guard_cells.ng_UpdateAux);
    // iii) Get auxiliary fields on the fine grid, at dt[fine_lev]
    UpdateAuxilaryData();
    FillBoundaryAux(guard_cells.ng_UpdateAux);

    // iv) Push particles and fields on the fine patch (second fine step)
    PushParticlesandDeposit(fine_lev, cur_time + dt[fine_lev], DtType::SecondHalf);
    RestrictCurrentFromFineToCoarsePatch(current_fp, current_cp, fine_lev);
    RestrictRhoFromFineToCoarsePatch(rho_fp, rho_cp, fine_lev);
    if (use_filter) { ApplyFilterJ(current_fp, fine_lev); }
    SumBoundaryJ(current_fp, fine_lev, Geom(fine_lev).periodicity());
    ApplyFilterandSumBoundaryRho(rho_fp, rho_cp, fine_lev, PatchType::fine, 0, ncomps);

    EvolveB(fine_lev, PatchType::fine, 0.5_rt*dt[fine_lev], DtType::FirstHalf);
    EvolveF(fine_lev, PatchType::fine, 0.5_rt*dt[fine_lev], DtType::FirstHalf);
    FillBoundaryB(fine_lev, PatchType::fine, guard_cells.ng_FieldSolver);
    FillBoundaryF(fine_lev, PatchType::fine, guard_cells.ng_FieldSolverF);

    EvolveE(fine_lev, PatchType::fine, dt[fine_lev]);
    FillBoundaryE(fine_lev, PatchType::fine, guard_cells.ng_FieldSolver,
                    WarpX::sync_nodal_points);

    EvolveB(fine_lev, PatchType::fine, 0.5_rt*dt[fine_lev], DtType::SecondHalf);
    EvolveF(fine_lev, PatchType::fine, 0.5_rt*dt[fine_lev], DtType::SecondHalf);

    if (do_pml) {
        DampPML(fine_lev, PatchType::fine);
        FillBoundaryE(fine_lev, PatchType::fine, guard_cells.ng_FieldSolver);
    }

    if ( safe_guard_cells ) {
        FillBoundaryF(fine_lev, PatchType::fine, guard_cells.ng_FieldSolver);
    }
    FillBoundaryB(fine_lev, PatchType::fine, guard_cells.ng_FieldSolver);

    // v) Push the fields on the coarse patch and mother grid
    // by only half a coarse step (second half)
    RestoreCurrent(coarse_lev);
    AddCurrentFromFineLevelandSumBoundary(current_fp, current_cp, current_buf, coarse_lev);
    AddRhoFromFineLevelandSumBoundary(rho_fp, rho_cp, charge_buf, coarse_lev, ncomps, ncomps);

    EvolveE(fine_lev, PatchType::coarse, dt[fine_lev]);
    FillBoundaryE(fine_lev, PatchType::coarse, guard_cells.ng_FieldSolver,
                  WarpX::sync_nodal_points);

    EvolveB(fine_lev, PatchType::coarse, dt[fine_lev], DtType::SecondHalf);
    EvolveF(fine_lev, PatchType::coarse, dt[fine_lev], DtType::SecondHalf);

    if (do_pml) {
        FillBoundaryF(fine_lev, PatchType::fine, guard_cells.ng_FieldSolverF);
        DampPML(fine_lev, PatchType::coarse); // do it twice
        DampPML(fine_lev, PatchType::coarse);
        FillBoundaryE(fine_lev, PatchType::coarse, guard_cells.ng_alloc_EB);
    }

    FillBoundaryB(fine_lev, PatchType::coarse, guard_cells.ng_FieldSolver,
                  WarpX::sync_nodal_points);
    FillBoundaryF(fine_lev, PatchType::coarse, guard_cells.ng_FieldSolverF,
                  WarpX::sync_nodal_points);

    EvolveE(coarse_lev, PatchType::fine, 0.5_rt*dt[coarse_lev]);
    FillBoundaryE(coarse_lev, PatchType::fine, guard_cells.ng_FieldSolver,
                  WarpX::sync_nodal_points);

    EvolveB(coarse_lev, PatchType::fine, 0.5_rt*dt[coarse_lev], DtType::SecondHalf);
    EvolveF(coarse_lev, PatchType::fine, 0.5_rt*dt[coarse_lev], DtType::SecondHalf);

    if (do_pml) {
        if (moving_window_active(istep[0]+1)){
            // Exchange guard cells of PMLs only (0 cells are exchanged for the
            // regular B field MultiFab). This is required as B and F have just been
            // evolved.
            FillBoundaryB(coarse_lev, PatchType::fine, IntVect::TheZeroVector(),
                          WarpX::sync_nodal_points);
            FillBoundaryF(coarse_lev, PatchType::fine, IntVect::TheZeroVector(),
                          WarpX::sync_nodal_points);
        }
        DampPML(coarse_lev, PatchType::fine);
        if ( safe_guard_cells ) {
            FillBoundaryE(coarse_lev, PatchType::fine, guard_cells.ng_FieldSolver,
                          WarpX::sync_nodal_points);
        }
    }
    if ( safe_guard_cells ) {
        FillBoundaryB(coarse_lev, PatchType::fine, guard_cells.ng_FieldSolver,
                      WarpX::sync_nodal_points);
    }
}

void
WarpX::doFieldIonization ()
{
    for (int lev = 0; lev <= finest_level; ++lev) {
        doFieldIonization(lev);
    }
}

void
WarpX::doFieldIonization (int lev)
{
    mypc->doFieldIonization(lev,
                            *Efield_aux[lev][0],*Efield_aux[lev][1],*Efield_aux[lev][2],
                            *Bfield_aux[lev][0],*Bfield_aux[lev][1],*Bfield_aux[lev][2]);
}

#ifdef WARPX_QED
void
WarpX::doQEDEvents ()
{
    for (int lev = 0; lev <= finest_level; ++lev) {
        doQEDEvents(lev);
    }
}

void
WarpX::doQEDEvents (int lev)
{
    mypc->doQedEvents(lev,
                      *Efield_aux[lev][0],*Efield_aux[lev][1],*Efield_aux[lev][2],
                      *Bfield_aux[lev][0],*Bfield_aux[lev][1],*Bfield_aux[lev][2]);
}
#endif

void
WarpX::PushParticlesandDeposit (amrex::Real cur_time, bool skip_current, PushType push_type)
{
    // Evolve particles to p^{n+1/2} and x^{n+1}
    // Deposit current, j^{n+1/2}
    for (int lev = 0; lev <= finest_level; ++lev) {
        PushParticlesandDeposit(lev, cur_time, DtType::Full, skip_current, push_type);
    }
}

void
WarpX::PushParticlesandDeposit (int lev, amrex::Real cur_time, DtType a_dt_type, bool skip_current,
                               PushType push_type)
{
    amrex::MultiFab* current_x = nullptr;
    amrex::MultiFab* current_y = nullptr;
    amrex::MultiFab* current_z = nullptr;

    if (WarpX::do_current_centering)
    {
        current_x = current_fp_nodal[lev][0].get();
        current_y = current_fp_nodal[lev][1].get();
        current_z = current_fp_nodal[lev][2].get();
    }
    else if (WarpX::current_deposition_algo == CurrentDepositionAlgo::Vay)
    {
        // Note that Vay deposition is supported only for PSATD and the code currently aborts otherwise
        current_x = current_fp_vay[lev][0].get();
        current_y = current_fp_vay[lev][1].get();
        current_z = current_fp_vay[lev][2].get();
    }
    else
    {
        current_x = current_fp[lev][0].get();
        current_y = current_fp[lev][1].get();
        current_z = current_fp[lev][2].get();
    }

    mypc->Evolve(lev,
                 *Efield_aux[lev][0], *Efield_aux[lev][1], *Efield_aux[lev][2],
                 *Bfield_aux[lev][0], *Bfield_aux[lev][1], *Bfield_aux[lev][2],
                 *current_x, *current_y, *current_z,
                 current_buf[lev][0].get(), current_buf[lev][1].get(), current_buf[lev][2].get(),
                 rho_fp[lev].get(), charge_buf[lev].get(),
                 Efield_cax[lev][0].get(), Efield_cax[lev][1].get(), Efield_cax[lev][2].get(),
                 Bfield_cax[lev][0].get(), Bfield_cax[lev][1].get(), Bfield_cax[lev][2].get(),
                 cur_time, dt[lev], a_dt_type, skip_current, push_type);
    if (! skip_current) {
#ifdef WARPX_DIM_RZ
        // This is called after all particles have deposited their current and charge.
        ApplyInverseVolumeScalingToCurrentDensity(current_fp[lev][0].get(), current_fp[lev][1].get(), current_fp[lev][2].get(), lev);
        if (current_buf[lev][0].get()) {
            ApplyInverseVolumeScalingToCurrentDensity(current_buf[lev][0].get(), current_buf[lev][1].get(), current_buf[lev][2].get(), lev-1);
        }
        if (rho_fp[lev]) {
            ApplyInverseVolumeScalingToChargeDensity(rho_fp[lev].get(), lev);
            if (charge_buf[lev]) {
                ApplyInverseVolumeScalingToChargeDensity(charge_buf[lev].get(), lev-1);
            }
        }
// #else
        // I left this comment here as a reminder that currently the
        // boundary handling for cartesian grids are not matching the RZ handling
        // (done in the ApplyInverseScalingToChargeDensity function). The
        // Cartesian grid code had to be moved from here to after the application
        // of the filter to avoid incorrect results (moved to `SyncCurrentAndRho()`).
        // Might this be related to issue #1943?
#endif
        if (do_fluid_species) {
            myfl->Evolve(lev,
                         *Efield_aux[lev][0], *Efield_aux[lev][1], *Efield_aux[lev][2],
                         *Bfield_aux[lev][0], *Bfield_aux[lev][1], *Bfield_aux[lev][2],
                         rho_fp[lev].get(), *current_x, *current_y, *current_z, cur_time, skip_current);
        }
    }
}

/* \brief Apply perfect mirror condition inside the box (not at a boundary).
 * In practice, set all fields to 0 on a section of the simulation domain
 * (as for a perfect conductor with a given thickness).
 * The mirror normal direction has to be parallel to the z axis.
 */
void
WarpX::applyMirrors (Real time)
{
    // something to do?
    if (num_mirrors == 0) {
        return;
    }

    // Loop over the mirrors
    for(int i_mirror=0; i_mirror<num_mirrors; ++i_mirror)
    {
        // Get mirror properties (lower and upper z bounds)
        amrex::Real z_min = mirror_z[i_mirror];
        amrex::Real z_max_tmp = z_min + mirror_z_width[i_mirror];

        // Boost quantities for boosted frame simulations
        if (gamma_boost>1)
        {
            z_min = z_min/gamma_boost - PhysConst::c*beta_boost*time;
            z_max_tmp = z_max_tmp/gamma_boost - PhysConst::c*beta_boost*time;
        }

        // Loop over levels
        for(int lev=0; lev<=finest_level; lev++)
        {
            // Mirror must contain at least mirror_z_npoints[i_mirror] cells
            const amrex::Real dz = WarpX::CellSize(lev)[2];
            const amrex::Real z_max = std::max(z_max_tmp, z_min+mirror_z_npoints[i_mirror]*dz);

            // Get fine patch field MultiFabs
            amrex::MultiFab& Ex = *Efield_fp[lev][0].get();
            amrex::MultiFab& Ey = *Efield_fp[lev][1].get();
            amrex::MultiFab& Ez = *Efield_fp[lev][2].get();
            amrex::MultiFab& Bx = *Bfield_fp[lev][0].get();
            amrex::MultiFab& By = *Bfield_fp[lev][1].get();
            amrex::MultiFab& Bz = *Bfield_fp[lev][2].get();

            // Set each field to zero between z_min and z_max
            NullifyMF(Ex, lev, z_min, z_max);
            NullifyMF(Ey, lev, z_min, z_max);
            NullifyMF(Ez, lev, z_min, z_max);
            NullifyMF(Bx, lev, z_min, z_max);
            NullifyMF(By, lev, z_min, z_max);
            NullifyMF(Bz, lev, z_min, z_max);

            // If div(E)/div(B) cleaning are used, set F/G field to zero
            if (F_fp[lev]) { NullifyMF(*F_fp[lev], lev, z_min, z_max); }
            if (G_fp[lev]) { NullifyMF(*G_fp[lev], lev, z_min, z_max); }

            if (lev>0)
            {
                // Get coarse patch field MultiFabs
                amrex::MultiFab& cEx = *Efield_cp[lev][0].get();
                amrex::MultiFab& cEy = *Efield_cp[lev][1].get();
                amrex::MultiFab& cEz = *Efield_cp[lev][2].get();
                amrex::MultiFab& cBx = *Bfield_cp[lev][0].get();
                amrex::MultiFab& cBy = *Bfield_cp[lev][1].get();
                amrex::MultiFab& cBz = *Bfield_cp[lev][2].get();

                // Set each field to zero between z_min and z_max
                NullifyMF(cEx, lev, z_min, z_max);
                NullifyMF(cEy, lev, z_min, z_max);
                NullifyMF(cEz, lev, z_min, z_max);
                NullifyMF(cBx, lev, z_min, z_max);
                NullifyMF(cBy, lev, z_min, z_max);
                NullifyMF(cBz, lev, z_min, z_max);

                // If div(E)/div(B) cleaning are used, set F/G field to zero
                if (F_cp[lev]) { NullifyMF(*F_cp[lev], lev, z_min, z_max); }
                if (G_cp[lev]) { NullifyMF(*G_cp[lev], lev, z_min, z_max); }
            }
        }
    }
}

void
WarpX::HandleSignals()
{
    SignalHandling::WaitSignals();

    // SIGNAL_REQUESTS_BREAK is handled directly in WarpX::Evolve

    if (SignalHandling::TestAndResetActionRequestFlag(SignalHandling::SIGNAL_REQUESTS_CHECKPOINT)) {
        multi_diags->FilterComputePackFlushLastTimestep( istep[0] );
        ExecutePythonCallback("oncheckpointsignal");
    }
}<|MERGE_RESOLUTION|>--- conflicted
+++ resolved
@@ -174,13 +174,9 @@
             // B : guard cells are NOT up-to-date
         }
 
-<<<<<<< HEAD
-            if (cur_time + dt[0] >= stop_time || step + 1 == numsteps_max) {
-=======
         // TODO: move out
         if (evolve_scheme == EvolveScheme::Explicit) {
-            if (cur_time + dt[0] >= stop_time - 1.e-3*dt[0] || step == numsteps_max-1) {
->>>>>>> 697fc5b3
+            if (cur_time + dt[0] >= stop_time || step + 1 == numsteps_max) {
                 // At the end of last step, push p by 0.5*dt to synchronize
                 FillBoundaryE(guard_cells.ng_FieldGather);
                 FillBoundaryB(guard_cells.ng_FieldGather);
@@ -299,19 +295,10 @@
                       << " s; Avg. per step = " << evolve_time/(step-step_begin+1) << " s\n\n";
         }
 
-<<<<<<< HEAD
-        exit_loop_due_to_interrupt_signal = SignalHandling::TestAndResetActionRequestFlag(SignalHandling::SIGNAL_REQUESTS_BREAK);
-        if (exit_loop_due_to_interrupt_signal) {
-=======
-        if (checkStopSimulation(cur_time)) {
->>>>>>> 697fc5b3
+        if (checkStopSimulation()) {
             break;
         }
     } // End loop on time steps
-
-<<<<<<< HEAD
-        // End loop on time steps
-    }
 
     if (verbose) {
         if (istep[0] == max_step) {
@@ -330,18 +317,10 @@
     // regardless of the diagnostic period parameter provided in the inputs.
     if (istep[0] == max_step
         || (stop_time <= cur_time && cur_time < stop_time + dt[0])
-        || exit_loop_due_to_interrupt_signal) {
-=======
-    // This if statement is needed for PICMI, which allows the Evolve routine to be
-    // called multiple times, otherwise diagnostics will be done at every call,
-    // regardless of the diagnostic period parameter provided in the inputs.
-    if (istep[0] == max_step || (stop_time - 1.e-3*dt[0] <= cur_time && cur_time < stop_time + dt[0])
         || m_exit_loop_due_to_interrupt_signal) {
->>>>>>> 697fc5b3
         multi_diags->FilterComputePackFlushLastTimestep( istep[0] );
         if (m_exit_loop_due_to_interrupt_signal) { ExecutePythonCallback("onbreaksignal"); }
     }
-
 }
 
 /* /brief Perform one PIC iteration, without subcycling
@@ -452,11 +431,10 @@
     ExecutePythonCallback("afterEsolve");
 }
 
-bool WarpX::checkStopSimulation (amrex::Real cur_time)
+bool WarpX::checkStopSimulation ()
 {
     m_exit_loop_due_to_interrupt_signal = SignalHandling::TestAndResetActionRequestFlag(SignalHandling::SIGNAL_REQUESTS_BREAK);
-    return (cur_time >= stop_time - 1.e-3*dt[0])  ||
-        m_exit_loop_due_to_interrupt_signal;
+    return m_exit_loop_due_to_interrupt_signal;
 }
 
 void WarpX::checkEarlyUnusedParams ()
