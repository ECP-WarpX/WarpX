--- conflicted
+++ resolved
@@ -472,20 +472,11 @@
         EvolveB(0.5_rt * dt[0], DtType::SecondHalf); // We now have B^{n+1}
 
         if (do_pml) {
-<<<<<<< HEAD
-            FillBoundaryF(guard_cells.ng_alloc_F, WarpX::sync_nodal_points);
             DampPML();
             FillBoundaryE(guard_cells.ng_MovingWindow, WarpX::sync_nodal_points);
+            FillBoundaryB(guard_cells.ng_MovingWindow, WarpX::sync_nodal_points);
             FillBoundaryF(guard_cells.ng_MovingWindow, WarpX::sync_nodal_points);
-            FillBoundaryB(guard_cells.ng_MovingWindow, WarpX::sync_nodal_points);
-=======
-            DampPML();
-            NodalSyncPML();
-            FillBoundaryE(guard_cells.ng_MovingWindow);
-            FillBoundaryB(guard_cells.ng_MovingWindow);
-            FillBoundaryF(guard_cells.ng_MovingWindow);
-            FillBoundaryG(guard_cells.ng_MovingWindow);
->>>>>>> 742af75c
+            FillBoundaryG(guard_cells.ng_MovingWindow, WarpX::sync_nodal_points);
         }
 
         // E and B are up-to-date in the domain, but all guard cells are
