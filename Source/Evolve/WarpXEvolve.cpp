/* Copyright 2019-2020 Andrew Myers, Ann Almgren, Aurore Blelly
 *                     Axel Huebl, Burlen Loring, David Grote
 *                     Glenn Richardson, Jean-Luc Vay, Luca Fedeli
 *                     Maxence Thevenet, Remi Lehe, Revathi Jambunathan
 *                     Weiqun Zhang, Yinjian Zhao
 *
 * This file is part of WarpX.
 *
 * License: BSD-3-Clause-LBNL
 */
#include "WarpX.H"
#include "FieldSolver/WarpX_QED_K.H"
#include "Utils/WarpXConst.H"
#include "Utils/WarpXUtil.H"
#include "Utils/WarpXAlgorithmSelection.H"
#ifdef WARPX_USE_PY
#   include "Python/WarpX_py.H"
#endif
#ifdef WARPX_USE_PSATD
#include "FieldSolver/SpectralSolver/SpectralSolver.H"
#endif

#include <cmath>
#include <limits>


using namespace amrex;

void
WarpX::Evolve (int numsteps)
{
    WARPX_PROFILE("WarpX::Evolve()");

    Real cur_time = t_new[0];
    static int last_plot_file_step = 0;

    if (do_compute_max_step_from_zmax) {
        computeMaxStepBoostAccelerator(geom[0]);
    }

    int numsteps_max;
    if (numsteps < 0) {  // Note that the default argument is numsteps = -1
        numsteps_max = max_step;
    } else {
        numsteps_max = std::min(istep[0]+numsteps, max_step);
    }

    bool max_time_reached = false;
    Real walltime, walltime_start = amrex::second();
    for (int step = istep[0]; step < numsteps_max && cur_time < stop_time; ++step)
    {
        Real walltime_beg_step = amrex::second();

        multi_diags->NewIteration();

        // Start loop on time steps
        amrex::Print() << "\nSTEP " << step+1 << " starts ...\n";
#ifdef WARPX_USE_PY
        if (warpx_py_beforestep) warpx_py_beforestep();
#endif

        amrex::LayoutData<amrex::Real>* cost = WarpX::getCosts(0);
        if (cost) {
#ifdef WARPX_USE_PSATD
            amrex::Abort("LoadBalance for PSATD: TODO");
#endif
            if (step > 0 && load_balance_intervals.contains(step+1))
            {
                LoadBalance();

                // Reset the costs to 0
                ResetCosts();
            }
            for (int lev = 0; lev <= finest_level; ++lev)
            {
                cost = WarpX::getCosts(lev);
                if (cost && WarpX::load_balance_costs_update_algo == LoadBalanceCostsUpdateAlgo::Timers)
                {
                    // Perform running average of the costs
                    // (Giving more importance to most recent costs; only needed
                    // for timers update, heuristic load balance considers the
                    // instantaneous costs)
                    for (int i : cost->IndexArray())
                    {
                        (*cost)[i] *= (1. - 2./load_balance_intervals.localPeriod(step+1));
                    }
                }
            }
        }

        // At the beginning, we have B^{n} and E^{n}.
        // Particles have p^{n} and x^{n}.
        // is_synchronized is true.
        if (is_synchronized) {
            // Not called at each iteration, so exchange all guard cells
            FillBoundaryE(guard_cells.ng_alloc_EB, guard_cells.ng_Extra);
            FillBoundaryB(guard_cells.ng_alloc_EB, guard_cells.ng_Extra);
            UpdateAuxilaryData();
            // on first step, push p by -0.5*dt
            for (int lev = 0; lev <= finest_level; ++lev)
            {
                mypc->PushP(lev, -0.5*dt[lev],
                            *Efield_aux[lev][0],*Efield_aux[lev][1],*Efield_aux[lev][2],
                            *Bfield_aux[lev][0],*Bfield_aux[lev][1],*Bfield_aux[lev][2]);
            }
            is_synchronized = false;
        } else {
            // Beyond one step, we have E^{n} and B^{n}.
            // Particles have p^{n-1/2} and x^{n}.

            // E and B are up-to-date inside the domain only
            FillBoundaryE(guard_cells.ng_FieldGather, guard_cells.ng_Extra);
            FillBoundaryB(guard_cells.ng_FieldGather, guard_cells.ng_Extra);
            // E and B: enough guard cells to update Aux or call Field Gather in fp and cp
            // Need to update Aux on lower levels, to interpolate to higher levels.
#ifndef WARPX_USE_PSATD
            FillBoundaryAux(guard_cells.ng_UpdateAux);
#endif
            UpdateAuxilaryData();
        }

        if (do_subcycling == 0 || finest_level == 0) {
            OneStep_nosub(cur_time);
            // E : guard cells are up-to-date
            // B : guard cells are NOT up-to-date
            // F : guard cells are NOT up-to-date
        } else if (do_subcycling == 1 && finest_level == 1) {
            OneStep_sub1(cur_time);
        } else {
            amrex::Print() << "Error: do_subcycling = " << do_subcycling << std::endl;
            amrex::Abort("Unsupported do_subcycling type");
        }

        if (num_mirrors>0){
            applyMirrors(cur_time);
            // E : guard cells are NOT up-to-date
            // B : guard cells are NOT up-to-date
        }

#ifdef WARPX_USE_PY
        if (warpx_py_beforeEsolve) warpx_py_beforeEsolve();
#endif
        if (cur_time + dt[0] >= stop_time - 1.e-3*dt[0] || step == numsteps_max-1) {
            // At the end of last step, push p by 0.5*dt to synchronize
            UpdateAuxilaryData();
            for (int lev = 0; lev <= finest_level; ++lev) {
                mypc->PushP(lev, 0.5*dt[lev],
                            *Efield_aux[lev][0],*Efield_aux[lev][1],
                            *Efield_aux[lev][2],
                            *Bfield_aux[lev][0],*Bfield_aux[lev][1],
                            *Bfield_aux[lev][2]);
            }
            is_synchronized = true;
        }
#ifdef WARPX_USE_PY
        if (warpx_py_afterEsolve) warpx_py_afterEsolve();
#endif

        for (int lev = 0; lev <= max_level; ++lev) {
            ++istep[lev];
        }

        cur_time += dt[0];

        if (do_back_transformed_diagnostics) {
            std::unique_ptr<MultiFab> cell_centered_data = nullptr;
            if (WarpX::do_back_transformed_fields) {
                cell_centered_data = GetCellCenteredData();
            }
            myBFD->writeLabFrameData(cell_centered_data.get(), *mypc, geom[0], cur_time, dt[0]);
        }

        bool move_j = is_synchronized;
        // If is_synchronized we need to shift j too so that next step we can evolve E by dt/2.
        // We might need to move j because we are going to make a plotfile.

        ShiftGalileanBoundary();

        int num_moved = MoveWindow(move_j);

        // Electrostatic solver: particles can move by an arbitrary number of cells
        if( do_electrostatic )
        {
            mypc->Redistribute();
        } else
        {
            // Electromagnetic solver: due to CFL condition, particles can
            // only move by one or two cells per time step
            if (max_level == 0) {
                int num_redistribute_ghost = num_moved;
                if ((v_galilean[0]!=0) or (v_galilean[1]!=0) or (v_galilean[2]!=0)) {
                    // Galilean algorithm ; particles can move by up to 2 cells
                    num_redistribute_ghost += 2;
                } else {
                    // Standard algorithm ; particles can move by up to 1 cell
                    num_redistribute_ghost += 1;
                }
                mypc->RedistributeLocal(num_redistribute_ghost);
            }
            else {
                mypc->Redistribute();
            }
        }

        if (sort_intervals.contains(step+1)) {
            amrex::Print() << "re-sorting particles \n";
            mypc->SortParticlesByBin(sort_bin_size);
        }

        amrex::Print()<< "STEP " << step+1 << " ends." << " TIME = " << cur_time
                      << " DT = " << dt[0] << "\n";
        Real walltime_end_step = amrex::second();
        walltime = walltime_end_step - walltime_start;
        amrex::Print()<< "Walltime = " << walltime
                      << " s; This step = " << walltime_end_step-walltime_beg_step
                      << " s; Avg. per step = " << walltime/(step+1) << " s\n";

        // sync up time
        for (int i = 0; i <= max_level; ++i) {
            t_new[i] = cur_time;
        }

        /// reduced diags
        if (reduced_diags->m_plot_rd != 0)
        {
            reduced_diags->ComputeDiags(step);
            reduced_diags->WriteToFile(step);
        }

        multi_diags->FilterComputePackFlush( step );

        if (cur_time >= stop_time - 1.e-3*dt[0]) {
            max_time_reached = true;
            break;
        }

#ifdef WARPX_USE_PY
        if (warpx_py_afterstep) warpx_py_afterstep();
#endif
        // End loop on time steps
    }

    multi_diags->FilterComputePackFlush( istep[0], true );

    if (do_back_transformed_diagnostics) {
        myBFD->Flush(geom[0]);
    }
}

/* /brief Perform one PIC iteration, without subcycling
*  i.e. all levels/patches use the same timestep (that of the finest level)
*  for the field advance and particle pusher.
*/
void
WarpX::OneStep_nosub (Real cur_time)
{

    if (do_electrostatic) {
        // Electrostatic solver:
        // For each species: deposit charge and add the associated space-charge
        // E and B field to the grid ; this is done at the beginning of the PIC
        // loop (i.e. immediately after a `Redistribute` and before particle
        // positions are pushed) so that the particles do not deposit out of bound
        bool const reset_fields = true;
        ComputeSpaceChargeField( reset_fields );
    }

    // Loop over species. For each ionizable species, create particles in
    // product species.
    mypc->doFieldIonization();
    mypc->doCoulombCollisions();
#ifdef WARPX_QED
    mypc->doQEDSchwinger();
#endif
    // Push particle from x^{n} to x^{n+1}
    //               from p^{n-1/2} to p^{n+1/2}
    // Deposit current j^{n+1/2}
    // Deposit charge density rho^{n}
#ifdef WARPX_USE_PY
    if (warpx_py_particleinjection) warpx_py_particleinjection();
    if (warpx_py_particlescraper) warpx_py_particlescraper();
    if (warpx_py_beforedeposition) warpx_py_beforedeposition();
#endif
    PushParticlesandDepose(cur_time);

#ifdef WARPX_USE_PY
    if (warpx_py_afterdeposition) warpx_py_afterdeposition();
#endif

#ifdef WARPX_USE_PSATD
    // Apply current correction in Fourier space
    // (equation (19) of https://doi.org/10.1016/j.jcp.2013.03.010)
    if ( fft_periodic_single_box == false ) {
        // For domain decomposition with local FFT over guard cells,
        // apply this before `SyncCurrent`, i.e. before exchanging guard cells for J
        if ( do_current_correction ) CurrentCorrection();
    }
#endif

#ifdef WARPX_QED
    //Do QED processes
    mypc->doQedEvents();
#endif

    // Synchronize J and rho
    SyncCurrent();
    SyncRho();

#ifdef WARPX_USE_PSATD
    // Apply current correction in Fourier space
    // (equation (19) of https://doi.org/10.1016/j.jcp.2013.03.010)
    if ( fft_periodic_single_box == true ) {
        // For periodic, single-box FFT (FFT without guard cells)
        // apply this after `SyncCurrent`, i.e. after exchanging guard cells for J
        if ( do_current_correction ) CurrentCorrection();
    }
#endif


    // At this point, J is up-to-date inside the domain, and E and B are
    // up-to-date including enough guard cells for first step of the field
    // solve.

    // For extended PML: copy J from regular grid to PML, and damp J in PML
    if (do_pml && pml_has_particles) CopyJPML();
    if (do_pml && do_pml_j_damping) DampJPML();

    if (!do_electrostatic) {
    // Electromagnetic solver:
    // Push E and B from {n} to {n+1}
    // (And update guard cells immediately afterwards)
#ifdef WARPX_USE_PSATD
        if (use_hybrid_QED)
        {
            WarpX::Hybrid_QED_Push(dt);
            FillBoundaryE(guard_cells.ng_alloc_EB, guard_cells.ng_Extra);
        }
        PushPSATD(dt[0]);
        FillBoundaryE(guard_cells.ng_alloc_EB, guard_cells.ng_Extra);
        FillBoundaryB(guard_cells.ng_alloc_EB, guard_cells.ng_Extra);

        if (use_hybrid_QED)
        {
            WarpX::Hybrid_QED_Push(dt);
            FillBoundaryE(guard_cells.ng_alloc_EB, guard_cells.ng_Extra);

        }
        if (do_pml) DampPML();
#else
        EvolveF(0.5*dt[0], DtType::FirstHalf);
        FillBoundaryF(guard_cells.ng_FieldSolverF);
        EvolveB(0.5*dt[0]); // We now have B^{n+1/2}

        FillBoundaryB(guard_cells.ng_FieldSolver, IntVect::TheZeroVector());
<<<<<<< HEAD
        if (WarpX::em_solver_medium == 0) {
            // vacuum medium
            EvolveE(dt[0]); // We now have E^{n+1}
        } else {
            // macroscopic medium
            MacroscopicEvolveE(dt[0]); // We now have E^{n+1}
=======
        if (WarpX::em_solver_medium == MediumForEM::Vacuum) {
            // vacuum medium
            EvolveE(dt[0]); // We now have E^{n+1}
        } else if (WarpX::em_solver_medium == MediumForEM::Macroscopic) {
            // macroscopic medium
            MacroscopicEvolveE(dt[0]); // We now have E^{n+1}
        } else {
            amrex::Abort(" Medium for EM is unknown \n");
>>>>>>> 36b4ef47
        }

        FillBoundaryE(guard_cells.ng_FieldSolver, IntVect::TheZeroVector());
        EvolveF(0.5*dt[0], DtType::SecondHalf);
        EvolveB(0.5*dt[0]); // We now have B^{n+1}
        if (do_pml) {
            FillBoundaryF(guard_cells.ng_alloc_F);
            DampPML();
            FillBoundaryE(guard_cells.ng_MovingWindow, IntVect::TheZeroVector());
            FillBoundaryF(guard_cells.ng_MovingWindow);
            FillBoundaryB(guard_cells.ng_MovingWindow, IntVect::TheZeroVector());
        }
        // E and B are up-to-date in the domain, but all guard cells are
        // outdated.
        if ( safe_guard_cells )
            FillBoundaryB(guard_cells.ng_alloc_EB, guard_cells.ng_Extra);
#endif
    }
}

/* /brief Perform one PIC iteration, with subcycling
*  i.e. The fine patch uses a smaller timestep (and steps more often)
*  than the coarse patch, for the field advance and particle pusher.
*
* This version of subcycling only works for 2 levels and with a refinement
* ratio of 2.
* The particles and fields of the fine patch are pushed twice
* (with dt[coarse]/2) in this routine.
* The particles of the coarse patch and mother grid are pushed only once
* (with dt[coarse]). The fields on the coarse patch and mother grid
* are pushed in a way which is equivalent to pushing once only, with
* a current which is the average of the coarse + fine current at the 2
* steps of the fine grid.
*
*/


void
WarpX::OneStep_sub1 (Real curtime)
{
    if( do_electrostatic )
    {
        amrex::Abort("Electrostatic solver cannot be used with sub-cycling.");
    }

    // TODO: we could save some charge depositions
    // Loop over species. For each ionizable species, create particles in
    // product species.
    mypc->doFieldIonization();

#ifdef WARPX_QED
    //Do QED processes
    mypc->doQedEvents();
#endif

    AMREX_ALWAYS_ASSERT_WITH_MESSAGE(finest_level == 1, "Must have exactly two levels");
    const int fine_lev = 1;
    const int coarse_lev = 0;

    // i) Push particles and fields on the fine patch (first fine step)
    PushParticlesandDepose(fine_lev, curtime, DtType::FirstHalf);
    RestrictCurrentFromFineToCoarsePatch(fine_lev);
    RestrictRhoFromFineToCoarsePatch(fine_lev);
    ApplyFilterandSumBoundaryJ(fine_lev, PatchType::fine);
    NodalSyncJ(fine_lev, PatchType::fine);
    ApplyFilterandSumBoundaryRho(fine_lev, PatchType::fine, 0, 2*ncomps);
    NodalSyncRho(fine_lev, PatchType::fine, 0, 2);

    EvolveB(fine_lev, PatchType::fine, 0.5*dt[fine_lev]);
    EvolveF(fine_lev, PatchType::fine, 0.5*dt[fine_lev], DtType::FirstHalf);
    FillBoundaryB(fine_lev, PatchType::fine, guard_cells.ng_FieldSolver);
    FillBoundaryF(fine_lev, PatchType::fine, guard_cells.ng_alloc_F);

    EvolveE(fine_lev, PatchType::fine, dt[fine_lev]);
    FillBoundaryE(fine_lev, PatchType::fine, guard_cells.ng_FieldGather);

    EvolveB(fine_lev, PatchType::fine, 0.5*dt[fine_lev]);
    EvolveF(fine_lev, PatchType::fine, 0.5*dt[fine_lev], DtType::SecondHalf);

    if (do_pml) {
        FillBoundaryF(fine_lev, PatchType::fine, guard_cells.ng_alloc_F);
        DampPML(fine_lev, PatchType::fine);
        FillBoundaryE(fine_lev, PatchType::fine, guard_cells.ng_FieldGather);
    }

    FillBoundaryB(fine_lev, PatchType::fine, guard_cells.ng_FieldGather);

    // ii) Push particles on the coarse patch and mother grid.
    // Push the fields on the coarse patch and mother grid
    // by only half a coarse step (first half)
    PushParticlesandDepose(coarse_lev, curtime, DtType::Full);
    StoreCurrent(coarse_lev);
    AddCurrentFromFineLevelandSumBoundary(coarse_lev);
    AddRhoFromFineLevelandSumBoundary(coarse_lev, 0, ncomps);

    EvolveB(fine_lev, PatchType::coarse, dt[fine_lev]);
    EvolveF(fine_lev, PatchType::coarse, dt[fine_lev], DtType::FirstHalf);
    FillBoundaryB(fine_lev, PatchType::coarse, guard_cells.ng_FieldGather);
    FillBoundaryF(fine_lev, PatchType::coarse, guard_cells.ng_FieldSolverF);

    EvolveE(fine_lev, PatchType::coarse, dt[fine_lev]);
    FillBoundaryE(fine_lev, PatchType::coarse, guard_cells.ng_FieldGather);

    EvolveB(coarse_lev, PatchType::fine, 0.5*dt[coarse_lev]);
    EvolveF(coarse_lev, PatchType::fine, 0.5*dt[coarse_lev], DtType::FirstHalf);
    FillBoundaryB(coarse_lev, PatchType::fine, guard_cells.ng_FieldGather + guard_cells.ng_Extra);
    FillBoundaryF(coarse_lev, PatchType::fine, guard_cells.ng_FieldSolverF);

    EvolveE(coarse_lev, PatchType::fine, 0.5*dt[coarse_lev]);
    FillBoundaryE(coarse_lev, PatchType::fine, guard_cells.ng_FieldGather + guard_cells.ng_Extra);

    FillBoundaryAux(guard_cells.ng_UpdateAux);
    // iii) Get auxiliary fields on the fine grid, at dt[fine_lev]
    UpdateAuxilaryData();

    // iv) Push particles and fields on the fine patch (second fine step)
    PushParticlesandDepose(fine_lev, curtime+dt[fine_lev], DtType::SecondHalf);
    RestrictCurrentFromFineToCoarsePatch(fine_lev);
    RestrictRhoFromFineToCoarsePatch(fine_lev);
    ApplyFilterandSumBoundaryJ(fine_lev, PatchType::fine);
    NodalSyncJ(fine_lev, PatchType::fine);
    ApplyFilterandSumBoundaryRho(fine_lev, PatchType::fine, 0, ncomps);
    NodalSyncRho(fine_lev, PatchType::fine, 0, 2);

    EvolveB(fine_lev, PatchType::fine, 0.5*dt[fine_lev]);
    EvolveF(fine_lev, PatchType::fine, 0.5*dt[fine_lev], DtType::FirstHalf);
    FillBoundaryB(fine_lev, PatchType::fine, guard_cells.ng_FieldSolver);
    FillBoundaryF(fine_lev, PatchType::fine, guard_cells.ng_FieldSolverF);

    EvolveE(fine_lev, PatchType::fine, dt[fine_lev]);
    FillBoundaryE(fine_lev, PatchType::fine, guard_cells.ng_FieldSolver);

    EvolveB(fine_lev, PatchType::fine, 0.5*dt[fine_lev]);
    EvolveF(fine_lev, PatchType::fine, 0.5*dt[fine_lev], DtType::SecondHalf);

    if (do_pml) {
        DampPML(fine_lev, PatchType::fine);
        FillBoundaryE(fine_lev, PatchType::fine, guard_cells.ng_FieldSolver);
    }

    if ( safe_guard_cells )
        FillBoundaryF(fine_lev, PatchType::fine, guard_cells.ng_FieldSolver);
    FillBoundaryB(fine_lev, PatchType::fine, guard_cells.ng_FieldSolver);

    // v) Push the fields on the coarse patch and mother grid
    // by only half a coarse step (second half)
    RestoreCurrent(coarse_lev);
    AddCurrentFromFineLevelandSumBoundary(coarse_lev);
    AddRhoFromFineLevelandSumBoundary(coarse_lev, ncomps, ncomps);

    EvolveE(fine_lev, PatchType::coarse, dt[fine_lev]);
    FillBoundaryE(fine_lev, PatchType::coarse, guard_cells.ng_FieldSolver);

    EvolveB(fine_lev, PatchType::coarse, dt[fine_lev]);
    EvolveF(fine_lev, PatchType::coarse, dt[fine_lev], DtType::SecondHalf);

    if (do_pml) {
        FillBoundaryF(fine_lev, PatchType::fine, guard_cells.ng_FieldSolverF);
        DampPML(fine_lev, PatchType::coarse); // do it twice
        DampPML(fine_lev, PatchType::coarse);
        FillBoundaryE(fine_lev, PatchType::coarse, guard_cells.ng_alloc_EB);
    }

    FillBoundaryB(fine_lev, PatchType::coarse, guard_cells.ng_FieldSolver);

    FillBoundaryF(fine_lev, PatchType::coarse, guard_cells.ng_FieldSolverF);

    EvolveE(coarse_lev, PatchType::fine, 0.5*dt[coarse_lev]);
    FillBoundaryE(coarse_lev, PatchType::fine, guard_cells.ng_FieldSolver);

    EvolveB(coarse_lev, PatchType::fine, 0.5*dt[coarse_lev]);
    EvolveF(coarse_lev, PatchType::fine, 0.5*dt[coarse_lev], DtType::SecondHalf);

    if (do_pml) {
        if (do_moving_window){
            // Exchance guard cells of PMLs only (0 cells are exchanged for the
            // regular B field MultiFab). This is required as B and F have just been
            // evolved.
            FillBoundaryB(coarse_lev, PatchType::fine, IntVect::TheZeroVector());
            FillBoundaryF(coarse_lev, PatchType::fine, IntVect::TheZeroVector());
        }
        DampPML(coarse_lev, PatchType::fine);
        if ( safe_guard_cells )
            FillBoundaryE(coarse_lev, PatchType::fine, guard_cells.ng_FieldSolver);
    }
    if ( safe_guard_cells )
        FillBoundaryB(coarse_lev, PatchType::fine, guard_cells.ng_FieldSolver);
}

void
WarpX::PushParticlesandDepose (amrex::Real cur_time)
{
    // Evolve particles to p^{n+1/2} and x^{n+1}
    // Depose current, j^{n+1/2}
    for (int lev = 0; lev <= finest_level; ++lev) {
        PushParticlesandDepose(lev, cur_time);
    }
}

void
WarpX::PushParticlesandDepose (int lev, amrex::Real cur_time, DtType a_dt_type)
{
    mypc->Evolve(lev,
                 *Efield_aux[lev][0],*Efield_aux[lev][1],*Efield_aux[lev][2],
                 *Bfield_aux[lev][0],*Bfield_aux[lev][1],*Bfield_aux[lev][2],
                 *current_fp[lev][0],*current_fp[lev][1],*current_fp[lev][2],
                 current_buf[lev][0].get(), current_buf[lev][1].get(), current_buf[lev][2].get(),
                 rho_fp[lev].get(), charge_buf[lev].get(),
                 Efield_cax[lev][0].get(), Efield_cax[lev][1].get(), Efield_cax[lev][2].get(),
                 Bfield_cax[lev][0].get(), Bfield_cax[lev][1].get(), Bfield_cax[lev][2].get(),
                 cur_time, dt[lev], a_dt_type);
#ifdef WARPX_DIM_RZ
    // This is called after all particles have deposited their current and charge.
    ApplyInverseVolumeScalingToCurrentDensity(current_fp[lev][0].get(), current_fp[lev][1].get(), current_fp[lev][2].get(), lev);
    if (current_buf[lev][0].get()) {
        ApplyInverseVolumeScalingToCurrentDensity(current_buf[lev][0].get(), current_buf[lev][1].get(), current_buf[lev][2].get(), lev-1);
    }
    if (rho_fp[lev].get()) {
        ApplyInverseVolumeScalingToChargeDensity(rho_fp[lev].get(), lev);
        if (charge_buf[lev].get()) {
            ApplyInverseVolumeScalingToChargeDensity(charge_buf[lev].get(), lev-1);
        }
    }
#endif
}

void
WarpX::ComputeDt ()
{
    const Real* dx = geom[max_level].CellSize();
    Real deltat = 0.;

    if (maxwell_fdtd_solver_id == 0) {
        // CFL time step Yee solver
#ifdef WARPX_DIM_RZ
#    ifdef WARPX_USE_PSATD
        deltat = cfl*dx[1]/PhysConst::c;
#    else
        // In the rz case, the Courant limit has been evaluated
        // semi-analytically by R. Lehe, and resulted in the following
        // coefficients.
        // NB : Here the coefficient for m=1 as compared to this document,
        // as it was observed in practice that this coefficient was not
        // high enough (The simulation became unstable).
        Real multimode_coeffs[6] = { 0.2105, 1.0, 3.5234, 8.5104, 15.5059, 24.5037 };
        Real multimode_alpha;
        if (n_rz_azimuthal_modes < 7) {
            // Use the table of the coefficients
            multimode_alpha = multimode_coeffs[n_rz_azimuthal_modes-1];
        } else {
            // Use a realistic extrapolation
            multimode_alpha = (n_rz_azimuthal_modes - 1)*(n_rz_azimuthal_modes - 1) - 0.4;
        }
        deltat  = cfl * 1./( std::sqrt((1+multimode_alpha)/(dx[0]*dx[0]) + 1./(dx[1]*dx[1])) * PhysConst::c );
#    endif
#else
        deltat  = cfl * 1./( std::sqrt(AMREX_D_TERM(  1./(dx[0]*dx[0]),
                                                      + 1./(dx[1]*dx[1]),
                                                      + 1./(dx[2]*dx[2]))) * PhysConst::c );
#endif
    } else {
        // CFL time step CKC solver
#if (BL_SPACEDIM == 3)
        const Real delta = std::min(dx[0],std::min(dx[1],dx[2]));
#elif (BL_SPACEDIM == 2)
        const Real delta = std::min(dx[0],dx[1]);
#endif
        deltat = cfl*delta/PhysConst::c;
    }
    dt.resize(0);
    dt.resize(max_level+1,deltat);

    if (do_subcycling) {
        for (int lev = max_level-1; lev >= 0; --lev) {
            dt[lev] = dt[lev+1] * refRatio(lev)[0];
        }
    }

    if (do_electrostatic) {
        dt[0] = const_dt;
    }

    for (int lev=0; lev <= max_level; lev++) {
        const Real* dx_lev = geom[lev].CellSize();
        Print()<<"Level "<<lev<<": dt = "<<dt[lev]
               <<" ; dx = "<<dx_lev[0]
#if (defined WARPX_DIM_XZ) || (defined WARPX_DIM_RZ)
               <<" ; dz = "<<dx_lev[1]<<'\n';
#elif (defined WARPX_DIM_3D)
               <<" ; dy = "<<dx_lev[1]
               <<" ; dz = "<<dx_lev[2]<<'\n';
#endif
    }
}

/* \brief computes max_step for wakefield simulation in boosted frame.
 * \param geom: Geometry object that contains simulation domain.
 *
 * max_step is set so that the simulation stop when the lower corner of the
 * simulation box passes input parameter zmax_plasma_to_compute_max_step.
 */
void
WarpX::computeMaxStepBoostAccelerator(const amrex::Geometry& a_geom){
    // Sanity checks: can use zmax_plasma_to_compute_max_step only if
    // the moving window and the boost are all in z direction.
    AMREX_ALWAYS_ASSERT_WITH_MESSAGE(
        WarpX::moving_window_dir == AMREX_SPACEDIM-1,
        "Can use zmax_plasma_to_compute_max_step only if " +
        "moving window along z. TODO: all directions.");
    if (gamma_boost > 1){
        AMREX_ALWAYS_ASSERT_WITH_MESSAGE(
            (WarpX::boost_direction[0]-0)*(WarpX::boost_direction[0]-0) +
            (WarpX::boost_direction[1]-0)*(WarpX::boost_direction[1]-0) +
            (WarpX::boost_direction[2]-1)*(WarpX::boost_direction[2]-1) < 1.e-12,
            "Can use zmax_plasma_to_compute_max_step in boosted frame only if " +
            "warpx.boost_direction = z. TODO: all directions.");
    }

    // Lower end of the simulation domain. All quantities are given in boosted
    // frame except zmax_plasma_to_compute_max_step.
    const Real zmin_domain_boost = a_geom.ProbLo(AMREX_SPACEDIM-1);
    // End of the plasma: Transform input argument
    // zmax_plasma_to_compute_max_step to boosted frame.
    const Real len_plasma_boost = zmax_plasma_to_compute_max_step/gamma_boost;
    // Plasma velocity
    const Real v_plasma_boost = -beta_boost * PhysConst::c;
    // Get time at which the lower end of the simulation domain passes the
    // upper end of the plasma (in the z direction).
    const Real interaction_time_boost = (len_plasma_boost-zmin_domain_boost)/
        (moving_window_v-v_plasma_boost);
    // Divide by dt, and update value of max_step.
    int computed_max_step;
    if (do_subcycling){
        computed_max_step = static_cast<int>(interaction_time_boost/dt[0]);
    } else {
        computed_max_step =
            static_cast<int>(interaction_time_boost/dt[maxLevel()]);
    }
    max_step = computed_max_step;
    Print()<<"max_step computed in computeMaxStepBoostAccelerator: "
           <<computed_max_step<<std::endl;
}

/* \brief Apply perfect mirror condition inside the box (not at a boundary).
 * In practice, set all fields to 0 on a section of the simulation domain
 * (as for a perfect conductor with a given thickness).
 * The mirror normal direction has to be parallel to the z axis.
 */
void
WarpX::applyMirrors(Real time){
    // Loop over the mirrors
    for(int i_mirror=0; i_mirror<num_mirrors; ++i_mirror){
        // Get mirror properties (lower and upper z bounds)
        Real z_min = mirror_z[i_mirror];
        Real z_max_tmp = z_min + mirror_z_width[i_mirror];
        // Boost quantities for boosted frame simulations
        if (gamma_boost>1){
            z_min = z_min/gamma_boost - PhysConst::c*beta_boost*time;
            z_max_tmp = z_max_tmp/gamma_boost - PhysConst::c*beta_boost*time;
        }
        // Loop over levels
        for(int lev=0; lev<=finest_level; lev++){
            // Make sure that the mirror contains at least
            // mirror_z_npoints[i_mirror] cells
            Real dz = WarpX::CellSize(lev)[2];
            Real z_max = std::max(z_max_tmp,
                                  z_min+mirror_z_npoints[i_mirror]*dz);
            // Get fine patch field MultiFabs
            MultiFab& Ex = *Efield_fp[lev][0].get();
            MultiFab& Ey = *Efield_fp[lev][1].get();
            MultiFab& Ez = *Efield_fp[lev][2].get();
            MultiFab& Bx = *Bfield_fp[lev][0].get();
            MultiFab& By = *Bfield_fp[lev][1].get();
            MultiFab& Bz = *Bfield_fp[lev][2].get();
            // Set each field to zero between z_min and z_max
            NullifyMF(Ex, lev, z_min, z_max);
            NullifyMF(Ey, lev, z_min, z_max);
            NullifyMF(Ez, lev, z_min, z_max);
            NullifyMF(Bx, lev, z_min, z_max);
            NullifyMF(By, lev, z_min, z_max);
            NullifyMF(Bz, lev, z_min, z_max);
            if (lev>0){
                // Get coarse patch field MultiFabs
                MultiFab& cEx = *Efield_cp[lev][0].get();
                MultiFab& cEy = *Efield_cp[lev][1].get();
                MultiFab& cEz = *Efield_cp[lev][2].get();
                MultiFab& cBx = *Bfield_cp[lev][0].get();
                MultiFab& cBy = *Bfield_cp[lev][1].get();
                MultiFab& cBz = *Bfield_cp[lev][2].get();
                // Set each field to zero between z_min and z_max
                NullifyMF(cEx, lev, z_min, z_max);
                NullifyMF(cEy, lev, z_min, z_max);
                NullifyMF(cEz, lev, z_min, z_max);
                NullifyMF(cBx, lev, z_min, z_max);
                NullifyMF(cBy, lev, z_min, z_max);
                NullifyMF(cBz, lev, z_min, z_max);
            }
        }
    }
}

#ifdef WARPX_USE_PSATD
void
WarpX::CurrentCorrection ()
{
    for ( int lev = 0; lev <= finest_level; ++lev )
    {
        // Apply correction on fine patch
        spectral_solver_fp[lev]->CurrentCorrection( current_fp[lev], rho_fp[lev] );
        if ( spectral_solver_cp[lev] )
        {
            // Apply correction on coarse patch
            spectral_solver_cp[lev]->CurrentCorrection( current_cp[lev], rho_cp[lev] );
        }
    }
}
#endif<|MERGE_RESOLUTION|>--- conflicted
+++ resolved
@@ -352,14 +352,6 @@
         EvolveB(0.5*dt[0]); // We now have B^{n+1/2}
 
         FillBoundaryB(guard_cells.ng_FieldSolver, IntVect::TheZeroVector());
-<<<<<<< HEAD
-        if (WarpX::em_solver_medium == 0) {
-            // vacuum medium
-            EvolveE(dt[0]); // We now have E^{n+1}
-        } else {
-            // macroscopic medium
-            MacroscopicEvolveE(dt[0]); // We now have E^{n+1}
-=======
         if (WarpX::em_solver_medium == MediumForEM::Vacuum) {
             // vacuum medium
             EvolveE(dt[0]); // We now have E^{n+1}
@@ -368,7 +360,6 @@
             MacroscopicEvolveE(dt[0]); // We now have E^{n+1}
         } else {
             amrex::Abort(" Medium for EM is unknown \n");
->>>>>>> 36b4ef47
         }
 
         FillBoundaryE(guard_cells.ng_FieldSolver, IntVect::TheZeroVector());
