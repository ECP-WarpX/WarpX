/* Copyright 2019-2020 Andrew Myers, Ann Almgren, Aurore Blelly
 *                     Axel Huebl, Burlen Loring, David Grote
 *                     Glenn Richardson, Jean-Luc Vay, Luca Fedeli
 *                     Maxence Thevenet, Remi Lehe, Revathi Jambunathan
 *                     Weiqun Zhang, Yinjian Zhao
 *
 * This file is part of WarpX.
 *
 * License: BSD-3-Clause-LBNL
 */
#include "WarpX.H"

#include "Diagnostics/BackTransformedDiagnostic.H"
#include "Diagnostics/MultiDiagnostics.H"
#include "Diagnostics/ReducedDiags/MultiReducedDiags.H"
#include "Evolve/WarpXDtType.H"
#ifdef WARPX_USE_PSATD
#   include "FieldSolver/SpectralSolver/SpectralSolver.H"
#endif
#ifdef WARPX_DIM_RZ
#   include "FieldSolver/SpectralSolver/SpectralSolverRZ.H"
#endif
#include "Parallelization/GuardCellManager.H"
#include "Particles/MultiParticleContainer.H"
#include "Python/WarpX_py.H"
#include "Utils/IntervalsParser.H"
#include "Utils/WarpXAlgorithmSelection.H"
#include "Utils/WarpXConst.H"
#include "Utils/WarpXProfilerWrapper.H"
#include "Utils/WarpXUtil.H"

#include <AMReX.H>
#include <AMReX_Array.H>
#include <AMReX_BLassert.H>
#include <AMReX_Geometry.H>
#include <AMReX_IntVect.H>
#include <AMReX_LayoutData.H>
#include <AMReX_MultiFab.H>
#include <AMReX_ParmParse.H>
#include <AMReX_Print.H>
#include <AMReX_REAL.H>
#include <AMReX_Utility.H>
#include <AMReX_Vector.H>

#include <algorithm>
#include <array>
#include <memory>
#include <ostream>
#include <vector>

using namespace amrex;

void
WarpX::Evolve (int numsteps)
{
    WARPX_PROFILE("WarpX::Evolve()");

    Real cur_time = t_new[0];

    int numsteps_max;
    if (numsteps < 0) {  // Note that the default argument is numsteps = -1
        numsteps_max = max_step;
    } else {
        numsteps_max = std::min(istep[0]+numsteps, max_step);
    }

    bool early_params_checked = false; // check typos in inputs after step 1

    static Real evolve_time = 0;

    for (int step = istep[0]; step < numsteps_max && cur_time < stop_time; ++step)
    {
        Real evolve_time_beg_step = amrex::second();

        multi_diags->NewIteration();

        // Start loop on time steps
        if (verbose) {
            amrex::Print() << "\nSTEP " << step+1 << " starts ...\n";
        }
        if (warpx_py_beforestep) warpx_py_beforestep();

        amrex::LayoutData<amrex::Real>* cost = WarpX::getCosts(0);
        if (cost) {
            if (step > 0 && load_balance_intervals.contains(step+1))
            {
                LoadBalance();

                // Reset the costs to 0
                ResetCosts();
            }
            for (int lev = 0; lev <= finest_level; ++lev)
            {
                cost = WarpX::getCosts(lev);
                if (cost && WarpX::load_balance_costs_update_algo == LoadBalanceCostsUpdateAlgo::Timers)
                {
                    // Perform running average of the costs
                    // (Giving more importance to most recent costs; only needed
                    // for timers update, heuristic load balance considers the
                    // instantaneous costs)
                    for (int i : cost->IndexArray())
                    {
                        (*cost)[i] *= (1. - 2./load_balance_intervals.localPeriod(step+1));
                    }
                }
            }
        }

        // At the beginning, we have B^{n} and E^{n}.
        // Particles have p^{n} and x^{n}.
        // is_synchronized is true.
        if (is_synchronized) {
            if (do_electrostatic == ElectrostaticSolverAlgo::None) {
                // Not called at each iteration, so exchange all guard cells
                FillBoundaryE(guard_cells.ng_alloc_EB);
                FillBoundaryB(guard_cells.ng_alloc_EB);
                UpdateAuxilaryData();
                FillBoundaryAux(guard_cells.ng_UpdateAux);
            }
            // on first step, push p by -0.5*dt
            for (int lev = 0; lev <= finest_level; ++lev)
            {
                mypc->PushP(lev, -0.5_rt*dt[lev],
                            *Efield_aux[lev][0],*Efield_aux[lev][1],*Efield_aux[lev][2],
                            *Bfield_aux[lev][0],*Bfield_aux[lev][1],*Bfield_aux[lev][2]);
            }
            is_synchronized = false;
        } else {
            if (do_electrostatic == ElectrostaticSolverAlgo::None) {
                // Beyond one step, we have E^{n} and B^{n}.
                // Particles have p^{n-1/2} and x^{n}.

                // E and B are up-to-date inside the domain only
                FillBoundaryE(guard_cells.ng_FieldGather);
                FillBoundaryB(guard_cells.ng_FieldGather);
                // E and B: enough guard cells to update Aux or call Field Gather in fp and cp
                // Need to update Aux on lower levels, to interpolate to higher levels.
                if (fft_do_time_averaging)
                {
                    FillBoundaryE_avg(guard_cells.ng_FieldGather);
                    FillBoundaryB_avg(guard_cells.ng_FieldGather);
                }
                // TODO Remove call to FillBoundaryAux before UpdateAuxilaryData?
                if (WarpX::maxwell_solver_id != MaxwellSolverAlgo::PSATD)
                    FillBoundaryAux(guard_cells.ng_UpdateAux);
                UpdateAuxilaryData();
                FillBoundaryAux(guard_cells.ng_UpdateAux);
            }
        }

        // Run multi-physics modules:
        // ionization, Coulomb collisions, QED Schwinger
        doFieldIonization();
        mypc->doCollisions( cur_time );
#ifdef WARPX_QED
        mypc->doQEDSchwinger();
#endif

        // Main PIC operation:
        // gather fields, push particles, deposit sources, update fields

        // Electrostatic case: only gather fields and push particles,
        // deposition and calculation of fields done further below
        if (do_electrostatic != ElectrostaticSolverAlgo::None)
        {
            const bool skip_deposition = true;
            PushParticlesandDepose(cur_time, skip_deposition);
        }
        // Electromagnetic case: multi-J algorithm
        else if (do_multi_J)
        {
            OneStep_multiJ(cur_time);
        }
        // Electromagnetic case: no subcycling or no mesh refinement
        else if (do_subcycling == 0 || finest_level == 0)
        {
            OneStep_nosub(cur_time);
            // E: guard cells are up-to-date
            // B: guard cells are NOT up-to-date
            // F: guard cells are NOT up-to-date
        }
        // Electromagnetic case: subcycling with one level of mesh refinement
        else if (do_subcycling == 1 && finest_level == 1)
        {
            OneStep_sub1(cur_time);
        }
        else
        {
            amrex::Print() << "Error: do_subcycling = " << do_subcycling << std::endl;
            amrex::Abort("Unsupported do_subcycling type");
        }

        // Run remaining QED modules
#ifdef WARPX_QED
        doQEDEvents();
#endif

        // Resample particles
        // +1 is necessary here because value of step seen by user (first step is 1) is different than
        // value of step in code (first step is 0)
        mypc->doResampling(istep[0]+1);

        if (num_mirrors>0){
            applyMirrors(cur_time);
            // E : guard cells are NOT up-to-date
            // B : guard cells are NOT up-to-date
        }

        for (int lev = 0; lev <= max_level; ++lev) {
            ++istep[lev];
        }

        cur_time += dt[0];

        ShiftGalileanBoundary();

        if (do_back_transformed_diagnostics) {
            std::unique_ptr<MultiFab> cell_centered_data = nullptr;
            if (WarpX::do_back_transformed_fields) {
                cell_centered_data = GetCellCenteredData();
            }
            myBFD->writeLabFrameData(cell_centered_data.get(), *mypc, geom[0], cur_time, dt[0]);
        }

        bool move_j = is_synchronized;
        // If is_synchronized we need to shift j too so that next step we can evolve E by dt/2.
        // We might need to move j because we are going to make a plotfile.

        int num_moved = MoveWindow(move_j);

        mypc->ContinuousFluxInjection(dt[0]);

        mypc->ApplyBoundaryConditions();

        // Electrostatic solver: particles can move by an arbitrary number of cells
        if( do_electrostatic != ElectrostaticSolverAlgo::None )
        {
            mypc->Redistribute();
        } else
        {
            // Electromagnetic solver: due to CFL condition, particles can
            // only move by one or two cells per time step
            if (max_level == 0) {
                int num_redistribute_ghost = num_moved;
                if ((m_v_galilean[0]!=0) or (m_v_galilean[1]!=0) or (m_v_galilean[2]!=0)) {
                    // Galilean algorithm ; particles can move by up to 2 cells
                    num_redistribute_ghost += 2;
                } else {
                    // Standard algorithm ; particles can move by up to 1 cell
                    num_redistribute_ghost += 1;
                }
                mypc->RedistributeLocal(num_redistribute_ghost);
            }
            else {
                mypc->Redistribute();
            }
        }


        if (sort_intervals.contains(step+1)) {
            amrex::Print() << "re-sorting particles \n";
            mypc->SortParticlesByBin(sort_bin_size);
        }

        if( do_electrostatic != ElectrostaticSolverAlgo::None ) {
            // Electrostatic solver:
            // For each species: deposit charge and add the associated space-charge
            // E and B field to the grid ; this is done at the end of the PIC
            // loop (i.e. immediately after a `Redistribute` and before particle
            // positions are next pushed) so that the particles do not deposit out of bounds
            // and so that the fields are at the correct time in the output.
            bool const reset_fields = true;
            ComputeSpaceChargeField( reset_fields );
        }

<<<<<<< HEAD
        if ((cur_time >= stop_time - 1.e-3*dt[0]) ||
            (step == numsteps_max-1) ||
            (synchronize_velocity_for_diagnostics &&
                (multi_diags->DoComputeAndPack(step) ||
                 reduced_diags->DoDiags(step)))) {
            // At the end of last step, push p by 0.5*dt to synchronize
            FillBoundaryE(guard_cells.ng_FieldGather);
            FillBoundaryB(guard_cells.ng_FieldGather);
            if (fft_do_time_averaging)
            {
                FillBoundaryE_avg(guard_cells.ng_FieldGather);
                FillBoundaryB_avg(guard_cells.ng_FieldGather);
            }
            UpdateAuxilaryData();
            FillBoundaryAux(guard_cells.ng_UpdateAux);
            for (int lev = 0; lev <= finest_level; ++lev) {
                mypc->PushP(lev, 0.5_rt*dt[lev],
                            *Efield_aux[lev][0],*Efield_aux[lev][1],
                            *Efield_aux[lev][2],
                            *Bfield_aux[lev][0],*Bfield_aux[lev][1],
                            *Bfield_aux[lev][2]);
            }
            is_synchronized = true;
        }

        amrex::Print()<< "STEP " << step+1 << " ends." << " TIME = " << cur_time
                      << " DT = " << dt[0] << "\n";
=======
>>>>>>> add16de9
        Real evolve_time_end_step = amrex::second();
        evolve_time += evolve_time_end_step - evolve_time_beg_step;

        if (verbose) {
            amrex::Print()<< "STEP " << step+1 << " ends." << " TIME = " << cur_time
                        << " DT = " << dt[0] << "\n";
            amrex::Print()<< "Evolve time = " << evolve_time
                      << " s; This step = " << evolve_time_end_step-evolve_time_beg_step
                      << " s; Avg. per step = " << evolve_time/(step+1) << " s\n";
        }
        // sync up time
        for (int i = 0; i <= max_level; ++i) {
            t_new[i] = cur_time;
        }

        /// reduced diags
        if (reduced_diags->m_plot_rd != 0)
        {
            reduced_diags->ComputeDiags(step);
            reduced_diags->WriteToFile(step);
        }
        multi_diags->FilterComputePackFlush( step );

        if (cur_time >= stop_time - 1.e-3*dt[0]) {
            break;
        }

        if (warpx_py_afterstep) warpx_py_afterstep();

        // inputs: unused parameters (e.g. typos) check after step 1 has finished
        if (!early_params_checked) {
            amrex::Print() << "\n"; // better: conditional \n based on return value
            amrex::ParmParse().QueryUnusedInputs();
            early_params_checked = true;
        }

        // End loop on time steps
    }

    multi_diags->FilterComputePackFlushLastTimestep( istep[0] );

    if (do_back_transformed_diagnostics) {
        myBFD->Flush(geom[0]);
    }
}

/* /brief Perform one PIC iteration, without subcycling
*  i.e. all levels/patches use the same timestep (that of the finest level)
*  for the field advance and particle pusher.
*/
void
WarpX::OneStep_nosub (Real cur_time)
{

    // Push particle from x^{n} to x^{n+1}
    //               from p^{n-1/2} to p^{n+1/2}
    // Deposit current j^{n+1/2}
    // Deposit charge density rho^{n}
    if (warpx_py_particleinjection) warpx_py_particleinjection();
    if (warpx_py_particlescraper) warpx_py_particlescraper();
    if (warpx_py_beforedeposition) warpx_py_beforedeposition();
    PushParticlesandDepose(cur_time);

    if (warpx_py_afterdeposition) warpx_py_afterdeposition();

    // Synchronize J and rho
    SyncCurrent();
    SyncRho();

    // Apply current correction in Fourier space: for periodic single-box global FFTs
    // without guard cells, apply this after calling SyncCurrent
    if (WarpX::maxwell_solver_id == MaxwellSolverAlgo::PSATD) {
        if (fft_periodic_single_box && current_correction) CurrentCorrection();
        if (fft_periodic_single_box && (WarpX::current_deposition_algo == CurrentDepositionAlgo::Vay))
            VayDeposition();
    }

    // At this point, J is up-to-date inside the domain, and E and B are
    // up-to-date including enough guard cells for first step of the field
    // solve.

    // For extended PML: copy J from regular grid to PML, and damp J in PML
    if (do_pml && pml_has_particles) CopyJPML();
    if (do_pml && do_pml_j_damping) DampJPML();

    if (warpx_py_beforeEsolve) warpx_py_beforeEsolve();

    // Push E and B from {n} to {n+1}
    // (And update guard cells immediately afterwards)
    if (WarpX::maxwell_solver_id == MaxwellSolverAlgo::PSATD) {
        if (use_hybrid_QED)
        {
            WarpX::Hybrid_QED_Push(dt);
            FillBoundaryE(guard_cells.ng_alloc_EB);
        }
        PushPSATD();
        FillBoundaryE(guard_cells.ng_alloc_EB);
        FillBoundaryB(guard_cells.ng_alloc_EB);

        if (use_hybrid_QED) {
            WarpX::Hybrid_QED_Push(dt);
            FillBoundaryE(guard_cells.ng_alloc_EB);
        }

        // Synchronize E and B fields on nodal points
        NodalSyncE();
        NodalSyncB();

        if (do_pml) {
            DampPML();
            NodalSyncPML();
        }
    } else {
        EvolveF(0.5_rt * dt[0], DtType::FirstHalf);
        EvolveG(0.5_rt * dt[0], DtType::FirstHalf);
        FillBoundaryF(guard_cells.ng_FieldSolverF);
        FillBoundaryG(guard_cells.ng_FieldSolverG);
        EvolveB(0.5_rt * dt[0]); // We now have B^{n+1/2}

        if (do_silver_mueller) ApplySilverMuellerBoundary( dt[0] );
        FillBoundaryB(guard_cells.ng_FieldSolver);

        if (WarpX::em_solver_medium == MediumForEM::Vacuum) {
            // vacuum medium
            EvolveE(dt[0]); // We now have E^{n+1}
        } else if (WarpX::em_solver_medium == MediumForEM::Macroscopic) {
            // macroscopic medium
            MacroscopicEvolveE(dt[0]); // We now have E^{n+1}
        } else {
            amrex::Abort(" Medium for EM is unknown \n");
        }

        FillBoundaryE(guard_cells.ng_FieldSolver);
        EvolveF(0.5_rt * dt[0], DtType::SecondHalf);
        EvolveG(0.5_rt * dt[0], DtType::SecondHalf);
        EvolveB(0.5_rt * dt[0]); // We now have B^{n+1}

        // Synchronize E and B fields on nodal points
        NodalSyncE();
        NodalSyncB();

        if (do_pml) {
            FillBoundaryF(guard_cells.ng_alloc_F);
            DampPML();
            NodalSyncPML();
            FillBoundaryE(guard_cells.ng_MovingWindow);
            FillBoundaryF(guard_cells.ng_MovingWindow);
            FillBoundaryB(guard_cells.ng_MovingWindow);
        }
        // E and B are up-to-date in the domain, but all guard cells are
        // outdated.
        if (safe_guard_cells)
            FillBoundaryB(guard_cells.ng_alloc_EB);
    } // !PSATD

    if (warpx_py_afterEsolve) warpx_py_afterEsolve();
}

void
WarpX::OneStep_multiJ (const amrex::Real cur_time)
{
#ifdef WARPX_DIM_RZ
    amrex::Abort("multi-J algorithm not implemented for RZ geometry");
#else
#ifdef WARPX_USE_PSATD
    if (WarpX::maxwell_solver_id == MaxwellSolverAlgo::PSATD)
    {
        // Push particle from x^{n} to x^{n+1}
        //               from p^{n-1/2} to p^{n+1/2}
        const bool skip_deposition = true;
        PushParticlesandDepose(cur_time, skip_deposition);

        // Initialize multi-J loop:

        // 1) Prepare E,B,F,G fields in spectral space
        PSATDForwardTransformEB();
        PSATDForwardTransformF();
        PSATDForwardTransformG();

        // 2) Set the averaged fields to zero
        if (WarpX::fft_do_time_averaging) PSATDEraseAverageFields();

        // 3) Deposit rho (in rho_new, since it will be moved during the loop)
        if (WarpX::update_with_rho)
        {
            // Deposit rho at relative time -dt in component 1 (rho_new)
            // (dt[0] denotes the time step on mesh refinement level 0)
            mypc->DepositCharge(rho_fp, -dt[0], 1);
            // Filter, exchange boundary, and interpolate across levels
            SyncRho();
            // Forward FFT of rho_new
            PSATDForwardTransformRho(1);
        }

        // 4) Deposit J if needed
        if (WarpX::J_linear_in_time)
        {
            // Deposit J at relative time -dt with time step dt
            // (dt[0] denotes the time step on mesh refinement level 0)
            mypc->DepositCurrent(current_fp, dt[0], -dt[0]);
            // Filter, exchange boundary, and interpolate across levels
            SyncCurrent();
            // Forward FFT of J
            PSATDForwardTransformJ();
        }

        // Number of depositions for multi-J scheme
        const int n_depose = WarpX::do_multi_J_n_depositions;
        // Time sub-step for each multi-J deposition
        const amrex::Real sub_dt = dt[0] / static_cast<amrex::Real>(n_depose);
        // Whether to perform multi-J depositions on a time interval that spans
        // one or two full time steps (from n*dt to (n+1)*dt, or from n*dt to (n+2)*dt)
        const int n_loop = (WarpX::fft_do_time_averaging) ? 2*n_depose : n_depose;

        // Loop over multi-J depositions
        for (int i_depose = 0; i_depose < n_loop; i_depose++)
        {
            // Move rho deposited previously, from new to old
            PSATDMoveRhoNewToRhoOld();

            // Move J deposited previously, from new to old
            // (when using assumption of J linear in time)
            if (WarpX::J_linear_in_time) PSATDMoveJNewToJOld();

            const amrex::Real t_depose = (WarpX::J_linear_in_time) ?
                (i_depose-n_depose+1)*sub_dt : (i_depose-n_depose+0.5)*sub_dt;

            // Deposit new J at relative time t_depose with time step dt
            // (dt[0] denotes the time step on mesh refinement level 0)
            mypc->DepositCurrent(current_fp, dt[0], t_depose);
            // Filter, exchange boundary, and interpolate across levels
            SyncCurrent();
            // Forward FFT of J
            PSATDForwardTransformJ();

            // Deposit new rho
            if (WarpX::update_with_rho)
            {
                // Deposit rho at relative time (i_depose-n_depose+1)*sub_dt in component 1 (rho_new)
                mypc->DepositCharge(rho_fp, (i_depose-n_depose+1)*sub_dt, 1);
                // Filter, exchange boundary, and interpolate across levels
                SyncRho();
                // Forward FFT of rho_new
                PSATDForwardTransformRho(1);
            }

            // Advance E,B,F,G fields in time and update the average fields
            PSATDPushSpectralFields();

            // Transform non-average fields E,B,F,G after n_depose pushes
            // (the relative time reached here coincides with an integer full time step)
            if (i_depose == n_depose-1)
            {
                PSATDBackwardTransformEB();
                PSATDBackwardTransformF();
                PSATDBackwardTransformG();
            }
        }

        // Transform fields back to real space and exchange guard cells
        if (WarpX::fft_do_time_averaging)
        {
            // We summed the integral of the field over 2*dt
            PSATDScaleAverageFields(1._rt / (2._rt*dt[0]));
            PSATDBackwardTransformEBavg();
        }
        FillBoundaryE(guard_cells.ng_alloc_EB);
        FillBoundaryB(guard_cells.ng_alloc_EB);
        FillBoundaryF(guard_cells.ng_alloc_F);
        FillBoundaryG(guard_cells.ng_alloc_G);
    }
    else
    {
        amrex::Abort("multi-J algorithm not implemented for FDTD");
    }
#else
    amrex::Abort("multi-J algorithm not implemented for FDTD");
#endif // WARPX_USE_PSATD
#endif // not WARPX_DIM_RZ
}

/* /brief Perform one PIC iteration, with subcycling
*  i.e. The fine patch uses a smaller timestep (and steps more often)
*  than the coarse patch, for the field advance and particle pusher.
*
* This version of subcycling only works for 2 levels and with a refinement
* ratio of 2.
* The particles and fields of the fine patch are pushed twice
* (with dt[coarse]/2) in this routine.
* The particles of the coarse patch and mother grid are pushed only once
* (with dt[coarse]). The fields on the coarse patch and mother grid
* are pushed in a way which is equivalent to pushing once only, with
* a current which is the average of the coarse + fine current at the 2
* steps of the fine grid.
*
*/
void
WarpX::OneStep_sub1 (Real curtime)
{
    if( do_electrostatic != ElectrostaticSolverAlgo::None )
    {
        amrex::Abort("Electrostatic solver cannot be used with sub-cycling.");
    }

    // TODO: we could save some charge depositions

    AMREX_ALWAYS_ASSERT_WITH_MESSAGE(finest_level == 1, "Must have exactly two levels");
    const int fine_lev = 1;
    const int coarse_lev = 0;

    // i) Push particles and fields on the fine patch (first fine step)
    PushParticlesandDepose(fine_lev, curtime, DtType::FirstHalf);
    RestrictCurrentFromFineToCoarsePatch(fine_lev);
    RestrictRhoFromFineToCoarsePatch(fine_lev);
    ApplyFilterandSumBoundaryJ(fine_lev, PatchType::fine);
    NodalSyncJ(fine_lev, PatchType::fine);
    ApplyFilterandSumBoundaryRho(fine_lev, PatchType::fine, 0, 2*ncomps);
    NodalSyncRho(fine_lev, PatchType::fine, 0, 2);

    EvolveB(fine_lev, PatchType::fine, 0.5_rt*dt[fine_lev]);
    EvolveF(fine_lev, PatchType::fine, 0.5_rt*dt[fine_lev], DtType::FirstHalf);
    FillBoundaryB(fine_lev, PatchType::fine, guard_cells.ng_FieldSolver);
    FillBoundaryF(fine_lev, PatchType::fine, guard_cells.ng_alloc_F);

    EvolveE(fine_lev, PatchType::fine, dt[fine_lev]);
    FillBoundaryE(fine_lev, PatchType::fine, guard_cells.ng_FieldGather);

    EvolveB(fine_lev, PatchType::fine, 0.5_rt*dt[fine_lev]);
    EvolveF(fine_lev, PatchType::fine, 0.5_rt*dt[fine_lev], DtType::SecondHalf);

    if (do_pml) {
        FillBoundaryF(fine_lev, PatchType::fine, guard_cells.ng_alloc_F);
        DampPML(fine_lev, PatchType::fine);
        FillBoundaryE(fine_lev, PatchType::fine, guard_cells.ng_FieldGather);
    }

    FillBoundaryB(fine_lev, PatchType::fine, guard_cells.ng_FieldGather);

    // ii) Push particles on the coarse patch and mother grid.
    // Push the fields on the coarse patch and mother grid
    // by only half a coarse step (first half)
    PushParticlesandDepose(coarse_lev, curtime, DtType::Full);
    StoreCurrent(coarse_lev);
    AddCurrentFromFineLevelandSumBoundary(coarse_lev);
    AddRhoFromFineLevelandSumBoundary(coarse_lev, 0, ncomps);

    EvolveB(fine_lev, PatchType::coarse, dt[fine_lev]);
    EvolveF(fine_lev, PatchType::coarse, dt[fine_lev], DtType::FirstHalf);
    FillBoundaryB(fine_lev, PatchType::coarse, guard_cells.ng_FieldGather);
    FillBoundaryF(fine_lev, PatchType::coarse, guard_cells.ng_FieldSolverF);

    EvolveE(fine_lev, PatchType::coarse, dt[fine_lev]);
    FillBoundaryE(fine_lev, PatchType::coarse, guard_cells.ng_FieldGather);

    EvolveB(coarse_lev, PatchType::fine, 0.5_rt*dt[coarse_lev]);
    EvolveF(coarse_lev, PatchType::fine, 0.5_rt*dt[coarse_lev], DtType::FirstHalf);
    FillBoundaryB(coarse_lev, PatchType::fine, guard_cells.ng_FieldGather);
    FillBoundaryF(coarse_lev, PatchType::fine, guard_cells.ng_FieldSolverF);

    EvolveE(coarse_lev, PatchType::fine, 0.5_rt*dt[coarse_lev]);
    FillBoundaryE(coarse_lev, PatchType::fine, guard_cells.ng_FieldGather);

    // TODO Remove call to FillBoundaryAux before UpdateAuxilaryData?
    FillBoundaryAux(guard_cells.ng_UpdateAux);
    // iii) Get auxiliary fields on the fine grid, at dt[fine_lev]
    UpdateAuxilaryData();
    FillBoundaryAux(guard_cells.ng_UpdateAux);

    // iv) Push particles and fields on the fine patch (second fine step)
    PushParticlesandDepose(fine_lev, curtime+dt[fine_lev], DtType::SecondHalf);
    RestrictCurrentFromFineToCoarsePatch(fine_lev);
    RestrictRhoFromFineToCoarsePatch(fine_lev);
    ApplyFilterandSumBoundaryJ(fine_lev, PatchType::fine);
    NodalSyncJ(fine_lev, PatchType::fine);
    ApplyFilterandSumBoundaryRho(fine_lev, PatchType::fine, 0, ncomps);
    NodalSyncRho(fine_lev, PatchType::fine, 0, 2);

    EvolveB(fine_lev, PatchType::fine, 0.5_rt*dt[fine_lev]);
    EvolveF(fine_lev, PatchType::fine, 0.5_rt*dt[fine_lev], DtType::FirstHalf);
    FillBoundaryB(fine_lev, PatchType::fine, guard_cells.ng_FieldSolver);
    FillBoundaryF(fine_lev, PatchType::fine, guard_cells.ng_FieldSolverF);

    EvolveE(fine_lev, PatchType::fine, dt[fine_lev]);
    FillBoundaryE(fine_lev, PatchType::fine, guard_cells.ng_FieldSolver);

    EvolveB(fine_lev, PatchType::fine, 0.5_rt*dt[fine_lev]);
    EvolveF(fine_lev, PatchType::fine, 0.5_rt*dt[fine_lev], DtType::SecondHalf);

    if (do_pml) {
        DampPML(fine_lev, PatchType::fine);
        FillBoundaryE(fine_lev, PatchType::fine, guard_cells.ng_FieldSolver);
    }

    if ( safe_guard_cells )
        FillBoundaryF(fine_lev, PatchType::fine, guard_cells.ng_FieldSolver);
    FillBoundaryB(fine_lev, PatchType::fine, guard_cells.ng_FieldSolver);

    // v) Push the fields on the coarse patch and mother grid
    // by only half a coarse step (second half)
    RestoreCurrent(coarse_lev);
    AddCurrentFromFineLevelandSumBoundary(coarse_lev);
    AddRhoFromFineLevelandSumBoundary(coarse_lev, ncomps, ncomps);

    EvolveE(fine_lev, PatchType::coarse, dt[fine_lev]);
    FillBoundaryE(fine_lev, PatchType::coarse, guard_cells.ng_FieldSolver);

    EvolveB(fine_lev, PatchType::coarse, dt[fine_lev]);
    EvolveF(fine_lev, PatchType::coarse, dt[fine_lev], DtType::SecondHalf);

    if (do_pml) {
        FillBoundaryF(fine_lev, PatchType::fine, guard_cells.ng_FieldSolverF);
        DampPML(fine_lev, PatchType::coarse); // do it twice
        DampPML(fine_lev, PatchType::coarse);
        FillBoundaryE(fine_lev, PatchType::coarse, guard_cells.ng_alloc_EB);
    }

    FillBoundaryB(fine_lev, PatchType::coarse, guard_cells.ng_FieldSolver);

    FillBoundaryF(fine_lev, PatchType::coarse, guard_cells.ng_FieldSolverF);

    EvolveE(coarse_lev, PatchType::fine, 0.5_rt*dt[coarse_lev]);
    FillBoundaryE(coarse_lev, PatchType::fine, guard_cells.ng_FieldSolver);

    EvolveB(coarse_lev, PatchType::fine, 0.5_rt*dt[coarse_lev]);
    EvolveF(coarse_lev, PatchType::fine, 0.5_rt*dt[coarse_lev], DtType::SecondHalf);

    if (do_pml) {
        if (do_moving_window){
            // Exchance guard cells of PMLs only (0 cells are exchanged for the
            // regular B field MultiFab). This is required as B and F have just been
            // evolved.
            FillBoundaryB(coarse_lev, PatchType::fine, IntVect::TheZeroVector());
            FillBoundaryF(coarse_lev, PatchType::fine, IntVect::TheZeroVector());
        }
        DampPML(coarse_lev, PatchType::fine);
        if ( safe_guard_cells )
            FillBoundaryE(coarse_lev, PatchType::fine, guard_cells.ng_FieldSolver);
    }
    if ( safe_guard_cells )
        FillBoundaryB(coarse_lev, PatchType::fine, guard_cells.ng_FieldSolver);
}

void
WarpX::doFieldIonization ()
{
    for (int lev = 0; lev <= finest_level; ++lev) {
        doFieldIonization(lev);
    }
}

void
WarpX::doFieldIonization (int lev)
{
    mypc->doFieldIonization(lev,
                            *Efield_aux[lev][0],*Efield_aux[lev][1],*Efield_aux[lev][2],
                            *Bfield_aux[lev][0],*Bfield_aux[lev][1],*Bfield_aux[lev][2]);
}

#ifdef WARPX_QED
void
WarpX::doQEDEvents ()
{
    for (int lev = 0; lev <= finest_level; ++lev) {
        doQEDEvents(lev);
    }
}

void
WarpX::doQEDEvents (int lev)
{
    mypc->doQedEvents(lev,
                      *Efield_aux[lev][0],*Efield_aux[lev][1],*Efield_aux[lev][2],
                      *Bfield_aux[lev][0],*Bfield_aux[lev][1],*Bfield_aux[lev][2]);
}
#endif

void
WarpX::PushParticlesandDepose (amrex::Real cur_time, bool skip_deposition)
{
    // Evolve particles to p^{n+1/2} and x^{n+1}
    // Depose current, j^{n+1/2}
    for (int lev = 0; lev <= finest_level; ++lev) {
        PushParticlesandDepose(lev, cur_time, DtType::Full, skip_deposition);
    }
}

void
WarpX::PushParticlesandDepose (int lev, amrex::Real cur_time, DtType a_dt_type, bool skip_deposition)
{
    // If warpx.do_current_centering = 1, the current is deposited on the nodal MultiFab current_fp_nodal
    // and then centered onto the staggered MultiFab current_fp
    amrex::MultiFab* current_x = (WarpX::do_current_centering) ? current_fp_nodal[lev][0].get()
                                                               : current_fp[lev][0].get();
    amrex::MultiFab* current_y = (WarpX::do_current_centering) ? current_fp_nodal[lev][1].get()
                                                               : current_fp[lev][1].get();
    amrex::MultiFab* current_z = (WarpX::do_current_centering) ? current_fp_nodal[lev][2].get()
                                                               : current_fp[lev][2].get();

    mypc->Evolve(lev,
                 *Efield_aux[lev][0],*Efield_aux[lev][1],*Efield_aux[lev][2],
                 *Bfield_aux[lev][0],*Bfield_aux[lev][1],*Bfield_aux[lev][2],
                 *current_x, *current_y, *current_z,
                 current_buf[lev][0].get(), current_buf[lev][1].get(), current_buf[lev][2].get(),
                 rho_fp[lev].get(), charge_buf[lev].get(),
                 Efield_cax[lev][0].get(), Efield_cax[lev][1].get(), Efield_cax[lev][2].get(),
                 Bfield_cax[lev][0].get(), Bfield_cax[lev][1].get(), Bfield_cax[lev][2].get(),
                 cur_time, dt[lev], a_dt_type, skip_deposition);
#ifdef WARPX_DIM_RZ
    if (! skip_deposition) {
        // This is called after all particles have deposited their current and charge.
        ApplyInverseVolumeScalingToCurrentDensity(current_fp[lev][0].get(), current_fp[lev][1].get(), current_fp[lev][2].get(), lev);
        if (current_buf[lev][0].get()) {
            ApplyInverseVolumeScalingToCurrentDensity(current_buf[lev][0].get(), current_buf[lev][1].get(), current_buf[lev][2].get(), lev-1);
        }
        if (rho_fp[lev].get()) {
            ApplyInverseVolumeScalingToChargeDensity(rho_fp[lev].get(), lev);
            if (charge_buf[lev].get()) {
                ApplyInverseVolumeScalingToChargeDensity(charge_buf[lev].get(), lev-1);
            }
        }
    }
#endif
}

/* \brief Apply perfect mirror condition inside the box (not at a boundary).
 * In practice, set all fields to 0 on a section of the simulation domain
 * (as for a perfect conductor with a given thickness).
 * The mirror normal direction has to be parallel to the z axis.
 */
void
WarpX::applyMirrors(Real time){
    // Loop over the mirrors
    for(int i_mirror=0; i_mirror<num_mirrors; ++i_mirror){
        // Get mirror properties (lower and upper z bounds)
        Real z_min = mirror_z[i_mirror];
        Real z_max_tmp = z_min + mirror_z_width[i_mirror];
        // Boost quantities for boosted frame simulations
        if (gamma_boost>1){
            z_min = z_min/gamma_boost - PhysConst::c*beta_boost*time;
            z_max_tmp = z_max_tmp/gamma_boost - PhysConst::c*beta_boost*time;
        }
        // Loop over levels
        for(int lev=0; lev<=finest_level; lev++){
            // Make sure that the mirror contains at least
            // mirror_z_npoints[i_mirror] cells
            Real dz = WarpX::CellSize(lev)[2];
            Real z_max = std::max(z_max_tmp,
                                  z_min+mirror_z_npoints[i_mirror]*dz);
            // Get fine patch field MultiFabs
            MultiFab& Ex = *Efield_fp[lev][0].get();
            MultiFab& Ey = *Efield_fp[lev][1].get();
            MultiFab& Ez = *Efield_fp[lev][2].get();
            MultiFab& Bx = *Bfield_fp[lev][0].get();
            MultiFab& By = *Bfield_fp[lev][1].get();
            MultiFab& Bz = *Bfield_fp[lev][2].get();
            // Set each field to zero between z_min and z_max
            NullifyMF(Ex, lev, z_min, z_max);
            NullifyMF(Ey, lev, z_min, z_max);
            NullifyMF(Ez, lev, z_min, z_max);
            NullifyMF(Bx, lev, z_min, z_max);
            NullifyMF(By, lev, z_min, z_max);
            NullifyMF(Bz, lev, z_min, z_max);
            if (lev>0){
                // Get coarse patch field MultiFabs
                MultiFab& cEx = *Efield_cp[lev][0].get();
                MultiFab& cEy = *Efield_cp[lev][1].get();
                MultiFab& cEz = *Efield_cp[lev][2].get();
                MultiFab& cBx = *Bfield_cp[lev][0].get();
                MultiFab& cBy = *Bfield_cp[lev][1].get();
                MultiFab& cBz = *Bfield_cp[lev][2].get();
                // Set each field to zero between z_min and z_max
                NullifyMF(cEx, lev, z_min, z_max);
                NullifyMF(cEy, lev, z_min, z_max);
                NullifyMF(cEz, lev, z_min, z_max);
                NullifyMF(cBx, lev, z_min, z_max);
                NullifyMF(cBy, lev, z_min, z_max);
                NullifyMF(cBz, lev, z_min, z_max);
            }
        }
    }
}

// Apply current correction in Fourier space
void
WarpX::CurrentCorrection ()
{
#ifdef WARPX_USE_PSATD
    if (WarpX::maxwell_solver_id == MaxwellSolverAlgo::PSATD)
    {
        for ( int lev = 0; lev <= finest_level; ++lev )
        {
            spectral_solver_fp[lev]->CurrentCorrection( lev, current_fp[lev], rho_fp[lev] );
            if ( spectral_solver_cp[lev] ) spectral_solver_cp[lev]->CurrentCorrection( lev, current_cp[lev], rho_cp[lev] );
        }
    } else {
        AMREX_ALWAYS_ASSERT_WITH_MESSAGE( false,
            "WarpX::CurrentCorrection: only implemented for spectral solver.");
    }
#else
    AMREX_ALWAYS_ASSERT_WITH_MESSAGE( false,
    "WarpX::CurrentCorrection: requires WarpX build with spectral solver support.");
#endif
}

// Compute current from Vay deposition in Fourier space
void
WarpX::VayDeposition ()
{
#ifdef WARPX_USE_PSATD
    if (WarpX::maxwell_solver_id == MaxwellSolverAlgo::PSATD)
    {
        for (int lev = 0; lev <= finest_level; ++lev)
        {
            spectral_solver_fp[lev]->VayDeposition(lev, current_fp[lev]);
            if (spectral_solver_cp[lev]) spectral_solver_cp[lev]->VayDeposition(lev, current_cp[lev]);
        }
    } else {
        AMREX_ALWAYS_ASSERT_WITH_MESSAGE( false,
            "WarpX::VayDeposition: only implemented for spectral solver.");
    }
#else
    AMREX_ALWAYS_ASSERT_WITH_MESSAGE( false,
    "WarpX::CurrentCorrection: requires WarpX build with spectral solver support.");
#endif
}<|MERGE_RESOLUTION|>--- conflicted
+++ resolved
@@ -273,7 +273,6 @@
             ComputeSpaceChargeField( reset_fields );
         }
 
-<<<<<<< HEAD
         if ((cur_time >= stop_time - 1.e-3*dt[0]) ||
             (step == numsteps_max-1) ||
             (synchronize_velocity_for_diagnostics &&
@@ -299,10 +298,6 @@
             is_synchronized = true;
         }
 
-        amrex::Print()<< "STEP " << step+1 << " ends." << " TIME = " << cur_time
-                      << " DT = " << dt[0] << "\n";
-=======
->>>>>>> add16de9
         Real evolve_time_end_step = amrex::second();
         evolve_time += evolve_time_end_step - evolve_time_beg_step;
 
