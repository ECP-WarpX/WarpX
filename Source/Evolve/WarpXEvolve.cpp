--- conflicted
+++ resolved
@@ -815,7 +815,12 @@
     if ( safe_guard_cells )
         FillBoundaryB(coarse_lev, PatchType::fine, guard_cells.ng_FieldSolver);
 
-<<<<<<< HEAD
+    // Synchronize all nodal points at the end of the timestep
+    NodalSync(Efield_fp, Efield_cp);
+    NodalSync(Bfield_fp, Bfield_cp);
+    if (WarpX::do_dive_cleaning) NodalSync(F_fp, F_cp);
+    if (do_pml) NodalSyncPML();
+    
     if(istep[0]+1==end_fine_patch_step){
         SyncCurrent();
         SyncRho();
@@ -825,13 +830,6 @@
                     "Remove the patch");
         do_subcycling=0;
     }
-=======
-    // Synchronize all nodal points at the end of the timestep
-    NodalSync(Efield_fp, Efield_cp);
-    NodalSync(Bfield_fp, Bfield_cp);
-    if (WarpX::do_dive_cleaning) NodalSync(F_fp, F_cp);
-    if (do_pml) NodalSyncPML();
->>>>>>> e538399d
 }
 
 void
