--- conflicted
+++ resolved
@@ -228,25 +228,14 @@
         // value of step in code (first step is 0)
         mypc->doResampling(istep[0]+1, verbose);
 
-<<<<<<< HEAD
-        if (cur_time + dt[0] >= stop_time || step + 1 == numsteps_max) {
-            // At the end of last step, push p by 0.5*dt to synchronize
-            FillBoundaryE(guard_cells.ng_FieldGather);
-            FillBoundaryB(guard_cells.ng_FieldGather);
-            if (fft_do_time_averaging)
-            {
-                FillBoundaryE_avg(guard_cells.ng_FieldGather);
-                FillBoundaryB_avg(guard_cells.ng_FieldGather);
-=======
         if (evolve_scheme == EvolveScheme::Explicit) {
             if (num_mirrors>0){
                 applyMirrors(cur_time);
                 // E : guard cells are NOT up-to-date
                 // B : guard cells are NOT up-to-date
->>>>>>> ae600b83
-            }
-
-            if (cur_time + dt[0] >= stop_time - 1.e-3*dt[0] || step == numsteps_max-1) {
+            }
+
+            if (cur_time + dt[0] >= stop_time || step + 1 == numsteps_max) {
                 // At the end of last step, push p by 0.5*dt to synchronize
                 FillBoundaryE(guard_cells.ng_FieldGather);
                 FillBoundaryB(guard_cells.ng_FieldGather);
