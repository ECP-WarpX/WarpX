/* Copyright 2019-2020 Andrew Myers, Ann Almgren, Aurore Blelly
 *                     Axel Huebl, Burlen Loring, David Grote
 *                     Glenn Richardson, Jean-Luc Vay, Luca Fedeli
 *                     Maxence Thevenet, Remi Lehe, Revathi Jambunathan
 *                     Weiqun Zhang, Yinjian Zhao
 *
 * This file is part of WarpX.
 *
 * License: BSD-3-Clause-LBNL
 */
#include "WarpX.H"
#include "FieldSolver/WarpX_QED_K.H"
#include "Utils/WarpXConst.H"
#include "Utils/WarpXUtil.H"
#include "Utils/WarpXAlgorithmSelection.H"
#ifdef WARPX_USE_PY
#   include "Python/WarpX_py.H"
#endif

#ifdef BL_USE_SENSEI_INSITU
#   include <AMReX_AmrMeshInSituBridge.H>
#endif

#include <cmath>
#include <limits>


using namespace amrex;

void
WarpX::Evolve (int numsteps)
{
    WARPX_PROFILE("WarpX::Evolve()");

    Real cur_time = t_new[0];
    static int last_plot_file_step = 0;
    static int last_openPMD_step = 0;
    static int last_check_file_step = 0;
    static int last_insitu_step = 0;

    if (do_compute_max_step_from_zmax) {
        computeMaxStepBoostAccelerator(geom[0]);
    }

    int numsteps_max;
    if (numsteps < 0) {  // Note that the default argument is numsteps = -1
        numsteps_max = max_step;
    } else {
        numsteps_max = std::min(istep[0]+numsteps, max_step);
    }

    bool max_time_reached = false;
    Real walltime, walltime_start = amrex::second();
    for (int step = istep[0]; step < numsteps_max && cur_time < stop_time; ++step)
    {
        Real walltime_beg_step = amrex::second();

        // Start loop on time steps
        amrex::Print() << "\nSTEP " << step+1 << " starts ...\n";
#ifdef WARPX_USE_PY
        if (warpx_py_beforestep) warpx_py_beforestep();
#endif

        amrex::Vector<amrex::Real>* cost = WarpX::getCosts(0);
        if (cost) {
#ifdef WARPX_USE_PSATD
            amrex::Abort("LoadBalance for PSATD: TODO");
#endif
            if (step > 0 && (step+1) % load_balance_int == 0)
            {
                LoadBalance();

                // Reset the costs to 0
                ResetCosts();
            }
            for (int lev = 0; lev <= finest_level; ++lev)
            {
<<<<<<< HEAD
                cost = WarpX::getCosts(lev);
                if (cost)
=======
                amrex::Vector<amrex::Real>* cost = WarpX::getCosts(lev);
                if (cost && WarpX::load_balance_costs_update_algo == LoadBalanceCostsUpdateAlgo::Timers)
>>>>>>> f8d2179f
                {
                    // Perform running average of the costs
                    // (Giving more importance to most recent costs; only needed
                    // for timers update, heuristic load balance considers the
                    // instantaneous costs)
                    for (int i=0; i<cost->size(); ++i)
                    {
                        (*cost)[i] *= (1. - 2./load_balance_int);
                    }
                }
            }
        }

        // At the beginning, we have B^{n} and E^{n}.
        // Particles have p^{n} and x^{n}.
        // is_synchronized is true.
        if (is_synchronized) {
            // Not called at each iteration, so exchange all guard cells
            FillBoundaryE(guard_cells.ng_alloc_EB, guard_cells.ng_Extra);
            FillBoundaryB(guard_cells.ng_alloc_EB, guard_cells.ng_Extra);
            UpdateAuxilaryData();
            // on first step, push p by -0.5*dt
            for (int lev = 0; lev <= finest_level; ++lev)
            {
                mypc->PushP(lev, -0.5*dt[lev],
                            *Efield_aux[lev][0],*Efield_aux[lev][1],*Efield_aux[lev][2],
                            *Bfield_aux[lev][0],*Bfield_aux[lev][1],*Bfield_aux[lev][2]);
            }
            is_synchronized = false;
        } else {
            // Beyond one step, we have E^{n} and B^{n}.
            // Particles have p^{n-1/2} and x^{n}.

            // E and B are up-to-date inside the domain only
            FillBoundaryE(guard_cells.ng_FieldGather, guard_cells.ng_Extra);
            FillBoundaryB(guard_cells.ng_FieldGather, guard_cells.ng_Extra);
            // E and B: enough guard cells to update Aux or call Field Gather in fp and cp
            // Need to update Aux on lower levels, to interpolate to higher levels.
#ifndef WARPX_USE_PSATD
            FillBoundaryAux(guard_cells.ng_UpdateAux);
#endif
            UpdateAuxilaryData();
        }

        if (do_subcycling == 0 || finest_level == 0) {
            OneStep_nosub(cur_time);
            // E : guard cells are up-to-date
            // B : guard cells are NOT up-to-date
            // F : guard cells are NOT up-to-date
        } else if (do_subcycling == 1 && finest_level == 1) {
            OneStep_sub1(cur_time);
        } else {
            amrex::Print() << "Error: do_subcycling = " << do_subcycling << std::endl;
            amrex::Abort("Unsupported do_subcycling type");
        }

        if (num_mirrors>0){
            applyMirrors(cur_time);
            // E : guard cells are NOT up-to-date
            // B : guard cells are NOT up-to-date
        }

#ifdef WARPX_USE_PY
        if (warpx_py_beforeEsolve) warpx_py_beforeEsolve();
#endif
        if (cur_time + dt[0] >= stop_time - 1.e-3*dt[0] || step == numsteps_max-1) {
            // At the end of last step, push p by 0.5*dt to synchronize
            UpdateAuxilaryData();
            for (int lev = 0; lev <= finest_level; ++lev) {
                mypc->PushP(lev, 0.5*dt[lev],
                            *Efield_aux[lev][0],*Efield_aux[lev][1],
                            *Efield_aux[lev][2],
                            *Bfield_aux[lev][0],*Bfield_aux[lev][1],
                            *Bfield_aux[lev][2]);
            }
            is_synchronized = true;
        }
#ifdef WARPX_USE_PY
        if (warpx_py_afterEsolve) warpx_py_afterEsolve();
#endif

        for (int lev = 0; lev <= max_level; ++lev) {
            ++istep[lev];
        }

        cur_time += dt[0];

        bool to_make_plot = ( (plot_int > 0) && ((step+1) % plot_int == 0) );
        bool to_write_openPMD = ( (openpmd_int > 0) && ((step+1) % openpmd_int == 0) );

        // slice generation //
        bool to_make_slice_plot = (slice_plot_int > 0) && ( (step+1)% slice_plot_int == 0);

        bool do_insitu = ((step+1) >= insitu_start) &&
            (insitu_int > 0) && ((step+1) % insitu_int == 0);

        if (do_back_transformed_diagnostics) {
            std::unique_ptr<MultiFab> cell_centered_data = nullptr;
            if (WarpX::do_back_transformed_fields) {
                cell_centered_data = GetCellCenteredData();
            }
            myBFD->writeLabFrameData(cell_centered_data.get(), *mypc, geom[0], cur_time, dt[0]);
        }

        bool move_j = is_synchronized || to_make_plot || to_write_openPMD || do_insitu;
        // If is_synchronized we need to shift j too so that next step we can evolve E by dt/2.
        // We might need to move j because we are going to make a plotfile.

        ShiftGalileanBoundary();

        int num_moved = MoveWindow(move_j);

        // Electrostatic solver: particles can move by an arbitrary number of cells
        if( do_electrostatic )
        {
            mypc->Redistribute();
        } else
        {
            // Electromagnetic solver: due to CFL condition, particles can
            // only move by one or two cells per time step
            if (max_level == 0) {
                int num_redistribute_ghost = num_moved;
                if ((v_galilean[0]!=0) or (v_galilean[1]!=0) or (v_galilean[2]!=0)) {
                    // Galilean algorithm ; particles can move by up to 2 cells
                    num_redistribute_ghost += 2;
                } else {
                    // Standard algorithm ; particles can move by up to 1 cell
                    num_redistribute_ghost += 1;
                }
                mypc->RedistributeLocal(num_redistribute_ghost);
            }
            else {
                mypc->Redistribute();
            }
        }

        bool to_sort = (sort_int > 0) && ((step+1) % sort_int == 0);
        if (to_sort) {
            amrex::Print() << "re-sorting particles \n";
            mypc->SortParticlesByBin(sort_bin_size);
        }

        amrex::Print()<< "STEP " << step+1 << " ends." << " TIME = " << cur_time
                      << " DT = " << dt[0] << "\n";
        Real walltime_end_step = amrex::second();
        walltime = walltime_end_step - walltime_start;
        amrex::Print()<< "Walltime = " << walltime
                      << " s; This step = " << walltime_end_step-walltime_beg_step
                      << " s; Avg. per step = " << walltime/(step+1) << " s\n";

        // sync up time
        for (int i = 0; i <= max_level; ++i) {
            t_new[i] = cur_time;
        }

        /// reduced diags
        if (reduced_diags->m_plot_rd != 0)
        {
            reduced_diags->ComputeDiags(step);
            reduced_diags->WriteToFile(step);
        }

        multi_diags->FilterComputePackFlush( step );

        // slice gen //
        if (to_make_plot || to_write_openPMD || do_insitu || to_make_slice_plot)
        {
            // This is probably overkill, but it's not called often
            FillBoundaryE(guard_cells.ng_alloc_EB, guard_cells.ng_Extra);
            // This is probably overkill, but it's not called often
            FillBoundaryB(guard_cells.ng_alloc_EB, guard_cells.ng_Extra);
            // This is probably overkill, but it's not called often
#ifndef WARPX_USE_PSATD
            FillBoundaryAux(guard_cells.ng_UpdateAux);
#endif
            UpdateAuxilaryData();

            FieldGather();

            last_plot_file_step = step+1;
            last_openPMD_step = step+1;
            last_insitu_step = step+1;

            if (to_make_plot)
                WritePlotFile();
            if (to_write_openPMD)
                WriteOpenPMDFile();

            if (to_make_slice_plot)
            {
                InitializeSliceMultiFabs ();
                SliceGenerationForDiagnostics();
                WriteSlicePlotFile();
                ClearSliceMultiFabs ();
            }

            if (do_insitu)
                UpdateInSitu();
        }

        if (check_int > 0 && (step+1) % check_int == 0) {
            last_check_file_step = step+1;
            WriteCheckPointFile();
        }

        if (cur_time >= stop_time - 1.e-3*dt[0]) {
            max_time_reached = true;
            break;
        }

#ifdef WARPX_USE_PY
        if (warpx_py_afterstep) warpx_py_afterstep();
#endif
        // End loop on time steps
    }

    bool write_plot_file = plot_int > 0 && istep[0] > last_plot_file_step
        && (max_time_reached || istep[0] >= max_step);
    bool write_openPMD = openpmd_int > 0 && istep[0] > last_openPMD_step
        && (max_time_reached || istep[0] >= max_step);

    bool do_insitu = (insitu_start >= istep[0]) && (insitu_int > 0) &&
        (istep[0] > last_insitu_step) && (max_time_reached || istep[0] >= max_step);

    if (write_plot_file || write_openPMD || do_insitu)
    {
        // This is probably overkill, but it's not called often
        FillBoundaryE(guard_cells.ng_alloc_EB, guard_cells.ng_Extra);
        // This is probably overkill, but it's not called often
        FillBoundaryB(guard_cells.ng_alloc_EB, guard_cells.ng_Extra);
        // This is probably overkill
#ifndef WARPX_USE_PSATD
        FillBoundaryAux(guard_cells.ng_UpdateAux);
#endif
        UpdateAuxilaryData();

        for (int lev = 0; lev <= finest_level; ++lev) {
            mypc->FieldGather(lev,
                              *Efield_aux[lev][0],*Efield_aux[lev][1],
                              *Efield_aux[lev][2],
                              *Bfield_aux[lev][0],*Bfield_aux[lev][1],
                              *Bfield_aux[lev][2]);
        }

        multi_diags->FilterComputePackFlush( istep[0], true );

        if (write_plot_file)
            WritePlotFile();
        if (write_openPMD)
            WriteOpenPMDFile();

        if (do_insitu)
            UpdateInSitu();
    }

    if (check_int > 0 && istep[0] > last_check_file_step &&
        (max_time_reached || istep[0] >= max_step)) {
        WriteCheckPointFile();
    }

    if (do_back_transformed_diagnostics) {
        myBFD->Flush(geom[0]);
    }

#ifdef BL_USE_SENSEI_INSITU
    insitu_bridge->finalize();
#endif
}

/* /brief Perform one PIC iteration, without subcycling
*  i.e. all levels/patches use the same timestep (that of the finest level)
*  for the field advance and particle pusher.
*/
void
WarpX::OneStep_nosub (Real cur_time)
{

    if (do_electrostatic) {
        // Electrostatic solver:
        // For each species: deposit charge and add the associated space-charge
        // E and B field to the grid ; this is done at the beginning of the PIC
        // loop (i.e. immediately after a `Redistribute` and before particle
        // positions are pushed) so that the particles do not deposit out of bound
        bool const reset_fields = true;
        ComputeSpaceChargeField( reset_fields );
    }

    // Loop over species. For each ionizable species, create particles in
    // product species.
    mypc->doFieldIonization();
    mypc->doCoulombCollisions();
    // Push particle from x^{n} to x^{n+1}
    //               from p^{n-1/2} to p^{n+1/2}
    // Deposit current j^{n+1/2}
    // Deposit charge density rho^{n}
#ifdef WARPX_USE_PY
    if (warpx_py_particleinjection) warpx_py_particleinjection();
    if (warpx_py_particlescraper) warpx_py_particlescraper();
    if (warpx_py_beforedeposition) warpx_py_beforedeposition();
#endif
    PushParticlesandDepose(cur_time);

#ifdef WARPX_USE_PY
    if (warpx_py_afterdeposition) warpx_py_afterdeposition();
#endif

#ifdef WARPX_QED
    //Do QED processes
    mypc->doQedEvents();
#endif

    SyncCurrent();

    SyncRho();

    // At this point, J is up-to-date inside the domain, and E and B are
    // up-to-date including enough guard cells for first step of the field
    // solve.

    // For extended PML: copy J from regular grid to PML, and damp J in PML
    if (do_pml && pml_has_particles) CopyJPML();
    if (do_pml && do_pml_j_damping) DampJPML();

    if (!do_electrostatic) {
    // Electromagnetic solver:
    // Push E and B from {n} to {n+1}
    // (And update guard cells immediately afterwards)
#ifdef WARPX_USE_PSATD
        if (use_hybrid_QED)
        {
            WarpX::Hybrid_QED_Push(dt);
            FillBoundaryE(guard_cells.ng_alloc_EB, guard_cells.ng_Extra);
        }
        PushPSATD(dt[0]);
        FillBoundaryE(guard_cells.ng_alloc_EB, guard_cells.ng_Extra);
        FillBoundaryB(guard_cells.ng_alloc_EB, guard_cells.ng_Extra);

        if (use_hybrid_QED)
        {
            WarpX::Hybrid_QED_Push(dt);
            FillBoundaryE(guard_cells.ng_alloc_EB, guard_cells.ng_Extra);

        }
        if (do_pml) DampPML();
#else
        EvolveF(0.5*dt[0], DtType::FirstHalf);
        FillBoundaryF(guard_cells.ng_FieldSolverF);
        EvolveB(0.5*dt[0]); // We now have B^{n+1/2}

        FillBoundaryB(guard_cells.ng_FieldSolver, IntVect::TheZeroVector());
        EvolveE(dt[0]); // We now have E^{n+1}

        FillBoundaryE(guard_cells.ng_FieldSolver, IntVect::TheZeroVector());
        EvolveF(0.5*dt[0], DtType::SecondHalf);
        EvolveB(0.5*dt[0]); // We now have B^{n+1}
        if (do_pml) {
            FillBoundaryF(guard_cells.ng_alloc_F);
            DampPML();
            FillBoundaryE(guard_cells.ng_MovingWindow, IntVect::TheZeroVector());
            FillBoundaryF(guard_cells.ng_MovingWindow);
            FillBoundaryB(guard_cells.ng_MovingWindow, IntVect::TheZeroVector());
        }
        // E and B are up-to-date in the domain, but all guard cells are
        // outdated.
        if ( safe_guard_cells )
            FillBoundaryB(guard_cells.ng_alloc_EB, guard_cells.ng_Extra);
#endif
    }
}

/* /brief Perform one PIC iteration, with subcycling
*  i.e. The fine patch uses a smaller timestep (and steps more often)
*  than the coarse patch, for the field advance and particle pusher.
*
* This version of subcycling only works for 2 levels and with a refinement
* ratio of 2.
* The particles and fields of the fine patch are pushed twice
* (with dt[coarse]/2) in this routine.
* The particles of the coarse patch and mother grid are pushed only once
* (with dt[coarse]). The fields on the coarse patch and mother grid
* are pushed in a way which is equivalent to pushing once only, with
* a current which is the average of the coarse + fine current at the 2
* steps of the fine grid.
*
*/


void
WarpX::OneStep_sub1 (Real curtime)
{
    if( do_electrostatic )
    {
        amrex::Abort("Electrostatic solver cannot be used with sub-cycling.");
    }

    // TODO: we could save some charge depositions
    // Loop over species. For each ionizable species, create particles in
    // product species.
    mypc->doFieldIonization();

#ifdef WARPX_QED
    //Do QED processes
    mypc->doQedEvents();
#endif

    AMREX_ALWAYS_ASSERT_WITH_MESSAGE(finest_level == 1, "Must have exactly two levels");
    const int fine_lev = 1;
    const int coarse_lev = 0;

    // i) Push particles and fields on the fine patch (first fine step)
    PushParticlesandDepose(fine_lev, curtime, DtType::FirstHalf);
    RestrictCurrentFromFineToCoarsePatch(fine_lev);
    RestrictRhoFromFineToCoarsePatch(fine_lev);
    ApplyFilterandSumBoundaryJ(fine_lev, PatchType::fine);
    NodalSyncJ(fine_lev, PatchType::fine);
    ApplyFilterandSumBoundaryRho(fine_lev, PatchType::fine, 0, 2*ncomps);
    NodalSyncRho(fine_lev, PatchType::fine, 0, 2);

    EvolveB(fine_lev, PatchType::fine, 0.5*dt[fine_lev]);
    EvolveF(fine_lev, PatchType::fine, 0.5*dt[fine_lev], DtType::FirstHalf);
    FillBoundaryB(fine_lev, PatchType::fine, guard_cells.ng_FieldSolver);
    FillBoundaryF(fine_lev, PatchType::fine, guard_cells.ng_alloc_F);

    EvolveE(fine_lev, PatchType::fine, dt[fine_lev]);
    FillBoundaryE(fine_lev, PatchType::fine, guard_cells.ng_FieldGather);

    EvolveB(fine_lev, PatchType::fine, 0.5*dt[fine_lev]);
    EvolveF(fine_lev, PatchType::fine, 0.5*dt[fine_lev], DtType::SecondHalf);

    if (do_pml) {
        FillBoundaryF(fine_lev, PatchType::fine, guard_cells.ng_alloc_F);
        DampPML(fine_lev, PatchType::fine);
        FillBoundaryE(fine_lev, PatchType::fine, guard_cells.ng_FieldGather);
    }

    FillBoundaryB(fine_lev, PatchType::fine, guard_cells.ng_FieldGather);

    // ii) Push particles on the coarse patch and mother grid.
    // Push the fields on the coarse patch and mother grid
    // by only half a coarse step (first half)
    PushParticlesandDepose(coarse_lev, curtime, DtType::Full);
    StoreCurrent(coarse_lev);
    AddCurrentFromFineLevelandSumBoundary(coarse_lev);
    AddRhoFromFineLevelandSumBoundary(coarse_lev, 0, ncomps);

    EvolveB(fine_lev, PatchType::coarse, dt[fine_lev]);
    EvolveF(fine_lev, PatchType::coarse, dt[fine_lev], DtType::FirstHalf);
    FillBoundaryB(fine_lev, PatchType::coarse, guard_cells.ng_FieldGather);
    FillBoundaryF(fine_lev, PatchType::coarse, guard_cells.ng_FieldSolverF);

    EvolveE(fine_lev, PatchType::coarse, dt[fine_lev]);
    FillBoundaryE(fine_lev, PatchType::coarse, guard_cells.ng_FieldGather);

    EvolveB(coarse_lev, PatchType::fine, 0.5*dt[coarse_lev]);
    EvolveF(coarse_lev, PatchType::fine, 0.5*dt[coarse_lev], DtType::FirstHalf);
    FillBoundaryB(coarse_lev, PatchType::fine, guard_cells.ng_FieldGather + guard_cells.ng_Extra);
    FillBoundaryF(coarse_lev, PatchType::fine, guard_cells.ng_FieldSolverF);

    EvolveE(coarse_lev, PatchType::fine, 0.5*dt[coarse_lev]);
    FillBoundaryE(coarse_lev, PatchType::fine, guard_cells.ng_FieldGather + guard_cells.ng_Extra);

    FillBoundaryAux(guard_cells.ng_UpdateAux);
    // iii) Get auxiliary fields on the fine grid, at dt[fine_lev]
    UpdateAuxilaryData();

    // iv) Push particles and fields on the fine patch (second fine step)
    PushParticlesandDepose(fine_lev, curtime+dt[fine_lev], DtType::SecondHalf);
    RestrictCurrentFromFineToCoarsePatch(fine_lev);
    RestrictRhoFromFineToCoarsePatch(fine_lev);
    ApplyFilterandSumBoundaryJ(fine_lev, PatchType::fine);
    NodalSyncJ(fine_lev, PatchType::fine);
    ApplyFilterandSumBoundaryRho(fine_lev, PatchType::fine, 0, ncomps);
    NodalSyncRho(fine_lev, PatchType::fine, 0, 2);

    EvolveB(fine_lev, PatchType::fine, 0.5*dt[fine_lev]);
    EvolveF(fine_lev, PatchType::fine, 0.5*dt[fine_lev], DtType::FirstHalf);
    FillBoundaryB(fine_lev, PatchType::fine, guard_cells.ng_FieldSolver);
    FillBoundaryF(fine_lev, PatchType::fine, guard_cells.ng_FieldSolverF);

    EvolveE(fine_lev, PatchType::fine, dt[fine_lev]);
    FillBoundaryE(fine_lev, PatchType::fine, guard_cells.ng_FieldSolver);

    EvolveB(fine_lev, PatchType::fine, 0.5*dt[fine_lev]);
    EvolveF(fine_lev, PatchType::fine, 0.5*dt[fine_lev], DtType::SecondHalf);

    if (do_pml) {
        DampPML(fine_lev, PatchType::fine);
        FillBoundaryE(fine_lev, PatchType::fine, guard_cells.ng_FieldSolver);
    }

    if ( safe_guard_cells )
        FillBoundaryF(fine_lev, PatchType::fine, guard_cells.ng_FieldSolver);
    FillBoundaryB(fine_lev, PatchType::fine, guard_cells.ng_FieldSolver);

    // v) Push the fields on the coarse patch and mother grid
    // by only half a coarse step (second half)
    RestoreCurrent(coarse_lev);
    AddCurrentFromFineLevelandSumBoundary(coarse_lev);
    AddRhoFromFineLevelandSumBoundary(coarse_lev, ncomps, ncomps);

    EvolveE(fine_lev, PatchType::coarse, dt[fine_lev]);
    FillBoundaryE(fine_lev, PatchType::coarse, guard_cells.ng_FieldSolver);

    EvolveB(fine_lev, PatchType::coarse, dt[fine_lev]);
    EvolveF(fine_lev, PatchType::coarse, dt[fine_lev], DtType::SecondHalf);

    if (do_pml) {
        FillBoundaryF(fine_lev, PatchType::fine, guard_cells.ng_FieldSolverF);
        DampPML(fine_lev, PatchType::coarse); // do it twice
        DampPML(fine_lev, PatchType::coarse);
        FillBoundaryE(fine_lev, PatchType::coarse, guard_cells.ng_alloc_EB);
    }

    FillBoundaryB(fine_lev, PatchType::coarse, guard_cells.ng_FieldSolver);

    FillBoundaryF(fine_lev, PatchType::coarse, guard_cells.ng_FieldSolverF);

    EvolveE(coarse_lev, PatchType::fine, 0.5*dt[coarse_lev]);
    FillBoundaryE(coarse_lev, PatchType::fine, guard_cells.ng_FieldSolver);

    EvolveB(coarse_lev, PatchType::fine, 0.5*dt[coarse_lev]);
    EvolveF(coarse_lev, PatchType::fine, 0.5*dt[coarse_lev], DtType::SecondHalf);

    if (do_pml) {
        if (do_moving_window){
            // Exchance guard cells of PMLs only (0 cells are exchanged for the
            // regular B field MultiFab). This is required as B and F have just been
            // evolved.
            FillBoundaryB(coarse_lev, PatchType::fine, IntVect::TheZeroVector());
            FillBoundaryF(coarse_lev, PatchType::fine, IntVect::TheZeroVector());
        }
        DampPML(coarse_lev, PatchType::fine);
        if ( safe_guard_cells )
            FillBoundaryE(coarse_lev, PatchType::fine, guard_cells.ng_FieldSolver);
    }
    if ( safe_guard_cells )
        FillBoundaryB(coarse_lev, PatchType::fine, guard_cells.ng_FieldSolver);
}

void
WarpX::PushParticlesandDepose (amrex::Real cur_time)
{
    // Evolve particles to p^{n+1/2} and x^{n+1}
    // Depose current, j^{n+1/2}
    for (int lev = 0; lev <= finest_level; ++lev) {
        PushParticlesandDepose(lev, cur_time);
    }
}

void
WarpX::PushParticlesandDepose (int lev, amrex::Real cur_time, DtType a_dt_type)
{
    mypc->Evolve(lev,
                 *Efield_aux[lev][0],*Efield_aux[lev][1],*Efield_aux[lev][2],
                 *Bfield_aux[lev][0],*Bfield_aux[lev][1],*Bfield_aux[lev][2],
                 *current_fp[lev][0],*current_fp[lev][1],*current_fp[lev][2],
                 current_buf[lev][0].get(), current_buf[lev][1].get(), current_buf[lev][2].get(),
                 rho_fp[lev].get(), charge_buf[lev].get(),
                 Efield_cax[lev][0].get(), Efield_cax[lev][1].get(), Efield_cax[lev][2].get(),
                 Bfield_cax[lev][0].get(), Bfield_cax[lev][1].get(), Bfield_cax[lev][2].get(),
                 cur_time, dt[lev], a_dt_type);
#ifdef WARPX_DIM_RZ
    // This is called after all particles have deposited their current and charge.
    ApplyInverseVolumeScalingToCurrentDensity(current_fp[lev][0].get(), current_fp[lev][1].get(), current_fp[lev][2].get(), lev);
    if (current_buf[lev][0].get()) {
        ApplyInverseVolumeScalingToCurrentDensity(current_buf[lev][0].get(), current_buf[lev][1].get(), current_buf[lev][2].get(), lev-1);
    }
    if (rho_fp[lev].get()) {
        ApplyInverseVolumeScalingToChargeDensity(rho_fp[lev].get(), lev);
        if (charge_buf[lev].get()) {
            ApplyInverseVolumeScalingToChargeDensity(charge_buf[lev].get(), lev-1);
        }
    }
#endif
}

void
WarpX::ComputeDt ()
{
    const Real* dx = geom[max_level].CellSize();
    Real deltat = 0.;

    if (maxwell_fdtd_solver_id == 0) {
        // CFL time step Yee solver
#ifdef WARPX_DIM_RZ
        // In the rz case, the Courant limit has been evaluated
        // semi-analytically by R. Lehe, and resulted in the following
        // coefficients.
        // NB : Here the coefficient for m=1 as compared to this document,
        // as it was observed in practice that this coefficient was not
        // high enough (The simulation became unstable).
        Real multimode_coeffs[6] = { 0.2105, 1.0, 3.5234, 8.5104, 15.5059, 24.5037 };
        Real multimode_alpha;
        if (n_rz_azimuthal_modes < 7) {
            // Use the table of the coefficients
            multimode_alpha = multimode_coeffs[n_rz_azimuthal_modes-1];
        } else {
            // Use a realistic extrapolation
            multimode_alpha = (n_rz_azimuthal_modes - 1)*(n_rz_azimuthal_modes - 1) - 0.4;
        }
        deltat  = cfl * 1./( std::sqrt((1+multimode_alpha)/(dx[0]*dx[0]) + 1./(dx[1]*dx[1])) * PhysConst::c );
#else
        deltat  = cfl * 1./( std::sqrt(AMREX_D_TERM(  1./(dx[0]*dx[0]),
                                                      + 1./(dx[1]*dx[1]),
                                                      + 1./(dx[2]*dx[2]))) * PhysConst::c );
#endif
    } else {
        // CFL time step CKC solver
#if (BL_SPACEDIM == 3)
        const Real delta = std::min(dx[0],std::min(dx[1],dx[2]));
#elif (BL_SPACEDIM == 2)
        const Real delta = std::min(dx[0],dx[1]);
#endif
        deltat = cfl*delta/PhysConst::c;
    }
    dt.resize(0);
    dt.resize(max_level+1,deltat);

    if (do_subcycling) {
        for (int lev = max_level-1; lev >= 0; --lev) {
            dt[lev] = dt[lev+1] * refRatio(lev)[0];
        }
    }

    if (do_electrostatic) {
        dt[0] = const_dt;
    }

    for (int lev=0; lev <= max_level; lev++) {
        const Real* dx_lev = geom[lev].CellSize();
        Print()<<"Level "<<lev<<": dt = "<<dt[lev]
               <<" ; dx = "<<dx_lev[0]
#if (defined WARPX_DIM_XZ) || (defined WARPX_DIM_RZ)
               <<" ; dz = "<<dx_lev[1]<<'\n';
#elif (defined WARPX_DIM_3D)
               <<" ; dy = "<<dx_lev[1]
               <<" ; dz = "<<dx_lev[2]<<'\n';
#endif
    }
}

/* \brief computes max_step for wakefield simulation in boosted frame.
 * \param geom: Geometry object that contains simulation domain.
 *
 * max_step is set so that the simulation stop when the lower corner of the
 * simulation box passes input parameter zmax_plasma_to_compute_max_step.
 */
void
WarpX::computeMaxStepBoostAccelerator(const amrex::Geometry& a_geom){
    // Sanity checks: can use zmax_plasma_to_compute_max_step only if
    // the moving window and the boost are all in z direction.
    AMREX_ALWAYS_ASSERT_WITH_MESSAGE(
        WarpX::moving_window_dir == AMREX_SPACEDIM-1,
        "Can use zmax_plasma_to_compute_max_step only if " +
        "moving window along z. TODO: all directions.");
    if (gamma_boost > 1){
        AMREX_ALWAYS_ASSERT_WITH_MESSAGE(
            (WarpX::boost_direction[0]-0)*(WarpX::boost_direction[0]-0) +
            (WarpX::boost_direction[1]-0)*(WarpX::boost_direction[1]-0) +
            (WarpX::boost_direction[2]-1)*(WarpX::boost_direction[2]-1) < 1.e-12,
            "Can use zmax_plasma_to_compute_max_step in boosted frame only if " +
            "warpx.boost_direction = z. TODO: all directions.");
    }

    // Lower end of the simulation domain. All quantities are given in boosted
    // frame except zmax_plasma_to_compute_max_step.
    const Real zmin_domain_boost = a_geom.ProbLo(AMREX_SPACEDIM-1);
    // End of the plasma: Transform input argument
    // zmax_plasma_to_compute_max_step to boosted frame.
    const Real len_plasma_boost = zmax_plasma_to_compute_max_step/gamma_boost;
    // Plasma velocity
    const Real v_plasma_boost = -beta_boost * PhysConst::c;
    // Get time at which the lower end of the simulation domain passes the
    // upper end of the plasma (in the z direction).
    const Real interaction_time_boost = (len_plasma_boost-zmin_domain_boost)/
        (moving_window_v-v_plasma_boost);
    // Divide by dt, and update value of max_step.
    int computed_max_step;
    if (do_subcycling){
        computed_max_step = static_cast<int>(interaction_time_boost/dt[0]);
    } else {
        computed_max_step =
            static_cast<int>(interaction_time_boost/dt[maxLevel()]);
    }
    max_step = computed_max_step;
    Print()<<"max_step computed in computeMaxStepBoostAccelerator: "
           <<computed_max_step<<std::endl;
}

/* \brief Apply perfect mirror condition inside the box (not at a boundary).
 * In practice, set all fields to 0 on a section of the simulation domain
 * (as for a perfect conductor with a given thickness).
 * The mirror normal direction has to be parallel to the z axis.
 */
void
WarpX::applyMirrors(Real time){
    // Loop over the mirrors
    for(int i_mirror=0; i_mirror<num_mirrors; ++i_mirror){
        // Get mirror properties (lower and upper z bounds)
        Real z_min = mirror_z[i_mirror];
        Real z_max_tmp = z_min + mirror_z_width[i_mirror];
        // Boost quantities for boosted frame simulations
        if (gamma_boost>1){
            z_min = z_min/gamma_boost - PhysConst::c*beta_boost*time;
            z_max_tmp = z_max_tmp/gamma_boost - PhysConst::c*beta_boost*time;
        }
        // Loop over levels
        for(int lev=0; lev<=finest_level; lev++){
            // Make sure that the mirror contains at least
            // mirror_z_npoints[i_mirror] cells
            Real dz = WarpX::CellSize(lev)[2];
            Real z_max = std::max(z_max_tmp,
                                  z_min+mirror_z_npoints[i_mirror]*dz);
            // Get fine patch field MultiFabs
            MultiFab& Ex = *Efield_fp[lev][0].get();
            MultiFab& Ey = *Efield_fp[lev][1].get();
            MultiFab& Ez = *Efield_fp[lev][2].get();
            MultiFab& Bx = *Bfield_fp[lev][0].get();
            MultiFab& By = *Bfield_fp[lev][1].get();
            MultiFab& Bz = *Bfield_fp[lev][2].get();
            // Set each field to zero between z_min and z_max
            NullifyMF(Ex, lev, z_min, z_max);
            NullifyMF(Ey, lev, z_min, z_max);
            NullifyMF(Ez, lev, z_min, z_max);
            NullifyMF(Bx, lev, z_min, z_max);
            NullifyMF(By, lev, z_min, z_max);
            NullifyMF(Bz, lev, z_min, z_max);
            if (lev>0){
                // Get coarse patch field MultiFabs
                MultiFab& cEx = *Efield_cp[lev][0].get();
                MultiFab& cEy = *Efield_cp[lev][1].get();
                MultiFab& cEz = *Efield_cp[lev][2].get();
                MultiFab& cBx = *Bfield_cp[lev][0].get();
                MultiFab& cBy = *Bfield_cp[lev][1].get();
                MultiFab& cBz = *Bfield_cp[lev][2].get();
                // Set each field to zero between z_min and z_max
                NullifyMF(cEx, lev, z_min, z_max);
                NullifyMF(cEy, lev, z_min, z_max);
                NullifyMF(cEz, lev, z_min, z_max);
                NullifyMF(cBx, lev, z_min, z_max);
                NullifyMF(cBy, lev, z_min, z_max);
                NullifyMF(cBz, lev, z_min, z_max);
            }
        }
    }
}<|MERGE_RESOLUTION|>--- conflicted
+++ resolved
@@ -75,13 +75,8 @@
             }
             for (int lev = 0; lev <= finest_level; ++lev)
             {
-<<<<<<< HEAD
                 cost = WarpX::getCosts(lev);
-                if (cost)
-=======
-                amrex::Vector<amrex::Real>* cost = WarpX::getCosts(lev);
                 if (cost && WarpX::load_balance_costs_update_algo == LoadBalanceCostsUpdateAlgo::Timers)
->>>>>>> f8d2179f
                 {
                     // Perform running average of the costs
                     // (Giving more importance to most recent costs; only needed
