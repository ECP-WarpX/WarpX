--- conflicted
+++ resolved
@@ -305,7 +305,6 @@
             ExecutePythonCallback("afterEsolve");
         }
 
-<<<<<<< HEAD
         if ((cur_time >= stop_time - 1.e-3*dt[0]) ||
             (step == numsteps_max-1) ||
             (synchronize_velocity_for_diagnostics &&
@@ -338,10 +337,7 @@
             t_new[i] = cur_time;
         }
 
-        // warpx_py_afterstep runs with the updated global time. It is included
-=======
         // afterstep callback runs with the updated global time. It is included
->>>>>>> 76ef14c1
         // in the evolve timing.
         ExecutePythonCallback("afterstep");
 
