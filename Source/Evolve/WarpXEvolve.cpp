--- conflicted
+++ resolved
@@ -124,12 +124,8 @@
                 FillBoundaryE(guard_cells.ng_alloc_EB);
                 FillBoundaryB(guard_cells.ng_alloc_EB);
             }
-<<<<<<< HEAD
-
-=======
             UpdateAuxilaryData();
             FillBoundaryAux(guard_cells.ng_UpdateAux);
->>>>>>> 7d187fa9
             // on first step, push p by -0.5*dt
             for (int lev = 0; lev <= finest_level; ++lev)
             {
@@ -298,14 +294,9 @@
 
         m_particle_boundary_buffer->gatherParticles(*mypc, amrex::GetVecOfConstPtrs(m_distance_to_eb));
 
-<<<<<<< HEAD
         // Non-explicit Maxwell solver: particles can move by an arbitrary number of cells
         if( electromagnetic_solver_id == ElectromagneticSolverAlgo::None ||
             electromagnetic_solver_id == ElectromagneticSolverAlgo::Hybrid )
-=======
-        // Non-Maxwell solver: particles can move by an arbitrary number of cells
-        if( electromagnetic_solver_id == ElectromagneticSolverAlgo::None )
->>>>>>> 7d187fa9
         {
             mypc->Redistribute();
         } else
@@ -335,10 +326,8 @@
             mypc->SortParticlesByBin(sort_bin_size);
         }
 
-<<<<<<< HEAD
         if( electrostatic_solver_id != ElectrostaticSolverAlgo::None ||
             electromagnetic_solver_id == ElectromagneticSolverAlgo::Hybrid ) {
-
             ExecutePythonCallback("beforeEsolve");
 
             if (electrostatic_solver_id != ElectrostaticSolverAlgo::None) {
@@ -350,6 +339,12 @@
                 // and so that the fields are at the correct time in the output.
                 bool const reset_fields = true;
                 ComputeSpaceChargeField( reset_fields );
+                if (electrostatic_solver_id == ElectrostaticSolverAlgo::LabFrameElectroMagnetostatic) {
+                    // Call Magnetostatic Solver to solve for the vector potential A and compute the
+                    // B field.  Time varying A contribution to E field is neglected.
+                    // This is currently a lab frame calculation.
+                    ComputeMagnetostaticField();
+                }
             } else {
                 // Hybrid case:
                 // The particles are now at p^{n+1/2} and x^{n+1}. The fields
@@ -357,24 +352,6 @@
                 HybridEvolveFields();
             }
 
-=======
-        if( electrostatic_solver_id != ElectrostaticSolverAlgo::None ) {
-            ExecutePythonCallback("beforeEsolve");
-            // Electrostatic solver:
-            // For each species: deposit charge and add the associated space-charge
-            // E and B field to the grid ; this is done at the end of the PIC
-            // loop (i.e. immediately after a `Redistribute` and before particle
-            // positions are next pushed) so that the particles do not deposit out of bounds
-            // and so that the fields are at the correct time in the output.
-            bool const reset_fields = true;
-            ComputeSpaceChargeField( reset_fields );
-            if (electrostatic_solver_id == ElectrostaticSolverAlgo::LabFrameElectroMagnetostatic) {
-                // Call Magnetostatic Solver to solve for the vector potential A and compute the
-                // B field.  Time varying A contribution to E field is neglected.
-                // This is currently a lab frame calculation.
-                ComputeMagnetostaticField();
-            }
->>>>>>> 7d187fa9
             ExecutePythonCallback("afterEsolve");
         }
 
