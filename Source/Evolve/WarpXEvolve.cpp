--- conflicted
+++ resolved
@@ -642,16 +642,11 @@
         PSATDForwardTransformRho(rho_fp, rho_cp, 0, rho_new);
     }
 
-    auto& current = (WarpX::do_current_centering) ? current_fp_nodal : current_fp;
-
     // 4) Deposit J at relative time -dt with time step dt
     //    (dt[0] denotes the time step on mesh refinement level 0)
     if (J_in_time != JInTime::Constant)
     {
-<<<<<<< HEAD
-=======
         auto& current = (do_current_centering) ? current_fp_nodal : current_fp;
->>>>>>> 675369d9
         mypc->DepositCurrent(current, dt[0], -dt[0]);
         // Synchronize J: filter, exchange boundary, and interpolate across levels.
         // With current centering, the nodal current is deposited in 'current',
@@ -698,6 +693,7 @@
 
         if (J_in_time == JInTime::Quadratic)
         {
+            auto& current = (do_current_centering) ? current_fp_nodal : current_fp;
             PSATDMoveJNewToJMid();
             mypc->DepositCurrent(current, dt[0], t_deposit_current + 0.5_rt*sub_dt);
             SyncCurrent(current_fp, current_cp, current_buf);
@@ -787,13 +783,8 @@
 #else
     amrex::ignore_unused(cur_time);
     WARPX_ABORT_WITH_MESSAGE(
-<<<<<<< HEAD
         "PSATD-JRm algorithm not implemented for FDTD");
-#endif // WARPX_USE_PSATD
-=======
-        "multi-J algorithm not implemented for FDTD");
 #endif // WARPX_USE_FFT
->>>>>>> 675369d9
 }
 
 /* /brief Perform one PIC iteration, with subcycling
