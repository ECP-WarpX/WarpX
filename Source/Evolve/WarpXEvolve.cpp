--- conflicted
+++ resolved
@@ -391,7 +391,6 @@
 
     ExecutePythonCallback("afterdeposition");
 
-<<<<<<< HEAD
 #ifdef WARPX_USE_PSATD
     // Compute cumulative sums of the preliminary current D
     // deposited according to the Vay deposition scheme
@@ -402,9 +401,6 @@
     }
 #endif
 
-    // Synchronize J and rho
-    SyncCurrent();
-=======
     // Synchronize J and rho.
     // With Vay current deposition, the current deposited at this point is not yet
     // the actual current J. This is computed later in WarpX::PushPSATD, by calling
@@ -414,7 +410,6 @@
     {
         SyncCurrent();
     }
->>>>>>> d3a63bfa
     SyncRho();
 
     // At this point, J is up-to-date inside the domain, and E and B are
