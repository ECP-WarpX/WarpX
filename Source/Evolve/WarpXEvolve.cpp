/* Copyright 2019-2020 Andrew Myers, Ann Almgren, Aurore Blelly
 *                     Axel Huebl, Burlen Loring, David Grote
 *                     Glenn Richardson, Jean-Luc Vay, Luca Fedeli
 *                     Maxence Thevenet, Remi Lehe, Revathi Jambunathan
 *                     Weiqun Zhang, Yinjian Zhao
 *
 * This file is part of WarpX.
 *
 * License: BSD-3-Clause-LBNL
 */
#include "WarpX.H"

#include "BoundaryConditions/PML.H"
#include "Diagnostics/MultiDiagnostics.H"
#include "Diagnostics/ReducedDiags/MultiReducedDiags.H"
#include "Evolve/WarpXDtType.H"
#include "FieldSolver/FiniteDifferenceSolver/HybridPICModel/HybridPICModel.H"
#ifdef WARPX_USE_PSATD
#   ifdef WARPX_DIM_RZ
#       include "FieldSolver/SpectralSolver/SpectralSolverRZ.H"
#   else
#       include "FieldSolver/SpectralSolver/SpectralSolver.H"
#   endif
#endif
#include "Parallelization/GuardCellManager.H"
#include "Particles/MultiParticleContainer.H"
#include "Fluids/MultiFluidContainer.H"
#include "Fluids/WarpXFluidContainer.H"
#include "Particles/ParticleBoundaryBuffer.H"
#include "Python/callbacks.H"
#include "Utils/TextMsg.H"
#include "Utils/WarpXAlgorithmSelection.H"
#include "Utils/WarpXUtil.H"
#include "Utils/WarpXConst.H"
#include "Utils/WarpXProfilerWrapper.H"

#include <ablastr/utils/SignalHandling.H>
#include <ablastr/warn_manager/WarnManager.H>

#include <AMReX.H>
#include <AMReX_Array.H>
#include <AMReX_BLassert.H>
#include <AMReX_Geometry.H>
#include <AMReX_IntVect.H>
#include <AMReX_LayoutData.H>
#include <AMReX_MultiFab.H>
#include <AMReX_ParmParse.H>
#include <AMReX_Print.H>
#include <AMReX_REAL.H>
#include <AMReX_Utility.H>
#include <AMReX_Vector.H>

#include <algorithm>
#include <array>
#include <memory>
#include <ostream>
#include <vector>

using namespace amrex;
using ablastr::utils::SignalHandling;

void
WarpX::Evolve (int numsteps)
{
    WARPX_PROFILE_REGION("WarpX::Evolve()");
    WARPX_PROFILE("WarpX::Evolve()");

    Real cur_time = t_new[0];

    // Note that the default argument is numsteps = -1
    const int numsteps_max = (numsteps < 0)?(max_step):(istep[0] + numsteps);

    bool early_params_checked = false; // check typos in inputs after step 1
    bool exit_loop_due_to_interrupt_signal = false;

    static Real evolve_time = 0;

    const int step_begin = istep[0];
    for (int step = istep[0]; step < numsteps_max && cur_time < stop_time; ++step)
    {
        WARPX_PROFILE("WarpX::Evolve::step");
        const auto evolve_time_beg_step = static_cast<Real>(amrex::second());

        //Check and clear signal flags and asynchronously broadcast them from process 0
        SignalHandling::CheckSignals();

        multi_diags->NewIteration();

        // Start loop on time steps
        if (verbose) {
            amrex::Print() << "STEP " << step+1 << " starts ...\n";
        }
        ExecutePythonCallback("beforestep");

        amrex::LayoutData<amrex::Real>* cost = WarpX::getCosts(0);
        if (cost) {
            if (step > 0 && load_balance_intervals.contains(step+1))
            {
                LoadBalance();

                // Reset the costs to 0
                ResetCosts();
            }
            for (int lev = 0; lev <= finest_level; ++lev)
            {
                cost = WarpX::getCosts(lev);
                if (cost && WarpX::load_balance_costs_update_algo == LoadBalanceCostsUpdateAlgo::Timers)
                {
                    // Perform running average of the costs
                    // (Giving more importance to most recent costs; only needed
                    // for timers update, heuristic load balance considers the
                    // instantaneous costs)
                    for (const auto& i : cost->IndexArray())
                    {
                        (*cost)[i] *= (1._rt - 2._rt/load_balance_intervals.localPeriod(step+1));
                    }
                }
            }
        }

        // At the beginning, we have B^{n} and E^{n}.
        // Particles have p^{n} and x^{n}.
        // is_synchronized is true.
        if (is_synchronized) {
            if (electrostatic_solver_id == ElectrostaticSolverAlgo::None) {
                // Not called at each iteration, so exchange all guard cells
                FillBoundaryE(guard_cells.ng_alloc_EB);
                FillBoundaryB(guard_cells.ng_alloc_EB);
            }
            UpdateAuxilaryData();
            FillBoundaryAux(guard_cells.ng_UpdateAux);
            // on first step, push p by -0.5*dt
            for (int lev = 0; lev <= finest_level; ++lev)
            {
                mypc->PushP(lev, -0.5_rt*dt[lev],
                            *Efield_aux[lev][0],*Efield_aux[lev][1],*Efield_aux[lev][2],
                            *Bfield_aux[lev][0],*Bfield_aux[lev][1],*Bfield_aux[lev][2]);
            }
            is_synchronized = false;

        } else {
            if (electrostatic_solver_id == ElectrostaticSolverAlgo::None) {
                // Beyond one step, we have E^{n} and B^{n}.
                // Particles have p^{n-1/2} and x^{n}.

                // E and B are up-to-date inside the domain only
                FillBoundaryE(guard_cells.ng_FieldGather);
                FillBoundaryB(guard_cells.ng_FieldGather);
                // E and B: enough guard cells to update Aux or call Field Gather in fp and cp
                // Need to update Aux on lower levels, to interpolate to higher levels.
                if (fft_do_time_averaging)
                {
                    FillBoundaryE_avg(guard_cells.ng_FieldGather);
                    FillBoundaryB_avg(guard_cells.ng_FieldGather);
                }
                // TODO Remove call to FillBoundaryAux before UpdateAuxilaryData?
                if (WarpX::electromagnetic_solver_id != ElectromagneticSolverAlgo::PSATD)
                    FillBoundaryAux(guard_cells.ng_UpdateAux);
            }
            UpdateAuxilaryData();
            FillBoundaryAux(guard_cells.ng_UpdateAux);
        }

        // If needed, deposit the initial ion charge and current densities that
        // will be used to update the E-field in Ohm's law.
        if (step == step_begin &&
            electromagnetic_solver_id == ElectromagneticSolverAlgo::HybridPIC
        ) HybridPICDepositInitialRhoAndJ();

        // Run multi-physics modules:
        // ionization, Coulomb collisions, QED
        doFieldIonization();
        ExecutePythonCallback("beforecollisions");
        mypc->doCollisions( cur_time, dt[0] );
        ExecutePythonCallback("aftercollisions");
#ifdef WARPX_QED
        doQEDEvents();
        mypc->doQEDSchwinger();
#endif

        // Main PIC operation:
        // gather fields, push particles, deposit sources, update fields

        ExecutePythonCallback("particleinjection");
        // Electrostatic or hybrid-PIC case: only gather fields and push
        // particles, deposition and calculation of fields done further below
        if ( electromagnetic_solver_id == ElectromagneticSolverAlgo::None ||
             electromagnetic_solver_id == ElectromagneticSolverAlgo::HybridPIC )
        {
            const bool skip_deposition = true;
            PushParticlesandDepose(cur_time, skip_deposition);
        }
        // Electromagnetic case: multi-J algorithm
        else if (do_multi_J)
        {
            OneStep_multiJ(cur_time);
        }
        // Electromagnetic case: no subcycling or no mesh refinement
        else if (do_subcycling == 0 || finest_level == 0)
        {
            OneStep_nosub(cur_time);
            // E: guard cells are up-to-date
            // B: guard cells are NOT up-to-date
            // F: guard cells are NOT up-to-date
        }
        // Electromagnetic case: subcycling with one level of mesh refinement
        else if (do_subcycling == 1 && finest_level == 1)
        {
            OneStep_sub1(cur_time);
        }
        else
        {
            WARPX_ABORT_WITH_MESSAGE(
                "do_subcycling = " + std::to_string(do_subcycling)
                + " is an unsupported do_subcycling type.");
        }

        // Resample particles
        // +1 is necessary here because value of step seen by user (first step is 1) is different than
        // value of step in code (first step is 0)
        mypc->doResampling(istep[0]+1, verbose);

        if (num_mirrors>0){
            applyMirrors(cur_time);
            // E : guard cells are NOT up-to-date
            // B : guard cells are NOT up-to-date
        }

        if (cur_time + dt[0] >= stop_time - 1.e-3*dt[0] || step == numsteps_max-1) {
            // At the end of last step, push p by 0.5*dt to synchronize
            FillBoundaryE(guard_cells.ng_FieldGather);
            FillBoundaryB(guard_cells.ng_FieldGather);
            if (fft_do_time_averaging)
            {
                FillBoundaryE_avg(guard_cells.ng_FieldGather);
                FillBoundaryB_avg(guard_cells.ng_FieldGather);
            }
            UpdateAuxilaryData();
            FillBoundaryAux(guard_cells.ng_UpdateAux);
            for (int lev = 0; lev <= finest_level; ++lev) {
                mypc->PushP(lev, 0.5_rt*dt[lev],
                            *Efield_aux[lev][0],*Efield_aux[lev][1],
                            *Efield_aux[lev][2],
                            *Bfield_aux[lev][0],*Bfield_aux[lev][1],
                            *Bfield_aux[lev][2]);
            }
            is_synchronized = true;
        }

        for (int lev = 0; lev <= max_level; ++lev) {
            ++istep[lev];
        }

        cur_time += dt[0];

        ShiftGalileanBoundary();

        // sync up time
        for (int i = 0; i <= max_level; ++i) {
            t_new[i] = cur_time;
        }
        multi_diags->FilterComputePackFlush( step, false, true );

        const bool move_j = is_synchronized;
        // If is_synchronized we need to shift j too so that next step we can evolve E by dt/2.
        // We might need to move j because we are going to make a plotfile.
        const int num_moved = MoveWindow(step+1, move_j);

        // Update the accelerator lattice element finder if the window has moved,
        // from either a moving window or a boosted frame
        if (num_moved != 0 || gamma_boost > 1) {
            for (int lev = 0; lev <= finest_level; ++lev) {
                m_accelerator_lattice[lev]->UpdateElementFinder(lev);
            }
        }

        mypc->ContinuousFluxInjection(cur_time, dt[0]);

        mypc->ApplyBoundaryConditions();

        // interact the particles with EB walls (if present)
#ifdef AMREX_USE_EB
        mypc->ScrapeParticles(amrex::GetVecOfConstPtrs(m_distance_to_eb));
#endif

        m_particle_boundary_buffer->gatherParticles(*mypc, amrex::GetVecOfConstPtrs(m_distance_to_eb));

        // Non-Maxwell solver: particles can move by an arbitrary number of cells
        if( electromagnetic_solver_id == ElectromagneticSolverAlgo::None ||
            electromagnetic_solver_id == ElectromagneticSolverAlgo::HybridPIC )
        {
            mypc->Redistribute();
        }
        else
        {
            // Electromagnetic solver: due to CFL condition, particles can
            // only move by one or two cells per time step
            if (max_level == 0) {
                int num_redistribute_ghost = num_moved;
                if ((m_v_galilean[0]!=0) or (m_v_galilean[1]!=0) or (m_v_galilean[2]!=0)) {
                    // Galilean algorithm ; particles can move by up to 2 cells
                    num_redistribute_ghost += 2;
                } else {
                    // Standard algorithm ; particles can move by up to 1 cell
                    num_redistribute_ghost += 1;
                }
                mypc->RedistributeLocal(num_redistribute_ghost);
            }
            else {
                mypc->Redistribute();
            }
        }

        if (sort_intervals.contains(step+1)) {
            if (verbose) {
                amrex::Print() << Utils::TextMsg::Info("re-sorting particles");
            }
            mypc->SortParticlesByBin(sort_bin_size);
        }

        // Field solve step for electrostatic or hybrid-PIC solvers
        if( electrostatic_solver_id != ElectrostaticSolverAlgo::None ||
            electromagnetic_solver_id == ElectromagneticSolverAlgo::HybridPIC )
        {
            ExecutePythonCallback("beforeEsolve");

            if (electrostatic_solver_id != ElectrostaticSolverAlgo::None) {
                // Electrostatic solver:
                // For each species: deposit charge and add the associated space-charge
                // E and B field to the grid ; this is done at the end of the PIC
                // loop (i.e. immediately after a `Redistribute` and before particle
                // positions are next pushed) so that the particles do not deposit out of bounds
                // and so that the fields are at the correct time in the output.
                bool const reset_fields = true;
                ComputeSpaceChargeField( reset_fields );
                if (electrostatic_solver_id == ElectrostaticSolverAlgo::LabFrameElectroMagnetostatic) {
                    // Call Magnetostatic Solver to solve for the vector potential A and compute the
                    // B field.  Time varying A contribution to E field is neglected.
                    // This is currently a lab frame calculation.
                    ComputeMagnetostaticField();
                }
                AddExternalFields();
            } else if (electromagnetic_solver_id == ElectromagneticSolverAlgo::HybridPIC) {
                // Hybrid-PIC case:
                // The particles are now at p^{n+1/2} and x^{n+1}. The fields
                // are updated according to the hybrid-PIC scheme (Ohm's law
                // and Ampere's law).
                HybridPICEvolveFields();
            }
            ExecutePythonCallback("afterEsolve");
        }

        // afterstep callback runs with the updated global time. It is included
        // in the evolve timing.
        ExecutePythonCallback("afterstep");

        /// reduced diags
        if (reduced_diags->m_plot_rd != 0)
        {
            reduced_diags->LoadBalance();
            reduced_diags->ComputeDiags(step);
            reduced_diags->WriteToFile(step);
        }
        multi_diags->FilterComputePackFlush( step );

        // execute afterdiagnostic callbacks
        ExecutePythonCallback("afterdiagnostics");

        // inputs: unused parameters (e.g. typos) check after step 1 has finished
        if (!early_params_checked) {
            amrex::Print() << "\n"; // better: conditional \n based on return value
            amrex::ParmParse::QueryUnusedInputs();

            //Print the warning list right after the first step.
            amrex::Print() <<
                ablastr::warn_manager::GetWMInstance().PrintGlobalWarnings("FIRST STEP");
            early_params_checked = true;
        }

        // create ending time stamp for calculating elapsed time each iteration
        const auto evolve_time_end_step = static_cast<Real>(amrex::second());
        evolve_time += evolve_time_end_step - evolve_time_beg_step;

        HandleSignals();

        if (verbose) {
            amrex::Print()<< "STEP " << step+1 << " ends." << " TIME = " << cur_time
                        << " DT = " << dt[0] << "\n";
            amrex::Print()<< "Evolve time = " << evolve_time
                      << " s; This step = " << evolve_time_end_step-evolve_time_beg_step
                      << " s; Avg. per step = " << evolve_time/(step-step_begin+1) << " s\n\n";
        }

        exit_loop_due_to_interrupt_signal = SignalHandling::TestAndResetActionRequestFlag(SignalHandling::SIGNAL_REQUESTS_BREAK);
        if (cur_time >= stop_time - 1.e-3*dt[0] || exit_loop_due_to_interrupt_signal) {
            break;
        }

        // End loop on time steps
    }
    // This if statement is needed for PICMI, which allows the Evolve routine to be
    // called multiple times, otherwise diagnostics will be done at every call,
    // regardless of the diagnostic period parameter provided in the inputs.
    if (istep[0] == max_step || (stop_time - 1.e-3*dt[0] <= cur_time && cur_time < stop_time + dt[0])
        || exit_loop_due_to_interrupt_signal) {
        multi_diags->FilterComputePackFlushLastTimestep( istep[0] );
        if (exit_loop_due_to_interrupt_signal) ExecutePythonCallback("onbreaksignal");
    }
}

/* /brief Perform one PIC iteration, without subcycling
*  i.e. all levels/patches use the same timestep (that of the finest level)
*  for the field advance and particle pusher.
*/
void
WarpX::OneStep_nosub (Real cur_time)
{
    WARPX_PROFILE("WarpX::OneStep_nosub()");

    // Push particle from x^{n} to x^{n+1}
    //               from p^{n-1/2} to p^{n+1/2}
    // Deposit current j^{n+1/2}
    // Deposit charge density rho^{n}

    ExecutePythonCallback("particlescraper");
    ExecutePythonCallback("beforedeposition");

    PushParticlesandDepose(cur_time);

    ExecutePythonCallback("afterdeposition");

    // Synchronize J and rho:
    // filter (if used), exchange guard cells, interpolate across MR levels
    // and apply boundary conditions
    SyncCurrentAndRho();

    // At this point, J is up-to-date inside the domain, and E and B are
    // up-to-date including enough guard cells for first step of the field
    // solve.

    // For extended PML: copy J from regular grid to PML, and damp J in PML
    if (do_pml && pml_has_particles) CopyJPML();
    if (do_pml && do_pml_j_damping) DampJPML();

    ExecutePythonCallback("beforeEsolve");

    // Push E and B from {n} to {n+1}
    // (And update guard cells immediately afterwards)
    if (WarpX::electromagnetic_solver_id == ElectromagneticSolverAlgo::PSATD) {
        if (use_hybrid_QED)
        {
            WarpX::Hybrid_QED_Push(dt);
            FillBoundaryE(guard_cells.ng_alloc_EB);
        }
        PushPSATD();

        if (do_pml) {
            DampPML();
        }

        if (use_hybrid_QED) {
            FillBoundaryE(guard_cells.ng_alloc_EB);
            FillBoundaryB(guard_cells.ng_alloc_EB, WarpX::sync_nodal_points);
            ApplyEfieldBoundary(guard_cells.ng_alloc_EB);
            ApplyBfieldBoundary(guard_cells.ng_alloc_EB, DtType::SecondHalf);
            WarpX::Hybrid_QED_Push(dt);
            FillBoundaryE(guard_cells.ng_afterPushPSATD, WarpX::sync_nodal_points);
            ApplyEfieldBoundary(guard_cells.ng_afterPushPSATD);
        }
        else {
            FillBoundaryE(guard_cells.ng_afterPushPSATD, WarpX::sync_nodal_points);
            FillBoundaryB(guard_cells.ng_afterPushPSATD, WarpX::sync_nodal_points);
            ApplyEfieldBoundary(guard_cells.ng_afterPushPSATD);
            ApplyBfieldBoundary(guard_cells.ng_afterPushPSATD, DtType::SecondHalf);
            if (WarpX::do_dive_cleaning || WarpX::do_pml_dive_cleaning)
                FillBoundaryF(guard_cells.ng_alloc_F, WarpX::sync_nodal_points);
            if (WarpX::do_divb_cleaning || WarpX::do_pml_divb_cleaning)
                FillBoundaryG(guard_cells.ng_alloc_G, WarpX::sync_nodal_points);
        }
    } else {
        EvolveF(0.5_rt * dt[0], DtType::FirstHalf);
        EvolveG(0.5_rt * dt[0], DtType::FirstHalf);
        FillBoundaryF(guard_cells.ng_FieldSolverF);
        FillBoundaryG(guard_cells.ng_FieldSolverG);

        EvolveB(0.5_rt * dt[0]); // We now have B^{n+1/2}
        FillBoundaryB(guard_cells.ng_FieldSolver, WarpX::sync_nodal_points);
        ApplyBfieldBoundary(guard_cells.ng_FieldSolver, DtType::FirstHalf);

        if (WarpX::em_solver_medium == MediumForEM::Vacuum) {
            // vacuum medium
            EvolveE(dt[0]); // We now have E^{n+1}
        } else if (WarpX::em_solver_medium == MediumForEM::Macroscopic) {
            // macroscopic medium
            MacroscopicEvolveE(dt[0]); // We now have E^{n+1}
        } else {
            WARPX_ABORT_WITH_MESSAGE("Medium for EM is unknown");
        }
        FillBoundaryE(guard_cells.ng_FieldSolver, WarpX::sync_nodal_points);
        ApplyEfieldBoundary(guard_cells.ng_FieldSolver);

        EvolveF(0.5_rt * dt[0], DtType::SecondHalf);
        EvolveG(0.5_rt * dt[0], DtType::SecondHalf);
        FillBoundaryF(guard_cells.ng_FieldSolverF);
        FillBoundaryG(guard_cells.ng_FieldSolverG);

        EvolveB(0.5_rt * dt[0]); // We now have B^{n+1}
        FillBoundaryB(guard_cells.ng_FieldGather, WarpX::sync_nodal_points);
        ApplyBfieldBoundary(guard_cells.ng_FieldGather, DtType::SecondHalf);

        if (do_pml) {
            DampPML();
            FillBoundaryE(guard_cells.ng_MovingWindow, WarpX::sync_nodal_points);
            FillBoundaryB(guard_cells.ng_MovingWindow, WarpX::sync_nodal_points);
            FillBoundaryF(guard_cells.ng_MovingWindow, WarpX::sync_nodal_points);
            FillBoundaryG(guard_cells.ng_MovingWindow, WarpX::sync_nodal_points);
        }

        // E and B are up-to-date in the domain, but all guard cells are
        // outdated.
        if (safe_guard_cells) {
            FillBoundaryB(guard_cells.ng_alloc_EB);
            ApplyBfieldBoundary(guard_cells.ng_alloc_EB, DtType::SecondHalf);
        }
    } // !PSATD

    ExecutePythonCallback("afterEsolve");
}

void WarpX::SyncCurrentAndRho ()
{
    if (electromagnetic_solver_id == ElectromagneticSolverAlgo::PSATD)
    {
        if (fft_periodic_single_box)
        {
            // With periodic single box, synchronize J and rho here,
            // even with current correction or Vay deposition
            if (current_deposition_algo == CurrentDepositionAlgo::Vay)
            {
                // TODO Replace current_cp with current_cp_vay once Vay deposition is implemented with MR
                SyncCurrent(current_fp_vay, current_cp, current_buf);
                SyncRho(rho_fp, rho_cp, charge_buf);
            }
            else
            {
                SyncCurrent(current_fp, current_cp, current_buf);
                SyncRho(rho_fp, rho_cp, charge_buf);
            }
        }
        else // no periodic single box
        {
            // Without periodic single box, synchronize J and rho here,
            // except with current correction or Vay deposition:
            // in these cases, synchronize later (in WarpX::PushPSATD)
            if (!current_correction &&
                current_deposition_algo != CurrentDepositionAlgo::Vay)
            {
                SyncCurrent(current_fp, current_cp, current_buf);
                SyncRho(rho_fp, rho_cp, charge_buf);
            }

            if (current_deposition_algo == CurrentDepositionAlgo::Vay)
            {
                // TODO This works only without mesh refinement
                const int lev = 0;
                if (use_filter) ApplyFilterJ(current_fp_vay, lev);
            }
        }
    }
    else // FDTD
    {
        SyncCurrent(current_fp, current_cp, current_buf);
        SyncRho(rho_fp, rho_cp, charge_buf);
    }

    // Reflect charge and current density over PEC boundaries, if needed.
    for (int lev = 0; lev <= finest_level; ++lev)
    {
        if (rho_fp[lev]) {
            ApplyRhofieldBoundary(lev, rho_fp[lev].get(), PatchType::fine);
        }
        ApplyJfieldBoundary(
            lev, current_fp[lev][0].get(), current_fp[lev][1].get(),
            current_fp[lev][2].get(), PatchType::fine
        );
        if (lev > 0) {
            if (rho_cp[lev]) {
                ApplyRhofieldBoundary(lev, rho_cp[lev].get(), PatchType::coarse);
            }
            ApplyJfieldBoundary(
                lev, current_cp[lev][0].get(), current_cp[lev][1].get(),
                current_cp[lev][2].get(), PatchType::coarse
            );
        }
    }
}

void
WarpX::OneStep_multiJ (const amrex::Real cur_time)
{
#ifdef WARPX_USE_PSATD

    WARPX_ALWAYS_ASSERT_WITH_MESSAGE(
        WarpX::electromagnetic_solver_id == ElectromagneticSolverAlgo::PSATD,
        "multi-J algorithm not implemented for FDTD"
    );

    const int rho_mid = spectral_solver_fp[0]->m_spectral_index.rho_mid;
    const int rho_new = spectral_solver_fp[0]->m_spectral_index.rho_new;

    // Push particle from x^{n} to x^{n+1}
    //               from p^{n-1/2} to p^{n+1/2}
    const bool skip_deposition = true;
    PushParticlesandDepose(cur_time, skip_deposition);

    // Initialize multi-J loop:

    // 1) Prepare E,B,F,G fields in spectral space
    PSATDForwardTransformEB(Efield_fp, Bfield_fp, Efield_cp, Bfield_cp);
    if (WarpX::do_dive_cleaning) PSATDForwardTransformF();
    if (WarpX::do_divb_cleaning) PSATDForwardTransformG();

    // 2) Set the averaged fields to zero
    if (WarpX::fft_do_time_averaging) PSATDEraseAverageFields();

    // 3) Deposit rho (in rho_new, since it will be moved during the loop)
    //    (after checking that pointer to rho_fp on MR level 0 is not null)
    if (rho_fp[0] && rho_in_time == RhoInTime::Linear)
    {
        // Deposit rho at relative time -dt
        // (dt[0] denotes the time step on mesh refinement level 0)
        mypc->DepositCharge(rho_fp, -dt[0]);
        // Filter, exchange boundary, and interpolate across levels
        SyncRho(rho_fp, rho_cp, charge_buf);
        // Forward FFT of rho
        PSATDForwardTransformRho(rho_fp, rho_cp, 0, rho_new);
    }

    // 4) Deposit J at relative time -dt with time step dt
    //    (dt[0] denotes the time step on mesh refinement level 0)
    if (J_in_time == JInTime::Linear)
    {
        auto& current = (WarpX::do_current_centering) ? current_fp_nodal : current_fp;
        mypc->DepositCurrent(current, dt[0], -dt[0]);
        // Synchronize J: filter, exchange boundary, and interpolate across levels.
        // With current centering, the nodal current is deposited in 'current',
        // namely 'current_fp_nodal': SyncCurrent stores the result of its centering
        // into 'current_fp' and then performs both filtering, if used, and exchange
        // of guard cells.
        SyncCurrent(current_fp, current_cp, current_buf);
        // Forward FFT of J
        PSATDForwardTransformJ(current_fp, current_cp);
    }

    // Number of depositions for multi-J scheme
    const int n_depose = WarpX::do_multi_J_n_depositions;
    // Time sub-step for each multi-J deposition
    const amrex::Real sub_dt = dt[0] / static_cast<amrex::Real>(n_depose);
    // Whether to perform multi-J depositions on a time interval that spans
    // one or two full time steps (from n*dt to (n+1)*dt, or from n*dt to (n+2)*dt)
    const int n_loop = (WarpX::fft_do_time_averaging) ? 2*n_depose : n_depose;

    // Loop over multi-J depositions
    for (int i_depose = 0; i_depose < n_loop; i_depose++)
    {
        // Move J from new to old if J is linear in time
        if (J_in_time == JInTime::Linear) PSATDMoveJNewToJOld();

        const amrex::Real t_depose_current = (J_in_time == JInTime::Linear) ?
            (i_depose-n_depose+1)*sub_dt : (i_depose-n_depose+0.5_rt)*sub_dt;

        const amrex::Real t_depose_charge = (rho_in_time == RhoInTime::Linear) ?
            (i_depose-n_depose+1)*sub_dt : (i_depose-n_depose+0.5_rt)*sub_dt;

        // Deposit new J at relative time t_depose_current with time step dt
        // (dt[0] denotes the time step on mesh refinement level 0)
        auto& current = (WarpX::do_current_centering) ? current_fp_nodal : current_fp;
        mypc->DepositCurrent(current, dt[0], t_depose_current);
        // Synchronize J: filter, exchange boundary, and interpolate across levels.
        // With current centering, the nodal current is deposited in 'current',
        // namely 'current_fp_nodal': SyncCurrent stores the result of its centering
        // into 'current_fp' and then performs both filtering, if used, and exchange
        // of guard cells.
        SyncCurrent(current_fp, current_cp, current_buf);
        // Forward FFT of J
        PSATDForwardTransformJ(current_fp, current_cp);

        // Deposit new rho
        // (after checking that pointer to rho_fp on MR level 0 is not null)
        if (rho_fp[0])
        {
            // Move rho from new to old if rho is linear in time
            if (rho_in_time == RhoInTime::Linear) PSATDMoveRhoNewToRhoOld();

            // Deposit rho at relative time t_depose_charge
            mypc->DepositCharge(rho_fp, t_depose_charge);
            // Filter, exchange boundary, and interpolate across levels
            SyncRho(rho_fp, rho_cp, charge_buf);
            // Forward FFT of rho
            const int rho_idx = (rho_in_time == RhoInTime::Linear) ? rho_new : rho_mid;
            PSATDForwardTransformRho(rho_fp, rho_cp, 0, rho_idx);
        }

        if (WarpX::current_correction)
        {
            WARPX_ABORT_WITH_MESSAGE(
                "Current correction not implemented for multi-J algorithm.");
        }

        // Advance E,B,F,G fields in time and update the average fields
        PSATDPushSpectralFields();

        // Transform non-average fields E,B,F,G after n_depose pushes
        // (the relative time reached here coincides with an integer full time step)
        if (i_depose == n_depose-1)
        {
            PSATDBackwardTransformEB(Efield_fp, Bfield_fp, Efield_cp, Bfield_cp);
            if (WarpX::do_dive_cleaning) PSATDBackwardTransformF();
            if (WarpX::do_divb_cleaning) PSATDBackwardTransformG();
        }
    }

    // Transform fields back to real space
    if (WarpX::fft_do_time_averaging)
    {
        // We summed the integral of the field over 2*dt
        PSATDScaleAverageFields(1._rt / (2._rt*dt[0]));
        PSATDBackwardTransformEBavg(Efield_avg_fp, Bfield_avg_fp, Efield_avg_cp, Bfield_avg_cp);
    }

    // Evolve fields in PML
    for (int lev = 0; lev <= finest_level; ++lev)
    {
        if (do_pml && pml[lev]->ok())
        {
            pml[lev]->PushPSATD(lev);
        }
        ApplyEfieldBoundary(lev, PatchType::fine, guard_cells.ng_FieldSolver);
        if (lev > 0) ApplyEfieldBoundary(lev, PatchType::coarse, guard_cells.ng_FieldSolver);
        ApplyBfieldBoundary(lev, PatchType::fine, guard_cells.ng_FieldSolver, DtType::FirstHalf);
        if (lev > 0) ApplyBfieldBoundary(lev, PatchType::coarse, guard_cells.ng_FieldSolver, DtType::FirstHalf);
    }

    // Damp fields in PML before exchanging guard cells
    if (do_pml)
    {
        DampPML();
    }

    // Exchange guard cells and synchronize nodal points
    FillBoundaryE(guard_cells.ng_alloc_EB, WarpX::sync_nodal_points);
    FillBoundaryB(guard_cells.ng_alloc_EB, WarpX::sync_nodal_points);
    ApplyEfieldBoundary(guard_cells.ng_alloc_EB);
    ApplyBfieldBoundary(guard_cells.ng_alloc_EB, DtType::SecondHalf);
    if (WarpX::do_dive_cleaning || WarpX::do_pml_dive_cleaning)
        FillBoundaryF(guard_cells.ng_alloc_F, WarpX::sync_nodal_points);
    if (WarpX::do_divb_cleaning || WarpX::do_pml_divb_cleaning)
        FillBoundaryG(guard_cells.ng_alloc_G, WarpX::sync_nodal_points);

#else
    amrex::ignore_unused(cur_time);
    WARPX_ABORT_WITH_MESSAGE(
        "multi-J algorithm not implemented for FDTD");
#endif // WARPX_USE_PSATD
}

/* /brief Perform one PIC iteration, with subcycling
*  i.e. The fine patch uses a smaller timestep (and steps more often)
*  than the coarse patch, for the field advance and particle pusher.
*
* This version of subcycling only works for 2 levels and with a refinement
* ratio of 2.
* The particles and fields of the fine patch are pushed twice
* (with dt[coarse]/2) in this routine.
* The particles of the coarse patch and mother grid are pushed only once
* (with dt[coarse]). The fields on the coarse patch and mother grid
* are pushed in a way which is equivalent to pushing once only, with
* a current which is the average of the coarse + fine current at the 2
* steps of the fine grid.
*
*/
void
WarpX::OneStep_sub1 (Real curtime)
{
    WARPX_ALWAYS_ASSERT_WITH_MESSAGE(
        electrostatic_solver_id == ElectrostaticSolverAlgo::None,
        "Electrostatic solver cannot be used with sub-cycling."
    );

    // TODO: we could save some charge depositions

    WARPX_ALWAYS_ASSERT_WITH_MESSAGE(finest_level == 1, "Must have exactly two levels");
    const int fine_lev = 1;
    const int coarse_lev = 0;

    // i) Push particles and fields on the fine patch (first fine step)
    PushParticlesandDepose(fine_lev, curtime, DtType::FirstHalf);
    RestrictCurrentFromFineToCoarsePatch(current_fp, current_cp, fine_lev);
    RestrictRhoFromFineToCoarsePatch(rho_fp, rho_cp, fine_lev);
    if (use_filter) ApplyFilterJ(current_fp, fine_lev);
    SumBoundaryJ(current_fp, fine_lev, Geom(fine_lev).periodicity());
    ApplyFilterandSumBoundaryRho(rho_fp, rho_cp, fine_lev, PatchType::fine, 0, 2*ncomps);

    EvolveB(fine_lev, PatchType::fine, 0.5_rt*dt[fine_lev]);
    EvolveF(fine_lev, PatchType::fine, 0.5_rt*dt[fine_lev], DtType::FirstHalf);
    FillBoundaryB(fine_lev, PatchType::fine, guard_cells.ng_FieldSolver,
                  WarpX::sync_nodal_points);
    ApplyBfieldBoundary(fine_lev, PatchType::fine, guard_cells.ng_FieldSolver, DtType::FirstHalf);
    FillBoundaryF(fine_lev, PatchType::fine, guard_cells.ng_alloc_F,
                  WarpX::sync_nodal_points);

    EvolveE(fine_lev, PatchType::fine, dt[fine_lev]);
    FillBoundaryE(fine_lev, PatchType::fine, guard_cells.ng_FieldGather);
    ApplyEfieldBoundary(fine_lev, PatchType::fine, guard_cells.ng_FieldGather);

    EvolveB(fine_lev, PatchType::fine, 0.5_rt*dt[fine_lev]);
    EvolveF(fine_lev, PatchType::fine, 0.5_rt*dt[fine_lev], DtType::SecondHalf);

    if (do_pml) {
        FillBoundaryF(fine_lev, PatchType::fine, guard_cells.ng_alloc_F);
        DampPML(fine_lev, PatchType::fine);
        FillBoundaryE(fine_lev, PatchType::fine, guard_cells.ng_FieldGather);
    }

    FillBoundaryB(fine_lev, PatchType::fine, guard_cells.ng_FieldGather);
    ApplyBfieldBoundary(fine_lev, PatchType::fine, guard_cells.ng_FieldGather, DtType::SecondHalf);

    // ii) Push particles on the coarse patch and mother grid.
    // Push the fields on the coarse patch and mother grid
    // by only half a coarse step (first half)
    PushParticlesandDepose(coarse_lev, curtime, DtType::Full);
    StoreCurrent(coarse_lev);
    AddCurrentFromFineLevelandSumBoundary(current_fp, current_cp, current_buf, coarse_lev);
    AddRhoFromFineLevelandSumBoundary(rho_fp, rho_cp, charge_buf, coarse_lev, 0, ncomps);

    EvolveB(fine_lev, PatchType::coarse, dt[fine_lev]);
    EvolveF(fine_lev, PatchType::coarse, dt[fine_lev], DtType::FirstHalf);
    FillBoundaryB(fine_lev, PatchType::coarse, guard_cells.ng_FieldGather);
    ApplyBfieldBoundary(fine_lev, PatchType::coarse, guard_cells.ng_FieldGather, DtType::FirstHalf);
    FillBoundaryF(fine_lev, PatchType::coarse, guard_cells.ng_FieldSolverF);

    EvolveE(fine_lev, PatchType::coarse, dt[fine_lev]);
    FillBoundaryE(fine_lev, PatchType::coarse, guard_cells.ng_FieldGather);
    ApplyEfieldBoundary(fine_lev, PatchType::coarse, guard_cells.ng_FieldGather);

    EvolveB(coarse_lev, PatchType::fine, 0.5_rt*dt[coarse_lev]);
    EvolveF(coarse_lev, PatchType::fine, 0.5_rt*dt[coarse_lev], DtType::FirstHalf);
    FillBoundaryB(coarse_lev, PatchType::fine, guard_cells.ng_FieldGather,
                    WarpX::sync_nodal_points);
    ApplyBfieldBoundary(coarse_lev, PatchType::fine, guard_cells.ng_FieldGather, DtType::FirstHalf);
    FillBoundaryF(coarse_lev, PatchType::fine, guard_cells.ng_FieldSolverF,
                    WarpX::sync_nodal_points);

    EvolveE(coarse_lev, PatchType::fine, 0.5_rt*dt[coarse_lev]);
    FillBoundaryE(coarse_lev, PatchType::fine, guard_cells.ng_FieldGather);
    ApplyEfieldBoundary(coarse_lev, PatchType::fine, guard_cells.ng_FieldGather);

    // TODO Remove call to FillBoundaryAux before UpdateAuxilaryData?
    FillBoundaryAux(guard_cells.ng_UpdateAux);
    // iii) Get auxiliary fields on the fine grid, at dt[fine_lev]
    UpdateAuxilaryData();
    FillBoundaryAux(guard_cells.ng_UpdateAux);

    // iv) Push particles and fields on the fine patch (second fine step)
    PushParticlesandDepose(fine_lev, curtime+dt[fine_lev], DtType::SecondHalf);
    RestrictCurrentFromFineToCoarsePatch(current_fp, current_cp, fine_lev);
    RestrictRhoFromFineToCoarsePatch(rho_fp, rho_cp, fine_lev);
    if (use_filter) ApplyFilterJ(current_fp, fine_lev);
    SumBoundaryJ(current_fp, fine_lev, Geom(fine_lev).periodicity());
    ApplyFilterandSumBoundaryRho(rho_fp, rho_cp, fine_lev, PatchType::fine, 0, ncomps);

    EvolveB(fine_lev, PatchType::fine, 0.5_rt*dt[fine_lev]);
    EvolveF(fine_lev, PatchType::fine, 0.5_rt*dt[fine_lev], DtType::FirstHalf);
    FillBoundaryB(fine_lev, PatchType::fine, guard_cells.ng_FieldSolver);
    ApplyBfieldBoundary(fine_lev, PatchType::fine, guard_cells.ng_FieldSolver, DtType::FirstHalf);
    FillBoundaryF(fine_lev, PatchType::fine, guard_cells.ng_FieldSolverF);

    EvolveE(fine_lev, PatchType::fine, dt[fine_lev]);
    FillBoundaryE(fine_lev, PatchType::fine, guard_cells.ng_FieldSolver,
                    WarpX::sync_nodal_points);
    ApplyEfieldBoundary(fine_lev, PatchType::fine, guard_cells.ng_FieldSolver);

    EvolveB(fine_lev, PatchType::fine, 0.5_rt*dt[fine_lev]);
    EvolveF(fine_lev, PatchType::fine, 0.5_rt*dt[fine_lev], DtType::SecondHalf);

    if (do_pml) {
        DampPML(fine_lev, PatchType::fine);
        FillBoundaryE(fine_lev, PatchType::fine, guard_cells.ng_FieldSolver);
    }

    if ( safe_guard_cells )
        FillBoundaryF(fine_lev, PatchType::fine, guard_cells.ng_FieldSolver);
    FillBoundaryB(fine_lev, PatchType::fine, guard_cells.ng_FieldSolver);
    ApplyBfieldBoundary(fine_lev, PatchType::fine, guard_cells.ng_FieldSolver, DtType::SecondHalf);

    // v) Push the fields on the coarse patch and mother grid
    // by only half a coarse step (second half)
    RestoreCurrent(coarse_lev);
    AddCurrentFromFineLevelandSumBoundary(current_fp, current_cp, current_buf, coarse_lev);
    AddRhoFromFineLevelandSumBoundary(rho_fp, rho_cp, charge_buf, coarse_lev, ncomps, ncomps);

    EvolveE(fine_lev, PatchType::coarse, dt[fine_lev]);
    FillBoundaryE(fine_lev, PatchType::coarse, guard_cells.ng_FieldSolver,
                  WarpX::sync_nodal_points);
    ApplyEfieldBoundary(fine_lev, PatchType::coarse, guard_cells.ng_FieldSolver);

    EvolveB(fine_lev, PatchType::coarse, dt[fine_lev]);
    EvolveF(fine_lev, PatchType::coarse, dt[fine_lev], DtType::SecondHalf);

    if (do_pml) {
        FillBoundaryF(fine_lev, PatchType::fine, guard_cells.ng_FieldSolverF);
        DampPML(fine_lev, PatchType::coarse); // do it twice
        DampPML(fine_lev, PatchType::coarse);
        FillBoundaryE(fine_lev, PatchType::coarse, guard_cells.ng_alloc_EB);
    }

    FillBoundaryB(fine_lev, PatchType::coarse, guard_cells.ng_FieldSolver,
                  WarpX::sync_nodal_points);
    ApplyBfieldBoundary(fine_lev, PatchType::coarse, guard_cells.ng_FieldSolver, DtType::SecondHalf);
    FillBoundaryF(fine_lev, PatchType::coarse, guard_cells.ng_FieldSolverF,
                  WarpX::sync_nodal_points);

    EvolveE(coarse_lev, PatchType::fine, 0.5_rt*dt[coarse_lev]);
    FillBoundaryE(coarse_lev, PatchType::fine, guard_cells.ng_FieldSolver,
                  WarpX::sync_nodal_points);
    ApplyEfieldBoundary(coarse_lev, PatchType::fine, guard_cells.ng_FieldSolver);

    EvolveB(coarse_lev, PatchType::fine, 0.5_rt*dt[coarse_lev]);
    EvolveF(coarse_lev, PatchType::fine, 0.5_rt*dt[coarse_lev], DtType::SecondHalf);

    if (do_pml) {
        if (moving_window_active(istep[0]+1)){
            // Exchange guard cells of PMLs only (0 cells are exchanged for the
            // regular B field MultiFab). This is required as B and F have just been
            // evolved.
            FillBoundaryB(coarse_lev, PatchType::fine, IntVect::TheZeroVector(),
                          WarpX::sync_nodal_points);
            ApplyBfieldBoundary(coarse_lev, PatchType::fine, IntVect::TheZeroVector(), DtType::SecondHalf);
            FillBoundaryF(coarse_lev, PatchType::fine, IntVect::TheZeroVector(),
                          WarpX::sync_nodal_points);
        }
        DampPML(coarse_lev, PatchType::fine);
        if ( safe_guard_cells )
            FillBoundaryE(coarse_lev, PatchType::fine, guard_cells.ng_FieldSolver,
                          WarpX::sync_nodal_points);
    }
    if ( safe_guard_cells ) {
        FillBoundaryB(coarse_lev, PatchType::fine, guard_cells.ng_FieldSolver,
                      WarpX::sync_nodal_points);
<<<<<<< HEAD
        ApplyBfieldBoundary(coarse_lev, PatchType::fine, guard_cells.ng_FieldSolver, DtType::SecondHalf);
    }

    // Synchronize nodal points at the end of the time step
    if (do_pml) NodalSyncPML();
=======
>>>>>>> ce82a694
}

void
WarpX::doFieldIonization ()
{
    for (int lev = 0; lev <= finest_level; ++lev) {
        doFieldIonization(lev);
    }
}

void
WarpX::doFieldIonization (int lev)
{
    mypc->doFieldIonization(lev,
                            *Efield_aux[lev][0],*Efield_aux[lev][1],*Efield_aux[lev][2],
                            *Bfield_aux[lev][0],*Bfield_aux[lev][1],*Bfield_aux[lev][2]);
}

#ifdef WARPX_QED
void
WarpX::doQEDEvents ()
{
    for (int lev = 0; lev <= finest_level; ++lev) {
        doQEDEvents(lev);
    }
}

void
WarpX::doQEDEvents (int lev)
{
    mypc->doQedEvents(lev,
                      *Efield_aux[lev][0],*Efield_aux[lev][1],*Efield_aux[lev][2],
                      *Bfield_aux[lev][0],*Bfield_aux[lev][1],*Bfield_aux[lev][2]);
}
#endif

void
WarpX::PushParticlesandDepose (amrex::Real cur_time, bool skip_deposition)
{
    // Evolve particles to p^{n+1/2} and x^{n+1}
    // Depose current, j^{n+1/2}
    for (int lev = 0; lev <= finest_level; ++lev) {
        PushParticlesandDepose(lev, cur_time, DtType::Full, skip_deposition);
    }
}

void
WarpX::PushParticlesandDepose (int lev, amrex::Real cur_time, DtType a_dt_type, bool skip_deposition)
{
    amrex::MultiFab* current_x = nullptr;
    amrex::MultiFab* current_y = nullptr;
    amrex::MultiFab* current_z = nullptr;

    if (WarpX::do_current_centering)
    {
        current_x = current_fp_nodal[lev][0].get();
        current_y = current_fp_nodal[lev][1].get();
        current_z = current_fp_nodal[lev][2].get();
    }
    else if (WarpX::current_deposition_algo == CurrentDepositionAlgo::Vay)
    {
        // Note that Vay deposition is supported only for PSATD and the code currently aborts otherwise
        current_x = current_fp_vay[lev][0].get();
        current_y = current_fp_vay[lev][1].get();
        current_z = current_fp_vay[lev][2].get();
    }
    else
    {
        current_x = current_fp[lev][0].get();
        current_y = current_fp[lev][1].get();
        current_z = current_fp[lev][2].get();
    }

    mypc->Evolve(lev,
                 *Efield_aux[lev][0],*Efield_aux[lev][1],*Efield_aux[lev][2],
                 *Bfield_aux[lev][0],*Bfield_aux[lev][1],*Bfield_aux[lev][2],
                 *current_x, *current_y, *current_z,
                 current_buf[lev][0].get(), current_buf[lev][1].get(), current_buf[lev][2].get(),
                 rho_fp[lev].get(), charge_buf[lev].get(),
                 Efield_cax[lev][0].get(), Efield_cax[lev][1].get(), Efield_cax[lev][2].get(),
                 Bfield_cax[lev][0].get(), Bfield_cax[lev][1].get(), Bfield_cax[lev][2].get(),
                 cur_time, dt[lev], a_dt_type, skip_deposition);
    if (! skip_deposition) {
#ifdef WARPX_DIM_RZ
        // This is called after all particles have deposited their current and charge.
        ApplyInverseVolumeScalingToCurrentDensity(current_fp[lev][0].get(), current_fp[lev][1].get(), current_fp[lev][2].get(), lev);
        if (current_buf[lev][0].get()) {
            ApplyInverseVolumeScalingToCurrentDensity(current_buf[lev][0].get(), current_buf[lev][1].get(), current_buf[lev][2].get(), lev-1);
        }
        if (rho_fp[lev]) {
            ApplyInverseVolumeScalingToChargeDensity(rho_fp[lev].get(), lev);
            if (charge_buf[lev]) {
                ApplyInverseVolumeScalingToChargeDensity(charge_buf[lev].get(), lev-1);
            }
        }
// #else
        // I left this comment here as a reminder that currently the
        // boundary handling for cartesian grids are not matching the RZ handling
        // (done in the ApplyInverseScalingToChargeDensity function). The
        // Cartesian grid code had to be moved from here to after the application
        // of the filter to avoid incorrect results (moved to `SyncCurrentAndRho()`).
        // Might this be related to issue #1943?
#endif
        if (do_fluid_species) {
            myfl->Evolve(lev,
                *Efield_aux[lev][0],*Efield_aux[lev][1],*Efield_aux[lev][2],
                *Bfield_aux[lev][0],*Bfield_aux[lev][1],*Bfield_aux[lev][2],
                rho_fp[lev].get(),*current_x, *current_y, *current_z, cur_time, skip_deposition);
        }
    }
}

/* \brief Apply perfect mirror condition inside the box (not at a boundary).
 * In practice, set all fields to 0 on a section of the simulation domain
 * (as for a perfect conductor with a given thickness).
 * The mirror normal direction has to be parallel to the z axis.
 */
void
WarpX::applyMirrors(Real time)
{
    // Loop over the mirrors
    for(int i_mirror=0; i_mirror<num_mirrors; ++i_mirror)
    {
        // Get mirror properties (lower and upper z bounds)
        amrex::Real z_min = mirror_z[i_mirror];
        amrex::Real z_max_tmp = z_min + mirror_z_width[i_mirror];

        // Boost quantities for boosted frame simulations
        if (gamma_boost>1)
        {
            z_min = z_min/gamma_boost - PhysConst::c*beta_boost*time;
            z_max_tmp = z_max_tmp/gamma_boost - PhysConst::c*beta_boost*time;
        }

        // Loop over levels
        for(int lev=0; lev<=finest_level; lev++)
        {
            // Mirror must contain at least mirror_z_npoints[i_mirror] cells
            const amrex::Real dz = WarpX::CellSize(lev)[2];
            const amrex::Real z_max = std::max(z_max_tmp, z_min+mirror_z_npoints[i_mirror]*dz);

            // Get fine patch field MultiFabs
            amrex::MultiFab& Ex = *Efield_fp[lev][0].get();
            amrex::MultiFab& Ey = *Efield_fp[lev][1].get();
            amrex::MultiFab& Ez = *Efield_fp[lev][2].get();
            amrex::MultiFab& Bx = *Bfield_fp[lev][0].get();
            amrex::MultiFab& By = *Bfield_fp[lev][1].get();
            amrex::MultiFab& Bz = *Bfield_fp[lev][2].get();

            // Set each field to zero between z_min and z_max
            NullifyMF(Ex, lev, z_min, z_max);
            NullifyMF(Ey, lev, z_min, z_max);
            NullifyMF(Ez, lev, z_min, z_max);
            NullifyMF(Bx, lev, z_min, z_max);
            NullifyMF(By, lev, z_min, z_max);
            NullifyMF(Bz, lev, z_min, z_max);

            // If div(E)/div(B) cleaning are used, set F/G field to zero
            if (F_fp[lev]) NullifyMF(*F_fp[lev], lev, z_min, z_max);
            if (G_fp[lev]) NullifyMF(*G_fp[lev], lev, z_min, z_max);

            if (lev>0)
            {
                // Get coarse patch field MultiFabs
                amrex::MultiFab& cEx = *Efield_cp[lev][0].get();
                amrex::MultiFab& cEy = *Efield_cp[lev][1].get();
                amrex::MultiFab& cEz = *Efield_cp[lev][2].get();
                amrex::MultiFab& cBx = *Bfield_cp[lev][0].get();
                amrex::MultiFab& cBy = *Bfield_cp[lev][1].get();
                amrex::MultiFab& cBz = *Bfield_cp[lev][2].get();

                // Set each field to zero between z_min and z_max
                NullifyMF(cEx, lev, z_min, z_max);
                NullifyMF(cEy, lev, z_min, z_max);
                NullifyMF(cEz, lev, z_min, z_max);
                NullifyMF(cBx, lev, z_min, z_max);
                NullifyMF(cBy, lev, z_min, z_max);
                NullifyMF(cBz, lev, z_min, z_max);

                // If div(E)/div(B) cleaning are used, set F/G field to zero
                if (F_cp[lev]) NullifyMF(*F_cp[lev], lev, z_min, z_max);
                if (G_cp[lev]) NullifyMF(*G_cp[lev], lev, z_min, z_max);
            }
        }
    }
}

void
WarpX::HandleSignals()
{
    SignalHandling::WaitSignals();

    // SIGNAL_REQUESTS_BREAK is handled directly in WarpX::Evolve

    if (SignalHandling::TestAndResetActionRequestFlag(SignalHandling::SIGNAL_REQUESTS_CHECKPOINT)) {
        multi_diags->FilterComputePackFlushLastTimestep( istep[0] );
        ExecutePythonCallback("oncheckpointsignal");
    }
}<|MERGE_RESOLUTION|>--- conflicted
+++ resolved
@@ -947,14 +947,8 @@
     if ( safe_guard_cells ) {
         FillBoundaryB(coarse_lev, PatchType::fine, guard_cells.ng_FieldSolver,
                       WarpX::sync_nodal_points);
-<<<<<<< HEAD
         ApplyBfieldBoundary(coarse_lev, PatchType::fine, guard_cells.ng_FieldSolver, DtType::SecondHalf);
     }
-
-    // Synchronize nodal points at the end of the time step
-    if (do_pml) NodalSyncPML();
-=======
->>>>>>> ce82a694
 }
 
 void
