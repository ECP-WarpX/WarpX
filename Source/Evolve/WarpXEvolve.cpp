--- conflicted
+++ resolved
@@ -262,7 +262,8 @@
 #endif
             UpdateAuxilaryData();
 
-<<<<<<< HEAD
+            //FieldGather();
+
             for (int lev = 0; lev <= finest_level; ++lev) {
                 mypc->FieldGather(lev,
                                   *Efield_aux[lev][0],*Efield_aux[lev][1],*Efield_aux[lev][2],
@@ -270,9 +271,7 @@
                                   *Efield_avg_aux[lev][0],*Efield_avg_aux[lev][1],*Efield_avg_aux[lev][2],
                                   *Bfield_avg_aux[lev][0],*Bfield_avg_aux[lev][1],*Bfield_avg_aux[lev][2]);
             }
-=======
-            FieldGather();
->>>>>>> 60fae22c
+
 
             last_plot_file_step = step+1;
             last_openPMD_step = step+1;
