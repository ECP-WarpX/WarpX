--- conflicted
+++ resolved
@@ -235,39 +235,6 @@
 
         multi_diags->FilterComputePackFlush( step );
 
-<<<<<<< HEAD
-        if (do_insitu)
-        {
-            // This is probably overkill, but it's not called often
-            FillBoundaryE(guard_cells.ng_alloc_EB, guard_cells.ng_Extra);
-            // This is probably overkill, but it's not called often
-            FillBoundaryB(guard_cells.ng_alloc_EB, guard_cells.ng_Extra);
-            // This is probably overkill, but it's not called often
-#ifndef WARPX_USE_PSATD
-            FillBoundaryAux(guard_cells.ng_UpdateAux);
-#endif
-            UpdateAuxilaryData();
-
-            //FieldGather();
-
-            for (int lev = 0; lev <= finest_level; ++lev) {
-                mypc->FieldGather(lev,
-                                  *Efield_aux[lev][0],*Efield_aux[lev][1],*Efield_aux[lev][2],
-                                  *Bfield_aux[lev][0],*Bfield_aux[lev][1],*Bfield_aux[lev][2],
-                                  *Efield_avg_aux[lev][0],*Efield_avg_aux[lev][1],*Efield_avg_aux[lev][2],
-                                  *Bfield_avg_aux[lev][0],*Bfield_avg_aux[lev][1],*Bfield_avg_aux[lev][2]);
-            }
-
-
-            last_plot_file_step = step+1;
-            //last_openPMD_step = step+1;
-            last_insitu_step = step+1;
-
-            UpdateInSitu();
-        }
-
-=======
->>>>>>> 2aa41fdb
         if (cur_time >= stop_time - 1.e-3*dt[0]) {
             max_time_reached = true;
             break;
@@ -281,36 +248,6 @@
 
     multi_diags->FilterComputePackFlush( istep[0], true );
 
-<<<<<<< HEAD
-    if (do_insitu)
-    {
-        // This is probably overkill, but it's not called often
-        FillBoundaryE(guard_cells.ng_alloc_EB, guard_cells.ng_Extra);
-        // This is probably overkill, but it's not called often
-        FillBoundaryB(guard_cells.ng_alloc_EB, guard_cells.ng_Extra);
-        // This is probably overkill
-#ifndef WARPX_USE_PSATD
-        FillBoundaryAux(guard_cells.ng_UpdateAux);
-#endif
-        UpdateAuxilaryData();
-
-        for (int lev = 0; lev <= finest_level; ++lev) {
-            mypc->FieldGather(lev,
-                              *Efield_aux[lev][0],*Efield_aux[lev][1],
-                              *Efield_aux[lev][2],
-                              *Bfield_aux[lev][0],*Bfield_aux[lev][1],
-                              *Bfield_aux[lev][2],
-                              *Efield_avg_aux[lev][0],*Efield_avg_aux[lev][1],
-                              *Efield_avg_aux[lev][2],
-                              *Bfield_avg_aux[lev][0],*Bfield_avg_aux[lev][1],
-                              *Bfield_avg_aux[lev][2]);
-        }
-
-        UpdateInSitu();
-    }
-
-=======
->>>>>>> 2aa41fdb
     if (do_back_transformed_diagnostics) {
         myBFD->Flush(geom[0]);
     }
