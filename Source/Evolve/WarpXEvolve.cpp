/* Copyright 2019-2020 Andrew Myers, Ann Almgren, Aurore Blelly
 *                     Axel Huebl, Burlen Loring, David Grote
 *                     Glenn Richardson, Jean-Luc Vay, Luca Fedeli
 *                     Maxence Thevenet, Remi Lehe, Revathi Jambunathan
 *                     Weiqun Zhang, Yinjian Zhao
 *
 * This file is part of WarpX.
 *
 * License: BSD-3-Clause-LBNL
 */
#include "WarpX.H"

#include "Diagnostics/BackTransformedDiagnostic.H"
#include "Diagnostics/MultiDiagnostics.H"
#include "Diagnostics/ReducedDiags/MultiReducedDiags.H"
#include "Evolve/WarpXDtType.H"
#ifdef WARPX_USE_PSATD
#   ifdef WARPX_DIM_RZ
#       include "FieldSolver/SpectralSolver/SpectralSolverRZ.H"
#   else
#       include "FieldSolver/SpectralSolver/SpectralSolver.H"
#   endif
#endif
#include "Parallelization/GuardCellManager.H"
#include "Particles/MultiParticleContainer.H"
#include "Particles/ParticleBoundaryBuffer.H"
#include "Python/WarpX_py.H"
#include "Utils/IntervalsParser.H"
#include "Utils/WarpXAlgorithmSelection.H"
#include "Utils/WarpXConst.H"
#include "Utils/WarpXProfilerWrapper.H"
#include "Utils/WarpXUtil.H"

#include <AMReX.H>
#include <AMReX_Array.H>
#include <AMReX_BLassert.H>
#include <AMReX_Geometry.H>
#include <AMReX_IntVect.H>
#include <AMReX_LayoutData.H>
#include <AMReX_MultiFab.H>
#include <AMReX_ParmParse.H>
#include <AMReX_Print.H>
#include <AMReX_REAL.H>
#include <AMReX_Utility.H>
#include <AMReX_Vector.H>

#include <algorithm>
#include <array>
#include <memory>
#include <ostream>
#include <vector>

using namespace amrex;

void
WarpX::Evolve (int numsteps)
{
    WARPX_PROFILE("WarpX::Evolve()");

    Real cur_time = t_new[0];

    int numsteps_max;
    if (numsteps < 0) {  // Note that the default argument is numsteps = -1
        numsteps_max = max_step;
    } else {
        numsteps_max = std::min(istep[0]+numsteps, max_step);
    }

    bool early_params_checked = false; // check typos in inputs after step 1

    static Real evolve_time = 0;

    for (int step = istep[0]; step < numsteps_max && cur_time < stop_time; ++step)
    {
        Real evolve_time_beg_step = amrex::second();

        multi_diags->NewIteration();

        // Start loop on time steps
        if (verbose) {
            amrex::Print() << "\nSTEP " << step+1 << " starts ...\n";
        }
        if (warpx_py_beforestep) warpx_py_beforestep();

        amrex::LayoutData<amrex::Real>* cost = WarpX::getCosts(0);
        if (cost) {
            if (step > 0 && load_balance_intervals.contains(step+1))
            {
                LoadBalance();

                // Reset the costs to 0
                ResetCosts();
            }
            for (int lev = 0; lev <= finest_level; ++lev)
            {
                cost = WarpX::getCosts(lev);
                if (cost && WarpX::load_balance_costs_update_algo == LoadBalanceCostsUpdateAlgo::Timers)
                {
                    // Perform running average of the costs
                    // (Giving more importance to most recent costs; only needed
                    // for timers update, heuristic load balance considers the
                    // instantaneous costs)
                    for (int i : cost->IndexArray())
                    {
                        (*cost)[i] *= (1. - 2./load_balance_intervals.localPeriod(step+1));
                    }
                }
            }
        }

        // At the beginning, we have B^{n} and E^{n}.
        // Particles have p^{n} and x^{n}.
        // is_synchronized is true.
        if (is_synchronized) {
            if (do_electrostatic == ElectrostaticSolverAlgo::None) {
                // Not called at each iteration, so exchange all guard cells
                FillBoundaryE(guard_cells.ng_alloc_EB);
                FillBoundaryB(guard_cells.ng_alloc_EB);
                UpdateAuxilaryData();
                FillBoundaryAux(guard_cells.ng_UpdateAux);
            }
            // on first step, push p by -0.5*dt
            for (int lev = 0; lev <= finest_level; ++lev)
            {
                mypc->PushP(lev, -0.5_rt*dt[lev],
                            *Efield_aux[lev][0],*Efield_aux[lev][1],*Efield_aux[lev][2],
                            *Bfield_aux[lev][0],*Bfield_aux[lev][1],*Bfield_aux[lev][2]);
            }
            is_synchronized = false;
        } else {
            if (do_electrostatic == ElectrostaticSolverAlgo::None) {
                // Beyond one step, we have E^{n} and B^{n}.
                // Particles have p^{n-1/2} and x^{n}.

                // E and B are up-to-date inside the domain only
                FillBoundaryE(guard_cells.ng_FieldGather);
                FillBoundaryB(guard_cells.ng_FieldGather);
                // E and B: enough guard cells to update Aux or call Field Gather in fp and cp
                // Need to update Aux on lower levels, to interpolate to higher levels.
                if (fft_do_time_averaging)
                {
                    FillBoundaryE_avg(guard_cells.ng_FieldGather);
                    FillBoundaryB_avg(guard_cells.ng_FieldGather);
                }
                // TODO Remove call to FillBoundaryAux before UpdateAuxilaryData?
                if (WarpX::maxwell_solver_id != MaxwellSolverAlgo::PSATD)
                    FillBoundaryAux(guard_cells.ng_UpdateAux);
                UpdateAuxilaryData();
                FillBoundaryAux(guard_cells.ng_UpdateAux);
            }
        }

        // Run multi-physics modules:
        // ionization, Coulomb collisions, QED Schwinger
        doFieldIonization();
        mypc->doCollisions( cur_time );
#ifdef WARPX_QED
        mypc->doQEDSchwinger();
#endif

        // Main PIC operation:
        // gather fields, push particles, deposit sources, update fields

        if (warpx_py_particleinjection) warpx_py_particleinjection();
        // Electrostatic case: only gather fields and push particles,
        // deposition and calculation of fields done further below
        if (do_electrostatic != ElectrostaticSolverAlgo::None)
        {
            const bool skip_deposition = true;
            PushParticlesandDepose(cur_time, skip_deposition);
        }
        // Electromagnetic case: multi-J algorithm
        else if (do_multi_J)
        {
            OneStep_multiJ(cur_time);
        }
        // Electromagnetic case: no subcycling or no mesh refinement
        else if (do_subcycling == 0 || finest_level == 0)
        {
            OneStep_nosub(cur_time);
            // E: guard cells are up-to-date
            // B: guard cells are NOT up-to-date
            // F: guard cells are NOT up-to-date
        }
        // Electromagnetic case: subcycling with one level of mesh refinement
        else if (do_subcycling == 1 && finest_level == 1)
        {
            OneStep_sub1(cur_time);
        }
        else
        {
            amrex::Print() << "Error: do_subcycling = " << do_subcycling << std::endl;
            amrex::Abort("Unsupported do_subcycling type");
        }

        // Run remaining QED modules
#ifdef WARPX_QED
        doQEDEvents();
#endif

        // Resample particles
        // +1 is necessary here because value of step seen by user (first step is 1) is different than
        // value of step in code (first step is 0)
        mypc->doResampling(istep[0]+1);

        if (num_mirrors>0){
            applyMirrors(cur_time);
            // E : guard cells are NOT up-to-date
            // B : guard cells are NOT up-to-date
        }

        for (int lev = 0; lev <= max_level; ++lev) {
            ++istep[lev];
        }

        cur_time += dt[0];

        ShiftGalileanBoundary();

        if (do_back_transformed_diagnostics) {
            std::unique_ptr<MultiFab> cell_centered_data = nullptr;
            if (WarpX::do_back_transformed_fields) {
                cell_centered_data = GetCellCenteredData();
            }
            myBFD->writeLabFrameData(cell_centered_data.get(), *mypc, geom[0], cur_time, dt[0]);
        }

        bool move_j = is_synchronized;
        // If is_synchronized we need to shift j too so that next step we can evolve E by dt/2.
        // We might need to move j because we are going to make a plotfile.

        int num_moved = MoveWindow(step+1, move_j);

        mypc->ContinuousFluxInjection(dt[0]);

        m_particle_boundary_buffer->gatherParticles(*mypc, amrex::GetVecOfConstPtrs(m_distance_to_eb));

        mypc->ApplyBoundaryConditions();

        // interact with particles with EB walls (if present)
#ifdef AMREX_USE_EB
        AMREX_ALWAYS_ASSERT(maxLevel() == 0);
        mypc->ScrapeParticles(amrex::GetVecOfConstPtrs(m_distance_to_eb));
#endif

        // Electrostatic solver: particles can move by an arbitrary number of cells
        if( do_electrostatic != ElectrostaticSolverAlgo::None )
        {
            mypc->Redistribute();
        } else
        {
            // Electromagnetic solver: due to CFL condition, particles can
            // only move by one or two cells per time step
            if (max_level == 0) {
                int num_redistribute_ghost = num_moved;
                if ((m_v_galilean[0]!=0) or (m_v_galilean[1]!=0) or (m_v_galilean[2]!=0)) {
                    // Galilean algorithm ; particles can move by up to 2 cells
                    num_redistribute_ghost += 2;
                } else {
                    // Standard algorithm ; particles can move by up to 1 cell
                    num_redistribute_ghost += 1;
                }
                mypc->RedistributeLocal(num_redistribute_ghost);
            }
            else {
                mypc->Redistribute();
            }
        }

        if (sort_intervals.contains(step+1)) {
            if (verbose) {
                amrex::Print() << "re-sorting particles \n";
            }
            mypc->SortParticlesByBin(sort_bin_size);
        }

        if( do_electrostatic != ElectrostaticSolverAlgo::None ) {
            // Electrostatic solver:
            // For each species: deposit charge and add the associated space-charge
            // E and B field to the grid ; this is done at the end of the PIC
            // loop (i.e. immediately after a `Redistribute` and before particle
            // positions are next pushed) so that the particles do not deposit out of bounds
            // and so that the fields are at the correct time in the output.
            bool const reset_fields = true;
            ComputeSpaceChargeField( reset_fields );
        }

<<<<<<< HEAD
        if ((cur_time >= stop_time - 1.e-3*dt[0]) ||
            (step == numsteps_max-1) ||
            (synchronize_velocity_for_diagnostics &&
                (multi_diags->DoComputeAndPack(step) ||
                 reduced_diags->DoDiags(step)))) {
            // At the end of last step, push p by 0.5*dt to synchronize
            FillBoundaryE(guard_cells.ng_FieldGather);
            FillBoundaryB(guard_cells.ng_FieldGather);
            if (fft_do_time_averaging)
            {
                FillBoundaryE_avg(guard_cells.ng_FieldGather);
                FillBoundaryB_avg(guard_cells.ng_FieldGather);
            }
            UpdateAuxilaryData();
            FillBoundaryAux(guard_cells.ng_UpdateAux);
            for (int lev = 0; lev <= finest_level; ++lev) {
                mypc->PushP(lev, 0.5_rt*dt[lev],
                            *Efield_aux[lev][0],*Efield_aux[lev][1],
                            *Efield_aux[lev][2],
                            *Bfield_aux[lev][0],*Bfield_aux[lev][1],
                            *Bfield_aux[lev][2]);
            }
            is_synchronized = true;
        }

=======
        // sync up time
        for (int i = 0; i <= max_level; ++i) {
            t_new[i] = cur_time;
        }

        // warpx_py_afterstep runs with the updated global time. It is included
        // in the evolve timing.
        if (warpx_py_afterstep) warpx_py_afterstep();

>>>>>>> 55645c06
        Real evolve_time_end_step = amrex::second();
        evolve_time += evolve_time_end_step - evolve_time_beg_step;

        if (verbose) {
            amrex::Print()<< "STEP " << step+1 << " ends." << " TIME = " << cur_time
                        << " DT = " << dt[0] << "\n";
            amrex::Print()<< "Evolve time = " << evolve_time
                      << " s; This step = " << evolve_time_end_step-evolve_time_beg_step
                      << " s; Avg. per step = " << evolve_time/(step+1) << " s\n";
        }

        /// reduced diags
        if (reduced_diags->m_plot_rd != 0)
        {
            reduced_diags->ComputeDiags(step);
            reduced_diags->WriteToFile(step);
        }
        multi_diags->FilterComputePackFlush( step );

        // inputs: unused parameters (e.g. typos) check after step 1 has finished
        if (!early_params_checked) {
            amrex::Print() << "\n"; // better: conditional \n based on return value
            amrex::ParmParse().QueryUnusedInputs();
            early_params_checked = true;
        }

        if (cur_time >= stop_time - 1.e-3*dt[0]) {
            break;
        }

        // End loop on time steps
    }

    multi_diags->FilterComputePackFlushLastTimestep( istep[0] );

    if (do_back_transformed_diagnostics) {
        myBFD->Flush(geom[0]);
    }
}

/* /brief Perform one PIC iteration, without subcycling
*  i.e. all levels/patches use the same timestep (that of the finest level)
*  for the field advance and particle pusher.
*/
void
WarpX::OneStep_nosub (Real cur_time)
{

    // Push particle from x^{n} to x^{n+1}
    //               from p^{n-1/2} to p^{n+1/2}
    // Deposit current j^{n+1/2}
    // Deposit charge density rho^{n}
    if (warpx_py_particlescraper) warpx_py_particlescraper();
    if (warpx_py_beforedeposition) warpx_py_beforedeposition();
    PushParticlesandDepose(cur_time);

    if (warpx_py_afterdeposition) warpx_py_afterdeposition();

    // Synchronize J and rho
    SyncCurrent();
    SyncRho();

    // Apply current correction in Fourier space: for periodic single-box global FFTs
    // without guard cells, apply this after calling SyncCurrent
    if (WarpX::maxwell_solver_id == MaxwellSolverAlgo::PSATD) {
        if (fft_periodic_single_box && current_correction) CurrentCorrection();
        if (fft_periodic_single_box && (WarpX::current_deposition_algo == CurrentDepositionAlgo::Vay))
            VayDeposition();
    }

    // At this point, J is up-to-date inside the domain, and E and B are
    // up-to-date including enough guard cells for first step of the field
    // solve.

    // For extended PML: copy J from regular grid to PML, and damp J in PML
    if (do_pml && pml_has_particles) CopyJPML();
    if (do_pml && do_pml_j_damping) DampJPML();

    if (warpx_py_beforeEsolve) warpx_py_beforeEsolve();

    // Push E and B from {n} to {n+1}
    // (And update guard cells immediately afterwards)
    if (WarpX::maxwell_solver_id == MaxwellSolverAlgo::PSATD) {
        if (use_hybrid_QED)
        {
            WarpX::Hybrid_QED_Push(dt);
            FillBoundaryE(guard_cells.ng_alloc_EB);
        }
        PushPSATD();
        FillBoundaryE(guard_cells.ng_alloc_EB);
        FillBoundaryB(guard_cells.ng_alloc_EB);

        if (use_hybrid_QED) {
            WarpX::Hybrid_QED_Push(dt);
            FillBoundaryE(guard_cells.ng_alloc_EB);
        }

        // Synchronize E and B fields on nodal points
        NodalSyncE();
        NodalSyncB();

        if (do_pml) {
            DampPML();
            NodalSyncPML();
        }
    } else {
        EvolveF(0.5_rt * dt[0], DtType::FirstHalf);
        EvolveG(0.5_rt * dt[0], DtType::FirstHalf);
        FillBoundaryF(guard_cells.ng_FieldSolverF);
        FillBoundaryG(guard_cells.ng_FieldSolverG);
        EvolveB(0.5_rt * dt[0], DtType::FirstHalf); // We now have B^{n+1/2}

        FillBoundaryB(guard_cells.ng_FieldSolver);

        if (WarpX::em_solver_medium == MediumForEM::Vacuum) {
            // vacuum medium
            EvolveE(dt[0]); // We now have E^{n+1}
        } else if (WarpX::em_solver_medium == MediumForEM::Macroscopic) {
            // macroscopic medium
            MacroscopicEvolveE(dt[0]); // We now have E^{n+1}
        } else {
            amrex::Abort(" Medium for EM is unknown \n");
        }

        FillBoundaryE(guard_cells.ng_FieldSolver);
        EvolveF(0.5_rt * dt[0], DtType::SecondHalf);
        EvolveG(0.5_rt * dt[0], DtType::SecondHalf);
        EvolveB(0.5_rt * dt[0], DtType::SecondHalf); // We now have B^{n+1}

        // Synchronize E and B fields on nodal points
        NodalSyncE();
        NodalSyncB();

        if (do_pml) {
            FillBoundaryF(guard_cells.ng_alloc_F);
            DampPML();
            NodalSyncPML();
            FillBoundaryE(guard_cells.ng_MovingWindow);
            FillBoundaryF(guard_cells.ng_MovingWindow);
            FillBoundaryB(guard_cells.ng_MovingWindow);
        }
        // E and B are up-to-date in the domain, but all guard cells are
        // outdated.
        if (safe_guard_cells)
            FillBoundaryB(guard_cells.ng_alloc_EB);
    } // !PSATD

    if (warpx_py_afterEsolve) warpx_py_afterEsolve();
}

void
WarpX::OneStep_multiJ (const amrex::Real cur_time)
{
#ifdef WARPX_USE_PSATD
    if (WarpX::maxwell_solver_id == MaxwellSolverAlgo::PSATD)
    {
        // Push particle from x^{n} to x^{n+1}
        //               from p^{n-1/2} to p^{n+1/2}
        const bool skip_deposition = true;
        PushParticlesandDepose(cur_time, skip_deposition);

        // Initialize multi-J loop:

        // 1) Prepare E,B,F,G fields in spectral space
        PSATDForwardTransformEB();
        if (WarpX::do_dive_cleaning) PSATDForwardTransformF();
        if (WarpX::do_divb_cleaning) PSATDForwardTransformG();

        // 2) Set the averaged fields to zero
        if (WarpX::fft_do_time_averaging) PSATDEraseAverageFields();

        // 3) Deposit rho (in rho_new, since it will be moved during the loop)
        if (WarpX::update_with_rho)
        {
            // Deposit rho at relative time -dt
            // (dt[0] denotes the time step on mesh refinement level 0)
            mypc->DepositCharge(rho_fp, -dt[0]);
            // Filter, exchange boundary, and interpolate across levels
            SyncRho();
            // Forward FFT of rho_new
            PSATDForwardTransformRho(0, 1);
        }

        // 4) Deposit J if needed
        if (WarpX::J_linear_in_time)
        {
            // Deposit J at relative time -dt with time step dt
            // (dt[0] denotes the time step on mesh refinement level 0)
            auto& current = (WarpX::do_current_centering) ? current_fp_nodal : current_fp;
            mypc->DepositCurrent(current, dt[0], -dt[0]);
            // Filter, exchange boundary, and interpolate across levels
            SyncCurrent();
            // Forward FFT of J
            PSATDForwardTransformJ();
        }

        // Number of depositions for multi-J scheme
        const int n_depose = WarpX::do_multi_J_n_depositions;
        // Time sub-step for each multi-J deposition
        const amrex::Real sub_dt = dt[0] / static_cast<amrex::Real>(n_depose);
        // Whether to perform multi-J depositions on a time interval that spans
        // one or two full time steps (from n*dt to (n+1)*dt, or from n*dt to (n+2)*dt)
        const int n_loop = (WarpX::fft_do_time_averaging) ? 2*n_depose : n_depose;

        // Loop over multi-J depositions
        for (int i_depose = 0; i_depose < n_loop; i_depose++)
        {
            // Move rho deposited previously, from new to old
            PSATDMoveRhoNewToRhoOld();

            // Move J deposited previously, from new to old
            // (when using assumption of J linear in time)
            if (WarpX::J_linear_in_time) PSATDMoveJNewToJOld();

            const amrex::Real t_depose = (WarpX::J_linear_in_time) ?
                (i_depose-n_depose+1)*sub_dt : (i_depose-n_depose+0.5)*sub_dt;

            // Deposit new J at relative time t_depose with time step dt
            // (dt[0] denotes the time step on mesh refinement level 0)
            auto& current = (WarpX::do_current_centering) ? current_fp_nodal : current_fp;
            mypc->DepositCurrent(current, dt[0], t_depose);
            // Filter, exchange boundary, and interpolate across levels
            SyncCurrent();
            // Forward FFT of J
            PSATDForwardTransformJ();

            // Deposit new rho
            if (WarpX::update_with_rho)
            {
                // Deposit rho at relative time (i_depose-n_depose+1)*sub_dt
                mypc->DepositCharge(rho_fp, (i_depose-n_depose+1)*sub_dt);
                // Filter, exchange boundary, and interpolate across levels
                SyncRho();
                // Forward FFT of rho_new
                PSATDForwardTransformRho(0, 1);
            }

            // Advance E,B,F,G fields in time and update the average fields
            PSATDPushSpectralFields();

            // Transform non-average fields E,B,F,G after n_depose pushes
            // (the relative time reached here coincides with an integer full time step)
            if (i_depose == n_depose-1)
            {
                PSATDBackwardTransformEB();
                if (WarpX::do_dive_cleaning) PSATDBackwardTransformF();
                if (WarpX::do_divb_cleaning) PSATDBackwardTransformG();
            }
        }

        // Transform fields back to real space and exchange guard cells
        if (WarpX::fft_do_time_averaging)
        {
            // We summed the integral of the field over 2*dt
            PSATDScaleAverageFields(1._rt / (2._rt*dt[0]));
            PSATDBackwardTransformEBavg();
        }
        FillBoundaryE(guard_cells.ng_alloc_EB);
        FillBoundaryB(guard_cells.ng_alloc_EB);
        if (WarpX::do_dive_cleaning) FillBoundaryF(guard_cells.ng_alloc_F);
        if (WarpX::do_divb_cleaning) FillBoundaryG(guard_cells.ng_alloc_G);
    }
    else
    {
        amrex::Abort("multi-J algorithm not implemented for FDTD");
    }
#else
    amrex::ignore_unused(cur_time);
    amrex::Abort("multi-J algorithm not implemented for FDTD");
#endif // WARPX_USE_PSATD
}

/* /brief Perform one PIC iteration, with subcycling
*  i.e. The fine patch uses a smaller timestep (and steps more often)
*  than the coarse patch, for the field advance and particle pusher.
*
* This version of subcycling only works for 2 levels and with a refinement
* ratio of 2.
* The particles and fields of the fine patch are pushed twice
* (with dt[coarse]/2) in this routine.
* The particles of the coarse patch and mother grid are pushed only once
* (with dt[coarse]). The fields on the coarse patch and mother grid
* are pushed in a way which is equivalent to pushing once only, with
* a current which is the average of the coarse + fine current at the 2
* steps of the fine grid.
*
*/
void
WarpX::OneStep_sub1 (Real curtime)
{
    if( do_electrostatic != ElectrostaticSolverAlgo::None )
    {
        amrex::Abort("Electrostatic solver cannot be used with sub-cycling.");
    }

    // TODO: we could save some charge depositions

    AMREX_ALWAYS_ASSERT_WITH_MESSAGE(finest_level == 1, "Must have exactly two levels");
    const int fine_lev = 1;
    const int coarse_lev = 0;

    // i) Push particles and fields on the fine patch (first fine step)
    PushParticlesandDepose(fine_lev, curtime, DtType::FirstHalf);
    RestrictCurrentFromFineToCoarsePatch(fine_lev);
    RestrictRhoFromFineToCoarsePatch(fine_lev);
    ApplyFilterandSumBoundaryJ(fine_lev, PatchType::fine);
    NodalSyncJ(fine_lev, PatchType::fine);
    ApplyFilterandSumBoundaryRho(fine_lev, PatchType::fine, 0, 2*ncomps);
    NodalSyncRho(fine_lev, PatchType::fine, 0, 2);

    EvolveB(fine_lev, PatchType::fine, 0.5_rt*dt[fine_lev], DtType::FirstHalf);
    EvolveF(fine_lev, PatchType::fine, 0.5_rt*dt[fine_lev], DtType::FirstHalf);
    FillBoundaryB(fine_lev, PatchType::fine, guard_cells.ng_FieldSolver);
    FillBoundaryF(fine_lev, PatchType::fine, guard_cells.ng_alloc_F);

    EvolveE(fine_lev, PatchType::fine, dt[fine_lev]);
    FillBoundaryE(fine_lev, PatchType::fine, guard_cells.ng_FieldGather);

    EvolveB(fine_lev, PatchType::fine, 0.5_rt*dt[fine_lev], DtType::SecondHalf);
    EvolveF(fine_lev, PatchType::fine, 0.5_rt*dt[fine_lev], DtType::SecondHalf);

    if (do_pml) {
        FillBoundaryF(fine_lev, PatchType::fine, guard_cells.ng_alloc_F);
        DampPML(fine_lev, PatchType::fine);
        FillBoundaryE(fine_lev, PatchType::fine, guard_cells.ng_FieldGather);
    }

    FillBoundaryB(fine_lev, PatchType::fine, guard_cells.ng_FieldGather);

    // ii) Push particles on the coarse patch and mother grid.
    // Push the fields on the coarse patch and mother grid
    // by only half a coarse step (first half)
    PushParticlesandDepose(coarse_lev, curtime, DtType::Full);
    StoreCurrent(coarse_lev);
    AddCurrentFromFineLevelandSumBoundary(coarse_lev);
    AddRhoFromFineLevelandSumBoundary(coarse_lev, 0, ncomps);

    EvolveB(fine_lev, PatchType::coarse, dt[fine_lev], DtType::FirstHalf);
    EvolveF(fine_lev, PatchType::coarse, dt[fine_lev], DtType::FirstHalf);
    FillBoundaryB(fine_lev, PatchType::coarse, guard_cells.ng_FieldGather);
    FillBoundaryF(fine_lev, PatchType::coarse, guard_cells.ng_FieldSolverF);

    EvolveE(fine_lev, PatchType::coarse, dt[fine_lev]);
    FillBoundaryE(fine_lev, PatchType::coarse, guard_cells.ng_FieldGather);

    EvolveB(coarse_lev, PatchType::fine, 0.5_rt*dt[coarse_lev], DtType::FirstHalf);
    EvolveF(coarse_lev, PatchType::fine, 0.5_rt*dt[coarse_lev], DtType::FirstHalf);
    FillBoundaryB(coarse_lev, PatchType::fine, guard_cells.ng_FieldGather);
    FillBoundaryF(coarse_lev, PatchType::fine, guard_cells.ng_FieldSolverF);

    EvolveE(coarse_lev, PatchType::fine, 0.5_rt*dt[coarse_lev]);
    FillBoundaryE(coarse_lev, PatchType::fine, guard_cells.ng_FieldGather);

    // TODO Remove call to FillBoundaryAux before UpdateAuxilaryData?
    FillBoundaryAux(guard_cells.ng_UpdateAux);
    // iii) Get auxiliary fields on the fine grid, at dt[fine_lev]
    UpdateAuxilaryData();
    FillBoundaryAux(guard_cells.ng_UpdateAux);

    // iv) Push particles and fields on the fine patch (second fine step)
    PushParticlesandDepose(fine_lev, curtime+dt[fine_lev], DtType::SecondHalf);
    RestrictCurrentFromFineToCoarsePatch(fine_lev);
    RestrictRhoFromFineToCoarsePatch(fine_lev);
    ApplyFilterandSumBoundaryJ(fine_lev, PatchType::fine);
    NodalSyncJ(fine_lev, PatchType::fine);
    ApplyFilterandSumBoundaryRho(fine_lev, PatchType::fine, 0, ncomps);
    NodalSyncRho(fine_lev, PatchType::fine, 0, 2);

    EvolveB(fine_lev, PatchType::fine, 0.5_rt*dt[fine_lev], DtType::FirstHalf);
    EvolveF(fine_lev, PatchType::fine, 0.5_rt*dt[fine_lev], DtType::FirstHalf);
    FillBoundaryB(fine_lev, PatchType::fine, guard_cells.ng_FieldSolver);
    FillBoundaryF(fine_lev, PatchType::fine, guard_cells.ng_FieldSolverF);

    EvolveE(fine_lev, PatchType::fine, dt[fine_lev]);
    FillBoundaryE(fine_lev, PatchType::fine, guard_cells.ng_FieldSolver);

    EvolveB(fine_lev, PatchType::fine, 0.5_rt*dt[fine_lev], DtType::SecondHalf);
    EvolveF(fine_lev, PatchType::fine, 0.5_rt*dt[fine_lev], DtType::SecondHalf);

    if (do_pml) {
        DampPML(fine_lev, PatchType::fine);
        FillBoundaryE(fine_lev, PatchType::fine, guard_cells.ng_FieldSolver);
    }

    if ( safe_guard_cells )
        FillBoundaryF(fine_lev, PatchType::fine, guard_cells.ng_FieldSolver);
    FillBoundaryB(fine_lev, PatchType::fine, guard_cells.ng_FieldSolver);

    // v) Push the fields on the coarse patch and mother grid
    // by only half a coarse step (second half)
    RestoreCurrent(coarse_lev);
    AddCurrentFromFineLevelandSumBoundary(coarse_lev);
    AddRhoFromFineLevelandSumBoundary(coarse_lev, ncomps, ncomps);

    EvolveE(fine_lev, PatchType::coarse, dt[fine_lev]);
    FillBoundaryE(fine_lev, PatchType::coarse, guard_cells.ng_FieldSolver);

    EvolveB(fine_lev, PatchType::coarse, dt[fine_lev], DtType::SecondHalf);
    EvolveF(fine_lev, PatchType::coarse, dt[fine_lev], DtType::SecondHalf);

    if (do_pml) {
        FillBoundaryF(fine_lev, PatchType::fine, guard_cells.ng_FieldSolverF);
        DampPML(fine_lev, PatchType::coarse); // do it twice
        DampPML(fine_lev, PatchType::coarse);
        FillBoundaryE(fine_lev, PatchType::coarse, guard_cells.ng_alloc_EB);
    }

    FillBoundaryB(fine_lev, PatchType::coarse, guard_cells.ng_FieldSolver);

    FillBoundaryF(fine_lev, PatchType::coarse, guard_cells.ng_FieldSolverF);

    EvolveE(coarse_lev, PatchType::fine, 0.5_rt*dt[coarse_lev]);
    FillBoundaryE(coarse_lev, PatchType::fine, guard_cells.ng_FieldSolver);

    EvolveB(coarse_lev, PatchType::fine, 0.5_rt*dt[coarse_lev], DtType::SecondHalf);
    EvolveF(coarse_lev, PatchType::fine, 0.5_rt*dt[coarse_lev], DtType::SecondHalf);

    if (do_pml) {
        if (moving_window_active(istep[0]+1)){
            // Exchance guard cells of PMLs only (0 cells are exchanged for the
            // regular B field MultiFab). This is required as B and F have just been
            // evolved.
            FillBoundaryB(coarse_lev, PatchType::fine, IntVect::TheZeroVector());
            FillBoundaryF(coarse_lev, PatchType::fine, IntVect::TheZeroVector());
        }
        DampPML(coarse_lev, PatchType::fine);
        if ( safe_guard_cells )
            FillBoundaryE(coarse_lev, PatchType::fine, guard_cells.ng_FieldSolver);
    }
    if ( safe_guard_cells )
        FillBoundaryB(coarse_lev, PatchType::fine, guard_cells.ng_FieldSolver);
}

void
WarpX::doFieldIonization ()
{
    for (int lev = 0; lev <= finest_level; ++lev) {
        doFieldIonization(lev);
    }
}

void
WarpX::doFieldIonization (int lev)
{
    mypc->doFieldIonization(lev,
                            *Efield_aux[lev][0],*Efield_aux[lev][1],*Efield_aux[lev][2],
                            *Bfield_aux[lev][0],*Bfield_aux[lev][1],*Bfield_aux[lev][2]);
}

#ifdef WARPX_QED
void
WarpX::doQEDEvents ()
{
    for (int lev = 0; lev <= finest_level; ++lev) {
        doQEDEvents(lev);
    }
}

void
WarpX::doQEDEvents (int lev)
{
    mypc->doQedEvents(lev,
                      *Efield_aux[lev][0],*Efield_aux[lev][1],*Efield_aux[lev][2],
                      *Bfield_aux[lev][0],*Bfield_aux[lev][1],*Bfield_aux[lev][2]);
}
#endif

void
WarpX::PushParticlesandDepose (amrex::Real cur_time, bool skip_deposition)
{
    // Evolve particles to p^{n+1/2} and x^{n+1}
    // Depose current, j^{n+1/2}
    for (int lev = 0; lev <= finest_level; ++lev) {
        PushParticlesandDepose(lev, cur_time, DtType::Full, skip_deposition);
    }
}

void
WarpX::PushParticlesandDepose (int lev, amrex::Real cur_time, DtType a_dt_type, bool skip_deposition)
{
    // If warpx.do_current_centering = 1, the current is deposited on the nodal MultiFab current_fp_nodal
    // and then centered onto the staggered MultiFab current_fp
    amrex::MultiFab* current_x = (WarpX::do_current_centering) ? current_fp_nodal[lev][0].get()
                                                               : current_fp[lev][0].get();
    amrex::MultiFab* current_y = (WarpX::do_current_centering) ? current_fp_nodal[lev][1].get()
                                                               : current_fp[lev][1].get();
    amrex::MultiFab* current_z = (WarpX::do_current_centering) ? current_fp_nodal[lev][2].get()
                                                               : current_fp[lev][2].get();

    mypc->Evolve(lev,
                 *Efield_aux[lev][0],*Efield_aux[lev][1],*Efield_aux[lev][2],
                 *Bfield_aux[lev][0],*Bfield_aux[lev][1],*Bfield_aux[lev][2],
                 *current_x, *current_y, *current_z,
                 current_buf[lev][0].get(), current_buf[lev][1].get(), current_buf[lev][2].get(),
                 rho_fp[lev].get(), charge_buf[lev].get(),
                 Efield_cax[lev][0].get(), Efield_cax[lev][1].get(), Efield_cax[lev][2].get(),
                 Bfield_cax[lev][0].get(), Bfield_cax[lev][1].get(), Bfield_cax[lev][2].get(),
                 cur_time, dt[lev], a_dt_type, skip_deposition);
#ifdef WARPX_DIM_RZ
    if (! skip_deposition) {
        // This is called after all particles have deposited their current and charge.
        ApplyInverseVolumeScalingToCurrentDensity(current_fp[lev][0].get(), current_fp[lev][1].get(), current_fp[lev][2].get(), lev);
        if (current_buf[lev][0].get()) {
            ApplyInverseVolumeScalingToCurrentDensity(current_buf[lev][0].get(), current_buf[lev][1].get(), current_buf[lev][2].get(), lev-1);
        }
        if (rho_fp[lev].get()) {
            ApplyInverseVolumeScalingToChargeDensity(rho_fp[lev].get(), lev);
            if (charge_buf[lev].get()) {
                ApplyInverseVolumeScalingToChargeDensity(charge_buf[lev].get(), lev-1);
            }
        }
    }
#endif
}

/* \brief Apply perfect mirror condition inside the box (not at a boundary).
 * In practice, set all fields to 0 on a section of the simulation domain
 * (as for a perfect conductor with a given thickness).
 * The mirror normal direction has to be parallel to the z axis.
 */
void
WarpX::applyMirrors(Real time){
    // Loop over the mirrors
    for(int i_mirror=0; i_mirror<num_mirrors; ++i_mirror){
        // Get mirror properties (lower and upper z bounds)
        Real z_min = mirror_z[i_mirror];
        Real z_max_tmp = z_min + mirror_z_width[i_mirror];
        // Boost quantities for boosted frame simulations
        if (gamma_boost>1){
            z_min = z_min/gamma_boost - PhysConst::c*beta_boost*time;
            z_max_tmp = z_max_tmp/gamma_boost - PhysConst::c*beta_boost*time;
        }
        // Loop over levels
        for(int lev=0; lev<=finest_level; lev++){
            // Make sure that the mirror contains at least
            // mirror_z_npoints[i_mirror] cells
            Real dz = WarpX::CellSize(lev)[2];
            Real z_max = std::max(z_max_tmp,
                                  z_min+mirror_z_npoints[i_mirror]*dz);
            // Get fine patch field MultiFabs
            MultiFab& Ex = *Efield_fp[lev][0].get();
            MultiFab& Ey = *Efield_fp[lev][1].get();
            MultiFab& Ez = *Efield_fp[lev][2].get();
            MultiFab& Bx = *Bfield_fp[lev][0].get();
            MultiFab& By = *Bfield_fp[lev][1].get();
            MultiFab& Bz = *Bfield_fp[lev][2].get();
            // Set each field to zero between z_min and z_max
            NullifyMF(Ex, lev, z_min, z_max);
            NullifyMF(Ey, lev, z_min, z_max);
            NullifyMF(Ez, lev, z_min, z_max);
            NullifyMF(Bx, lev, z_min, z_max);
            NullifyMF(By, lev, z_min, z_max);
            NullifyMF(Bz, lev, z_min, z_max);
            if (lev>0){
                // Get coarse patch field MultiFabs
                MultiFab& cEx = *Efield_cp[lev][0].get();
                MultiFab& cEy = *Efield_cp[lev][1].get();
                MultiFab& cEz = *Efield_cp[lev][2].get();
                MultiFab& cBx = *Bfield_cp[lev][0].get();
                MultiFab& cBy = *Bfield_cp[lev][1].get();
                MultiFab& cBz = *Bfield_cp[lev][2].get();
                // Set each field to zero between z_min and z_max
                NullifyMF(cEx, lev, z_min, z_max);
                NullifyMF(cEy, lev, z_min, z_max);
                NullifyMF(cEz, lev, z_min, z_max);
                NullifyMF(cBx, lev, z_min, z_max);
                NullifyMF(cBy, lev, z_min, z_max);
                NullifyMF(cBz, lev, z_min, z_max);
            }
        }
    }
}

// Apply current correction in Fourier space
void
WarpX::CurrentCorrection ()
{
#ifdef WARPX_USE_PSATD
    if (WarpX::maxwell_solver_id == MaxwellSolverAlgo::PSATD)
    {
        for ( int lev = 0; lev <= finest_level; ++lev )
        {
            spectral_solver_fp[lev]->CurrentCorrection( lev, current_fp[lev], rho_fp[lev] );
            if ( spectral_solver_cp[lev] ) spectral_solver_cp[lev]->CurrentCorrection( lev, current_cp[lev], rho_cp[lev] );
        }
    } else {
        AMREX_ALWAYS_ASSERT_WITH_MESSAGE( false,
            "WarpX::CurrentCorrection: only implemented for spectral solver.");
    }
#else
    AMREX_ALWAYS_ASSERT_WITH_MESSAGE( false,
    "WarpX::CurrentCorrection: requires WarpX build with spectral solver support.");
#endif
}

// Compute current from Vay deposition in Fourier space
void
WarpX::VayDeposition ()
{
#ifdef WARPX_USE_PSATD
    if (WarpX::maxwell_solver_id == MaxwellSolverAlgo::PSATD)
    {
        for (int lev = 0; lev <= finest_level; ++lev)
        {
            spectral_solver_fp[lev]->VayDeposition(lev, current_fp[lev]);
            if (spectral_solver_cp[lev]) spectral_solver_cp[lev]->VayDeposition(lev, current_cp[lev]);
        }
    } else {
        AMREX_ALWAYS_ASSERT_WITH_MESSAGE( false,
            "WarpX::VayDeposition: only implemented for spectral solver.");
    }
#else
    AMREX_ALWAYS_ASSERT_WITH_MESSAGE( false,
    "WarpX::CurrentCorrection: requires WarpX build with spectral solver support.");
#endif
}<|MERGE_RESOLUTION|>--- conflicted
+++ resolved
@@ -285,7 +285,6 @@
             ComputeSpaceChargeField( reset_fields );
         }
 
-<<<<<<< HEAD
         if ((cur_time >= stop_time - 1.e-3*dt[0]) ||
             (step == numsteps_max-1) ||
             (synchronize_velocity_for_diagnostics &&
@@ -311,7 +310,6 @@
             is_synchronized = true;
         }
 
-=======
         // sync up time
         for (int i = 0; i <= max_level; ++i) {
             t_new[i] = cur_time;
@@ -321,7 +319,6 @@
         // in the evolve timing.
         if (warpx_py_afterstep) warpx_py_afterstep();
 
->>>>>>> 55645c06
         Real evolve_time_end_step = amrex::second();
         evolve_time += evolve_time_end_step - evolve_time_beg_step;
 
