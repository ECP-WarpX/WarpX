--- conflicted
+++ resolved
@@ -162,26 +162,6 @@
             // E : guard cells are NOT up-to-date
             // B : guard cells are NOT up-to-date
         }
-
-<<<<<<< HEAD
-        if (warpx_py_beforeEsolve) warpx_py_beforeEsolve();
-
-        if (warpx_py_afterEsolve) warpx_py_afterEsolve();
-=======
-        if (cur_time + dt[0] >= stop_time - 1.e-3*dt[0] || step == numsteps_max-1) {
-            // At the end of last step, push p by 0.5*dt to synchronize
-            UpdateAuxilaryData();
-            FillBoundaryAux(guard_cells.ng_UpdateAux);
-            for (int lev = 0; lev <= finest_level; ++lev) {
-                mypc->PushP(lev, 0.5_rt*dt[lev],
-                            *Efield_aux[lev][0],*Efield_aux[lev][1],
-                            *Efield_aux[lev][2],
-                            *Bfield_aux[lev][0],*Bfield_aux[lev][1],
-                            *Bfield_aux[lev][2]);
-            }
-            is_synchronized = true;
-        }
->>>>>>> b4c2ffe9
 
         for (int lev = 0; lev <= max_level; ++lev) {
             ++istep[lev];
