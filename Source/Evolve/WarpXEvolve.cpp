--- conflicted
+++ resolved
@@ -399,17 +399,6 @@
     SyncCurrent();
     SyncRho();
 
-<<<<<<< HEAD
-
-    // Apply current correction in Fourier space: for periodic single-box global FFTs
-    // without guard cells, apply this after calling SyncCurrent
-    if (WarpX::maxwell_solver_id == MaxwellSolverAlgo::PSATD) {
-        if (fft_periodic_single_box && (WarpX::current_deposition_algo == CurrentDepositionAlgo::Vay))
-            VayDeposition();
-    }
-
-=======
->>>>>>> 4582079c
     // At this point, J is up-to-date inside the domain, and E and B are
     // up-to-date including enough guard cells for first step of the field
     // solve.
@@ -678,15 +667,9 @@
     const int fine_lev = finestLevel();
     const int coarse_lev = 0;
 
-<<<<<<< HEAD
-    // TODO: we could save some charge depositions
-    AMREX_ALWAYS_ASSERT_WITH_MESSAGE(finest_level == 1, "Must have exactly two levels");
-
-=======
     WARPX_ALWAYS_ASSERT_WITH_MESSAGE(finest_level == 1, "Must have exactly two levels");
     const int fine_lev = 1;
     const int coarse_lev = 0;
->>>>>>> 4582079c
 
     // i) Push particles and fields on the fine patch (first fine step)
     PushParticlesandDepose(fine_lev, curtime, DtType::FirstHalf);
