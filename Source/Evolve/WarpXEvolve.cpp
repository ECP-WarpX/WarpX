/* Copyright 2019-2020 Andrew Myers, Ann Almgren, Aurore Blelly
 *                     Axel Huebl, Burlen Loring, David Grote
 *                     Glenn Richardson, Jean-Luc Vay, Luca Fedeli
 *                     Maxence Thevenet, Remi Lehe, Revathi Jambunathan
 *                     Weiqun Zhang, Yinjian Zhao
 *
 * This file is part of WarpX.
 *
 * License: BSD-3-Clause-LBNL
 */
#include "WarpX.H"

#include "BoundaryConditions/PML.H"
#include "Diagnostics/BackTransformedDiagnostic.H"
#include "Diagnostics/MultiDiagnostics.H"
#include "Diagnostics/ReducedDiags/MultiReducedDiags.H"
#include "Evolve/WarpXDtType.H"
#ifdef WARPX_USE_PSATD
#   ifdef WARPX_DIM_RZ
#       include "FieldSolver/SpectralSolver/SpectralSolverRZ.H"
#   else
#       include "FieldSolver/SpectralSolver/SpectralSolver.H"
#   endif
#endif
#include "Parallelization/GuardCellManager.H"
#include "Particles/MultiParticleContainer.H"
#include "Particles/ParticleBoundaryBuffer.H"
#include "Python/WarpX_py.H"
#include "Utils/IntervalsParser.H"
#include "Utils/TextMsg.H"
#include "Utils/WarpXAlgorithmSelection.H"
#include "Utils/WarpXConst.H"
#include "Utils/WarpXProfilerWrapper.H"
#include "Utils/WarpXUtil.H"

#include <ablastr/utils/SignalHandling.H>
#include <ablastr/warn_manager/WarnManager.H>

#include <AMReX.H>
#include <AMReX_Array.H>
#include <AMReX_BLassert.H>
#include <AMReX_Geometry.H>
#include <AMReX_IntVect.H>
#include <AMReX_LayoutData.H>
#include <AMReX_MultiFab.H>
#include <AMReX_ParmParse.H>
#include <AMReX_Print.H>
#include <AMReX_REAL.H>
#include <AMReX_Utility.H>
#include <AMReX_Vector.H>

#include <algorithm>
#include <array>
#include <memory>
#include <ostream>
#include <vector>

using namespace amrex;
using ablastr::utils::SignalHandling;

void
WarpX::Evolve (int numsteps)
{
    WARPX_PROFILE_REGION("WarpX::Evolve()");
    WARPX_PROFILE("WarpX::Evolve()");

    Real cur_time = t_new[0];

    int numsteps_max;
    if (numsteps < 0) {  // Note that the default argument is numsteps = -1
        numsteps_max = max_step;
    } else {
        numsteps_max = std::min(istep[0]+numsteps, max_step);
    }

    bool early_params_checked = false; // check typos in inputs after step 1

    static Real evolve_time = 0;

    const int step_begin = istep[0];
    for (int step = istep[0]; step < numsteps_max && cur_time < stop_time; ++step)
    {
        WARPX_PROFILE("WarpX::Evolve::step");
        Real evolve_time_beg_step = amrex::second();

        CheckSignals();

        multi_diags->NewIteration();

        // Start loop on time steps
        if (verbose) {
            amrex::Print() << "\nSTEP " << step+1 << " starts ...\n";
        }
        ExecutePythonCallback("beforestep");

        amrex::LayoutData<amrex::Real>* cost = WarpX::getCosts(0);
        if (cost) {
            if (step > 0 && load_balance_intervals.contains(step+1))
            {
                LoadBalance();

                // Reset the costs to 0
                ResetCosts();
            }
            for (int lev = 0; lev <= finest_level; ++lev)
            {
                cost = WarpX::getCosts(lev);
                if (cost && WarpX::load_balance_costs_update_algo == LoadBalanceCostsUpdateAlgo::Timers)
                {
                    // Perform running average of the costs
                    // (Giving more importance to most recent costs; only needed
                    // for timers update, heuristic load balance considers the
                    // instantaneous costs)
                    for (int i : cost->IndexArray())
                    {
                        (*cost)[i] *= (1._rt - 2._rt/load_balance_intervals.localPeriod(step+1));
                    }
                }
            }
        }

        // At the beginning, we have B^{n} and E^{n}.
        // Particles have p^{n} and x^{n}.
        // is_synchronized is true.
        if (is_synchronized) {
            if (do_electrostatic == ElectrostaticSolverAlgo::None) {
                // Not called at each iteration, so exchange all guard cells
                FillBoundaryE(guard_cells.ng_alloc_EB);
                FillBoundaryB(guard_cells.ng_alloc_EB);
                UpdateAuxilaryData();
                FillBoundaryAux(guard_cells.ng_UpdateAux);
            }
            // on first step, push p by -0.5*dt
            for (int lev = 0; lev <= finest_level; ++lev)
            {
                mypc->PushP(lev, -0.5_rt*dt[lev],
                            *Efield_aux[lev][0],*Efield_aux[lev][1],*Efield_aux[lev][2],
                            *Bfield_aux[lev][0],*Bfield_aux[lev][1],*Bfield_aux[lev][2]);
            }
            is_synchronized = false;
        } else {
            if (do_electrostatic == ElectrostaticSolverAlgo::None) {
                // Beyond one step, we have E^{n} and B^{n}.
                // Particles have p^{n-1/2} and x^{n}.

                // E and B are up-to-date inside the domain only
                FillBoundaryE(guard_cells.ng_FieldGather);
                FillBoundaryB(guard_cells.ng_FieldGather);
                // E and B: enough guard cells to update Aux or call Field Gather in fp and cp
                // Need to update Aux on lower levels, to interpolate to higher levels.
                if (fft_do_time_averaging)
                {
                    FillBoundaryE_avg(guard_cells.ng_FieldGather);
                    FillBoundaryB_avg(guard_cells.ng_FieldGather);
                }
                // TODO Remove call to FillBoundaryAux before UpdateAuxilaryData?
                if (WarpX::maxwell_solver_id != MaxwellSolverAlgo::PSATD)
                    FillBoundaryAux(guard_cells.ng_UpdateAux);
                UpdateAuxilaryData();
                FillBoundaryAux(guard_cells.ng_UpdateAux);
            }
        }

        // Run multi-physics modules:
        // ionization, Coulomb collisions, QED
        doFieldIonization();
        ExecutePythonCallback("beforecollisions");
        mypc->doCollisions( cur_time, dt[0] );
        ExecutePythonCallback("aftercollisions");
#ifdef WARPX_QED
        doQEDEvents();
        mypc->doQEDSchwinger();
#endif

        // Main PIC operation:
        // gather fields, push particles, deposit sources, update fields

        ExecutePythonCallback("particleinjection");
        // Electrostatic case: only gather fields and push particles,
        // deposition and calculation of fields done further below
        if (do_electrostatic != ElectrostaticSolverAlgo::None)
        {
            const bool skip_deposition = true;
            PushParticlesandDepose(cur_time, skip_deposition);
        }
        // Electromagnetic case: multi-J algorithm
        else if (do_multi_J)
        {
            OneStep_multiJ(cur_time);
        }
        // Electromagnetic case: no subcycling or no mesh refinement
        else if (do_subcycling == 0 || finest_level == 0)
        {
            OneStep_nosub(cur_time);
            // E: guard cells are up-to-date
            // B: guard cells are NOT up-to-date
            // F: guard cells are NOT up-to-date
        }
        // Electromagnetic case: subcycling with one level of mesh refinement
        else if (do_subcycling == 1 && finest_level == 1)
        {
            OneStep_sub1(cur_time);
        }
        else
        {
            amrex::Abort(Utils::TextMsg::Err(
                "do_subcycling = " + std::to_string(do_subcycling)
                + " is an unsupported do_subcycling type."));
        }

        // Resample particles
        // +1 is necessary here because value of step seen by user (first step is 1) is different than
        // value of step in code (first step is 0)
        mypc->doResampling(istep[0]+1);

        if (num_mirrors>0){
            applyMirrors(cur_time);
            // E : guard cells are NOT up-to-date
            // B : guard cells are NOT up-to-date
        }

        if (cur_time + dt[0] >= stop_time - 1.e-3*dt[0] || step == numsteps_max-1) {
            // At the end of last step, push p by 0.5*dt to synchronize
            FillBoundaryE(guard_cells.ng_FieldGather);
            FillBoundaryB(guard_cells.ng_FieldGather);
            if (fft_do_time_averaging)
            {
                FillBoundaryE_avg(guard_cells.ng_FieldGather);
                FillBoundaryB_avg(guard_cells.ng_FieldGather);
            }
            UpdateAuxilaryData();
            FillBoundaryAux(guard_cells.ng_UpdateAux);
            for (int lev = 0; lev <= finest_level; ++lev) {
                mypc->PushP(lev, 0.5_rt*dt[lev],
                            *Efield_aux[lev][0],*Efield_aux[lev][1],
                            *Efield_aux[lev][2],
                            *Bfield_aux[lev][0],*Bfield_aux[lev][1],
                            *Bfield_aux[lev][2]);
            }
            is_synchronized = true;
        }

        for (int lev = 0; lev <= max_level; ++lev) {
            ++istep[lev];
        }

        cur_time += dt[0];

        ShiftGalileanBoundary();

        if (do_back_transformed_diagnostics) {
            std::unique_ptr<MultiFab> cell_centered_data = nullptr;
            if (WarpX::do_back_transformed_fields) {
                cell_centered_data = GetCellCenteredData();
            }
            myBFD->writeLabFrameData(cell_centered_data.get(), *mypc, geom[0], cur_time, dt[0]);
        }


        // sync up time
        for (int i = 0; i <= max_level; ++i) {
            t_new[i] = cur_time;
        }
        multi_diags->FilterComputePackFlush( step, false, true );

        bool move_j = is_synchronized;
        // If is_synchronized we need to shift j too so that next step we can evolve E by dt/2.
        // We might need to move j because we are going to make a plotfile.
        int num_moved = MoveWindow(step+1, move_j);

        mypc->ContinuousFluxInjection(cur_time, dt[0]);

        mypc->ApplyBoundaryConditions();

        // interact the particles with EB walls (if present)
#ifdef AMREX_USE_EB
        mypc->ScrapeParticles(amrex::GetVecOfConstPtrs(m_distance_to_eb));
#endif

        m_particle_boundary_buffer->gatherParticles(*mypc, amrex::GetVecOfConstPtrs(m_distance_to_eb));

        // Electrostatic solver: particles can move by an arbitrary number of cells
        if( do_electrostatic != ElectrostaticSolverAlgo::None )
        {
            mypc->Redistribute();
        } else
        {
            // Electromagnetic solver: due to CFL condition, particles can
            // only move by one or two cells per time step
            if (max_level == 0) {
                int num_redistribute_ghost = num_moved;
                if ((m_v_galilean[0]!=0) or (m_v_galilean[1]!=0) or (m_v_galilean[2]!=0)) {
                    // Galilean algorithm ; particles can move by up to 2 cells
                    num_redistribute_ghost += 2;
                } else {
                    // Standard algorithm ; particles can move by up to 1 cell
                    num_redistribute_ghost += 1;
                }
                mypc->RedistributeLocal(num_redistribute_ghost);
            }
            else {
                mypc->Redistribute();
            }
        }

        if (sort_intervals.contains(step+1)) {
            if (verbose) {
                amrex::Print() << Utils::TextMsg::Info("re-sorting particles");
            }
            mypc->SortParticlesByBin(sort_bin_size);
        }

        if( do_electrostatic != ElectrostaticSolverAlgo::None ) {
            ExecutePythonCallback("beforeEsolve");
            // Electrostatic solver:
            // For each species: deposit charge and add the associated space-charge
            // E and B field to the grid ; this is done at the end of the PIC
            // loop (i.e. immediately after a `Redistribute` and before particle
            // positions are next pushed) so that the particles do not deposit out of bounds
            // and so that the fields are at the correct time in the output.
            bool const reset_fields = true;
            ComputeSpaceChargeField( reset_fields );
            ExecutePythonCallback("afterEsolve");
        }

        // afterstep callback runs with the updated global time. It is included
        // in the evolve timing.
        ExecutePythonCallback("afterstep");

        /// reduced diags
        if (reduced_diags->m_plot_rd != 0)
        {
            reduced_diags->LoadBalance();
            reduced_diags->ComputeDiags(step);
            reduced_diags->WriteToFile(step);
        }
        multi_diags->FilterComputePackFlush( step );

        // execute afterdiagnostic callbacks
        ExecutePythonCallback("afterdiagnostics");

        // inputs: unused parameters (e.g. typos) check after step 1 has finished
        if (!early_params_checked) {
            amrex::Print() << "\n"; // better: conditional \n based on return value
            amrex::ParmParse().QueryUnusedInputs();

            //Print the warning list right after the first step.
            amrex::Print() <<
                ablastr::warn_manager::GetWMInstance().PrintGlobalWarnings("FIRST STEP");
            early_params_checked = true;
        }

        // create ending time stamp for calculating elapsed time each iteration
        Real evolve_time_end_step = amrex::second();
        evolve_time += evolve_time_end_step - evolve_time_beg_step;

        HandleSignals();

        if (verbose) {
            amrex::Print()<< "STEP " << step+1 << " ends." << " TIME = " << cur_time
                        << " DT = " << dt[0] << "\n";
            amrex::Print()<< "Evolve time = " << evolve_time
                      << " s; This step = " << evolve_time_end_step-evolve_time_beg_step
                      << " s; Avg. per step = " << evolve_time/(step-step_begin+1) << " s\n";
        }

        if (cur_time >= stop_time - 1.e-3*dt[0] || SignalHandling::TestAndResetActionRequestFlag(SignalHandling::SIGNAL_REQUESTS_BREAK)) {
            break;
        }

        // End loop on time steps
    }
    multi_diags->FilterComputePackFlushLastTimestep( istep[0] );

    if (do_back_transformed_diagnostics) {
        myBFD->Flush(geom[0]);
    }
}

/* /brief Perform one PIC iteration, without subcycling
*  i.e. all levels/patches use the same timestep (that of the finest level)
*  for the field advance and particle pusher.
*/
void
WarpX::OneStep_nosub (Real cur_time)
{
    WARPX_PROFILE("WarpX::OneStep_nosub()");

    // Push particle from x^{n} to x^{n+1}
    //               from p^{n-1/2} to p^{n+1/2}
    // Deposit current j^{n+1/2}
    // Deposit charge density rho^{n}

    ExecutePythonCallback("particlescraper");
    ExecutePythonCallback("beforedeposition");

    PushParticlesandDepose(cur_time);

    ExecutePythonCallback("afterdeposition");

    // Synchronize J and rho: filter, exchange boundary, interpolate across levels.
    // With Vay current deposition, the current deposited at this point is not yet
    // the actual current J. This is computed later in WarpX::PushPSATD, by calling
    // WarpX::PSATDVayDeposition. The function SyncCurrent is called after that,
    // instead of here, so that we synchronize the correct current.
    // With current centering, the nodal current is deposited in 'current_fp_nodal':
    // SyncCurrent stores the result of its centering into 'current_fp' and then
    // performs both filtering, if used, and exchange of guard cells.
    if (WarpX::current_deposition_algo != CurrentDepositionAlgo::Vay)
    {
        SyncCurrent(current_fp, current_cp);
    }
    SyncRho();

    // At this point, J is up-to-date inside the domain, and E and B are
    // up-to-date including enough guard cells for first step of the field
    // solve.

    // For extended PML: copy J from regular grid to PML, and damp J in PML
    if (do_pml && pml_has_particles) CopyJPML();
    if (do_pml && do_pml_j_damping) DampJPML();

    ExecutePythonCallback("beforeEsolve");

    // Push E and B from {n} to {n+1}
    // (And update guard cells immediately afterwards)
    if (WarpX::maxwell_solver_id == MaxwellSolverAlgo::PSATD) {
        if (use_hybrid_QED)
        {
            WarpX::Hybrid_QED_Push(dt);
            FillBoundaryE(guard_cells.ng_alloc_EB);
        }
        PushPSATD();

        if (do_pml) {
            DampPML();
        }

        if (use_hybrid_QED) {
            FillBoundaryE(guard_cells.ng_alloc_EB);
            FillBoundaryB(guard_cells.ng_alloc_EB, WarpX::sync_nodal_points);
            WarpX::Hybrid_QED_Push(dt);
            FillBoundaryE(guard_cells.ng_afterPushPSATD, WarpX::sync_nodal_points);
        }
        else {
            FillBoundaryE(guard_cells.ng_afterPushPSATD, WarpX::sync_nodal_points);
            FillBoundaryB(guard_cells.ng_afterPushPSATD, WarpX::sync_nodal_points);
            if (WarpX::do_dive_cleaning || WarpX::do_pml_dive_cleaning)
                FillBoundaryF(guard_cells.ng_alloc_F, WarpX::sync_nodal_points);
            if (WarpX::do_divb_cleaning || WarpX::do_pml_divb_cleaning)
                FillBoundaryG(guard_cells.ng_alloc_G, WarpX::sync_nodal_points);
        }

        if (do_pml) {
            NodalSyncPML();
        }
    } else {
        EvolveF(0.5_rt * dt[0], DtType::FirstHalf);
        EvolveG(0.5_rt * dt[0], DtType::FirstHalf);
        FillBoundaryF(guard_cells.ng_FieldSolverF);
        FillBoundaryG(guard_cells.ng_FieldSolverG);
        EvolveB(0.5_rt * dt[0], DtType::FirstHalf); // We now have B^{n+1/2}

        FillBoundaryB(guard_cells.ng_FieldSolver, WarpX::sync_nodal_points);

        if (WarpX::em_solver_medium == MediumForEM::Vacuum) {
            // vacuum medium
            EvolveE(dt[0]); // We now have E^{n+1}
        } else if (WarpX::em_solver_medium == MediumForEM::Macroscopic) {
            // macroscopic medium
            MacroscopicEvolveE(dt[0]); // We now have E^{n+1}
        } else {
            amrex::Abort(Utils::TextMsg::Err("Medium for EM is unknown"));
        }

        FillBoundaryE(guard_cells.ng_FieldSolver, WarpX::sync_nodal_points);
        EvolveF(0.5_rt * dt[0], DtType::SecondHalf);
        EvolveG(0.5_rt * dt[0], DtType::SecondHalf);
        EvolveB(0.5_rt * dt[0], DtType::SecondHalf); // We now have B^{n+1}

        if (do_pml) {
            FillBoundaryF(guard_cells.ng_alloc_F);
            DampPML();
            NodalSyncPML();
            FillBoundaryE(guard_cells.ng_MovingWindow);
            FillBoundaryF(guard_cells.ng_MovingWindow);
            FillBoundaryB(guard_cells.ng_MovingWindow);
        }
        // E and B are up-to-date in the domain, but all guard cells are
        // outdated.
        if (safe_guard_cells)
            FillBoundaryB(guard_cells.ng_alloc_EB);
    } // !PSATD

    ExecutePythonCallback("afterEsolve");
}

void
WarpX::OneStep_multiJ (const amrex::Real cur_time)
{
#ifdef WARPX_USE_PSATD

    WARPX_ALWAYS_ASSERT_WITH_MESSAGE(
        WarpX::maxwell_solver_id == MaxwellSolverAlgo::PSATD,
        "multi-J algorithm not implemented for FDTD"
    );

    // Push particle from x^{n} to x^{n+1}
    //               from p^{n-1/2} to p^{n+1/2}
    const bool skip_deposition = true;
    PushParticlesandDepose(cur_time, skip_deposition);

    // Initialize multi-J loop:

    // 1) Prepare E,B,F,G fields in spectral space
    PSATDForwardTransformEB(Efield_fp, Bfield_fp, Efield_cp, Bfield_cp);
    if (WarpX::do_dive_cleaning) PSATDForwardTransformF();
    if (WarpX::do_divb_cleaning) PSATDForwardTransformG();

    // 2) Set the averaged fields to zero
    if (WarpX::fft_do_time_averaging) PSATDEraseAverageFields();

    // 3) Deposit rho (in rho_new, since it will be moved during the loop)
    if (WarpX::update_with_rho)
    {
        // Deposit rho at relative time -dt
        // (dt[0] denotes the time step on mesh refinement level 0)
        mypc->DepositCharge(rho_fp, -dt[0]);
        // Filter, exchange boundary, and interpolate across levels
        SyncRho();
        // Forward FFT of rho
        PSATDForwardTransformRho(rho_fp, rho_cp, 0, 1);
    }

    amrex::Vector<std::array<std::unique_ptr<amrex::MultiFab>,3>>& current =
        (current_deposition_algo == CurrentDepositionAlgo::Vay) ? current_fp_vay
        : ((do_current_centering) ? current_fp_nodal : current_fp);

    int idx_jx, idx_jy, idx_jz;

    // 4) Deposit J at relative time -dt with time step dt
    //    (dt[0] denotes the time step on mesh refinement level 0)
<<<<<<< HEAD
    //    TODO Probably not needed for Vay deposition (wrong time)
    if (current_deposition_algo != CurrentDepositionAlgo::Vay)
    {
        mypc->DepositCurrent(current, dt[0], -dt[0]);
        // Filter, exchange boundary, and interpolate across levels
        SyncCurrent();
        // Forward FFT of J
        // (get spectral index from spectral solver on level 0)
        idx_jx = spectral_solver_fp[0]->m_spectral_index.Jx_new;
        idx_jy = spectral_solver_fp[0]->m_spectral_index.Jy_new;
        idx_jz = spectral_solver_fp[0]->m_spectral_index.Jz_new;
        PSATDForwardTransformJ(current_fp, current_cp, idx_jx, idx_jy, idx_jz);
    }
=======
    auto& current = (WarpX::do_current_centering) ? current_fp_nodal : current_fp;
    mypc->DepositCurrent(current, dt[0], -dt[0]);
    // Synchronize J: filter, exchange boundary, and interpolate across levels.
    // With current centering, the nodal current is deposited in 'current',
    // namely 'current_fp_nodal': SyncCurrent stores the result of its centering
    // into 'current_fp' and then performs both filtering, if used, and exchange
    // of guard cells.
    SyncCurrent(current_fp, current_cp);
    // Forward FFT of J
    PSATDForwardTransformJ(current_fp, current_cp);
>>>>>>> 4f88c5b8

    // Number of depositions for multi-J scheme
    const int n_depose = WarpX::do_multi_J_n_depositions;
    // Time sub-step for each multi-J deposition
    const amrex::Real sub_dt = dt[0] / static_cast<amrex::Real>(n_depose);
    // Whether to perform multi-J depositions on a time interval that spans
    // one or two full time steps (from n*dt to (n+1)*dt, or from n*dt to (n+2)*dt)
    const int n_loop = (WarpX::fft_do_time_averaging) ? 2*n_depose : n_depose;

    // Loop over multi-J depositions
    for (int i_depose = 0; i_depose < n_loop; i_depose++)
    {
        const amrex::Real t_depose = (i_depose-n_depose+1)*sub_dt;

<<<<<<< HEAD
        if (current_deposition_algo == CurrentDepositionAlgo::Vay)
        {
            // Vay deposition at 1/4 of the time sub-step
            mypc->DepositCurrent(current, 0.5_rt*sub_dt, t_depose-3._rt/4._rt*sub_dt);
            // Get old spectral index from spectral solver on level 0
            idx_jx = spectral_solver_fp[0]->m_spectral_index.Jx;
            idx_jy = spectral_solver_fp[0]->m_spectral_index.Jy;
            idx_jz = spectral_solver_fp[0]->m_spectral_index.Jz;
            PSATDForwardTransformJ(current, current_cp, idx_jx, idx_jy, idx_jz);
            PSATDVayDeposition(idx_jx, idx_jy, idx_jz);
            PSATDBackwardTransformJ(current_fp, current_cp, idx_jx, idx_jy, idx_jz);
            PSATDSubtractCurrentPartialSumsAvg();
            SyncCurrent();
            PSATDForwardTransformJ(current_fp, current_cp, idx_jx, idx_jy, idx_jz);

            // Vay deposition at 3/4 of the time sub-step
            mypc->DepositCurrent(current, 0.5_rt*sub_dt, t_depose-1._rt/4._rt*sub_dt);
            // Get new spectral index from spectral solver on level 0
            idx_jx = spectral_solver_fp[0]->m_spectral_index.Jx_new;
            idx_jy = spectral_solver_fp[0]->m_spectral_index.Jy_new;
            idx_jz = spectral_solver_fp[0]->m_spectral_index.Jz_new;
            PSATDForwardTransformJ(current, current_cp, idx_jx, idx_jy, idx_jz);
            PSATDVayDeposition(idx_jx, idx_jy, idx_jz);
            PSATDBackwardTransformJ(current_fp, current_cp, idx_jx, idx_jy, idx_jz);
            PSATDSubtractCurrentPartialSumsAvg();
            SyncCurrent();
            PSATDForwardTransformJ(current_fp, current_cp, idx_jx, idx_jy, idx_jz);

            // At this point, in spectral space, J<x,y,z> stores J at 1/4 of the
            // time sub-step and J<x,y,z>_new stores J at 3/4 of the time sub-step.
            // After the call to PSATDVayDepositionCombineJ, J<x,y,z> will store J
            // at the beginning of the time sub-step and J<x,y,z>_new will store J
            // at the end of the time sub-step.
            PSATDVayDepositionCombineJ();
        }
        else // current deposition schemes other than Vay
        {
            // Deposit new J at relative time t_depose with time step dt
            // (dt[0] denotes the time step on mesh refinement level 0)
            PSATDMoveJNewToJOld();
            mypc->DepositCurrent(current, dt[0], t_depose);
            // Filter, exchange boundary, and interpolate across levels
            SyncCurrent();
            // Forward FFT of J
            // (get new spectral index from spectral solver on level 0)
            idx_jx = spectral_solver_fp[0]->m_spectral_index.Jx_new;
            idx_jy = spectral_solver_fp[0]->m_spectral_index.Jy_new;
            idx_jz = spectral_solver_fp[0]->m_spectral_index.Jz_new;
            PSATDForwardTransformJ(current_fp, current_cp, idx_jx, idx_jy, idx_jz);
        }
=======
        // Deposit new J at relative time t_depose with time step dt
        // (dt[0] denotes the time step on mesh refinement level 0)
        mypc->DepositCurrent(current, dt[0], t_depose);
        // Synchronize J: filter, exchange boundary, and interpolate across levels.
        // With current centering, the nodal current is deposited in 'current',
        // namely 'current_fp_nodal': SyncCurrent stores the result of its centering
        // into 'current_fp' and then performs both filtering, if used, and exchange
        // of guard cells.
        SyncCurrent(current_fp, current_cp);
        // Forward FFT of J
        PSATDForwardTransformJ(current_fp, current_cp);
>>>>>>> 4f88c5b8

        // Deposit mid rho and new rho
        if (WarpX::update_with_rho)
        {
            // Move rho deposited previously, from new to old
            PSATDMoveRhoNewToRhoOld();

            // Deposit rho at relative half time
            mypc->DepositCharge(rho_fp, t_depose - 0.5 * sub_dt);
            // Filter, exchange boundary, and interpolate across levels
            SyncRho();
            // Forward FFT of rho
            PSATDForwardTransformRho(rho_fp, rho_cp, 0, 1);

            // Move rho deposited previously, from new to mid
            PSATDMoveRhoNewToRhoMid();

            // Deposit rho at relative time t_depose
            mypc->DepositCharge(rho_fp, t_depose);
            // Filter, exchange boundary, and interpolate across levels
            SyncRho();
            // Forward FFT of rho
            PSATDForwardTransformRho(rho_fp, rho_cp, 0, 1);

            // Correct the current in Fourier space so that the continuity
            // equation is satisfied, and transform back to real space so that
            // the current correction is reflected in the diagnostics
            if (WarpX::current_correction)
            {
                PSATDCurrentCorrection();
                // Get new spectral index from spectral solver on level 0
                idx_jx = spectral_solver_fp[0]->m_spectral_index.Jx_new;
                idx_jy = spectral_solver_fp[0]->m_spectral_index.Jy_new;
                idx_jz = spectral_solver_fp[0]->m_spectral_index.Jz_new;
                PSATDBackwardTransformJ(current_fp, current_cp, idx_jx, idx_jy, idx_jz);
            }

        }

        // Advance E,B,F,G fields in time and update the average fields
        PSATDPushSpectralFields();

        // Transform non-average fields E,B,F,G after n_depose pushes
        // (the relative time reached here coincides with an integer full time step)
        if (i_depose == n_depose-1)
        {
            PSATDBackwardTransformEB(Efield_fp, Bfield_fp, Efield_cp, Bfield_cp);
            if (WarpX::do_dive_cleaning) PSATDBackwardTransformF();
            if (WarpX::do_divb_cleaning) PSATDBackwardTransformG();
        }
    }

    // Transform fields back to real space
    if (WarpX::fft_do_time_averaging)
    {
        // We summed the integral of the field over 2*dt
        PSATDScaleAverageFields(1._rt / (2._rt*dt[0]));
        PSATDBackwardTransformEBavg(Efield_avg_fp, Bfield_avg_fp, Efield_avg_cp, Bfield_avg_cp);
    }

    // Evolve fields in PML
    for (int lev = 0; lev <= finest_level; ++lev)
    {
        if (do_pml && pml[lev]->ok())
        {
            pml[lev]->PushPSATD(lev);
        }
        ApplyEfieldBoundary(lev, PatchType::fine);
        if (lev > 0) ApplyEfieldBoundary(lev, PatchType::coarse);
        ApplyBfieldBoundary(lev, PatchType::fine, DtType::FirstHalf);
        if (lev > 0) ApplyBfieldBoundary(lev, PatchType::coarse, DtType::FirstHalf);
    }

    // Damp fields in PML before exchanging guard cells
    if (do_pml)
    {
        DampPML();
    }

    // Exchange guard cells and synchronize nodal points
    FillBoundaryE(guard_cells.ng_alloc_EB, WarpX::sync_nodal_points);
    FillBoundaryB(guard_cells.ng_alloc_EB, WarpX::sync_nodal_points);
    if (WarpX::do_dive_cleaning || WarpX::do_pml_dive_cleaning)
        FillBoundaryF(guard_cells.ng_alloc_F, WarpX::sync_nodal_points);
    if (WarpX::do_divb_cleaning || WarpX::do_pml_divb_cleaning)
        FillBoundaryG(guard_cells.ng_alloc_G, WarpX::sync_nodal_points);

    // Synchronize fields on nodal points in PML
    if (do_pml)
    {
        NodalSyncPML();
    }
#else
    amrex::ignore_unused(cur_time);
    amrex::Abort(Utils::TextMsg::Err(
        "multi-J algorithm not implemented for FDTD"));
#endif // WARPX_USE_PSATD
}

/* /brief Perform one PIC iteration, with subcycling
*  i.e. The fine patch uses a smaller timestep (and steps more often)
*  than the coarse patch, for the field advance and particle pusher.
*
* This version of subcycling only works for 2 levels and with a refinement
* ratio of 2.
* The particles and fields of the fine patch are pushed twice
* (with dt[coarse]/2) in this routine.
* The particles of the coarse patch and mother grid are pushed only once
* (with dt[coarse]). The fields on the coarse patch and mother grid
* are pushed in a way which is equivalent to pushing once only, with
* a current which is the average of the coarse + fine current at the 2
* steps of the fine grid.
*
*/
void
WarpX::OneStep_sub1 (Real curtime)
{
    WARPX_ALWAYS_ASSERT_WITH_MESSAGE(
        do_electrostatic == ElectrostaticSolverAlgo::None,
        "Electrostatic solver cannot be used with sub-cycling."
    );

    // TODO: we could save some charge depositions

    WARPX_ALWAYS_ASSERT_WITH_MESSAGE(finest_level == 1, "Must have exactly two levels");
    const int fine_lev = 1;
    const int coarse_lev = 0;

    // i) Push particles and fields on the fine patch (first fine step)
    PushParticlesandDepose(fine_lev, curtime, DtType::FirstHalf);
    RestrictCurrentFromFineToCoarsePatch(current_fp, current_cp, fine_lev);
    RestrictRhoFromFineToCoarsePatch(rho_fp, rho_cp, fine_lev);
    ApplyFilterandSumBoundaryJ(current_fp, current_cp, fine_lev, PatchType::fine);
    ApplyFilterandSumBoundaryRho(rho_fp, rho_cp, fine_lev, PatchType::fine, 0, 2*ncomps);

    EvolveB(fine_lev, PatchType::fine, 0.5_rt*dt[fine_lev], DtType::FirstHalf);
    EvolveF(fine_lev, PatchType::fine, 0.5_rt*dt[fine_lev], DtType::FirstHalf);
    FillBoundaryB(fine_lev, PatchType::fine, guard_cells.ng_FieldSolver);
    FillBoundaryF(fine_lev, PatchType::fine, guard_cells.ng_alloc_F);

    EvolveE(fine_lev, PatchType::fine, dt[fine_lev]);
    FillBoundaryE(fine_lev, PatchType::fine, guard_cells.ng_FieldGather);

    EvolveB(fine_lev, PatchType::fine, 0.5_rt*dt[fine_lev], DtType::SecondHalf);
    EvolveF(fine_lev, PatchType::fine, 0.5_rt*dt[fine_lev], DtType::SecondHalf);

    if (do_pml) {
        FillBoundaryF(fine_lev, PatchType::fine, guard_cells.ng_alloc_F);
        DampPML(fine_lev, PatchType::fine);
        FillBoundaryE(fine_lev, PatchType::fine, guard_cells.ng_FieldGather);
    }

    FillBoundaryB(fine_lev, PatchType::fine, guard_cells.ng_FieldGather);

    // ii) Push particles on the coarse patch and mother grid.
    // Push the fields on the coarse patch and mother grid
    // by only half a coarse step (first half)
    PushParticlesandDepose(coarse_lev, curtime, DtType::Full);
    StoreCurrent(coarse_lev);
    AddCurrentFromFineLevelandSumBoundary(current_fp, current_cp, coarse_lev);
    AddRhoFromFineLevelandSumBoundary(rho_fp, rho_cp, coarse_lev, 0, ncomps);

    EvolveB(fine_lev, PatchType::coarse, dt[fine_lev], DtType::FirstHalf);
    EvolveF(fine_lev, PatchType::coarse, dt[fine_lev], DtType::FirstHalf);
    FillBoundaryB(fine_lev, PatchType::coarse, guard_cells.ng_FieldGather);
    FillBoundaryF(fine_lev, PatchType::coarse, guard_cells.ng_FieldSolverF);

    EvolveE(fine_lev, PatchType::coarse, dt[fine_lev]);
    FillBoundaryE(fine_lev, PatchType::coarse, guard_cells.ng_FieldGather);

    EvolveB(coarse_lev, PatchType::fine, 0.5_rt*dt[coarse_lev], DtType::FirstHalf);
    EvolveF(coarse_lev, PatchType::fine, 0.5_rt*dt[coarse_lev], DtType::FirstHalf);
    FillBoundaryB(coarse_lev, PatchType::fine, guard_cells.ng_FieldGather);
    FillBoundaryF(coarse_lev, PatchType::fine, guard_cells.ng_FieldSolverF);

    EvolveE(coarse_lev, PatchType::fine, 0.5_rt*dt[coarse_lev]);
    FillBoundaryE(coarse_lev, PatchType::fine, guard_cells.ng_FieldGather);

    // TODO Remove call to FillBoundaryAux before UpdateAuxilaryData?
    FillBoundaryAux(guard_cells.ng_UpdateAux);
    // iii) Get auxiliary fields on the fine grid, at dt[fine_lev]
    UpdateAuxilaryData();
    FillBoundaryAux(guard_cells.ng_UpdateAux);

    // iv) Push particles and fields on the fine patch (second fine step)
    PushParticlesandDepose(fine_lev, curtime+dt[fine_lev], DtType::SecondHalf);
    RestrictCurrentFromFineToCoarsePatch(current_fp, current_cp, fine_lev);
    RestrictRhoFromFineToCoarsePatch(rho_fp, rho_cp, fine_lev);
    ApplyFilterandSumBoundaryJ(current_fp, current_cp, fine_lev, PatchType::fine);
    ApplyFilterandSumBoundaryRho(rho_fp, rho_cp, fine_lev, PatchType::fine, 0, ncomps);

    EvolveB(fine_lev, PatchType::fine, 0.5_rt*dt[fine_lev], DtType::FirstHalf);
    EvolveF(fine_lev, PatchType::fine, 0.5_rt*dt[fine_lev], DtType::FirstHalf);
    FillBoundaryB(fine_lev, PatchType::fine, guard_cells.ng_FieldSolver);
    FillBoundaryF(fine_lev, PatchType::fine, guard_cells.ng_FieldSolverF);

    EvolveE(fine_lev, PatchType::fine, dt[fine_lev]);
    FillBoundaryE(fine_lev, PatchType::fine, guard_cells.ng_FieldSolver);

    EvolveB(fine_lev, PatchType::fine, 0.5_rt*dt[fine_lev], DtType::SecondHalf);
    EvolveF(fine_lev, PatchType::fine, 0.5_rt*dt[fine_lev], DtType::SecondHalf);

    if (do_pml) {
        DampPML(fine_lev, PatchType::fine);
        FillBoundaryE(fine_lev, PatchType::fine, guard_cells.ng_FieldSolver);
    }

    if ( safe_guard_cells )
        FillBoundaryF(fine_lev, PatchType::fine, guard_cells.ng_FieldSolver);
    FillBoundaryB(fine_lev, PatchType::fine, guard_cells.ng_FieldSolver);

    // v) Push the fields on the coarse patch and mother grid
    // by only half a coarse step (second half)
    RestoreCurrent(coarse_lev);
    AddCurrentFromFineLevelandSumBoundary(current_fp, current_cp, coarse_lev);
    AddRhoFromFineLevelandSumBoundary(rho_fp, rho_cp, coarse_lev, ncomps, ncomps);

    EvolveE(fine_lev, PatchType::coarse, dt[fine_lev]);
    FillBoundaryE(fine_lev, PatchType::coarse, guard_cells.ng_FieldSolver,
                  WarpX::sync_nodal_points);

    EvolveB(fine_lev, PatchType::coarse, dt[fine_lev], DtType::SecondHalf);
    EvolveF(fine_lev, PatchType::coarse, dt[fine_lev], DtType::SecondHalf);

    if (do_pml) {
        FillBoundaryF(fine_lev, PatchType::fine, guard_cells.ng_FieldSolverF);
        DampPML(fine_lev, PatchType::coarse); // do it twice
        DampPML(fine_lev, PatchType::coarse);
        FillBoundaryE(fine_lev, PatchType::coarse, guard_cells.ng_alloc_EB);
    }

    FillBoundaryB(fine_lev, PatchType::coarse, guard_cells.ng_FieldSolver,
                  WarpX::sync_nodal_points);

    FillBoundaryF(fine_lev, PatchType::coarse, guard_cells.ng_FieldSolverF,
                  WarpX::sync_nodal_points);

    EvolveE(coarse_lev, PatchType::fine, 0.5_rt*dt[coarse_lev]);
    FillBoundaryE(coarse_lev, PatchType::fine, guard_cells.ng_FieldSolver,
                  WarpX::sync_nodal_points);

    EvolveB(coarse_lev, PatchType::fine, 0.5_rt*dt[coarse_lev], DtType::SecondHalf);
    EvolveF(coarse_lev, PatchType::fine, 0.5_rt*dt[coarse_lev], DtType::SecondHalf);

    if (do_pml) {
        if (moving_window_active(istep[0]+1)){
            // Exchange guard cells of PMLs only (0 cells are exchanged for the
            // regular B field MultiFab). This is required as B and F have just been
            // evolved.
            FillBoundaryB(coarse_lev, PatchType::fine, IntVect::TheZeroVector(),
                          WarpX::sync_nodal_points);
            FillBoundaryF(coarse_lev, PatchType::fine, IntVect::TheZeroVector(),
                          WarpX::sync_nodal_points);
        }
        DampPML(coarse_lev, PatchType::fine);
        if ( safe_guard_cells )
            FillBoundaryE(coarse_lev, PatchType::fine, guard_cells.ng_FieldSolver,
                          WarpX::sync_nodal_points);
    }
    if ( safe_guard_cells )
        FillBoundaryB(coarse_lev, PatchType::fine, guard_cells.ng_FieldSolver,
                      WarpX::sync_nodal_points);

    // Synchronize nodal points at the end of the time step
    if (do_pml) NodalSyncPML();
}

void
WarpX::doFieldIonization ()
{
    for (int lev = 0; lev <= finest_level; ++lev) {
        doFieldIonization(lev);
    }
}

void
WarpX::doFieldIonization (int lev)
{
    mypc->doFieldIonization(lev,
                            *Efield_aux[lev][0],*Efield_aux[lev][1],*Efield_aux[lev][2],
                            *Bfield_aux[lev][0],*Bfield_aux[lev][1],*Bfield_aux[lev][2]);
}

#ifdef WARPX_QED
void
WarpX::doQEDEvents ()
{
    for (int lev = 0; lev <= finest_level; ++lev) {
        doQEDEvents(lev);
    }
}

void
WarpX::doQEDEvents (int lev)
{
    mypc->doQedEvents(lev,
                      *Efield_aux[lev][0],*Efield_aux[lev][1],*Efield_aux[lev][2],
                      *Bfield_aux[lev][0],*Bfield_aux[lev][1],*Bfield_aux[lev][2]);
}
#endif

void
WarpX::PushParticlesandDepose (amrex::Real cur_time, bool skip_deposition)
{
    // Evolve particles to p^{n+1/2} and x^{n+1}
    // Depose current, j^{n+1/2}
    for (int lev = 0; lev <= finest_level; ++lev) {
        PushParticlesandDepose(lev, cur_time, DtType::Full, skip_deposition);
    }
}

void
WarpX::PushParticlesandDepose (int lev, amrex::Real cur_time, DtType a_dt_type, bool skip_deposition)
{
    amrex::MultiFab* current_x = nullptr;
    amrex::MultiFab* current_y = nullptr;
    amrex::MultiFab* current_z = nullptr;

    if (WarpX::do_current_centering)
    {
        current_x = current_fp_nodal[lev][0].get();
        current_y = current_fp_nodal[lev][1].get();
        current_z = current_fp_nodal[lev][2].get();
    }
    else if (WarpX::current_deposition_algo == CurrentDepositionAlgo::Vay)
    {
        current_x = current_fp_vay[lev][0].get();
        current_y = current_fp_vay[lev][1].get();
        current_z = current_fp_vay[lev][2].get();
    }
    else
    {
        current_x = current_fp[lev][0].get();
        current_y = current_fp[lev][1].get();
        current_z = current_fp[lev][2].get();
    }

    mypc->Evolve(lev,
                 *Efield_aux[lev][0],*Efield_aux[lev][1],*Efield_aux[lev][2],
                 *Bfield_aux[lev][0],*Bfield_aux[lev][1],*Bfield_aux[lev][2],
                 *current_x, *current_y, *current_z,
                 current_buf[lev][0].get(), current_buf[lev][1].get(), current_buf[lev][2].get(),
                 rho_fp[lev].get(), charge_buf[lev].get(),
                 Efield_cax[lev][0].get(), Efield_cax[lev][1].get(), Efield_cax[lev][2].get(),
                 Bfield_cax[lev][0].get(), Bfield_cax[lev][1].get(), Bfield_cax[lev][2].get(),
                 cur_time, dt[lev], a_dt_type, skip_deposition);
#ifdef WARPX_DIM_RZ
    if (! skip_deposition) {
        // This is called after all particles have deposited their current and charge.
        ApplyInverseVolumeScalingToCurrentDensity(current_fp[lev][0].get(), current_fp[lev][1].get(), current_fp[lev][2].get(), lev);
        if (current_buf[lev][0].get()) {
            ApplyInverseVolumeScalingToCurrentDensity(current_buf[lev][0].get(), current_buf[lev][1].get(), current_buf[lev][2].get(), lev-1);
        }
        if (rho_fp[lev].get()) {
            ApplyInverseVolumeScalingToChargeDensity(rho_fp[lev].get(), lev);
            if (charge_buf[lev].get()) {
                ApplyInverseVolumeScalingToChargeDensity(charge_buf[lev].get(), lev-1);
            }
        }
    }
#endif
}

/* \brief Apply perfect mirror condition inside the box (not at a boundary).
 * In practice, set all fields to 0 on a section of the simulation domain
 * (as for a perfect conductor with a given thickness).
 * The mirror normal direction has to be parallel to the z axis.
 */
void
WarpX::applyMirrors(Real time){
    // Loop over the mirrors
    for(int i_mirror=0; i_mirror<num_mirrors; ++i_mirror){
        // Get mirror properties (lower and upper z bounds)
        Real z_min = mirror_z[i_mirror];
        Real z_max_tmp = z_min + mirror_z_width[i_mirror];
        // Boost quantities for boosted frame simulations
        if (gamma_boost>1){
            z_min = z_min/gamma_boost - PhysConst::c*beta_boost*time;
            z_max_tmp = z_max_tmp/gamma_boost - PhysConst::c*beta_boost*time;
        }
        // Loop over levels
        for(int lev=0; lev<=finest_level; lev++){
            // Make sure that the mirror contains at least
            // mirror_z_npoints[i_mirror] cells
            Real dz = WarpX::CellSize(lev)[2];
            Real z_max = std::max(z_max_tmp,
                                  z_min+mirror_z_npoints[i_mirror]*dz);
            // Get fine patch field MultiFabs
            MultiFab& Ex = *Efield_fp[lev][0].get();
            MultiFab& Ey = *Efield_fp[lev][1].get();
            MultiFab& Ez = *Efield_fp[lev][2].get();
            MultiFab& Bx = *Bfield_fp[lev][0].get();
            MultiFab& By = *Bfield_fp[lev][1].get();
            MultiFab& Bz = *Bfield_fp[lev][2].get();
            // Set each field to zero between z_min and z_max
            NullifyMF(Ex, lev, z_min, z_max);
            NullifyMF(Ey, lev, z_min, z_max);
            NullifyMF(Ez, lev, z_min, z_max);
            NullifyMF(Bx, lev, z_min, z_max);
            NullifyMF(By, lev, z_min, z_max);
            NullifyMF(Bz, lev, z_min, z_max);
            if (lev>0){
                // Get coarse patch field MultiFabs
                MultiFab& cEx = *Efield_cp[lev][0].get();
                MultiFab& cEy = *Efield_cp[lev][1].get();
                MultiFab& cEz = *Efield_cp[lev][2].get();
                MultiFab& cBx = *Bfield_cp[lev][0].get();
                MultiFab& cBy = *Bfield_cp[lev][1].get();
                MultiFab& cBz = *Bfield_cp[lev][2].get();
                // Set each field to zero between z_min and z_max
                NullifyMF(cEx, lev, z_min, z_max);
                NullifyMF(cEy, lev, z_min, z_max);
                NullifyMF(cEz, lev, z_min, z_max);
                NullifyMF(cBx, lev, z_min, z_max);
                NullifyMF(cBy, lev, z_min, z_max);
                NullifyMF(cBz, lev, z_min, z_max);
            }
        }
    }
}

void
WarpX::CheckSignals()
{
    SignalHandling::CheckSignals();
}

void
WarpX::HandleSignals()
{
    SignalHandling::WaitSignals();

    // SIGNAL_REQUESTS_BREAK is handled directly in WarpX::Evolve

    if (SignalHandling::TestAndResetActionRequestFlag(SignalHandling::SIGNAL_REQUESTS_CHECKPOINT)) {
        multi_diags->FilterComputePackFlushLastTimestep( istep[0] );
        ExecutePythonCallback("oncheckpointsignal");
    }
}<|MERGE_RESOLUTION|>--- conflicted
+++ resolved
@@ -540,13 +540,12 @@
 
     // 4) Deposit J at relative time -dt with time step dt
     //    (dt[0] denotes the time step on mesh refinement level 0)
-<<<<<<< HEAD
     //    TODO Probably not needed for Vay deposition (wrong time)
     if (current_deposition_algo != CurrentDepositionAlgo::Vay)
     {
         mypc->DepositCurrent(current, dt[0], -dt[0]);
         // Filter, exchange boundary, and interpolate across levels
-        SyncCurrent();
+        SyncCurrent(current_fp, current_cp);
         // Forward FFT of J
         // (get spectral index from spectral solver on level 0)
         idx_jx = spectral_solver_fp[0]->m_spectral_index.Jx_new;
@@ -554,18 +553,6 @@
         idx_jz = spectral_solver_fp[0]->m_spectral_index.Jz_new;
         PSATDForwardTransformJ(current_fp, current_cp, idx_jx, idx_jy, idx_jz);
     }
-=======
-    auto& current = (WarpX::do_current_centering) ? current_fp_nodal : current_fp;
-    mypc->DepositCurrent(current, dt[0], -dt[0]);
-    // Synchronize J: filter, exchange boundary, and interpolate across levels.
-    // With current centering, the nodal current is deposited in 'current',
-    // namely 'current_fp_nodal': SyncCurrent stores the result of its centering
-    // into 'current_fp' and then performs both filtering, if used, and exchange
-    // of guard cells.
-    SyncCurrent(current_fp, current_cp);
-    // Forward FFT of J
-    PSATDForwardTransformJ(current_fp, current_cp);
->>>>>>> 4f88c5b8
 
     // Number of depositions for multi-J scheme
     const int n_depose = WarpX::do_multi_J_n_depositions;
@@ -580,7 +567,6 @@
     {
         const amrex::Real t_depose = (i_depose-n_depose+1)*sub_dt;
 
-<<<<<<< HEAD
         if (current_deposition_algo == CurrentDepositionAlgo::Vay)
         {
             // Vay deposition at 1/4 of the time sub-step
@@ -593,7 +579,7 @@
             PSATDVayDeposition(idx_jx, idx_jy, idx_jz);
             PSATDBackwardTransformJ(current_fp, current_cp, idx_jx, idx_jy, idx_jz);
             PSATDSubtractCurrentPartialSumsAvg();
-            SyncCurrent();
+            SyncCurrent(current_fp, current_cp);
             PSATDForwardTransformJ(current_fp, current_cp, idx_jx, idx_jy, idx_jz);
 
             // Vay deposition at 3/4 of the time sub-step
@@ -606,7 +592,7 @@
             PSATDVayDeposition(idx_jx, idx_jy, idx_jz);
             PSATDBackwardTransformJ(current_fp, current_cp, idx_jx, idx_jy, idx_jz);
             PSATDSubtractCurrentPartialSumsAvg();
-            SyncCurrent();
+            SyncCurrent(current_fp, current_cp);
             PSATDForwardTransformJ(current_fp, current_cp, idx_jx, idx_jy, idx_jz);
 
             // At this point, in spectral space, J<x,y,z> stores J at 1/4 of the
@@ -623,7 +609,7 @@
             PSATDMoveJNewToJOld();
             mypc->DepositCurrent(current, dt[0], t_depose);
             // Filter, exchange boundary, and interpolate across levels
-            SyncCurrent();
+            SyncCurrent(current_fp, current_cp);
             // Forward FFT of J
             // (get new spectral index from spectral solver on level 0)
             idx_jx = spectral_solver_fp[0]->m_spectral_index.Jx_new;
@@ -631,19 +617,6 @@
             idx_jz = spectral_solver_fp[0]->m_spectral_index.Jz_new;
             PSATDForwardTransformJ(current_fp, current_cp, idx_jx, idx_jy, idx_jz);
         }
-=======
-        // Deposit new J at relative time t_depose with time step dt
-        // (dt[0] denotes the time step on mesh refinement level 0)
-        mypc->DepositCurrent(current, dt[0], t_depose);
-        // Synchronize J: filter, exchange boundary, and interpolate across levels.
-        // With current centering, the nodal current is deposited in 'current',
-        // namely 'current_fp_nodal': SyncCurrent stores the result of its centering
-        // into 'current_fp' and then performs both filtering, if used, and exchange
-        // of guard cells.
-        SyncCurrent(current_fp, current_cp);
-        // Forward FFT of J
-        PSATDForwardTransformJ(current_fp, current_cp);
->>>>>>> 4f88c5b8
 
         // Deposit mid rho and new rho
         if (WarpX::update_with_rho)
