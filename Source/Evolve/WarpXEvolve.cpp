/* Copyright 2019-2020 Andrew Myers, Ann Almgren, Aurore Blelly
 *                     Axel Huebl, Burlen Loring, David Grote
 *                     Glenn Richardson, Jean-Luc Vay, Luca Fedeli
 *                     Maxence Thevenet, Remi Lehe, Revathi Jambunathan
 *                     Weiqun Zhang, Yinjian Zhao
 *
 * This file is part of WarpX.
 *
 * License: BSD-3-Clause-LBNL
 */
#include "WarpX.H"

#include "BoundaryConditions/PML.H"
#include "Diagnostics/MultiDiagnostics.H"
#include "Diagnostics/ReducedDiags/MultiReducedDiags.H"
#include "EmbeddedBoundary/Enabled.H"
#include "Evolve/WarpXDtType.H"
#include "FieldSolver/FiniteDifferenceSolver/HybridPICModel/HybridPICModel.H"
#ifdef WARPX_USE_FFT
#   ifdef WARPX_DIM_RZ
#       include "FieldSolver/SpectralSolver/SpectralSolverRZ.H"
#   else
#       include "FieldSolver/SpectralSolver/SpectralSolver.H"
#   endif
#endif
#include "Parallelization/GuardCellManager.H"
#include "Particles/MultiParticleContainer.H"
#include "Fluids/MultiFluidContainer.H"
#include "Fluids/WarpXFluidContainer.H"
#include "Particles/ParticleBoundaryBuffer.H"
#include "Python/callbacks.H"
#include "Utils/TextMsg.H"
#include "Utils/WarpXAlgorithmSelection.H"
#include "Utils/WarpXUtil.H"
#include "Utils/WarpXConst.H"
#include "Utils/WarpXProfilerWrapper.H"

#include <ablastr/utils/SignalHandling.H>
#include <ablastr/warn_manager/WarnManager.H>

#include <AMReX.H>
#include <AMReX_Array.H>
#include <AMReX_BLassert.H>
#include <AMReX_Geometry.H>
#include <AMReX_IntVect.H>
#include <AMReX_LayoutData.H>
#include <AMReX_MultiFab.H>
#include <AMReX_ParmParse.H>
#include <AMReX_Print.H>
#include <AMReX_REAL.H>
#include <AMReX_Utility.H>
#include <AMReX_Vector.H>

#include <algorithm>
#include <array>
#include <memory>
#include <ostream>
#include <vector>

using namespace amrex;
using ablastr::utils::SignalHandling;

void
WarpX::Evolve (int numsteps)
{
    WARPX_PROFILE_REGION("WarpX::Evolve()");
    WARPX_PROFILE("WarpX::Evolve()");

    using ablastr::fields::Direction;

    Real cur_time = t_new[0];

    // Note that the default argument is numsteps = -1
    const int numsteps_max = (numsteps < 0)?(max_step):(istep[0] + numsteps);

    // check typos in inputs after step 1
    bool early_params_checked = false;

    static Real evolve_time = 0;

    const int step_begin = istep[0];
    for (int step = istep[0]; step < numsteps_max && cur_time < stop_time; ++step)
    {
        WARPX_PROFILE("WarpX::Evolve::step");
        const auto evolve_time_beg_step = static_cast<Real>(amrex::second());

        // Check and clear signal flags and asynchronously broadcast them from process 0
        SignalHandling::CheckSignals();

        multi_diags->NewIteration();

        // Start loop on time steps
        if (verbose) {
            amrex::Print() << "STEP " << step+1 << " starts ...\n";
        }
        ExecutePythonCallback("beforestep");

        CheckLoadBalance(step);

        if (evolve_scheme == EvolveScheme::Explicit)
        {
            ExplicitFillBoundaryEBUpdateAux();
        }

        // If needed, deposit the initial ion charge and current densities that
        // will be used to update the E-field in Ohm's law.
        if (step == step_begin &&
            electromagnetic_solver_id == ElectromagneticSolverAlgo::HybridPIC
        ) {
            HybridPICDepositInitialRhoAndJ();
        }

        // Run multi-physics modules:
        // ionization, Coulomb collisions, QED
        doFieldIonization();

        ExecutePythonCallback("beforecollisions");
        mypc->doCollisions( cur_time, dt[0] );
        ExecutePythonCallback("aftercollisions");

#ifdef WARPX_QED
        doQEDEvents();
        mypc->doQEDSchwinger();
#endif

        // Main PIC operation:
        // gather fields, push particles, deposit sources, update fields

        ExecutePythonCallback("particleinjection");

        if (m_implicit_solver) {
            m_implicit_solver->OneStep(cur_time, dt[0], step);
        }
        else if ( electromagnetic_solver_id == ElectromagneticSolverAlgo::None ||
             electromagnetic_solver_id == ElectromagneticSolverAlgo::HybridPIC )
        {
            // Electrostatic or hybrid-PIC case: only gather fields and push
            // particles, deposition and calculation of fields done further below
            const bool skip_deposition = true;
            PushParticlesandDeposit(cur_time, skip_deposition);
        }
        // Electromagnetic case: multi-J algorithm
        else if (do_multi_J)
        {
            OneStep_multiJ(cur_time);
        }
        // Electromagnetic case: no subcycling or no mesh refinement
        else if ( !do_subcycling || (finest_level == 0))
        {
            OneStep_nosub(cur_time);
            // E: guard cells are up-to-date
            // B: guard cells are NOT up-to-date
            // F: guard cells are NOT up-to-date
        }
        // Electromagnetic case: subcycling with one level of mesh refinement
        else if (do_subcycling && (finest_level == 1))
        {
            OneStep_sub1(cur_time);
        }
        else
        {
            WARPX_ABORT_WITH_MESSAGE(
                "do_subcycling = " + std::to_string(do_subcycling)
                + " is an unsupported do_subcycling type.");
        }

        // Resample particles
        // +1 is necessary here because value of step seen by user (first step is 1) is different than
        // value of step in code (first step is 0)
        mypc->doResampling(istep[0]+1, verbose);

        if (evolve_scheme == EvolveScheme::Explicit) {
            applyMirrors(cur_time);
            // E : guard cells are NOT up-to-date
            // B : guard cells are NOT up-to-date
        }

        // TODO: move out
        if (evolve_scheme == EvolveScheme::Explicit) {
            if (cur_time + dt[0] >= stop_time - 1.e-3*dt[0] || step == numsteps_max-1) {
                // At the end of last step, push p by 0.5*dt to synchronize
                FillBoundaryE(guard_cells.ng_FieldGather);
                FillBoundaryB(guard_cells.ng_FieldGather);
                if (fft_do_time_averaging)
                {
                    FillBoundaryE_avg(guard_cells.ng_FieldGather);
                    FillBoundaryB_avg(guard_cells.ng_FieldGather);
                }
                UpdateAuxilaryData();
                FillBoundaryAux(guard_cells.ng_UpdateAux);
                for (int lev = 0; lev <= finest_level; ++lev) {
                    mypc->PushP(
                        lev,
                        0.5_rt*dt[lev],
                        *m_fields.get("Efield_aux", Direction{0}, lev),
                        *m_fields.get("Efield_aux", Direction{1}, lev),
                        *m_fields.get("Efield_aux", Direction{2}, lev),
                        *m_fields.get("Bfield_aux", Direction{0}, lev),
                        *m_fields.get("Bfield_aux", Direction{1}, lev),
                        *m_fields.get("Bfield_aux", Direction{2}, lev)
                    );
                }
                is_synchronized = true;
            }
        }

        for (int lev = 0; lev <= max_level; ++lev) {
            ++istep[lev];
        }

        cur_time += dt[0];

        ShiftGalileanBoundary();

        // sync up time
        for (int i = 0; i <= max_level; ++i) {
            t_old[i] = t_new[i];
            t_new[i] = cur_time;
        }
        multi_diags->FilterComputePackFlush( step, false, true );

        const bool move_j = is_synchronized;
        // If is_synchronized we need to shift j too so that next step we can evolve E by dt/2.
        // We might need to move j because we are going to make a plotfile.
        const int num_moved = MoveWindow(step+1, move_j);

        // Update the accelerator lattice element finder if the window has moved,
        // from either a moving window or a boosted frame
        if (num_moved != 0 || gamma_boost > 1) {
            for (int lev = 0; lev <= finest_level; ++lev) {
                m_accelerator_lattice[lev]->UpdateElementFinder(lev);
            }
        }

        HandleParticlesAtBoundaries(step, cur_time, num_moved);

        // Field solve step for electrostatic or hybrid-PIC solvers
        if( electrostatic_solver_id != ElectrostaticSolverAlgo::None ||
            electromagnetic_solver_id == ElectromagneticSolverAlgo::HybridPIC )
        {
            ExecutePythonCallback("beforeEsolve");

            if (electrostatic_solver_id != ElectrostaticSolverAlgo::None) {
                // Electrostatic solver:
                // For each species: deposit charge and add the associated space-charge
                // E and B field to the grid ; this is done at the end of the PIC
                // loop (i.e. immediately after a `Redistribute` and before particle
                // positions are next pushed) so that the particles do not deposit out of bounds
                // and so that the fields are at the correct time in the output.
                bool const reset_fields = true;
                ComputeSpaceChargeField( reset_fields );
                if (electrostatic_solver_id == ElectrostaticSolverAlgo::LabFrameElectroMagnetostatic) {
                    // Call Magnetostatic Solver to solve for the vector potential A and compute the
                    // B field.  Time varying A contribution to E field is neglected.
                    // This is currently a lab frame calculation.
                    ComputeMagnetostaticField();
                }
                // Since the fields were reset above, the external fields are added
                // back on to the fine patch fields. This make it so that the net fields
                // are the sum of the field solution and any external field.
                for (int lev = 0; lev <= max_level; ++lev) {
                    AddExternalFields(lev);
                }
            } else if (electromagnetic_solver_id == ElectromagneticSolverAlgo::HybridPIC) {
                // Hybrid-PIC case:
                // The particles are now at p^{n+1/2} and x^{n+1}. The fields
                // are updated according to the hybrid-PIC scheme (Ohm's law
                // and Ampere's law).
                HybridPICEvolveFields();
            }
            ExecutePythonCallback("afterEsolve");
        }

        // afterstep callback runs with the updated global time. It is included
        // in the evolve timing.
        ExecutePythonCallback("afterstep");

        /// reduced diags
        if (reduced_diags->m_plot_rd != 0)
        {
            reduced_diags->LoadBalance();
            reduced_diags->ComputeDiags(step);
            reduced_diags->WriteToFile(step);
        }
        multi_diags->FilterComputePackFlush( step );

        // execute afterdiagnostic callbacks
        ExecutePythonCallback("afterdiagnostics");

        // inputs: unused parameters (e.g. typos) check after step 1 has finished
        if (!early_params_checked) {
            checkEarlyUnusedParams();
            early_params_checked = true;
        }

        // create ending time stamp for calculating elapsed time each iteration
        const auto evolve_time_end_step = static_cast<Real>(amrex::second());
        evolve_time += evolve_time_end_step - evolve_time_beg_step;

        HandleSignals();

        if (verbose) {
            amrex::Print()<< "STEP " << step+1 << " ends." << " TIME = " << cur_time
                        << " DT = " << dt[0] << "\n";
            amrex::Print()<< "Evolve time = " << evolve_time
                      << " s; This step = " << evolve_time_end_step-evolve_time_beg_step
                      << " s; Avg. per step = " << evolve_time/(step-step_begin+1) << " s\n\n";
        }

        if (checkStopSimulation(cur_time)) {
            break;
        }
    } // End loop on time steps

    // This if statement is needed for PICMI, which allows the Evolve routine to be
    // called multiple times, otherwise diagnostics will be done at every call,
    // regardless of the diagnostic period parameter provided in the inputs.
    if (istep[0] == max_step || (stop_time - 1.e-3*dt[0] <= cur_time && cur_time < stop_time + dt[0])
        || m_exit_loop_due_to_interrupt_signal) {
        multi_diags->FilterComputePackFlushLastTimestep( istep[0] );
        if (m_exit_loop_due_to_interrupt_signal) { ExecutePythonCallback("onbreaksignal"); }
    }

    amrex::Print() <<
        ablastr::warn_manager::GetWMInstance().PrintGlobalWarnings("THE END");
}

/* /brief Perform one PIC iteration, without subcycling
*  i.e. all levels/patches use the same timestep (that of the finest level)
*  for the field advance and particle pusher.
*/
void
WarpX::OneStep_nosub (Real cur_time)
{
    WARPX_PROFILE("WarpX::OneStep_nosub()");

    // Push particle from x^{n} to x^{n+1}
    //               from p^{n-1/2} to p^{n+1/2}
    // Deposit current j^{n+1/2}
    // Deposit charge density rho^{n}

    ExecutePythonCallback("particlescraper");
    ExecutePythonCallback("beforedeposition");

    PushParticlesandDeposit(cur_time);

    ExecutePythonCallback("afterdeposition");

    // Synchronize J and rho:
    // filter (if used), exchange guard cells, interpolate across MR levels
    // and apply boundary conditions
    SyncCurrentAndRho();

    // At this point, J is up-to-date inside the domain, and E and B are
    // up-to-date including enough guard cells for first step of the field
    // solve.

    // For extended PML: copy J from regular grid to PML, and damp J in PML
    if (do_pml && pml_has_particles) { CopyJPML(); }
    if (do_pml && do_pml_j_damping) { DampJPML(); }

    ExecutePythonCallback("beforeEsolve");

    // Push E and B from {n} to {n+1}
    // (And update guard cells immediately afterwards)
    if (WarpX::electromagnetic_solver_id == ElectromagneticSolverAlgo::PSATD) {
        if (use_hybrid_QED)
        {
            WarpX::Hybrid_QED_Push(dt);
            FillBoundaryE(guard_cells.ng_alloc_EB);
        }
        PushPSATD();

        if (do_pml) {
            DampPML();
        }

        if (use_hybrid_QED) {
            FillBoundaryE(guard_cells.ng_alloc_EB);
            FillBoundaryB(guard_cells.ng_alloc_EB, WarpX::sync_nodal_points);
            WarpX::Hybrid_QED_Push(dt);
            FillBoundaryE(guard_cells.ng_afterPushPSATD, WarpX::sync_nodal_points);
        }
        else {
            FillBoundaryE(guard_cells.ng_afterPushPSATD, WarpX::sync_nodal_points);
            FillBoundaryB(guard_cells.ng_afterPushPSATD, WarpX::sync_nodal_points);
            if (WarpX::do_dive_cleaning || WarpX::do_pml_dive_cleaning) {
                FillBoundaryF(guard_cells.ng_alloc_F, WarpX::sync_nodal_points);
            }
            if (WarpX::do_divb_cleaning || WarpX::do_pml_divb_cleaning) {
                FillBoundaryG(guard_cells.ng_alloc_G, WarpX::sync_nodal_points);
            }
        }
    } else {
        EvolveF(0.5_rt * dt[0], DtType::FirstHalf);
        EvolveG(0.5_rt * dt[0], DtType::FirstHalf);
        FillBoundaryF(guard_cells.ng_FieldSolverF);
        FillBoundaryG(guard_cells.ng_FieldSolverG);

        EvolveB(0.5_rt * dt[0], DtType::FirstHalf); // We now have B^{n+1/2}
        FillBoundaryB(guard_cells.ng_FieldSolver, WarpX::sync_nodal_points);

        if (WarpX::em_solver_medium == MediumForEM::Vacuum) {
            // vacuum medium
            EvolveE(dt[0]); // We now have E^{n+1}
        } else if (WarpX::em_solver_medium == MediumForEM::Macroscopic) {
            // macroscopic medium
            MacroscopicEvolveE(dt[0]); // We now have E^{n+1}
        } else {
            WARPX_ABORT_WITH_MESSAGE("Medium for EM is unknown");
        }
        FillBoundaryE(guard_cells.ng_FieldSolver, WarpX::sync_nodal_points);

        EvolveF(0.5_rt * dt[0], DtType::SecondHalf);
        EvolveG(0.5_rt * dt[0], DtType::SecondHalf);
        EvolveB(0.5_rt * dt[0], DtType::SecondHalf); // We now have B^{n+1}

        if (do_pml) {
            DampPML();
            FillBoundaryE(guard_cells.ng_MovingWindow, WarpX::sync_nodal_points);
            FillBoundaryB(guard_cells.ng_MovingWindow, WarpX::sync_nodal_points);
            FillBoundaryF(guard_cells.ng_MovingWindow, WarpX::sync_nodal_points);
            FillBoundaryG(guard_cells.ng_MovingWindow, WarpX::sync_nodal_points);
        }

        // E and B are up-to-date in the domain, but all guard cells are
        // outdated.
        if (safe_guard_cells) {
            FillBoundaryB(guard_cells.ng_alloc_EB);
        }
    } // !PSATD

    ExecutePythonCallback("afterEsolve");
}

bool WarpX::checkStopSimulation (amrex::Real cur_time)
{
    m_exit_loop_due_to_interrupt_signal = SignalHandling::TestAndResetActionRequestFlag(SignalHandling::SIGNAL_REQUESTS_BREAK);
    return (cur_time >= stop_time - 1.e-3*dt[0])  ||
        m_exit_loop_due_to_interrupt_signal;
}

void WarpX::checkEarlyUnusedParams ()
{
    amrex::Print() << "\n"; // better: conditional \n based on return value
    amrex::ParmParse::QueryUnusedInputs();

    // Print the warning list right after the first step.
    amrex::Print() << ablastr::warn_manager::GetWMInstance().PrintGlobalWarnings("FIRST STEP");
}

void WarpX::ExplicitFillBoundaryEBUpdateAux ()
{
    WARPX_ALWAYS_ASSERT_WITH_MESSAGE(evolve_scheme == EvolveScheme::Explicit,
        "Cannot call WarpX::ExplicitFillBoundaryEBUpdateAux wihtout Explicit evolve scheme set!");

    using ablastr::fields::Direction;

    // At the beginning, we have B^{n} and E^{n}.
    // Particles have p^{n} and x^{n}.
    // is_synchronized is true.

    if (is_synchronized) {
        // Not called at each iteration, so exchange all guard cells
        FillBoundaryE(guard_cells.ng_alloc_EB);
        FillBoundaryB(guard_cells.ng_alloc_EB);

        UpdateAuxilaryData();
        FillBoundaryAux(guard_cells.ng_UpdateAux);
        // on first step, push p by -0.5*dt
        for (int lev = 0; lev <= finest_level; ++lev)
        {
            mypc->PushP(
                lev,
                -0.5_rt*dt[lev],
                *m_fields.get("Efield_aux", Direction{0}, lev),
                *m_fields.get("Efield_aux", Direction{1}, lev),
                *m_fields.get("Efield_aux", Direction{2}, lev),
                *m_fields.get("Bfield_aux", Direction{0}, lev),
                *m_fields.get("Bfield_aux", Direction{1}, lev),
                *m_fields.get("Bfield_aux", Direction{2}, lev)
            );
        }
        is_synchronized = false;

    } else {
        // Beyond one step, we have E^{n} and B^{n}.
        // Particles have p^{n-1/2} and x^{n}.
        // E and B: enough guard cells to update Aux or call Field Gather in fp and cp
        // Need to update Aux on lower levels, to interpolate to higher levels.

        // E and B are up-to-date inside the domain only
        FillBoundaryE(guard_cells.ng_FieldGather);
        FillBoundaryB(guard_cells.ng_FieldGather);
        if (electrostatic_solver_id == ElectrostaticSolverAlgo::None) {
            if (fft_do_time_averaging)
            {
                FillBoundaryE_avg(guard_cells.ng_FieldGather);
                FillBoundaryB_avg(guard_cells.ng_FieldGather);
            }
            // TODO Remove call to FillBoundaryAux before UpdateAuxilaryData?
            if (WarpX::electromagnetic_solver_id != ElectromagneticSolverAlgo::PSATD) {
                FillBoundaryAux(guard_cells.ng_UpdateAux);
            }
        }
        UpdateAuxilaryData();
        FillBoundaryAux(guard_cells.ng_UpdateAux);
    }
}

void WarpX::HandleParticlesAtBoundaries (int step, amrex::Real cur_time, int num_moved)
{
    mypc->ContinuousFluxInjection(cur_time, dt[0]);

    mypc->ApplyBoundaryConditions();
    m_particle_boundary_buffer->gatherParticlesFromDomainBoundaries(*mypc);

    // Non-Maxwell solver: particles can move by an arbitrary number of cells
    if( electromagnetic_solver_id == ElectromagneticSolverAlgo::None ||
        electromagnetic_solver_id == ElectromagneticSolverAlgo::HybridPIC )
    {
        mypc->Redistribute();
    }
    else
    {
        // Electromagnetic solver: due to CFL condition, particles can
        // only move by one or two cells per time step
        if (max_level == 0) {
            int num_redistribute_ghost = num_moved;
            if ((m_v_galilean[0]!=0) or (m_v_galilean[1]!=0) or (m_v_galilean[2]!=0)) {
                // Galilean algorithm ; particles can move by up to 2 cells
                num_redistribute_ghost += 2;
            } else {
                // Standard algorithm ; particles can move by up to 1 cell
                num_redistribute_ghost += 1;
            }
            mypc->RedistributeLocal(num_redistribute_ghost);
        }
        else {
            mypc->Redistribute();
        }
    }

    // interact the particles with EB walls (if present)
    if (EB::enabled()) {
        mypc->ScrapeParticlesAtEB(amrex::GetVecOfConstPtrs(m_distance_to_eb));
        m_particle_boundary_buffer->gatherParticlesFromEmbeddedBoundaries(
            *mypc, amrex::GetVecOfConstPtrs(m_distance_to_eb));
        mypc->deleteInvalidParticles();
    }

    if (sort_intervals.contains(step+1)) {
        if (verbose) {
            amrex::Print() << Utils::TextMsg::Info("re-sorting particles");
        }
        mypc->SortParticlesByBin(sort_bin_size);
    }
}

void WarpX::SyncCurrentAndRho ()
{
    using ablastr::fields::Direction;

    if (electromagnetic_solver_id == ElectromagneticSolverAlgo::PSATD)
    {
        if (fft_periodic_single_box)
        {
            // With periodic single box, synchronize J and rho here,
            // even with current correction or Vay deposition
            std::string const current_fp_string = (current_deposition_algo == CurrentDepositionAlgo::Vay)
                ? "current_fp_vay" : "current_fp";
            // TODO Replace current_cp with current_cp_vay once Vay deposition is implemented with MR

            SyncCurrent(m_fields.get_mr_levels_alldirs(current_fp_string, finest_level),
                        m_fields.get_mr_levels_alldirs("current_cp", finest_level),
                        m_fields.get_mr_levels_alldirs("current_buf", finest_level) );
            SyncRho();

        }
        else // no periodic single box
        {
            // Without periodic single box, synchronize J and rho here,
            // except with current correction or Vay deposition:
            // in these cases, synchronize later (in WarpX::PushPSATD)
            if (!current_correction &&
                current_deposition_algo != CurrentDepositionAlgo::Vay)
            {
                SyncCurrent(m_fields.get_mr_levels_alldirs("current_fp", finest_level),
                            m_fields.get_mr_levels_alldirs("current_cp", finest_level),
                            m_fields.get_mr_levels_alldirs("current_buf", finest_level) );
                SyncRho();
            }

            if (current_deposition_algo == CurrentDepositionAlgo::Vay)
            {
                // TODO This works only without mesh refinement
                const int lev = 0;
                if (use_filter) {
                    ApplyFilterJ(m_fields.get_mr_levels_alldirs("current_fp_vay", finest_level), lev);
                }
            }
        }
    }
    else // FDTD
    {
        SyncCurrent(m_fields.get_mr_levels_alldirs("current_fp", finest_level),
                    m_fields.get_mr_levels_alldirs("current_cp", finest_level),
                    m_fields.get_mr_levels_alldirs("current_buf", finest_level) );
        SyncRho();
    }

    // Reflect charge and current density over PEC boundaries, if needed.
    for (int lev = 0; lev <= finest_level; ++lev)
    {
        if (m_fields.has("rho_fp", lev)) {
            ApplyRhofieldBoundary(lev, m_fields.get("rho_fp",lev), PatchType::fine);
        }
        ApplyJfieldBoundary(lev,
            m_fields.get("current_fp",Direction{0},lev),
            m_fields.get("current_fp",Direction{1},lev),
            m_fields.get("current_fp",Direction{2},lev),
            PatchType::fine);
        if (lev > 0) {
            if (m_fields.has("rho_cp", lev)) {
                ApplyRhofieldBoundary(lev, m_fields.get("rho_cp",lev), PatchType::coarse);
            }
            ApplyJfieldBoundary(lev,
                m_fields.get("current_cp",Direction{0},lev),
                m_fields.get("current_cp",Direction{1},lev),
                m_fields.get("current_cp",Direction{2},lev),
                PatchType::coarse);
        }
    }
}

void
WarpX::OneStep_multiJ (const amrex::Real cur_time)
{
#ifdef WARPX_USE_FFT

    WARPX_ALWAYS_ASSERT_WITH_MESSAGE(
        WarpX::electromagnetic_solver_id == ElectromagneticSolverAlgo::PSATD,
        "multi-J algorithm not implemented for FDTD"
    );

    const int rho_mid = spectral_solver_fp[0]->m_spectral_index.rho_mid;
    const int rho_new = spectral_solver_fp[0]->m_spectral_index.rho_new;

    // Push particle from x^{n} to x^{n+1}
    //               from p^{n-1/2} to p^{n+1/2}
    const bool skip_deposition = true;
    PushParticlesandDeposit(cur_time, skip_deposition);

    // Initialize multi-J loop:

    // 1) Prepare E,B,F,G fields in spectral space
    PSATDForwardTransformEB(
        m_fields.get_mr_levels_alldirs("Efield_fp", finest_level),
        m_fields.get_mr_levels_alldirs("Bfield_fp", finest_level),
        m_fields.get_mr_levels_alldirs("Efield_cp", finest_level),
        m_fields.get_mr_levels_alldirs("Bfield_cp", finest_level) );
    if (WarpX::do_dive_cleaning) { PSATDForwardTransformF(); }
    if (WarpX::do_divb_cleaning) { PSATDForwardTransformG(); }

    // 2) Set the averaged fields to zero
    if (WarpX::fft_do_time_averaging) { PSATDEraseAverageFields(); }

    // 3) Deposit rho (in rho_new, since it will be moved during the loop)
    //    (after checking that pointer to rho_fp on MR level 0 is not null)
    if (m_fields.has("rho_fp", 0) && rho_in_time == RhoInTime::Linear)
    {
        ablastr::fields::MultiLevelScalarField rho_fp = m_fields.get_mr_levels("rho_fp", finest_level);
        ablastr::fields::MultiLevelScalarField rho_cp = m_fields.get_mr_levels("rho_fp", finest_level);

        // Deposit rho at relative time -dt
        // (dt[0] denotes the time step on mesh refinement level 0)
        mypc->DepositCharge(rho_fp, -dt[0]);
        // Filter, exchange boundary, and interpolate across levels
        SyncRho();
        // Forward FFT of rho
        PSATDForwardTransformRho(rho_fp, rho_cp, 0, rho_new);
    }

    // 4) Deposit J at relative time -dt with time step dt
    //    (dt[0] denotes the time step on mesh refinement level 0)
    if (J_in_time == JInTime::Linear)
    {
<<<<<<< HEAD
        std::string const current_fp_string = (do_current_centering) ? "current_fp_nodal" : "current_fp";
        mypc->DepositCurrent( m_fields.get_mr_levels(current_fp_string, finest_level), dt[0], -dt[0]);
=======
        std::string const current_string = (do_current_centering) ? "current_fp_nodal" : "current_fp";
        mypc->DepositCurrent( m_fields.get_mr_levels_alldirs(current_string, finest_level), dt[0], -dt[0]);
>>>>>>> d026e31c
        // Synchronize J: filter, exchange boundary, and interpolate across levels.
        // With current centering, the nodal current is deposited in 'current',
        // namely 'current_fp_nodal': SyncCurrent stores the result of its centering
        // into 'current_fp' and then performs both filtering, if used, and exchange
        // of guard cells.
        SyncCurrent(
            m_fields.get_mr_levels_alldirs( "current_fp", finest_level),
            m_fields.get_mr_levels_alldirs( "current_cp", finest_level),
            m_fields.get_mr_levels_alldirs( "current_buf", finest_level) );
        // Forward FFT of J
        PSATDForwardTransformJ(
            m_fields.get_mr_levels_alldirs( "current_fp", finest_level),
            m_fields.get_mr_levels_alldirs( "current_cp", finest_level) );
    }

    // Number of depositions for multi-J scheme
    const int n_deposit = WarpX::do_multi_J_n_depositions;
    // Time sub-step for each multi-J deposition
    const amrex::Real sub_dt = dt[0] / static_cast<amrex::Real>(n_deposit);
    // Whether to perform multi-J depositions on a time interval that spans
    // one or two full time steps (from n*dt to (n+1)*dt, or from n*dt to (n+2)*dt)
    const int n_loop = (WarpX::fft_do_time_averaging) ? 2*n_deposit : n_deposit;

    // Loop over multi-J depositions
    for (int i_deposit = 0; i_deposit < n_loop; i_deposit++)
    {
        // Move J from new to old if J is linear in time
        if (J_in_time == JInTime::Linear) { PSATDMoveJNewToJOld(); }

        const amrex::Real t_deposit_current = (J_in_time == JInTime::Linear) ?
            (i_deposit-n_deposit+1)*sub_dt : (i_deposit-n_deposit+0.5_rt)*sub_dt;

        const amrex::Real t_deposit_charge = (rho_in_time == RhoInTime::Linear) ?
            (i_deposit-n_deposit+1)*sub_dt : (i_deposit-n_deposit+0.5_rt)*sub_dt;

        // Deposit new J at relative time t_deposit_current with time step dt
        // (dt[0] denotes the time step on mesh refinement level 0)
<<<<<<< HEAD
        std::string const current_fp_string = (do_current_centering) ? "current_fp_nodal" : "current_fp";
        mypc->DepositCurrent( m_fields.get_mr_levels(current_fp_string, finest_level), dt[0], t_deposit_current);
=======
        std::string const current_string = (do_current_centering) ? "current_fp_nodal" : "current_fp";
        mypc->DepositCurrent( m_fields.get_mr_levels_alldirs(current_string, finest_level), dt[0], t_deposit_current);
>>>>>>> d026e31c
        // Synchronize J: filter, exchange boundary, and interpolate across levels.
        // With current centering, the nodal current is deposited in 'current',
        // namely 'current_fp_nodal': SyncCurrent stores the result of its centering
        // into 'current_fp' and then performs both filtering, if used, and exchange
        // of guard cells.
        SyncCurrent(
            m_fields.get_mr_levels_alldirs( "current_fp", finest_level),
            m_fields.get_mr_levels_alldirs( "current_cp", finest_level),
            m_fields.get_mr_levels_alldirs( "current_buf", finest_level) );
        // Forward FFT of J
        PSATDForwardTransformJ(
            m_fields.get_mr_levels_alldirs( "current_fp", finest_level),
            m_fields.get_mr_levels_alldirs( "current_cp", finest_level) );

        // Deposit new rho
        // (after checking that pointer to rho_fp on MR level 0 is not null)
        if (m_fields.has("rho_fp", 0))
        {
            ablastr::fields::MultiLevelScalarField rho_fp = m_fields.get_mr_levels("rho_fp", finest_level);
            ablastr::fields::MultiLevelScalarField rho_cp = m_fields.get_mr_levels("rho_cp", finest_level);

            // Move rho from new to old if rho is linear in time
            if (rho_in_time == RhoInTime::Linear) { PSATDMoveRhoNewToRhoOld(); }

            // Deposit rho at relative time t_deposit_charge
            mypc->DepositCharge(rho_fp, t_deposit_charge);
            // Filter, exchange boundary, and interpolate across levels
            SyncRho();
            // Forward FFT of rho
            const int rho_idx = (rho_in_time == RhoInTime::Linear) ? rho_new : rho_mid;
            PSATDForwardTransformRho(rho_fp, rho_cp, 0, rho_idx);
        }

        if (WarpX::current_correction)
        {
            WARPX_ABORT_WITH_MESSAGE(
                "Current correction not implemented for multi-J algorithm.");
        }

        // Advance E,B,F,G fields in time and update the average fields
        PSATDPushSpectralFields();

        // Transform non-average fields E,B,F,G after n_deposit pushes
        // (the relative time reached here coincides with an integer full time step)
        if (i_deposit == n_deposit-1)
        {
            PSATDBackwardTransformEB(m_fields.get_mr_levels_alldirs("Efield_fp", max_level),
                                     m_fields.get_mr_levels_alldirs("Bfield_fp", max_level),
                                     m_fields.get_mr_levels_alldirs("Efield_cp", max_level),
                                     m_fields.get_mr_levels_alldirs("Bfield_cp", max_level));
            if (WarpX::do_dive_cleaning) { PSATDBackwardTransformF(); }
            if (WarpX::do_divb_cleaning) { PSATDBackwardTransformG(); }
        }
    }

    // Transform fields back to real space
    if (WarpX::fft_do_time_averaging)
    {
        // We summed the integral of the field over 2*dt
        PSATDScaleAverageFields(1._rt / (2._rt*dt[0]));
        PSATDBackwardTransformEBavg(Efield_avg_fp, Bfield_avg_fp, Efield_avg_cp, Bfield_avg_cp);
    }

    // Evolve fields in PML
    for (int lev = 0; lev <= finest_level; ++lev)
    {
        if (do_pml && pml[lev]->ok())
        {
            pml[lev]->PushPSATD(lev);
        }
        ApplyEfieldBoundary(lev, PatchType::fine);
        if (lev > 0) { ApplyEfieldBoundary(lev, PatchType::coarse); }
        ApplyBfieldBoundary(lev, PatchType::fine, DtType::FirstHalf);
        if (lev > 0) { ApplyBfieldBoundary(lev, PatchType::coarse, DtType::FirstHalf); }
    }

    // Damp fields in PML before exchanging guard cells
    if (do_pml)
    {
        DampPML();
    }

    // Exchange guard cells and synchronize nodal points
    FillBoundaryE(guard_cells.ng_alloc_EB, WarpX::sync_nodal_points);
    FillBoundaryB(guard_cells.ng_alloc_EB, WarpX::sync_nodal_points);
    if (WarpX::do_dive_cleaning || WarpX::do_pml_dive_cleaning) {
        FillBoundaryF(guard_cells.ng_alloc_F, WarpX::sync_nodal_points);
    }
    if (WarpX::do_divb_cleaning || WarpX::do_pml_divb_cleaning) {
        FillBoundaryG(guard_cells.ng_alloc_G, WarpX::sync_nodal_points);
    }

#else
    amrex::ignore_unused(cur_time);
    WARPX_ABORT_WITH_MESSAGE(
        "multi-J algorithm not implemented for FDTD");
#endif // WARPX_USE_FFT
}

/* /brief Perform one PIC iteration, with subcycling
*  i.e. The fine patch uses a smaller timestep (and steps more often)
*  than the coarse patch, for the field advance and particle pusher.
*
* This version of subcycling only works for 2 levels and with a refinement
* ratio of 2.
* The particles and fields of the fine patch are pushed twice
* (with dt[coarse]/2) in this routine.
* The particles of the coarse patch and mother grid are pushed only once
* (with dt[coarse]). The fields on the coarse patch and mother grid
* are pushed in a way which is equivalent to pushing once only, with
* a current which is the average of the coarse + fine current at the 2
* steps of the fine grid.
*
*/
void
WarpX::OneStep_sub1 (Real cur_time)
{
    WARPX_ALWAYS_ASSERT_WITH_MESSAGE(
        electrostatic_solver_id == ElectrostaticSolverAlgo::None,
        "Electrostatic solver cannot be used with sub-cycling."
    );

    // TODO: we could save some charge depositions

    WARPX_ALWAYS_ASSERT_WITH_MESSAGE(finest_level == 1, "Must have exactly two levels");
    const int fine_lev = 1;
    const int coarse_lev = 0;

    // i) Push particles and fields on the fine patch (first fine step)
    PushParticlesandDeposit(fine_lev, cur_time, DtType::FirstHalf);
    RestrictCurrentFromFineToCoarsePatch(
        m_fields.get_mr_levels_alldirs("current_fp", finest_level),
        m_fields.get_mr_levels_alldirs("current_cp", finest_level), fine_lev);
    RestrictRhoFromFineToCoarsePatch(fine_lev);
    if (use_filter) {
        ApplyFilterJ( m_fields.get_mr_levels_alldirs("current_fp", finest_level), fine_lev);
    }
    SumBoundaryJ(
        m_fields.get_mr_levels_alldirs("current_fp", finest_level),
        fine_lev, Geom(fine_lev).periodicity());

    ApplyFilterandSumBoundaryRho(
        m_fields.get_mr_levels("rho_fp", finest_level),
        m_fields.get_mr_levels("rho_cp", finest_level),
        fine_lev, PatchType::fine, 0, 2*ncomps);

    EvolveB(fine_lev, PatchType::fine, 0.5_rt*dt[fine_lev], DtType::FirstHalf);
    EvolveF(fine_lev, PatchType::fine, 0.5_rt*dt[fine_lev], DtType::FirstHalf);
    FillBoundaryB(fine_lev, PatchType::fine, guard_cells.ng_FieldSolver,
                  WarpX::sync_nodal_points);
    FillBoundaryF(fine_lev, PatchType::fine, guard_cells.ng_alloc_F,
                  WarpX::sync_nodal_points);

    EvolveE(fine_lev, PatchType::fine, dt[fine_lev]);
    FillBoundaryE(fine_lev, PatchType::fine, guard_cells.ng_FieldGather);

    EvolveB(fine_lev, PatchType::fine, 0.5_rt*dt[fine_lev], DtType::SecondHalf);
    EvolveF(fine_lev, PatchType::fine, 0.5_rt*dt[fine_lev], DtType::SecondHalf);

    if (do_pml) {
        FillBoundaryF(fine_lev, PatchType::fine, guard_cells.ng_alloc_F);
        DampPML(fine_lev, PatchType::fine);
        FillBoundaryE(fine_lev, PatchType::fine, guard_cells.ng_FieldGather);
    }

    FillBoundaryB(fine_lev, PatchType::fine, guard_cells.ng_FieldGather);

    // ii) Push particles on the coarse patch and mother grid.
    // Push the fields on the coarse patch and mother grid
    // by only half a coarse step (first half)
    PushParticlesandDeposit(coarse_lev, cur_time, DtType::Full);
    StoreCurrent(coarse_lev);
    AddCurrentFromFineLevelandSumBoundary(
        m_fields.get_mr_levels_alldirs("current_fp", finest_level),
        m_fields.get_mr_levels_alldirs("current_cp", finest_level),
        m_fields.get_mr_levels_alldirs("current_buf", finest_level), coarse_lev);
    AddRhoFromFineLevelandSumBoundary(
        m_fields.get_mr_levels("rho_fp", finest_level),
        m_fields.get_mr_levels("rho_cp", finest_level), charge_buf, coarse_lev, 0, ncomps);

    EvolveB(fine_lev, PatchType::coarse, dt[fine_lev], DtType::FirstHalf);
    EvolveF(fine_lev, PatchType::coarse, dt[fine_lev], DtType::FirstHalf);
    FillBoundaryB(fine_lev, PatchType::coarse, guard_cells.ng_FieldGather);
    FillBoundaryF(fine_lev, PatchType::coarse, guard_cells.ng_FieldSolverF);

    EvolveE(fine_lev, PatchType::coarse, dt[fine_lev]);
    FillBoundaryE(fine_lev, PatchType::coarse, guard_cells.ng_FieldGather);

    EvolveB(coarse_lev, PatchType::fine, 0.5_rt*dt[coarse_lev], DtType::FirstHalf);
    EvolveF(coarse_lev, PatchType::fine, 0.5_rt*dt[coarse_lev], DtType::FirstHalf);
    FillBoundaryB(coarse_lev, PatchType::fine, guard_cells.ng_FieldGather,
                    WarpX::sync_nodal_points);
    FillBoundaryF(coarse_lev, PatchType::fine, guard_cells.ng_FieldSolverF,
                    WarpX::sync_nodal_points);

    EvolveE(coarse_lev, PatchType::fine, 0.5_rt*dt[coarse_lev]);
    FillBoundaryE(coarse_lev, PatchType::fine, guard_cells.ng_FieldGather);

    // TODO Remove call to FillBoundaryAux before UpdateAuxilaryData?
    FillBoundaryAux(guard_cells.ng_UpdateAux);
    // iii) Get auxiliary fields on the fine grid, at dt[fine_lev]
    UpdateAuxilaryData();
    FillBoundaryAux(guard_cells.ng_UpdateAux);

    // iv) Push particles and fields on the fine patch (second fine step)
    PushParticlesandDeposit(fine_lev, cur_time + dt[fine_lev], DtType::SecondHalf);
    RestrictCurrentFromFineToCoarsePatch(
        m_fields.get_mr_levels_alldirs("current_fp", finest_level),
        m_fields.get_mr_levels_alldirs("current_cp", finest_level), fine_lev);
    RestrictRhoFromFineToCoarsePatch(fine_lev);
    if (use_filter) {
        ApplyFilterJ( m_fields.get_mr_levels_alldirs("current_fp", finest_level), fine_lev);
    }
    SumBoundaryJ( m_fields.get_mr_levels_alldirs("current_fp", finest_level), fine_lev, Geom(fine_lev).periodicity());
    ApplyFilterandSumBoundaryRho(
        m_fields.get_mr_levels("rho_fp", finest_level),
        m_fields.get_mr_levels("rho_cp", finest_level),
        fine_lev, PatchType::fine, 0, ncomps);

    EvolveB(fine_lev, PatchType::fine, 0.5_rt*dt[fine_lev], DtType::FirstHalf);
    EvolveF(fine_lev, PatchType::fine, 0.5_rt*dt[fine_lev], DtType::FirstHalf);
    FillBoundaryB(fine_lev, PatchType::fine, guard_cells.ng_FieldSolver);
    FillBoundaryF(fine_lev, PatchType::fine, guard_cells.ng_FieldSolverF);

    EvolveE(fine_lev, PatchType::fine, dt[fine_lev]);
    FillBoundaryE(fine_lev, PatchType::fine, guard_cells.ng_FieldSolver,
                    WarpX::sync_nodal_points);

    EvolveB(fine_lev, PatchType::fine, 0.5_rt*dt[fine_lev], DtType::SecondHalf);
    EvolveF(fine_lev, PatchType::fine, 0.5_rt*dt[fine_lev], DtType::SecondHalf);

    if (do_pml) {
        DampPML(fine_lev, PatchType::fine);
        FillBoundaryE(fine_lev, PatchType::fine, guard_cells.ng_FieldSolver);
    }

    if ( safe_guard_cells ) {
        FillBoundaryF(fine_lev, PatchType::fine, guard_cells.ng_FieldSolver);
    }
    FillBoundaryB(fine_lev, PatchType::fine, guard_cells.ng_FieldSolver);

    // v) Push the fields on the coarse patch and mother grid
    // by only half a coarse step (second half)
    RestoreCurrent(coarse_lev);
    AddCurrentFromFineLevelandSumBoundary(
        m_fields.get_mr_levels_alldirs("current_fp", finest_level),
        m_fields.get_mr_levels_alldirs("current_cp", finest_level),
        m_fields.get_mr_levels_alldirs("current_buf", finest_level),
        coarse_lev);
    AddRhoFromFineLevelandSumBoundary(
        m_fields.get_mr_levels("rho_fp", finest_level),
        m_fields.get_mr_levels("rho_cp", finest_level), charge_buf, coarse_lev, ncomps, ncomps);

    EvolveE(fine_lev, PatchType::coarse, dt[fine_lev]);
    FillBoundaryE(fine_lev, PatchType::coarse, guard_cells.ng_FieldSolver,
                  WarpX::sync_nodal_points);

    EvolveB(fine_lev, PatchType::coarse, dt[fine_lev], DtType::SecondHalf);
    EvolveF(fine_lev, PatchType::coarse, dt[fine_lev], DtType::SecondHalf);

    if (do_pml) {
        FillBoundaryF(fine_lev, PatchType::fine, guard_cells.ng_FieldSolverF);
        DampPML(fine_lev, PatchType::coarse); // do it twice
        DampPML(fine_lev, PatchType::coarse);
        FillBoundaryE(fine_lev, PatchType::coarse, guard_cells.ng_alloc_EB);
    }

    FillBoundaryB(fine_lev, PatchType::coarse, guard_cells.ng_FieldSolver,
                  WarpX::sync_nodal_points);
    FillBoundaryF(fine_lev, PatchType::coarse, guard_cells.ng_FieldSolverF,
                  WarpX::sync_nodal_points);

    EvolveE(coarse_lev, PatchType::fine, 0.5_rt*dt[coarse_lev]);
    FillBoundaryE(coarse_lev, PatchType::fine, guard_cells.ng_FieldSolver,
                  WarpX::sync_nodal_points);

    EvolveB(coarse_lev, PatchType::fine, 0.5_rt*dt[coarse_lev], DtType::SecondHalf);
    EvolveF(coarse_lev, PatchType::fine, 0.5_rt*dt[coarse_lev], DtType::SecondHalf);

    if (do_pml) {
        if (moving_window_active(istep[0]+1)){
            // Exchange guard cells of PMLs only (0 cells are exchanged for the
            // regular B field MultiFab). This is required as B and F have just been
            // evolved.
            FillBoundaryB(coarse_lev, PatchType::fine, IntVect::TheZeroVector(),
                          WarpX::sync_nodal_points);
            FillBoundaryF(coarse_lev, PatchType::fine, IntVect::TheZeroVector(),
                          WarpX::sync_nodal_points);
        }
        DampPML(coarse_lev, PatchType::fine);
        if ( safe_guard_cells ) {
            FillBoundaryE(coarse_lev, PatchType::fine, guard_cells.ng_FieldSolver,
                          WarpX::sync_nodal_points);
        }
    }
    if ( safe_guard_cells ) {
        FillBoundaryB(coarse_lev, PatchType::fine, guard_cells.ng_FieldSolver,
                      WarpX::sync_nodal_points);
    }
}

void
WarpX::doFieldIonization ()
{
    for (int lev = 0; lev <= finest_level; ++lev) {
        doFieldIonization(lev);
    }
}

void
WarpX::doFieldIonization (int lev)
{
    using ablastr::fields::Direction;

    mypc->doFieldIonization(
        lev,
        *m_fields.get("Efield_aux", Direction{0}, lev),
        *m_fields.get("Efield_aux", Direction{1}, lev),
        *m_fields.get("Efield_aux", Direction{2}, lev),
        *m_fields.get("Bfield_aux", Direction{0}, lev),
        *m_fields.get("Bfield_aux", Direction{1}, lev),
        *m_fields.get("Bfield_aux", Direction{2}, lev)
    );
}

#ifdef WARPX_QED
void
WarpX::doQEDEvents ()
{
    for (int lev = 0; lev <= finest_level; ++lev) {
        doQEDEvents(lev);
    }
}

void
WarpX::doQEDEvents (int lev)
{
    using ablastr::fields::Direction;

    mypc->doQedEvents(
        lev,
        *m_fields.get("Efield_aux", Direction{0}, lev),
        *m_fields.get("Efield_aux", Direction{1}, lev),
        *m_fields.get("Efield_aux", Direction{2}, lev),
        *m_fields.get("Bfield_aux", Direction{0}, lev),
        *m_fields.get("Bfield_aux", Direction{1}, lev),
        *m_fields.get("Bfield_aux", Direction{2}, lev)
    );
}
#endif

void
WarpX::PushParticlesandDeposit (amrex::Real cur_time, bool skip_current, PushType push_type)
{
    // Evolve particles to p^{n+1/2} and x^{n+1}
    // Deposit current, j^{n+1/2}
    for (int lev = 0; lev <= finest_level; ++lev) {
        PushParticlesandDeposit(lev, cur_time, DtType::Full, skip_current, push_type);
    }
}

void
WarpX::PushParticlesandDeposit (int lev, amrex::Real cur_time, DtType a_dt_type, bool skip_current,
                               PushType push_type)
{
    using ablastr::fields::Direction;

    std::string current_fp_string;

    if (WarpX::do_current_centering)
    {
        current_fp_string = "current_fp_nodal";
    }
    else if (WarpX::current_deposition_algo == CurrentDepositionAlgo::Vay)
    {
        current_fp_string = "current_fp_vay";
    }
    else
    {
        current_fp_string = "current_fp";
    }

    mypc->Evolve(lev,
                 *m_fields.get("Efield_aux", Direction{0}, lev),
                 *m_fields.get("Efield_aux", Direction{1}, lev),
                 *m_fields.get("Efield_aux", Direction{2}, lev),
                 *m_fields.get("Bfield_aux", Direction{0}, lev),
                 *m_fields.get("Bfield_aux", Direction{1}, lev),
                 *m_fields.get("Bfield_aux", Direction{2}, lev),
                 *m_fields.get(current_fp_string, Direction{0}, lev),
                 *m_fields.get(current_fp_string, Direction{1}, lev),
                 *m_fields.get(current_fp_string, Direction{2}, lev),
                 m_fields.get("current_buf", Direction{0}, lev),
                 m_fields.get("current_buf", Direction{1}, lev),
                 m_fields.get("current_buf", Direction{2}, lev),
                 m_fields.get("rho_fp",lev), charge_buf[lev].get(),
                 Efield_cax[lev][0].get(), Efield_cax[lev][1].get(), Efield_cax[lev][2].get(),
                 Bfield_cax[lev][0].get(), Bfield_cax[lev][1].get(), Bfield_cax[lev][2].get(),
                 cur_time, dt[lev], a_dt_type, skip_current, push_type);
    if (! skip_current) {
#ifdef WARPX_DIM_RZ
        // This is called after all particles have deposited their current and charge.
        ApplyInverseVolumeScalingToCurrentDensity(
            m_fields.get("current_fp", Direction{0}, lev),
            m_fields.get("current_fp", Direction{1}, lev),
            m_fields.get("current_fp", Direction{2}, lev),
            lev);
        if (current_buf[lev][0].get()) {
            ApplyInverseVolumeScalingToCurrentDensity(
                m_fields.get("current_buf", Direction{0}, lev),
                m_fields.get("current_buf", Direction{1}, lev),
                m_fields.get("current_buf", Direction{2}, lev),
                lev-1);
        }
        if (m_fields.has("rho_fp", lev)) {
            ApplyInverseVolumeScalingToChargeDensity(m_fields.get("rho_fp", lev), lev);
            if (charge_buf[lev]) {
                ApplyInverseVolumeScalingToChargeDensity(charge_buf[lev].get(), lev-1);
            }
        }
// #else
        // I left this comment here as a reminder that currently the
        // boundary handling for cartesian grids are not matching the RZ handling
        // (done in the ApplyInverseScalingToChargeDensity function). The
        // Cartesian grid code had to be moved from here to after the application
        // of the filter to avoid incorrect results (moved to `SyncCurrentAndRho()`).
        // Might this be related to issue #1943?
#endif
        if (do_fluid_species) {
            myfl->Evolve(lev,
                         *m_fields.get("Efield_aux", Direction{0}, lev),
                         *m_fields.get("Efield_aux", Direction{1}, lev),
                         *m_fields.get("Efield_aux", Direction{2}, lev),
                         *m_fields.get("Bfield_aux", Direction{0}, lev),
                         *m_fields.get("Bfield_aux", Direction{1}, lev),
                         *m_fields.get("Bfield_aux", Direction{2}, lev),
                         m_fields.get("rho_fp", lev),
                         *m_fields.get(current_fp_string, Direction{0}, lev),
                         *m_fields.get(current_fp_string, Direction{1}, lev),
                         *m_fields.get(current_fp_string, Direction{2}, lev),
                         cur_time,
                         skip_current
            );
        }
    }
}

/* \brief Apply perfect mirror condition inside the box (not at a boundary).
 * In practice, set all fields to 0 on a section of the simulation domain
 * (as for a perfect conductor with a given thickness).
 * The mirror normal direction has to be parallel to the z axis.
 */
void
WarpX::applyMirrors (Real time)
{
    // something to do?
    if (num_mirrors == 0) {
        return;
    }

    // Loop over the mirrors
    for(int i_mirror=0; i_mirror<num_mirrors; ++i_mirror)
    {
        // Get mirror properties (lower and upper z bounds)
        amrex::Real z_min = mirror_z[i_mirror];
        amrex::Real z_max_tmp = z_min + mirror_z_width[i_mirror];

        // Boost quantities for boosted frame simulations
        if (gamma_boost>1)
        {
            z_min = z_min/gamma_boost - PhysConst::c*beta_boost*time;
            z_max_tmp = z_max_tmp/gamma_boost - PhysConst::c*beta_boost*time;
        }

        // Loop over levels
        for(int lev=0; lev<=finest_level; lev++)
        {
            // Mirror must contain at least mirror_z_npoints[i_mirror] cells
            const amrex::Real dz = WarpX::CellSize(lev)[2];
            const amrex::Real z_max = std::max(z_max_tmp, z_min+mirror_z_npoints[i_mirror]*dz);

            // Set each field on the fine patch to zero between z_min and z_max
            NullifyMF(m_fields, "Efield_fp[0]", lev, z_min, z_max);
            NullifyMF(m_fields, "Efield_fp[1]", lev, z_min, z_max);
            NullifyMF(m_fields, "Efield_fp[2]", lev, z_min, z_max);
            NullifyMF(m_fields, "Bfield_fp[0]", lev, z_min, z_max);
            NullifyMF(m_fields, "Bfield_fp[1]", lev, z_min, z_max);
            NullifyMF(m_fields, "Bfield_fp[2]", lev, z_min, z_max);

            // If div(E)/div(B) cleaning are used, set F/G field to zero
            NullifyMF(m_fields, "F_fp", lev, z_min, z_max);
            NullifyMF(m_fields, "G_fp", lev, z_min, z_max);

            if (lev>0)
            {
                // Set each field on the coarse patch to zero between z_min and z_max
                NullifyMF(m_fields, "Efield_cp[0]", lev, z_min, z_max);
                NullifyMF(m_fields, "Efield_cp[1]", lev, z_min, z_max);
                NullifyMF(m_fields, "Efield_cp[2]", lev, z_min, z_max);
                NullifyMF(m_fields, "Bfield_cp[0]", lev, z_min, z_max);
                NullifyMF(m_fields, "Bfield_cp[1]", lev, z_min, z_max);
                NullifyMF(m_fields, "Bfield_cp[2]", lev, z_min, z_max);

                // If div(E)/div(B) cleaning are used, set F/G field to zero
                NullifyMF(m_fields, "F_cp", lev, z_min, z_max);
                NullifyMF(m_fields, "G_cp", lev, z_min, z_max);
            }
        }
    }
}

void
WarpX::HandleSignals()
{
    SignalHandling::WaitSignals();

    // SIGNAL_REQUESTS_BREAK is handled directly in WarpX::Evolve

    if (SignalHandling::TestAndResetActionRequestFlag(SignalHandling::SIGNAL_REQUESTS_CHECKPOINT)) {
        multi_diags->FilterComputePackFlushLastTimestep( istep[0] );
        ExecutePythonCallback("oncheckpointsignal");
    }
}<|MERGE_RESOLUTION|>--- conflicted
+++ resolved
@@ -685,13 +685,8 @@
     //    (dt[0] denotes the time step on mesh refinement level 0)
     if (J_in_time == JInTime::Linear)
     {
-<<<<<<< HEAD
-        std::string const current_fp_string = (do_current_centering) ? "current_fp_nodal" : "current_fp";
-        mypc->DepositCurrent( m_fields.get_mr_levels(current_fp_string, finest_level), dt[0], -dt[0]);
-=======
         std::string const current_string = (do_current_centering) ? "current_fp_nodal" : "current_fp";
         mypc->DepositCurrent( m_fields.get_mr_levels_alldirs(current_string, finest_level), dt[0], -dt[0]);
->>>>>>> d026e31c
         // Synchronize J: filter, exchange boundary, and interpolate across levels.
         // With current centering, the nodal current is deposited in 'current',
         // namely 'current_fp_nodal': SyncCurrent stores the result of its centering
@@ -729,13 +724,8 @@
 
         // Deposit new J at relative time t_deposit_current with time step dt
         // (dt[0] denotes the time step on mesh refinement level 0)
-<<<<<<< HEAD
-        std::string const current_fp_string = (do_current_centering) ? "current_fp_nodal" : "current_fp";
-        mypc->DepositCurrent( m_fields.get_mr_levels(current_fp_string, finest_level), dt[0], t_deposit_current);
-=======
         std::string const current_string = (do_current_centering) ? "current_fp_nodal" : "current_fp";
         mypc->DepositCurrent( m_fields.get_mr_levels_alldirs(current_string, finest_level), dt[0], t_deposit_current);
->>>>>>> d026e31c
         // Synchronize J: filter, exchange boundary, and interpolate across levels.
         // With current centering, the nodal current is deposited in 'current',
         // namely 'current_fp_nodal': SyncCurrent stores the result of its centering
