--- conflicted
+++ resolved
@@ -308,30 +308,6 @@
     if (warpx_py_beforedeposition) warpx_py_beforedeposition();
     PushParticlesandDepose(cur_time);
     if (warpx_py_afterdeposition) warpx_py_afterdeposition();
-
-<<<<<<< HEAD
-// TODO
-// Apply current correction in Fourier space: for domain decomposition with local
-// FFTs over guard cells, apply this before calling SyncCurrent
-    if (WarpX::maxwell_solver_id == MaxwellSolverAlgo::PSATD) {
-        if (!fft_periodic_single_box && current_correction)
-            amrex::Abort(
-                    "\nCurrent correction does not guarantee charge conservation with local FFTs over guard cells:\n"
-                    "set psatd.periodic_single_box_fft=1 too, in order to guarantee charge conservation");
-        if (!fft_periodic_single_box && (WarpX::current_deposition_algo == CurrentDepositionAlgo::Vay))
-            amrex::Abort(
-                    "\nVay current deposition does not guarantee charge conservation with local FFTs over guard cells:\n"
-                    "set psatd.periodic_single_box_fft=1 too, in order to guarantee charge conservation");
-    }
-=======
-#ifdef WARPX_QED
-    doQEDEvents();
-#endif
-
-    // +1 is necessary here because value of step seen by user (first step is 1) is different than
-    // value of step in code (first step is 0)
-    mypc->doResampling(istep[0]+1);
->>>>>>> 6f529f45
 
     // Synchronize J and rho
     SyncCurrent();
