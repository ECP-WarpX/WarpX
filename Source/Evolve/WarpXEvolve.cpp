/* Copyright 2019-2020 Andrew Myers, Ann Almgren, Aurore Blelly
 *                     Axel Huebl, Burlen Loring, David Grote
 *                     Glenn Richardson, Jean-Luc Vay, Luca Fedeli
 *                     Maxence Thevenet, Remi Lehe, Revathi Jambunathan
 *                     Weiqun Zhang, Yinjian Zhao
 *
 * This file is part of WarpX.
 *
 * License: BSD-3-Clause-LBNL
 */
#include "WarpX.H"
#include "FieldSolver/WarpX_QED_K.H"
#include "Utils/WarpXConst.H"
#include "Utils/WarpXUtil.H"
#include "Utils/WarpXAlgorithmSelection.H"
#include "Python/WarpX_py.H"
#ifdef WARPX_USE_PSATD
#   include "FieldSolver/SpectralSolver/SpectralSolver.H"
#endif

#include <cmath>
#include <limits>

using namespace amrex;

void
WarpX::Evolve (int numsteps)
{
    WARPX_PROFILE("WarpX::Evolve()");

    Real cur_time = t_new[0];

    if (do_compute_max_step_from_zmax) {
        computeMaxStepBoostAccelerator(geom[0]);
    }

    int numsteps_max;
    if (numsteps < 0) {  // Note that the default argument is numsteps = -1
        numsteps_max = max_step;
    } else {
        numsteps_max = std::min(istep[0]+numsteps, max_step);
    }

    bool early_params_checked = false; // check typos in inputs after step 1

    Real walltime, walltime_start = amrex::second();
    for (int step = istep[0]; step < numsteps_max && cur_time < stop_time; ++step)
    {
        Real walltime_beg_step = amrex::second();

        multi_diags->NewIteration();

        // Start loop on time steps
        amrex::Print() << "\nSTEP " << step+1 << " starts ...\n";

        if (warpx_py_beforestep) warpx_py_beforestep();

        amrex::LayoutData<amrex::Real>* cost = WarpX::getCosts(0);
        if (cost) {
            if (WarpX::maxwell_solver_id == MaxwellSolverAlgo::PSATD)
                amrex::Abort("LoadBalance for PSATD: TODO");
            if (step > 0 && load_balance_intervals.contains(step+1))
            {
                LoadBalance();

                // Reset the costs to 0
                ResetCosts();
            }
            for (int lev = 0; lev <= finest_level; ++lev)
            {
                cost = WarpX::getCosts(lev);
                if (cost && WarpX::load_balance_costs_update_algo == LoadBalanceCostsUpdateAlgo::Timers)
                {
                    // Perform running average of the costs
                    // (Giving more importance to most recent costs; only needed
                    // for timers update, heuristic load balance considers the
                    // instantaneous costs)
                    for (int i : cost->IndexArray())
                    {
                        (*cost)[i] *= (1. - 2./load_balance_intervals.localPeriod(step+1));
                    }
                }
            }
        }

        // At the beginning, we have B^{n} and E^{n}.
        // Particles have p^{n} and x^{n}.
        // is_synchronized is true.
        if (is_synchronized) {
            if (do_electrostatic == ElectrostaticSolverAlgo::None) {
                // Not called at each iteration, so exchange all guard cells
                FillBoundaryE(guard_cells.ng_alloc_EB);
                FillBoundaryB(guard_cells.ng_alloc_EB);
                UpdateAuxilaryData();
                FillBoundaryAux(guard_cells.ng_UpdateAux);
            }
            // on first step, push p by -0.5*dt
            for (int lev = 0; lev <= finest_level; ++lev)
            {
                mypc->PushP(lev, -0.5_rt*dt[lev],
                            *Efield_aux[lev][0],*Efield_aux[lev][1],*Efield_aux[lev][2],
                            *Bfield_aux[lev][0],*Bfield_aux[lev][1],*Bfield_aux[lev][2]);
            }
            is_synchronized = false;
        } else {
            if (do_electrostatic == ElectrostaticSolverAlgo::None) {
                // Beyond one step, we have E^{n} and B^{n}.
                // Particles have p^{n-1/2} and x^{n}.

                // E and B are up-to-date inside the domain only
                FillBoundaryE(guard_cells.ng_FieldGather);
                FillBoundaryB(guard_cells.ng_FieldGather);
                // E and B: enough guard cells to update Aux or call Field Gather in fp and cp
                // Need to update Aux on lower levels, to interpolate to higher levels.
                if (fft_do_time_averaging)
                {
                    FillBoundaryE_avg(guard_cells.ng_FieldGather);
                    FillBoundaryB_avg(guard_cells.ng_FieldGather);
                }
                // TODO Remove call to FillBoundaryAux before UpdateAuxilaryData?
                if (WarpX::maxwell_solver_id != MaxwellSolverAlgo::PSATD)
                    FillBoundaryAux(guard_cells.ng_UpdateAux);
                UpdateAuxilaryData();
                FillBoundaryAux(guard_cells.ng_UpdateAux);
            }
        }

        // Run multi-physics modules:
        // ionization, Coulomb collisions, QED Schwinger
        doFieldIonization();
        mypc->doCollisions( cur_time );
#ifdef WARPX_QED
        mypc->doQEDSchwinger();
#endif

        // Main PIC operation:
        // gather fields, push particles, deposit sources, update fields
        if (do_subcycling == 0 || finest_level == 0) {
            OneStep_nosub(cur_time);
            // E : guard cells are up-to-date
            // B : guard cells are NOT up-to-date
            // F : guard cells are NOT up-to-date
        } else if (do_subcycling == 1 && finest_level == 1) {
            OneStep_sub1(cur_time);
        } else {
            amrex::Print() << "Error: do_subcycling = " << do_subcycling << std::endl;
            amrex::Abort("Unsupported do_subcycling type");
        }

        // Run remaining QED modules
#ifdef WARPX_QED
        doQEDEvents();
#endif

        // Resample particles
        // +1 is necessary here because value of step seen by user (first step is 1) is different than
        // value of step in code (first step is 0)
        mypc->doResampling(istep[0]+1);

        if (num_mirrors>0){
            applyMirrors(cur_time);
            // E : guard cells are NOT up-to-date
            // B : guard cells are NOT up-to-date
        }

        if (warpx_py_beforeEsolve) warpx_py_beforeEsolve();

        if (cur_time + dt[0] >= stop_time - 1.e-3*dt[0] || step == numsteps_max-1) {
            // At the end of last step, push p by 0.5*dt to synchronize
            UpdateAuxilaryData();
            FillBoundaryAux(guard_cells.ng_UpdateAux);
            for (int lev = 0; lev <= finest_level; ++lev) {
                mypc->PushP(lev, 0.5_rt*dt[lev],
                            *Efield_aux[lev][0],*Efield_aux[lev][1],
                            *Efield_aux[lev][2],
                            *Bfield_aux[lev][0],*Bfield_aux[lev][1],
                            *Bfield_aux[lev][2]);
            }
            is_synchronized = true;
        }

        if (warpx_py_afterEsolve) warpx_py_afterEsolve();

        for (int lev = 0; lev <= max_level; ++lev) {
            ++istep[lev];
        }

        cur_time += dt[0];

        ShiftGalileanBoundary();

        if (do_back_transformed_diagnostics) {
            std::unique_ptr<MultiFab> cell_centered_data = nullptr;
            if (WarpX::do_back_transformed_fields) {
                cell_centered_data = GetCellCenteredData();
            }
            myBFD->writeLabFrameData(cell_centered_data.get(), *mypc, geom[0], cur_time, dt[0]);
        }

        bool move_j = is_synchronized;
        // If is_synchronized we need to shift j too so that next step we can evolve E by dt/2.
        // We might need to move j because we are going to make a plotfile.

        int num_moved = MoveWindow(move_j);

        mypc->ApplyBoundaryConditions();

        // Electrostatic solver: particles can move by an arbitrary number of cells
        if( do_electrostatic != ElectrostaticSolverAlgo::None )
        {
            mypc->Redistribute();
        } else
        {
            // Electromagnetic solver: due to CFL condition, particles can
            // only move by one or two cells per time step
            if (max_level == 0) {
                int num_redistribute_ghost = num_moved;
                if ((m_v_galilean[0]!=0) or (m_v_galilean[1]!=0) or (m_v_galilean[2]!=0)) {
                    // Galilean algorithm ; particles can move by up to 2 cells
                    num_redistribute_ghost += 2;
                } else {
                    // Standard algorithm ; particles can move by up to 1 cell
                    num_redistribute_ghost += 1;
                }
                mypc->RedistributeLocal(num_redistribute_ghost);
            }
            else {
                mypc->Redistribute();
            }
        }


        if (sort_intervals.contains(step+1)) {
            amrex::Print() << "re-sorting particles \n";
            mypc->SortParticlesByBin(sort_bin_size);
        }

        if( do_electrostatic != ElectrostaticSolverAlgo::None ) {
            // Electrostatic solver:
            // For each species: deposit charge and add the associated space-charge
            // E and B field to the grid ; this is done at the end of the PIC
            // loop (i.e. immediately after a `Redistribute` and before particle
            // positions are next pushed) so that the particles do not deposit out of bounds
            // and so that the fields are at the correct time in the output.
            bool const reset_fields = true;
            ComputeSpaceChargeField( reset_fields );
        }

        amrex::Print()<< "STEP " << step+1 << " ends." << " TIME = " << cur_time
                      << " DT = " << dt[0] << "\n";
        Real walltime_end_step = amrex::second();
        walltime = walltime_end_step - walltime_start;
        amrex::Print()<< "Walltime = " << walltime
                      << " s; This step = " << walltime_end_step-walltime_beg_step
                      << " s; Avg. per step = " << walltime/(step+1) << " s\n";

        // sync up time
        for (int i = 0; i <= max_level; ++i) {
            t_new[i] = cur_time;
        }

        /// reduced diags
        if (reduced_diags->m_plot_rd != 0)
        {
            reduced_diags->ComputeDiags(step);
            reduced_diags->WriteToFile(step);
        }
        multi_diags->FilterComputePackFlush( step );

        if (cur_time >= stop_time - 1.e-3*dt[0]) {
            break;
        }

        if (warpx_py_afterstep) warpx_py_afterstep();

        // inputs: unused parameters (e.g. typos) check after step 1 has finished
        if (!early_params_checked) {
            amrex::Print() << "\n"; // better: conditional \n based on return value
            amrex::ParmParse().QueryUnusedInputs();
            early_params_checked = true;
        }

        // End loop on time steps
    }

    multi_diags->FilterComputePackFlush( istep[0], true );

    if (do_back_transformed_diagnostics) {
        myBFD->Flush(geom[0]);
    }
}

/* /brief Perform one PIC iteration, without subcycling
*  i.e. all levels/patches use the same timestep (that of the finest level)
*  for the field advance and particle pusher.
*/
void
WarpX::OneStep_nosub (Real cur_time)
{

    // Push particle from x^{n} to x^{n+1}
    //               from p^{n-1/2} to p^{n+1/2}
    // Deposit current j^{n+1/2}
    // Deposit charge density rho^{n}
    if (warpx_py_particleinjection) warpx_py_particleinjection();
    if (warpx_py_particlescraper) warpx_py_particlescraper();
    if (warpx_py_beforedeposition) warpx_py_beforedeposition();
    PushParticlesandDepose(cur_time);
<<<<<<< HEAD

    // If warpx.do_current_centering = 1, center currents from nodal grid to staggered grid
    if (WarpX::do_current_centering)
    {
        for (int lev = 0; lev <= finest_level; lev++)
        {
            WarpX::UpdateCurrentNodalToStag(*current_fp[lev][0], *current_fp_nodal[lev][0]);
            WarpX::UpdateCurrentNodalToStag(*current_fp[lev][1], *current_fp_nodal[lev][1]);
            WarpX::UpdateCurrentNodalToStag(*current_fp[lev][2], *current_fp_nodal[lev][2]);
        }
    }

=======
>>>>>>> 6c9ac194
    if (warpx_py_afterdeposition) warpx_py_afterdeposition();

    // Synchronize J and rho
    SyncCurrent();
    SyncRho();

    // Apply current correction in Fourier space: for periodic single-box global FFTs
    // without guard cells, apply this after calling SyncCurrent
    if (WarpX::maxwell_solver_id == MaxwellSolverAlgo::PSATD) {
        if (fft_periodic_single_box && current_correction) CurrentCorrection();
        if (fft_periodic_single_box && (WarpX::current_deposition_algo == CurrentDepositionAlgo::Vay))
            VayDeposition();
    }

    // At this point, J is up-to-date inside the domain, and E and B are
    // up-to-date including enough guard cells for first step of the field
    // solve.

    // For extended PML: copy J from regular grid to PML, and damp J in PML
    if (do_pml && pml_has_particles) CopyJPML();
    if (do_pml && do_pml_j_damping) DampJPML();

    if( do_electrostatic == ElectrostaticSolverAlgo::None ) {
        // Electromagnetic solver:
        // Push E and B from {n} to {n+1}
        // (And update guard cells immediately afterwards)
        if (WarpX::maxwell_solver_id == MaxwellSolverAlgo::PSATD) {
            if (use_hybrid_QED)
            {
                WarpX::Hybrid_QED_Push(dt);
                FillBoundaryE(guard_cells.ng_alloc_EB);
            }
            PushPSATD(dt[0]);
            FillBoundaryE(guard_cells.ng_alloc_EB);
            FillBoundaryB(guard_cells.ng_alloc_EB);

            if (use_hybrid_QED)
            {
                WarpX::Hybrid_QED_Push(dt);
                FillBoundaryE(guard_cells.ng_alloc_EB);
            }
            if (do_pml) {
                DampPML();
                NodalSyncPML();
            }
        } else {
            EvolveF(0.5_rt * dt[0], DtType::FirstHalf);
            FillBoundaryF(guard_cells.ng_FieldSolverF);
            EvolveB(0.5_rt * dt[0]); // We now have B^{n+1/2}

            if (do_silver_mueller) ApplySilverMuellerBoundary( dt[0] );
            FillBoundaryB(guard_cells.ng_FieldSolver);

            if (WarpX::em_solver_medium == MediumForEM::Vacuum) {
                // vacuum medium
                EvolveE(dt[0]); // We now have E^{n+1}
            } else if (WarpX::em_solver_medium == MediumForEM::Macroscopic) {
                // macroscopic medium
                MacroscopicEvolveE(dt[0]); // We now have E^{n+1}
            } else {
                amrex::Abort(" Medium for EM is unknown \n");
            }

            FillBoundaryE(guard_cells.ng_FieldSolver);
            EvolveF(0.5_rt * dt[0], DtType::SecondHalf);
            EvolveB(0.5_rt * dt[0]); // We now have B^{n+1}
            if (do_pml) {
                FillBoundaryF(guard_cells.ng_alloc_F);
                DampPML();
                NodalSyncPML();
                FillBoundaryE(guard_cells.ng_MovingWindow);
                FillBoundaryF(guard_cells.ng_MovingWindow);
                FillBoundaryB(guard_cells.ng_MovingWindow);
            }
            // E and B are up-to-date in the domain, but all guard cells are
            // outdated.
            if (safe_guard_cells)
                FillBoundaryB(guard_cells.ng_alloc_EB);
        } // !PSATD
    } // !do_electrostatic
}

/* /brief Perform one PIC iteration, with subcycling
*  i.e. The fine patch uses a smaller timestep (and steps more often)
*  than the coarse patch, for the field advance and particle pusher.
*
* This version of subcycling only works for 2 levels and with a refinement
* ratio of 2.
* The particles and fields of the fine patch are pushed twice
* (with dt[coarse]/2) in this routine.
* The particles of the coarse patch and mother grid are pushed only once
* (with dt[coarse]). The fields on the coarse patch and mother grid
* are pushed in a way which is equivalent to pushing once only, with
* a current which is the average of the coarse + fine current at the 2
* steps of the fine grid.
*
*/


void
WarpX::OneStep_sub1 (Real curtime)
{
    if( do_electrostatic != ElectrostaticSolverAlgo::None )
    {
        amrex::Abort("Electrostatic solver cannot be used with sub-cycling.");
    }

    // TODO: we could save some charge depositions

    AMREX_ALWAYS_ASSERT_WITH_MESSAGE(finest_level == 1, "Must have exactly two levels");
    const int fine_lev = 1;
    const int coarse_lev = 0;

    // i) Push particles and fields on the fine patch (first fine step)
    PushParticlesandDepose(fine_lev, curtime, DtType::FirstHalf);
    RestrictCurrentFromFineToCoarsePatch(fine_lev);
    RestrictRhoFromFineToCoarsePatch(fine_lev);
    ApplyFilterandSumBoundaryJ(fine_lev, PatchType::fine);
    NodalSyncJ(fine_lev, PatchType::fine);
    ApplyFilterandSumBoundaryRho(fine_lev, PatchType::fine, 0, 2*ncomps);
    NodalSyncRho(fine_lev, PatchType::fine, 0, 2);

    EvolveB(fine_lev, PatchType::fine, 0.5_rt*dt[fine_lev]);
    EvolveF(fine_lev, PatchType::fine, 0.5_rt*dt[fine_lev], DtType::FirstHalf);
    FillBoundaryB(fine_lev, PatchType::fine, guard_cells.ng_FieldSolver);
    FillBoundaryF(fine_lev, PatchType::fine, guard_cells.ng_alloc_F);

    EvolveE(fine_lev, PatchType::fine, dt[fine_lev]);
    FillBoundaryE(fine_lev, PatchType::fine, guard_cells.ng_FieldGather);

    EvolveB(fine_lev, PatchType::fine, 0.5_rt*dt[fine_lev]);
    EvolveF(fine_lev, PatchType::fine, 0.5_rt*dt[fine_lev], DtType::SecondHalf);

    if (do_pml) {
        FillBoundaryF(fine_lev, PatchType::fine, guard_cells.ng_alloc_F);
        DampPML(fine_lev, PatchType::fine);
        FillBoundaryE(fine_lev, PatchType::fine, guard_cells.ng_FieldGather);
    }

    FillBoundaryB(fine_lev, PatchType::fine, guard_cells.ng_FieldGather);

    // ii) Push particles on the coarse patch and mother grid.
    // Push the fields on the coarse patch and mother grid
    // by only half a coarse step (first half)
    PushParticlesandDepose(coarse_lev, curtime, DtType::Full);
    StoreCurrent(coarse_lev);
    AddCurrentFromFineLevelandSumBoundary(coarse_lev);
    AddRhoFromFineLevelandSumBoundary(coarse_lev, 0, ncomps);

    EvolveB(fine_lev, PatchType::coarse, dt[fine_lev]);
    EvolveF(fine_lev, PatchType::coarse, dt[fine_lev], DtType::FirstHalf);
    FillBoundaryB(fine_lev, PatchType::coarse, guard_cells.ng_FieldGather);
    FillBoundaryF(fine_lev, PatchType::coarse, guard_cells.ng_FieldSolverF);

    EvolveE(fine_lev, PatchType::coarse, dt[fine_lev]);
    FillBoundaryE(fine_lev, PatchType::coarse, guard_cells.ng_FieldGather);

    EvolveB(coarse_lev, PatchType::fine, 0.5_rt*dt[coarse_lev]);
    EvolveF(coarse_lev, PatchType::fine, 0.5_rt*dt[coarse_lev], DtType::FirstHalf);
    FillBoundaryB(coarse_lev, PatchType::fine, guard_cells.ng_FieldGather);
    FillBoundaryF(coarse_lev, PatchType::fine, guard_cells.ng_FieldSolverF);

    EvolveE(coarse_lev, PatchType::fine, 0.5_rt*dt[coarse_lev]);
    FillBoundaryE(coarse_lev, PatchType::fine, guard_cells.ng_FieldGather);

    // TODO Remove call to FillBoundaryAux before UpdateAuxilaryData?
    FillBoundaryAux(guard_cells.ng_UpdateAux);
    // iii) Get auxiliary fields on the fine grid, at dt[fine_lev]
    UpdateAuxilaryData();
    FillBoundaryAux(guard_cells.ng_UpdateAux);

    // iv) Push particles and fields on the fine patch (second fine step)
    PushParticlesandDepose(fine_lev, curtime+dt[fine_lev], DtType::SecondHalf);
    RestrictCurrentFromFineToCoarsePatch(fine_lev);
    RestrictRhoFromFineToCoarsePatch(fine_lev);
    ApplyFilterandSumBoundaryJ(fine_lev, PatchType::fine);
    NodalSyncJ(fine_lev, PatchType::fine);
    ApplyFilterandSumBoundaryRho(fine_lev, PatchType::fine, 0, ncomps);
    NodalSyncRho(fine_lev, PatchType::fine, 0, 2);

    EvolveB(fine_lev, PatchType::fine, 0.5_rt*dt[fine_lev]);
    EvolveF(fine_lev, PatchType::fine, 0.5_rt*dt[fine_lev], DtType::FirstHalf);
    FillBoundaryB(fine_lev, PatchType::fine, guard_cells.ng_FieldSolver);
    FillBoundaryF(fine_lev, PatchType::fine, guard_cells.ng_FieldSolverF);

    EvolveE(fine_lev, PatchType::fine, dt[fine_lev]);
    FillBoundaryE(fine_lev, PatchType::fine, guard_cells.ng_FieldSolver);

    EvolveB(fine_lev, PatchType::fine, 0.5_rt*dt[fine_lev]);
    EvolveF(fine_lev, PatchType::fine, 0.5_rt*dt[fine_lev], DtType::SecondHalf);

    if (do_pml) {
        DampPML(fine_lev, PatchType::fine);
        FillBoundaryE(fine_lev, PatchType::fine, guard_cells.ng_FieldSolver);
    }

    if ( safe_guard_cells )
        FillBoundaryF(fine_lev, PatchType::fine, guard_cells.ng_FieldSolver);
    FillBoundaryB(fine_lev, PatchType::fine, guard_cells.ng_FieldSolver);

    // v) Push the fields on the coarse patch and mother grid
    // by only half a coarse step (second half)
    RestoreCurrent(coarse_lev);
    AddCurrentFromFineLevelandSumBoundary(coarse_lev);
    AddRhoFromFineLevelandSumBoundary(coarse_lev, ncomps, ncomps);

    EvolveE(fine_lev, PatchType::coarse, dt[fine_lev]);
    FillBoundaryE(fine_lev, PatchType::coarse, guard_cells.ng_FieldSolver);

    EvolveB(fine_lev, PatchType::coarse, dt[fine_lev]);
    EvolveF(fine_lev, PatchType::coarse, dt[fine_lev], DtType::SecondHalf);

    if (do_pml) {
        FillBoundaryF(fine_lev, PatchType::fine, guard_cells.ng_FieldSolverF);
        DampPML(fine_lev, PatchType::coarse); // do it twice
        DampPML(fine_lev, PatchType::coarse);
        FillBoundaryE(fine_lev, PatchType::coarse, guard_cells.ng_alloc_EB);
    }

    FillBoundaryB(fine_lev, PatchType::coarse, guard_cells.ng_FieldSolver);

    FillBoundaryF(fine_lev, PatchType::coarse, guard_cells.ng_FieldSolverF);

    EvolveE(coarse_lev, PatchType::fine, 0.5_rt*dt[coarse_lev]);
    FillBoundaryE(coarse_lev, PatchType::fine, guard_cells.ng_FieldSolver);

    EvolveB(coarse_lev, PatchType::fine, 0.5_rt*dt[coarse_lev]);
    EvolveF(coarse_lev, PatchType::fine, 0.5_rt*dt[coarse_lev], DtType::SecondHalf);

    if (do_pml) {
        if (do_moving_window){
            // Exchance guard cells of PMLs only (0 cells are exchanged for the
            // regular B field MultiFab). This is required as B and F have just been
            // evolved.
            FillBoundaryB(coarse_lev, PatchType::fine, IntVect::TheZeroVector());
            FillBoundaryF(coarse_lev, PatchType::fine, IntVect::TheZeroVector());
        }
        DampPML(coarse_lev, PatchType::fine);
        if ( safe_guard_cells )
            FillBoundaryE(coarse_lev, PatchType::fine, guard_cells.ng_FieldSolver);
    }
    if ( safe_guard_cells )
        FillBoundaryB(coarse_lev, PatchType::fine, guard_cells.ng_FieldSolver);
}

void
WarpX::doFieldIonization ()
{
    for (int lev = 0; lev <= finest_level; ++lev) {
        doFieldIonization(lev);
    }
}

void
WarpX::doFieldIonization (int lev)
{
    mypc->doFieldIonization(lev,
                            *Efield_aux[lev][0],*Efield_aux[lev][1],*Efield_aux[lev][2],
                            *Bfield_aux[lev][0],*Bfield_aux[lev][1],*Bfield_aux[lev][2]);
}

#ifdef WARPX_QED
void
WarpX::doQEDEvents ()
{
    for (int lev = 0; lev <= finest_level; ++lev) {
        doQEDEvents(lev);
    }
}

void
WarpX::doQEDEvents (int lev)
{
    mypc->doQedEvents(lev,
                      *Efield_aux[lev][0],*Efield_aux[lev][1],*Efield_aux[lev][2],
                      *Bfield_aux[lev][0],*Bfield_aux[lev][1],*Bfield_aux[lev][2]);
}
#endif

void
WarpX::PushParticlesandDepose (amrex::Real cur_time)
{
    // Evolve particles to p^{n+1/2} and x^{n+1}
    // Depose current, j^{n+1/2}
    for (int lev = 0; lev <= finest_level; ++lev) {
        PushParticlesandDepose(lev, cur_time);
    }
}

void
WarpX::PushParticlesandDepose (int lev, amrex::Real cur_time, DtType a_dt_type)
{
    // If warpx.do_current_centering = 1, the current is deposited on the nodal MultiFab current_fp_nodal
    // and then centered onto the staggered MultiFab current_fp
    amrex::MultiFab* current_x = (WarpX::do_current_centering) ? current_fp_nodal[lev][0].get()
                                                               : current_fp[lev][0].get();
    amrex::MultiFab* current_y = (WarpX::do_current_centering) ? current_fp_nodal[lev][1].get()
                                                               : current_fp[lev][1].get();
    amrex::MultiFab* current_z = (WarpX::do_current_centering) ? current_fp_nodal[lev][2].get()
                                                               : current_fp[lev][2].get();

    mypc->Evolve(lev,
                 *Efield_aux[lev][0],*Efield_aux[lev][1],*Efield_aux[lev][2],
                 *Bfield_aux[lev][0],*Bfield_aux[lev][1],*Bfield_aux[lev][2],
                 *Efield_avg_aux[lev][0],*Efield_avg_aux[lev][1],*Efield_avg_aux[lev][2],
                 *Bfield_avg_aux[lev][0],*Bfield_avg_aux[lev][1],*Bfield_avg_aux[lev][2],
                 *current_x, *current_y, *current_z,
                 current_buf[lev][0].get(), current_buf[lev][1].get(), current_buf[lev][2].get(),
                 rho_fp[lev].get(), charge_buf[lev].get(),
                 Efield_cax[lev][0].get(), Efield_cax[lev][1].get(), Efield_cax[lev][2].get(),
                 Bfield_cax[lev][0].get(), Bfield_cax[lev][1].get(), Bfield_cax[lev][2].get(),
                 cur_time, dt[lev], a_dt_type);

#ifdef WARPX_DIM_RZ
    // This is called after all particles have deposited their current and charge.
    ApplyInverseVolumeScalingToCurrentDensity(current_fp[lev][0].get(), current_fp[lev][1].get(), current_fp[lev][2].get(), lev);
    if (current_buf[lev][0].get()) {
        ApplyInverseVolumeScalingToCurrentDensity(current_buf[lev][0].get(), current_buf[lev][1].get(), current_buf[lev][2].get(), lev-1);
    }
    if (rho_fp[lev].get()) {
        ApplyInverseVolumeScalingToChargeDensity(rho_fp[lev].get(), lev);
        if (charge_buf[lev].get()) {
            ApplyInverseVolumeScalingToChargeDensity(charge_buf[lev].get(), lev-1);
        }
    }
#endif
}

/* \brief computes max_step for wakefield simulation in boosted frame.
 * \param geom: Geometry object that contains simulation domain.
 *
 * max_step is set so that the simulation stop when the lower corner of the
 * simulation box passes input parameter zmax_plasma_to_compute_max_step.
 */
void
WarpX::computeMaxStepBoostAccelerator(const amrex::Geometry& a_geom){
    // Sanity checks: can use zmax_plasma_to_compute_max_step only if
    // the moving window and the boost are all in z direction.
    AMREX_ALWAYS_ASSERT_WITH_MESSAGE(
        WarpX::moving_window_dir == AMREX_SPACEDIM-1,
        "Can use zmax_plasma_to_compute_max_step only if " +
        "moving window along z. TODO: all directions.");
    if (gamma_boost > 1){
        AMREX_ALWAYS_ASSERT_WITH_MESSAGE(
            (WarpX::boost_direction[0]-0)*(WarpX::boost_direction[0]-0) +
            (WarpX::boost_direction[1]-0)*(WarpX::boost_direction[1]-0) +
            (WarpX::boost_direction[2]-1)*(WarpX::boost_direction[2]-1) < 1.e-12,
            "Can use zmax_plasma_to_compute_max_step in boosted frame only if " +
            "warpx.boost_direction = z. TODO: all directions.");
    }

    // Lower end of the simulation domain. All quantities are given in boosted
    // frame except zmax_plasma_to_compute_max_step.
    const Real zmin_domain_boost = a_geom.ProbLo(AMREX_SPACEDIM-1);
    // End of the plasma: Transform input argument
    // zmax_plasma_to_compute_max_step to boosted frame.
    const Real len_plasma_boost = zmax_plasma_to_compute_max_step/gamma_boost;
    // Plasma velocity
    const Real v_plasma_boost = -beta_boost * PhysConst::c;
    // Get time at which the lower end of the simulation domain passes the
    // upper end of the plasma (in the z direction).
    const Real interaction_time_boost = (len_plasma_boost-zmin_domain_boost)/
        (moving_window_v-v_plasma_boost);
    // Divide by dt, and update value of max_step.
    int computed_max_step;
    if (do_subcycling){
        computed_max_step = static_cast<int>(interaction_time_boost/dt[0]);
    } else {
        computed_max_step =
            static_cast<int>(interaction_time_boost/dt[maxLevel()]);
    }
    max_step = computed_max_step;
    Print()<<"max_step computed in computeMaxStepBoostAccelerator: "
           <<computed_max_step<<std::endl;
}

/* \brief Apply perfect mirror condition inside the box (not at a boundary).
 * In practice, set all fields to 0 on a section of the simulation domain
 * (as for a perfect conductor with a given thickness).
 * The mirror normal direction has to be parallel to the z axis.
 */
void
WarpX::applyMirrors(Real time){
    // Loop over the mirrors
    for(int i_mirror=0; i_mirror<num_mirrors; ++i_mirror){
        // Get mirror properties (lower and upper z bounds)
        Real z_min = mirror_z[i_mirror];
        Real z_max_tmp = z_min + mirror_z_width[i_mirror];
        // Boost quantities for boosted frame simulations
        if (gamma_boost>1){
            z_min = z_min/gamma_boost - PhysConst::c*beta_boost*time;
            z_max_tmp = z_max_tmp/gamma_boost - PhysConst::c*beta_boost*time;
        }
        // Loop over levels
        for(int lev=0; lev<=finest_level; lev++){
            // Make sure that the mirror contains at least
            // mirror_z_npoints[i_mirror] cells
            Real dz = WarpX::CellSize(lev)[2];
            Real z_max = std::max(z_max_tmp,
                                  z_min+mirror_z_npoints[i_mirror]*dz);
            // Get fine patch field MultiFabs
            MultiFab& Ex = *Efield_fp[lev][0].get();
            MultiFab& Ey = *Efield_fp[lev][1].get();
            MultiFab& Ez = *Efield_fp[lev][2].get();
            MultiFab& Bx = *Bfield_fp[lev][0].get();
            MultiFab& By = *Bfield_fp[lev][1].get();
            MultiFab& Bz = *Bfield_fp[lev][2].get();
            // Set each field to zero between z_min and z_max
            NullifyMF(Ex, lev, z_min, z_max);
            NullifyMF(Ey, lev, z_min, z_max);
            NullifyMF(Ez, lev, z_min, z_max);
            NullifyMF(Bx, lev, z_min, z_max);
            NullifyMF(By, lev, z_min, z_max);
            NullifyMF(Bz, lev, z_min, z_max);
            if (lev>0){
                // Get coarse patch field MultiFabs
                MultiFab& cEx = *Efield_cp[lev][0].get();
                MultiFab& cEy = *Efield_cp[lev][1].get();
                MultiFab& cEz = *Efield_cp[lev][2].get();
                MultiFab& cBx = *Bfield_cp[lev][0].get();
                MultiFab& cBy = *Bfield_cp[lev][1].get();
                MultiFab& cBz = *Bfield_cp[lev][2].get();
                // Set each field to zero between z_min and z_max
                NullifyMF(cEx, lev, z_min, z_max);
                NullifyMF(cEy, lev, z_min, z_max);
                NullifyMF(cEz, lev, z_min, z_max);
                NullifyMF(cBx, lev, z_min, z_max);
                NullifyMF(cBy, lev, z_min, z_max);
                NullifyMF(cBz, lev, z_min, z_max);
            }
        }
    }
}

// Apply current correction in Fourier space
void
WarpX::CurrentCorrection ()
{
#ifdef WARPX_USE_PSATD
    if (WarpX::maxwell_solver_id == MaxwellSolverAlgo::PSATD)
    {
        for ( int lev = 0; lev <= finest_level; ++lev )
        {
            spectral_solver_fp[lev]->CurrentCorrection( lev, current_fp[lev], rho_fp[lev] );
            if ( spectral_solver_cp[lev] ) spectral_solver_cp[lev]->CurrentCorrection( lev, current_cp[lev], rho_cp[lev] );
        }
    } else {
        AMREX_ALWAYS_ASSERT_WITH_MESSAGE( false,
            "WarpX::CurrentCorrection: only implemented for spectral solver.");
    }
#else
    AMREX_ALWAYS_ASSERT_WITH_MESSAGE( false,
    "WarpX::CurrentCorrection: requires WarpX build with spectral solver support.");
#endif
}

// Compute current from Vay deposition in Fourier space
void
WarpX::VayDeposition ()
{
#ifdef WARPX_USE_PSATD
    if (WarpX::maxwell_solver_id == MaxwellSolverAlgo::PSATD)
    {
        for (int lev = 0; lev <= finest_level; ++lev)
        {
            spectral_solver_fp[lev]->VayDeposition(lev, current_fp[lev]);
            if (spectral_solver_cp[lev]) spectral_solver_cp[lev]->VayDeposition(lev, current_cp[lev]);
        }
    } else {
        AMREX_ALWAYS_ASSERT_WITH_MESSAGE( false,
            "WarpX::VayDeposition: only implemented for spectral solver.");
    }
#else
    AMREX_ALWAYS_ASSERT_WITH_MESSAGE( false,
    "WarpX::CurrentCorrection: requires WarpX build with spectral solver support.");
#endif
}<|MERGE_RESOLUTION|>--- conflicted
+++ resolved
@@ -306,7 +306,6 @@
     if (warpx_py_particlescraper) warpx_py_particlescraper();
     if (warpx_py_beforedeposition) warpx_py_beforedeposition();
     PushParticlesandDepose(cur_time);
-<<<<<<< HEAD
 
     // If warpx.do_current_centering = 1, center currents from nodal grid to staggered grid
     if (WarpX::do_current_centering)
@@ -319,8 +318,6 @@
         }
     }
 
-=======
->>>>>>> 6c9ac194
     if (warpx_py_afterdeposition) warpx_py_afterdeposition();
 
     // Synchronize J and rho
