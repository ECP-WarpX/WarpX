/* Copyright 2019-2020 Andrew Myers, Ann Almgren, Aurore Blelly
 *                     Axel Huebl, Burlen Loring, David Grote
 *                     Glenn Richardson, Jean-Luc Vay, Luca Fedeli
 *                     Maxence Thevenet, Remi Lehe, Revathi Jambunathan
 *                     Weiqun Zhang, Yinjian Zhao
 *
 * This file is part of WarpX.
 *
 * License: BSD-3-Clause-LBNL
 */
#include "WarpX.H"

#include "BoundaryConditions/PML.H"
#include "Diagnostics/MultiDiagnostics.H"
#include "Diagnostics/ReducedDiags/MultiReducedDiags.H"
#include "Evolve/WarpXDtType.H"
#include "FieldSolver/FiniteDifferenceSolver/HybridPICModel/HybridPICModel.H"
#ifdef WARPX_USE_FFT
#   ifdef WARPX_DIM_RZ
#       include "FieldSolver/SpectralSolver/SpectralSolverRZ.H"
#   else
#       include "FieldSolver/SpectralSolver/SpectralSolver.H"
#   endif
#endif
#include "Parallelization/GuardCellManager.H"
#include "Particles/MultiParticleContainer.H"
#include "Fluids/MultiFluidContainer.H"
#include "Fluids/WarpXFluidContainer.H"
#include "Particles/ParticleBoundaryBuffer.H"
#include "Python/callbacks.H"
#include "Utils/TextMsg.H"
#include "Utils/WarpXAlgorithmSelection.H"
#include "Utils/WarpXUtil.H"
#include "Utils/WarpXConst.H"
#include "Utils/WarpXProfilerWrapper.H"

#include <ablastr/utils/SignalHandling.H>
#include <ablastr/warn_manager/WarnManager.H>

#include <AMReX.H>
#include <AMReX_Array.H>
#include <AMReX_BLassert.H>
#include <AMReX_Geometry.H>
#include <AMReX_IntVect.H>
#include <AMReX_LayoutData.H>
#include <AMReX_MultiFab.H>
#include <AMReX_ParmParse.H>
#include <AMReX_Print.H>
#include <AMReX_REAL.H>
#include <AMReX_Utility.H>
#include <AMReX_Vector.H>

#include <algorithm>
#include <array>
#include <memory>
#include <ostream>
#include <vector>

using namespace amrex;
using ablastr::utils::SignalHandling;

void
WarpX::Evolve (int numsteps)
{
    WARPX_PROFILE_REGION("WarpX::Evolve()");
    WARPX_PROFILE("WarpX::Evolve()");

    Real cur_time = t_new[0];

    // Note that the default argument is numsteps = -1
    const int numsteps_max = (numsteps < 0)?(max_step):(istep[0] + numsteps);

    // check typos in inputs after step 1
    bool early_params_checked = false;

    static Real evolve_time = 0;

    const int step_begin = istep[0];
    for (int step = istep[0]; step < numsteps_max && cur_time < stop_time; ++step)
    {
        WARPX_PROFILE("WarpX::Evolve::step");
        const auto evolve_time_beg_step = static_cast<Real>(amrex::second());

        // Check and clear signal flags and asynchronously broadcast them from process 0
        SignalHandling::CheckSignals();

        multi_diags->NewIteration();

        // Start loop on time steps
        if (verbose) {
            amrex::Print() << "STEP " << step+1 << " starts ...\n";
        }
        ExecutePythonCallback("beforestep");

        CheckLoadBalance(step);

        if (evolve_scheme == EvolveScheme::Explicit)
        {
            ExplicitFillBoundaryEBUpdateAux();
        }

        // If needed, deposit the initial ion charge and current densities that
        // will be used to update the E-field in Ohm's law.
        if (step == step_begin &&
            electromagnetic_solver_id == ElectromagneticSolverAlgo::HybridPIC
        ) {
            HybridPICDepositInitialRhoAndJ();
        }

        // Run multi-physics modules:
        // ionization, Coulomb collisions, QED
        doFieldIonization();

        ExecutePythonCallback("beforecollisions");
        mypc->doCollisions( cur_time, dt[0] );
        ExecutePythonCallback("aftercollisions");

#ifdef WARPX_QED
        doQEDEvents();
        mypc->doQEDSchwinger();
#endif

        // Main PIC operation:
        // gather fields, push particles, deposit sources, update fields

        ExecutePythonCallback("particleinjection");

        if (m_implicit_solver) {
            m_implicit_solver->OneStep(cur_time, dt[0], step);
        }
        else if ( electromagnetic_solver_id == ElectromagneticSolverAlgo::None ||
             electromagnetic_solver_id == ElectromagneticSolverAlgo::HybridPIC )
        {
            // Electrostatic or hybrid-PIC case: only gather fields and push
            // particles, deposition and calculation of fields done further below
            const bool skip_deposition = true;
            PushParticlesandDeposit(cur_time, skip_deposition);
        }
        // Electromagnetic case: multi-J algorithm
        else if (do_multi_J)
        {
            OneStep_multiJ(cur_time);
        }
        // Electromagnetic case: no subcycling or no mesh refinement
        else if (do_subcycling == 0 || finest_level == 0)
        {
            OneStep_nosub(cur_time);
            // E: guard cells are up-to-date
            // B: guard cells are NOT up-to-date
            // F: guard cells are NOT up-to-date
        }
        // Electromagnetic case: subcycling with one level of mesh refinement
        else if (do_subcycling == 1 && finest_level == 1)
        {
            OneStep_sub1(cur_time);
        }
        else
        {
            WARPX_ABORT_WITH_MESSAGE(
                "do_subcycling = " + std::to_string(do_subcycling)
                + " is an unsupported do_subcycling type.");
        }

        // Resample particles
        // +1 is necessary here because value of step seen by user (first step is 1) is different than
        // value of step in code (first step is 0)
        mypc->doResampling(istep[0]+1, verbose);

        if (evolve_scheme == EvolveScheme::Explicit) {
            applyMirrors(cur_time);
            // E : guard cells are NOT up-to-date
            // B : guard cells are NOT up-to-date
        }

        // TODO: move out
        if (evolve_scheme == EvolveScheme::Explicit) {
            if (cur_time + dt[0] >= stop_time - 1.e-3*dt[0] || step == numsteps_max-1) {
                // At the end of last step, push p by 0.5*dt to synchronize
                FillBoundaryE(guard_cells.ng_FieldGather);
                FillBoundaryB(guard_cells.ng_FieldGather);
                if (fft_do_time_averaging)
                {
                    FillBoundaryE_avg(guard_cells.ng_FieldGather);
                    FillBoundaryB_avg(guard_cells.ng_FieldGather);
                }
                UpdateAuxilaryData();
                FillBoundaryAux(guard_cells.ng_UpdateAux);
                for (int lev = 0; lev <= finest_level; ++lev) {
                    mypc->PushP(lev, 0.5_rt*dt[lev],
                                *Efield_aux[lev][0],*Efield_aux[lev][1],
                                *Efield_aux[lev][2],
                                *Bfield_aux[lev][0],*Bfield_aux[lev][1],
                                *Bfield_aux[lev][2]);
                }
                is_synchronized = true;
            }
        }

        for (int lev = 0; lev <= max_level; ++lev) {
            ++istep[lev];
        }

        cur_time += dt[0];

        ShiftGalileanBoundary();

        // sync up time
        for (int i = 0; i <= max_level; ++i) {
            t_new[i] = cur_time;
        }
        multi_diags->FilterComputePackFlush( step, finestLevel(), Geom(), refRatio(), getdt(), false, true );

        const bool move_j = is_synchronized;
        // If is_synchronized we need to shift j too so that next step we can evolve E by dt/2.
        // We might need to move j because we are going to make a plotfile.
        const int num_moved = MoveWindow(step+1, move_j);

        // Update the accelerator lattice element finder if the window has moved,
        // from either a moving window or a boosted frame
        if (num_moved != 0 || gamma_boost > 1) {
            for (int lev = 0; lev <= finest_level; ++lev) {
                m_accelerator_lattice[lev]->UpdateElementFinder(lev);
            }
        }

        HandleParticlesAtBoundaries(step, cur_time, num_moved);

        // Field solve step for electrostatic or hybrid-PIC solvers
        if( electrostatic_solver_id != ElectrostaticSolverAlgo::None ||
            electromagnetic_solver_id == ElectromagneticSolverAlgo::HybridPIC )
        {
            ExecutePythonCallback("beforeEsolve");

            if (electrostatic_solver_id != ElectrostaticSolverAlgo::None) {
                // Electrostatic solver:
                // For each species: deposit charge and add the associated space-charge
                // E and B field to the grid ; this is done at the end of the PIC
                // loop (i.e. immediately after a `Redistribute` and before particle
                // positions are next pushed) so that the particles do not deposit out of bounds
                // and so that the fields are at the correct time in the output.
                bool const reset_fields = true;
                ComputeSpaceChargeField( reset_fields );
                if (electrostatic_solver_id == ElectrostaticSolverAlgo::LabFrameElectroMagnetostatic) {
                    // Call Magnetostatic Solver to solve for the vector potential A and compute the
                    // B field.  Time varying A contribution to E field is neglected.
                    // This is currently a lab frame calculation.
                    ComputeMagnetostaticField();
                }
                AddExternalFields();
            } else if (electromagnetic_solver_id == ElectromagneticSolverAlgo::HybridPIC) {
                // Hybrid-PIC case:
                // The particles are now at p^{n+1/2} and x^{n+1}. The fields
                // are updated according to the hybrid-PIC scheme (Ohm's law
                // and Ampere's law).
                HybridPICEvolveFields();
            }
            ExecutePythonCallback("afterEsolve");
        }

        // afterstep callback runs with the updated global time. It is included
        // in the evolve timing.
        ExecutePythonCallback("afterstep");

        /// reduced diags
        if (reduced_diags->m_plot_rd != 0)
        {
            reduced_diags->LoadBalance();
            reduced_diags->ComputeDiags(step);
            reduced_diags->WriteToFile(step);
        }
        multi_diags->FilterComputePackFlush( step, finestLevel(), Geom(), refRatio(), getdt());

        // execute afterdiagnostic callbacks
        ExecutePythonCallback("afterdiagnostics");

        // inputs: unused parameters (e.g. typos) check after step 1 has finished
        if (!early_params_checked) {
            checkEarlyUnusedParams();
            early_params_checked = true;
        }

        // create ending time stamp for calculating elapsed time each iteration
        const auto evolve_time_end_step = static_cast<Real>(amrex::second());
        evolve_time += evolve_time_end_step - evolve_time_beg_step;

        HandleSignals();

        if (verbose) {
            amrex::Print()<< "STEP " << step+1 << " ends." << " TIME = " << cur_time
                        << " DT = " << dt[0] << "\n";
            amrex::Print()<< "Evolve time = " << evolve_time
                      << " s; This step = " << evolve_time_end_step-evolve_time_beg_step
                      << " s; Avg. per step = " << evolve_time/(step-step_begin+1) << " s\n\n";
        }

        if (checkStopSimulation(cur_time)) {
            break;
        }
    } // End loop on time steps

    // This if statement is needed for PICMI, which allows the Evolve routine to be
    // called multiple times, otherwise diagnostics will be done at every call,
    // regardless of the diagnostic period parameter provided in the inputs.
    if (istep[0] == max_step || (stop_time - 1.e-3*dt[0] <= cur_time && cur_time < stop_time + dt[0])
        || m_exit_loop_due_to_interrupt_signal) {
        multi_diags->FilterComputePackFlushLastTimestep( istep[0], finestLevel(), Geom(), refRatio(), getdt() );
        if (m_exit_loop_due_to_interrupt_signal) { ExecutePythonCallback("onbreaksignal"); }
    }
}

/* /brief Perform one PIC iteration, without subcycling
*  i.e. all levels/patches use the same timestep (that of the finest level)
*  for the field advance and particle pusher.
*/
void
WarpX::OneStep_nosub (Real cur_time)
{
    WARPX_PROFILE("WarpX::OneStep_nosub()");

    // Push particle from x^{n} to x^{n+1}
    //               from p^{n-1/2} to p^{n+1/2}
    // Deposit current j^{n+1/2}
    // Deposit charge density rho^{n}

    ExecutePythonCallback("particlescraper");
    ExecutePythonCallback("beforedeposition");

    PushParticlesandDeposit(cur_time);

    ExecutePythonCallback("afterdeposition");

    // Synchronize J and rho:
    // filter (if used), exchange guard cells, interpolate across MR levels
    // and apply boundary conditions
    SyncCurrentAndRho();

    // At this point, J is up-to-date inside the domain, and E and B are
    // up-to-date including enough guard cells for first step of the field
    // solve.

    // For extended PML: copy J from regular grid to PML, and damp J in PML
    if (do_pml && pml_has_particles) { CopyJPML(); }
    if (do_pml && do_pml_j_damping) { DampJPML(); }

    ExecutePythonCallback("beforeEsolve");

    // Push E and B from {n} to {n+1}
    // (And update guard cells immediately afterwards)
    if (WarpX::electromagnetic_solver_id == ElectromagneticSolverAlgo::PSATD) {
        if (use_hybrid_QED)
        {
            WarpX::Hybrid_QED_Push(dt);
            FillBoundaryE(guard_cells.ng_alloc_EB);
        }
        PushPSATD();

        if (do_pml) {
            DampPML();
        }

        if (use_hybrid_QED) {
            FillBoundaryE(guard_cells.ng_alloc_EB);
            FillBoundaryB(guard_cells.ng_alloc_EB, WarpX::sync_nodal_points);
            WarpX::Hybrid_QED_Push(dt);
            FillBoundaryE(guard_cells.ng_afterPushPSATD, WarpX::sync_nodal_points);
        }
        else {
            FillBoundaryE(guard_cells.ng_afterPushPSATD, WarpX::sync_nodal_points);
            FillBoundaryB(guard_cells.ng_afterPushPSATD, WarpX::sync_nodal_points);
            if (WarpX::do_dive_cleaning || WarpX::do_pml_dive_cleaning) {
                FillBoundaryF(guard_cells.ng_alloc_F, WarpX::sync_nodal_points);
            }
            if (WarpX::do_divb_cleaning || WarpX::do_pml_divb_cleaning) {
                FillBoundaryG(guard_cells.ng_alloc_G, WarpX::sync_nodal_points);
            }
        }
    } else {
        EvolveF(0.5_rt * dt[0], DtType::FirstHalf);
        EvolveG(0.5_rt * dt[0], DtType::FirstHalf);
        FillBoundaryF(guard_cells.ng_FieldSolverF);
        FillBoundaryG(guard_cells.ng_FieldSolverG);

        EvolveB(0.5_rt * dt[0], DtType::FirstHalf); // We now have B^{n+1/2}
        FillBoundaryB(guard_cells.ng_FieldSolver, WarpX::sync_nodal_points);

        if (WarpX::em_solver_medium == MediumForEM::Vacuum) {
            // vacuum medium
            EvolveE(dt[0]); // We now have E^{n+1}
        } else if (WarpX::em_solver_medium == MediumForEM::Macroscopic) {
            // macroscopic medium
            MacroscopicEvolveE(dt[0]); // We now have E^{n+1}
        } else {
            WARPX_ABORT_WITH_MESSAGE("Medium for EM is unknown");
        }
        FillBoundaryE(guard_cells.ng_FieldSolver, WarpX::sync_nodal_points);

        EvolveF(0.5_rt * dt[0], DtType::SecondHalf);
        EvolveG(0.5_rt * dt[0], DtType::SecondHalf);
        EvolveB(0.5_rt * dt[0], DtType::SecondHalf); // We now have B^{n+1}

        if (do_pml) {
            DampPML();
            FillBoundaryE(guard_cells.ng_MovingWindow, WarpX::sync_nodal_points);
            FillBoundaryB(guard_cells.ng_MovingWindow, WarpX::sync_nodal_points);
            FillBoundaryF(guard_cells.ng_MovingWindow, WarpX::sync_nodal_points);
            FillBoundaryG(guard_cells.ng_MovingWindow, WarpX::sync_nodal_points);
        }

        // E and B are up-to-date in the domain, but all guard cells are
        // outdated.
        if (safe_guard_cells) {
            FillBoundaryB(guard_cells.ng_alloc_EB);
        }
    } // !PSATD

    ExecutePythonCallback("afterEsolve");
}

bool WarpX::checkStopSimulation (amrex::Real cur_time)
{
    m_exit_loop_due_to_interrupt_signal = SignalHandling::TestAndResetActionRequestFlag(SignalHandling::SIGNAL_REQUESTS_BREAK);
    return (cur_time >= stop_time - 1.e-3*dt[0])  ||
        m_exit_loop_due_to_interrupt_signal;
}

void WarpX::checkEarlyUnusedParams ()
{
    amrex::Print() << "\n"; // better: conditional \n based on return value
    amrex::ParmParse::QueryUnusedInputs();

    // Print the warning list right after the first step.
    amrex::Print() << ablastr::warn_manager::GetWMInstance().PrintGlobalWarnings("FIRST STEP");
}

void WarpX::ExplicitFillBoundaryEBUpdateAux ()
{
    WARPX_ALWAYS_ASSERT_WITH_MESSAGE(evolve_scheme == EvolveScheme::Explicit,
        "Cannot call WarpX::ExplicitFillBoundaryEBUpdateAux wihtout Explicit evolve scheme set!");

    // At the beginning, we have B^{n} and E^{n}.
    // Particles have p^{n} and x^{n}.
    // is_synchronized is true.

    if (is_synchronized) {
        // Not called at each iteration, so exchange all guard cells
        FillBoundaryE(guard_cells.ng_alloc_EB);
        FillBoundaryB(guard_cells.ng_alloc_EB);

        UpdateAuxilaryData();
        FillBoundaryAux(guard_cells.ng_UpdateAux);
        // on first step, push p by -0.5*dt
        for (int lev = 0; lev <= finest_level; ++lev)
        {
            mypc->PushP(lev, -0.5_rt*dt[lev],
                        *Efield_aux[lev][0],*Efield_aux[lev][1],*Efield_aux[lev][2],
                        *Bfield_aux[lev][0],*Bfield_aux[lev][1],*Bfield_aux[lev][2]);
        }
        is_synchronized = false;

    } else {
        // Beyond one step, we have E^{n} and B^{n}.
        // Particles have p^{n-1/2} and x^{n}.
        // E and B: enough guard cells to update Aux or call Field Gather in fp and cp
        // Need to update Aux on lower levels, to interpolate to higher levels.

        // E and B are up-to-date inside the domain only
        FillBoundaryE(guard_cells.ng_FieldGather);
        FillBoundaryB(guard_cells.ng_FieldGather);
        if (electrostatic_solver_id == ElectrostaticSolverAlgo::None) {
            if (fft_do_time_averaging)
            {
                FillBoundaryE_avg(guard_cells.ng_FieldGather);
                FillBoundaryB_avg(guard_cells.ng_FieldGather);
            }
            // TODO Remove call to FillBoundaryAux before UpdateAuxilaryData?
            if (WarpX::electromagnetic_solver_id != ElectromagneticSolverAlgo::PSATD) {
                FillBoundaryAux(guard_cells.ng_UpdateAux);
            }
        }
        UpdateAuxilaryData();
        FillBoundaryAux(guard_cells.ng_UpdateAux);
    }
}

void WarpX::HandleParticlesAtBoundaries (int step, amrex::Real cur_time, int num_moved)
{
    mypc->ContinuousFluxInjection(cur_time, dt[0]);

    mypc->ApplyBoundaryConditions();
    m_particle_boundary_buffer->gatherParticlesFromDomainBoundaries(*mypc);

    // Non-Maxwell solver: particles can move by an arbitrary number of cells
    if( electromagnetic_solver_id == ElectromagneticSolverAlgo::None ||
        electromagnetic_solver_id == ElectromagneticSolverAlgo::HybridPIC )
    {
        mypc->Redistribute();
    }
    else
    {
        // Electromagnetic solver: due to CFL condition, particles can
        // only move by one or two cells per time step
        if (max_level == 0) {
            int num_redistribute_ghost = num_moved;
            if ((m_v_galilean[0]!=0) or (m_v_galilean[1]!=0) or (m_v_galilean[2]!=0)) {
                // Galilean algorithm ; particles can move by up to 2 cells
                num_redistribute_ghost += 2;
            } else {
                // Standard algorithm ; particles can move by up to 1 cell
                num_redistribute_ghost += 1;
            }
            mypc->RedistributeLocal(num_redistribute_ghost);
        }
        else {
            mypc->Redistribute();
        }
    }

    // interact the particles with EB walls (if present)
#ifdef AMREX_USE_EB
    mypc->ScrapeParticlesAtEB(amrex::GetVecOfConstPtrs(m_distance_to_eb));
    m_particle_boundary_buffer->gatherParticlesFromEmbeddedBoundaries(*mypc, amrex::GetVecOfConstPtrs(m_distance_to_eb));
    mypc->deleteInvalidParticles();
#endif

    if (sort_intervals.contains(step+1)) {
        if (verbose) {
            amrex::Print() << Utils::TextMsg::Info("re-sorting particles");
        }
        mypc->SortParticlesByBin(sort_bin_size);
    }
}

void WarpX::SyncCurrentAndRho ()
{
    if (electromagnetic_solver_id == ElectromagneticSolverAlgo::PSATD)
    {
        if (fft_periodic_single_box)
        {
            // With periodic single box, synchronize J and rho here,
            // even with current correction or Vay deposition
            if (current_deposition_algo == CurrentDepositionAlgo::Vay)
            {
                // TODO Replace current_cp with current_cp_vay once Vay deposition is implemented with MR
                SyncCurrent(current_fp_vay, current_cp, current_buf);
                SyncRho(rho_fp, rho_cp, charge_buf);
            }
            else
            {
                SyncCurrent(current_fp, current_cp, current_buf);
                SyncRho(rho_fp, rho_cp, charge_buf);
            }
        }
        else // no periodic single box
        {
            // Without periodic single box, synchronize J and rho here,
            // except with current correction or Vay deposition:
            // in these cases, synchronize later (in WarpX::PushPSATD)
            if (!current_correction &&
                current_deposition_algo != CurrentDepositionAlgo::Vay)
            {
                SyncCurrent(current_fp, current_cp, current_buf);
                SyncRho(rho_fp, rho_cp, charge_buf);
            }

            if (current_deposition_algo == CurrentDepositionAlgo::Vay)
            {
                // TODO This works only without mesh refinement
                const int lev = 0;
                if (use_filter) { ApplyFilterJ(current_fp_vay, lev); }
            }
        }
    }
    else // FDTD
    {
        SyncCurrent(current_fp, current_cp, current_buf);
        SyncRho(rho_fp, rho_cp, charge_buf);
    }

    // Reflect charge and current density over PEC boundaries, if needed.
    for (int lev = 0; lev <= finest_level; ++lev)
    {
        if (rho_fp[lev]) {
            ApplyRhofieldBoundary(lev, rho_fp[lev].get(), PatchType::fine);
        }
        ApplyJfieldBoundary(
            lev, current_fp[lev][0].get(), current_fp[lev][1].get(),
            current_fp[lev][2].get(), PatchType::fine
        );
        if (lev > 0) {
            if (rho_cp[lev]) {
                ApplyRhofieldBoundary(lev, rho_cp[lev].get(), PatchType::coarse);
            }
            ApplyJfieldBoundary(
                lev, current_cp[lev][0].get(), current_cp[lev][1].get(),
                current_cp[lev][2].get(), PatchType::coarse
            );
        }
    }
}

void
WarpX::OneStep_multiJ (const amrex::Real cur_time)
{
#ifdef WARPX_USE_FFT

    WARPX_ALWAYS_ASSERT_WITH_MESSAGE(
        WarpX::electromagnetic_solver_id == ElectromagneticSolverAlgo::PSATD,
        "multi-J algorithm not implemented for FDTD"
    );

    const int rho_mid = spectral_solver_fp[0]->m_spectral_index.rho_mid;
    const int rho_new = spectral_solver_fp[0]->m_spectral_index.rho_new;

    // Push particle from x^{n} to x^{n+1}
    //               from p^{n-1/2} to p^{n+1/2}
    const bool skip_deposition = true;
    PushParticlesandDeposit(cur_time, skip_deposition);

    // Initialize multi-J loop:

    // 1) Prepare E,B,F,G fields in spectral space
    PSATDForwardTransformEB(Efield_fp, Bfield_fp, Efield_cp, Bfield_cp);
    if (WarpX::do_dive_cleaning) { PSATDForwardTransformF(); }
    if (WarpX::do_divb_cleaning) { PSATDForwardTransformG(); }

    // 2) Set the averaged fields to zero
    if (WarpX::fft_do_time_averaging) { PSATDEraseAverageFields(); }

    // 3) Deposit rho (in rho_new, since it will be moved during the loop)
    //    (after checking that pointer to rho_fp on MR level 0 is not null)
    if (rho_fp[0] && rho_in_time == RhoInTime::Linear)
    {
        // Deposit rho at relative time -dt
        // (dt[0] denotes the time step on mesh refinement level 0)
        mypc->DepositCharge(rho_fp, -dt[0], refRatio());
        // Filter, exchange boundary, and interpolate across levels
        SyncRho(rho_fp, rho_cp, charge_buf);
        // Forward FFT of rho
        PSATDForwardTransformRho(rho_fp, rho_cp, 0, rho_new);
    }

    // 4) Deposit J at relative time -dt with time step dt
    //    (dt[0] denotes the time step on mesh refinement level 0)
    if (J_in_time == JInTime::Linear)
    {
<<<<<<< HEAD
        auto& current = (WarpX::do_current_centering) ? current_fp_nodal : current_fp;
        mypc->DepositCurrent(current, dt[0], -dt[0], refRatio());
=======
        auto& current = (do_current_centering) ? current_fp_nodal : current_fp;
        mypc->DepositCurrent(current, dt[0], -dt[0]);
>>>>>>> 7f4b086e
        // Synchronize J: filter, exchange boundary, and interpolate across levels.
        // With current centering, the nodal current is deposited in 'current',
        // namely 'current_fp_nodal': SyncCurrent stores the result of its centering
        // into 'current_fp' and then performs both filtering, if used, and exchange
        // of guard cells.
        SyncCurrent(current_fp, current_cp, current_buf);
        // Forward FFT of J
        PSATDForwardTransformJ(current_fp, current_cp);
    }

    // Number of depositions for multi-J scheme
    const int n_deposit = WarpX::do_multi_J_n_depositions;
    // Time sub-step for each multi-J deposition
    const amrex::Real sub_dt = dt[0] / static_cast<amrex::Real>(n_deposit);
    // Whether to perform multi-J depositions on a time interval that spans
    // one or two full time steps (from n*dt to (n+1)*dt, or from n*dt to (n+2)*dt)
    const int n_loop = (WarpX::fft_do_time_averaging) ? 2*n_deposit : n_deposit;

    // Loop over multi-J depositions
    for (int i_deposit = 0; i_deposit < n_loop; i_deposit++)
    {
        // Move J from new to old if J is linear in time
        if (J_in_time == JInTime::Linear) { PSATDMoveJNewToJOld(); }

        const amrex::Real t_deposit_current = (J_in_time == JInTime::Linear) ?
            (i_deposit-n_deposit+1)*sub_dt : (i_deposit-n_deposit+0.5_rt)*sub_dt;

        const amrex::Real t_deposit_charge = (rho_in_time == RhoInTime::Linear) ?
            (i_deposit-n_deposit+1)*sub_dt : (i_deposit-n_deposit+0.5_rt)*sub_dt;

        // Deposit new J at relative time t_deposit_current with time step dt
        // (dt[0] denotes the time step on mesh refinement level 0)
<<<<<<< HEAD
        auto& current = (WarpX::do_current_centering) ? current_fp_nodal : current_fp;
        mypc->DepositCurrent(current, dt[0], t_deposit_current, refRatio());
=======
        auto& current = (do_current_centering) ? current_fp_nodal : current_fp;
        mypc->DepositCurrent(current, dt[0], t_deposit_current);
>>>>>>> 7f4b086e
        // Synchronize J: filter, exchange boundary, and interpolate across levels.
        // With current centering, the nodal current is deposited in 'current',
        // namely 'current_fp_nodal': SyncCurrent stores the result of its centering
        // into 'current_fp' and then performs both filtering, if used, and exchange
        // of guard cells.
        SyncCurrent(current_fp, current_cp, current_buf);
        // Forward FFT of J
        PSATDForwardTransformJ(current_fp, current_cp);

        // Deposit new rho
        // (after checking that pointer to rho_fp on MR level 0 is not null)
        if (rho_fp[0])
        {
            // Move rho from new to old if rho is linear in time
            if (rho_in_time == RhoInTime::Linear) { PSATDMoveRhoNewToRhoOld(); }

            // Deposit rho at relative time t_deposit_charge
            mypc->DepositCharge(rho_fp, t_deposit_charge, refRatio());
            // Filter, exchange boundary, and interpolate across levels
            SyncRho(rho_fp, rho_cp, charge_buf);
            // Forward FFT of rho
            const int rho_idx = (rho_in_time == RhoInTime::Linear) ? rho_new : rho_mid;
            PSATDForwardTransformRho(rho_fp, rho_cp, 0, rho_idx);
        }

        if (WarpX::current_correction)
        {
            WARPX_ABORT_WITH_MESSAGE(
                "Current correction not implemented for multi-J algorithm.");
        }

        // Advance E,B,F,G fields in time and update the average fields
        PSATDPushSpectralFields();

        // Transform non-average fields E,B,F,G after n_deposit pushes
        // (the relative time reached here coincides with an integer full time step)
        if (i_deposit == n_deposit-1)
        {
            PSATDBackwardTransformEB(Efield_fp, Bfield_fp, Efield_cp, Bfield_cp);
            if (WarpX::do_dive_cleaning) { PSATDBackwardTransformF(); }
            if (WarpX::do_divb_cleaning) { PSATDBackwardTransformG(); }
        }
    }

    // Transform fields back to real space
    if (WarpX::fft_do_time_averaging)
    {
        // We summed the integral of the field over 2*dt
        PSATDScaleAverageFields(1._rt / (2._rt*dt[0]));
        PSATDBackwardTransformEBavg(Efield_avg_fp, Bfield_avg_fp, Efield_avg_cp, Bfield_avg_cp);
    }

    // Evolve fields in PML
    for (int lev = 0; lev <= finest_level; ++lev)
    {
        if (do_pml && pml[lev]->ok())
        {
            pml[lev]->PushPSATD(lev);
        }
        ApplyEfieldBoundary(lev, PatchType::fine);
        if (lev > 0) { ApplyEfieldBoundary(lev, PatchType::coarse); }
        ApplyBfieldBoundary(lev, PatchType::fine, DtType::FirstHalf);
        if (lev > 0) { ApplyBfieldBoundary(lev, PatchType::coarse, DtType::FirstHalf); }
    }

    // Damp fields in PML before exchanging guard cells
    if (do_pml)
    {
        DampPML();
    }

    // Exchange guard cells and synchronize nodal points
    FillBoundaryE(guard_cells.ng_alloc_EB, WarpX::sync_nodal_points);
    FillBoundaryB(guard_cells.ng_alloc_EB, WarpX::sync_nodal_points);
    if (WarpX::do_dive_cleaning || WarpX::do_pml_dive_cleaning) {
        FillBoundaryF(guard_cells.ng_alloc_F, WarpX::sync_nodal_points);
    }
    if (WarpX::do_divb_cleaning || WarpX::do_pml_divb_cleaning) {
        FillBoundaryG(guard_cells.ng_alloc_G, WarpX::sync_nodal_points);
    }

#else
    amrex::ignore_unused(cur_time);
    WARPX_ABORT_WITH_MESSAGE(
        "multi-J algorithm not implemented for FDTD");
#endif // WARPX_USE_FFT
}

/* /brief Perform one PIC iteration, with subcycling
*  i.e. The fine patch uses a smaller timestep (and steps more often)
*  than the coarse patch, for the field advance and particle pusher.
*
* This version of subcycling only works for 2 levels and with a refinement
* ratio of 2.
* The particles and fields of the fine patch are pushed twice
* (with dt[coarse]/2) in this routine.
* The particles of the coarse patch and mother grid are pushed only once
* (with dt[coarse]). The fields on the coarse patch and mother grid
* are pushed in a way which is equivalent to pushing once only, with
* a current which is the average of the coarse + fine current at the 2
* steps of the fine grid.
*
*/
void
WarpX::OneStep_sub1 (Real cur_time)
{
    WARPX_ALWAYS_ASSERT_WITH_MESSAGE(
        electrostatic_solver_id == ElectrostaticSolverAlgo::None,
        "Electrostatic solver cannot be used with sub-cycling."
    );

    // TODO: we could save some charge depositions

    WARPX_ALWAYS_ASSERT_WITH_MESSAGE(finest_level == 1, "Must have exactly two levels");
    const int fine_lev = 1;
    const int coarse_lev = 0;

    // i) Push particles and fields on the fine patch (first fine step)
    PushParticlesandDeposit(fine_lev, cur_time, DtType::FirstHalf);
    RestrictCurrentFromFineToCoarsePatch(current_fp, current_cp, fine_lev);
    RestrictRhoFromFineToCoarsePatch(rho_fp, rho_cp, fine_lev);
    if (use_filter) { ApplyFilterJ(current_fp, fine_lev); }
    SumBoundaryJ(current_fp, fine_lev, Geom(fine_lev).periodicity());
    ApplyFilterandSumBoundaryRho(rho_fp, rho_cp, fine_lev, PatchType::fine, 0, 2*ncomps);

    EvolveB(fine_lev, PatchType::fine, 0.5_rt*dt[fine_lev], DtType::FirstHalf);
    EvolveF(fine_lev, PatchType::fine, 0.5_rt*dt[fine_lev], DtType::FirstHalf);
    FillBoundaryB(fine_lev, PatchType::fine, guard_cells.ng_FieldSolver,
                  WarpX::sync_nodal_points);
    FillBoundaryF(fine_lev, PatchType::fine, guard_cells.ng_alloc_F,
                  WarpX::sync_nodal_points);

    EvolveE(fine_lev, PatchType::fine, dt[fine_lev]);
    FillBoundaryE(fine_lev, PatchType::fine, guard_cells.ng_FieldGather);

    EvolveB(fine_lev, PatchType::fine, 0.5_rt*dt[fine_lev], DtType::SecondHalf);
    EvolveF(fine_lev, PatchType::fine, 0.5_rt*dt[fine_lev], DtType::SecondHalf);

    if (do_pml) {
        FillBoundaryF(fine_lev, PatchType::fine, guard_cells.ng_alloc_F);
        DampPML(fine_lev, PatchType::fine);
        FillBoundaryE(fine_lev, PatchType::fine, guard_cells.ng_FieldGather);
    }

    FillBoundaryB(fine_lev, PatchType::fine, guard_cells.ng_FieldGather);

    // ii) Push particles on the coarse patch and mother grid.
    // Push the fields on the coarse patch and mother grid
    // by only half a coarse step (first half)
    PushParticlesandDeposit(coarse_lev, cur_time, DtType::Full);
    StoreCurrent(coarse_lev);
    AddCurrentFromFineLevelandSumBoundary(current_fp, current_cp, current_buf, coarse_lev);
    AddRhoFromFineLevelandSumBoundary(rho_fp, rho_cp, charge_buf, coarse_lev, 0, ncomps);

    EvolveB(fine_lev, PatchType::coarse, dt[fine_lev], DtType::FirstHalf);
    EvolveF(fine_lev, PatchType::coarse, dt[fine_lev], DtType::FirstHalf);
    FillBoundaryB(fine_lev, PatchType::coarse, guard_cells.ng_FieldGather);
    FillBoundaryF(fine_lev, PatchType::coarse, guard_cells.ng_FieldSolverF);

    EvolveE(fine_lev, PatchType::coarse, dt[fine_lev]);
    FillBoundaryE(fine_lev, PatchType::coarse, guard_cells.ng_FieldGather);

    EvolveB(coarse_lev, PatchType::fine, 0.5_rt*dt[coarse_lev], DtType::FirstHalf);
    EvolveF(coarse_lev, PatchType::fine, 0.5_rt*dt[coarse_lev], DtType::FirstHalf);
    FillBoundaryB(coarse_lev, PatchType::fine, guard_cells.ng_FieldGather,
                    WarpX::sync_nodal_points);
    FillBoundaryF(coarse_lev, PatchType::fine, guard_cells.ng_FieldSolverF,
                    WarpX::sync_nodal_points);

    EvolveE(coarse_lev, PatchType::fine, 0.5_rt*dt[coarse_lev]);
    FillBoundaryE(coarse_lev, PatchType::fine, guard_cells.ng_FieldGather);

    // TODO Remove call to FillBoundaryAux before UpdateAuxilaryData?
    FillBoundaryAux(guard_cells.ng_UpdateAux);
    // iii) Get auxiliary fields on the fine grid, at dt[fine_lev]
    UpdateAuxilaryData();
    FillBoundaryAux(guard_cells.ng_UpdateAux);

    // iv) Push particles and fields on the fine patch (second fine step)
    PushParticlesandDeposit(fine_lev, cur_time + dt[fine_lev], DtType::SecondHalf);
    RestrictCurrentFromFineToCoarsePatch(current_fp, current_cp, fine_lev);
    RestrictRhoFromFineToCoarsePatch(rho_fp, rho_cp, fine_lev);
    if (use_filter) { ApplyFilterJ(current_fp, fine_lev); }
    SumBoundaryJ(current_fp, fine_lev, Geom(fine_lev).periodicity());
    ApplyFilterandSumBoundaryRho(rho_fp, rho_cp, fine_lev, PatchType::fine, 0, ncomps);

    EvolveB(fine_lev, PatchType::fine, 0.5_rt*dt[fine_lev], DtType::FirstHalf);
    EvolveF(fine_lev, PatchType::fine, 0.5_rt*dt[fine_lev], DtType::FirstHalf);
    FillBoundaryB(fine_lev, PatchType::fine, guard_cells.ng_FieldSolver);
    FillBoundaryF(fine_lev, PatchType::fine, guard_cells.ng_FieldSolverF);

    EvolveE(fine_lev, PatchType::fine, dt[fine_lev]);
    FillBoundaryE(fine_lev, PatchType::fine, guard_cells.ng_FieldSolver,
                    WarpX::sync_nodal_points);

    EvolveB(fine_lev, PatchType::fine, 0.5_rt*dt[fine_lev], DtType::SecondHalf);
    EvolveF(fine_lev, PatchType::fine, 0.5_rt*dt[fine_lev], DtType::SecondHalf);

    if (do_pml) {
        DampPML(fine_lev, PatchType::fine);
        FillBoundaryE(fine_lev, PatchType::fine, guard_cells.ng_FieldSolver);
    }

    if ( safe_guard_cells ) {
        FillBoundaryF(fine_lev, PatchType::fine, guard_cells.ng_FieldSolver);
    }
    FillBoundaryB(fine_lev, PatchType::fine, guard_cells.ng_FieldSolver);

    // v) Push the fields on the coarse patch and mother grid
    // by only half a coarse step (second half)
    RestoreCurrent(coarse_lev);
    AddCurrentFromFineLevelandSumBoundary(current_fp, current_cp, current_buf, coarse_lev);
    AddRhoFromFineLevelandSumBoundary(rho_fp, rho_cp, charge_buf, coarse_lev, ncomps, ncomps);

    EvolveE(fine_lev, PatchType::coarse, dt[fine_lev]);
    FillBoundaryE(fine_lev, PatchType::coarse, guard_cells.ng_FieldSolver,
                  WarpX::sync_nodal_points);

    EvolveB(fine_lev, PatchType::coarse, dt[fine_lev], DtType::SecondHalf);
    EvolveF(fine_lev, PatchType::coarse, dt[fine_lev], DtType::SecondHalf);

    if (do_pml) {
        FillBoundaryF(fine_lev, PatchType::fine, guard_cells.ng_FieldSolverF);
        DampPML(fine_lev, PatchType::coarse); // do it twice
        DampPML(fine_lev, PatchType::coarse);
        FillBoundaryE(fine_lev, PatchType::coarse, guard_cells.ng_alloc_EB);
    }

    FillBoundaryB(fine_lev, PatchType::coarse, guard_cells.ng_FieldSolver,
                  WarpX::sync_nodal_points);
    FillBoundaryF(fine_lev, PatchType::coarse, guard_cells.ng_FieldSolverF,
                  WarpX::sync_nodal_points);

    EvolveE(coarse_lev, PatchType::fine, 0.5_rt*dt[coarse_lev]);
    FillBoundaryE(coarse_lev, PatchType::fine, guard_cells.ng_FieldSolver,
                  WarpX::sync_nodal_points);

    EvolveB(coarse_lev, PatchType::fine, 0.5_rt*dt[coarse_lev], DtType::SecondHalf);
    EvolveF(coarse_lev, PatchType::fine, 0.5_rt*dt[coarse_lev], DtType::SecondHalf);

    if (do_pml) {
        if (moving_window_active(istep[0]+1)){
            // Exchange guard cells of PMLs only (0 cells are exchanged for the
            // regular B field MultiFab). This is required as B and F have just been
            // evolved.
            FillBoundaryB(coarse_lev, PatchType::fine, IntVect::TheZeroVector(),
                          WarpX::sync_nodal_points);
            FillBoundaryF(coarse_lev, PatchType::fine, IntVect::TheZeroVector(),
                          WarpX::sync_nodal_points);
        }
        DampPML(coarse_lev, PatchType::fine);
        if ( safe_guard_cells ) {
            FillBoundaryE(coarse_lev, PatchType::fine, guard_cells.ng_FieldSolver,
                          WarpX::sync_nodal_points);
        }
    }
    if ( safe_guard_cells ) {
        FillBoundaryB(coarse_lev, PatchType::fine, guard_cells.ng_FieldSolver,
                      WarpX::sync_nodal_points);
    }
}

void
WarpX::doFieldIonization ()
{
    for (int lev = 0; lev <= finest_level; ++lev) {
        doFieldIonization(lev);
    }
}

void
WarpX::doFieldIonization (int lev)
{
    mypc->doFieldIonization(lev,
                            *Efield_aux[lev][0],*Efield_aux[lev][1],*Efield_aux[lev][2],
                            *Bfield_aux[lev][0],*Bfield_aux[lev][1],*Bfield_aux[lev][2]);
}

#ifdef WARPX_QED
void
WarpX::doQEDEvents ()
{
    for (int lev = 0; lev <= finest_level; ++lev) {
        doQEDEvents(lev);
    }
}

void
WarpX::doQEDEvents (int lev)
{
    mypc->doQedEvents(lev,
                      *Efield_aux[lev][0],*Efield_aux[lev][1],*Efield_aux[lev][2],
                      *Bfield_aux[lev][0],*Bfield_aux[lev][1],*Bfield_aux[lev][2]);
}
#endif

void
WarpX::PushParticlesandDeposit (amrex::Real cur_time, bool skip_current, PushType push_type)
{
    // Evolve particles to p^{n+1/2} and x^{n+1}
    // Deposit current, j^{n+1/2}
    for (int lev = 0; lev <= finest_level; ++lev) {
        PushParticlesandDeposit(lev, cur_time, DtType::Full, skip_current, push_type);
    }
}

void
WarpX::PushParticlesandDeposit (int lev, amrex::Real cur_time, DtType a_dt_type, bool skip_current,
                               PushType push_type)
{
    amrex::MultiFab* current_x = nullptr;
    amrex::MultiFab* current_y = nullptr;
    amrex::MultiFab* current_z = nullptr;

    if (WarpX::do_current_centering)
    {
        current_x = current_fp_nodal[lev][0].get();
        current_y = current_fp_nodal[lev][1].get();
        current_z = current_fp_nodal[lev][2].get();
    }
    else if (WarpX::current_deposition_algo == CurrentDepositionAlgo::Vay)
    {
        // Note that Vay deposition is supported only for PSATD and the code currently aborts otherwise
        current_x = current_fp_vay[lev][0].get();
        current_y = current_fp_vay[lev][1].get();
        current_z = current_fp_vay[lev][2].get();
    }
    else
    {
        current_x = current_fp[lev][0].get();
        current_y = current_fp[lev][1].get();
        current_z = current_fp[lev][2].get();
    }

    mypc->Evolve(lev,
                 *Efield_aux[lev][0], *Efield_aux[lev][1], *Efield_aux[lev][2],
                 *Bfield_aux[lev][0], *Bfield_aux[lev][1], *Bfield_aux[lev][2],
                 *current_x, *current_y, *current_z,
                 current_buf[lev][0].get(), current_buf[lev][1].get(), current_buf[lev][2].get(),
                 rho_fp[lev].get(), charge_buf[lev].get(),
                 Efield_cax[lev][0].get(), Efield_cax[lev][1].get(), Efield_cax[lev][2].get(),
                 Bfield_cax[lev][0].get(), Bfield_cax[lev][1].get(), Bfield_cax[lev][2].get(),
                 cur_time, dt[lev], refRatio(), a_dt_type, skip_current, push_type);
    if (! skip_current) {
#ifdef WARPX_DIM_RZ
        // This is called after all particles have deposited their current and charge.
        ApplyInverseVolumeScalingToCurrentDensity(current_fp[lev][0].get(), current_fp[lev][1].get(), current_fp[lev][2].get(), lev);
        if (current_buf[lev][0].get()) {
            ApplyInverseVolumeScalingToCurrentDensity(current_buf[lev][0].get(), current_buf[lev][1].get(), current_buf[lev][2].get(), lev-1);
        }
        if (rho_fp[lev]) {
            ApplyInverseVolumeScalingToChargeDensity(rho_fp[lev].get(), lev);
            if (charge_buf[lev]) {
                ApplyInverseVolumeScalingToChargeDensity(charge_buf[lev].get(), lev-1);
            }
        }
// #else
        // I left this comment here as a reminder that currently the
        // boundary handling for cartesian grids are not matching the RZ handling
        // (done in the ApplyInverseScalingToChargeDensity function). The
        // Cartesian grid code had to be moved from here to after the application
        // of the filter to avoid incorrect results (moved to `SyncCurrentAndRho()`).
        // Might this be related to issue #1943?
#endif
        if (do_fluid_species) {
            myfl->Evolve(lev,
                         *Efield_aux[lev][0], *Efield_aux[lev][1], *Efield_aux[lev][2],
                         *Bfield_aux[lev][0], *Bfield_aux[lev][1], *Bfield_aux[lev][2],
                         rho_fp[lev].get(), *current_x, *current_y, *current_z, cur_time, skip_current);
        }
    }
}

/* \brief Apply perfect mirror condition inside the box (not at a boundary).
 * In practice, set all fields to 0 on a section of the simulation domain
 * (as for a perfect conductor with a given thickness).
 * The mirror normal direction has to be parallel to the z axis.
 */
void
WarpX::applyMirrors (Real time)
{
    // something to do?
    if (num_mirrors == 0) {
        return;
    }

    // Loop over the mirrors
    for(int i_mirror=0; i_mirror<num_mirrors; ++i_mirror)
    {
        // Get mirror properties (lower and upper z bounds)
        amrex::Real z_min = mirror_z[i_mirror];
        amrex::Real z_max_tmp = z_min + mirror_z_width[i_mirror];

        // Boost quantities for boosted frame simulations
        if (gamma_boost>1)
        {
            z_min = z_min/gamma_boost - PhysConst::c*beta_boost*time;
            z_max_tmp = z_max_tmp/gamma_boost - PhysConst::c*beta_boost*time;
        }

        // Loop over levels
        for(int lev=0; lev<=finest_level; lev++)
        {
            // Mirror must contain at least mirror_z_npoints[i_mirror] cells
            const amrex::Real dz = WarpX::CellSize(lev)[2];
            const amrex::Real z_max = std::max(z_max_tmp, z_min+mirror_z_npoints[i_mirror]*dz);

            // Get fine patch field MultiFabs
            amrex::MultiFab& Ex = *Efield_fp[lev][0].get();
            amrex::MultiFab& Ey = *Efield_fp[lev][1].get();
            amrex::MultiFab& Ez = *Efield_fp[lev][2].get();
            amrex::MultiFab& Bx = *Bfield_fp[lev][0].get();
            amrex::MultiFab& By = *Bfield_fp[lev][1].get();
            amrex::MultiFab& Bz = *Bfield_fp[lev][2].get();

            // Set each field to zero between z_min and z_max
            NullifyMF(Ex, lev, z_min, z_max);
            NullifyMF(Ey, lev, z_min, z_max);
            NullifyMF(Ez, lev, z_min, z_max);
            NullifyMF(Bx, lev, z_min, z_max);
            NullifyMF(By, lev, z_min, z_max);
            NullifyMF(Bz, lev, z_min, z_max);

            // If div(E)/div(B) cleaning are used, set F/G field to zero
            if (F_fp[lev]) { NullifyMF(*F_fp[lev], lev, z_min, z_max); }
            if (G_fp[lev]) { NullifyMF(*G_fp[lev], lev, z_min, z_max); }

            if (lev>0)
            {
                // Get coarse patch field MultiFabs
                amrex::MultiFab& cEx = *Efield_cp[lev][0].get();
                amrex::MultiFab& cEy = *Efield_cp[lev][1].get();
                amrex::MultiFab& cEz = *Efield_cp[lev][2].get();
                amrex::MultiFab& cBx = *Bfield_cp[lev][0].get();
                amrex::MultiFab& cBy = *Bfield_cp[lev][1].get();
                amrex::MultiFab& cBz = *Bfield_cp[lev][2].get();

                // Set each field to zero between z_min and z_max
                NullifyMF(cEx, lev, z_min, z_max);
                NullifyMF(cEy, lev, z_min, z_max);
                NullifyMF(cEz, lev, z_min, z_max);
                NullifyMF(cBx, lev, z_min, z_max);
                NullifyMF(cBy, lev, z_min, z_max);
                NullifyMF(cBz, lev, z_min, z_max);

                // If div(E)/div(B) cleaning are used, set F/G field to zero
                if (F_cp[lev]) { NullifyMF(*F_cp[lev], lev, z_min, z_max); }
                if (G_cp[lev]) { NullifyMF(*G_cp[lev], lev, z_min, z_max); }
            }
        }
    }
}

void
WarpX::HandleSignals()
{
    SignalHandling::WaitSignals();

    // SIGNAL_REQUESTS_BREAK is handled directly in WarpX::Evolve

    if (SignalHandling::TestAndResetActionRequestFlag(SignalHandling::SIGNAL_REQUESTS_CHECKPOINT)) {
        multi_diags->FilterComputePackFlushLastTimestep( istep[0], finestLevel(), Geom(), refRatio(), getdt() );
        ExecutePythonCallback("oncheckpointsignal");
    }
}<|MERGE_RESOLUTION|>--- conflicted
+++ resolved
@@ -643,13 +643,8 @@
     //    (dt[0] denotes the time step on mesh refinement level 0)
     if (J_in_time == JInTime::Linear)
     {
-<<<<<<< HEAD
-        auto& current = (WarpX::do_current_centering) ? current_fp_nodal : current_fp;
-        mypc->DepositCurrent(current, dt[0], -dt[0], refRatio());
-=======
         auto& current = (do_current_centering) ? current_fp_nodal : current_fp;
         mypc->DepositCurrent(current, dt[0], -dt[0]);
->>>>>>> 7f4b086e
         // Synchronize J: filter, exchange boundary, and interpolate across levels.
         // With current centering, the nodal current is deposited in 'current',
         // namely 'current_fp_nodal': SyncCurrent stores the result of its centering
@@ -682,13 +677,8 @@
 
         // Deposit new J at relative time t_deposit_current with time step dt
         // (dt[0] denotes the time step on mesh refinement level 0)
-<<<<<<< HEAD
-        auto& current = (WarpX::do_current_centering) ? current_fp_nodal : current_fp;
-        mypc->DepositCurrent(current, dt[0], t_deposit_current, refRatio());
-=======
         auto& current = (do_current_centering) ? current_fp_nodal : current_fp;
         mypc->DepositCurrent(current, dt[0], t_deposit_current);
->>>>>>> 7f4b086e
         // Synchronize J: filter, exchange boundary, and interpolate across levels.
         // With current centering, the nodal current is deposited in 'current',
         // namely 'current_fp_nodal': SyncCurrent stores the result of its centering
