/* Copyright 2019-2020 Andrew Myers, Ann Almgren, Aurore Blelly
 *                     Axel Huebl, Burlen Loring, David Grote
 *                     Glenn Richardson, Jean-Luc Vay, Luca Fedeli
 *                     Maxence Thevenet, Remi Lehe, Revathi Jambunathan
 *                     Weiqun Zhang, Yinjian Zhao
 *
 * This file is part of WarpX.
 *
 * License: BSD-3-Clause-LBNL
 */
#include "WarpX.H"

#include "BoundaryConditions/PML.H"
#include "Diagnostics/MultiDiagnostics.H"
#include "Diagnostics/ReducedDiags/MultiReducedDiags.H"
#include "Evolve/WarpXDtType.H"
#include "FieldSolver/FiniteDifferenceSolver/HybridPICModel/HybridPICModel.H"
#ifdef WARPX_USE_PSATD
#   ifdef WARPX_DIM_RZ
#       include "FieldSolver/SpectralSolver/SpectralSolverRZ.H"
#   else
#       include "FieldSolver/SpectralSolver/SpectralSolver.H"
#   endif
#endif
#include "Parallelization/GuardCellManager.H"
#include "Particles/MultiParticleContainer.H"
#include "Fluids/MultiFluidContainer.H"
#include "Fluids/WarpXFluidContainer.H"
#include "Particles/ParticleBoundaryBuffer.H"
#include "Python/callbacks.H"
#include "Utils/TextMsg.H"
#include "Utils/WarpXAlgorithmSelection.H"
#include "Utils/WarpXUtil.H"
#include "Utils/WarpXConst.H"
#include "Utils/WarpXProfilerWrapper.H"

#include <ablastr/utils/SignalHandling.H>
#include <ablastr/warn_manager/WarnManager.H>

#include <AMReX.H>
#include <AMReX_Array.H>
#include <AMReX_BLassert.H>
#include <AMReX_Geometry.H>
#include <AMReX_IntVect.H>
#include <AMReX_LayoutData.H>
#include <AMReX_MultiFab.H>
#include <AMReX_ParmParse.H>
#include <AMReX_Print.H>
#include <AMReX_REAL.H>
#include <AMReX_Utility.H>
#include <AMReX_Vector.H>

#include <algorithm>
#include <array>
#include <memory>
#include <ostream>
#include <vector>

using namespace amrex;
using ablastr::utils::SignalHandling;

void
WarpX::Evolve (int numsteps)
{
    WARPX_PROFILE_REGION("WarpX::Evolve()");
    WARPX_PROFILE("WarpX::Evolve()");

    Real cur_time = t_new[0];

    // Note that the default argument is numsteps = -1
    const int numsteps_max = (numsteps < 0)?(max_step):(istep[0] + numsteps);

    bool early_params_checked = false; // check typos in inputs after step 1
    bool exit_loop_due_to_interrupt_signal = false;

    static Real evolve_time = 0;

    const int step_begin = istep[0];
    for (int step = istep[0]; step < numsteps_max && cur_time < stop_time; ++step)
    {
        WARPX_PROFILE("WarpX::Evolve::step");
        const auto evolve_time_beg_step = static_cast<Real>(amrex::second());

        //Check and clear signal flags and asynchronously broadcast them from process 0
        SignalHandling::CheckSignals();

        multi_diags->NewIteration();

        // Start loop on time steps
        if (verbose) {
            amrex::Print() << "STEP " << step+1 << " starts ...\n";
        }
        ExecutePythonCallback("beforestep");

        amrex::LayoutData<amrex::Real>* cost = WarpX::getCosts(0);
        if (cost) {
            if (step > 0 && load_balance_intervals.contains(step+1))
            {
                LoadBalance();

                // Reset the costs to 0
                ResetCosts();
            }
            for (int lev = 0; lev <= finest_level; ++lev)
            {
                cost = WarpX::getCosts(lev);
                if (cost && WarpX::load_balance_costs_update_algo == LoadBalanceCostsUpdateAlgo::Timers)
                {
                    // Perform running average of the costs
                    // (Giving more importance to most recent costs; only needed
                    // for timers update, heuristic load balance considers the
                    // instantaneous costs)
                    for (const auto& i : cost->IndexArray())
                    {
                        (*cost)[i] *= (1._rt - 2._rt/load_balance_intervals.localPeriod(step+1));
                    }
                }
            }
        }

        if (evolve_scheme == EvolveScheme::Explicit) {
            // At the beginning, we have B^{n} and E^{n}.
            // Particles have p^{n} and x^{n}.
            // is_synchronized is true.
            if (is_synchronized) {
                if (electrostatic_solver_id == ElectrostaticSolverAlgo::None) {
                    // Not called at each iteration, so exchange all guard cells
                    FillBoundaryE(guard_cells.ng_alloc_EB);
                    FillBoundaryB(guard_cells.ng_alloc_EB);
                }
                UpdateAuxilaryData();
                FillBoundaryAux(guard_cells.ng_UpdateAux);
                // on first step, push p by -0.5*dt
                for (int lev = 0; lev <= finest_level; ++lev)
                {
                    mypc->PushP(lev, -0.5_rt*dt[lev],
                                *Efield_aux[lev][0],*Efield_aux[lev][1],*Efield_aux[lev][2],
                                *Bfield_aux[lev][0],*Bfield_aux[lev][1],*Bfield_aux[lev][2]);
                }
                is_synchronized = false;

            } else {
                if (electrostatic_solver_id == ElectrostaticSolverAlgo::None) {
                    // Beyond one step, we have E^{n} and B^{n}.
                    // Particles have p^{n-1/2} and x^{n}.

                    // E and B are up-to-date inside the domain only
                    FillBoundaryE(guard_cells.ng_FieldGather);
                    FillBoundaryB(guard_cells.ng_FieldGather);
                    // E and B: enough guard cells to update Aux or call Field Gather in fp and cp
                    // Need to update Aux on lower levels, to interpolate to higher levels.
                    if (fft_do_time_averaging)
                    {
                        FillBoundaryE_avg(guard_cells.ng_FieldGather);
                        FillBoundaryB_avg(guard_cells.ng_FieldGather);
                    }
                    // TODO Remove call to FillBoundaryAux before UpdateAuxilaryData?
                    if (WarpX::electromagnetic_solver_id != ElectromagneticSolverAlgo::PSATD)
                        FillBoundaryAux(guard_cells.ng_UpdateAux);
                }
                UpdateAuxilaryData();
                FillBoundaryAux(guard_cells.ng_UpdateAux);
            }
        }

        // If needed, deposit the initial ion charge and current densities that
        // will be used to update the E-field in Ohm's law.
        if (step == step_begin &&
            electromagnetic_solver_id == ElectromagneticSolverAlgo::HybridPIC
        ) HybridPICDepositInitialRhoAndJ();

        // Run multi-physics modules:
        // ionization, Coulomb collisions, QED
        doFieldIonization();
        ExecutePythonCallback("beforecollisions");
        mypc->doCollisions( cur_time, dt[0] );
        ExecutePythonCallback("aftercollisions");
#ifdef WARPX_QED
        doQEDEvents();
        mypc->doQEDSchwinger();
#endif

        // Main PIC operation:
        // gather fields, push particles, deposit sources, update fields

        ExecutePythonCallback("particleinjection");

        if (evolve_scheme == EvolveScheme::ImplicitPicard ||
            evolve_scheme == EvolveScheme::SemiImplicitPicard) {
            OneStep_ImplicitPicard(cur_time);
        }
        else if ( electromagnetic_solver_id == ElectromagneticSolverAlgo::None ||
             electromagnetic_solver_id == ElectromagneticSolverAlgo::HybridPIC )
        {
            // Electrostatic or hybrid-PIC case: only gather fields and push
            // particles, deposition and calculation of fields done further below
            const bool skip_deposition = true;
            PushParticlesandDeposit(cur_time, skip_deposition);
        }
        // Electromagnetic case: multi-J algorithm
        else if (do_multi_J)
        {
            OneStep_multiJ(cur_time);
        }
        // Electromagnetic case: no subcycling or no mesh refinement
        else if (do_subcycling == 0 || finest_level == 0)
        {
            OneStep_nosub(cur_time);
            // E: guard cells are up-to-date
            // B: guard cells are NOT up-to-date
            // F: guard cells are NOT up-to-date
        }
        // Electromagnetic case: subcycling with one level of mesh refinement
        else if (do_subcycling == 1 && finest_level == 1)
        {
            OneStep_sub1(cur_time);
        }
        else
        {
            WARPX_ABORT_WITH_MESSAGE(
                "do_subcycling = " + std::to_string(do_subcycling)
                + " is an unsupported do_subcycling type.");
        }

        // Resample particles
        // +1 is necessary here because value of step seen by user (first step is 1) is different than
        // value of step in code (first step is 0)
        mypc->doResampling(istep[0]+1, verbose);

        if (evolve_scheme == EvolveScheme::Explicit) {
            if (num_mirrors>0){
                applyMirrors(cur_time);
                // E : guard cells are NOT up-to-date
                // B : guard cells are NOT up-to-date
            }

            if (cur_time + dt[0] >= stop_time - 1.e-3*dt[0] || step == numsteps_max-1) {
                // At the end of last step, push p by 0.5*dt to synchronize
                FillBoundaryE(guard_cells.ng_FieldGather);
                FillBoundaryB(guard_cells.ng_FieldGather);
                if (fft_do_time_averaging)
                {
                    FillBoundaryE_avg(guard_cells.ng_FieldGather);
                    FillBoundaryB_avg(guard_cells.ng_FieldGather);
                }
                UpdateAuxilaryData();
                FillBoundaryAux(guard_cells.ng_UpdateAux);
                for (int lev = 0; lev <= finest_level; ++lev) {
                    mypc->PushP(lev, 0.5_rt*dt[lev],
                                *Efield_aux[lev][0],*Efield_aux[lev][1],
                                *Efield_aux[lev][2],
                                *Bfield_aux[lev][0],*Bfield_aux[lev][1],
                                *Bfield_aux[lev][2]);
                }
                is_synchronized = true;
            }
        }

        for (int lev = 0; lev <= max_level; ++lev) {
            ++istep[lev];
        }

        cur_time += dt[0];

        ShiftGalileanBoundary();

        // sync up time
        for (int i = 0; i <= max_level; ++i) {
            t_new[i] = cur_time;
        }
        multi_diags->FilterComputePackFlush( step, false, true );

        const bool move_j = is_synchronized;
        // If is_synchronized we need to shift j too so that next step we can evolve E by dt/2.
        // We might need to move j because we are going to make a plotfile.
        const int num_moved = MoveWindow(step+1, move_j);

        // Update the accelerator lattice element finder if the window has moved,
        // from either a moving window or a boosted frame
        if (num_moved != 0 || gamma_boost > 1) {
            for (int lev = 0; lev <= finest_level; ++lev) {
                m_accelerator_lattice[lev]->UpdateElementFinder(lev);
            }
        }

        mypc->ContinuousFluxInjection(cur_time, dt[0]);

        mypc->ApplyBoundaryConditions();

        // interact the particles with EB walls (if present)
#ifdef AMREX_USE_EB
        mypc->ScrapeParticles(amrex::GetVecOfConstPtrs(m_distance_to_eb));
#endif

        m_particle_boundary_buffer->gatherParticles(*mypc, amrex::GetVecOfConstPtrs(m_distance_to_eb));

        // Non-Maxwell solver or implicit: particles can move by an arbitrary number of cells
        if( electromagnetic_solver_id == ElectromagneticSolverAlgo::None ||
            electromagnetic_solver_id == ElectromagneticSolverAlgo::HybridPIC ||
            evolve_scheme == EvolveScheme::ImplicitPicard)
        {
            mypc->Redistribute();
        }
        else
        {
            // Electromagnetic solver: due to CFL condition, particles can
            // only move by one or two cells per time step
            if (max_level == 0) {
                int num_redistribute_ghost = num_moved;
                if ((m_v_galilean[0]!=0) or (m_v_galilean[1]!=0) or (m_v_galilean[2]!=0)) {
                    // Galilean algorithm ; particles can move by up to 2 cells
                    num_redistribute_ghost += 2;
                } else {
                    // Standard algorithm ; particles can move by up to 1 cell
                    num_redistribute_ghost += 1;
                }
                mypc->RedistributeLocal(num_redistribute_ghost);
            }
            else {
                mypc->Redistribute();
            }
        }

        if (sort_intervals.contains(step+1)) {
            if (verbose) {
                amrex::Print() << Utils::TextMsg::Info("re-sorting particles");
            }
            mypc->SortParticlesByBin(sort_bin_size);
        }

        // Field solve step for electrostatic or hybrid-PIC solvers
        if( electrostatic_solver_id != ElectrostaticSolverAlgo::None ||
            electromagnetic_solver_id == ElectromagneticSolverAlgo::HybridPIC )
        {
            ExecutePythonCallback("beforeEsolve");

            if (electrostatic_solver_id != ElectrostaticSolverAlgo::None) {
                // Electrostatic solver:
                // For each species: deposit charge and add the associated space-charge
                // E and B field to the grid ; this is done at the end of the PIC
                // loop (i.e. immediately after a `Redistribute` and before particle
                // positions are next pushed) so that the particles do not deposit out of bounds
                // and so that the fields are at the correct time in the output.
                bool const reset_fields = true;
                ComputeSpaceChargeField( reset_fields );
                if (electrostatic_solver_id == ElectrostaticSolverAlgo::LabFrameElectroMagnetostatic) {
                    // Call Magnetostatic Solver to solve for the vector potential A and compute the
                    // B field.  Time varying A contribution to E field is neglected.
                    // This is currently a lab frame calculation.
                    ComputeMagnetostaticField();
                }
                AddExternalFields();
            } else if (electromagnetic_solver_id == ElectromagneticSolverAlgo::HybridPIC) {
                // Hybrid-PIC case:
                // The particles are now at p^{n+1/2} and x^{n+1}. The fields
                // are updated according to the hybrid-PIC scheme (Ohm's law
                // and Ampere's law).
                HybridPICEvolveFields();
            }
            ExecutePythonCallback("afterEsolve");
        }

        // afterstep callback runs with the updated global time. It is included
        // in the evolve timing.
        ExecutePythonCallback("afterstep");

        /// reduced diags
        if (reduced_diags->m_plot_rd != 0)
        {
            reduced_diags->LoadBalance();
            reduced_diags->ComputeDiags(step);
            reduced_diags->WriteToFile(step);
        }
        multi_diags->FilterComputePackFlush( step );

        // execute afterdiagnostic callbacks
        ExecutePythonCallback("afterdiagnostics");

        // inputs: unused parameters (e.g. typos) check after step 1 has finished
        if (!early_params_checked) {
            amrex::Print() << "\n"; // better: conditional \n based on return value
            amrex::ParmParse::QueryUnusedInputs();

            //Print the warning list right after the first step.
            amrex::Print() <<
                ablastr::warn_manager::GetWMInstance().PrintGlobalWarnings("FIRST STEP");
            early_params_checked = true;
        }

        // create ending time stamp for calculating elapsed time each iteration
        const auto evolve_time_end_step = static_cast<Real>(amrex::second());
        evolve_time += evolve_time_end_step - evolve_time_beg_step;

        HandleSignals();

        if (verbose) {
            amrex::Print()<< "STEP " << step+1 << " ends." << " TIME = " << cur_time
                        << " DT = " << dt[0] << "\n";
            amrex::Print()<< "Evolve time = " << evolve_time
                      << " s; This step = " << evolve_time_end_step-evolve_time_beg_step
                      << " s; Avg. per step = " << evolve_time/(step-step_begin+1) << " s\n\n";
        }

        exit_loop_due_to_interrupt_signal = SignalHandling::TestAndResetActionRequestFlag(SignalHandling::SIGNAL_REQUESTS_BREAK);
        if (cur_time >= stop_time - 1.e-3*dt[0] || exit_loop_due_to_interrupt_signal) {
            break;
        }

        // End loop on time steps
    }
    // This if statement is needed for PICMI, which allows the Evolve routine to be
    // called multiple times, otherwise diagnostics will be done at every call,
    // regardless of the diagnostic period parameter provided in the inputs.
    if (istep[0] == max_step || (stop_time - 1.e-3*dt[0] <= cur_time && cur_time < stop_time + dt[0])
        || exit_loop_due_to_interrupt_signal) {
        multi_diags->FilterComputePackFlushLastTimestep( istep[0] );
        if (exit_loop_due_to_interrupt_signal) ExecutePythonCallback("onbreaksignal");
    }
}

/* /brief Perform one PIC iteration, without subcycling
*  i.e. all levels/patches use the same timestep (that of the finest level)
*  for the field advance and particle pusher.
*/
void
WarpX::OneStep_nosub (Real cur_time)
{
    WARPX_PROFILE("WarpX::OneStep_nosub()");

    // Push particle from x^{n} to x^{n+1}
    //               from p^{n-1/2} to p^{n+1/2}
    // Deposit current j^{n+1/2}
    // Deposit charge density rho^{n}

    ExecutePythonCallback("particlescraper");
    ExecutePythonCallback("beforedeposition");

    PushParticlesandDeposit(cur_time);

    ExecutePythonCallback("afterdeposition");

    // Synchronize J and rho:
    // filter (if used), exchange guard cells, interpolate across MR levels
    // and apply boundary conditions
    SyncCurrentAndRho();

    // At this point, J is up-to-date inside the domain, and E and B are
    // up-to-date including enough guard cells for first step of the field
    // solve.

    // For extended PML: copy J from regular grid to PML, and damp J in PML
    if (do_pml && pml_has_particles) CopyJPML();
    if (do_pml && do_pml_j_damping) DampJPML();

    ExecutePythonCallback("beforeEsolve");

    // Push E and B from {n} to {n+1}
    // (And update guard cells immediately afterwards)
    if (WarpX::electromagnetic_solver_id == ElectromagneticSolverAlgo::PSATD) {
        if (use_hybrid_QED)
        {
            WarpX::Hybrid_QED_Push(dt);
            FillBoundaryE(guard_cells.ng_alloc_EB);
        }
        PushPSATD();

        if (do_pml) {
            DampPML();
        }

        if (use_hybrid_QED) {
            FillBoundaryE(guard_cells.ng_alloc_EB);
            FillBoundaryB(guard_cells.ng_alloc_EB, WarpX::sync_nodal_points);
            WarpX::Hybrid_QED_Push(dt);
            FillBoundaryE(guard_cells.ng_afterPushPSATD, WarpX::sync_nodal_points);
        }
        else {
            FillBoundaryE(guard_cells.ng_afterPushPSATD, WarpX::sync_nodal_points);
            FillBoundaryB(guard_cells.ng_afterPushPSATD, WarpX::sync_nodal_points);
            if (WarpX::do_dive_cleaning || WarpX::do_pml_dive_cleaning)
                FillBoundaryF(guard_cells.ng_alloc_F, WarpX::sync_nodal_points);
            if (WarpX::do_divb_cleaning || WarpX::do_pml_divb_cleaning)
                FillBoundaryG(guard_cells.ng_alloc_G, WarpX::sync_nodal_points);
        }
    } else {
        EvolveF(0.5_rt * dt[0], DtType::FirstHalf);
        EvolveG(0.5_rt * dt[0], DtType::FirstHalf);
        FillBoundaryF(guard_cells.ng_FieldSolverF);
        FillBoundaryG(guard_cells.ng_FieldSolverG);

        EvolveB(0.5_rt * dt[0], DtType::FirstHalf); // We now have B^{n+1/2}
        FillBoundaryB(guard_cells.ng_FieldSolver, WarpX::sync_nodal_points);

        if (WarpX::em_solver_medium == MediumForEM::Vacuum) {
            // vacuum medium
            EvolveE(dt[0]); // We now have E^{n+1}
        } else if (WarpX::em_solver_medium == MediumForEM::Macroscopic) {
            // macroscopic medium
            MacroscopicEvolveE(dt[0]); // We now have E^{n+1}
        } else {
            WARPX_ABORT_WITH_MESSAGE("Medium for EM is unknown");
        }
        FillBoundaryE(guard_cells.ng_FieldSolver, WarpX::sync_nodal_points);

        EvolveF(0.5_rt * dt[0], DtType::SecondHalf);
        EvolveG(0.5_rt * dt[0], DtType::SecondHalf);
        EvolveB(0.5_rt * dt[0], DtType::SecondHalf); // We now have B^{n+1}

        if (do_pml) {
            DampPML();
            FillBoundaryE(guard_cells.ng_MovingWindow, WarpX::sync_nodal_points);
            FillBoundaryB(guard_cells.ng_MovingWindow, WarpX::sync_nodal_points);
            FillBoundaryF(guard_cells.ng_MovingWindow, WarpX::sync_nodal_points);
            FillBoundaryG(guard_cells.ng_MovingWindow, WarpX::sync_nodal_points);
        }

        // E and B are up-to-date in the domain, but all guard cells are
        // outdated.
        if (safe_guard_cells)
            FillBoundaryB(guard_cells.ng_alloc_EB);
    } // !PSATD

    ExecutePythonCallback("afterEsolve");
}

void WarpX::SyncCurrentAndRho ()
{
    if (electromagnetic_solver_id == ElectromagneticSolverAlgo::PSATD)
    {
        if (fft_periodic_single_box)
        {
            // With periodic single box, synchronize J and rho here,
            // even with current correction or Vay deposition
            if (current_deposition_algo == CurrentDepositionAlgo::Vay)
            {
                // TODO Replace current_cp with current_cp_vay once Vay deposition is implemented with MR
                SyncCurrent(current_fp_vay, current_cp, current_buf);
                SyncRho(rho_fp, rho_cp, charge_buf);
            }
            else
            {
                SyncCurrent(current_fp, current_cp, current_buf);
                SyncRho(rho_fp, rho_cp, charge_buf);
            }
        }
        else // no periodic single box
        {
            // Without periodic single box, synchronize J and rho here,
            // except with current correction or Vay deposition:
            // in these cases, synchronize later (in WarpX::PushPSATD)
            if (!current_correction &&
                current_deposition_algo != CurrentDepositionAlgo::Vay)
            {
                SyncCurrent(current_fp, current_cp, current_buf);
                SyncRho(rho_fp, rho_cp, charge_buf);
            }

            if (current_deposition_algo == CurrentDepositionAlgo::Vay)
            {
                // TODO This works only without mesh refinement
                const int lev = 0;
                if (use_filter) ApplyFilterJ(current_fp_vay, lev);
            }
        }
    }
    else // FDTD
    {
        SyncCurrent(current_fp, current_cp, current_buf);
        SyncRho(rho_fp, rho_cp, charge_buf);
    }

    // Reflect charge and current density over PEC boundaries, if needed.
    for (int lev = 0; lev <= finest_level; ++lev)
    {
        if (rho_fp[lev]) {
            ApplyRhofieldBoundary(lev, rho_fp[lev].get(), PatchType::fine);
        }
        ApplyJfieldBoundary(
            lev, current_fp[lev][0].get(), current_fp[lev][1].get(),
            current_fp[lev][2].get(), PatchType::fine
        );
        if (lev > 0) {
            if (rho_cp[lev]) {
                ApplyRhofieldBoundary(lev, rho_cp[lev].get(), PatchType::coarse);
            }
            ApplyJfieldBoundary(
                lev, current_cp[lev][0].get(), current_cp[lev][1].get(),
                current_cp[lev][2].get(), PatchType::coarse
            );
        }
    }
}

void
WarpX::OneStep_multiJ (const amrex::Real cur_time)
{
#ifdef WARPX_USE_PSATD

    WARPX_ALWAYS_ASSERT_WITH_MESSAGE(
        WarpX::electromagnetic_solver_id == ElectromagneticSolverAlgo::PSATD,
        "multi-J algorithm not implemented for FDTD"
    );

    const int rho_mid = spectral_solver_fp[0]->m_spectral_index.rho_mid;
    const int rho_new = spectral_solver_fp[0]->m_spectral_index.rho_new;

    // Push particle from x^{n} to x^{n+1}
    //               from p^{n-1/2} to p^{n+1/2}
    const bool skip_deposition = true;
    PushParticlesandDeposit(cur_time, skip_deposition);

    // Initialize multi-J loop:

    // 1) Prepare E,B,F,G fields in spectral space
    PSATDForwardTransformEB(Efield_fp, Bfield_fp, Efield_cp, Bfield_cp);
    if (WarpX::do_dive_cleaning) PSATDForwardTransformF();
    if (WarpX::do_divb_cleaning) PSATDForwardTransformG();

    // 2) Set the averaged fields to zero
    if (WarpX::fft_do_time_averaging) PSATDEraseAverageFields();

    // 3) Deposit rho (in rho_new, since it will be moved during the loop)
    //    (after checking that pointer to rho_fp on MR level 0 is not null)
    if (rho_fp[0] && rho_in_time == RhoInTime::Linear)
    {
        // Deposit rho at relative time -dt
        // (dt[0] denotes the time step on mesh refinement level 0)
        mypc->DepositCharge(rho_fp, -dt[0]);
        // Filter, exchange boundary, and interpolate across levels
        SyncRho(rho_fp, rho_cp, charge_buf);
        // Forward FFT of rho
        PSATDForwardTransformRho(rho_fp, rho_cp, 0, rho_new);
    }

    // 4) Deposit J at relative time -dt with time step dt
    //    (dt[0] denotes the time step on mesh refinement level 0)
    if (J_in_time == JInTime::Linear)
    {
        auto& current = (WarpX::do_current_centering) ? current_fp_nodal : current_fp;
        mypc->DepositCurrent(current, dt[0], -dt[0]);
        // Synchronize J: filter, exchange boundary, and interpolate across levels.
        // With current centering, the nodal current is deposited in 'current',
        // namely 'current_fp_nodal': SyncCurrent stores the result of its centering
        // into 'current_fp' and then performs both filtering, if used, and exchange
        // of guard cells.
        SyncCurrent(current_fp, current_cp, current_buf);
        // Forward FFT of J
        PSATDForwardTransformJ(current_fp, current_cp);
    }

    // Number of depositions for multi-J scheme
    const int n_deposit = WarpX::do_multi_J_n_depositions;
    // Time sub-step for each multi-J deposition
    const amrex::Real sub_dt = dt[0] / static_cast<amrex::Real>(n_deposit);
    // Whether to perform multi-J depositions on a time interval that spans
    // one or two full time steps (from n*dt to (n+1)*dt, or from n*dt to (n+2)*dt)
    const int n_loop = (WarpX::fft_do_time_averaging) ? 2*n_deposit : n_deposit;

    // Loop over multi-J depositions
    for (int i_deposit = 0; i_deposit < n_loop; i_deposit++)
    {
        // Move J from new to old if J is linear in time
        if (J_in_time == JInTime::Linear) PSATDMoveJNewToJOld();

        const amrex::Real t_deposit_current = (J_in_time == JInTime::Linear) ?
            (i_deposit-n_deposit+1)*sub_dt : (i_deposit-n_deposit+0.5_rt)*sub_dt;

        const amrex::Real t_deposit_charge = (rho_in_time == RhoInTime::Linear) ?
            (i_deposit-n_deposit+1)*sub_dt : (i_deposit-n_deposit+0.5_rt)*sub_dt;

        // Deposit new J at relative time t_deposit_current with time step dt
        // (dt[0] denotes the time step on mesh refinement level 0)
        auto& current = (WarpX::do_current_centering) ? current_fp_nodal : current_fp;
        mypc->DepositCurrent(current, dt[0], t_deposit_current);
        // Synchronize J: filter, exchange boundary, and interpolate across levels.
        // With current centering, the nodal current is deposited in 'current',
        // namely 'current_fp_nodal': SyncCurrent stores the result of its centering
        // into 'current_fp' and then performs both filtering, if used, and exchange
        // of guard cells.
        SyncCurrent(current_fp, current_cp, current_buf);
        // Forward FFT of J
        PSATDForwardTransformJ(current_fp, current_cp);

        // Deposit new rho
        // (after checking that pointer to rho_fp on MR level 0 is not null)
        if (rho_fp[0])
        {
            // Move rho from new to old if rho is linear in time
            if (rho_in_time == RhoInTime::Linear) PSATDMoveRhoNewToRhoOld();

            // Deposit rho at relative time t_deposit_charge
            mypc->DepositCharge(rho_fp, t_deposit_charge);
            // Filter, exchange boundary, and interpolate across levels
            SyncRho(rho_fp, rho_cp, charge_buf);
            // Forward FFT of rho
            const int rho_idx = (rho_in_time == RhoInTime::Linear) ? rho_new : rho_mid;
            PSATDForwardTransformRho(rho_fp, rho_cp, 0, rho_idx);
        }

        if (WarpX::current_correction)
        {
            WARPX_ABORT_WITH_MESSAGE(
                "Current correction not implemented for multi-J algorithm.");
        }

        // Advance E,B,F,G fields in time and update the average fields
        PSATDPushSpectralFields();

        // Transform non-average fields E,B,F,G after n_deposit pushes
        // (the relative time reached here coincides with an integer full time step)
        if (i_deposit == n_deposit-1)
        {
            PSATDBackwardTransformEB(Efield_fp, Bfield_fp, Efield_cp, Bfield_cp);
            if (WarpX::do_dive_cleaning) PSATDBackwardTransformF();
            if (WarpX::do_divb_cleaning) PSATDBackwardTransformG();
        }
    }

    // Transform fields back to real space
    if (WarpX::fft_do_time_averaging)
    {
        // We summed the integral of the field over 2*dt
        PSATDScaleAverageFields(1._rt / (2._rt*dt[0]));
        PSATDBackwardTransformEBavg(Efield_avg_fp, Bfield_avg_fp, Efield_avg_cp, Bfield_avg_cp);
    }

    // Evolve fields in PML
    for (int lev = 0; lev <= finest_level; ++lev)
    {
        if (do_pml && pml[lev]->ok())
        {
            pml[lev]->PushPSATD(lev);
        }
        ApplyEfieldBoundary(lev, PatchType::fine);
        if (lev > 0) ApplyEfieldBoundary(lev, PatchType::coarse);
        ApplyBfieldBoundary(lev, PatchType::fine, DtType::FirstHalf);
        if (lev > 0) ApplyBfieldBoundary(lev, PatchType::coarse, DtType::FirstHalf);
    }

    // Damp fields in PML before exchanging guard cells
    if (do_pml)
    {
        DampPML();
    }

    // Exchange guard cells and synchronize nodal points
    FillBoundaryE(guard_cells.ng_alloc_EB, WarpX::sync_nodal_points);
    FillBoundaryB(guard_cells.ng_alloc_EB, WarpX::sync_nodal_points);
    if (WarpX::do_dive_cleaning || WarpX::do_pml_dive_cleaning)
        FillBoundaryF(guard_cells.ng_alloc_F, WarpX::sync_nodal_points);
    if (WarpX::do_divb_cleaning || WarpX::do_pml_divb_cleaning)
        FillBoundaryG(guard_cells.ng_alloc_G, WarpX::sync_nodal_points);

#else
    amrex::ignore_unused(cur_time);
    WARPX_ABORT_WITH_MESSAGE(
        "multi-J algorithm not implemented for FDTD");
#endif // WARPX_USE_PSATD
}

/* /brief Perform one PIC iteration, with subcycling
*  i.e. The fine patch uses a smaller timestep (and steps more often)
*  than the coarse patch, for the field advance and particle pusher.
*
* This version of subcycling only works for 2 levels and with a refinement
* ratio of 2.
* The particles and fields of the fine patch are pushed twice
* (with dt[coarse]/2) in this routine.
* The particles of the coarse patch and mother grid are pushed only once
* (with dt[coarse]). The fields on the coarse patch and mother grid
* are pushed in a way which is equivalent to pushing once only, with
* a current which is the average of the coarse + fine current at the 2
* steps of the fine grid.
*
*/
void
WarpX::OneStep_sub1 (Real curtime)
{
    WARPX_ALWAYS_ASSERT_WITH_MESSAGE(
        electrostatic_solver_id == ElectrostaticSolverAlgo::None,
        "Electrostatic solver cannot be used with sub-cycling."
    );

    // TODO: we could save some charge depositions

    WARPX_ALWAYS_ASSERT_WITH_MESSAGE(finest_level == 1, "Must have exactly two levels");
    const int fine_lev = 1;
    const int coarse_lev = 0;

    // i) Push particles and fields on the fine patch (first fine step)
    PushParticlesandDeposit(fine_lev, curtime, DtType::FirstHalf);
    RestrictCurrentFromFineToCoarsePatch(current_fp, current_cp, fine_lev);
    RestrictRhoFromFineToCoarsePatch(rho_fp, rho_cp, fine_lev);
    if (use_filter) ApplyFilterJ(current_fp, fine_lev);
    SumBoundaryJ(current_fp, fine_lev, Geom(fine_lev).periodicity());
    ApplyFilterandSumBoundaryRho(rho_fp, rho_cp, fine_lev, PatchType::fine, 0, 2*ncomps);

    EvolveB(fine_lev, PatchType::fine, 0.5_rt*dt[fine_lev], DtType::FirstHalf);
    EvolveF(fine_lev, PatchType::fine, 0.5_rt*dt[fine_lev], DtType::FirstHalf);
    FillBoundaryB(fine_lev, PatchType::fine, guard_cells.ng_FieldSolver,
                  WarpX::sync_nodal_points);
    FillBoundaryF(fine_lev, PatchType::fine, guard_cells.ng_alloc_F,
                  WarpX::sync_nodal_points);

    EvolveE(fine_lev, PatchType::fine, dt[fine_lev]);
    FillBoundaryE(fine_lev, PatchType::fine, guard_cells.ng_FieldGather);

    EvolveB(fine_lev, PatchType::fine, 0.5_rt*dt[fine_lev], DtType::SecondHalf);
    EvolveF(fine_lev, PatchType::fine, 0.5_rt*dt[fine_lev], DtType::SecondHalf);

    if (do_pml) {
        FillBoundaryF(fine_lev, PatchType::fine, guard_cells.ng_alloc_F);
        DampPML(fine_lev, PatchType::fine);
        FillBoundaryE(fine_lev, PatchType::fine, guard_cells.ng_FieldGather);
    }

    FillBoundaryB(fine_lev, PatchType::fine, guard_cells.ng_FieldGather);

    // ii) Push particles on the coarse patch and mother grid.
    // Push the fields on the coarse patch and mother grid
    // by only half a coarse step (first half)
    PushParticlesandDeposit(coarse_lev, curtime, DtType::Full);
    StoreCurrent(coarse_lev);
    AddCurrentFromFineLevelandSumBoundary(current_fp, current_cp, current_buf, coarse_lev);
    AddRhoFromFineLevelandSumBoundary(rho_fp, rho_cp, charge_buf, coarse_lev, 0, ncomps);

    EvolveB(fine_lev, PatchType::coarse, dt[fine_lev], DtType::FirstHalf);
    EvolveF(fine_lev, PatchType::coarse, dt[fine_lev], DtType::FirstHalf);
    FillBoundaryB(fine_lev, PatchType::coarse, guard_cells.ng_FieldGather);
    FillBoundaryF(fine_lev, PatchType::coarse, guard_cells.ng_FieldSolverF);

    EvolveE(fine_lev, PatchType::coarse, dt[fine_lev]);
    FillBoundaryE(fine_lev, PatchType::coarse, guard_cells.ng_FieldGather);

    EvolveB(coarse_lev, PatchType::fine, 0.5_rt*dt[coarse_lev], DtType::FirstHalf);
    EvolveF(coarse_lev, PatchType::fine, 0.5_rt*dt[coarse_lev], DtType::FirstHalf);
    FillBoundaryB(coarse_lev, PatchType::fine, guard_cells.ng_FieldGather,
                    WarpX::sync_nodal_points);
    FillBoundaryF(coarse_lev, PatchType::fine, guard_cells.ng_FieldSolverF,
                    WarpX::sync_nodal_points);

    EvolveE(coarse_lev, PatchType::fine, 0.5_rt*dt[coarse_lev]);
    FillBoundaryE(coarse_lev, PatchType::fine, guard_cells.ng_FieldGather);

    // TODO Remove call to FillBoundaryAux before UpdateAuxilaryData?
    FillBoundaryAux(guard_cells.ng_UpdateAux);
    // iii) Get auxiliary fields on the fine grid, at dt[fine_lev]
    UpdateAuxilaryData();
    FillBoundaryAux(guard_cells.ng_UpdateAux);

    // iv) Push particles and fields on the fine patch (second fine step)
    PushParticlesandDeposit(fine_lev, curtime + dt[fine_lev], DtType::SecondHalf);
    RestrictCurrentFromFineToCoarsePatch(current_fp, current_cp, fine_lev);
    RestrictRhoFromFineToCoarsePatch(rho_fp, rho_cp, fine_lev);
    if (use_filter) ApplyFilterJ(current_fp, fine_lev);
    SumBoundaryJ(current_fp, fine_lev, Geom(fine_lev).periodicity());
    ApplyFilterandSumBoundaryRho(rho_fp, rho_cp, fine_lev, PatchType::fine, 0, ncomps);

    EvolveB(fine_lev, PatchType::fine, 0.5_rt*dt[fine_lev], DtType::FirstHalf);
    EvolveF(fine_lev, PatchType::fine, 0.5_rt*dt[fine_lev], DtType::FirstHalf);
    FillBoundaryB(fine_lev, PatchType::fine, guard_cells.ng_FieldSolver);
    FillBoundaryF(fine_lev, PatchType::fine, guard_cells.ng_FieldSolverF);

    EvolveE(fine_lev, PatchType::fine, dt[fine_lev]);
    FillBoundaryE(fine_lev, PatchType::fine, guard_cells.ng_FieldSolver,
                    WarpX::sync_nodal_points);

    EvolveB(fine_lev, PatchType::fine, 0.5_rt*dt[fine_lev], DtType::SecondHalf);
    EvolveF(fine_lev, PatchType::fine, 0.5_rt*dt[fine_lev], DtType::SecondHalf);

    if (do_pml) {
        DampPML(fine_lev, PatchType::fine);
        FillBoundaryE(fine_lev, PatchType::fine, guard_cells.ng_FieldSolver);
    }

    if ( safe_guard_cells )
        FillBoundaryF(fine_lev, PatchType::fine, guard_cells.ng_FieldSolver);
    FillBoundaryB(fine_lev, PatchType::fine, guard_cells.ng_FieldSolver);

    // v) Push the fields on the coarse patch and mother grid
    // by only half a coarse step (second half)
    RestoreCurrent(coarse_lev);
    AddCurrentFromFineLevelandSumBoundary(current_fp, current_cp, current_buf, coarse_lev);
    AddRhoFromFineLevelandSumBoundary(rho_fp, rho_cp, charge_buf, coarse_lev, ncomps, ncomps);

    EvolveE(fine_lev, PatchType::coarse, dt[fine_lev]);
    FillBoundaryE(fine_lev, PatchType::coarse, guard_cells.ng_FieldSolver,
                  WarpX::sync_nodal_points);

    EvolveB(fine_lev, PatchType::coarse, dt[fine_lev], DtType::SecondHalf);
    EvolveF(fine_lev, PatchType::coarse, dt[fine_lev], DtType::SecondHalf);

    if (do_pml) {
        FillBoundaryF(fine_lev, PatchType::fine, guard_cells.ng_FieldSolverF);
        DampPML(fine_lev, PatchType::coarse); // do it twice
        DampPML(fine_lev, PatchType::coarse);
        FillBoundaryE(fine_lev, PatchType::coarse, guard_cells.ng_alloc_EB);
    }

    FillBoundaryB(fine_lev, PatchType::coarse, guard_cells.ng_FieldSolver,
                  WarpX::sync_nodal_points);
    FillBoundaryF(fine_lev, PatchType::coarse, guard_cells.ng_FieldSolverF,
                  WarpX::sync_nodal_points);

    EvolveE(coarse_lev, PatchType::fine, 0.5_rt*dt[coarse_lev]);
    FillBoundaryE(coarse_lev, PatchType::fine, guard_cells.ng_FieldSolver,
                  WarpX::sync_nodal_points);

    EvolveB(coarse_lev, PatchType::fine, 0.5_rt*dt[coarse_lev], DtType::SecondHalf);
    EvolveF(coarse_lev, PatchType::fine, 0.5_rt*dt[coarse_lev], DtType::SecondHalf);

    if (do_pml) {
        if (moving_window_active(istep[0]+1)){
            // Exchange guard cells of PMLs only (0 cells are exchanged for the
            // regular B field MultiFab). This is required as B and F have just been
            // evolved.
            FillBoundaryB(coarse_lev, PatchType::fine, IntVect::TheZeroVector(),
                          WarpX::sync_nodal_points);
            FillBoundaryF(coarse_lev, PatchType::fine, IntVect::TheZeroVector(),
                          WarpX::sync_nodal_points);
        }
        DampPML(coarse_lev, PatchType::fine);
        if ( safe_guard_cells )
            FillBoundaryE(coarse_lev, PatchType::fine, guard_cells.ng_FieldSolver,
                          WarpX::sync_nodal_points);
    }
    if ( safe_guard_cells )
        FillBoundaryB(coarse_lev, PatchType::fine, guard_cells.ng_FieldSolver,
                      WarpX::sync_nodal_points);
}

void
WarpX::doFieldIonization ()
{
    for (int lev = 0; lev <= finest_level; ++lev) {
        doFieldIonization(lev);
    }
}

void
WarpX::doFieldIonization (int lev)
{
    mypc->doFieldIonization(lev,
                            *Efield_aux[lev][0],*Efield_aux[lev][1],*Efield_aux[lev][2],
                            *Bfield_aux[lev][0],*Bfield_aux[lev][1],*Bfield_aux[lev][2]);
}

#ifdef WARPX_QED
void
WarpX::doQEDEvents ()
{
    for (int lev = 0; lev <= finest_level; ++lev) {
        doQEDEvents(lev);
    }
}

void
WarpX::doQEDEvents (int lev)
{
    mypc->doQedEvents(lev,
                      *Efield_aux[lev][0],*Efield_aux[lev][1],*Efield_aux[lev][2],
                      *Bfield_aux[lev][0],*Bfield_aux[lev][1],*Bfield_aux[lev][2]);
}
#endif

void
<<<<<<< HEAD
WarpX::PushParticlesandDepose (amrex::Real cur_time, bool skip_deposition, PushType push_type)
=======
WarpX::PushParticlesandDeposit (amrex::Real cur_time, bool skip_current)
>>>>>>> 0a39c8ae
{
    // Evolve particles to p^{n+1/2} and x^{n+1}
    // Deposit current, j^{n+1/2}
    for (int lev = 0; lev <= finest_level; ++lev) {
<<<<<<< HEAD
        PushParticlesandDepose(lev, cur_time, DtType::Full, skip_deposition, push_type);
=======
        PushParticlesandDeposit(lev, cur_time, DtType::Full, skip_current);
>>>>>>> 0a39c8ae
    }
}

void
<<<<<<< HEAD
WarpX::PushParticlesandDepose (int lev, amrex::Real cur_time, DtType a_dt_type, bool skip_deposition,
                               PushType push_type)
=======
WarpX::PushParticlesandDeposit (int lev, amrex::Real cur_time, DtType a_dt_type, bool skip_current)
>>>>>>> 0a39c8ae
{
    amrex::MultiFab* current_x = nullptr;
    amrex::MultiFab* current_y = nullptr;
    amrex::MultiFab* current_z = nullptr;

    if (WarpX::do_current_centering)
    {
        current_x = current_fp_nodal[lev][0].get();
        current_y = current_fp_nodal[lev][1].get();
        current_z = current_fp_nodal[lev][2].get();
    }
    else if (WarpX::current_deposition_algo == CurrentDepositionAlgo::Vay)
    {
        // Note that Vay deposition is supported only for PSATD and the code currently aborts otherwise
        current_x = current_fp_vay[lev][0].get();
        current_y = current_fp_vay[lev][1].get();
        current_z = current_fp_vay[lev][2].get();
    }
    else
    {
        current_x = current_fp[lev][0].get();
        current_y = current_fp[lev][1].get();
        current_z = current_fp[lev][2].get();
    }

    mypc->Evolve(lev,
                 *Efield_aux[lev][0], *Efield_aux[lev][1], *Efield_aux[lev][2],
                 *Bfield_aux[lev][0], *Bfield_aux[lev][1], *Bfield_aux[lev][2],
                 *current_x, *current_y, *current_z,
                 current_buf[lev][0].get(), current_buf[lev][1].get(), current_buf[lev][2].get(),
                 rho_fp[lev].get(), charge_buf[lev].get(),
                 Efield_cax[lev][0].get(), Efield_cax[lev][1].get(), Efield_cax[lev][2].get(),
                 Bfield_cax[lev][0].get(), Bfield_cax[lev][1].get(), Bfield_cax[lev][2].get(),
<<<<<<< HEAD
                 cur_time, dt[lev], a_dt_type, skip_deposition, push_type);
    if (! skip_deposition) {
=======
                 cur_time, dt[lev], a_dt_type, skip_current);
    if (! skip_current) {
>>>>>>> 0a39c8ae
#ifdef WARPX_DIM_RZ
        // This is called after all particles have deposited their current and charge.
        ApplyInverseVolumeScalingToCurrentDensity(current_fp[lev][0].get(), current_fp[lev][1].get(), current_fp[lev][2].get(), lev);
        if (current_buf[lev][0].get()) {
            ApplyInverseVolumeScalingToCurrentDensity(current_buf[lev][0].get(), current_buf[lev][1].get(), current_buf[lev][2].get(), lev-1);
        }
        if (rho_fp[lev]) {
            ApplyInverseVolumeScalingToChargeDensity(rho_fp[lev].get(), lev);
            if (charge_buf[lev]) {
                ApplyInverseVolumeScalingToChargeDensity(charge_buf[lev].get(), lev-1);
            }
        }
// #else
        // I left this comment here as a reminder that currently the
        // boundary handling for cartesian grids are not matching the RZ handling
        // (done in the ApplyInverseScalingToChargeDensity function). The
        // Cartesian grid code had to be moved from here to after the application
        // of the filter to avoid incorrect results (moved to `SyncCurrentAndRho()`).
        // Might this be related to issue #1943?
#endif
        if (do_fluid_species) {
            myfl->Evolve(lev,
                         *Efield_aux[lev][0], *Efield_aux[lev][1], *Efield_aux[lev][2],
                         *Bfield_aux[lev][0], *Bfield_aux[lev][1], *Bfield_aux[lev][2],
                         rho_fp[lev].get(), *current_x, *current_y, *current_z, cur_time, skip_current);
        }
    }
}

/* \brief Apply perfect mirror condition inside the box (not at a boundary).
 * In practice, set all fields to 0 on a section of the simulation domain
 * (as for a perfect conductor with a given thickness).
 * The mirror normal direction has to be parallel to the z axis.
 */
void
WarpX::applyMirrors(Real time)
{
    // Loop over the mirrors
    for(int i_mirror=0; i_mirror<num_mirrors; ++i_mirror)
    {
        // Get mirror properties (lower and upper z bounds)
        amrex::Real z_min = mirror_z[i_mirror];
        amrex::Real z_max_tmp = z_min + mirror_z_width[i_mirror];

        // Boost quantities for boosted frame simulations
        if (gamma_boost>1)
        {
            z_min = z_min/gamma_boost - PhysConst::c*beta_boost*time;
            z_max_tmp = z_max_tmp/gamma_boost - PhysConst::c*beta_boost*time;
        }

        // Loop over levels
        for(int lev=0; lev<=finest_level; lev++)
        {
            // Mirror must contain at least mirror_z_npoints[i_mirror] cells
            const amrex::Real dz = WarpX::CellSize(lev)[2];
            const amrex::Real z_max = std::max(z_max_tmp, z_min+mirror_z_npoints[i_mirror]*dz);

            // Get fine patch field MultiFabs
            amrex::MultiFab& Ex = *Efield_fp[lev][0].get();
            amrex::MultiFab& Ey = *Efield_fp[lev][1].get();
            amrex::MultiFab& Ez = *Efield_fp[lev][2].get();
            amrex::MultiFab& Bx = *Bfield_fp[lev][0].get();
            amrex::MultiFab& By = *Bfield_fp[lev][1].get();
            amrex::MultiFab& Bz = *Bfield_fp[lev][2].get();

            // Set each field to zero between z_min and z_max
            NullifyMF(Ex, lev, z_min, z_max);
            NullifyMF(Ey, lev, z_min, z_max);
            NullifyMF(Ez, lev, z_min, z_max);
            NullifyMF(Bx, lev, z_min, z_max);
            NullifyMF(By, lev, z_min, z_max);
            NullifyMF(Bz, lev, z_min, z_max);

            // If div(E)/div(B) cleaning are used, set F/G field to zero
            if (F_fp[lev]) NullifyMF(*F_fp[lev], lev, z_min, z_max);
            if (G_fp[lev]) NullifyMF(*G_fp[lev], lev, z_min, z_max);

            if (lev>0)
            {
                // Get coarse patch field MultiFabs
                amrex::MultiFab& cEx = *Efield_cp[lev][0].get();
                amrex::MultiFab& cEy = *Efield_cp[lev][1].get();
                amrex::MultiFab& cEz = *Efield_cp[lev][2].get();
                amrex::MultiFab& cBx = *Bfield_cp[lev][0].get();
                amrex::MultiFab& cBy = *Bfield_cp[lev][1].get();
                amrex::MultiFab& cBz = *Bfield_cp[lev][2].get();

                // Set each field to zero between z_min and z_max
                NullifyMF(cEx, lev, z_min, z_max);
                NullifyMF(cEy, lev, z_min, z_max);
                NullifyMF(cEz, lev, z_min, z_max);
                NullifyMF(cBx, lev, z_min, z_max);
                NullifyMF(cBy, lev, z_min, z_max);
                NullifyMF(cBz, lev, z_min, z_max);

                // If div(E)/div(B) cleaning are used, set F/G field to zero
                if (F_cp[lev]) NullifyMF(*F_cp[lev], lev, z_min, z_max);
                if (G_cp[lev]) NullifyMF(*G_cp[lev], lev, z_min, z_max);
            }
        }
    }
}

void
WarpX::HandleSignals()
{
    SignalHandling::WaitSignals();

    // SIGNAL_REQUESTS_BREAK is handled directly in WarpX::Evolve

    if (SignalHandling::TestAndResetActionRequestFlag(SignalHandling::SIGNAL_REQUESTS_CHECKPOINT)) {
        multi_diags->FilterComputePackFlushLastTimestep( istep[0] );
        ExecutePythonCallback("oncheckpointsignal");
    }
}<|MERGE_RESOLUTION|>--- conflicted
+++ resolved
@@ -964,30 +964,18 @@
 #endif
 
 void
-<<<<<<< HEAD
-WarpX::PushParticlesandDepose (amrex::Real cur_time, bool skip_deposition, PushType push_type)
-=======
-WarpX::PushParticlesandDeposit (amrex::Real cur_time, bool skip_current)
->>>>>>> 0a39c8ae
+WarpX::PushParticlesandDeposit (amrex::Real cur_time, bool skip_current, PushType push_type)
 {
     // Evolve particles to p^{n+1/2} and x^{n+1}
     // Deposit current, j^{n+1/2}
     for (int lev = 0; lev <= finest_level; ++lev) {
-<<<<<<< HEAD
-        PushParticlesandDepose(lev, cur_time, DtType::Full, skip_deposition, push_type);
-=======
-        PushParticlesandDeposit(lev, cur_time, DtType::Full, skip_current);
->>>>>>> 0a39c8ae
+        PushParticlesandDeposit(lev, cur_time, DtType::Full, skip_current, push_type);
     }
 }
 
 void
-<<<<<<< HEAD
-WarpX::PushParticlesandDepose (int lev, amrex::Real cur_time, DtType a_dt_type, bool skip_deposition,
+WarpX::PushParticlesandDeposit (int lev, amrex::Real cur_time, DtType a_dt_type, bool skip_current,
                                PushType push_type)
-=======
-WarpX::PushParticlesandDeposit (int lev, amrex::Real cur_time, DtType a_dt_type, bool skip_current)
->>>>>>> 0a39c8ae
 {
     amrex::MultiFab* current_x = nullptr;
     amrex::MultiFab* current_y = nullptr;
@@ -1021,13 +1009,8 @@
                  rho_fp[lev].get(), charge_buf[lev].get(),
                  Efield_cax[lev][0].get(), Efield_cax[lev][1].get(), Efield_cax[lev][2].get(),
                  Bfield_cax[lev][0].get(), Bfield_cax[lev][1].get(), Bfield_cax[lev][2].get(),
-<<<<<<< HEAD
-                 cur_time, dt[lev], a_dt_type, skip_deposition, push_type);
-    if (! skip_deposition) {
-=======
-                 cur_time, dt[lev], a_dt_type, skip_current);
+                 cur_time, dt[lev], a_dt_type, skip_current, push_type);
     if (! skip_current) {
->>>>>>> 0a39c8ae
 #ifdef WARPX_DIM_RZ
         // This is called after all particles have deposited their current and charge.
         ApplyInverseVolumeScalingToCurrentDensity(current_fp[lev][0].get(), current_fp[lev][1].get(), current_fp[lev][2].get(), lev);
