/* Copyright 2020
 *
 * This file is part of WarpX.
 *
 * License: BSD-3-Clause-LBNL
 */
#include "WarpX.H"

#if defined(WARPX_DIM_RZ) || defined(WARPX_DIM_RCYLINDER)
#   include "FieldSolver/FiniteDifferenceSolver/FiniteDifferenceAlgorithms/CylindricalYeeAlgorithm.H"
#else
#   include "FieldSolver/FiniteDifferenceSolver/FiniteDifferenceAlgorithms/CartesianCKCAlgorithm.H"
#   include "FieldSolver/FiniteDifferenceSolver/FiniteDifferenceAlgorithms/CartesianNodalAlgorithm.H"
#   include "FieldSolver/FiniteDifferenceSolver/FiniteDifferenceAlgorithms/CartesianYeeAlgorithm.H"
#endif
#include "Particles/MultiParticleContainer.H"
#include "Utils/TextMsg.H"
#include "Utils/WarpXAlgorithmSelection.H"
#include "Utils/WarpXConst.H"

#include <AMReX.H>
#include <AMReX_Geometry.H>
#include <AMReX_IntVect.H>
#include <AMReX_Print.H>
#include <AMReX_REAL.H>
#include <AMReX_Vector.H>

#include <algorithm>
#include <memory>

/**
 * Compute the minimum of array x, where x has dimension AMREX_SPACEDIM
 */
AMREX_FORCE_INLINE amrex::Real
minDim (const amrex::Real* x)
{
    return std::min({AMREX_D_DECL(x[0], x[1], x[2])});
}

/**
 * Determine the timestep of the simulation. */
void
WarpX::ComputeDt ()
{
    // Handle cases where the timestep is not limited by the speed of light
    // and no constant timestep is provided
    if (electromagnetic_solver_id == ElectromagneticSolverAlgo::HybridPIC) {
        WARPX_ALWAYS_ASSERT_WITH_MESSAGE(m_const_dt.has_value(), "warpx.const_dt must be specified with the hybrid-PIC solver.");
    } else if (electromagnetic_solver_id == ElectromagneticSolverAlgo::None) {
        WARPX_ALWAYS_ASSERT_WITH_MESSAGE(
            m_const_dt.has_value() || dt_update_interval.isActivated(),
            "warpx.const_dt must be specified with the electrostatic solver, or warpx.dt_update_interval must be > 0."
        );
    }

    // Determine the appropriate timestep as limited by the speed of light
    const amrex::Real* dx = geom[max_level].CellSize();
    amrex::Real deltat = 0.;

    if (m_const_dt.has_value()) {
        deltat = m_const_dt.value();
    } else if (electrostatic_solver_id  != ElectrostaticSolverAlgo::None) {
        // Set dt for electrostatic algorithm
        if (m_max_dt.has_value()) {
            deltat = m_max_dt.value();
        } else {
            deltat = cfl * minDim(dx) / PhysConst::c;
        }
    } else if (electromagnetic_solver_id == ElectromagneticSolverAlgo::PSATD) {
        // Computation of dt for spectral algorithm
        // (determined by the minimum cell size in all directions)
<<<<<<< HEAD
#if (AMREX_SPACEDIM == 1)
        deltat = cfl * dx[0] / PhysConst::c;
#elif (AMREX_SPACEDIM == 2)
        deltat = cfl * std::min(dx[0], dx[1]) / PhysConst::c;
#else
        deltat = cfl * std::min(dx[0], std::min(dx[1], dx[2])) / PhysConst::c;
#endif
=======
        deltat = cfl * minDim(dx) / PhysConst::c;
>>>>>>> 2d617203
    } else {
        // Computation of dt for FDTD algorithm
#if defined(WARPX_DIM_RZ) || defined(WARPX_DIM_RCYLINDER)
        // - In RZ geometry
        if (electromagnetic_solver_id == ElectromagneticSolverAlgo::Yee) {
            deltat = cfl * CylindricalYeeAlgorithm::ComputeMaxDt(dx,  n_rz_azimuthal_modes);
#else
        // - In Cartesian geometry
        if (grid_type == GridType::Collocated) {
            deltat = cfl * CartesianNodalAlgorithm::ComputeMaxDt(dx);
        } else if (electromagnetic_solver_id == ElectromagneticSolverAlgo::Yee
                    || electromagnetic_solver_id == ElectromagneticSolverAlgo::ECT) {
            deltat = cfl * CartesianYeeAlgorithm::ComputeMaxDt(dx);
        } else if (electromagnetic_solver_id == ElectromagneticSolverAlgo::CKC) {
            deltat = cfl * CartesianCKCAlgorithm::ComputeMaxDt(dx);
#endif
        } else {
            WARPX_ABORT_WITH_MESSAGE("ComputeDt: Unknown algorithm");
        }
    }

    dt.resize(0);
    dt.resize(max_level+1,deltat);

    if (do_subcycling) {
        for (int lev = max_level-1; lev >= 0; --lev) {
            dt[lev] = dt[lev+1] * refRatio(lev)[0];
        }
    }
}

/**
 * Determine the simulation timestep from the maximum speed of all particles
 * Sets timestep so that a particle can only cross cfl*dx cells per timestep.
 */
void
WarpX::UpdateDtFromParticleSpeeds ()
{
    const amrex::Real* dx = geom[max_level].CellSize();
    const amrex::Real dx_min = minDim(dx);

    const amrex::ParticleReal max_v = mypc->maxParticleVelocity();
    amrex::Real deltat_new = 0.;

    // Protections from overly-large timesteps
    if (max_v == 0) {
        WARPX_ALWAYS_ASSERT_WITH_MESSAGE(m_max_dt.has_value(), "Particles at rest and no constant or maximum timestep specified. Aborting.");
        deltat_new = m_max_dt.value();
    } else {
        deltat_new = cfl * dx_min / max_v;
    }

    // Restrict to be less than user-specified maximum timestep, if present
    if (m_max_dt.has_value()) {
        deltat_new = std::min(deltat_new, m_max_dt.value());
    }

    // Update dt
    dt[max_level] = deltat_new;

    for (int lev = max_level-1; lev >= 0; --lev) {
        dt[lev] = dt[lev+1] * refRatio(lev)[0];
    }
}

void
WarpX::PrintDtDxDyDz ()
{
    for (int lev=0; lev <= max_level; lev++) {
        const amrex::Real* dx_lev = geom[lev].CellSize();
        amrex::Print() << "Level " << lev << ": dt = " << dt[lev]
#if defined(WARPX_DIM_1D_Z)
                       << " ; dz = " << dx_lev[0] << '\n';
#elif defined(WARPX_DIM_RCYLINDER) || defined(WARPX_DIM_RSPHERE)
                       << " ; dx = " << dx_lev[0] << '\n';
#elif defined(WARPX_DIM_XZ) || defined(WARPX_DIM_RZ)
                       << " ; dx = " << dx_lev[0]
                       << " ; dz = " << dx_lev[1] << '\n';
#elif defined(WARPX_DIM_3D)
                       << " ; dx = " << dx_lev[0]
                       << " ; dy = " << dx_lev[1]
                       << " ; dz = " << dx_lev[2] << '\n';
#endif
    }
}<|MERGE_RESOLUTION|>--- conflicted
+++ resolved
@@ -69,17 +69,7 @@
     } else if (electromagnetic_solver_id == ElectromagneticSolverAlgo::PSATD) {
         // Computation of dt for spectral algorithm
         // (determined by the minimum cell size in all directions)
-<<<<<<< HEAD
-#if (AMREX_SPACEDIM == 1)
-        deltat = cfl * dx[0] / PhysConst::c;
-#elif (AMREX_SPACEDIM == 2)
-        deltat = cfl * std::min(dx[0], dx[1]) / PhysConst::c;
-#else
-        deltat = cfl * std::min(dx[0], std::min(dx[1], dx[2])) / PhysConst::c;
-#endif
-=======
         deltat = cfl * minDim(dx) / PhysConst::c;
->>>>>>> 2d617203
     } else {
         // Computation of dt for FDTD algorithm
 #if defined(WARPX_DIM_RZ) || defined(WARPX_DIM_RCYLINDER)
