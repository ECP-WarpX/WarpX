/* Copyright 2022 David Grote
 *
 * This file is part of WarpX.
 *
 * License: BSD-3-Clause-LBNL
 */
#include "WarpX.H"

#include "BoundaryConditions/PML.H"
#include "Diagnostics/MultiDiagnostics.H"
#include "Diagnostics/ReducedDiags/MultiReducedDiags.H"
#include "Evolve/WarpXDtType.H"
#include "Evolve/WarpXPushType.H"
#ifdef WARPX_USE_PSATD
#   ifdef WARPX_DIM_RZ
#       include "FieldSolver/SpectralSolver/SpectralSolverRZ.H"
#   else
#       include "FieldSolver/SpectralSolver/SpectralSolver.H"
#   endif
#endif
#include "Parallelization/GuardCellManager.H"
#include "Particles/MultiParticleContainer.H"
#include "Particles/ParticleBoundaryBuffer.H"
#include "Python/callbacks.H"
#include "Utils/TextMsg.H"
#include "Utils/WarpXAlgorithmSelection.H"
#include "Utils/WarpXUtil.H"
#include "Utils/WarpXConst.H"
#include "Utils/WarpXProfilerWrapper.H"

#include <ablastr/utils/SignalHandling.H>
#include <ablastr/warn_manager/WarnManager.H>

#include <AMReX.H>
#include <AMReX_Array.H>
#include <AMReX_BLassert.H>
#include <AMReX_Geometry.H>
#include <AMReX_IntVect.H>
#include <AMReX_LayoutData.H>
#include <AMReX_MultiFab.H>
#include <AMReX_ParmParse.H>
#include <AMReX_Print.H>
#include <AMReX_REAL.H>
#include <AMReX_Utility.H>
#include <AMReX_Vector.H>

#include <algorithm>
#include <array>
#include <memory>
#include <ostream>
#include <vector>

void
WarpX::EvolveImplicitPicardInit (int lev)
{

    if (lev == 0) {
        // Add space to save the positions and velocities at the start of the time steps
        for (auto const& pc : *mypc) {
#if (AMREX_SPACEDIM >= 2)
            pc->AddRealComp("x_n");
#endif
#if defined(WARPX_DIM_3D) || defined(WARPX_DIM_RZ)
            pc->AddRealComp("y_n");
#endif
            pc->AddRealComp("z_n");
            pc->AddRealComp("ux_n");
            pc->AddRealComp("uy_n");
            pc->AddRealComp("uz_n");
        }
    }

    // Initialize MultiFabs to hold the E and B fields at the start of the time steps
    // Only one refinement level is supported
    const int nlevs_max = maxLevel() + 1;
    Efield_n.resize(nlevs_max);
    Efield_save.resize(nlevs_max);
    if (evolve_scheme == EvolveScheme::ImplicitPicard) {
        Bfield_n.resize(nlevs_max);
        Bfield_save.resize(nlevs_max);
    }

    // The Efield_n and Bfield_n will hold the fields at the start of the time step.
    // This is needed since in each iteration the fields are advanced from the values
    // at the start of the step.
    // The Efield_save and Bfield_save will hold the fields from the previous iteration,
    // to check the change in the fields after the iterations to check for convergence.
    // The Efiel_fp and Bfield_fp will hole the n+theta during the iterations and then
    // advance to the n+1 time level after the iterations complete.
    AllocInitMultiFabFromModel(Efield_n[lev][0], *Efield_fp[0][0], lev, "Efield_n[0]");
    AllocInitMultiFabFromModel(Efield_n[lev][1], *Efield_fp[0][1], lev, "Efield_n[1]");
    AllocInitMultiFabFromModel(Efield_n[lev][2], *Efield_fp[0][2], lev, "Efield_n[2]");
    AllocInitMultiFabFromModel(Efield_save[lev][0], *Efield_fp[0][0], lev, "Efield_save[0]");
    AllocInitMultiFabFromModel(Efield_save[lev][1], *Efield_fp[0][1], lev, "Efield_save[1]");
    AllocInitMultiFabFromModel(Efield_save[lev][2], *Efield_fp[0][2], lev, "Efield_save[2]");

    if (evolve_scheme == EvolveScheme::ImplicitPicard) {
        AllocInitMultiFabFromModel(Bfield_n[lev][0], *Bfield_fp[0][0], lev, "Bfield_n[0]");
        AllocInitMultiFabFromModel(Bfield_n[lev][1], *Bfield_fp[0][1], lev, "Bfield_n[1]");
        AllocInitMultiFabFromModel(Bfield_n[lev][2], *Bfield_fp[0][2], lev, "Bfield_n[2]");
        AllocInitMultiFabFromModel(Bfield_save[lev][0], *Bfield_fp[0][0], lev, "Bfield_save[0]");
        AllocInitMultiFabFromModel(Bfield_save[lev][1], *Bfield_fp[0][1], lev, "Bfield_save[1]");
        AllocInitMultiFabFromModel(Bfield_save[lev][2], *Bfield_fp[0][2], lev, "Bfield_save[2]");
    }

}

void
WarpX::OneStep_ImplicitPicard(amrex::Real cur_time)
{
    using namespace amrex::literals;

    // We have E^{n}.
    // Particles have p^{n} and x^{n}.
    // With full implicit, B^{n}
    // With semi-implicit, B^{n-1/2}

    // Save the values at the start of the time step,
    // copying particle data to x_n etc.
    for (auto const& pc : *mypc) {
        SaveParticlesAtImplicitStepStart (*pc, 0);
    }

    if (electromagnetic_solver_id == ElectromagneticSolverAlgo::PSATD) {
        // Do the first piece of the Strang splitting, source free advance of E and B
        // Save Efield_fp in Efield_n
        amrex::MultiFab::Copy(*Efield_n[0][0], *Efield_fp[0][0], 0, 0, ncomps, Efield_n[0][0]->nGrowVect());
        amrex::MultiFab::Copy(*Efield_n[0][1], *Efield_fp[0][1], 0, 0, ncomps, Efield_n[0][1]->nGrowVect());
        amrex::MultiFab::Copy(*Efield_n[0][2], *Efield_fp[0][2], 0, 0, ncomps, Efield_n[0][2]->nGrowVect());
        // Save Bfield_fp in Bfield_n
        amrex::MultiFab::Copy(*Bfield_n[0][0], *Bfield_fp[0][0], 0, 0, ncomps, Bfield_n[0][0]->nGrowVect());
        amrex::MultiFab::Copy(*Bfield_n[0][1], *Bfield_fp[0][1], 0, 0, ncomps, Bfield_n[0][1]->nGrowVect());
        amrex::MultiFab::Copy(*Bfield_n[0][2], *Bfield_fp[0][2], 0, 0, ncomps, Bfield_n[0][2]->nGrowVect());
        // It would be more efficient to write a specialized PSATD advance that does not use J,
        // but this works for now.
        current_fp[0][0]->setVal(0._rt);
        current_fp[0][1]->setVal(0._rt);
        current_fp[0][2]->setVal(0._rt);
        if (rho_fp[0]) { rho_fp[0]->setVal(0._rt); }
        PushPSATD(); // Note that this does dt/2
        FillBoundaryE(guard_cells.ng_alloc_EB, WarpX::sync_nodal_points);
        FillBoundaryB(guard_cells.ng_alloc_EB, WarpX::sync_nodal_points);
    }

    // Save the fields at the start of the step
    amrex::MultiFab::Copy(*Efield_n[0][0], *Efield_fp[0][0], 0, 0, ncomps, Efield_fp[0][0]->nGrowVect());
    amrex::MultiFab::Copy(*Efield_n[0][1], *Efield_fp[0][1], 0, 0, ncomps, Efield_fp[0][1]->nGrowVect());
    amrex::MultiFab::Copy(*Efield_n[0][2], *Efield_fp[0][2], 0, 0, ncomps, Efield_fp[0][2]->nGrowVect());

    if (evolve_scheme == EvolveScheme::ImplicitPicard) {
        amrex::MultiFab::Copy(*Bfield_n[0][0], *Bfield_fp[0][0], 0, 0, ncomps, Bfield_fp[0][0]->nGrowVect());
        amrex::MultiFab::Copy(*Bfield_n[0][1], *Bfield_fp[0][1], 0, 0, ncomps, Bfield_fp[0][1]->nGrowVect());
        amrex::MultiFab::Copy(*Bfield_n[0][2], *Bfield_fp[0][2], 0, 0, ncomps, Bfield_fp[0][2]->nGrowVect());
    } else if (evolve_scheme == EvolveScheme::SemiImplicitPicard) {
        // This updates Bfield_fp so it holds the new B at n+1/2
        EvolveB(dt[0], DtType::Full);
        // WarpX::sync_nodal_points is used to avoid instability
        FillBoundaryB(guard_cells.ng_alloc_EB, WarpX::sync_nodal_points);
        ApplyBfieldBoundary(0, PatchType::fine, DtType::Full);
    }

    // Start the iterations
    amrex::Real deltaE = 1._rt;
    amrex::Real deltaB = 1._rt;
    int iteration_count = 0;
    while (iteration_count < max_picard_iterations &&
           (deltaE > picard_iteration_tolerance || deltaB > picard_iteration_tolerance)) {
        iteration_count++;

<<<<<<< HEAD
=======
        // Advance the particle positions by 1/2 dt,
        // particle velocities by dt, then take average of old and new v,
        // deposit currents, giving J at n+1/2
        // This uses Efield_fp and Bfield_fp, the field at n+1/2 from the previous iteration.
        const bool skip_current = false;
        const PushType push_type = PushType::Implicit;
        PushParticlesandDeposit(cur_time, skip_current, push_type);

        SyncCurrentAndRho();

>>>>>>> a082660a
        if (picard_iteration_tolerance > 0. || iteration_count == max_picard_iterations) {
            // Save the E at n+1/2 from the previous iteration so that the change
            // in this iteration can be calculated
            amrex::MultiFab::Copy(*Efield_save[0][0], *Efield_fp[0][0], 0, 0, ncomps, 0);
            amrex::MultiFab::Copy(*Efield_save[0][1], *Efield_fp[0][1], 0, 0, ncomps, 0);
            amrex::MultiFab::Copy(*Efield_save[0][2], *Efield_fp[0][2], 0, 0, ncomps, 0);
            if (evolve_scheme == EvolveScheme::ImplicitPicard) {
                // Save the B at n+1/2 from the previous iteration so that the change
                // in this iteration can be calculated
                amrex::MultiFab::Copy(*Bfield_save[0][0], *Bfield_fp[0][0], 0, 0, ncomps, 0);
                amrex::MultiFab::Copy(*Bfield_save[0][1], *Bfield_fp[0][1], 0, 0, ncomps, 0);
                amrex::MultiFab::Copy(*Bfield_save[0][2], *Bfield_fp[0][2], 0, 0, ncomps, 0);
            }
        }

        // Advance the particle positions by 1/2 dt,
        // particle velocities by dt, then take average of old and new v,
        // deposit currents, giving J at n+1/2
        // This uses Efield_fp and Bfield_fp, the field at n+1/2 from the previous iteration.
        bool skip_current = false;
        PushType push_type = PushType::Implicit;
        PushParticlesandDeposit(cur_time, skip_current, push_type);

        SyncCurrentAndRho();

        if (electromagnetic_solver_id == ElectromagneticSolverAlgo::PSATD) {
            // The middle part of the Strang splitting, advancing dE/dt = J
            // Copy Efield_n into Efield_fp since EvolveE updates Efield_fp in place
            amrex::MultiFab::Copy(*Efield_fp[0][0], *Efield_n[0][0], 0, 0, ncomps, Efield_n[0][0]->nGrowVect());
            amrex::MultiFab::Copy(*Efield_fp[0][1], *Efield_n[0][1], 0, 0, ncomps, Efield_n[0][1]->nGrowVect());
            amrex::MultiFab::Copy(*Efield_fp[0][2], *Efield_n[0][2], 0, 0, ncomps, Efield_n[0][2]->nGrowVect());
            // Zero out B since the curl terms are not included here
            // It would be more efficient to write a specialized routine for EvolveE, but this works for now
            Bfield_fp[0][0]->setVal(0._rt);
            Bfield_fp[0][1]->setVal(0._rt);
            Bfield_fp[0][2]->setVal(0._rt);
            EvolveE(0.5_rt*dt[0]);
            FillBoundaryE(guard_cells.ng_alloc_EB, WarpX::sync_nodal_points);
            // Restore the B since it will be needed by the particles in the next iteration, and at end of the iterations
            amrex::MultiFab::Copy(*Bfield_fp[0][0], *Bfield_n[0][0], 0, 0, ncomps, Bfield_n[0][0]->nGrowVect());
            amrex::MultiFab::Copy(*Bfield_fp[0][1], *Bfield_n[0][1], 0, 0, ncomps, Bfield_n[0][1]->nGrowVect());
            amrex::MultiFab::Copy(*Bfield_fp[0][2], *Bfield_n[0][2], 0, 0, ncomps, Bfield_n[0][2]->nGrowVect());

        } else {
            // Copy Efield_n into Efield_fp since EvolveE updates Efield_fp in place
            amrex::MultiFab::Copy(*Efield_fp[0][0], *Efield_n[0][0], 0, 0, ncomps, Efield_n[0][0]->nGrowVect());
            amrex::MultiFab::Copy(*Efield_fp[0][1], *Efield_n[0][1], 0, 0, ncomps, Efield_n[0][1]->nGrowVect());
            amrex::MultiFab::Copy(*Efield_fp[0][2], *Efield_n[0][2], 0, 0, ncomps, Efield_n[0][2]->nGrowVect());

            // Updates Efield_fp so it holds the new E at n+1/2
            EvolveE(0.5_rt*dt[0]);
            // WarpX::sync_nodal_points is used to avoid instability
            FillBoundaryE(guard_cells.ng_alloc_EB, WarpX::sync_nodal_points);
            ApplyEfieldBoundary(0, PatchType::fine);

            if (evolve_scheme == EvolveScheme::ImplicitPicard) {

                // Copy Bfield_n into Bfield_fp since EvolveB updates Bfield_fp in place
                amrex::MultiFab::Copy(*Bfield_fp[0][0], *Bfield_n[0][0], 0, 0, ncomps, Bfield_n[0][0]->nGrowVect());
                amrex::MultiFab::Copy(*Bfield_fp[0][1], *Bfield_n[0][1], 0, 0, ncomps, Bfield_n[0][1]->nGrowVect());
                amrex::MultiFab::Copy(*Bfield_fp[0][2], *Bfield_n[0][2], 0, 0, ncomps, Bfield_n[0][2]->nGrowVect());

                // This updates Bfield_fp so it holds the new B at n+1/2
                EvolveB(0.5_rt*dt[0], DtType::Full);
                // WarpX::sync_nodal_points is used to avoid instability
                FillBoundaryB(guard_cells.ng_alloc_EB, WarpX::sync_nodal_points);
                ApplyBfieldBoundary(0, PatchType::fine, DtType::Full);
            }
        }

        // The B field update needs
        if (num_mirrors>0){
            applyMirrors(cur_time);
            // E : guard cells are NOT up-to-date from the mirrors
            // B : guard cells are NOT up-to-date from the mirrors
        }

        if (picard_iteration_tolerance > 0. || iteration_count == max_picard_iterations) {
            // Calculate the change in E and B from this iteration
            // deltaE = abs(Enew - Eold)/max(abs(Enew))
            Efield_save[0][0]->minus(*Efield_fp[0][0], 0, ncomps, 0);
            Efield_save[0][1]->minus(*Efield_fp[0][1], 0, ncomps, 0);
            Efield_save[0][2]->minus(*Efield_fp[0][2], 0, ncomps, 0);
            const amrex::Real maxE0 = std::max(1._rt, Efield_fp[0][0]->norm0(0, 0));
            const amrex::Real maxE1 = std::max(1._rt, Efield_fp[0][1]->norm0(0, 0));
            const amrex::Real maxE2 = std::max(1._rt, Efield_fp[0][2]->norm0(0, 0));
            const amrex::Real deltaE0 = Efield_save[0][0]->norm0(0, 0)/maxE0;
            const amrex::Real deltaE1 = Efield_save[0][1]->norm0(0, 0)/maxE1;
            const amrex::Real deltaE2 = Efield_save[0][2]->norm0(0, 0)/maxE2;
            deltaE = std::max(std::max(deltaE0, deltaE1), deltaE2);
            if (evolve_scheme == EvolveScheme::ImplicitPicard) {
                Bfield_save[0][0]->minus(*Bfield_fp[0][0], 0, ncomps, 0);
                Bfield_save[0][1]->minus(*Bfield_fp[0][1], 0, ncomps, 0);
                Bfield_save[0][2]->minus(*Bfield_fp[0][2], 0, ncomps, 0);
                const amrex::Real maxB0 = std::max(1._rt, Bfield_fp[0][0]->norm0(0, 0));
                const amrex::Real maxB1 = std::max(1._rt, Bfield_fp[0][1]->norm0(0, 0));
                const amrex::Real maxB2 = std::max(1._rt, Bfield_fp[0][2]->norm0(0, 0));
                const amrex::Real deltaB0 = Bfield_save[0][0]->norm0(0, 0)/maxB0;
                const amrex::Real deltaB1 = Bfield_save[0][1]->norm0(0, 0)/maxB1;
                const amrex::Real deltaB2 = Bfield_save[0][2]->norm0(0, 0)/maxB2;
                deltaB = std::max(std::max(deltaB0, deltaB1), deltaB2);
            } else {
                deltaB = 0.;
            }
            amrex::Print() << "Max delta " << iteration_count << " " << deltaE << " " << deltaB << "\n";
        }

        // Now, the particle positions and velocities and the Efield_fp and Bfield_fp hold
        // the new values at n+1/2
    }

    amrex::Print() << "Picard iterations = " << iteration_count << ", Eerror = " << deltaE << ", Berror = " << deltaB << "\n";
    if (picard_iteration_tolerance > 0. && iteration_count == max_picard_iterations) {
       std::stringstream convergenceMsg;
       convergenceMsg << "The Picard implicit solver failed to converge after " << iteration_count << " iterations, with Eerror = " << deltaE << ", Berror = " << deltaB << " with a tolerance of " << picard_iteration_tolerance;
       if (require_picard_convergence) {
           WARPX_ABORT_WITH_MESSAGE(convergenceMsg.str());
       } else {
           ablastr::warn_manager::WMRecordWarning("PicardSolver", convergenceMsg.str());
       }
    }

    // Advance particles to step n+1
    for (auto const& pc : *mypc) {
        FinishImplicitParticleUpdate(*pc, 0);
    }

    if (electromagnetic_solver_id == ElectromagneticSolverAlgo::PSATD) {
        // Finish the advance of longitudinal E, E(n+1) = 2*E(n+1/2) - E(n)
        // Note that the transverse E is unchanged so it carries through the advance
        FinishImplicitFieldUpdate(Efield_fp, Efield_n);
        FillBoundaryE(guard_cells.ng_alloc_EB, WarpX::sync_nodal_points);
        // Do the last piece of the String splitting, field free advance of E and B
        // Save Efield_fp in Efield_n
        amrex::MultiFab::Copy(*Efield_n[0][0], *Efield_fp[0][0], 0, 0, ncomps, Efield_n[0][0]->nGrowVect());
        amrex::MultiFab::Copy(*Efield_n[0][1], *Efield_fp[0][1], 0, 0, ncomps, Efield_n[0][1]->nGrowVect());
        amrex::MultiFab::Copy(*Efield_n[0][2], *Efield_fp[0][2], 0, 0, ncomps, Efield_n[0][2]->nGrowVect());
        // Save Bfield_fp in Bfield_n
        amrex::MultiFab::Copy(*Bfield_n[0][0], *Bfield_fp[0][0], 0, 0, ncomps, Bfield_n[0][0]->nGrowVect());
        amrex::MultiFab::Copy(*Bfield_n[0][1], *Bfield_fp[0][1], 0, 0, ncomps, Bfield_n[0][1]->nGrowVect());
        amrex::MultiFab::Copy(*Bfield_n[0][2], *Bfield_fp[0][2], 0, 0, ncomps, Bfield_n[0][2]->nGrowVect());
        // Note that erasing J messes up the J in the plot files since it uses the same data
        // Writing a specialized PSATD advance without J would fix this issue
        current_fp[0][0]->setVal(0._rt);
        current_fp[0][1]->setVal(0._rt);
        current_fp[0][2]->setVal(0._rt);
        if (rho_fp[0]) { rho_fp[0]->setVal(0._rt); }
        PushPSATD(); // Note that this does dt/2
        FillBoundaryE(guard_cells.ng_alloc_EB, WarpX::sync_nodal_points);
        FillBoundaryB(guard_cells.ng_alloc_EB, WarpX::sync_nodal_points);
    } else {
        // Advance fields to step n+1
        // WarpX::sync_nodal_points is used to avoid instability
        FinishImplicitFieldUpdate(Efield_fp, Efield_n);
        FillBoundaryE(guard_cells.ng_alloc_EB, WarpX::sync_nodal_points);
        if (evolve_scheme == EvolveScheme::ImplicitPicard) {
            FinishImplicitFieldUpdate(Bfield_fp, Bfield_n);
            FillBoundaryB(guard_cells.ng_alloc_EB, WarpX::sync_nodal_points);
        }
    }


}

void
WarpX::SaveParticlesAtImplicitStepStart (WarpXParticleContainer& pc, int lev)
{

#ifdef AMREX_USE_OMP
#pragma omp parallel
#endif
    {

    auto particle_comps = pc.getParticleComps();

    for (WarpXParIter pti(pc, lev); pti.isValid(); ++pti) {

        const auto getPosition = GetParticlePosition(pti);

        auto& attribs = pti.GetAttribs();
        amrex::ParticleReal* const AMREX_RESTRICT ux = attribs[PIdx::ux].dataPtr();
        amrex::ParticleReal* const AMREX_RESTRICT uy = attribs[PIdx::uy].dataPtr();
        amrex::ParticleReal* const AMREX_RESTRICT uz = attribs[PIdx::uz].dataPtr();

#if (AMREX_SPACEDIM >= 2)
        amrex::ParticleReal* x_n = pti.GetAttribs(particle_comps["x_n"]).dataPtr();
#endif
#if defined(WARPX_DIM_3D) || defined(WARPX_DIM_RZ)
        amrex::ParticleReal* y_n = pti.GetAttribs(particle_comps["y_n"]).dataPtr();
#endif
        amrex::ParticleReal* z_n = pti.GetAttribs(particle_comps["z_n"]).dataPtr();
        amrex::ParticleReal* ux_n = pti.GetAttribs(particle_comps["ux_n"]).dataPtr();
        amrex::ParticleReal* uy_n = pti.GetAttribs(particle_comps["uy_n"]).dataPtr();
        amrex::ParticleReal* uz_n = pti.GetAttribs(particle_comps["uz_n"]).dataPtr();

        const long np = pti.numParticles();

        amrex::ParallelFor( np, [=] AMREX_GPU_DEVICE (long ip)
        {
            amrex::ParticleReal xp, yp, zp;
            getPosition(ip, xp, yp, zp);

#if (AMREX_SPACEDIM >= 2)
            x_n[ip] = xp;
#endif
#if defined(WARPX_DIM_3D) || defined(WARPX_DIM_RZ)
            y_n[ip] = yp;
#endif
            z_n[ip] = zp;

            ux_n[ip] = ux[ip];
            uy_n[ip] = uy[ip];
            uz_n[ip] = uz[ip];

        });

    }
    }
}

void
WarpX::FinishImplicitParticleUpdate (WarpXParticleContainer& pc, int lev)
{
    using namespace amrex::literals;

#ifdef AMREX_USE_OMP
#pragma omp parallel
#endif
    {

    auto particle_comps = pc.getParticleComps();

    for (WarpXParIter pti(pc, lev); pti.isValid(); ++pti) {

        const auto getPosition = GetParticlePosition(pti);
        const auto setPosition = SetParticlePosition(pti);

        auto& attribs = pti.GetAttribs();
        amrex::ParticleReal* const AMREX_RESTRICT ux = attribs[PIdx::ux].dataPtr();
        amrex::ParticleReal* const AMREX_RESTRICT uy = attribs[PIdx::uy].dataPtr();
        amrex::ParticleReal* const AMREX_RESTRICT uz = attribs[PIdx::uz].dataPtr();

#if (AMREX_SPACEDIM >= 2)
        amrex::ParticleReal* x_n = pti.GetAttribs(particle_comps["x_n"]).dataPtr();
#endif
#if defined(WARPX_DIM_3D) || defined(WARPX_DIM_RZ)
        amrex::ParticleReal* y_n = pti.GetAttribs(particle_comps["y_n"]).dataPtr();
#endif
        amrex::ParticleReal* z_n = pti.GetAttribs(particle_comps["z_n"]).dataPtr();
        amrex::ParticleReal* ux_n = pti.GetAttribs(particle_comps["ux_n"]).dataPtr();
        amrex::ParticleReal* uy_n = pti.GetAttribs(particle_comps["uy_n"]).dataPtr();
        amrex::ParticleReal* uz_n = pti.GetAttribs(particle_comps["uz_n"]).dataPtr();

        const long np = pti.numParticles();

        amrex::ParallelFor( np, [=] AMREX_GPU_DEVICE (long ip)
        {
            amrex::ParticleReal xp, yp, zp;
            getPosition(ip, xp, yp, zp);

#if (AMREX_SPACEDIM >= 2)
            xp = 2._rt*xp - x_n[ip];
#endif
#if defined(WARPX_DIM_3D) || defined(WARPX_DIM_RZ)
            yp = 2._rt*yp - y_n[ip];
#endif
            zp = 2._rt*zp - z_n[ip];

            ux[ip] = 2._rt*ux[ip] - ux_n[ip];
            uy[ip] = 2._rt*uy[ip] - uy_n[ip];
            uz[ip] = 2._rt*uz[ip] - uz_n[ip];

            setPosition(ip, xp, yp, zp);
        });

    }
    }
}

void
WarpX::FinishImplicitFieldUpdate (amrex::Vector<std::array< std::unique_ptr<amrex::MultiFab>, 3 > >& Field_fp,
                                  amrex::Vector<std::array< std::unique_ptr<amrex::MultiFab>, 3 > >& Field_n)
{
    using namespace amrex::literals;

    for (int lev = 0; lev <= finest_level; ++lev) {

#ifdef AMREX_USE_OMP
#pragma omp parallel if (amrex::Gpu::notInLaunchRegion())
#endif
       for ( amrex::MFIter mfi(*Field_fp[lev][0], amrex::TilingIfNotGPU()); mfi.isValid(); ++mfi )
        {

            amrex::Array4<amrex::Real> const& Fx = Field_fp[lev][0]->array(mfi);
            amrex::Array4<amrex::Real> const& Fy = Field_fp[lev][1]->array(mfi);
            amrex::Array4<amrex::Real> const& Fz = Field_fp[lev][2]->array(mfi);

            amrex::Array4<amrex::Real> const& Fx_n = Field_n[lev][0]->array(mfi);
            amrex::Array4<amrex::Real> const& Fy_n = Field_n[lev][1]->array(mfi);
            amrex::Array4<amrex::Real> const& Fz_n = Field_n[lev][2]->array(mfi);

            amrex::Box const tbx = mfi.tilebox(Field_fp[lev][0]->ixType().toIntVect());
            amrex::Box const tby = mfi.tilebox(Field_fp[lev][1]->ixType().toIntVect());
            amrex::Box const tbz = mfi.tilebox(Field_fp[lev][2]->ixType().toIntVect());

            amrex::ParallelFor(
            tbx, ncomps, [=] AMREX_GPU_DEVICE (int i, int j, int k, int n)
            {
                Fx(i,j,k,n) = 2._rt*Fx(i,j,k,n) - Fx_n(i,j,k,n);
            },
            tby, ncomps, [=] AMREX_GPU_DEVICE (int i, int j, int k, int n)
            {
                Fy(i,j,k,n) = 2._rt*Fy(i,j,k,n) - Fy_n(i,j,k,n);
            },
            tbz, ncomps, [=] AMREX_GPU_DEVICE (int i, int j, int k, int n)
            {
                Fz(i,j,k,n) = 2._rt*Fz(i,j,k,n) - Fz_n(i,j,k,n);
            });
        }
    }
}<|MERGE_RESOLUTION|>--- conflicted
+++ resolved
@@ -167,19 +167,6 @@
            (deltaE > picard_iteration_tolerance || deltaB > picard_iteration_tolerance)) {
         iteration_count++;
 
-<<<<<<< HEAD
-=======
-        // Advance the particle positions by 1/2 dt,
-        // particle velocities by dt, then take average of old and new v,
-        // deposit currents, giving J at n+1/2
-        // This uses Efield_fp and Bfield_fp, the field at n+1/2 from the previous iteration.
-        const bool skip_current = false;
-        const PushType push_type = PushType::Implicit;
-        PushParticlesandDeposit(cur_time, skip_current, push_type);
-
-        SyncCurrentAndRho();
-
->>>>>>> a082660a
         if (picard_iteration_tolerance > 0. || iteration_count == max_picard_iterations) {
             // Save the E at n+1/2 from the previous iteration so that the change
             // in this iteration can be calculated
@@ -199,8 +186,8 @@
         // particle velocities by dt, then take average of old and new v,
         // deposit currents, giving J at n+1/2
         // This uses Efield_fp and Bfield_fp, the field at n+1/2 from the previous iteration.
-        bool skip_current = false;
-        PushType push_type = PushType::Implicit;
+        const bool skip_current = false;
+        const PushType push_type = PushType::Implicit;
         PushParticlesandDeposit(cur_time, skip_current, push_type);
 
         SyncCurrentAndRho();
