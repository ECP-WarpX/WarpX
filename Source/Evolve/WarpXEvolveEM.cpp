/* Copyright 2019-2020 Andrew Myers, Ann Almgren, Aurore Blelly
 * Axel Huebl, Burlen Loring, David Grote
 * Glenn Richardson, Jean-Luc Vay, Luca Fedeli
 * Maxence Thevenet, Remi Lehe, Revathi Jambunathan
 * Weiqun Zhang, Yinjian Zhao
 *
 * This file is part of WarpX.
 *
 * License: BSD-3-Clause-LBNL
 */
#include <cmath>
#include <limits>

#include <WarpX.H>
#include <WarpX_QED_K.H>
#include <WarpX_QED_Field_Pushers.cpp>
#include <WarpXConst.H>
#include <WarpXUtil.H>
#include <WarpXAlgorithmSelection.H>
#ifdef WARPX_USE_PY
#include <WarpX_py.H>
#endif

#ifdef BL_USE_SENSEI_INSITU
#include <AMReX_AmrMeshInSituBridge.H>
#endif

using namespace amrex;

void
WarpX::Evolve (int numsteps)
{
    BL_PROFILE("WarpX::Evolve()");

    Real cur_time = t_new[0];
    static int last_plot_file_step = 0;
    static int last_openPMD_step = 0;
    static int last_check_file_step = 0;
    static int last_insitu_step = 0;

    if (do_compute_max_step_from_zmax){
        computeMaxStepBoostAccelerator(geom[0]);
    }

    int numsteps_max;
    if (numsteps < 0) {  // Note that the default argument is numsteps = -1
        numsteps_max = max_step;
    } else {
        numsteps_max = std::min(istep[0]+numsteps, max_step);
    }

    bool max_time_reached = false;
    Real walltime, walltime_start = amrex::second();
    for (int step = istep[0]; step < numsteps_max && cur_time < stop_time; ++step)
    {
        Real walltime_beg_step = amrex::second();

        // Start loop on time steps
        amrex::Print() << "\nSTEP " << step+1 << " starts ...\n";
#ifdef WARPX_USE_PY
        if (warpx_py_beforestep) warpx_py_beforestep();
#endif

        if (costs[0] != nullptr)
        {
#ifdef WARPX_USE_PSATD
            amrex::Abort("LoadBalance for PSATD: TODO");
#endif

            if (step > 0 && (step+1) % load_balance_int == 0)
            {
                LoadBalance();
                // Reset the costs to 0
                for (int lev = 0; lev <= finest_level; ++lev) {
                    costs[lev]->setVal(0.0);
                }
            }

            for (int lev = 0; lev <= finest_level; ++lev) {
                // Perform running average of the costs
                // (Giving more importance to most recent costs)
                (*costs[lev].get()).mult( (1. - 2./load_balance_int) );
            }
        }

        // At the beginning, we have B^{n} and E^{n}.
        // Particles have p^{n} and x^{n}.
        // is_synchronized is true.
        if (is_synchronized) {
            // Not called at each iteration, so exchange all guard cells
            FillBoundaryE(guard_cells.ng_alloc_EB, guard_cells.ng_Extra);
            FillBoundaryB(guard_cells.ng_alloc_EB, guard_cells.ng_Extra);
            UpdateAuxilaryData();
            // on first step, push p by -0.5*dt
            for (int lev = 0; lev <= finest_level; ++lev) {
                mypc->PushP(lev, -0.5*dt[lev],
                            *Efield_aux[lev][0],*Efield_aux[lev][1],*Efield_aux[lev][2],
                            *Bfield_aux[lev][0],*Bfield_aux[lev][1],*Bfield_aux[lev][2]);
            }
            is_synchronized = false;

        } else {
            // Beyond one step, we have E^{n} and B^{n}.
            // Particles have p^{n-1/2} and x^{n}.

            // E and B are up-to-date inside the domain only
            FillBoundaryE(guard_cells.ng_FieldGather, guard_cells.ng_Extra);
            FillBoundaryB(guard_cells.ng_FieldGather, guard_cells.ng_Extra);
            // E and B: enough guard cells to update Aux or call Field Gather in fp and cp
            // Need to update Aux on lower levels, to interpolate to higher levels.
#ifndef WARPX_USE_PSATD
            FillBoundaryAux(guard_cells.ng_UpdateAux);
#endif
            UpdateAuxilaryData();
        }

        if (do_subcycling == 0 || finest_level == 0) {
            OneStep_nosub(cur_time);
            // E : guard cells are up-to-date
            // B : guard cells are NOT up-to-date
            // F : guard cells are NOT up-to-date
        } else if (do_subcycling == 1 && finest_level == 1) {
            OneStep_sub1(cur_time);
        } else {
            amrex::Print() << "Error: do_subcycling = " << do_subcycling << std::endl;
            amrex::Abort("Unsupported do_subcycling type");
        }

        if (num_mirrors>0){
            applyMirrors(cur_time);
            // E : guard cells are NOT up-to-date
            // B : guard cells are NOT up-to-date
        }

#ifdef WARPX_USE_PY
        if (warpx_py_beforeEsolve) warpx_py_beforeEsolve();
#endif
        if (cur_time + dt[0] >= stop_time - 1.e-3*dt[0] || step == numsteps_max-1) {
            // At the end of last step, push p by 0.5*dt to synchronize
            UpdateAuxilaryData();
            for (int lev = 0; lev <= finest_level; ++lev) {
                mypc->PushP(lev, 0.5*dt[lev],
                            *Efield_aux[lev][0],*Efield_aux[lev][1],
                            *Efield_aux[lev][2],
                            *Bfield_aux[lev][0],*Bfield_aux[lev][1],
                            *Bfield_aux[lev][2]);
            }
            is_synchronized = true;
        }
#ifdef WARPX_USE_PY
        if (warpx_py_afterEsolve) warpx_py_afterEsolve();
#endif

        for (int lev = 0; lev <= max_level; ++lev) {
            ++istep[lev];
        }

        cur_time += dt[0];

        bool to_make_plot = ( (plot_int > 0) && ((step+1) % plot_int == 0) );
        bool to_write_openPMD = ( (openpmd_int > 0) && ((step+1) % openpmd_int == 0) );

        // slice generation //
        bool to_make_slice_plot = (slice_plot_int > 0) && ( (step+1)% slice_plot_int == 0);

        bool do_insitu = ((step+1) >= insitu_start) &&
            (insitu_int > 0) && ((step+1) % insitu_int == 0);

        if (do_back_transformed_diagnostics) {
            std::unique_ptr<MultiFab> cell_centered_data = nullptr;
            if (WarpX::do_back_transformed_fields) {
                cell_centered_data = GetCellCenteredData();
            }
            myBFD->writeLabFrameData(cell_centered_data.get(), *mypc, geom[0], cur_time, dt[0]);
        }

        bool move_j = is_synchronized || to_make_plot || to_write_openPMD || do_insitu;
        // If is_synchronized we need to shift j too so that next step we can evolve E by dt/2.
        // We might need to move j because we are going to make a plotfile.

        ShiftGalileanBoundary();

        int num_moved = MoveWindow(move_j);

<<<<<<< HEAD

=======
>>>>>>> 4fe858ae
#ifdef WARPX_DO_ELECTROSTATIC
        // Electrostatic solver: particles can move by an arbitrary number of cells
        mypc->Redistribute();
#else
        // Electromagnetic solver: due to CFL condition, particles can
        // only move by one or two cells per time step
        if (max_level == 0) {
            int num_redistribute_ghost = num_moved;
            if ((v_galilean[0]!=0) or (v_galilean[1]!=0) or (v_galilean[2]!=0)) {
                // Galilean algorithm ; particles can move by up to 2 cells
                num_redistribute_ghost += 2;
            } else {
                // Standard algorithm ; particles can move by up to 1 cell
                num_redistribute_ghost += 1;
            }
            mypc->RedistributeLocal(num_redistribute_ghost);
        }
        else {
            mypc->Redistribute();
        }
#endif

        bool to_sort = (sort_int > 0) && ((step+1) % sort_int == 0);
        if (to_sort) {
            amrex::Print() << "re-sorting particles \n";
            mypc->SortParticlesByCell();
        }

        amrex::Print()<< "STEP " << step+1 << " ends." << " TIME = " << cur_time
                      << " DT = " << dt[0] << "\n";
        Real walltime_end_step = amrex::second();
        walltime = walltime_end_step - walltime_start;
        amrex::Print()<< "Walltime = " << walltime
                      << " s; This step = " << walltime_end_step-walltime_beg_step
                      << " s; Avg. per step = " << walltime/(step+1) << " s\n";

        // sync up time
        for (int i = 0; i <= max_level; ++i) {
            t_new[i] = cur_time;
        }

        /// reduced diags
        if (reduced_diags->m_plot_rd != 0)
        {
            reduced_diags->ComputeDiags(step);
            reduced_diags->WriteToFile(step);
        }

        // slice gen //
        if (to_make_plot || to_write_openPMD || do_insitu || to_make_slice_plot)
        {
            // This is probably overkill, but it's not called often
            FillBoundaryE(guard_cells.ng_alloc_EB, guard_cells.ng_Extra);
            // This is probably overkill, but it's not called often
            FillBoundaryB(guard_cells.ng_alloc_EB, guard_cells.ng_Extra);
            // This is probably overkill, but it's not called often
#ifndef WARPX_USE_PSATD
            FillBoundaryAux(guard_cells.ng_UpdateAux);
#endif
            UpdateAuxilaryData();

            for (int lev = 0; lev <= finest_level; ++lev) {
                mypc->FieldGather(lev,
                                  *Efield_aux[lev][0],*Efield_aux[lev][1],*Efield_aux[lev][2],
                                  *Bfield_aux[lev][0],*Bfield_aux[lev][1],*Bfield_aux[lev][2]);
            }

            last_plot_file_step = step+1;
            last_openPMD_step = step+1;
            last_insitu_step = step+1;

            if (to_make_plot)
                WritePlotFile();
            if (to_write_openPMD)
                WriteOpenPMDFile();

            if (to_make_slice_plot)
            {
                InitializeSliceMultiFabs ();
                SliceGenerationForDiagnostics();
                WriteSlicePlotFile();
                ClearSliceMultiFabs ();
            }

            if (do_insitu)
                UpdateInSitu();
        }

        if (check_int > 0 && (step+1) % check_int == 0) {
            last_check_file_step = step+1;
            WriteCheckPointFile();
        }

        if (cur_time >= stop_time - 1.e-3*dt[0]) {
            max_time_reached = true;
            break;
        }

#ifdef WARPX_USE_PY
        if (warpx_py_afterstep) warpx_py_afterstep();
#endif
        // End loop on time steps
    }

    bool write_plot_file = plot_int > 0 && istep[0] > last_plot_file_step
        && (max_time_reached || istep[0] >= max_step);
    bool write_openPMD = openpmd_int > 0 && istep[0] > last_openPMD_step
        && (max_time_reached || istep[0] >= max_step);

    bool do_insitu = (insitu_start >= istep[0]) && (insitu_int > 0) &&
        (istep[0] > last_insitu_step) && (max_time_reached || istep[0] >= max_step);

    if (write_plot_file || write_openPMD || do_insitu)
    {
        // This is probably overkill, but it's not called often
        FillBoundaryE(guard_cells.ng_alloc_EB, guard_cells.ng_Extra);
        // This is probably overkill, but it's not called often
        FillBoundaryB(guard_cells.ng_alloc_EB, guard_cells.ng_Extra);
        // This is probably overkill
#ifndef WARPX_USE_PSATD
        FillBoundaryAux(guard_cells.ng_UpdateAux);
#endif
        UpdateAuxilaryData();

        for (int lev = 0; lev <= finest_level; ++lev) {
            mypc->FieldGather(lev,
                              *Efield_aux[lev][0],*Efield_aux[lev][1],
                              *Efield_aux[lev][2],
                              *Bfield_aux[lev][0],*Bfield_aux[lev][1],
                              *Bfield_aux[lev][2]);
        }

        if (write_plot_file)
            WritePlotFile();
        if (write_openPMD)
            WriteOpenPMDFile();

        if (do_insitu)
            UpdateInSitu();
    }

    if (check_int > 0 && istep[0] > last_check_file_step &&
        (max_time_reached || istep[0] >= max_step)) {
        WriteCheckPointFile();
    }

    if (do_back_transformed_diagnostics) {
        myBFD->Flush(geom[0]);
    }

#ifdef BL_USE_SENSEI_INSITU
    insitu_bridge->finalize();
#endif
}

/* /brief Perform one PIC iteration, without subcycling
*  i.e. all levels/patches use the same timestep (that of the finest level)
*  for the field advance and particle pusher.
*/
void
WarpX::OneStep_nosub (Real cur_time)
{

#ifdef WARPX_DO_ELECTROSTATIC
    // Electrostatic solver:
    // For each species: deposit charge and add the associated space-charge
    // E and B field to the grid ; this is done at the beginning of the PIC
    // loop (i.e. immediately after a `Redistribute`) so that the particles
    // do not deposit out of bound
    ComputeSpaceChargeField();
#endif

    // Loop over species. For each ionizable species, create particles in
    // product species.
    mypc->doFieldIonization();
    mypc->doCoulombCollisions();
    // Push particle from x^{n} to x^{n+1}
    //               from p^{n-1/2} to p^{n+1/2}
    // Deposit current j^{n+1/2}
    // Deposit charge density rho^{n}
#ifdef WARPX_USE_PY
    if (warpx_py_particleinjection) warpx_py_particleinjection();
    if (warpx_py_particlescraper) warpx_py_particlescraper();
    if (warpx_py_beforedeposition) warpx_py_beforedeposition();
#endif
    PushParticlesandDepose(cur_time);

#ifdef WARPX_USE_PY
    if (warpx_py_afterdeposition) warpx_py_afterdeposition();
#endif

    SyncCurrent();

    SyncRho();

    // At this point, J is up-to-date inside the domain, and E and B are
    // up-to-date including enough guard cells for first step of the field
    // solve.

    // For extended PML: copy J from regular grid to PML, and damp J in PML
    if (do_pml && pml_has_particles) CopyJPML();
    if (do_pml && do_pml_j_damping) DampJPML();


#ifndef WARPX_DO_ELECTROSTATIC
    // Electromagnetic solver:
    // Push E and B from {n} to {n+1}
    // (And update guard cells immediately afterwards)
#   ifdef WARPX_USE_PSATD
    if (use_hybrid_QED)
    {
        WarpX::Hybrid_QED_Push(dt);
        FillBoundaryE(guard_cells.ng_alloc_EB, guard_cells.ng_Extra);
    }
    PushPSATD(dt[0]);
    FillBoundaryE(guard_cells.ng_alloc_EB, guard_cells.ng_Extra);
    FillBoundaryB(guard_cells.ng_alloc_EB, guard_cells.ng_Extra);

    if (use_hybrid_QED)
    {
        WarpX::Hybrid_QED_Push(dt);
        FillBoundaryE(guard_cells.ng_alloc_EB, guard_cells.ng_Extra);

    }
    if (do_pml) DampPML();

;
#   else
    EvolveF(0.5*dt[0], DtType::FirstHalf);
    FillBoundaryF(guard_cells.ng_FieldSolverF);
    EvolveB(0.5*dt[0]); // We now have B^{n+1/2}

    FillBoundaryB(guard_cells.ng_FieldSolver, IntVect::TheZeroVector());
    EvolveE(dt[0]); // We now have E^{n+1}

    FillBoundaryE(guard_cells.ng_FieldSolver, IntVect::TheZeroVector());
    EvolveF(0.5*dt[0], DtType::SecondHalf);
    EvolveB(0.5*dt[0]); // We now have B^{n+1}
    if (do_pml) {
        FillBoundaryF(guard_cells.ng_alloc_F);
        DampPML();
        FillBoundaryE(guard_cells.ng_MovingWindow, IntVect::TheZeroVector());
        FillBoundaryF(guard_cells.ng_MovingWindow);
        FillBoundaryB(guard_cells.ng_MovingWindow, IntVect::TheZeroVector());
    }
    // E and B are up-to-date in the domain, but all guard cells are
    // outdated.
#   endif
#endif
}

/* /brief Perform one PIC iteration, with subcycling
*  i.e. The fine patch uses a smaller timestep (and steps more often)
*  than the coarse patch, for the field advance and particle pusher.
*
* This version of subcycling only works for 2 levels and with a refinement
* ratio of 2.
* The particles and fields of the fine patch are pushed twice
* (with dt[coarse]/2) in this routine.
* The particles of the coarse patch and mother grid are pushed only once
* (with dt[coarse]). The fields on the coarse patch and mother grid
* are pushed in a way which is equivalent to pushing once only, with
* a current which is the average of the coarse + fine current at the 2
* steps of the fine grid.
*
*/


void
WarpX::OneStep_sub1 (Real curtime)
{
#ifdef WARPX_DO_ELECTROSTATIC
    amrex::Abort("Electrostatic solver cannot be used with sub-cycling.");
#endif

    // TODO: we could save some charge depositions
    // Loop over species. For each ionizable species, create particles in
    // product species.
    mypc->doFieldIonization();

    AMREX_ALWAYS_ASSERT_WITH_MESSAGE(finest_level == 1, "Must have exactly two levels");
    const int fine_lev = 1;
    const int coarse_lev = 0;

    // i) Push particles and fields on the fine patch (first fine step)
    PushParticlesandDepose(fine_lev, curtime, DtType::FirstHalf);
    RestrictCurrentFromFineToCoarsePatch(fine_lev);
    RestrictRhoFromFineToCoarsePatch(fine_lev);
    ApplyFilterandSumBoundaryJ(fine_lev, PatchType::fine);
    NodalSyncJ(fine_lev, PatchType::fine);
    ApplyFilterandSumBoundaryRho(fine_lev, PatchType::fine, 0, 2*ncomps);
    NodalSyncRho(fine_lev, PatchType::fine, 0, 2);

    EvolveB(fine_lev, PatchType::fine, 0.5*dt[fine_lev]);
    EvolveF(fine_lev, PatchType::fine, 0.5*dt[fine_lev], DtType::FirstHalf);
    FillBoundaryB(fine_lev, PatchType::fine, guard_cells.ng_FieldSolver);
    FillBoundaryF(fine_lev, PatchType::fine, guard_cells.ng_alloc_F);

    EvolveE(fine_lev, PatchType::fine, dt[fine_lev]);
    FillBoundaryE(fine_lev, PatchType::fine, guard_cells.ng_FieldGather);

    EvolveB(fine_lev, PatchType::fine, 0.5*dt[fine_lev]);
    EvolveF(fine_lev, PatchType::fine, 0.5*dt[fine_lev], DtType::SecondHalf);

    if (do_pml) {
        FillBoundaryF(fine_lev, PatchType::fine, guard_cells.ng_alloc_F);
        DampPML(fine_lev, PatchType::fine);
        FillBoundaryE(fine_lev, PatchType::fine, guard_cells.ng_FieldGather);
    }

    FillBoundaryB(fine_lev, PatchType::fine, guard_cells.ng_FieldGather);

    // ii) Push particles on the coarse patch and mother grid.
    // Push the fields on the coarse patch and mother grid
    // by only half a coarse step (first half)
    PushParticlesandDepose(coarse_lev, curtime, DtType::Full);
    StoreCurrent(coarse_lev);
    AddCurrentFromFineLevelandSumBoundary(coarse_lev);
    AddRhoFromFineLevelandSumBoundary(coarse_lev, 0, ncomps);

    EvolveB(fine_lev, PatchType::coarse, dt[fine_lev]);
    EvolveF(fine_lev, PatchType::coarse, dt[fine_lev], DtType::FirstHalf);
    FillBoundaryB(fine_lev, PatchType::coarse, guard_cells.ng_FieldGather);
    FillBoundaryF(fine_lev, PatchType::coarse, guard_cells.ng_FieldSolverF);

    EvolveE(fine_lev, PatchType::coarse, dt[fine_lev]);
    FillBoundaryE(fine_lev, PatchType::coarse, guard_cells.ng_FieldGather);

    EvolveB(coarse_lev, PatchType::fine, 0.5*dt[coarse_lev]);
    EvolveF(coarse_lev, PatchType::fine, 0.5*dt[coarse_lev], DtType::FirstHalf);
    FillBoundaryB(coarse_lev, PatchType::fine, guard_cells.ng_FieldGather + guard_cells.ng_Extra);
    FillBoundaryF(coarse_lev, PatchType::fine, guard_cells.ng_FieldSolverF);

    EvolveE(coarse_lev, PatchType::fine, 0.5*dt[coarse_lev]);
    FillBoundaryE(coarse_lev, PatchType::fine, guard_cells.ng_FieldGather + guard_cells.ng_Extra);

    FillBoundaryAux(guard_cells.ng_UpdateAux);
    // iii) Get auxiliary fields on the fine grid, at dt[fine_lev]
    UpdateAuxilaryData();

    // iv) Push particles and fields on the fine patch (second fine step)
    PushParticlesandDepose(fine_lev, curtime+dt[fine_lev], DtType::SecondHalf);
    RestrictCurrentFromFineToCoarsePatch(fine_lev);
    RestrictRhoFromFineToCoarsePatch(fine_lev);
    ApplyFilterandSumBoundaryJ(fine_lev, PatchType::fine);
    NodalSyncJ(fine_lev, PatchType::fine);
    ApplyFilterandSumBoundaryRho(fine_lev, PatchType::fine, 0, ncomps);
    NodalSyncRho(fine_lev, PatchType::fine, 0, 2);

    EvolveB(fine_lev, PatchType::fine, 0.5*dt[fine_lev]);
    EvolveF(fine_lev, PatchType::fine, 0.5*dt[fine_lev], DtType::FirstHalf);
    FillBoundaryB(fine_lev, PatchType::fine, guard_cells.ng_FieldSolver);
    FillBoundaryF(fine_lev, PatchType::fine, guard_cells.ng_FieldSolverF);

    EvolveE(fine_lev, PatchType::fine, dt[fine_lev]);
    FillBoundaryE(fine_lev, PatchType::fine, guard_cells.ng_FieldSolver);

    EvolveB(fine_lev, PatchType::fine, 0.5*dt[fine_lev]);
    EvolveF(fine_lev, PatchType::fine, 0.5*dt[fine_lev], DtType::SecondHalf);

    if (do_pml) {
        DampPML(fine_lev, PatchType::fine);
        FillBoundaryE(fine_lev, PatchType::fine, guard_cells.ng_FieldSolver);
    }

    FillBoundaryB(fine_lev, PatchType::fine, guard_cells.ng_FieldSolver);

    // v) Push the fields on the coarse patch and mother grid
    // by only half a coarse step (second half)
    RestoreCurrent(coarse_lev);
    AddCurrentFromFineLevelandSumBoundary(coarse_lev);
    AddRhoFromFineLevelandSumBoundary(coarse_lev, ncomps, ncomps);

    EvolveE(fine_lev, PatchType::coarse, dt[fine_lev]);
    FillBoundaryE(fine_lev, PatchType::coarse, guard_cells.ng_FieldSolver);

    EvolveB(fine_lev, PatchType::coarse, dt[fine_lev]);
    EvolveF(fine_lev, PatchType::coarse, dt[fine_lev], DtType::SecondHalf);

    if (do_pml) {
        FillBoundaryF(fine_lev, PatchType::fine, guard_cells.ng_FieldSolverF);
        DampPML(fine_lev, PatchType::coarse); // do it twice
        DampPML(fine_lev, PatchType::coarse);
        FillBoundaryE(fine_lev, PatchType::coarse, guard_cells.ng_alloc_EB);
    }

    FillBoundaryB(fine_lev, PatchType::coarse, guard_cells.ng_FieldSolver);

    FillBoundaryF(fine_lev, PatchType::coarse, guard_cells.ng_FieldSolverF);

    EvolveE(coarse_lev, PatchType::fine, 0.5*dt[coarse_lev]);
    FillBoundaryE(coarse_lev, PatchType::fine, guard_cells.ng_FieldSolver);

    EvolveB(coarse_lev, PatchType::fine, 0.5*dt[coarse_lev]);
    EvolveF(coarse_lev, PatchType::fine, 0.5*dt[coarse_lev], DtType::SecondHalf);

    if (do_pml) {
        if (do_moving_window){
            // Exchance guard cells of PMLs only (0 cells are exchanged for the
            // regular B field MultiFab). This is required as B and F have just been
            // evolved.
            FillBoundaryB(coarse_lev, PatchType::fine, IntVect::TheZeroVector());
            FillBoundaryF(coarse_lev, PatchType::fine, IntVect::TheZeroVector());
        }
        DampPML(coarse_lev, PatchType::fine);
    }
}

void
WarpX::PushParticlesandDepose (amrex::Real cur_time)
{
    // Evolve particles to p^{n+1/2} and x^{n+1}
    // Depose current, j^{n+1/2}
    for (int lev = 0; lev <= finest_level; ++lev) {
        PushParticlesandDepose(lev, cur_time);
    }
}

void
WarpX::PushParticlesandDepose (int lev, amrex::Real cur_time, DtType a_dt_type)
{
    mypc->Evolve(lev,
                 *Efield_aux[lev][0],*Efield_aux[lev][1],*Efield_aux[lev][2],
                 *Bfield_aux[lev][0],*Bfield_aux[lev][1],*Bfield_aux[lev][2],
                 *current_fp[lev][0],*current_fp[lev][1],*current_fp[lev][2],
                 current_buf[lev][0].get(), current_buf[lev][1].get(), current_buf[lev][2].get(),
                 rho_fp[lev].get(), charge_buf[lev].get(),
                 Efield_cax[lev][0].get(), Efield_cax[lev][1].get(), Efield_cax[lev][2].get(),
                 Bfield_cax[lev][0].get(), Bfield_cax[lev][1].get(), Bfield_cax[lev][2].get(),
                 cur_time, dt[lev], a_dt_type);
#ifdef WARPX_DIM_RZ
    // This is called after all particles have deposited their current and charge.
    ApplyInverseVolumeScalingToCurrentDensity(current_fp[lev][0].get(), current_fp[lev][1].get(), current_fp[lev][2].get(), lev);
    if (current_buf[lev][0].get()) {
        ApplyInverseVolumeScalingToCurrentDensity(current_buf[lev][0].get(), current_buf[lev][1].get(), current_buf[lev][2].get(), lev-1);
    }
    if (rho_fp[lev].get()) {
        ApplyInverseVolumeScalingToChargeDensity(rho_fp[lev].get(), lev);
        if (charge_buf[lev].get()) {
            ApplyInverseVolumeScalingToChargeDensity(charge_buf[lev].get(), lev-1);
        }
    }
#endif
}

void
WarpX::ComputeDt ()
{
    const Real* dx = geom[max_level].CellSize();
    Real deltat = 0.;

    if (maxwell_fdtd_solver_id == 0) {
        // CFL time step Yee solver
#ifdef WARPX_DIM_RZ
        // In the rz case, the Courant limit has been evaluated
        // semi-analytically by R. Lehe, and resulted in the following
        // coefficients.
        // NB : Here the coefficient for m=1 as compared to this document,
        // as it was observed in practice that this coefficient was not
        // high enough (The simulation became unstable).
        Real multimode_coeffs[6] = { 0.2105, 1.0, 3.5234, 8.5104, 15.5059, 24.5037 };
        Real multimode_alpha;
        if (n_rz_azimuthal_modes < 7) {
            // Use the table of the coefficients
            multimode_alpha = multimode_coeffs[n_rz_azimuthal_modes-1];
        } else {
            // Use a realistic extrapolation
            multimode_alpha = (n_rz_azimuthal_modes - 1)*(n_rz_azimuthal_modes - 1) - 0.4;
        }
        deltat  = cfl * 1./( std::sqrt((1+multimode_alpha)/(dx[0]*dx[0]) + 1./(dx[1]*dx[1])) * PhysConst::c );
#else
        deltat  = cfl * 1./( std::sqrt(AMREX_D_TERM(  1./(dx[0]*dx[0]),
                                                      + 1./(dx[1]*dx[1]),
                                                      + 1./(dx[2]*dx[2]))) * PhysConst::c );
#endif
    } else {
        // CFL time step CKC solver
#if (BL_SPACEDIM == 3)
        const Real delta = std::min(dx[0],std::min(dx[1],dx[2]));
#elif (BL_SPACEDIM == 2)
        const Real delta = std::min(dx[0],dx[1]);
#endif
        deltat = cfl*delta/PhysConst::c;
    }
    dt.resize(0);
    dt.resize(max_level+1,deltat);

    if (do_subcycling) {
        for (int lev = max_level-1; lev >= 0; --lev) {
            dt[lev] = dt[lev+1] * refRatio(lev)[0];
        }
    }

    if (do_electrostatic) {
        dt[0] = const_dt;
    }

    for (int lev=0; lev <= max_level; lev++) {
        const Real* dx_lev = geom[lev].CellSize();
        Print()<<"Level "<<lev<<": dt = "<<dt[lev]
               <<" ; dx = "<<dx_lev[0]
#if (defined WARPX_DIM_XZ) || (defined WARPX_DIM_RZ)
               <<" ; dz = "<<dx_lev[1]<<'\n';
#elif (defined WARPX_DIM_3D)
               <<" ; dy = "<<dx_lev[1]
               <<" ; dz = "<<dx_lev[2]<<'\n';
#endif
    }
}

/* \brief computes max_step for wakefield simulation in boosted frame.
 * \param geom: Geometry object that contains simulation domain.
 *
 * max_step is set so that the simulation stop when the lower corner of the
 * simulation box passes input parameter zmax_plasma_to_compute_max_step.
 */
void
WarpX::computeMaxStepBoostAccelerator(const amrex::Geometry& a_geom){
    // Sanity checks: can use zmax_plasma_to_compute_max_step only if
    // the moving window and the boost are all in z direction.
    AMREX_ALWAYS_ASSERT_WITH_MESSAGE(
        WarpX::moving_window_dir == AMREX_SPACEDIM-1,
        "Can use zmax_plasma_to_compute_max_step only if " +
        "moving window along z. TODO: all directions.");
    if (gamma_boost > 1){
        AMREX_ALWAYS_ASSERT_WITH_MESSAGE(
            (WarpX::boost_direction[0]-0)*(WarpX::boost_direction[0]-0) +
            (WarpX::boost_direction[1]-0)*(WarpX::boost_direction[1]-0) +
            (WarpX::boost_direction[2]-1)*(WarpX::boost_direction[2]-1) < 1.e-12,
            "Can use zmax_plasma_to_compute_max_step in boosted frame only if " +
            "warpx.boost_direction = z. TODO: all directions.");
    }

    // Lower end of the simulation domain. All quantities are given in boosted
    // frame except zmax_plasma_to_compute_max_step.
    const Real zmin_domain_boost = a_geom.ProbLo(AMREX_SPACEDIM-1);
    // End of the plasma: Transform input argument
    // zmax_plasma_to_compute_max_step to boosted frame.
    const Real len_plasma_boost = zmax_plasma_to_compute_max_step/gamma_boost;
    // Plasma velocity
    const Real v_plasma_boost = -beta_boost * PhysConst::c;
    // Get time at which the lower end of the simulation domain passes the
    // upper end of the plasma (in the z direction).
    const Real interaction_time_boost = (len_plasma_boost-zmin_domain_boost)/
        (moving_window_v-v_plasma_boost);
    // Divide by dt, and update value of max_step.
    int computed_max_step;
    if (do_subcycling){
        computed_max_step = static_cast<int>(interaction_time_boost/dt[0]);
    } else {
        computed_max_step =
            static_cast<int>(interaction_time_boost/dt[maxLevel()]);
    }
    max_step = computed_max_step;
    Print()<<"max_step computed in computeMaxStepBoostAccelerator: "
           <<computed_max_step<<std::endl;
}

/* \brief Apply perfect mirror condition inside the box (not at a boundary).
 * In practice, set all fields to 0 on a section of the simulation domain
 * (as for a perfect conductor with a given thickness).
 * The mirror normal direction has to be parallel to the z axis.
 */
void
WarpX::applyMirrors(Real time){
    // Loop over the mirrors
    for(int i_mirror=0; i_mirror<num_mirrors; ++i_mirror){
        // Get mirror properties (lower and upper z bounds)
        Real z_min = mirror_z[i_mirror];
        Real z_max_tmp = z_min + mirror_z_width[i_mirror];
        // Boost quantities for boosted frame simulations
        if (gamma_boost>1){
            z_min = z_min/gamma_boost - PhysConst::c*beta_boost*time;
            z_max_tmp = z_max_tmp/gamma_boost - PhysConst::c*beta_boost*time;
        }
        // Loop over levels
        for(int lev=0; lev<=finest_level; lev++){
            // Make sure that the mirror contains at least
            // mirror_z_npoints[i_mirror] cells
            Real dz = WarpX::CellSize(lev)[2];
            Real z_max = std::max(z_max_tmp,
                                  z_min+mirror_z_npoints[i_mirror]*dz);
            // Get fine patch field MultiFabs
            MultiFab& Ex = *Efield_fp[lev][0].get();
            MultiFab& Ey = *Efield_fp[lev][1].get();
            MultiFab& Ez = *Efield_fp[lev][2].get();
            MultiFab& Bx = *Bfield_fp[lev][0].get();
            MultiFab& By = *Bfield_fp[lev][1].get();
            MultiFab& Bz = *Bfield_fp[lev][2].get();
            // Set each field to zero between z_min and z_max
            NullifyMF(Ex, lev, z_min, z_max);
            NullifyMF(Ey, lev, z_min, z_max);
            NullifyMF(Ez, lev, z_min, z_max);
            NullifyMF(Bx, lev, z_min, z_max);
            NullifyMF(By, lev, z_min, z_max);
            NullifyMF(Bz, lev, z_min, z_max);
            if (lev>0){
                // Get coarse patch field MultiFabs
                MultiFab& cEx = *Efield_cp[lev][0].get();
                MultiFab& cEy = *Efield_cp[lev][1].get();
                MultiFab& cEz = *Efield_cp[lev][2].get();
                MultiFab& cBx = *Bfield_cp[lev][0].get();
                MultiFab& cBy = *Bfield_cp[lev][1].get();
                MultiFab& cBz = *Bfield_cp[lev][2].get();
                // Set each field to zero between z_min and z_max
                NullifyMF(cEx, lev, z_min, z_max);
                NullifyMF(cEy, lev, z_min, z_max);
                NullifyMF(cEz, lev, z_min, z_max);
                NullifyMF(cBx, lev, z_min, z_max);
                NullifyMF(cBy, lev, z_min, z_max);
                NullifyMF(cBz, lev, z_min, z_max);
            }
        }
    }
}<|MERGE_RESOLUTION|>--- conflicted
+++ resolved
@@ -182,10 +182,6 @@
 
         int num_moved = MoveWindow(move_j);
 
-<<<<<<< HEAD
-
-=======
->>>>>>> 4fe858ae
 #ifdef WARPX_DO_ELECTROSTATIC
         // Electrostatic solver: particles can move by an arbitrary number of cells
         mypc->Redistribute();
@@ -355,7 +351,8 @@
     // E and B field to the grid ; this is done at the beginning of the PIC
     // loop (i.e. immediately after a `Redistribute`) so that the particles
     // do not deposit out of bound
-    ComputeSpaceChargeField();
+    bool const reset_fields = true;
+    ComputeSpaceChargeField( reset_fields );
 #endif
 
     // Loop over species. For each ionizable species, create particles in
