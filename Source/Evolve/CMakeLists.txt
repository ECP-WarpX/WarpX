<<<<<<< HEAD
target_sources(WarpX
  PRIVATE
    WarpXEvolve.cpp
    WarpXEvolveImplicitPicard.cpp
    WarpXComputeDt.cpp
)
=======
foreach(D IN LISTS WarpX_DIMS)
    warpx_set_suffix_dims(SD ${D})
    target_sources(WarpX_${SD}
      PRIVATE
        WarpXEvolve.cpp
        WarpXComputeDt.cpp
    )
endforeach()
>>>>>>> f6cda9ab
<|MERGE_RESOLUTION|>--- conflicted
+++ resolved
@@ -1,17 +1,9 @@
-<<<<<<< HEAD
-target_sources(WarpX
-  PRIVATE
-    WarpXEvolve.cpp
-    WarpXEvolveImplicitPicard.cpp
-    WarpXComputeDt.cpp
-)
-=======
 foreach(D IN LISTS WarpX_DIMS)
     warpx_set_suffix_dims(SD ${D})
     target_sources(WarpX_${SD}
       PRIVATE
         WarpXEvolve.cpp
+        WarpXEvolveImplicitPicard.cpp
         WarpXComputeDt.cpp
     )
-endforeach()
->>>>>>> f6cda9ab
+endforeach()