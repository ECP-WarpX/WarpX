CEXE_sources += PML.cpp WarpXEvolvePML.cpp
<<<<<<< HEAD
CEXE_headers += PML.H
CEXE_headers += PMLComponent.H
=======
>>>>>>> 89bef674

VPATH_LOCATIONS   += $(WARPX_HOME)/Source/BoundaryConditions<|MERGE_RESOLUTION|>--- conflicted
+++ resolved
@@ -1,8 +1,3 @@
 CEXE_sources += PML.cpp WarpXEvolvePML.cpp
-<<<<<<< HEAD
-CEXE_headers += PML.H
-CEXE_headers += PMLComponent.H
-=======
->>>>>>> 89bef674
 
 VPATH_LOCATIONS   += $(WARPX_HOME)/Source/BoundaryConditions