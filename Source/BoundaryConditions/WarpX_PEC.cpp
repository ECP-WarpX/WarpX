--- conflicted
+++ resolved
@@ -211,16 +211,15 @@
 
 
 void
-<<<<<<< HEAD
-PEC::ApplyPECtoRhofield (amrex::MultiFab* rho, const int lev)
-=======
 PEC::ApplyPECtoRhofield (amrex::MultiFab* rho, const int lev, PatchType patch_type)
->>>>>>> 00e68fc8
 {
     auto& warpx = WarpX::GetInstance();
 
     amrex::Box domain_box = warpx.Geom(lev).Domain();
-<<<<<<< HEAD
+    if (patch_type == PatchType::coarse) {
+        amrex::IntVect ref_ratio = ( (lev > 0) ? WarpX::RefRatio(lev-1) : amrex::IntVect(1) );
+        domain_box.coarsen(ref_ratio);
+    }
     amrex::IntVect domain_lo = domain_box.smallEnd();
     amrex::IntVect domain_hi = domain_box.bigEnd();
 
@@ -237,8 +236,6 @@
 
     const int nComp = rho->nComp();
 
-    amrex::Box tilebox;
-
 #ifdef AMREX_USE_OMP
 #pragma omp parallel if (amrex::Gpu::notInLaunchRegion())
 #endif
@@ -248,8 +245,7 @@
         amrex::Array4<amrex::Real> const& rho_array = rho->array(mfi);
 
         // Construct a tilebox to loop over the grid
-        tilebox = mfi.tilebox();
-        amrex::Box tb = convert( tilebox, rho_nodal );
+        amrex::Box tb = convert( mfi.tilebox(), rho_nodal );
 
         // Grow the tilebox to include the guard cells for the PEC boundaries
         for (int idim = 0; idim < AMREX_SPACEDIM; ++idim) {
@@ -302,17 +298,16 @@
 
 void
 PEC::ApplyPECtoJfield(amrex::MultiFab* Jx, amrex::MultiFab* Jy,
-                      amrex::MultiFab* Jz, const int lev)
+                      amrex::MultiFab* Jz, const int lev,
+                      PatchType patch_type)
 {
     auto& warpx = WarpX::GetInstance();
 
     amrex::Box domain_box = warpx.Geom(lev).Domain();
-=======
     if (patch_type == PatchType::coarse) {
         amrex::IntVect ref_ratio = ( (lev > 0) ? WarpX::RefRatio(lev-1) : amrex::IntVect(1) );
         domain_box.coarsen(ref_ratio);
     }
->>>>>>> 00e68fc8
     amrex::IntVect domain_lo = domain_box.smallEnd();
     amrex::IntVect domain_hi = domain_box.bigEnd();
 
@@ -324,94 +319,6 @@
         pbndry_lo[idim] = WarpX::particle_boundary_lo[idim];
         pbndry_hi[idim] = WarpX::particle_boundary_hi[idim];
     }
-    amrex::IntVect rho_nodal = rho->ixType().toIntVect();
-    amrex::IntVect ng_fieldgather = rho->nGrowVect();
-
-    const int nComp = rho->nComp();
-
-#ifdef AMREX_USE_OMP
-#pragma omp parallel if (amrex::Gpu::notInLaunchRegion())
-#endif
-    for (amrex::MFIter mfi(*rho, amrex::TilingIfNotGPU()); mfi.isValid(); ++mfi) {
-
-        // Extract field data
-        amrex::Array4<amrex::Real> const& rho_array = rho->array(mfi);
-
-        // Construct a tilebox to loop over the grid
-        amrex::Box tb = convert( mfi.tilebox(), rho_nodal );
-
-        // Grow the tilebox to include the guard cells for the PEC boundaries
-        for (int idim = 0; idim < AMREX_SPACEDIM; ++idim) {
-            if (fbndry_lo[idim] == FieldBoundaryType::PEC)
-                tb.growLo(idim, ng_fieldgather[idim]);
-            if (fbndry_hi[idim] == FieldBoundaryType::PEC)
-                tb.growHi(idim, ng_fieldgather[idim]);
-        }
-
-        // The rho boundary is handled in 2 steps:
-        // 1) The cells internal to the domain are updated using the
-        //    charge deposited in the guard cells
-        // 2) The guard cells are updated with the appropriate image charges
-        //    based on the charge in the valid cells
-        // loop over cells and update fields
-        amrex::ParallelFor(
-            tb, nComp,
-            [=] AMREX_GPU_DEVICE (int i, int j, int k, int n) {
-#if (defined WARPX_DIM_XZ) || (defined WARPX_DIM_RZ)
-                amrex::ignore_unused(k);
-#elif (defined WARPX_DIM_1D_Z)
-                amrex::ignore_unused(j,k);
-#endif
-                amrex::IntVect iv(AMREX_D_DECL(i,j,k));
-                PEC::SetRhofieldFromPEC(
-                    domain_lo, domain_hi, ng_fieldgather, iv, n,
-                    rho_array, rho_nodal,
-                    fbndry_lo, fbndry_hi, pbndry_lo, pbndry_hi
-                );
-            }
-        );
-
-        amrex::ParallelFor(
-            tb, nComp,
-            [=] AMREX_GPU_DEVICE (int i, int j, int k, int n) {
-#if (defined WARPX_DIM_XZ) || (defined WARPX_DIM_RZ)
-                amrex::ignore_unused(k);
-#elif (defined WARPX_DIM_1D_Z)
-                amrex::ignore_unused(j,k);
-#endif
-                amrex::IntVect iv(AMREX_D_DECL(i,j,k));
-                PEC::SetRhofieldOnPEC(
-                    domain_lo, domain_hi, iv, n, rho_array, rho_nodal,
-                    fbndry_lo, fbndry_hi
-                );
-            }
-        );
-    }
-}
-
-void
-PEC::ApplyPECtoJfield(amrex::MultiFab* Jx, amrex::MultiFab* Jy,
-                      amrex::MultiFab* Jz, const int lev,
-                      PatchType patch_type)
-{
-    auto& warpx = WarpX::GetInstance();
-
-    amrex::Box domain_box = warpx.Geom(lev).Domain();
-    if (patch_type == PatchType::coarse) {
-        amrex::IntVect ref_ratio = ( (lev > 0) ? WarpX::RefRatio(lev-1) : amrex::IntVect(1) );
-        domain_box.coarsen(ref_ratio);
-    }
-    amrex::IntVect domain_lo = domain_box.smallEnd();
-    amrex::IntVect domain_hi = domain_box.bigEnd();
-
-    amrex::GpuArray<int, 3> fbndry_lo, fbndry_hi;
-    amrex::GpuArray<ParticleBoundaryType, 3> pbndry_lo, pbndry_hi;
-    for (int idim=0; idim < AMREX_SPACEDIM; ++idim) {
-        fbndry_lo[idim] = WarpX::field_boundary_lo[idim];
-        fbndry_hi[idim] = WarpX::field_boundary_hi[idim];
-        pbndry_lo[idim] = WarpX::particle_boundary_lo[idim];
-        pbndry_hi[idim] = WarpX::particle_boundary_hi[idim];
-    }
 
     const amrex::IntVect ngJ = Jx->nGrowVect();
 
@@ -422,18 +329,6 @@
     for ( MFIter mfi(*Jx, TilingIfNotGPU()); mfi.isValid(); ++mfi )
     {
 
-<<<<<<< HEAD
-    const amrex::IntVect ngJ = Jx->nGrowVect();
-
-    amrex::IntVect Jx_nodal = Jx->ixType().toIntVect();
-    amrex::IntVect Jy_nodal = Jy->ixType().toIntVect();
-    amrex::IntVect Jz_nodal = Jz->ixType().toIntVect();
-
-    for ( MFIter mfi(*Jx, TilingIfNotGPU()); mfi.isValid(); ++mfi )
-    {
-
-=======
->>>>>>> 00e68fc8
         Array4<Real> const& Jx_arr = Jx->array(mfi);
         Array4<Real> const& Jy_arr = Jy->array(mfi);
         Array4<Real> const& Jz_arr = Jz->array(mfi);
@@ -529,11 +424,7 @@
                 amrex::IntVect iv(AMREX_D_DECL(i,j,k));
                 const int icomp = 0;
                 PEC::SetJfieldOnPEC(
-<<<<<<< HEAD
-                    icomp, domain_lo, domain_hi, ngJ, iv, Jx_arr,
-=======
                     icomp, domain_lo, domain_hi, iv, Jx_arr,
->>>>>>> 00e68fc8
                     Jx_nodal, fbndry_lo, fbndry_hi
                 );
             },
@@ -549,11 +440,7 @@
                 amrex::IntVect iv(AMREX_D_DECL(i,j,k));
                 const int icomp = 1;
                 PEC::SetJfieldOnPEC(
-<<<<<<< HEAD
-                    icomp, domain_lo, domain_hi, ngJ, iv, Jy_arr,
-=======
                     icomp, domain_lo, domain_hi, iv, Jy_arr,
->>>>>>> 00e68fc8
                     Jy_nodal, fbndry_lo, fbndry_hi
                 );
             },
@@ -569,17 +456,12 @@
                 amrex::IntVect iv(AMREX_D_DECL(i,j,k));
                 const int icomp = 2;
                 PEC::SetJfieldOnPEC(
-<<<<<<< HEAD
-                    icomp, domain_lo, domain_hi, ngJ, iv, Jz_arr,
-=======
                     icomp, domain_lo, domain_hi, iv, Jz_arr,
->>>>>>> 00e68fc8
                     Jz_nodal, fbndry_lo, fbndry_hi
                 );
             }
         );
     }
-<<<<<<< HEAD
 }
 
 void
@@ -635,6 +517,4 @@
             }
         );
     }
-=======
->>>>>>> 00e68fc8
 }