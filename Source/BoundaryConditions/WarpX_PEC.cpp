#include "BoundaryConditions/WarpX_PEC.H"

#include <ablastr/warn_manager/WarnManager.H>

#include <AMReX_Array4.H>
#include <AMReX_Box.H>
#include <AMReX_Config.H>
#include <AMReX_Extension.H>
#include <AMReX_Geometry.H>
#include <AMReX_GpuControl.H>
#include <AMReX_GpuLaunch.H>
#include <AMReX_GpuQualifiers.H>
#include <AMReX_IndexType.H>
#include <AMReX_IntVect.H>
#include <AMReX_MFIter.H>
#include <AMReX_MultiFab.H>
#include <AMReX_REAL.H>
#include <AMReX_SPACE.H>

using namespace amrex;
using namespace amrex::literals;

namespace
{
    /**
     * \brief Calculates the number of grid points the given index is pass the
     *        domain boundary i.e. a value of +1 means the current cell is
     *        outside of the simulation domain by 1 cell. Note that the high
     *        side domain boundary is between cell dom_hi and dom_hi+1 for cell
     *        centered grids and on cell dom_hi+1 for nodal grid. This is why
     *        (dom_hi[idim] + is_nodal[idim]) is used below.
     *
     * \param[in] dom_lo, dom_hi  Domain boundaries
     * \param[in] ijk_vec         Cell coordinates
     * \param[in] is_nodal        Whether the field of interest is nodal
     * \param[in] idim            Dimension of interest
     * \param[in] iside           0 for low and 1 for high
     *
     * \returns number of grid points to the boundary
     */
    AMREX_GPU_DEVICE AMREX_FORCE_INLINE
    int get_cell_count_to_boundary (const amrex::IntVect& dom_lo,
        const amrex::IntVect& dom_hi, const amrex::IntVect& ijk_vec,
        const amrex::IntVect& is_nodal, const int idim, const int iside)
    {
        return ((iside == 0) ? (dom_lo[idim] - ijk_vec[idim])
                             : (ijk_vec[idim] - (dom_hi[idim] + is_nodal[idim])));
    }


    /**
     * \brief Sets the electric field value tangential to the PEC boundary to zero. The
     *        tangential Efield components in the guard cells outside the
     *        domain boundary are set equal and opposite to the field in the valid cells
     *        at their mirrored locations. The normal Efield components in the guard cells
     *        are set equal to the field in the valid cells at their mirrored locations.
     *        The number or depth of guard cells updated is equal to the shape factor of
     *        particles in each dimension.
     *        For corner cells with mixed boundaries, the mirror location could be outside
     *        valid region, while still ensuring PEC condition is maintained across the
     *        PEC boundary, and the necessary sign change is accounted for depending on
     *        if the component, icomp, is tangential or normal to the PEC boundary.
     *
     *        For 3D :
     *            x component is tangential to the y-boundary and z-boundary
     *            y component is tangential to the x-boundary and z-boundary
     *            z component is tangential to the x-boundary and y-boundary
     *            x component is normal to the x-boundary
     *            y component is normal to the y-boundary
     *            z component is normal to the z-boundary
     *            where, x-boundary is the yz-plane at x=xmin and x=xmax
     *                   y-boundary is the xz-plane at y=ymin and y=ymax
     *                   z-boundary is the xy-plane at z=zmin and z=zmax
     *
     *        For 2D : WarpX uses X-Z as the two dimensions
     *            x component is tangential to the z-boundary
     *            y component is tangential to the x-boundary and z-boundary
     *            z component is tangential to the x-boundary
     *            x component is normal to the x-boundary
     *            y component is not normal to any boundary (Only xz dimensions in 2D)
     *            z component is normal to the z-boundary
     *            where, x-boundary is along the line z at x=xmin and x=xmax
     *                   z-boundary is along the line x at z=zmin and z=zmax
     *
     *        For 1D : WarpX uses Z as the only dimension
     *            x component is tangential to the z-boundary
     *            y component is tangential to the z-boundary
     *            z component is not tangential to the z-boundary
     *            x component is not normal to any boundary (Only z dimension in 1D)
     *            y component is not normal to any boundary (Only z dimension in 1D)
     *            z component is normal to the z-boundary
     *            where, z-boundary is a point at z=zmin and z=zmax
     *
     *        For RZ : WarpX uses R-Z as the two dimensions
     *            r component is tangential to the z-boundary
     *            theta_component is tangential to the r-boundary and z-boundary
     *            z component is tangential to the r-boundary
     *            r component is normal to the r-boundary
     *            theta_component is not normal to any boundary (on RZ dimensions are modeled)
     *            z component is normal to the z-boundary
     *            where, r-boundary is along the line z at r=rmin and r=rmax
     *                   z-boundary is along the line r at z=zmin and z=zmax
     *
     *
     * \param[in] icomp        component of the Efield being updated
     *                         (0=x, 1=y, 2=z in Cartesian)
     *                         (0=r, 1=theta, 2=z in RZ)
     * \param[in] dom_lo       index value of the lower domain boundary (cell-centered)
     * \param[in] dom_hi       index value of the higher domain boundary (cell-centered)
     * \param[in] ijk_vec      indices along the x(i), y(j), z(k) of Efield Array4
     * \param[in] n            index of the MultiFab component being updated
     * \param[in] Efield       field data to be updated if (ijk) is at the boundary or a guard cell
     * \param[in] is_nodal     staggering of the field data being updated.
     * \param[in] fbndry_lo    Field boundary type at the lower boundaries
     * \param[in] fbndry_hi    Field boundary type at the upper boundaries
     */
    AMREX_GPU_DEVICE AMREX_FORCE_INLINE
    void SetEfieldOnPEC (const int icomp, const amrex::IntVect & dom_lo,
                                const amrex::IntVect &dom_hi,
                                const amrex::IntVect &ijk_vec, const int n,
                                amrex::Array4<amrex::Real> const& Efield,
                                const amrex::IntVect& is_nodal,
                                amrex::GpuArray<FieldBoundaryType, 3> const& fbndry_lo,
                                amrex::GpuArray<FieldBoundaryType, 3> const& fbndry_hi )
    {
        // Tangential Efield components in guard cells set equal and opposite to cells
        // in the mirror locations across the PEC boundary, whereas normal E-field
        // components are set equal to values in the mirror locations across the PEC
        // boundary. Here we just initialize it.
        amrex::IntVect ijk_mirror = ijk_vec;
        bool OnPECBoundary = false;
        bool GuardCell = false;
        amrex::Real sign = 1._rt;
        // Loop over all the dimensions
        for (int idim = 0; idim < AMREX_SPACEDIM; ++idim) {
            // Loop over sides, iside = 0 (lo), iside = 1 (hi)
            for (int iside = 0; iside < 2; ++iside) {
                const bool isPECBoundary = ( (iside == 0)
                    ? fbndry_lo[idim] == FieldBoundaryType::PEC
                    : fbndry_hi[idim] == FieldBoundaryType::PEC );
#if (defined WARPX_DIM_XZ) || (defined WARPX_DIM_RZ)
                // For 2D : for icomp==1, (Ey in XZ, Etheta in RZ),
                //          icomp=1 is tangential to both x and z boundaries
                //          The logic below ensures that the flags are set right for 2D
                const bool is_tangent_to_PEC = (icomp != AMREX_SPACEDIM*idim);
#elif (defined WARPX_DIM_1D_Z)
                // For 1D : icomp=0 and icomp=1 (Ex and Ey are tangential to the z boundary)
                //          The logic below ensures that the flags are set right for 1D
                const bool is_tangent_to_PEC = (icomp != idim+2);
#else
                const bool is_tangent_to_PEC = (icomp != idim);
#endif
                if (isPECBoundary) {
                    // grid point ijk_vec is ig number of points pass the
                    // domain boundary in direction, idim
                    const int ig = ::get_cell_count_to_boundary(
                        dom_lo, dom_hi, ijk_vec, is_nodal, idim, iside);

                    if (ig == 0) {
                        if (is_tangent_to_PEC && is_nodal[idim] == 1) {
                            OnPECBoundary = true;
                        }
                    } else if (ig > 0) {
                        // Find mirror location across PEC boundary
                        ijk_mirror[idim] = ( ( iside == 0)
                                        ? (dom_lo[idim] + ig - (1 - is_nodal[idim]))
                                        : (dom_hi[idim] + 1 - ig));
                        GuardCell = true;
                        // tangential components are inverted across PEC boundary
                        if (is_tangent_to_PEC) { sign *= -1._rt; }
#if (defined WARPX_DIM_RZ)
                        if (icomp == 0 && idim == 0 && iside == 1) {
                            // Add radial scale so that drEr/dr = 0.
                            // This only works for the first guard cell and with
                            // Er cell centered in r.
                            const amrex::Real rguard = ijk_vec[idim] + 0.5_rt*(1._rt - is_nodal[idim]);
                            const amrex::Real rmirror = ijk_mirror[idim] + 0.5_rt*(1._rt - is_nodal[idim]);
                            sign *= rmirror/rguard;
                        }
#endif
                    }
                } // is PEC boundary
            } // loop over iside
        } // loop over dimensions
        if (OnPECBoundary) {
            // if ijk_vec is on a PEC boundary in any direction, set Etangential to 0.
            Efield(ijk_vec,n) = 0._rt;
        } else if (GuardCell) {
            Efield(ijk_vec,n) = sign * Efield(ijk_mirror,n);
        }
    }


    /**
     * \brief Sets the magnetic field value normal to the PEC boundary to zero. The
     *        tangential (and normal) field value of the guard cells outside the
     *        domain boundary are set equal (and opposite) to the respective field components
     *        in the valid cells at their mirrored locations.
     *        The number or depth of guard cells updated is equal to the shape factor of
     *        particles in each dimension.
     *
     *        For 3D :
     *            x component is tangential to the y-boundary and z-boundary
     *            y component is tangential to the x-boundary and z-boundary
     *            z component is tangential to the x-boundary and y-boundary
     *            x component is normal to the x-boundary
     *            y component is normal to the y-boundary
     *            z component is normal to the z-boundary
     *            where, x-boundary is the yz-plane at x=xmin and x=xmax
     *                   y-boundary is the xz-plane at y=ymin and y=ymax
     *                   z-boundary is the xy-plane at z=zmin and z=zmax
     *
     *        For 2D : WarpX uses X-Z as the two dimensions
     *            x component is tangential to the z-boundary
     *            y component is tangential to the x-boundary and z-boundary
     *            z component is tangential to the x-boundary
     *            x component is normal to the x-boundary
     *            y component is not normal to any boundary (Only xz dimensions in 2D)
     *            z component is normal to the z-boundary
     *            where, x-boundary is along the line z at x=xmin and x=xmax
     *                   z-boundary is along the line x at z=zmin and z=zmax
     *
     *        For 1D : WarpX uses Z as the only dimension
     *            x component is tangential to the z-boundary
     *            y component is tangential to the z-boundary
     *            z component is not tangential to the z-boundary
     *            x component is not normal to any boundary (Only z dimension in 1D)
     *            y component is not normal to any boundary (Only z dimension in 1D)
     *            z component is normal to the z-boundary
     *            where, z-boundary is a point at z=zmin and z=zmax
     *
     *        For RZ : WarpX uses R-Z as the two dimensions
     *            r component is tangential to the z-boundary
     *            theta_component is tangential to the r-boundary and z-boundary
     *            z component is tangential to the r-boundary
     *            r component is normal to the r-boundary
     *            theta_component is not normal to any boundary (on RZ dimensions are modeled)
     *            z component is normal to the z-boundary
     *            where, r-boundary is along the line z at r=rmin and r=rmax
     *                   z-boundary is along the line r at z=zmin and z=zmax
     *
     *
     * \param[in] icomp        component of the Bfield being updated
     *                         (0=x, 1=y, 2=z in Cartesian)
     *                         (0=r, 1=theta, 2=z in RZ)
     * \param[in] dom_lo       index value of the lower domain boundary (cell-centered)
     * \param[in] dom_hi       index value of the higher domain boundary (cell-centered)
     * \param[in] ijk_vec      indices along the x(i), y(j), z(k) of Efield Array4
     * \param[in] n            index of the MultiFab component being updated
     * \param[in] Bfield       field data to be updated if (ijk) is at the boundary
                               or a guard cell
     * \param[in] is_nodal     staggering of the field data being updated.
     * \param[in] fbndry_lo    Field boundary type at the lower boundaries
     * \param[in] fbndry_hi    Field boundary type at the upper boundaries
     */
    AMREX_GPU_DEVICE AMREX_FORCE_INLINE
    void SetBfieldOnPEC (const int icomp, const amrex::IntVect & dom_lo,
                           const amrex::IntVect & dom_hi,
                           const amrex::IntVect & ijk_vec, const int n,
                           amrex::Array4<amrex::Real> const& Bfield,
                           const amrex::IntVect & is_nodal,
                           amrex::GpuArray<FieldBoundaryType, 3> const& fbndry_lo,
                           amrex::GpuArray<FieldBoundaryType, 3> const& fbndry_hi )
    {
        amrex::IntVect ijk_mirror = ijk_vec;
        bool OnPECBoundary = false;
        bool GuardCell = false;
        amrex::Real sign = 1._rt;
        // Loop over all dimensions
        for (int idim = 0; idim < AMREX_SPACEDIM; ++idim) {
            // Loop over sides, iside = 0 (lo), iside = 1 (hi)
            for (int iside = 0; iside < 2; ++iside) {
                const bool isPECBoundary = ( (iside == 0)
                    ? fbndry_lo[idim] == FieldBoundaryType::PEC
                    : fbndry_hi[idim] == FieldBoundaryType::PEC );
                if (isPECBoundary) {
#if (defined WARPX_DIM_XZ) || (defined WARPX_DIM_RZ)
                    // For 2D : for icomp==1, (By in XZ, Btheta in RZ),
                    //          icomp=1 is not normal to x or z boundary
                    //          The logic below ensures that the flags are set right for 2D
                    const bool is_normal_to_PEC = (icomp == (AMREX_SPACEDIM*idim));
#elif (defined WARPX_DIM_1D_Z)
                    // For 1D : icomp=0 and icomp=1 (Bx and By are not normal to the z boundary)
                    //          The logic below ensures that the flags are set right for 1D
                    const bool is_normal_to_PEC = (icomp == (idim+2));
#else
                    const bool is_normal_to_PEC = (icomp == idim);
#endif

                    // grid point ijk_vec is ig number of points pass the
                    // domain boundary in direction, idim
                    const int ig = ::get_cell_count_to_boundary(
                        dom_lo, dom_hi, ijk_vec, is_nodal, idim, iside);

                    if (ig == 0) {
                        // Only normal component is set to 0
                        if (is_normal_to_PEC && is_nodal[idim]==1) {
                            OnPECBoundary = true;
                        }
                    } else if ( ig > 0) {
                        // Mirror location inside the domain by "ig" number of cells
                        // across PEC boundary in direction, idim, and side, iside
                        ijk_mirror[idim] = ( (iside == 0)
                                        ? (dom_lo[idim] + ig - (1 - is_nodal[idim]))
                                        : (dom_hi[idim] + 1 - ig));
                        GuardCell = true;
                        // Sign of the normal component in guard cell is inverted
                        if (is_normal_to_PEC) { sign *= -1._rt; }
#if (defined WARPX_DIM_RZ)
                        if (icomp == 0 && idim == 0 && iside == 1) {
                            // Add radial scale so that drBr/dr = 0.
                            const amrex::Real rguard = ijk_vec[idim] + 0.5_rt*(1._rt - is_nodal[idim]);
                            const amrex::Real rmirror = ijk_mirror[idim] + 0.5_rt*(1._rt - is_nodal[idim]);
                            sign *= rmirror/rguard;
                        }
#endif
                    }
                } // if PEC Boundary
            } // loop over sides
        } // loop of dimensions

        if (OnPECBoundary) {
            // if ijk_vec is on a PEC boundary in any direction, set Bnormal to 0.
            Bfield(ijk_vec,n) = 0._rt;
        } else if (GuardCell) {
            // Bnormal and Btangential is set opposite and equal to the value
            // in the mirror location, respectively.
            Bfield(ijk_vec,n) = sign * Bfield(ijk_mirror,n);
        }
    }


    /**
     * \brief Sets the rho or J field value in cells close to and on reflecting particle boundary
     *        or PEC field boundary. The charge/current density deposited
     *        in the guard cells are either reflected
     *        back into the simulation domain (if a reflecting particle
     *        boundary is used), or the opposite charge/current density is deposited
     *        back in the domain to capture the effect of an image charge.
     *        The charge/current density on the reflecting boundary is set to 0 while values
     *        in the guard cells are set equal (and opposite) to their mirror
     *        location inside the domain - representing image charges - in the
     *        normal (tangential) direction.
     *
     * \param[in] n                 index of the MultiFab component being updated
     * \param[in] ijk_vec           indices along the x(i), y(j), z(k) of the rho Array4
     * \param[in out] field         field data to be updated
     * \param[in] mirrorfac         mirror cell is given by mirrorfac - ijk_vec
     * \param[in] psign             Whether the field value should be flipped across the boundary
     * \param[in] is_reflective     Whether the given particle boundary is reflecting or field boundary is pec
     * \param[in] tangent_to_bndy   Whether a given direction is perpendicular to the boundary
     * \param[in] fabbox            multifab box including ghost cells
     */
    AMREX_GPU_DEVICE AMREX_FORCE_INLINE
    void SetRhoOrJfieldFromPEC (const int n,
                                const amrex::IntVect & ijk_vec,
                                amrex::Array4<amrex::Real> const& field,
                                amrex::GpuArray<GpuArray<int, 2>, AMREX_SPACEDIM> const& mirrorfac,
                                amrex::GpuArray<GpuArray<amrex::Real, 2>, AMREX_SPACEDIM> const& psign,
                                amrex::GpuArray<GpuArray<bool, 2>, AMREX_SPACEDIM> const& is_reflective,
                                amrex::GpuArray<bool, AMREX_SPACEDIM> const& tangent_to_bndy,
                                amrex::Box const& fabbox)
    {
        // The boundary is handled in 2 steps:
        // 1) The cells internal to the domain are updated using the
        //    current deposited in the guard cells
        for (int idim = 0; idim < AMREX_SPACEDIM; ++idim)
        {
            for (int iside = 0; iside < 2; ++iside)
            {
                if (!is_reflective[idim][iside]) { continue; }

                // Get the mirror guard cell index
                amrex::IntVect iv_mirror = ijk_vec;
                iv_mirror[idim] = mirrorfac[idim][iside] - ijk_vec[idim];

                // On the PEC boundary the charge/current density is set to 0
                if (ijk_vec == iv_mirror) {
                    field(ijk_vec, n) = 0._rt;
                // otherwise update the internal cell if the mirror guard cell exists
                } else if (fabbox.contains(iv_mirror)) {
                    field(ijk_vec,n) += psign[idim][iside] * field(iv_mirror,n);
                }
            }
        }
        // 2) The guard cells are updated with the appropriate image
        //    charge based on the charge/current in the valid cells
        for (int idim = 0; idim < AMREX_SPACEDIM; ++idim)
        {
            for (int iside = 0; iside < 2; ++iside)
            {
                if (!is_reflective[idim][iside]) { continue; }

                amrex::IntVect iv_mirror = ijk_vec;
                iv_mirror[idim] = mirrorfac[idim][iside] - ijk_vec[idim];
                if (ijk_vec != iv_mirror && fabbox.contains(iv_mirror))
                {
                    if (tangent_to_bndy[idim]) {
                        field(iv_mirror, n) = -field(ijk_vec, n);
                    } else {
                        field(iv_mirror, n) = field(ijk_vec, n);
                    }
                }
            }
        }
    }


    /**
     * \brief This function sets the given field value on a PEC boundary
     *        to enforce a Neumann boundary condition (zero derivative) in the
     *        normal direction.
     *
     * \param[in] n            index of the MultiFab component being updated
     * \param[in] ijk_vec      indices along the x(i), y(j), z(k) of the rho Array4
     * \param[in out] field    field data to be updated
     * \param[in] mirrorfac    mirror cell is given by mirrorfac - ijk_vec
     * \param[in] psign        Whether the field value should be flipped across the boundary
     * \param[in] is_pec       Whether the given boundary is PEC
     * \param[in] tangent_to_bndy    Whether a given direction is perpendicular to the boundary
     * \param[in] fabbox       multifab box including ghost cells
     */
    AMREX_GPU_DEVICE AMREX_FORCE_INLINE
    void SetNeumannOnPEC (const int n,
                          const amrex::IntVect & ijk_vec,
                          amrex::Array4<amrex::Real> const& field,
                          amrex::GpuArray<GpuArray<int, 2>, AMREX_SPACEDIM> const& mirrorfac,
                          amrex::GpuArray<GpuArray<bool, 2>, AMREX_SPACEDIM> const& is_pec,
                          amrex::Box const& fabbox )
    {
        for (int idim = 0; idim < AMREX_SPACEDIM; ++idim)
        {
            for (int iside = 0; iside < 2; ++iside)
            {
                if (!is_pec[idim][iside]) { continue; }

                // Get the mirror guard cell index
                amrex::IntVect iv_mirror = ijk_vec;
                iv_mirror[idim] = mirrorfac[idim][iside] - ijk_vec[idim];

                // On the PEC boundary the field value is set equal to the
                // first value in the domain (nodal fields)
                if (ijk_vec == iv_mirror) {
                    iv_mirror[idim] += (iside == 0) ? 1 : -1;
                    if (fabbox.contains(iv_mirror)) { field(ijk_vec, n) = field(iv_mirror, n); }
                }
                // otherwise set the mirror guard cell equal to the internal cell value
                else if (fabbox.contains(iv_mirror))
                {
                    field(iv_mirror, n) = field(ijk_vec, n);
                }
            }
        }
    }
}

void
PEC::ApplyPECtoEfield (
    std::array<amrex::MultiFab*, 3> Efield,
    const amrex::Vector<FieldBoundaryType>& field_boundary_lo,
    const amrex::Vector<FieldBoundaryType>& field_boundary_hi,
    const amrex::IntVect& ng_fieldgather, const amrex::Geometry& geom,
    const int lev, PatchType patch_type, const amrex::Vector<amrex::IntVect>& ref_ratios,
    const bool split_pml_field)
{
    amrex::Box domain_box = geom.Domain();
    if (patch_type == PatchType::coarse && (lev > 0)) {
        domain_box.coarsen(ref_ratios[lev-1]);
    }
    const amrex::IntVect domain_lo = domain_box.smallEnd();
    const amrex::IntVect domain_hi = domain_box.bigEnd();
    amrex::GpuArray<FieldBoundaryType, 3> fbndry_lo;
    amrex::GpuArray<FieldBoundaryType, 3> fbndry_hi;
    for (int idim=0; idim < AMREX_SPACEDIM; ++idim) {
        fbndry_lo[idim] = field_boundary_lo[idim];
        fbndry_hi[idim] = field_boundary_hi[idim];
    }
    const amrex::IntVect Ex_nodal = Efield[0]->ixType().toIntVect();
    const amrex::IntVect Ey_nodal = Efield[1]->ixType().toIntVect();
    const amrex::IntVect Ez_nodal = Efield[2]->ixType().toIntVect();
    // For each Efield multifab, apply PEC boundary condition to ncomponents
    // If not split E-field, the PEC is applied to the regular Efield used in Maxwell's eq.
    // If split_pml_field is true, then PEC is applied to all the split field components of the tangential field.
    const int nComp_x = Efield[0]->nComp();
    const int nComp_y = Efield[1]->nComp();
    const int nComp_z = Efield[2]->nComp();
#ifdef AMREX_USE_OMP
#pragma omp parallel if (amrex::Gpu::notInLaunchRegion())
#endif
    for (amrex::MFIter mfi(*Efield[0], amrex::TilingIfNotGPU()); mfi.isValid(); ++mfi) {
        // Extract field data
        amrex::Array4<amrex::Real> const& Ex = Efield[0]->array(mfi);
        amrex::Array4<amrex::Real> const& Ey = Efield[1]->array(mfi);
        amrex::Array4<amrex::Real> const& Ez = Efield[2]->array(mfi);

        // Extract tileboxes for which to loop
        // if split field, the box includes nodal flag
        // For E-field used in Maxwell's update, nodal flag plus cells that particles
        // gather fields from in the guard-cell region are included.
        // Note that for simulations without particles or laser, ng_field_gather is 0
        // and the guard-cell values of the E-field multifab will not be modified.
        amrex::Box const& tex = (split_pml_field) ? mfi.tilebox(Efield[0]->ixType().toIntVect())
                                                  : mfi.tilebox(Efield[0]->ixType().toIntVect(), ng_fieldgather);
        amrex::Box const& tey = (split_pml_field) ? mfi.tilebox(Efield[1]->ixType().toIntVect())
                                                  : mfi.tilebox(Efield[1]->ixType().toIntVect(), ng_fieldgather);
        amrex::Box const& tez = (split_pml_field) ? mfi.tilebox(Efield[2]->ixType().toIntVect())
                                                  : mfi.tilebox(Efield[2]->ixType().toIntVect(), ng_fieldgather);

        // loop over cells and update fields
        amrex::ParallelFor(
            tex, nComp_x,
            [=] AMREX_GPU_DEVICE (int i, int j, int k, int n) {
#if (defined WARPX_DIM_XZ) || (defined WARPX_DIM_RZ)
                amrex::ignore_unused(k);
#endif
#if (defined WARPX_DIM_1D_Z)
                amrex::ignore_unused(j,k);
#endif
                const amrex::IntVect iv(AMREX_D_DECL(i,j,k));
                const int icomp = 0;
                ::SetEfieldOnPEC(icomp, domain_lo, domain_hi, iv, n,
                                           Ex, Ex_nodal, fbndry_lo, fbndry_hi);
            },
            tey, nComp_y,
            [=] AMREX_GPU_DEVICE (int i, int j, int k, int n) {
#if (defined WARPX_DIM_XZ) || (defined WARPX_DIM_RZ)
                amrex::ignore_unused(k);
#endif
#if (defined WARPX_DIM_1D_Z)
                amrex::ignore_unused(j,k);
#endif
                const amrex::IntVect iv(AMREX_D_DECL(i,j,k));
                const int icomp = 1;
                ::SetEfieldOnPEC(icomp, domain_lo, domain_hi, iv, n,
                                           Ey, Ey_nodal, fbndry_lo, fbndry_hi);
            },
            tez, nComp_z,
            [=] AMREX_GPU_DEVICE (int i, int j, int k, int n) {
#if (defined WARPX_DIM_XZ) || (defined WARPX_DIM_RZ)
                amrex::ignore_unused(k);
#endif
#if (defined WARPX_DIM_1D_Z)
                amrex::ignore_unused(j,k);
#endif
                const amrex::IntVect iv(AMREX_D_DECL(i,j,k));
                const int icomp = 2;
                ::SetEfieldOnPEC(icomp, domain_lo, domain_hi, iv, n,
                                           Ez, Ez_nodal, fbndry_lo, fbndry_hi);
            }
        );
    }
}


void
PEC::ApplyPECtoBfield (
    std::array<amrex::MultiFab*, 3> Bfield,
    const amrex::Vector<FieldBoundaryType>& field_boundary_lo,
    const amrex::Vector<FieldBoundaryType>& field_boundary_hi,
    const amrex::IntVect& ng_fieldgather, const amrex::Geometry& geom,
    const int lev, PatchType patch_type, const amrex::Vector<amrex::IntVect>& ref_ratios)
{
    amrex::Box domain_box = geom.Domain();
    if (patch_type == PatchType::coarse && (lev > 0)) {
        domain_box.coarsen(ref_ratios[lev-1]);
    }
    const amrex::IntVect domain_lo = domain_box.smallEnd();
    const amrex::IntVect domain_hi = domain_box.bigEnd();
    amrex::GpuArray<FieldBoundaryType, 3> fbndry_lo;
    amrex::GpuArray<FieldBoundaryType, 3> fbndry_hi;
    for (int idim=0; idim < AMREX_SPACEDIM; ++idim) {
        fbndry_lo[idim] = field_boundary_lo[idim];
        fbndry_hi[idim] = field_boundary_hi[idim];
    }
    const amrex::IntVect Bx_nodal = Bfield[0]->ixType().toIntVect();
    const amrex::IntVect By_nodal = Bfield[1]->ixType().toIntVect();
    const amrex::IntVect Bz_nodal = Bfield[2]->ixType().toIntVect();
    const int nComp_x = Bfield[0]->nComp();
    const int nComp_y = Bfield[1]->nComp();
    const int nComp_z = Bfield[2]->nComp();

#ifdef AMREX_USE_OMP
#pragma omp parallel if (amrex::Gpu::notInLaunchRegion())
#endif
    for (amrex::MFIter mfi(*Bfield[0], amrex::TilingIfNotGPU()); mfi.isValid(); ++mfi) {

        // Extract field data
        amrex::Array4<amrex::Real> const& Bx = Bfield[0]->array(mfi);
        amrex::Array4<amrex::Real> const& By = Bfield[1]->array(mfi);
        amrex::Array4<amrex::Real> const& Bz = Bfield[2]->array(mfi);

        // Extract tileboxes for which to loop
        // For B-field used in Maxwell's update, nodal flag plus cells that particles
        // gather fields from in the guard-cell region are included.
        // Note that for simulations without particles or laser, ng_field_gather is 0
        // and the guard-cell values of the B-field multifab will not be modified.
        amrex::Box const& tbx = mfi.tilebox(Bfield[0]->ixType().toIntVect(), ng_fieldgather);
        amrex::Box const& tby = mfi.tilebox(Bfield[1]->ixType().toIntVect(), ng_fieldgather);
        amrex::Box const& tbz = mfi.tilebox(Bfield[2]->ixType().toIntVect(), ng_fieldgather);

        // loop over cells and update fields
        amrex::ParallelFor(
            tbx, nComp_x,
            [=] AMREX_GPU_DEVICE (int i, int j, int k, int n) {
#if (defined WARPX_DIM_XZ) || (defined WARPX_DIM_RZ)
                amrex::ignore_unused(k);
#endif
#if (defined WARPX_DIM_1D_Z)
                amrex::ignore_unused(j,k);
#endif
                const amrex::IntVect iv(AMREX_D_DECL(i,j,k));
                const int icomp = 0;
                ::SetBfieldOnPEC(icomp, domain_lo, domain_hi, iv, n,
                                     Bx, Bx_nodal, fbndry_lo, fbndry_hi);
            },
            tby, nComp_y,
            [=] AMREX_GPU_DEVICE (int i, int j, int k, int n) {
#if (defined WARPX_DIM_XZ) || (defined WARPX_DIM_RZ)
                amrex::ignore_unused(k);
#endif
#if (defined WARPX_DIM_1D_Z)
                amrex::ignore_unused(j,k);
#endif
                const amrex::IntVect iv(AMREX_D_DECL(i,j,k));
                const int icomp = 1;
                ::SetBfieldOnPEC(icomp, domain_lo, domain_hi, iv, n,
                                     By, By_nodal, fbndry_lo, fbndry_hi);
            },
            tbz, nComp_z,
            [=] AMREX_GPU_DEVICE (int i, int j, int k, int n) {
#if (defined WARPX_DIM_XZ) || (defined WARPX_DIM_RZ)
                amrex::ignore_unused(k);
#endif
#if (defined WARPX_DIM_1D_Z)
                amrex::ignore_unused(j,k);
#endif
                const amrex::IntVect iv(AMREX_D_DECL(i,j,k));
                const int icomp = 2;
                ::SetBfieldOnPEC(icomp, domain_lo, domain_hi, iv, n,
                                     Bz, Bz_nodal, fbndry_lo, fbndry_hi);
            }
        );
    }
}


/**
 * \brief Sets the rho field value in cells close to and inside a PEC boundary.
 *        The charge density deposited in the guard cells are either reflected
 *        back into the simulation domain (if a reflecting particle
 *        boundary is used), or the opposite charge density is deposited
 *        back in the domain to capture the effect of an image charge.
 *        The charge density on the PEC boundary is set to 0 while values
 *        in the guard cells are set equal and opposite to their mirror
 *        location inside the domain - representing image charges.
 **/
void
PEC::ApplyReflectiveBoundarytoRhofield (
    amrex::MultiFab* rho,
    const amrex::Vector<FieldBoundaryType>& field_boundary_lo,
    const amrex::Vector<FieldBoundaryType>& field_boundary_hi,
    const amrex::Vector<ParticleBoundaryType>& particle_boundary_lo,
    const amrex::Vector<ParticleBoundaryType>& particle_boundary_hi,
    const amrex::Geometry& geom,
    const int lev, PatchType patch_type, const amrex::Vector<amrex::IntVect>& ref_ratios)
{
    amrex::Box domain_box = geom.Domain();
    if (patch_type == PatchType::coarse && (lev > 0)) {
        domain_box.coarsen(ref_ratios[lev-1]);
    }
    domain_box.convert(rho->ixType());

    amrex::IntVect domain_lo = domain_box.smallEnd();
    amrex::IntVect domain_hi = domain_box.bigEnd();

    amrex::IntVect rho_nodal = rho->ixType().toIntVect();
    amrex::IntVect ng_fieldgather = rho->nGrowVect();

    // Create a copy of the domain which will be extended to include guard
    // cells for boundaries that are NOT PEC
    amrex::Box grown_domain_box = domain_box;

    amrex::GpuArray<GpuArray<bool,2>, AMREX_SPACEDIM> is_reflective;
    amrex::GpuArray<bool, AMREX_SPACEDIM> is_tangent_to_bndy;
    amrex::GpuArray<GpuArray<amrex::Real,2>, AMREX_SPACEDIM> psign;
    amrex::GpuArray<GpuArray<int,2>, AMREX_SPACEDIM> mirrorfac;
    for (int idim=0; idim < AMREX_SPACEDIM; ++idim) {
<<<<<<< HEAD
        is_reflective[idim][0] = ( particle_boundary_lo[idim] == ParticleBoundaryType::Reflecting)
                              || ( field_boundary_lo[idim] == FieldBoundaryType::PEC);
        is_reflective[idim][1] = ( particle_boundary_hi[idim] == ParticleBoundaryType::Reflecting)
                              || ( field_boundary_hi[idim] == FieldBoundaryType::PEC);
=======
        is_reflective[idim][0] = ( WarpX::particle_boundary_lo[idim] == ParticleBoundaryType::Reflecting)
                              || ( WarpX::particle_boundary_lo[idim] == ParticleBoundaryType::Thermal)
                              || ( WarpX::field_boundary_lo[idim] == FieldBoundaryType::PEC);
        is_reflective[idim][1] = ( WarpX::particle_boundary_hi[idim] == ParticleBoundaryType::Reflecting)
                              || ( WarpX::particle_boundary_hi[idim] == ParticleBoundaryType::Thermal)
                              || ( WarpX::field_boundary_hi[idim] == FieldBoundaryType::PEC);
>>>>>>> 0466145f
        if (!is_reflective[idim][0]) { grown_domain_box.growLo(idim, ng_fieldgather[idim]); }
        if (!is_reflective[idim][1]) { grown_domain_box.growHi(idim, ng_fieldgather[idim]); }

        // rho values inside guard cells are updated the same as tangential
        // components of the current density
        is_tangent_to_bndy[idim] = true;

<<<<<<< HEAD
        psign[idim][0] = (particle_boundary_lo[idim] == ParticleBoundaryType::Reflecting)
                         ? 1._rt : -1._rt;
        psign[idim][1] = (particle_boundary_hi[idim] == ParticleBoundaryType::Reflecting)
=======
        psign[idim][0] = ( ( WarpX::particle_boundary_lo[idim] == ParticleBoundaryType::Reflecting)
                        || ( WarpX::particle_boundary_lo[idim] == ParticleBoundaryType::Thermal) )
                         ? 1._rt : -1._rt;
        psign[idim][1] = ( (WarpX::particle_boundary_hi[idim] == ParticleBoundaryType::Reflecting)
                        || ( WarpX::particle_boundary_hi[idim] == ParticleBoundaryType::Thermal) )
>>>>>>> 0466145f
                         ? 1._rt : -1._rt;
        mirrorfac[idim][0] = 2*domain_lo[idim] - (1 - rho_nodal[idim]);
        mirrorfac[idim][1] = 2*domain_hi[idim] + (1 - rho_nodal[idim]);
    }
    const int nComp = rho->nComp();

#ifdef AMREX_USE_OMP
#pragma omp parallel if (amrex::Gpu::notInLaunchRegion())
#endif
    for (amrex::MFIter mfi(*rho); mfi.isValid(); ++mfi) {

        // Get the multifab box including ghost cells
        Box const& fabbox = mfi.fabbox();

        // If grown_domain_box contains fabbox it means there are no PEC
        // boundaries to handle so continue to next box
        if (grown_domain_box.contains(fabbox)) { continue; }

        // Extract field data
        auto const& rho_array = rho->array(mfi);

        // Loop over valid cells (i.e. cells inside the domain)
        amrex::ParallelFor(mfi.validbox(), nComp,
        [=] AMREX_GPU_DEVICE (int i, int j, int k, int n) {
#if (defined WARPX_DIM_XZ) || (defined WARPX_DIM_RZ)
            amrex::ignore_unused(k);
#elif (defined WARPX_DIM_1D_Z)
            amrex::ignore_unused(j,k);
#endif
            // Store the array index
            const amrex::IntVect iv(AMREX_D_DECL(i,j,k));

            ::SetRhoOrJfieldFromPEC(
                n, iv, rho_array, mirrorfac, psign, is_reflective,
                is_tangent_to_bndy, fabbox
            );
        });
    }
}


void
PEC::ApplyReflectiveBoundarytoJfield(
    amrex::MultiFab* Jx, amrex::MultiFab* Jy, amrex::MultiFab* Jz,
    const amrex::Vector<FieldBoundaryType>& field_boundary_lo,
    const amrex::Vector<FieldBoundaryType>& field_boundary_hi,
    const amrex::Vector<ParticleBoundaryType>& particle_boundary_lo,
    const amrex::Vector<ParticleBoundaryType>& particle_boundary_hi,
    const amrex::Geometry& geom,
    const int lev, PatchType patch_type, const amrex::Vector<amrex::IntVect>& ref_ratios)
{
    amrex::Box domain_box = geom.Domain();
    if (patch_type == PatchType::coarse && (lev > 0)) {
        domain_box.coarsen(ref_ratios[lev-1]);
    }

    // Note: force domain box to be nodal to simplify the mirror cell
    // calculations below
    domain_box.convert(IntVect::TheNodeVector());

    amrex::IntVect domain_lo = domain_box.smallEnd();
    amrex::IntVect domain_hi = domain_box.bigEnd();

    // Get the nodal flag for each current component since it is needed to
    // determine the appropriate mirrorfac values below
    amrex::IntVect Jx_nodal = Jx->ixType().toIntVect();
    amrex::IntVect Jy_nodal = Jy->ixType().toIntVect();
    amrex::IntVect Jz_nodal = Jz->ixType().toIntVect();

    // Create a copy of the domain for each component of J which will
    // be extended to include guard cells for boundaries that are NOT PEC
    amrex::Box grown_domain_box = domain_box;

    // The number of ghost cells used is the same for nodal and cell-centered
    // directions of the current density multifab
    const amrex::IntVect ng_fieldgather = Jx->nGrowVect();

    amrex::GpuArray<GpuArray<bool, 2>, AMREX_SPACEDIM> is_reflective;
    amrex::GpuArray<GpuArray<bool, AMREX_SPACEDIM>, 3> is_tangent_to_bndy;
    amrex::GpuArray<GpuArray<GpuArray<amrex::Real, 2>, AMREX_SPACEDIM>, 3> psign;
    amrex::GpuArray<GpuArray<GpuArray<int, 2>, AMREX_SPACEDIM>, 3> mirrorfac;
    for (int idim=0; idim < AMREX_SPACEDIM; ++idim) {
<<<<<<< HEAD
        is_reflective[idim][0] = ( particle_boundary_lo[idim] == ParticleBoundaryType::Reflecting)
                              || ( field_boundary_lo[idim] == FieldBoundaryType::PEC);
        is_reflective[idim][1] = ( particle_boundary_hi[idim] == ParticleBoundaryType::Reflecting)
                              || ( field_boundary_hi[idim] == FieldBoundaryType::PEC);
=======
        is_reflective[idim][0] = ( WarpX::particle_boundary_lo[idim] == ParticleBoundaryType::Reflecting)
                              || ( WarpX::particle_boundary_lo[idim] == ParticleBoundaryType::Thermal)
                              || ( WarpX::field_boundary_lo[idim] == FieldBoundaryType::PEC);
        is_reflective[idim][1] = ( WarpX::particle_boundary_hi[idim] == ParticleBoundaryType::Reflecting)
                              || ( WarpX::particle_boundary_hi[idim] == ParticleBoundaryType::Thermal)
                              || ( WarpX::field_boundary_hi[idim] == FieldBoundaryType::PEC);
>>>>>>> 0466145f
        if (!is_reflective[idim][0]) { grown_domain_box.growLo(idim, ng_fieldgather[idim]); }
        if (!is_reflective[idim][1]) { grown_domain_box.growHi(idim, ng_fieldgather[idim]); }

        for (int icomp=0; icomp < 3; ++icomp) {
            // Set the psign value correctly for each current component for each
            // simulation direction
#if (defined WARPX_DIM_1D_Z)
            // For 1D : icomp=0 and icomp=1 (Ex and Ey are tangential to the z boundary)
            //          The logic below ensures that the flags are set right for 1D
            is_tangent_to_bndy[icomp][idim] = (icomp != (idim+2));
#elif (defined WARPX_DIM_XZ) || (defined WARPX_DIM_RZ)
            // For 2D : for icomp==1, (Ey in XZ, Etheta in RZ),
            //          icomp=1 is tangential to both x and z boundaries
            //          The logic below ensures that the flags are set right for 2D
            is_tangent_to_bndy[icomp][idim] = (icomp != AMREX_SPACEDIM*idim);
#else
            is_tangent_to_bndy[icomp][idim] = (icomp != idim);
#endif

            if (is_tangent_to_bndy[icomp][idim]){
<<<<<<< HEAD
                psign[icomp][idim][0] = (particle_boundary_lo[idim] == ParticleBoundaryType::Reflecting)
                                        ? 1._rt : -1._rt;
                psign[icomp][idim][1] = (particle_boundary_hi[idim] == ParticleBoundaryType::Reflecting)
                                        ? 1._rt : -1._rt;
            }
            else {
                psign[icomp][idim][0] = (particle_boundary_lo[idim] == ParticleBoundaryType::Reflecting)
                                        ? -1._rt : 1._rt;
                psign[icomp][idim][1] = (particle_boundary_hi[idim] == ParticleBoundaryType::Reflecting)
=======
                psign[icomp][idim][0] = ( (WarpX::particle_boundary_lo[idim] == ParticleBoundaryType::Reflecting)
                                     || ( WarpX::particle_boundary_lo[idim] == ParticleBoundaryType::Thermal) )
                                        ? 1._rt : -1._rt;
                psign[icomp][idim][1] = ( (WarpX::particle_boundary_hi[idim] == ParticleBoundaryType::Reflecting)
                                     || ( WarpX::particle_boundary_hi[idim] == ParticleBoundaryType::Thermal) )
                                        ? 1._rt : -1._rt;
            }
            else {
                psign[icomp][idim][0] = ( (WarpX::particle_boundary_lo[idim] == ParticleBoundaryType::Reflecting)
                                     || ( WarpX::particle_boundary_lo[idim] == ParticleBoundaryType::Thermal) )
                                        ? -1._rt : 1._rt;
                psign[icomp][idim][1] = ( (WarpX::particle_boundary_hi[idim] == ParticleBoundaryType::Reflecting)
                                     || ( WarpX::particle_boundary_hi[idim] == ParticleBoundaryType::Thermal) )
>>>>>>> 0466145f
                                        ? -1._rt : 1._rt;
            }
        }
        // Set the correct mirror cell calculation for each current
        // component. Seeing as domain was set to be nodal, nodal fields have
        // boundaries on domain_lo and domain_hi, but cell-centered fields
        // have valid cells ranging from domain_lo to domain_hi - 1.
        mirrorfac[0][idim][0] = 2*domain_lo[idim] - (1 - Jx_nodal[idim]);
        mirrorfac[0][idim][1] = 2*domain_hi[idim] - (1 - Jx_nodal[idim]);
        mirrorfac[1][idim][0] = 2*domain_lo[idim] - (1 - Jy_nodal[idim]);
        mirrorfac[1][idim][1] = 2*domain_hi[idim] - (1 - Jy_nodal[idim]);
        mirrorfac[2][idim][0] = 2*domain_lo[idim] - (1 - Jz_nodal[idim]);
        mirrorfac[2][idim][1] = 2*domain_hi[idim] - (1 - Jz_nodal[idim]);
    }

    // Each current component is handled separately below, starting with Jx.
#ifdef AMREX_USE_OMP
#pragma omp parallel if (amrex::Gpu::notInLaunchRegion())
#endif
    for (amrex::MFIter mfi(*Jx); mfi.isValid(); ++mfi) {

        // Get the multifab box including ghost cells
        Box const& fabbox = mfi.fabbox();

        // If grown_domain_box contains fabbox it means there are no PEC
        // boundaries to handle so continue to next box
        grown_domain_box.convert(Jx_nodal);
        if (grown_domain_box.contains(fabbox)) { continue; }

        // Extract field data
        auto const& Jx_array = Jx->array(mfi);

        // Loop over valid cells (i.e. cells inside the domain)
        amrex::ParallelFor(mfi.validbox(), Jx->nComp(),
        [=] AMREX_GPU_DEVICE (int i, int j, int k, int n) {
#if (defined WARPX_DIM_XZ) || (defined WARPX_DIM_RZ)
            amrex::ignore_unused(k);
#elif (defined WARPX_DIM_1D_Z)
            amrex::ignore_unused(j,k);
#endif
            // Store the array index
            const amrex::IntVect iv(AMREX_D_DECL(i,j,k));

            ::SetRhoOrJfieldFromPEC(
                n, iv, Jx_array, mirrorfac[0], psign[0], is_reflective,
                is_tangent_to_bndy[0], fabbox
            );
        });
    }

    // Handle Jy.
#ifdef AMREX_USE_OMP
#pragma omp parallel if (amrex::Gpu::notInLaunchRegion())
#endif
    for (amrex::MFIter mfi(*Jy); mfi.isValid(); ++mfi) {

        // Get the multifab box including ghost cells
        Box const& fabbox = mfi.fabbox();

        // If grown_domain_box contains fabbox it means there are no PEC
        // boundaries to handle so continue to next box
        grown_domain_box.convert(Jy_nodal);
        if (grown_domain_box.contains(fabbox)) { continue; }

        // Extract field data
        auto const& Jy_array = Jy->array(mfi);

        // Loop over valid cells (i.e. cells inside the domain)
        amrex::ParallelFor(mfi.validbox(), Jy->nComp(),
        [=] AMREX_GPU_DEVICE (int i, int j, int k, int n) {
#if (defined WARPX_DIM_XZ) || (defined WARPX_DIM_RZ)
            amrex::ignore_unused(k);
#elif (defined WARPX_DIM_1D_Z)
            amrex::ignore_unused(j,k);
#endif
            // Store the array index
            const amrex::IntVect iv(AMREX_D_DECL(i,j,k));

            ::SetRhoOrJfieldFromPEC(
                n, iv, Jy_array, mirrorfac[1], psign[1], is_reflective,
                is_tangent_to_bndy[1], fabbox
            );
        });
    }

    // Handle Jz.
#ifdef AMREX_USE_OMP
#pragma omp parallel if (amrex::Gpu::notInLaunchRegion())
#endif
    for (amrex::MFIter mfi(*Jz); mfi.isValid(); ++mfi) {

        // Get the multifab box including ghost cells
        Box const& fabbox = mfi.fabbox();

        // If grown_domain_box contains fabbox it means there are no PEC
        // boundaries to handle so continue to next box
        grown_domain_box.convert(Jz_nodal);
        if (grown_domain_box.contains(fabbox)) { continue; }

        // Extract field data
        auto const& Jz_array = Jz->array(mfi);

        // Loop over valid cells (i.e. cells inside the domain)
        amrex::ParallelFor(mfi.validbox(), Jz->nComp(),
        [=] AMREX_GPU_DEVICE (int i, int j, int k, int n) {
#if (defined WARPX_DIM_XZ) || (defined WARPX_DIM_RZ)
            amrex::ignore_unused(k);
#elif (defined WARPX_DIM_1D_Z)
            amrex::ignore_unused(j,k);
#endif
            // Store the array index
            const amrex::IntVect iv(AMREX_D_DECL(i,j,k));

            ::SetRhoOrJfieldFromPEC(
                n, iv, Jz_array, mirrorfac[2], psign[2], is_reflective,
                is_tangent_to_bndy[2], fabbox
            );
        });
    }
}

void
PEC::ApplyPECtoElectronPressure (
    amrex::MultiFab* Pefield,
    const amrex::Vector<FieldBoundaryType>& field_boundary_lo,
    const amrex::Vector<FieldBoundaryType>& field_boundary_hi,
    const amrex::Geometry& geom,
    const int lev, PatchType patch_type, const amrex::Vector<amrex::IntVect>& ref_ratios)
{
    amrex::Box domain_box = geom.Domain();
    if (patch_type == PatchType::coarse && (lev > 0)) {
        domain_box.coarsen(ref_ratios[lev-1]);
    }
    domain_box.convert(Pefield->ixType());

    amrex::IntVect domain_lo = domain_box.smallEnd();
    amrex::IntVect domain_hi = domain_box.bigEnd();

    amrex::IntVect Pe_nodal = Pefield->ixType().toIntVect();
    amrex::IntVect ng_fieldgather = Pefield->nGrowVect();

    // Create a copy of the domain which will be extended to include guard
    // cells for boundaries that are NOT PEC
    amrex::Box grown_domain_box = domain_box;

    amrex::GpuArray<GpuArray<bool,2>, AMREX_SPACEDIM> is_pec;
    amrex::GpuArray<GpuArray<int,2>, AMREX_SPACEDIM> mirrorfac;
    for (int idim=0; idim < AMREX_SPACEDIM; ++idim) {
        is_pec[idim][0] = field_boundary_lo[idim] == FieldBoundaryType::PEC;
        is_pec[idim][1] = field_boundary_hi[idim] == FieldBoundaryType::PEC;
        if (!is_pec[idim][0]) { grown_domain_box.growLo(idim, ng_fieldgather[idim]); }
        if (!is_pec[idim][1]) { grown_domain_box.growHi(idim, ng_fieldgather[idim]); }

        mirrorfac[idim][0] = 2*domain_lo[idim] - (1 - Pe_nodal[idim]);
        mirrorfac[idim][1] = 2*domain_hi[idim] + (1 - Pe_nodal[idim]);
    }
    const int nComp = Pefield->nComp();

#ifdef AMREX_USE_OMP
#pragma omp parallel if (amrex::Gpu::notInLaunchRegion())
#endif
    for (amrex::MFIter mfi(*Pefield); mfi.isValid(); ++mfi) {

        // Get the multifab box including ghost cells
        Box const& fabbox = mfi.fabbox();

        // If grown_domain_box contains fabbox it means there are no PEC
        // boundaries to handle so continue to next box
        if (grown_domain_box.contains(fabbox)) { continue; }

        // Extract field data
        auto const& Pe_array = Pefield->array(mfi);

        // Loop over valid cells (i.e. cells inside the domain)
        amrex::ParallelFor(mfi.validbox(), nComp,
        [=] AMREX_GPU_DEVICE (int i, int j, int k, int n) {
#if (defined WARPX_DIM_XZ) || (defined WARPX_DIM_RZ)
            amrex::ignore_unused(k);
#elif (defined WARPX_DIM_1D_Z)
            amrex::ignore_unused(j,k);
#endif
            // Store the array index
            const amrex::IntVect iv(AMREX_D_DECL(i,j,k));

            ::SetNeumannOnPEC(n, iv, Pe_array, mirrorfac, is_pec, fabbox);
        });
    }
}<|MERGE_RESOLUTION|>--- conflicted
+++ resolved
@@ -685,19 +685,12 @@
     amrex::GpuArray<GpuArray<amrex::Real,2>, AMREX_SPACEDIM> psign;
     amrex::GpuArray<GpuArray<int,2>, AMREX_SPACEDIM> mirrorfac;
     for (int idim=0; idim < AMREX_SPACEDIM; ++idim) {
-<<<<<<< HEAD
         is_reflective[idim][0] = ( particle_boundary_lo[idim] == ParticleBoundaryType::Reflecting)
+                              || ( particle_boundary_lo[idim] == ParticleBoundaryType::Thermal)
                               || ( field_boundary_lo[idim] == FieldBoundaryType::PEC);
         is_reflective[idim][1] = ( particle_boundary_hi[idim] == ParticleBoundaryType::Reflecting)
+                              || ( particle_boundary_hi[idim] == ParticleBoundaryType::Thermal)
                               || ( field_boundary_hi[idim] == FieldBoundaryType::PEC);
-=======
-        is_reflective[idim][0] = ( WarpX::particle_boundary_lo[idim] == ParticleBoundaryType::Reflecting)
-                              || ( WarpX::particle_boundary_lo[idim] == ParticleBoundaryType::Thermal)
-                              || ( WarpX::field_boundary_lo[idim] == FieldBoundaryType::PEC);
-        is_reflective[idim][1] = ( WarpX::particle_boundary_hi[idim] == ParticleBoundaryType::Reflecting)
-                              || ( WarpX::particle_boundary_hi[idim] == ParticleBoundaryType::Thermal)
-                              || ( WarpX::field_boundary_hi[idim] == FieldBoundaryType::PEC);
->>>>>>> 0466145f
         if (!is_reflective[idim][0]) { grown_domain_box.growLo(idim, ng_fieldgather[idim]); }
         if (!is_reflective[idim][1]) { grown_domain_box.growHi(idim, ng_fieldgather[idim]); }
 
@@ -705,17 +698,11 @@
         // components of the current density
         is_tangent_to_bndy[idim] = true;
 
-<<<<<<< HEAD
-        psign[idim][0] = (particle_boundary_lo[idim] == ParticleBoundaryType::Reflecting)
+        psign[idim][0] = ((particle_boundary_lo[idim] == ParticleBoundaryType::Reflecting)
+                        ||(particle_boundary_lo[idim] == ParticleBoundaryType::Thermal))
                          ? 1._rt : -1._rt;
-        psign[idim][1] = (particle_boundary_hi[idim] == ParticleBoundaryType::Reflecting)
-=======
-        psign[idim][0] = ( ( WarpX::particle_boundary_lo[idim] == ParticleBoundaryType::Reflecting)
-                        || ( WarpX::particle_boundary_lo[idim] == ParticleBoundaryType::Thermal) )
-                         ? 1._rt : -1._rt;
-        psign[idim][1] = ( (WarpX::particle_boundary_hi[idim] == ParticleBoundaryType::Reflecting)
-                        || ( WarpX::particle_boundary_hi[idim] == ParticleBoundaryType::Thermal) )
->>>>>>> 0466145f
+        psign[idim][1] = ((particle_boundary_hi[idim] == ParticleBoundaryType::Reflecting)
+                        ||(particle_boundary_hi[idim] == ParticleBoundaryType::Thermal))
                          ? 1._rt : -1._rt;
         mirrorfac[idim][0] = 2*domain_lo[idim] - (1 - rho_nodal[idim]);
         mirrorfac[idim][1] = 2*domain_hi[idim] + (1 - rho_nodal[idim]);
@@ -798,19 +785,12 @@
     amrex::GpuArray<GpuArray<GpuArray<amrex::Real, 2>, AMREX_SPACEDIM>, 3> psign;
     amrex::GpuArray<GpuArray<GpuArray<int, 2>, AMREX_SPACEDIM>, 3> mirrorfac;
     for (int idim=0; idim < AMREX_SPACEDIM; ++idim) {
-<<<<<<< HEAD
         is_reflective[idim][0] = ( particle_boundary_lo[idim] == ParticleBoundaryType::Reflecting)
+                              || ( particle_boundary_lo[idim] == ParticleBoundaryType::Thermal)
                               || ( field_boundary_lo[idim] == FieldBoundaryType::PEC);
         is_reflective[idim][1] = ( particle_boundary_hi[idim] == ParticleBoundaryType::Reflecting)
+                              || ( particle_boundary_hi[idim] == ParticleBoundaryType::Thermal)
                               || ( field_boundary_hi[idim] == FieldBoundaryType::PEC);
-=======
-        is_reflective[idim][0] = ( WarpX::particle_boundary_lo[idim] == ParticleBoundaryType::Reflecting)
-                              || ( WarpX::particle_boundary_lo[idim] == ParticleBoundaryType::Thermal)
-                              || ( WarpX::field_boundary_lo[idim] == FieldBoundaryType::PEC);
-        is_reflective[idim][1] = ( WarpX::particle_boundary_hi[idim] == ParticleBoundaryType::Reflecting)
-                              || ( WarpX::particle_boundary_hi[idim] == ParticleBoundaryType::Thermal)
-                              || ( WarpX::field_boundary_hi[idim] == FieldBoundaryType::PEC);
->>>>>>> 0466145f
         if (!is_reflective[idim][0]) { grown_domain_box.growLo(idim, ng_fieldgather[idim]); }
         if (!is_reflective[idim][1]) { grown_domain_box.growHi(idim, ng_fieldgather[idim]); }
 
@@ -831,31 +811,19 @@
 #endif
 
             if (is_tangent_to_bndy[icomp][idim]){
-<<<<<<< HEAD
-                psign[icomp][idim][0] = (particle_boundary_lo[idim] == ParticleBoundaryType::Reflecting)
+                psign[icomp][idim][0] = ( (particle_boundary_lo[idim] == ParticleBoundaryType::Reflecting)
+                                        ||(particle_boundary_lo[idim] == ParticleBoundaryType::Thermal))
                                         ? 1._rt : -1._rt;
-                psign[icomp][idim][1] = (particle_boundary_hi[idim] == ParticleBoundaryType::Reflecting)
+                psign[icomp][idim][1] = ( (particle_boundary_hi[idim] == ParticleBoundaryType::Reflecting)
+                                        ||(particle_boundary_hi[idim] == ParticleBoundaryType::Thermal))
                                         ? 1._rt : -1._rt;
             }
             else {
-                psign[icomp][idim][0] = (particle_boundary_lo[idim] == ParticleBoundaryType::Reflecting)
+                psign[icomp][idim][0] = ( (particle_boundary_lo[idim] == ParticleBoundaryType::Reflecting)
+                                        ||(particle_boundary_lo[idim] == ParticleBoundaryType::Thermal))
                                         ? -1._rt : 1._rt;
-                psign[icomp][idim][1] = (particle_boundary_hi[idim] == ParticleBoundaryType::Reflecting)
-=======
-                psign[icomp][idim][0] = ( (WarpX::particle_boundary_lo[idim] == ParticleBoundaryType::Reflecting)
-                                     || ( WarpX::particle_boundary_lo[idim] == ParticleBoundaryType::Thermal) )
-                                        ? 1._rt : -1._rt;
-                psign[icomp][idim][1] = ( (WarpX::particle_boundary_hi[idim] == ParticleBoundaryType::Reflecting)
-                                     || ( WarpX::particle_boundary_hi[idim] == ParticleBoundaryType::Thermal) )
-                                        ? 1._rt : -1._rt;
-            }
-            else {
-                psign[icomp][idim][0] = ( (WarpX::particle_boundary_lo[idim] == ParticleBoundaryType::Reflecting)
-                                     || ( WarpX::particle_boundary_lo[idim] == ParticleBoundaryType::Thermal) )
-                                        ? -1._rt : 1._rt;
-                psign[icomp][idim][1] = ( (WarpX::particle_boundary_hi[idim] == ParticleBoundaryType::Reflecting)
-                                     || ( WarpX::particle_boundary_hi[idim] == ParticleBoundaryType::Thermal) )
->>>>>>> 0466145f
+                psign[icomp][idim][1] = ( (particle_boundary_hi[idim] == ParticleBoundaryType::Reflecting)
+                                        ||(particle_boundary_hi[idim] == ParticleBoundaryType::Thermal))
                                         ? -1._rt : 1._rt;
             }
         }
