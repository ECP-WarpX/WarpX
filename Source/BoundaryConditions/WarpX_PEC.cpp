#include "BoundaryConditions/WarpX_PEC.H"

#include <ablastr/warn_manager/WarnManager.H>

#include <AMReX_Array4.H>
#include <AMReX_Box.H>
#include <AMReX_Config.H>
#include <AMReX_Extension.H>
#include <AMReX_Geometry.H>
#include <AMReX_GpuControl.H>
#include <AMReX_GpuLaunch.H>
#include <AMReX_GpuQualifiers.H>
#include <AMReX_IndexType.H>
#include <AMReX_IntVect.H>
#include <AMReX_MFIter.H>
#include <AMReX_MultiFab.H>
#include <AMReX_REAL.H>
#include <AMReX_SPACE.H>

using namespace amrex;
using namespace amrex::literals;

namespace
{
    /**
     * \brief Calculates the number of grid points the given index is pass the
     *        domain boundary i.e. a value of +1 means the current cell is
     *        outside of the simulation domain by 1 cell. Note that the high
     *        side domain boundary is between cell dom_hi and dom_hi+1 for cell
     *        centered grids and on cell dom_hi+1 for nodal grid. This is why
     *        (dom_hi[idim] + is_nodal[idim]) is used below.
     *
     * \param[in] dom_lo, dom_hi  Domain boundaries
     * \param[in] ijk_vec         Cell coordinates
     * \param[in] is_nodal        Whether the field of interest is nodal
     * \param[in] idim            Dimension of interest
     * \param[in] iside           0 for low and 1 for high
     *
     * \returns number of grid points to the boundary
     */
    AMREX_GPU_DEVICE AMREX_FORCE_INLINE
    int get_cell_count_to_boundary (const amrex::IntVect& dom_lo,
        const amrex::IntVect& dom_hi, const amrex::IntVect& ijk_vec,
        const amrex::IntVect& is_nodal, const int idim, const int iside)
    {
        return ((iside == 0) ? (dom_lo[idim] - ijk_vec[idim])
                             : (ijk_vec[idim] - (dom_hi[idim] + is_nodal[idim])));
    }


    /**
     * \brief Sets the electric field value tangential to the PEC boundary to zero. The
     *        tangential Efield components in the guard cells outside the
     *        domain boundary are set equal and opposite to the field in the valid cells
     *        at their mirrored locations. The normal Efield components in the guard cells
     *        are set equal to the field in the valid cells at their mirrored locations.
     *        The number or depth of guard cells updated is equal to the shape factor of
     *        particles in each dimension.
     *        For corner cells with mixed boundaries, the mirror location could be outside
     *        valid region, while still ensuring PEC condition is maintained across the
     *        PEC boundary, and the necessary sign change is accounted for depending on
     *        if the component, icomp, is tangential or normal to the PEC boundary.
     *
     *        For 3D :
     *            x component is tangential to the y-boundary and z-boundary
     *            y component is tangential to the x-boundary and z-boundary
     *            z component is tangential to the x-boundary and y-boundary
     *            x component is normal to the x-boundary
     *            y component is normal to the y-boundary
     *            z component is normal to the z-boundary
     *            where, x-boundary is the yz-plane at x=xmin and x=xmax
     *                   y-boundary is the xz-plane at y=ymin and y=ymax
     *                   z-boundary is the xy-plane at z=zmin and z=zmax
     *
     *        For 2D : WarpX uses X-Z as the two dimensions
     *            x component is tangential to the z-boundary
     *            y component is tangential to the x-boundary and z-boundary
     *            z component is tangential to the x-boundary
     *            x component is normal to the x-boundary
     *            y component is not normal to any boundary (Only xz dimensions in 2D)
     *            z component is normal to the z-boundary
     *            where, x-boundary is along the line z at x=xmin and x=xmax
     *                   z-boundary is along the line x at z=zmin and z=zmax
     *
     *        For 1D : WarpX uses Z as the only dimension
     *            x component is tangential to the z-boundary
     *            y component is tangential to the z-boundary
     *            z component is not tangential to the z-boundary
     *            x component is not normal to any boundary (Only z dimension in 1D)
     *            y component is not normal to any boundary (Only z dimension in 1D)
     *            z component is normal to the z-boundary
     *            where, z-boundary is a point at z=zmin and z=zmax
     *
     *        For RZ : WarpX uses R-Z as the two dimensions
     *            r component is tangential to the z-boundary
     *            theta_component is tangential to the r-boundary and z-boundary
     *            z component is tangential to the r-boundary
     *            r component is normal to the r-boundary
     *            theta_component is not normal to any boundary (on RZ dimensions are modeled)
     *            z component is normal to the z-boundary
     *            where, r-boundary is along the line z at r=rmin and r=rmax
     *                   z-boundary is along the line r at z=zmin and z=zmax
     *
     *        For RCYLINDER : WarpX uses R as the one dimension
     *            theta_component is tangential to the r-boundary
     *            z component is tangential to the r-boundary
     *            r component is normal to the r-boundary
     *            theta_component is not normal to any boundary (only r dimension)
     *            where, r-boundary is along the line z at r=rmin and r=rmax
     *
     *
     * \param[in] icomp        component of the Efield being updated
     *                         (0=x, 1=y, 2=z in Cartesian)
     *                         (0=r, 1=theta, 2=z in RZ and RCYLINDER)
     * \param[in] dom_lo       index value of the lower domain boundary (cell-centered)
     * \param[in] dom_hi       index value of the higher domain boundary (cell-centered)
     * \param[in] ijk_vec      indices along the x(i), y(j), z(k) of Efield Array4
     * \param[in] n            index of the MultiFab component being updated
     * \param[in] Efield       field data to be updated if (ijk) is at the boundary or a guard cell
     * \param[in] is_nodal     staggering of the field data being updated.
     * \param[in] fbndry_lo    Field boundary type at the lower boundaries
     * \param[in] fbndry_hi    Field boundary type at the upper boundaries
     */
    AMREX_GPU_DEVICE AMREX_FORCE_INLINE
    void SetEfieldOnPEC (const int icomp, const amrex::IntVect & dom_lo,
                                const amrex::IntVect &dom_hi,
                                const amrex::IntVect &ijk_vec, const int n,
                                amrex::Array4<amrex::Real> const& Efield,
                                const amrex::IntVect& is_nodal,
                                amrex::GpuArray<FieldBoundaryType, 3> const& fbndry_lo,
                                amrex::GpuArray<FieldBoundaryType, 3> const& fbndry_hi )
    {
        // Tangential Efield components in guard cells set equal and opposite to cells
        // in the mirror locations across the PEC boundary, whereas normal E-field
        // components are set equal to values in the mirror locations across the PEC
        // boundary. Here we just initialize it.
        amrex::IntVect ijk_mirror = ijk_vec;
        bool OnPECBoundary = false;
        bool GuardCell = false;
        amrex::Real sign = 1._rt;
        // Loop over all the dimensions
        for (int idim = 0; idim < AMREX_SPACEDIM; ++idim) {
            // Loop over sides, iside = 0 (lo), iside = 1 (hi)
            for (int iside = 0; iside < 2; ++iside) {
                const bool isPECBoundary = ( (iside == 0)
                    ? fbndry_lo[idim] == FieldBoundaryType::PEC
                    : fbndry_hi[idim] == FieldBoundaryType::PEC );
#if (defined WARPX_DIM_XZ) || (defined WARPX_DIM_RZ)
                // For 2D : for icomp==1, (Ey in XZ, Etheta in RZ),
                //          icomp=1 is tangential to both x and z boundaries
                //          The logic below ensures that the flags are set right for 2D
                const bool is_tangent_to_PEC = (icomp != AMREX_SPACEDIM*idim);
#elif (defined WARPX_DIM_1D_Z)
                // For 1D : icomp=0 and icomp=1 (Ex and Ey are tangential to the z boundary)
                //          The logic below ensures that the flags are set right for 1D
                const bool is_tangent_to_PEC = (icomp != idim+2);
#else
                const bool is_tangent_to_PEC = (icomp != idim);
#endif
                if (isPECBoundary) {
                    // grid point ijk_vec is ig number of points pass the
                    // domain boundary in direction, idim
                    const int ig = ::get_cell_count_to_boundary(
                        dom_lo, dom_hi, ijk_vec, is_nodal, idim, iside);

                    if (ig == 0) {
                        if (is_tangent_to_PEC && is_nodal[idim] == 1) {
                            OnPECBoundary = true;
                        }
                    } else if (ig > 0) {
                        // Find mirror location across PEC boundary
                        ijk_mirror[idim] = ( ( iside == 0)
                                        ? (dom_lo[idim] + ig - (1 - is_nodal[idim]))
                                        : (dom_hi[idim] + 1 - ig));
                        GuardCell = true;
                        // tangential components are inverted across PEC boundary
                        if (is_tangent_to_PEC) { sign *= -1._rt; }
#if (defined WARPX_DIM_RZ) || (defined WARPX_DIM_RCYLINDER)
                        if (icomp == 0 && idim == 0 && iside == 1) {
                            // Add radial scale so that drEr/dr = 0.
                            // This only works for the first guard cell and with
                            // Er cell centered in r.
                            const amrex::Real rguard = ijk_vec[idim] + 0.5_rt*(1._rt - is_nodal[idim]);
                            const amrex::Real rmirror = ijk_mirror[idim] + 0.5_rt*(1._rt - is_nodal[idim]);
                            sign *= rmirror/rguard;
                        }
#endif
                    }
                } // is PEC boundary
            } // loop over iside
        } // loop over dimensions
        if (OnPECBoundary) {
            // if ijk_vec is on a PEC boundary in any direction, set Etangential to 0.
            Efield(ijk_vec,n) = 0._rt;
        } else if (GuardCell) {
            Efield(ijk_vec,n) = sign * Efield(ijk_mirror,n);
        }
    }


    /**
     * \brief Sets the magnetic field value normal to the PEC boundary to zero. The
     *        tangential (and normal) field value of the guard cells outside the
     *        domain boundary are set equal (and opposite) to the respective field components
     *        in the valid cells at their mirrored locations.
     *        The number or depth of guard cells updated is equal to the shape factor of
     *        particles in each dimension.
     *
     *        For 3D :
     *            x component is tangential to the y-boundary and z-boundary
     *            y component is tangential to the x-boundary and z-boundary
     *            z component is tangential to the x-boundary and y-boundary
     *            x component is normal to the x-boundary
     *            y component is normal to the y-boundary
     *            z component is normal to the z-boundary
     *            where, x-boundary is the yz-plane at x=xmin and x=xmax
     *                   y-boundary is the xz-plane at y=ymin and y=ymax
     *                   z-boundary is the xy-plane at z=zmin and z=zmax
     *
     *        For 2D : WarpX uses X-Z as the two dimensions
     *            x component is tangential to the z-boundary
     *            y component is tangential to the x-boundary and z-boundary
     *            z component is tangential to the x-boundary
     *            x component is normal to the x-boundary
     *            y component is not normal to any boundary (Only xz dimensions in 2D)
     *            z component is normal to the z-boundary
     *            where, x-boundary is along the line z at x=xmin and x=xmax
     *                   z-boundary is along the line x at z=zmin and z=zmax
     *
     *        For 1D : WarpX uses Z as the only dimension
     *            x component is tangential to the z-boundary
     *            y component is tangential to the z-boundary
     *            z component is not tangential to the z-boundary
     *            x component is not normal to any boundary (Only z dimension in 1D)
     *            y component is not normal to any boundary (Only z dimension in 1D)
     *            z component is normal to the z-boundary
     *            where, z-boundary is a point at z=zmin and z=zmax
     *
     *        For RZ : WarpX uses R-Z as the two dimensions
     *            r component is tangential to the z-boundary
     *            theta_component is tangential to the r-boundary and z-boundary
     *            z component is tangential to the r-boundary
     *            r component is normal to the r-boundary
     *            theta_component is not normal to any boundary (on RZ dimensions are modeled)
     *            z component is normal to the z-boundary
     *            where, r-boundary is along the line z at r=rmin and r=rmax
     *                   z-boundary is along the line r at z=zmin and z=zmax
     *
     *        For RCYLINDER : WarpX uses R as the one dimension
     *            theta_component is tangential to the r-boundary
     *            z component is tangential to the r-boundary
     *            r component is normal to the r-boundary
     *            theta_component is not normal to any boundary (only r dimension)
     *            where, r-boundary is along the line z at r=rmin and r=rmax
     *
     *
     * \param[in] icomp        component of the Bfield being updated
     *                         (0=x, 1=y, 2=z in Cartesian)
     *                         (0=r, 1=theta, 2=z in RZ and RCYLINDER)
     * \param[in] dom_lo       index value of the lower domain boundary (cell-centered)
     * \param[in] dom_hi       index value of the higher domain boundary (cell-centered)
     * \param[in] ijk_vec      indices along the x(i), y(j), z(k) of Efield Array4
     * \param[in] n            index of the MultiFab component being updated
     * \param[in] Bfield       field data to be updated if (ijk) is at the boundary
                               or a guard cell
     * \param[in] is_nodal     staggering of the field data being updated.
     * \param[in] fbndry_lo    Field boundary type at the lower boundaries
     * \param[in] fbndry_hi    Field boundary type at the upper boundaries
     */
    AMREX_GPU_DEVICE AMREX_FORCE_INLINE
    void SetBfieldOnPEC (const int icomp, const amrex::IntVect & dom_lo,
                           const amrex::IntVect & dom_hi,
                           const amrex::IntVect & ijk_vec, const int n,
                           amrex::Array4<amrex::Real> const& Bfield,
                           const amrex::IntVect & is_nodal,
                           amrex::GpuArray<FieldBoundaryType, 3> const& fbndry_lo,
                           amrex::GpuArray<FieldBoundaryType, 3> const& fbndry_hi )
    {
        amrex::IntVect ijk_mirror = ijk_vec;
        bool OnPECBoundary = false;
        bool GuardCell = false;
        amrex::Real sign = 1._rt;
        // Loop over all dimensions
        for (int idim = 0; idim < AMREX_SPACEDIM; ++idim) {
            // Loop over sides, iside = 0 (lo), iside = 1 (hi)
            for (int iside = 0; iside < 2; ++iside) {
                const bool isPECBoundary = ( (iside == 0)
                    ? fbndry_lo[idim] == FieldBoundaryType::PEC
                    : fbndry_hi[idim] == FieldBoundaryType::PEC );
                if (isPECBoundary) {
#if (defined WARPX_DIM_XZ) || (defined WARPX_DIM_RZ)
                    // For 2D : for icomp==1, (By in XZ, Btheta in RZ),
                    //          icomp=1 is not normal to x or z boundary
                    //          The logic below ensures that the flags are set right for 2D
                    const bool is_normal_to_PEC = (icomp == (AMREX_SPACEDIM*idim));
#elif (defined WARPX_DIM_1D_Z)
                    // For 1D : icomp=0 and icomp=1 (Bx and By are not normal to the z boundary)
                    //          The logic below ensures that the flags are set right for 1D
                    const bool is_normal_to_PEC = (icomp == (idim+2));
#else
                    const bool is_normal_to_PEC = (icomp == idim);
#endif

                    // grid point ijk_vec is ig number of points pass the
                    // domain boundary in direction, idim
                    const int ig = ::get_cell_count_to_boundary(
                        dom_lo, dom_hi, ijk_vec, is_nodal, idim, iside);

                    if (ig == 0) {
                        // Only normal component is set to 0
                        if (is_normal_to_PEC && is_nodal[idim]==1) {
                            OnPECBoundary = true;
                        }
                    } else if ( ig > 0) {
                        // Mirror location inside the domain by "ig" number of cells
                        // across PEC boundary in direction, idim, and side, iside
                        ijk_mirror[idim] = ( (iside == 0)
                                        ? (dom_lo[idim] + ig - (1 - is_nodal[idim]))
                                        : (dom_hi[idim] + 1 - ig));
                        GuardCell = true;
                        // Sign of the normal component in guard cell is inverted
                        if (is_normal_to_PEC) { sign *= -1._rt; }
#if (defined WARPX_DIM_RZ) || (defined WARPX_DIM_RCYLINDER)
                        if (icomp == 0 && idim == 0 && iside == 1) {
                            // Add radial scale so that drBr/dr = 0.
                            const amrex::Real rguard = ijk_vec[idim] + 0.5_rt*(1._rt - is_nodal[idim]);
                            const amrex::Real rmirror = ijk_mirror[idim] + 0.5_rt*(1._rt - is_nodal[idim]);
                            sign *= rmirror/rguard;
                        }
#endif
                    }
                } // if PEC Boundary
            } // loop over sides
        } // loop of dimensions

        if (OnPECBoundary) {
            // if ijk_vec is on a PEC boundary in any direction, set Bnormal to 0.
            Bfield(ijk_vec,n) = 0._rt;
        } else if (GuardCell) {
            // Bnormal and Btangential is set opposite and equal to the value
            // in the mirror location, respectively.
            Bfield(ijk_vec,n) = sign * Bfield(ijk_mirror,n);
        }
    }


    /**
     * \brief Sets the rho or J field value in cells close to and on reflecting particle boundary
     *        or PEC field boundary. The charge/current density deposited
     *        in the guard cells are either reflected
     *        back into the simulation domain (if a reflecting particle
     *        boundary is used), or the opposite charge/current density is deposited
     *        back in the domain to capture the effect of an image charge.
     *        The charge/current density on the reflecting boundary is set to 0 while values
     *        in the guard cells are set equal (and opposite) to their mirror
     *        location inside the domain - representing image charges - in the
     *        normal (tangential) direction.
     *
     * \param[in] n                 index of the MultiFab component being updated
     * \param[in] ijk_vec           indices along the x(i), y(j), z(k) of the rho Array4
     * \param[in out] field         field data to be updated
     * \param[in] mirrorfac         mirror cell is given by mirrorfac - ijk_vec
     * \param[in] psign             Whether the field value should be flipped across the boundary
     * \param[in] is_reflective     Whether the given particle boundary is reflecting or field boundary is pec
     * \param[in] tangent_to_bndy   Whether a given direction is perpendicular to the boundary
     * \param[in] fabbox            multifab box including ghost cells
     */
    AMREX_GPU_DEVICE AMREX_FORCE_INLINE
    void SetRhoOrJfieldFromPEC (const int n,
                                const amrex::IntVect & ijk_vec,
                                amrex::Array4<amrex::Real> const& field,
                                amrex::GpuArray<GpuArray<int, 2>, AMREX_SPACEDIM> const& mirrorfac,
                                amrex::GpuArray<GpuArray<amrex::Real, 2>, AMREX_SPACEDIM> const& psign,
                                amrex::GpuArray<GpuArray<bool, 2>, AMREX_SPACEDIM> const& is_reflective,
                                amrex::GpuArray<bool, AMREX_SPACEDIM> const& tangent_to_bndy,
                                amrex::Box const& fabbox)
    {
        // The boundary is handled in 2 steps:
        // 1) The cells internal to the domain are updated using the
        //    current deposited in the guard cells
        for (int idim = 0; idim < AMREX_SPACEDIM; ++idim)
        {
            for (int iside = 0; iside < 2; ++iside)
            {
                if (!is_reflective[idim][iside]) { continue; }

                // Get the mirror guard cell index
                amrex::IntVect iv_mirror = ijk_vec;
                iv_mirror[idim] = mirrorfac[idim][iside] - ijk_vec[idim];

                // On the PEC boundary the charge/current density is set to 0
                if (ijk_vec == iv_mirror) {
                    field(ijk_vec, n) = 0._rt;
                // otherwise update the internal cell if the mirror guard cell exists
                } else if (fabbox.contains(iv_mirror)) {
                    field(ijk_vec,n) += psign[idim][iside] * field(iv_mirror,n);
                }
            }
        }
        // 2) The guard cells are updated with the appropriate image
        //    charge based on the charge/current in the valid cells
        for (int idim = 0; idim < AMREX_SPACEDIM; ++idim)
        {
            for (int iside = 0; iside < 2; ++iside)
            {
                if (!is_reflective[idim][iside]) { continue; }

                amrex::IntVect iv_mirror = ijk_vec;
                iv_mirror[idim] = mirrorfac[idim][iside] - ijk_vec[idim];
                if (ijk_vec != iv_mirror && fabbox.contains(iv_mirror))
                {
                    if (tangent_to_bndy[idim]) {
                        field(iv_mirror, n) = -field(ijk_vec, n);
                    } else {
                        field(iv_mirror, n) = field(ijk_vec, n);
                    }
                }
            }
        }
    }


    /**
     * \brief This function sets the given field value on a PEC boundary
     *        to enforce a Neumann boundary condition (zero derivative) in the
     *        normal direction.
     *
     * \param[in] n            index of the MultiFab component being updated
     * \param[in] ijk_vec      indices along the x(i), y(j), z(k) of the rho Array4
     * \param[in out] field    field data to be updated
     * \param[in] mirrorfac    mirror cell is given by mirrorfac - ijk_vec
     * \param[in] psign        Whether the field value should be flipped across the boundary
     * \param[in] is_pec       Whether the given boundary is PEC
     * \param[in] tangent_to_bndy    Whether a given direction is perpendicular to the boundary
     * \param[in] fabbox       multifab box including ghost cells
     */
    AMREX_GPU_DEVICE AMREX_FORCE_INLINE
    void SetNeumannOnPEC (const int n,
                          const amrex::IntVect & ijk_vec,
                          amrex::Array4<amrex::Real> const& field,
                          amrex::GpuArray<GpuArray<int, 2>, AMREX_SPACEDIM> const& mirrorfac,
                          amrex::GpuArray<GpuArray<bool, 2>, AMREX_SPACEDIM> const& is_pec,
                          amrex::Box const& fabbox )
    {
        for (int idim = 0; idim < AMREX_SPACEDIM; ++idim)
        {
            for (int iside = 0; iside < 2; ++iside)
            {
                if (!is_pec[idim][iside]) { continue; }

                // Get the mirror guard cell index
                amrex::IntVect iv_mirror = ijk_vec;
                iv_mirror[idim] = mirrorfac[idim][iside] - ijk_vec[idim];

                // On the PEC boundary the field value is set equal to the
                // first value in the domain (nodal fields)
                if (ijk_vec == iv_mirror) {
                    iv_mirror[idim] += (iside == 0) ? 1 : -1;
                    if (fabbox.contains(iv_mirror)) { field(ijk_vec, n) = field(iv_mirror, n); }
                }
                // otherwise set the mirror guard cell equal to the internal cell value
                else if (fabbox.contains(iv_mirror))
                {
                    field(iv_mirror, n) = field(ijk_vec, n);
                }
            }
        }
    }
}

void
PEC::ApplyPECtoEfield (
    std::array<amrex::MultiFab*, 3> Efield,
    const amrex::Array<FieldBoundaryType,AMREX_SPACEDIM>& field_boundary_lo,
    const amrex::Array<FieldBoundaryType,AMREX_SPACEDIM>& field_boundary_hi,
    const amrex::IntVect& ng_fieldgather, const amrex::Geometry& geom,
    const int lev, PatchType patch_type, const amrex::Vector<amrex::IntVect>& ref_ratios,
    const bool split_pml_field)
{
    amrex::Box domain_box = geom.Domain();
    if (patch_type == PatchType::coarse && (lev > 0)) {
        domain_box.coarsen(ref_ratios[lev-1]);
    }
    const amrex::IntVect domain_lo = domain_box.smallEnd();
    const amrex::IntVect domain_hi = domain_box.bigEnd();
    amrex::GpuArray<FieldBoundaryType, 3> fbndry_lo;
    amrex::GpuArray<FieldBoundaryType, 3> fbndry_hi;
    for (int idim=0; idim < AMREX_SPACEDIM; ++idim) {
        fbndry_lo[idim] = field_boundary_lo[idim];
        fbndry_hi[idim] = field_boundary_hi[idim];
    }
    const amrex::IntVect Ex_nodal = Efield[0]->ixType().toIntVect();
    const amrex::IntVect Ey_nodal = Efield[1]->ixType().toIntVect();
    const amrex::IntVect Ez_nodal = Efield[2]->ixType().toIntVect();
    // For each Efield multifab, apply PEC boundary condition to ncomponents
    // If not split E-field, the PEC is applied to the regular Efield used in Maxwell's eq.
    // If split_pml_field is true, then PEC is applied to all the split field components of the tangential field.
    const int nComp_x = Efield[0]->nComp();
    const int nComp_y = Efield[1]->nComp();
    const int nComp_z = Efield[2]->nComp();
#ifdef AMREX_USE_OMP
#pragma omp parallel if (amrex::Gpu::notInLaunchRegion())
#endif
    for (amrex::MFIter mfi(*Efield[0], amrex::TilingIfNotGPU()); mfi.isValid(); ++mfi) {
        // Extract field data
        amrex::Array4<amrex::Real> const& Ex = Efield[0]->array(mfi);
        amrex::Array4<amrex::Real> const& Ey = Efield[1]->array(mfi);
        amrex::Array4<amrex::Real> const& Ez = Efield[2]->array(mfi);

        // Extract tileboxes for which to loop
        // if split field, the box includes nodal flag
        // For E-field used in Maxwell's update, nodal flag plus cells that particles
        // gather fields from in the guard-cell region are included.
        // Note that for simulations without particles or laser, ng_field_gather is 0
        // and the guard-cell values of the E-field multifab will not be modified.
        amrex::Box const& tex = (split_pml_field) ? mfi.tilebox(Efield[0]->ixType().toIntVect())
                                                  : mfi.tilebox(Efield[0]->ixType().toIntVect(), ng_fieldgather);
        amrex::Box const& tey = (split_pml_field) ? mfi.tilebox(Efield[1]->ixType().toIntVect())
                                                  : mfi.tilebox(Efield[1]->ixType().toIntVect(), ng_fieldgather);
        amrex::Box const& tez = (split_pml_field) ? mfi.tilebox(Efield[2]->ixType().toIntVect())
                                                  : mfi.tilebox(Efield[2]->ixType().toIntVect(), ng_fieldgather);

        // loop over cells and update fields
        amrex::ParallelFor(
            tex, nComp_x,
            [=] AMREX_GPU_DEVICE (int i, int j, int k, int n) {
<<<<<<< HEAD
#if (defined WARPX_DIM_XZ) || (defined WARPX_DIM_RZ)
                amrex::ignore_unused(k);
#endif
#if AMREX_SPACEDIM == 1
=======
>>>>>>> 2d617203
                amrex::ignore_unused(j,k);
                const amrex::IntVect iv(AMREX_D_DECL(i,j,k));
                const int icomp = 0;
                ::SetEfieldOnPEC(icomp, domain_lo, domain_hi, iv, n,
                                           Ex, Ex_nodal, fbndry_lo, fbndry_hi);
            },
            tey, nComp_y,
            [=] AMREX_GPU_DEVICE (int i, int j, int k, int n) {
<<<<<<< HEAD
#if (defined WARPX_DIM_XZ) || (defined WARPX_DIM_RZ)
                amrex::ignore_unused(k);
#endif
#if AMREX_SPACEDIM == 1
=======
>>>>>>> 2d617203
                amrex::ignore_unused(j,k);
                const amrex::IntVect iv(AMREX_D_DECL(i,j,k));
                const int icomp = 1;
                ::SetEfieldOnPEC(icomp, domain_lo, domain_hi, iv, n,
                                           Ey, Ey_nodal, fbndry_lo, fbndry_hi);
            },
            tez, nComp_z,
            [=] AMREX_GPU_DEVICE (int i, int j, int k, int n) {
<<<<<<< HEAD
#if (defined WARPX_DIM_XZ) || (defined WARPX_DIM_RZ)
                amrex::ignore_unused(k);
#endif
#if AMREX_SPACEDIM == 1
=======
>>>>>>> 2d617203
                amrex::ignore_unused(j,k);
                const amrex::IntVect iv(AMREX_D_DECL(i,j,k));
                const int icomp = 2;
                ::SetEfieldOnPEC(icomp, domain_lo, domain_hi, iv, n,
                                           Ez, Ez_nodal, fbndry_lo, fbndry_hi);
            }
        );
    }
}


void
PEC::ApplyPECtoBfield (
    std::array<amrex::MultiFab*, 3> Bfield,
    const amrex::Array<FieldBoundaryType,AMREX_SPACEDIM>& field_boundary_lo,
    const amrex::Array<FieldBoundaryType,AMREX_SPACEDIM>& field_boundary_hi,
    const amrex::IntVect& ng_fieldgather, const amrex::Geometry& geom,
    const int lev, PatchType patch_type, const amrex::Vector<amrex::IntVect>& ref_ratios)
{
    amrex::Box domain_box = geom.Domain();
    if (patch_type == PatchType::coarse && (lev > 0)) {
        domain_box.coarsen(ref_ratios[lev-1]);
    }
    const amrex::IntVect domain_lo = domain_box.smallEnd();
    const amrex::IntVect domain_hi = domain_box.bigEnd();
    amrex::GpuArray<FieldBoundaryType, 3> fbndry_lo;
    amrex::GpuArray<FieldBoundaryType, 3> fbndry_hi;
    for (int idim=0; idim < AMREX_SPACEDIM; ++idim) {
        fbndry_lo[idim] = field_boundary_lo[idim];
        fbndry_hi[idim] = field_boundary_hi[idim];
    }
    const amrex::IntVect Bx_nodal = Bfield[0]->ixType().toIntVect();
    const amrex::IntVect By_nodal = Bfield[1]->ixType().toIntVect();
    const amrex::IntVect Bz_nodal = Bfield[2]->ixType().toIntVect();
    const int nComp_x = Bfield[0]->nComp();
    const int nComp_y = Bfield[1]->nComp();
    const int nComp_z = Bfield[2]->nComp();

#ifdef AMREX_USE_OMP
#pragma omp parallel if (amrex::Gpu::notInLaunchRegion())
#endif
    for (amrex::MFIter mfi(*Bfield[0], amrex::TilingIfNotGPU()); mfi.isValid(); ++mfi) {

        // Extract field data
        amrex::Array4<amrex::Real> const& Bx = Bfield[0]->array(mfi);
        amrex::Array4<amrex::Real> const& By = Bfield[1]->array(mfi);
        amrex::Array4<amrex::Real> const& Bz = Bfield[2]->array(mfi);

        // Extract tileboxes for which to loop
        // For B-field used in Maxwell's update, nodal flag plus cells that particles
        // gather fields from in the guard-cell region are included.
        // Note that for simulations without particles or laser, ng_field_gather is 0
        // and the guard-cell values of the B-field multifab will not be modified.
        amrex::Box const& tbx = mfi.tilebox(Bfield[0]->ixType().toIntVect(), ng_fieldgather);
        amrex::Box const& tby = mfi.tilebox(Bfield[1]->ixType().toIntVect(), ng_fieldgather);
        amrex::Box const& tbz = mfi.tilebox(Bfield[2]->ixType().toIntVect(), ng_fieldgather);

        // loop over cells and update fields
        amrex::ParallelFor(
            tbx, nComp_x,
            [=] AMREX_GPU_DEVICE (int i, int j, int k, int n) {
<<<<<<< HEAD
#if (defined WARPX_DIM_XZ) || (defined WARPX_DIM_RZ)
                amrex::ignore_unused(k);
#endif
#if AMREX_SPACEDIM == 1
=======
>>>>>>> 2d617203
                amrex::ignore_unused(j,k);
                const amrex::IntVect iv(AMREX_D_DECL(i,j,k));
                const int icomp = 0;
                ::SetBfieldOnPEC(icomp, domain_lo, domain_hi, iv, n,
                                     Bx, Bx_nodal, fbndry_lo, fbndry_hi);
            },
            tby, nComp_y,
            [=] AMREX_GPU_DEVICE (int i, int j, int k, int n) {
<<<<<<< HEAD
#if (defined WARPX_DIM_XZ) || (defined WARPX_DIM_RZ)
                amrex::ignore_unused(k);
#endif
#if AMREX_SPACEDIM == 1
=======
>>>>>>> 2d617203
                amrex::ignore_unused(j,k);
                const amrex::IntVect iv(AMREX_D_DECL(i,j,k));
                const int icomp = 1;
                ::SetBfieldOnPEC(icomp, domain_lo, domain_hi, iv, n,
                                     By, By_nodal, fbndry_lo, fbndry_hi);
            },
            tbz, nComp_z,
            [=] AMREX_GPU_DEVICE (int i, int j, int k, int n) {
<<<<<<< HEAD
#if (defined WARPX_DIM_XZ) || (defined WARPX_DIM_RZ)
                amrex::ignore_unused(k);
#endif
#if AMREX_SPACEDIM == 1
=======
>>>>>>> 2d617203
                amrex::ignore_unused(j,k);
                const amrex::IntVect iv(AMREX_D_DECL(i,j,k));
                const int icomp = 2;
                ::SetBfieldOnPEC(icomp, domain_lo, domain_hi, iv, n,
                                     Bz, Bz_nodal, fbndry_lo, fbndry_hi);
            }
        );
    }
}


/**
 * \brief Sets the rho field value in cells close to and inside a PEC boundary.
 *        The charge density deposited in the guard cells are either reflected
 *        back into the simulation domain (if a reflecting particle
 *        boundary is used), or the opposite charge density is deposited
 *        back in the domain to capture the effect of an image charge.
 *        The charge density on the PEC boundary is set to 0 while values
 *        in the guard cells are set equal and opposite to their mirror
 *        location inside the domain - representing image charges.
 **/
void
PEC::ApplyReflectiveBoundarytoRhofield (
    amrex::MultiFab* rho,
    const amrex::Array<FieldBoundaryType,AMREX_SPACEDIM>& field_boundary_lo,
    const amrex::Array<FieldBoundaryType,AMREX_SPACEDIM>& field_boundary_hi,
    const amrex::Array<ParticleBoundaryType,AMREX_SPACEDIM>& particle_boundary_lo,
    const amrex::Array<ParticleBoundaryType,AMREX_SPACEDIM>& particle_boundary_hi,
    const amrex::Geometry& geom,
    const int lev, PatchType patch_type, const amrex::Vector<amrex::IntVect>& ref_ratios)
{
    amrex::Box domain_box = geom.Domain();
    if (patch_type == PatchType::coarse && (lev > 0)) {
        domain_box.coarsen(ref_ratios[lev-1]);
    }
    domain_box.convert(rho->ixType());

    amrex::IntVect domain_lo = domain_box.smallEnd();
    amrex::IntVect domain_hi = domain_box.bigEnd();

    amrex::IntVect rho_nodal = rho->ixType().toIntVect();
    amrex::IntVect ng_fieldgather = rho->nGrowVect();

    // Create a copy of the domain which will be extended to include guard
    // cells for boundaries that are NOT PEC
    amrex::Box grown_domain_box = domain_box;

    amrex::GpuArray<GpuArray<bool,2>, AMREX_SPACEDIM> is_reflective;
    amrex::GpuArray<bool, AMREX_SPACEDIM> is_tangent_to_bndy;
    amrex::GpuArray<GpuArray<amrex::Real,2>, AMREX_SPACEDIM> psign;
    amrex::GpuArray<GpuArray<int,2>, AMREX_SPACEDIM> mirrorfac;
    for (int idim=0; idim < AMREX_SPACEDIM; ++idim) {
        is_reflective[idim][0] = ( particle_boundary_lo[idim] == ParticleBoundaryType::Reflecting)
                              || ( particle_boundary_lo[idim] == ParticleBoundaryType::Thermal)
                              || ( field_boundary_lo[idim] == FieldBoundaryType::PEC);
        is_reflective[idim][1] = ( particle_boundary_hi[idim] == ParticleBoundaryType::Reflecting)
                              || ( particle_boundary_hi[idim] == ParticleBoundaryType::Thermal)
                              || ( field_boundary_hi[idim] == FieldBoundaryType::PEC);
        if (!is_reflective[idim][0]) { grown_domain_box.growLo(idim, ng_fieldgather[idim]); }
        if (!is_reflective[idim][1]) { grown_domain_box.growHi(idim, ng_fieldgather[idim]); }

        // rho values inside guard cells are updated the same as tangential
        // components of the current density
        is_tangent_to_bndy[idim] = true;

        psign[idim][0] = ((particle_boundary_lo[idim] == ParticleBoundaryType::Reflecting)
                        ||(particle_boundary_lo[idim] == ParticleBoundaryType::Thermal))
                         ? 1._rt : -1._rt;
        psign[idim][1] = ((particle_boundary_hi[idim] == ParticleBoundaryType::Reflecting)
                        ||(particle_boundary_hi[idim] == ParticleBoundaryType::Thermal))
                         ? 1._rt : -1._rt;
        mirrorfac[idim][0] = 2*domain_lo[idim] - (1 - rho_nodal[idim]);
        mirrorfac[idim][1] = 2*domain_hi[idim] + (1 - rho_nodal[idim]);
    }
    const int nComp = rho->nComp();

#ifdef AMREX_USE_OMP
#pragma omp parallel if (amrex::Gpu::notInLaunchRegion())
#endif
    for (amrex::MFIter mfi(*rho); mfi.isValid(); ++mfi) {

        // Get the multifab box including ghost cells
        Box const& fabbox = mfi.fabbox();

        // If grown_domain_box contains fabbox it means there are no PEC
        // boundaries to handle so continue to next box
        if (grown_domain_box.contains(fabbox)) { continue; }

        // Extract field data
        auto const& rho_array = rho->array(mfi);

        // Loop over valid cells (i.e. cells inside the domain)
        amrex::ParallelFor(mfi.validbox(), nComp,
        [=] AMREX_GPU_DEVICE (int i, int j, int k, int n) {
<<<<<<< HEAD
#if (defined WARPX_DIM_XZ) || (defined WARPX_DIM_RZ)
            amrex::ignore_unused(k);
#elif AMREX_SPACEDIM == 1
=======
>>>>>>> 2d617203
            amrex::ignore_unused(j,k);
            // Store the array index
            const amrex::IntVect iv(AMREX_D_DECL(i,j,k));

            ::SetRhoOrJfieldFromPEC(
                n, iv, rho_array, mirrorfac, psign, is_reflective,
                is_tangent_to_bndy, fabbox
            );
        });
    }
}


void
PEC::ApplyReflectiveBoundarytoJfield(
    amrex::MultiFab* Jx, amrex::MultiFab* Jy, amrex::MultiFab* Jz,
    const amrex::Array<FieldBoundaryType,AMREX_SPACEDIM>& field_boundary_lo,
    const amrex::Array<FieldBoundaryType,AMREX_SPACEDIM>& field_boundary_hi,
    const amrex::Array<ParticleBoundaryType,AMREX_SPACEDIM>& particle_boundary_lo,
    const amrex::Array<ParticleBoundaryType,AMREX_SPACEDIM>& particle_boundary_hi,
    const amrex::Geometry& geom,
    const int lev, PatchType patch_type, const amrex::Vector<amrex::IntVect>& ref_ratios)
{
    amrex::Box domain_box = geom.Domain();
    if (patch_type == PatchType::coarse && (lev > 0)) {
        domain_box.coarsen(ref_ratios[lev-1]);
    }

    // Note: force domain box to be nodal to simplify the mirror cell
    // calculations below
    domain_box.convert(IntVect::TheNodeVector());

    amrex::IntVect domain_lo = domain_box.smallEnd();
    amrex::IntVect domain_hi = domain_box.bigEnd();

    // Get the nodal flag for each current component since it is needed to
    // determine the appropriate mirrorfac values below
    amrex::IntVect Jx_nodal = Jx->ixType().toIntVect();
    amrex::IntVect Jy_nodal = Jy->ixType().toIntVect();
    amrex::IntVect Jz_nodal = Jz->ixType().toIntVect();

    // Create a copy of the domain for each component of J which will
    // be extended to include guard cells for boundaries that are NOT PEC
    amrex::Box grown_domain_box = domain_box;

    // The number of ghost cells used is the same for nodal and cell-centered
    // directions of the current density multifab
    const amrex::IntVect ng_fieldgather = Jx->nGrowVect();

    amrex::GpuArray<GpuArray<bool, 2>, AMREX_SPACEDIM> is_reflective;
    amrex::GpuArray<GpuArray<bool, AMREX_SPACEDIM>, 3> is_tangent_to_bndy;
    amrex::GpuArray<GpuArray<GpuArray<amrex::Real, 2>, AMREX_SPACEDIM>, 3> psign;
    amrex::GpuArray<GpuArray<GpuArray<int, 2>, AMREX_SPACEDIM>, 3> mirrorfac;
    for (int idim=0; idim < AMREX_SPACEDIM; ++idim) {
        is_reflective[idim][0] = ( particle_boundary_lo[idim] == ParticleBoundaryType::Reflecting)
                              || ( particle_boundary_lo[idim] == ParticleBoundaryType::Thermal)
                              || ( field_boundary_lo[idim] == FieldBoundaryType::PEC);
        is_reflective[idim][1] = ( particle_boundary_hi[idim] == ParticleBoundaryType::Reflecting)
                              || ( particle_boundary_hi[idim] == ParticleBoundaryType::Thermal)
                              || ( field_boundary_hi[idim] == FieldBoundaryType::PEC);
        if (!is_reflective[idim][0]) { grown_domain_box.growLo(idim, ng_fieldgather[idim]); }
        if (!is_reflective[idim][1]) { grown_domain_box.growHi(idim, ng_fieldgather[idim]); }

        for (int icomp=0; icomp < 3; ++icomp) {
            // Set the psign value correctly for each current component for each
            // simulation direction
#if (defined WARPX_DIM_1D_Z)
            // For 1D : icomp=0 and icomp=1 (Ex and Ey are tangential to the z boundary)
            //          The logic below ensures that the flags are set right for 1D
            is_tangent_to_bndy[icomp][idim] = (icomp != (idim+2));
#elif (defined WARPX_DIM_XZ) || (defined WARPX_DIM_RZ)
            // For 2D : for icomp==1, (Ey in XZ, Etheta in RZ),
            //          icomp=1 is tangential to both x and z boundaries
            //          The logic below ensures that the flags are set right for 2D
            is_tangent_to_bndy[icomp][idim] = (icomp != AMREX_SPACEDIM*idim);
#else
            is_tangent_to_bndy[icomp][idim] = (icomp != idim);
#endif

            if (is_tangent_to_bndy[icomp][idim]){
                psign[icomp][idim][0] = ( (particle_boundary_lo[idim] == ParticleBoundaryType::Reflecting)
                                        ||(particle_boundary_lo[idim] == ParticleBoundaryType::Thermal))
                                        ? 1._rt : -1._rt;
                psign[icomp][idim][1] = ( (particle_boundary_hi[idim] == ParticleBoundaryType::Reflecting)
                                        ||(particle_boundary_hi[idim] == ParticleBoundaryType::Thermal))
                                        ? 1._rt : -1._rt;
            }
            else {
                psign[icomp][idim][0] = ( (particle_boundary_lo[idim] == ParticleBoundaryType::Reflecting)
                                        ||(particle_boundary_lo[idim] == ParticleBoundaryType::Thermal))
                                        ? -1._rt : 1._rt;
                psign[icomp][idim][1] = ( (particle_boundary_hi[idim] == ParticleBoundaryType::Reflecting)
                                        ||(particle_boundary_hi[idim] == ParticleBoundaryType::Thermal))
                                        ? -1._rt : 1._rt;
            }
        }
        // Set the correct mirror cell calculation for each current
        // component. Seeing as domain was set to be nodal, nodal fields have
        // boundaries on domain_lo and domain_hi, but cell-centered fields
        // have valid cells ranging from domain_lo to domain_hi - 1.
        mirrorfac[0][idim][0] = 2*domain_lo[idim] - (1 - Jx_nodal[idim]);
        mirrorfac[0][idim][1] = 2*domain_hi[idim] - (1 - Jx_nodal[idim]);
        mirrorfac[1][idim][0] = 2*domain_lo[idim] - (1 - Jy_nodal[idim]);
        mirrorfac[1][idim][1] = 2*domain_hi[idim] - (1 - Jy_nodal[idim]);
        mirrorfac[2][idim][0] = 2*domain_lo[idim] - (1 - Jz_nodal[idim]);
        mirrorfac[2][idim][1] = 2*domain_hi[idim] - (1 - Jz_nodal[idim]);
    }

    // Each current component is handled separately below, starting with Jx.
    grown_domain_box.convert(Jx_nodal);
#ifdef AMREX_USE_OMP
#pragma omp parallel if (amrex::Gpu::notInLaunchRegion())
#endif
    for (amrex::MFIter mfi(*Jx); mfi.isValid(); ++mfi) {

        // Get the multifab box including ghost cells
        Box const& fabbox = mfi.fabbox();

        // If grown_domain_box contains fabbox it means there are no PEC
        // boundaries to handle so continue to next box
        if (grown_domain_box.contains(fabbox)) { continue; }

        // Extract field data
        auto const& Jx_array = Jx->array(mfi);

        // Loop over valid cells (i.e. cells inside the domain)
        amrex::ParallelFor(mfi.validbox(), Jx->nComp(),
        [=] AMREX_GPU_DEVICE (int i, int j, int k, int n) {
<<<<<<< HEAD
#if (defined WARPX_DIM_XZ) || (defined WARPX_DIM_RZ)
            amrex::ignore_unused(k);
#elif AMREX_SPACEDIM == 1
=======
>>>>>>> 2d617203
            amrex::ignore_unused(j,k);
            // Store the array index
            const amrex::IntVect iv(AMREX_D_DECL(i,j,k));

            ::SetRhoOrJfieldFromPEC(
                n, iv, Jx_array, mirrorfac[0], psign[0], is_reflective,
                is_tangent_to_bndy[0], fabbox
            );
        });
    }

    // Handle Jy.
    grown_domain_box.convert(Jy_nodal);
#ifdef AMREX_USE_OMP
#pragma omp parallel if (amrex::Gpu::notInLaunchRegion())
#endif
    for (amrex::MFIter mfi(*Jy); mfi.isValid(); ++mfi) {

        // Get the multifab box including ghost cells
        Box const& fabbox = mfi.fabbox();

        // If grown_domain_box contains fabbox it means there are no PEC
        // boundaries to handle so continue to next box
        if (grown_domain_box.contains(fabbox)) { continue; }

        // Extract field data
        auto const& Jy_array = Jy->array(mfi);

        // Loop over valid cells (i.e. cells inside the domain)
        amrex::ParallelFor(mfi.validbox(), Jy->nComp(),
        [=] AMREX_GPU_DEVICE (int i, int j, int k, int n) {
<<<<<<< HEAD
#if (defined WARPX_DIM_XZ) || (defined WARPX_DIM_RZ)
            amrex::ignore_unused(k);
#elif AMREX_SPACEDIM == 1
=======
>>>>>>> 2d617203
            amrex::ignore_unused(j,k);
            // Store the array index
            const amrex::IntVect iv(AMREX_D_DECL(i,j,k));

            ::SetRhoOrJfieldFromPEC(
                n, iv, Jy_array, mirrorfac[1], psign[1], is_reflective,
                is_tangent_to_bndy[1], fabbox
            );
        });
    }

    // Handle Jz.
    grown_domain_box.convert(Jz_nodal);
#ifdef AMREX_USE_OMP
#pragma omp parallel if (amrex::Gpu::notInLaunchRegion())
#endif
    for (amrex::MFIter mfi(*Jz); mfi.isValid(); ++mfi) {

        // Get the multifab box including ghost cells
        Box const& fabbox = mfi.fabbox();

        // If grown_domain_box contains fabbox it means there are no PEC
        // boundaries to handle so continue to next box
        if (grown_domain_box.contains(fabbox)) { continue; }

        // Extract field data
        auto const& Jz_array = Jz->array(mfi);

        // Loop over valid cells (i.e. cells inside the domain)
        amrex::ParallelFor(mfi.validbox(), Jz->nComp(),
        [=] AMREX_GPU_DEVICE (int i, int j, int k, int n) {
<<<<<<< HEAD
#if (defined WARPX_DIM_XZ) || (defined WARPX_DIM_RZ)
            amrex::ignore_unused(k);
#elif AMREX_SPACEDIM == 1
=======
>>>>>>> 2d617203
            amrex::ignore_unused(j,k);
            // Store the array index
            const amrex::IntVect iv(AMREX_D_DECL(i,j,k));

            ::SetRhoOrJfieldFromPEC(
                n, iv, Jz_array, mirrorfac[2], psign[2], is_reflective,
                is_tangent_to_bndy[2], fabbox
            );
        });
    }
}

void
PEC::ApplyPECtoElectronPressure (
    amrex::MultiFab* Pefield,
    const amrex::Array<FieldBoundaryType,AMREX_SPACEDIM>& field_boundary_lo,
    const amrex::Array<FieldBoundaryType,AMREX_SPACEDIM>& field_boundary_hi,
    const amrex::Geometry& geom,
    const int lev, PatchType patch_type, const amrex::Vector<amrex::IntVect>& ref_ratios)
{
    amrex::Box domain_box = geom.Domain();
    if (patch_type == PatchType::coarse && (lev > 0)) {
        domain_box.coarsen(ref_ratios[lev-1]);
    }
    domain_box.convert(Pefield->ixType());

    amrex::IntVect domain_lo = domain_box.smallEnd();
    amrex::IntVect domain_hi = domain_box.bigEnd();

    amrex::IntVect Pe_nodal = Pefield->ixType().toIntVect();
    amrex::IntVect ng_fieldgather = Pefield->nGrowVect();

    // Create a copy of the domain which will be extended to include guard
    // cells for boundaries that are NOT PEC
    amrex::Box grown_domain_box = domain_box;

    amrex::GpuArray<GpuArray<bool,2>, AMREX_SPACEDIM> is_pec;
    amrex::GpuArray<GpuArray<int,2>, AMREX_SPACEDIM> mirrorfac;
    for (int idim=0; idim < AMREX_SPACEDIM; ++idim) {
        is_pec[idim][0] = field_boundary_lo[idim] == FieldBoundaryType::PEC;
        is_pec[idim][1] = field_boundary_hi[idim] == FieldBoundaryType::PEC;
        if (!is_pec[idim][0]) { grown_domain_box.growLo(idim, ng_fieldgather[idim]); }
        if (!is_pec[idim][1]) { grown_domain_box.growHi(idim, ng_fieldgather[idim]); }

        mirrorfac[idim][0] = 2*domain_lo[idim] - (1 - Pe_nodal[idim]);
        mirrorfac[idim][1] = 2*domain_hi[idim] + (1 - Pe_nodal[idim]);
    }
    const int nComp = Pefield->nComp();

#ifdef AMREX_USE_OMP
#pragma omp parallel if (amrex::Gpu::notInLaunchRegion())
#endif
    for (amrex::MFIter mfi(*Pefield); mfi.isValid(); ++mfi) {

        // Get the multifab box including ghost cells
        Box const& fabbox = mfi.fabbox();

        // If grown_domain_box contains fabbox it means there are no PEC
        // boundaries to handle so continue to next box
        if (grown_domain_box.contains(fabbox)) { continue; }

        // Extract field data
        auto const& Pe_array = Pefield->array(mfi);

        // Loop over valid cells (i.e. cells inside the domain)
        amrex::ParallelFor(mfi.validbox(), nComp,
        [=] AMREX_GPU_DEVICE (int i, int j, int k, int n) {
<<<<<<< HEAD
#if (defined WARPX_DIM_XZ) || (defined WARPX_DIM_RZ)
            amrex::ignore_unused(k);
#elif AMREX_SPACEDIM == 1
=======
>>>>>>> 2d617203
            amrex::ignore_unused(j,k);
            // Store the array index
            const amrex::IntVect iv(AMREX_D_DECL(i,j,k));

            ::SetNeumannOnPEC(n, iv, Pe_array, mirrorfac, is_pec, fabbox);
        });
    }
}<|MERGE_RESOLUTION|>--- conflicted
+++ resolved
@@ -524,13 +524,6 @@
         amrex::ParallelFor(
             tex, nComp_x,
             [=] AMREX_GPU_DEVICE (int i, int j, int k, int n) {
-<<<<<<< HEAD
-#if (defined WARPX_DIM_XZ) || (defined WARPX_DIM_RZ)
-                amrex::ignore_unused(k);
-#endif
-#if AMREX_SPACEDIM == 1
-=======
->>>>>>> 2d617203
                 amrex::ignore_unused(j,k);
                 const amrex::IntVect iv(AMREX_D_DECL(i,j,k));
                 const int icomp = 0;
@@ -539,13 +532,6 @@
             },
             tey, nComp_y,
             [=] AMREX_GPU_DEVICE (int i, int j, int k, int n) {
-<<<<<<< HEAD
-#if (defined WARPX_DIM_XZ) || (defined WARPX_DIM_RZ)
-                amrex::ignore_unused(k);
-#endif
-#if AMREX_SPACEDIM == 1
-=======
->>>>>>> 2d617203
                 amrex::ignore_unused(j,k);
                 const amrex::IntVect iv(AMREX_D_DECL(i,j,k));
                 const int icomp = 1;
@@ -554,13 +540,6 @@
             },
             tez, nComp_z,
             [=] AMREX_GPU_DEVICE (int i, int j, int k, int n) {
-<<<<<<< HEAD
-#if (defined WARPX_DIM_XZ) || (defined WARPX_DIM_RZ)
-                amrex::ignore_unused(k);
-#endif
-#if AMREX_SPACEDIM == 1
-=======
->>>>>>> 2d617203
                 amrex::ignore_unused(j,k);
                 const amrex::IntVect iv(AMREX_D_DECL(i,j,k));
                 const int icomp = 2;
@@ -622,13 +601,6 @@
         amrex::ParallelFor(
             tbx, nComp_x,
             [=] AMREX_GPU_DEVICE (int i, int j, int k, int n) {
-<<<<<<< HEAD
-#if (defined WARPX_DIM_XZ) || (defined WARPX_DIM_RZ)
-                amrex::ignore_unused(k);
-#endif
-#if AMREX_SPACEDIM == 1
-=======
->>>>>>> 2d617203
                 amrex::ignore_unused(j,k);
                 const amrex::IntVect iv(AMREX_D_DECL(i,j,k));
                 const int icomp = 0;
@@ -637,13 +609,6 @@
             },
             tby, nComp_y,
             [=] AMREX_GPU_DEVICE (int i, int j, int k, int n) {
-<<<<<<< HEAD
-#if (defined WARPX_DIM_XZ) || (defined WARPX_DIM_RZ)
-                amrex::ignore_unused(k);
-#endif
-#if AMREX_SPACEDIM == 1
-=======
->>>>>>> 2d617203
                 amrex::ignore_unused(j,k);
                 const amrex::IntVect iv(AMREX_D_DECL(i,j,k));
                 const int icomp = 1;
@@ -652,13 +617,6 @@
             },
             tbz, nComp_z,
             [=] AMREX_GPU_DEVICE (int i, int j, int k, int n) {
-<<<<<<< HEAD
-#if (defined WARPX_DIM_XZ) || (defined WARPX_DIM_RZ)
-                amrex::ignore_unused(k);
-#endif
-#if AMREX_SPACEDIM == 1
-=======
->>>>>>> 2d617203
                 amrex::ignore_unused(j,k);
                 const amrex::IntVect iv(AMREX_D_DECL(i,j,k));
                 const int icomp = 2;
@@ -753,12 +711,6 @@
         // Loop over valid cells (i.e. cells inside the domain)
         amrex::ParallelFor(mfi.validbox(), nComp,
         [=] AMREX_GPU_DEVICE (int i, int j, int k, int n) {
-<<<<<<< HEAD
-#if (defined WARPX_DIM_XZ) || (defined WARPX_DIM_RZ)
-            amrex::ignore_unused(k);
-#elif AMREX_SPACEDIM == 1
-=======
->>>>>>> 2d617203
             amrex::ignore_unused(j,k);
             // Store the array index
             const amrex::IntVect iv(AMREX_D_DECL(i,j,k));
@@ -887,12 +839,6 @@
         // Loop over valid cells (i.e. cells inside the domain)
         amrex::ParallelFor(mfi.validbox(), Jx->nComp(),
         [=] AMREX_GPU_DEVICE (int i, int j, int k, int n) {
-<<<<<<< HEAD
-#if (defined WARPX_DIM_XZ) || (defined WARPX_DIM_RZ)
-            amrex::ignore_unused(k);
-#elif AMREX_SPACEDIM == 1
-=======
->>>>>>> 2d617203
             amrex::ignore_unused(j,k);
             // Store the array index
             const amrex::IntVect iv(AMREX_D_DECL(i,j,k));
@@ -924,12 +870,6 @@
         // Loop over valid cells (i.e. cells inside the domain)
         amrex::ParallelFor(mfi.validbox(), Jy->nComp(),
         [=] AMREX_GPU_DEVICE (int i, int j, int k, int n) {
-<<<<<<< HEAD
-#if (defined WARPX_DIM_XZ) || (defined WARPX_DIM_RZ)
-            amrex::ignore_unused(k);
-#elif AMREX_SPACEDIM == 1
-=======
->>>>>>> 2d617203
             amrex::ignore_unused(j,k);
             // Store the array index
             const amrex::IntVect iv(AMREX_D_DECL(i,j,k));
@@ -961,12 +901,6 @@
         // Loop over valid cells (i.e. cells inside the domain)
         amrex::ParallelFor(mfi.validbox(), Jz->nComp(),
         [=] AMREX_GPU_DEVICE (int i, int j, int k, int n) {
-<<<<<<< HEAD
-#if (defined WARPX_DIM_XZ) || (defined WARPX_DIM_RZ)
-            amrex::ignore_unused(k);
-#elif AMREX_SPACEDIM == 1
-=======
->>>>>>> 2d617203
             amrex::ignore_unused(j,k);
             // Store the array index
             const amrex::IntVect iv(AMREX_D_DECL(i,j,k));
@@ -1034,12 +968,6 @@
         // Loop over valid cells (i.e. cells inside the domain)
         amrex::ParallelFor(mfi.validbox(), nComp,
         [=] AMREX_GPU_DEVICE (int i, int j, int k, int n) {
-<<<<<<< HEAD
-#if (defined WARPX_DIM_XZ) || (defined WARPX_DIM_RZ)
-            amrex::ignore_unused(k);
-#elif AMREX_SPACEDIM == 1
-=======
->>>>>>> 2d617203
             amrex::ignore_unused(j,k);
             // Store the array index
             const amrex::IntVect iv(AMREX_D_DECL(i,j,k));
