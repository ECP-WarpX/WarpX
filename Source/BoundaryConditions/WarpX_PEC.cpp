#include "BoundaryConditions/WarpX_PEC.H"
#include "WarpX.H"

#include <ablastr/warn_manager/WarnManager.H>

#include <AMReX_Box.H>
#include <AMReX_Geometry.H>
#include <AMReX_GpuControl.H>
#include <AMReX_GpuLaunch.H>
#include <AMReX_IndexType.H>
#include <AMReX_MFIter.H>
#include <AMReX_MultiFab.H>
#include <AMReX_SPACE.H>
#include <AMReX_Vector.H>

using namespace amrex::literals;

bool
PEC::isAnyBoundaryPEC() {
    for (int idim = 0; idim < AMREX_SPACEDIM; ++idim) {
        if ( WarpX::field_boundary_lo[idim] == FieldBoundaryType::PEC) return true;
        if ( WarpX::field_boundary_hi[idim] == FieldBoundaryType::PEC) return true;
    }
    return false;
}

void
PEC::ApplyPECtoEfield (std::array<amrex::MultiFab*, 3> Efield, const int lev,
                       PatchType patch_type, const amrex::IntVect& ng, const bool split_pml_field)
{
    auto& warpx = WarpX::GetInstance();
    amrex::Box domain_box = warpx.Geom(lev).Domain();
    if (patch_type == PatchType::coarse) {
        const amrex::IntVect ref_ratio = ( (lev > 0) ? WarpX::RefRatio(lev-1) : amrex::IntVect(1) );
        domain_box.coarsen(ref_ratio);
    }
    const amrex::IntVect domain_lo = domain_box.smallEnd();
    const amrex::IntVect domain_hi = domain_box.bigEnd();
    amrex::GpuArray<int, 3> fbndry_lo;
    amrex::GpuArray<int, 3> fbndry_hi;
    for (int idim=0; idim < AMREX_SPACEDIM; ++idim) {
        fbndry_lo[idim] = WarpX::field_boundary_lo[idim];
        fbndry_hi[idim] = WarpX::field_boundary_hi[idim];
    }
<<<<<<< HEAD
    amrex::IntVect Ex_nodal = Efield[0]->ixType().toIntVect();
    amrex::IntVect Ey_nodal = Efield[1]->ixType().toIntVect();
    amrex::IntVect Ez_nodal = Efield[2]->ixType().toIntVect();
=======
    const amrex::IntVect Ex_nodal = Efield[0]->ixType().toIntVect();
    const amrex::IntVect Ey_nodal = Efield[1]->ixType().toIntVect();
    const amrex::IntVect Ez_nodal = Efield[2]->ixType().toIntVect();
    const amrex::IntVect ng_fieldgather = warpx.get_ng_fieldgather();
>>>>>>> a5ff0887
    // For each Efield multifab, apply PEC boundary condition to ncomponents
    // If not split E-field, the PEC is applied to the regular Efield used in Maxwell's eq.
    // If split_pml_field is true, then PEC is applied to all the split field components of the tangential field.
    const int nComp_x = Efield[0]->nComp();
    const int nComp_y = Efield[1]->nComp();
    const int nComp_z = Efield[2]->nComp();
#ifdef AMREX_USE_OMP
#pragma omp parallel if (amrex::Gpu::notInLaunchRegion())
#endif
    for (amrex::MFIter mfi(*Efield[0], amrex::TilingIfNotGPU()); mfi.isValid(); ++mfi) {
        // Extract field data
        amrex::Array4<amrex::Real> const& Ex = Efield[0]->array(mfi);
        amrex::Array4<amrex::Real> const& Ey = Efield[1]->array(mfi);
        amrex::Array4<amrex::Real> const& Ez = Efield[2]->array(mfi);

        // Extract tileboxes for which to loop
        // If split field, the box includes nodal flag.
        amrex::Box const& tex = (split_pml_field) ? mfi.tilebox(Efield[0]->ixType().toIntVect())
                                                  : mfi.tilebox(Efield[0]->ixType().toIntVect(), ng);
        amrex::Box const& tey = (split_pml_field) ? mfi.tilebox(Efield[1]->ixType().toIntVect())
                                                  : mfi.tilebox(Efield[1]->ixType().toIntVect(), ng);
        amrex::Box const& tez = (split_pml_field) ? mfi.tilebox(Efield[2]->ixType().toIntVect())
                                                  : mfi.tilebox(Efield[2]->ixType().toIntVect(), ng);

        // loop over cells and update fields
        amrex::ParallelFor(
            tex, nComp_x,
            [=] AMREX_GPU_DEVICE (int i, int j, int k, int n) {
#if (defined WARPX_DIM_XZ) || (defined WARPX_DIM_RZ)
                amrex::ignore_unused(k);
#endif
#if (defined WARPX_DIM_1D_Z)
                amrex::ignore_unused(j,k);
#endif
                const amrex::IntVect iv(AMREX_D_DECL(i,j,k));
                const int icomp = 0;
                PEC::SetEfieldOnPEC(icomp, domain_lo, domain_hi, iv, n,
                                           Ex, Ex_nodal, fbndry_lo, fbndry_hi);
            },
            tey, nComp_y,
            [=] AMREX_GPU_DEVICE (int i, int j, int k, int n) {
#if (defined WARPX_DIM_XZ) || (defined WARPX_DIM_RZ)
                amrex::ignore_unused(k);
#endif
#if (defined WARPX_DIM_1D_Z)
                amrex::ignore_unused(j,k);
#endif
                const amrex::IntVect iv(AMREX_D_DECL(i,j,k));
                const int icomp = 1;
                PEC::SetEfieldOnPEC(icomp, domain_lo, domain_hi, iv, n,
                                           Ey, Ey_nodal, fbndry_lo, fbndry_hi);
            },
            tez, nComp_z,
            [=] AMREX_GPU_DEVICE (int i, int j, int k, int n) {
#if (defined WARPX_DIM_XZ) || (defined WARPX_DIM_RZ)
                amrex::ignore_unused(k);
#endif
#if (defined WARPX_DIM_1D_Z)
                amrex::ignore_unused(j,k);
#endif
                const amrex::IntVect iv(AMREX_D_DECL(i,j,k));
                const int icomp = 2;
                PEC::SetEfieldOnPEC(icomp, domain_lo, domain_hi, iv, n,
                                           Ez, Ez_nodal, fbndry_lo, fbndry_hi);
            }
        );
    }
}


void
PEC::ApplyPECtoBfield (std::array<amrex::MultiFab*, 3> Bfield, const int lev,
                       PatchType patch_type, const amrex::IntVect& ng)
{
    auto& warpx = WarpX::GetInstance();
    amrex::Box domain_box = warpx.Geom(lev).Domain();
    if (patch_type == PatchType::coarse) {
        const amrex::IntVect ref_ratio = ( (lev > 0) ? WarpX::RefRatio(lev-1) : amrex::IntVect(1) );
        domain_box.coarsen(ref_ratio);
    }
    const amrex::IntVect domain_lo = domain_box.smallEnd();
    const amrex::IntVect domain_hi = domain_box.bigEnd();
    amrex::GpuArray<int, 3> fbndry_lo;
    amrex::GpuArray<int, 3> fbndry_hi;
    for (int idim=0; idim < AMREX_SPACEDIM; ++idim) {
        fbndry_lo[idim] = WarpX::field_boundary_lo[idim];
        fbndry_hi[idim] = WarpX::field_boundary_hi[idim];
    }
<<<<<<< HEAD
    amrex::IntVect Bx_nodal = Bfield[0]->ixType().toIntVect();
    amrex::IntVect By_nodal = Bfield[1]->ixType().toIntVect();
    amrex::IntVect Bz_nodal = Bfield[2]->ixType().toIntVect();
=======
    const amrex::IntVect Bx_nodal = Bfield[0]->ixType().toIntVect();
    const amrex::IntVect By_nodal = Bfield[1]->ixType().toIntVect();
    const amrex::IntVect Bz_nodal = Bfield[2]->ixType().toIntVect();
    const amrex::IntVect ng_fieldgather = warpx.get_ng_fieldgather();
>>>>>>> a5ff0887
    const int nComp_x = Bfield[0]->nComp();
    const int nComp_y = Bfield[1]->nComp();
    const int nComp_z = Bfield[2]->nComp();

#ifdef AMREX_USE_OMP
#pragma omp parallel if (amrex::Gpu::notInLaunchRegion())
#endif
    for (amrex::MFIter mfi(*Bfield[0], amrex::TilingIfNotGPU()); mfi.isValid(); ++mfi) {

        // Extract field data
        amrex::Array4<amrex::Real> const& Bx = Bfield[0]->array(mfi);
        amrex::Array4<amrex::Real> const& By = Bfield[1]->array(mfi);
        amrex::Array4<amrex::Real> const& Bz = Bfield[2]->array(mfi);

        // Extract tileboxes for which to loop
        amrex::Box const& tbx = mfi.tilebox(Bfield[0]->ixType().toIntVect(), ng);
        amrex::Box const& tby = mfi.tilebox(Bfield[1]->ixType().toIntVect(), ng);
        amrex::Box const& tbz = mfi.tilebox(Bfield[2]->ixType().toIntVect(), ng);

        // loop over cells and update fields
        amrex::ParallelFor(
            tbx, nComp_x,
            [=] AMREX_GPU_DEVICE (int i, int j, int k, int n) {
#if (defined WARPX_DIM_XZ) || (defined WARPX_DIM_RZ)
                amrex::ignore_unused(k);
#endif
#if (defined WARPX_DIM_1D_Z)
                amrex::ignore_unused(j,k);
#endif
                const amrex::IntVect iv(AMREX_D_DECL(i,j,k));
                const int icomp = 0;
                PEC::SetBfieldOnPEC(icomp, domain_lo, domain_hi, iv, n,
                                     Bx, Bx_nodal, fbndry_lo, fbndry_hi);
            },
            tby, nComp_y,
            [=] AMREX_GPU_DEVICE (int i, int j, int k, int n) {
#if (defined WARPX_DIM_XZ) || (defined WARPX_DIM_RZ)
                amrex::ignore_unused(k);
#endif
#if (defined WARPX_DIM_1D_Z)
                amrex::ignore_unused(j,k);
#endif
                const amrex::IntVect iv(AMREX_D_DECL(i,j,k));
                const int icomp = 1;
                PEC::SetBfieldOnPEC(icomp, domain_lo, domain_hi, iv, n,
                                     By, By_nodal, fbndry_lo, fbndry_hi);
            },
            tbz, nComp_z,
            [=] AMREX_GPU_DEVICE (int i, int j, int k, int n) {
#if (defined WARPX_DIM_XZ) || (defined WARPX_DIM_RZ)
                amrex::ignore_unused(k);
#endif
#if (defined WARPX_DIM_1D_Z)
                amrex::ignore_unused(j,k);
#endif
                const amrex::IntVect iv(AMREX_D_DECL(i,j,k));
                const int icomp = 2;
                PEC::SetBfieldOnPEC(icomp, domain_lo, domain_hi, iv, n,
                                     Bz, Bz_nodal, fbndry_lo, fbndry_hi);
            }
        );
    }
}


/**
 * \brief Sets the rho field value in cells close to and inside a PEC boundary.
 *        The charge density deposited in the guard cells are either reflected
 *        back into the simulation domain (if a reflecting particle
 *        boundary is used), or the opposite charge density is deposited
 *        back in the domain to capture the effect of an image charge.
 *        The charge density on the PEC boundary is set to 0 while values
 *        in the guard cells are set equal and opposite to their mirror
 *        location inside the domain - representing image charges.
 **/
void
PEC::ApplyPECtoRhofield (amrex::MultiFab* rho, const int lev, PatchType patch_type)
{
    auto& warpx = WarpX::GetInstance();

    amrex::Box domain_box = warpx.Geom(lev).Domain();
    if (patch_type == PatchType::coarse) {
        const amrex::IntVect ref_ratio = ( (lev > 0) ? WarpX::RefRatio(lev-1) : amrex::IntVect(1) );
        domain_box.coarsen(ref_ratio);
    }
    domain_box.convert(rho->ixType());

    amrex::IntVect domain_lo = domain_box.smallEnd();
    amrex::IntVect domain_hi = domain_box.bigEnd();

    amrex::IntVect rho_nodal = rho->ixType().toIntVect();
    amrex::IntVect ng_fieldgather = rho->nGrowVect();

    // Create a copy of the domain which will be extended to include guard
    // cells for boundaries that are NOT PEC
    amrex::Box grown_domain_box = domain_box;

    amrex::GpuArray<GpuArray<bool,2>, AMREX_SPACEDIM> is_pec;
    amrex::GpuArray<bool, AMREX_SPACEDIM> is_tangent_to_bndy;
    amrex::GpuArray<GpuArray<amrex::Real,2>, AMREX_SPACEDIM> psign;
    amrex::GpuArray<GpuArray<int,2>, AMREX_SPACEDIM> mirrorfac;
    for (int idim=0; idim < AMREX_SPACEDIM; ++idim) {
        is_pec[idim][0] = WarpX::field_boundary_lo[idim] == FieldBoundaryType::PEC;
        is_pec[idim][1] = WarpX::field_boundary_hi[idim] == FieldBoundaryType::PEC;
        if (!is_pec[idim][0]) grown_domain_box.growLo(idim, ng_fieldgather[idim]);
        if (!is_pec[idim][1]) grown_domain_box.growHi(idim, ng_fieldgather[idim]);

        // rho values inside guard cells are updated the same as tangential
        // components of the current density
        is_tangent_to_bndy[idim] = true;

        psign[idim][0] = (WarpX::particle_boundary_lo[idim] == ParticleBoundaryType::Reflecting)
                         ? 1._rt : -1._rt;
        psign[idim][1] = (WarpX::particle_boundary_hi[idim] == ParticleBoundaryType::Reflecting)
                         ? 1._rt : -1._rt;
        mirrorfac[idim][0] = 2*domain_lo[idim] - (1 - rho_nodal[idim]);
        mirrorfac[idim][1] = 2*domain_hi[idim] + (1 - rho_nodal[idim]);
    }
    const int nComp = rho->nComp();

#ifdef WARPX_DIM_RZ
    if (is_pec[0][1]) {
        ablastr::warn_manager::WMRecordWarning(
          "PEC",
          "PEC boundary handling is not yet properly implemented for r_max so it is skipped in PEC::ApplyPECtoRhofield",
          ablastr::warn_manager::WarnPriority::medium);
          is_pec[0][1] = false;
    }
#endif

#ifdef AMREX_USE_OMP
#pragma omp parallel if (amrex::Gpu::notInLaunchRegion())
#endif
    for (amrex::MFIter mfi(*rho); mfi.isValid(); ++mfi) {

        // Get the multifab box including ghost cells
        Box const& fabbox = mfi.fabbox();

        // If grown_domain_box contains fabbox it means there are no PEC
        // boundaries to handle so continue to next box
        if (grown_domain_box.contains(fabbox)) continue;

        // Extract field data
        auto const& rho_array = rho->array(mfi);

        // Loop over valid cells (i.e. cells inside the domain)
        amrex::ParallelFor(mfi.validbox(), nComp,
        [=] AMREX_GPU_DEVICE (int i, int j, int k, int n) {
#if (defined WARPX_DIM_XZ) || (defined WARPX_DIM_RZ)
            amrex::ignore_unused(k);
#elif (defined WARPX_DIM_1D_Z)
            amrex::ignore_unused(j,k);
#endif
            // Store the array index
            const amrex::IntVect iv(AMREX_D_DECL(i,j,k));

            PEC::SetRhoOrJfieldFromPEC(
                n, iv, rho_array, mirrorfac, psign, is_pec,
                is_tangent_to_bndy, fabbox
            );
        });
    }
}


void
PEC::ApplyPECtoJfield(amrex::MultiFab* Jx, amrex::MultiFab* Jy,
                      amrex::MultiFab* Jz, const int lev,
                      PatchType patch_type)
{
    auto& warpx = WarpX::GetInstance();

    amrex::Box domain_box = warpx.Geom(lev).Domain();
    if (patch_type == PatchType::coarse) {
        const amrex::IntVect ref_ratio = ( (lev > 0) ? WarpX::RefRatio(lev-1) : amrex::IntVect(1) );
        domain_box.coarsen(ref_ratio);
    }

    // Note: force domain box to be nodal to simplify the mirror cell
    // calculations below
    domain_box.convert(IntVect::TheNodeVector());

    amrex::IntVect domain_lo = domain_box.smallEnd();
    amrex::IntVect domain_hi = domain_box.bigEnd();

    // Get the nodal flag for each current component since it is needed to
    // determine the appropriate mirrorfac values below
    amrex::IntVect Jx_nodal = Jx->ixType().toIntVect();
    amrex::IntVect Jy_nodal = Jy->ixType().toIntVect();
    amrex::IntVect Jz_nodal = Jz->ixType().toIntVect();

    // Create a copy of the domain for each component of J which will
    // be extended to include guard cells for boundaries that are NOT PEC
    amrex::Box grown_domain_box = domain_box;

    // The number of ghost cells used is the same for nodal and cell-centered
    // directions of the current density multifab
    const amrex::IntVect ng_fieldgather = Jx->nGrowVect();

    amrex::GpuArray<GpuArray<bool, 2>, AMREX_SPACEDIM> is_pec;
    amrex::GpuArray<GpuArray<bool, AMREX_SPACEDIM>, 3> is_tangent_to_bndy;
    amrex::GpuArray<GpuArray<GpuArray<amrex::Real, 2>, AMREX_SPACEDIM>, 3> psign;
    amrex::GpuArray<GpuArray<GpuArray<int, 2>, AMREX_SPACEDIM>, 3> mirrorfac;
    for (int idim=0; idim < AMREX_SPACEDIM; ++idim) {
        is_pec[idim][0] = WarpX::field_boundary_lo[idim] == FieldBoundaryType::PEC;
        is_pec[idim][1] = WarpX::field_boundary_hi[idim] == FieldBoundaryType::PEC;
        if (!is_pec[idim][0]) grown_domain_box.growLo(idim, ng_fieldgather[idim]);
        if (!is_pec[idim][1]) grown_domain_box.growHi(idim, ng_fieldgather[idim]);

        for (int icomp=0; icomp < 3; ++icomp) {
            // Set the psign value correctly for each current component for each
            // simulation direction
#if (defined WARPX_DIM_1D_Z)
            // For 1D : icomp=0 and icomp=1 (Ex and Ey are tangential to the z boundary)
            //          The logic below ensures that the flags are set right for 1D
            is_tangent_to_bndy[icomp][idim] = ( ( icomp == idim+2) ? false : true );
#elif (defined WARPX_DIM_XZ) || (defined WARPX_DIM_RZ)
            // For 2D : for icomp==1, (Ey in XZ, Etheta in RZ),
            //          icomp=1 is tangential to both x and z boundaries
            //          The logic below ensures that the flags are set right for 2D
            is_tangent_to_bndy[icomp][idim] = ( (icomp == AMREX_SPACEDIM*idim)
                                            ? false : true );
#else
            is_tangent_to_bndy[icomp][idim] = ( ( icomp == idim) ? false : true );
#endif

            if (is_tangent_to_bndy[icomp][idim]){
                psign[icomp][idim][0] = (WarpX::particle_boundary_lo[idim] == ParticleBoundaryType::Reflecting)
                                        ? 1._rt : -1._rt;
                psign[icomp][idim][1] = (WarpX::particle_boundary_hi[idim] == ParticleBoundaryType::Reflecting)
                                        ? 1._rt : -1._rt;
            }
            else {
                psign[icomp][idim][0] = (WarpX::particle_boundary_lo[idim] == ParticleBoundaryType::Reflecting)
                                        ? -1._rt : 1._rt;
                psign[icomp][idim][1] = (WarpX::particle_boundary_hi[idim] == ParticleBoundaryType::Reflecting)
                                        ? -1._rt : 1._rt;
            }
        }
        // Set the correct mirror cell calculation for each current
        // component. Seeing as domain was set to be nodal, nodal fields have
        // boundaries on domain_lo and domain_hi, but cell-centered fields
        // have valid cells ranging from domain_lo to domain_hi - 1.
        mirrorfac[0][idim][0] = 2*domain_lo[idim] - (1 - Jx_nodal[idim]);
        mirrorfac[0][idim][1] = 2*domain_hi[idim] - (1 - Jx_nodal[idim]);
        mirrorfac[1][idim][0] = 2*domain_lo[idim] - (1 - Jy_nodal[idim]);
        mirrorfac[1][idim][1] = 2*domain_hi[idim] - (1 - Jy_nodal[idim]);
        mirrorfac[2][idim][0] = 2*domain_lo[idim] - (1 - Jz_nodal[idim]);
        mirrorfac[2][idim][1] = 2*domain_hi[idim] - (1 - Jz_nodal[idim]);
    }

#ifdef WARPX_DIM_RZ
    if (is_pec[0][1]) {
        ablastr::warn_manager::WMRecordWarning(
          "PEC",
          "PEC boundary handling is not yet properly implemented for r_max so it is skipped in PEC::ApplyPECtoJfield",
          ablastr::warn_manager::WarnPriority::medium);
          is_pec[0][1] = false;
    }
#endif

    // Each current component is handled separately below, starting with Jx.
#ifdef AMREX_USE_OMP
#pragma omp parallel if (amrex::Gpu::notInLaunchRegion())
#endif
    for (amrex::MFIter mfi(*Jx); mfi.isValid(); ++mfi) {

        // Get the multifab box including ghost cells
        Box const& fabbox = mfi.fabbox();

        // If grown_domain_box contains fabbox it means there are no PEC
        // boundaries to handle so continue to next box
        grown_domain_box.convert(Jx_nodal);
        if (grown_domain_box.contains(fabbox)) continue;

        // Extract field data
        auto const& Jx_array = Jx->array(mfi);

        // Loop over valid cells (i.e. cells inside the domain)
        amrex::ParallelFor(mfi.validbox(), Jx->nComp(),
        [=] AMREX_GPU_DEVICE (int i, int j, int k, int n) {
#if (defined WARPX_DIM_XZ) || (defined WARPX_DIM_RZ)
            amrex::ignore_unused(k);
#elif (defined WARPX_DIM_1D_Z)
            amrex::ignore_unused(j,k);
#endif
            // Store the array index
            const amrex::IntVect iv(AMREX_D_DECL(i,j,k));

            PEC::SetRhoOrJfieldFromPEC(
                n, iv, Jx_array, mirrorfac[0], psign[0], is_pec,
                is_tangent_to_bndy[0], fabbox
            );
        });
    }

    // Handle Jy.
#ifdef AMREX_USE_OMP
#pragma omp parallel if (amrex::Gpu::notInLaunchRegion())
#endif
    for (amrex::MFIter mfi(*Jy); mfi.isValid(); ++mfi) {

        // Get the multifab box including ghost cells
        Box const& fabbox = mfi.fabbox();

        // If grown_domain_box contains fabbox it means there are no PEC
        // boundaries to handle so continue to next box
        grown_domain_box.convert(Jy_nodal);
        if (grown_domain_box.contains(fabbox)) continue;

        // Extract field data
        auto const& Jy_array = Jy->array(mfi);

        // Loop over valid cells (i.e. cells inside the domain)
        amrex::ParallelFor(mfi.validbox(), Jy->nComp(),
        [=] AMREX_GPU_DEVICE (int i, int j, int k, int n) {
#if (defined WARPX_DIM_XZ) || (defined WARPX_DIM_RZ)
            amrex::ignore_unused(k);
#elif (defined WARPX_DIM_1D_Z)
            amrex::ignore_unused(j,k);
#endif
            // Store the array index
            const amrex::IntVect iv(AMREX_D_DECL(i,j,k));

            PEC::SetRhoOrJfieldFromPEC(
                n, iv, Jy_array, mirrorfac[1], psign[1], is_pec,
                is_tangent_to_bndy[1], fabbox
            );
        });
    }

    // Handle Jz.
#ifdef AMREX_USE_OMP
#pragma omp parallel if (amrex::Gpu::notInLaunchRegion())
#endif
    for (amrex::MFIter mfi(*Jz); mfi.isValid(); ++mfi) {

        // Get the multifab box including ghost cells
        Box const& fabbox = mfi.fabbox();

        // If grown_domain_box contains fabbox it means there are no PEC
        // boundaries to handle so continue to next box
        grown_domain_box.convert(Jz_nodal);
        if (grown_domain_box.contains(fabbox)) continue;

        // Extract field data
        auto const& Jz_array = Jz->array(mfi);

        // Loop over valid cells (i.e. cells inside the domain)
        amrex::ParallelFor(mfi.validbox(), Jz->nComp(),
        [=] AMREX_GPU_DEVICE (int i, int j, int k, int n) {
#if (defined WARPX_DIM_XZ) || (defined WARPX_DIM_RZ)
            amrex::ignore_unused(k);
#elif (defined WARPX_DIM_1D_Z)
            amrex::ignore_unused(j,k);
#endif
            // Store the array index
            const amrex::IntVect iv(AMREX_D_DECL(i,j,k));

            PEC::SetRhoOrJfieldFromPEC(
                n, iv, Jz_array, mirrorfac[2], psign[2], is_pec,
                is_tangent_to_bndy[2], fabbox
            );
        });
    }
}

void
PEC::ApplyPECtoElectronPressure (amrex::MultiFab* Pefield, const int lev,
                                 PatchType patch_type)
{
    auto& warpx = WarpX::GetInstance();

    amrex::Box domain_box = warpx.Geom(lev).Domain();
    if (patch_type == PatchType::coarse) {
        amrex::IntVect ref_ratio = ( (lev > 0) ? WarpX::RefRatio(lev-1) : amrex::IntVect(1) );
        domain_box.coarsen(ref_ratio);
    }
    domain_box.convert(Pefield->ixType());

    amrex::IntVect domain_lo = domain_box.smallEnd();
    amrex::IntVect domain_hi = domain_box.bigEnd();

    amrex::IntVect Pe_nodal = Pefield->ixType().toIntVect();
    amrex::IntVect ng_fieldgather = Pefield->nGrowVect();

    // Create a copy of the domain which will be extended to include guard
    // cells for boundaries that are NOT PEC
    amrex::Box grown_domain_box = domain_box;

    amrex::GpuArray<GpuArray<bool,2>, AMREX_SPACEDIM> is_pec;
    amrex::GpuArray<GpuArray<int,2>, AMREX_SPACEDIM> mirrorfac;
    for (int idim=0; idim < AMREX_SPACEDIM; ++idim) {
        is_pec[idim][0] = WarpX::field_boundary_lo[idim] == FieldBoundaryType::PEC;
        is_pec[idim][1] = WarpX::field_boundary_hi[idim] == FieldBoundaryType::PEC;
        if (!is_pec[idim][0]) grown_domain_box.growLo(idim, ng_fieldgather[idim]);
        if (!is_pec[idim][1]) grown_domain_box.growHi(idim, ng_fieldgather[idim]);

        mirrorfac[idim][0] = 2*domain_lo[idim] - (1 - Pe_nodal[idim]);
        mirrorfac[idim][1] = 2*domain_hi[idim] + (1 - Pe_nodal[idim]);
    }
    const int nComp = Pefield->nComp();

#ifdef WARPX_DIM_RZ
    if (is_pec[0][1]) {
        ablastr::warn_manager::WMRecordWarning(
          "PEC",
          "PEC boundary handling is not yet properly implemented for r_max so it is skipped in PEC::ApplyPECtoPefield",
          ablastr::warn_manager::WarnPriority::medium);
          is_pec[0][1] = false;
    }
#endif

#ifdef AMREX_USE_OMP
#pragma omp parallel if (amrex::Gpu::notInLaunchRegion())
#endif
    for (amrex::MFIter mfi(*Pefield); mfi.isValid(); ++mfi) {

        // Get the multifab box including ghost cells
        Box const& fabbox = mfi.fabbox();

        // If grown_domain_box contains fabbox it means there are no PEC
        // boundaries to handle so continue to next box
        if (grown_domain_box.contains(fabbox)) continue;

        // Extract field data
        auto const& Pe_array = Pefield->array(mfi);

        // Loop over valid cells (i.e. cells inside the domain)
        amrex::ParallelFor(mfi.validbox(), nComp,
        [=] AMREX_GPU_DEVICE (int i, int j, int k, int n) {
#if (defined WARPX_DIM_XZ) || (defined WARPX_DIM_RZ)
            amrex::ignore_unused(k);
#elif (defined WARPX_DIM_1D_Z)
            amrex::ignore_unused(j,k);
#endif
            // Store the array index
            amrex::IntVect iv(AMREX_D_DECL(i,j,k));

            PEC::SetNeumannOnPEC(n, iv, Pe_array, mirrorfac, is_pec, fabbox);
        });
    }
}<|MERGE_RESOLUTION|>--- conflicted
+++ resolved
@@ -42,16 +42,9 @@
         fbndry_lo[idim] = WarpX::field_boundary_lo[idim];
         fbndry_hi[idim] = WarpX::field_boundary_hi[idim];
     }
-<<<<<<< HEAD
-    amrex::IntVect Ex_nodal = Efield[0]->ixType().toIntVect();
-    amrex::IntVect Ey_nodal = Efield[1]->ixType().toIntVect();
-    amrex::IntVect Ez_nodal = Efield[2]->ixType().toIntVect();
-=======
     const amrex::IntVect Ex_nodal = Efield[0]->ixType().toIntVect();
     const amrex::IntVect Ey_nodal = Efield[1]->ixType().toIntVect();
     const amrex::IntVect Ez_nodal = Efield[2]->ixType().toIntVect();
-    const amrex::IntVect ng_fieldgather = warpx.get_ng_fieldgather();
->>>>>>> a5ff0887
     // For each Efield multifab, apply PEC boundary condition to ncomponents
     // If not split E-field, the PEC is applied to the regular Efield used in Maxwell's eq.
     // If split_pml_field is true, then PEC is applied to all the split field components of the tangential field.
@@ -140,16 +133,9 @@
         fbndry_lo[idim] = WarpX::field_boundary_lo[idim];
         fbndry_hi[idim] = WarpX::field_boundary_hi[idim];
     }
-<<<<<<< HEAD
-    amrex::IntVect Bx_nodal = Bfield[0]->ixType().toIntVect();
-    amrex::IntVect By_nodal = Bfield[1]->ixType().toIntVect();
-    amrex::IntVect Bz_nodal = Bfield[2]->ixType().toIntVect();
-=======
     const amrex::IntVect Bx_nodal = Bfield[0]->ixType().toIntVect();
     const amrex::IntVect By_nodal = Bfield[1]->ixType().toIntVect();
     const amrex::IntVect Bz_nodal = Bfield[2]->ixType().toIntVect();
-    const amrex::IntVect ng_fieldgather = warpx.get_ng_fieldgather();
->>>>>>> a5ff0887
     const int nComp_x = Bfield[0]->nComp();
     const int nComp_y = Bfield[1]->nComp();
     const int nComp_z = Bfield[2]->nComp();
