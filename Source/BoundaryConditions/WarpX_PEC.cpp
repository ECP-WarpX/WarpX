#include "BoundaryConditions/WarpX_PEC.H"

#include "WarpX.H"

#include <AMReX_Box.H>
#include <AMReX_Geometry.H>
#include <AMReX_GpuControl.H>
#include <AMReX_GpuLaunch.H>
#include <AMReX_IndexType.H>
#include <AMReX_MFIter.H>
#include <AMReX_MultiFab.H>
#include <AMReX_SPACE.H>
#include <AMReX_Vector.H>

using namespace amrex::literals;

bool
PEC::isAnyBoundaryPEC() {
    for (int idim = 0; idim < AMREX_SPACEDIM; ++idim) {
        if ( WarpX::field_boundary_lo[idim] == FieldBoundaryType::PEC) return true;
        if ( WarpX::field_boundary_hi[idim] == FieldBoundaryType::PEC) return true;
    }
    return false;
}

void
PEC::ApplyPECtoEfield (std::array<amrex::MultiFab*, 3> Efield, const int lev,
                       PatchType patch_type, const bool split_pml_field)
{
    auto& warpx = WarpX::GetInstance();
    amrex::Box domain_box = warpx.Geom(lev).Domain();
    if (patch_type == PatchType::coarse) {
        amrex::IntVect ref_ratio = ( (lev > 0) ? WarpX::RefRatio(lev-1) : amrex::IntVect(1) );
        domain_box.coarsen(ref_ratio);
    }
    amrex::IntVect domain_lo = domain_box.smallEnd();
    amrex::IntVect domain_hi = domain_box.bigEnd();
<<<<<<< HEAD
    amrex::IntVect shape_factor(AMREX_D_DECL(WarpX::nox, WarpX::noy, WarpX::noz));
#if (defined WARPX_DIM_XZ) || (defined WARPX_DIM_RZ)
    shape_factor[1] = WarpX::noz;
#endif
#if (defined WARPX_DIM_1D_Z)
    shape_factor[0] = WarpX::noz;
#endif
    shape_factor.max( amrex::IntVect::TheUnitVector() );
=======
>>>>>>> f7ab8855
    amrex::GpuArray<int, 3> fbndry_lo;
    amrex::GpuArray<int, 3> fbndry_hi;
    for (int idim=0; idim < AMREX_SPACEDIM; ++idim) {
        fbndry_lo[idim] = WarpX::field_boundary_lo[idim];
        fbndry_hi[idim] = WarpX::field_boundary_hi[idim];
    }
    amrex::IntVect Ex_nodal = Efield[0]->ixType().toIntVect();
    amrex::IntVect Ey_nodal = Efield[1]->ixType().toIntVect();
    amrex::IntVect Ez_nodal = Efield[2]->ixType().toIntVect();
    amrex::IntVect ng_fieldgather = warpx.get_ng_fieldgather();
    // For each Efield multifab, apply PEC boundary condition to ncomponents
    // If not split E-field, the PEC is applied to the regular Efield used in Maxwell's eq.
    // If split_pml_field is true, then PEC is applied to all the split field components of the tangential field.
    int nComp_x = Efield[0]->nComp();
    int nComp_y = Efield[1]->nComp();
    int nComp_z = Efield[2]->nComp();
#ifdef AMREX_USE_OMP
#pragma omp parallel if (amrex::Gpu::notInLaunchRegion())
#endif
    for (amrex::MFIter mfi(*Efield[0], amrex::TilingIfNotGPU()); mfi.isValid(); ++mfi) {
        // Extract field data
        amrex::Array4<amrex::Real> const& Ex = Efield[0]->array(mfi);
        amrex::Array4<amrex::Real> const& Ey = Efield[1]->array(mfi);
        amrex::Array4<amrex::Real> const& Ez = Efield[2]->array(mfi);

        // Extract tileboxes for which to loop
        // if split field, the box includes nodal flag
        // For E-field used in Maxwell's update, nodal flag plus cells that particles
        // gather fields from in the guard-cell region are included.
        // Note that for simulations without particles or laser, ng_field_gather is 0
        // and the guard-cell values of the E-field multifab will not be modified.
        amrex::Box const& tex = (split_pml_field) ? mfi.tilebox(Efield[0]->ixType().toIntVect())
                                                  : mfi.tilebox(Efield[0]->ixType().toIntVect(), ng_fieldgather);
        amrex::Box const& tey = (split_pml_field) ? mfi.tilebox(Efield[1]->ixType().toIntVect())
                                                  : mfi.tilebox(Efield[1]->ixType().toIntVect(), ng_fieldgather);
        amrex::Box const& tez = (split_pml_field) ? mfi.tilebox(Efield[2]->ixType().toIntVect())
                                                  : mfi.tilebox(Efield[2]->ixType().toIntVect(), ng_fieldgather);

        // loop over cells and update fields
        amrex::ParallelFor(
            tex, nComp_x,
            [=] AMREX_GPU_DEVICE (int i, int j, int k, int n) {
#if (defined WARPX_DIM_XZ) || (defined WARPX_DIM_RZ)
                amrex::ignore_unused(k);
#endif
#if (defined WARPX_DIM_1D_Z)
                amrex::ignore_unused(j,k);
#endif
                amrex::IntVect iv(AMREX_D_DECL(i,j,k));
                const int icomp = 0;
                PEC::SetEfieldOnPEC(icomp, domain_lo, domain_hi, iv, n,
                                           Ex, Ex_nodal, fbndry_lo, fbndry_hi);
            },
            tey, nComp_y,
            [=] AMREX_GPU_DEVICE (int i, int j, int k, int n) {
#if (defined WARPX_DIM_XZ) || (defined WARPX_DIM_RZ)
                amrex::ignore_unused(k);
#endif
#if (defined WARPX_DIM_1D_Z)
                amrex::ignore_unused(j,k);
#endif
                amrex::IntVect iv(AMREX_D_DECL(i,j,k));
                const int icomp = 1;
                PEC::SetEfieldOnPEC(icomp, domain_lo, domain_hi, iv, n,
                                           Ey, Ey_nodal, fbndry_lo, fbndry_hi);
            },
            tez, nComp_z,
            [=] AMREX_GPU_DEVICE (int i, int j, int k, int n) {
#if (defined WARPX_DIM_XZ) || (defined WARPX_DIM_RZ)
                amrex::ignore_unused(k);
#endif
#if (defined WARPX_DIM_1D_Z)
                amrex::ignore_unused(j,k);
#endif
                amrex::IntVect iv(AMREX_D_DECL(i,j,k));
                const int icomp = 2;
                PEC::SetEfieldOnPEC(icomp, domain_lo, domain_hi, iv, n,
                                           Ez, Ez_nodal, fbndry_lo, fbndry_hi);
            }
        );

    }
}


void
PEC::ApplyPECtoBfield (std::array<amrex::MultiFab*, 3> Bfield, const int lev,
                       PatchType patch_type)
{
    auto& warpx = WarpX::GetInstance();
    amrex::Box domain_box = warpx.Geom(lev).Domain();
    if (patch_type == PatchType::coarse) {
        amrex::IntVect ref_ratio = ( (lev > 0) ? WarpX::RefRatio(lev-1) : amrex::IntVect(1) );
        domain_box.coarsen(ref_ratio);
    }
    amrex::IntVect domain_lo = domain_box.smallEnd();
    amrex::IntVect domain_hi = domain_box.bigEnd();
<<<<<<< HEAD
    amrex::IntVect shape_factor(AMREX_D_DECL(WarpX::nox, WarpX::noy, WarpX::noz));
#if (defined WARPX_DIM_XZ) || (defined WARPX_DIM_RZ)
    shape_factor[1] = WarpX::noz;
#endif
#if (defined WARPX_DIM_1D_Z)
    shape_factor[0] = WarpX::noz;
#endif
=======
>>>>>>> f7ab8855
    amrex::GpuArray<int, 3> fbndry_lo;
    amrex::GpuArray<int, 3> fbndry_hi;
    for (int idim=0; idim < AMREX_SPACEDIM; ++idim) {
        fbndry_lo[idim] = WarpX::field_boundary_lo[idim];
        fbndry_hi[idim] = WarpX::field_boundary_hi[idim];
    }
    amrex::IntVect Bx_nodal = Bfield[0]->ixType().toIntVect();
    amrex::IntVect By_nodal = Bfield[1]->ixType().toIntVect();
    amrex::IntVect Bz_nodal = Bfield[2]->ixType().toIntVect();
    amrex::IntVect ng_fieldgather = warpx.get_ng_fieldgather();
    const int nComp_x = Bfield[0]->nComp();
    const int nComp_y = Bfield[1]->nComp();
    const int nComp_z = Bfield[2]->nComp();

#ifdef AMREX_USE_OMP
#pragma omp parallel if (amrex::Gpu::notInLaunchRegion())
#endif
    for (amrex::MFIter mfi(*Bfield[0], amrex::TilingIfNotGPU()); mfi.isValid(); ++mfi) {

        // Extract field data
        amrex::Array4<amrex::Real> const& Bx = Bfield[0]->array(mfi);
        amrex::Array4<amrex::Real> const& By = Bfield[1]->array(mfi);
        amrex::Array4<amrex::Real> const& Bz = Bfield[2]->array(mfi);

        // Extract tileboxes for which to loop
        // For B-field used in Maxwell's update, nodal flag plus cells that particles
        // gather fields from in the guard-cell region are included.
        // Note that for simulations without particles or laser, ng_field_gather is 0
        // and the guard-cell values of the B-field multifab will not be modified.
        amrex::Box const& tbx = mfi.tilebox(Bfield[0]->ixType().toIntVect(), ng_fieldgather);
        amrex::Box const& tby = mfi.tilebox(Bfield[1]->ixType().toIntVect(), ng_fieldgather);
        amrex::Box const& tbz = mfi.tilebox(Bfield[2]->ixType().toIntVect(), ng_fieldgather);

        // loop over cells and update fields
        amrex::ParallelFor(
            tbx, nComp_x,
            [=] AMREX_GPU_DEVICE (int i, int j, int k, int n) {
#if (defined WARPX_DIM_XZ) || (defined WARPX_DIM_RZ)
                amrex::ignore_unused(k);
#endif
#if (defined WARPX_DIM_1D_Z)
                amrex::ignore_unused(j,k);
#endif
                amrex::IntVect iv(AMREX_D_DECL(i,j,k));
                const int icomp = 0;
                PEC::SetBfieldOnPEC(icomp, domain_lo, domain_hi, iv, n,
                                     Bx, Bx_nodal, fbndry_lo, fbndry_hi);
            },
            tby, nComp_y,
            [=] AMREX_GPU_DEVICE (int i, int j, int k, int n) {
#if (defined WARPX_DIM_XZ) || (defined WARPX_DIM_RZ)
                amrex::ignore_unused(k);
#endif
#if (defined WARPX_DIM_1D_Z)
                amrex::ignore_unused(j,k);
#endif
                amrex::IntVect iv(AMREX_D_DECL(i,j,k));
                const int icomp = 1;
                PEC::SetBfieldOnPEC(icomp, domain_lo, domain_hi, iv, n,
                                     By, By_nodal, fbndry_lo, fbndry_hi);
            },
            tbz, nComp_z,
            [=] AMREX_GPU_DEVICE (int i, int j, int k, int n) {
#if (defined WARPX_DIM_XZ) || (defined WARPX_DIM_RZ)
                amrex::ignore_unused(k);
#endif
#if (defined WARPX_DIM_1D_Z)
                amrex::ignore_unused(j,k);
#endif
                amrex::IntVect iv(AMREX_D_DECL(i,j,k));
                const int icomp = 2;
                PEC::SetBfieldOnPEC(icomp, domain_lo, domain_hi, iv, n,
                                     Bz, Bz_nodal, fbndry_lo, fbndry_hi);
            }
        );

    }

}<|MERGE_RESOLUTION|>--- conflicted
+++ resolved
@@ -35,17 +35,6 @@
     }
     amrex::IntVect domain_lo = domain_box.smallEnd();
     amrex::IntVect domain_hi = domain_box.bigEnd();
-<<<<<<< HEAD
-    amrex::IntVect shape_factor(AMREX_D_DECL(WarpX::nox, WarpX::noy, WarpX::noz));
-#if (defined WARPX_DIM_XZ) || (defined WARPX_DIM_RZ)
-    shape_factor[1] = WarpX::noz;
-#endif
-#if (defined WARPX_DIM_1D_Z)
-    shape_factor[0] = WarpX::noz;
-#endif
-    shape_factor.max( amrex::IntVect::TheUnitVector() );
-=======
->>>>>>> f7ab8855
     amrex::GpuArray<int, 3> fbndry_lo;
     amrex::GpuArray<int, 3> fbndry_hi;
     for (int idim=0; idim < AMREX_SPACEDIM; ++idim) {
@@ -143,16 +132,6 @@
     }
     amrex::IntVect domain_lo = domain_box.smallEnd();
     amrex::IntVect domain_hi = domain_box.bigEnd();
-<<<<<<< HEAD
-    amrex::IntVect shape_factor(AMREX_D_DECL(WarpX::nox, WarpX::noy, WarpX::noz));
-#if (defined WARPX_DIM_XZ) || (defined WARPX_DIM_RZ)
-    shape_factor[1] = WarpX::noz;
-#endif
-#if (defined WARPX_DIM_1D_Z)
-    shape_factor[0] = WarpX::noz;
-#endif
-=======
->>>>>>> f7ab8855
     amrex::GpuArray<int, 3> fbndry_lo;
     amrex::GpuArray<int, 3> fbndry_hi;
     for (int idim=0; idim < AMREX_SPACEDIM; ++idim) {
