#ifndef WARPX_PEC_KERNELS_H_
#define WARPX_PEC_KERNELS_H_

#include "WarpX.H"
#include "Utils/WarpXAlgorithmSelection.H"

#include <AMReX_Array.H>
#include <AMReX_Array4.H>
#include <AMReX_Config.H>
#include <AMReX_Extension.H>
#include <AMReX_GpuQualifiers.H>
#include <AMReX_IntVect.H>
#include <AMReX_REAL.H>

#include <AMReX_BaseFwd.H>

#include <array>
#include <memory>

namespace PEC {
using namespace amrex;
    /**
     * \brief Determines if the field boundary condition stored in fboundary
     *        in direction, dir, is PEC.
     *
     * \param[in] fboundary  Value containing boundary type
     * \param[in] dir        direction
     *
     * \returns 1 if the boundary type is PEC else 0
     */
    AMREX_GPU_DEVICE AMREX_FORCE_INLINE
    bool is_boundary_PEC (amrex::GpuArray<int, 3> const& fboundary, int dir) {
        return ( fboundary[dir] == FieldBoundaryType::PEC );
    }

    /**
     * \brief Determines if the particle boundary condition stored in pboundary
     *        in direction, dir, is reflecting.
     *
     * \param[in] pboundary  Value containing boundary type
     * \param[in] dir        direction
     *
     * \returns 1 if the boundary type is reflecting else 0
     */
    AMREX_GPU_DEVICE AMREX_FORCE_INLINE
    bool is_boundary_reflecting (amrex::GpuArray<ParticleBoundaryType, 3> const& pboundary, int dir) {
        return ( pboundary[dir] == ParticleBoundaryType::Reflecting );
<<<<<<< HEAD
=======
    }

    /**
     * \brief Calculates the number of grid points the given index is pass the
     *        domain boundary i.e. a value of +1 means the current cell is
     *        outside of the simulation domain by 1 cell. Note that the high
     *        side domain boundary is between cell dom_hi and dom_hi+1 for cell
     *        centered grids and on cell dom_hi+1 for nodal grid. This is why
     *        (dom_hi[idim] + is_nodal[idim]) is used below.
     *
     * \param[in] dom_lo, dom_hi  Domain boundaries
     * \param[in] ijk_vec         Cell coordinates
     * \param[in] is_nodal        Whether the field of interest is nodal
     * \param[in] idim            Dimension of interest
     * \param[in] iside           0 for low and 1 for high
     *
     * \returns number of grid points to the boundary
     */
    AMREX_GPU_DEVICE AMREX_FORCE_INLINE
    int get_cell_count_to_boundary (const amrex::IntVect& dom_lo,
        const amrex::IntVect& dom_hi, const amrex::IntVect& ijk_vec,
        const amrex::IntVect& is_nodal, const int idim, const int iside)
    {
        return ((iside == 0) ? (dom_lo[idim] - ijk_vec[idim])
                             : (ijk_vec[idim] - (dom_hi[idim] + is_nodal[idim])));
>>>>>>> 00e68fc8
    }

    /**
     * \brief Sets the electric field value tangential to the PEC boundary to zero. The
     *        tangential Efield components in the guard cells outside the
     *        domain boundary are set equal and opposite to the field in the valid cells
     *        at their mirrored locations. The normal Efield components in the guard cells
     *        are set equal to the field in the valid cells at their mirrored locations.
     *        The number or depth of guard cells updated is equal to the shape factor of
     *        particles in each dimension.
     *        For corner cells with mixed boundaries, the mirror location could be outside
     *        valid region, while still ensuring PEC condition is maintained across the
     *        PEC boundary, and the necessary sign change is accounted for depending on
     *        if the component, icomp, is tangential or normal to the PEC boundary.
     *
     *        For 3D :
     *            x component is tangential to the y-boundary and z-boundary
     *            y component is tangential to the x-boundary and z-boundary
     *            z component is tangential to the x-boundary and y-boundary
     *            x component is normal to the x-boundary
     *            y component is normal to the y-boundary
     *            z component is normal to the z-boundary
     *            where, x-boundary is the yz-plane at x=xmin and x=xmax
     *                   y-boundary is the xz-plane at y=ymin and y=ymax
     *                   z-boundary is the xy-plane at z=zmin and z=zmax
     *
     *        For 2D : WarpX uses X-Z as the two dimensions
     *            x component is tangential to the z-boundary
     *            y component is tangential to the x-boundary and z-boundary
     *            z component is tangential to the x-boundary
     *            x component is normal to the x-boundary
     *            y component is not normal to any boundary (Only xz dimensions in 2D)
     *            z component is normal to the z-boundary
     *            where, x-boundary is along the line z at x=xmin and x=xmax
     *                   z-boundary is along the line x at z=zmin and z=zmax
     *
     *        For 1D : WarpX uses Z as the only dimension
     *            x component is tangential to the z-boundary
     *            y component is tangential to the z-boundary
     *            z component is not tangential to the z-boundary
     *            x component is not normal to any boundary (Only z dimension in 1D)
     *            y component is not normal to any boundary (Only z dimension in 1D)
     *            z component is normal to the z-boundary
     *            where, z-boundary is a point at z=zmin and z=zmax
     *
     *        For RZ : WarpX uses R-Z as the two dimensions
     *            r component is tangential to the z-boundary
     *            theta_component is tangential to the r-boundary and z-boundary
     *            z component is tangential to the r-boundary
     *            r component is normal to the r-boundary
     *            theta_component is not normal to any boundary (on RZ dimensions are modeled)
     *            z component is normal to the z-boundary
     *            where, r-boundary is along the line z at r=rmin and r=rmax
     *                   z-boundary is along the line r at z=zmin and z=zmax
     *
     *
     * \param[in] icomp        component of the Efield being updated
     *                         (0=x, 1=y, 2=z in Cartesian)
     *                         (0=r, 1=theta, 2=z in RZ)
     * \param[in] dom_lo       index value of the lower domain boundary (cell-centered)
     * \param[in] dom_hi       index value of the higher domain boundary (cell-centered)
     * \param[in] ijk_vec      indices along the x(i), y(j), z(k) of Efield Array4
     * \param[in] n            index of the MultiFab component being updated
     * \param[in] Efield       field data to be updated if (ijk) is at the boundary or a guard cell
     * \param[in] is_nodal     staggering of the field data being updated.
     * \param[in] fbndry_lo    Field boundary type at the lower boundaries
     * \param[in] fbndry_hi    Field boundary type at the upper boundaries
     */
    AMREX_GPU_DEVICE AMREX_FORCE_INLINE
    void SetEfieldOnPEC (const int icomp, const amrex::IntVect & dom_lo,
                                const amrex::IntVect &dom_hi,
                                const amrex::IntVect &ijk_vec, const int n,
                                amrex::Array4<amrex::Real> const& Efield,
                                const amrex::IntVect& is_nodal,
                                amrex::GpuArray<int, 3> const& fbndry_lo,
                                amrex::GpuArray<int, 3> const& fbndry_hi )
    {
        // Tangential Efield componentes in guard cells set equal and opposite to cells
        // in the mirror locations across the PEC boundary, whereas normal E-field
        // components are set equal to values in the mirror locations across the PEC
        // boundary. Here we just initialize it.
        amrex::IntVect ijk_mirror = ijk_vec;
        bool OnPECBoundary = false;
        bool GuardCell = false;
        amrex::Real sign = 1._rt;
        // Loop over all the dimensions
        for (int idim = 0; idim < AMREX_SPACEDIM; ++idim) {
            // Loop over sides, iside = 0 (lo), iside = 1 (hi)
            for (int iside = 0; iside < 2; ++iside) {
                const bool isPECBoundary = ( (iside == 0)
                                        ? is_boundary_PEC(fbndry_lo, idim)
                                        : is_boundary_PEC(fbndry_hi, idim) );
#if (defined WARPX_DIM_XZ) || (defined WARPX_DIM_RZ)
                // For 2D : for icomp==1, (Ey in XZ, Etheta in RZ),
                //          icomp=1 is tangential to both x and z boundaries
                //          The logic below ensures that the flags are set right for 2D
                const bool is_tangent_to_PEC = ( (icomp == AMREX_SPACEDIM*idim)
                                             ? false : true );
#elif (defined WARPX_DIM_1D_Z)
                // For 1D : icomp=0 and icomp=1 (Ex and Ey are tangential to the z boundary)
                //          The logic below ensures that the flags are set right for 1D
                const bool is_tangent_to_PEC = ( ( icomp == idim+2) ? false : true );
#else
                const bool is_tangent_to_PEC = ( ( icomp == idim) ? false : true );
#endif
                if (isPECBoundary == true) {
                    // grid point ijk_vec is ig number of points pass the
                    // domain boundary in direction, idim
                    int ig = get_cell_count_to_boundary(
                        dom_lo, dom_hi, ijk_vec, is_nodal, idim, iside);

                    if (ig == 0) {
                        if (is_tangent_to_PEC == true and is_nodal[idim] == 1) {
                            OnPECBoundary = true;
                        }
                    } else if (ig > 0) {
                        // Find mirror location across PEC boundary
                        ijk_mirror[idim] = ( ( iside == 0)
                                        ? (dom_lo[idim] + ig - (1 - is_nodal[idim]))
                                        : (dom_hi[idim] + 1 - ig));
                        GuardCell = true;
                        // tangential components are inverted across PEC boundary
                        if (is_tangent_to_PEC == true) sign *= -1._rt;
                    }
                } // is PEC boundary
            } // loop over iside
        } // loop over dimensions
        if (OnPECBoundary == true) {
            // if ijk_vec is on a PEC boundary in any direction, set Etangential to 0.
            Efield(ijk_vec,n) = 0._rt;
        } else if (GuardCell == true) {
            Efield(ijk_vec,n) = sign * Efield(ijk_mirror,n);
        }
    }

    /**
     * \brief This function sets the electron pressure value on a PEC boundary
     *        to enforce a Neumann boundary condition (zero derivative) in the
     *        normal direction.
     */
    AMREX_GPU_DEVICE AMREX_FORCE_INLINE
    void SetPefieldOnPEC (const amrex::IntVect & dom_lo,
                          const amrex::IntVect & dom_hi,
                          const amrex::IntVect & ijk_vec, const int n,
                          amrex::Array4<amrex::Real> const& Pefield,
                          const amrex::IntVect & is_nodal,
                          amrex::GpuArray<int, 3> const& fbndry_lo,
                          amrex::GpuArray<int, 3> const& fbndry_hi )
    {
        // Loop over all the dimensions
        for (int idim = 0; idim < AMREX_SPACEDIM; ++idim) {
            // Loop over sides, iside = 0 (lo), iside = 1 (hi)
            for (int iside = 0; iside < 2; ++iside) {
                // check if the boundary in this direction is a PEC, otherwise
                // continue to the next direction
                if (!( (iside == 0 )
                    ? is_boundary_PEC(fbndry_lo, idim)
                    : is_boundary_PEC(fbndry_hi, idim) )) continue;

                // guard cell outside the domain by "ig" number cells, in direction, idim
                const int ig = ( (iside == 0)
                                ? (dom_lo[idim] - ijk_vec[idim])
                                : (ijk_vec[idim] - (dom_hi[idim] + is_nodal[idim]) ) );
                if (ig == 0) {
                    if (is_nodal[idim] == 1) {
                        const int direc = (iside == 0) ? 1 : -1;

                        amrex::IntVect ijk_mirror = ijk_vec;
                        ijk_mirror[idim] += direc;
                        Pefield(ijk_vec, n) = Pefield(ijk_mirror,n);
                    }
                } else if (ig > 0) {
                    // set electron pressure to zero
                    Pefield(ijk_vec, n) = 0._rt;
                }
            } // loop over iside
        } // loop over dimensions
    }

    /**
     * \brief Sets the magnetic field value normal to the PEC boundary to zero. The
     *        tangential (and normal) field value of the guard cells outside the
     *        domain boundary are set equal (and opposite) to the respective field components
     *        in the valid cells at their mirrored locations.
     *        The number or depth of guard cells updated is equal to the shape factor of
     *        particles in each dimension.
     *
     *        For 3D :
     *            x component is tangential to the y-boundary and z-boundary
     *            y component is tangential to the x-boundary and z-boundary
     *            z component is tangential to the x-boundary and y-boundary
     *            x component is normal to the x-boundary
     *            y component is normal to the y-boundary
     *            z component is normal to the z-boundary
     *            where, x-boundary is the yz-plane at x=xmin and x=xmax
     *                   y-boundary is the xz-plane at y=ymin and y=ymax
     *                   z-boundary is the xy-plane at z=zmin and z=zmax
     *
     *        For 2D : WarpX uses X-Z as the two dimensions
     *            x component is tangential to the z-boundary
     *            y component is tangential to the x-boundary and z-boundary
     *            z component is tangential to the x-boundary
     *            x component is normal to the x-boundary
     *            y component is not normal to any boundary (Only xz dimensions in 2D)
     *            z component is normal to the z-boundary
     *            where, x-boundary is along the line z at x=xmin and x=xmax
     *                   z-boundary is along the line x at z=zmin and z=zmax
     *
     *        For 1D : WarpX uses Z as the only dimension
     *            x component is tangential to the z-boundary
     *            y component is tangential to the z-boundary
     *            z component is not tangential to the z-boundary
     *            x component is not normal to any boundary (Only z dimension in 1D)
     *            y component is not normal to any boundary (Only z dimension in 1D)
     *            z component is normal to the z-boundary
     *            where, z-boundary is a point at z=zmin and z=zmax
     *
     *        For RZ : WarpX uses R-Z as the two dimensions
     *            r component is tangential to the z-boundary
     *            theta_component is tangential to the r-boundary and z-boundary
     *            z component is tangential to the r-boundary
     *            r component is normal to the r-boundary
     *            theta_component is not normal to any boundary (on RZ dimensions are modeled)
     *            z component is normal to the z-boundary
     *            where, r-boundary is along the line z at r=rmin and r=rmax
     *                   z-boundary is along the line r at z=zmin and z=zmax
     *
     *
     * \param[in] icomp        component of the Bfield being updated
     *                         (0=x, 1=y, 2=z in Cartesian)
     *                         (0=r, 1=theta, 2=z in RZ)
     * \param[in] dom_lo       index value of the lower domain boundary (cell-centered)
     * \param[in] dom_hi       index value of the higher domain boundary (cell-centered)
     * \param[in] ijk_vec      indices along the x(i), y(j), z(k) of Efield Array4
     * \param[in] n            index of the MultiFab component being updated
     * \param[in] Bfield       field data to be updated if (ijk) is at the boundary
                               or a guard cell
     * \param[in] is_nodal     staggering of the field data being updated.
     * \param[in] fbndry_lo    Field boundary type at the lower boundaries
     * \param[in] fbndry_hi    Field boundary type at the upper boundaries
     */
    AMREX_GPU_DEVICE AMREX_FORCE_INLINE
    void SetBfieldOnPEC (const int icomp, const amrex::IntVect & dom_lo,
                           const amrex::IntVect & dom_hi,
                           const amrex::IntVect & ijk_vec, const int n,
                           amrex::Array4<amrex::Real> const& Bfield,
                           const amrex::IntVect & is_nodal,
                           amrex::GpuArray<int, 3> const& fbndry_lo,
                           amrex::GpuArray<int, 3> const& fbndry_hi )
    {
        amrex::IntVect ijk_mirror = ijk_vec;
        bool OnPECBoundary = false;
        bool GuardCell = false;
        amrex::Real sign = 1._rt;
        // Loop over all dimensions
        for (int idim = 0; idim < AMREX_SPACEDIM; ++idim) {
            // Loop over sides, iside = 0 (lo), iside = 1 (hi)
            for (int iside = 0; iside < 2; ++iside) {
                const bool isPECBoundary = ( (iside == 0 )
                                        ? is_boundary_PEC(fbndry_lo, idim)
                                        : is_boundary_PEC(fbndry_hi, idim) );
                if (isPECBoundary == true) {
#if (defined WARPX_DIM_XZ) || (defined WARPX_DIM_RZ)
                    // For 2D : for icomp==1, (By in XZ, Btheta in RZ),
                    //          icomp=1 is not normal to x or z boundary
                    //          The logic below ensures that the flags are set right for 2D
                    const bool is_normal_to_PEC = ( (icomp == AMREX_SPACEDIM*idim)
                                                ? true : false );
#elif (defined WARPX_DIM_1D_Z)
                    // For 1D : icomp=0 and icomp=1 (Bx and By are not normal to the z boundary)
                    //          The logic below ensures that the flags are set right for 1D
                    const bool is_normal_to_PEC = ( ( icomp == idim+2) ? true : false );
#else
                    const bool is_normal_to_PEC = ( ( icomp == idim) ? true : false );
#endif

                    // grid point ijk_vec is ig number of points pass the
                    // domain boundary in direction, idim
                    int ig = get_cell_count_to_boundary(
                        dom_lo, dom_hi, ijk_vec, is_nodal, idim, iside);

                    if (ig == 0) {
                        // Only normal component is set to 0
                        if (is_normal_to_PEC == true and is_nodal[idim]==1) {
                            OnPECBoundary = true;
                        }
                    } else if ( ig > 0) {
                        // Mirror location inside the domain by "ig" number of cells
                        // across PEC boundary in direction, idim, and side, iside
                        ijk_mirror[idim] = ( (iside == 0)
                                        ? (dom_lo[idim] + ig - (1 - is_nodal[idim]))
                                        : (dom_hi[idim] + 1 - ig));
                        GuardCell = true;
                        // Sign of the normal component in guard cell is inverted
                        if (is_normal_to_PEC == true) sign *= -1._rt;
                    }
                } // if PEC Boundary
            } // loop over sides
        } // loop of dimensions

        if (OnPECBoundary == true) {
            // if ijk_vec is on a PEC boundary in any direction, set Bnormal to 0.
            Bfield(ijk_vec,n) = 0._rt;
        } else if (GuardCell == true) {
            // Bnormal and Btangential is set opposite and equal to the value
            // in the mirror location, respectively.
            Bfield(ijk_vec,n) = sign * Bfield(ijk_mirror,n);
        }
    }

    /**
     * \brief Sets the rho field value in cells close to a PEC boundary. The
     *        charge density deposited in the guard cells are either reflected
     *        back into the simulation domain (if a reflecting particle
     *        boundary is used), or the opposite charge density is deposited
     *        back in the domain to capture the effect of an image charge.
     *
     *
     * \param[in] dom_lo       index value of the lower domain boundary (cell-centered)
     * \param[in] dom_hi       index value of the higher domain boundary (cell-centered)
     * \param[in] nguard       number of guard cells along each dimension
     * \param[in] ijk_vec      indices along the x(i), y(j), z(k) of the rho Array4
     * \param[in] n            index of the MultiFab component being updated
     * \param[in] rho          field data to be updated if (ijk) is at the boundary
                               or a guard cell
     * \param[in] is_nodal     staggering of the field data being updated.
     * \param[in] fbndry_lo    Field boundary type at the lower boundaries
     * \param[in] fbndry_hi    Field boundary type at the upper boundaries
     * \param[in] pbndry_lo    Particle boundary type at the lower boundaries
     * \param[in] pbndry_hi    Particle boundary type at the upper boundaries
     */
    AMREX_GPU_DEVICE AMREX_FORCE_INLINE
    void SetRhofieldFromPEC (const amrex::IntVect & dom_lo,
                             const amrex::IntVect & dom_hi,
                             const amrex::IntVect & nguard,
                             const amrex::IntVect & ijk_vec,
                             const int n,
                             amrex::Array4<amrex::Real> const& rho,
                             const amrex::IntVect & is_nodal,
                             amrex::GpuArray<int, 3> const& fbndry_lo,
                             amrex::GpuArray<int, 3> const& fbndry_hi,
                             amrex::GpuArray<ParticleBoundaryType, 3> const& pbndry_lo,
                             amrex::GpuArray<ParticleBoundaryType, 3> const& pbndry_hi )
    {
        amrex::IntVect ijk_mirror;
        // Loop over all dimensions
        for (int idim = 0; idim < AMREX_SPACEDIM; ++idim) {
            ijk_mirror = ijk_vec;
            // Loop over sides, iside = 0 (lo), iside = 1 (hi)
            for (int iside = 0; iside < 2; ++iside) {
                // check if the boundary in this direction is a PEC, otherwise
                // continue to the next direction
                if (!( (iside == 0 )
                    ? is_boundary_PEC(fbndry_lo, idim)
                    : is_boundary_PEC(fbndry_hi, idim) )) continue;

<<<<<<< HEAD
                // mirror guard cell outside the domain by "ig" number cells, in direction, idim
                const int ig = ( (iside == 0)
                                ? (ijk_vec[idim] - dom_lo[idim])
                                : (dom_hi[idim] + is_nodal[idim] - ijk_vec[idim]) );

                if (ig >= is_nodal[idim] && ig <= nguard[idim]) {
=======
                // grid point ijk_vec is ig number of points before (hence the 1-)
                // the domain boundary in direction, idim
                // Note: For nodal fields ig=0 is on the boundary and will be
                // handled in `SetRhoFieldOnPEC` below. For cell-centered
                // fields ig=0 is the cell center next to the PEC (inside the
                // domain) and so it mirrors the first ghost cell.
                int ig = -1 * get_cell_count_to_boundary(
                    dom_lo, dom_hi, ijk_vec, is_nodal, idim, iside);

                if (ig >= is_nodal[idim] && ig < nguard[idim] + is_nodal[idim]) {
>>>>>>> 00e68fc8

                    // Mirror location outside the domain by "ig" number of cells
                    // across PEC boundary in direction, idim, and side, iside
                    ijk_mirror[idim] = ( (iside == 0)
                                     ? (dom_lo[idim] - (1 - is_nodal[idim]) - ig)
<<<<<<< HEAD
                                     : (dom_hi[idim] + is_nodal[idim]  + ig));
=======
                                     : (dom_hi[idim] + 1 + ig));
>>>>>>> 00e68fc8

                    const bool isReflectingBoundary = ( (iside == 0 )
                                            ? is_boundary_reflecting(pbndry_lo, idim)
                                            : is_boundary_reflecting(pbndry_hi, idim) );
                    if (isReflectingBoundary) {
                        // reflect density if the particles are reflected
                        rho(ijk_vec,n) += rho(ijk_mirror,n);
                    }
                    else {
                        // add image charge density (opposite sign) if
                        // particles are absorbed
                        rho(ijk_vec,n) -= rho(ijk_mirror,n);
                    }
                }
            } // loop over sides
        } // loop of dimensions
    }

    /**
     * \brief Sets the rho field value in guard cells next to a PEC boundary.
     *        The charge density on the PEC boundary is set to 0 while values
     *        in the guard cells are set equal and opposite to their mirror
     *        location inside the domain - representing image charges.
     *
     *
     * \param[in] dom_lo       index value of the lower domain boundary (cell-centered)
     * \param[in] dom_hi       index value of the higher domain boundary (cell-centered)
     * \param[in] ijk_vec      indices along the x(i), y(j), z(k) of Efield Array4
     * \param[in] n            index of the MultiFab component being updated
     * \param[in] rho          field data to be updated if (ijk) is at the boundary
                               or a guard cell
     * \param[in] is_nodal     staggering of the field data being updated.
     * \param[in] fbndry_lo    Field boundary type at the lower boundaries
     * \param[in] fbndry_hi    Field boundary type at the upper boundaries
     */
    AMREX_GPU_DEVICE AMREX_FORCE_INLINE
    void SetRhofieldOnPEC (const amrex::IntVect & dom_lo,
                               const amrex::IntVect & dom_hi,
                               const amrex::IntVect & ijk_vec, const int n,
                               amrex::Array4<amrex::Real> const& rho,
                               const amrex::IntVect & is_nodal,
                               amrex::GpuArray<int, 3> const& fbndry_lo,
                               amrex::GpuArray<int, 3> const& fbndry_hi)
    {
        amrex::IntVect ijk_mirror = ijk_vec;
        bool OnPECBoundary = false;
        bool GuardCell = false;
        // Loop over all the dimensions
        for (int idim = 0; idim < AMREX_SPACEDIM; ++idim) {
            // Loop over sides, iside = 0 (lo), iside = 1 (hi)
<<<<<<< HEAD
            // Loop over sides, iside = 0 (lo), iside = 1 (hi)
=======
>>>>>>> 00e68fc8
            for (int iside = 0; iside < 2; ++iside) {
                // check if the boundary in this direction is a PEC, otherwise
                // continue to the next direction
                if (!( (iside == 0 )
                    ? is_boundary_PEC(fbndry_lo, idim)
                    : is_boundary_PEC(fbndry_hi, idim) )) continue;

<<<<<<< HEAD
                // guard cell outside the domain by "ig" number cells, in direction, idim
                const int ig = ( (iside == 0)
                            ? (dom_lo[idim] - ijk_vec[idim])
                            : (ijk_vec[idim] - (dom_hi[idim] + is_nodal[idim]) ) );

                if (ig == 0 && is_nodal[idim] == 1) OnPECBoundary = true;
                else if (ig >= 0) {
                    // Find mirror location across PEC boundary
                    ijk_mirror[idim] = ( ( iside == 0)
                                    ? (dom_lo[idim] + ig)
                                    : (dom_hi[idim] + is_nodal[idim] - ig));
=======
                // grid point ijk_vec is ig number of points pass
                // the domain boundary in direction, idim
                int ig = get_cell_count_to_boundary(
                    dom_lo, dom_hi, ijk_vec, is_nodal, idim, iside);

                if (ig == 0 && is_nodal[idim] == 1) OnPECBoundary = true;
                else if (ig > 0) {
                    // Find mirror location across PEC boundary
                    ijk_mirror[idim] = ( (iside == 0)
                                    ? (dom_lo[idim] + ig - (1 - is_nodal[idim]))
                                    : (dom_hi[idim] + 1 - ig));
>>>>>>> 00e68fc8
                    GuardCell = true;
                }
            } // loop over iside
        } // loop over dimensions
        if (OnPECBoundary == true) {
            // if ijk_vec is on a PEC boundary, set rho to 0.
            rho(ijk_vec,n) = 0._rt;
        } else if (GuardCell == true) {
            rho(ijk_vec,n) = -rho(ijk_mirror,n);
        }
    }

    /**
     * \brief Sets the J field value in cells close to a PEC boundary. The
     *        current density deposited in the guard cells are either reflected
     *        back into the simulation domain (if a reflecting particle
     *        boundary is used), or the opposite current density is deposited
     *        back in the domain to capture the effect of an image charge.
     *
     *
     * \param[in] icomp        component of the Jfield being updated
     *                         (0=x, 1=y, 2=z in Cartesian)
     *                         (0=r, 1=theta, 2=z in RZ)
     * \param[in] dom_lo       index value of the lower domain boundary (cell-centered)
     * \param[in] dom_hi       index value of the higher domain boundary (cell-centered)
     * \param[in] nguard       number of guard cells along each dimension
<<<<<<< HEAD
     * \param[in] ijk_vec      indices along the x(i), y(j), z(k) of the J Array4
=======
     * \param[in] ijk_vec      indices along the x(i), y(j), z(k) of the rho Array4
>>>>>>> 00e68fc8
     * \param[in] Jfield       field data to be updated if (ijk) is at the boundary
                               or a guard cell
     * \param[in] is_nodal     staggering of the field data being updated.
     * \param[in] fbndry_lo    Field boundary type at the lower boundaries
     * \param[in] fbndry_hi    Field boundary type at the upper boundaries
     * \param[in] pbndry_lo    Particle boundary type at the lower boundaries
     * \param[in] pbndry_hi    Particle boundary type at the upper boundaries
     */
    AMREX_GPU_DEVICE AMREX_FORCE_INLINE
    void SetJfieldFromPEC (const int icomp,
                           const amrex::IntVect & dom_lo,
                           const amrex::IntVect & dom_hi,
                           const amrex::IntVect & nguard,
                           const amrex::IntVect & ijk_vec,
                           amrex::Array4<amrex::Real> const& Jfield,
                           const amrex::IntVect & is_nodal,
                           amrex::GpuArray<int, 3> const& fbndry_lo,
                           amrex::GpuArray<int, 3> const& fbndry_hi,
                           amrex::GpuArray<ParticleBoundaryType, 3> const& pbndry_lo,
                           amrex::GpuArray<ParticleBoundaryType, 3> const& pbndry_hi )
    {
        amrex::IntVect ijk_mirror;
        // Loop over all dimensions
        for (int idim = 0; idim < AMREX_SPACEDIM; ++idim) {
            ijk_mirror = ijk_vec;
            // Loop over sides, iside = 0 (lo), iside = 1 (hi)
            for (int iside = 0; iside < 2; ++iside) {
                // check if the boundary in this direction is a PEC, otherwise
                // continue to the next direction
                if (!( (iside == 0 )
                    ? is_boundary_PEC(fbndry_lo, idim)
                    : is_boundary_PEC(fbndry_hi, idim) )) continue;

#if (defined WARPX_DIM_1D_Z)
                // For 1D : icomp=0 and icomp=1 (Ex and Ey are tangential to the z boundary)
                //          The logic below ensures that the flags are set right for 1D
                const bool is_tangent_to_PEC = ( ( icomp == idim+2) ? false : true );
#elif (defined WARPX_DIM_XZ) || (defined WARPX_DIM_RZ)
                // For 2D : for icomp==1, (Ey in XZ, Etheta in RZ),
                //          icomp=1 is tangential to both x and z boundaries
                //          The logic below ensures that the flags are set right for 2D
                const bool is_tangent_to_PEC = ( (icomp == AMREX_SPACEDIM*idim)
                                             ? false : true );
#else
                const bool is_tangent_to_PEC = ( ( icomp == idim) ? false : true );
#endif

<<<<<<< HEAD
                // mirror guard cell outside the domain by "ig" number cells, in direction, idim
                const int ig = ( (iside == 0)
                                ? (ijk_vec[idim] - dom_lo[idim] + (1 - is_nodal[idim]))
                                : (dom_hi[idim] + 1 - ijk_vec[idim]) );

                if (ig > 0 && ig <= nguard[idim]) {
=======
                // grid point ijk_vec is ig number of points "before" (hence the -1)
                // the domain boundary in direction, idim
                int ig = -1 * get_cell_count_to_boundary(
                    dom_lo, dom_hi, ijk_vec, is_nodal, idim, iside);

                if (ig >= is_nodal[idim] && ig < nguard[idim] + is_nodal[idim]) {
>>>>>>> 00e68fc8

                    // Mirror location outside the domain by "ig" number of cells
                    // across PEC boundary in direction, idim, and side, iside
                    ijk_mirror[idim] = ( (iside == 0)
<<<<<<< HEAD
                                     ? (dom_lo[idim] - ig)
                                     : (dom_hi[idim] + ig + is_nodal[idim]));
=======
                                     ? (dom_lo[idim] - (1 - is_nodal[idim]) - ig)
                                     : (dom_hi[idim] + 1 + ig));
>>>>>>> 00e68fc8

                    const bool isReflectingBoundary = ( (iside == 0 )
                                            ? is_boundary_reflecting(pbndry_lo, idim)
                                            : is_boundary_reflecting(pbndry_hi, idim) );
                    if (isReflectingBoundary) {
                        // reflect density if the particles are reflected
                        if (is_tangent_to_PEC) Jfield(ijk_vec) += Jfield(ijk_mirror);
                        else Jfield(ijk_vec) -= Jfield(ijk_mirror);
                    }
                    else {
                        // add image charge density (opposite sign) if
                        // particles are absorbed
                        if (is_tangent_to_PEC) Jfield(ijk_vec) -= Jfield(ijk_mirror);
                        else Jfield(ijk_vec) += Jfield(ijk_mirror);
                    }
                }
            } // loop over sides
        } // loop of dimensions
    }


    /**
     * \brief Sets the J field value in guard cells next to a PEC boundary.
     *        The current density on the PEC boundary is set to 0 while values
     *        in the guard cells are set equal (and opposite) to their mirror
     *        location inside the domain - representing image charges - in the
     *        normal (tangential) direction.
     *
     *
     * \param[in] icomp        component of the Jfield being updated
     *                         (0=x, 1=y, 2=z in Cartesian)
     *                         (0=r, 1=theta, 2=z in RZ)
     * \param[in] dom_lo       index value of the lower domain boundary (cell-centered)
     * \param[in] dom_hi       index value of the higher domain boundary (cell-centered)
     * \param[in] nguard       number of guard cells along each dimension
     * \param[in] ijk_vec      indices along the x(i), y(j), z(k) of the rho Array4
     * \param[in] Jfield       field data to be updated if (ijk) is at the boundary
                               or a guard cell
     * \param[in] is_nodal     staggering of the field data being updated.
     * \param[in] fbndry_lo    Field boundary type at the lower boundaries
     * \param[in] fbndry_hi    Field boundary type at the upper boundaries
     */
    AMREX_GPU_DEVICE AMREX_FORCE_INLINE
    void SetJfieldOnPEC (const int icomp,
                           const amrex::IntVect & dom_lo,
                           const amrex::IntVect & dom_hi,
<<<<<<< HEAD
                           const amrex::IntVect & nguard,
=======
>>>>>>> 00e68fc8
                           const amrex::IntVect & ijk_vec,
                           amrex::Array4<amrex::Real> const& Jfield,
                           const amrex::IntVect & is_nodal,
                           amrex::GpuArray<int, 3> const& fbndry_lo,
                           amrex::GpuArray<int, 3> const& fbndry_hi )
    {
        amrex::IntVect ijk_mirror = ijk_vec;
        bool OnPECBoundary = false;
        bool GuardCell = false;
        amrex::Real sign = 1._rt;

        // Loop over all dimensions
        for (int idim = 0; idim < AMREX_SPACEDIM; ++idim) {
            // Loop over sides, iside = 0 (lo), iside = 1 (hi)
            for (int iside = 0; iside < 2; ++iside) {
                // check if the boundary in this direction is a PEC, otherwise
                // continue to the next direction
                if (!( (iside == 0 )
                    ? is_boundary_PEC(fbndry_lo, idim)
                    : is_boundary_PEC(fbndry_hi, idim) )) continue;

#if (defined WARPX_DIM_1D_Z)
                // For 1D : icomp=0 and icomp=1 (Ex and Ey are tangential to the z boundary)
                //          The logic below ensures that the flags are set right for 1D
                const bool is_tangent_to_PEC = ( ( icomp == idim+2) ? false : true );
#elif (defined WARPX_DIM_XZ) || (defined WARPX_DIM_RZ)
                // For 2D : for icomp==1, (Ey in XZ, Etheta in RZ),
                //          icomp=1 is tangential to both x and z boundaries
                //          The logic below ensures that the flags are set right for 2D
                const bool is_tangent_to_PEC = ( (icomp == AMREX_SPACEDIM*idim)
                                             ? false : true );
#else
                const bool is_tangent_to_PEC = ( ( icomp == idim) ? false : true );
#endif

<<<<<<< HEAD
                // mirror guard cell outside the domain by "ig" number cells, in direction, idim
                const int ig = ( (iside == 0)
                                ? (ijk_vec[idim] - dom_lo[idim] + (1 - is_nodal[idim]))
                                : (dom_hi[idim] + 1 - ijk_vec[idim]) );

                if (ig == 0 && is_nodal[idim] == 1) OnPECBoundary = true;
                else if ( ig >= -nguard[idim] && ig <= 0) {
                    // Mirror location inside the domain by "ig" number of cells
                    // across PEC boundary in direction, idim, and side, iside
                    ijk_mirror[idim] = ( (iside == 0)
                                    ? (dom_lo[idim] -ig)
                                    : (dom_hi[idim] + is_nodal[idim] + ig));
=======
                // grid point ijk_vec is ig number of points pass
                // the domain boundary in direction, idim
                // Note: For nodal fields ig=0 is on the boundary.
                int ig = get_cell_count_to_boundary(
                    dom_lo, dom_hi, ijk_vec, is_nodal, idim, iside);

                if (ig == 0 && is_nodal[idim] == 1) OnPECBoundary = true;
                else if (ig > 0) {
                    // Find mirror location across PEC boundary
                    ijk_mirror[idim] = ( (iside == 0)
                                    ? (dom_lo[idim] + ig - (1 - is_nodal[idim]))
                                    : (dom_hi[idim] + 1 - ig));
>>>>>>> 00e68fc8
                    GuardCell = true;
                    // Sign of the normal component in guard cell is inverted
                    if (is_tangent_to_PEC == true) sign *= -1._rt;
                }
            } // loop over sides
        } // loop of dimensions

        if (OnPECBoundary == true) {
            // if ijk_vec is on a PEC boundary in any direction, set Bnormal to 0.
            Jfield(ijk_vec) = 0._rt;
        } else if (GuardCell == true) {
            // tangential current is set opposite to the value in the mirror
            // location while the normal current is set equal.
            Jfield(ijk_vec) = sign * Jfield(ijk_mirror);
        }
    }


    /** Returns 1 if any domain boundary is set to PEC, else returns 0.*/
    bool isAnyBoundaryPEC();
    /**
     * \brief Sets the tangential electric field at the PEC boundary to zero.
     *        The guard cell values are set equal and opposite to the valid cell
     *        field value at the respective mirror locations.
     *
     * \param[in,out] Efield          Boundary values of tangential Efield are set to zero
     * \param[in]     lev             level of the Multifab
     * \param[in]     patch_type      coarse or fine
     * \param[in]     split_pml_field whether pml the multifab is the regular Efield or
     *                                split pml field
     */
    void ApplyPECtoEfield ( std::array<amrex::MultiFab*, 3> Efield,
                            const int lev, PatchType patch_type,
                            const bool split_pml_field = false);
    /**
     * \brief Sets the normal component of the magnetic field at the PEC boundary to zero.
     *        The guard cell values are set equal and opposite to the valid cell
     *        field value at the respective mirror locations.
     *
     * \param[in,out] Bfield     Boundary values of normal Bfield are set to zero.
     * \param[in]     lev        level of the Multifab
     * \param[in]     patch_type coarse or fine
     */
    void ApplyPECtoBfield ( std::array<amrex::MultiFab*, 3> Bfield,
                            const int lev, PatchType patch_type);
<<<<<<< HEAD
=======

    /**
     * \brief Reflects charge density deposited over the PEC boundary back into
     * the simulation domain.
     *
     * \param[in,out] rho        Multifab containing the charge density
     * \param[in]     lev        level of the Multifab
     * \param[in]     patch_type coarse or fine
     */
    void ApplyPECtoRhofield(amrex::MultiFab* rho, const int lev,
                            PatchType patch_type);

    /**
     * \brief Reflects current density deposited over the PEC boundary back into
     * the simulation domain.
     *
     * \param[in,out] Jx, Jy, Jz Multifabs containing the current density
     * \param[in]     lev        level of the Multifab
     * \param[in]     patch_type coarse or fine
     */
    void ApplyPECtoJfield(amrex::MultiFab* Jx, amrex::MultiFab* Jy,
                          amrex::MultiFab* Jz, const int lev,
                          PatchType patch_type);
}
>>>>>>> 00e68fc8

    /**
     * \brief Reflects charge density deposited over the PEC boundary back into
     * the simulation domain.
     *
     * \param[in,out] rho        Multifab containing the charge density
     * \param[in]     lev        level of the Multifab
     */
    void ApplyPECtoRhofield(amrex::MultiFab* rho, const int lev);

    /**
     * \brief Reflects current density deposited over the PEC boundary back into
     * the simulation domain.
     *
     * \param[in,out] Jx, Jy, Jz Multifabs containing the current density
     * \param[in]     lev        level of the Multifab
     */
    void ApplyPECtoJfield(amrex::MultiFab* Jx, amrex::MultiFab* Jy,
                          amrex::MultiFab* Jz, const int lev);

    void ApplyPECtoElectronPressure (amrex::MultiFab* Pefield,
                                     const int lev, PatchType patch_type);
}
#endif // WarpX_PEC_KERNELS_H_<|MERGE_RESOLUTION|>--- conflicted
+++ resolved
@@ -45,8 +45,6 @@
     AMREX_GPU_DEVICE AMREX_FORCE_INLINE
     bool is_boundary_reflecting (amrex::GpuArray<ParticleBoundaryType, 3> const& pboundary, int dir) {
         return ( pboundary[dir] == ParticleBoundaryType::Reflecting );
-<<<<<<< HEAD
-=======
     }
 
     /**
@@ -72,7 +70,6 @@
     {
         return ((iside == 0) ? (dom_lo[idim] - ijk_vec[idim])
                              : (ijk_vec[idim] - (dom_hi[idim] + is_nodal[idim])));
->>>>>>> 00e68fc8
     }
 
     /**
@@ -232,10 +229,11 @@
                     ? is_boundary_PEC(fbndry_lo, idim)
                     : is_boundary_PEC(fbndry_hi, idim) )) continue;
 
-                // guard cell outside the domain by "ig" number cells, in direction, idim
-                const int ig = ( (iside == 0)
-                                ? (dom_lo[idim] - ijk_vec[idim])
-                                : (ijk_vec[idim] - (dom_hi[idim] + is_nodal[idim]) ) );
+                // grid point ijk_vec is ig number of points pass the
+                // domain boundary in direction, idim
+                int ig = get_cell_count_to_boundary(
+                    dom_lo, dom_hi, ijk_vec, is_nodal, idim, iside);
+
                 if (ig == 0) {
                     if (is_nodal[idim] == 1) {
                         const int direc = (iside == 0) ? 1 : -1;
@@ -429,14 +427,6 @@
                     ? is_boundary_PEC(fbndry_lo, idim)
                     : is_boundary_PEC(fbndry_hi, idim) )) continue;
 
-<<<<<<< HEAD
-                // mirror guard cell outside the domain by "ig" number cells, in direction, idim
-                const int ig = ( (iside == 0)
-                                ? (ijk_vec[idim] - dom_lo[idim])
-                                : (dom_hi[idim] + is_nodal[idim] - ijk_vec[idim]) );
-
-                if (ig >= is_nodal[idim] && ig <= nguard[idim]) {
-=======
                 // grid point ijk_vec is ig number of points before (hence the 1-)
                 // the domain boundary in direction, idim
                 // Note: For nodal fields ig=0 is on the boundary and will be
@@ -447,17 +437,12 @@
                     dom_lo, dom_hi, ijk_vec, is_nodal, idim, iside);
 
                 if (ig >= is_nodal[idim] && ig < nguard[idim] + is_nodal[idim]) {
->>>>>>> 00e68fc8
 
                     // Mirror location outside the domain by "ig" number of cells
                     // across PEC boundary in direction, idim, and side, iside
                     ijk_mirror[idim] = ( (iside == 0)
                                      ? (dom_lo[idim] - (1 - is_nodal[idim]) - ig)
-<<<<<<< HEAD
-                                     : (dom_hi[idim] + is_nodal[idim]  + ig));
-=======
                                      : (dom_hi[idim] + 1 + ig));
->>>>>>> 00e68fc8
 
                     const bool isReflectingBoundary = ( (iside == 0 )
                                             ? is_boundary_reflecting(pbndry_lo, idim)
@@ -508,10 +493,6 @@
         // Loop over all the dimensions
         for (int idim = 0; idim < AMREX_SPACEDIM; ++idim) {
             // Loop over sides, iside = 0 (lo), iside = 1 (hi)
-<<<<<<< HEAD
-            // Loop over sides, iside = 0 (lo), iside = 1 (hi)
-=======
->>>>>>> 00e68fc8
             for (int iside = 0; iside < 2; ++iside) {
                 // check if the boundary in this direction is a PEC, otherwise
                 // continue to the next direction
@@ -519,19 +500,6 @@
                     ? is_boundary_PEC(fbndry_lo, idim)
                     : is_boundary_PEC(fbndry_hi, idim) )) continue;
 
-<<<<<<< HEAD
-                // guard cell outside the domain by "ig" number cells, in direction, idim
-                const int ig = ( (iside == 0)
-                            ? (dom_lo[idim] - ijk_vec[idim])
-                            : (ijk_vec[idim] - (dom_hi[idim] + is_nodal[idim]) ) );
-
-                if (ig == 0 && is_nodal[idim] == 1) OnPECBoundary = true;
-                else if (ig >= 0) {
-                    // Find mirror location across PEC boundary
-                    ijk_mirror[idim] = ( ( iside == 0)
-                                    ? (dom_lo[idim] + ig)
-                                    : (dom_hi[idim] + is_nodal[idim] - ig));
-=======
                 // grid point ijk_vec is ig number of points pass
                 // the domain boundary in direction, idim
                 int ig = get_cell_count_to_boundary(
@@ -543,7 +511,6 @@
                     ijk_mirror[idim] = ( (iside == 0)
                                     ? (dom_lo[idim] + ig - (1 - is_nodal[idim]))
                                     : (dom_hi[idim] + 1 - ig));
->>>>>>> 00e68fc8
                     GuardCell = true;
                 }
             } // loop over iside
@@ -570,11 +537,7 @@
      * \param[in] dom_lo       index value of the lower domain boundary (cell-centered)
      * \param[in] dom_hi       index value of the higher domain boundary (cell-centered)
      * \param[in] nguard       number of guard cells along each dimension
-<<<<<<< HEAD
      * \param[in] ijk_vec      indices along the x(i), y(j), z(k) of the J Array4
-=======
-     * \param[in] ijk_vec      indices along the x(i), y(j), z(k) of the rho Array4
->>>>>>> 00e68fc8
      * \param[in] Jfield       field data to be updated if (ijk) is at the boundary
                                or a guard cell
      * \param[in] is_nodal     staggering of the field data being updated.
@@ -622,32 +585,18 @@
                 const bool is_tangent_to_PEC = ( ( icomp == idim) ? false : true );
 #endif
 
-<<<<<<< HEAD
-                // mirror guard cell outside the domain by "ig" number cells, in direction, idim
-                const int ig = ( (iside == 0)
-                                ? (ijk_vec[idim] - dom_lo[idim] + (1 - is_nodal[idim]))
-                                : (dom_hi[idim] + 1 - ijk_vec[idim]) );
-
-                if (ig > 0 && ig <= nguard[idim]) {
-=======
                 // grid point ijk_vec is ig number of points "before" (hence the -1)
                 // the domain boundary in direction, idim
                 int ig = -1 * get_cell_count_to_boundary(
                     dom_lo, dom_hi, ijk_vec, is_nodal, idim, iside);
 
                 if (ig >= is_nodal[idim] && ig < nguard[idim] + is_nodal[idim]) {
->>>>>>> 00e68fc8
 
                     // Mirror location outside the domain by "ig" number of cells
                     // across PEC boundary in direction, idim, and side, iside
                     ijk_mirror[idim] = ( (iside == 0)
-<<<<<<< HEAD
-                                     ? (dom_lo[idim] - ig)
-                                     : (dom_hi[idim] + ig + is_nodal[idim]));
-=======
                                      ? (dom_lo[idim] - (1 - is_nodal[idim]) - ig)
                                      : (dom_hi[idim] + 1 + ig));
->>>>>>> 00e68fc8
 
                     const bool isReflectingBoundary = ( (iside == 0 )
                                             ? is_boundary_reflecting(pbndry_lo, idim)
@@ -694,10 +643,6 @@
     void SetJfieldOnPEC (const int icomp,
                            const amrex::IntVect & dom_lo,
                            const amrex::IntVect & dom_hi,
-<<<<<<< HEAD
-                           const amrex::IntVect & nguard,
-=======
->>>>>>> 00e68fc8
                            const amrex::IntVect & ijk_vec,
                            amrex::Array4<amrex::Real> const& Jfield,
                            const amrex::IntVect & is_nodal,
@@ -733,20 +678,6 @@
                 const bool is_tangent_to_PEC = ( ( icomp == idim) ? false : true );
 #endif
 
-<<<<<<< HEAD
-                // mirror guard cell outside the domain by "ig" number cells, in direction, idim
-                const int ig = ( (iside == 0)
-                                ? (ijk_vec[idim] - dom_lo[idim] + (1 - is_nodal[idim]))
-                                : (dom_hi[idim] + 1 - ijk_vec[idim]) );
-
-                if (ig == 0 && is_nodal[idim] == 1) OnPECBoundary = true;
-                else if ( ig >= -nguard[idim] && ig <= 0) {
-                    // Mirror location inside the domain by "ig" number of cells
-                    // across PEC boundary in direction, idim, and side, iside
-                    ijk_mirror[idim] = ( (iside == 0)
-                                    ? (dom_lo[idim] -ig)
-                                    : (dom_hi[idim] + is_nodal[idim] + ig));
-=======
                 // grid point ijk_vec is ig number of points pass
                 // the domain boundary in direction, idim
                 // Note: For nodal fields ig=0 is on the boundary.
@@ -759,7 +690,6 @@
                     ijk_mirror[idim] = ( (iside == 0)
                                     ? (dom_lo[idim] + ig - (1 - is_nodal[idim]))
                                     : (dom_hi[idim] + 1 - ig));
->>>>>>> 00e68fc8
                     GuardCell = true;
                     // Sign of the normal component in guard cell is inverted
                     if (is_tangent_to_PEC == true) sign *= -1._rt;
@@ -805,8 +735,6 @@
      */
     void ApplyPECtoBfield ( std::array<amrex::MultiFab*, 3> Bfield,
                             const int lev, PatchType patch_type);
-<<<<<<< HEAD
-=======
 
     /**
      * \brief Reflects charge density deposited over the PEC boundary back into
@@ -830,28 +758,14 @@
     void ApplyPECtoJfield(amrex::MultiFab* Jx, amrex::MultiFab* Jy,
                           amrex::MultiFab* Jz, const int lev,
                           PatchType patch_type);
-}
->>>>>>> 00e68fc8
-
-    /**
-     * \brief Reflects charge density deposited over the PEC boundary back into
-     * the simulation domain.
-     *
-     * \param[in,out] rho        Multifab containing the charge density
+
+    /**
+     * \brief Apply the PEC boundary to the electron pressure field.
+     *
+     * \param[in,out] Pefield    Multifab containing the electron pressure
      * \param[in]     lev        level of the Multifab
-     */
-    void ApplyPECtoRhofield(amrex::MultiFab* rho, const int lev);
-
-    /**
-     * \brief Reflects current density deposited over the PEC boundary back into
-     * the simulation domain.
-     *
-     * \param[in,out] Jx, Jy, Jz Multifabs containing the current density
-     * \param[in]     lev        level of the Multifab
-     */
-    void ApplyPECtoJfield(amrex::MultiFab* Jx, amrex::MultiFab* Jy,
-                          amrex::MultiFab* Jz, const int lev);
-
+     * \param[in]     patch_type coarse or fine
+     */
     void ApplyPECtoElectronPressure (amrex::MultiFab* Pefield,
                                      const int lev, PatchType patch_type);
 }
