--- conflicted
+++ resolved
@@ -205,48 +205,6 @@
         }
     }
 
-    /**
-     * \brief This function sets the electron pressure value on a PEC boundary
-     *        to enforce a Neumann boundary condition (zero derivative) in the
-     *        normal direction.
-     */
-    AMREX_GPU_DEVICE AMREX_FORCE_INLINE
-    void SetPefieldOnPEC (const amrex::IntVect & dom_lo,
-                          const amrex::IntVect & dom_hi,
-                          const amrex::IntVect & ijk_vec, const int n,
-                          amrex::Array4<amrex::Real> const& Pefield,
-                          const amrex::IntVect & is_nodal,
-                          amrex::GpuArray<int, 3> const& fbndry_lo,
-                          amrex::GpuArray<int, 3> const& fbndry_hi )
-    {
-        // Loop over all the dimensions
-        for (int idim = 0; idim < AMREX_SPACEDIM; ++idim) {
-            // Loop over sides, iside = 0 (lo), iside = 1 (hi)
-            for (int iside = 0; iside < 2; ++iside) {
-                // check if the boundary in this direction is a PEC, otherwise
-                // continue to the next direction
-                if (!( (iside == 0 )
-                    ? is_boundary_PEC(fbndry_lo, idim)
-                    : is_boundary_PEC(fbndry_hi, idim) )) continue;
-
-                // grid point ijk_vec is ig number of points pass the
-                // domain boundary in direction, idim
-                int ig = get_cell_count_to_boundary(
-                    dom_lo, dom_hi, ijk_vec, is_nodal, idim, iside);
-
-                if (ig == 0) {
-                    if (is_nodal[idim] == 1) {
-                        amrex::IntVect ijk_mirror = ijk_vec;
-                        ijk_mirror[idim] += (iside == 0) ? 1 : -1;
-                        Pefield(ijk_vec, n) = Pefield(ijk_mirror,n);
-                    }
-                } else if (ig > 0) {
-                    // set electron pressure to zero
-                    Pefield(ijk_vec, n) = 0._rt;
-                }
-            } // loop over iside
-        } // loop over dimensions
-    }
 
     /**
      * \brief Sets the magnetic field value normal to the PEC boundary to zero. The
@@ -386,102 +344,7 @@
      *        back into the simulation domain (if a reflecting particle
      *        boundary is used), or the opposite charge/current density is deposited
      *        back in the domain to capture the effect of an image charge.
-<<<<<<< HEAD
-     *
-     *
-     * \param[in] icomp        component of the Jfield being updated
-     *                         (0=x, 1=y, 2=z in Cartesian)
-     *                         (0=r, 1=theta, 2=z in RZ)
-     * \param[in] dom_lo       index value of the lower domain boundary (cell-centered)
-     * \param[in] dom_hi       index value of the higher domain boundary (cell-centered)
-     * \param[in] nguard       number of guard cells along each dimension
-     * \param[in] ijk_vec      indices along the x(i), y(j), z(k) of the J Array4
-     * \param[in] Jfield       field data to be updated if (ijk) is at the boundary
-                               or a guard cell
-     * \param[in] is_nodal     staggering of the field data being updated.
-     * \param[in] fbndry_lo    Field boundary type at the lower boundaries
-     * \param[in] fbndry_hi    Field boundary type at the upper boundaries
-     * \param[in] pbndry_lo    Particle boundary type at the lower boundaries
-     * \param[in] pbndry_hi    Particle boundary type at the upper boundaries
-     */
-    AMREX_GPU_DEVICE AMREX_FORCE_INLINE
-    void SetJfieldFromPEC (const int icomp,
-                           const amrex::IntVect & dom_lo,
-                           const amrex::IntVect & dom_hi,
-                           const amrex::IntVect & nguard,
-                           const amrex::IntVect & ijk_vec,
-                           amrex::Array4<amrex::Real> const& Jfield,
-                           const amrex::IntVect & is_nodal,
-                           amrex::GpuArray<int, 3> const& fbndry_lo,
-                           amrex::GpuArray<int, 3> const& fbndry_hi,
-                           amrex::GpuArray<ParticleBoundaryType, 3> const& pbndry_lo,
-                           amrex::GpuArray<ParticleBoundaryType, 3> const& pbndry_hi )
-    {
-        amrex::IntVect ijk_mirror;
-        // Loop over all dimensions
-        for (int idim = 0; idim < AMREX_SPACEDIM; ++idim) {
-            ijk_mirror = ijk_vec;
-            // Loop over sides, iside = 0 (lo), iside = 1 (hi)
-            for (int iside = 0; iside < 2; ++iside) {
-                // check if the boundary in this direction is a PEC, otherwise
-                // continue to the next direction
-                if (!( (iside == 0 )
-                    ? is_boundary_PEC(fbndry_lo, idim)
-                    : is_boundary_PEC(fbndry_hi, idim) )) continue;
-
-#if (defined WARPX_DIM_1D_Z)
-                // For 1D : icomp=0 and icomp=1 (Ex and Ey are tangential to the z boundary)
-                //          The logic below ensures that the flags are set right for 1D
-                const bool is_tangent_to_PEC = ( ( icomp == idim+2) ? false : true );
-#elif (defined WARPX_DIM_XZ) || (defined WARPX_DIM_RZ)
-                // For 2D : for icomp==1, (Ey in XZ, Etheta in RZ),
-                //          icomp=1 is tangential to both x and z boundaries
-                //          The logic below ensures that the flags are set right for 2D
-                const bool is_tangent_to_PEC = ( (icomp == AMREX_SPACEDIM*idim)
-                                             ? false : true );
-#else
-                const bool is_tangent_to_PEC = ( ( icomp == idim) ? false : true );
-#endif
-
-                // grid point ijk_vec is ig number of points "before" (hence the -1)
-                // the domain boundary in direction, idim
-                int ig = -1 * get_cell_count_to_boundary(
-                    dom_lo, dom_hi, ijk_vec, is_nodal, idim, iside);
-
-                if (ig >= is_nodal[idim] && ig < nguard[idim] + is_nodal[idim]) {
-
-                    // Mirror location outside the domain by "ig" number of cells
-                    // across PEC boundary in direction, idim, and side, iside
-                    ijk_mirror[idim] = ( (iside == 0)
-                                     ? (dom_lo[idim] - (1 - is_nodal[idim]) - ig)
-                                     : (dom_hi[idim] + 1 + ig));
-
-                    const bool isReflectingBoundary = ( (iside == 0 )
-                                            ? is_boundary_reflecting(pbndry_lo, idim)
-                                            : is_boundary_reflecting(pbndry_hi, idim) );
-                    if (isReflectingBoundary) {
-                        // reflect density if the particles are reflected
-                        if (is_tangent_to_PEC) Jfield(ijk_vec) += Jfield(ijk_mirror);
-                        else Jfield(ijk_vec) -= Jfield(ijk_mirror);
-                    }
-                    else {
-                        // add image charge density (opposite sign) if
-                        // particles are absorbed
-                        if (is_tangent_to_PEC) Jfield(ijk_vec) -= Jfield(ijk_mirror);
-                        else Jfield(ijk_vec) += Jfield(ijk_mirror);
-                    }
-                }
-            } // loop over sides
-        } // loop of dimensions
-    }
-
-
-    /**
-     * \brief Sets the J field value in guard cells next to a PEC boundary.
-     *        The current density on the PEC boundary is set to 0 while values
-=======
      *        The charge/current density on the PEC boundary is set to 0 while values
->>>>>>> 0b1dd865
      *        in the guard cells are set equal (and opposite) to their mirror
      *        location inside the domain - representing image charges - in the
      *        normal (tangential) direction.
@@ -549,6 +412,54 @@
     }
 
 
+    /**
+     * \brief This function sets the given field value on a PEC boundary
+     *        to enforce a Neumann boundary condition (zero derivative) in the
+     *        normal direction.
+     *
+     * \param[in] n            index of the MultiFab component being updated
+     * \param[in] ijk_vec      indices along the x(i), y(j), z(k) of the rho Array4
+     * \param[in out] field    field data to be updated
+     * \param[in] mirrorfac    mirror cell is given by mirrorfac - ijk_vec
+     * \param[in] psign        Whether the field value should be flipped across the boundary
+     * \param[in] is_pec       Whether the given boundary is PEC
+     * \param[in] tangent_to_bndy    Whether a given direction is perpendicular to the boundary
+     * \param[in] fabbox       multifab box including ghost cells
+     */
+    AMREX_GPU_DEVICE AMREX_FORCE_INLINE
+    void SetNeumannOnPEC (const int n,
+                          const amrex::IntVect & ijk_vec,
+                          amrex::Array4<amrex::Real> const& field,
+                          amrex::GpuArray<GpuArray<int, 2>, AMREX_SPACEDIM> const& mirrorfac,
+                          amrex::GpuArray<GpuArray<bool, 2>, AMREX_SPACEDIM> const& is_pec,
+                          amrex::Box const& fabbox )
+    {
+        for (int idim = 0; idim < AMREX_SPACEDIM; ++idim)
+        {
+            for (int iside = 0; iside < 2; ++iside)
+            {
+                if (!is_pec[idim][iside]) continue;
+
+                // Get the mirror guard cell index
+                amrex::IntVect iv_mirror = ijk_vec;
+                iv_mirror[idim] = mirrorfac[idim][iside] - ijk_vec[idim];
+
+                // On the PEC boundary the field value is set equal to the
+                // first value in the domain (nodal fields)
+                if (ijk_vec == iv_mirror) {
+                    iv_mirror[idim] += (iside == 0) ? 1 : -1;
+                    if (fabbox.contains(iv_mirror)) field(ijk_vec, n) = field(iv_mirror, n);
+                }
+                // otherwise set the mirror guard cell equal to the internal cell value
+                else if (fabbox.contains(iv_mirror))
+                {
+                    field(iv_mirror, n) = field(ijk_vec, n);
+                }
+            }
+        }
+    }
+
+
     /** Returns 1 if any domain boundary is set to PEC, else returns 0.*/
     bool isAnyBoundaryPEC();
     /**
