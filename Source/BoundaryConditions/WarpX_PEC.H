--- conflicted
+++ resolved
@@ -373,13 +373,8 @@
                         // Mirror location inside the domain by "ig" number of cells
                         // across PEC boundary in direction, idim, and side, iside
                         ijk_mirror[idim] = ( (iside == 0)
-<<<<<<< HEAD
-                                       ? (dom_lo[idim] + ig - (1 - is_nodal[idim]))
-                                       : (dom_hi[idim] - ig + 1));
-=======
                                         ? (dom_lo[idim] + ig - (1 - is_nodal[idim]))
                                         : (dom_hi[idim] + 1 - ig));
->>>>>>> 541beba3
                         GuardCell = true;
                         // Sign of the normal component in guard cell is inverted
                         if (is_normal_to_PEC == true) sign *= -1._rt;
