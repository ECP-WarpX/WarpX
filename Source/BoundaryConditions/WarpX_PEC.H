#ifndef WARPX_PEC_KERNELS_H_
#define WARPX_PEC_KERNELS_H_

#include "WarpX.H"
#include "Utils/WarpXAlgorithmSelection.H"

#include <AMReX_Array.H>
#include <AMReX_Array4.H>
#include <AMReX_Config.H>
#include <AMReX_Extension.H>
#include <AMReX_GpuQualifiers.H>
#include <AMReX_IntVect.H>
#include <AMReX_REAL.H>

#include <AMReX_BaseFwd.H>

#include <array>
#include <memory>

namespace PEC {
using namespace amrex;
    /**
     * \brief Determines if the field boundary condition stored in fboundary
     *        in direction, dir, is PEC.
     *
     * \param[in] fboundary  Value containing boundary type
     * \param[in] dir        direction
     *
     * \returns 1 if the boundary type is PEC else 0
     */
    AMREX_GPU_DEVICE AMREX_FORCE_INLINE
    bool is_boundary_PEC (amrex::GpuArray<int, 3> const& fboundary, int dir) {
        return ( fboundary[dir] == FieldBoundaryType::PEC );
    }

    /**
     * \brief Determines if the particle boundary condition stored in pboundary
     *        in direction, dir, is reflecting.
     *
     * \param[in] pboundary  Value containing boundary type
     * \param[in] dir        direction
     *
     * \returns 1 if the boundary type is reflecting else 0
     */
    AMREX_GPU_DEVICE AMREX_FORCE_INLINE
    bool is_boundary_reflecting (amrex::GpuArray<ParticleBoundaryType, 3> const& pboundary, int dir) {
        return ( pboundary[dir] == ParticleBoundaryType::Reflecting );
    }

    /**
     * \brief Calculates the number of grid points the given index is pass the
     *        domain boundary i.e. a value of +1 means the current cell is
     *        outside of the simulation domain by 1 cell. Note that the high
     *        side domain boundary is between cell dom_hi and dom_hi+1 for cell
     *        centered grids and on cell dom_hi+1 for nodal grid. This is why
     *        (dom_hi[idim] + is_nodal[idim]) is used below.
     *
     * \param[in] dom_lo, dom_hi  Domain boundaries
     * \param[in] ijk_vec         Cell coordinates
     * \param[in] is_nodal        Whether the field of interest is nodal
     * \param[in] idim            Dimension of interest
     * \param[in] iside           0 for low and 1 for high
     *
     * \returns number of grid points to the boundary
     */
    AMREX_GPU_DEVICE AMREX_FORCE_INLINE
    int get_cell_count_to_boundary (const amrex::IntVect& dom_lo,
        const amrex::IntVect& dom_hi, const amrex::IntVect& ijk_vec,
        const amrex::IntVect& is_nodal, const int idim, const int iside)
    {
        return ((iside == 0) ? (dom_lo[idim] - ijk_vec[idim])
                             : (ijk_vec[idim] - (dom_hi[idim] + is_nodal[idim])));
    }

    /**
     * \brief Sets the electric field value tangential to the PEC boundary to zero. The
     *        tangential Efield components in the guard cells outside the
     *        domain boundary are set equal and opposite to the field in the valid cells
     *        at their mirrored locations. The normal Efield components in the guard cells
     *        are set equal to the field in the valid cells at their mirrored locations.
     *        The number or depth of guard cells updated is equal to the shape factor of
     *        particles in each dimension.
     *        For corner cells with mixed boundaries, the mirror location could be outside
     *        valid region, while still ensuring PEC condition is maintained across the
     *        PEC boundary, and the necessary sign change is accounted for depending on
     *        if the component, icomp, is tangential or normal to the PEC boundary.
     *
     *        For 3D :
     *            x component is tangential to the y-boundary and z-boundary
     *            y component is tangential to the x-boundary and z-boundary
     *            z component is tangential to the x-boundary and y-boundary
     *            x component is normal to the x-boundary
     *            y component is normal to the y-boundary
     *            z component is normal to the z-boundary
     *            where, x-boundary is the yz-plane at x=xmin and x=xmax
     *                   y-boundary is the xz-plane at y=ymin and y=ymax
     *                   z-boundary is the xy-plane at z=zmin and z=zmax
     *
     *        For 2D : WarpX uses X-Z as the two dimensions
     *            x component is tangential to the z-boundary
     *            y component is tangential to the x-boundary and z-boundary
     *            z component is tangential to the x-boundary
     *            x component is normal to the x-boundary
     *            y component is not normal to any boundary (Only xz dimensions in 2D)
     *            z component is normal to the z-boundary
     *            where, x-boundary is along the line z at x=xmin and x=xmax
     *                   z-boundary is along the line x at z=zmin and z=zmax
     *
     *        For 1D : WarpX uses Z as the only dimension
     *            x component is tangential to the z-boundary
     *            y component is tangential to the z-boundary
     *            z component is not tangential to the z-boundary
     *            x component is not normal to any boundary (Only z dimension in 1D)
     *            y component is not normal to any boundary (Only z dimension in 1D)
     *            z component is normal to the z-boundary
     *            where, z-boundary is a point at z=zmin and z=zmax
     *
     *        For RZ : WarpX uses R-Z as the two dimensions
     *            r component is tangential to the z-boundary
     *            theta_component is tangential to the r-boundary and z-boundary
     *            z component is tangential to the r-boundary
     *            r component is normal to the r-boundary
     *            theta_component is not normal to any boundary (on RZ dimensions are modeled)
     *            z component is normal to the z-boundary
     *            where, r-boundary is along the line z at r=rmin and r=rmax
     *                   z-boundary is along the line r at z=zmin and z=zmax
     *
     *
     * \param[in] icomp        component of the Efield being updated
     *                         (0=x, 1=y, 2=z in Cartesian)
     *                         (0=r, 1=theta, 2=z in RZ)
     * \param[in] dom_lo       index value of the lower domain boundary (cell-centered)
     * \param[in] dom_hi       index value of the higher domain boundary (cell-centered)
     * \param[in] ijk_vec      indices along the x(i), y(j), z(k) of Efield Array4
     * \param[in] n            index of the MultiFab component being updated
     * \param[in] Efield       field data to be updated if (ijk) is at the boundary or a guard cell
     * \param[in] is_nodal     staggering of the field data being updated.
     * \param[in] fbndry_lo    Field boundary type at the lower boundaries
     * \param[in] fbndry_hi    Field boundary type at the upper boundaries
     */
    AMREX_GPU_DEVICE AMREX_FORCE_INLINE
    void SetEfieldOnPEC (const int icomp, const amrex::IntVect & dom_lo,
                                const amrex::IntVect &dom_hi,
                                const amrex::IntVect &ijk_vec, const int n,
                                amrex::Array4<amrex::Real> const& Efield,
                                const amrex::IntVect& is_nodal,
                                amrex::GpuArray<int, 3> const& fbndry_lo,
                                amrex::GpuArray<int, 3> const& fbndry_hi )
    {
        // Tangential Efield componentes in guard cells set equal and opposite to cells
        // in the mirror locations across the PEC boundary, whereas normal E-field
        // components are set equal to values in the mirror locations across the PEC
        // boundary. Here we just initialize it.
        amrex::IntVect ijk_mirror = ijk_vec;
        bool OnPECBoundary = false;
        bool GuardCell = false;
        amrex::Real sign = 1._rt;
        // Loop over all the dimensions
        for (int idim = 0; idim < AMREX_SPACEDIM; ++idim) {
            // Loop over sides, iside = 0 (lo), iside = 1 (hi)
            for (int iside = 0; iside < 2; ++iside) {
                const bool isPECBoundary = ( (iside == 0)
                                        ? is_boundary_PEC(fbndry_lo, idim)
                                        : is_boundary_PEC(fbndry_hi, idim) );
#if (defined WARPX_DIM_XZ) || (defined WARPX_DIM_RZ)
                // For 2D : for icomp==1, (Ey in XZ, Etheta in RZ),
                //          icomp=1 is tangential to both x and z boundaries
                //          The logic below ensures that the flags are set right for 2D
                const bool is_tangent_to_PEC = (icomp != AMREX_SPACEDIM*idim);
#elif (defined WARPX_DIM_1D_Z)
                // For 1D : icomp=0 and icomp=1 (Ex and Ey are tangential to the z boundary)
                //          The logic below ensures that the flags are set right for 1D
                const bool is_tangent_to_PEC = (icomp != idim+2);
#else
                const bool is_tangent_to_PEC = (icomp != idim);
#endif
                if (isPECBoundary) {
                    // grid point ijk_vec is ig number of points pass the
                    // domain boundary in direction, idim
                    const int ig = get_cell_count_to_boundary(
                        dom_lo, dom_hi, ijk_vec, is_nodal, idim, iside);

                    if (ig == 0) {
                        if (is_tangent_to_PEC && is_nodal[idim] == 1) {
                            OnPECBoundary = true;
                        }
                    } else if (ig > 0) {
                        // Find mirror location across PEC boundary
                        ijk_mirror[idim] = ( ( iside == 0)
                                        ? (dom_lo[idim] + ig - (1 - is_nodal[idim]))
                                        : (dom_hi[idim] + 1 - ig));
                        GuardCell = true;
                        // tangential components are inverted across PEC boundary
<<<<<<< HEAD
                        if (is_tangent_to_PEC == true) sign *= -1._rt;
#if (defined WARPX_DIM_RZ)
                        if (icomp == 0 && idim == 0 && iside == 1) {
                            // Add radial scale so that drEr/dr = 0.
                            // This only works for the first guard cell and with
                            // Er cell centered in r.
                            const amrex::Real rguard = ijk_vec[idim] + 0.5_rt*(1. - is_nodal[idim]);
                            const amrex::Real rmirror = ijk_mirror[idim] + 0.5_rt*(1. - is_nodal[idim]);
                            sign *= rmirror/rguard;
                        }
#endif
=======
                        if (is_tangent_to_PEC) sign *= -1._rt;
>>>>>>> d07e8bbd
                    }
                } // is PEC boundary
            } // loop over iside
        } // loop over dimensions
        if (OnPECBoundary) {
            // if ijk_vec is on a PEC boundary in any direction, set Etangential to 0.
            Efield(ijk_vec,n) = 0._rt;
        } else if (GuardCell) {
            Efield(ijk_vec,n) = sign * Efield(ijk_mirror,n);
        }
    }


    /**
     * \brief Sets the magnetic field value normal to the PEC boundary to zero. The
     *        tangential (and normal) field value of the guard cells outside the
     *        domain boundary are set equal (and opposite) to the respective field components
     *        in the valid cells at their mirrored locations.
     *        The number or depth of guard cells updated is equal to the shape factor of
     *        particles in each dimension.
     *
     *        For 3D :
     *            x component is tangential to the y-boundary and z-boundary
     *            y component is tangential to the x-boundary and z-boundary
     *            z component is tangential to the x-boundary and y-boundary
     *            x component is normal to the x-boundary
     *            y component is normal to the y-boundary
     *            z component is normal to the z-boundary
     *            where, x-boundary is the yz-plane at x=xmin and x=xmax
     *                   y-boundary is the xz-plane at y=ymin and y=ymax
     *                   z-boundary is the xy-plane at z=zmin and z=zmax
     *
     *        For 2D : WarpX uses X-Z as the two dimensions
     *            x component is tangential to the z-boundary
     *            y component is tangential to the x-boundary and z-boundary
     *            z component is tangential to the x-boundary
     *            x component is normal to the x-boundary
     *            y component is not normal to any boundary (Only xz dimensions in 2D)
     *            z component is normal to the z-boundary
     *            where, x-boundary is along the line z at x=xmin and x=xmax
     *                   z-boundary is along the line x at z=zmin and z=zmax
     *
     *        For 1D : WarpX uses Z as the only dimension
     *            x component is tangential to the z-boundary
     *            y component is tangential to the z-boundary
     *            z component is not tangential to the z-boundary
     *            x component is not normal to any boundary (Only z dimension in 1D)
     *            y component is not normal to any boundary (Only z dimension in 1D)
     *            z component is normal to the z-boundary
     *            where, z-boundary is a point at z=zmin and z=zmax
     *
     *        For RZ : WarpX uses R-Z as the two dimensions
     *            r component is tangential to the z-boundary
     *            theta_component is tangential to the r-boundary and z-boundary
     *            z component is tangential to the r-boundary
     *            r component is normal to the r-boundary
     *            theta_component is not normal to any boundary (on RZ dimensions are modeled)
     *            z component is normal to the z-boundary
     *            where, r-boundary is along the line z at r=rmin and r=rmax
     *                   z-boundary is along the line r at z=zmin and z=zmax
     *
     *
     * \param[in] icomp        component of the Bfield being updated
     *                         (0=x, 1=y, 2=z in Cartesian)
     *                         (0=r, 1=theta, 2=z in RZ)
     * \param[in] dom_lo       index value of the lower domain boundary (cell-centered)
     * \param[in] dom_hi       index value of the higher domain boundary (cell-centered)
     * \param[in] ijk_vec      indices along the x(i), y(j), z(k) of Efield Array4
     * \param[in] n            index of the MultiFab component being updated
     * \param[in] Bfield       field data to be updated if (ijk) is at the boundary
                               or a guard cell
     * \param[in] is_nodal     staggering of the field data being updated.
     * \param[in] fbndry_lo    Field boundary type at the lower boundaries
     * \param[in] fbndry_hi    Field boundary type at the upper boundaries
     */
    AMREX_GPU_DEVICE AMREX_FORCE_INLINE
    void SetBfieldOnPEC (const int icomp, const amrex::IntVect & dom_lo,
                           const amrex::IntVect & dom_hi,
                           const amrex::IntVect & ijk_vec, const int n,
                           amrex::Array4<amrex::Real> const& Bfield,
                           const amrex::IntVect & is_nodal,
                           amrex::GpuArray<int, 3> const& fbndry_lo,
                           amrex::GpuArray<int, 3> const& fbndry_hi )
    {
        amrex::IntVect ijk_mirror = ijk_vec;
        bool OnPECBoundary = false;
        bool GuardCell = false;
        amrex::Real sign = 1._rt;
        // Loop over all dimensions
        for (int idim = 0; idim < AMREX_SPACEDIM; ++idim) {
            // Loop over sides, iside = 0 (lo), iside = 1 (hi)
            for (int iside = 0; iside < 2; ++iside) {
                const bool isPECBoundary = ( (iside == 0 )
                                        ? is_boundary_PEC(fbndry_lo, idim)
                                        : is_boundary_PEC(fbndry_hi, idim) );
                if (isPECBoundary) {
#if (defined WARPX_DIM_XZ) || (defined WARPX_DIM_RZ)
                    // For 2D : for icomp==1, (By in XZ, Btheta in RZ),
                    //          icomp=1 is not normal to x or z boundary
                    //          The logic below ensures that the flags are set right for 2D
                    const bool is_normal_to_PEC = (icomp == (AMREX_SPACEDIM*idim));
#elif (defined WARPX_DIM_1D_Z)
                    // For 1D : icomp=0 and icomp=1 (Bx and By are not normal to the z boundary)
                    //          The logic below ensures that the flags are set right for 1D
                    const bool is_normal_to_PEC = (icomp == (idim+2));
#else
                    const bool is_normal_to_PEC = (icomp == idim);
#endif

                    // grid point ijk_vec is ig number of points pass the
                    // domain boundary in direction, idim
                    const int ig = get_cell_count_to_boundary(
                        dom_lo, dom_hi, ijk_vec, is_nodal, idim, iside);

                    if (ig == 0) {
                        // Only normal component is set to 0
                        if (is_normal_to_PEC && is_nodal[idim]==1) {
                            OnPECBoundary = true;
                        }
                    } else if ( ig > 0) {
                        // Mirror location inside the domain by "ig" number of cells
                        // across PEC boundary in direction, idim, and side, iside
                        ijk_mirror[idim] = ( (iside == 0)
                                        ? (dom_lo[idim] + ig - (1 - is_nodal[idim]))
                                        : (dom_hi[idim] + 1 - ig));
                        GuardCell = true;
                        // Sign of the normal component in guard cell is inverted
<<<<<<< HEAD
                        if (is_normal_to_PEC == true) sign *= -1._rt;
#if (defined WARPX_DIM_RZ)
                        if (icomp == 0 && idim == 0 && iside == 1) {
                            // Add radial scale so that drBr/dr = 0.
                            const amrex::Real rguard = ijk_vec[idim] + 0.5_rt*(1. - is_nodal[idim]);
                            const amrex::Real rmirror = ijk_mirror[idim] + 0.5_rt*(1. - is_nodal[idim]);
                            sign *= rmirror/rguard;
                        }
#endif
=======
                        if (is_normal_to_PEC) sign *= -1._rt;
>>>>>>> d07e8bbd
                    }
                } // if PEC Boundary
            } // loop over sides
        } // loop of dimensions

        if (OnPECBoundary) {
            // if ijk_vec is on a PEC boundary in any direction, set Bnormal to 0.
            Bfield(ijk_vec,n) = 0._rt;
        } else if (GuardCell) {
            // Bnormal and Btangential is set opposite and equal to the value
            // in the mirror location, respectively.
            Bfield(ijk_vec,n) = sign * Bfield(ijk_mirror,n);
        }
    }


    /**
     * \brief Sets the rho or J field value in cells close to and on a PEC boundary. The
     *        charge/current density deposited in the guard cells are either reflected
     *        back into the simulation domain (if a reflecting particle
     *        boundary is used), or the opposite charge/current density is deposited
     *        back in the domain to capture the effect of an image charge.
     *        The charge/current density on the PEC boundary is set to 0 while values
     *        in the guard cells are set equal (and opposite) to their mirror
     *        location inside the domain - representing image charges - in the
     *        normal (tangential) direction.
     *
     * \param[in] n            index of the MultiFab component being updated
     * \param[in] ijk_vec      indices along the x(i), y(j), z(k) of the rho Array4
     * \param[in out] field    field data to be updated
     * \param[in] mirrorfac    mirror cell is given by mirrorfac - ijk_vec
     * \param[in] psign        Whether the field value should be flipped across the boundary
     * \param[in] is_pec       Whether the given boundary is PEC
     * \param[in] tangent_to_bndy    Whether a given direction is perpendicular to the boundary
     * \param[in] fabbox       multifab box including ghost cells
     */
    AMREX_GPU_DEVICE AMREX_FORCE_INLINE
    void SetRhoOrJfieldFromPEC (const int n,
                                const amrex::IntVect & ijk_vec,
                                amrex::Array4<amrex::Real> const& field,
                                amrex::GpuArray<GpuArray<int, 2>, AMREX_SPACEDIM> const& mirrorfac,
                                amrex::GpuArray<GpuArray<amrex::Real, 2>, AMREX_SPACEDIM> const& psign,
                                amrex::GpuArray<GpuArray<bool, 2>, AMREX_SPACEDIM> const& is_pec,
                                amrex::GpuArray<bool, AMREX_SPACEDIM> const& tangent_to_bndy,
                                amrex::Box const& fabbox)
    {
        // The boundary is handled in 2 steps:
        // 1) The cells internal to the domain are updated using the
        //    current deposited in the guard cells
        for (int idim = 0; idim < AMREX_SPACEDIM; ++idim)
        {
            for (int iside = 0; iside < 2; ++iside)
            {
                if (!is_pec[idim][iside]) continue;

                // Get the mirror guard cell index
                amrex::IntVect iv_mirror = ijk_vec;
                iv_mirror[idim] = mirrorfac[idim][iside] - ijk_vec[idim];

                // On the PEC boundary the current density is set to 0
                if (ijk_vec == iv_mirror) field(ijk_vec, n) = 0._rt;
                // otherwise update the internal cell if the mirror guard cell exists
                else if (fabbox.contains(iv_mirror))
                {
                    field(ijk_vec,n) += psign[idim][iside] * field(iv_mirror,n);
                }
            }
        }
        // 2) The guard cells are updated with the appropriate image
        //    charge current based on the current in the valid cells
        for (int idim = 0; idim < AMREX_SPACEDIM; ++idim)
        {
            for (int iside = 0; iside < 2; ++iside)
            {
                if (!is_pec[idim][iside]) continue;

                amrex::IntVect iv_mirror = ijk_vec;
                iv_mirror[idim] = mirrorfac[idim][iside] - ijk_vec[idim];
                if (ijk_vec != iv_mirror && fabbox.contains(iv_mirror))
                {
                    if (tangent_to_bndy[idim])
                        field(iv_mirror, n) = -field(ijk_vec, n);
                    else
                        field(iv_mirror, n) = field(ijk_vec, n);
                }
            }
        }
    }


    /**
     * \brief This function sets the given field value on a PEC boundary
     *        to enforce a Neumann boundary condition (zero derivative) in the
     *        normal direction.
     *
     * \param[in] n            index of the MultiFab component being updated
     * \param[in] ijk_vec      indices along the x(i), y(j), z(k) of the rho Array4
     * \param[in out] field    field data to be updated
     * \param[in] mirrorfac    mirror cell is given by mirrorfac - ijk_vec
     * \param[in] psign        Whether the field value should be flipped across the boundary
     * \param[in] is_pec       Whether the given boundary is PEC
     * \param[in] tangent_to_bndy    Whether a given direction is perpendicular to the boundary
     * \param[in] fabbox       multifab box including ghost cells
     */
    AMREX_GPU_DEVICE AMREX_FORCE_INLINE
    void SetNeumannOnPEC (const int n,
                          const amrex::IntVect & ijk_vec,
                          amrex::Array4<amrex::Real> const& field,
                          amrex::GpuArray<GpuArray<int, 2>, AMREX_SPACEDIM> const& mirrorfac,
                          amrex::GpuArray<GpuArray<bool, 2>, AMREX_SPACEDIM> const& is_pec,
                          amrex::Box const& fabbox )
    {
        for (int idim = 0; idim < AMREX_SPACEDIM; ++idim)
        {
            for (int iside = 0; iside < 2; ++iside)
            {
                if (!is_pec[idim][iside]) continue;

                // Get the mirror guard cell index
                amrex::IntVect iv_mirror = ijk_vec;
                iv_mirror[idim] = mirrorfac[idim][iside] - ijk_vec[idim];

                // On the PEC boundary the field value is set equal to the
                // first value in the domain (nodal fields)
                if (ijk_vec == iv_mirror) {
                    iv_mirror[idim] += (iside == 0) ? 1 : -1;
                    if (fabbox.contains(iv_mirror)) field(ijk_vec, n) = field(iv_mirror, n);
                }
                // otherwise set the mirror guard cell equal to the internal cell value
                else if (fabbox.contains(iv_mirror))
                {
                    field(iv_mirror, n) = field(ijk_vec, n);
                }
            }
        }
    }


    /** Returns 1 if any domain boundary is set to PEC, else returns 0.*/
    bool isAnyBoundaryPEC();
    /**
     * \brief Sets the tangential electric field at the PEC boundary to zero.
     *        The guard cell values are set equal and opposite to the valid cell
     *        field value at the respective mirror locations.
     *
     * \param[in,out] Efield          Boundary values of tangential Efield are set to zero
     * \param[in]     lev             level of the Multifab
     * \param[in]     patch_type      coarse or fine
     * \param[in]     split_pml_field whether pml the multifab is the regular Efield or
     *                                split pml field
     */
    void ApplyPECtoEfield ( std::array<amrex::MultiFab*, 3> Efield,
                            int lev, PatchType patch_type,
                            bool split_pml_field = false);
    /**
     * \brief Sets the normal component of the magnetic field at the PEC boundary to zero.
     *        The guard cell values are set equal and opposite to the valid cell
     *        field value at the respective mirror locations.
     *
     * \param[in,out] Bfield     Boundary values of normal Bfield are set to zero.
     * \param[in]     lev        level of the Multifab
     * \param[in]     patch_type coarse or fine
     */
    void ApplyPECtoBfield ( std::array<amrex::MultiFab*, 3> Bfield,
                            int lev, PatchType patch_type);

    /**
     * \brief Reflects charge density deposited over the PEC boundary back into
     * the simulation domain.
     *
     * \param[in,out] rho        Multifab containing the charge density
     * \param[in]     lev        level of the Multifab
     * \param[in]     patch_type coarse or fine
     */
    void ApplyPECtoRhofield(amrex::MultiFab* rho, int lev,
                            PatchType patch_type);

    /**
     * \brief Reflects current density deposited over the PEC boundary back into
     * the simulation domain.
     *
     * \param[in,out] Jx, Jy, Jz Multifabs containing the current density
     * \param[in]     lev        level of the Multifab
     * \param[in]     patch_type coarse or fine
     */
    void ApplyPECtoJfield(amrex::MultiFab* Jx, amrex::MultiFab* Jy,
                          amrex::MultiFab* Jz, int lev,
                          PatchType patch_type);

    /**
     * \brief Apply the PEC boundary to the electron pressure field.
     *
     * \param[in,out] Pefield    Multifab containing the electron pressure
     * \param[in]     lev        level of the Multifab
     * \param[in]     patch_type coarse or fine
     */
    void ApplyPECtoElectronPressure (amrex::MultiFab* Pefield,
                                     int lev, PatchType patch_type);
}
#endif // WarpX_PEC_KERNELS_H_<|MERGE_RESOLUTION|>--- conflicted
+++ resolved
@@ -191,9 +191,7 @@
                                         : (dom_hi[idim] + 1 - ig));
                         GuardCell = true;
                         // tangential components are inverted across PEC boundary
-<<<<<<< HEAD
-                        if (is_tangent_to_PEC == true) sign *= -1._rt;
-#if (defined WARPX_DIM_RZ)
+                        if (is_tangent_to_PEC) sign *= -1._rt;
                         if (icomp == 0 && idim == 0 && iside == 1) {
                             // Add radial scale so that drEr/dr = 0.
                             // This only works for the first guard cell and with
@@ -203,9 +201,6 @@
                             sign *= rmirror/rguard;
                         }
 #endif
-=======
-                        if (is_tangent_to_PEC) sign *= -1._rt;
->>>>>>> d07e8bbd
                     }
                 } // is PEC boundary
             } // loop over iside
@@ -333,8 +328,7 @@
                                         : (dom_hi[idim] + 1 - ig));
                         GuardCell = true;
                         // Sign of the normal component in guard cell is inverted
-<<<<<<< HEAD
-                        if (is_normal_to_PEC == true) sign *= -1._rt;
+                        if (is_normal_to_PEC) sign *= -1._rt;
 #if (defined WARPX_DIM_RZ)
                         if (icomp == 0 && idim == 0 && iside == 1) {
                             // Add radial scale so that drBr/dr = 0.
@@ -343,9 +337,6 @@
                             sign *= rmirror/rguard;
                         }
 #endif
-=======
-                        if (is_normal_to_PEC) sign *= -1._rt;
->>>>>>> d07e8bbd
                     }
                 } // if PEC Boundary
             } // loop over sides
