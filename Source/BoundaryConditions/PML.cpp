--- conflicted
+++ resolved
@@ -568,13 +568,8 @@
         Array<Real,3> const v_galilean = WarpX::GetInstance().m_v_galilean;
         Array<Real,3> const v_comoving_zero = {0., 0., 0.};
         realspace_ba.enclosedCells().grow(nge); // cell-centered + guard cells
-<<<<<<< HEAD
-        spectral_solver_fp = std::make_unique<SpectralSolver>(realspace_ba, dm,
+        spectral_solver_fp = std::make_unique<SpectralSolver>(lev, realspace_ba, dm,
             nox_fft, noy_fft, noz_fft, do_nodal, v_galilean, v_comoving_zero, dx, dt, in_pml );
-=======
-        spectral_solver_fp = std::make_unique<SpectralSolver>(lev, realspace_ba, dm,
-            nox_fft, noy_fft, noz_fft, do_nodal, v_galilean_zero, v_comoving_zero, dx, dt, in_pml );
->>>>>>> de6b3be2
 #endif
     }
 
@@ -671,13 +666,8 @@
             Array<Real,3> const v_galilean = WarpX::GetInstance().m_v_galilean;
             Array<Real,3> const v_comoving_zero = {0., 0., 0.};
             realspace_cba.enclosedCells().grow(nge); // cell-centered + guard cells
-<<<<<<< HEAD
-            spectral_solver_cp = std::make_unique<SpectralSolver>(realspace_cba, cdm,
+            spectral_solver_cp = std::make_unique<SpectralSolver>(lev, realspace_cba, cdm,
                 nox_fft, noy_fft, noz_fft, do_nodal, v_galilean, v_comoving_zero, cdx, dt, in_pml );
-=======
-            spectral_solver_cp = std::make_unique<SpectralSolver>(lev, realspace_cba, cdm,
-                nox_fft, noy_fft, noz_fft, do_nodal, v_galilean_zero, v_comoving_zero, cdx, dt, in_pml );
->>>>>>> de6b3be2
 #endif
         }
     }
