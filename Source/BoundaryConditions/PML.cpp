--- conflicted
+++ resolved
@@ -564,14 +564,8 @@
     }
 
 #ifdef AMREX_USE_EB
-<<<<<<< HEAD
     pml_field_factory = amrex::makeEBFabFactory(*geom, ba, dm,
                                               {max_guard_EB, max_guard_EB, max_guard_EB},
-=======
-    int max_guard = 2;
-    pml_field_factory = amrex::makeEBFabFactory(*geom, ba, dm,
-                                              {max_guard, max_guard, max_guard},
->>>>>>> 7dd415a7
                                               amrex::EBSupport::full);
 #else
     pml_field_factory = std::make_unique<FArrayBoxFactory>();
@@ -615,6 +609,13 @@
         WarpX::GetInstance().getBfield_fp(0,1).ixType().toIntVect() ), dm, WarpX::ncomps, ngb );
     pml_face_areas[2] = std::make_unique<MultiFab>(amrex::convert( ba,
         WarpX::GetInstance().getBfield_fp(0,2).ixType().toIntVect() ), dm, WarpX::ncomps, ngb );
+
+    pml_edge_lengths[0]->setVal(1.0);
+    pml_edge_lengths[1]->setVal(1.0);
+    pml_edge_lengths[2]->setVal(1.0);
+    pml_face_areas[0]->setVal(1.0);
+    pml_face_areas[1]->setVal(1.0);
+    pml_face_areas[2]->setVal(1.0);
 
     pml_j_fp[0] = std::make_unique<MultiFab>(amrex::convert( ba,
         WarpX::GetInstance().getcurrent_fp(0,0).ixType().toIntVect() ), dm, 1, ngb );
