--- conflicted
+++ resolved
@@ -478,13 +478,7 @@
     const RealVect dx{AMREX_D_DECL(geom->CellSize(0), geom->CellSize(1), geom->CellSize(2))};
     // Get the cell-centered box, with guard cells
     BoxArray realspace_ba = ba;  // Copy box
-<<<<<<< HEAD
-    //amrex::Vector<amrex::Real> v_galilean_zero = {0,0,0};
-    amrex::Array<Real,3> v_galilean_zero = {0,0,0};
-
-=======
     Array<Real,3> v_galilean_zero = {0,0,0};
->>>>>>> bc7c47fc
     realspace_ba.enclosedCells().grow(nge); // cell-centered + guard cells
     spectral_solver_fp.reset( new SpectralSolver( realspace_ba, dm,
         nox_fft, noy_fft, noz_fft, do_nodal, v_galilean_zero, dx, dt, in_pml ) );
@@ -544,10 +538,7 @@
         const RealVect cdx{AMREX_D_DECL(cgeom->CellSize(0), cgeom->CellSize(1), cgeom->CellSize(2))};
         // Get the cell-centered box, with guard cells
         BoxArray realspace_cba = cba;  // Copy box
-<<<<<<< HEAD
-=======
         // const bool in_pml = true; // Tells spectral solver to use split-PML equations
->>>>>>> bc7c47fc
 
         realspace_cba.enclosedCells().grow(nge); // cell-centered + guard cells
         spectral_solver_cp.reset( new SpectralSolver( realspace_cba, cdm,
