--- conflicted
+++ resolved
@@ -812,16 +812,10 @@
         } else {
             cdm.define(cba);
         }
-<<<<<<< HEAD
 
         const amrex::BoxArray cba_Ex = amrex::convert(cba, WarpX::GetInstance().getField(FieldType::Efield_cp, 1,0).ixType().toIntVect());
         const amrex::BoxArray cba_Ey = amrex::convert(cba, WarpX::GetInstance().getField(FieldType::Efield_cp, 1,1).ixType().toIntVect());
         const amrex::BoxArray cba_Ez = amrex::convert(cba, WarpX::GetInstance().getField(FieldType::Efield_cp, 1,2).ixType().toIntVect());
-=======
-        const amrex::BoxArray cba_Ex = amrex::convert(cba, WarpX::GetInstance().getEfield_cp(1,0).ixType().toIntVect());
-        const amrex::BoxArray cba_Ey = amrex::convert(cba, WarpX::GetInstance().getEfield_cp(1,1).ixType().toIntVect());
-        const amrex::BoxArray cba_Ez = amrex::convert(cba, WarpX::GetInstance().getEfield_cp(1,2).ixType().toIntVect());
->>>>>>> 5f15bbad
         WarpX::AllocInitMultiFab(pml_E_cp[0], cba_Ex, cdm, ncompe, nge, lev, "pml_E_cp[x]", 0.0_rt);
         WarpX::AllocInitMultiFab(pml_E_cp[1], cba_Ey, cdm, ncompe, nge, lev, "pml_E_cp[y]", 0.0_rt);
         WarpX::AllocInitMultiFab(pml_E_cp[2], cba_Ez, cdm, ncompe, nge, lev, "pml_E_cp[z]", 0.0_rt);
