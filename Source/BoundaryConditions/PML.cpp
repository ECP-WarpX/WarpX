#include <PML.H>
#include <WarpX.H>
#include <WarpXConst.H>

#include <AMReX_Print.H>
#include <AMReX_VisMF.H>

#include <algorithm>

#ifdef _OPENMP
#include <omp.h>
#endif

using namespace amrex;

namespace
{
    static void FillLo (int idim, Sigma& sigma, Sigma& sigma_cum, Sigma& sigma_star, Sigma& sigma_star_cum,
                        const Box& overlap, const Box& grid, Real fac)
    {
        int glo = grid.smallEnd(idim);
        int olo = overlap.smallEnd(idim);
        int ohi = overlap.bigEnd(idim);
        int slo = sigma.m_lo;
        int shi = sigma.m_hi;
        int sslo = sigma_star.m_lo;
        Real x = 10.0;
        Real theta = 10.0;
        Real coeff_damp = 1.; //std::sin(theta*MathConst::pi/180.);

        for (int i = olo; i <= ohi+1; ++i)
        {
            Real offset = static_cast<Real>(glo-i);
            sigma[i-slo] = fac*(offset*offset);
            sigma_cum[i-slo] = coeff_damp*(fac*(offset*offset*offset)/3.)/(PhysConst::c*x/std::sqrt(1+x*x));
        }

        for (int i = olo; i <= ohi; ++i)
        {
            Real offset = static_cast<Real>(glo-i) - 0.5;
            sigma_star[i-sslo] = fac*(offset*offset);
            sigma_star_cum[i-sslo] = coeff_damp*(fac*(offset*offset*offset)/3.)/(PhysConst::c*x/std::sqrt(1+x*x));
        }
    }

    static void FillHi (int idim, Sigma& sigma, Sigma& sigma_cum, Sigma& sigma_star, Sigma& sigma_star_cum,
                        const Box& overlap, const Box& grid, Real fac)
    {
        int ghi = grid.bigEnd(idim);
        int olo = overlap.smallEnd(idim);
        int ohi = overlap.bigEnd(idim);
        int slo = sigma.m_lo;
        int shi = sigma.m_hi;
        int sslo = sigma_star.m_lo;
        Real x = 10.0;
        Real theta = 10.0;
        Real coeff_damp = 1.;//std::sin(theta*MathConst::pi/180.);
        for (int i = olo; i <= ohi+1; ++i)
        {
            Real offset = static_cast<Real>(i-ghi-1);
            sigma[i-slo] = fac*(offset*offset);
            sigma_cum[i-slo] = coeff_damp*(fac*(offset*offset*offset)/3.)/(PhysConst::c*x/std::sqrt(1+x*x));
        }
        for (int i = olo; i <= ohi; ++i)
        {
            Real offset = static_cast<Real>(i-ghi) - 0.5;
            sigma_star[i-sslo] = fac*(offset*offset);
            sigma_star_cum[i-sslo] = coeff_damp*(fac*(offset*offset*offset)/3.)/(PhysConst::c*x/std::sqrt(1+x*x));
        }
    }

    static void FillZero (int idim, Sigma& sigma, Sigma& sigma_cum, Sigma& sigma_star, Sigma& sigma_star_cum, const Box& overlap)
    {
        int olo = overlap.smallEnd(idim);
        int ohi = overlap.bigEnd(idim);
        int slo = sigma.m_lo;
        int sslo = sigma_star.m_lo;
        std::fill(sigma.begin()+(olo-slo), sigma.begin()+(ohi+2-slo), 0.0);
        std::fill(sigma_cum.begin()+(olo-slo), sigma_cum.begin()+(ohi+2-slo), 0.0);
        std::fill(sigma_star.begin()+(olo-sslo), sigma_star.begin()+(ohi+1-sslo), 0.0);
        std::fill(sigma_star_cum.begin()+(olo-sslo), sigma_star_cum.begin()+(ohi+1-sslo), 0.0);
    }
}

SigmaBox::SigmaBox (const Box& box, const BoxArray& grids, const Real* dx, int ncell, int delta)
{
    BL_ASSERT(box.cellCentered());

    const IntVect& sz = box.size();
    const int*     lo = box.loVect();
    const int*     hi = box.hiVect();

    for (int idim = 0; idim < AMREX_SPACEDIM; ++idim)
    {
        sigma         [idim].resize(sz[idim]+1);
        sigma_cum     [idim].resize(sz[idim]+1);
        sigma_star    [idim].resize(sz[idim]);
        sigma_star_cum[idim].resize(sz[idim]);
        sigma_fac     [idim].resize(sz[idim]+1);
        sigma_cum_fac [idim].resize(sz[idim]+1);
        sigma_star_fac[idim].resize(sz[idim]);
        sigma_star_cum_fac[idim].resize(sz[idim]);

        sigma         [idim].m_lo = lo[idim];
        sigma         [idim].m_hi = hi[idim]+1;
        sigma_cum     [idim].m_lo = lo[idim];
        sigma_cum     [idim].m_hi = hi[idim]+1;
        sigma_star    [idim].m_lo = lo[idim];
        sigma_star    [idim].m_hi = hi[idim];
        sigma_star_cum[idim].m_lo = lo[idim];
        sigma_star_cum[idim].m_hi = hi[idim];
        sigma_fac     [idim].m_lo = lo[idim];
        sigma_fac     [idim].m_hi = hi[idim]+1;
        sigma_cum_fac [idim].m_lo = lo[idim];
        sigma_cum_fac [idim].m_hi = hi[idim]+1;
        sigma_star_fac[idim].m_lo = lo[idim];
        sigma_star_fac[idim].m_hi = hi[idim];
        sigma_star_cum_fac[idim].m_lo = lo[idim];
        sigma_star_cum_fac[idim].m_hi = hi[idim];
    }

    amrex::Print()<<box<<std::endl;

    pml_type = "";
    pml_type_array = {3, 3, 3, 3, 3};

    Array<Real,AMREX_SPACEDIM> fac;
    for (int idim = 0; idim < AMREX_SPACEDIM; ++idim) {
        fac[idim] = 4.0*PhysConst::c/(dx[idim]*static_cast<Real>(delta*delta));
    }

    const std::vector<std::pair<int,Box> >& isects = grids.intersections(box, false, ncell);

    for (int idim = 0; idim < AMREX_SPACEDIM; ++idim)
    {
        int jdim = (idim+1) % AMREX_SPACEDIM;
#if (AMREX_SPACEDIM == 3)
        int kdim = (idim+2) % AMREX_SPACEDIM;
#endif

        Vector<int> direct_faces, side_faces, direct_side_edges, side_side_edges, corners;
        for (const auto& kv : isects)
        {
            const Box& grid_box = grids[kv.first];

            if (amrex::grow(grid_box, idim, ncell).intersects(box))
            {
                direct_faces.push_back(kv.first);
            }
            else if (amrex::grow(grid_box, jdim, ncell).intersects(box))
            {
                side_faces.push_back(kv.first);
            }
#if (AMREX_SPACEDIM == 3)
            else if (amrex::grow(grid_box, kdim, ncell).intersects(box))
            {
                side_faces.push_back(kv.first);
            }
            else if (amrex::grow(amrex::grow(grid_box,idim,ncell),
                                 jdim,ncell).intersects(box))
            {
                direct_side_edges.push_back(kv.first);
            }
            else if (amrex::grow(amrex::grow(grid_box,idim,ncell),
                                 kdim,ncell).intersects(box))
            {
                direct_side_edges.push_back(kv.first);
            }
            else if (amrex::grow(amrex::grow(grid_box,jdim,ncell),
                                 kdim,ncell).intersects(box))
            {
                side_side_edges.push_back(kv.first);
            }
#endif
            else
            {
                corners.push_back(kv.first);
            }
        }

        for (auto gid : corners)
        {
            const Box& grid_box = grids[gid];

            Box lobox = amrex::adjCellLo(grid_box, idim, ncell);
            lobox.grow(jdim,ncell);
#if (AMREX_SPACEDIM == 3)
            lobox.grow(kdim,ncell);
#endif
            Box looverlap = lobox & box;
            if (looverlap.ok()) {
                amrex::Print()<<"["<<idim<<"] FillLo"<<std::endl;
                FillLo(idim, sigma[idim], sigma_cum[idim], sigma_star[idim], sigma_star_cum[idim], looverlap, grid_box, fac[idim]);
                if (idim == 0){
                    pml_type = "crn-++"; // for 2d only use the two first components
                    pml_type_array[0] = 1;
                    pml_type_array[1] = 0;
                    pml_type_array[2] = 1;
                    pml_type_array[3] = 1;
                }
                else {
                    if (pml_type[0] == 'c'){
                      pml_type[3+idim] = '-';
                      pml_type_array[1+idim] = 0;
                    }
                }
            }

            Box hibox = amrex::adjCellHi(grid_box, idim, ncell);
            hibox.grow(jdim,ncell);
#if (AMREX_SPACEDIM == 3)
            hibox.grow(kdim,ncell);
#endif
            Box hioverlap = hibox & box;
            if (hioverlap.ok()) {
                amrex::Print()<<"["<<idim<<"] FillHi"<<std::endl;
                FillHi(idim, sigma[idim], sigma_cum[idim], sigma_star[idim],  sigma_star_cum[idim], hioverlap, grid_box, fac[idim]);
                if (idim == 0){
                    pml_type = "crn+++"; // for 2d only use the two first components
                    pml_type_array[0] = 1;
                    pml_type_array[1] = 1;
                    pml_type_array[2] = 1;
                    pml_type_array[3] = 1;
                }
                else {
                    if (pml_type[0] == 'c'){
                      pml_type[3+idim] = '+';
                      pml_type_array[1+idim] = 1;
                    }
                }
            }

            if (!looverlap.ok() && !hioverlap.ok()) {
                amrex::Abort("SigmaBox::SigmaBox(): corners, how did this happen?\n");
            }
        }

#if (AMREX_SPACEDIM == 3)
        for (auto gid : side_side_edges)
        {
            const Box& grid_box = grids[gid];
            const Box& overlap = amrex::grow(amrex::grow(grid_box,jdim,ncell),kdim,ncell) & box;
            if (overlap.ok()) {
                amrex::Print()<<"["<<idim<<"] FillZero"<<std::endl;
                FillZero(idim, sigma[idim], sigma_cum[idim], sigma_star[idim], sigma_star_cum[idim], overlap);
                if (idim==0){
                    pml_type="sed33--";
                    pml_type_array[0] = 2;
                }
            }
            else {
                amrex::Abort("SigmaBox::SigmaBox(): side_side_edges, how did this happen?\n");
            }
        }

        for (auto gid : direct_side_edges)
        {
            const Box& grid_box = grids[gid];

            Box lobox = amrex::adjCellLo(grid_box, idim, ncell);
            Box looverlap = lobox.grow(jdim,ncell).grow(kdim,ncell) & box;
            if (looverlap.ok()) {
                amrex::Print()<<"["<<idim<<"] FillLo"<<std::endl;
                FillLo(idim, sigma[idim], sigma_cum[idim], sigma_star[idim],  sigma_star_cum[idim], looverlap, grid_box, fac[idim]);
                if (idim == 0){
                    pml_type = "sed03-+"; // for 2d only use the two first components
                    pml_type_array[0] = 2;
                    pml_type_array[1] = idim;
                    pml_type_array[3] = 0;
                }
                else {
                    if (pml_type[0] == 's'){
                      if (pml_type[3]=='3'){
                        pml_type[3]=idim+'0';
                        pml_type[5]='-';
                        pml_type_array[1] = idim;
                        pml_type_array[3] = 0;
                      }
                      else{
                        pml_type[4] = idim+'0';
                        pml_type[6] = '-';
                        pml_type_array[2] = idim;
                        pml_type_array[4] = 0;
                      }
                    }
                }
            }

            Box hibox = amrex::adjCellHi(grid_box, idim, ncell);
            Box hioverlap = hibox.grow(jdim,ncell).grow(kdim,ncell) & box;
            if (hioverlap.ok()) {
                amrex::Print()<<"["<<idim<<"] FillHi"<<std::endl;
                FillHi(idim, sigma[idim], sigma_cum[idim], sigma_star[idim],  sigma_star_cum[idim], hioverlap, grid_box, fac[idim]);
                if (idim == 0){
                    pml_type = "sed03++"; // for 2d only use the two first components
                    pml_type_array[0] = 2;
                    pml_type_array[1] = idim;
                    pml_type_array[3] = 1;
                }
                else {
                    if (pml_type[0] == 's'){
                      if (pml_type[3]=='3'){
                        pml_type[3]=idim+'0';
                        pml_type[5]='+';
                        pml_type_array[1] = idim;
                        pml_type_array[3] = 1;
                      }
                      else{
                        pml_type[4] = idim+'0';
                        pml_type[6] = '+';
                        pml_type_array[2] = idim;
                        pml_type_array[4] = 1;
                      }
                    }
                }
            }

            if (!looverlap.ok() && !hioverlap.ok()) {
                amrex::Abort("SigmaBox::SigmaBox(): direct_side_edges, how did this happen?\n");
            }
        }
#endif

        for (auto gid : side_faces)
        {
            const Box& grid_box = grids[gid];
#if (AMREX_SPACEDIM == 2)
            const Box& overlap = amrex::grow(grid_box,jdim,ncell) & box;
#else
            const Box& overlap = amrex::grow(amrex::grow(grid_box,jdim,ncell),kdim,ncell) & box;
#endif
            if (overlap.ok()) {
                amrex::Print()<<"["<<idim<<"] FillZero"<<std::endl;
                FillZero(idim, sigma[idim], sigma_cum[idim], sigma_star[idim], sigma_star_cum[idim], overlap);
            } else {
                amrex::Abort("SigmaBox::SigmaBox(): side_faces, how did this happen?\n");
            }
        }

        for (auto gid : direct_faces)
        {
            const Box& grid_box = grids[gid];

            const Box& lobox = amrex::adjCellLo(grid_box, idim, ncell);
            Box looverlap = lobox & box;
            if (looverlap.ok()) {
                amrex::Print()<<"["<<idim<<"] FillLo"<<std::endl;
                FillLo(idim, sigma[idim], sigma_cum[idim], sigma_star[idim],  sigma_star_cum[idim], looverlap, grid_box, fac[idim]);
                pml_type = "df0-";
                pml_type_array[0] = 0;
                pml_type_array[1] = idim;
                pml_type_array[2] = 0;
                if (idim > 0){pml_type[2]=idim+'0';} //std::to_string(idim)
            }

            const Box& hibox = amrex::adjCellHi(grid_box, idim, ncell);
            Box hioverlap = hibox & box;
            if (hioverlap.ok()) {
                amrex::Print()<<"["<<idim<<"] FillHi"<<std::endl;
                FillHi(idim, sigma[idim], sigma_cum[idim], sigma_star[idim],  sigma_star_cum[idim], hioverlap, grid_box, fac[idim]);
                pml_type = "df0+";
                pml_type_array[0] = 0;
                pml_type_array[1] = idim;
                pml_type_array[2] = 1;
                if (idim>0){pml_type[2] = idim+'0';}
            }

            if (!looverlap.ok() && !hioverlap.ok()) {
                amrex::Abort("SigmaBox::SigmaBox(): direct faces, how did this happen?\n");
            }
        }

        if (direct_faces.size() > 1) {
            amrex::Abort("SigmaBox::SigmaBox(): direct_faces.size() > 1, Box gaps not wide enough?\n");
        }
    }
    amrex::Print()<<pml_type<<std::endl;
}


void
SigmaBox::ComputePMLFactorsB (const Real* dx, Real dt)
{
    for (int idim = 0; idim < AMREX_SPACEDIM; ++idim)
    {
        for (int i = 0, N = sigma_star[idim].size(); i < N; ++i)
        {
<<<<<<< HEAD
            if (sigma_star[idim][i] == 0.0)
            {
                sigma_star_fac[idim][i] = 1.0;
            }
            else
            {
                sigma_star_fac[idim][i] = std::exp(-sigma_star[idim][i]*dt);
            }

            if (sigma_star_cum[idim][i] == 0.0)
            {
                sigma_star_cum_fac[idim][i] = 1.0;
            }
            else
            {
                sigma_star_cum_fac[idim][i] = std::exp(-sigma_star_cum[idim][i]*dx[idim]);
            }
=======
            sigma_star_fac[idim][i] = std::exp(-sigma_star[idim][i]*dt);
>>>>>>> 239f2949
        }
    }
}

void
SigmaBox::ComputePMLFactorsE (const Real* dx, Real dt)
{
    for (int idim = 0; idim < AMREX_SPACEDIM; ++idim)
    {
        for (int i = 0, N = sigma[idim].size(); i < N; ++i)
        {
<<<<<<< HEAD
            if (sigma[idim][i] == 0.0)
            {
                sigma_fac[idim][i] = 1.0;
            }
            else
            {
                sigma_fac[idim][i] = std::exp(-sigma[idim][i]*dt);
            }
            if (sigma_cum[idim][i] == 0.0)
            {
                sigma_cum_fac[idim][i] = 1.0;
            }
            else {
                sigma_cum_fac[idim][i] = std::exp(-sigma_cum[idim][i]*dx[idim]);
            }
=======
            sigma_fac[idim][i] = std::exp(-sigma[idim][i]*dt);
>>>>>>> 239f2949
        }
    }
}

MultiSigmaBox::MultiSigmaBox (const BoxArray& ba, const DistributionMapping& dm,
                              const BoxArray& grid_ba, const Real* dx, int ncell, int delta)
    : FabArray<SigmaBox>(ba,dm,1,0,MFInfo(),
                         FabFactory<SigmaBox>(grid_ba,dx,ncell,delta))
{}

void
MultiSigmaBox::ComputePMLFactorsB (const Real* dx, Real dt)
{
    if (dt == dt_B) return;

    dt_B = dt;

#ifdef _OPENMP
#pragma omp parallel
#endif
    for (MFIter mfi(*this); mfi.isValid(); ++mfi)
    {
        (*this)[mfi].ComputePMLFactorsB(dx, dt);
    }
}

void
MultiSigmaBox::ComputePMLFactorsE (const Real* dx, Real dt)
{
    if (dt == dt_E) return;

    dt_E = dt;

#ifdef _OPENMP
#pragma omp parallel
#endif
    for (MFIter mfi(*this); mfi.isValid(); ++mfi)
    {
        (*this)[mfi].ComputePMLFactorsE(dx, dt);
    }
}

PML::PML (const BoxArray& grid_ba, const DistributionMapping& grid_dm,
          const Geometry* geom, const Geometry* cgeom,
<<<<<<< HEAD
          int ncell, int delta, int ref_ratio, int do_dive_cleaning, int do_moving_window,
          int pml_has_particles, int do_pml_in_domain,
          const amrex::IntVect do_pml_Lo, const amrex::IntVect do_pml_Hi) // = amrex::IntVect::TheUnitVector()
    : m_geom(geom),
      m_cgeom(cgeom)
{

    Box domain0 = geom->Domain();
    for (int idim = 0; idim < AMREX_SPACEDIM; ++idim) {
        if ( ! geom->isPeriodic(idim)) {
            // domain0.grow(idim, -ncell);
            if (do_pml_Lo[idim]){
                domain0.growLo(idim, -ncell);
            }
            if (do_pml_Hi[idim]){
                domain0.growHi(idim, -ncell);
            }

        }
    }
    const BoxArray grid_ba_reduced = BoxArray(grid_ba.boxList().intersect(domain0));

    const BoxArray& ba = (do_pml_in_domain)? MakeBoxArray(*geom, grid_ba_reduced, ncell, do_pml_Lo, do_pml_Hi) : MakeBoxArray(*geom, grid_ba, ncell, do_pml_Lo, do_pml_Hi);

=======
          int ncell, int delta, int ref_ratio,
#ifdef WARPX_USE_PSATD
          Real dt, int nox_fft, int noy_fft, int noz_fft, bool do_nodal,
#endif
          int do_dive_cleaning, int do_moving_window,
          const amrex::IntVect do_pml_Lo, const amrex::IntVect do_pml_Hi)
    : m_geom(geom),
      m_cgeom(cgeom)
{
    const BoxArray& ba = MakeBoxArray(*geom, grid_ba, ncell, do_pml_Lo, do_pml_Hi);
>>>>>>> 239f2949
    if (ba.size() == 0) {
        m_ok = false;
        return;
    } else {
        m_ok = true;
    }

    DistributionMapping dm{ba};

    // Define the number of guard cells in each direction, for E, B, and F
    IntVect nge = IntVect(AMREX_D_DECL(2, 2, 2));
    IntVect ngb = IntVect(AMREX_D_DECL(2, 2, 2));
    int ngf_int = (do_moving_window) ? 2 : 0;
    if (WarpX::maxwell_fdtd_solver_id == 1) ngf_int = std::max( ngf_int, 1 );
    IntVect ngf = IntVect(AMREX_D_DECL(ngf_int, ngf_int, ngf_int));
#ifdef WARPX_USE_PSATD
    // Increase the number of guard cells, in order to fit the extent
    // of the stencil for the spectral solver
    IntVect ngFFT;
    if (do_nodal) {
        ngFFT = IntVect(AMREX_D_DECL(nox_fft, noy_fft, noz_fft));
    } else {
        ngFFT = IntVect(AMREX_D_DECL(nox_fft/2, noy_fft/2, noz_fft/2));
    }
    // Set the number of guard cells to the maximum of each field
    // (all fields should have the same number of guard cells)
    ngFFT = ngFFT.max(nge);
    ngFFT = ngFFT.max(ngb);
    ngFFT = ngFFT.max(ngf);
    nge = ngFFT;
    ngb = ngFFT;
    ngf = ngFFT;
 #endif

    pml_E_fp[0].reset(new MultiFab(amrex::convert(ba,WarpX::Ex_nodal_flag), dm, 3, nge));
    pml_E_fp[1].reset(new MultiFab(amrex::convert(ba,WarpX::Ey_nodal_flag), dm, 3, nge));
    pml_E_fp[2].reset(new MultiFab(amrex::convert(ba,WarpX::Ez_nodal_flag), dm, 3, nge));
    pml_B_fp[0].reset(new MultiFab(amrex::convert(ba,WarpX::Bx_nodal_flag), dm, 2, ngb));
    pml_B_fp[1].reset(new MultiFab(amrex::convert(ba,WarpX::By_nodal_flag), dm, 2, ngb));
    pml_B_fp[2].reset(new MultiFab(amrex::convert(ba,WarpX::Bz_nodal_flag), dm, 2, ngb));


    pml_E_fp[0]->setVal(0.0);
    pml_E_fp[1]->setVal(0.0);
    pml_E_fp[2]->setVal(0.0);
    pml_B_fp[0]->setVal(0.0);
    pml_B_fp[1]->setVal(0.0);
    pml_B_fp[2]->setVal(0.0);

    pml_j_fp[0].reset(new MultiFab(amrex::convert(ba,WarpX::jx_nodal_flag), dm, 1, ngb)); //convert(ba,WarpX::Jx_nodal_flag)
    pml_j_fp[1].reset(new MultiFab(amrex::convert(ba,WarpX::jy_nodal_flag), dm, 1, ngb)); //convert(ba,WarpX::Jy_nodal_flag)
    pml_j_fp[2].reset(new MultiFab(amrex::convert(ba,WarpX::jz_nodal_flag), dm, 1, ngb)); //convert(ba,WarpX::Jz_nodal_flag)
    pml_j_fp[0]->setVal(0.0);
    pml_j_fp[1]->setVal(0.0);
    pml_j_fp[2]->setVal(0.0);

    if (do_dive_cleaning)
    {
        pml_F_fp.reset(new MultiFab(amrex::convert(ba,IntVect::TheUnitVector()), dm, 3, ngf));
        pml_F_fp->setVal(0.0);
    }

    if (do_pml_in_domain){
        sigba_fp.reset(new MultiSigmaBox(ba, dm, grid_ba_reduced, geom->CellSize(), ncell, delta));
    }
    else {
        sigba_fp.reset(new MultiSigmaBox(ba, dm, grid_ba, geom->CellSize(), ncell, delta));
    }


#ifdef WARPX_USE_PSATD
    const bool in_pml = true; // Tells spectral solver to use split-PML equations
    const RealVect dx{AMREX_D_DECL(geom->CellSize(0), geom->CellSize(1), geom->CellSize(2))};
    // Get the cell-centered box, with guard cells
    BoxArray realspace_ba = ba;  // Copy box
    realspace_ba.enclosedCells().grow(nge); // cell-centered + guard cells
    spectral_solver_fp.reset( new SpectralSolver( realspace_ba, dm,
        nox_fft, noy_fft, noz_fft, do_nodal, dx, dt, in_pml ) );
#endif

    if (cgeom)
    {
#ifndef WARPX_USE_PSATD
        nge = IntVect(AMREX_D_DECL(1, 1, 1));
        ngb = IntVect(AMREX_D_DECL(1, 1, 1));
#endif

        BoxArray grid_cba = grid_ba;
        grid_cba.coarsen(ref_ratio);
<<<<<<< HEAD
        const BoxArray grid_cba_reduced = BoxArray(grid_cba.boxList().intersect(domain0)); // domain to change ? This domain was built for a fine grid: the reduced domain is only valid for the fine level...
        // const BoxArray& cba = MakeBoxArray(*cgeom, grid_cba_reduced, ncell);
        const BoxArray& cba = (do_pml_in_domain) ? MakeBoxArray(*cgeom, grid_cba_reduced, ncell, do_pml_Lo, do_pml_Hi) :  MakeBoxArray(*cgeom, grid_cba, ncell, do_pml_Lo, do_pml_Hi);
=======
        const BoxArray& cba = MakeBoxArray(*cgeom, grid_cba, ncell, do_pml_Lo, do_pml_Hi);
>>>>>>> 239f2949

        DistributionMapping cdm{cba};

        pml_E_cp[0].reset(new MultiFab(amrex::convert(cba,WarpX::Ex_nodal_flag), cdm, 3, nge));
        pml_E_cp[1].reset(new MultiFab(amrex::convert(cba,WarpX::Ey_nodal_flag), cdm, 3, nge));
        pml_E_cp[2].reset(new MultiFab(amrex::convert(cba,WarpX::Ez_nodal_flag), cdm, 3, nge));
        pml_B_cp[0].reset(new MultiFab(amrex::convert(cba,WarpX::Bx_nodal_flag), cdm, 2, ngb));
        pml_B_cp[1].reset(new MultiFab(amrex::convert(cba,WarpX::By_nodal_flag), cdm, 2, ngb));
        pml_B_cp[2].reset(new MultiFab(amrex::convert(cba,WarpX::Bz_nodal_flag), cdm, 2, ngb));

        pml_E_cp[0]->setVal(0.0);
        pml_E_cp[1]->setVal(0.0);
        pml_E_cp[2]->setVal(0.0);
        pml_B_cp[0]->setVal(0.0);
        pml_B_cp[1]->setVal(0.0);
        pml_B_cp[2]->setVal(0.0);

        if (do_dive_cleaning)
        {
            pml_F_cp.reset(new MultiFab(amrex::convert(cba,IntVect::TheUnitVector()), cdm, 3, ngf));
            pml_F_cp->setVal(0.0);

        }
        pml_j_cp[0].reset(new MultiFab(amrex::convert(cba,WarpX::jx_nodal_flag), cdm, 1, ngb));
        pml_j_cp[1].reset(new MultiFab(amrex::convert(cba,WarpX::jy_nodal_flag), cdm, 1, ngb));
        pml_j_cp[2].reset(new MultiFab(amrex::convert(cba,WarpX::jz_nodal_flag), cdm, 1, ngb));
        pml_j_cp[0]->setVal(0.0);
        pml_j_cp[1]->setVal(0.0);
        pml_j_cp[2]->setVal(0.0);

        if (do_pml_in_domain){
            sigba_cp.reset(new MultiSigmaBox(cba, cdm, grid_cba_reduced, cgeom->CellSize(), ncell, delta));
        }
        else {
            sigba_cp.reset(new MultiSigmaBox(cba, cdm, grid_cba, cgeom->CellSize(), ncell, delta));
        }

<<<<<<< HEAD
    }
=======
        sigba_cp.reset(new MultiSigmaBox(cba, cdm, grid_cba, cgeom->CellSize(), ncell, delta));
>>>>>>> 239f2949

#ifdef WARPX_USE_PSATD
        const bool in_pml = true; // Tells spectral solver to use split-PML equations
        const RealVect cdx{AMREX_D_DECL(cgeom->CellSize(0), cgeom->CellSize(1), cgeom->CellSize(2))};
        // Get the cell-centered box, with guard cells
        BoxArray realspace_cba = cba;  // Copy box
        realspace_cba.enclosedCells().grow(nge); // cell-centered + guard cells
        spectral_solver_cp.reset( new SpectralSolver( realspace_cba, cdm,
            nox_fft, noy_fft, noz_fft, do_nodal, cdx, dt, in_pml ) );
#endif
    }
}

BoxArray
PML::MakeBoxArray (const amrex::Geometry& geom, const amrex::BoxArray& grid_ba, int ncell,
                   const amrex::IntVect do_pml_Lo, const amrex::IntVect do_pml_Hi)
{
    Box domain = geom.Domain();
    amrex::Print()<<domain<<std::endl;
    amrex::Print()<<do_pml_Lo<<std::endl;
    amrex::Print()<<do_pml_Hi<<std::endl;
    for (int idim = 0; idim < AMREX_SPACEDIM; ++idim) {
        if ( ! geom.isPeriodic(idim) ) {
<<<<<<< HEAD
            // domain.grow(idim, ncell);
=======
>>>>>>> 239f2949
            if (do_pml_Lo[idim]){
                domain.growLo(idim, ncell);
            }
            if (do_pml_Hi[idim]){
                domain.growHi(idim, ncell);
            }
        }
    }
    amrex::Print()<<domain<<std::endl;
    BoxList bl;
    for (int i = 0, N = grid_ba.size(); i < N; ++i)
    {
        const Box& grid_bx = grid_ba[i];
        const IntVect& grid_bx_sz = grid_bx.size();
        // AMREX_ALWAYS_ASSERT_WITH_MESSAGE(grid_bx.shortside() > ncell,
        //                                  "Consider using larger amr.blocking_factor");

        Box bx = grid_bx;
        bx.grow(ncell);
        bx &= domain;

        Vector<Box> bndryboxes;
#if (AMREX_SPACEDIM == 3)
        int kbegin = -1, kend = 1;
#else
        int kbegin =  0, kend = 0;
#endif
        for (int kk = kbegin; kk <= kend; ++kk) {
            for (int jj = -1; jj <= 1; ++jj) {
                for (int ii = -1; ii <= 1; ++ii) {
                    if (ii != 0 || jj != 0 || kk != 0) {
                        Box b = grid_bx;
                        b.shift(grid_bx_sz * IntVect{AMREX_D_DECL(ii,jj,kk)});
                        b &= bx;
                        if (b.ok()) {
                            bndryboxes.push_back(b);
                        }
                    }
                }
            }
        }

        const BoxList& noncovered = grid_ba.complementIn(bx);
        for (const Box& b : noncovered) {
            for (const auto& bb : bndryboxes) {
                Box ib = b & bb;
                if (ib.ok()) {
                    bl.push_back(ib);
                }
            }
        }
    }

    BoxArray ba(bl);
    ba.removeOverlap(false);
    amrex::Print()<< "####### PML BOXES #######" <<std::endl;
    amrex::Print()<<"["<<std::endl;
    const BoxList& bl2 = BoxList(ba);
    for (const Box& b : bl2) {
        amrex::Print()<<"["<<b.smallEnd()[0]<<", "<<b.smallEnd()[1]<<", "<<b.bigEnd()[0]<<", "<<b.bigEnd()[1]<<"],"<<std::endl;
    }
    amrex::Print()<<"]"<<std::endl;

    return ba;
}

void
PML::ComputePMLFactors (amrex::Real dt)
{
    if (sigba_fp) {
        sigba_fp->ComputePMLFactorsB(m_geom->CellSize(), dt);
        sigba_fp->ComputePMLFactorsE(m_geom->CellSize(), dt);
    }
    if (sigba_cp) {
        sigba_cp->ComputePMLFactorsB(m_cgeom->CellSize(), dt);
        sigba_cp->ComputePMLFactorsE(m_cgeom->CellSize(), dt);
    }
}

std::array<MultiFab*,3>
PML::GetE_fp ()
{
    return {pml_E_fp[0].get(), pml_E_fp[1].get(), pml_E_fp[2].get()};
}

std::array<MultiFab*,3>
PML::GetB_fp ()
{
    return {pml_B_fp[0].get(), pml_B_fp[1].get(), pml_B_fp[2].get()};
}

std::array<MultiFab*,3>
PML::Getj_fp ()
{
    return {pml_j_fp[0].get(), pml_j_fp[1].get(), pml_j_fp[2].get()};
}

std::array<MultiFab*,3>
PML::GetE_cp ()
{
    return {pml_E_cp[0].get(), pml_E_cp[1].get(), pml_E_cp[2].get()};
}

std::array<MultiFab*,3>
PML::GetB_cp ()
{
    return {pml_B_cp[0].get(), pml_B_cp[1].get(), pml_B_cp[2].get()};
}

std::array<MultiFab*,3>
PML::Getj_cp ()
{
    return {pml_j_cp[0].get(), pml_j_cp[1].get(), pml_j_cp[2].get()};
}

MultiFab*
PML::GetF_fp ()
{
    return pml_F_fp.get();
}

MultiFab*
PML::GetF_cp ()
{
    return pml_F_cp.get();
}

void
PML::ExchangeB (const std::array<amrex::MultiFab*,3>& B_fp,
                const std::array<amrex::MultiFab*,3>& B_cp, int do_pml_in_domain, int ncell,
                const amrex::IntVect do_pml_Lo, const amrex::IntVect do_pml_Hi)
{
  ExchangeB(PatchType::fine, B_fp, do_pml_in_domain, ncell, do_pml_Lo, do_pml_Hi);
  ExchangeB(PatchType::coarse, B_cp, do_pml_in_domain, ncell, do_pml_Lo, do_pml_Hi);
}

void
PML::ExchangeB (PatchType patch_type,
                const std::array<amrex::MultiFab*,3>& Bp, int do_pml_in_domain, int ncell,
                const amrex::IntVect do_pml_Lo, const amrex::IntVect do_pml_Hi)
{
    if (patch_type == PatchType::fine && pml_B_fp[0] && Bp[0])
    {
        Exchange(*pml_B_fp[0], *Bp[0], *m_geom, do_pml_in_domain, ncell, do_pml_Lo, do_pml_Hi);
        Exchange(*pml_B_fp[1], *Bp[1], *m_geom, do_pml_in_domain, ncell, do_pml_Lo, do_pml_Hi);
        Exchange(*pml_B_fp[2], *Bp[2], *m_geom, do_pml_in_domain, ncell, do_pml_Lo, do_pml_Hi);
    }
    else if (patch_type == PatchType::coarse && pml_B_cp[0] && Bp[0])
    {
        Exchange(*pml_B_cp[0], *Bp[0], *m_cgeom, do_pml_in_domain, ncell, do_pml_Lo, do_pml_Hi);
        Exchange(*pml_B_cp[1], *Bp[1], *m_cgeom, do_pml_in_domain, ncell, do_pml_Lo, do_pml_Hi);
        Exchange(*pml_B_cp[2], *Bp[2], *m_cgeom, do_pml_in_domain, ncell, do_pml_Lo, do_pml_Hi);
    }
}

void
PML::ExchangeE (const std::array<amrex::MultiFab*,3>& E_fp,
                const std::array<amrex::MultiFab*,3>& E_cp, int do_pml_in_domain, int ncell,
                const amrex::IntVect do_pml_Lo, const amrex::IntVect do_pml_Hi)
{
    ExchangeE(PatchType::fine, E_fp, do_pml_in_domain, ncell, do_pml_Lo, do_pml_Hi);
    ExchangeE(PatchType::coarse, E_cp, do_pml_in_domain, ncell, do_pml_Lo, do_pml_Hi);
}

void
PML::ExchangeE (PatchType patch_type,
                const std::array<amrex::MultiFab*,3>& Ep, int do_pml_in_domain, int ncell,
                const amrex::IntVect do_pml_Lo, const amrex::IntVect do_pml_Hi)
{
    if (patch_type == PatchType::fine && pml_E_fp[0] && Ep[0])
    {
        Exchange(*pml_E_fp[0], *Ep[0], *m_geom, do_pml_in_domain, ncell, do_pml_Lo, do_pml_Hi);
        Exchange(*pml_E_fp[1], *Ep[1], *m_geom, do_pml_in_domain, ncell, do_pml_Lo, do_pml_Hi);
        Exchange(*pml_E_fp[2], *Ep[2], *m_geom, do_pml_in_domain, ncell, do_pml_Lo, do_pml_Hi);
    }
    else if (patch_type == PatchType::coarse && pml_E_cp[0] && Ep[0])
    {
        Exchange(*pml_E_cp[0], *Ep[0], *m_cgeom, do_pml_in_domain, ncell, do_pml_Lo, do_pml_Hi);
        Exchange(*pml_E_cp[1], *Ep[1], *m_cgeom, do_pml_in_domain, ncell, do_pml_Lo, do_pml_Hi);
        Exchange(*pml_E_cp[2], *Ep[2], *m_cgeom, do_pml_in_domain, ncell, do_pml_Lo, do_pml_Hi);
    }
}

void
PML::CopyJinPMLs (PatchType patch_type,
                const std::array<amrex::MultiFab*,3>& jp)
{
    if (patch_type == PatchType::fine && pml_j_fp[0] && jp[0])
    {
        CopyRegInPMLs(*pml_j_fp[0], *jp[0], *m_geom);
        CopyRegInPMLs(*pml_j_fp[1], *jp[1], *m_geom);
        CopyRegInPMLs(*pml_j_fp[2], *jp[2], *m_geom);
    }
    else if (patch_type == PatchType::coarse && pml_j_cp[0] && jp[0])
    {
        CopyRegInPMLs(*pml_j_cp[0], *jp[0], *m_cgeom);
        CopyRegInPMLs(*pml_j_cp[1], *jp[1], *m_cgeom);
        CopyRegInPMLs(*pml_j_cp[2], *jp[2], *m_cgeom);
    }
}

void
PML::CopyJinPMLs (const std::array<amrex::MultiFab*,3>& j_fp,
                const std::array<amrex::MultiFab*,3>& j_cp)
{
    CopyJinPMLs(PatchType::fine, j_fp);
    CopyJinPMLs(PatchType::coarse, j_cp);
}

void
PML::CopyJinReg (PatchType patch_type,
                const std::array<amrex::MultiFab*,3>& jp)
{
    if (patch_type == PatchType::fine && pml_j_fp[0] && jp[0])
    {
        CopyPMLsInReg(*pml_j_fp[0], *jp[0], *m_geom);
        CopyPMLsInReg(*pml_j_fp[1], *jp[1], *m_geom);
        CopyPMLsInReg(*pml_j_fp[2], *jp[2], *m_geom);
    }
    else if (patch_type == PatchType::coarse && pml_j_cp[0] && jp[0])
    {
        CopyPMLsInReg(*pml_j_cp[0], *jp[0], *m_cgeom);
        CopyPMLsInReg(*pml_j_cp[1], *jp[1], *m_cgeom);
        CopyPMLsInReg(*pml_j_cp[2], *jp[2], *m_cgeom);
    }
}

void
PML::CopyJinReg (const std::array<amrex::MultiFab*,3>& j_fp,
                const std::array<amrex::MultiFab*,3>& j_cp)
{
    CopyJinReg(PatchType::fine, j_fp);
    CopyJinReg(PatchType::coarse, j_cp);
}

void
PML::ExchangeF (MultiFab* F_fp, MultiFab* F_cp, int do_pml_in_domain, int ncell,
                const amrex::IntVect do_pml_Lo, const amrex::IntVect do_pml_Hi)
{
    ExchangeF(PatchType::fine, F_fp, do_pml_in_domain, ncell, do_pml_Lo, do_pml_Hi);
    ExchangeF(PatchType::coarse, F_cp, do_pml_in_domain, ncell, do_pml_Lo, do_pml_Hi);
}

void
PML::ExchangeF (PatchType patch_type, MultiFab* Fp, int do_pml_in_domain, int ncell,
                const amrex::IntVect do_pml_Lo, const amrex::IntVect do_pml_Hi)
{
    if (patch_type == PatchType::fine && pml_F_fp && Fp) {
        Exchange(*pml_F_fp, *Fp, *m_geom, do_pml_in_domain, ncell, do_pml_Lo, do_pml_Hi);
    } else if (patch_type == PatchType::coarse && pml_F_cp && Fp) {
        Exchange(*pml_F_cp, *Fp, *m_cgeom, do_pml_in_domain, ncell, do_pml_Lo, do_pml_Hi);
    }
}


void
PML::Exchange (MultiFab& pml, MultiFab& reg, const Geometry& geom, int do_pml_in_domain, int ncell,
                const amrex::IntVect do_pml_Lo, const amrex::IntVect do_pml_Hi)
{
    if (do_pml_in_domain){
        const IntVect& ngr = reg.nGrowVect();
        const IntVect& ngp = pml.nGrowVect();
        // amrex::Print()<< "##### PML EXCHANGE #####"<<std::endl;
        // amrex::Print()<< ngr <<std::endl;
        // amrex::Print()<< ngp <<std::endl;
        const int ncp = pml.nComp();
        const auto& period = geom.periodicity();

        MultiFab tmpregmf(reg.boxArray(), reg.DistributionMap(), ncp, ngr);
        tmpregmf.setVal(0.0, 0, ncp, ngr);
        MultiFab totpmlmf(pml.boxArray(), pml.DistributionMap(), ncp, ngp);
        totpmlmf.setVal(0.0, 0, ncp, ngp);
        // realise sum of splitted fields inside pml
        MultiFab::LinComb(totpmlmf, 1.0, pml, 0, 1.0, pml, 1, 0, 1, 0);
        if (ncp == 3) {
            MultiFab::Add(totpmlmf,pml,2,0,1,0);
        }
        totpmlmf.setVal(0.0, 1, ncp-1, 0);
        // reg.ParallelCopy(totpmlmf, 0, 0, 1, IntVect(0), ngr, period); //old - not really working
        reg.ParallelCopy(totpmlmf, 0, 0, 1, IntVect(0), IntVect(0), period); //new - works better

        // amrex::Print()<<"##### BOXES EXCHANGE PML #####"<<std::endl;
        // for (MFIter mfi(pml); mfi.isValid(); ++mfi)
        // {
        //     amrex::Print()<<pml[mfi].box()<<std::endl;
        // }

        // for (const Box& bx : BoxList(pml.boxArray())){
        //     amrex::Print()<<bx<<std::endl;
        // }

        if (ngp.max() > 0)  // Copy from pml to the ghost cells of regular data
        {
            MultiFab::Copy(tmpregmf, reg, 0, 0, 1, IntVect(0)); //ngr);
            MultiFab::Copy(totpmlmf, pml, 0, 0, ncp, ngp);

            tmpregmf.setVal(0.0, 1, ncp-1, 0);
            // ce qui foncitonne a peu pres pour le moment
            tmpregmf.ParallelCopy(totpmlmf,0, 0, ncp, IntVect(0), IntVect(0), period);
            totpmlmf.ParallelCopy(tmpregmf,0, 0, ncp, IntVect(0), ngp, period);

            MultiFab::Copy(pml, totpmlmf, 0, 0, ncp, ngp); //test
// #ifdef _OPENMP
// #pragma omp parallel
// #endif
            // // amrex::Print()<<"####### EXCHANGE INFORMATIONS GHOST CELLS PML #######"<<std::endl;
            // Box domain0 = geom.Domain();
            // for (int idim = 0; idim < AMREX_SPACEDIM; ++idim) {
            //     if ( ! geom.isPeriodic(idim) ) {
            //         // domain0.grow(idim, -ncell);
            //         if (do_pml_Lo[idim]){
            //             domain0.growLo(idim, -ncell);
            //         }
            //         if (do_pml_Hi[idim]){
            //             domain0.growHi(idim, -ncell);
            //         }
            //
            //     }
            // }
            // // amrex::Print()<<"domain0 = "<<domain0<<std::endl;
            // for (MFIter mfi(pml); mfi.isValid(); ++mfi)
            // {
            //     const FArrayBox& src = totpmlmf[mfi];
            //     FArrayBox& dst = pml[mfi];
            //     Box test = mfi.validbox();
            //     // amrex::Print()<<"src = ["<<src.smallEnd()[0]<<", "<<src.smallEnd()[1]<<", "<<src.bigEnd()[0]<<", "<<src.bigEnd()[1]<<"]"<<std::endl;
            //     // amrex::Print()<<"dst = ["<<dst.smallEnd()[0]<<", "<<dst.smallEnd()[1]<<", "<<dst.bigEnd()[0]<<", "<<dst.bigEnd()[1]<<"]"<<std::endl;
            //     // amrex::Print()<<"mfi.validbox() = ["<<test.smallEnd()[0]<<", "<<test.smallEnd()[1]<<", "<<test.bigEnd()[0]<<", "<<test.bigEnd()[1]<<"]"<<std::endl;
            //     // const BoxList& bl = amrex::boxDiff(dst.box(), mfi.validbox());
            //     // const BoxList& bl = BoxList(amrex::intersect(BoxArray(domain0), dst.box(),0));
            //     const BoxList& bl = BoxList(amrex::intersect(BoxArray(dst.box()), domain0,0));
            //     // amrex::Print()<<BoxList(dst.box())<<std::endl;
            //     // amrex::Print()<<BoxList(domain0)<<std::endl;
            //     // amrex::Print()<<bl<<std::endl;
            //     // amrex::Print()<<">>> EXCHANGE BOXES <<<<<" <<std::endl;
            //     // amrex::Print()<<"[" <<std::endl;
            //     for (const Box& bx : bl)
            //     {
            //         // dst.copy(src, bx, 0, bx, 0, 1);
            //         dst.copy(src, bx, 0, bx, 0, ncp);
            //         // amrex::Print()<<bx<<std::endl;
            //     }
            //     // amrex::Print()<<"]" <<std::endl;
            // }
        }
    }

    else {

        const IntVect& ngr = reg.nGrowVect();
        const IntVect& ngp = pml.nGrowVect();
        const int ncp = pml.nComp();
        const auto& period = geom.periodicity();

        MultiFab tmpregmf(reg.boxArray(), reg.DistributionMap(), ncp, ngr);

        if (ngp.max() > 0)  // Copy from pml to the ghost cells of regular data
        {
            MultiFab totpmlmf(pml.boxArray(), pml.DistributionMap(), 1, 0);
            MultiFab::LinComb(totpmlmf, 1.0, pml, 0, 1.0, pml, 1, 0, 1, 0);
            if (ncp == 3) {
                MultiFab::Add(totpmlmf,pml,2,0,1,0);
            }

            MultiFab::Copy(tmpregmf, reg, 0, 0, 1, ngr);
            tmpregmf.ParallelCopy(totpmlmf, 0, 0, 1, IntVect(0), ngr, period);

#ifdef _OPENMP
#pragma omp parallel
#endif
            // amrex::Print()<<"####### EXCHANGE INFORMATIONS GHOST CELLS PML #######"<<std::endl;
            for (MFIter mfi(reg); mfi.isValid(); ++mfi)
            {
                const FArrayBox& src = tmpregmf[mfi];
                FArrayBox& dst = reg[mfi];
                Box test = mfi.validbox();
                // amrex::Print()<<"src = ["<<src.smallEnd()[0]<<", "<<src.smallEnd()[1]<<", "<<src.bigEnd()[0]<<", "<<src.bigEnd()[1]<<"]"<<std::endl;
                // amrex::Print()<<"dst = ["<<dst.smallEnd()[0]<<", "<<dst.smallEnd()[1]<<", "<<dst.bigEnd()[0]<<", "<<dst.bigEnd()[1]<<"]"<<std::endl;
                // amrex::Print()<<"mfi.validbox() = ["<<test.smallEnd()[0]<<", "<<test.smallEnd()[1]<<", "<<test.bigEnd()[0]<<", "<<test.bigEnd()[1]<<"]"<<std::endl;
                const BoxList& bl = amrex::boxDiff(dst.box(), mfi.validbox());
                // amrex::Print()<<">>> EXCHANGE BOXES <<<<<" <<std::endl;
                // amrex::Print()<<"[" <<std::endl;
                for (const Box& bx : bl)
                {
                    dst.copy(src, bx, 0, bx, 0, 1);
                    // amrex::Print()<<"["<<bx.smallEnd()[0]<<", "<<bx.smallEnd()[1]<<", "<<bx.bigEnd()[0]<<", "<<bx.bigEnd()[1]<<"],"<<std::endl;
                }
                // amrex::Print()<<"]" <<std::endl;
            }
        }

        // Copy from regular data to PML's first component
        // Zero out the second (and third) component
        MultiFab::Copy(tmpregmf,reg,0,0,1,0);
        tmpregmf.setVal(0.0, 1, ncp-1, 0);
        pml.ParallelCopy(tmpregmf, 0, 0, ncp, IntVect(0), ngp, period);
    }

}


void
PML::CopyRegInPMLs (MultiFab& pml, MultiFab& reg, const Geometry& geom)
{
// #ifdef _OPENMP
// #pragma omp parallel
// #endif
  const IntVect& ngr = reg.nGrowVect();
  const IntVect& ngp = pml.nGrowVect();
  const auto& period = geom.periodicity();

  pml.ParallelCopy(reg, 0, 0, 1, ngr, ngp, period);
}

void
PML::CopyPMLsInReg (MultiFab& pml, MultiFab& reg, const Geometry& geom)
{
// #ifdef _OPENMP
// #pragma omp parallel
// #endif
  const IntVect& ngr = reg.nGrowVect();
  const IntVect& ngp = pml.nGrowVect();
  const auto& period = geom.periodicity();

  reg.ParallelCopy(pml, 0, 0, 1, ngp, ngr, period);

}

void
PML::FillBoundary ()
{
    FillBoundaryE();
    FillBoundaryB();
    FillBoundaryF();
}

void
PML::FillBoundaryE ()
{
    FillBoundaryE(PatchType::fine);
    FillBoundaryE(PatchType::coarse);
}

void
PML::FillBoundaryE (PatchType patch_type)
{
    if (patch_type == PatchType::fine && pml_E_fp[0] && pml_E_fp[0]->nGrowVect().max() > 0)
    {
        const auto& period = m_geom->periodicity();
        Vector<MultiFab*> mf{pml_E_fp[0].get(),pml_E_fp[1].get(),pml_E_fp[2].get()};
        amrex::FillBoundary(mf, period);
    }
    else if (patch_type == PatchType::coarse && pml_E_cp[0] && pml_E_cp[0]->nGrowVect().max() > 0)
    {
        const auto& period = m_cgeom->periodicity();
        Vector<MultiFab*> mf{pml_E_cp[0].get(),pml_E_cp[1].get(),pml_E_cp[2].get()};
        amrex::FillBoundary(mf, period);
    }
}

void
PML::FillBoundaryB ()
{
    FillBoundaryB(PatchType::fine);
    FillBoundaryB(PatchType::coarse);
}

void
PML::FillBoundaryB (PatchType patch_type)
{
    if (patch_type == PatchType::fine && pml_B_fp[0])
    {
        const auto& period = m_geom->periodicity();
        Vector<MultiFab*> mf{pml_B_fp[0].get(),pml_B_fp[1].get(),pml_B_fp[2].get()};
        amrex::FillBoundary(mf, period);
    }
    else if (patch_type == PatchType::coarse && pml_B_cp[0])
    {
        const auto& period = m_cgeom->periodicity();
        Vector<MultiFab*> mf{pml_B_cp[0].get(),pml_B_cp[1].get(),pml_B_cp[2].get()};
        amrex::FillBoundary(mf, period);
    }
}

void
PML::FillBoundaryF ()
{
    FillBoundaryF(PatchType::fine);
    FillBoundaryF(PatchType::coarse);
}

void
PML::FillBoundaryF (PatchType patch_type)
{
    if (patch_type == PatchType::fine && pml_F_fp && pml_F_fp->nGrowVect().max() > 0)
    {
        const auto& period = m_geom->periodicity();
        pml_F_fp->FillBoundary(period);
    }
    else if (patch_type == PatchType::coarse && pml_F_cp && pml_F_cp->nGrowVect().max() > 0)
    {
        const auto& period = m_cgeom->periodicity();
        pml_F_cp->FillBoundary(period);
    }
}

void
PML::CheckPoint (const std::string& dir) const
{
    if (pml_E_fp[0])
    {
        VisMF::Write(*pml_E_fp[0], dir+"_Ex_fp");
        VisMF::Write(*pml_E_fp[1], dir+"_Ey_fp");
        VisMF::Write(*pml_E_fp[2], dir+"_Ez_fp");
        VisMF::Write(*pml_B_fp[0], dir+"_Bx_fp");
        VisMF::Write(*pml_B_fp[1], dir+"_By_fp");
        VisMF::Write(*pml_B_fp[2], dir+"_Bz_fp");
    }

    if (pml_E_cp[0])
    {
        VisMF::Write(*pml_E_cp[0], dir+"_Ex_cp");
        VisMF::Write(*pml_E_cp[1], dir+"_Ey_cp");
        VisMF::Write(*pml_E_cp[2], dir+"_Ez_cp");
        VisMF::Write(*pml_B_cp[0], dir+"_Bx_cp");
        VisMF::Write(*pml_B_cp[1], dir+"_By_cp");
        VisMF::Write(*pml_B_cp[2], dir+"_Bz_cp");
    }
}

void
PML::Restart (const std::string& dir)
{
    if (pml_E_fp[0])
    {
        VisMF::Read(*pml_E_fp[0], dir+"_Ex_fp");
        VisMF::Read(*pml_E_fp[1], dir+"_Ey_fp");
        VisMF::Read(*pml_E_fp[2], dir+"_Ez_fp");
        VisMF::Read(*pml_B_fp[0], dir+"_Bx_fp");
        VisMF::Read(*pml_B_fp[1], dir+"_By_fp");
        VisMF::Read(*pml_B_fp[2], dir+"_Bz_fp");
    }

    if (pml_E_cp[0])
    {
        VisMF::Read(*pml_E_cp[0], dir+"_Ex_cp");
        VisMF::Read(*pml_E_cp[1], dir+"_Ey_cp");
        VisMF::Read(*pml_E_cp[2], dir+"_Ez_cp");
        VisMF::Read(*pml_B_cp[0], dir+"_Bx_cp");
        VisMF::Read(*pml_B_cp[1], dir+"_By_cp");
        VisMF::Read(*pml_B_cp[2], dir+"_Bz_cp");
    }
}

#ifdef WARPX_USE_PSATD
void
PML::PushPSATD () {

    // Update the fields on the fine and coarse patch
    PushPMLPSATDSinglePatch( *spectral_solver_fp, pml_E_fp, pml_B_fp );
    if (spectral_solver_cp) {
        PushPMLPSATDSinglePatch( *spectral_solver_cp, pml_E_cp, pml_B_cp );
    }
}

void
PushPMLPSATDSinglePatch (
    SpectralSolver& solver,
    std::array<std::unique_ptr<amrex::MultiFab>,3>& pml_E,
    std::array<std::unique_ptr<amrex::MultiFab>,3>& pml_B ) {

    using Idx = SpectralPMLIndex;

    // Perform forward Fourier transform
    // Note: the correspondance between the spectral PML index
    // (Exy, Ezx, etc.) and the component (0 or 1) of the
    // MultiFabs (e.g. pml_E) is dictated by the
    // function that damps the PML
    solver.ForwardTransform(*pml_E[0], Idx::Exy, 0);
    solver.ForwardTransform(*pml_E[0], Idx::Exz, 1);
    solver.ForwardTransform(*pml_E[1], Idx::Eyz, 0);
    solver.ForwardTransform(*pml_E[1], Idx::Eyx, 1);
    solver.ForwardTransform(*pml_E[2], Idx::Ezx, 0);
    solver.ForwardTransform(*pml_E[2], Idx::Ezy, 1);
    solver.ForwardTransform(*pml_B[0], Idx::Bxy, 0);
    solver.ForwardTransform(*pml_B[0], Idx::Bxz, 1);
    solver.ForwardTransform(*pml_B[1], Idx::Byz, 0);
    solver.ForwardTransform(*pml_B[1], Idx::Byx, 1);
    solver.ForwardTransform(*pml_B[2], Idx::Bzx, 0);
    solver.ForwardTransform(*pml_B[2], Idx::Bzy, 1);
    // Advance fields in spectral space
    solver.pushSpectralFields();
    // Perform backward Fourier Transform
    solver.BackwardTransform(*pml_E[0], Idx::Exy, 0);
    solver.BackwardTransform(*pml_E[0], Idx::Exz, 1);
    solver.BackwardTransform(*pml_E[1], Idx::Eyz, 0);
    solver.BackwardTransform(*pml_E[1], Idx::Eyx, 1);
    solver.BackwardTransform(*pml_E[2], Idx::Ezx, 0);
    solver.BackwardTransform(*pml_E[2], Idx::Ezy, 1);
    solver.BackwardTransform(*pml_B[0], Idx::Bxy, 0);
    solver.BackwardTransform(*pml_B[0], Idx::Bxz, 1);
    solver.BackwardTransform(*pml_B[1], Idx::Byz, 0);
    solver.BackwardTransform(*pml_B[1], Idx::Byx, 1);
    solver.BackwardTransform(*pml_B[2], Idx::Bzx, 0);
    solver.BackwardTransform(*pml_B[2], Idx::Bzy, 1);
}
#endif<|MERGE_RESOLUTION|>--- conflicted
+++ resolved
@@ -385,27 +385,8 @@
     {
         for (int i = 0, N = sigma_star[idim].size(); i < N; ++i)
         {
-<<<<<<< HEAD
-            if (sigma_star[idim][i] == 0.0)
-            {
-                sigma_star_fac[idim][i] = 1.0;
-            }
-            else
-            {
-                sigma_star_fac[idim][i] = std::exp(-sigma_star[idim][i]*dt);
-            }
-
-            if (sigma_star_cum[idim][i] == 0.0)
-            {
-                sigma_star_cum_fac[idim][i] = 1.0;
-            }
-            else
-            {
-                sigma_star_cum_fac[idim][i] = std::exp(-sigma_star_cum[idim][i]*dx[idim]);
-            }
-=======
             sigma_star_fac[idim][i] = std::exp(-sigma_star[idim][i]*dt);
->>>>>>> 239f2949
+            sigma_star_cum_fac[idim][i] = std::exp(-sigma_star_cum[idim][i]*dx[idim]);
         }
     }
 }
@@ -417,25 +398,8 @@
     {
         for (int i = 0, N = sigma[idim].size(); i < N; ++i)
         {
-<<<<<<< HEAD
-            if (sigma[idim][i] == 0.0)
-            {
-                sigma_fac[idim][i] = 1.0;
-            }
-            else
-            {
-                sigma_fac[idim][i] = std::exp(-sigma[idim][i]*dt);
-            }
-            if (sigma_cum[idim][i] == 0.0)
-            {
-                sigma_cum_fac[idim][i] = 1.0;
-            }
-            else {
-                sigma_cum_fac[idim][i] = std::exp(-sigma_cum[idim][i]*dx[idim]);
-            }
-=======
             sigma_fac[idim][i] = std::exp(-sigma[idim][i]*dt);
->>>>>>> 239f2949
+            sigma_cum_fac[idim][i] = std::exp(-sigma_cum[idim][i]*dx[idim]);
         }
     }
 }
@@ -480,8 +444,11 @@
 
 PML::PML (const BoxArray& grid_ba, const DistributionMapping& grid_dm,
           const Geometry* geom, const Geometry* cgeom,
-<<<<<<< HEAD
-          int ncell, int delta, int ref_ratio, int do_dive_cleaning, int do_moving_window,
+          int ncell, int delta, int ref_ratio, 
+          #ifdef WARPX_USE_PSATD
+                    Real dt, int nox_fft, int noy_fft, int noz_fft, bool do_nodal,
+          #endif
+          int do_dive_cleaning, int do_moving_window,
           int pml_has_particles, int do_pml_in_domain,
           const amrex::IntVect do_pml_Lo, const amrex::IntVect do_pml_Hi) // = amrex::IntVect::TheUnitVector()
     : m_geom(geom),
@@ -505,18 +472,6 @@
 
     const BoxArray& ba = (do_pml_in_domain)? MakeBoxArray(*geom, grid_ba_reduced, ncell, do_pml_Lo, do_pml_Hi) : MakeBoxArray(*geom, grid_ba, ncell, do_pml_Lo, do_pml_Hi);
 
-=======
-          int ncell, int delta, int ref_ratio,
-#ifdef WARPX_USE_PSATD
-          Real dt, int nox_fft, int noy_fft, int noz_fft, bool do_nodal,
-#endif
-          int do_dive_cleaning, int do_moving_window,
-          const amrex::IntVect do_pml_Lo, const amrex::IntVect do_pml_Hi)
-    : m_geom(geom),
-      m_cgeom(cgeom)
-{
-    const BoxArray& ba = MakeBoxArray(*geom, grid_ba, ncell, do_pml_Lo, do_pml_Hi);
->>>>>>> 239f2949
     if (ba.size() == 0) {
         m_ok = false;
         return;
@@ -588,6 +543,8 @@
 
 
 #ifdef WARPX_USE_PSATD
+    AMREX_ALWAYS_ASSERT_WITH_MESSAGE( do_pml_in_domain==false, 
+        "PSATD solver cannot be used with `do_pml_in_domain`.");
     const bool in_pml = true; // Tells spectral solver to use split-PML equations
     const RealVect dx{AMREX_D_DECL(geom->CellSize(0), geom->CellSize(1), geom->CellSize(2))};
     // Get the cell-centered box, with guard cells
@@ -606,13 +563,9 @@
 
         BoxArray grid_cba = grid_ba;
         grid_cba.coarsen(ref_ratio);
-<<<<<<< HEAD
         const BoxArray grid_cba_reduced = BoxArray(grid_cba.boxList().intersect(domain0)); // domain to change ? This domain was built for a fine grid: the reduced domain is only valid for the fine level...
         // const BoxArray& cba = MakeBoxArray(*cgeom, grid_cba_reduced, ncell);
         const BoxArray& cba = (do_pml_in_domain) ? MakeBoxArray(*cgeom, grid_cba_reduced, ncell, do_pml_Lo, do_pml_Hi) :  MakeBoxArray(*cgeom, grid_cba, ncell, do_pml_Lo, do_pml_Hi);
-=======
-        const BoxArray& cba = MakeBoxArray(*cgeom, grid_cba, ncell, do_pml_Lo, do_pml_Hi);
->>>>>>> 239f2949
 
         DistributionMapping cdm{cba};
 
@@ -649,12 +602,6 @@
         else {
             sigba_cp.reset(new MultiSigmaBox(cba, cdm, grid_cba, cgeom->CellSize(), ncell, delta));
         }
-
-<<<<<<< HEAD
-    }
-=======
-        sigba_cp.reset(new MultiSigmaBox(cba, cdm, grid_cba, cgeom->CellSize(), ncell, delta));
->>>>>>> 239f2949
 
 #ifdef WARPX_USE_PSATD
         const bool in_pml = true; // Tells spectral solver to use split-PML equations
@@ -678,10 +625,6 @@
     amrex::Print()<<do_pml_Hi<<std::endl;
     for (int idim = 0; idim < AMREX_SPACEDIM; ++idim) {
         if ( ! geom.isPeriodic(idim) ) {
-<<<<<<< HEAD
-            // domain.grow(idim, ncell);
-=======
->>>>>>> 239f2949
             if (do_pml_Lo[idim]){
                 domain.growLo(idim, ncell);
             }
