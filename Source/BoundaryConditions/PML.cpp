--- conflicted
+++ resolved
@@ -469,17 +469,12 @@
     const RealVect dx{AMREX_D_DECL(geom->CellSize(0), geom->CellSize(1), geom->CellSize(2))};
     // Get the cell-centered box, with guard cells
     BoxArray realspace_ba = ba;  // Copy box
-<<<<<<< HEAD
-    amrex::Vector<amrex::Real> v_galilean = {0,0,0};
-    realspace_ba.enclosedCells().grow(nge); // cell-centered + guard cells
-    spectral_solver_fp.reset( new SpectralSolver( realspace_ba, dm,
-        nox_fft, noy_fft, noz_fft, do_nodal, v_galilean, dx, dt, in_pml ) );
-=======
-    Array<Real,3> v_galilean_zero = {0,0,0};
+    //amrex::Vector<amrex::Real> v_galilean_zero = {0,0,0};
+    amrex::Array<Real,3> v_galilean_zero = {0,0,0};
+
     realspace_ba.enclosedCells().grow(nge); // cell-centered + guard cells
     spectral_solver_fp.reset( new SpectralSolver( realspace_ba, dm,
         nox_fft, noy_fft, noz_fft, do_nodal, v_galilean_zero, dx, dt, in_pml ) );
->>>>>>> 7b87d99a
 #endif
 
     if (cgeom)
@@ -536,18 +531,10 @@
         const RealVect cdx{AMREX_D_DECL(cgeom->CellSize(0), cgeom->CellSize(1), cgeom->CellSize(2))};
         // Get the cell-centered box, with guard cells
         BoxArray realspace_cba = cba;  // Copy box
-<<<<<<< HEAD
-
-        realspace_cba.enclosedCells().grow(nge); // cell-centered + guard cells
-        spectral_solver_cp.reset( new SpectralSolver( realspace_cba, cdm,
-            nox_fft, noy_fft, noz_fft, do_nodal, v_galilean, cdx, dt, in_pml ) );
-=======
-        // const bool in_pml = true; // Tells spectral solver to use split-PML equations
 
         realspace_cba.enclosedCells().grow(nge); // cell-centered + guard cells
         spectral_solver_cp.reset( new SpectralSolver( realspace_cba, cdm,
             nox_fft, noy_fft, noz_fft, do_nodal, v_galilean_zero, cdx, dt, in_pml ) );
->>>>>>> 7b87d99a
 #endif
     }
 }
