/* Copyright 2019 Andrew Myers, Aurore Blelly, Axel Huebl
 * Maxence Thevenet, Remi Lehe, Weiqun Zhang
 *
 *
 * This file is part of WarpX.
 *
 * License: BSD-3-Clause-LBNL
 */
#include "PML.H"

#include "BoundaryConditions/PML.H"
#include "BoundaryConditions/PMLComponent.H"
#ifdef WARPX_USE_PSATD
#   include "FieldSolver/SpectralSolver/SpectralFieldData.H"
#endif
#include "Utils/WarpXAlgorithmSelection.H"
#include "Utils/WarpXConst.H"
#include "Utils/WarpXProfilerWrapper.H"
#include "WarpX.H"
#include "Parallelization/WarpXCommUtil.H"

#include <AMReX.H>
#include <AMReX_Algorithm.H>
#include <AMReX_Array.H>
#include <AMReX_Array4.H>
#include <AMReX_BLassert.H>
#include <AMReX_Box.H>
#include <AMReX_BoxList.H>
#include <AMReX_DistributionMapping.H>
#include <AMReX_FArrayBox.H>
#include <AMReX_FBI.H>
#include <AMReX_FabArrayBase.H>
#include <AMReX_Geometry.H>
#include <AMReX_GpuControl.H>
#include <AMReX_GpuDevice.H>
#include <AMReX_GpuLaunch.H>
#include <AMReX_GpuQualifiers.H>
#include <AMReX_IndexType.H>
#include <AMReX_MFIter.H>
#include <AMReX_ParmParse.H>
#include <AMReX_RealVect.H>
#include <AMReX_SPACE.H>
#include <AMReX_VisMF.H>

#include <algorithm>
#include <cmath>
#include <memory>
#include <utility>
#ifdef AMREX_USE_EB
#   include "AMReX_EBFabFactory.H"
#endif

using namespace amrex;

namespace
{
    static void FillLo (int idim, Sigma& sigma, Sigma& sigma_cumsum,
                        Sigma& sigma_star, Sigma& sigma_star_cumsum,
                        const Box& overlap, const Box& grid, Real fac)
    {
        int glo = grid.smallEnd(idim);
        int olo = overlap.smallEnd(idim);
        int ohi = overlap.bigEnd(idim);
        int slo = sigma.m_lo;
        int sslo = sigma_star.m_lo;

        const int N = ohi+1-olo+1;
        Real* p_sigma = sigma.data();
        Real* p_sigma_cumsum = sigma_cumsum.data();
        Real* p_sigma_star = sigma_star.data();
        Real* p_sigma_star_cumsum = sigma_star_cumsum.data();
        amrex::ParallelFor(N, [=] AMREX_GPU_DEVICE (int i) noexcept
        {
            i += olo;
            Real offset = static_cast<Real>(glo-i);
            p_sigma[i-slo] = fac*(offset*offset);
            // sigma_cumsum is the analytical integral of sigma function at same points than sigma
            p_sigma_cumsum[i-slo] = (fac*(offset*offset*offset)/3._rt)/PhysConst::c;
            if (i <= ohi+1) {
                offset = static_cast<Real>(glo-i) - 0.5_rt;
                p_sigma_star[i-sslo] = fac*(offset*offset);
                // sigma_star_cumsum is the analytical integral of sigma function at same points than sigma_star
                p_sigma_star_cumsum[i-sslo] = (fac*(offset*offset*offset)/3._rt)/PhysConst::c;
            }
        });
    }

    static void FillHi (int idim, Sigma& sigma, Sigma& sigma_cumsum,
                        Sigma& sigma_star, Sigma& sigma_star_cumsum,
                        const Box& overlap, const Box& grid, Real fac)
    {
        int ghi = grid.bigEnd(idim);
        int olo = overlap.smallEnd(idim);
        int ohi = overlap.bigEnd(idim);
        int slo = sigma.m_lo;
        int sslo = sigma_star.m_lo;

        const int N = ohi+1-olo+1;
        Real* p_sigma = sigma.data();
        Real* p_sigma_cumsum = sigma_cumsum.data();
        Real* p_sigma_star = sigma_star.data();
        Real* p_sigma_star_cumsum = sigma_star_cumsum.data();
        amrex::ParallelFor(N, [=] AMREX_GPU_DEVICE (int i) noexcept
        {
            i += olo;
            Real offset = static_cast<Real>(i-ghi-1);
            p_sigma[i-slo] = fac*(offset*offset);
            p_sigma_cumsum[i-slo] = (fac*(offset*offset*offset)/3._rt)/PhysConst::c;
            if (i <= ohi+1) {
                offset = static_cast<Real>(i-ghi) - 0.5_rt;
                p_sigma_star[i-sslo] = fac*(offset*offset);
                p_sigma_star_cumsum[i-sslo] = (fac*(offset*offset*offset)/3._rt)/PhysConst::c;
            }
        });
    }

#if (AMREX_SPACEDIM != 1)
    static void FillZero (int idim, Sigma& sigma, Sigma& sigma_cumsum,
                          Sigma& sigma_star, Sigma& sigma_star_cumsum,
                          const Box& overlap)
    {
        int olo = overlap.smallEnd(idim);
        int ohi = overlap.bigEnd(idim);
        int slo = sigma.m_lo;
        int sslo = sigma_star.m_lo;

        const int N = ohi+1-olo+1;
        Real* p_sigma = sigma.data();
        Real* p_sigma_cumsum = sigma_cumsum.data();
        Real* p_sigma_star = sigma_star.data();
        Real* p_sigma_star_cumsum = sigma_star_cumsum.data();
        amrex::ParallelFor(N, [=] AMREX_GPU_DEVICE (int i) noexcept
        {
            i += olo;
            p_sigma[i-slo] = Real(0.0);
            p_sigma_cumsum[i-slo] = Real(0.0);
            if (i <= ohi+1) {
                p_sigma_star[i-sslo] = Real(0.0);
                p_sigma_star_cumsum[i-sslo] = Real(0.0);
            }
        });
    }
#endif
}


SigmaBox::SigmaBox (const Box& box, const BoxArray& grids, const Real* dx, int ncell, int delta)
{
    BL_ASSERT(box.cellCentered());

    const IntVect& sz = box.size();
    const int*     lo = box.loVect();
    const int*     hi = box.hiVect();

    for (int idim = 0; idim < AMREX_SPACEDIM; ++idim)
    {
        sigma                [idim].resize(sz[idim]+1);
        sigma_cumsum         [idim].resize(sz[idim]+1);
        sigma_star           [idim].resize(sz[idim]+1);
        sigma_star_cumsum    [idim].resize(sz[idim]+1);
        sigma_fac            [idim].resize(sz[idim]+1);
        sigma_cumsum_fac     [idim].resize(sz[idim]+1);
        sigma_star_fac       [idim].resize(sz[idim]+1);
        sigma_star_cumsum_fac[idim].resize(sz[idim]+1);

        sigma                [idim].m_lo = lo[idim];
        sigma                [idim].m_hi = hi[idim]+1;
        sigma_cumsum         [idim].m_lo = lo[idim];
        sigma_cumsum         [idim].m_hi = hi[idim]+1;
        sigma_star           [idim].m_lo = lo[idim];
        sigma_star           [idim].m_hi = hi[idim]+1;
        sigma_star_cumsum    [idim].m_lo = lo[idim];
        sigma_star_cumsum    [idim].m_hi = hi[idim]+1;
        sigma_fac            [idim].m_lo = lo[idim];
        sigma_fac            [idim].m_hi = hi[idim]+1;
        sigma_cumsum_fac     [idim].m_lo = lo[idim];
        sigma_cumsum_fac     [idim].m_hi = hi[idim]+1;
        sigma_star_fac       [idim].m_lo = lo[idim];
        sigma_star_fac       [idim].m_hi = hi[idim]+1;
        sigma_star_cumsum_fac[idim].m_lo = lo[idim];
        sigma_star_cumsum_fac[idim].m_hi = hi[idim]+1;
    }

    Array<Real,AMREX_SPACEDIM> fac;
    for (int idim = 0; idim < AMREX_SPACEDIM; ++idim) {
        fac[idim] = 4.0_rt*PhysConst::c/(dx[idim]*static_cast<Real>(delta*delta));
    }

    const std::vector<std::pair<int,Box> >& isects = grids.intersections(box, false, ncell);

    for (int idim = 0; idim < AMREX_SPACEDIM; ++idim)
    {
#if (AMREX_SPACEDIM >= 2)
        int jdim = (idim+1) % AMREX_SPACEDIM;
#endif
#if defined(WARPX_DIM_3D)
        int kdim = (idim+2) % AMREX_SPACEDIM;
#endif

        Vector<int> direct_faces, side_faces, direct_side_edges, side_side_edges, corners;
        for (const auto& kv : isects)
        {
            const Box& grid_box = grids[kv.first];

            if (amrex::grow(grid_box, idim, ncell).intersects(box))
            {
                direct_faces.push_back(kv.first);
            }
#if (AMREX_SPACEDIM >= 2)
            else if (amrex::grow(grid_box, jdim, ncell).intersects(box))
            {
                side_faces.push_back(kv.first);
            }
#if defined(WARPX_DIM_3D)
            else if (amrex::grow(grid_box, kdim, ncell).intersects(box))
            {
                side_faces.push_back(kv.first);
            }
            else if (amrex::grow(amrex::grow(grid_box,idim,ncell),
                                 jdim,ncell).intersects(box))
            {
                direct_side_edges.push_back(kv.first);
            }
            else if (amrex::grow(amrex::grow(grid_box,idim,ncell),
                                 kdim,ncell).intersects(box))
            {
                direct_side_edges.push_back(kv.first);
            }
            else if (amrex::grow(amrex::grow(grid_box,jdim,ncell),
                                 kdim,ncell).intersects(box))
            {
                side_side_edges.push_back(kv.first);
            }
#endif
            else
            {
                corners.push_back(kv.first);
            }
#endif
        }

#if (AMREX_SPACEDIM >= 2)
        for (auto gid : corners)
        {
            const Box& grid_box = grids[gid];

            Box lobox = amrex::adjCellLo(grid_box, idim, ncell);
            lobox.grow(jdim,ncell);
#if defined(WARPX_DIM_3D)
            lobox.grow(kdim,ncell);
#endif
            Box looverlap = lobox & box;
            if (looverlap.ok()) {
                FillLo(idim, sigma[idim], sigma_cumsum[idim],
                       sigma_star[idim], sigma_star_cumsum[idim],
                       looverlap, grid_box, fac[idim]);
            }

            Box hibox = amrex::adjCellHi(grid_box, idim, ncell);
            hibox.grow(jdim,ncell);
#if defined(WARPX_DIM_3D)
            hibox.grow(kdim,ncell);
#endif
            Box hioverlap = hibox & box;
            if (hioverlap.ok()) {
                FillHi(idim, sigma[idim], sigma_cumsum[idim],
                       sigma_star[idim],  sigma_star_cumsum[idim],
                       hioverlap, grid_box, fac[idim]);
            }

            if (!looverlap.ok() && !hioverlap.ok()) {
                amrex::Abort("SigmaBox::SigmaBox(): corners, how did this happen?\n");
            }
        }
#endif

#if defined(WARPX_DIM_3D)
        for (auto gid : side_side_edges)
        {
            const Box& grid_box = grids[gid];
            const Box& overlap = amrex::grow(amrex::grow(grid_box,jdim,ncell),kdim,ncell) & box;
            if (overlap.ok()) {
                FillZero(idim, sigma[idim], sigma_cumsum[idim],
                        sigma_star[idim], sigma_star_cumsum[idim], overlap);
            }
            else {
                amrex::Abort("SigmaBox::SigmaBox(): side_side_edges, how did this happen?\n");
            }
        }

        for (auto gid : direct_side_edges)
        {
            const Box& grid_box = grids[gid];

            Box lobox = amrex::adjCellLo(grid_box, idim, ncell);
            Box looverlap = lobox.grow(jdim,ncell).grow(kdim,ncell) & box;
            if (looverlap.ok()) {
                FillLo(idim, sigma[idim], sigma_cumsum[idim],
                      sigma_star[idim],  sigma_star_cumsum[idim],
                      looverlap, grid_box, fac[idim]);
            }

            Box hibox = amrex::adjCellHi(grid_box, idim, ncell);
            Box hioverlap = hibox.grow(jdim,ncell).grow(kdim,ncell) & box;
            if (hioverlap.ok()) {
                FillHi(idim, sigma[idim], sigma_cumsum[idim],
                      sigma_star[idim],  sigma_star_cumsum[idim],
                      hioverlap, grid_box, fac[idim]);
            }

            if (!looverlap.ok() && !hioverlap.ok()) {
                amrex::Abort("SigmaBox::SigmaBox(): direct_side_edges, how did this happen?\n");
            }
        }
#endif

#if (AMREX_SPACEDIM >= 2)
        for (auto gid : side_faces)
        {
            const Box& grid_box = grids[gid];
#if defined(WARPX_DIM_XZ) || defined(WARPX_DIM_RZ)
            const Box& overlap = amrex::grow(grid_box,jdim,ncell) & box;
#else
            const Box& overlap = amrex::grow(amrex::grow(grid_box,jdim,ncell),kdim,ncell) & box;
#endif
            if (overlap.ok()) {
                FillZero(idim, sigma[idim], sigma_cumsum[idim],
                        sigma_star[idim], sigma_star_cumsum[idim], overlap);
            } else {
                amrex::Abort("SigmaBox::SigmaBox(): side_faces, how did this happen?\n");
            }
        }
#endif

        for (auto gid : direct_faces)
        {
            const Box& grid_box = grids[gid];

            const Box& lobox = amrex::adjCellLo(grid_box, idim, ncell);
            Box looverlap = lobox & box;
            if (looverlap.ok()) {
                FillLo(idim, sigma[idim], sigma_cumsum[idim],
                      sigma_star[idim],  sigma_star_cumsum[idim],
                      looverlap, grid_box, fac[idim]);
            }

            const Box& hibox = amrex::adjCellHi(grid_box, idim, ncell);
            Box hioverlap = hibox & box;
            if (hioverlap.ok()) {
                FillHi(idim, sigma[idim], sigma_cumsum[idim],
                      sigma_star[idim],  sigma_star_cumsum[idim],
                      hioverlap, grid_box, fac[idim]);
            }

            if (!looverlap.ok() && !hioverlap.ok()) {
                amrex::Abort("SigmaBox::SigmaBox(): direct faces, how did this happen?\n");
            }
        }

        if (direct_faces.size() > 1) {
            amrex::Abort("SigmaBox::SigmaBox(): direct_faces.size() > 1, Box gaps not wide enough?\n");
        }
    }

    amrex::Gpu::synchronize();
}


void
SigmaBox::ComputePMLFactorsB (const Real* a_dx, Real dt)
{
    GpuArray<Real*,AMREX_SPACEDIM> p_sigma_star_fac;
    GpuArray<Real*,AMREX_SPACEDIM> p_sigma_star_cumsum_fac;
    GpuArray<Real const*,AMREX_SPACEDIM> p_sigma_star;
    GpuArray<Real const*,AMREX_SPACEDIM> p_sigma_star_cumsum;
    GpuArray<int, AMREX_SPACEDIM> N;
    GpuArray<Real, AMREX_SPACEDIM> dx;
    for (int idim = 0; idim < AMREX_SPACEDIM; ++idim) {
        p_sigma_star_fac[idim] = sigma_star_fac[idim].data();
        p_sigma_star_cumsum_fac[idim] = sigma_star_cumsum_fac[idim].data();
        p_sigma_star[idim] = sigma_star[idim].data();
        p_sigma_star_cumsum[idim] = sigma_star_cumsum[idim].data();
        N[idim] = sigma_star[idim].size();
        dx[idim] = a_dx[idim];
    }
    amrex::ParallelFor(
#if (AMREX_SPACEDIM >= 2)
        amrex::max(AMREX_D_DECL(N[0],N[1],N[2])),
#else
        N[0],
#endif
    [=] AMREX_GPU_DEVICE (int i) noexcept
    {
        for (int idim = 0; idim < AMREX_SPACEDIM; ++idim) {
            if (i < N[idim]) {
                p_sigma_star_fac[idim][i] = std::exp(-p_sigma_star[idim][i]*dt);
                p_sigma_star_cumsum_fac[idim][i] = std::exp(-p_sigma_star_cumsum[idim][i]*dx[idim]);
            }
        }
    });
}

void
SigmaBox::ComputePMLFactorsE (const Real* a_dx, Real dt)
{
    GpuArray<Real*,AMREX_SPACEDIM> p_sigma_fac;
    GpuArray<Real*,AMREX_SPACEDIM> p_sigma_cumsum_fac;
    GpuArray<Real const*,AMREX_SPACEDIM> p_sigma;
    GpuArray<Real const*,AMREX_SPACEDIM> p_sigma_cumsum;
    GpuArray<int, AMREX_SPACEDIM> N;
    GpuArray<Real, AMREX_SPACEDIM> dx;
    for (int idim = 0; idim < AMREX_SPACEDIM; ++idim) {
        p_sigma_fac[idim] = sigma_fac[idim].data();
        p_sigma_cumsum_fac[idim] = sigma_cumsum_fac[idim].data();
        p_sigma[idim] = sigma[idim].data();
        p_sigma_cumsum[idim] = sigma_cumsum[idim].data();
        N[idim] = sigma[idim].size();
        dx[idim] = a_dx[idim];
    }
    amrex::ParallelFor(
#if (AMREX_SPACEDIM >= 2)
        amrex::max(AMREX_D_DECL(N[0],N[1],N[2])),
#else
        N[0],
#endif
    [=] AMREX_GPU_DEVICE (int i) noexcept
    {
        for (int idim = 0; idim < AMREX_SPACEDIM; ++idim) {
            if (i < N[idim]) {
                p_sigma_fac[idim][i] = std::exp(-p_sigma[idim][i]*dt);
                p_sigma_cumsum_fac[idim][i] = std::exp(-p_sigma_cumsum[idim][i]*dx[idim]);
            }
        }
    });
}

MultiSigmaBox::MultiSigmaBox (const BoxArray& ba, const DistributionMapping& dm,
                              const BoxArray& grid_ba, const Real* dx, int ncell, int delta)
    : FabArray<SigmaBox>(ba,dm,1,0,MFInfo(),
                         SigmaBoxFactory(grid_ba,dx,ncell,delta))
{}

void
MultiSigmaBox::ComputePMLFactorsB (const Real* dx, Real dt)
{
    if (dt == dt_B) return;

    dt_B = dt;

#ifdef AMREX_USE_OMP
#pragma omp parallel if (amrex::Gpu::notInLaunchRegion())
#endif
    for (MFIter mfi(*this); mfi.isValid(); ++mfi)
    {
        (*this)[mfi].ComputePMLFactorsB(dx, dt);
    }
}

void
MultiSigmaBox::ComputePMLFactorsE (const Real* dx, Real dt)
{
    if (dt == dt_E) return;

    dt_E = dt;

#ifdef AMREX_USE_OMP
#pragma omp parallel if (amrex::Gpu::notInLaunchRegion())
#endif
    for (MFIter mfi(*this); mfi.isValid(); ++mfi)
    {
        (*this)[mfi].ComputePMLFactorsE(dx, dt);
    }
}

PML::PML (const int lev, const BoxArray& grid_ba, const DistributionMapping& grid_dm,
          const Geometry* geom, const Geometry* cgeom,
          int ncell, int delta, amrex::IntVect ref_ratio,
          Real dt, int nox_fft, int noy_fft, int noz_fft, bool do_nodal,
          int do_moving_window, int /*pml_has_particles*/, int do_pml_in_domain,
          const bool J_linear_in_time,
          const bool do_pml_dive_cleaning, const bool do_pml_divb_cleaning,
          int max_guard_EB,
          const amrex::IntVect do_pml_Lo, const amrex::IntVect do_pml_Hi)
    : m_dive_cleaning(do_pml_dive_cleaning),
      m_divb_cleaning(do_pml_divb_cleaning),
      m_geom(geom),
      m_cgeom(cgeom)
{
    // When `do_pml_in_domain` is true, the PML overlap with the last `ncell` of the physical domain
    // (instead of extending `ncell` outside of the physical domain)
    // In order to implement this, a reduced domain is created here (decreased by ncells in all direction)
    // and passed to `MakeBoxArray`, which surrounds it by PML boxes
    // (thus creating the PML boxes at the right position, where they overlap with the original domain)
    // minimalBox provides the bounding box around grid_ba for level, lev.
    // Note that this is okay to build pml inside domain for a single patch, or joint patches
    // with same [min,max]. But it does not support multiple disjoint refinement patches.
    Box domain0 = grid_ba.minimalBox();
    for (int idim = 0; idim < AMREX_SPACEDIM; ++idim) {
        if (do_pml_Lo[idim]){
            domain0.growLo(idim, -ncell);
        }
        if (do_pml_Hi[idim]){
            domain0.growHi(idim, -ncell);
        }
    }
    const BoxArray grid_ba_reduced = BoxArray(grid_ba.boxList().intersect(domain0));

    const BoxArray& ba = (do_pml_in_domain)?
          MakeBoxArray(*geom, grid_ba_reduced, ncell, do_pml_in_domain, do_pml_Lo, do_pml_Hi) :
          MakeBoxArray(*geom, grid_ba, ncell, do_pml_in_domain, do_pml_Lo, do_pml_Hi);
    if (ba.empty()) {
        m_ok = false;
        return;
    } else {
        m_ok = true;
    }

    // Define the number of guard cells in each direction, for E, B, and F
    IntVect nge = IntVect(AMREX_D_DECL(2, 2, 2));
    IntVect ngb = IntVect(AMREX_D_DECL(2, 2, 2));
    int ngf_int = 0;
    if (WarpX::maxwell_solver_id == MaxwellSolverAlgo::CKC) ngf_int = std::max( ngf_int, 1 );
    IntVect ngf = IntVect(AMREX_D_DECL(ngf_int, ngf_int, ngf_int));

    if (do_moving_window) {
        AMREX_ALWAYS_ASSERT_WITH_MESSAGE(lev <= 1,
            "The number of grow cells for the moving window currently assumes 2 levels max.");
        int rr = ref_ratio[WarpX::moving_window_dir];
        nge[WarpX::moving_window_dir] = std::max(nge[WarpX::moving_window_dir], rr);
        ngb[WarpX::moving_window_dir] = std::max(ngb[WarpX::moving_window_dir], rr);
        ngf[WarpX::moving_window_dir] = std::max(ngf[WarpX::moving_window_dir], rr);
    }

    if (WarpX::maxwell_solver_id == MaxwellSolverAlgo::PSATD) {
        // Increase the number of guard cells, in order to fit the extent
        // of the stencil for the spectral solver
        int ngFFt_x = do_nodal ? nox_fft : nox_fft/2;
        int ngFFt_y = do_nodal ? noy_fft : noy_fft/2;
        int ngFFt_z = do_nodal ? noz_fft : noz_fft/2;

        ParmParse pp_psatd("psatd");
        queryWithParser(pp_psatd, "nx_guard", ngFFt_x);
        queryWithParser(pp_psatd, "ny_guard", ngFFt_y);
        queryWithParser(pp_psatd, "nz_guard", ngFFt_z);

#if defined(WARPX_DIM_3D)
        IntVect ngFFT = IntVect(ngFFt_x, ngFFt_y, ngFFt_z);
#elif defined(WARPX_DIM_XZ) || defined(WARPX_DIM_RZ)
        IntVect ngFFT = IntVect(ngFFt_x, ngFFt_z);
#elif defined(WARPX_DIM_1D_Z)
        IntVect ngFFT = IntVect(ngFFt_z);
#endif

        // Set the number of guard cells to the maximum of each field
        // (all fields should have the same number of guard cells)
        ngFFT = ngFFT.max(nge);
        ngFFT = ngFFT.max(ngb);
        ngFFT = ngFFT.max(ngf);
        nge = ngFFT;
        ngb = ngFFT;
        ngf = ngFFT;
    }

<<<<<<< HEAD
#ifdef AMREX_USE_EB
    pml_field_factory = amrex::makeEBFabFactory(*geom, ba, dm,
                                              {max_guard_EB, max_guard_EB, max_guard_EB},
                                              amrex::EBSupport::full);
#else
    amrex::ignore_unused(max_guard_EB);
    pml_field_factory = std::make_unique<FArrayBoxFactory>();
#endif
=======
    DistributionMapping dm;
    if (WarpX::do_similar_dm_pml) {
        auto ng_sim = amrex::elemwiseMax(amrex::elemwiseMax(nge, ngb), ngf);
        dm = amrex::MakeSimilarDM(ba, grid_ba, grid_dm, ng_sim);
    } else {
        dm.define(ba);
    }
>>>>>>> 011241af

    // Allocate diagonal components (xx,yy,zz) only with divergence cleaning
    const int ncompe = (m_dive_cleaning) ? 3 : 2;
    const int ncompb = (m_divb_cleaning) ? 3 : 2;

    pml_E_fp[0] = std::make_unique<MultiFab>(amrex::convert( ba,
        WarpX::GetInstance().getEfield_fp(0,0).ixType().toIntVect() ), dm, ncompe, nge );
    pml_E_fp[1] = std::make_unique<MultiFab>(amrex::convert( ba,
        WarpX::GetInstance().getEfield_fp(0,1).ixType().toIntVect() ), dm, ncompe, nge );
    pml_E_fp[2] = std::make_unique<MultiFab>(amrex::convert( ba,
        WarpX::GetInstance().getEfield_fp(0,2).ixType().toIntVect() ), dm, ncompe, nge );

    pml_B_fp[0] = std::make_unique<MultiFab>(amrex::convert( ba,
        WarpX::GetInstance().getBfield_fp(0,0).ixType().toIntVect() ), dm, ncompb, ngb );
    pml_B_fp[1] = std::make_unique<MultiFab>(amrex::convert( ba,
        WarpX::GetInstance().getBfield_fp(0,1).ixType().toIntVect() ), dm, ncompb, ngb );
    pml_B_fp[2] = std::make_unique<MultiFab>(amrex::convert( ba,
        WarpX::GetInstance().getBfield_fp(0,2).ixType().toIntVect() ), dm, ncompb, ngb );

    pml_E_fp[0]->setVal(0.0);
    pml_E_fp[1]->setVal(0.0);
    pml_E_fp[2]->setVal(0.0);
    pml_B_fp[0]->setVal(0.0);
    pml_B_fp[1]->setVal(0.0);
    pml_B_fp[2]->setVal(0.0);

    pml_j_fp[0] = std::make_unique<MultiFab>(amrex::convert( ba,
        WarpX::GetInstance().getcurrent_fp(0,0).ixType().toIntVect() ), dm, 1, ngb );
    pml_j_fp[1] = std::make_unique<MultiFab>(amrex::convert( ba,
        WarpX::GetInstance().getcurrent_fp(0,1).ixType().toIntVect() ), dm, 1, ngb );
    pml_j_fp[2] = std::make_unique<MultiFab>(amrex::convert( ba,
        WarpX::GetInstance().getcurrent_fp(0,2).ixType().toIntVect() ), dm, 1, ngb );

    pml_j_fp[0]->setVal(0.0);
    pml_j_fp[1]->setVal(0.0);
    pml_j_fp[2]->setVal(0.0);

#ifdef AMREX_USE_EB
    pml_edge_lengths[0] = std::make_unique<MultiFab>(amrex::convert( ba,
        WarpX::GetInstance().getEfield_fp(0,0).ixType().toIntVect() ), dm, WarpX::ncomps, max_guard_EB );
    pml_edge_lengths[1] = std::make_unique<MultiFab>(amrex::convert( ba,
        WarpX::GetInstance().getEfield_fp(0,1).ixType().toIntVect() ), dm, WarpX::ncomps, max_guard_EB );
    pml_edge_lengths[2] = std::make_unique<MultiFab>(amrex::convert( ba,
        WarpX::GetInstance().getEfield_fp(0,2).ixType().toIntVect() ), dm, WarpX::ncomps, max_guard_EB );
    pml_face_areas[0] = std::make_unique<MultiFab>(amrex::convert( ba,
        WarpX::GetInstance().getBfield_fp(0,0).ixType().toIntVect() ), dm, WarpX::ncomps, max_guard_EB );
    pml_face_areas[1] = std::make_unique<MultiFab>(amrex::convert( ba,
        WarpX::GetInstance().getBfield_fp(0,1).ixType().toIntVect() ), dm, WarpX::ncomps, max_guard_EB );
    pml_face_areas[2] = std::make_unique<MultiFab>(amrex::convert( ba,
        WarpX::GetInstance().getBfield_fp(0,2).ixType().toIntVect() ), dm, WarpX::ncomps, max_guard_EB );

    if (WarpX::maxwell_solver_id == MaxwellSolverAlgo::Yee ||
        WarpX::maxwell_solver_id == MaxwellSolverAlgo::CKC ||
        WarpX::maxwell_solver_id == MaxwellSolverAlgo::ECT) {

        auto const eb_fact = fieldEBFactory();

        WarpX::ComputeEdgeLengths(pml_edge_lengths, eb_fact);
        WarpX::ComputeFaceAreas(pml_face_areas, eb_fact);
        std::array<amrex::Real,3> cellsize = {AMREX_D_DECL(geom->CellSize()[0],geom->CellSize()[1],geom->CellSize()[2])};
        WarpX::ScaleEdges(pml_edge_lengths, cellsize);
        WarpX::ScaleAreas(pml_face_areas, cellsize);

    }
#endif


    if (m_dive_cleaning)
    {
        const amrex::IntVect& F_nodal_flag = amrex::IntVect::TheNodeVector();
        pml_F_fp = std::make_unique<MultiFab>(amrex::convert(ba, F_nodal_flag), dm, 3, ngf);
        pml_F_fp->setVal(0.0);
    }

    if (m_divb_cleaning)
    {
        // TODO Shall we define a separate guard cells parameter ngG?
        const amrex::IntVect& G_nodal_flag = (do_nodal) ? amrex::IntVect::TheNodeVector()
                                                        : amrex::IntVect::TheCellVector();
        pml_G_fp = std::make_unique<MultiFab>(amrex::convert(ba, G_nodal_flag), dm, 3, ngf);
        pml_G_fp->setVal(0.0);
    }

    if (do_pml_in_domain){
        sigba_fp = std::make_unique<MultiSigmaBox>(ba, dm, grid_ba_reduced, geom->CellSize(), ncell, delta);
    }
    else {
        sigba_fp = std::make_unique<MultiSigmaBox>(ba, dm, grid_ba, geom->CellSize(), ncell, delta);
    }

    if (WarpX::maxwell_solver_id == MaxwellSolverAlgo::PSATD) {
#ifndef WARPX_USE_PSATD
        amrex::ignore_unused(lev, dt, J_linear_in_time);
#   if(AMREX_SPACEDIM!=3)
        amrex::ignore_unused(noy_fft);
#   endif
        AMREX_ALWAYS_ASSERT_WITH_MESSAGE(false,
                                         "PML: PSATD solver selected but not built.");
#else
        // Flags passed to the spectral solver constructor
        const bool in_pml = true;
        const bool periodic_single_box = false;
        const bool update_with_rho = false;
        const bool fft_do_time_averaging = false;
        const RealVect dx{AMREX_D_DECL(geom->CellSize(0), geom->CellSize(1), geom->CellSize(2))};
        // Get the cell-centered box, with guard cells
        BoxArray realspace_ba = ba; // Copy box
        amrex::Vector<amrex::Real> const v_galilean_zero = {0., 0., 0.};
        amrex::Vector<amrex::Real> const v_comoving_zero = {0., 0., 0.};
        realspace_ba.enclosedCells().grow(nge); // cell-centered + guard cells
        spectral_solver_fp = std::make_unique<SpectralSolver>(lev, realspace_ba, dm,
            nox_fft, noy_fft, noz_fft, do_nodal, WarpX::fill_guards, v_galilean_zero,
            v_comoving_zero, dx, dt, in_pml, periodic_single_box, update_with_rho,
            fft_do_time_averaging, J_linear_in_time, m_dive_cleaning, m_divb_cleaning);
#endif
    }

    if (cgeom)
    {
        if (WarpX::maxwell_solver_id != MaxwellSolverAlgo::PSATD) {
            nge = IntVect(AMREX_D_DECL(1, 1, 1));
            ngb = IntVect(AMREX_D_DECL(1, 1, 1));
        }

        BoxArray grid_cba = grid_ba;
        grid_cba.coarsen(ref_ratio);

        // assuming that the bounding box around grid_cba is a single patch, and not disjoint patches, similar to fine patch.
        amrex::Box domain1 = grid_cba.minimalBox();
        for (int idim = 0; idim < AMREX_SPACEDIM; ++idim) {
            if (do_pml_Lo[idim]){
                // ncell is divided by refinement ratio to ensure that the
                // physical width of the PML region is equal in fine and coarse patch
                domain1.growLo(idim, -ncell/ref_ratio[idim]);
            }
            if (do_pml_Hi[idim]){
                // ncell is divided by refinement ratio to ensure that the
                // physical width of the PML region is equal in fine and coarse patch
                domain1.growHi(idim, -ncell/ref_ratio[idim]);
            }
        }
        const BoxArray grid_cba_reduced = BoxArray(grid_cba.boxList().intersect(domain1));

        // Assuming that refinement ratio is equal in all dimensions
        const BoxArray& cba = (do_pml_in_domain) ?
            MakeBoxArray(*cgeom, grid_cba_reduced, ncell/ref_ratio[0], do_pml_in_domain, do_pml_Lo, do_pml_Hi) :
            MakeBoxArray(*cgeom, grid_cba, ncell, do_pml_in_domain, do_pml_Lo, do_pml_Hi);

        DistributionMapping cdm;
        if (WarpX::do_similar_dm_pml) {
            auto ng_sim = amrex::elemwiseMax(amrex::elemwiseMax(nge, ngb), ngf);
            cdm = amrex::MakeSimilarDM(cba, grid_cba_reduced, grid_dm, ng_sim);
        } else {
            cdm.define(cba);
        }

        pml_E_cp[0] = std::make_unique<MultiFab>(amrex::convert( cba,
            WarpX::GetInstance().getEfield_cp(1,0).ixType().toIntVect() ), cdm, ncompe, nge );
        pml_E_cp[1] = std::make_unique<MultiFab>(amrex::convert( cba,
            WarpX::GetInstance().getEfield_cp(1,1).ixType().toIntVect() ), cdm, ncompe, nge );
        pml_E_cp[2] = std::make_unique<MultiFab>(amrex::convert( cba,
            WarpX::GetInstance().getEfield_cp(1,2).ixType().toIntVect() ), cdm, ncompe, nge );

        pml_B_cp[0] = std::make_unique<MultiFab>(amrex::convert( cba,
            WarpX::GetInstance().getBfield_cp(1,0).ixType().toIntVect() ), cdm, ncompb, ngb );
        pml_B_cp[1] = std::make_unique<MultiFab>(amrex::convert( cba,
            WarpX::GetInstance().getBfield_cp(1,1).ixType().toIntVect() ), cdm, ncompb, ngb );
        pml_B_cp[2] = std::make_unique<MultiFab>(amrex::convert( cba,
            WarpX::GetInstance().getBfield_cp(1,2).ixType().toIntVect() ), cdm, ncompb, ngb );

        pml_E_cp[0]->setVal(0.0);
        pml_E_cp[1]->setVal(0.0);
        pml_E_cp[2]->setVal(0.0);
        pml_B_cp[0]->setVal(0.0);
        pml_B_cp[1]->setVal(0.0);
        pml_B_cp[2]->setVal(0.0);

        if (m_dive_cleaning)
        {
            const amrex::IntVect& F_nodal_flag = amrex::IntVect::TheNodeVector();
            pml_F_cp = std::make_unique<MultiFab>(amrex::convert(cba, F_nodal_flag), cdm, 3, ngf);
            pml_F_cp->setVal(0.0);
        }

        if (m_divb_cleaning)
        {
            // TODO Shall we define a separate guard cells parameter ngG?
            const amrex::IntVect& G_nodal_flag = (do_nodal) ? amrex::IntVect::TheNodeVector()
                                                            : amrex::IntVect::TheCellVector();
            pml_G_cp = std::make_unique<MultiFab>(amrex::convert(cba, G_nodal_flag), cdm, 3, ngf);
            pml_G_cp->setVal(0.0);
        }

        pml_j_cp[0] = std::make_unique<MultiFab>(amrex::convert( cba,
            WarpX::GetInstance().getcurrent_cp(1,0).ixType().toIntVect() ), cdm, 1, ngb );
        pml_j_cp[1] = std::make_unique<MultiFab>(amrex::convert( cba,
            WarpX::GetInstance().getcurrent_cp(1,1).ixType().toIntVect() ), cdm, 1, ngb );
        pml_j_cp[2] = std::make_unique<MultiFab>(amrex::convert( cba,
            WarpX::GetInstance().getcurrent_cp(1,2).ixType().toIntVect() ), cdm, 1, ngb );

        pml_j_cp[0]->setVal(0.0);
        pml_j_cp[1]->setVal(0.0);
        pml_j_cp[2]->setVal(0.0);

        if (do_pml_in_domain){
            // Note - assuming that the refinement ratio is equal in all dimensions
            sigba_cp = std::make_unique<MultiSigmaBox>(cba, cdm, grid_cba_reduced, cgeom->CellSize(), ncell/ref_ratio[0], delta/ref_ratio[0]);
        } else {
            sigba_cp = std::make_unique<MultiSigmaBox>(cba, cdm, grid_cba, cgeom->CellSize(), ncell, delta);
        }

        if (WarpX::maxwell_solver_id == MaxwellSolverAlgo::PSATD) {
#ifndef WARPX_USE_PSATD
            amrex::ignore_unused(dt);
            AMREX_ALWAYS_ASSERT_WITH_MESSAGE(false,
                                             "PML: PSATD solver selected but not built.");
#else
            // Flags passed to the spectral solver constructor
            const bool in_pml = true;
            const bool periodic_single_box = false;
            const bool update_with_rho = false;
            const bool fft_do_time_averaging = false;
            const RealVect cdx{AMREX_D_DECL(cgeom->CellSize(0), cgeom->CellSize(1), cgeom->CellSize(2))};
            // Get the cell-centered box, with guard cells
            BoxArray realspace_cba = cba; // Copy box
            amrex::Vector<amrex::Real> const v_galilean_zero = {0., 0., 0.};
            amrex::Vector<amrex::Real> const v_comoving_zero = {0., 0., 0.};
            realspace_cba.enclosedCells().grow(nge); // cell-centered + guard cells
            spectral_solver_cp = std::make_unique<SpectralSolver>(lev, realspace_cba, cdm,
                nox_fft, noy_fft, noz_fft, do_nodal, WarpX::fill_guards, v_galilean_zero,
                v_comoving_zero, cdx, dt, in_pml, periodic_single_box, update_with_rho,
                fft_do_time_averaging, J_linear_in_time, m_dive_cleaning, m_divb_cleaning);
#endif
        }
    }
}

BoxArray
PML::MakeBoxArray (const amrex::Geometry& geom, const amrex::BoxArray& grid_ba,
                   int ncell, int do_pml_in_domain,
                   const amrex::IntVect do_pml_Lo, const amrex::IntVect do_pml_Hi)
{
    Box domain = geom.Domain();
    for (int idim = 0; idim < AMREX_SPACEDIM; ++idim) {
        if (do_pml_Lo[idim]){
            domain.growLo(idim, ncell);
        }
        if (do_pml_Hi[idim]){
            domain.growHi(idim, ncell);
        }
    }
    BoxList bl;
    for (int i = 0, N = grid_ba.size(); i < N; ++i)
    {
        const Box& grid_bx = grid_ba[i];
        const IntVect& grid_bx_sz = grid_bx.size();

        if (do_pml_in_domain == 0) {
            // Make sure that, in the case of several distinct refinement patches,
            //  the PML cells surrounding these patches cannot overlap
            // The check is only needed along the axis where PMLs are being used.
            for (int idim = 0; idim < AMREX_SPACEDIM; ++idim) {
                if (do_pml_Lo[idim] || do_pml_Hi[idim]) {
                    AMREX_ALWAYS_ASSERT_WITH_MESSAGE(
                        grid_bx.length(idim) > ncell,
                        "Consider using larger amr.blocking_factor with PMLs");
                }
            }
        }

        Box bx = grid_bx;
        bx.grow(ncell);
        bx &= domain;

        Vector<Box> bndryboxes;
#if defined(WARPX_DIM_3D)
        int kbegin = -1, kend = 1;
#else
        int kbegin =  0, kend = 0;
#endif
        for (int kk = kbegin; kk <= kend; ++kk) {
            for (int jj = -1; jj <= 1; ++jj) {
                for (int ii = -1; ii <= 1; ++ii) {
                    if (ii != 0 || jj != 0 || kk != 0) {
                        Box b = grid_bx;
                        b.shift(grid_bx_sz * IntVect{AMREX_D_DECL(ii,jj,kk)});
                        b &= bx;
                        if (b.ok()) {
                            bndryboxes.push_back(b);
                        }
                    }
                }
            }
        }

        const BoxList& noncovered = grid_ba.complementIn(bx);
        for (const Box& b : noncovered) {
            for (const auto& bb : bndryboxes) {
                Box ib = b & bb;
                if (ib.ok()) {
                    bl.push_back(ib);
                }
            }
        }
    }

    BoxArray ba(bl);
    ba.removeOverlap(false);

    return ba;
}

void
PML::ComputePMLFactors (amrex::Real dt)
{
    if (sigba_fp) {
        sigba_fp->ComputePMLFactorsB(m_geom->CellSize(), dt);
        sigba_fp->ComputePMLFactorsE(m_geom->CellSize(), dt);
    }
    if (sigba_cp) {
        sigba_cp->ComputePMLFactorsB(m_cgeom->CellSize(), dt);
        sigba_cp->ComputePMLFactorsE(m_cgeom->CellSize(), dt);
    }
}

std::array<MultiFab*,3>
PML::GetE_fp ()
{
    return {pml_E_fp[0].get(), pml_E_fp[1].get(), pml_E_fp[2].get()};
}

std::array<MultiFab*,3>
PML::GetB_fp ()
{
    return {pml_B_fp[0].get(), pml_B_fp[1].get(), pml_B_fp[2].get()};
}

std::array<MultiFab*,3>
PML::Getj_fp ()
{
    return {pml_j_fp[0].get(), pml_j_fp[1].get(), pml_j_fp[2].get()};
}

std::array<MultiFab*,3>
PML::GetE_cp ()
{
    return {pml_E_cp[0].get(), pml_E_cp[1].get(), pml_E_cp[2].get()};
}

std::array<MultiFab*,3>
PML::GetB_cp ()
{
    return {pml_B_cp[0].get(), pml_B_cp[1].get(), pml_B_cp[2].get()};
}

std::array<MultiFab*,3>
PML::Getj_cp ()
{
    return {pml_j_cp[0].get(), pml_j_cp[1].get(), pml_j_cp[2].get()};
}

std::array<MultiFab*,3>
PML::Get_edge_lengths()
{
    return {pml_edge_lengths[0].get(), pml_edge_lengths[1].get(), pml_edge_lengths[2].get()};
}

std::array<MultiFab*,3>
PML::Get_face_areas()
{
    return {pml_face_areas[0].get(), pml_face_areas[1].get(), pml_face_areas[2].get()};
}

MultiFab*
PML::GetF_fp ()
{
    return pml_F_fp.get();
}

MultiFab*
PML::GetF_cp ()
{
    return pml_F_cp.get();
}

MultiFab*
PML::GetG_fp ()
{
    return pml_G_fp.get();
}

MultiFab*
PML::GetG_cp ()
{
    return pml_G_cp.get();
}

void
PML::ExchangeB (const std::array<amrex::MultiFab*,3>& B_fp,
                const std::array<amrex::MultiFab*,3>& B_cp,
                int do_pml_in_domain)
{
  ExchangeB(PatchType::fine, B_fp, do_pml_in_domain);
  ExchangeB(PatchType::coarse, B_cp, do_pml_in_domain);
}

void
PML::ExchangeB (PatchType patch_type,
                const std::array<amrex::MultiFab*,3>& Bp,
                int do_pml_in_domain)
{
    if (patch_type == PatchType::fine && pml_B_fp[0] && Bp[0])
    {
        Exchange(*pml_B_fp[0], *Bp[0], *m_geom, do_pml_in_domain);
        Exchange(*pml_B_fp[1], *Bp[1], *m_geom, do_pml_in_domain);
        Exchange(*pml_B_fp[2], *Bp[2], *m_geom, do_pml_in_domain);
    }
    else if (patch_type == PatchType::coarse && pml_B_cp[0] && Bp[0])
    {
        Exchange(*pml_B_cp[0], *Bp[0], *m_cgeom, do_pml_in_domain);
        Exchange(*pml_B_cp[1], *Bp[1], *m_cgeom, do_pml_in_domain);
        Exchange(*pml_B_cp[2], *Bp[2], *m_cgeom, do_pml_in_domain);
    }
}

void
PML::ExchangeE (const std::array<amrex::MultiFab*,3>& E_fp,
                const std::array<amrex::MultiFab*,3>& E_cp,
                int do_pml_in_domain)
{
    ExchangeE(PatchType::fine, E_fp, do_pml_in_domain);
    ExchangeE(PatchType::coarse, E_cp, do_pml_in_domain);
}

void
PML::ExchangeE (PatchType patch_type,
                const std::array<amrex::MultiFab*,3>& Ep,
                int do_pml_in_domain)
{
    if (patch_type == PatchType::fine && pml_E_fp[0] && Ep[0])
    {
        Exchange(*pml_E_fp[0], *Ep[0], *m_geom, do_pml_in_domain);
        Exchange(*pml_E_fp[1], *Ep[1], *m_geom, do_pml_in_domain);
        Exchange(*pml_E_fp[2], *Ep[2], *m_geom, do_pml_in_domain);
    }
    else if (patch_type == PatchType::coarse && pml_E_cp[0] && Ep[0])
    {
        Exchange(*pml_E_cp[0], *Ep[0], *m_cgeom, do_pml_in_domain);
        Exchange(*pml_E_cp[1], *Ep[1], *m_cgeom, do_pml_in_domain);
        Exchange(*pml_E_cp[2], *Ep[2], *m_cgeom, do_pml_in_domain);
    }
}

void
PML::CopyJtoPMLs (PatchType patch_type,
                const std::array<amrex::MultiFab*,3>& jp)
{
    if (patch_type == PatchType::fine && pml_j_fp[0] && jp[0])
    {
        CopyToPML(*pml_j_fp[0], *jp[0], *m_geom);
        CopyToPML(*pml_j_fp[1], *jp[1], *m_geom);
        CopyToPML(*pml_j_fp[2], *jp[2], *m_geom);
    }
    else if (patch_type == PatchType::coarse && pml_j_cp[0] && jp[0])
    {
        CopyToPML(*pml_j_cp[0], *jp[0], *m_cgeom);
        CopyToPML(*pml_j_cp[1], *jp[1], *m_cgeom);
        CopyToPML(*pml_j_cp[2], *jp[2], *m_cgeom);
    }
}

void
PML::CopyJtoPMLs (const std::array<amrex::MultiFab*,3>& j_fp,
                const std::array<amrex::MultiFab*,3>& j_cp)
{
    CopyJtoPMLs(PatchType::fine, j_fp);
    CopyJtoPMLs(PatchType::coarse, j_cp);
}

void
PML::ExchangeF (amrex::MultiFab* F_fp, amrex::MultiFab* F_cp, int do_pml_in_domain)
{
    ExchangeF(PatchType::fine, F_fp, do_pml_in_domain);
    ExchangeF(PatchType::coarse, F_cp, do_pml_in_domain);
}

void
PML::ExchangeF (PatchType patch_type, amrex::MultiFab* Fp, int do_pml_in_domain)
{
    if (patch_type == PatchType::fine && pml_F_fp && Fp) {
        Exchange(*pml_F_fp, *Fp, *m_geom, do_pml_in_domain);
    } else if (patch_type == PatchType::coarse && pml_F_cp && Fp) {
        Exchange(*pml_F_cp, *Fp, *m_cgeom, do_pml_in_domain);
    }
}

void PML::ExchangeG (amrex::MultiFab* G_fp, amrex::MultiFab* G_cp, int do_pml_in_domain)
{
    ExchangeG(PatchType::fine, G_fp, do_pml_in_domain);
    ExchangeG(PatchType::coarse, G_cp, do_pml_in_domain);
}

void PML::ExchangeG (PatchType patch_type, amrex::MultiFab* Gp, int do_pml_in_domain)
{
    if (patch_type == PatchType::fine && pml_G_fp && Gp)
    {
        Exchange(*pml_G_fp, *Gp, *m_geom, do_pml_in_domain);
    }
    else if (patch_type == PatchType::coarse && pml_G_cp && Gp)
    {
        Exchange(*pml_G_cp, *Gp, *m_cgeom, do_pml_in_domain);
    }
}


void
PML::Exchange (MultiFab& pml, MultiFab& reg, const Geometry& geom,
                int do_pml_in_domain)
{
    WARPX_PROFILE("PML::Exchange");

    const IntVect& ngr = reg.nGrowVect();
    const IntVect& ngp = pml.nGrowVect();
    const int ncp = pml.nComp();
    const auto& period = geom.periodicity();

    // Create temporary MultiFab to copy to and from the PML
    MultiFab tmpregmf(reg.boxArray(), reg.DistributionMap(), ncp, ngr);
    tmpregmf.setVal(0.0);

    // Create the sum of the split fields, in the PML
    MultiFab totpmlmf(pml.boxArray(), pml.DistributionMap(), 1, 0); // Allocate
    MultiFab::LinComb(totpmlmf, 1.0, pml, 0, 1.0, pml, 1, 0, 1, 0); // Sum
    if (ncp == 3) {
        MultiFab::Add(totpmlmf,pml,2,0,1,0); // Sum the third split component
    }

    // Copy from the sum of PML split field to valid cells of regular grid
    if (do_pml_in_domain){
        // Valid cells of the PML and of the regular grid overlap
        // Copy from valid cells of the PML to valid cells of the regular grid
        WarpXCommUtil::ParallelCopy(reg, totpmlmf, 0, 0, 1, IntVect(0), IntVect(0), period);
    } else {
        // Valid cells of the PML only overlap with guard cells of regular grid
        // (and outermost valid cell of the regular grid, for nodal direction)
        // Copy from valid cells of PML to ghost cells of regular grid
        // but avoid updating the outermost valid cell
        if (ngr.max() > 0) {
            MultiFab::Copy(tmpregmf, reg, 0, 0, 1, ngr);
            WarpXCommUtil::ParallelCopy(tmpregmf, totpmlmf, 0, 0, 1, IntVect(0), ngr, period);
#ifdef AMREX_USE_OMP
#pragma omp parallel if (Gpu::notInLaunchRegion())
#endif
            for (MFIter mfi(reg); mfi.isValid(); ++mfi)
            {
                const FArrayBox& src = tmpregmf[mfi];
                FArrayBox& dst = reg[mfi];
                const auto srcarr = src.array();
                auto dstarr = dst.array();
                const BoxList& bl = amrex::boxDiff(dst.box(), mfi.validbox());
                // boxDiff avoids the outermost valid cell
                for (const Box& bx : bl) {
                    amrex::ParallelFor(bx,
                                       [=] AMREX_GPU_DEVICE (int i, int j, int k) noexcept
                                       {
                                           dstarr(i,j,k,0) = srcarr(i,j,k,0);
                                       });
                }
            }
        }
    }

    // Copy from valid cells of the regular grid to guard cells of the PML
    // (and outermost valid cell in the nodal direction)
    // More specifically, copy from regular data to PML's first component
    // Zero out the second (and third) component
    MultiFab::Copy(tmpregmf,reg,0,0,1,0); // Fill first component of tmpregmf
    tmpregmf.setVal(0.0, 1, ncp-1, 0); // Zero out the second (and third) component
    if (do_pml_in_domain){
        // Where valid cells of tmpregmf overlap with PML valid cells,
        // copy the PML (this is order to avoid overwriting PML valid cells,
        // in the next `ParallelCopy`)
        WarpXCommUtil::ParallelCopy(tmpregmf, pml,0, 0, ncp, IntVect(0), IntVect(0), period);
    }
    WarpXCommUtil::ParallelCopy(pml, tmpregmf, 0, 0, ncp, IntVect(0), ngp, period);
}


void
PML::CopyToPML (MultiFab& pml, MultiFab& reg, const Geometry& geom)
{
  const IntVect& ngp = pml.nGrowVect();
  const auto& period = geom.periodicity();

  WarpXCommUtil::ParallelCopy(pml, reg, 0, 0, 1, IntVect(0), ngp, period);
}

void
PML::FillBoundary ()
{
    FillBoundaryE();
    FillBoundaryB();
    FillBoundaryF();
    FillBoundaryG();
}

void
PML::FillBoundaryE ()
{
    FillBoundaryE(PatchType::fine);
    FillBoundaryE(PatchType::coarse);
}

void
PML::FillBoundaryE (PatchType patch_type)
{
    if (patch_type == PatchType::fine && pml_E_fp[0] && pml_E_fp[0]->nGrowVect().max() > 0)
    {
        const auto& period = m_geom->periodicity();
        Vector<MultiFab*> mf{pml_E_fp[0].get(),pml_E_fp[1].get(),pml_E_fp[2].get()};
        WarpXCommUtil::FillBoundary(mf, period);
    }
    else if (patch_type == PatchType::coarse && pml_E_cp[0] && pml_E_cp[0]->nGrowVect().max() > 0)
    {
        const auto& period = m_cgeom->periodicity();
        Vector<MultiFab*> mf{pml_E_cp[0].get(),pml_E_cp[1].get(),pml_E_cp[2].get()};
        WarpXCommUtil::FillBoundary(mf, period);
    }
}

void
PML::FillBoundaryB ()
{
    FillBoundaryB(PatchType::fine);
    FillBoundaryB(PatchType::coarse);
}

void
PML::FillBoundaryB (PatchType patch_type)
{
    if (patch_type == PatchType::fine && pml_B_fp[0])
    {
        const auto& period = m_geom->periodicity();
        Vector<MultiFab*> mf{pml_B_fp[0].get(),pml_B_fp[1].get(),pml_B_fp[2].get()};
        WarpXCommUtil::FillBoundary(mf, period);
    }
    else if (patch_type == PatchType::coarse && pml_B_cp[0])
    {
        const auto& period = m_cgeom->periodicity();
        Vector<MultiFab*> mf{pml_B_cp[0].get(),pml_B_cp[1].get(),pml_B_cp[2].get()};
        WarpXCommUtil::FillBoundary(mf, period);
    }
}

void
PML::FillBoundaryF ()
{
    FillBoundaryF(PatchType::fine);
    FillBoundaryF(PatchType::coarse);
}

void
PML::FillBoundaryF (PatchType patch_type)
{
    if (patch_type == PatchType::fine && pml_F_fp && pml_F_fp->nGrowVect().max() > 0)
    {
        const auto& period = m_geom->periodicity();
        WarpXCommUtil::FillBoundary(*pml_F_fp, period);
    }
    else if (patch_type == PatchType::coarse && pml_F_cp && pml_F_cp->nGrowVect().max() > 0)
    {
        const auto& period = m_cgeom->periodicity();
        WarpXCommUtil::FillBoundary(*pml_F_cp, period);
    }
}

void
PML::FillBoundaryG ()
{
    FillBoundaryG(PatchType::fine);
    FillBoundaryG(PatchType::coarse);
}

void
PML::FillBoundaryG (PatchType patch_type)
{
    if (patch_type == PatchType::fine && pml_G_fp && pml_G_fp->nGrowVect().max() > 0)
    {
        const auto& period = m_geom->periodicity();
        WarpXCommUtil::FillBoundary(*pml_G_fp, period);
    }
    else if (patch_type == PatchType::coarse && pml_G_cp && pml_G_cp->nGrowVect().max() > 0)
    {
        const auto& period = m_cgeom->periodicity();
        WarpXCommUtil::FillBoundary(*pml_G_cp, period);
    }
}

void
PML::CheckPoint (const std::string& dir) const
{
    if (pml_E_fp[0])
    {
        VisMF::AsyncWrite(*pml_E_fp[0], dir+"_Ex_fp");
        VisMF::AsyncWrite(*pml_E_fp[1], dir+"_Ey_fp");
        VisMF::AsyncWrite(*pml_E_fp[2], dir+"_Ez_fp");
        VisMF::AsyncWrite(*pml_B_fp[0], dir+"_Bx_fp");
        VisMF::AsyncWrite(*pml_B_fp[1], dir+"_By_fp");
        VisMF::AsyncWrite(*pml_B_fp[2], dir+"_Bz_fp");
    }

    if (pml_E_cp[0])
    {
        VisMF::AsyncWrite(*pml_E_cp[0], dir+"_Ex_cp");
        VisMF::AsyncWrite(*pml_E_cp[1], dir+"_Ey_cp");
        VisMF::AsyncWrite(*pml_E_cp[2], dir+"_Ez_cp");
        VisMF::AsyncWrite(*pml_B_cp[0], dir+"_Bx_cp");
        VisMF::AsyncWrite(*pml_B_cp[1], dir+"_By_cp");
        VisMF::AsyncWrite(*pml_B_cp[2], dir+"_Bz_cp");
    }
}

void
PML::Restart (const std::string& dir)
{
    if (pml_E_fp[0])
    {
        VisMF::Read(*pml_E_fp[0], dir+"_Ex_fp");
        VisMF::Read(*pml_E_fp[1], dir+"_Ey_fp");
        VisMF::Read(*pml_E_fp[2], dir+"_Ez_fp");
        VisMF::Read(*pml_B_fp[0], dir+"_Bx_fp");
        VisMF::Read(*pml_B_fp[1], dir+"_By_fp");
        VisMF::Read(*pml_B_fp[2], dir+"_Bz_fp");
    }

    if (pml_E_cp[0])
    {
        VisMF::Read(*pml_E_cp[0], dir+"_Ex_cp");
        VisMF::Read(*pml_E_cp[1], dir+"_Ey_cp");
        VisMF::Read(*pml_E_cp[2], dir+"_Ez_cp");
        VisMF::Read(*pml_B_cp[0], dir+"_Bx_cp");
        VisMF::Read(*pml_B_cp[1], dir+"_By_cp");
        VisMF::Read(*pml_B_cp[2], dir+"_Bz_cp");
    }
}

#ifdef WARPX_USE_PSATD
void
PML::PushPSATD (const int lev) {

    // Update the fields on the fine and coarse patch
    PushPMLPSATDSinglePatch(lev, *spectral_solver_fp, pml_E_fp, pml_B_fp, pml_F_fp, pml_G_fp);
    if (spectral_solver_cp) {
        PushPMLPSATDSinglePatch(lev, *spectral_solver_cp, pml_E_cp, pml_B_cp, pml_F_cp, pml_G_cp);
    }
}

void
PushPMLPSATDSinglePatch (
    const int lev,
    SpectralSolver& solver,
    std::array<std::unique_ptr<amrex::MultiFab>,3>& pml_E,
    std::array<std::unique_ptr<amrex::MultiFab>,3>& pml_B,
    std::unique_ptr<amrex::MultiFab>& pml_F,
    std::unique_ptr<amrex::MultiFab>& pml_G)
{
    const SpectralFieldIndex& Idx = solver.m_spectral_index;

    // Perform forward Fourier transforms
    solver.ForwardTransform(lev, *pml_E[0], Idx.Exy, PMLComp::xy);
    solver.ForwardTransform(lev, *pml_E[0], Idx.Exz, PMLComp::xz);
    solver.ForwardTransform(lev, *pml_E[1], Idx.Eyx, PMLComp::yx);
    solver.ForwardTransform(lev, *pml_E[1], Idx.Eyz, PMLComp::yz);
    solver.ForwardTransform(lev, *pml_E[2], Idx.Ezx, PMLComp::zx);
    solver.ForwardTransform(lev, *pml_E[2], Idx.Ezy, PMLComp::zy);
    solver.ForwardTransform(lev, *pml_B[0], Idx.Bxy, PMLComp::xy);
    solver.ForwardTransform(lev, *pml_B[0], Idx.Bxz, PMLComp::xz);
    solver.ForwardTransform(lev, *pml_B[1], Idx.Byx, PMLComp::yx);
    solver.ForwardTransform(lev, *pml_B[1], Idx.Byz, PMLComp::yz);
    solver.ForwardTransform(lev, *pml_B[2], Idx.Bzx, PMLComp::zx);
    solver.ForwardTransform(lev, *pml_B[2], Idx.Bzy, PMLComp::zy);

    // WarpX::do_pml_dive_cleaning = true
    if (pml_F)
    {
        solver.ForwardTransform(lev, *pml_E[0], Idx.Exx, PMLComp::xx);
        solver.ForwardTransform(lev, *pml_E[1], Idx.Eyy, PMLComp::yy);
        solver.ForwardTransform(lev, *pml_E[2], Idx.Ezz, PMLComp::zz);
        solver.ForwardTransform(lev, *pml_F, Idx.Fx, PMLComp::x);
        solver.ForwardTransform(lev, *pml_F, Idx.Fy, PMLComp::y);
        solver.ForwardTransform(lev, *pml_F, Idx.Fz, PMLComp::z);
    }

    // WarpX::do_pml_divb_cleaning = true
    if (pml_G)
    {
        solver.ForwardTransform(lev, *pml_B[0], Idx.Bxx, PMLComp::xx);
        solver.ForwardTransform(lev, *pml_B[1], Idx.Byy, PMLComp::yy);
        solver.ForwardTransform(lev, *pml_B[2], Idx.Bzz, PMLComp::zz);
        solver.ForwardTransform(lev, *pml_G, Idx.Gx, PMLComp::x);
        solver.ForwardTransform(lev, *pml_G, Idx.Gy, PMLComp::y);
        solver.ForwardTransform(lev, *pml_G, Idx.Gz, PMLComp::z);
    }

    // Advance fields in spectral space
    solver.pushSpectralFields();

    // Perform backward Fourier transforms
    solver.BackwardTransform(lev, *pml_E[0], Idx.Exy, PMLComp::xy);
    solver.BackwardTransform(lev, *pml_E[0], Idx.Exz, PMLComp::xz);
    solver.BackwardTransform(lev, *pml_E[1], Idx.Eyx, PMLComp::yx);
    solver.BackwardTransform(lev, *pml_E[1], Idx.Eyz, PMLComp::yz);
    solver.BackwardTransform(lev, *pml_E[2], Idx.Ezx, PMLComp::zx);
    solver.BackwardTransform(lev, *pml_E[2], Idx.Ezy, PMLComp::zy);
    solver.BackwardTransform(lev, *pml_B[0], Idx.Bxy, PMLComp::xy);
    solver.BackwardTransform(lev, *pml_B[0], Idx.Bxz, PMLComp::xz);
    solver.BackwardTransform(lev, *pml_B[1], Idx.Byx, PMLComp::yx);
    solver.BackwardTransform(lev, *pml_B[1], Idx.Byz, PMLComp::yz);
    solver.BackwardTransform(lev, *pml_B[2], Idx.Bzx, PMLComp::zx);
    solver.BackwardTransform(lev, *pml_B[2], Idx.Bzy, PMLComp::zy);

    // WarpX::do_pml_dive_cleaning = true
    if (pml_F)
    {
        solver.BackwardTransform(lev, *pml_E[0], Idx.Exx, PMLComp::xx);
        solver.BackwardTransform(lev, *pml_E[1], Idx.Eyy, PMLComp::yy);
        solver.BackwardTransform(lev, *pml_E[2], Idx.Ezz, PMLComp::zz);
        solver.BackwardTransform(lev, *pml_F, Idx.Fx, PMLComp::x);
        solver.BackwardTransform(lev, *pml_F, Idx.Fy, PMLComp::y);
        solver.BackwardTransform(lev, *pml_F, Idx.Fz, PMLComp::z);
    }

    // WarpX::do_pml_divb_cleaning = true
    if (pml_G)
    {
        solver.BackwardTransform(lev, *pml_B[0], Idx.Bxx, PMLComp::xx);
        solver.BackwardTransform(lev, *pml_B[1], Idx.Byy, PMLComp::yy);
        solver.BackwardTransform(lev, *pml_B[2], Idx.Bzz, PMLComp::zz);
        solver.BackwardTransform(lev, *pml_G, Idx.Gx, PMLComp::x);
        solver.BackwardTransform(lev, *pml_G, Idx.Gy, PMLComp::y);
        solver.BackwardTransform(lev, *pml_G, Idx.Gz, PMLComp::z);
    }
}
#endif<|MERGE_RESOLUTION|>--- conflicted
+++ resolved
@@ -561,7 +561,14 @@
         ngf = ngFFT;
     }
 
-<<<<<<< HEAD
+    DistributionMapping dm;
+    if (WarpX::do_similar_dm_pml) {
+        auto ng_sim = amrex::elemwiseMax(amrex::elemwiseMax(nge, ngb), ngf);
+        dm = amrex::MakeSimilarDM(ba, grid_ba, grid_dm, ng_sim);
+    } else {
+        dm.define(ba);
+    }
+
 #ifdef AMREX_USE_EB
     pml_field_factory = amrex::makeEBFabFactory(*geom, ba, dm,
                                               {max_guard_EB, max_guard_EB, max_guard_EB},
@@ -570,15 +577,6 @@
     amrex::ignore_unused(max_guard_EB);
     pml_field_factory = std::make_unique<FArrayBoxFactory>();
 #endif
-=======
-    DistributionMapping dm;
-    if (WarpX::do_similar_dm_pml) {
-        auto ng_sim = amrex::elemwiseMax(amrex::elemwiseMax(nge, ngb), ngf);
-        dm = amrex::MakeSimilarDM(ba, grid_ba, grid_dm, ng_sim);
-    } else {
-        dm.define(ba);
-    }
->>>>>>> 011241af
 
     // Allocate diagonal components (xx,yy,zz) only with divergence cleaning
     const int ncompe = (m_dive_cleaning) ? 3 : 2;
@@ -1093,7 +1091,6 @@
     }
 }
 
-
 void
 PML::Exchange (MultiFab& pml, MultiFab& reg, const Geometry& geom,
                 int do_pml_in_domain)
