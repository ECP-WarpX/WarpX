/* Copyright 2019 Andrew Myers, Aurore Blelly, Axel Huebl
 * Maxence Thevenet, Remi Lehe, Weiqun Zhang
 *
 *
 * This file is part of WarpX.
 *
 * License: BSD-3-Clause-LBNL
 */
<<<<<<< HEAD
#include "PML.H"
#include "PMLComponent.H"
=======
#include "BoundaryConditions/PML.H"
#include "BoundaryConditions/PMLComponent.H"
>>>>>>> 284277aa
#include "WarpX.H"
#include "Utils/WarpXConst.H"

#include <AMReX_Print.H>
#include <AMReX_VisMF.H>

#ifdef _OPENMP
#   include <omp.h>
#endif

#include <algorithm>


using namespace amrex;

namespace
{
    static void FillLo (int idim, Sigma& sigma, Sigma& sigma_cumsum,
                        Sigma& sigma_star, Sigma& sigma_star_cumsum,
                        const Box& overlap, const Box& grid, Real fac)
    {
        int glo = grid.smallEnd(idim);
        int olo = overlap.smallEnd(idim);
        int ohi = overlap.bigEnd(idim);
        int slo = sigma.m_lo;
        int sslo = sigma_star.m_lo;

        for (int i = olo; i <= ohi+1; ++i)
        {
            Real offset = static_cast<Real>(glo-i);
            sigma[i-slo] = fac*(offset*offset);
            // sigma_cumsum is the analytical integral of sigma function at same points than sigma
            sigma_cumsum[i-slo] = (fac*(offset*offset*offset)/3.)/PhysConst::c;
        }

        for (int i = olo; i <= ohi; ++i)
        {
            Real offset = static_cast<Real>(glo-i) - 0.5;
            sigma_star[i-sslo] = fac*(offset*offset);
            // sigma_star_cumsum is the analytical integral of sigma function at same points than sigma_star
            sigma_star_cumsum[i-sslo] = (fac*(offset*offset*offset)/3.)/PhysConst::c;
        }
    }

    static void FillHi (int idim, Sigma& sigma, Sigma& sigma_cumsum,
                        Sigma& sigma_star, Sigma& sigma_star_cumsum,
                        const Box& overlap, const Box& grid, Real fac)
    {
        int ghi = grid.bigEnd(idim);
        int olo = overlap.smallEnd(idim);
        int ohi = overlap.bigEnd(idim);
        int slo = sigma.m_lo;
        int sslo = sigma_star.m_lo;
        for (int i = olo; i <= ohi+1; ++i)
        {
            Real offset = static_cast<Real>(i-ghi-1);
            sigma[i-slo] = fac*(offset*offset);
            sigma_cumsum[i-slo] = (fac*(offset*offset*offset)/3.)/PhysConst::c;
        }
        for (int i = olo; i <= ohi; ++i)
        {
            Real offset = static_cast<Real>(i-ghi) - 0.5;
            sigma_star[i-sslo] = fac*(offset*offset);
            sigma_star_cumsum[i-sslo] = (fac*(offset*offset*offset)/3.)/PhysConst::c;
        }
    }

    static void FillZero (int idim, Sigma& sigma, Sigma& sigma_cumsum,
                          Sigma& sigma_star, Sigma& sigma_star_cumsum,
                          const Box& overlap)
    {
        int olo = overlap.smallEnd(idim);
        int ohi = overlap.bigEnd(idim);
        int slo = sigma.m_lo;
        int sslo = sigma_star.m_lo;
        std::fill(sigma.begin()+(olo-slo), sigma.begin()+(ohi+2-slo), 0.0);
        std::fill(sigma_cumsum.begin()+(olo-slo), sigma_cumsum.begin()+(ohi+2-slo), 0.0);
        std::fill(sigma_star.begin()+(olo-sslo), sigma_star.begin()+(ohi+1-sslo), 0.0);
        std::fill(sigma_star_cumsum.begin()+(olo-sslo), sigma_star_cumsum.begin()+(ohi+1-sslo), 0.0);
    }
}

SigmaBox::SigmaBox (const Box& box, const BoxArray& grids, const Real* dx, int ncell, int delta)
{
    BL_ASSERT(box.cellCentered());

    const IntVect& sz = box.size();
    const int*     lo = box.loVect();
    const int*     hi = box.hiVect();

    for (int idim = 0; idim < AMREX_SPACEDIM; ++idim)
    {
        sigma                [idim].resize(sz[idim]+1);
        sigma_cumsum         [idim].resize(sz[idim]+1);
        sigma_star           [idim].resize(sz[idim]);
        sigma_star_cumsum    [idim].resize(sz[idim]);
        sigma_fac            [idim].resize(sz[idim]+1);
        sigma_cumsum_fac     [idim].resize(sz[idim]+1);
        sigma_star_fac       [idim].resize(sz[idim]);
        sigma_star_cumsum_fac[idim].resize(sz[idim]);

        sigma                [idim].m_lo = lo[idim];
        sigma                [idim].m_hi = hi[idim]+1;
        sigma_cumsum         [idim].m_lo = lo[idim];
        sigma_cumsum         [idim].m_hi = hi[idim]+1;
        sigma_star           [idim].m_lo = lo[idim];
        sigma_star           [idim].m_hi = hi[idim];
        sigma_star_cumsum    [idim].m_lo = lo[idim];
        sigma_star_cumsum    [idim].m_hi = hi[idim];
        sigma_fac            [idim].m_lo = lo[idim];
        sigma_fac            [idim].m_hi = hi[idim]+1;
        sigma_cumsum_fac     [idim].m_lo = lo[idim];
        sigma_cumsum_fac     [idim].m_hi = hi[idim]+1;
        sigma_star_fac       [idim].m_lo = lo[idim];
        sigma_star_fac       [idim].m_hi = hi[idim];
        sigma_star_cumsum_fac[idim].m_lo = lo[idim];
        sigma_star_cumsum_fac[idim].m_hi = hi[idim];
    }

    Array<Real,AMREX_SPACEDIM> fac;
    for (int idim = 0; idim < AMREX_SPACEDIM; ++idim) {
        fac[idim] = 4.0*PhysConst::c/(dx[idim]*static_cast<Real>(delta*delta));
    }

    const std::vector<std::pair<int,Box> >& isects = grids.intersections(box, false, ncell);

    for (int idim = 0; idim < AMREX_SPACEDIM; ++idim)
    {
        int jdim = (idim+1) % AMREX_SPACEDIM;
#if (AMREX_SPACEDIM == 3)
        int kdim = (idim+2) % AMREX_SPACEDIM;
#endif

        Vector<int> direct_faces, side_faces, direct_side_edges, side_side_edges, corners;
        for (const auto& kv : isects)
        {
            const Box& grid_box = grids[kv.first];

            if (amrex::grow(grid_box, idim, ncell).intersects(box))
            {
                direct_faces.push_back(kv.first);
            }
            else if (amrex::grow(grid_box, jdim, ncell).intersects(box))
            {
                side_faces.push_back(kv.first);
            }
#if (AMREX_SPACEDIM == 3)
            else if (amrex::grow(grid_box, kdim, ncell).intersects(box))
            {
                side_faces.push_back(kv.first);
            }
            else if (amrex::grow(amrex::grow(grid_box,idim,ncell),
                                 jdim,ncell).intersects(box))
            {
                direct_side_edges.push_back(kv.first);
            }
            else if (amrex::grow(amrex::grow(grid_box,idim,ncell),
                                 kdim,ncell).intersects(box))
            {
                direct_side_edges.push_back(kv.first);
            }
            else if (amrex::grow(amrex::grow(grid_box,jdim,ncell),
                                 kdim,ncell).intersects(box))
            {
                side_side_edges.push_back(kv.first);
            }
#endif
            else
            {
                corners.push_back(kv.first);
            }
        }

        for (auto gid : corners)
        {
            const Box& grid_box = grids[gid];

            Box lobox = amrex::adjCellLo(grid_box, idim, ncell);
            lobox.grow(jdim,ncell);
#if (AMREX_SPACEDIM == 3)
            lobox.grow(kdim,ncell);
#endif
            Box looverlap = lobox & box;
            if (looverlap.ok()) {
                FillLo(idim, sigma[idim], sigma_cumsum[idim],
                       sigma_star[idim], sigma_star_cumsum[idim],
                       looverlap, grid_box, fac[idim]);
            }

            Box hibox = amrex::adjCellHi(grid_box, idim, ncell);
            hibox.grow(jdim,ncell);
#if (AMREX_SPACEDIM == 3)
            hibox.grow(kdim,ncell);
#endif
            Box hioverlap = hibox & box;
            if (hioverlap.ok()) {
                FillHi(idim, sigma[idim], sigma_cumsum[idim],
                       sigma_star[idim],  sigma_star_cumsum[idim],
                       hioverlap, grid_box, fac[idim]);
            }

            if (!looverlap.ok() && !hioverlap.ok()) {
                amrex::Abort("SigmaBox::SigmaBox(): corners, how did this happen?\n");
            }
        }

#if (AMREX_SPACEDIM == 3)
        for (auto gid : side_side_edges)
        {
            const Box& grid_box = grids[gid];
            const Box& overlap = amrex::grow(amrex::grow(grid_box,jdim,ncell),kdim,ncell) & box;
            if (overlap.ok()) {
                FillZero(idim, sigma[idim], sigma_cumsum[idim],
                        sigma_star[idim], sigma_star_cumsum[idim], overlap);
            }
            else {
                amrex::Abort("SigmaBox::SigmaBox(): side_side_edges, how did this happen?\n");
            }
        }

        for (auto gid : direct_side_edges)
        {
            const Box& grid_box = grids[gid];

            Box lobox = amrex::adjCellLo(grid_box, idim, ncell);
            Box looverlap = lobox.grow(jdim,ncell).grow(kdim,ncell) & box;
            if (looverlap.ok()) {
                FillLo(idim, sigma[idim], sigma_cumsum[idim],
                      sigma_star[idim],  sigma_star_cumsum[idim],
                      looverlap, grid_box, fac[idim]);
            }

            Box hibox = amrex::adjCellHi(grid_box, idim, ncell);
            Box hioverlap = hibox.grow(jdim,ncell).grow(kdim,ncell) & box;
            if (hioverlap.ok()) {
                FillHi(idim, sigma[idim], sigma_cumsum[idim],
                      sigma_star[idim],  sigma_star_cumsum[idim],
                      hioverlap, grid_box, fac[idim]);
            }

            if (!looverlap.ok() && !hioverlap.ok()) {
                amrex::Abort("SigmaBox::SigmaBox(): direct_side_edges, how did this happen?\n");
            }
        }
#endif

        for (auto gid : side_faces)
        {
            const Box& grid_box = grids[gid];
#if (AMREX_SPACEDIM == 2)
            const Box& overlap = amrex::grow(grid_box,jdim,ncell) & box;
#else
            const Box& overlap = amrex::grow(amrex::grow(grid_box,jdim,ncell),kdim,ncell) & box;
#endif
            if (overlap.ok()) {
                FillZero(idim, sigma[idim], sigma_cumsum[idim],
                        sigma_star[idim], sigma_star_cumsum[idim], overlap);
            } else {
                amrex::Abort("SigmaBox::SigmaBox(): side_faces, how did this happen?\n");
            }
        }

        for (auto gid : direct_faces)
        {
            const Box& grid_box = grids[gid];

            const Box& lobox = amrex::adjCellLo(grid_box, idim, ncell);
            Box looverlap = lobox & box;
            if (looverlap.ok()) {
                FillLo(idim, sigma[idim], sigma_cumsum[idim],
                      sigma_star[idim],  sigma_star_cumsum[idim],
                      looverlap, grid_box, fac[idim]);
            }

            const Box& hibox = amrex::adjCellHi(grid_box, idim, ncell);
            Box hioverlap = hibox & box;
            if (hioverlap.ok()) {
                FillHi(idim, sigma[idim], sigma_cumsum[idim],
                      sigma_star[idim],  sigma_star_cumsum[idim],
                      hioverlap, grid_box, fac[idim]);
            }

            if (!looverlap.ok() && !hioverlap.ok()) {
                amrex::Abort("SigmaBox::SigmaBox(): direct faces, how did this happen?\n");
            }
        }

        if (direct_faces.size() > 1) {
            amrex::Abort("SigmaBox::SigmaBox(): direct_faces.size() > 1, Box gaps not wide enough?\n");
        }
    }
}


void
SigmaBox::ComputePMLFactorsB (const Real* dx, Real dt)
{
    for (int idim = 0; idim < AMREX_SPACEDIM; ++idim)
    {
        for (int i = 0, N = sigma_star[idim].size(); i < N; ++i)
        {
            sigma_star_fac[idim][i] = std::exp(-sigma_star[idim][i]*dt);
            sigma_star_cumsum_fac[idim][i] = std::exp(-sigma_star_cumsum[idim][i]*dx[idim]);
        }
    }
}

void
SigmaBox::ComputePMLFactorsE (const Real* dx, Real dt)
{
    for (int idim = 0; idim < AMREX_SPACEDIM; ++idim)
    {
        for (int i = 0, N = sigma[idim].size(); i < N; ++i)
        {
            sigma_fac[idim][i] = std::exp(-sigma[idim][i]*dt);
            sigma_cumsum_fac[idim][i] = std::exp(-sigma_cumsum[idim][i]*dx[idim]);
        }
    }
}

MultiSigmaBox::MultiSigmaBox (const BoxArray& ba, const DistributionMapping& dm,
                              const BoxArray& grid_ba, const Real* dx, int ncell, int delta)
    : FabArray<SigmaBox>(ba,dm,1,0,MFInfo(),
                         FabFactory<SigmaBox>(grid_ba,dx,ncell,delta))
{}

void
MultiSigmaBox::ComputePMLFactorsB (const Real* dx, Real dt)
{
    if (dt == dt_B) return;

    dt_B = dt;

#ifdef _OPENMP
#pragma omp parallel
#endif
    for (MFIter mfi(*this); mfi.isValid(); ++mfi)
    {
        (*this)[mfi].ComputePMLFactorsB(dx, dt);
    }
}

void
MultiSigmaBox::ComputePMLFactorsE (const Real* dx, Real dt)
{
    if (dt == dt_E) return;

    dt_E = dt;

#ifdef _OPENMP
#pragma omp parallel
#endif
    for (MFIter mfi(*this); mfi.isValid(); ++mfi)
    {
        (*this)[mfi].ComputePMLFactorsE(dx, dt);
    }
}

PML::PML (const BoxArray& grid_ba, const DistributionMapping& /*grid_dm*/,
          const Geometry* geom, const Geometry* cgeom,
          int ncell, int delta, int ref_ratio,
#ifdef WARPX_USE_PSATD
          Real dt, int nox_fft, int noy_fft, int noz_fft, bool do_nodal,
#endif
          int do_dive_cleaning, int do_moving_window,
          int /*pml_has_particles*/, int do_pml_in_domain,
          const amrex::IntVect do_pml_Lo, const amrex::IntVect do_pml_Hi)
    : m_geom(geom),
      m_cgeom(cgeom)
{

    // When `do_pml_in_domain` is true, the PML overlap with the last `ncell` of the physical domain
    // (instead of extending `ncell` outside of the physical domain)
    // In order to implement this, a reduced domain is created here (decreased by ncells in all direction)
    // and passed to `MakeBoxArray`, which surrounds it by PML boxes
    // (thus creating the PML boxes at the right position, where they overlap with the original domain)
    Box domain0 = geom->Domain();
    for (int idim = 0; idim < AMREX_SPACEDIM; ++idim) {
        if ( ! geom->isPeriodic(idim)) {
            if (do_pml_Lo[idim]){
                domain0.growLo(idim, -ncell);
            }
            if (do_pml_Hi[idim]){
                domain0.growHi(idim, -ncell);
            }

        }
    }
    const BoxArray grid_ba_reduced = BoxArray(grid_ba.boxList().intersect(domain0));

    const BoxArray& ba = (do_pml_in_domain)?
          MakeBoxArray(*geom, grid_ba_reduced, ncell, do_pml_in_domain, do_pml_Lo, do_pml_Hi) :
          MakeBoxArray(*geom, grid_ba, ncell, do_pml_in_domain, do_pml_Lo, do_pml_Hi);

    if (ba.size() == 0) {
        m_ok = false;
        return;
    } else {
        m_ok = true;
    }

    DistributionMapping dm{ba};

    // Define the number of guard cells in each direction, for E, B, and F
    IntVect nge = IntVect(AMREX_D_DECL(2, 2, 2));
    IntVect ngb = IntVect(AMREX_D_DECL(2, 2, 2));
    int ngf_int = (do_moving_window) ? 2 : 0;
    if (WarpX::maxwell_fdtd_solver_id == 1) ngf_int = std::max( ngf_int, 1 );
    IntVect ngf = IntVect(AMREX_D_DECL(ngf_int, ngf_int, ngf_int));
#ifdef WARPX_USE_PSATD
    // Increase the number of guard cells, in order to fit the extent
    // of the stencil for the spectral solver
    IntVect ngFFT;
    if (do_nodal) {
        ngFFT = IntVect(AMREX_D_DECL(nox_fft, noy_fft, noz_fft));
    } else {
        ngFFT = IntVect(AMREX_D_DECL(nox_fft/2, noy_fft/2, noz_fft/2));
    }
    // Set the number of guard cells to the maximum of each field
    // (all fields should have the same number of guard cells)
    ngFFT = ngFFT.max(nge);
    ngFFT = ngFFT.max(ngb);
    ngFFT = ngFFT.max(ngf);
    nge = ngFFT;
    ngb = ngFFT;
    ngf = ngFFT;
 #endif

    pml_E_fp[0].reset(new MultiFab(amrex::convert(ba,WarpX::Ex_nodal_flag), dm, 3, nge));
    pml_E_fp[1].reset(new MultiFab(amrex::convert(ba,WarpX::Ey_nodal_flag), dm, 3, nge));
    pml_E_fp[2].reset(new MultiFab(amrex::convert(ba,WarpX::Ez_nodal_flag), dm, 3, nge));
    pml_B_fp[0].reset(new MultiFab(amrex::convert(ba,WarpX::Bx_nodal_flag), dm, 2, ngb));
    pml_B_fp[1].reset(new MultiFab(amrex::convert(ba,WarpX::By_nodal_flag), dm, 2, ngb));
    pml_B_fp[2].reset(new MultiFab(amrex::convert(ba,WarpX::Bz_nodal_flag), dm, 2, ngb));


    pml_E_fp[0]->setVal(0.0);
    pml_E_fp[1]->setVal(0.0);
    pml_E_fp[2]->setVal(0.0);
    pml_B_fp[0]->setVal(0.0);
    pml_B_fp[1]->setVal(0.0);
    pml_B_fp[2]->setVal(0.0);

    pml_j_fp[0].reset(new MultiFab(amrex::convert(ba,WarpX::jx_nodal_flag), dm, 1, ngb));
    pml_j_fp[1].reset(new MultiFab(amrex::convert(ba,WarpX::jy_nodal_flag), dm, 1, ngb));
    pml_j_fp[2].reset(new MultiFab(amrex::convert(ba,WarpX::jz_nodal_flag), dm, 1, ngb));
    pml_j_fp[0]->setVal(0.0);
    pml_j_fp[1]->setVal(0.0);
    pml_j_fp[2]->setVal(0.0);

    if (do_dive_cleaning)
    {
        pml_F_fp.reset(new MultiFab(amrex::convert(ba,IntVect::TheUnitVector()), dm, 3, ngf));
        pml_F_fp->setVal(0.0);
    }

    if (do_pml_in_domain){
        sigba_fp.reset(new MultiSigmaBox(ba, dm, grid_ba_reduced, geom->CellSize(), ncell, delta));
    }
    else {
        sigba_fp.reset(new MultiSigmaBox(ba, dm, grid_ba, geom->CellSize(), ncell, delta));
    }


#ifdef WARPX_USE_PSATD
    AMREX_ALWAYS_ASSERT_WITH_MESSAGE( do_pml_in_domain==false,
        "PSATD solver cannot be used with `do_pml_in_domain`.");
    const bool in_pml = true; // Tells spectral solver to use split-PML equations
    const RealVect dx{AMREX_D_DECL(geom->CellSize(0), geom->CellSize(1), geom->CellSize(2))};
    // Get the cell-centered box, with guard cells
    BoxArray realspace_ba = ba;  // Copy box
    Array<Real,3> v_galilean_zero = {0,0,0};
    realspace_ba.enclosedCells().grow(nge); // cell-centered + guard cells
    spectral_solver_fp.reset( new SpectralSolver( realspace_ba, dm,
        nox_fft, noy_fft, noz_fft, do_nodal, v_galilean_zero, dx, dt, in_pml ) );
#endif

    if (cgeom)
    {
#ifndef WARPX_USE_PSATD
        nge = IntVect(AMREX_D_DECL(1, 1, 1));
        ngb = IntVect(AMREX_D_DECL(1, 1, 1));
#endif

        BoxArray grid_cba = grid_ba;
        grid_cba.coarsen(ref_ratio);
        const BoxArray grid_cba_reduced = BoxArray(grid_cba.boxList().intersect(domain0));

        const BoxArray& cba = (do_pml_in_domain) ?
            MakeBoxArray(*cgeom, grid_cba_reduced, ncell, do_pml_in_domain, do_pml_Lo, do_pml_Hi) :
            MakeBoxArray(*cgeom, grid_cba, ncell, do_pml_in_domain, do_pml_Lo, do_pml_Hi);

        DistributionMapping cdm{cba};

        pml_E_cp[0].reset(new MultiFab(amrex::convert(cba,WarpX::Ex_nodal_flag), cdm, 3, nge));
        pml_E_cp[1].reset(new MultiFab(amrex::convert(cba,WarpX::Ey_nodal_flag), cdm, 3, nge));
        pml_E_cp[2].reset(new MultiFab(amrex::convert(cba,WarpX::Ez_nodal_flag), cdm, 3, nge));
        pml_B_cp[0].reset(new MultiFab(amrex::convert(cba,WarpX::Bx_nodal_flag), cdm, 2, ngb));
        pml_B_cp[1].reset(new MultiFab(amrex::convert(cba,WarpX::By_nodal_flag), cdm, 2, ngb));
        pml_B_cp[2].reset(new MultiFab(amrex::convert(cba,WarpX::Bz_nodal_flag), cdm, 2, ngb));

        pml_E_cp[0]->setVal(0.0);
        pml_E_cp[1]->setVal(0.0);
        pml_E_cp[2]->setVal(0.0);
        pml_B_cp[0]->setVal(0.0);
        pml_B_cp[1]->setVal(0.0);
        pml_B_cp[2]->setVal(0.0);

        if (do_dive_cleaning)
        {
            pml_F_cp.reset(new MultiFab(amrex::convert(cba,IntVect::TheUnitVector()), cdm, 3, ngf));
            pml_F_cp->setVal(0.0);

        }
        pml_j_cp[0].reset(new MultiFab(amrex::convert(cba,WarpX::jx_nodal_flag), cdm, 1, ngb));
        pml_j_cp[1].reset(new MultiFab(amrex::convert(cba,WarpX::jy_nodal_flag), cdm, 1, ngb));
        pml_j_cp[2].reset(new MultiFab(amrex::convert(cba,WarpX::jz_nodal_flag), cdm, 1, ngb));
        pml_j_cp[0]->setVal(0.0);
        pml_j_cp[1]->setVal(0.0);
        pml_j_cp[2]->setVal(0.0);

        if (do_pml_in_domain){
            sigba_cp.reset(new MultiSigmaBox(cba, cdm, grid_cba_reduced, cgeom->CellSize(), ncell, delta));
        } else {
            sigba_cp.reset(new MultiSigmaBox(cba, cdm, grid_cba, cgeom->CellSize(), ncell, delta));
        }

#ifdef WARPX_USE_PSATD
        const RealVect cdx{AMREX_D_DECL(cgeom->CellSize(0), cgeom->CellSize(1), cgeom->CellSize(2))};
        // Get the cell-centered box, with guard cells
        BoxArray realspace_cba = cba;  // Copy box
        // const bool in_pml = true; // Tells spectral solver to use split-PML equations

        realspace_cba.enclosedCells().grow(nge); // cell-centered + guard cells
        spectral_solver_cp.reset( new SpectralSolver( realspace_cba, cdm,
            nox_fft, noy_fft, noz_fft, do_nodal, v_galilean_zero, cdx, dt, in_pml ) );
#endif
    }
}

BoxArray
PML::MakeBoxArray (const amrex::Geometry& geom, const amrex::BoxArray& grid_ba,
                   int ncell, int do_pml_in_domain,
                   const amrex::IntVect do_pml_Lo, const amrex::IntVect do_pml_Hi)
{
    Box domain = geom.Domain();
    for (int idim = 0; idim < AMREX_SPACEDIM; ++idim) {
        if ( ! geom.isPeriodic(idim) ) {
            if (do_pml_Lo[idim]){
                domain.growLo(idim, ncell);
            }
            if (do_pml_Hi[idim]){
                domain.growHi(idim, ncell);
            }
        }
    }
    BoxList bl;
    for (int i = 0, N = grid_ba.size(); i < N; ++i)
    {
        const Box& grid_bx = grid_ba[i];
        const IntVect& grid_bx_sz = grid_bx.size();

        if (do_pml_in_domain == 0) {
            // Make sure that, in the case of several distinct refinement patches,
            //  the PML cells surrounding these patches cannot overlap
            AMREX_ALWAYS_ASSERT_WITH_MESSAGE(grid_bx.shortside() > ncell,
                            "Consider using larger amr.blocking_factor");
        }

        Box bx = grid_bx;
        bx.grow(ncell);
        bx &= domain;

        Vector<Box> bndryboxes;
#if (AMREX_SPACEDIM == 3)
        int kbegin = -1, kend = 1;
#else
        int kbegin =  0, kend = 0;
#endif
        for (int kk = kbegin; kk <= kend; ++kk) {
            for (int jj = -1; jj <= 1; ++jj) {
                for (int ii = -1; ii <= 1; ++ii) {
                    if (ii != 0 || jj != 0 || kk != 0) {
                        Box b = grid_bx;
                        b.shift(grid_bx_sz * IntVect{AMREX_D_DECL(ii,jj,kk)});
                        b &= bx;
                        if (b.ok()) {
                            bndryboxes.push_back(b);
                        }
                    }
                }
            }
        }

        const BoxList& noncovered = grid_ba.complementIn(bx);
        for (const Box& b : noncovered) {
            for (const auto& bb : bndryboxes) {
                Box ib = b & bb;
                if (ib.ok()) {
                    bl.push_back(ib);
                }
            }
        }
    }

    BoxArray ba(bl);
    ba.removeOverlap(false);

    return ba;
}

void
PML::ComputePMLFactors (amrex::Real dt)
{
    if (sigba_fp) {
        sigba_fp->ComputePMLFactorsB(m_geom->CellSize(), dt);
        sigba_fp->ComputePMLFactorsE(m_geom->CellSize(), dt);
    }
    if (sigba_cp) {
        sigba_cp->ComputePMLFactorsB(m_cgeom->CellSize(), dt);
        sigba_cp->ComputePMLFactorsE(m_cgeom->CellSize(), dt);
    }
}

std::array<MultiFab*,3>
PML::GetE_fp ()
{
    return {pml_E_fp[0].get(), pml_E_fp[1].get(), pml_E_fp[2].get()};
}

std::array<MultiFab*,3>
PML::GetB_fp ()
{
    return {pml_B_fp[0].get(), pml_B_fp[1].get(), pml_B_fp[2].get()};
}

std::array<MultiFab*,3>
PML::Getj_fp ()
{
    return {pml_j_fp[0].get(), pml_j_fp[1].get(), pml_j_fp[2].get()};
}

std::array<MultiFab*,3>
PML::GetE_cp ()
{
    return {pml_E_cp[0].get(), pml_E_cp[1].get(), pml_E_cp[2].get()};
}

std::array<MultiFab*,3>
PML::GetB_cp ()
{
    return {pml_B_cp[0].get(), pml_B_cp[1].get(), pml_B_cp[2].get()};
}

std::array<MultiFab*,3>
PML::Getj_cp ()
{
    return {pml_j_cp[0].get(), pml_j_cp[1].get(), pml_j_cp[2].get()};
}

MultiFab*
PML::GetF_fp ()
{
    return pml_F_fp.get();
}

MultiFab*
PML::GetF_cp ()
{
    return pml_F_cp.get();
}

void
PML::ExchangeB (const std::array<amrex::MultiFab*,3>& B_fp,
                const std::array<amrex::MultiFab*,3>& B_cp,
                int do_pml_in_domain)
{
  ExchangeB(PatchType::fine, B_fp, do_pml_in_domain);
  ExchangeB(PatchType::coarse, B_cp, do_pml_in_domain);
}

void
PML::ExchangeB (PatchType patch_type,
                const std::array<amrex::MultiFab*,3>& Bp,
                int do_pml_in_domain)
{
    if (patch_type == PatchType::fine && pml_B_fp[0] && Bp[0])
    {
        Exchange(*pml_B_fp[0], *Bp[0], *m_geom, do_pml_in_domain);
        Exchange(*pml_B_fp[1], *Bp[1], *m_geom, do_pml_in_domain);
        Exchange(*pml_B_fp[2], *Bp[2], *m_geom, do_pml_in_domain);
    }
    else if (patch_type == PatchType::coarse && pml_B_cp[0] && Bp[0])
    {
        Exchange(*pml_B_cp[0], *Bp[0], *m_cgeom, do_pml_in_domain);
        Exchange(*pml_B_cp[1], *Bp[1], *m_cgeom, do_pml_in_domain);
        Exchange(*pml_B_cp[2], *Bp[2], *m_cgeom, do_pml_in_domain);
    }
}

void
PML::ExchangeE (const std::array<amrex::MultiFab*,3>& E_fp,
                const std::array<amrex::MultiFab*,3>& E_cp,
                int do_pml_in_domain)
{
    ExchangeE(PatchType::fine, E_fp, do_pml_in_domain);
    ExchangeE(PatchType::coarse, E_cp, do_pml_in_domain);
}

void
PML::ExchangeE (PatchType patch_type,
                const std::array<amrex::MultiFab*,3>& Ep,
                int do_pml_in_domain)
{
    if (patch_type == PatchType::fine && pml_E_fp[0] && Ep[0])
    {
        Exchange(*pml_E_fp[0], *Ep[0], *m_geom, do_pml_in_domain);
        Exchange(*pml_E_fp[1], *Ep[1], *m_geom, do_pml_in_domain);
        Exchange(*pml_E_fp[2], *Ep[2], *m_geom, do_pml_in_domain);
    }
    else if (patch_type == PatchType::coarse && pml_E_cp[0] && Ep[0])
    {
        Exchange(*pml_E_cp[0], *Ep[0], *m_cgeom, do_pml_in_domain);
        Exchange(*pml_E_cp[1], *Ep[1], *m_cgeom, do_pml_in_domain);
        Exchange(*pml_E_cp[2], *Ep[2], *m_cgeom, do_pml_in_domain);
    }
}

void
PML::CopyJtoPMLs (PatchType patch_type,
                const std::array<amrex::MultiFab*,3>& jp)
{
    if (patch_type == PatchType::fine && pml_j_fp[0] && jp[0])
    {
        CopyToPML(*pml_j_fp[0], *jp[0], *m_geom);
        CopyToPML(*pml_j_fp[1], *jp[1], *m_geom);
        CopyToPML(*pml_j_fp[2], *jp[2], *m_geom);
    }
    else if (patch_type == PatchType::coarse && pml_j_cp[0] && jp[0])
    {
        CopyToPML(*pml_j_cp[0], *jp[0], *m_cgeom);
        CopyToPML(*pml_j_cp[1], *jp[1], *m_cgeom);
        CopyToPML(*pml_j_cp[2], *jp[2], *m_cgeom);
    }
}

void
PML::CopyJtoPMLs (const std::array<amrex::MultiFab*,3>& j_fp,
                const std::array<amrex::MultiFab*,3>& j_cp)
{
    CopyJtoPMLs(PatchType::fine, j_fp);
    CopyJtoPMLs(PatchType::coarse, j_cp);
}


void
PML::ExchangeF (amrex::MultiFab* F_fp, amrex::MultiFab* F_cp, int do_pml_in_domain)
{
    ExchangeF(PatchType::fine, F_fp, do_pml_in_domain);
    ExchangeF(PatchType::coarse, F_cp, do_pml_in_domain);
}

void
PML::ExchangeF (PatchType patch_type, amrex::MultiFab* Fp, int do_pml_in_domain)
{
    if (patch_type == PatchType::fine && pml_F_fp && Fp) {
        Exchange(*pml_F_fp, *Fp, *m_geom, do_pml_in_domain);
    } else if (patch_type == PatchType::coarse && pml_F_cp && Fp) {
        Exchange(*pml_F_cp, *Fp, *m_cgeom, do_pml_in_domain);
    }
}


void
PML::Exchange (MultiFab& pml, MultiFab& reg, const Geometry& geom,
                int do_pml_in_domain)
{
    WARPX_PROFILE("PML::Exchange");

    const IntVect& ngr = reg.nGrowVect();
    const IntVect& ngp = pml.nGrowVect();
    const int ncp = pml.nComp();
    const auto& period = geom.periodicity();

    // Create temporary MultiFab to copy to and from the PML
    MultiFab tmpregmf(reg.boxArray(), reg.DistributionMap(), ncp, ngr);

    // Create the sum of the split fields, in the PML
    MultiFab totpmlmf(pml.boxArray(), pml.DistributionMap(), 1, 0); // Allocate
    MultiFab::LinComb(totpmlmf, 1.0, pml, 0, 1.0, pml, 1, 0, 1, 0); // Sum
    if (ncp == 3) {
        MultiFab::Add(totpmlmf,pml,2,0,1,0); // Sum the third split component
    }

    // Copy from the sum of PML split field to valid cells of regular grid
    if (do_pml_in_domain){
        // Valid cells of the PML and of the regular grid overlap
        // Copy from valid cells of the PML to valid cells of the regular grid
        reg.ParallelCopy(totpmlmf, 0, 0, 1, IntVect(0), IntVect(0), period);
    } else {
        // Valid cells of the PML only overlap with guard cells of regular grid
        // (and outermost valid cell of the regular grid, for nodal direction)
        // Copy from valid cells of PML to ghost cells of regular grid
        // but avoid updating the outermost valid cell
        if (ngr.max() > 0) {
            MultiFab::Copy(tmpregmf, reg, 0, 0, 1, ngr);
            tmpregmf.ParallelCopy(totpmlmf, 0, 0, 1, IntVect(0), ngr, period);
#ifdef _OPENMP
#pragma omp parallel if (Gpu::notInLaunchRegion())
#endif
            for (MFIter mfi(reg); mfi.isValid(); ++mfi)
            {
                const FArrayBox& src = tmpregmf[mfi];
                FArrayBox& dst = reg[mfi];
                const auto srcarr = src.array();
                auto dstarr = dst.array();
                const BoxList& bl = amrex::boxDiff(dst.box(), mfi.validbox());
                // boxDiff avoids the outermost valid cell
                for (const Box& bx : bl) {
                    amrex::ParallelFor(bx,
                                       [=] AMREX_GPU_DEVICE (int i, int j, int k) noexcept
                                       {
                                           dstarr(i,j,k,0) = srcarr(i,j,k,0);
                                       });
                }
            }
        }
    }

    // Copy from valid cells of the regular grid to guard cells of the PML
    // (and outermost valid cell in the nodal direction)
    // More specifically, copy from regular data to PML's first component
    // Zero out the second (and third) component
    MultiFab::Copy(tmpregmf,reg,0,0,1,0); // Fill first component of tmpregmf
    tmpregmf.setVal(0.0, 1, ncp-1, 0); // Zero out the second (and third) component
    if (do_pml_in_domain){
        // Where valid cells of tmpregmf overlap with PML valid cells,
        // copy the PML (this is order to avoid overwriting PML valid cells,
        // in the next `ParallelCopy`)
        tmpregmf.ParallelCopy(pml,0, 0, ncp, IntVect(0), IntVect(0), period);
    }
    pml.ParallelCopy(tmpregmf, 0, 0, ncp, IntVect(0), ngp, period);
}


void
PML::CopyToPML (MultiFab& pml, MultiFab& reg, const Geometry& geom)
{
  const IntVect& ngp = pml.nGrowVect();
  const auto& period = geom.periodicity();

  pml.ParallelCopy(reg, 0, 0, 1, IntVect(0), ngp, period);
}

void
PML::FillBoundary ()
{
    FillBoundaryE();
    FillBoundaryB();
    FillBoundaryF();
}

void
PML::FillBoundaryE ()
{
    FillBoundaryE(PatchType::fine);
    FillBoundaryE(PatchType::coarse);
}

void
PML::FillBoundaryE (PatchType patch_type)
{
    if (patch_type == PatchType::fine && pml_E_fp[0] && pml_E_fp[0]->nGrowVect().max() > 0)
    {
        const auto& period = m_geom->periodicity();
        Vector<MultiFab*> mf{pml_E_fp[0].get(),pml_E_fp[1].get(),pml_E_fp[2].get()};
        amrex::FillBoundary(mf, period);
    }
    else if (patch_type == PatchType::coarse && pml_E_cp[0] && pml_E_cp[0]->nGrowVect().max() > 0)
    {
        const auto& period = m_cgeom->periodicity();
        Vector<MultiFab*> mf{pml_E_cp[0].get(),pml_E_cp[1].get(),pml_E_cp[2].get()};
        amrex::FillBoundary(mf, period);
    }
}

void
PML::FillBoundaryB ()
{
    FillBoundaryB(PatchType::fine);
    FillBoundaryB(PatchType::coarse);
}

void
PML::FillBoundaryB (PatchType patch_type)
{
    if (patch_type == PatchType::fine && pml_B_fp[0])
    {
        const auto& period = m_geom->periodicity();
        Vector<MultiFab*> mf{pml_B_fp[0].get(),pml_B_fp[1].get(),pml_B_fp[2].get()};
        amrex::FillBoundary(mf, period);
    }
    else if (patch_type == PatchType::coarse && pml_B_cp[0])
    {
        const auto& period = m_cgeom->periodicity();
        Vector<MultiFab*> mf{pml_B_cp[0].get(),pml_B_cp[1].get(),pml_B_cp[2].get()};
        amrex::FillBoundary(mf, period);
    }
}

void
PML::FillBoundaryF ()
{
    FillBoundaryF(PatchType::fine);
    FillBoundaryF(PatchType::coarse);
}

void
PML::FillBoundaryF (PatchType patch_type)
{
    if (patch_type == PatchType::fine && pml_F_fp && pml_F_fp->nGrowVect().max() > 0)
    {
        const auto& period = m_geom->periodicity();
        pml_F_fp->FillBoundary(period);
    }
    else if (patch_type == PatchType::coarse && pml_F_cp && pml_F_cp->nGrowVect().max() > 0)
    {
        const auto& period = m_cgeom->periodicity();
        pml_F_cp->FillBoundary(period);
    }
}

void
PML::CheckPoint (const std::string& dir) const
{
    if (pml_E_fp[0])
    {
        VisMF::Write(*pml_E_fp[0], dir+"_Ex_fp");
        VisMF::Write(*pml_E_fp[1], dir+"_Ey_fp");
        VisMF::Write(*pml_E_fp[2], dir+"_Ez_fp");
        VisMF::Write(*pml_B_fp[0], dir+"_Bx_fp");
        VisMF::Write(*pml_B_fp[1], dir+"_By_fp");
        VisMF::Write(*pml_B_fp[2], dir+"_Bz_fp");
    }

    if (pml_E_cp[0])
    {
        VisMF::Write(*pml_E_cp[0], dir+"_Ex_cp");
        VisMF::Write(*pml_E_cp[1], dir+"_Ey_cp");
        VisMF::Write(*pml_E_cp[2], dir+"_Ez_cp");
        VisMF::Write(*pml_B_cp[0], dir+"_Bx_cp");
        VisMF::Write(*pml_B_cp[1], dir+"_By_cp");
        VisMF::Write(*pml_B_cp[2], dir+"_Bz_cp");
    }
}

void
PML::Restart (const std::string& dir)
{
    if (pml_E_fp[0])
    {
        VisMF::Read(*pml_E_fp[0], dir+"_Ex_fp");
        VisMF::Read(*pml_E_fp[1], dir+"_Ey_fp");
        VisMF::Read(*pml_E_fp[2], dir+"_Ez_fp");
        VisMF::Read(*pml_B_fp[0], dir+"_Bx_fp");
        VisMF::Read(*pml_B_fp[1], dir+"_By_fp");
        VisMF::Read(*pml_B_fp[2], dir+"_Bz_fp");
    }

    if (pml_E_cp[0])
    {
        VisMF::Read(*pml_E_cp[0], dir+"_Ex_cp");
        VisMF::Read(*pml_E_cp[1], dir+"_Ey_cp");
        VisMF::Read(*pml_E_cp[2], dir+"_Ez_cp");
        VisMF::Read(*pml_B_cp[0], dir+"_Bx_cp");
        VisMF::Read(*pml_B_cp[1], dir+"_By_cp");
        VisMF::Read(*pml_B_cp[2], dir+"_Bz_cp");
    }
}

#ifdef WARPX_USE_PSATD
void
PML::PushPSATD () {

    // Update the fields on the fine and coarse patch
    PushPMLPSATDSinglePatch( *spectral_solver_fp, pml_E_fp, pml_B_fp );
    if (spectral_solver_cp) {
        PushPMLPSATDSinglePatch( *spectral_solver_cp, pml_E_cp, pml_B_cp );
    }
}

void
PushPMLPSATDSinglePatch (
    SpectralSolver& solver,
    std::array<std::unique_ptr<amrex::MultiFab>,3>& pml_E,
    std::array<std::unique_ptr<amrex::MultiFab>,3>& pml_B ) {

    using SpIdx = SpectralPMLIndex;

    // Perform forward Fourier transform
    // Note: the correspondance between the spectral PML index
    // (Exy, Ezx, etc.) and the component (PMLComp::xy, PMComp::zx, etc.)
    // of the MultiFabs (e.g. pml_E) is dictated by the
    // function that damps the PML
    solver.ForwardTransform(*pml_E[0], SpIdx::Exy, PMLComp::xy);
    solver.ForwardTransform(*pml_E[0], SpIdx::Exz, PMLComp::xz);
    solver.ForwardTransform(*pml_E[1], SpIdx::Eyz, PMLComp::yz);
    solver.ForwardTransform(*pml_E[1], SpIdx::Eyx, PMLComp::yx);
    solver.ForwardTransform(*pml_E[2], SpIdx::Ezx, PMLComp::zx);
    solver.ForwardTransform(*pml_E[2], SpIdx::Ezy, PMLComp::zy);
    solver.ForwardTransform(*pml_B[0], SpIdx::Bxy, PMLComp::xy);
    solver.ForwardTransform(*pml_B[0], SpIdx::Bxz, PMLComp::xz);
    solver.ForwardTransform(*pml_B[1], SpIdx::Byz, PMLComp::yz);
    solver.ForwardTransform(*pml_B[1], SpIdx::Byx, PMLComp::yx);
    solver.ForwardTransform(*pml_B[2], SpIdx::Bzx, PMLComp::zx);
    solver.ForwardTransform(*pml_B[2], SpIdx::Bzy, PMLComp::zy);
    // Advance fields in spectral space
    solver.pushSpectralFields();
    // Perform backward Fourier Transform
    solver.BackwardTransform(*pml_E[0], SpIdx::Exy, PMLComp::xy);
    solver.BackwardTransform(*pml_E[0], SpIdx::Exz, PMLComp::xz);
    solver.BackwardTransform(*pml_E[1], SpIdx::Eyz, PMLComp::yz);
    solver.BackwardTransform(*pml_E[1], SpIdx::Eyx, PMLComp::yx);
    solver.BackwardTransform(*pml_E[2], SpIdx::Ezx, PMLComp::zx);
    solver.BackwardTransform(*pml_E[2], SpIdx::Ezy, PMLComp::zy);
    solver.BackwardTransform(*pml_B[0], SpIdx::Bxy, PMLComp::xy);
    solver.BackwardTransform(*pml_B[0], SpIdx::Bxz, PMLComp::xz);
    solver.BackwardTransform(*pml_B[1], SpIdx::Byz, PMLComp::yz);
    solver.BackwardTransform(*pml_B[1], SpIdx::Byx, PMLComp::yx);
    solver.BackwardTransform(*pml_B[2], SpIdx::Bzx, PMLComp::zx);
    solver.BackwardTransform(*pml_B[2], SpIdx::Bzy, PMLComp::zy);
}
#endif<|MERGE_RESOLUTION|>--- conflicted
+++ resolved
@@ -6,13 +6,8 @@
  *
  * License: BSD-3-Clause-LBNL
  */
-<<<<<<< HEAD
-#include "PML.H"
-#include "PMLComponent.H"
-=======
 #include "BoundaryConditions/PML.H"
 #include "BoundaryConditions/PMLComponent.H"
->>>>>>> 284277aa
 #include "WarpX.H"
 #include "Utils/WarpXConst.H"
 
