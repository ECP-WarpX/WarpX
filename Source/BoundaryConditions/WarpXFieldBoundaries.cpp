#include "WarpX.H"
#include "BoundaryConditions/PML.H"
#include "FieldSolver/FiniteDifferenceSolver/FiniteDifferenceSolver.H"
#include "FieldSolver/FiniteDifferenceSolver/HybridPICModel/HybridPICModel.H"
#include "Evolve/WarpXDtType.H"
#include "WarpX_PEC.H"

#include <AMReX.H>
#include <AMReX_Geometry.H>
#include <AMReX_IntVect.H>
#include <AMReX_REAL.H>
#include <AMReX_Vector.H>
#include <AMReX_Print.H>

#include <algorithm>
#include <array>
#include <memory>
using namespace amrex::literals;
using namespace amrex;

void WarpX::ApplyEfieldBoundary(const int lev, PatchType patch_type)
{
    if (PEC::isAnyBoundaryPEC()) {
        if (patch_type == PatchType::fine) {
            PEC::ApplyPECtoEfield( { get_pointer_Efield_fp(lev, 0),
                                     get_pointer_Efield_fp(lev, 1),
                                     get_pointer_Efield_fp(lev, 2) }, lev, patch_type);
            if (WarpX::isAnyBoundaryPML()) {
                // apply pec on split E-fields in PML region
                const bool split_pml_field = true;
                PEC::ApplyPECtoEfield( pml[lev]->GetE_fp(), lev, patch_type, split_pml_field);
            }
        } else {
            PEC::ApplyPECtoEfield( { get_pointer_Efield_cp(lev, 0),
                                     get_pointer_Efield_cp(lev, 1),
                                     get_pointer_Efield_cp(lev, 2) }, lev, patch_type);
            if (WarpX::isAnyBoundaryPML()) {
                // apply pec on split E-fields in PML region
                const bool split_pml_field = true;
                PEC::ApplyPECtoEfield( pml[lev]->GetE_cp(), lev, patch_type, split_pml_field);
            }
        }
    }

#ifdef WARPX_DIM_RZ
    if (patch_type == PatchType::fine) {
        ApplyFieldBoundaryOnAxis(get_pointer_Efield_fp(lev, 0),
                                 get_pointer_Efield_fp(lev, 1),
                                 get_pointer_Efield_fp(lev, 2), lev);
    } else {
        ApplyFieldBoundaryOnAxis(get_pointer_Efield_cp(lev, 0),
                                 get_pointer_Efield_cp(lev, 1),
                                 get_pointer_Efield_cp(lev, 2), lev);
    }
#endif
}

void WarpX::ApplyBfieldBoundary (const int lev, PatchType patch_type, DtType a_dt_type)
{
    if (PEC::isAnyBoundaryPEC()) {
        if (patch_type == PatchType::fine) {
            PEC::ApplyPECtoBfield( { get_pointer_Bfield_fp(lev, 0),
                                     get_pointer_Bfield_fp(lev, 1),
                                     get_pointer_Bfield_fp(lev, 2) }, lev, patch_type);
        } else {
            PEC::ApplyPECtoBfield( { get_pointer_Bfield_cp(lev, 0),
                                     get_pointer_Bfield_cp(lev, 1),
                                     get_pointer_Bfield_cp(lev, 2) }, lev, patch_type);
        }
    }

    // Silver-Mueller boundaries are only applied on the first half-push of B
    // This is because the formula used for Silver-Mueller assumes that
    // E and B are staggered in time, which is only true after the first half-push
    if (lev == 0) {
        if (a_dt_type == DtType::FirstHalf) {
            bool applySilverMueller = false;
            for (int idim = 0; idim < AMREX_SPACEDIM; ++idim) {
                if ( (WarpX::field_boundary_lo[idim] == FieldBoundaryType::Absorbing_SilverMueller) ||
                   (WarpX::field_boundary_hi[idim] == FieldBoundaryType::Absorbing_SilverMueller) ) {
                    applySilverMueller = true;
                }
            }
            if(applySilverMueller) m_fdtd_solver_fp[0]->ApplySilverMuellerBoundary(
                                         Efield_fp[lev], Bfield_fp[lev],
                                         Geom(lev).Domain(), dt[lev],
                                         WarpX::field_boundary_lo,
                                         WarpX::field_boundary_hi);
        }
    }

#ifdef WARPX_DIM_RZ
    if (patch_type == PatchType::fine) {
        ApplyFieldBoundaryOnAxis(get_pointer_Bfield_fp(lev, 0),
                                 get_pointer_Bfield_fp(lev, 1),
                                 get_pointer_Bfield_fp(lev, 2), lev);
    } else {
        ApplyFieldBoundaryOnAxis(get_pointer_Bfield_cp(lev, 0),
                                 get_pointer_Bfield_cp(lev, 1),
                                 get_pointer_Bfield_cp(lev, 2), lev);
    }
#endif
}

void WarpX::ApplyRhofieldBoundary (const int lev, MultiFab* rho,
                                   PatchType patch_type)
{
    if (PEC::isAnyBoundaryPEC()) PEC::ApplyPECtoRhofield(rho, lev, patch_type);
}

void WarpX::ApplyJfieldBoundary (const int lev, amrex::MultiFab* Jx,
                                 amrex::MultiFab* Jy, amrex::MultiFab* Jz,
                                 PatchType patch_type)
{
    if (PEC::isAnyBoundaryPEC()) PEC::ApplyPECtoJfield(Jx, Jy, Jz, lev, patch_type);
}

#ifdef WARPX_DIM_RZ
// Applies the boundary conditions that are specific to the axis when in RZ.
void
WarpX::ApplyFieldBoundaryOnAxis (amrex::MultiFab* Er, amrex::MultiFab* Et, amrex::MultiFab* Ez, int lev)
{
    const amrex::IntVect ngE = get_ng_fieldgather();
<<<<<<< HEAD
    /* const amrex::IntVect ngE = Er->nGrowVect(); */
=======
>>>>>>> 0a39c8ae

    constexpr int NODE = amrex::IndexType::NODE;

#ifdef AMREX_USE_OMP
#pragma omp parallel if (amrex::Gpu::notInLaunchRegion())
#endif
    for ( amrex::MFIter mfi(*Er, amrex::TilingIfNotGPU()); mfi.isValid(); ++mfi )
    {

        amrex::Box const & tilebox = mfi.tilebox();

        // Lower corner of tile box physical domain
        // Note that this is done before the tilebox.grow so that
        // these do not include the guard cells.
        const std::array<amrex::Real, 3>& xyzmin = LowerCorner(tilebox, lev, 0._rt);
        const amrex::Real rmin = xyzmin[0];

        // Skip blocks that don't touch the axis
        if (rmin > 0._rt) continue;

        amrex::Array4<amrex::Real> const& Er_arr = Er->array(mfi);
        amrex::Array4<amrex::Real> const& Et_arr = Et->array(mfi);
        amrex::Array4<amrex::Real> const& Ez_arr = Ez->array(mfi);

        amrex::Box tbr = amrex::convert( tilebox, Er->ixType().toIntVect() );
        amrex::Box tbt = amrex::convert( tilebox, Et->ixType().toIntVect() );
        amrex::Box tbz = amrex::convert( tilebox, Ez->ixType().toIntVect() );

        // For ishift, 1 means cell centered, 0 means node centered
        int const ishift_r = (tbr.type(0) != NODE);
        int const ishift_t = (tbt.type(0) != NODE);
        int const ishift_z = (tbz.type(0) != NODE);

        // Set tileboxes to only include the axis guard cells
        // (including the corners in z).
        tbr.setRange(0, -ngE[0], ngE[0]);
        tbt.setRange(0, -ngE[0], ngE[0]);
        tbz.setRange(0, -ngE[0], ngE[0]);
        tbr.grow(1, ngE[1]);
        tbt.grow(1, ngE[1]);
        tbz.grow(1, ngE[1]);

        const int nmodes = n_rz_azimuthal_modes;

        amrex::ParallelFor(tbr, tbt, tbz,
        [=] AMREX_GPU_DEVICE (int i, int j, int /*k*/)
        {
            Er_arr(i,j,0,0) = -Er_arr(-i-ishift_r,j,0,0);

            for (int imode=1 ; imode < nmodes ; imode++) {
                Er_arr(i,j,0,2*imode-1) = std::pow(-1._rt, imode+1._rt)*Er_arr(-i-ishift_r,j,0,2*imode-1);
                Er_arr(i,j,0,2*imode) = std::pow(-1._rt, imode+1._rt)*Er_arr(-i-ishift_r,j,0,2*imode);
            }
        },
        [=] AMREX_GPU_DEVICE (int i, int j, int /*k*/)
        {
            Et_arr(i,j,0,0) = -Et_arr(-i-ishift_t,j,0,0);

            for (int imode=1 ; imode < nmodes ; imode++) {
                Et_arr(i,j,0,2*imode-1) = std::pow(-1._rt, imode+1._rt)*Et_arr(-i-ishift_t,j,0,2*imode-1);
                Et_arr(i,j,0,2*imode) = std::pow(-1._rt, imode+1._rt)*Et_arr(-i-ishift_t,j,0,2*imode);
            }
        },
        [=] AMREX_GPU_DEVICE (int i, int j, int /*k*/)
        {
            Ez_arr(i,j,0,0) = Ez_arr(-i-ishift_z,j,0,0);

            for (int imode=1 ; imode < nmodes ; imode++) {
                Ez_arr(i,j,0,2*imode-1) = -std::pow(-1._rt, imode+1._rt)*Ez_arr(-i-ishift_z,j,0,2*imode-1);
                Ez_arr(i,j,0,2*imode) = -std::pow(-1._rt, imode+1._rt)*Ez_arr(-i-ishift_z,j,0,2*imode);
            }

        });
    }
}
#endif

void WarpX::ApplyElectronPressureBoundary (const int lev, PatchType patch_type)
{
    if (PEC::isAnyBoundaryPEC()) {
        if (patch_type == PatchType::fine) {
            PEC::ApplyPECtoElectronPressure(
                m_hybrid_pic_model->get_pointer_electron_pressure_fp(lev), lev, patch_type
            );
        } else {
            amrex::Abort(Utils::TextMsg::Err(
            "ApplyElectronPressureBoundary: Only one level implemented for hybrid solver."));
        }
    }
}<|MERGE_RESOLUTION|>--- conflicted
+++ resolved
@@ -121,10 +121,6 @@
 WarpX::ApplyFieldBoundaryOnAxis (amrex::MultiFab* Er, amrex::MultiFab* Et, amrex::MultiFab* Ez, int lev)
 {
     const amrex::IntVect ngE = get_ng_fieldgather();
-<<<<<<< HEAD
-    /* const amrex::IntVect ngE = Er->nGrowVect(); */
-=======
->>>>>>> 0a39c8ae
 
     constexpr int NODE = amrex::IndexType::NODE;
 
