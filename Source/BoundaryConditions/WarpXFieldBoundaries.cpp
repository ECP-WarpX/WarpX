#include "WarpX.H"
#include "BoundaryConditions/PML.H"
#include "FieldSolver/FiniteDifferenceSolver/FiniteDifferenceSolver.H"
#include "FieldSolver/FiniteDifferenceSolver/HybridPICModel/HybridPICModel.H"
#include "Evolve/WarpXDtType.H"
#include "WarpX_PEC.H"

#include <AMReX.H>
#include <AMReX_Geometry.H>
#include <AMReX_IntVect.H>
#include <AMReX_REAL.H>
#include <AMReX_Vector.H>
#include <AMReX_Print.H>

#include <algorithm>
#include <array>
#include <memory>
using namespace amrex::literals;
using namespace amrex;

namespace
{
    [[nodiscard]]
    bool isAnyBoundaryPEC (
        const amrex::Vector<FieldBoundaryType>& field_boundary_lo,
        const amrex::Vector<FieldBoundaryType>& field_boundary_hi)
    {
        const auto isPEC = [](const auto& b){
            return b == FieldBoundaryType::PEC;};

        return std::any_of(field_boundary_lo.begin(), field_boundary_lo.end(), isPEC) ||
               std::any_of(field_boundary_hi.begin(), field_boundary_hi.end(), isPEC);
    }
}

void WarpX::ApplyEfieldBoundary(const int lev, PatchType patch_type)
{
    if (::isAnyBoundaryPEC(field_boundary_lo, field_boundary_hi)) {
        if (patch_type == PatchType::fine) {
            PEC::ApplyPECtoEfield(
                    {get_pointer_Efield_fp(lev, 0),
                    get_pointer_Efield_fp(lev, 1),
                    get_pointer_Efield_fp(lev, 2)},
                    field_boundary_lo, field_boundary_hi,
                    get_ng_fieldgather(), Geom(lev),
                    lev, patch_type, ref_ratio);
            if (WarpX::isAnyBoundaryPML()) {
                // apply pec on split E-fields in PML region
                const bool split_pml_field = true;
                PEC::ApplyPECtoEfield(
                    pml[lev]->GetE_fp(),
                    field_boundary_lo, field_boundary_hi,
                    get_ng_fieldgather(), Geom(lev),
                    lev, patch_type, ref_ratio,
                    split_pml_field);
            }
        } else {
            PEC::ApplyPECtoEfield(
                {get_pointer_Efield_cp(lev, 0),
                get_pointer_Efield_cp(lev, 1),
                get_pointer_Efield_cp(lev, 2)},
                field_boundary_lo, field_boundary_hi,
                get_ng_fieldgather(), Geom(lev),
                lev, patch_type, ref_ratio);
            if (WarpX::isAnyBoundaryPML()) {
                // apply pec on split E-fields in PML region
                const bool split_pml_field = true;
                PEC::ApplyPECtoEfield(
                    pml[lev]->GetE_cp(),
                    field_boundary_lo, field_boundary_hi,
                    get_ng_fieldgather(), Geom(lev),
                    lev, patch_type, ref_ratio,
                    split_pml_field);
            }
        }
    }

#ifdef WARPX_DIM_RZ
    if (patch_type == PatchType::fine) {
        ApplyFieldBoundaryOnAxis(get_pointer_Efield_fp(lev, 0),
                                 get_pointer_Efield_fp(lev, 1),
                                 get_pointer_Efield_fp(lev, 2), lev);
    } else {
        ApplyFieldBoundaryOnAxis(get_pointer_Efield_cp(lev, 0),
                                 get_pointer_Efield_cp(lev, 1),
                                 get_pointer_Efield_cp(lev, 2), lev);
    }
#endif
}

void WarpX::ApplyBfieldBoundary (const int lev, PatchType patch_type, DtType a_dt_type)
{
    if (::isAnyBoundaryPEC(field_boundary_lo, field_boundary_hi)) {
        if (patch_type == PatchType::fine) {
            PEC::ApplyPECtoBfield( {
                get_pointer_Bfield_fp(lev, 0),
                get_pointer_Bfield_fp(lev, 1),
                get_pointer_Bfield_fp(lev, 2) },
                field_boundary_lo, field_boundary_hi,
                get_ng_fieldgather(), Geom(lev),
                lev, patch_type, ref_ratio);
        } else {
            PEC::ApplyPECtoBfield( {
                get_pointer_Bfield_cp(lev, 0),
                get_pointer_Bfield_cp(lev, 1),
                get_pointer_Bfield_cp(lev, 2) },
                field_boundary_lo, field_boundary_hi,
                get_ng_fieldgather(), Geom(lev),
                lev, patch_type, ref_ratio);
        }
    }

    // Silver-Mueller boundaries are only applied on the first half-push of B
    // This is because the formula used for Silver-Mueller assumes that
    // E and B are staggered in time, which is only true after the first half-push
    if (lev == 0) {
        if (a_dt_type == DtType::FirstHalf) {
            bool applySilverMueller = false;
            for (int idim = 0; idim < AMREX_SPACEDIM; ++idim) {
                if ( (WarpX::field_boundary_lo[idim] == FieldBoundaryType::Absorbing_SilverMueller) ||
                   (WarpX::field_boundary_hi[idim] == FieldBoundaryType::Absorbing_SilverMueller) ) {
                    applySilverMueller = true;
                }
            }
            if(applySilverMueller) { m_fdtd_solver_fp[0]->ApplySilverMuellerBoundary(
                                         Efield_fp[lev], Bfield_fp[lev],
                                         Geom(lev).Domain(), dt[lev],
                                         WarpX::field_boundary_lo,
                                         WarpX::field_boundary_hi);
            }
        }
    }

#ifdef WARPX_DIM_RZ
    if (patch_type == PatchType::fine) {
        ApplyFieldBoundaryOnAxis(get_pointer_Bfield_fp(lev, 0),
                                 get_pointer_Bfield_fp(lev, 1),
                                 get_pointer_Bfield_fp(lev, 2), lev);
    } else {
        ApplyFieldBoundaryOnAxis(get_pointer_Bfield_cp(lev, 0),
                                 get_pointer_Bfield_cp(lev, 1),
                                 get_pointer_Bfield_cp(lev, 2), lev);
    }
#endif
}

void WarpX::ApplyRhofieldBoundary (const int lev, MultiFab* rho,
                                   PatchType patch_type)
{
<<<<<<< HEAD
    if (::isAnyBoundaryPEC(field_boundary_lo, field_boundary_hi)) {
        PEC::ApplyPECtoRhofield(rho,
            field_boundary_lo, field_boundary_hi,
            particle_boundary_lo, particle_boundary_hi,
            Geom(lev), lev, patch_type, ref_ratio);
=======
    if (PEC::isAnyParticleBoundaryReflecting() || PEC::isAnyBoundaryPEC()) {
        PEC::ApplyReflectiveBoundarytoRhofield(rho, lev, patch_type);
>>>>>>> f49a63f0
    }
}

void WarpX::ApplyJfieldBoundary (const int lev, amrex::MultiFab* Jx,
                                 amrex::MultiFab* Jy, amrex::MultiFab* Jz,
                                 PatchType patch_type)
{
<<<<<<< HEAD
    if (::isAnyBoundaryPEC(field_boundary_lo, field_boundary_hi)) {
        PEC::ApplyPECtoJfield(Jx, Jy, Jz,
            field_boundary_lo, field_boundary_hi,
            particle_boundary_lo, particle_boundary_hi,
            Geom(lev), lev, patch_type, ref_ratio);
=======
    if (PEC::isAnyParticleBoundaryReflecting() || PEC::isAnyBoundaryPEC()) {
        PEC::ApplyReflectiveBoundarytoJfield(Jx, Jy, Jz, lev, patch_type);
>>>>>>> f49a63f0
    }
}

#ifdef WARPX_DIM_RZ
// Applies the boundary conditions that are specific to the axis when in RZ.
void
WarpX::ApplyFieldBoundaryOnAxis (amrex::MultiFab* Er, amrex::MultiFab* Et, amrex::MultiFab* Ez, int lev) const
{
    const amrex::IntVect ngE = get_ng_fieldgather();

    constexpr int NODE = amrex::IndexType::NODE;

#ifdef AMREX_USE_OMP
#pragma omp parallel if (amrex::Gpu::notInLaunchRegion())
#endif
    for ( amrex::MFIter mfi(*Er, amrex::TilingIfNotGPU()); mfi.isValid(); ++mfi )
    {

        amrex::Box const & tilebox = mfi.tilebox();

        // Lower corner of tile box physical domain
        // Note that this is done before the tilebox.grow so that
        // these do not include the guard cells.
        const std::array<amrex::Real, 3>& xyzmin = LowerCorner(tilebox, lev, 0._rt);
        const amrex::Real rmin = xyzmin[0];

        // Skip blocks that don't touch the axis
        if (rmin > 0._rt) { continue; }

        amrex::Array4<amrex::Real> const& Er_arr = Er->array(mfi);
        amrex::Array4<amrex::Real> const& Et_arr = Et->array(mfi);
        amrex::Array4<amrex::Real> const& Ez_arr = Ez->array(mfi);

        amrex::Box tbr = amrex::convert( tilebox, Er->ixType().toIntVect() );
        amrex::Box tbt = amrex::convert( tilebox, Et->ixType().toIntVect() );
        amrex::Box tbz = amrex::convert( tilebox, Ez->ixType().toIntVect() );

        // For ishift, 1 means cell centered, 0 means node centered
        int const ishift_r = (tbr.type(0) != NODE);
        int const ishift_t = (tbt.type(0) != NODE);
        int const ishift_z = (tbz.type(0) != NODE);

        // Set tileboxes to only include the axis guard cells
        // (including the corners in z).
        tbr.setRange(0, -ngE[0], ngE[0]);
        tbt.setRange(0, -ngE[0], ngE[0]);
        tbz.setRange(0, -ngE[0], ngE[0]);
        tbr.grow(1, ngE[1]);
        tbt.grow(1, ngE[1]);
        tbz.grow(1, ngE[1]);

        const int nmodes = n_rz_azimuthal_modes;

        amrex::ParallelFor(tbr, tbt, tbz,
        [=] AMREX_GPU_DEVICE (int i, int j, int /*k*/)
        {
            Er_arr(i,j,0,0) = -Er_arr(-i-ishift_r,j,0,0);

            for (int imode=1 ; imode < nmodes ; imode++) {
                Er_arr(i,j,0,2*imode-1) = std::pow(-1._rt, imode+1._rt)*Er_arr(-i-ishift_r,j,0,2*imode-1);
                Er_arr(i,j,0,2*imode) = std::pow(-1._rt, imode+1._rt)*Er_arr(-i-ishift_r,j,0,2*imode);
            }
        },
        [=] AMREX_GPU_DEVICE (int i, int j, int /*k*/)
        {
            Et_arr(i,j,0,0) = -Et_arr(-i-ishift_t,j,0,0);

            for (int imode=1 ; imode < nmodes ; imode++) {
                Et_arr(i,j,0,2*imode-1) = std::pow(-1._rt, imode+1._rt)*Et_arr(-i-ishift_t,j,0,2*imode-1);
                Et_arr(i,j,0,2*imode) = std::pow(-1._rt, imode+1._rt)*Et_arr(-i-ishift_t,j,0,2*imode);
            }
        },
        [=] AMREX_GPU_DEVICE (int i, int j, int /*k*/)
        {
            Ez_arr(i,j,0,0) = Ez_arr(-i-ishift_z,j,0,0);

            for (int imode=1 ; imode < nmodes ; imode++) {
                Ez_arr(i,j,0,2*imode-1) = -std::pow(-1._rt, imode+1._rt)*Ez_arr(-i-ishift_z,j,0,2*imode-1);
                Ez_arr(i,j,0,2*imode) = -std::pow(-1._rt, imode+1._rt)*Ez_arr(-i-ishift_z,j,0,2*imode);
            }

        });
    }
}
#endif

void WarpX::ApplyElectronPressureBoundary (const int lev, PatchType patch_type)
{
    if (::isAnyBoundaryPEC(field_boundary_lo, field_boundary_hi)) {
        if (patch_type == PatchType::fine) {
            PEC::ApplyPECtoElectronPressure(
                m_hybrid_pic_model->get_pointer_electron_pressure_fp(lev),
                field_boundary_lo, field_boundary_hi,
                Geom(lev), lev, patch_type, ref_ratio);
        } else {
            amrex::Abort(Utils::TextMsg::Err(
            "ApplyElectronPressureBoundary: Only one level implemented for hybrid solver."));
        }
    }
}<|MERGE_RESOLUTION|>--- conflicted
+++ resolved
@@ -20,6 +20,7 @@
 
 namespace
 {
+    /** Returns 1 if any domain boundary is set to PEC, else returns 0.*/
     [[nodiscard]]
     bool isAnyBoundaryPEC (
         const amrex::Vector<FieldBoundaryType>& field_boundary_lo,
@@ -30,6 +31,20 @@
 
         return std::any_of(field_boundary_lo.begin(), field_boundary_lo.end(), isPEC) ||
                std::any_of(field_boundary_hi.begin(), field_boundary_hi.end(), isPEC);
+    }
+
+
+    /** Return true if any particle boundary is set to reflecting, else returns false*/
+    [[nodiscard]]
+    bool isAnyParticleBoundaryReflecting (
+        const amrex::Vector<ParticleBoundaryType>& particle_boundary_lo,
+        const amrex::Vector<ParticleBoundaryType>& particle_boundary_hi)
+    {
+        const auto isReflecting = [](const auto& b){
+            return b == ParticleBoundaryType::Reflecting;};
+
+        return std::any_of(particle_boundary_lo.begin(), particle_boundary_lo.end(), isReflecting) ||
+               std::any_of(particle_boundary_hi.begin(), particle_boundary_hi.end(), isReflecting);
     }
 }
 
@@ -147,16 +162,13 @@
 void WarpX::ApplyRhofieldBoundary (const int lev, MultiFab* rho,
                                    PatchType patch_type)
 {
-<<<<<<< HEAD
-    if (::isAnyBoundaryPEC(field_boundary_lo, field_boundary_hi)) {
-        PEC::ApplyPECtoRhofield(rho,
+    if (::isAnyParticleBoundaryReflecting(particle_boundary_lo, particle_boundary_hi) ||
+        ::isAnyBoundaryPEC(field_boundary_lo, field_boundary_hi))
+    {
+        PEC::ApplyReflectiveBoundarytoRhofield(rho,
             field_boundary_lo, field_boundary_hi,
             particle_boundary_lo, particle_boundary_hi,
             Geom(lev), lev, patch_type, ref_ratio);
-=======
-    if (PEC::isAnyParticleBoundaryReflecting() || PEC::isAnyBoundaryPEC()) {
-        PEC::ApplyReflectiveBoundarytoRhofield(rho, lev, patch_type);
->>>>>>> f49a63f0
     }
 }
 
@@ -164,16 +176,13 @@
                                  amrex::MultiFab* Jy, amrex::MultiFab* Jz,
                                  PatchType patch_type)
 {
-<<<<<<< HEAD
-    if (::isAnyBoundaryPEC(field_boundary_lo, field_boundary_hi)) {
-        PEC::ApplyPECtoJfield(Jx, Jy, Jz,
+    if (::isAnyParticleBoundaryReflecting(particle_boundary_lo, particle_boundary_hi) ||
+        ::isAnyBoundaryPEC(field_boundary_lo, field_boundary_hi))
+    {
+        PEC::ApplyReflectiveBoundarytoJfield(Jx, Jy, Jz,
             field_boundary_lo, field_boundary_hi,
             particle_boundary_lo, particle_boundary_hi,
             Geom(lev), lev, patch_type, ref_ratio);
-=======
-    if (PEC::isAnyParticleBoundaryReflecting() || PEC::isAnyBoundaryPEC()) {
-        PEC::ApplyReflectiveBoundarytoJfield(Jx, Jy, Jz, lev, patch_type);
->>>>>>> f49a63f0
     }
 }
 
