/* Copyright 2019 Andrew Myers, Aurore Blelly, Axel Huebl
 * Maxence Thevenet, Remi Lehe, Weiqun Zhang
 *
 *
 * This file is part of WarpX.
 *
 * License: BSD-3-Clause-LBNL
 */
#ifndef WARPX_PML_H_
#define WARPX_PML_H_

#include "PML_fwd.H"

#ifdef WARPX_USE_PSATD
#   include "FieldSolver/SpectralSolver/SpectralSolver.H"
#endif

#include <AMReX_MultiFab.H>
#include <AMReX_BoxArray.H>
#include <AMReX_Config.H>
#include <AMReX_FabArray.H>
#include <AMReX_FabFactory.H>
#include <AMReX_GpuContainers.H>
#include <AMReX_IntVect.H>
#include <AMReX_REAL.H>
#include <AMReX_Vector.H>

#include <AMReX_BaseFwd.H>

#include <array>
#include <memory>
#include <optional>
#include <string>
#include <vector>

struct Sigma : amrex::Gpu::DeviceVector<amrex::Real>
{
    [[nodiscard]] int lo() const { return m_lo; }
    [[nodiscard]] int hi() const { return m_hi; }
    int m_lo, m_hi;
};

struct SigmaBox
{
    SigmaBox (const amrex::Box& box, const amrex::BoxArray& grids,
              const amrex::Real* dx, const amrex::IntVect& ncell, const amrex::IntVect& delta,
              const amrex::Box& regdomain, amrex::Real v_sigma);

    void define_single (const amrex::Box& regdomain, const amrex::IntVect& ncell,
                        const amrex::Array<amrex::Real,AMREX_SPACEDIM>& fac,
                        amrex::Real v_sigma);
    void define_multiple (const amrex::Box& box, const amrex::BoxArray& grids,
                          const amrex::IntVect& ncell,
                          const amrex::Array<amrex::Real,AMREX_SPACEDIM>& fac,
                          amrex::Real v_sigma);

    void ComputePMLFactorsB (const amrex::Real* dx, amrex::Real dt);
    void ComputePMLFactorsE (const amrex::Real* dx, amrex::Real dt);

    using SigmaVect = std::array<Sigma,AMREX_SPACEDIM>;

    using value_type = void; // needed by amrex::FabArray

    SigmaVect sigma;
    SigmaVect sigma_cumsum;
    SigmaVect sigma_star;
    SigmaVect sigma_star_cumsum;
    SigmaVect sigma_fac;
    SigmaVect sigma_cumsum_fac;
    SigmaVect sigma_star_fac;
    SigmaVect sigma_star_cumsum_fac;
    amrex::Real v_sigma;

};

class SigmaBoxFactory
    : public amrex::FabFactory<SigmaBox>
{
public:
    SigmaBoxFactory (const amrex::BoxArray& grid_ba, const amrex::Real* dx,
                     const amrex::IntVect& ncell, const amrex::IntVect& delta,
                     const amrex::Box& regular_domain, const amrex::Real v_sigma_sb)
        : m_grids(grid_ba), m_dx(dx), m_ncell(ncell), m_delta(delta), m_regdomain(regular_domain), m_v_sigma_sb(v_sigma_sb) {}
    ~SigmaBoxFactory () override = default;

    SigmaBoxFactory (const SigmaBoxFactory&) = default;
    SigmaBoxFactory (SigmaBoxFactory&&) noexcept = default;

    SigmaBoxFactory () = delete;
    SigmaBoxFactory& operator= (const SigmaBoxFactory&) = delete;
    SigmaBoxFactory& operator= (SigmaBoxFactory&&) = delete;

<<<<<<< HEAD
    [[nodiscard]] SigmaBox* create (const amrex::Box& box, int /*ncomps*/,
        const amrex::FabInfo& /*info*/, int /*box_index*/) const final
    {
        return new SigmaBox(box, m_grids, m_dx, m_ncell, m_delta, m_regdomain, m_v_sigma_sb);
    }

    void destroy (SigmaBox* fab) const final
    {
        delete fab;
    }

    [[nodiscard]] SigmaBoxFactory*
    clone () const final
    {
=======
    SigmaBox* create (const amrex::Box& box, int /*ncomps*/,
                              const amrex::FabInfo& /*info*/, int /*box_index*/) const final
        { return new SigmaBox(box, m_grids, m_dx, m_ncell, m_delta, m_regdomain, m_v_sigma_sb); }
    void destroy (SigmaBox* fab) const final {
        delete fab;
    }
    SigmaBoxFactory* clone () const final {
>>>>>>> f6cb58d7
        return new SigmaBoxFactory(*this);
    }

private:
    const amrex::BoxArray& m_grids;
    const amrex::Real* m_dx;
    amrex::IntVect m_ncell;
    amrex::IntVect m_delta;
    amrex::Box m_regdomain;
    amrex::Real m_v_sigma_sb;
};

class MultiSigmaBox
    : public amrex::FabArray<SigmaBox>
{
public:
    MultiSigmaBox(const amrex::BoxArray& ba, const amrex::DistributionMapping& dm,
                  const amrex::BoxArray& grid_ba, const amrex::Real* dx,
                  const amrex::IntVect& ncell, const amrex::IntVect& delta,
                  const amrex::Box& regular_domain, amrex::Real v_sigma_sb);
    void ComputePMLFactorsB (const amrex::Real* dx, amrex::Real dt);
    void ComputePMLFactorsE (const amrex::Real* dx, amrex::Real dt);
private:
    amrex::Real dt_B = -1.e10;
    amrex::Real dt_E = -1.e10;
};

enum struct PatchType : int;

class PML
{
public:
    PML (int lev,
         const amrex::BoxArray& ba, const amrex::DistributionMapping& dm,
         const amrex::Geometry* geom, const amrex::Geometry* cgeom,
         int ncell, int delta, amrex::IntVect ref_ratio,
         amrex::Real dt, int nox_fft, int noy_fft, int noz_fft, short grid_type,
         int do_moving_window, int pml_has_particles, int do_pml_in_domain,
         int psatd_solution_type, int J_in_time, int rho_in_time,
         bool do_pml_dive_cleaning, bool do_pml_divb_cleaning,
         const amrex::IntVect& fill_guards_fields,
         const amrex::IntVect& fill_guards_current,
         int max_guard_EB, amrex::Real v_sigma_sb,
         amrex::IntVect do_pml_Lo = amrex::IntVect::TheUnitVector(),
         amrex::IntVect do_pml_Hi = amrex::IntVect::TheUnitVector());

    void ComputePMLFactors (amrex::Real dt);

    std::array<amrex::MultiFab*,3> GetE_fp ();
    std::array<amrex::MultiFab*,3> GetB_fp ();
    std::array<amrex::MultiFab*,3> Getj_fp ();
    std::array<amrex::MultiFab*,3> GetE_cp ();
    std::array<amrex::MultiFab*,3> GetB_cp ();
    std::array<amrex::MultiFab*,3> Getj_cp ();
    std::array<amrex::MultiFab*,3> Get_edge_lengths ();
    std::array<amrex::MultiFab*,3> Get_face_areas ();

    // Used when WarpX::do_pml_dive_cleaning = true
    amrex::MultiFab* GetF_fp ();
    amrex::MultiFab* GetF_cp ();

    // Used when WarpX::do_pml_divb_cleaning = true
    amrex::MultiFab* GetG_fp ();
    amrex::MultiFab* GetG_cp ();

    [[nodiscard]] const MultiSigmaBox& GetMultiSigmaBox_fp () const
    {
        return *sigba_fp;
    }

    [[nodiscard]] const MultiSigmaBox& GetMultiSigmaBox_cp () const
    {
        return *sigba_cp;
    }

#ifdef WARPX_USE_PSATD
    void PushPSATD (int lev);
#endif

    void CopyJtoPMLs (const std::array<amrex::MultiFab*,3>& j_fp,
                    const std::array<amrex::MultiFab*,3>& j_cp);

    void Exchange (const std::array<amrex::MultiFab*,3>& mf_pml,
                   const std::array<amrex::MultiFab*,3>& mf,
                   const PatchType& patch_type,
                   int do_pml_in_domain);

    void CopyJtoPMLs (PatchType patch_type,
                    const std::array<amrex::MultiFab*,3>& jp);

    void ExchangeF (amrex::MultiFab* F_fp, amrex::MultiFab* F_cp, int do_pml_in_domain);
    void ExchangeF (PatchType patch_type, amrex::MultiFab* Fp, int do_pml_in_domain);

    void ExchangeG (amrex::MultiFab* G_fp, amrex::MultiFab* G_cp, int do_pml_in_domain);
    void ExchangeG (PatchType patch_type, amrex::MultiFab* Gp, int do_pml_in_domain);

    void FillBoundaryE (PatchType patch_type, std::optional<bool> nodal_sync=std::nullopt);
    void FillBoundaryB (PatchType patch_type, std::optional<bool> nodal_sync=std::nullopt);
    void FillBoundaryF (PatchType patch_type, std::optional<bool> nodal_sync=std::nullopt);
    void FillBoundaryG (PatchType patch_type, std::optional<bool> nodal_sync=std::nullopt);

    [[nodiscard]] bool ok () const { return m_ok; }

    void CheckPoint (const std::string& dir) const;
    void Restart (const std::string& dir);

    static void Exchange (amrex::MultiFab& pml, amrex::MultiFab& reg, const amrex::Geometry& geom, int do_pml_in_domain);

private:
    bool m_ok;

    bool m_dive_cleaning;
    bool m_divb_cleaning;

    const amrex::IntVect m_fill_guards_fields;
    const amrex::IntVect m_fill_guards_current;

    const amrex::Geometry* m_geom;
    const amrex::Geometry* m_cgeom;

    std::array<std::unique_ptr<amrex::MultiFab>,3> pml_E_fp;
    std::array<std::unique_ptr<amrex::MultiFab>,3> pml_B_fp;
    std::array<std::unique_ptr<amrex::MultiFab>,3> pml_j_fp;

    std::array<std::unique_ptr<amrex::MultiFab>,3> pml_edge_lengths;

    std::array<std::unique_ptr<amrex::MultiFab>,3> pml_E_cp;
    std::array<std::unique_ptr<amrex::MultiFab>,3> pml_B_cp;
    std::array<std::unique_ptr<amrex::MultiFab>,3> pml_j_cp;

    // Used when WarpX::do_pml_dive_cleaning = true
    std::unique_ptr<amrex::MultiFab> pml_F_fp;
    std::unique_ptr<amrex::MultiFab> pml_F_cp;

    // Used when WarpX::do_pml_divb_cleaning = true
    std::unique_ptr<amrex::MultiFab> pml_G_fp;
    std::unique_ptr<amrex::MultiFab> pml_G_cp;

    std::unique_ptr<MultiSigmaBox> sigba_fp;
    std::unique_ptr<MultiSigmaBox> sigba_cp;

#ifdef WARPX_USE_PSATD
    std::unique_ptr<SpectralSolver> spectral_solver_fp;
    std::unique_ptr<SpectralSolver> spectral_solver_cp;
#endif

    // Factory for field data
    std::unique_ptr<amrex::FabFactory<amrex::FArrayBox> > pml_field_factory;

    [[nodiscard]] amrex::FabFactory<amrex::FArrayBox> const& fieldFactory () const noexcept
    {
        return *pml_field_factory;
    }

#ifdef AMREX_USE_EB
    amrex::EBFArrayBoxFactory const& fieldEBFactory () const noexcept {
        return static_cast<amrex::EBFArrayBoxFactory const&>(*pml_field_factory);
    }
#endif

    static amrex::BoxArray MakeBoxArray (bool single_box_domain,
                                         const amrex::Box& regular_domain,
                                         const amrex::Geometry& geom,
                                         const amrex::BoxArray& grid_ba,
                                         const amrex::IntVect& ncell,
                                         int do_pml_in_domain,
                                         const amrex::IntVect& do_pml_Lo,
                                         const amrex::IntVect& do_pml_Hi);

    static amrex::BoxArray MakeBoxArray_single (const amrex::Box& regular_domain,
                                                const amrex::BoxArray& grid_ba,
                                                const amrex::IntVect& ncell,
                                                const amrex::IntVect& do_pml_Lo,
                                                const amrex::IntVect& do_pml_Hi);

    static amrex::BoxArray MakeBoxArray_multiple (const amrex::Geometry& geom,
                                                  const amrex::BoxArray& grid_ba,
                                                  const amrex::IntVect& ncell,
                                                  int do_pml_in_domain,
                                                  const amrex::IntVect& do_pml_Lo,
                                                  const amrex::IntVect& do_pml_Hi);

    static void CopyToPML (amrex::MultiFab& pml, amrex::MultiFab& reg, const amrex::Geometry& geom);
};

#ifdef WARPX_USE_PSATD
void PushPMLPSATDSinglePatch( int lev,
    SpectralSolver& solver,
    std::array<std::unique_ptr<amrex::MultiFab>,3>& pml_E,
    std::array<std::unique_ptr<amrex::MultiFab>,3>& pml_B,
    std::unique_ptr<amrex::MultiFab>& pml_F,
    std::unique_ptr<amrex::MultiFab>& pml_G,
    const amrex::IntVect& fill_guards);
#endif

#endif<|MERGE_RESOLUTION|>--- conflicted
+++ resolved
@@ -90,7 +90,6 @@
     SigmaBoxFactory& operator= (const SigmaBoxFactory&) = delete;
     SigmaBoxFactory& operator= (SigmaBoxFactory&&) = delete;
 
-<<<<<<< HEAD
     [[nodiscard]] SigmaBox* create (const amrex::Box& box, int /*ncomps*/,
         const amrex::FabInfo& /*info*/, int /*box_index*/) const final
     {
@@ -105,15 +104,6 @@
     [[nodiscard]] SigmaBoxFactory*
     clone () const final
     {
-=======
-    SigmaBox* create (const amrex::Box& box, int /*ncomps*/,
-                              const amrex::FabInfo& /*info*/, int /*box_index*/) const final
-        { return new SigmaBox(box, m_grids, m_dx, m_ncell, m_delta, m_regdomain, m_v_sigma_sb); }
-    void destroy (SigmaBox* fab) const final {
-        delete fab;
-    }
-    SigmaBoxFactory* clone () const final {
->>>>>>> f6cb58d7
         return new SigmaBoxFactory(*this);
     }
 
