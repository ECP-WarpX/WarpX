/* Copyright 2019 Andrew Myers, Aurore Blelly, Axel Huebl
 * Maxence Thevenet, Remi Lehe, Weiqun Zhang
 *
 *
 * This file is part of WarpX.
 *
 * License: BSD-3-Clause-LBNL
 */
#ifndef WARPX_PML_H_
#define WARPX_PML_H_

#include "PML_fwd.H"

#ifdef WARPX_USE_PSATD
#   include "FieldSolver/SpectralSolver/SpectralSolver.H"
#endif

#include <AMReX_MultiFab.H>
#include <AMReX_BoxArray.H>
#include <AMReX_Config.H>
#include <AMReX_FabArray.H>
#include <AMReX_FabFactory.H>
#include <AMReX_GpuContainers.H>
#include <AMReX_IntVect.H>
#include <AMReX_REAL.H>
#include <AMReX_Vector.H>

#include <AMReX_BaseFwd.H>

#include <array>
#include <memory>
#include <string>
#include <vector>

struct Sigma : amrex::Gpu::DeviceVector<amrex::Real>
{
    int lo() const { return m_lo; }
    int hi() const { return m_hi; }
    int m_lo, m_hi;
};

struct SigmaBox
{
    SigmaBox (const amrex::Box& box, const amrex::BoxArray& grids,
              const amrex::Real* dx, int ncell, int delta, const amrex::Box& regdomain);

    void define_single (const amrex::Box& regdomain, int ncell,
                        const amrex::Array<amrex::Real,AMREX_SPACEDIM>& fac);
    void define_multiple (const amrex::Box& box, const amrex::BoxArray& grids, int ncell,
                          const amrex::Array<amrex::Real,AMREX_SPACEDIM>& fac);

    void ComputePMLFactorsB (const amrex::Real* dx, amrex::Real dt);
    void ComputePMLFactorsE (const amrex::Real* dx, amrex::Real dt);

    using SigmaVect = std::array<Sigma,AMREX_SPACEDIM>;

    SigmaVect sigma;
    SigmaVect sigma_cumsum;
    SigmaVect sigma_star;
    SigmaVect sigma_star_cumsum;
    SigmaVect sigma_fac;
    SigmaVect sigma_cumsum_fac;
    SigmaVect sigma_star_fac;
    SigmaVect sigma_star_cumsum_fac;

};

class SigmaBoxFactory
    : public amrex::FabFactory<SigmaBox>
{
public:
    SigmaBoxFactory (const amrex::BoxArray& grid_ba, const amrex::Real* dx, int ncell, int delta,
                     const amrex::Box& regular_domain)
        : m_grids(grid_ba), m_dx(dx), m_ncell(ncell), m_delta(delta), m_regdomain(regular_domain) {}
    virtual ~SigmaBoxFactory () = default;

    SigmaBoxFactory (const SigmaBoxFactory&) = default;
    SigmaBoxFactory (SigmaBoxFactory&&) noexcept = default;

    SigmaBoxFactory () = delete;
    SigmaBoxFactory& operator= (const SigmaBoxFactory&) = delete;
    SigmaBoxFactory& operator= (SigmaBoxFactory&&) = delete;

    virtual SigmaBox* create (const amrex::Box& box, int /*ncomps*/,
                              const amrex::FabInfo& /*info*/, int /*box_index*/) const final
        { return new SigmaBox(box, m_grids, m_dx, m_ncell, m_delta, m_regdomain); }
    virtual void destroy (SigmaBox* fab) const final {
        delete fab;
    }
    virtual SigmaBoxFactory* clone () const final {
        return new SigmaBoxFactory(*this);
    }
private:
    const amrex::BoxArray& m_grids;
    const amrex::Real* m_dx;
    int m_ncell;
    int m_delta;
    amrex::Box m_regdomain;
};

class MultiSigmaBox
    : public amrex::FabArray<SigmaBox>
{
public:
    MultiSigmaBox(const amrex::BoxArray& ba, const amrex::DistributionMapping& dm,
                  const amrex::BoxArray& grid_ba, const amrex::Real* dx, int ncell, int delta,
                  const amrex::Box& regular_domain);
    void ComputePMLFactorsB (const amrex::Real* dx, amrex::Real dt);
    void ComputePMLFactorsE (const amrex::Real* dx, amrex::Real dt);
private:
    amrex::Real dt_B = -1.e10;
    amrex::Real dt_E = -1.e10;
};

enum struct PatchType : int;

class PML
{
public:
    PML (const int lev,
         const amrex::BoxArray& ba, const amrex::DistributionMapping& dm,
         const amrex::Geometry* geom, const amrex::Geometry* cgeom,
         int ncell, int delta, amrex::IntVect ref_ratio,
         amrex::Real dt, int nox_fft, int noy_fft, int noz_fft, bool do_nodal,
         int do_moving_window, int pml_has_particles, int do_pml_in_domain,
         const bool J_linear_in_time,
         const bool do_pml_dive_cleaning, const bool do_pml_divb_cleaning,
         int max_guard_EB,
         const amrex::IntVect do_pml_Lo = amrex::IntVect::TheUnitVector(),
         const amrex::IntVect do_pml_Hi = amrex::IntVect::TheUnitVector());

    void ComputePMLFactors (amrex::Real dt);

    std::array<amrex::MultiFab*,3> GetE_fp ();
    std::array<amrex::MultiFab*,3> GetB_fp ();
    std::array<amrex::MultiFab*,3> Getj_fp ();
    std::array<amrex::MultiFab*,3> GetE_cp ();
    std::array<amrex::MultiFab*,3> GetB_cp ();
    std::array<amrex::MultiFab*,3> Getj_cp ();
    std::array<amrex::MultiFab*,3> Get_edge_lengths ();
    std::array<amrex::MultiFab*,3> Get_face_areas ();

    // Used when WarpX::do_pml_dive_cleaning = true
    amrex::MultiFab* GetF_fp ();
    amrex::MultiFab* GetF_cp ();

    // Used when WarpX::do_pml_divb_cleaning = true
    amrex::MultiFab* GetG_fp ();
    amrex::MultiFab* GetG_cp ();

    const MultiSigmaBox& GetMultiSigmaBox_fp () const
        { return *sigba_fp; }

    const MultiSigmaBox& GetMultiSigmaBox_cp () const
        { return *sigba_cp; }

#ifdef WARPX_USE_PSATD
    void PushPSATD (const int lev);
#endif

    void ExchangeB (const std::array<amrex::MultiFab*,3>& B_fp,
                    const std::array<amrex::MultiFab*,3>& B_cp, int do_pml_in_domain);
    void ExchangeE (const std::array<amrex::MultiFab*,3>& E_fp,
                    const std::array<amrex::MultiFab*,3>& E_cp, int do_pml_in_domain);
    void CopyJtoPMLs (const std::array<amrex::MultiFab*,3>& j_fp,
                    const std::array<amrex::MultiFab*,3>& j_cp);

    void ExchangeB (PatchType patch_type,
                    const std::array<amrex::MultiFab*,3>& Bp, int do_pml_in_domain);
    void ExchangeE (PatchType patch_type,
                    const std::array<amrex::MultiFab*,3>& Ep, int do_pml_in_domain);

    void CopyJtoPMLs (PatchType patch_type,
                    const std::array<amrex::MultiFab*,3>& jp);

    void ExchangeF (amrex::MultiFab* F_fp, amrex::MultiFab* F_cp, int do_pml_in_domain);
    void ExchangeF (PatchType patch_type, amrex::MultiFab* Fp, int do_pml_in_domain);

    void ExchangeG (amrex::MultiFab* G_fp, amrex::MultiFab* G_cp, int do_pml_in_domain);
    void ExchangeG (PatchType patch_type, amrex::MultiFab* Gp, int do_pml_in_domain);

    void FillBoundary ();
    void FillBoundaryE ();
    void FillBoundaryB ();
    void FillBoundaryF ();
    void FillBoundaryG ();
    void FillBoundaryE (PatchType patch_type);
    void FillBoundaryB (PatchType patch_type);
    void FillBoundaryF (PatchType patch_type);
    void FillBoundaryG (PatchType patch_type);

    bool ok () const { return m_ok; }

    void CheckPoint (const std::string& dir) const;
    void Restart (const std::string& dir);

    static void Exchange (amrex::MultiFab& pml, amrex::MultiFab& reg, const amrex::Geometry& geom, int do_pml_in_domain);

    ~PML () = default;

private:
    bool m_ok;

    bool m_dive_cleaning;
    bool m_divb_cleaning;

    const amrex::Geometry* m_geom;
    const amrex::Geometry* m_cgeom;

    std::array<std::unique_ptr<amrex::MultiFab>,3> pml_E_fp;
    std::array<std::unique_ptr<amrex::MultiFab>,3> pml_B_fp;
    std::array<std::unique_ptr<amrex::MultiFab>,3> pml_j_fp;

    std::array<std::unique_ptr<amrex::MultiFab>,3> pml_edge_lengths;
    std::array<std::unique_ptr<amrex::MultiFab>,3> pml_face_areas;

    std::array<std::unique_ptr<amrex::MultiFab>,3> pml_E_cp;
    std::array<std::unique_ptr<amrex::MultiFab>,3> pml_B_cp;
    std::array<std::unique_ptr<amrex::MultiFab>,3> pml_j_cp;

    // Used when WarpX::do_pml_dive_cleaning = true
    std::unique_ptr<amrex::MultiFab> pml_F_fp;
    std::unique_ptr<amrex::MultiFab> pml_F_cp;

    // Used when WarpX::do_pml_divb_cleaning = true
    std::unique_ptr<amrex::MultiFab> pml_G_fp;
    std::unique_ptr<amrex::MultiFab> pml_G_cp;

    std::unique_ptr<MultiSigmaBox> sigba_fp;
    std::unique_ptr<MultiSigmaBox> sigba_cp;

#ifdef WARPX_USE_PSATD
    std::unique_ptr<SpectralSolver> spectral_solver_fp;
    std::unique_ptr<SpectralSolver> spectral_solver_cp;
#endif

<<<<<<< HEAD
    static amrex::BoxArray MakeBoxArray (bool single_box_domain,
                                         const amrex::Box& regular_domain,
                                         const amrex::Geometry& geom,
=======
    // Factory for field data
    std::unique_ptr<amrex::FabFactory<amrex::FArrayBox> > pml_field_factory;

    amrex::FabFactory<amrex::FArrayBox> const& fieldFactory () const noexcept {
        return *pml_field_factory;
    }
#ifdef AMREX_USE_EB
    amrex::EBFArrayBoxFactory const& fieldEBFactory () const noexcept {
        return static_cast<amrex::EBFArrayBoxFactory const&>(*pml_field_factory);
    }
#endif

    static amrex::BoxArray MakeBoxArray (const amrex::Geometry& geom,
>>>>>>> 518f18cb
                                         const amrex::BoxArray& grid_ba,
                                         int ncell, int do_pml_in_domain,
                                         const amrex::IntVect do_pml_Lo,
                                         const amrex::IntVect do_pml_Hi);

    static amrex::BoxArray MakeBoxArray_single (const amrex::Box& regular_domain,
                                                const amrex::BoxArray& grid_ba,
                                                int ncell, const amrex::IntVect do_pml_Lo,
                                                const amrex::IntVect do_pml_Hi);

    static amrex::BoxArray MakeBoxArray_multiple (const amrex::Geometry& geom,
                                                  const amrex::BoxArray& grid_ba,
                                                  int ncell, int do_pml_in_domain,
                                                  const amrex::IntVect do_pml_Lo,
                                                  const amrex::IntVect do_pml_Hi);

    static void CopyToPML (amrex::MultiFab& pml, amrex::MultiFab& reg, const amrex::Geometry& geom);
};

#ifdef WARPX_USE_PSATD
void PushPMLPSATDSinglePatch( const int lev,
    SpectralSolver& solver,
    std::array<std::unique_ptr<amrex::MultiFab>,3>& pml_E,
    std::array<std::unique_ptr<amrex::MultiFab>,3>& pml_B,
    std::unique_ptr<amrex::MultiFab>& pml_F,
    std::unique_ptr<amrex::MultiFab>& pml_G);
#endif

#endif<|MERGE_RESOLUTION|>--- conflicted
+++ resolved
@@ -234,25 +234,21 @@
     std::unique_ptr<SpectralSolver> spectral_solver_cp;
 #endif
 
-<<<<<<< HEAD
+    // Factory for field data
+    std::unique_ptr<amrex::FabFactory<amrex::FArrayBox> > pml_field_factory;
+
+    amrex::FabFactory<amrex::FArrayBox> const& fieldFactory () const noexcept {
+        return *pml_field_factory;
+    }
+#ifdef AMREX_USE_EB
+    amrex::EBFArrayBoxFactory const& fieldEBFactory () const noexcept {
+        return static_cast<amrex::EBFArrayBoxFactory const&>(*pml_field_factory);
+    }
+#endif
+
     static amrex::BoxArray MakeBoxArray (bool single_box_domain,
                                          const amrex::Box& regular_domain,
                                          const amrex::Geometry& geom,
-=======
-    // Factory for field data
-    std::unique_ptr<amrex::FabFactory<amrex::FArrayBox> > pml_field_factory;
-
-    amrex::FabFactory<amrex::FArrayBox> const& fieldFactory () const noexcept {
-        return *pml_field_factory;
-    }
-#ifdef AMREX_USE_EB
-    amrex::EBFArrayBoxFactory const& fieldEBFactory () const noexcept {
-        return static_cast<amrex::EBFArrayBoxFactory const&>(*pml_field_factory);
-    }
-#endif
-
-    static amrex::BoxArray MakeBoxArray (const amrex::Geometry& geom,
->>>>>>> 518f18cb
                                          const amrex::BoxArray& grid_ba,
                                          int ncell, int do_pml_in_domain,
                                          const amrex::IntVect do_pml_Lo,
