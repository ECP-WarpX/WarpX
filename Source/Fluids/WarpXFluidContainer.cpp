/* Copyright 2023 Grant Johnson, Remi Lehe
 *
 * This file is part of WarpX.
 *
 * License: BSD-3-Clause-LBNL
 */
#include "ablastr/coarsen/sample.H"
#include "Particles/Pusher/UpdateMomentumHigueraCary.H"
#include "Utils/WarpXProfilerWrapper.H"

#include "MusclHancockUtils.H"
#include "Fluids/WarpXFluidContainer.H"
#include "WarpX.H"
#include <ablastr/utils/Communication.H>
#include "Utils/Parser/ParserUtils.H"
#include "Utils/WarpXUtil.H"
#include "Utils/SpeciesUtils.H"

using namespace ablastr::utils::communication;
using namespace amrex;

WarpXFluidContainer::WarpXFluidContainer(int nlevs_max, int ispecies, const std::string &name):
    species_id{ispecies},
    species_name{name}
{
    ReadParameters();

    // Initialize injection objects
    const ParmParse pp_species_name(species_name);
    SpeciesUtils::parseDensity(species_name, "", h_inj_rho, density_parser);
    SpeciesUtils::parseMomentum(species_name, "", "none", h_inj_mom,
        ux_parser, uy_parser, uz_parser, ux_th_parser, uy_th_parser, uz_th_parser, h_mom_temp, h_mom_vel);
    if (h_inj_rho) {
#ifdef AMREX_USE_GPU
        d_inj_rho = static_cast<InjectorDensity*>
            (amrex::The_Arena()->alloc(sizeof(InjectorDensity)));
        amrex::Gpu::htod_memcpy_async(d_inj_rho, h_inj_rho.get(), sizeof(InjectorDensity));
#else
        d_inj_rho = h_inj_rho.get();
#endif
    }
    if (h_inj_mom) {
#ifdef AMREX_USE_GPU
        d_inj_mom = static_cast<InjectorMomentum*>
            (amrex::The_Arena()->alloc(sizeof(InjectorMomentum)));
        amrex::Gpu::htod_memcpy_async(d_inj_mom, h_inj_mom.get(), sizeof(InjectorMomentum));
#else
        d_inj_mom = h_inj_mom.get();
#endif
    }
    amrex::Gpu::synchronize();

    // Resize the list of MultiFabs for the right number of levels
    N.resize(nlevs_max);
    NU.resize(nlevs_max);
}

void WarpXFluidContainer::ReadParameters()
{

    // Extract charge, mass, species type
    const std::string injection_style = "none";
    SpeciesUtils::extractSpeciesProperties(species_name, injection_style, charge, mass, physical_species);

    const ParmParse pp_species_name(species_name);
    pp_species_name.query("do_not_deposit", do_not_deposit);
    pp_species_name.query("do_not_gather", do_not_gather);
    pp_species_name.query("do_not_push", do_not_push);

    // default values of E_external and B_external
    // are used to set the E and B field when "constant" or "parser"
    // is not explicitly used in the input
    pp_species_name.query("B_ext_init_style", m_B_ext_s);
    std::transform(m_B_ext_s.begin(),
                    m_B_ext_s.end(),
                    m_B_ext_s.begin(),
                    ::tolower);
    pp_species_name.query("E_ext_init_style", m_E_ext_s);
    std::transform(m_E_ext_s.begin(),
                    m_E_ext_s.end(),
                    m_E_ext_s.begin(),
                    ::tolower);

    // Parse external fields:
    // if the input string for B_ext_s is
    // "parse_b_ext_function" then the mathematical expression
    // for the Bx_, By_, Bz_external_function(x,y,z)
    // must be provided in the input file.
    if (m_B_ext_s == "parse_b_ext_function") {
        // store the mathematical expression as string
        std::string str_Bx_ext_function;
        std::string str_By_ext_function;
        std::string str_Bz_ext_function;
        utils::parser::Store_parserString(
            pp_species_name, "Bx_external_function(x,y,z,t)",
            str_Bx_ext_function);
        utils::parser::Store_parserString(
            pp_species_name, "By_external_function(x,y,z,t)",
            str_By_ext_function);
        utils::parser::Store_parserString(
            pp_species_name, "Bz_external_function(x,y,z,t)",
            str_Bz_ext_function);

        // Parser for B_external on the fluid
        m_Bx_parser = std::make_unique<amrex::Parser>(
            utils::parser::makeParser(str_Bx_ext_function,{"x","y","z","t"}));
        m_By_parser = std::make_unique<amrex::Parser>(
            utils::parser::makeParser(str_By_ext_function,{"x","y","z","t"}));
        m_Bz_parser = std::make_unique<amrex::Parser>(
            utils::parser::makeParser(str_Bz_ext_function,{"x","y","z","t"}));

    }

    // if the input string for E_ext_s is
    // "parse_e_ext_function" then the mathematical expression
    // for the Ex_, Ey_, Ez_external_function(x,y,z)
    // must be provided in the input file.
    if (m_E_ext_s == "parse_e_ext_function") {
        // store the mathematical expression as string
        std::string str_Ex_ext_function;
        std::string str_Ey_ext_function;
        std::string str_Ez_ext_function;
        utils::parser::Store_parserString(
            pp_species_name, "Ex_external_function(x,y,z,t)",
            str_Ex_ext_function);
        utils::parser::Store_parserString(
            pp_species_name, "Ey_external_function(x,y,z,t)",
            str_Ey_ext_function);
        utils::parser::Store_parserString(
            pp_species_name, "Ez_external_function(x,y,z,t)",
            str_Ez_ext_function);
        // Parser for E_external on the fluid
        m_Ex_parser = std::make_unique<amrex::Parser>(
            utils::parser::makeParser(str_Ex_ext_function,{"x","y","z","t"}));
        m_Ey_parser = std::make_unique<amrex::Parser>(
            utils::parser::makeParser(str_Ey_ext_function,{"x","y","z","t"}));
        m_Ez_parser = std::make_unique<amrex::Parser>(
            utils::parser::makeParser(str_Ez_ext_function,{"x","y","z","t"}));
    }
}

void WarpXFluidContainer::AllocateLevelMFs(int lev, const BoxArray &ba, const DistributionMapping &dm)
{
    const int ncomps = 1;
    const amrex::IntVect nguards(AMREX_D_DECL(2, 2, 2));

    // set human-readable tag for each MultiFab
    auto const tag = [lev](std::string tagname)
    {
        tagname.append("[l=").append(std::to_string(lev)).append("]");
        return tagname;
    };

    WarpX::AllocInitMultiFab(N[lev], amrex::convert(ba, amrex::IntVect::TheNodeVector()),
                            dm, ncomps, nguards, lev, tag("fluid density"), 0.0_rt);

    WarpX::AllocInitMultiFab(NU[lev][0], amrex::convert(ba, amrex::IntVect::TheNodeVector()),
                            dm, ncomps, nguards, lev, tag("fluid momentum density [x]"), 0.0_rt);
    WarpX::AllocInitMultiFab(NU[lev][1], amrex::convert(ba, amrex::IntVect::TheNodeVector()),
                            dm, ncomps, nguards, lev, tag("fluid momentum density [y]"), 0.0_rt);
    WarpX::AllocInitMultiFab(NU[lev][2], amrex::convert(ba, amrex::IntVect::TheNodeVector()),
                            dm, ncomps, nguards, lev, tag("fluid momentum density [z]"), 0.0_rt);
}

void WarpXFluidContainer::InitData(int lev, amrex::Box init_box, amrex::Real cur_time)
{
    WARPX_PROFILE("WarpXFluidContainer::InitData");

    // Convert initialization box to nodal box
    init_box.surroundingNodes();

    // Create local copies of pointers for GPU kernels
    InjectorDensity* inj_rho = d_inj_rho;
    InjectorMomentum* inj_mom = d_inj_mom;

    // Extract grid geometry properties
    WarpX &warpx = WarpX::GetInstance();
    const amrex::Geometry &geom = warpx.Geom(lev);
    const auto dx = geom.CellSizeArray();
    const auto problo = geom.ProbLoArray();
    const amrex::Real clight = PhysConst::c;
    const amrex::Real gamma_boost = WarpX::gamma_boost;
    const amrex::Real beta_boost = WarpX::beta_boost;

    // Loop through cells and initialize their value
#ifdef AMREX_USE_OMP
#pragma omp parallel if (amrex::Gpu::notInLaunchRegion())
#endif
    for (MFIter mfi(*N[lev], TilingIfNotGPU()); mfi.isValid(); ++mfi)
    {

        amrex::Box const tile_box  = mfi.tilebox(N[lev]->ixType().toIntVect());
        amrex::Array4<Real> const &N_arr = N[lev]->array(mfi);
        amrex::Array4<Real> const &NUx_arr = NU[lev][0]->array(mfi);
        amrex::Array4<Real> const &NUy_arr = NU[lev][1]->array(mfi);
        amrex::Array4<Real> const &NUz_arr = NU[lev][2]->array(mfi);

        // Return the intersection of all cells and the ones we wish to update
        amrex::Box const init_box_intersection = init_box & tile_box;

        amrex::ParallelFor(init_box_intersection,
            [=] AMREX_GPU_DEVICE(int i, int j, int k) noexcept
            {
#if defined(WARPX_DIM_3D)
                const amrex::Real x = problo[0] + i * dx[0];
                const amrex::Real y = problo[1] + j * dx[1];
                amrex::Real z = problo[2] + k * dx[2];
#elif defined(WARPX_DIM_XZ) || defined(WARPX_DIM_RZ)
                const amrex::Real x = problo[0] + i * dx[0];
                const amrex::Real y = 0.0_rt;
                amrex::Real z = problo[1] + j * dx[1];
#else
                const amrex::Real x = 0.0_rt;
                const amrex::Real y = 0.0_rt;
                amrex::Real z = problo[0] + i * dx[0];
#endif

                // Lorentz transform z (from boosted to lab frame)
                if (gamma_boost > 1._rt){
                    z = gamma_boost*(z + beta_boost*clight*cur_time);
                }

                amrex::Real n = inj_rho->getDensity(x, y, z);
                amrex::XDim3 u = inj_mom->getBulkMomentum(x, y, z);

                // Give u the right dimensions of m/s
                u.x = u.x * clight;
                u.y = u.y * clight;
                u.z = u.z * clight;

                // Check if n > 0 and if not, don't compute the boost
                // Lorentz transform n, u (from lab to boosted frame)
                if (n > 0.0){
                    if (gamma_boost > 1._rt){
                        const amrex::Real gamma = std::sqrt(1.0_rt + (u.x*u.x + u.y*u.y + u.z*u.z)/(clight*clight));
                        const amrex::Real n_boosted = gamma_boost*n*( 1.0_rt - beta_boost*u.z/(gamma*clight) );
                        const amrex::Real uz_boosted = gamma_boost*(u.z - beta_boost*clight*gamma);
                        u.z = uz_boosted;
                        n = n_boosted;
                    }
                }

                // Multiply by clight so u is back in SI units
                N_arr(i, j, k) = n;
                NUx_arr(i, j, k) = n * u.x;
                NUy_arr(i, j, k) = n * u.y;
                NUz_arr(i, j, k) = n * u.z;

            }
        );
    }
}


void WarpXFluidContainer::Evolve(
    int lev,
    const amrex::MultiFab &Ex, const amrex::MultiFab &Ey, const amrex::MultiFab &Ez,
    const amrex::MultiFab &Bx, const amrex::MultiFab &By, const amrex::MultiFab &Bz,
    amrex::MultiFab* rho, amrex::MultiFab &jx, amrex::MultiFab &jy, amrex::MultiFab &jz,
    amrex::Real cur_time, bool skip_deposition)
{

    WARPX_PROFILE("WarpXFluidContainer::Evolve");

    if (rho && ! skip_deposition && ! do_not_deposit) {
        // Deposit charge before particle push, in component 0 of MultiFab rho.
        DepositCharge(lev, *rho, 0);
    }

    // Step the Lorentz Term
    if(!do_not_gather){
        GatherAndPush(lev, Ex, Ey, Ez, Bx, By, Bz, cur_time);
    }

    // Cylindrical centrifugal term
    if(!do_not_push){
#if defined(WARPX_DIM_RZ)
        centrifugal_source_rz(lev);
#endif

        // Apply (non-periodic) BC on the fluids (needed for spatial derivative),
        // and communicate N, NU at boundaries
        ApplyBcFluidsAndComms(lev);

        // Step the Advective term
        AdvectivePush_Muscl(lev);
    }

    // Deposit rho to the simulation mesh
    // Deposit charge (end of the step)
    if (rho && ! skip_deposition && ! do_not_deposit) {
        DepositCharge(lev, *rho, 1);
    }

    // Deposit J to the simulation mesh
    if (!skip_deposition && ! do_not_deposit) {
        DepositCurrent(lev, jx, jy, jz);
    }
}

// Momentum source due to curvature
void WarpXFluidContainer::ApplyBcFluidsAndComms (int lev)
{
    WARPX_PROFILE("WarpXFluidContainer::ApplyBcFluidsAndComms");

    WarpX &warpx = WarpX::GetInstance();
    const amrex::Geometry &geom = warpx.Geom(lev);
    const amrex::Periodicity &period = geom.periodicity();
    const Array<int,AMREX_SPACEDIM> periodic_directions = geom.isPeriodic();
    amrex::Box domain = geom.Domain();
    // Convert to nodal box
    domain.surroundingNodes();

    // H&C push the momentum
#ifdef AMREX_USE_OMP
#pragma omp parallel if (amrex::Gpu::notInLaunchRegion())
#endif
    for (MFIter mfi(*N[lev], TilingIfNotGPU()); mfi.isValid(); ++mfi)
    {

        amrex::Box tile_box = mfi.tilebox(N[lev]->ixType().toIntVect());

        const amrex::Array4<Real> N_arr = N[lev]->array(mfi);
        const amrex::Array4<Real> NUx_arr = NU[lev][0]->array(mfi);
        const amrex::Array4<Real> NUy_arr = NU[lev][1]->array(mfi);
        const amrex::Array4<Real> NUz_arr = NU[lev][2]->array(mfi);

        //Grow the tilebox
        tile_box.grow(1);

        amrex::ParallelFor(tile_box,
            [=] AMREX_GPU_DEVICE(int i, int j, int k) noexcept
            {

                // If the cell is is first guard cell & the dimension is non
                // periodic, then copy Q_{i+1} = Q_{i-1}.
                // Don't check r-dir in Z:
#if defined(WARPX_DIM_3D)

                // Upper end (index 2)
                if ( (periodic_directions[2] != 1) && (k==domain.bigEnd(2)+1) ){
                    N_arr(i,j,k) = N_arr(i,j,k-2);
                    NUx_arr(i,j,k) = NUx_arr(i,j,k-2);
                    NUy_arr(i,j,k) = NUy_arr(i,j,k-2);
                    NUz_arr(i,j,k) = NUz_arr(i,j,k-2);

                // Lower end (index 2)
                } else if ( (periodic_directions[2] != 1) && (k==domain.smallEnd(2)-1) ) {
                    N_arr(i,j,k) = N_arr(i,j,k+2);
                    NUx_arr(i,j,k) = NUx_arr(i,j,k+2);
                    NUy_arr(i,j,k) = NUy_arr(i,j,k+2);
                    NUz_arr(i,j,k) = NUz_arr(i,j,k+2);
                }

#elif ( defined(WARPX_DIM_XZ) || defined(WARPX_DIM_RZ) || defined(WARPX_DIM_3D) )

                // Upper end (index 1)
                if ( (periodic_directions[1] != 1) && (j==domain.bigEnd(1)+1) ){
                    N_arr(i,j,k) = N_arr(i,j-2,k);
                    NUx_arr(i,j,k) = NUx_arr(i,j-2,k);
                    NUy_arr(i,j,k) = NUy_arr(i,j-2,k);
                    NUz_arr(i,j,k) = NUz_arr(i,j-2,k);

                // Lower end (index 1`)
                } else if ( (periodic_directions[1] != 1) && (j==domain.smallEnd(1)-1) ) {
                    N_arr(i,j,k) = N_arr(i,j+2,k);
                    NUx_arr(i,j,k) = NUx_arr(i,j+2,k);
                    NUy_arr(i,j,k) = NUy_arr(i,j+2,k);
                    NUz_arr(i,j,k) = NUz_arr(i,j+2,k);

                }

#elif ( defined(WARPX_DIM_1D_Z) || defined(WARPX_DIM_XZ) || defined(WARPX_DIM_3D) )

                // Upper end (index 0)
                if ( (periodic_directions[0] != 1) && (i==domain.bigEnd(0)+1) ){
                    N_arr(i,j,k) = N_arr(i-2,j,k);
                    NUx_arr(i,j,k) = NUx_arr(i-2,j,k);
                    NUy_arr(i,j,k) = NUy_arr(i-2,j,k);
                    NUz_arr(i,j,k) = NUz_arr(i-2,j,k);

                // Lower end (index 0)
                } else if ( (periodic_directions[0] != 1) && (i==domain.smallEnd(0)-1) ) {
                    N_arr(i,j,k) = N_arr(i+2,j,k);
                    NUx_arr(i,j,k) = NUx_arr(i+2,j,k);
                    NUy_arr(i,j,k) = NUy_arr(i+2,j,k);
                    NUz_arr(i,j,k) = NUz_arr(i+2,j,k);
                }

#else

#endif
            }
        );
    }

    // Fill guard cells
    FillBoundary(*N[lev], N[lev]->nGrowVect(), WarpX::do_single_precision_comms, period);
    FillBoundary(*NU[lev][0], NU[lev][0]->nGrowVect(), WarpX::do_single_precision_comms, period);
    FillBoundary(*NU[lev][1], NU[lev][1]->nGrowVect(), WarpX::do_single_precision_comms, period);
    FillBoundary(*NU[lev][2], NU[lev][2]->nGrowVect(), WarpX::do_single_precision_comms, period);
}

// Muscl Advection Update
void WarpXFluidContainer::AdvectivePush_Muscl (int lev)
{
    WARPX_PROFILE("WarpXFluidContainer::AdvectivePush_Muscl");

    // Grab the grid spacing
    WarpX &warpx = WarpX::GetInstance();
    const Real dt = warpx.getdt(lev);
    const amrex::Geometry &geom = warpx.Geom(lev);
    const auto dx = geom.CellSizeArray();
    const amrex::Real clight = PhysConst::c;
#if defined(WARPX_DIM_3D)
    const amrex::Real dt_over_dx = (dt/dx[0]);
    const amrex::Real dt_over_dy = (dt/dx[1]);
    const amrex::Real dt_over_dz = (dt/dx[2]);
    const amrex::Real dt_over_dx_half = 0.5_rt*(dt/dx[0]);
    const amrex::Real dt_over_dy_half = 0.5_rt*(dt/dx[1]);
    const amrex::Real dt_over_dz_half = 0.5_rt*(dt/dx[2]);
#elif defined(WARPX_DIM_XZ)
    const amrex::Real dt_over_dx_half = 0.5_rt*(dt/dx[0]);
    const amrex::Real dt_over_dz_half = 0.5_rt*(dt/dx[1]);
    const amrex::Real dt_over_dx = (dt/dx[0]);
    const amrex::Real dt_over_dz = (dt/dx[1]);
#elif defined(WARPX_DIM_RZ)
    const auto problo = geom.ProbLoArray();
    const amrex::Real dt_over_dx_half = 0.5_rt*(dt/dx[0]);
    const amrex::Real dt_over_dz_half = 0.5_rt*(dt/dx[1]);
    const amrex::Box& domain = geom.Domain();
#else
    const amrex::Real dt_over_dz = (dt/dx[0]);
    const amrex::Real dt_over_dz_half = 0.5_rt*(dt/dx[0]);
#endif

    const amrex::BoxArray ba = N[lev]->boxArray();

    // Temporary Half-step values
#if defined(WARPX_DIM_3D)
    amrex::MultiFab tmp_U_minus_x( amrex::convert(ba, IntVect(0,1,1)), N[lev]->DistributionMap(), 4, 1);
    amrex::MultiFab tmp_U_plus_x( amrex::convert(ba, IntVect(0,1,1)), N[lev]->DistributionMap(), 4, 1);
    amrex::MultiFab tmp_U_minus_y( amrex::convert(ba, IntVect(1,0,1)), N[lev]->DistributionMap(), 4, 1);
    amrex::MultiFab tmp_U_plus_y( amrex::convert(ba, IntVect(1,0,1)), N[lev]->DistributionMap(), 4, 1);
    amrex::MultiFab tmp_U_minus_z( amrex::convert(ba, IntVect(1,1,0)), N[lev]->DistributionMap(), 4, 1);
    amrex::MultiFab tmp_U_plus_z( amrex::convert(ba, IntVect(1,1,0)), N[lev]->DistributionMap(), 4, 1);
#elif defined(WARPX_DIM_XZ) || defined(WARPX_DIM_RZ)
    amrex::MultiFab tmp_U_minus_x( amrex::convert(ba, IntVect(0,1)), N[lev]->DistributionMap(), 4, 1);
    amrex::MultiFab tmp_U_plus_x( amrex::convert(ba, IntVect(0,1)), N[lev]->DistributionMap(), 4, 1);
    amrex::MultiFab tmp_U_minus_z( amrex::convert(ba, IntVect(1,0)), N[lev]->DistributionMap(), 4, 1);
    amrex::MultiFab tmp_U_plus_z( amrex::convert(ba, IntVect(1,0)), N[lev]->DistributionMap(), 4, 1);
#else
    amrex::MultiFab tmp_U_minus_z( amrex::convert(ba, IntVect(0)), N[lev]->DistributionMap(), 4, 1);
    amrex::MultiFab tmp_U_plus_z( amrex::convert(ba, IntVect(0)), N[lev]->DistributionMap(), 4, 1);
#endif

    // Fill edge values of N and U at the half timestep for MUSCL
#ifdef AMREX_USE_OMP
#pragma omp parallel if (amrex::Gpu::notInLaunchRegion())
#endif
    for (MFIter mfi(*N[lev], TilingIfNotGPU()); mfi.isValid(); ++mfi)
    {

        // Loop over a box with one extra gridpoint in the ghost region to avoid
        // an extra MPI communication between the edge value computation loop and
        // the flux calculation loop
        const amrex::Box tile_box = [&](){
            auto tt = mfi.growntilebox(1);
#if defined (WARPX_DIM_RZ)
            // Limit the grown box for RZ at r = 0, r_max
            const int idir = 0;
            const int n_cell = -1;
            tt.growLo(idir, n_cell);
            tt.growHi(idir, n_cell);
#endif
           return tt;
        }();

        amrex::Array4<Real> const &N_arr = N[lev]->array(mfi);
        amrex::Array4<Real> const &NUx_arr = NU[lev][0]->array(mfi);
        amrex::Array4<Real> const &NUy_arr = NU[lev][1]->array(mfi);
        amrex::Array4<Real> const &NUz_arr = NU[lev][2]->array(mfi);

        // Boxes are computed to avoid going out of bounds.
        // Grow the entire domain
        amrex::Box box = mfi.validbox();
        box.grow(1);
#if defined(WARPX_DIM_3D)
        amrex::Box const box_x = amrex::convert( box, tmp_U_minus_x.ixType() );
        amrex::Box const box_y = amrex::convert( box, tmp_U_minus_y.ixType() );
        amrex::Box const box_z = amrex::convert( box, tmp_U_minus_z.ixType() );
#elif defined(WARPX_DIM_XZ) || defined(WARPX_DIM_RZ)
        amrex::Box const box_x = amrex::convert( box, tmp_U_minus_x.ixType() );
        amrex::Box const box_z = amrex::convert( box, tmp_U_minus_z.ixType() );
#else
        amrex::Box const box_z = amrex::convert( box, tmp_U_minus_z.ixType() );
#endif

        //N and NU are always defined at the nodes, the tmp_Q_* are defined
        //in between the nodes (i.e. on the staggered Yee grid) and store the
        //values of N and U at these points.
        //(i.e. the 4 components correspond to N + the 3 components of U)
        // Extract the temporary arrays for edge values
#if defined(WARPX_DIM_3D)
        const amrex::Array4<amrex::Real> U_minus_x = tmp_U_minus_x.array(mfi);
        const amrex::Array4<amrex::Real> U_plus_x = tmp_U_plus_x.array(mfi);
        const amrex::Array4<amrex::Real> U_minus_y = tmp_U_minus_y.array(mfi);
        const amrex::Array4<amrex::Real> U_plus_y = tmp_U_plus_y.array(mfi);
        const amrex::Array4<amrex::Real> U_minus_z = tmp_U_minus_z.array(mfi);
        const amrex::Array4<amrex::Real> U_plus_z = tmp_U_plus_z.array(mfi);
#elif defined(WARPX_DIM_XZ) || defined(WARPX_DIM_RZ)
        const amrex::Array4<amrex::Real> U_minus_x = tmp_U_minus_x.array(mfi);
        const amrex::Array4<amrex::Real> U_plus_x = tmp_U_plus_x.array(mfi);
        const amrex::Array4<amrex::Real> U_minus_z = tmp_U_minus_z.array(mfi);
        const amrex::Array4<amrex::Real> U_plus_z = tmp_U_plus_z.array(mfi);
#else
        const amrex::Array4<amrex::Real> U_minus_z = tmp_U_minus_z.array(mfi);
        const amrex::Array4<amrex::Real> U_plus_z = tmp_U_plus_z.array(mfi);
#endif

        amrex::ParallelFor(tile_box,
            [=] AMREX_GPU_DEVICE(int i, int j, int k) noexcept
            {

                // Density positivity check (Makes the algorithm safe from divide by zeros)
                if( N_arr(i,j,k) > 0.0){

                    // - Grab local Uz Uy Ux gamma
                    // Isolate U from NU
                    amrex::Real Ux = (NUx_arr(i, j, k) / N_arr(i,j,k));
                    amrex::Real Uy = (NUy_arr(i, j, k) / N_arr(i,j,k));
                    amrex::Real Uz = (NUz_arr(i, j, k) / N_arr(i,j,k));

                    // Compute useful quantities for J
                    const amrex::Real c_sq = clight*clight;
                    const amrex::Real gamma = std::sqrt(1.0_rt + (Ux*Ux + Uy*Uy + Uz*Uz)/(c_sq) );
                    const amrex::Real inv_c2_gamma3 = 1._rt/(c_sq*gamma*gamma*gamma);

                    // J represents are 4x4 matrices that show up in the advection
                    // equations written as a function of U = {N, Ux, Uy, Uz}:
                    // \partial_t U + Jx \partial_x U + Jy \partial_y U + Jz \partial_z U = 0
#if defined(WARPX_DIM_3D) || defined(WARPX_DIM_RZ) || defined(WARPX_DIM_XZ)
                    const amrex::Real Vx = Ux/gamma;
                    // Compute the non-zero element of Jx
                    const amrex::Real J00x = Vx;
                    const amrex::Real J01x = N_arr(i,j,k)*(1/gamma)*(1-Vx*Vx/c_sq);
                    const amrex::Real J02x = -N_arr(i,j,k)*Uy*Ux*inv_c2_gamma3;
                    const amrex::Real J03x = -N_arr(i,j,k)*Uz*Ux*inv_c2_gamma3;
                    const amrex::Real J11x = Vx;
                    const amrex::Real J22x = Vx;
                    const amrex::Real J33x = Vx;
<<<<<<< HEAD
=======

                    amrex::Real dU0x, dU1x, dU2x, dU3x;
>>>>>>> e6b51842

                    // Compute the cell slopes x
                    dU0x = ave( DownDx_N(N_arr,i,j,k), UpDx_N(N_arr,i,j,k) );
                    dU1x = ave( DownDx_U(N_arr,NUx_arr,Ux,i,j,k), UpDx_U(N_arr,NUx_arr,Ux,i,j,k) );
                    dU2x = ave( DownDx_U(N_arr,NUy_arr,Uy,i,j,k), UpDx_U(N_arr,NUy_arr,Uy,i,j,k) );
                    dU3x = ave( DownDx_U(N_arr,NUz_arr,Uz,i,j,k), UpDx_U(N_arr,NUz_arr,Uz,i,j,k) );

#endif

#if defined(WARPX_DIM_3D)
                    const amrex::Real Vy = Uy/gamma;
                    // Compute the non-zero element of Jy
                    const amrex::Real J00y = Vy;
                    const amrex::Real J01y = -N_arr(i,j,k)*Ux*Uy*inv_c2_gamma3;
                    const amrex::Real J02y = N_arr(i,j,k)*(1/gamma)*(1-Vy*Vy/c_sq);
                    const amrex::Real J03y = -N_arr(i,j,k)*Uz*Uy*inv_c2_gamma3;
                    const amrex::Real J11y = Vy;
                    const amrex::Real J22y = Vy;
                    const amrex::Real J33y = Vy;

                    // Compute the cell slopes y
                    const amrex::Real dU0y = ave( DownDy_N(N_arr,i,j,k), UpDy_N(N_arr,i,j,k) );
                    const amrex::Real dU1y = ave( DownDy_U(N_arr,NUx_arr,Ux,i,j,k), UpDy_U(N_arr,NUx_arr,Ux,i,j,k) );
                    const amrex::Real dU2y = ave( DownDy_U(N_arr,NUy_arr,Uy,i,j,k), UpDy_U(N_arr,NUy_arr,Uy,i,j,k) );
                    const amrex::Real dU3y = ave( DownDy_U(N_arr,NUz_arr,Uz,i,j,k), UpDy_U(N_arr,NUz_arr,Uz,i,j,k) );

#endif
                    const amrex::Real Vz = Uz/gamma;
                    // Compute the non-zero element of Jz
                    const amrex::Real J00z = Vz;
                    const amrex::Real J01z = -N_arr(i,j,k)*Ux*Uz*inv_c2_gamma3;
                    const amrex::Real J02z = -N_arr(i,j,k)*Uy*Uz*inv_c2_gamma3;
                    const amrex::Real J03z = N_arr(i,j,k)*(1/gamma)*(1-Vz*Vz/c_sq);
                    const amrex::Real J11z = Vz;
                    const amrex::Real J22z = Vz;
                    const amrex::Real J33z = Vz;

                    // Compute the cell slopes z
                    const amrex::Real dU0z = ave( DownDz_N(N_arr,i,j,k), UpDz_N(N_arr,i,j,k) );
                    const amrex::Real dU1z = ave( DownDz_U(N_arr,NUx_arr,Ux,i,j,k), UpDz_U(N_arr,NUx_arr,Ux,i,j,k) );
                    const amrex::Real dU2z = ave( DownDz_U(N_arr,NUy_arr,Uy,i,j,k), UpDz_U(N_arr,NUy_arr,Uy,i,j,k) );
                    const amrex::Real dU3z = ave( DownDz_U(N_arr,NUz_arr,Uz,i,j,k), UpDz_U(N_arr,NUz_arr,Uz,i,j,k) );


                    // Select the specific implementation depending on dimensionality
#if defined(WARPX_DIM_3D)

                    // Compute U ([ N, U]) at the halfsteps (U_tilde) using the slopes (dU)
                    const amrex::Real JdU0x = J00x*dU0x + J01x*dU1x + J02x*dU2x + J03x*dU3x;
                    const amrex::Real JdU1x = J11x*dU1x ;
                    const amrex::Real JdU2x = J22x*dU2x ;
                    const amrex::Real JdU3x = J33x*dU3x;
                    const amrex::Real JdU0y = J00y*dU0y + J01y*dU1y + J02y*dU2y + J03y*dU3y;
                    const amrex::Real JdU1y = J11y*dU1y;
                    const amrex::Real JdU2y = J22y*dU2y;
                    const amrex::Real JdU3y = J33y*dU3y;
                    const amrex::Real JdU0z = J00z*dU0z + J01z*dU1z + J02z*dU2z + J03z*dU3z;
                    const amrex::Real JdU1z = J11z*dU1z;
                    const amrex::Real JdU2z = J22z*dU2z;
                    const amrex::Real JdU3z = J33z*dU3z;
                    const amrex::Real U_tilde0 = N_arr(i,j,k)   - dt_over_dx_half*JdU0x - dt_over_dy_half*JdU0y - dt_over_dz_half*JdU0z;
                    const amrex::Real U_tilde1 = Ux - dt_over_dx_half*JdU1x - dt_over_dy_half*JdU1y - dt_over_dz_half*JdU1z;
                    const amrex::Real U_tilde2 = Uy - dt_over_dx_half*JdU2x - dt_over_dy_half*JdU2y - dt_over_dz_half*JdU2z;
                    const amrex::Real U_tilde3 = Uz - dt_over_dx_half*JdU3x - dt_over_dy_half*JdU3y - dt_over_dz_half*JdU3z;


                    // Predict U at the cell edges (x)
                    compute_U_edges(U_minus_x, U_plus_x, i, j, k, box_x, U_tilde0, U_tilde1, U_tilde2, U_tilde3, dU0x, dU1x, dU2x, dU3x,0);

                    // Positivity Limiter for density N, if N_edge < 0,
                    // then set the slope (dU) to to zero in that cell/direction
                    positivity_limiter (U_plus_x, U_minus_x,  N_arr, i, j, k, box_x, Ux, Uy, Uz, 0);

                    // Predict U at the cell edges (y)
                    compute_U_edges(U_minus_y, U_plus_y, i, j, k, box_y, U_tilde0, U_tilde1, U_tilde2, U_tilde3, dU0y, dU1y, dU2y, dU3y,1);

                    // Positivity Limiter for density N, if N_edge < 0,
                    // then set the slope (dU) to to zero in that cell/direction
                    positivity_limiter (U_plus_y, U_minus_y,  N_arr, i, j, k, box_y, Ux, Uy, Uz, 1);

                    // Predict U at the cell edges (z)
                    compute_U_edges(U_minus_z, U_plus_z, i, j, k, box_z, U_tilde0, U_tilde1, U_tilde2, U_tilde3, dU0z, dU1z, dU2z, dU3z,2);

                    // Positivity Limiter for density N, if N_edge < 0,
                    // then set the slope (dU) to to zero in that cell/direction
                    positivity_limiter (U_plus_z, U_minus_z,  N_arr, i, j, k, box_z, Ux, Uy, Uz, 2);

#elif defined(WARPX_DIM_RZ) || defined(WARPX_DIM_XZ)

                    // Have no RZ-inertial source for primitive vars if in XZ
                    amrex::Real N_source = 0.0;

#if defined(WARPX_DIM_RZ)
                    const amrex::Real dr = dx[0];
                    const amrex::Real r = problo[0] + i * dr;
                    // Impose "none" boundaries
                    // Condition: dUx = 0 at r = 0
                    if  (i == domain.smallEnd(0)) {
                        // R|_{0+} -> L|_{0-}
                        // N -> N (N_arr(i-1,j,k) -> N_arr(i+1,j,k))
                        // NUr -> -NUr (NUx_arr(i-1,j,k) -> -NUx_arr(i+1,j,k))
                        // NUt -> -NUt (NUy_arr(i-1,j,k) -> -NUy_arr(i+1,j,k))
                        // NUz -> -NUz (NUz_arr(i-1,j,k) -> NUz_arr(i+1,j,k))
                        dU0x = ave( -UpDx_N(N_arr,i,j,k) , UpDx_N(N_arr,i,j,k) );
                        // First term in the ave is: U_{x,y} + U_{x,y}_p,
                        // which can be written as 2*U_{x,y} + UpDx_U(U_{x,y})
                        dU1x = ave( 2.0_rt*Ux + UpDx_U(N_arr,NUx_arr,Ux,i,j,k) , UpDx_U(N_arr,NUx_arr,Ux,i,j,k) );
                        dU2x = ave( 2.0_rt*Uy + UpDx_U(N_arr,NUy_arr,Uy,i,j,k) , UpDx_U(N_arr,NUy_arr,Uy,i,j,k) );
                        dU3x = ave( -UpDx_U(N_arr,NUz_arr,Uz,i,j,k) , UpDx_U(N_arr,NUz_arr,Uz,i,j,k) );
                    } else if (i == domain.bigEnd(0)+1) {
                        dU0x = ave( DownDx_N(N_arr,i,j,k) , 0.0_rt );
                        dU1x = ave( DownDx_U(N_arr,NUx_arr,Ux,i,j,k) , 0.0_rt );
                        dU2x = ave( DownDx_U(N_arr,NUy_arr,Uy,i,j,k) , 0.0_rt );
                        dU3x = ave( DownDx_U(N_arr,NUz_arr,Uz,i,j,k) , 0.0_rt );
                    }

                    // RZ sources:
                    if  (i != domain.smallEnd(0)) {
                        N_source = N_arr(i,j,k)*Vx/r;
                    }
#endif

                    // Compute U ([ N, U]) at the halfsteps (U_tilde) using the slopes (dU)
                    const amrex::Real  JdU0x = J00x*dU0x + J01x*dU1x + J02x*dU2x + J03x*dU3x;
                    const amrex::Real  JdU1x = J11x*dU1x;
                    const amrex::Real  JdU2x = J22x*dU2x;
                    const amrex::Real  JdU3x = J33x*dU3x;
                    const amrex::Real  JdU0z = J00z*dU0z + J01z*dU1z + J02z*dU2z + J03z*dU3z;
                    const amrex::Real  JdU1z = J11z*dU1z;
                    const amrex::Real  JdU2z = J22z*dU2z;
                    const amrex::Real  JdU3z = J33z*dU3z;
                    const amrex::Real  U_tilde0 = N_arr(i,j,k)   - dt_over_dx_half*JdU0x - dt_over_dz_half*JdU0z - (dt/2.0_rt)*N_source;
                    const amrex::Real  U_tilde1 = Ux - dt_over_dx_half*JdU1x - dt_over_dz_half*JdU1z;
                    const amrex::Real  U_tilde2 = Uy - dt_over_dx_half*JdU2x - dt_over_dz_half*JdU2z;
                    const amrex::Real  U_tilde3 = Uz - dt_over_dx_half*JdU3x - dt_over_dz_half*JdU3z;

                    // Predict U at the cell edges (x)
                    compute_U_edges(U_minus_x, U_plus_x, i, j, k, box_x, U_tilde0, U_tilde1, U_tilde2, U_tilde3, dU0x, dU1x, dU2x, dU3x,0);

                    // Positivity Limiter for density N, if N_edge < 0,
                    // then set the slope (dU) to to zero in that cell/direction
                    positivity_limiter (U_plus_x, U_minus_x,  N_arr, i, j, k, box_x, Ux, Uy, Uz, 0);

                    // Predict U at the cell edges (z)
                    compute_U_edges(U_minus_z, U_plus_z, i, j, k, box_z, U_tilde0, U_tilde1, U_tilde2, U_tilde3, dU0z, dU1z, dU2z, dU3z,2);

                    // Positivity Limiter for density N, if N_edge < 0,
                    // then set the slope (dU) to to zero in that cell/direction
                    positivity_limiter (U_plus_z, U_minus_z,  N_arr, i, j, k, box_z, Ux, Uy, Uz, 2);

#else

                    // Compute U ([ N, U]) at the halfsteps (U_tilde) using the slopes (dU)
                    const amrex::Real  JdU0z = J00z*dU0z + J01z*dU1z + J02z*dU2z + J03z*dU3z;
                    const amrex::Real  JdU1z = J11z*dU1z;
                    const amrex::Real  JdU2z = J22z*dU2z;
                    const amrex::Real  JdU3z = J33z*dU3z;
                    const amrex::Real  U_tilde0 = N_arr(i,j,k)   - dt_over_dz_half*JdU0z;
                    const amrex::Real  U_tilde1 = Ux - dt_over_dz_half*JdU1z;
                    const amrex::Real  U_tilde2 = Uy - dt_over_dz_half*JdU2z;
                    const amrex::Real  U_tilde3 = Uz - dt_over_dz_half*JdU3z;

                    // Predict U at the cell edges (z)
                    compute_U_edges(U_minus_z, U_plus_z, i, j, k, box_z, U_tilde0, U_tilde1, U_tilde2, U_tilde3, dU0z, dU1z, dU2z, dU3z,2);

                    // Positivity Limiter for density N, if N_edge < 0,
                    // then set the slope (dU) to to zero in that cell/direction
                    positivity_limiter (U_plus_z, U_minus_z,  N_arr, i, j, k, box_z, Ux, Uy, Uz, 2);

#endif
                // If N<= 0 then set the edge values (U_minus/U_plus) to zero
                } else {
#if defined(WARPX_DIM_3D)
                    set_U_edges_to_zero(U_minus_x, U_plus_x, i, j, k, box_x, 0);
                    set_U_edges_to_zero(U_minus_y, U_plus_y, i, j, k, box_y, 1);
                    set_U_edges_to_zero(U_minus_z, U_plus_z, i, j, k, box_z, 2);
#elif defined(WARPX_DIM_RZ) || defined(WARPX_DIM_XZ)
                    set_U_edges_to_zero(U_minus_x, U_plus_x, i, j, k, box_x, 0);
                    set_U_edges_to_zero(U_minus_z, U_plus_z, i, j, k, box_z, 2);
#else
                    set_U_edges_to_zero(U_minus_z, U_plus_z, i, j, k, box_z, 2);
#endif
                }
            }
        );
    }

    // Given the values of `U_minus` and `U_plus`, compute fluxes in between nodes, and update N, NU accordingly
#ifdef AMREX_USE_OMP
#pragma omp parallel if (amrex::Gpu::notInLaunchRegion())
#endif
    for (MFIter mfi(*N[lev], TilingIfNotGPU()); mfi.isValid(); ++mfi)
    {
        const amrex::Box tile_box = mfi.tilebox(N[lev]->ixType().toIntVect());
        const amrex::Array4<Real> N_arr = N[lev]->array(mfi);
        const amrex::Array4<Real> NUx_arr = NU[lev][0]->array(mfi);
        const amrex::Array4<Real> NUy_arr = NU[lev][1]->array(mfi);
        const amrex::Array4<Real> NUz_arr = NU[lev][2]->array(mfi);

#if defined(WARPX_DIM_3D)
        amrex::Array4<amrex::Real> const &U_minus_x = tmp_U_minus_x.array(mfi);
        amrex::Array4<amrex::Real> const &U_plus_x = tmp_U_plus_x.array(mfi);
        amrex::Array4<amrex::Real> const &U_minus_y = tmp_U_minus_y.array(mfi);
        amrex::Array4<amrex::Real> const &U_plus_y = tmp_U_plus_y.array(mfi);
        amrex::Array4<amrex::Real> const &U_minus_z = tmp_U_minus_z.array(mfi);
        amrex::Array4<amrex::Real> const &U_plus_z = tmp_U_plus_z.array(mfi);
#elif defined(WARPX_DIM_XZ) || defined(WARPX_DIM_RZ)
        amrex::Array4<amrex::Real> const &U_minus_x = tmp_U_minus_x.array(mfi);
        amrex::Array4<amrex::Real> const &U_plus_x = tmp_U_plus_x.array(mfi);
        amrex::Array4<amrex::Real> const &U_minus_z = tmp_U_minus_z.array(mfi);
        amrex::Array4<amrex::Real> const &U_plus_z = tmp_U_plus_z.array(mfi);
#else
        amrex::Array4<amrex::Real> const &U_minus_z = tmp_U_minus_z.array(mfi);
        amrex::Array4<amrex::Real> const &U_plus_z = tmp_U_plus_z.array(mfi);
#endif

        amrex::ParallelFor(tile_box,
            [=] AMREX_GPU_DEVICE(int i, int j, int k) noexcept
            {

                // Select the specific implementation depending on dimensionality
#if defined(WARPX_DIM_3D)

                // Update the conserved variables Q = [N, NU] from tn -> tn + dt
                N_arr(i,j,k) = N_arr(i,j,k)  - dt_over_dx*dF(U_minus_x,U_plus_x,i,j,k,clight,0,0)
                                             - dt_over_dy*dF(U_minus_y,U_plus_y,i,j,k,clight,0,1)
                                             - dt_over_dz*dF(U_minus_z,U_plus_z,i,j,k,clight,0,2);
                NUx_arr(i,j,k) = NUx_arr(i,j,k) - dt_over_dx*dF(U_minus_x,U_plus_x,i,j,k,clight,1,0)
                                                - dt_over_dy*dF(U_minus_y,U_plus_y,i,j,k,clight,1,1)
                                                - dt_over_dz*dF(U_minus_z,U_plus_z,i,j,k,clight,1,2);
                NUy_arr(i,j,k) = NUy_arr(i,j,k) - dt_over_dx*dF(U_minus_x,U_plus_x,i,j,k,clight,2,0)
                                                - dt_over_dy*dF(U_minus_y,U_plus_y,i,j,k,clight,2,1)
                                                - dt_over_dz*dF(U_minus_z,U_plus_z,i,j,k,clight,2,2);
                NUz_arr(i,j,k) = NUz_arr(i,j,k) - dt_over_dx*dF(U_minus_x,U_plus_x,i,j,k,clight,3,0)
                                                - dt_over_dy*dF(U_minus_y,U_plus_y,i,j,k,clight,3,1)
                                                - dt_over_dz*dF(U_minus_z,U_plus_z,i,j,k,clight,3,2);

#elif defined(WARPX_DIM_XZ)

                // Update the conserved variables Q = [N, NU] from tn -> tn + dt
                N_arr(i,j,k) = N_arr(i,j,k)  - dt_over_dx*dF(U_minus_x,U_plus_x,i,j,k,clight,0,0)
                                             - dt_over_dz*dF(U_minus_z,U_plus_z,i,j,k,clight,0,2);
                NUx_arr(i,j,k) = NUx_arr(i,j,k) - dt_over_dx*dF(U_minus_x,U_plus_x,i,j,k,clight,1,0)
                                                - dt_over_dz*dF(U_minus_z,U_plus_z,i,j,k,clight,1,2);
                NUy_arr(i,j,k) = NUy_arr(i,j,k) - dt_over_dx*dF(U_minus_x,U_plus_x,i,j,k,clight,2,0)
                                                - dt_over_dz*dF(U_minus_z,U_plus_z,i,j,k,clight,2,2);
                NUz_arr(i,j,k) = NUz_arr(i,j,k) - dt_over_dx*dF(U_minus_x,U_plus_x,i,j,k,clight,3,0)
                                                - dt_over_dz*dF(U_minus_z,U_plus_z,i,j,k,clight,3,2);

#elif defined(WARPX_DIM_RZ)

                // Compute the flux areas for RZ
                // Cell-centered radius
                const amrex::Real dr = dx[0];
                const amrex::Real dz = dx[1];
                const amrex::Real r = problo[0] + i * dr;
                amrex::Real Vij = 0.0_rt;
                amrex::Real S_Az = 0.0_rt;

                // Volume element and z-facing surfaces
                if (i == domain.smallEnd(0)) {
                    Vij = 2.0_rt*MathConst::pi*(dr/2.0_rt)*(dr/4.0_rt)*dz;
                    S_Az = 2.0_rt*MathConst::pi*(dr/4.0_rt)*(dr/2.0_rt);
                } else if (i == domain.bigEnd(0)+1) {
                    Vij = 2.0_rt*MathConst::pi*(r - dr/4.0_rt)*(dr/2.0_rt)*dz;
                    S_Az = 2.0_rt*MathConst::pi*(r - dr/4.0_rt)*(dr/2.0_rt);
                }  else {
                    Vij = 2.0_rt*MathConst::pi*r*dr*dz;
                    S_Az = 2.0_rt*MathConst::pi*(r)*dr;
                }

                // Radial Surfaces
                amrex::Real S_Ar_plus = 2.0_rt*MathConst::pi*(r + dr/2.0_rt)*dz;
                amrex::Real S_Ar_minus = 2.0_rt*MathConst::pi*(r - dr/2.0_rt)*dz;
                if (i == domain.smallEnd(0)) {
                    S_Ar_minus = 0.0_rt;
                }
                if (i == domain.bigEnd(0)+1) {
                    S_Ar_plus = 2.0_rt*MathConst::pi*(r)*dz;
                }

                // Impose "none" boundaries
                // Condition: Vx(r) = 0 at boundaries
                const amrex::Real Vx_I_minus = V_calc(U_minus_x,i,j,k,0,clight);
                const amrex::Real Vx_L_plus = V_calc(U_plus_x,i-1,j,k,0,clight);

                // compute the fluxes:
                // (note that _plus is shifted due to grid location)
                amrex::Real Vx_L_minus = 0.0_rt, Vx_I_plus = 0.0_rt;
                amrex::Real F0_minusx = 0.0_rt, F1_minusx = 0.0_rt, F2_minusx = 0.0_rt, F3_minusx = 0.0_rt;
                amrex::Real F0_plusx = 0.0_rt, F1_plusx = 0.0_rt, F2_plusx = 0.0_rt, F3_plusx = 0.0_rt;
                if (i != domain.smallEnd(0)) {
                    Vx_L_minus = V_calc(U_minus_x,i-1,j,k,0,clight);
                    F0_minusx = flux_N(  U_minus_x, U_plus_x, i-1, j, k, Vx_L_minus, Vx_L_plus)*S_Ar_minus;
                    F1_minusx = flux_NUx(U_minus_x, U_plus_x, i-1, j, k, Vx_L_minus, Vx_L_plus)*S_Ar_minus;
                    F2_minusx = flux_NUy(U_minus_x, U_plus_x, i-1, j, k, Vx_L_minus, Vx_L_plus)*S_Ar_minus;
                    F3_minusx = flux_NUz(U_minus_x, U_plus_x, i-1, j, k, Vx_L_minus, Vx_L_plus)*S_Ar_minus;
                }
                if (i < domain.bigEnd(0)) {
                    Vx_I_plus = V_calc(U_plus_x,i,j,k,0,clight);
                    F0_plusx  = flux_N(  U_minus_x, U_plus_x, i  , j, k, Vx_I_minus, Vx_I_plus)*S_Ar_plus;
                    F1_plusx  = flux_NUx(U_minus_x, U_plus_x, i  , j, k, Vx_I_minus, Vx_I_plus)*S_Ar_plus;
                    F2_plusx  = flux_NUy(U_minus_x, U_plus_x, i  , j, k, Vx_I_minus, Vx_I_plus)*S_Ar_plus;
                    F3_plusx  = flux_NUz(U_minus_x, U_plus_x, i  , j, k, Vx_I_minus, Vx_I_plus)*S_Ar_plus;
                }

                // Update the conserved variables from tn -> tn + dt
                N_arr(i,j,k) = N_arr(i,j,k)     - (dt/Vij)*(F0_plusx - F0_minusx + dF(U_minus_z,U_plus_z,i,j,k,clight,0,2)*S_Az);
                NUx_arr(i,j,k) = NUx_arr(i,j,k) - (dt/Vij)*(F1_plusx - F1_minusx + dF(U_minus_z,U_plus_z,i,j,k,clight,1,2)*S_Az);
                NUy_arr(i,j,k) = NUy_arr(i,j,k) - (dt/Vij)*(F2_plusx - F2_minusx + dF(U_minus_z,U_plus_z,i,j,k,clight,2,2)*S_Az);
                NUz_arr(i,j,k) = NUz_arr(i,j,k) - (dt/Vij)*(F3_plusx - F3_minusx + dF(U_minus_z,U_plus_z,i,j,k,clight,3,2)*S_Az);

#else

                // Update the conserved variables Q = [N, NU] from tn -> tn + dt
                N_arr(i,j,k) = N_arr(i,j,k) - dt_over_dz*dF(U_minus_z,U_plus_z,i,j,k,clight,0,2);
                NUx_arr(i,j,k) = NUx_arr(i,j,k) - dt_over_dz*dF(U_minus_z,U_plus_z,i,j,k,clight,1,2);
                NUy_arr(i,j,k) = NUy_arr(i,j,k) - dt_over_dz*dF(U_minus_z,U_plus_z,i,j,k,clight,2,2);
                NUz_arr(i,j,k) = NUz_arr(i,j,k) - dt_over_dz*dF(U_minus_z,U_plus_z,i,j,k,clight,3,2);
#endif
            }
        );
    }
}


// Momentum source due to curvature
#if defined(WARPX_DIM_RZ)
void WarpXFluidContainer::centrifugal_source_rz (int lev)
{
    WARPX_PROFILE("WarpXFluidContainer::centrifugal_source_rz");

    WarpX &warpx = WarpX::GetInstance();
    const Real dt = warpx.getdt(lev);
    const amrex::Geometry &geom = warpx.Geom(lev);
    const auto dx = geom.CellSizeArray();
    const auto problo = geom.ProbLoArray();
    const amrex::Real clight = PhysConst::c;
    amrex::Box const& domain = geom.Domain();

    // H&C push the momentum
#ifdef AMREX_USE_OMP
#pragma omp parallel if (amrex::Gpu::notInLaunchRegion())
#endif
    for (MFIter mfi(*N[lev], TilingIfNotGPU()); mfi.isValid(); ++mfi)
    {

        amrex::Box const &tile_box = mfi.tilebox(N[lev]->ixType().toIntVect());

        amrex::Array4<Real> const &N_arr = N[lev]->array(mfi);
        const amrex::Array4<Real> NUx_arr = NU[lev][0]->array(mfi);
        const amrex::Array4<Real> NUy_arr = NU[lev][1]->array(mfi);
        amrex::Array4<Real> const &NUz_arr = NU[lev][2]->array(mfi);

        amrex::ParallelFor(tile_box,
            [=] AMREX_GPU_DEVICE(int i, int j, int k) noexcept
            {

                // Verify density is non-zero
                if (N_arr(i,j,k)>0.0_rt) {

                    // Compute r
                    const amrex::Real r = problo[0] + i * dx[0];

                    // Isolate U from NU
                    amrex::Real u_r =     (NUx_arr(i, j, k) / (N_arr(i,j,k) * clight ));
                    amrex::Real u_theta = (NUy_arr(i, j, k) / (N_arr(i,j,k) * clight ));
                    const amrex::Real u_z =     (NUz_arr(i, j, k) / (N_arr(i,j,k) * clight ));

                    // (SSP-RK3) Push the fluid momentum (R and Theta)
                    // F_r, F_theta are first order euler pushes of our rhs operator
                    if (i != domain.smallEnd(0)) {
                        const amrex::Real u_r_1     = F_r(r,u_r,u_theta,u_z,dt);
                        const amrex::Real u_theta_1 = F_theta(r,u_r,u_theta,u_z,dt);
                        const amrex::Real u_r_2     = (0.75_rt)*(u_r)     + (0.25_rt)*F_r(r,u_r_1,u_theta_1,u_z,dt);
                        const amrex::Real u_theta_2 = (0.75_rt)*(u_theta) + (0.25_rt)*F_theta(r,u_r_1,u_theta_1,u_z,dt);
                        u_r            = (1.0_rt/3.0_rt)*(u_r)     + (2.0_rt/3.0_rt)*F_r(r,u_r_2,u_theta_2,u_z,dt);
                        u_theta        = (1.0_rt/3.0_rt)*(u_theta) + (2.0_rt/3.0_rt)*F_theta(r,u_r_2,u_theta_2,u_z,dt);

                        // Calculate NU, save NUr, NUtheta
                        NUx_arr(i,j,k) = N_arr(i,j,k)*u_r*clight;
                        NUy_arr(i,j,k) = N_arr(i,j,k)*u_theta*clight;

                    // BC r = 0, u_theta = 0, and there is no extra source terms
                    } else {
                        NUx_arr(i,j,k) = 0.0_rt;
                        NUy_arr(i,j,k) = 0.0_rt;
                    }
                }
            }
        );
    }
}
#endif

// Momentum source from fields
void WarpXFluidContainer::GatherAndPush (
    int lev,
    const amrex::MultiFab& Ex, const amrex::MultiFab& Ey, const amrex::MultiFab& Ez,
    const amrex::MultiFab& Bx, const amrex::MultiFab& By, const amrex::MultiFab& Bz,
    Real t)
{
    WARPX_PROFILE("WarpXFluidContainer::GatherAndPush");

    WarpX &warpx = WarpX::GetInstance();
    const amrex::Real q = getCharge();
    const amrex::Real m = getMass();
    const Real dt = warpx.getdt(lev);
    const amrex::Geometry &geom = warpx.Geom(lev);
    const auto dx = geom.CellSizeArray();
    const auto problo = geom.ProbLoArray();
    const amrex::Real gamma_boost = WarpX::gamma_boost;
    const amrex::Real beta_boost = WarpX::beta_boost;
    //Check whether m_E_ext_s is "none"
    bool external_e_fields; // Needs intializing
    bool external_b_fields; // Needs intializing


    // Prepare interpolation of current components to cell center
    auto Nodal_type = amrex::GpuArray<int, 3>{0, 0, 0};
    auto Ex_type = amrex::GpuArray<int, 3>{0, 0, 0};
    auto Ey_type = amrex::GpuArray<int, 3>{0, 0, 0};
    auto Ez_type = amrex::GpuArray<int, 3>{0, 0, 0};
    auto Bx_type = amrex::GpuArray<int, 3>{0, 0, 0};
    auto By_type = amrex::GpuArray<int, 3>{0, 0, 0};
    auto Bz_type = amrex::GpuArray<int, 3>{0, 0, 0};
    for (int i = 0; i < AMREX_SPACEDIM; ++i)
    {
        Nodal_type[i] = N[lev]->ixType()[i];
        Ex_type[i] = Ex.ixType()[i];
        Ey_type[i] = Ey.ixType()[i];
        Ez_type[i] = Ez.ixType()[i];
        Bx_type[i] = Bx.ixType()[i];
        By_type[i] = By.ixType()[i];
        Bz_type[i] = Bz.ixType()[i];
    }

    // External field parsers
    external_e_fields = (m_E_ext_s == "parse_e_ext_function");
    external_b_fields = (m_B_ext_s == "parse_b_ext_function");
    amrex::ParserExecutor<4> Exfield_parser;
    amrex::ParserExecutor<4> Eyfield_parser;
    amrex::ParserExecutor<4> Ezfield_parser;
    amrex::ParserExecutor<4> Bxfield_parser;
    amrex::ParserExecutor<4> Byfield_parser;
    amrex::ParserExecutor<4> Bzfield_parser;
    if (external_e_fields){
        constexpr int num_arguments = 4; //x,y,z,t
        Exfield_parser = m_Ex_parser->compile<num_arguments>();
        Eyfield_parser = m_Ey_parser->compile<num_arguments>();
        Ezfield_parser = m_Ez_parser->compile<num_arguments>();
    }

    if (external_b_fields){
        constexpr int num_arguments = 4; //x,y,z,t
        Bxfield_parser = m_Bx_parser->compile<num_arguments>();
        Byfield_parser = m_By_parser->compile<num_arguments>();
        Bzfield_parser = m_Bz_parser->compile<num_arguments>();
    }


    // H&C push the momentum
#ifdef AMREX_USE_OMP
#pragma omp parallel if (amrex::Gpu::notInLaunchRegion())
#endif
    for (MFIter mfi(*N[lev], TilingIfNotGPU()); mfi.isValid(); ++mfi)
    {

        amrex::Box const &tile_box = mfi.tilebox(N[lev]->ixType().toIntVect());

        amrex::Array4<Real> const &N_arr = N[lev]->array(mfi);
        const amrex::Array4<Real> NUx_arr = NU[lev][0]->array(mfi);
        const amrex::Array4<Real> NUy_arr = NU[lev][1]->array(mfi);
        const amrex::Array4<Real> NUz_arr = NU[lev][2]->array(mfi);

        amrex::Array4<const amrex::Real> const& Ex_arr = Ex.array(mfi);
        amrex::Array4<const amrex::Real> const& Ey_arr = Ey.array(mfi);
        amrex::Array4<const amrex::Real> const& Ez_arr = Ez.array(mfi);
        amrex::Array4<const amrex::Real> const& Bx_arr = Bx.array(mfi);
        amrex::Array4<const amrex::Real> const& By_arr = By.array(mfi);
        amrex::Array4<const amrex::Real> const& Bz_arr = Bz.array(mfi);

        // Here, we do not perform any coarsening.
        const amrex::GpuArray<int, 3U> coarsening_ratio = {1, 1, 1};

        amrex::ParallelFor(tile_box,
            [=] AMREX_GPU_DEVICE(int i, int j, int k) noexcept
            {

                // Only run if density is positive
                if (N_arr(i,j,k)>0.0) {

                    // Interpolate fields from tmp to Nodal points
                    amrex::Real Ex_Nodal = ablastr::coarsen::sample::Interp(Ex_arr,
                        Ex_type, Nodal_type, coarsening_ratio, i, j, k, 0);
                    amrex::Real Ey_Nodal = ablastr::coarsen::sample::Interp(Ey_arr,
                        Ey_type, Nodal_type, coarsening_ratio, i, j, k, 0);
                    amrex::Real Ez_Nodal = ablastr::coarsen::sample::Interp(Ez_arr,
                        Ez_type, Nodal_type, coarsening_ratio, i, j, k, 0);
                    amrex::Real Bx_Nodal = ablastr::coarsen::sample::Interp(Bx_arr,
                        Bx_type, Nodal_type, coarsening_ratio, i, j, k, 0);
                    amrex::Real By_Nodal = ablastr::coarsen::sample::Interp(By_arr,
                        By_type, Nodal_type, coarsening_ratio, i, j, k, 0);
                    amrex::Real Bz_Nodal = ablastr::coarsen::sample::Interp(Bz_arr,
                        Bz_type, Nodal_type, coarsening_ratio, i, j, k, 0);

                    if (gamma_boost > 1._rt) { // Lorentz transform fields due to moving frame
                        if ( ( external_b_fields ) || ( external_e_fields ) ){

                            // Lorentz transform z (from boosted to lab frame)
                            amrex::Real Ex_ext_boost, Ey_ext_boost, Ez_ext_boost;
                            amrex::Real Bx_ext_boost, By_ext_boost, Bz_ext_boost;
                            amrex::Real Ex_ext_lab, Ey_ext_lab, Ez_ext_lab;
                            amrex::Real Bx_ext_lab, By_ext_lab, Bz_ext_lab;

                            // Grab the location
#if defined(WARPX_DIM_3D)
                            const amrex::Real x = problo[0] + i * dx[0];
                            const amrex::Real y = problo[1] + j * dx[1];
                            const amrex::Real z = problo[2] + k * dx[2];
#elif defined(WARPX_DIM_XZ) || defined(WARPX_DIM_RZ)
                            const amrex::Real x = problo[0] + i * dx[0];
                            const amrex::Real y = 0.0_rt;
                            const amrex::Real z = problo[1] + j * dx[1];
#else
                            const amrex::Real x = 0.0_rt;
                            const amrex::Real y = 0.0_rt;
                            const amrex::Real z = problo[0] + i * dx[0];
#endif

                            // Get the lab frame E and B
                            // Transform (boosted to lab)
                            const amrex::Real t_lab = gamma_boost*(t + beta_boost*z/PhysConst::c);
                            const amrex::Real z_lab = gamma_boost*(z + beta_boost*PhysConst::c*t);

                            // Grab the external fields in the lab frame:
                            if ( external_e_fields ) {
                                Ex_ext_lab = Exfield_parser(x, y, z_lab, t_lab);
                                Ey_ext_lab = Eyfield_parser(x, y, z_lab, t_lab);
                                Ez_ext_lab = Ezfield_parser(x, y, z_lab, t_lab);
                            }else{
                                Ex_ext_lab = 0.0;
                                Ey_ext_lab = 0.0;
                                Ez_ext_lab = 0.0;
                            }
                            if ( external_b_fields ) {
                                Bx_ext_lab = Bxfield_parser(x, y, z_lab, t_lab);
                                By_ext_lab = Byfield_parser(x, y, z_lab, t_lab);
                                Bz_ext_lab = Bzfield_parser(x, y, z_lab, t_lab);
                            }else{
                                Bx_ext_lab = 0.0;
                                By_ext_lab = 0.0;
                                Bz_ext_lab = 0.0;
                            }

                            // Transform E & B (lab to boosted frame)
                            // (Require both to for the lorentz transform)
                            // RHS m_parser
                            Ez_ext_boost = Ez_ext_lab;
                            Bz_ext_boost = Bz_ext_lab;
                            Ex_ext_boost = gamma_boost*(Ex_ext_lab - beta_boost*PhysConst::c*By_ext_lab);
                            Ey_ext_boost = gamma_boost*(Ey_ext_lab + beta_boost*PhysConst::c*Bx_ext_lab);
                            Bx_ext_boost = gamma_boost*(Bx_ext_lab + beta_boost*Ey_ext_lab/PhysConst::c);
                            By_ext_boost = gamma_boost*(By_ext_lab - beta_boost*Ex_ext_lab/PhysConst::c);

                            // Then add to Nodal quantities in the boosted frame:
                            Ex_Nodal += Ex_ext_boost;
                            Ey_Nodal += Ey_ext_boost;
                            Ez_Nodal += Ez_ext_boost;
                            Bx_Nodal += Bx_ext_boost;
                            By_Nodal += By_ext_boost;
                            Bz_Nodal += Bz_ext_boost;
                        }
                    } else {

                        // Added external e fields:
                        if ( external_e_fields ){
#if defined(WARPX_DIM_3D)
                            const amrex::Real x = problo[0] + i * dx[0];
                            const amrex::Real y = problo[1] + j * dx[1];
                            const amrex::Real z = problo[2] + k * dx[2];
#elif defined(WARPX_DIM_XZ) || defined(WARPX_DIM_RZ)
                            const amrex::Real x = problo[0] + i * dx[0];
                            const amrex::Real y = 0.0_rt;
                            const amrex::Real z = problo[1] + j * dx[1];
#else
                            const amrex::Real x = 0.0_rt;
                            const amrex::Real y = 0.0_rt;
                            const amrex::Real z = problo[0] + i * dx[0];
#endif

                            Ex_Nodal += Exfield_parser(x, y, z, t);
                            Ey_Nodal += Eyfield_parser(x, y, z, t);
                            Ez_Nodal += Ezfield_parser(x, y, z, t);
                        }

                        // Added external b fields:
                        if ( external_b_fields ){
#if defined(WARPX_DIM_3D)
                            const amrex::Real x = problo[0] + i * dx[0];
                            const amrex::Real y = problo[1] + j * dx[1];
                            const amrex::Real z = problo[2] + k * dx[2];
#elif defined(WARPX_DIM_XZ) || defined(WARPX_DIM_RZ)
                            const amrex::Real x = problo[0] + i * dx[0];
                            const amrex::Real y = 0.0_rt;
                            const amrex::Real z = problo[1] + j * dx[1];
#else
                            const amrex::Real x = 0.0_rt;
                            const amrex::Real y = 0.0_rt;
                            const amrex::Real z = problo[0] + i * dx[0];
#endif

                            Bx_Nodal += Bxfield_parser(x, y, z, t);
                            By_Nodal += Byfield_parser(x, y, z, t);
                            Bz_Nodal += Bzfield_parser(x, y, z, t);
                        }
                    }

                    // Isolate U from NU
                    amrex::Real tmp_Ux = (NUx_arr(i, j, k) / N_arr(i,j,k));
                    amrex::Real tmp_Uy = (NUy_arr(i, j, k) / N_arr(i,j,k));
                    amrex::Real tmp_Uz = (NUz_arr(i, j, k) / N_arr(i,j,k));

                    // Enforce RZ boundary conditions
#if defined(WARPX_DIM_RZ)
                    if  ( i == 0 ){
                        Ex_Nodal = 0.0;
                        Ey_Nodal = 0.0;
                        By_Nodal = 0.0;
                        Bx_Nodal = 0.0;
                    }
#endif

                    // Push the fluid momentum
                    UpdateMomentumHigueraCary(tmp_Ux, tmp_Uy, tmp_Uz,
                        Ex_Nodal, Ey_Nodal, Ez_Nodal,
                        Bx_Nodal, By_Nodal, Bz_Nodal, q, m, dt );

                    // Calculate NU
                    NUx_arr(i,j,k) = N_arr(i,j,k)*tmp_Ux;
                    NUy_arr(i,j,k) = N_arr(i,j,k)*tmp_Uy;
                    NUz_arr(i,j,k) = N_arr(i,j,k)*tmp_Uz;
                }
            }
        );
    }
}

void WarpXFluidContainer::DepositCharge (int lev, amrex::MultiFab &rho, int icomp)
{
    WARPX_PROFILE("WarpXFluidContainer::DepositCharge");

    WarpX &warpx = WarpX::GetInstance();
    const amrex::Geometry &geom = warpx.Geom(lev);
    const amrex::Periodicity &period = geom.periodicity();
    const amrex::Real q = getCharge();
    auto const &owner_mask_rho = amrex::OwnerMask(rho, period);

    // Assertion, make sure rho is at the same location as N
    AMREX_ALWAYS_ASSERT(rho.ixType().nodeCentered());

    // Loop over and deposit charge density
#ifdef AMREX_USE_OMP
#pragma omp parallel if (amrex::Gpu::notInLaunchRegion())
#endif
    for (MFIter mfi(*N[lev], TilingIfNotGPU()); mfi.isValid(); ++mfi)
    {

        amrex::Box const &tile_box = mfi.tilebox(N[lev]->ixType().toIntVect());
        amrex::Array4<Real> const &N_arr = N[lev]->array(mfi);
        const amrex::Array4<amrex::Real> rho_arr = rho.array(mfi);
        const amrex::Array4<int> owner_mask_rho_arr = owner_mask_rho->array(mfi);

        // Deposit Rho
        amrex::ParallelFor(tile_box,
            [=] AMREX_GPU_DEVICE(int i, int j, int k) noexcept
            {
                if ( owner_mask_rho_arr(i,j,k) ) { rho_arr(i,j,k,icomp) += q*N_arr(i,j,k); }
            }
        );
    }
}


void WarpXFluidContainer::DepositCurrent(
    int lev,
    amrex::MultiFab &jx, amrex::MultiFab &jy, amrex::MultiFab &jz)
{
    WARPX_PROFILE("WarpXFluidContainer::DepositCurrent");

    // Temporary nodal currents
    amrex::MultiFab tmp_jx_fluid(N[lev]->boxArray(), N[lev]->DistributionMap(), 1, 0);
    amrex::MultiFab tmp_jy_fluid(N[lev]->boxArray(), N[lev]->DistributionMap(), 1, 0);
    amrex::MultiFab tmp_jz_fluid(N[lev]->boxArray(), N[lev]->DistributionMap(), 1, 0);

    const amrex::Real inv_clight_sq = 1.0_prt / PhysConst::c / PhysConst::c;
    const amrex::Real q = getCharge();

    // Prepare interpolation of current components to cell center
    auto j_nodal_type = amrex::GpuArray<int, 3>{0, 0, 0};
    auto jx_type = amrex::GpuArray<int, 3>{0, 0, 0};
    auto jy_type = amrex::GpuArray<int, 3>{0, 0, 0};
    auto jz_type = amrex::GpuArray<int, 3>{0, 0, 0};
    for (int i = 0; i < AMREX_SPACEDIM; ++i)
    {
        j_nodal_type[i] = tmp_jx_fluid.ixType()[i];
        jx_type[i] = jx.ixType()[i];
        jy_type[i] = jy.ixType()[i];
        jz_type[i] = jz.ixType()[i];
    }

    // We now need to create a mask to fix the double counting.
    WarpX &warpx = WarpX::GetInstance();
    const amrex::Geometry &geom = warpx.Geom(lev);
    const amrex::Periodicity &period = geom.periodicity();
    auto const &owner_mask_x = amrex::OwnerMask(jx, period);
    auto const &owner_mask_y = amrex::OwnerMask(jy, period);
    auto const &owner_mask_z = amrex::OwnerMask(jz, period);

    // Calculate j at the nodes
#ifdef AMREX_USE_OMP
#pragma omp parallel if (amrex::Gpu::notInLaunchRegion())
#endif
    for (MFIter mfi(*N[lev], TilingIfNotGPU()); mfi.isValid(); ++mfi)
    {
        amrex::Box const &tile_box = mfi.tilebox(N[lev]->ixType().toIntVect());

        amrex::Array4<Real> const &N_arr = N[lev]->array(mfi);
        amrex::Array4<Real> const &NUx_arr = NU[lev][0]->array(mfi);
        amrex::Array4<Real> const &NUy_arr = NU[lev][1]->array(mfi);
        amrex::Array4<Real> const &NUz_arr = NU[lev][2]->array(mfi);

        const amrex::Array4<amrex::Real> tmp_jx_fluid_arr = tmp_jx_fluid.array(mfi);
        const amrex::Array4<amrex::Real> tmp_jy_fluid_arr = tmp_jy_fluid.array(mfi);
        const amrex::Array4<amrex::Real> tmp_jz_fluid_arr = tmp_jz_fluid.array(mfi);

        amrex::ParallelFor(tile_box,
            [=] AMREX_GPU_DEVICE(int i, int j, int k) noexcept
            {
                // Calculate J from fluid quantities
                amrex::Real gamma = 1.0_rt, Ux = 0.0_rt, Uy = 0.0_rt, Uz = 0.0_rt;
                if (N_arr(i, j, k)>0.0_rt){
                    Ux = NUx_arr(i, j, k)/N_arr(i, j, k);
                    Uy = NUy_arr(i, j, k)/N_arr(i, j, k);
                    Uz = NUz_arr(i, j, k)/N_arr(i, j, k);
                    gamma = std::sqrt(1.0_rt + ( Ux*Ux + Uy*Uy + Uz*Uz) * inv_clight_sq ) ;
                }
                tmp_jx_fluid_arr(i, j, k) = q * (NUx_arr(i, j, k) / gamma);
                tmp_jy_fluid_arr(i, j, k) = q * (NUy_arr(i, j, k) / gamma);
                tmp_jz_fluid_arr(i, j, k) = q * (NUz_arr(i, j, k) / gamma);
            }
        );
    }

    // Interpolate j from the nodes to the simulation mesh (typically Yee mesh)
#ifdef AMREX_USE_OMP
#pragma omp parallel if (amrex::Gpu::notInLaunchRegion())
#endif
    for (MFIter mfi(*N[lev], TilingIfNotGPU()); mfi.isValid(); ++mfi)
    {
        amrex::Box const &tile_box_x = mfi.tilebox(jx.ixType().toIntVect());
        amrex::Box const &tile_box_y = mfi.tilebox(jy.ixType().toIntVect());
        amrex::Box const &tile_box_z = mfi.tilebox(jz.ixType().toIntVect());

        const amrex::Array4<amrex::Real> jx_arr = jx.array(mfi);
        const amrex::Array4<amrex::Real> jy_arr = jy.array(mfi);
        const amrex::Array4<amrex::Real> jz_arr = jz.array(mfi);

        const amrex::Array4<amrex::Real> tmp_jx_fluid_arr = tmp_jx_fluid.array(mfi);
        const amrex::Array4<amrex::Real> tmp_jy_fluid_arr = tmp_jy_fluid.array(mfi);
        const amrex::Array4<amrex::Real> tmp_jz_fluid_arr = tmp_jz_fluid.array(mfi);

        const amrex::Array4<int> owner_mask_x_arr = owner_mask_x->array(mfi);
        const amrex::Array4<int> owner_mask_y_arr = owner_mask_y->array(mfi);
        const amrex::Array4<int> owner_mask_z_arr = owner_mask_z->array(mfi);

        // When using the `Interp` function, one needs to specify whether coarsening is desired.
        // Here, we do not perform any coarsening.
        const amrex::GpuArray<int, 3U> coarsening_ratio = {1, 1, 1};


        // Interpolate fluid current and deposit it
        // ( mask double counting )
        amrex::ParallelFor( tile_box_x, tile_box_y, tile_box_z,
            [=] AMREX_GPU_DEVICE(int i, int j, int k) noexcept
            {
                const amrex::Real jx_tmp = ablastr::coarsen::sample::Interp(tmp_jx_fluid_arr,
                    j_nodal_type, jx_type, coarsening_ratio, i, j, k, 0);
                if ( owner_mask_x_arr(i,j,k) ) { jx_arr(i, j, k) += jx_tmp; }
            },
            [=] AMREX_GPU_DEVICE(int i, int j, int k) noexcept
            {
                const amrex::Real jy_tmp = ablastr::coarsen::sample::Interp(tmp_jy_fluid_arr,
                    j_nodal_type, jy_type, coarsening_ratio, i, j, k, 0);
                if ( owner_mask_y_arr(i,j,k) ) { jy_arr(i, j, k) += jy_tmp; }
            },
            [=] AMREX_GPU_DEVICE(int i, int j, int k) noexcept
            {
                const amrex::Real jz_tmp = ablastr::coarsen::sample::Interp(tmp_jz_fluid_arr,
                    j_nodal_type, jz_type, coarsening_ratio, i, j, k, 0);
                if ( owner_mask_z_arr(i,j,k) ) { jz_arr(i, j, k) += jz_tmp; }
            }
        );
    }
}<|MERGE_RESOLUTION|>--- conflicted
+++ resolved
@@ -549,11 +549,8 @@
                     const amrex::Real J11x = Vx;
                     const amrex::Real J22x = Vx;
                     const amrex::Real J33x = Vx;
-<<<<<<< HEAD
-=======
 
                     amrex::Real dU0x, dU1x, dU2x, dU3x;
->>>>>>> e6b51842
 
                     // Compute the cell slopes x
                     dU0x = ave( DownDx_N(N_arr,i,j,k), UpDx_N(N_arr,i,j,k) );
