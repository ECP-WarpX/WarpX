--- conflicted
+++ resolved
@@ -963,8 +963,7 @@
     bool external_b_fields; // Needs intializing
 
 
-<<<<<<< HEAD
-   // Prepare interpolation of current components to cell center
+    // Prepare interpolation of current components to cell center
     auto Nodal_type = amrex::GpuArray<int, 3>{0, 0, 0};
     auto Ex_type = amrex::GpuArray<int, 3>{0, 0, 0};
     auto Ey_type = amrex::GpuArray<int, 3>{0, 0, 0};
@@ -972,16 +971,6 @@
     auto Bx_type = amrex::GpuArray<int, 3>{0, 0, 0};
     auto By_type = amrex::GpuArray<int, 3>{0, 0, 0};
     auto Bz_type = amrex::GpuArray<int, 3>{0, 0, 0};
-=======
-    // Prepare interpolation of current components to cell center
-    amrex::GpuArray<int, 3> Nodal_type = amrex::GpuArray<int, 3>{0, 0, 0};
-    amrex::GpuArray<int, 3> Ex_type = amrex::GpuArray<int, 3>{0, 0, 0};
-    amrex::GpuArray<int, 3> Ey_type = amrex::GpuArray<int, 3>{0, 0, 0};
-    amrex::GpuArray<int, 3> Ez_type = amrex::GpuArray<int, 3>{0, 0, 0};
-    amrex::GpuArray<int, 3> Bx_type = amrex::GpuArray<int, 3>{0, 0, 0};
-    amrex::GpuArray<int, 3> By_type = amrex::GpuArray<int, 3>{0, 0, 0};
-    amrex::GpuArray<int, 3> Bz_type = amrex::GpuArray<int, 3>{0, 0, 0};
->>>>>>> 7da4b2be
     for (int i = 0; i < AMREX_SPACEDIM; ++i)
     {
         Nodal_type[i] = N[lev]->ixType()[i];
