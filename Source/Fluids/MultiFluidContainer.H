--- conflicted
+++ resolved
@@ -61,11 +61,7 @@
                  amrex::MultiFab* rho, amrex::MultiFab& jx,  amrex::MultiFab& jy, amrex::MultiFab& jz,
                  amrex::Real cur_time, bool skip_deposition=false);
 
-<<<<<<< HEAD
-    [[nodiscard]] int nSpecies() const {return species_names.size();}
-=======
-    int nSpecies() const {return static_cast<int>(species_names.size());}
->>>>>>> 8459109a
+    [[nodiscard]] int nSpecies() const {return static_cast<int>(species_names.size());}
 
     void DepositCharge (int lev, amrex::MultiFab &rho);
     void DepositCurrent (int lev,
