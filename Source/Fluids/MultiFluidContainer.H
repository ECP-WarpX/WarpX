/* Copyright 2023 Grant Johnson, Remi Lehe
 *
 * This file is part of WarpX.
 *
 * License: BSD-3-Clause-LBNL
 */
#ifndef WARPX_MultiFluidContainer_H_
#define WARPX_MultiFluidContainer_H_
#include "Evolve/WarpXDtType.H"

#include "WarpXFluidContainer_fwd.H"

#include<AMReX_MultiFab.H>
#include <AMReX_Vector.H>

#include <string>

/**
 * The class MultiFluidContainer holds multiple instances of the
 * class WarpXFluidContainer, stored in its member variable "allcontainers".
 * The class WarpX typically has a single (pointer to an) instance of
 * MultiFluidContainer.
 *
 * MultiFluidContainer typically has two types of functions:
 * - Functions that loop over all instances of WarpXFluidContainer in
 *   allcontainers and calls the corresponding function (for instance,
 *   MultiFluidContainer::Evolve loops over all fluid containers and
 *   calls the corresponding WarpXFluidContainer::Evolve function).
 * - Functions that specifically handle multiple species (for instance
 *   ReadParameters).
 */
class MultiFluidContainer
{

public:

    MultiFluidContainer (int nlevs_max);

    ~MultiFluidContainer() = default;

<<<<<<< HEAD
    [[nodiscard]] WarpXFluidContainer&
=======
    MultiFluidContainer (MultiFluidContainer const &)              = delete;
    MultiFluidContainer& operator= (MultiFluidContainer const & )  = delete;
    MultiFluidContainer(MultiFluidContainer&& )                    = default;
    MultiFluidContainer& operator=(MultiFluidContainer&& )         = default;

    WarpXFluidContainer&
>>>>>>> f6cb58d7
    GetFluidContainer (int ispecies) const {return *allcontainers[ispecies];}

#ifdef WARPX_USE_OPENPMD
    std::unique_ptr<WarpXFluidContainer>& GetUniqueContainer(int ispecies) {
      return  allcontainers[ispecies];
    }
#endif

    void AllocateLevelMFs (int lev, const amrex::BoxArray& ba, const amrex::DistributionMapping& dm);

    void InitData (int lev, amrex::Box init_box, amrex::Real cur_time);

    ///
    /// This evolves all the fluids by one PIC time step, including current deposition, the
    /// field solve, and pushing the fluids, for all the species in the MultiFluidContainer.
    ///
    void Evolve (int lev,
                 const amrex::MultiFab& Ex, const amrex::MultiFab& Ey, const amrex::MultiFab& Ez,
                 const amrex::MultiFab& Bx, const amrex::MultiFab& By, const amrex::MultiFab& Bz,
                 amrex::MultiFab* rho, amrex::MultiFab& jx,  amrex::MultiFab& jy, amrex::MultiFab& jz,
                 amrex::Real cur_time, bool skip_deposition=false);

    [[nodiscard]] int nSpecies() const {return static_cast<int>(species_names.size());}

    void DepositCharge (int lev, amrex::MultiFab &rho);
    void DepositCurrent (int lev,
        amrex::MultiFab& jx, amrex::MultiFab& jy, amrex::MultiFab& jz);

private:

    std::vector<std::string> species_names;

    // Vector of fluid species
    amrex::Vector<std::unique_ptr<WarpXFluidContainer>> allcontainers;

};
#endif /*WARPX_MultiFluidContainer_H_*/<|MERGE_RESOLUTION|>--- conflicted
+++ resolved
@@ -38,16 +38,12 @@
 
     ~MultiFluidContainer() = default;
 
-<<<<<<< HEAD
-    [[nodiscard]] WarpXFluidContainer&
-=======
     MultiFluidContainer (MultiFluidContainer const &)              = delete;
     MultiFluidContainer& operator= (MultiFluidContainer const & )  = delete;
     MultiFluidContainer(MultiFluidContainer&& )                    = default;
     MultiFluidContainer& operator=(MultiFluidContainer&& )         = default;
 
-    WarpXFluidContainer&
->>>>>>> f6cb58d7
+    [[nodiscard]] WarpXFluidContainer&
     GetFluidContainer (int ispecies) const {return *allcontainers[ispecies];}
 
 #ifdef WARPX_USE_OPENPMD
