--- conflicted
+++ resolved
@@ -139,17 +139,7 @@
 }
 
 
-<<<<<<< HEAD
 void 
-=======
-
-void SetX()
-{
-}
-
-
-void
->>>>>>> 12ff685e
 QdsmcParticleContainer::InitParticles (int lev)
 {
     auto& warpx = WarpX::GetInstance();
