--- conflicted
+++ resolved
@@ -55,8 +55,7 @@
 void
 WarpX::UpdatePlasmaInjectionPosition (amrex::Real a_dt)
 {
-<<<<<<< HEAD
-    int dir = moving_window_dir;
+    const int dir = moving_window_dir;
 
     // Loop over species
     const int n_species = mypc->nSpecies();
@@ -114,14 +113,6 @@
             {
                 v_bulk = (v_bulk - PhysConst::c*WarpX::beta_boost)
                          / (1._rt - v_bulk*WarpX::beta_boost/PhysConst::c);
-=======
-    const int dir = moving_window_dir;
-    // Continuously inject plasma in new cells (by default only on level 0)
-    if (WarpX::warpx_do_continuous_injection and (WarpX::gamma_boost > 1)){
-        // In boosted-frame simulations, the plasma has moved since the last
-        // call to this function, and injection position needs to be updated
-        current_injection_position -= WarpX::beta_boost *
->>>>>>> 36d691d3
 #if defined(WARPX_DIM_3D)
                 v_bulk *= WarpX::boost_direction[dir];
 #elif defined(WARPX_DIM_XZ) || defined(WARPX_DIM_RZ)
@@ -376,7 +367,6 @@
         }
     }
 
-<<<<<<< HEAD
     // Loop over species
     const int n_species = mypc->nSpecies();
     for (int i=0; i<n_species; i++)
@@ -395,12 +385,12 @@
             amrex::Real new_injection_position;
             if (moving_window_v >= 0){
                 // Forward-moving window
-                amrex::Real dx = geom[lev].CellSize(dir);
+                const amrex::Real dx = geom[lev].CellSize(dir);
                 new_injection_position = current_injection_position[i] +
                     std::floor( (geom[lev].ProbHi(dir) - current_injection_position[i])/dx ) * dx;
             } else {
                 // Backward-moving window
-                amrex::Real dx = geom[lev].CellSize(dir);
+                const amrex::Real dx = geom[lev].CellSize(dir);
                 new_injection_position = current_injection_position[i] -
                     std::floor( (current_injection_position[i] - geom[lev].ProbLo(dir))/dx) * dx;
             }
@@ -412,37 +402,6 @@
                 particleBox.setLo( dir, new_injection_position );
                 particleBox.setHi( dir, current_injection_position[i] );
             }
-=======
-    // Continuously inject plasma in new cells (by default only on level 0)
-    if (WarpX::warpx_do_continuous_injection) {
-
-        const int lev = 0;
-
-        // particleBox encloses the cells where we generate particles
-        // (only injects particles in an integer number of cells,
-        // for correct particle spacing)
-        amrex::RealBox particleBox = geom[lev].ProbDomain();
-        amrex::Real new_injection_position;
-        if (moving_window_v >= 0){
-            // Forward-moving window
-            const amrex::Real dx = geom[lev].CellSize(dir);
-            new_injection_position = current_injection_position +
-                std::floor( (geom[lev].ProbHi(dir) - current_injection_position)/dx ) * dx;
-        } else {
-            // Backward-moving window
-            const amrex::Real dx = geom[lev].CellSize(dir);
-            new_injection_position = current_injection_position -
-                std::floor( (current_injection_position - geom[lev].ProbLo(dir))/dx) * dx;
-        }
-        // Modify the corresponding bounds of the particleBox
-        if (moving_window_v >= 0) {
-            particleBox.setLo( dir, current_injection_position );
-            particleBox.setHi( dir, new_injection_position );
-        } else {
-            particleBox.setLo( dir, new_injection_position );
-            particleBox.setHi( dir, current_injection_position );
-        }
->>>>>>> 36d691d3
 
             if (particleBox.ok() and (current_injection_position[i] != new_injection_position)){
                 // Performs continuous injection of all WarpXParticleContainer
