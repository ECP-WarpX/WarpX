--- conflicted
+++ resolved
@@ -174,15 +174,9 @@
             if (move_j) {
                 shiftMF(*current_fp[lev][dim], geom[lev], num_shift, dir);
             }
-<<<<<<< HEAD
             if (pml[lev] && pml[lev]->ok()) {
-                const std::array<MultiFab*, 3>& pml_B = pml[lev]->GetB_fp();
-                const std::array<MultiFab*, 3>& pml_E = pml[lev]->GetE_fp();
-=======
-            if (do_pml && pml[lev]->ok()) {
                 const std::array<amrex::MultiFab*, 3>& pml_B = pml[lev]->GetB_fp();
                 const std::array<amrex::MultiFab*, 3>& pml_E = pml[lev]->GetE_fp();
->>>>>>> 430c972d
                 shiftMF(*pml_B[dim], geom[lev], num_shift, dir);
                 shiftMF(*pml_E[dim], geom[lev], num_shift, dir);
             }
