--- conflicted
+++ resolved
@@ -19,13 +19,8 @@
 #include <set>
 
 void utils::parser::Store_parserString(
-<<<<<<< HEAD
-    const amrex::ParmParse& pp,
-    const std::string& query_string,
-=======
     amrex::ParmParse const& pp,
     std::string const& query_string,
->>>>>>> 7e368134
     std::string& stored_string)
 {
     std::vector<std::string> f;
