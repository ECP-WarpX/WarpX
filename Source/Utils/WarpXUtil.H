--- conflicted
+++ resolved
@@ -20,13 +20,10 @@
 
 #include <cstdint>
 #include <string>
-<<<<<<< HEAD
 #include <cstddef>
 #include <vector>
-=======
 
 void ParseGeometryInput();
->>>>>>> 67400e7d
 
 void ReadBoostedFrameParameters(amrex::Real& gamma_boost, amrex::Real& beta_boost,
                                 amrex::Vector<int>& boost_direction);
