/* Copyright 2019-2020 Andrew Myers, Luca Fedeli, Maxence Thevenet
 * Revathi Jambunathan, Revathi Jambunathan
 *
 * This file is part of WarpX.
 *
 * License: BSD-3-Clause-LBNL
 */
#ifndef WARPX_UTILS_H_
#define WARPX_UTILS_H_

#include "Parser/WarpXParser.H"

#include <AMReX_REAL.H>
#include <AMReX_Vector.H>
#include <AMReX_MultiFab.H>
#include <AMReX_ParmParse.H>

#include <string>


void ReadBoostedFrameParameters(amrex::Real& gamma_boost, amrex::Real& beta_boost,
                                amrex::Vector<int>& boost_direction);

void ConvertLabParamsToBoost();

void NullifyMF(amrex::MultiFab& mf, int lev, amrex::Real zmin,
               amrex::Real zmax);

/**
 * \brief Parse a string (typically a mathematical expression) from the
 * input file and store it into a variable.
 *
 * \param ParmParse pp used to read the query_string pp.<function>=string
 * \param parmparse_string String used to initialize ParmParse
 * \param query_string ParmParse.query will look for this string
 * \param stored_string variable in which the string to parse is stored
 */
void Store_parserString(amrex::ParmParse &pp, std::string query_string,
                        std::string& stored_string);

namespace WarpXUtilIO{
/**
 * A helper function to write binary data on disk.
 * @param[in] filename where to write
 * @param[in] data Vector containing binary data to write on disk
 * return true if it succeeds, false otherwise
 */
bool WriteBinaryDataOnFile(std::string filename, const amrex::Vector<char>& data);
}

namespace WarpXUtilAlgo{

/** \brief Returns a pointer to the first element in the range [first, last) that is greater than val
 *
 * A re-implementation of the upper_bound algorithm suitable for GPU kernels.
 *
 * @param first: pointer to left limit of the range to consider
 * @param last: pointer to right limit of the range to consider
 * @param val: value to compare the elements of [first, last) to
 */
template<typename T> AMREX_GPU_DEVICE AMREX_FORCE_INLINE
const T* upper_bound(const T* first, const T* last, const T& val)
{
    const T* it;
    size_t count, step;
    count = last-first;
    while(count>0){
        it = first;
        step = count/2;
        it += step;
        if (!(val<*it)){
            first = ++it;
                count -= step + 1;
        }
        else{
            count = step;
        }
    }
        return first;
}

/** \brief Performs a linear interpolation
 *
 * Performs a linear interpolation at x given the 2 points
 * (x0, f0) and (x1, f1)
 */
template<typename T> AMREX_GPU_DEVICE AMREX_FORCE_INLINE
T linear_interp(T x0, T x1, T f0, T f1, T x)
{
    return ((x1-x)*f0 + (x-x0)*f1)/(x1-x0);
}

/** \brief Performs a bilinear interpolation
 *
 * Performs a bilinear interpolation at (x,y) given the 4 points
 * (x0, y0, f00), (x0, y1, f01), (x1, y0, f10), (x1, y1, f11).
 */
template<typename T> AMREX_GPU_DEVICE AMREX_FORCE_INLINE
T bilinear_interp(T x0, T x1, T y0, T y1, T f00, T f01, T f10, T f11, T x, T y)
{
    const T fx0 = linear_interp(x0, x1, f00, f10, x);
    const T fx1 = linear_interp(x0, x1, f01, f11, x);
    return linear_interp(y0, y1, fx0, fx1, y);
}

/** \brief Performs a trilinear interpolation
 *
 * Performs a trilinear interpolation at (x,y,z) given the 8 points
 * (x0, y0, z0, f000), (x0, y0, z1, f001), (x0, y1, z0, f010), (x0, y1, z1, f011),
 * (x1, y0, z0, f100), (x1, y0, z1, f101), (x1, y1, z0, f110), (x1, y1, z1, f111)
 */
template<typename T> AMREX_GPU_DEVICE AMREX_FORCE_INLINE
T trilinear_interp(T x0, T x1,T y0, T y1, T z0, T z1,
    T f000, T f001, T f010, T f011, T f100, T f101, T f110, T f111,
    T x, T y, T z)
{
    const T fxy0 = bilinear_interp(
        x0, x1, y0, y1, f000, f010, f100, f110, x, y);
    const T fxy1 = bilinear_interp(
        x0, x1, y0, y1, f001, f011, f101, f111, x, y);
    return linear_interp(z0, z1, fxy0, fxy1, z);
}

}

/**
* \brief Initialize a WarpXParser object from a string containing a math expression
*
* \param parse_function String to read to initialize the parser.
*/
WarpXParser makeParser (std::string const& parse_function, std::vector<std::string> const& varnames);

namespace WarpXUtilMsg{

/** \brief If is_expression_true is false, this function prints msg and calls amrex::abort()
 *
 * @param[in] is_expression_true
 * @param[in] msg the string to be printed if is_expression_true is false (default value is "ERROR!")
 */
void AlwaysAssert(bool is_expression_true, const std::string& msg);

}

namespace WarpXUtilStr
{
    /** Return true if elem is in vect, false otherwise
     * @param[in] vect vector of strings, typically names
     * @param[in] elem single string
     * @return true if elem is in vect, false otherwise
     */
<<<<<<< HEAD
    bool is_in(std::vector<std::string> vect,
               std::string elem);
=======
    bool is_in(const std::vector<std::string>& vect,
               const std::string& elem);
>>>>>>> 9abcc85a

    /** Return true if any element in elems is in vect, false otherwise
     * @param[in] vect vector of strings, typically names
     * @param[in] elems vector of string
     * @return true if any element in elems is in vect, false otherwise
     */
<<<<<<< HEAD
    bool is_in(std::vector<std::string> vect,
               std::vector<std::string> elems);
=======
    bool is_in(const std::vector<std::string>& vect,
               const std::vector<std::string>& elems);
>>>>>>> 9abcc85a
}

#endif //WARPX_UTILS_H_<|MERGE_RESOLUTION|>--- conflicted
+++ resolved
@@ -148,26 +148,16 @@
      * @param[in] elem single string
      * @return true if elem is in vect, false otherwise
      */
-<<<<<<< HEAD
-    bool is_in(std::vector<std::string> vect,
-               std::string elem);
-=======
     bool is_in(const std::vector<std::string>& vect,
                const std::string& elem);
->>>>>>> 9abcc85a
 
     /** Return true if any element in elems is in vect, false otherwise
      * @param[in] vect vector of strings, typically names
      * @param[in] elems vector of string
      * @return true if any element in elems is in vect, false otherwise
      */
-<<<<<<< HEAD
-    bool is_in(std::vector<std::string> vect,
-               std::vector<std::string> elems);
-=======
     bool is_in(const std::vector<std::string>& vect,
                const std::vector<std::string>& elems);
->>>>>>> 9abcc85a
 }
 
 #endif //WARPX_UTILS_H_