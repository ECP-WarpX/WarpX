/* Copyright 2019-2020 Andrew Myers, Burlen Loring, Luca Fedeli
 * Maxence Thevenet, Remi Lehe, Revathi Jambunathan
 * Revathi Jambunathan
 *
 * This file is part of WarpX.
 *
 * License: BSD-3-Clause-LBNL
 */
#include "WarpXUtil.H"
#include "WarpXConst.H"
#include "WarpX.H"

#include <AMReX_ParmParse.H>

#include <cmath>
#include <fstream>


using namespace amrex;

void ReadBoostedFrameParameters(Real& gamma_boost, Real& beta_boost,
                                Vector<int>& boost_direction)
{
    ParmParse pp("warpx");
    pp.query("gamma_boost", gamma_boost);
    if( gamma_boost > 1. ) {
        beta_boost = std::sqrt(1.-1./pow(gamma_boost,2));
        std::string s;
        pp.get("boost_direction", s);
        if (s == "x" || s == "X") {
            boost_direction[0] = 1;
        }
#if (AMREX_SPACEDIM == 3)
        else if (s == "y" || s == "Y") {
            boost_direction[1] = 1;
        }
#endif
        else if (s == "z" || s == "Z") {
            boost_direction[2] = 1;
        }
        else {
            const std::string msg = "Unknown boost_dir: "+s;
            Abort(msg.c_str());
        }

        AMREX_ALWAYS_ASSERT_WITH_MESSAGE( s == "z" || s == "Z" ,
                                          "The boost must be in the z direction.");
    }
}

void ConvertLabParamsToBoost()
{
    Real gamma_boost = 1., beta_boost = 0.;
    int max_level = 0;
    Vector<int> boost_direction {0,0,0};

    ReadBoostedFrameParameters(gamma_boost, beta_boost, boost_direction);

    if (gamma_boost <= 1.) return;

    Vector<Real> prob_lo(AMREX_SPACEDIM);
    Vector<Real> prob_hi(AMREX_SPACEDIM);
    Vector<Real> fine_tag_lo(AMREX_SPACEDIM);
    Vector<Real> fine_tag_hi(AMREX_SPACEDIM);
    Vector<Real> slice_lo(AMREX_SPACEDIM);
    Vector<Real> slice_hi(AMREX_SPACEDIM);

    ParmParse pp_geom("geometry");
    ParmParse pp_wpx("warpx");
    ParmParse pp_amr("amr");
    ParmParse pp_slice("slice");

    pp_geom.getarr("prob_lo",prob_lo,0,AMREX_SPACEDIM);
    AMREX_ALWAYS_ASSERT(prob_lo.size() == AMREX_SPACEDIM);
    pp_geom.getarr("prob_hi",prob_hi,0,AMREX_SPACEDIM);
    AMREX_ALWAYS_ASSERT(prob_hi.size() == AMREX_SPACEDIM);

    pp_slice.queryarr("dom_lo",slice_lo,0,AMREX_SPACEDIM);
    AMREX_ALWAYS_ASSERT(slice_lo.size() == AMREX_SPACEDIM);
    pp_slice.queryarr("dom_hi",slice_hi,0,AMREX_SPACEDIM);
    AMREX_ALWAYS_ASSERT(slice_hi.size() == AMREX_SPACEDIM);


    pp_amr.query("max_level", max_level);
    if (max_level > 0){
      pp_wpx.getarr("fine_tag_lo", fine_tag_lo);
      pp_wpx.getarr("fine_tag_hi", fine_tag_hi);
    }


#if (AMREX_SPACEDIM == 3)
    Vector<int> dim_map {0, 1, 2};
#else
    Vector<int> dim_map {0, 2};
#endif

    for (int idim = 0; idim < AMREX_SPACEDIM; ++idim)
    {
        if (boost_direction[dim_map[idim]]) {
            amrex::Real convert_factor;
            // Assume that the window travels with speed +c
            convert_factor = 1./( gamma_boost * ( 1 - beta_boost ) );
            prob_lo[idim] *= convert_factor;
            prob_hi[idim] *= convert_factor;
            if (max_level > 0){
              fine_tag_lo[idim] *= convert_factor;
              fine_tag_hi[idim] *= convert_factor;
            }
            slice_lo[idim] *= convert_factor;
            slice_hi[idim] *= convert_factor;
            break;
        }
    }

    pp_geom.addarr("prob_lo", prob_lo);
    pp_geom.addarr("prob_hi", prob_hi);
    if (max_level > 0){
      pp_wpx.addarr("fine_tag_lo", fine_tag_lo);
      pp_wpx.addarr("fine_tag_hi", fine_tag_hi);
    }

    pp_slice.addarr("dom_lo",slice_lo);
    pp_slice.addarr("dom_hi",slice_hi);

}

/* \brief Function that sets the value of MultiFab MF to zero for z between
 * zmin and zmax.
 */
void NullifyMF(amrex::MultiFab& mf, int lev, amrex::Real zmin, amrex::Real zmax){
    WARPX_PROFILE("WarpX::NullifyMF()");
#ifdef _OPENMP
#pragma omp parallel if (Gpu::notInLaunchRegion())
#endif
    for(amrex::MFIter mfi(mf, amrex::TilingIfNotGPU()); mfi.isValid(); ++mfi){
        const amrex::Box& bx = mfi.tilebox();
        // Get box lower and upper physical z bound, and dz
        #if (AMREX_SPACEDIM == 3)
            amrex::Array<amrex::Real,3> galilean_shift = { 0., 0., 0., };
        #elif (AMREX_SPACEDIM == 2)
            amrex::Array<amrex::Real,3> galilean_shift = { 0., std::numeric_limits<Real>::quiet_NaN(),  0., } ;
        #endif
        const amrex::Real zmin_box = WarpX::LowerCorner(bx, galilean_shift, lev)[2];
        const amrex::Real zmax_box = WarpX::UpperCorner(bx, lev)[2];
        amrex::Real dz  = WarpX::CellSize(lev)[2];
        // Get box lower index in the z direction
#if (AMREX_SPACEDIM==3)
        const int lo_ind = bx.loVect()[2];
#else
        const int lo_ind = bx.loVect()[1];
#endif
        // Check if box intersect with [zmin, zmax]
        if ( (zmax>zmin_box && zmin<=zmax_box) ){
            Array4<Real> arr = mf[mfi].array();
            // Set field to 0 between zmin and zmax
            ParallelFor(bx,
                [=] AMREX_GPU_DEVICE(int i, int j, int k) noexcept{
#if (AMREX_SPACEDIM==3)
                    const Real z_gridpoint = zmin_box+(k-lo_ind)*dz;
#else
                    const Real z_gridpoint = zmin_box+(j-lo_ind)*dz;
#endif
                    if ( (z_gridpoint >= zmin) && (z_gridpoint < zmax) ) {
                        arr(i,j,k) = 0.;
                    };
                }
            );
        }
    }
}

namespace WarpXUtilIO{
    bool WriteBinaryDataOnFile(std::string filename, const amrex::Vector<char>& data)
    {
        std::ofstream of{filename, std::ios::binary};
        of.write(data.data(), data.size());
        of.close();
        return  of.good();
    }
}

void Store_parserString(amrex::ParmParse& pp, std::string query_string,
                        std::string& stored_string)
{
    std::vector<std::string> f;
    pp.getarr(query_string.c_str(), f);
    stored_string.clear();
    for (auto const& s : f) {
        stored_string += s;
    }
    f.clear();
}


WarpXParser makeParser (std::string const& parse_function, std::vector<std::string> const& varnames)
{
    WarpXParser parser(parse_function);
    parser.registerVariables(varnames);
    ParmParse pp("my_constants");
    std::set<std::string> symbols = parser.symbols();
    for (auto const& v : varnames) symbols.erase(v.c_str());
    for (auto it = symbols.begin(); it != symbols.end(); ) {
        Real v;
        if (pp.query(it->c_str(), v)) {
           parser.setConstant(*it, v);
           it = symbols.erase(it);
        } else {
           ++it;
        }
    }
    for (auto const& s : symbols) {
        amrex::Abort("makeParser::Unknown symbol "+s);
    }
    return parser;
}

namespace WarpXUtilMsg{

void AlwaysAssert(bool is_expression_true, const std::string& msg = "ERROR!")
{
    if(is_expression_true) return;

    amrex::Abort(msg);
}

}

namespace WarpXUtilStr
{
<<<<<<< HEAD
    bool is_in(std::vector<std::string> vect,
                      std::string elem)
=======
    bool is_in(const std::vector<std::string>& vect,
               const std::string& elem)
>>>>>>> 9abcc85a
    {
        bool value = false;
        if (std::find(vect.begin(), vect.end(), elem) != vect.end()){
            value = true;
        }
        return value;
    }

<<<<<<< HEAD
    bool is_in(std::vector<std::string> vect,
                      std::vector<std::string> elems)
=======
    bool is_in(const std::vector<std::string>& vect,
               const std::vector<std::string>& elems)
>>>>>>> 9abcc85a
    {
        bool value = false;
        for (auto elem : elems){
            if (is_in(vect, elem)) value = true;
        }
        return value;
    }
}<|MERGE_RESOLUTION|>--- conflicted
+++ resolved
@@ -227,13 +227,8 @@
 
 namespace WarpXUtilStr
 {
-<<<<<<< HEAD
-    bool is_in(std::vector<std::string> vect,
-                      std::string elem)
-=======
     bool is_in(const std::vector<std::string>& vect,
                const std::string& elem)
->>>>>>> 9abcc85a
     {
         bool value = false;
         if (std::find(vect.begin(), vect.end(), elem) != vect.end()){
@@ -242,13 +237,8 @@
         return value;
     }
 
-<<<<<<< HEAD
-    bool is_in(std::vector<std::string> vect,
-                      std::vector<std::string> elems)
-=======
     bool is_in(const std::vector<std::string>& vect,
                const std::vector<std::string>& elems)
->>>>>>> 9abcc85a
     {
         bool value = false;
         for (auto elem : elems){
