--- conflicted
+++ resolved
@@ -148,11 +148,7 @@
 
     ReadBoostedFrameParameters(gamma_boost, beta_boost, boost_direction);
 
-<<<<<<< HEAD
-    if (gamma_boost < 1.) return;
-=======
-    if (gamma_boost <= 1.) { return; }
->>>>>>> ae600b83
+    if (gamma_boost < 1.) { return; }
 
     Vector<Real> prob_lo(AMREX_SPACEDIM);
     Vector<Real> prob_hi(AMREX_SPACEDIM);
