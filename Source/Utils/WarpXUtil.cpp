/* Copyright 2019-2020 Andrew Myers, Burlen Loring, Luca Fedeli
 * Maxence Thevenet, Remi Lehe, Revathi Jambunathan
 *
 * This file is part of WarpX.
 *
 * License: BSD-3-Clause-LBNL
 */
#include "WarpX.H"

#include "WarpXAlgorithmSelection.H"
#include "WarpXConst.H"
#include "WarpXProfilerWrapper.H"
#include "WarpXUtil.H"

#include <AMReX.H>
#include <AMReX_Array.H>
#include <AMReX_Array4.H>
#include <AMReX_BLassert.H>
#include <AMReX_Box.H>
#include <AMReX_Config.H>
#include <AMReX_FArrayBox.H>
#include <AMReX_FabArray.H>
#include <AMReX_GpuControl.H>
#include <AMReX_GpuLaunch.H>
#include <AMReX_MFIter.H>
#include <AMReX_MultiFab.H>
#include <AMReX_ParmParse.H>
#include <AMReX_Parser.H>

#include <algorithm>
#include <array>
#include <cmath>
#include <cstring>
#include <fstream>
#include <set>
#include <string>
#include <limits>

using namespace amrex;

void PreparseAMReXInputIntArray(amrex::ParmParse& a_pp, char const * const input_str, const bool replace)
{
    const int cnt = a_pp.countval(input_str);
    if (cnt > 0) {
        Vector<int> input_array;
        getArrWithParser(a_pp, input_str, input_array);
        if (replace) {
            a_pp.remove(input_str);
        }
        a_pp.addarr(input_str, input_array);
    }
}

void ParseGeometryInput()
{
    // Ensure that geometry.dims is set properly.
    CheckDims();

    // Parse prob_lo and hi, evaluating any expressions since geometry does not
    // parse its input
    ParmParse pp_geometry("geometry");

    Vector<Real> prob_lo(AMREX_SPACEDIM);
    Vector<Real> prob_hi(AMREX_SPACEDIM);

    getArrWithParser(pp_geometry, "prob_lo", prob_lo, 0, AMREX_SPACEDIM);
    AMREX_ALWAYS_ASSERT(prob_lo.size() == AMREX_SPACEDIM);
    getArrWithParser(pp_geometry, "prob_hi", prob_hi, 0, AMREX_SPACEDIM);
    AMREX_ALWAYS_ASSERT(prob_hi.size() == AMREX_SPACEDIM);

#ifdef WARPX_DIM_RZ
    ParmParse pp_algo("algo");
    int maxwell_solver_id = GetAlgorithmInteger(pp_algo, "maxwell_solver");
    if (maxwell_solver_id == MaxwellSolverAlgo::PSATD)
    {
        AMREX_ALWAYS_ASSERT_WITH_MESSAGE(prob_lo[0] == 0.,
            "Lower bound of radial coordinate (prob_lo[0]) with RZ PSATD solver must be zero");
    }
    else
    {
        AMREX_ALWAYS_ASSERT_WITH_MESSAGE(prob_lo[0] >= 0.,
            "Lower bound of radial coordinate (prob_lo[0]) with RZ FDTD solver must be non-negative");
    }
#endif

    pp_geometry.addarr("prob_lo", prob_lo);
    pp_geometry.addarr("prob_hi", prob_hi);

    // Parse amr input, evaluating any expressions since amr does not parse its input
    ParmParse pp_amr("amr");

    // Note that n_cell is replaced so that only the parsed version is written out to the
    // warpx_job_info file. This must be done since yt expects to be able to parse
    // the value of n_cell from that file. For the rest, this doesn't matter.
    PreparseAMReXInputIntArray(pp_amr, "n_cell", true);
    PreparseAMReXInputIntArray(pp_amr, "max_grid_size", false);
    PreparseAMReXInputIntArray(pp_amr, "max_grid_size_x", false);
    PreparseAMReXInputIntArray(pp_amr, "max_grid_size_y", false);
    PreparseAMReXInputIntArray(pp_amr, "max_grid_size_z", false);
    PreparseAMReXInputIntArray(pp_amr, "blocking_factor", false);
    PreparseAMReXInputIntArray(pp_amr, "blocking_factor_x", false);
    PreparseAMReXInputIntArray(pp_amr, "blocking_factor_y", false);
    PreparseAMReXInputIntArray(pp_amr, "blocking_factor_z", false);
}

void ReadBoostedFrameParameters(Real& gamma_boost, Real& beta_boost,
                                Vector<int>& boost_direction)
{
    ParmParse pp_warpx("warpx");
    queryWithParser(pp_warpx, "gamma_boost", gamma_boost);
    if( gamma_boost > 1. ) {
        beta_boost = std::sqrt(1._rt-1._rt/std::pow(gamma_boost,2._rt));
        std::string s;
        pp_warpx.get("boost_direction", s);
        if (s == "x" || s == "X") {
            boost_direction[0] = 1;
        }
#if defined(WARPX_DIM_3D)
        else if (s == "y" || s == "Y") {
            boost_direction[1] = 1;
        }
#endif
        else if (s == "z" || s == "Z") {
            boost_direction[2] = 1;
        }
        else {
            const std::string msg = "Unknown boost_dir: "+s;
            Abort(msg.c_str());
        }

        AMREX_ALWAYS_ASSERT_WITH_MESSAGE( s == "z" || s == "Z" ,
                                          "The boost must be in the z direction.");
    }
}

void ConvertLabParamsToBoost()
{
    Real gamma_boost = 1., beta_boost = 0.;
    int max_level = 0;
    Vector<int> boost_direction {0,0,0};

    ReadBoostedFrameParameters(gamma_boost, beta_boost, boost_direction);

    if (gamma_boost <= 1.) return;

    Vector<Real> prob_lo(AMREX_SPACEDIM);
    Vector<Real> prob_hi(AMREX_SPACEDIM);
    Vector<Real> fine_tag_lo(AMREX_SPACEDIM);
    Vector<Real> fine_tag_hi(AMREX_SPACEDIM);
    Vector<Real> slice_lo(AMREX_SPACEDIM);
    Vector<Real> slice_hi(AMREX_SPACEDIM);

    ParmParse pp_geometry("geometry");
    ParmParse pp_warpx("warpx");
    ParmParse pp_amr("amr");
    ParmParse pp_slice("slice");

    getArrWithParser(pp_geometry, "prob_lo", prob_lo, 0, AMREX_SPACEDIM);
    getArrWithParser(pp_geometry, "prob_hi", prob_hi, 0, AMREX_SPACEDIM);

    queryArrWithParser(pp_slice, "dom_lo", slice_lo, 0, AMREX_SPACEDIM);
    AMREX_ALWAYS_ASSERT(slice_lo.size() == AMREX_SPACEDIM);
    queryArrWithParser(pp_slice, "dom_hi", slice_hi, 0, AMREX_SPACEDIM);
    AMREX_ALWAYS_ASSERT(slice_hi.size() == AMREX_SPACEDIM);


    pp_amr.query("max_level", max_level);
    if (max_level > 0){
      getArrWithParser(pp_warpx, "fine_tag_lo", fine_tag_lo);
      getArrWithParser(pp_warpx, "fine_tag_hi", fine_tag_hi);
    }


#if defined(WARPX_DIM_3D)
    Vector<int> dim_map {0, 1, 2};
#elif defined(WARPX_DIM_XZ) || defined(WARPX_DIM_RZ)
    Vector<int> dim_map {0, 2};
#else
    Vector<int> dim_map {2};
#endif

    for (int idim = 0; idim < AMREX_SPACEDIM; ++idim)
    {
        if (boost_direction[dim_map[idim]]) {
            amrex::Real convert_factor;
            // Assume that the window travels with speed +c
            convert_factor = 1._rt/( gamma_boost * ( 1 - beta_boost ) );
            prob_lo[idim] *= convert_factor;
            prob_hi[idim] *= convert_factor;
            if (max_level > 0){
              fine_tag_lo[idim] *= convert_factor;
              fine_tag_hi[idim] *= convert_factor;
            }
            slice_lo[idim] *= convert_factor;
            slice_hi[idim] *= convert_factor;
            break;
        }
    }

    pp_geometry.addarr("prob_lo", prob_lo);
    pp_geometry.addarr("prob_hi", prob_hi);
    if (max_level > 0){
      pp_warpx.addarr("fine_tag_lo", fine_tag_lo);
      pp_warpx.addarr("fine_tag_hi", fine_tag_hi);
    }

    pp_slice.addarr("dom_lo",slice_lo);
    pp_slice.addarr("dom_hi",slice_hi);

}

/* \brief Function that sets the value of MultiFab MF to zero for z between
 * zmin and zmax.
 */
void NullifyMF(amrex::MultiFab& mf, int lev, amrex::Real zmin, amrex::Real zmax){
    WARPX_PROFILE("WarpXUtil::NullifyMF()");
#ifdef AMREX_USE_OMP
#pragma omp parallel if (Gpu::notInLaunchRegion())
#endif
    for(amrex::MFIter mfi(mf, amrex::TilingIfNotGPU()); mfi.isValid(); ++mfi){
        const amrex::Box& bx = mfi.tilebox();
        // Get box lower and upper physical z bound, and dz
#if defined(WARPX_DIM_3D)
            amrex::Array<amrex::Real,3> galilean_shift = { 0._rt, 0._rt, 0._rt, };
#elif defined(WARPX_DIM_XZ) || defined(WARPX_DIM_RZ)
            amrex::Array<amrex::Real,3> galilean_shift = { 0._rt, std::numeric_limits<amrex::Real>::quiet_NaN(),  0._rt, } ;
#elif defined(WARPX_DIM_1D_Z)
            amrex::Array<amrex::Real,3> galilean_shift = {std::numeric_limits<amrex::Real>::quiet_NaN(), std::numeric_limits<amrex::Real>::quiet_NaN(),  0._rt, } ;
#endif
        const amrex::Real zmin_box = WarpX::LowerCorner(bx, galilean_shift, lev)[2];
        const amrex::Real zmax_box = WarpX::UpperCorner(bx, lev)[2];
        amrex::Real dz  = WarpX::CellSize(lev)[2];
        // Get box lower index in the z direction
#if defined(WARPX_DIM_3D)
        const int lo_ind = bx.loVect()[2];
#elif defined(WARPX_DIM_XZ) || defined(WARPX_DIM_RZ)
        const int lo_ind = bx.loVect()[1];
#else
        const int lo_ind = bx.loVect()[0];
#endif
        // Check if box intersect with [zmin, zmax]
        if ( (zmax>zmin_box && zmin<=zmax_box) ){
            Array4<Real> arr = mf[mfi].array();
            // Set field to 0 between zmin and zmax
            ParallelFor(bx,
                [=] AMREX_GPU_DEVICE(int i, int j, int k) noexcept{
#if defined(WARPX_DIM_3D)
                    const Real z_gridpoint = zmin_box+(k-lo_ind)*dz;
#elif defined(WARPX_DIM_XZ) || defined(WARPX_DIM_RZ)
                    const Real z_gridpoint = zmin_box+(j-lo_ind)*dz;
#else
                    const Real z_gridpoint = zmin_box+(i-lo_ind)*dz;
#endif
                    if ( (z_gridpoint >= zmin) && (z_gridpoint < zmax) ) {
                        arr(i,j,k) = 0.;
                    }
                }
            );
        }
    }
}

namespace WarpXUtilIO{
    bool WriteBinaryDataOnFile(std::string filename, const amrex::Vector<char>& data)
    {
        std::ofstream of{filename, std::ios::binary};
        of.write(data.data(), data.size());
        of.close();
        return  of.good();
    }
}

void Store_parserString(const amrex::ParmParse& pp, std::string query_string,
                        std::string& stored_string)
{
    std::vector<std::string> f;
    pp.getarr(query_string.c_str(), f);
    stored_string.clear();
    for (auto const& s : f) {
        stored_string += s;
    }
    f.clear();
}

int safeCastToInt(const amrex::Real x, const std::string& real_name) {
    int result = 0;
    bool error_detected = false;
    std::string assert_msg;
    // (2.0*(numeric_limits<int>::max()/2+1)) converts numeric_limits<int>::max()+1 to a real ensuring accuracy to all digits
    // This accepts x = 2**31-1 but rejects 2**31.
    if (x < (2.0*(std::numeric_limits<int>::max()/2+1))) {
        if (std::ceil(x) >= std::numeric_limits<int>::min()) {
            result = static_cast<int>(x);
        } else {
            error_detected = true;
            assert_msg = "Error: Negative overflow detected when casting " + real_name + " = " + std::to_string(x) + " to int";
        }
    } else if (x > 0) {
        error_detected = true;
        assert_msg =  "Error: Overflow detected when casting " + real_name + " = " + std::to_string(x) + " to int";
    } else {
        error_detected = true;
        assert_msg =  "Error: NaN detected when casting " + real_name + " to int";
    }
    WarpXUtilMsg::AlwaysAssert(!error_detected, assert_msg);
    return result;
}

Parser makeParser (std::string const& parse_function, amrex::Vector<std::string> const& varnames)
{
    // Since queryWithParser recursively calls this routine, keep track of symbols
    // in case an infinite recursion is found (a symbol's value depending on itself).
    static std::set<std::string> recursive_symbols;

    Parser parser(parse_function);
    parser.registerVariables(varnames);

    std::set<std::string> symbols = parser.symbols();
    for (auto const& v : varnames) symbols.erase(v.c_str());

    // User can provide inputs under this name, through which expressions
    // can be provided for arbitrary variables. PICMI inputs are aware of
    // this convention and use the same prefix as well. This potentially
    // includes variable names that match physical or mathematical
    // constants, in case the user wishes to enforce a different
    // system of units or some form of quasi-physical behavior in the
    // simulation. Thus, this needs to override any built-in
    // constants.
    ParmParse pp_my_constants("my_constants");

    // Physical / Numerical Constants available to parsed expressions
    static std::map<std::string, amrex::Real> warpx_constants =
      {
       {"clight", PhysConst::c},
       {"epsilon0", PhysConst::ep0},
       {"mu0", PhysConst::mu0},
       {"q_e", PhysConst::q_e},
       {"m_e", PhysConst::m_e},
       {"m_p", PhysConst::m_p},
       {"m_u", PhysConst::m_u},
       {"kb", PhysConst::kb},
       {"pi", MathConst::pi},
      };

    for (auto it = symbols.begin(); it != symbols.end(); ) {
        // Always parsing in double precision avoids potential overflows that may occur when parsing
        // user's expressions because of the limited range of exponentials in single precision
        double v;

        WarpXUtilMsg::AlwaysAssert(recursive_symbols.count(*it)==0, "Expressions contains recursive symbol "+*it);
        recursive_symbols.insert(*it);
        const bool is_input = queryWithParser(pp_my_constants, it->c_str(), v);
        recursive_symbols.erase(*it);

        if (is_input) {
            parser.setConstant(*it, v);
            it = symbols.erase(it);
            continue;
        }

        auto constant = warpx_constants.find(*it);
        if (constant != warpx_constants.end()) {
          parser.setConstant(*it, constant->second);
          it = symbols.erase(it);
          continue;
        }

        ++it;
    }
    for (auto const& s : symbols) {
        amrex::Abort("makeParser::Unknown symbol "+s);
    }
    return parser;
}

double
parseStringtoReal(std::string str)
{
    auto parser = makeParser(str, {});
    auto exe = parser.compileHost<0>();
    double result = exe();
    return result;
}

int
parseStringtoInt(std::string str, std::string name)
{
    auto const rval = static_cast<amrex::Real>(parseStringtoReal(str));
    int ival = safeCastToInt(std::round(rval), name);
    return ival;
}

// Overloads for float/double instead of amrex::Real to allow makeParser() to query for
// my_constants as double even in single precision mode
// Always parsing in double precision avoids potential overflows that may occur when parsing user's
// expressions because of the limited range of exponentials in single precision
int
queryWithParser (const amrex::ParmParse& a_pp, char const * const str, float& val)
{
    // call amrex::ParmParse::query, check if the user specified str.
    std::string tmp_str;
    int is_specified = a_pp.query(str, tmp_str);
    if (is_specified)
    {
        // If so, create a parser object and apply it to the value provided by the user.
        std::string str_val;
        Store_parserString(a_pp, str, str_val);
        val = static_cast<float>(parseStringtoReal(str_val));
    }
    // return the same output as amrex::ParmParse::query
    return is_specified;
}

void
getWithParser (const amrex::ParmParse& a_pp, char const * const str, float& val)
{
    // If so, create a parser object and apply it to the value provided by the user.
    std::string str_val;
    Store_parserString(a_pp, str, str_val);
    val = static_cast<float>(parseStringtoReal(str_val));
}

int
queryWithParser (const amrex::ParmParse& a_pp, char const * const str, double& val)
{
    // call amrex::ParmParse::query, check if the user specified str.
    std::string tmp_str;
    int is_specified = a_pp.query(str, tmp_str);
    if (is_specified)
    {
        // If so, create a parser object and apply it to the value provided by the user.
        std::string str_val;
        Store_parserString(a_pp, str, str_val);
        val = parseStringtoReal(str_val);
    }
    // return the same output as amrex::ParmParse::query
    return is_specified;
}

void
getWithParser (const amrex::ParmParse& a_pp, char const * const str, double& val)
{
    // If so, create a parser object and apply it to the value provided by the user.
    std::string str_val;
    Store_parserString(a_pp, str, str_val);
    val = parseStringtoReal(str_val);
}

int
queryArrWithParser (const amrex::ParmParse& a_pp, char const * const str, std::vector<amrex::Real>& val,
                    const int start_ix, const int num_val)
{
    // call amrex::ParmParse::query, check if the user specified str.
    std::vector<std::string> tmp_str_arr;
    int is_specified = a_pp.queryarr(str, tmp_str_arr, start_ix, num_val);
    if (is_specified)
    {
        // If so, create parser objects and apply them to the values provided by the user.
        int const n = static_cast<int>(tmp_str_arr.size());
        val.resize(n);
        for (int i=0 ; i < n ; i++) {
            val[i] = static_cast<amrex::Real>(parseStringtoReal(tmp_str_arr[i]));
        }
    }
    // return the same output as amrex::ParmParse::query
    return is_specified;
}

void
getArrWithParser (const amrex::ParmParse& a_pp, char const * const str, std::vector<amrex::Real>& val,
                    const int start_ix, const int num_val)
{
    // Create parser objects and apply them to the values provided by the user.
    std::vector<std::string> tmp_str_arr;
    a_pp.getarr(str, tmp_str_arr, start_ix, num_val);

    int const n = static_cast<int>(tmp_str_arr.size());
    val.resize(n);
    for (int i=0 ; i < n ; i++) {
        val[i] = static_cast<amrex::Real>(parseStringtoReal(tmp_str_arr[i]));
    }
}

int queryWithParser (const amrex::ParmParse& a_pp, char const * const str, int& val) {
    amrex::Real rval;
    const int result = queryWithParser(a_pp, str, rval);
    if (result) {
        val = safeCastToInt(std::round(rval), str);
    }
    return result;
}

void getWithParser (const amrex::ParmParse& a_pp, char const * const str, int& val) {
    amrex::Real rval;
    getWithParser(a_pp, str, rval);
    val = safeCastToInt(std::round(rval), str);
}

int queryArrWithParser (const amrex::ParmParse& a_pp, char const * const str, std::vector<int>& val,
                        const int start_ix, const int num_val) {
    std::vector<amrex::Real> rval;
    const int result = queryArrWithParser(a_pp, str, rval, start_ix, num_val);
    if (result) {
        val.resize(rval.size());
        for (unsigned long i = 0 ; i < val.size() ; i++) {
            val[i] = safeCastToInt(std::round(rval[i]), str);
        }
    }
    return result;
}

void getArrWithParser (const amrex::ParmParse& a_pp, char const * const str, std::vector<int>& val,
                       const int start_ix, const int num_val) {
    std::vector<amrex::Real> rval;
    getArrWithParser(a_pp, str, rval, start_ix, num_val);
    val.resize(rval.size());
    for (unsigned long i = 0 ; i < val.size() ; i++) {
        val[i] = safeCastToInt(std::round(rval[i]), str);
    }
}

void CheckDims ()
{
    // Ensure that geometry.dims is set properly.
#if defined(WARPX_DIM_3D)
    std::string const dims_compiled = "3";
#elif defined(WARPX_DIM_XZ)
    std::string const dims_compiled = "2";
#elif defined(WARPX_DIM_1D_Z)
    std::string const dims_compiled = "1";
#elif defined(WARPX_DIM_RZ)
    std::string const dims_compiled = "RZ";
#endif
    ParmParse pp_geometry("geometry");
    std::string dims;
    pp_geometry.get("dims", dims);
    std::string dims_error = "ERROR: The selected WarpX executable was built as '";
    dims_error.append(dims_compiled).append("'-dimensional, but the ");
    dims_error.append("inputs file declares 'geometry.dims = ").append(dims).append("'.\n");
    dims_error.append("Please re-compile with a different WarpX_DIMS option or select the right executable name.");
    WarpXUtilMsg::AlwaysAssert(dims == dims_compiled, dims_error);
}

void CheckGriddingForRZSpectral ()
{
#ifdef WARPX_DIM_RZ
    // Ensure that geometry.dims is set properly.
    CheckDims();

    ParmParse pp_algo("algo");
    int maxwell_solver_id = GetAlgorithmInteger(pp_algo, "maxwell_solver");

    // only check for PSATD in RZ
    if (maxwell_solver_id != MaxwellSolverAlgo::PSATD)
        return;

    int max_level;
    Vector<int> n_cell(AMREX_SPACEDIM, -1);

    ParmParse pp_amr("amr");

    pp_amr.get("max_level",max_level);
    pp_amr.getarr("n_cell", n_cell, 0, AMREX_SPACEDIM);

    Vector<int> blocking_factor_x(max_level+1);
    Vector<int> max_grid_size_x(max_level+1);

    // Set the radial block size to be the power of 2 greater than or equal to
    // the number of grid cells. The blocking_factor must be a power of 2
    // and the max_grid_size should be a multiple of the blocking_factor.
    int k = 1;
    while (k < n_cell[0]) {
        k *= 2;
    }
    blocking_factor_x[0] = k;
    max_grid_size_x[0] = k;

    for (int lev=1 ; lev <= max_level ; lev++) {
        // For this to be correct, this needs to read in any user specified refinement ratios.
        // But since that is messy and unlikely to be needed anytime soon, the ratio is
        // fixed to 2 which will be the most likely value.
        blocking_factor_x[lev] = blocking_factor_x[lev-1]*2; // refRatio(lev-1);
        max_grid_size_x[lev] = max_grid_size_x[lev-1]*2; // refRatio(lev-1);
    }

    // Note that any user input values for these parameters are discarded.
    pp_amr.addarr("blocking_factor_x", blocking_factor_x);
    pp_amr.addarr("max_grid_size_x", max_grid_size_x);

    // Adjust the longitudinal block sizes, making sure that there are
    // more blocks than processors.
    // The factor of 8 is there to make some room for higher order
    // shape factors and filtering.
    int nprocs = ParallelDescriptor::NProcs();
    AMREX_ALWAYS_ASSERT_WITH_MESSAGE(n_cell[1] >= 8*nprocs,
                                     "With RZ spectral, there must be at least eight z-cells per processor so that there can be at least one block per processor.");

    // Get the longitudinal blocking factor in case it was set by the user.
    // If not set, use the default value of 8.
    Vector<int> bf;
    pp_amr.queryarr("blocking_factor", bf);
    pp_amr.queryarr("blocking_factor_y", bf);
    bf.resize(std::max(static_cast<int>(bf.size()),1),8);

    // Modify the default or any user input, making sure that the blocking factor
    // is small enough so that there will be at least as many blocks as there are
    // processors. Because of the ASSERT above, bf will never be less than 8.
    while (n_cell[1] < nprocs*bf[0]) {
        bf[0] /= 2;
    }
    pp_amr.addarr("blocking_factor_y", bf);

    // Get the longitudinal max grid size in case it was set by the user.
    // If not set, use the default value of 128.
    Vector<int> mg;
    pp_amr.queryarr("max_grid_size", mg);
    pp_amr.queryarr("max_grid_size_y", mg);
    mg.resize(std::max(static_cast<int>(mg.size()),1),128);

    // Modify the default or any user input, making sure that the max grid size
    // (of the coarsest level) is small enough so that there will be at least
    // as many blocks as there are processors.
    while (n_cell[1] < nprocs*mg[0]) {
        mg[0] /= 2;
    }
    pp_amr.addarr("max_grid_size_y", mg);
#endif
}


void ReadBCParams ()
{

    amrex::Vector<std::string> field_BC_lo(AMREX_SPACEDIM,"default");
    amrex::Vector<std::string> field_BC_hi(AMREX_SPACEDIM,"default");
    amrex::Vector<std::string> particle_BC_lo(AMREX_SPACEDIM,"default");
    amrex::Vector<std::string> particle_BC_hi(AMREX_SPACEDIM,"default");
    amrex::Vector<int> geom_periodicity(AMREX_SPACEDIM,0);
    ParmParse pp_geometry("geometry");
    ParmParse pp_warpx("warpx");
    ParmParse pp_algo("algo");
    int maxwell_solver_id = GetAlgorithmInteger(pp_algo, "maxwell_solver");
    if (pp_geometry.queryarr("is_periodic", geom_periodicity)) {
        amrex::Abort("geometry.is_periodic is not supported. Please use `boundary.field_lo`, `boundary.field_hi` to specifiy field boundary conditions and 'boundary.particle_lo', 'boundary.particle_hi'  to specify particle boundary conditions.");
    }
    // particle boundary may not be explicitly specified for some applications
    bool particle_boundary_specified = false;
    ParmParse pp_boundary("boundary");
    pp_boundary.queryarr("field_lo", field_BC_lo, 0, AMREX_SPACEDIM);
    pp_boundary.queryarr("field_hi", field_BC_hi, 0, AMREX_SPACEDIM);
    if (pp_boundary.queryarr("particle_lo", particle_BC_lo, 0, AMREX_SPACEDIM))
        particle_boundary_specified = true;
    if (pp_boundary.queryarr("particle_hi", particle_BC_hi, 0, AMREX_SPACEDIM))
        particle_boundary_specified = true;
    AMREX_ALWAYS_ASSERT(field_BC_lo.size() == AMREX_SPACEDIM);
    AMREX_ALWAYS_ASSERT(field_BC_hi.size() == AMREX_SPACEDIM);
    AMREX_ALWAYS_ASSERT(particle_BC_lo.size() == AMREX_SPACEDIM);
    AMREX_ALWAYS_ASSERT(particle_BC_hi.size() == AMREX_SPACEDIM);

    for (int idim = 0; idim < AMREX_SPACEDIM; ++idim) {
        // Get field boundary type
        WarpX::field_boundary_lo[idim] = GetFieldBCTypeInteger(field_BC_lo[idim]);
        WarpX::field_boundary_hi[idim] = GetFieldBCTypeInteger(field_BC_hi[idim]);
        // Get particle boundary type
        WarpX::particle_boundary_lo[idim] = GetParticleBCTypeInteger(particle_BC_lo[idim]);
        WarpX::particle_boundary_hi[idim] = GetParticleBCTypeInteger(particle_BC_hi[idim]);

        if (WarpX::field_boundary_lo[idim] == FieldBoundaryType::Periodic ||
            WarpX::field_boundary_hi[idim] == FieldBoundaryType::Periodic ||
            WarpX::particle_boundary_lo[idim] == ParticleBoundaryType::Periodic ||
            WarpX::particle_boundary_hi[idim] == ParticleBoundaryType::Periodic ) {
            geom_periodicity[idim] = 1;
            // to ensure both lo and hi are set to periodic consistently for both field and particles.
            AMREX_ALWAYS_ASSERT_WITH_MESSAGE(
                (WarpX::field_boundary_lo[idim]  == FieldBoundaryType::Periodic) &&
                (WarpX::field_boundary_hi[idim]  == FieldBoundaryType::Periodic),
            "field boundary must be consistenly periodic in both lo and hi");
            if (particle_boundary_specified) {
                AMREX_ALWAYS_ASSERT_WITH_MESSAGE(
                    (WarpX::particle_boundary_lo[idim] == ParticleBoundaryType::Periodic) &&
                    (WarpX::particle_boundary_hi[idim] == ParticleBoundaryType::Periodic),
               "field and particle boundary must be periodic in both lo and hi");
            } else {
                // set particle boundary to periodic
                WarpX::particle_boundary_lo[idim] = ParticleBoundaryType::Periodic;
                WarpX::particle_boundary_hi[idim] = ParticleBoundaryType::Periodic;
            }
        }
        if (maxwell_solver_id == MaxwellSolverAlgo::PSATD) {
            if (WarpX::field_boundary_lo[idim] == FieldBoundaryType::PEC ||
                WarpX::field_boundary_hi[idim] == FieldBoundaryType::PEC) {
                amrex::Abort(" PEC boundary not implemented for PSATD, yet!");
            }
        }
    }

    // Appending periodicity information to input so that it can be used by amrex
    // to set parameters necessary to define geometry and perform communication
    // such as FillBoundary. The periodicity is 1 if user-define boundary condition is
    // periodic else it is set to 0.
    pp_geometry.addarr("is_periodic", geom_periodicity);
}

namespace WarpXUtilMsg{

void AlwaysAssert(bool is_expression_true, const std::string& msg = "ERROR!")
{
    if(is_expression_true) return;

    amrex::Abort(msg);
}

}

namespace WarpXUtilStr
{
    bool is_in(const std::vector<std::string>& vect,
               const std::string& elem)
    {
        return (std::find(vect.begin(), vect.end(), elem) != vect.end());
    }

    bool is_in(const std::vector<std::string>& vect,
               const std::vector<std::string>& elems)
    {
<<<<<<< HEAD
        bool value = false;
        for (const auto& elem : elems){
            if (is_in(vect, elem)) value = true;
        }
        return value;
=======
        return std::any_of(elems.begin(), elems.end(),
            [&](const auto elem){return is_in(vect, elem);});
>>>>>>> e27a6872
    }

}

namespace WarpXUtilLoadBalance
{
    bool doCosts (const amrex::LayoutData<amrex::Real>* costs, const amrex::BoxArray ba,
                  const amrex::DistributionMapping& dm)
    {
        bool consistent = costs && (dm == costs->DistributionMap()) &&
            (ba.CellEqual(costs->boxArray())) &&
            (WarpX::load_balance_costs_update_algo == LoadBalanceCostsUpdateAlgo::Timers);
        return consistent;
    }
}<|MERGE_RESOLUTION|>--- conflicted
+++ resolved
@@ -723,16 +723,8 @@
     bool is_in(const std::vector<std::string>& vect,
                const std::vector<std::string>& elems)
     {
-<<<<<<< HEAD
-        bool value = false;
-        for (const auto& elem : elems){
-            if (is_in(vect, elem)) value = true;
-        }
-        return value;
-=======
         return std::any_of(elems.begin(), elems.end(),
             [&](const auto elem){return is_in(vect, elem);});
->>>>>>> e27a6872
     }
 
 }
