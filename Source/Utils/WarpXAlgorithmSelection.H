--- conflicted
+++ resolved
@@ -117,34 +117,6 @@
 
 /** Field boundary conditions at the domain boundary
  */
-<<<<<<< HEAD
-enum struct FieldBoundaryType {
-        PML = 0,
-        Periodic = 1,
-        PEC = 2,      //!< perfect electric conductor (PEC) with E_tangential=0
-        PMC = 3,      //!< perfect magnetic conductor (PMC) with B_tangential=0
-        Damped = 4,   // Fields in the guard cells are damped for PSATD
-                      //in the moving window direction
-        Absorbing_SilverMueller = 5, // Silver-Mueller boundary condition
-        Neumann = 6, // For electrostatic, the normal E is set to zero
-        None = 7,    // The fields values at the boundary are not updated. This is
-                     // useful for cylindrical and spherical simulations, at r=0.
-        Open = 8     // Used in the Integrated Green Function Poisson solver
-                     // Note that the solver implicitely assumes open BCs:
-                     // no need to enforce them separately
-};
-
-/** Particle boundary conditions at the domain boundary
- */
-enum struct ParticleBoundaryType {
-        Absorbing = 0,     //!< particles crossing domain boundary are removed
-        Open = 1,          //!< particles cross domain boundary leave with damped j
-        Reflecting = 2,     //!< particles are reflected
-        Periodic = 3,      //!< particles are introduced from the periodic boundary
-        Thermal = 4,
-        None = 5           //!< For r=0 boundary with cylindrical and spherical simulations
-};
-=======
 AMREX_ENUM(FieldBoundaryType,
            PML,
            Periodic,
@@ -172,7 +144,6 @@
            Thermal,
            None,          //!< For r=0 boundary with RZ simulations
            Default = Absorbing);
->>>>>>> 2d617203
 
 /** MPI reductions
  */
