--- conflicted
+++ resolved
@@ -24,16 +24,6 @@
 
 /**
   * \brief struct to select algorithm for macroscopic Maxwell solver
-<<<<<<< HEAD
-           LaxWendroff represents sigma*E^(n+1/2) = sigma*0.5*(E^(n) + E^(n+1))
-           Backward Euler represents sigma*E^(n+1/2) = sigma*E^(n)
-           default is LaxWendroff.
-  */
-struct MacroscopicSolverAlgo {
-    enum {
-        LaxWendroff = 0,
-        BackwardEuler = 1
-=======
            LaxWendroff (semi-implicit) represents sigma*E = sigma*0.5*(E^(n) + E^(n+1))
            Backward Euler (fully-implicit) represents sigma*E = sigma*E^(n+1)
            default is Backward Euler as it is more robust.
@@ -42,7 +32,6 @@
     enum {
         BackwardEuler = 0,
         LaxWendroff = 1
->>>>>>> 36b4ef47
     };
 };
 
