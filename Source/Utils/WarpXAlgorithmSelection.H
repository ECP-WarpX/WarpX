/* Copyright 2019 David Grote, Luca Fedeli, Remi Lehe
 * Yinjian Zhao
 *
 * This file is part of WarpX.
 *
 * License: BSD-3-Clause-LBNL
 */
#ifndef WARPX_UTILS_WARPXALGORITHMSELECTION_H_
#define WARPX_UTILS_WARPXALGORITHMSELECTION_H_

#include <AMReX_BaseFwd.H>
#include <AMReX_Enum.H>
#include <ablastr/utils/Enums.H>

#include <string>

using namespace ablastr::utils::enums;  // NOLINT(google-global-names-in-headers)


/**
  * \brief struct to determine the computational medium, i.e., vacuum or material/macroscopic
           default is vacuum.
  */
AMREX_ENUM(MediumForEM,
           Vacuum,
           Macroscopic,
           Default = Vacuum);

/**
  * \brief struct to select the overall evolve scheme
  */
AMREX_ENUM(EvolveScheme,
           Explicit,
           ThetaImplicitEM,
           SemiImplicitEM,
           Default = Explicit);

/**
  * \brief struct to select algorithm for macroscopic Maxwell solver
           LaxWendroff (semi-implicit) represents sigma*E = sigma*0.5*(E^(n) + E^(n+1))
           Backward Euler (fully-implicit) represents sigma*E = sigma*E^(n+1)
           default is Backward Euler as it is more robust.
  */
<<<<<<< HEAD
struct MacroscopicSolverAlgo {
    enum {
        BackwardEuler = 0,
        LaxWendroff = 1
    };
};

struct ElectromagneticSolverAlgo {
    enum {
        None = 0,
        Yee = 1,
        CKC = 2,
        PSATD = 3,
        ECT = 4,
        HybridPIC = 5
    };
};

struct ElectrostaticSolverAlgo {
    enum {
        None = 0,
        Relativistic = 1,
        LabFrameElectroMagnetostatic = 2,
        LabFrame = 3,  // Non relativistic
        LabFrameSemiImplicit = 4
    };
};

struct PoissonSolverAlgo {
    enum {
        Multigrid = 1,
        IntegratedGreenFunction = 2,
    };
};

struct ParticlePusherAlgo {
    enum {
        Boris = 0,
        Vay = 1,
        HigueraCary = 2
    };
};

struct CurrentDepositionAlgo {
    enum {
        Esirkepov = 0,
        Direct = 1,
        Vay = 2,
        Villasenor = 3
    };
};

struct ChargeDepositionAlgo {
    // Only the Standard algorithm is implemented
    enum {
        Standard = 0
    };
};

struct GatheringAlgo {
    enum {
        EnergyConserving = 0,
        MomentumConserving
    };
};

struct PSATDSolutionType {
    enum {
        FirstOrder = 0,
        SecondOrder = 1
    };
};

struct JInTime {
    enum {
        Constant = 0,
        Linear = 1
    };
};

struct RhoInTime {
    enum {
        Constant = 0,
        Linear = 1
    };
};
=======
AMREX_ENUM(MacroscopicSolverAlgo,
           BackwardEuler,
           LaxWendroff,
           Default = BackwardEuler);

AMREX_ENUM(ElectromagneticSolverAlgo,
           None,
           Yee,
           CKC,
           PSATD,
           ECT,
           HybridPIC,
           hybrid = HybridPIC,
           Default = Yee);

AMREX_ENUM(ElectrostaticSolverAlgo,
           None,
           Relativistic,
           LabFrameElectroMagnetostatic,
           LabFrame,
           Default = None);

AMREX_ENUM(PoissonSolverAlgo,
           Multigrid,
           IntegratedGreenFunction,
           fft = IntegratedGreenFunction,
           Default = Multigrid);

AMREX_ENUM(ParticlePusherAlgo,
           Boris,
           Vay,
           HigueraCary,
           higuera = HigueraCary,
           Default = Boris);

AMREX_ENUM(CurrentDepositionAlgo,
           Esirkepov,
           Direct,
           Vay,
           Villasenor,
           Default = Esirkepov);

AMREX_ENUM(ChargeDepositionAlgo,
           Standard,
           Default = Standard);

AMREX_ENUM(GatheringAlgo,
           EnergyConserving,
           MomentumConserving,
           Default = EnergyConserving);

AMREX_ENUM(PSATDSolutionType,
           FirstOrder,
           SecondOrder,
           Default = SecondOrder);

AMREX_ENUM(JInTime,
           Constant,
           Linear,
           Default = Constant);

AMREX_ENUM(RhoInTime,
           Constant,
           Linear,
           Default = Linear);
>>>>>>> eef12e96

/** Strategy to compute weights for use in load balance.
 */
AMREX_ENUM(LoadBalanceCostsUpdateAlgo,
           Timers,     //!< load balance according to in-code timer-based weights (i.e., with  `costs`)
           Heuristic,  /**< load balance according to weights computed from number of cells
                          and number of particles per box (i.e., with `costs_heuristic`) */
           Default = Timers);

/** Field boundary conditions at the domain boundary
 */
AMREX_ENUM(FieldBoundaryType,
           PML,
           Periodic,
           PEC,      //!< perfect electric conductor (PEC) with E_tangential=0
           PMC,      //!< perfect magnetic conductor (PMC) with B_tangential=0
           Damped,   // Fields in the guard cells are damped for PSATD
                     //in the moving window direction
           Absorbing_SilverMueller, // Silver-Mueller boundary condition
           absorbingsilvermueller = Absorbing_SilverMueller,
           Neumann, // For electrostatic, the normal E is set to zero
           None,    // The fields values at the boundary are not updated. This is
                    // useful for RZ simulations, at r=0.
           Open,    // Used in the Integrated Green Function Poisson solver
                    // Note that the solver implicitely assumes open BCs:
                    // no need to enforce them separately
           Default = PML);

/** Particle boundary conditions at the domain boundary
 */
AMREX_ENUM(ParticleBoundaryType,
           Absorbing,     //!< particles crossing domain boundary are removed
           Open,          //!< particles cross domain boundary leave with damped j
           Reflecting,    //!< particles are reflected
           Periodic,      //!< particles are introduced from the periodic boundary
           Thermal,
           None,          //!< For r=0 boundary with RZ simulations
           Default = Absorbing);

/** MPI reductions
 */
AMREX_ENUM(ReductionType,
           Maximum,
           Minimum,
           Sum,
           Integral = Sum);

#endif // WARPX_UTILS_WARPXALGORITHMSELECTION_H_<|MERGE_RESOLUTION|>--- conflicted
+++ resolved
@@ -41,94 +41,6 @@
            Backward Euler (fully-implicit) represents sigma*E = sigma*E^(n+1)
            default is Backward Euler as it is more robust.
   */
-<<<<<<< HEAD
-struct MacroscopicSolverAlgo {
-    enum {
-        BackwardEuler = 0,
-        LaxWendroff = 1
-    };
-};
-
-struct ElectromagneticSolverAlgo {
-    enum {
-        None = 0,
-        Yee = 1,
-        CKC = 2,
-        PSATD = 3,
-        ECT = 4,
-        HybridPIC = 5
-    };
-};
-
-struct ElectrostaticSolverAlgo {
-    enum {
-        None = 0,
-        Relativistic = 1,
-        LabFrameElectroMagnetostatic = 2,
-        LabFrame = 3,  // Non relativistic
-        LabFrameSemiImplicit = 4
-    };
-};
-
-struct PoissonSolverAlgo {
-    enum {
-        Multigrid = 1,
-        IntegratedGreenFunction = 2,
-    };
-};
-
-struct ParticlePusherAlgo {
-    enum {
-        Boris = 0,
-        Vay = 1,
-        HigueraCary = 2
-    };
-};
-
-struct CurrentDepositionAlgo {
-    enum {
-        Esirkepov = 0,
-        Direct = 1,
-        Vay = 2,
-        Villasenor = 3
-    };
-};
-
-struct ChargeDepositionAlgo {
-    // Only the Standard algorithm is implemented
-    enum {
-        Standard = 0
-    };
-};
-
-struct GatheringAlgo {
-    enum {
-        EnergyConserving = 0,
-        MomentumConserving
-    };
-};
-
-struct PSATDSolutionType {
-    enum {
-        FirstOrder = 0,
-        SecondOrder = 1
-    };
-};
-
-struct JInTime {
-    enum {
-        Constant = 0,
-        Linear = 1
-    };
-};
-
-struct RhoInTime {
-    enum {
-        Constant = 0,
-        Linear = 1
-    };
-};
-=======
 AMREX_ENUM(MacroscopicSolverAlgo,
            BackwardEuler,
            LaxWendroff,
@@ -149,6 +61,7 @@
            Relativistic,
            LabFrameElectroMagnetostatic,
            LabFrame,
+           LabFrameSemiImplicit,
            Default = None);
 
 AMREX_ENUM(PoissonSolverAlgo,
@@ -194,7 +107,6 @@
            Constant,
            Linear,
            Default = Linear);
->>>>>>> eef12e96
 
 /** Strategy to compute weights for use in load balance.
  */
