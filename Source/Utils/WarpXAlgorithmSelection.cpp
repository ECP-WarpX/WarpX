--- conflicted
+++ resolved
@@ -22,18 +22,16 @@
 // Define dictionary with correspondance between user-input strings,
 // and corresponding integer for use inside the code
 
-<<<<<<< HEAD
 const std::map<std::string, int> evolve_scheme_to_int = {
     {"explicit",        EvolveScheme::Explicit },
     {"implicit_picard", EvolveScheme::ImplicitPicard },
     {"default",         EvolveScheme::Explicit }
-=======
+
 const std::map<std::string, int> grid_to_int = {
     {"collocated", GridType::Collocated},
     {"staggered", GridType::Staggered},
     {"hybrid", GridType::Hybrid},
     {"default", GridType::Staggered}
->>>>>>> 370632a6
 };
 
 const std::map<std::string, int> electromagnetic_solver_algo_to_int = {
