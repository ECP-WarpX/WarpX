/* Copyright 2019-2020 Andrew Myers, David Grote, Maxence Thevenet
 * Remi Lehe
 *
 * This file is part of WarpX.
 *
 * License: BSD-3-Clause-LBNL
 */
#ifndef WARPX_COMPLEX_H_
#define WARPX_COMPLEX_H_

#ifdef WARPX_USE_PSATD
<<<<<<< HEAD
#  include <ablastr/fft/AnyFFT.H>
=======
#  include <ablastr/math/fft/AnyFFT.H>
>>>>>>> 254a9e23
#endif

#include <AMReX_Gpu.H>
#include <AMReX_GpuComplex.H>
#include <AMReX_REAL.H>

#include <complex>

// Defines a complex type on GPU & CPU
using Complex = amrex::GpuComplex<amrex::Real>;

#ifdef WARPX_USE_PSATD
<<<<<<< HEAD
static_assert(sizeof(Complex) == sizeof(ablastr::anyfft::Complex),
=======
static_assert(sizeof(Complex) == sizeof(ablastr::math::anyfft::Complex),
>>>>>>> 254a9e23
    "The complex type in WarpX and the FFT library do not match.");
#endif

static_assert(sizeof(Complex) == sizeof(amrex::Real[2]),
              "Unexpected complex type.");

#endif //WARPX_COMPLEX_H_<|MERGE_RESOLUTION|>--- conflicted
+++ resolved
@@ -9,11 +9,7 @@
 #define WARPX_COMPLEX_H_
 
 #ifdef WARPX_USE_PSATD
-<<<<<<< HEAD
-#  include <ablastr/fft/AnyFFT.H>
-=======
 #  include <ablastr/math/fft/AnyFFT.H>
->>>>>>> 254a9e23
 #endif
 
 #include <AMReX_Gpu.H>
@@ -26,11 +22,7 @@
 using Complex = amrex::GpuComplex<amrex::Real>;
 
 #ifdef WARPX_USE_PSATD
-<<<<<<< HEAD
-static_assert(sizeof(Complex) == sizeof(ablastr::anyfft::Complex),
-=======
 static_assert(sizeof(Complex) == sizeof(ablastr::math::anyfft::Complex),
->>>>>>> 254a9e23
     "The complex type in WarpX and the FFT library do not match.");
 #endif
 
