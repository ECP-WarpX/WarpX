/* Copyright 2019 Axel Huebl, Maxence Thevenet, Weiqun Zhang
 *
 *
 * This file is part of WarpX.
 *
 * License: BSD-3-Clause-LBNL
 */

#include <WarpX.H>

#include <AMReX_BaseFab.H>
#include <AMReX_Config.H>
#include <AMReX_FabArray.H>
#include <AMReX_Geometry.H>
#include <AMReX_GpuControl.H>
#include <AMReX_IntVect.H>
#include <AMReX_MFIter.H>
#include <AMReX_REAL.H>
#include <AMReX_RealVect.H>
#include <AMReX_SPACE.H>
#include <AMReX_TagBox.H>

#include <AMReX_BaseFwd.H>

using namespace amrex;

void
WarpX::ErrorEst (int lev, TagBoxArray& tags, Real time, int /*ngrow*/)
{
    const auto problo = Geom(lev).ProbLoArray();
    const auto dx = Geom(lev).CellSizeArray();

    const auto ftlo = fine_tag_lo;
    const auto fthi = fine_tag_hi;

#ifdef AMREX_USE_OMP
#pragma omp parallel if (amrex::Gpu::notInLaunchRegion())
#endif
    for (MFIter mfi(tags); mfi.isValid(); ++mfi)
    {
        const Box& bx = mfi.fabbox();
        const auto& fab = tags.array(mfi);
        ParallelFor(bx, [=] AMREX_GPU_DEVICE (int i, int j, int k) noexcept
        {
<<<<<<< HEAD
            const IntVect& cell = bi();
            RealVect pos {AMREX_D_DECL((cell[0]+0.5_rt)*dx[0]+problo[0],
                                       (cell[1]+0.5_rt)*dx[1]+problo[1],
                                       (cell[2]+0.5_rt)*dx[2]+problo[2])};
            if (pos > fine_tag_lo && pos < fine_tag_hi) {
                fab(cell) = (time > 0.0) ? TagBox::CLEAR : TagBox::SET;
=======
            RealVect pos {AMREX_D_DECL((i+0.5_rt)*dx[0]+problo[0],
                                       (j+0.5_rt)*dx[1]+problo[1],
                                       (k+0.5_rt)*dx[2]+problo[2])};
            if (pos > ftlo && pos < fthi) {
                fab(i,j,k) = TagBox::SET;
>>>>>>> 4dff22e3
            }
        });
    }
}<|MERGE_RESOLUTION|>--- conflicted
+++ resolved
@@ -42,20 +42,11 @@
         const auto& fab = tags.array(mfi);
         ParallelFor(bx, [=] AMREX_GPU_DEVICE (int i, int j, int k) noexcept
         {
-<<<<<<< HEAD
-            const IntVect& cell = bi();
-            RealVect pos {AMREX_D_DECL((cell[0]+0.5_rt)*dx[0]+problo[0],
-                                       (cell[1]+0.5_rt)*dx[1]+problo[1],
-                                       (cell[2]+0.5_rt)*dx[2]+problo[2])};
-            if (pos > fine_tag_lo && pos < fine_tag_hi) {
-                fab(cell) = (time > 0.0) ? TagBox::CLEAR : TagBox::SET;
-=======
             RealVect pos {AMREX_D_DECL((i+0.5_rt)*dx[0]+problo[0],
                                        (j+0.5_rt)*dx[1]+problo[1],
                                        (k+0.5_rt)*dx[2]+problo[2])};
             if (pos > ftlo && pos < fthi) {
-                fab(i,j,k) = TagBox::SET;
->>>>>>> 4dff22e3
+                fab(i,j,k) = (time > Real(0.0)) ? TagBox::CLEAR : TagBox::SET;
             }
         });
     }
