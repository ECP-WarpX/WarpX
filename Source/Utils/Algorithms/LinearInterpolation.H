/* Copyright 2022 Luca Fedeli
 *
 * This file is part of WarpX.
 *
 * License: BSD-3-Clause-LBNL
 */

#ifndef WARPX_UTILS_ALGORITHMS_LINEAR_INTERPOLATION_H_
#define WARPX_UTILS_ALGORITHMS_LINEAR_INTERPOLATION_H_

#include <AMReX_Extension.H>
#include <AMReX_GpuQualifiers.H>

namespace utils::algorithms
{
    /** \brief Performs a linear interpolation
     *
     * Performs a linear interpolation at x given the 2 points
     * (x0, f0) and (x1, f1)
     */
<<<<<<< HEAD
    template<typename T, typename D> AMREX_GPU_DEVICE AMREX_FORCE_INLINE
    D linear_interp(T x0, T x1, D f0, D f1, T x)
=======
    template<typename TCoord, typename TVal> AMREX_GPU_DEVICE AMREX_FORCE_INLINE
    constexpr auto linear_interp(
        TCoord x0, TCoord x1,
        TVal f0, TVal f1,
        TCoord x)
>>>>>>> 03bfb024
    {
        return ((x1-x)*f0 + (x-x0)*f1)/(x1-x0);
    }

    /** \brief Performs a bilinear interpolation
     *
     * Performs a bilinear interpolation at (x,y) given the 4 points
     * (x0, y0, f00), (x0, y1, f01), (x1, y0, f10), (x1, y1, f11).
     */
<<<<<<< HEAD
    template<typename T, typename D> AMREX_GPU_DEVICE AMREX_FORCE_INLINE
    D bilinear_interp(T x0, T x1, T y0, T y1, D f00, D f01, D f10, D f11, T x, T y)
    {
        const D fx0 = linear_interp(x0, x1, f00, f10, x);
        const D fx1 = linear_interp(x0, x1, f01, f11, x);
=======
    template<typename TCoord, typename TVal> AMREX_GPU_DEVICE AMREX_FORCE_INLINE
    constexpr auto bilinear_interp(
        TCoord x0, TCoord x1, TCoord y0, TCoord y1,
        TVal f00, TVal f01, TVal f10, TVal f11,
        TCoord x, TCoord y)
    {
        const auto fx0 = linear_interp(x0, x1, f00, f10, x);
        const auto fx1 = linear_interp(x0, x1, f01, f11, x);
>>>>>>> 03bfb024
        return linear_interp(y0, y1, fx0, fx1, y);
    }

    /** \brief Performs a trilinear interpolation
     *
     * Performs a trilinear interpolation at (x,y,z) given the 8 points
     * (x0, y0, z0, f000), (x0, y0, z1, f001), (x0, y1, z0, f010), (x0, y1, z1, f011),
     * (x1, y0, z0, f100), (x1, y0, z1, f101), (x1, y1, z0, f110), (x1, y1, z1, f111)
     */
<<<<<<< HEAD
    template<typename T, typename D> AMREX_GPU_DEVICE AMREX_FORCE_INLINE
    D trilinear_interp(T x0, T x1,T y0, T y1, T z0, T z1,
        D f000, D f001, D f010, D f011, D f100, D f101, D f110, D f111,
        T x, T y, T z)
    {
        const D fxy0 = bilinear_interp(
            x0, x1, y0, y1, f000, f010, f100, f110, x, y);
        const D fxy1 = bilinear_interp(
=======
    template<typename TCoord, typename TVal> AMREX_GPU_DEVICE AMREX_FORCE_INLINE
    constexpr auto trilinear_interp(
        TCoord x0, TCoord x1, TCoord y0, TCoord y1, TCoord z0, TCoord z1,
        TVal f000, TVal f001, TVal f010, TVal f011, TVal f100, TVal f101, TVal f110, TVal f111,
        TCoord x, TCoord y, TCoord z)
    {
        const auto fxy0 = bilinear_interp(
            x0, x1, y0, y1, f000, f010, f100, f110, x, y);
        const auto fxy1 = bilinear_interp(
>>>>>>> 03bfb024
            x0, x1, y0, y1, f001, f011, f101, f111, x, y);
        return linear_interp(z0, z1, fxy0, fxy1, z);
    }
}

#endif //WARPX_UTILS_ALGORITHMS_LINEAR_INTERPOLATION_H_<|MERGE_RESOLUTION|>--- conflicted
+++ resolved
@@ -18,16 +18,11 @@
      * Performs a linear interpolation at x given the 2 points
      * (x0, f0) and (x1, f1)
      */
-<<<<<<< HEAD
-    template<typename T, typename D> AMREX_GPU_DEVICE AMREX_FORCE_INLINE
-    D linear_interp(T x0, T x1, D f0, D f1, T x)
-=======
     template<typename TCoord, typename TVal> AMREX_GPU_DEVICE AMREX_FORCE_INLINE
     constexpr auto linear_interp(
         TCoord x0, TCoord x1,
         TVal f0, TVal f1,
         TCoord x)
->>>>>>> 03bfb024
     {
         return ((x1-x)*f0 + (x-x0)*f1)/(x1-x0);
     }
@@ -37,13 +32,6 @@
      * Performs a bilinear interpolation at (x,y) given the 4 points
      * (x0, y0, f00), (x0, y1, f01), (x1, y0, f10), (x1, y1, f11).
      */
-<<<<<<< HEAD
-    template<typename T, typename D> AMREX_GPU_DEVICE AMREX_FORCE_INLINE
-    D bilinear_interp(T x0, T x1, T y0, T y1, D f00, D f01, D f10, D f11, T x, T y)
-    {
-        const D fx0 = linear_interp(x0, x1, f00, f10, x);
-        const D fx1 = linear_interp(x0, x1, f01, f11, x);
-=======
     template<typename TCoord, typename TVal> AMREX_GPU_DEVICE AMREX_FORCE_INLINE
     constexpr auto bilinear_interp(
         TCoord x0, TCoord x1, TCoord y0, TCoord y1,
@@ -52,7 +40,6 @@
     {
         const auto fx0 = linear_interp(x0, x1, f00, f10, x);
         const auto fx1 = linear_interp(x0, x1, f01, f11, x);
->>>>>>> 03bfb024
         return linear_interp(y0, y1, fx0, fx1, y);
     }
 
@@ -62,16 +49,6 @@
      * (x0, y0, z0, f000), (x0, y0, z1, f001), (x0, y1, z0, f010), (x0, y1, z1, f011),
      * (x1, y0, z0, f100), (x1, y0, z1, f101), (x1, y1, z0, f110), (x1, y1, z1, f111)
      */
-<<<<<<< HEAD
-    template<typename T, typename D> AMREX_GPU_DEVICE AMREX_FORCE_INLINE
-    D trilinear_interp(T x0, T x1,T y0, T y1, T z0, T z1,
-        D f000, D f001, D f010, D f011, D f100, D f101, D f110, D f111,
-        T x, T y, T z)
-    {
-        const D fxy0 = bilinear_interp(
-            x0, x1, y0, y1, f000, f010, f100, f110, x, y);
-        const D fxy1 = bilinear_interp(
-=======
     template<typename TCoord, typename TVal> AMREX_GPU_DEVICE AMREX_FORCE_INLINE
     constexpr auto trilinear_interp(
         TCoord x0, TCoord x1, TCoord y0, TCoord y1, TCoord z0, TCoord z1,
@@ -81,7 +58,6 @@
         const auto fxy0 = bilinear_interp(
             x0, x1, y0, y1, f000, f010, f100, f110, x, y);
         const auto fxy1 = bilinear_interp(
->>>>>>> 03bfb024
             x0, x1, y0, y1, f001, f011, f101, f111, x, y);
         return linear_interp(z0, z1, fxy0, fxy1, z);
     }
