/* Copyright 2024 The WarpX Community
 *
 * This file is part of WarpX.
 *
 * License: BSD-3-Clause-LBNL
 * Authors: Luca Fedeli, Justin Angus, Remi Lehe, Axel Huebl
 */
#ifndef WARPX_FIELDS_H_
#define WARPX_FIELDS_H_

#include <ablastr/fields/MultiFabRegister.H>

#include <AMReX_Enum.H>

#include <algorithm>
#include <iterator>


namespace warpx::fields
{
    /** Unique identifiers for WarpX scalar and vector fields.
     *
     * These are implemented as amrex::MultiFab (one or one per component "direction",
     * respectively) and stored in the ablastr::fields::MultiFabRegister .
     */
    AMREX_ENUM(FieldType,
        None,
        Efield_aux, /**< Field that the particles gather from. Obtained from Efield_fp (and Efield_cp when using MR); see UpdateAuxilaryData */
        Bfield_aux, /**< Field that the particles gather from. Obtained from Bfield_fp (and Bfield_cp when using MR); see UpdateAuxilaryData */
        Efield_fp,  /**< The field that is updated by the field solver at each timestep */
        Bfield_fp,  /**< The field that is updated by the field solver at each timestep */
        Efield_fp_external, /**< Stores grid particle fields provided by the user as  through an openPMD file */
        Bfield_fp_external, /**< Stores grid particle fields provided by the user as  through an openPMD file */
        current_fp, /**< The current that is used as a source for the field solver */
        current_fp_nodal, /**< Only used when using nodal current deposition */
        current_fp_vay,   /**< Only used when using Vay current deposition */
        current_buf, /**< Particles that are close to the edge of the MR patch (i.e. in the deposition buffer) deposit to this field. */
        current_store, /**< Only used when doing subcycling with mesh refinement, for book-keeping of currents */
        rho_buf, /**< Particles that are close to the edge of the MR patch (i.e. in the deposition buffer) deposit to this field. */
        rho_fp,  /**< The charge density that is used as a source for the field solver (mostly for labframe electrostatic and PSATD) */
        F_fp, /**< Used for divE cleaning */
        G_fp, /**< Used for divB cleaning */
        phi_fp, /**< Obtained by the Poisson solver, for labframe electrostatic */
        vector_potential_fp, /**< Obtained by the magnetostatic solver */
        vector_potential_fp_nodal,
        vector_potential_grad_buf_e_stag,
        vector_potential_grad_buf_b_stag,
        hybrid_electron_pressure_fp,
        hybrid_rho_fp_temp,
        hybrid_current_fp_temp,
        hybrid_current_fp_ampere,
        hybrid_current_fp_external,
<<<<<<< HEAD
        hybrid_B_fp_external,
        hybrid_E_fp_external,
        Efield_cp,  //!< Only used with MR. The field that is updated by the field solver at each timestep, on the coarse patch of each level
        Bfield_cp,  //!< Only used with MR. The field that is updated by the field solver at each timestep, on the coarse patch of each level
        current_cp, //!< Only used with MR. The current that is used as a source for the field solver, on the coarse patch of each level
        rho_cp, //!< Only used with MR. The charge density that is used as a source for the field solver, on the coarse patch of each level
        F_cp,   //!< Only used with MR. Used for divE cleaning, on the coarse patch of each level
        G_cp,   //!< Only used with MR. Used for divB cleaning, on the coarse patch of each level
        Efield_cax, //!< Only used with MR. Particles that are close to the edge of the MR patch (i.e. in the gather buffer) gather from this field
        Bfield_cax, //!< Only used with MR. Particles that are close to the edge of the MR patch (i.e. in the gather buffer) gather from this field
        E_external_particle_field, //!< Stores external particle fields provided by the user as  through an openPMD file
        B_external_particle_field, //!< Stores external particle fields provided by the user as  through an openPMD file
        distance_to_eb, //!< Only used with embedded boundaries (EB). Stores the distance to the nearest EB
        edge_lengths,   //!< Only used with embedded boundaries (EB). Indicates the length of the cell edge that is covered by the EB, in SI units
        face_areas,     //!< Only used with embedded boundaries (EB). Indicates the area of the cell face that is covered by the EB, in SI units
=======
        Efield_cp,  /**< Only used with MR. The field that is updated by the field solver at each timestep, on the coarse patch of each level */
        Bfield_cp,  /**< Only used with MR. The field that is updated by the field solver at each timestep, on the coarse patch of each level */
        current_cp, /**< Only used with MR. The current that is used as a source for the field solver, on the coarse patch of each level */
        rho_cp, /**< Only used with MR. The charge density that is used as a source for the field solver, on the coarse patch of each level */
        F_cp,   /**< Only used with MR. Used for divE cleaning, on the coarse patch of each level */
        G_cp,   /**< Only used with MR. Used for divB cleaning, on the coarse patch of each level */
        Efield_cax, /**< Only used with MR. Particles that are close to the edge of the MR patch (i.e. in the gather buffer) gather from this field */
        Bfield_cax, /**< Only used with MR. Particles that are close to the edge of the MR patch (i.e. in the gather buffer) gather from this field */
        E_external_particle_field, /**< Stores external particle fields provided by the user as  through an openPMD file */
        B_external_particle_field, /**< Stores external particle fields provided by the user as  through an openPMD file */
        distance_to_eb, /**< Only used with embedded boundaries (EB). Stores the distance to the nearest EB */
        edge_lengths,   /**< Only used with embedded boundaries (EB). Indicates the length of the cell edge that is covered by the EB, in SI units */
        face_areas,     /**< Only used with embedded boundaries (EB). Indicates the area of the cell face that is covered by the EB, in SI units */
>>>>>>> 192e1675
        area_mod,
        pml_E_fp,
        pml_B_fp,
        pml_j_fp,
        pml_F_fp,
        pml_G_fp,
        pml_E_cp,
        pml_B_cp,
        pml_j_cp,
        pml_F_cp,
        pml_G_cp,
        pml_edge_lengths,
        Efield_avg_fp,
        Bfield_avg_fp,
        Efield_avg_cp,
        Bfield_avg_cp,
        B_old, /**< Stores the value of B at the beginning of the timestep, for the implicit solver */
        ECTRhofield,
        Venl
    );

    /** these are vector fields */
    constexpr FieldType ArrayFieldTypes[] = {
        FieldType::Efield_aux,
        FieldType::Bfield_aux,
        FieldType::Efield_fp,
        FieldType::Bfield_fp,
        FieldType::current_fp,
        FieldType::current_fp_nodal,
        FieldType::current_fp_vay,
        FieldType::current_buf,
        FieldType::current_store,
        FieldType::vector_potential_fp,
        FieldType::vector_potential_fp_nodal,
        FieldType::vector_potential_grad_buf_e_stag,
        FieldType::vector_potential_grad_buf_b_stag,
        FieldType::hybrid_current_fp_temp,
        FieldType::hybrid_current_fp_ampere,
        FieldType::hybrid_current_fp_external,
        FieldType::hybrid_B_fp_external,
        FieldType::hybrid_E_fp_external,
        FieldType::Efield_cp,
        FieldType::Bfield_cp,
        FieldType::current_cp,
        FieldType::Efield_cax,
        FieldType::Bfield_cax,
        FieldType::E_external_particle_field,
        FieldType::B_external_particle_field,
        FieldType::pml_E_fp,
        FieldType::pml_B_fp,
        FieldType::pml_j_fp,
        FieldType::pml_E_cp,
        FieldType::pml_B_cp,
        FieldType::pml_j_cp,
        FieldType::Efield_avg_fp,
        FieldType::Bfield_avg_fp,
        FieldType::Efield_avg_cp,
        FieldType::Bfield_avg_cp,
        FieldType::B_old,
        FieldType::ECTRhofield,
        FieldType::Venl
    };

    /** Returns true if a FieldType represents a vector field */
    inline bool
    isFieldArray (const FieldType field_type)
    {
        return std::any_of( std::begin(ArrayFieldTypes), std::end(ArrayFieldTypes),
            [field_type](const FieldType& f) { return f == field_type; });
    }

}

#endif //WARPX_FIELDS_H_<|MERGE_RESOLUTION|>--- conflicted
+++ resolved
@@ -50,7 +50,6 @@
         hybrid_current_fp_temp,
         hybrid_current_fp_ampere,
         hybrid_current_fp_external,
-<<<<<<< HEAD
         hybrid_B_fp_external,
         hybrid_E_fp_external,
         Efield_cp,  //!< Only used with MR. The field that is updated by the field solver at each timestep, on the coarse patch of each level
@@ -66,21 +65,6 @@
         distance_to_eb, //!< Only used with embedded boundaries (EB). Stores the distance to the nearest EB
         edge_lengths,   //!< Only used with embedded boundaries (EB). Indicates the length of the cell edge that is covered by the EB, in SI units
         face_areas,     //!< Only used with embedded boundaries (EB). Indicates the area of the cell face that is covered by the EB, in SI units
-=======
-        Efield_cp,  /**< Only used with MR. The field that is updated by the field solver at each timestep, on the coarse patch of each level */
-        Bfield_cp,  /**< Only used with MR. The field that is updated by the field solver at each timestep, on the coarse patch of each level */
-        current_cp, /**< Only used with MR. The current that is used as a source for the field solver, on the coarse patch of each level */
-        rho_cp, /**< Only used with MR. The charge density that is used as a source for the field solver, on the coarse patch of each level */
-        F_cp,   /**< Only used with MR. Used for divE cleaning, on the coarse patch of each level */
-        G_cp,   /**< Only used with MR. Used for divB cleaning, on the coarse patch of each level */
-        Efield_cax, /**< Only used with MR. Particles that are close to the edge of the MR patch (i.e. in the gather buffer) gather from this field */
-        Bfield_cax, /**< Only used with MR. Particles that are close to the edge of the MR patch (i.e. in the gather buffer) gather from this field */
-        E_external_particle_field, /**< Stores external particle fields provided by the user as  through an openPMD file */
-        B_external_particle_field, /**< Stores external particle fields provided by the user as  through an openPMD file */
-        distance_to_eb, /**< Only used with embedded boundaries (EB). Stores the distance to the nearest EB */
-        edge_lengths,   /**< Only used with embedded boundaries (EB). Indicates the length of the cell edge that is covered by the EB, in SI units */
-        face_areas,     /**< Only used with embedded boundaries (EB). Indicates the area of the cell face that is covered by the EB, in SI units */
->>>>>>> 192e1675
         area_mod,
         pml_E_fp,
         pml_B_fp,
