/* Copyright 2019-2020 Maxence Thevenet
 *
 * This file is part of WarpX.
 *
 * License: BSD-3-Clause-LBNL
 */

#include "GuardCellManager.H"

#ifndef WARPX_DIM_RZ
#    include "FieldSolver/FiniteDifferenceSolver/FiniteDifferenceAlgorithms/CartesianYeeAlgorithm.H"
#    include "FieldSolver/FiniteDifferenceSolver/FiniteDifferenceAlgorithms/CartesianNodalAlgorithm.H"
#    include "FieldSolver/FiniteDifferenceSolver/FiniteDifferenceAlgorithms/CartesianCKCAlgorithm.H"
#else
#    include "FieldSolver/FiniteDifferenceSolver/FiniteDifferenceAlgorithms/CylindricalYeeAlgorithm.H"
#endif
#include "Filter/NCIGodfreyFilter.H"
#include "Utils/WarpXAlgorithmSelection.H"
#include "Utils/WarpXConst.H"
#include "Utils/WarpXUtil.H"

#include <AMReX_Config.H>
#include <AMReX_INT.H>
#include <AMReX_Math.H>
#include <AMReX_ParmParse.H>
#include <AMReX_SPACE.H>

#include <algorithm>

using namespace amrex;

void
guardCellManager::Init (
    const amrex::Real dt,
    const amrex::RealVect dx,
    const bool do_subcycling,
    const bool do_fdtd_nci_corr,
    const bool do_nodal,
    const bool do_moving_window,
    const int moving_window_dir,
    const int nox,
    const int nox_fft, const int noy_fft, const int noz_fft,
    const int nci_corr_stencil,
    const int maxwell_solver_id,
    const int max_level,
    const amrex::Vector<amrex::Real> v_galilean,
    const amrex::Vector<amrex::Real> v_comoving,
    const bool safe_guard_cells,
    const int do_electrostatic,
    const int do_multi_J,
    const bool fft_do_time_averaging,
<<<<<<< HEAD
    const bool do_pml,
    const int do_pml_in_domain,
    const int pml_ncell)
=======
    const amrex::Vector<amrex::IntVect>& ref_ratios)
>>>>>>> 6ab9adba
{
    // When using subcycling, the particles on the fine level perform two pushes
    // before being redistributed ; therefore, we need one extra guard cell
    // (the particles may move by 2*c*dt)
    int ngx_tmp = (max_level > 0 && do_subcycling == 1) ? nox+1 : nox;
    int ngy_tmp = (max_level > 0 && do_subcycling == 1) ? nox+1 : nox;
    int ngz_tmp = (max_level > 0 && do_subcycling == 1) ? nox+1 : nox;

    const bool galilean = (v_galilean[0] != 0. || v_galilean[1] != 0. || v_galilean[2] != 0.);
    const bool comoving = (v_comoving[0] != 0. || v_comoving[1] != 0. || v_comoving[2] != 0.);

    // Add one guard cell in the case of the Galilean or comoving algorithms
    if (galilean || comoving)
    {
      ngx_tmp += 1;
      ngy_tmp += 1;
      ngz_tmp += 1;
    }

    // Ex, Ey, Ez, Bx, By, and Bz have the same number of ghost cells.
    // jx, jy, jz and rho have the same number of ghost cells.
    // E and B have the same number of ghost cells as j and rho if NCI filter is not used,
    // but different number of ghost cells in z-direction if NCI filter is used.
    // The number of cells should be even, in order to easily perform the
    // interpolation from coarse grid to fine grid.
    int ngx = (ngx_tmp % 2) ? ngx_tmp+1 : ngx_tmp;  // Always even number
    int ngy = (ngy_tmp % 2) ? ngy_tmp+1 : ngy_tmp;  // Always even number
    int ngz_nonci = (ngz_tmp % 2) ? ngz_tmp+1 : ngz_tmp;  // Always even number
    int ngz;
    if (do_fdtd_nci_corr) {
        int ng = ngz_tmp + nci_corr_stencil;
        ngz = (ng % 2) ? ng+1 : ng;
    } else {
        ngz = ngz_nonci;
    }

    // J is only interpolated from fine to coarse (not coarse to fine)
    // and therefore does not need to be even.
    int ngJx = ngx_tmp;
    int ngJy = ngy_tmp;
    int ngJz = ngz_tmp;

    // When calling the moving window (with one level of refinement), we shift
    // the fine grid by a number of cells equal to the ref_ratio in the moving
    // window direction.
    if (do_moving_window) {
        AMREX_ALWAYS_ASSERT_WITH_MESSAGE(ref_ratios.size() <= 1,
            "The number of grow cells for the moving window currently assumes 2 levels max.");
        const int nlevs = ref_ratios.size()+1;
        int max_r = (nlevs > 1) ? ref_ratios[0][moving_window_dir] : 2;

        ngx = std::max(ngx,max_r);
        ngy = std::max(ngy,max_r);
        ngz = std::max(ngz,max_r);
        ngJx = std::max(ngJx,max_r);
        ngJy = std::max(ngJy,max_r);
        ngJz = std::max(ngJz,max_r);
    }

#if (AMREX_SPACEDIM == 3)
    ng_alloc_EB = IntVect(ngx,ngy,ngz);
    ng_alloc_J = IntVect(ngJx,ngJy,ngJz);
#elif (AMREX_SPACEDIM == 2)
    ng_alloc_EB = IntVect(ngx,ngz);
    ng_alloc_J = IntVect(ngJx,ngJz);
#endif

    // TODO Adding one cell for rho should not be necessary, given that the number of guard cells
    // now takes into account the time step (see code block below). However, this does seem to be
    // necessary in order to avoid some remaining instances of out-of-bound array access in
    // simulations with large time steps (revealed by building WarpX with BOUND_CHECK = TRUE).
    ng_alloc_Rho = ng_alloc_J+1;

    // Electromagnetic simulations: account for change in particle positions within half a time step
    // for current deposition and within one time step for charge deposition (since rho is needed
    // both at the beginning and at the end of the PIC iteration)
    if (do_electrostatic == ElectrostaticSolverAlgo::None)
    {
        for (int i = 0; i < AMREX_SPACEDIM; i++)
        {
            amrex::Real dt_Rho = dt;
            amrex::Real dt_J = 0.5_rt*dt;
            if (do_multi_J) {
                // With multi_J + time averaging, particles can move during 2*dt per PIC cycle.
                if (fft_do_time_averaging){
                    dt_Rho = 2._rt*dt;
                    dt_J = 2._rt*dt;
                }
                // With multi_J but without time averaging, particles can move during dt per PIC
                // cycle for the current deposition as well.
                else {
                    dt_J = dt;
                }
            }
            ng_alloc_Rho[i] += static_cast<int>(std::ceil(PhysConst::c * dt_Rho / dx[i]));
            ng_alloc_J[i]   += static_cast<int>(std::ceil(PhysConst::c * dt_J / dx[i]));
        }
    }

    // Number of guard cells for local deposition of J and rho
    ng_depos_J   = ng_alloc_J;
    ng_depos_rho = ng_alloc_Rho;

    // After pushing particle
    int ng_alloc_F_int = (do_moving_window) ? 2 : 0;
    // CKC solver requires one additional guard cell
    if (maxwell_solver_id == MaxwellSolverAlgo::CKC) ng_alloc_F_int = std::max( ng_alloc_F_int, 1 );
    ng_alloc_F = IntVect(AMREX_D_DECL(ng_alloc_F_int, ng_alloc_F_int, ng_alloc_F_int));

    // Used if warpx.do_divb_cleaning = 1
    int ng_alloc_G_int = (do_moving_window) ? 2 : 1;
    // TODO Does the CKC solver require one additional guard cell (as for F)?
    ng_alloc_G = IntVect(AMREX_D_DECL(ng_alloc_G_int, ng_alloc_G_int, ng_alloc_G_int));

    if (maxwell_solver_id == MaxwellSolverAlgo::PSATD)
    {
        // The number of guard cells should be enough to contain the stencil of the FFT solver.
        //
        // Here, this number (ngFFT) is determined empirically to be the order of the solver or
        // half the order of the solver, depending on other various numerical parameters.
        //
        // With the standard PSATD algorithm, simulations on staggered grids usually work fine
        // with a number of guard cells equal to half the number of guard cells that would be
        // used on nodal grids, in all directions x, y and z.
        //
        // On the other hand, with the Galilean PSATD or averaged Galilean PSATD algorithms,
        // with a Galilean coordinate transformation directed only in z, it seems more robust
        // to set the same number of guard cells in z, irrespective of whether the simulation
        // runs on nodal grids or staggered grids (typically with centering of fields and/or
        // currents in the latter case). This does not seem to be necessary in x and y,
        // where it still seems fine to set half the number of guard cells of the nodal case.

        int ngFFt_x = do_nodal ? nox_fft : nox_fft / 2;
        int ngFFt_y = do_nodal ? noy_fft : noy_fft / 2;
        int ngFFt_z = (do_nodal || galilean) ? noz_fft : noz_fft / 2;

        ParmParse pp_psatd("psatd");
        queryWithParser(pp_psatd, "nx_guard", ngFFt_x);
        queryWithParser(pp_psatd, "ny_guard", ngFFt_y);
        queryWithParser(pp_psatd, "nz_guard", ngFFt_z);

#if (AMREX_SPACEDIM == 3)
        IntVect ngFFT = IntVect(ngFFt_x, ngFFt_y, ngFFt_z);
#elif (AMREX_SPACEDIM == 2)
        IntVect ngFFT = IntVect(ngFFt_x, ngFFt_z);
#endif

#ifdef WARPX_DIM_RZ
        if (do_pml) {
            if (!do_pml_in_domain) {
                ngFFT[0] = std::max(ngFFT[0], pml_ncell);
            }
        }
#else
       amrex::ignore_unused(do_pml, do_pml_in_domain, pml_ncell);
#endif

        // All boxes should have the same number of guard cells, to avoid temporary parallel copies:
        // thus we take the maximum of the required number of guard cells over all available fields.
        for (int i_dim = 0; i_dim < AMREX_SPACEDIM; i_dim++) {
            int ng_required = ngFFT[i_dim];
            // Get the max
            ng_required = std::max(ng_required, ng_alloc_EB[i_dim]);
            ng_required = std::max(ng_required, ng_alloc_J[i_dim]);
            ng_required = std::max(ng_required, ng_alloc_Rho[i_dim]);
            ng_required = std::max(ng_required, ng_alloc_F[i_dim]);
            // Set the guard cells to this max
            ng_alloc_EB[i_dim] = ng_required;
            ng_alloc_J[i_dim] = ng_required;
            ng_alloc_F[i_dim] = ng_required;
            ng_alloc_Rho[i_dim] = ng_required;
            ng_alloc_F_int = ng_required;
            ng_alloc_G_int = ng_required;
        }
        ng_alloc_F = IntVect(AMREX_D_DECL(ng_alloc_F_int, ng_alloc_F_int, ng_alloc_F_int));
        ng_alloc_G = IntVect(AMREX_D_DECL(ng_alloc_G_int, ng_alloc_G_int, ng_alloc_G_int));
    }

    // Compute number of cells required for Field Solver
    if (maxwell_solver_id == MaxwellSolverAlgo::PSATD) {
        ng_FieldSolver = ng_alloc_EB;
        ng_FieldSolverF = ng_alloc_EB;
        ng_FieldSolverG = ng_alloc_EB;
    }
#ifdef WARPX_DIM_RZ
    else if (maxwell_solver_id == MaxwellSolverAlgo::Yee) {
        ng_FieldSolver  = CylindricalYeeAlgorithm::GetMaxGuardCell();
        ng_FieldSolverF = CylindricalYeeAlgorithm::GetMaxGuardCell();
        ng_FieldSolverG = CylindricalYeeAlgorithm::GetMaxGuardCell();
    }
#else
    else {
        if (do_nodal) {
            ng_FieldSolver  = CartesianNodalAlgorithm::GetMaxGuardCell();
            ng_FieldSolverF = CartesianNodalAlgorithm::GetMaxGuardCell();
            ng_FieldSolverG = CartesianNodalAlgorithm::GetMaxGuardCell();
        } else if (maxwell_solver_id == MaxwellSolverAlgo::Yee
                   || maxwell_solver_id == MaxwellSolverAlgo::ECT) {
            ng_FieldSolver  = CartesianYeeAlgorithm::GetMaxGuardCell();
            ng_FieldSolverF = CartesianYeeAlgorithm::GetMaxGuardCell();
            ng_FieldSolverG = CartesianYeeAlgorithm::GetMaxGuardCell();
        } else if (maxwell_solver_id == MaxwellSolverAlgo::CKC) {
            ng_FieldSolver  = CartesianCKCAlgorithm::GetMaxGuardCell();
            ng_FieldSolverF = CartesianCKCAlgorithm::GetMaxGuardCell();
            ng_FieldSolverG = CartesianCKCAlgorithm::GetMaxGuardCell();
        }
    }
#endif

    // Number of guard cells is the max of that determined by particle shape factor and
    // the stencil used in the field solve
    ng_alloc_EB.max( ng_FieldSolver );
    ng_alloc_F.max( ng_FieldSolverF );
    ng_alloc_G.max( ng_FieldSolverG );

    if (do_moving_window && maxwell_solver_id == MaxwellSolverAlgo::PSATD) {
        ng_afterPushPSATD = ng_alloc_EB;
    }

    if (safe_guard_cells){
        // Run in safe mode: exchange all allocated guard cells at each
        // call of FillBoundary
        ng_FieldSolver = ng_alloc_EB;
        ng_FieldSolverF = ng_alloc_F;
        ng_FieldSolverG = ng_alloc_G;
        ng_FieldGather = ng_alloc_EB;
        ng_UpdateAux = ng_alloc_EB;
        ng_afterPushPSATD = ng_alloc_EB;
        if (do_moving_window){
            ng_MovingWindow = ng_alloc_EB;
        }
    } else {
        // Compute number of cells required for Field Gather
        int FGcell[4] = {0,1,1,2}; // Index is nox
        IntVect ng_FieldGather_noNCI = IntVect(AMREX_D_DECL(FGcell[nox],FGcell[nox],FGcell[nox]));
        ng_FieldGather_noNCI = ng_FieldGather_noNCI.min(ng_alloc_EB);
        // If NCI filter, add guard cells in the z direction
        IntVect ng_NCIFilter = IntVect::TheZeroVector();
        if (do_fdtd_nci_corr)
            ng_NCIFilter[AMREX_SPACEDIM-1] = NCIGodfreyFilter::m_stencil_width;
        // Note: communications of guard cells for bilinear filter are handled
        // separately.
        ng_FieldGather = ng_FieldGather_noNCI + ng_NCIFilter;

        // Guard cells for auxiliary grid.
        // Not sure why there is a 2* here...
        ng_UpdateAux = 2*ng_FieldGather_noNCI + ng_NCIFilter;

        // Make sure we do not exchange more guard cells than allocated.
        ng_FieldGather = ng_FieldGather.min(ng_alloc_EB);
        ng_UpdateAux = ng_UpdateAux.min(ng_alloc_EB);
        // Only FillBoundary(ng_FieldGather) is called between consecutive
        // field solves. So ng_FieldGather must have enough cells
        // for the field solve too.
        ng_FieldGather = ng_FieldGather.max(ng_FieldSolver);

        if (do_moving_window){
            ng_MovingWindow[moving_window_dir] = 1;
        }
    }
}<|MERGE_RESOLUTION|>--- conflicted
+++ resolved
@@ -49,13 +49,10 @@
     const int do_electrostatic,
     const int do_multi_J,
     const bool fft_do_time_averaging,
-<<<<<<< HEAD
     const bool do_pml,
     const int do_pml_in_domain,
-    const int pml_ncell)
-=======
+    const int pml_ncell,
     const amrex::Vector<amrex::IntVect>& ref_ratios)
->>>>>>> 6ab9adba
 {
     // When using subcycling, the particles on the fine level perform two pushes
     // before being redistributed ; therefore, we need one extra guard cell
