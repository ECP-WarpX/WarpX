--- conflicted
+++ resolved
@@ -61,15 +61,9 @@
     // When using subcycling, the particles on the fine level perform two pushes
     // before being redistributed ; therefore, we need one extra guard cell
     // (the particles may move by 2*c*dt)
-<<<<<<< HEAD
-    int ngx_tmp = (max_level > 0 && do_subcycling == 1) ? FGcell[nox]+1 : FGcell[nox];
-    int ngy_tmp = (max_level > 0 && do_subcycling == 1) ? FGcell[nox]+1 : FGcell[nox];
-    int ngz_tmp = (max_level > 0 && do_subcycling == 1) ? FGcell[nox]+1 : FGcell[nox];
-=======
-    int ngx_tmp = (max_level > 0 && do_subcycling) ? nox+1 : nox;
-    int ngy_tmp = (max_level > 0 && do_subcycling) ? nox+1 : nox;
-    int ngz_tmp = (max_level > 0 && do_subcycling) ? nox+1 : nox;
->>>>>>> 3c5ebd33
+    int ngx_tmp = (max_level > 0 && do_subcycling) ? FGcell[nox]+1 : FGcell[nox];
+    int ngy_tmp = (max_level > 0 && do_subcycling) ? FGcell[nox]+1 : FGcell[nox];
+    int ngz_tmp = (max_level > 0 && do_subcycling) ? FGcell[nox]+1 : FGcell[nox];
 
     const bool galilean = (v_galilean[0] != 0. || v_galilean[1] != 0. || v_galilean[2] != 0.);
     const bool comoving = (v_comoving[0] != 0. || v_comoving[1] != 0. || v_comoving[2] != 0.);
@@ -315,17 +309,11 @@
             ng_MovingWindow = ng_alloc_EB;
         }
     } else {
-<<<<<<< HEAD
-        // Compute number of cells required for Field Gather
-        IntVect ng_FieldGather_noNCI = IntVect(AMREX_D_DECL(FGcell[nox],FGcell[nox],FGcell[nox]));
-=======
-        // Compute number of cells required for Field Gather:
-        // When increasing the shape by order by one, support of the shape
+        // Compute number of guard cells required for field gather:
+        // when increasing the shape order by one, the support of the shape
         // factor grows symmetrically by half a cell on each side. So every
         // +2 orders, one touches one more cell point.
-        int const FGcell = (nox + 1) / 2;  // integer division
-        auto ng_FieldGather_noNCI = IntVect(AMREX_D_DECL(FGcell,FGcell,FGcell));
->>>>>>> 3c5ebd33
+        IntVect ng_FieldGather_noNCI = IntVect(AMREX_D_DECL(FGcell[nox],FGcell[nox],FGcell[nox]));
         ng_FieldGather_noNCI = ng_FieldGather_noNCI.min(ng_alloc_EB);
 
         // If NCI filter, add guard cells in the z direction
