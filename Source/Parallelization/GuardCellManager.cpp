--- conflicted
+++ resolved
@@ -257,12 +257,8 @@
     }
 #ifdef WARPX_DIM_RZ
     else if (electromagnetic_solver_id == ElectromagneticSolverAlgo::None ||
-<<<<<<< HEAD
-            electromagnetic_solver_id == ElectromagneticSolverAlgo::Yee ||
-            electromagnetic_solver_id == ElectromagneticSolverAlgo::Hybrid ) {
-=======
-             electromagnetic_solver_id == ElectromagneticSolverAlgo::Yee) {
->>>>>>> none_maxwell_solver
+             electromagnetic_solver_id == ElectromagneticSolverAlgo::Yee ||
+             electromagnetic_solver_id == ElectromagneticSolverAlgo::Hybrid ) {
         ng_FieldSolver  = CylindricalYeeAlgorithm::GetMaxGuardCell();
         ng_FieldSolverF = CylindricalYeeAlgorithm::GetMaxGuardCell();
         ng_FieldSolverG = CylindricalYeeAlgorithm::GetMaxGuardCell();
