--- conflicted
+++ resolved
@@ -57,14 +57,11 @@
         const amrex::Vector<amrex::Real> v_comoving,
         const bool safe_guard_cells,
         const int do_electrostatic,
-<<<<<<< HEAD
+        const int do_multi_J,
+        const bool fft_do_time_averaging,
         const bool do_pml,
         const int do_pml_in_domain,
         const int pml_ncell);
-=======
-        const int do_multi_J,
-        const bool fft_do_time_averaging);
->>>>>>> 9b7cbad9
 
     // Guard cells allocated for MultiFabs E and B
     amrex::IntVect ng_alloc_EB = amrex::IntVect::TheZeroVector();
