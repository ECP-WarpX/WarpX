/* Copyright 2019 Andrew Myers, Aurore Blelly, Axel Huebl
 * David Grote, Maxence Thevenet, Remi Lehe
 * Revathi Jambunathan, Weiqun Zhang
 *
 * This file is part of WarpX.
 *
 * License: BSD-3-Clause-LBNL
 */
#include "WarpX.H"

#include "BoundaryConditions/PML.H"
#if (defined WARPX_DIM_RZ) && (defined WARPX_USE_PSATD)
#   include "BoundaryConditions/PML_RZ.H"
#endif
#include "Filter/BilinearFilter.H"
#include "Utils/TextMsg.H"
#include "Utils/WarpXAlgorithmSelection.H"
#include "Utils/WarpXProfilerWrapper.H"
#include "WarpXComm_K.H"
#include "WarpXSumGuardCells.H"

#include <ablastr/coarsen/average.H>
#include <ablastr/utils/Communication.H>

#include <AMReX.H>
#include <AMReX_Array.H>
#include <AMReX_Array4.H>
#include <AMReX_BLassert.H>
#include <AMReX_Box.H>
#include <AMReX_BoxArray.H>
#include <AMReX_Config.H>
#include <AMReX_FabArrayBase.H>
#include <AMReX_Geometry.H>
#include <AMReX_GpuContainers.H>
#include <AMReX_GpuControl.H>
#include <AMReX_GpuQualifiers.H>
#include <AMReX_IndexType.H>
#include <AMReX_IntVect.H>
#include <AMReX_MFIter.H>
#include <AMReX_MakeType.H>
#include <AMReX_MultiFab.H>
#include <AMReX_REAL.H>
#include <AMReX_Vector.H>

#include <algorithm>
#include <array>
#include <memory>
#include <vector>

using namespace amrex;

void
WarpX::UpdateAuxilaryData ()
{
    WARPX_PROFILE("WarpX::UpdateAuxilaryData()");
    if (Bfield_aux[0][0]->ixType() == Bfield_fp[0][0]->ixType()) {
        UpdateAuxilaryDataSameType();
    } else {
        UpdateAuxilaryDataStagToNodal();
    }
}

void
WarpX::UpdateAuxilaryDataStagToNodal ()
{
#ifndef WARPX_USE_PSATD
    if (electromagnetic_solver_id == ElectrostaticSolverAlgo::PSATD) {
        WARPX_ALWAYS_ASSERT_WITH_MESSAGE( false,
            "WarpX::UpdateAuxilaryDataStagToNodal: PSATD solver requires "
            "WarpX build with spectral solver support.");
    }
#endif

    amrex::Vector<std::array<std::unique_ptr<amrex::MultiFab>,3>> const & Bmf = WarpX::fft_do_time_averaging ?
                                                                                Bfield_avg_fp : Bfield_fp;
    amrex::Vector<std::array<std::unique_ptr<amrex::MultiFab>,3>> const & Emf = WarpX::fft_do_time_averaging ?
                                                                                Efield_avg_fp : Efield_fp;

    const amrex::IntVect& Bx_stag = Bmf[0][0]->ixType().toIntVect();
    const amrex::IntVect& By_stag = Bmf[0][1]->ixType().toIntVect();
    const amrex::IntVect& Bz_stag = Bmf[0][2]->ixType().toIntVect();

    const amrex::IntVect& Ex_stag = Emf[0][0]->ixType().toIntVect();
    const amrex::IntVect& Ey_stag = Emf[0][1]->ixType().toIntVect();
    const amrex::IntVect& Ez_stag = Emf[0][2]->ixType().toIntVect();

    // Destination MultiFab (aux) always has nodal index type when this function is called
    const amrex::IntVect& dst_stag = amrex::IntVect::TheNodeVector();

    // For level 0, we only need to do the average.
#ifdef AMREX_USE_OMP
#pragma omp parallel if (Gpu::notInLaunchRegion())
#endif
    for (MFIter mfi(*Bfield_aux[0][0], TilingIfNotGPU()); mfi.isValid(); ++mfi)
    {
        Array4<Real> const& bx_aux = Bfield_aux[0][0]->array(mfi);
        Array4<Real> const& by_aux = Bfield_aux[0][1]->array(mfi);
        Array4<Real> const& bz_aux = Bfield_aux[0][2]->array(mfi);
        Array4<Real const> const& bx_fp = Bmf[0][0]->const_array(mfi);
        Array4<Real const> const& by_fp = Bmf[0][1]->const_array(mfi);
        Array4<Real const> const& bz_fp = Bmf[0][2]->const_array(mfi);

        Array4<Real> const& ex_aux = Efield_aux[0][0]->array(mfi);
        Array4<Real> const& ey_aux = Efield_aux[0][1]->array(mfi);
        Array4<Real> const& ez_aux = Efield_aux[0][2]->array(mfi);
        Array4<Real const> const& ex_fp = Emf[0][0]->const_array(mfi);
        Array4<Real const> const& ey_fp = Emf[0][1]->const_array(mfi);
        Array4<Real const> const& ez_fp = Emf[0][2]->const_array(mfi);

        // Loop includes ghost cells (`growntilebox`)
        // (input arrays will be padded with zeros beyond ghost cells
        // for out-of-bound accesses due to large-stencil operations)
        const Box bx = mfi.growntilebox();

        // Order of finite-order centering of fields
        const int fg_nox = WarpX::field_centering_nox;
        const int fg_noy = WarpX::field_centering_noy;
        const int fg_noz = WarpX::field_centering_noz;

        // Device vectors of stencil coefficients used for finite-order centering of fields
        amrex::Real const * stencil_coeffs_x = WarpX::device_field_centering_stencil_coeffs_x.data();
        amrex::Real const * stencil_coeffs_y = WarpX::device_field_centering_stencil_coeffs_y.data();
        amrex::Real const * stencil_coeffs_z = WarpX::device_field_centering_stencil_coeffs_z.data();

        amrex::ParallelFor(bx, [=] AMREX_GPU_DEVICE (int j, int k, int l) noexcept
        {
            warpx_interp(j, k, l, bx_aux, bx_fp, dst_stag, Bx_stag, fg_nox, fg_noy, fg_noz,
                         stencil_coeffs_x, stencil_coeffs_y, stencil_coeffs_z);

            warpx_interp(j, k, l, by_aux, by_fp, dst_stag, By_stag, fg_nox, fg_noy, fg_noz,
                         stencil_coeffs_x, stencil_coeffs_y, stencil_coeffs_z);

            warpx_interp(j, k, l, bz_aux, bz_fp, dst_stag, Bz_stag, fg_nox, fg_noy, fg_noz,
                         stencil_coeffs_x, stencil_coeffs_y, stencil_coeffs_z);

            warpx_interp(j, k, l, ex_aux, ex_fp, dst_stag, Ex_stag, fg_nox, fg_noy, fg_noz,
                         stencil_coeffs_x, stencil_coeffs_y, stencil_coeffs_z);

            warpx_interp(j, k, l, ey_aux, ey_fp, dst_stag, Ey_stag, fg_nox, fg_noy, fg_noz,
                         stencil_coeffs_x, stencil_coeffs_y, stencil_coeffs_z);

            warpx_interp(j, k, l, ez_aux, ez_fp, dst_stag, Ez_stag, fg_nox, fg_noy, fg_noz,
                         stencil_coeffs_x, stencil_coeffs_y, stencil_coeffs_z);
        });
    }

    // NOTE: high-order interpolation is not implemented for mesh refinement
    for (int lev = 1; lev <= finest_level; ++lev)
    {
        BoxArray const& nba = Bfield_aux[lev][0]->boxArray();
        BoxArray const& cnba = amrex::coarsen(nba,2);
        DistributionMapping const& dm = Bfield_aux[lev][0]->DistributionMap();
        amrex::Periodicity const& cperiod = Geom(lev-1).periodicity();

        // Bfield
        {
            if (electromagnetic_solver_id != ElectromagneticSolverAlgo::None) {
                Array<std::unique_ptr<MultiFab>,3> Btmp;
                if (Bfield_cax[lev][0]) {
                    for (int i = 0; i < 3; ++i) {
                        Btmp[i] = std::make_unique<MultiFab>(
                            *Bfield_cax[lev][i], amrex::make_alias, 0, 1);
                    }
                } else {
                    const IntVect ngtmp = Bfield_aux[lev-1][0]->nGrowVect();
                    for (int i = 0; i < 3; ++i) {
                        Btmp[i] = std::make_unique<MultiFab>(cnba, dm, 1, ngtmp);
                    }
                }
                Btmp[0]->setVal(0.0);
                Btmp[1]->setVal(0.0);
                Btmp[2]->setVal(0.0);
                // ParallelCopy from coarse level
                for (int i = 0; i < 3; ++i) {
                    const IntVect ng = Btmp[i]->nGrowVect();
                    // Guard cells may not be up to date beyond ng_FieldGather
                    const amrex::IntVect& ng_src = guard_cells.ng_FieldGather;
                    // Copy Bfield_aux to Btmp, using up to ng_src (=ng_FieldGather) guard cells from
                    // Bfield_aux and filling up to ng (=nGrow) guard cells in Btmp
                    ablastr::utils::communication::ParallelCopy(*Btmp[i], *Bfield_aux[lev - 1][i], 0, 0, 1,
                                                                ng_src, ng, WarpX::do_single_precision_comms, cperiod);
                }

                const amrex::IntVect& refinement_ratio = refRatio(lev-1);

                const amrex::IntVect& Bx_fp_stag = Bfield_fp[lev][0]->ixType().toIntVect();
                const amrex::IntVect& By_fp_stag = Bfield_fp[lev][1]->ixType().toIntVect();
                const amrex::IntVect& Bz_fp_stag = Bfield_fp[lev][2]->ixType().toIntVect();

                const amrex::IntVect& Bx_cp_stag = Bfield_cp[lev][0]->ixType().toIntVect();
                const amrex::IntVect& By_cp_stag = Bfield_cp[lev][1]->ixType().toIntVect();
                const amrex::IntVect& Bz_cp_stag = Bfield_cp[lev][2]->ixType().toIntVect();


#ifdef AMREX_USE_OMP
#pragma omp parallel if (Gpu::notInLaunchRegion())
#endif
                for (MFIter mfi(*Bfield_aux[lev][0], TilingIfNotGPU()); mfi.isValid(); ++mfi)
                {
                    Array4<Real> const& bx_aux = Bfield_aux[lev][0]->array(mfi);
                    Array4<Real> const& by_aux = Bfield_aux[lev][1]->array(mfi);
                    Array4<Real> const& bz_aux = Bfield_aux[lev][2]->array(mfi);
                    Array4<Real const> const& bx_fp = Bfield_fp[lev][0]->const_array(mfi);
                    Array4<Real const> const& by_fp = Bfield_fp[lev][1]->const_array(mfi);
                    Array4<Real const> const& bz_fp = Bfield_fp[lev][2]->const_array(mfi);
                    Array4<Real const> const& bx_cp = Bfield_cp[lev][0]->const_array(mfi);
                    Array4<Real const> const& by_cp = Bfield_cp[lev][1]->const_array(mfi);
                    Array4<Real const> const& bz_cp = Bfield_cp[lev][2]->const_array(mfi);
                    Array4<Real const> const& bx_c = Btmp[0]->const_array(mfi);
                    Array4<Real const> const& by_c = Btmp[1]->const_array(mfi);
                    Array4<Real const> const& bz_c = Btmp[2]->const_array(mfi);

                    const Box& bx = mfi.growntilebox();
                    amrex::ParallelFor(bx,
                    [=] AMREX_GPU_DEVICE (int j, int k, int l) noexcept
                    {
                        warpx_interp(j, k, l, bx_aux, bx_fp, bx_cp, bx_c, Bx_fp_stag, Bx_cp_stag, refinement_ratio);
                        warpx_interp(j, k, l, by_aux, by_fp, by_cp, by_c, By_fp_stag, By_cp_stag, refinement_ratio);
                        warpx_interp(j, k, l, bz_aux, bz_fp, bz_cp, bz_c, Bz_fp_stag, Bz_cp_stag, refinement_ratio);
                    });
                }

            }
            else {
                const amrex::IntVect& Bx_fp_stag = Bfield_fp[lev][0]->ixType().toIntVect();
                const amrex::IntVect& By_fp_stag = Bfield_fp[lev][1]->ixType().toIntVect();
                const amrex::IntVect& Bz_fp_stag = Bfield_fp[lev][2]->ixType().toIntVect();
#ifdef AMREX_USE_OMP
#pragma omp parallel if (Gpu::notInLaunchRegion())
#endif
                for (MFIter mfi(*Bfield_aux[lev][0], TilingIfNotGPU()); mfi.isValid(); ++mfi)
                {
                    Array4<Real> const& bx_aux = Bfield_aux[lev][0]->array(mfi);
                    Array4<Real> const& by_aux = Bfield_aux[lev][1]->array(mfi);
                    Array4<Real> const& bz_aux = Bfield_aux[lev][2]->array(mfi);
                    Array4<Real const> const& bx_fp = Bfield_fp[lev][0]->const_array(mfi);
                    Array4<Real const> const& by_fp = Bfield_fp[lev][1]->const_array(mfi);
                    Array4<Real const> const& bz_fp = Bfield_fp[lev][2]->const_array(mfi);

                    const Box& bx = mfi.growntilebox();
                    amrex::ParallelFor(bx,
                    [=] AMREX_GPU_DEVICE (int j, int k, int l) noexcept
                    {
                        warpx_interp(j, k, l, bx_aux, bx_fp, Bx_fp_stag);
                        warpx_interp(j, k, l, by_aux, by_fp, By_fp_stag);
                        warpx_interp(j, k, l, bz_aux, bz_fp, Bz_fp_stag);
                    });
                }
            }
        }
        // Efield
        {
            if (electromagnetic_solver_id != ElectromagneticSolverAlgo::None) {
                Array<std::unique_ptr<MultiFab>,3> Etmp;
                if (Efield_cax[lev][0]) {
                    for (int i = 0; i < 3; ++i) {
                        Etmp[i] = std::make_unique<MultiFab>(
                            *Efield_cax[lev][i], amrex::make_alias, 0, 1);
                    }
                } else {
                    const IntVect ngtmp = Efield_aux[lev-1][0]->nGrowVect();
                    for (int i = 0; i < 3; ++i) {
                        Etmp[i] = std::make_unique<MultiFab>(
                            cnba, dm, 1, ngtmp);
                    }
                }
                Etmp[0]->setVal(0.0);
                Etmp[1]->setVal(0.0);
                Etmp[2]->setVal(0.0);
                // ParallelCopy from coarse level
                for (int i = 0; i < 3; ++i) {
                    const IntVect ng = Etmp[i]->nGrowVect();
                    // Guard cells may not be up to date beyond ng_FieldGather
                    const amrex::IntVect& ng_src = guard_cells.ng_FieldGather;
                    // Copy Efield_aux to Etmp, using up to ng_src (=ng_FieldGather) guard cells from
                    // Efield_aux and filling up to ng (=nGrow) guard cells in Etmp
                    ablastr::utils::communication::ParallelCopy(*Etmp[i], *Efield_aux[lev - 1][i], 0, 0, 1,
                                                                ng_src, ng, WarpX::do_single_precision_comms, cperiod);
                }
                const amrex::IntVect& refinement_ratio = refRatio(lev-1);
                
                const amrex::IntVect& Ex_fp_stag = Efield_fp[lev][0]->ixType().toIntVect();
                const amrex::IntVect& Ey_fp_stag = Efield_fp[lev][1]->ixType().toIntVect();
                const amrex::IntVect& Ez_fp_stag = Efield_fp[lev][2]->ixType().toIntVect();

                const amrex::IntVect& Ex_cp_stag = Efield_cp[lev][0]->ixType().toIntVect();
                const amrex::IntVect& Ey_cp_stag = Efield_cp[lev][1]->ixType().toIntVect();
                const amrex::IntVect& Ez_cp_stag = Efield_cp[lev][2]->ixType().toIntVect();

#ifdef AMREX_USE_OMP
#pragma omp parallel if (Gpu::notInLaunchRegion())
#endif
                for (MFIter mfi(*Efield_aux[lev][0]); mfi.isValid(); ++mfi)
                {
                    Array4<Real> const& ex_aux = Efield_aux[lev][0]->array(mfi);
                    Array4<Real> const& ey_aux = Efield_aux[lev][1]->array(mfi);
                    Array4<Real> const& ez_aux = Efield_aux[lev][2]->array(mfi);
                    Array4<Real const> const& ex_fp = Efield_fp[lev][0]->const_array(mfi);
                    Array4<Real const> const& ey_fp = Efield_fp[lev][1]->const_array(mfi);
                    Array4<Real const> const& ez_fp = Efield_fp[lev][2]->const_array(mfi);
                    Array4<Real const> const& ex_cp = Efield_cp[lev][0]->const_array(mfi);
                    Array4<Real const> const& ey_cp = Efield_cp[lev][1]->const_array(mfi);
                    Array4<Real const> const& ez_cp = Efield_cp[lev][2]->const_array(mfi);
                    Array4<Real const> const& ex_c = Etmp[0]->const_array(mfi);
                    Array4<Real const> const& ey_c = Etmp[1]->const_array(mfi);
                    Array4<Real const> const& ez_c = Etmp[2]->const_array(mfi);

                    const Box& bx = mfi.fabbox();
                    amrex::ParallelFor(bx,
                    [=] AMREX_GPU_DEVICE (int j, int k, int l) noexcept
                    {
                        warpx_interp(j, k, l, ex_aux, ex_fp, ex_cp, ex_c, Ex_fp_stag, Ex_cp_stag, refinement_ratio);
                        warpx_interp(j, k, l, ey_aux, ey_fp, ey_cp, ey_c, Ey_fp_stag, Ey_cp_stag, refinement_ratio);
                        warpx_interp(j, k, l, ez_aux, ez_fp, ez_cp, ez_c, Ez_fp_stag, Ez_cp_stag, refinement_ratio);
                    });
                }
            }
            else {
                const amrex::IntVect& Ex_fp_stag = Efield_fp[lev][0]->ixType().toIntVect();
                const amrex::IntVect& Ey_fp_stag = Efield_fp[lev][1]->ixType().toIntVect();
                const amrex::IntVect& Ez_fp_stag = Efield_fp[lev][2]->ixType().toIntVect();
#ifdef AMREX_USE_OMP
#pragma omp parallel if (Gpu::notInLaunchRegion())
#endif
                for (MFIter mfi(*Efield_aux[lev][0]); mfi.isValid(); ++mfi)
                {
                    
                    Array4<Real> const& ex_aux = Efield_aux[lev][0]->array(mfi);
                    Array4<Real> const& ey_aux = Efield_aux[lev][1]->array(mfi);
                    Array4<Real> const& ez_aux = Efield_aux[lev][2]->array(mfi);
                    Array4<Real const> const& ex_fp = Efield_fp[lev][0]->const_array(mfi);
                    Array4<Real const> const& ey_fp = Efield_fp[lev][1]->const_array(mfi);
                    Array4<Real const> const& ez_fp = Efield_fp[lev][2]->const_array(mfi);
                    const Box& bx = mfi.fabbox();
                    amrex::ParallelFor(bx,
                    [=] AMREX_GPU_DEVICE (int j, int k, int l) noexcept
                    {
                        warpx_interp(j, k, l, ex_aux, ex_fp, Ex_fp_stag);
                        warpx_interp(j, k, l, ey_aux, ey_fp, Ey_fp_stag);
                        warpx_interp(j, k, l, ez_aux, ez_fp, Ez_fp_stag);
                    });
                }
            }
        }
    }
}

void
WarpX::UpdateAuxilaryDataSameType ()
{
    for (int lev = 1; lev <= finest_level; ++lev)
    {
        const amrex::Periodicity& crse_period = Geom(lev-1).periodicity();
        const IntVect& ng = Bfield_cp[lev][0]->nGrowVect();
        const DistributionMapping& dm = Bfield_cp[lev][0]->DistributionMap();

        // B field
        {
            if (electromagnetic_solver_id != ElectromagneticSolverAlgo::None) {
                MultiFab dBx(Bfield_cp[lev][0]->boxArray(), dm, Bfield_cp[lev][0]->nComp(), ng);
                MultiFab dBy(Bfield_cp[lev][1]->boxArray(), dm, Bfield_cp[lev][1]->nComp(), ng);
                MultiFab dBz(Bfield_cp[lev][2]->boxArray(), dm, Bfield_cp[lev][2]->nComp(), ng);

                dBx.setVal(0.0);
                dBy.setVal(0.0);
                dBz.setVal(0.0);

                // Guard cells may not be up to date beyond ng_FieldGather
                const amrex::IntVect& ng_src = guard_cells.ng_FieldGather;
                // Copy Bfield_aux to the dB MultiFabs, using up to ng_src (=ng_FieldGather) guard
                // cells from Bfield_aux and filling up to ng (=nGrow) guard cells in the dB MultiFabs

                ablastr::utils::communication::ParallelCopy(dBx, *Bfield_aux[lev - 1][0], 0, 0,
                                                            Bfield_aux[lev - 1][0]->nComp(), ng_src, ng, WarpX::do_single_precision_comms,
                                                            crse_period);
                ablastr::utils::communication::ParallelCopy(dBy, *Bfield_aux[lev - 1][1], 0, 0,
                                                            Bfield_aux[lev - 1][1]->nComp(), ng_src, ng, WarpX::do_single_precision_comms,
                                                            crse_period);
                ablastr::utils::communication::ParallelCopy(dBz, *Bfield_aux[lev - 1][2], 0, 0,
                                                            Bfield_aux[lev - 1][2]->nComp(), ng_src, ng, WarpX::do_single_precision_comms,
                                                            crse_period);

                if (Bfield_cax[lev][0])
                {
                    MultiFab::Copy(*Bfield_cax[lev][0], dBx, 0, 0, Bfield_cax[lev][0]->nComp(), ng);
                    MultiFab::Copy(*Bfield_cax[lev][1], dBy, 0, 0, Bfield_cax[lev][1]->nComp(), ng);
                    MultiFab::Copy(*Bfield_cax[lev][2], dBz, 0, 0, Bfield_cax[lev][2]->nComp(), ng);
                }
                MultiFab::Subtract(dBx, *Bfield_cp[lev][0], 0, 0, Bfield_cp[lev][0]->nComp(), ng);
                MultiFab::Subtract(dBy, *Bfield_cp[lev][1], 0, 0, Bfield_cp[lev][1]->nComp(), ng);
                MultiFab::Subtract(dBz, *Bfield_cp[lev][2], 0, 0, Bfield_cp[lev][2]->nComp(), ng);

                const amrex::IntVect& refinement_ratio = refRatio(lev-1);

                const amrex::IntVect& Bx_stag = Bfield_aux[lev-1][0]->ixType().toIntVect();
                const amrex::IntVect& By_stag = Bfield_aux[lev-1][1]->ixType().toIntVect();
                const amrex::IntVect& Bz_stag = Bfield_aux[lev-1][2]->ixType().toIntVect();

#ifdef AMREX_USE_OMP
#pragma omp parallel if (Gpu::notInLaunchRegion())
#endif
                for (MFIter mfi(*Bfield_aux[lev][0]); mfi.isValid(); ++mfi)
                {
                    Array4<Real> const& bx_aux = Bfield_aux[lev][0]->array(mfi);
                    Array4<Real> const& by_aux = Bfield_aux[lev][1]->array(mfi);
                    Array4<Real> const& bz_aux = Bfield_aux[lev][2]->array(mfi);

                    Array4<Real const> const& bx_fp = Bfield_fp[lev][0]->const_array(mfi);
                    Array4<Real const> const& by_fp = Bfield_fp[lev][1]->const_array(mfi);
                    Array4<Real const> const& bz_fp = Bfield_fp[lev][2]->const_array(mfi);

                    Array4<Real const> const& bx_c = dBx.const_array(mfi);
                    Array4<Real const> const& by_c = dBy.const_array(mfi);
                    Array4<Real const> const& bz_c = dBz.const_array(mfi);

                    amrex::ParallelFor(Box(bx_aux), Box(by_aux), Box(bz_aux),
                    [=] AMREX_GPU_DEVICE (int j, int k, int l) noexcept
                    {
                        warpx_interp(j, k, l, bx_aux, bx_fp, bx_c, Bx_stag, refinement_ratio);
                    },
                    [=] AMREX_GPU_DEVICE (int j, int k, int l) noexcept
                    {
                        warpx_interp(j, k, l, by_aux, by_fp, by_c, By_stag, refinement_ratio);
                    },
                    [=] AMREX_GPU_DEVICE (int j, int k, int l) noexcept
                    {
                        warpx_interp(j, k, l, bz_aux, bz_fp, bz_c, Bz_stag, refinement_ratio);
                    });
                }
        } else
            {

#ifdef AMREX_USE_OMP
#pragma omp parallel if (Gpu::notInLaunchRegion())
#endif
            for (MFIter mfi(*Bfield_aux[lev][0]); mfi.isValid(); ++mfi)
            {
                Array4<Real> const& bx_aux = Bfield_aux[lev][0]->array(mfi);
                Array4<Real> const& by_aux = Bfield_aux[lev][1]->array(mfi);
                Array4<Real> const& bz_aux = Bfield_aux[lev][2]->array(mfi);
                Array4<Real const> const& bx_fp = Bfield_fp[lev][0]->const_array(mfi);
                Array4<Real const> const& by_fp = Bfield_fp[lev][1]->const_array(mfi);
                Array4<Real const> const& bz_fp = Bfield_fp[lev][2]->const_array(mfi);

                amrex::ParallelFor(Box(bx_aux), Box(by_aux), Box(bz_aux),
                [=] AMREX_GPU_DEVICE (int j, int k, int l) noexcept
                {
                    warpx_interp(j, k, l, bx_aux, bx_fp);
                },
                [=] AMREX_GPU_DEVICE (int j, int k, int l) noexcept
                {
                    warpx_interp(j, k, l, by_aux, by_fp);
                },
                [=] AMREX_GPU_DEVICE (int j, int k, int l) noexcept
                {
                    warpx_interp(j, k, l, bz_aux, bz_fp);
                });
            }
        }
    }
        // E field
<<<<<<< HEAD
        {   
            
=======
        {

>>>>>>> b4fb38ad
            if (electromagnetic_solver_id != ElectromagneticSolverAlgo::None) {
                MultiFab dEx(Efield_cp[lev][0]->boxArray(), dm, Efield_cp[lev][0]->nComp(), ng);
                MultiFab dEy(Efield_cp[lev][1]->boxArray(), dm, Efield_cp[lev][1]->nComp(), ng);
                MultiFab dEz(Efield_cp[lev][2]->boxArray(), dm, Efield_cp[lev][2]->nComp(), ng);

                dEx.setVal(0.0);
                dEy.setVal(0.0);
                dEz.setVal(0.0);

                // Guard cells may not be up to date beyond ng_FieldGather
                const amrex::IntVect& ng_src = guard_cells.ng_FieldGather;
                // Copy Efield_aux to the dE MultiFabs, using up to ng_src (=ng_FieldGather) guard
                // cells from Efield_aux and filling up to ng (=nGrow) guard cells in the dE MultiFabs
                ablastr::utils::communication::ParallelCopy(dEx, *Efield_aux[lev - 1][0], 0, 0,
                                                            Efield_aux[lev - 1][0]->nComp(), ng_src, ng,
                                                            WarpX::do_single_precision_comms,
                                                            crse_period);
                ablastr::utils::communication::ParallelCopy(dEy, *Efield_aux[lev - 1][1], 0, 0,
                                                            Efield_aux[lev - 1][1]->nComp(), ng_src, ng,
                                                            WarpX::do_single_precision_comms,
                                                            crse_period);
                ablastr::utils::communication::ParallelCopy(dEz, *Efield_aux[lev - 1][2], 0, 0,
                                                            Efield_aux[lev - 1][2]->nComp(), ng_src, ng,
                                                            WarpX::do_single_precision_comms,
                                                            crse_period);

                if (Efield_cax[lev][0])
                {
                    MultiFab::Copy(*Efield_cax[lev][0], dEx, 0, 0, Efield_cax[lev][0]->nComp(), ng);
                    MultiFab::Copy(*Efield_cax[lev][1], dEy, 0, 0, Efield_cax[lev][1]->nComp(), ng);
                    MultiFab::Copy(*Efield_cax[lev][2], dEz, 0, 0, Efield_cax[lev][2]->nComp(), ng);
                }
                MultiFab::Subtract(dEx, *Efield_cp[lev][0], 0, 0, Efield_cp[lev][0]->nComp(), ng);
                MultiFab::Subtract(dEy, *Efield_cp[lev][1], 0, 0, Efield_cp[lev][1]->nComp(), ng);
                MultiFab::Subtract(dEz, *Efield_cp[lev][2], 0, 0, Efield_cp[lev][2]->nComp(), ng);
                const amrex::IntVect& refinement_ratio = refRatio(lev-1);

                const amrex::IntVect& Ex_stag = Efield_aux[lev-1][0]->ixType().toIntVect();
                const amrex::IntVect& Ey_stag = Efield_aux[lev-1][1]->ixType().toIntVect();
                const amrex::IntVect& Ez_stag = Efield_aux[lev-1][2]->ixType().toIntVect();

#ifdef AMREX_USE_OMP
#pragma omp parallel if (Gpu::notInLaunchRegion())
#endif
<<<<<<< HEAD
=======

>>>>>>> b4fb38ad
                for (MFIter mfi(*Efield_aux[lev][0]); mfi.isValid(); ++mfi)
                {
                    Array4<Real> const& ex_aux = Efield_aux[lev][0]->array(mfi);
                    Array4<Real> const& ey_aux = Efield_aux[lev][1]->array(mfi);
                    Array4<Real> const& ez_aux = Efield_aux[lev][2]->array(mfi);
                    Array4<Real const> const& ex_fp = Efield_fp[lev][0]->const_array(mfi);
                    Array4<Real const> const& ey_fp = Efield_fp[lev][1]->const_array(mfi);
                    Array4<Real const> const& ez_fp = Efield_fp[lev][2]->const_array(mfi);

                    Array4<Real const> const& ex_c = dEx.const_array(mfi);
                    Array4<Real const> const& ey_c = dEy.const_array(mfi);
                    Array4<Real const> const& ez_c = dEz.const_array(mfi);

                    amrex::ParallelFor(Box(ex_aux), Box(ey_aux), Box(ez_aux),
                    [=] AMREX_GPU_DEVICE (int j, int k, int l) noexcept
                    {
                        warpx_interp(j, k, l, ex_aux, ex_fp, ex_c, Ex_stag, refinement_ratio);
                    },
                    [=] AMREX_GPU_DEVICE (int j, int k, int l) noexcept
                    {
                        warpx_interp(j, k, l, ey_aux, ey_fp, ey_c, Ey_stag, refinement_ratio);
                    },
                    [=] AMREX_GPU_DEVICE (int j, int k, int l) noexcept
                    {
                        warpx_interp(j, k, l, ez_aux, ez_fp, ez_c, Ez_stag, refinement_ratio);
                    });
                }
            }
            else {
#ifdef AMREX_USE_OMP
#pragma omp parallel if (Gpu::notInLaunchRegion())
#endif
                for (MFIter mfi(*Efield_aux[lev][0]); mfi.isValid(); ++mfi)
                {
<<<<<<< HEAD
                    
=======

>>>>>>> b4fb38ad
                    Array4<Real> const& ex_aux = Efield_aux[lev][0]->array(mfi);
                    Array4<Real> const& ey_aux = Efield_aux[lev][1]->array(mfi);
                    Array4<Real> const& ez_aux = Efield_aux[lev][2]->array(mfi);
                    Array4<Real const> const& ex_fp = Efield_fp[lev][0]->const_array(mfi);
                    Array4<Real const> const& ey_fp = Efield_fp[lev][1]->const_array(mfi);
                    Array4<Real const> const& ez_fp = Efield_fp[lev][2]->const_array(mfi);

                    amrex::ParallelFor(Box(ex_aux), Box(ey_aux), Box(ez_aux),
                    [=] AMREX_GPU_DEVICE (int j, int k, int l) noexcept
                    {
                        warpx_interp(j, k, l, ex_aux, ex_fp);
                    },
                    [=] AMREX_GPU_DEVICE (int j, int k, int l) noexcept
                    {
                        warpx_interp(j, k, l, ey_aux, ey_fp);
                    },
                    [=] AMREX_GPU_DEVICE (int j, int k, int l) noexcept
                    {
                        warpx_interp(j, k, l, ez_aux, ez_fp);
                    });
                }
            }
        }
    }
}
void WarpX::UpdateCurrentNodalToStag (amrex::MultiFab& dst, amrex::MultiFab const& src)
{
    // If source and destination MultiFabs have the same index type, a simple copy is enough
    // (for example, this happens with the current along y in 2D, which is always fully nodal)
    if (dst.ixType() == src.ixType())
    {
        amrex::MultiFab::Copy(dst, src, 0, 0, dst.nComp(), dst.nGrowVect());
        return;
    }

    amrex::IntVect const& dst_stag = dst.ixType().toIntVect();

    // Source MultiFab always has nodal index type when this function is called
    amrex::IntVect const& src_stag = amrex::IntVect::TheNodeVector();

#ifdef AMREX_USE_OMP
#pragma omp parallel if (Gpu::notInLaunchRegion())
#endif

    for (MFIter mfi(dst, TilingIfNotGPU()); mfi.isValid(); ++mfi)
    {
        // Loop over full box including ghost cells
        // (input arrays will be padded with zeros beyond ghost cells
        // for out-of-bound accesses due to large-stencil operations)
        const Box bx = mfi.growntilebox();

        amrex::Array4<amrex::Real const> const& src_arr = src.const_array(mfi);
        amrex::Array4<amrex::Real>       const& dst_arr = dst.array(mfi);

        // Order of finite-order centering of currents
        const int cc_nox = WarpX::current_centering_nox;
        const int cc_noy = WarpX::current_centering_noy;
        const int cc_noz = WarpX::current_centering_noz;

        // Device vectors of stencil coefficients used for finite-order centering of currents
        amrex::Real const * stencil_coeffs_x = WarpX::device_current_centering_stencil_coeffs_x.data();
        amrex::Real const * stencil_coeffs_y = WarpX::device_current_centering_stencil_coeffs_y.data();
        amrex::Real const * stencil_coeffs_z = WarpX::device_current_centering_stencil_coeffs_z.data();

        amrex::ParallelFor(bx, [=] AMREX_GPU_DEVICE (int j, int k, int l) noexcept
        {
            warpx_interp(j, k, l, dst_arr, src_arr, dst_stag, src_stag, cc_nox, cc_noy, cc_noz,
                         stencil_coeffs_x, stencil_coeffs_y, stencil_coeffs_z);
        });
    }
}

void
WarpX::FillBoundaryB (IntVect ng, std::optional<bool> nodal_sync)
{
    for (int lev = 0; lev <= finest_level; ++lev)
    {
        FillBoundaryB(lev, ng, nodal_sync);
    }
}

void
WarpX::FillBoundaryE (IntVect ng, std::optional<bool> nodal_sync)
{
    for (int lev = 0; lev <= finest_level; ++lev)
    {
        FillBoundaryE(lev, ng, nodal_sync);
    }
}

void
WarpX::FillBoundaryF (IntVect ng, std::optional<bool> nodal_sync)
{
    for (int lev = 0; lev <= finest_level; ++lev)
    {
        FillBoundaryF(lev, ng, nodal_sync);
    }
}

void
WarpX::FillBoundaryG (IntVect ng, std::optional<bool> nodal_sync)
{
    for (int lev = 0; lev <= finest_level; ++lev)
    {
        FillBoundaryG(lev, ng, nodal_sync);
    }
}

void
WarpX::FillBoundaryB_avg (IntVect ng)
{
    for (int lev = 0; lev <= finest_level; ++lev)
    {
        FillBoundaryB_avg(lev, ng);
    }
}

void
WarpX::FillBoundaryE_avg (IntVect ng)
{
    for (int lev = 0; lev <= finest_level; ++lev)
    {
        FillBoundaryE_avg(lev, ng);
    }
}


void
WarpX::FillBoundaryE (int lev, IntVect ng, std::optional<bool> nodal_sync)
{
    FillBoundaryE(lev, PatchType::fine, ng, nodal_sync);
    if (lev > 0) { FillBoundaryE(lev, PatchType::coarse, ng, nodal_sync); }
}

void
WarpX::FillBoundaryE (const int lev, const PatchType patch_type, const amrex::IntVect ng, std::optional<bool> nodal_sync)
{
    std::array<amrex::MultiFab*,3> mf;
    amrex::Periodicity period;

    if (patch_type == PatchType::fine)
    {
        mf     = {Efield_fp[lev][0].get(), Efield_fp[lev][1].get(), Efield_fp[lev][2].get()};
        period = Geom(lev).periodicity();
    }
    else // coarse patch
    {
        mf     = {Efield_cp[lev][0].get(), Efield_cp[lev][1].get(), Efield_cp[lev][2].get()};
        period = Geom(lev-1).periodicity();
    }

    // Exchange data between valid domain and PML
    // Fill guard cells in PML
    if (do_pml)
    {
        if (pml[lev] && pml[lev]->ok())
        {
            const std::array<amrex::MultiFab*,3> mf_pml =
                (patch_type == PatchType::fine) ? pml[lev]->GetE_fp() : pml[lev]->GetE_cp();

            pml[lev]->Exchange(mf_pml, mf, patch_type, do_pml_in_domain);
            pml[lev]->FillBoundaryE(patch_type, nodal_sync);
        }

#if (defined WARPX_DIM_RZ) && (defined WARPX_USE_PSATD)
        if (pml_rz[lev])
        {
            pml_rz[lev]->FillBoundaryE(patch_type, nodal_sync);
        }
#endif
    }

    // Fill guard cells in valid domain
    for (int i = 0; i < 3; ++i)
    {
        WARPX_ALWAYS_ASSERT_WITH_MESSAGE(
            ng.allLE(mf[i]->nGrowVect()),
            "Error: in FillBoundaryE, requested more guard cells than allocated");

        const amrex::IntVect nghost = (safe_guard_cells) ? mf[i]->nGrowVect() : ng;
        ablastr::utils::communication::FillBoundary(*mf[i], nghost, WarpX::do_single_precision_comms, period, nodal_sync);
    }
}

void
WarpX::FillBoundaryB (int lev, IntVect ng, std::optional<bool> nodal_sync)
{
    FillBoundaryB(lev, PatchType::fine, ng, nodal_sync);
    if (lev > 0) { FillBoundaryB(lev, PatchType::coarse, ng, nodal_sync); }
}

void
WarpX::FillBoundaryB (const int lev, const PatchType patch_type, const amrex::IntVect ng, std::optional<bool> nodal_sync)
{
    std::array<amrex::MultiFab*,3> mf;
    amrex::Periodicity period;

    if (patch_type == PatchType::fine)
    {
        mf     = {Bfield_fp[lev][0].get(), Bfield_fp[lev][1].get(), Bfield_fp[lev][2].get()};
        period = Geom(lev).periodicity();
    }
    else // coarse patch
    {
        mf     = {Bfield_cp[lev][0].get(), Bfield_cp[lev][1].get(), Bfield_cp[lev][2].get()};
        period = Geom(lev-1).periodicity();
    }

    // Exchange data between valid domain and PML
    // Fill guard cells in PML
    if (do_pml)
    {
        if (pml[lev] && pml[lev]->ok())
        {
            const std::array<amrex::MultiFab*,3> mf_pml =
                (patch_type == PatchType::fine) ? pml[lev]->GetB_fp() : pml[lev]->GetB_cp();

            pml[lev]->Exchange(mf_pml, mf, patch_type, do_pml_in_domain);
            pml[lev]->FillBoundaryB(patch_type, nodal_sync);
        }

#if (defined WARPX_DIM_RZ) && (defined WARPX_USE_PSATD)
        if (pml_rz[lev])
        {
            pml_rz[lev]->FillBoundaryB(patch_type, nodal_sync);
        }
#endif
    }

    // Fill guard cells in valid domain
    for (int i = 0; i < 3; ++i)
    {
        WARPX_ALWAYS_ASSERT_WITH_MESSAGE(
            ng.allLE(mf[i]->nGrowVect()),
            "Error: in FillBoundaryB, requested more guard cells than allocated");

        const amrex::IntVect nghost = (safe_guard_cells) ? mf[i]->nGrowVect() : ng;
        ablastr::utils::communication::FillBoundary(*mf[i], nghost, WarpX::do_single_precision_comms, period, nodal_sync);
    }
}

void
WarpX::FillBoundaryE_avg(int lev, IntVect ng)
{
    FillBoundaryE_avg(lev, PatchType::fine, ng);
    if (lev > 0) { FillBoundaryE_avg(lev, PatchType::coarse, ng); }
}

void
WarpX::FillBoundaryE_avg (int lev, PatchType patch_type, IntVect ng)
{
    if (patch_type == PatchType::fine)
    {
        const amrex::Periodicity& period = Geom(lev).periodicity();
        if ( safe_guard_cells ){
            const Vector<MultiFab*> mf{Efield_avg_fp[lev][0].get(),Efield_avg_fp[lev][1].get(),Efield_avg_fp[lev][2].get()};
            ablastr::utils::communication::FillBoundary(mf, WarpX::do_single_precision_comms, period);
        } else {
            WARPX_ALWAYS_ASSERT_WITH_MESSAGE(
                ng.allLE(Efield_avg_fp[lev][0]->nGrowVect()),
                "Error: in FillBoundaryE_avg, requested more guard cells than allocated");
            ablastr::utils::communication::FillBoundary(*Efield_avg_fp[lev][0], ng, WarpX::do_single_precision_comms, period);
            ablastr::utils::communication::FillBoundary(*Efield_avg_fp[lev][1], ng, WarpX::do_single_precision_comms, period);
            ablastr::utils::communication::FillBoundary(*Efield_avg_fp[lev][2], ng, WarpX::do_single_precision_comms, period);
        }
    }
    else if (patch_type == PatchType::coarse)
    {
        const amrex::Periodicity& cperiod = Geom(lev-1).periodicity();
        if ( safe_guard_cells ) {
            const Vector<MultiFab*> mf{Efield_avg_cp[lev][0].get(),Efield_avg_cp[lev][1].get(),Efield_avg_cp[lev][2].get()};
            ablastr::utils::communication::FillBoundary(mf, WarpX::do_single_precision_comms, cperiod);

        } else {
            WARPX_ALWAYS_ASSERT_WITH_MESSAGE(
                ng.allLE(Efield_avg_cp[lev][0]->nGrowVect()),
                "Error: in FillBoundaryE, requested more guard cells than allocated");
            ablastr::utils::communication::FillBoundary(*Efield_avg_cp[lev][0], ng, WarpX::do_single_precision_comms, cperiod);
            ablastr::utils::communication::FillBoundary(*Efield_avg_cp[lev][1], ng, WarpX::do_single_precision_comms, cperiod);
            ablastr::utils::communication::FillBoundary(*Efield_avg_cp[lev][2], ng, WarpX::do_single_precision_comms, cperiod);
        }
    }
}


void
WarpX::FillBoundaryB_avg (int lev, IntVect ng)
{
    FillBoundaryB_avg(lev, PatchType::fine, ng);
    if (lev > 0) { FillBoundaryB_avg(lev, PatchType::coarse, ng); }
}

void
WarpX::FillBoundaryB_avg (int lev, PatchType patch_type, IntVect ng)
{
    if (patch_type == PatchType::fine)
    {
        const amrex::Periodicity& period = Geom(lev).periodicity();
        if ( safe_guard_cells ) {
            const Vector<MultiFab*> mf{Bfield_avg_fp[lev][0].get(),Bfield_avg_fp[lev][1].get(),Bfield_avg_fp[lev][2].get()};
            ablastr::utils::communication::FillBoundary(mf, WarpX::do_single_precision_comms, period);
        } else {
            WARPX_ALWAYS_ASSERT_WITH_MESSAGE(
                ng.allLE(Bfield_fp[lev][0]->nGrowVect()),
                "Error: in FillBoundaryB, requested more guard cells than allocated");
            ablastr::utils::communication::FillBoundary(*Bfield_avg_fp[lev][0], ng, WarpX::do_single_precision_comms, period);
            ablastr::utils::communication::FillBoundary(*Bfield_avg_fp[lev][1], ng, WarpX::do_single_precision_comms, period);
            ablastr::utils::communication::FillBoundary(*Bfield_avg_fp[lev][2], ng, WarpX::do_single_precision_comms, period);
        }
    }
    else if (patch_type == PatchType::coarse)
    {
        const amrex::Periodicity& cperiod = Geom(lev-1).periodicity();
        if ( safe_guard_cells ){
            const Vector<MultiFab*> mf{Bfield_avg_cp[lev][0].get(),Bfield_avg_cp[lev][1].get(),Bfield_avg_cp[lev][2].get()};
            ablastr::utils::communication::FillBoundary(mf, WarpX::do_single_precision_comms, cperiod);
        } else {
            WARPX_ALWAYS_ASSERT_WITH_MESSAGE(
                ng.allLE(Bfield_avg_cp[lev][0]->nGrowVect()),
                "Error: in FillBoundaryB_avg, requested more guard cells than allocated");
            ablastr::utils::communication::FillBoundary(*Bfield_avg_cp[lev][0], ng, WarpX::do_single_precision_comms, cperiod);
            ablastr::utils::communication::FillBoundary(*Bfield_avg_cp[lev][1], ng, WarpX::do_single_precision_comms, cperiod);
            ablastr::utils::communication::FillBoundary(*Bfield_avg_cp[lev][2], ng, WarpX::do_single_precision_comms, cperiod);
        }
    }
}

void
WarpX::FillBoundaryF (int lev, IntVect ng, std::optional<bool> nodal_sync)
{
    FillBoundaryF(lev, PatchType::fine, ng, nodal_sync);
    if (lev > 0) { FillBoundaryF(lev, PatchType::coarse, ng, nodal_sync); }
}

void
WarpX::FillBoundaryF (int lev, PatchType patch_type, IntVect ng, std::optional<bool> nodal_sync)
{
    if (patch_type == PatchType::fine)
    {
        if (do_pml && pml[lev] && pml[lev]->ok())
        {
            if (F_fp[lev]) { pml[lev]->ExchangeF(patch_type, F_fp[lev].get(), do_pml_in_domain); }
            pml[lev]->FillBoundaryF(patch_type, nodal_sync);
        }

        if (F_fp[lev])
        {
            const amrex::Periodicity& period = Geom(lev).periodicity();
            const amrex::IntVect& nghost = (safe_guard_cells) ? F_fp[lev]->nGrowVect() : ng;
            ablastr::utils::communication::FillBoundary(*F_fp[lev], nghost, WarpX::do_single_precision_comms, period, nodal_sync);
        }
    }
    else if (patch_type == PatchType::coarse)
    {
        if (do_pml && pml[lev] && pml[lev]->ok())
        {
            if (F_cp[lev]) { pml[lev]->ExchangeF(patch_type, F_cp[lev].get(), do_pml_in_domain); }
            pml[lev]->FillBoundaryF(patch_type, nodal_sync);
        }

        if (F_cp[lev])
        {
            const amrex::Periodicity& period = Geom(lev-1).periodicity();
            const amrex::IntVect& nghost = (safe_guard_cells) ? F_cp[lev]->nGrowVect() : ng;
            ablastr::utils::communication::FillBoundary(*F_cp[lev], nghost, WarpX::do_single_precision_comms, period, nodal_sync);
        }
    }
}

void WarpX::FillBoundaryG (int lev, IntVect ng, std::optional<bool> nodal_sync)
{
    FillBoundaryG(lev, PatchType::fine, ng, nodal_sync);

    if (lev > 0)
    {
        FillBoundaryG(lev, PatchType::coarse, ng, nodal_sync);
    }
}

void WarpX::FillBoundaryG (int lev, PatchType patch_type, IntVect ng, std::optional<bool> nodal_sync)
{
    if (patch_type == PatchType::fine)
    {
        if (do_pml && pml[lev] && pml[lev]->ok())
        {
            if (G_fp[lev]) { pml[lev]->ExchangeG(patch_type, G_fp[lev].get(), do_pml_in_domain); }
            pml[lev]->FillBoundaryG(patch_type, nodal_sync);
        }

        if (G_fp[lev])
        {
            const amrex::Periodicity& period = Geom(lev).periodicity();
            const amrex::IntVect& nghost = (safe_guard_cells) ? G_fp[lev]->nGrowVect() : ng;
            ablastr::utils::communication::FillBoundary(*G_fp[lev], nghost, WarpX::do_single_precision_comms, period, nodal_sync);
        }
    }
    else if (patch_type == PatchType::coarse)
    {
        if (do_pml && pml[lev] && pml[lev]->ok())
        {
            if (G_cp[lev]) { pml[lev]->ExchangeG(patch_type, G_cp[lev].get(), do_pml_in_domain); }
            pml[lev]->FillBoundaryG(patch_type, nodal_sync);
        }

        if (G_cp[lev])
        {
            const amrex::Periodicity& period = Geom(lev-1).periodicity();
            const amrex::IntVect& nghost = (safe_guard_cells) ? G_cp[lev]->nGrowVect() : ng;
            ablastr::utils::communication::FillBoundary(*G_cp[lev], nghost, WarpX::do_single_precision_comms, period, nodal_sync);
        }
    }
}

void
WarpX::FillBoundaryAux (IntVect ng)
{
    for (int lev = 0; lev <= finest_level-1; ++lev)
    {
        FillBoundaryAux(lev, ng);
    }
}

void
WarpX::FillBoundaryAux (int lev, IntVect ng)
{
    const amrex::Periodicity& period = Geom(lev).periodicity();
    ablastr::utils::communication::FillBoundary(*Efield_aux[lev][0], ng, WarpX::do_single_precision_comms, period);
    ablastr::utils::communication::FillBoundary(*Efield_aux[lev][1], ng, WarpX::do_single_precision_comms, period);
    ablastr::utils::communication::FillBoundary(*Efield_aux[lev][2], ng, WarpX::do_single_precision_comms, period);
    ablastr::utils::communication::FillBoundary(*Bfield_aux[lev][0], ng, WarpX::do_single_precision_comms, period);
    ablastr::utils::communication::FillBoundary(*Bfield_aux[lev][1], ng, WarpX::do_single_precision_comms, period);
    ablastr::utils::communication::FillBoundary(*Bfield_aux[lev][2], ng, WarpX::do_single_precision_comms, period);
}

void
WarpX::SyncCurrent (
    const amrex::Vector<std::array<std::unique_ptr<amrex::MultiFab>,3>>& J_fp,
    const amrex::Vector<std::array<std::unique_ptr<amrex::MultiFab>,3>>& J_cp,
    const amrex::Vector<std::array<std::unique_ptr<amrex::MultiFab>,3>>& J_buffer)
{
    WARPX_PROFILE("WarpX::SyncCurrent()");

    // If warpx.do_current_centering = 1, center currents from nodal grid to staggered grid
    if (do_current_centering)
    {
        AMREX_ALWAYS_ASSERT_WITH_MESSAGE(finest_level <= 1,
                                         "warpx.do_current_centering=1 not supported with more than one fine levels");
        for (int lev = 0; lev <= finest_level; lev++)
        {
            WarpX::UpdateCurrentNodalToStag(*J_fp[lev][0], *current_fp_nodal[lev][0]);
            WarpX::UpdateCurrentNodalToStag(*J_fp[lev][1], *current_fp_nodal[lev][1]);
            WarpX::UpdateCurrentNodalToStag(*J_fp[lev][2], *current_fp_nodal[lev][2]);
        }
    }

    // If there is a single level, we apply the filter on the fp data and
    // then call SumBoundary that adds data from different boxes. This needs
    // to be done because a particle near a box boundary may deposit current
    // at a given (i,j,k) that is on the edge or in the ghost region of that
    // box while at the same time that (i,j,k) is also in the valid region
    // of another box. After SumBoundary, the result is as if there is only
    // a single box on a single process. Also note we need to call
    // SumBoundary even if there is only a single process, because a process
    // may have multiple boxes. Furthermore, even if there is only a single
    // box on a single process, SumBoundary should also be called if there
    // are periodic boundaries. So we always call SumBoundary even if it
    // might be a no-op in some cases, because the function does not perform
    // any communication if not necessary.
    //
    // When there are multiple levels, we need to send data from fine levels
    // to coarse levels. In the implementation below, we loop over levels
    // from the finest to the coarsest. On each level, filtering and
    // SumBoundary are done as the last two things. So the communication
    // data on the sender side are always unfiltered and unsummed. The
    // receivers are responsible for filtering that is dependent on the grid
    // resolution. On the finest level, we coarsen the unsummed fp data onto
    // cp grids, which are the coarsened version of the fp grids with the
    // same DistributionMapping. Then on the level below, We use ParallelAdd
    // to add the finer level's cp data onto the current level's fp
    // data. After that, we apply filter and SumBoundary to the finer
    // level's cp MultiFab. At this time, the finer level's fp and cp data
    // have all been properly filtered and summed. For the current level, if
    // there are levels below this, we need to process this level's cp data
    // just like we have done for the finer level. The iteration continues
    // until we reach level 0. There are however two additional
    // complications.
    //
    // The first complication is that simply calling ParallelAdd to add the
    // finer level's cp data to the current level's fp data does not
    // work. Suppose there are multiple boxes on the current level (or just
    // a single box with periodic boundaries). A given (i,j,k) can be present
    // in more than one box for nodal data in AMReX.
    // At the time of calling ParallelAdd, the current
    // level's fp data have not been summed. Because of how ParallelAdd
    // works, all boxes with that (i,j,k) will receive the data. So there is
    // a double counting issue of those data points existing on multiple boxes. Note
    // that at this time, the current level's fp data have not been summed
    // and we will call SumBoundary on the fp data. That would overcount the
    // finer level's cp data. So we fix this issue by creating a temporary
    // MultiFab to receive the finer level's cp data. We also create a mask
    // that can mark only one instance of the data as the owner if there are
    // overlapping points among boxes. Using the mask, we can add the
    // temporary MultiFab's data to the fp MultiFab only if the source owns
    // the data.
    //
    // The other complication is there might be a current buffer depending a
    // runtime parameter. The current buffer data, if they exist, need to be
    // communicated to the coarser level's fp MultiFab just like the cp
    // data. A simple approach would be to call another ParallelAdd in
    // additional the ParallelAdd for the cp data. But we like to minimize
    // parallel communication. So we add the cp data to the current buffer
    // MultiFab and use the latter as the source of ParallelAdd
    // communication to the coarser level. Note that we can do it this way
    // but not the other way around of adding the current buffer data to the
    // cp MultiFab because we still need to use the original cp data whereas
    // the buffer data are no longer needed once they have been sent to the
    // coarser level. So there are two cases. If there is no current buffer,
    // the cp MultiFab is the source of communication. If there is a current
    // buffer, the buffer MultiFab is the source instead. In the
    // implementation below, we use an alias MultiFab to manage this.

    std::unique_ptr<MultiFab> mf_comm; // for communication between levels
    for (int idim = 0; idim < 3; ++idim)
    {
        for (int lev = finest_level; lev >= 0; --lev)
        {
            const int ncomp = J_fp[lev][idim]->nComp();
            auto const& period = Geom(lev).periodicity();

            if (lev < finest_level)
            {
                // On a coarse level, the data in mf_comm comes from the
                // coarse patch of the fine level. They are unfiltered and uncommunicated.
                // We need to add it to the fine patch of the current level.
                MultiFab fine_lev_cp(J_fp[lev][idim]->boxArray(),
                                     J_fp[lev][idim]->DistributionMap(),
                                     ncomp, 0);
                fine_lev_cp.setVal(0.0);
                fine_lev_cp.ParallelAdd(*mf_comm, 0, 0, ncomp, mf_comm->nGrowVect(),
                                        IntVect(0), period);
                // We now need to create a mask to fix the double counting.
                auto owner_mask = amrex::OwnerMask(fine_lev_cp, period);
                auto const& mma = owner_mask->const_arrays();
                auto const& sma = fine_lev_cp.const_arrays();
                auto const& dma = J_fp[lev][idim]->arrays();
                amrex::ParallelFor(fine_lev_cp, IntVect(0), ncomp,
                [=] AMREX_GPU_DEVICE (int bno, int i, int j, int k, int n)
                {
                    if (mma[bno](i,j,k) && sma[bno](i,j,k,n) != 0.0_rt) {
                        dma[bno](i,j,k,n) += sma[bno](i,j,k,n);
                    }
                });
                // Now it's safe to apply filter and sumboundary on J_cp
                if (use_filter)
                {
                    ApplyFilterJ(J_cp, lev+1, idim);
                }
                SumBoundaryJ(J_cp, lev+1, idim, period);
            }

            if (lev > 0)
            {
                // On a fine level, we need to coarsen the current onto the
                // coarse level. This needs to be done before filtering because
                // filtering depends on the level. This is also done before any
                // same-level communication because it's easier this way to
                // avoid double counting.
                J_cp[lev][idim]->setVal(0.0);
                ablastr::coarsen::average::Coarsen(*J_cp[lev][idim],
                                                   *J_fp[lev][idim],
                                                   refRatio(lev-1));
                if (J_buffer[lev][idim])
                {
                    IntVect const& ng = J_cp[lev][idim]->nGrowVect();
                    AMREX_ASSERT(ng.allLE(J_buffer[lev][idim]->nGrowVect()));
                    MultiFab::Add(*J_buffer[lev][idim], *J_cp[lev][idim],
                                  0, 0, ncomp, ng);
                    mf_comm = std::make_unique<MultiFab>
                        (*J_buffer[lev][idim], amrex::make_alias, 0, ncomp);
                }
                else
                {
                    mf_comm = std::make_unique<MultiFab>
                        (*J_cp[lev][idim], amrex::make_alias, 0, ncomp);
                }
            }

            if (use_filter)
            {
                ApplyFilterJ(J_fp, lev, idim);
            }
            SumBoundaryJ(J_fp, lev, idim, period);
        }
    }
}

void
WarpX::SyncRho () {
    SyncRho(rho_fp, rho_cp, charge_buf);
}

void
WarpX::SyncRho (
    const amrex::Vector<std::unique_ptr<amrex::MultiFab>>& charge_fp,
    const amrex::Vector<std::unique_ptr<amrex::MultiFab>>& charge_cp,
    const amrex::Vector<std::unique_ptr<amrex::MultiFab>>& charge_buffer)
{
    WARPX_PROFILE("WarpX::SyncRho()");

    if (!charge_fp[0]) { return; }
    const int ncomp = charge_fp[0]->nComp();

    // See comments in WarpX::SyncCurrent for an explanation of the algorithm.

    std::unique_ptr<MultiFab> mf_comm; // for communication between levels
    for (int lev = finest_level; lev >= 0; --lev)
    {
        if (lev < finest_level)
        {
            auto const& period = Geom(lev).periodicity();

            // On a coarse level, the data in mf_comm comes from the
            // coarse patch of the fine level. They are unfiltered and uncommunicated.
            // We need to add it to the fine patch of the current level.
            MultiFab fine_lev_cp(charge_fp[lev]->boxArray(),
                                 charge_fp[lev]->DistributionMap(),
                                 ncomp, 0);
            fine_lev_cp.setVal(0.0);
            fine_lev_cp.ParallelAdd(*mf_comm, 0, 0, ncomp, mf_comm->nGrowVect(),
                                    IntVect(0), period);
            // We now need to create a mask to fix the double counting.
            auto owner_mask = amrex::OwnerMask(fine_lev_cp, period);
            auto const& mma = owner_mask->const_arrays();
            auto const& sma = fine_lev_cp.const_arrays();
            auto const& dma = charge_fp[lev]->arrays();
            amrex::ParallelFor(fine_lev_cp, IntVect(0), ncomp,
            [=] AMREX_GPU_DEVICE (int bno, int i, int j, int k, int n)
            {
                if (mma[bno](i,j,k) && sma[bno](i,j,k,n) != 0.0_rt) {
                    dma[bno](i,j,k,n) += sma[bno](i,j,k,n);
                }
            });
            // Now it's safe to apply filter and sumboundary on charge_cp
            ApplyFilterandSumBoundaryRho(lev+1, lev, *charge_cp[lev+1], 0, ncomp);
        }

        if (lev > 0)
        {
            // On a fine level, we need to coarsen the data onto the coarse
            // level. This needs to be done before filtering because
            // filtering depends on the level. This is also done before any
            // same-level communication because it's easier this way to
            // avoid double counting.
            charge_cp[lev]->setVal(0.0);
            ablastr::coarsen::average::Coarsen(*charge_cp[lev],
                                               *charge_fp[lev],
                                               refRatio(lev-1));
            if (charge_buffer[lev])
            {
                IntVect const& ng = charge_cp[lev]->nGrowVect();
                AMREX_ASSERT(ng.allLE(charge_buffer[lev]->nGrowVect()));
                MultiFab::Add(*charge_buffer[lev], *charge_cp[lev], 0, 0, ncomp, ng);
                mf_comm = std::make_unique<MultiFab>
                    (*charge_buffer[lev], amrex::make_alias, 0, ncomp);
            }
            else
            {
                mf_comm = std::make_unique<MultiFab>
                    (*charge_cp[lev], amrex::make_alias, 0, ncomp);
            }
        }

        ApplyFilterandSumBoundaryRho(lev, lev, *charge_fp[lev], 0, ncomp);
    }
}

/** \brief Fills the values of the current on the coarse patch by
 *  averaging the values of the current of the fine patch (on the same level).
 */
void WarpX::RestrictCurrentFromFineToCoarsePatch (
    const amrex::Vector<std::array<std::unique_ptr<amrex::MultiFab>,3>>& J_fp,
    const amrex::Vector<std::array<std::unique_ptr<amrex::MultiFab>,3>>& J_cp,
    const int lev)
{
    J_cp[lev][0]->setVal(0.0);
    J_cp[lev][1]->setVal(0.0);
    J_cp[lev][2]->setVal(0.0);

    const IntVect& refinement_ratio = refRatio(lev-1);

    std::array<const MultiFab*,3> fine { J_fp[lev][0].get(),
                                         J_fp[lev][1].get(),
                                         J_fp[lev][2].get() };
    std::array<      MultiFab*,3> crse { J_cp[lev][0].get(),
                                         J_cp[lev][1].get(),
                                         J_cp[lev][2].get() };
    ablastr::coarsen::average::Coarsen(*crse[0], *fine[0], refinement_ratio );
    ablastr::coarsen::average::Coarsen(*crse[1], *fine[1], refinement_ratio );
    ablastr::coarsen::average::Coarsen(*crse[2], *fine[2], refinement_ratio );
}

void WarpX::ApplyFilterJ (
    const amrex::Vector<std::array<std::unique_ptr<amrex::MultiFab>,3>>& current,
    const int lev,
    const int idim)
{
    amrex::MultiFab& J = *current[lev][idim];

    const int ncomp = J.nComp();
    const amrex::IntVect ngrow = J.nGrowVect();
    amrex::MultiFab Jf(J.boxArray(), J.DistributionMap(), ncomp, ngrow);
    bilinear_filter.ApplyStencil(Jf, J, lev);

    const int srccomp = 0;
    const int dstcomp = 0;
    amrex::MultiFab::Copy(J, Jf, srccomp, dstcomp, ncomp, ngrow);
}

void WarpX::ApplyFilterJ (
    const amrex::Vector<std::array<std::unique_ptr<amrex::MultiFab>,3>>& current,
    const int lev)
{
    for (int idim=0; idim<3; ++idim)
    {
        ApplyFilterJ(current, lev, idim);
    }
}

void WarpX::SumBoundaryJ (
    const amrex::Vector<std::array<std::unique_ptr<amrex::MultiFab>,3>>& current,
    const int lev,
    const int idim,
    const amrex::Periodicity& period)
{
    amrex::MultiFab& J = *current[lev][idim];

    const amrex::IntVect ng = J.nGrowVect();
    amrex::IntVect ng_depos_J = get_ng_depos_J();

    if (do_current_centering)
    {
#if   defined(WARPX_DIM_1D_Z)
        ng_depos_J[0] += WarpX::current_centering_noz / 2;
#elif defined(WARPX_DIM_XZ) || defined(WARPX_DIM_RZ)
        ng_depos_J[0] += WarpX::current_centering_nox / 2;
        ng_depos_J[1] += WarpX::current_centering_noz / 2;
#elif defined(WARPX_DIM_3D)
        ng_depos_J[0] += WarpX::current_centering_nox / 2;
        ng_depos_J[1] += WarpX::current_centering_noy / 2;
        ng_depos_J[2] += WarpX::current_centering_noz / 2;
#endif
    }

    if (use_filter)
    {
        ng_depos_J += bilinear_filter.stencil_length_each_dir - amrex::IntVect(1);
    }

    ng_depos_J.min(ng);

    const amrex::IntVect src_ngrow = ng_depos_J;
    const int icomp = 0;
    const int ncomp = J.nComp();
    WarpXSumGuardCells(J, period, src_ngrow, icomp, ncomp);
}

void WarpX::SumBoundaryJ (
    const amrex::Vector<std::array<std::unique_ptr<amrex::MultiFab>,3>>& current,
    const int lev,
    const amrex::Periodicity& period)
{
    for (int idim=0; idim<3; ++idim)
    {
        SumBoundaryJ(current, lev, idim, period);
    }
}

/* /brief Update the currents of `lev` by adding the currents from particles
*         that are in the mesh refinement patches at `lev+1`
*
* More precisely, apply filter and sum boundaries for the current of:
* - the fine patch of `lev`
* - the coarse patch of `lev+1` (same resolution)
* - the buffer regions of the coarse patch of `lev+1` (i.e. for particules
* that are within the mesh refinement patch, but do not deposit on the
* mesh refinement patch because they are too close to the boundary)
*
* Then update the fine patch of `lev` by adding the currents for the coarse
* patch (and buffer region) of `lev+1`
*/
void WarpX::AddCurrentFromFineLevelandSumBoundary (
    const amrex::Vector<std::array<std::unique_ptr<amrex::MultiFab>,3>>& J_fp,
    const amrex::Vector<std::array<std::unique_ptr<amrex::MultiFab>,3>>& J_cp,
    const amrex::Vector<std::array<std::unique_ptr<amrex::MultiFab>,3>>& J_buffer,
    const int lev)
{
    const amrex::Periodicity& period = Geom(lev).periodicity();

    if (use_filter)
    {
        ApplyFilterJ(J_fp, lev);
    }
    SumBoundaryJ(J_fp, lev, period);

    if (lev < finest_level)
    {
        // When there are current buffers, unlike coarse patch,
        // we don't care about the final state of them.

        for (int idim=0; idim<3; ++idim)
        {
            MultiFab mf(J_fp[lev][idim]->boxArray(),
                        J_fp[lev][idim]->DistributionMap(), J_fp[lev][idim]->nComp(), 0);
            mf.setVal(0.0);

            const IntVect ng = J_cp[lev+1][idim]->nGrowVect();

            if (use_filter && J_buffer[lev+1][idim])
            {
                ApplyFilterJ(J_cp, lev+1, idim);
                ApplyFilterJ(J_buffer, lev+1, idim);

                MultiFab::Add(
                    *J_buffer[lev+1][idim], *J_cp[lev+1][idim],
                    0, 0, J_buffer[lev+1][idim]->nComp(), ng);

                ablastr::utils::communication::ParallelAdd(
                    mf, *J_buffer[lev+1][idim], 0, 0,
                    J_buffer[lev+1][idim]->nComp(),
                    ng, amrex::IntVect(0),
                    do_single_precision_comms, period);
            }
            else if (use_filter) // but no buffer
            {
                ApplyFilterJ(J_cp, lev+1, idim);

                ablastr::utils::communication::ParallelAdd(
                    mf, *J_cp[lev+1][idim], 0, 0,
                    J_cp[lev+1][idim]->nComp(),
                    ng, amrex::IntVect(0),
                    do_single_precision_comms, period);
            }
            else if (J_buffer[lev+1][idim]) // but no filter
            {
                MultiFab::Add(
                    *J_buffer[lev+1][idim], *J_cp[lev+1][idim],
                    0, 0, J_buffer[lev+1][idim]->nComp(), ng);

                ablastr::utils::communication::ParallelAdd(
                    mf, *J_buffer[lev+1][idim], 0, 0,
                    J_buffer[lev+1][idim]->nComp(),
                    ng, amrex::IntVect(0),
                    do_single_precision_comms, period);
            }
            else // no filter, no buffer
            {
                ablastr::utils::communication::ParallelAdd(
                    mf, *J_cp[lev+1][idim], 0, 0,
                    J_cp[lev+1][idim]->nComp(),
                    ng, amrex::IntVect(0),
                    do_single_precision_comms, period);
            }
            SumBoundaryJ(J_cp, lev+1, idim, period);
            MultiFab::Add(*J_fp[lev][idim], mf, 0, 0, J_fp[lev+1][idim]->nComp(), 0);
        }
    }
}

void WarpX::RestrictRhoFromFineToCoarsePatch (
    const amrex::Vector<std::unique_ptr<amrex::MultiFab>>& charge_fp,
    const amrex::Vector<std::unique_ptr<amrex::MultiFab>>& charge_cp,
    const int lev)
{
    if (charge_fp[lev]) {
        charge_cp[lev]->setVal(0.0);
        const IntVect& refinement_ratio = refRatio(lev-1);
        ablastr::coarsen::average::Coarsen(*charge_cp[lev], *charge_fp[lev], refinement_ratio );
    }
}

void WarpX::ApplyFilterandSumBoundaryRho (
    const amrex::Vector<std::unique_ptr<amrex::MultiFab>>& charge_fp,
    const amrex::Vector<std::unique_ptr<amrex::MultiFab>>& charge_cp,
    const int lev,
    PatchType patch_type,
    const int icomp,
    const int ncomp)
{
    const int glev = (patch_type == PatchType::fine) ? lev : lev-1;
    const std::unique_ptr<amrex::MultiFab>& rho = (patch_type == PatchType::fine) ?
                                                  charge_fp[lev] : charge_cp[lev];
    if (rho == nullptr) { return; }
    ApplyFilterandSumBoundaryRho(lev, glev, *rho, icomp, ncomp);
}

void WarpX::ApplyFilterandSumBoundaryRho (int /*lev*/, int glev, amrex::MultiFab& rho, int icomp, int ncomp)
{
    const amrex::Periodicity& period = Geom(glev).periodicity();
    IntVect ng = rho.nGrowVect();
    IntVect ng_depos_rho = get_ng_depos_rho();
    if (use_filter) {
        ng += bilinear_filter.stencil_length_each_dir-1;
        ng_depos_rho += bilinear_filter.stencil_length_each_dir-1;
        ng_depos_rho.min(ng);
        MultiFab rf(rho.boxArray(), rho.DistributionMap(), ncomp, ng);
        bilinear_filter.ApplyStencil(rf, rho, glev, icomp, 0, ncomp);
        WarpXSumGuardCells(rho, rf, period, ng_depos_rho, icomp, ncomp );
    } else {
        ng_depos_rho.min(ng);
        WarpXSumGuardCells(rho, period, ng_depos_rho, icomp, ncomp);
    }
}

/* /brief Update the charge density of `lev` by adding the charge density from particles
*         that are in the mesh refinement patches at `lev+1`
*
* More precisely, apply filter and sum boundaries for the charge density of:
* - the fine patch of `lev`
* - the coarse patch of `lev+1` (same resolution)
* - the buffer regions of the coarse patch of `lev+1` (i.e. for particules
* that are within the mesh refinement patch, but do not deposit on the
* mesh refinement patch because they are too close to the boundary)
*
* Then update the fine patch of `lev` by adding the charge density for the coarse
* patch (and buffer region) of `lev+1`
*/
void WarpX::AddRhoFromFineLevelandSumBoundary (
    const amrex::Vector<std::unique_ptr<amrex::MultiFab>>& charge_fp,
    const amrex::Vector<std::unique_ptr<amrex::MultiFab>>& charge_cp,
    const amrex::Vector<std::unique_ptr<amrex::MultiFab>>& charge_buffer,
    const int lev,
    const int icomp,
    const int ncomp)
{
    if (!charge_fp[lev]) { return; }

    ApplyFilterandSumBoundaryRho(charge_fp, charge_cp, lev, PatchType::fine, icomp, ncomp);

    if (lev < finest_level){

        const amrex::Periodicity& period = Geom(lev).periodicity();
        MultiFab mf(charge_fp[lev]->boxArray(),
                    charge_fp[lev]->DistributionMap(),
                    ncomp, 0);
        mf.setVal(0.0);
        IntVect ng = charge_cp[lev+1]->nGrowVect();
        IntVect ng_depos_rho = get_ng_depos_rho();
        if (use_filter && charge_buffer[lev+1])
        {
            // coarse patch of fine level
            ng += bilinear_filter.stencil_length_each_dir-1;
            ng_depos_rho += bilinear_filter.stencil_length_each_dir-1;
            ng_depos_rho.min(ng);
            MultiFab rhofc(charge_cp[lev+1]->boxArray(),
                           charge_cp[lev+1]->DistributionMap(), ncomp, ng);
            bilinear_filter.ApplyStencil(rhofc, *charge_cp[lev+1], lev+1, icomp, 0, ncomp);

            // buffer patch of fine level
            MultiFab rhofb(charge_buffer[lev+1]->boxArray(),
                           charge_buffer[lev+1]->DistributionMap(), ncomp, ng);
            bilinear_filter.ApplyStencil(rhofb, *charge_buffer[lev+1], lev+1, icomp, 0, ncomp);

            MultiFab::Add(rhofb, rhofc, 0, 0, ncomp, ng);

            ablastr::utils::communication::ParallelAdd(mf, rhofb, 0, 0, ncomp, ng, IntVect::TheZeroVector(),
                                                       WarpX::do_single_precision_comms, period);
            WarpXSumGuardCells( *charge_cp[lev+1], rhofc, period, ng_depos_rho, icomp, ncomp );
        }
        else if (use_filter) // but no buffer
        {
            ng += bilinear_filter.stencil_length_each_dir-1;
            ng_depos_rho += bilinear_filter.stencil_length_each_dir-1;
            ng_depos_rho.min(ng);
            MultiFab rf(charge_cp[lev+1]->boxArray(), charge_cp[lev+1]->DistributionMap(), ncomp, ng);
            bilinear_filter.ApplyStencil(rf, *charge_cp[lev+1], lev+1, icomp, 0, ncomp);

            ablastr::utils::communication::ParallelAdd(mf, rf, 0, 0, ncomp, ng, IntVect::TheZeroVector(),
                                                       WarpX::do_single_precision_comms, period);
            WarpXSumGuardCells( *charge_cp[lev+1], rf, period, ng_depos_rho, icomp, ncomp );
        }
        else if (charge_buffer[lev+1]) // but no filter
        {
            ng_depos_rho.min(ng);
            MultiFab::Add(*charge_buffer[lev+1],
                          *charge_cp[lev+1], icomp, icomp, ncomp,
                           charge_cp[lev+1]->nGrowVect());

            ablastr::utils::communication::ParallelAdd(mf, *charge_buffer[lev + 1], icomp, 0,
                                                       ncomp,
                                                       charge_buffer[lev + 1]->nGrowVect(),
                                                       IntVect::TheZeroVector(), WarpX::do_single_precision_comms,
                                                       period);
            WarpXSumGuardCells(*(charge_cp[lev+1]), period, ng_depos_rho, icomp, ncomp);
        }
        else // no filter, no buffer
        {
            ng_depos_rho.min(ng);
            ablastr::utils::communication::ParallelAdd(mf, *charge_cp[lev + 1], icomp, 0, ncomp,
                                                       charge_cp[lev + 1]->nGrowVect(),
                                                       IntVect::TheZeroVector(), WarpX::do_single_precision_comms,
                                                       period);
            WarpXSumGuardCells(*(charge_cp[lev+1]), period, ng_depos_rho, icomp, ncomp);
        }
        MultiFab::Add(*charge_fp[lev], mf, 0, icomp, ncomp, 0);
    }
}

void WarpX::NodalSyncJ (
    const amrex::Vector<std::array<std::unique_ptr<amrex::MultiFab>,3>>& J_fp,
    const amrex::Vector<std::array<std::unique_ptr<amrex::MultiFab>,3>>& J_cp,
    const int lev,
    PatchType patch_type)
{
    if (!override_sync_intervals.contains(istep[0])) { return; }

    if (patch_type == PatchType::fine)
    {
        const amrex::Periodicity& period = Geom(lev).periodicity();
        ablastr::utils::communication::OverrideSync(*J_fp[lev][0], WarpX::do_single_precision_comms, period);
        ablastr::utils::communication::OverrideSync(*J_fp[lev][1], WarpX::do_single_precision_comms, period);
        ablastr::utils::communication::OverrideSync(*J_fp[lev][2], WarpX::do_single_precision_comms, period);
    }
    else if (patch_type == PatchType::coarse)
    {
        const amrex::Periodicity& cperiod = Geom(lev-1).periodicity();
        ablastr::utils::communication::OverrideSync(*J_cp[lev][0], WarpX::do_single_precision_comms, cperiod);
        ablastr::utils::communication::OverrideSync(*J_cp[lev][1], WarpX::do_single_precision_comms, cperiod);
        ablastr::utils::communication::OverrideSync(*J_cp[lev][2], WarpX::do_single_precision_comms, cperiod);
    }
}

void WarpX::NodalSyncRho (
    const amrex::Vector<std::unique_ptr<amrex::MultiFab>>& charge_fp,
    const amrex::Vector<std::unique_ptr<amrex::MultiFab>>& charge_cp,
    const int lev,
    PatchType patch_type,
    const int icomp,
    const int ncomp)
{
    if (!override_sync_intervals.contains(istep[0])) { return; }

    if (patch_type == PatchType::fine && charge_fp[lev])
    {
        const amrex::Periodicity& period = Geom(lev).periodicity();
        MultiFab rhof(*charge_fp[lev], amrex::make_alias, icomp, ncomp);
        ablastr::utils::communication::OverrideSync(rhof, WarpX::do_single_precision_comms, period);
    }
    else if (patch_type == PatchType::coarse && charge_cp[lev])
    {
        const amrex::Periodicity& cperiod = Geom(lev-1).periodicity();
        MultiFab rhoc(*charge_cp[lev], amrex::make_alias, icomp, ncomp);
        ablastr::utils::communication::OverrideSync(rhoc, WarpX::do_single_precision_comms, cperiod);
    }
}<|MERGE_RESOLUTION|>--- conflicted
+++ resolved
@@ -459,13 +459,7 @@
         }
     }
         // E field
-<<<<<<< HEAD
-        {   
-            
-=======
-        {
-
->>>>>>> b4fb38ad
+        {
             if (electromagnetic_solver_id != ElectromagneticSolverAlgo::None) {
                 MultiFab dEx(Efield_cp[lev][0]->boxArray(), dm, Efield_cp[lev][0]->nComp(), ng);
                 MultiFab dEy(Efield_cp[lev][1]->boxArray(), dm, Efield_cp[lev][1]->nComp(), ng);
@@ -510,10 +504,6 @@
 #ifdef AMREX_USE_OMP
 #pragma omp parallel if (Gpu::notInLaunchRegion())
 #endif
-<<<<<<< HEAD
-=======
-
->>>>>>> b4fb38ad
                 for (MFIter mfi(*Efield_aux[lev][0]); mfi.isValid(); ++mfi)
                 {
                     Array4<Real> const& ex_aux = Efield_aux[lev][0]->array(mfi);
@@ -548,11 +538,6 @@
 #endif
                 for (MFIter mfi(*Efield_aux[lev][0]); mfi.isValid(); ++mfi)
                 {
-<<<<<<< HEAD
-                    
-=======
-
->>>>>>> b4fb38ad
                     Array4<Real> const& ex_aux = Efield_aux[lev][0]->array(mfi);
                     Array4<Real> const& ey_aux = Efield_aux[lev][1]->array(mfi);
                     Array4<Real> const& ez_aux = Efield_aux[lev][2]->array(mfi);
