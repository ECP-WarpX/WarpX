/* Copyright 2019 Andrew Myers, Aurore Blelly, Axel Huebl
 * David Grote, Maxence Thevenet, Remi Lehe
 * Revathi Jambunathan, Weiqun Zhang
 *
 * This file is part of WarpX.
 *
 * License: BSD-3-Clause-LBNL
 */
#include "WarpX.H"

#include "BoundaryConditions/PML.H"
#include "Filter/BilinearFilter.H"
#include "Utils/CoarsenMR.H"
#include "Utils/IntervalsParser.H"
#include "Utils/WarpXAlgorithmSelection.H"
#include "Utils/WarpXProfilerWrapper.H"
#include "WarpXComm_K.H"
#include "WarpXCommUtil.H"
#include "WarpXSumGuardCells.H"

#include <AMReX.H>
#include <AMReX_Array.H>
#include <AMReX_Array4.H>
#include <AMReX_BLassert.H>
#include <AMReX_Box.H>
#include <AMReX_BoxArray.H>
#include <AMReX_Config.H>
#include <AMReX_FabArrayBase.H>
#include <AMReX_Geometry.H>
#include <AMReX_GpuContainers.H>
#include <AMReX_GpuControl.H>
#include <AMReX_GpuQualifiers.H>
#include <AMReX_IndexType.H>
#include <AMReX_IntVect.H>
#include <AMReX_MFIter.H>
#include <AMReX_MakeType.H>
#include <AMReX_MultiFab.H>
#include <AMReX_REAL.H>
#include <AMReX_Vector.H>

#include <algorithm>
#include <array>
#include <memory>
#include <vector>

using namespace amrex;

void
WarpX::UpdateAuxilaryData ()
{
    WARPX_PROFILE("WarpX::UpdateAuxilaryData()");

    if (Bfield_aux[0][0]->ixType() == Bfield_fp[0][0]->ixType()) {
        UpdateAuxilaryDataSameType();
    } else {
        UpdateAuxilaryDataStagToNodal();
    }
}

void
WarpX::UpdateAuxilaryDataStagToNodal ()
{
#ifndef WARPX_USE_PSATD
    if (maxwell_solver_id == MaxwellSolverAlgo::PSATD) {
        AMREX_ALWAYS_ASSERT_WITH_MESSAGE( false,
            "WarpX::UpdateAuxilaryDataStagToNodal: PSATD solver requires "
            "WarpX build with spectral solver support.");
    }
#endif

    amrex::Vector<std::array<std::unique_ptr<amrex::MultiFab>,3>> const & Bmf = WarpX::fft_do_time_averaging ?
                                                                                Bfield_avg_fp : Bfield_fp;
    amrex::Vector<std::array<std::unique_ptr<amrex::MultiFab>,3>> const & Emf = WarpX::fft_do_time_averaging ?
                                                                                Efield_avg_fp : Efield_fp;

    const amrex::IntVect& Bx_stag = Bmf[0][0]->ixType().toIntVect();
    const amrex::IntVect& By_stag = Bmf[0][1]->ixType().toIntVect();
    const amrex::IntVect& Bz_stag = Bmf[0][2]->ixType().toIntVect();

    const amrex::IntVect& Ex_stag = Emf[0][0]->ixType().toIntVect();
    const amrex::IntVect& Ey_stag = Emf[0][1]->ixType().toIntVect();
    const amrex::IntVect& Ez_stag = Emf[0][2]->ixType().toIntVect();

    // Destination MultiFab (aux) always has nodal index type when this function is called
    const amrex::IntVect& dst_stag = amrex::IntVect::TheNodeVector();

    // For level 0, we only need to do the average.
#ifdef AMREX_USE_OMP
#pragma omp parallel if (Gpu::notInLaunchRegion())
#endif
    for (MFIter mfi(*Bfield_aux[0][0], TilingIfNotGPU()); mfi.isValid(); ++mfi)
    {
        Array4<Real> const& bx_aux = Bfield_aux[0][0]->array(mfi);
        Array4<Real> const& by_aux = Bfield_aux[0][1]->array(mfi);
        Array4<Real> const& bz_aux = Bfield_aux[0][2]->array(mfi);
        Array4<Real const> const& bx_fp = Bmf[0][0]->const_array(mfi);
        Array4<Real const> const& by_fp = Bmf[0][1]->const_array(mfi);
        Array4<Real const> const& bz_fp = Bmf[0][2]->const_array(mfi);

        Array4<Real> const& ex_aux = Efield_aux[0][0]->array(mfi);
        Array4<Real> const& ey_aux = Efield_aux[0][1]->array(mfi);
        Array4<Real> const& ez_aux = Efield_aux[0][2]->array(mfi);
        Array4<Real const> const& ex_fp = Emf[0][0]->const_array(mfi);
        Array4<Real const> const& ey_fp = Emf[0][1]->const_array(mfi);
        Array4<Real const> const& ez_fp = Emf[0][2]->const_array(mfi);

        // Loop includes ghost cells (`growntilebox`)
        // (input arrays will be padded with zeros beyond ghost cells
        // for out-of-bound accesses due to large-stencil operations)
        Box bx = mfi.growntilebox();

        if (maxwell_solver_id == MaxwellSolverAlgo::PSATD) {

#ifdef WARPX_USE_PSATD

            // Order of finite-order centering of fields
            const int fg_nox = WarpX::field_centering_nox;
            const int fg_noy = WarpX::field_centering_noy;
            const int fg_noz = WarpX::field_centering_noz;

            // Device vectors of stencil coefficients used for finite-order centering of fields
            amrex::Real const * stencil_coeffs_x = WarpX::device_field_centering_stencil_coeffs_x.data();
            amrex::Real const * stencil_coeffs_y = WarpX::device_field_centering_stencil_coeffs_y.data();
            amrex::Real const * stencil_coeffs_z = WarpX::device_field_centering_stencil_coeffs_z.data();

            amrex::ParallelFor(bx, [=] AMREX_GPU_DEVICE (int j, int k, int l) noexcept
            {
                warpx_interp<true>(j, k, l, bx_aux, bx_fp, dst_stag, Bx_stag, fg_nox, fg_noy, fg_noz,
                             stencil_coeffs_x, stencil_coeffs_y, stencil_coeffs_z);

                warpx_interp<true>(j, k, l, by_aux, by_fp, dst_stag, By_stag, fg_nox, fg_noy, fg_noz,
                             stencil_coeffs_x, stencil_coeffs_y, stencil_coeffs_z);

                warpx_interp<true>(j, k, l, bz_aux, bz_fp, dst_stag, Bz_stag, fg_nox, fg_noy, fg_noz,
                             stencil_coeffs_x, stencil_coeffs_y, stencil_coeffs_z);

                warpx_interp<true>(j, k, l, ex_aux, ex_fp, dst_stag, Ex_stag, fg_nox, fg_noy, fg_noz,
                             stencil_coeffs_x, stencil_coeffs_y, stencil_coeffs_z);

                warpx_interp<true>(j, k, l, ey_aux, ey_fp, dst_stag, Ey_stag, fg_nox, fg_noy, fg_noz,
                             stencil_coeffs_x, stencil_coeffs_y, stencil_coeffs_z);

                warpx_interp<true>(j, k, l, ez_aux, ez_fp, dst_stag, Ez_stag, fg_nox, fg_noy, fg_noz,
                             stencil_coeffs_x, stencil_coeffs_y, stencil_coeffs_z);
            });
#endif
        } else { // FDTD
            amrex::ParallelFor(bx, [=] AMREX_GPU_DEVICE (int j, int k, int l) noexcept
            {
                warpx_interp(j, k, l, bx_aux, bx_fp, dst_stag, Bx_stag);
                warpx_interp(j, k, l, by_aux, by_fp, dst_stag, By_stag);
                warpx_interp(j, k, l, bz_aux, bz_fp, dst_stag, Bz_stag);
                warpx_interp(j, k, l, ex_aux, ex_fp, dst_stag, Ex_stag);
                warpx_interp(j, k, l, ey_aux, ey_fp, dst_stag, Ey_stag);
                warpx_interp(j, k, l, ez_aux, ez_fp, dst_stag, Ez_stag);
            });
        }
    }

    // NOTE: high-order interpolation is not implemented for mesh refinement
    for (int lev = 1; lev <= finest_level; ++lev)
    {
        BoxArray const& nba = Bfield_aux[lev][0]->boxArray();
        BoxArray const& cnba = amrex::coarsen(nba,2);
        DistributionMapping const& dm = Bfield_aux[lev][0]->DistributionMap();
        auto const& cperiod = Geom(lev-1).periodicity();

        // Bfield
        {
            Array<std::unique_ptr<MultiFab>,3> Btmp;
            if (Bfield_cax[lev][0]) {
                for (int i = 0; i < 3; ++i) {
                    Btmp[i] = std::make_unique<MultiFab>(
                        *Bfield_cax[lev][i], amrex::make_alias, 0, 1);
                }
            } else {
                IntVect ngtmp = Bfield_aux[lev-1][0]->nGrowVect();
                for (int i = 0; i < 3; ++i) {
                    Btmp[i] = std::make_unique<MultiFab>(cnba, dm, 1, ngtmp);
                }
            }
            Btmp[0]->setVal(0.0);
            Btmp[1]->setVal(0.0);
            Btmp[2]->setVal(0.0);
            // ParallelCopy from coarse level
            for (int i = 0; i < 3; ++i) {
                IntVect ng = Btmp[i]->nGrowVect();
                // Guard cells may not be up to date beyond ng_FieldGather
                const amrex::IntVect& ng_src = guard_cells.ng_FieldGather;
                // Copy Bfield_aux to Btmp, using up to ng_src (=ng_FieldGather) guard cells from
                // Bfield_aux and filling up to ng (=nGrow) guard cells in Btmp
                WarpXCommUtil::ParallelCopy(*Btmp[i], *Bfield_aux[lev-1][i], 0, 0, 1, ng_src, ng, cperiod);
            }

#ifdef AMREX_USE_OMP
#pragma omp parallel if (Gpu::notInLaunchRegion())
#endif
            for (MFIter mfi(*Bfield_aux[lev][0], TilingIfNotGPU()); mfi.isValid(); ++mfi)
            {
                Array4<Real> const& bx_aux = Bfield_aux[lev][0]->array(mfi);
                Array4<Real> const& by_aux = Bfield_aux[lev][1]->array(mfi);
                Array4<Real> const& bz_aux = Bfield_aux[lev][2]->array(mfi);
                Array4<Real const> const& bx_fp = Bfield_fp[lev][0]->const_array(mfi);
                Array4<Real const> const& by_fp = Bfield_fp[lev][1]->const_array(mfi);
                Array4<Real const> const& bz_fp = Bfield_fp[lev][2]->const_array(mfi);
                Array4<Real const> const& bx_cp = Bfield_cp[lev][0]->const_array(mfi);
                Array4<Real const> const& by_cp = Bfield_cp[lev][1]->const_array(mfi);
                Array4<Real const> const& bz_cp = Bfield_cp[lev][2]->const_array(mfi);
                Array4<Real const> const& bx_c = Btmp[0]->const_array(mfi);
                Array4<Real const> const& by_c = Btmp[1]->const_array(mfi);
                Array4<Real const> const& bz_c = Btmp[2]->const_array(mfi);

                const Box& bx = mfi.growntilebox();
                amrex::ParallelFor(bx,
                [=] AMREX_GPU_DEVICE (int j, int k, int l) noexcept
                {
                    warpx_interp_nd_bfield_x(j,k,l, bx_aux, bx_fp, bx_cp, bx_c);
                    warpx_interp_nd_bfield_y(j,k,l, by_aux, by_fp, by_cp, by_c);
                    warpx_interp_nd_bfield_z(j,k,l, bz_aux, bz_fp, bz_cp, bz_c);
                });
            }
        }

        // Efield
        {
            Array<std::unique_ptr<MultiFab>,3> Etmp;
            if (Efield_cax[lev][0]) {
                for (int i = 0; i < 3; ++i) {
                    Etmp[i] = std::make_unique<MultiFab>(
                        *Efield_cax[lev][i], amrex::make_alias, 0, 1);
                }
            } else {
                IntVect ngtmp = Efield_aux[lev-1][0]->nGrowVect();
                for (int i = 0; i < 3; ++i) {
                    Etmp[i] = std::make_unique<MultiFab>(
                        cnba, dm, 1, ngtmp);
                }
            }
            Etmp[0]->setVal(0.0);
            Etmp[1]->setVal(0.0);
            Etmp[2]->setVal(0.0);
            // ParallelCopy from coarse level
            for (int i = 0; i < 3; ++i) {
                IntVect ng = Etmp[i]->nGrowVect();
                // Guard cells may not be up to date beyond ng_FieldGather
                const amrex::IntVect& ng_src = guard_cells.ng_FieldGather;
                // Copy Efield_aux to Etmp, using up to ng_src (=ng_FieldGather) guard cells from
                // Efield_aux and filling up to ng (=nGrow) guard cells in Etmp
                WarpXCommUtil::ParallelCopy(*Etmp[i], *Efield_aux[lev-1][i], 0, 0, 1, ng_src, ng, cperiod);
            }

#ifdef AMREX_USE_OMP
#pragma omp parallel if (Gpu::notInLaunchRegion())
#endif
            for (MFIter mfi(*Efield_aux[lev][0]); mfi.isValid(); ++mfi)
            {
                Array4<Real> const& ex_aux = Efield_aux[lev][0]->array(mfi);
                Array4<Real> const& ey_aux = Efield_aux[lev][1]->array(mfi);
                Array4<Real> const& ez_aux = Efield_aux[lev][2]->array(mfi);
                Array4<Real const> const& ex_fp = Efield_fp[lev][0]->const_array(mfi);
                Array4<Real const> const& ey_fp = Efield_fp[lev][1]->const_array(mfi);
                Array4<Real const> const& ez_fp = Efield_fp[lev][2]->const_array(mfi);
                Array4<Real const> const& ex_cp = Efield_cp[lev][0]->const_array(mfi);
                Array4<Real const> const& ey_cp = Efield_cp[lev][1]->const_array(mfi);
                Array4<Real const> const& ez_cp = Efield_cp[lev][2]->const_array(mfi);
                Array4<Real const> const& ex_c = Etmp[0]->const_array(mfi);
                Array4<Real const> const& ey_c = Etmp[1]->const_array(mfi);
                Array4<Real const> const& ez_c = Etmp[2]->const_array(mfi);

                const Box& bx = mfi.fabbox();
                amrex::ParallelFor(bx,
                [=] AMREX_GPU_DEVICE (int j, int k, int l) noexcept
                {
                    warpx_interp_nd_efield_x(j,k,l, ex_aux, ex_fp, ex_cp, ex_c);
                    warpx_interp_nd_efield_y(j,k,l, ey_aux, ey_fp, ey_cp, ey_c);
                    warpx_interp_nd_efield_z(j,k,l, ez_aux, ez_fp, ez_cp, ez_c);
                });
            }
        }
    }
}

void
WarpX::UpdateAuxilaryDataSameType ()
{
    for (int lev = 1; lev <= finest_level; ++lev)
    {
        const auto& crse_period = Geom(lev-1).periodicity();
        const IntVect& ng = Bfield_cp[lev][0]->nGrowVect();
        const DistributionMapping& dm = Bfield_cp[lev][0]->DistributionMap();

        // B field
        {
            MultiFab dBx(Bfield_cp[lev][0]->boxArray(), dm, Bfield_cp[lev][0]->nComp(), ng);
            MultiFab dBy(Bfield_cp[lev][1]->boxArray(), dm, Bfield_cp[lev][1]->nComp(), ng);
            MultiFab dBz(Bfield_cp[lev][2]->boxArray(), dm, Bfield_cp[lev][2]->nComp(), ng);
            dBx.setVal(0.0);
            dBy.setVal(0.0);
            dBz.setVal(0.0);

            // Guard cells may not be up to date beyond ng_FieldGather
            const amrex::IntVect& ng_src = guard_cells.ng_FieldGather;
            // Copy Bfield_aux to the dB MultiFabs, using up to ng_src (=ng_FieldGather) guard
            // cells from Bfield_aux and filling up to ng (=nGrow) guard cells in the dB MultiFabs

            WarpXCommUtil::ParallelCopy(dBx, *Bfield_aux[lev-1][0], 0, 0, Bfield_aux[lev-1][0]->nComp(), ng_src, ng, crse_period);
            WarpXCommUtil::ParallelCopy(dBy, *Bfield_aux[lev-1][1], 0, 0, Bfield_aux[lev-1][1]->nComp(), ng_src, ng, crse_period);
            WarpXCommUtil::ParallelCopy(dBz, *Bfield_aux[lev-1][2], 0, 0, Bfield_aux[lev-1][2]->nComp(), ng_src, ng, crse_period);

            if (Bfield_cax[lev][0])
            {
                MultiFab::Copy(*Bfield_cax[lev][0], dBx, 0, 0, Bfield_cax[lev][0]->nComp(), ng);
                MultiFab::Copy(*Bfield_cax[lev][1], dBy, 0, 0, Bfield_cax[lev][1]->nComp(), ng);
                MultiFab::Copy(*Bfield_cax[lev][2], dBz, 0, 0, Bfield_cax[lev][2]->nComp(), ng);
            }
            MultiFab::Subtract(dBx, *Bfield_cp[lev][0], 0, 0, Bfield_cp[lev][0]->nComp(), ng);
            MultiFab::Subtract(dBy, *Bfield_cp[lev][1], 0, 0, Bfield_cp[lev][1]->nComp(), ng);
            MultiFab::Subtract(dBz, *Bfield_cp[lev][2], 0, 0, Bfield_cp[lev][2]->nComp(), ng);

            const amrex::IntVect& refinement_ratio = refRatio(lev-1);

            const amrex::IntVect& Bx_stag = Bfield_aux[lev-1][0]->ixType().toIntVect();
            const amrex::IntVect& By_stag = Bfield_aux[lev-1][1]->ixType().toIntVect();
            const amrex::IntVect& Bz_stag = Bfield_aux[lev-1][2]->ixType().toIntVect();

#ifdef AMREX_USE_OMP
#pragma omp parallel if (Gpu::notInLaunchRegion())
#endif
            for (MFIter mfi(*Bfield_aux[lev][0]); mfi.isValid(); ++mfi)
            {
                Array4<Real> const& bx_aux = Bfield_aux[lev][0]->array(mfi);
                Array4<Real> const& by_aux = Bfield_aux[lev][1]->array(mfi);
                Array4<Real> const& bz_aux = Bfield_aux[lev][2]->array(mfi);
                Array4<Real const> const& bx_fp = Bfield_fp[lev][0]->const_array(mfi);
                Array4<Real const> const& by_fp = Bfield_fp[lev][1]->const_array(mfi);
                Array4<Real const> const& bz_fp = Bfield_fp[lev][2]->const_array(mfi);
                Array4<Real const> const& bx_c = dBx.const_array(mfi);
                Array4<Real const> const& by_c = dBy.const_array(mfi);
                Array4<Real const> const& bz_c = dBz.const_array(mfi);

                amrex::ParallelFor(Box(bx_aux), Box(by_aux), Box(bz_aux),
                [=] AMREX_GPU_DEVICE (int j, int k, int l) noexcept
                {
                    warpx_interp(j, k, l, bx_aux, bx_fp, bx_c, Bx_stag, refinement_ratio);
                },
                [=] AMREX_GPU_DEVICE (int j, int k, int l) noexcept
                {
                    warpx_interp(j, k, l, by_aux, by_fp, by_c, By_stag, refinement_ratio);
                },
                [=] AMREX_GPU_DEVICE (int j, int k, int l) noexcept
                {
                    warpx_interp(j, k, l, bz_aux, bz_fp, bz_c, Bz_stag, refinement_ratio);
                });
            }
        }

        // E field
        {
            MultiFab dEx(Efield_cp[lev][0]->boxArray(), dm, Efield_cp[lev][0]->nComp(), ng);
            MultiFab dEy(Efield_cp[lev][1]->boxArray(), dm, Efield_cp[lev][1]->nComp(), ng);
            MultiFab dEz(Efield_cp[lev][2]->boxArray(), dm, Efield_cp[lev][2]->nComp(), ng);
            dEx.setVal(0.0);
            dEy.setVal(0.0);
            dEz.setVal(0.0);

            // Guard cells may not be up to date beyond ng_FieldGather
            const amrex::IntVect& ng_src = guard_cells.ng_FieldGather;
            // Copy Efield_aux to the dE MultiFabs, using up to ng_src (=ng_FieldGather) guard
            // cells from Efield_aux and filling up to ng (=nGrow) guard cells in the dE MultiFabs
            WarpXCommUtil::ParallelCopy(dEx, *Efield_aux[lev-1][0], 0, 0, Efield_aux[lev-1][0]->nComp(), ng_src, ng, crse_period);
            WarpXCommUtil::ParallelCopy(dEy, *Efield_aux[lev-1][1], 0, 0, Efield_aux[lev-1][1]->nComp(), ng_src, ng, crse_period);
            WarpXCommUtil::ParallelCopy(dEz, *Efield_aux[lev-1][2], 0, 0, Efield_aux[lev-1][2]->nComp(), ng_src, ng, crse_period);

            if (Efield_cax[lev][0])
            {
                MultiFab::Copy(*Efield_cax[lev][0], dEx, 0, 0, Efield_cax[lev][0]->nComp(), ng);
                MultiFab::Copy(*Efield_cax[lev][1], dEy, 0, 0, Efield_cax[lev][1]->nComp(), ng);
                MultiFab::Copy(*Efield_cax[lev][2], dEz, 0, 0, Efield_cax[lev][2]->nComp(), ng);
            }
            MultiFab::Subtract(dEx, *Efield_cp[lev][0], 0, 0, Efield_cp[lev][0]->nComp(), ng);
            MultiFab::Subtract(dEy, *Efield_cp[lev][1], 0, 0, Efield_cp[lev][1]->nComp(), ng);
            MultiFab::Subtract(dEz, *Efield_cp[lev][2], 0, 0, Efield_cp[lev][2]->nComp(), ng);

            const amrex::IntVect& refinement_ratio = refRatio(lev-1);

            const amrex::IntVect& Ex_stag = Efield_aux[lev-1][0]->ixType().toIntVect();
            const amrex::IntVect& Ey_stag = Efield_aux[lev-1][1]->ixType().toIntVect();
            const amrex::IntVect& Ez_stag = Efield_aux[lev-1][2]->ixType().toIntVect();

#ifdef AMREX_USE_OMP
#pragma omp parallel if (Gpu::notInLaunchRegion())
#endif
            for (MFIter mfi(*Efield_aux[lev][0]); mfi.isValid(); ++mfi)
            {
                Array4<Real> const& ex_aux = Efield_aux[lev][0]->array(mfi);
                Array4<Real> const& ey_aux = Efield_aux[lev][1]->array(mfi);
                Array4<Real> const& ez_aux = Efield_aux[lev][2]->array(mfi);
                Array4<Real const> const& ex_fp = Efield_fp[lev][0]->const_array(mfi);
                Array4<Real const> const& ey_fp = Efield_fp[lev][1]->const_array(mfi);
                Array4<Real const> const& ez_fp = Efield_fp[lev][2]->const_array(mfi);
                Array4<Real const> const& ex_c = dEx.const_array(mfi);
                Array4<Real const> const& ey_c = dEy.const_array(mfi);
                Array4<Real const> const& ez_c = dEz.const_array(mfi);

                amrex::ParallelFor(Box(ex_aux), Box(ey_aux), Box(ez_aux),
                [=] AMREX_GPU_DEVICE (int j, int k, int l) noexcept
                {
                    warpx_interp(j, k, l, ex_aux, ex_fp, ex_c, Ex_stag, refinement_ratio);
                },
                [=] AMREX_GPU_DEVICE (int j, int k, int l) noexcept
                {
                    warpx_interp(j, k, l, ey_aux, ey_fp, ey_c, Ey_stag, refinement_ratio);
                },
                [=] AMREX_GPU_DEVICE (int j, int k, int l) noexcept
                {
                    warpx_interp(j, k, l, ez_aux, ez_fp, ez_c, Ez_stag, refinement_ratio);
                });
            }
        }
    }
}

void WarpX::UpdateCurrentNodalToStag (amrex::MultiFab& dst, amrex::MultiFab const& src)
{
    // If source and destination MultiFabs have the same index type, a simple copy is enough
    // (for example, this happens with the current along y in 2D, which is always fully nodal)
    if (dst.ixType() == src.ixType())
    {
        amrex::MultiFab::Copy(dst, src, 0, 0, dst.nComp(), dst.nGrowVect());
        return;
    }

    amrex::IntVect const& dst_stag = dst.ixType().toIntVect();

    // Source MultiFab always has nodal index type when this function is called
    amrex::IntVect const& src_stag = amrex::IntVect::TheNodeVector();

#ifdef AMREX_USE_OMP
#pragma omp parallel if (Gpu::notInLaunchRegion())
#endif

    for (MFIter mfi(dst, TilingIfNotGPU()); mfi.isValid(); ++mfi)
    {
        // Loop over full box including ghost cells
        // (input arrays will be padded with zeros beyond ghost cells
        // for out-of-bound accesses due to large-stencil operations)
        Box bx = mfi.growntilebox();

        amrex::Array4<amrex::Real const> const& src_arr = src.const_array(mfi);
        amrex::Array4<amrex::Real>       const& dst_arr = dst.array(mfi);

        if (maxwell_solver_id == MaxwellSolverAlgo::PSATD)
        {
#ifdef WARPX_USE_PSATD

            // Order of finite-order centering of currents
            const int cc_nox = WarpX::current_centering_nox;
            const int cc_noy = WarpX::current_centering_noy;
            const int cc_noz = WarpX::current_centering_noz;

            // Device vectors of stencil coefficients used for finite-order centering of currents
            amrex::Real const * stencil_coeffs_x = WarpX::device_current_centering_stencil_coeffs_x.data();
            amrex::Real const * stencil_coeffs_y = WarpX::device_current_centering_stencil_coeffs_y.data();
            amrex::Real const * stencil_coeffs_z = WarpX::device_current_centering_stencil_coeffs_z.data();

            amrex::ParallelFor(bx, [=] AMREX_GPU_DEVICE (int j, int k, int l) noexcept
            {
                warpx_interp<true>(j, k, l, dst_arr, src_arr, dst_stag, src_stag, cc_nox, cc_noy, cc_noz,
                                   stencil_coeffs_x, stencil_coeffs_y, stencil_coeffs_z);
            });
#endif
        }

        else // FDTD
        {
            amrex::ParallelFor(bx, [=] AMREX_GPU_DEVICE (int j, int k, int l) noexcept
            {
                warpx_interp<false>(j, k, l, dst_arr, src_arr, dst_stag, src_stag);
            });
        }
    }
}

void
WarpX::FillBoundaryB (IntVect ng)
{
    for (int lev = 0; lev <= finest_level; ++lev)
    {
        FillBoundaryB(lev, ng);
    }
}

void
WarpX::FillBoundaryE (IntVect ng)
{
    for (int lev = 0; lev <= finest_level; ++lev)
    {
        FillBoundaryE(lev, ng);
    }
}

void
WarpX::FillBoundaryF (IntVect ng)
{
    for (int lev = 0; lev <= finest_level; ++lev)
    {
        FillBoundaryF(lev, ng);
    }
}

void
WarpX::FillBoundaryG (IntVect ng)
{
    for (int lev = 0; lev <= finest_level; ++lev)
    {
        FillBoundaryG(lev, ng);
    }
}

void
WarpX::FillBoundaryB_avg (IntVect ng)
{
    for (int lev = 0; lev <= finest_level; ++lev)
    {
        FillBoundaryB_avg(lev, ng);
    }
}

void
WarpX::FillBoundaryE_avg (IntVect ng)
{
    for (int lev = 0; lev <= finest_level; ++lev)
    {
        FillBoundaryE_avg(lev, ng);
    }
}


void
WarpX::FillBoundaryE(int lev, IntVect ng)
{
    FillBoundaryE(lev, PatchType::fine, ng);
    if (lev > 0) FillBoundaryE(lev, PatchType::coarse, ng);
}

void
WarpX::FillBoundaryE (int lev, PatchType patch_type, IntVect ng)
{
    if (patch_type == PatchType::fine)
    {
        if (do_pml && pml[lev]->ok())
        {
            pml[lev]->ExchangeE(patch_type,
                                { Efield_fp[lev][0].get(),
                                  Efield_fp[lev][1].get(),
                                  Efield_fp[lev][2].get() },
                                do_pml_in_domain);
            pml[lev]->FillBoundaryE(patch_type);
        }

        const auto& period = Geom(lev).periodicity();
        if ( safe_guard_cells ){
            Vector<MultiFab*> mf{Efield_fp[lev][0].get(),Efield_fp[lev][1].get(),Efield_fp[lev][2].get()};
            WarpXCommUtil::FillBoundary(mf, period);
        } else {
            AMREX_ALWAYS_ASSERT_WITH_MESSAGE(
                ng <= Efield_fp[lev][0]->nGrowVect(),
                "Error: in FillBoundaryE, requested more guard cells than allocated");
            WarpXCommUtil::FillBoundary(*Efield_fp[lev][0], ng, period);
            WarpXCommUtil::FillBoundary(*Efield_fp[lev][1], ng, period);
            WarpXCommUtil::FillBoundary(*Efield_fp[lev][2], ng, period);
        }
    }
    else if (patch_type == PatchType::coarse)
    {
        if (do_pml && pml[lev]->ok())
        {
            pml[lev]->ExchangeE(patch_type,
                                { Efield_cp[lev][0].get(),
                                  Efield_cp[lev][1].get(),
                                  Efield_cp[lev][2].get() },
                                do_pml_in_domain);
            pml[lev]->FillBoundaryE(patch_type);
        }
        const auto& cperiod = Geom(lev-1).periodicity();
        if ( safe_guard_cells ) {
            Vector<MultiFab*> mf{Efield_cp[lev][0].get(),Efield_cp[lev][1].get(),Efield_cp[lev][2].get()};
            WarpXCommUtil::FillBoundary(mf, cperiod);

        } else {
            AMREX_ALWAYS_ASSERT_WITH_MESSAGE(
                ng <= Efield_cp[lev][0]->nGrowVect(),
                "Error: in FillBoundaryE, requested more guard cells than allocated");
            WarpXCommUtil::FillBoundary(*Efield_cp[lev][0], ng, cperiod);
            WarpXCommUtil::FillBoundary(*Efield_cp[lev][1], ng, cperiod);
            WarpXCommUtil::FillBoundary(*Efield_cp[lev][2], ng, cperiod);
        }
    }
}

void
WarpX::FillBoundaryB (int lev, IntVect ng)
{
    FillBoundaryB(lev, PatchType::fine, ng);
    if (lev > 0) FillBoundaryB(lev, PatchType::coarse, ng);
}

void
WarpX::FillBoundaryB (int lev, PatchType patch_type, IntVect ng)
{
    if (patch_type == PatchType::fine)
    {
        if (do_pml && pml[lev]->ok())
        {
            pml[lev]->ExchangeB(patch_type,
                            { Bfield_fp[lev][0].get(),
                              Bfield_fp[lev][1].get(),
                              Bfield_fp[lev][2].get() },
                              do_pml_in_domain);
        pml[lev]->FillBoundaryB(patch_type);
        }
        const auto& period = Geom(lev).periodicity();
        if ( safe_guard_cells ) {
            Vector<MultiFab*> mf{Bfield_fp[lev][0].get(),Bfield_fp[lev][1].get(),Bfield_fp[lev][2].get()};
            WarpXCommUtil::FillBoundary(mf, period);
        } else {
            AMREX_ALWAYS_ASSERT_WITH_MESSAGE(
                ng <= Bfield_fp[lev][0]->nGrowVect(),
                "Error: in FillBoundaryB, requested more guard cells than allocated");

            WarpXCommUtil::FillBoundary(*Bfield_fp[lev][0], ng, period);
            WarpXCommUtil::FillBoundary(*Bfield_fp[lev][1], ng, period);
            WarpXCommUtil::FillBoundary(*Bfield_fp[lev][2], ng, period);
        }
    }
    else if (patch_type == PatchType::coarse)
    {
        if (do_pml && pml[lev]->ok())
        {
        pml[lev]->ExchangeB(patch_type,
                      { Bfield_cp[lev][0].get(),
                        Bfield_cp[lev][1].get(),
                        Bfield_cp[lev][2].get() },
                        do_pml_in_domain);
        pml[lev]->FillBoundaryB(patch_type);
        }
        const auto& cperiod = Geom(lev-1).periodicity();
        if ( safe_guard_cells ){
            Vector<MultiFab*> mf{Bfield_cp[lev][0].get(),Bfield_cp[lev][1].get(),Bfield_cp[lev][2].get()};
            WarpXCommUtil::FillBoundary(mf, cperiod);
        } else {
            AMREX_ALWAYS_ASSERT_WITH_MESSAGE(
                ng <= Bfield_cp[lev][0]->nGrowVect(),
                "Error: in FillBoundaryB, requested more guard cells than allocated");

            WarpXCommUtil::FillBoundary(*Bfield_cp[lev][0], ng, cperiod);
            WarpXCommUtil::FillBoundary(*Bfield_cp[lev][1], ng, cperiod);
            WarpXCommUtil::FillBoundary(*Bfield_cp[lev][2], ng, cperiod);
        }
    }
}

void
WarpX::FillBoundaryE_avg(int lev, IntVect ng)
{
    FillBoundaryE_avg(lev, PatchType::fine, ng);
    if (lev > 0) FillBoundaryE_avg(lev, PatchType::coarse, ng);
}

void
WarpX::FillBoundaryE_avg (int lev, PatchType patch_type, IntVect ng)
{
    if (patch_type == PatchType::fine)
    {
        if (do_pml && pml[lev]->ok())
         {
            amrex::Abort("Averaged Galilean PSATD with PML is not yet implemented");
         }

        const auto& period = Geom(lev).periodicity();
        if ( safe_guard_cells ){
            Vector<MultiFab*> mf{Efield_avg_fp[lev][0].get(),Efield_avg_fp[lev][1].get(),Efield_avg_fp[lev][2].get()};
            WarpXCommUtil::FillBoundary(mf, period);
        } else {
            AMREX_ALWAYS_ASSERT_WITH_MESSAGE(
                ng <= Efield_avg_fp[lev][0]->nGrowVect(),
                "Error: in FillBoundaryE_avg, requested more guard cells than allocated");
            WarpXCommUtil::FillBoundary(*Efield_avg_fp[lev][0], ng, period);
            WarpXCommUtil::FillBoundary(*Efield_avg_fp[lev][1], ng, period);
            WarpXCommUtil::FillBoundary(*Efield_avg_fp[lev][2], ng, period);
        }
    }
    else if (patch_type == PatchType::coarse)
    {
        if (do_pml && pml[lev]->ok())
         {
            amrex::Abort("Averaged Galilean PSATD with PML is not yet implemented");
         }

        const auto& cperiod = Geom(lev-1).periodicity();
        if ( safe_guard_cells ) {
            Vector<MultiFab*> mf{Efield_avg_cp[lev][0].get(),Efield_avg_cp[lev][1].get(),Efield_avg_cp[lev][2].get()};
            WarpXCommUtil::FillBoundary(mf, cperiod);

        } else {
            AMREX_ALWAYS_ASSERT_WITH_MESSAGE(
                ng <= Efield_avg_cp[lev][0]->nGrowVect(),
                "Error: in FillBoundaryE, requested more guard cells than allocated");
            WarpXCommUtil::FillBoundary(*Efield_avg_cp[lev][0], ng, cperiod);
            WarpXCommUtil::FillBoundary(*Efield_avg_cp[lev][1], ng, cperiod);
            WarpXCommUtil::FillBoundary(*Efield_avg_cp[lev][2], ng, cperiod);
        }
    }
}


void
WarpX::FillBoundaryB_avg (int lev, IntVect ng)
{
    FillBoundaryB_avg(lev, PatchType::fine, ng);
    if (lev > 0) FillBoundaryB_avg(lev, PatchType::coarse, ng);
}

void
WarpX::FillBoundaryB_avg (int lev, PatchType patch_type, IntVect ng)
{
    if (patch_type == PatchType::fine)
    {
        if (do_pml && pml[lev]->ok())
          {
            amrex::Abort("Averaged Galilean PSATD with PML is not yet implemented");
          }
        const auto& period = Geom(lev).periodicity();
        if ( safe_guard_cells ) {
            Vector<MultiFab*> mf{Bfield_avg_fp[lev][0].get(),Bfield_avg_fp[lev][1].get(),Bfield_avg_fp[lev][2].get()};
            WarpXCommUtil::FillBoundary(mf, period);
        } else {
            AMREX_ALWAYS_ASSERT_WITH_MESSAGE(
                ng <= Bfield_fp[lev][0]->nGrowVect(),
                "Error: in FillBoundaryB, requested more guard cells than allocated");
            WarpXCommUtil::FillBoundary(*Bfield_avg_fp[lev][0], ng, period);
            WarpXCommUtil::FillBoundary(*Bfield_avg_fp[lev][1], ng, period);
            WarpXCommUtil::FillBoundary(*Bfield_avg_fp[lev][2], ng, period);
        }
    }
    else if (patch_type == PatchType::coarse)
    {
        if (do_pml && pml[lev]->ok())
          {
            amrex::Abort("Averaged Galilean PSATD with PML is not yet implemented");
          }

        const auto& cperiod = Geom(lev-1).periodicity();
        if ( safe_guard_cells ){
            Vector<MultiFab*> mf{Bfield_avg_cp[lev][0].get(),Bfield_avg_cp[lev][1].get(),Bfield_avg_cp[lev][2].get()};
            WarpXCommUtil::FillBoundary(mf, cperiod);
        } else {
            AMREX_ALWAYS_ASSERT_WITH_MESSAGE(
                ng <= Bfield_avg_cp[lev][0]->nGrowVect(),
                "Error: in FillBoundaryB_avg, requested more guard cells than allocated");
            WarpXCommUtil::FillBoundary(*Bfield_avg_cp[lev][0], ng, cperiod);
            WarpXCommUtil::FillBoundary(*Bfield_avg_cp[lev][1], ng, cperiod);
            WarpXCommUtil::FillBoundary(*Bfield_avg_cp[lev][2], ng, cperiod);
        }
    }
}

void
WarpX::FillBoundaryF (int lev, IntVect ng)
{
    FillBoundaryF(lev, PatchType::fine, ng);
    if (lev > 0) FillBoundaryF(lev, PatchType::coarse, ng);
}

void
WarpX::FillBoundaryF (int lev, PatchType patch_type, IntVect ng)
{
    if (patch_type == PatchType::fine)
    {
        if (do_pml && pml[lev]->ok())
        {
            if (F_fp[lev]) pml[lev]->ExchangeF(patch_type, F_fp[lev].get(), do_pml_in_domain);
            pml[lev]->FillBoundaryF(patch_type);
        }

        if (F_fp[lev])
        {
            const amrex::Periodicity& period = Geom(lev).periodicity();
            const amrex::IntVect& nghost = (safe_guard_cells) ? F_fp[lev]->nGrowVect() : ng;
            WarpXCommUtil::FillBoundary(*F_fp[lev], nghost, period);
        }
    }
    else if (patch_type == PatchType::coarse)
    {
        if (do_pml && pml[lev]->ok())
        {
            if (F_cp[lev]) pml[lev]->ExchangeF(patch_type, F_cp[lev].get(), do_pml_in_domain);
            pml[lev]->FillBoundaryF(patch_type);
        }

        if (F_cp[lev])
        {
            const amrex::Periodicity& period = Geom(lev-1).periodicity();
            const amrex::IntVect& nghost = (safe_guard_cells) ? F_cp[lev]->nGrowVect() : ng;
            WarpXCommUtil::FillBoundary(*F_cp[lev], nghost, period);
        }
    }
}

void WarpX::FillBoundaryG (int lev, IntVect ng)
{
    FillBoundaryG(lev, PatchType::fine, ng);

    if (lev > 0)
    {
        FillBoundaryG(lev, PatchType::coarse, ng);
    }
}

void WarpX::FillBoundaryG (int lev, PatchType patch_type, IntVect ng)
{
    if (patch_type == PatchType::fine)
    {
        if (do_pml && pml[lev]->ok())
        {
            if (G_fp[lev]) pml[lev]->ExchangeG(patch_type, G_fp[lev].get(), do_pml_in_domain);
            pml[lev]->FillBoundaryG(patch_type);
        }

        if (G_fp[lev])
        {
            const amrex::Periodicity& period = Geom(lev).periodicity();
            const amrex::IntVect& nghost = (safe_guard_cells) ? G_fp[lev]->nGrowVect() : ng;
            WarpXCommUtil::FillBoundary(*G_fp[lev], nghost, period);
        }
    }
    else if (patch_type == PatchType::coarse)
    {
        if (do_pml && pml[lev]->ok())
        {
            if (G_cp[lev]) pml[lev]->ExchangeG(patch_type, G_cp[lev].get(), do_pml_in_domain);
            pml[lev]->FillBoundaryG(patch_type);
        }

        if (G_cp[lev])
        {
            const amrex::Periodicity& period = Geom(lev-1).periodicity();
            const amrex::IntVect& nghost = (safe_guard_cells) ? G_cp[lev]->nGrowVect() : ng;
            WarpXCommUtil::FillBoundary(*G_cp[lev], nghost, period);
        }
    }
}

void
WarpX::FillBoundaryAux (IntVect ng)
{
    for (int lev = 0; lev <= finest_level-1; ++lev)
    {
        FillBoundaryAux(lev, ng);
    }
}

void
WarpX::FillBoundaryAux (int lev, IntVect ng)
{
    const auto& period = Geom(lev).periodicity();
    WarpXCommUtil::FillBoundary(*Efield_aux[lev][0], ng, period);
    WarpXCommUtil::FillBoundary(*Efield_aux[lev][1], ng, period);
    WarpXCommUtil::FillBoundary(*Efield_aux[lev][2], ng, period);
    WarpXCommUtil::FillBoundary(*Bfield_aux[lev][0], ng, period);
    WarpXCommUtil::FillBoundary(*Bfield_aux[lev][1], ng, period);
    WarpXCommUtil::FillBoundary(*Bfield_aux[lev][2], ng, period);
}

void
WarpX::SyncCurrent ()
{
    WARPX_PROFILE("WarpX::SyncCurrent()");

    // If warpx.do_current_centering = 1, center currents from nodal grid to staggered grid
    if (WarpX::do_current_centering)
    {
        for (int lev = 0; lev <= finest_level; lev++)
        {
            WarpX::UpdateCurrentNodalToStag(*current_fp[lev][0], *current_fp_nodal[lev][0]);
            WarpX::UpdateCurrentNodalToStag(*current_fp[lev][1], *current_fp_nodal[lev][1]);
            WarpX::UpdateCurrentNodalToStag(*current_fp[lev][2], *current_fp_nodal[lev][2]);
        }
    }

    // Restrict fine patch current onto the coarse patch, before
    // summing the guard cells of the fine patch
    for (int lev = 1; lev <= finest_level; ++lev)
    {
        current_cp[lev][0]->setVal(0.0);
        current_cp[lev][1]->setVal(0.0);
        current_cp[lev][2]->setVal(0.0);

        const IntVect& refinement_ratio = refRatio(lev-1);

        std::array<const MultiFab*,3> fine { current_fp[lev][0].get(),
                                             current_fp[lev][1].get(),
                                             current_fp[lev][2].get() };
        std::array<      MultiFab*,3> crse { current_cp[lev][0].get(),
                                             current_cp[lev][1].get(),
                                             current_cp[lev][2].get() };
        CoarsenMR::Coarsen( *crse[0], *fine[0], refinement_ratio );
        CoarsenMR::Coarsen( *crse[1], *fine[1], refinement_ratio );
        CoarsenMR::Coarsen( *crse[2], *fine[2], refinement_ratio );
    }

    // For each level
    // - apply filter to the coarse patch/buffer of `lev+1` and fine patch of `lev` (same resolution)
    // - add the coarse patch/buffer of `lev+1` into the fine patch of `lev`
    // - sum guard cells of the coarse patch of `lev+1` and fine patch of `lev`
    for (int lev=0; lev <= finest_level; ++lev) {
        AddCurrentFromFineLevelandSumBoundary(lev);
    }
}

void
WarpX::SyncRho ()
{
    WARPX_PROFILE("WarpX::SyncRho()");

    if (!rho_fp[0]) return;
    const int ncomp = rho_fp[0]->nComp();

    // Restrict fine patch onto the coarse patch,
    // before summing the guard cells of the fine patch
    for (int lev = 1; lev <= finest_level; ++lev)
    {
        rho_cp[lev]->setVal(0.0);
        const IntVect& refinement_ratio = refRatio(lev-1);
        CoarsenMR::Coarsen( *rho_cp[lev], *rho_fp[lev], refinement_ratio );
    }

    // For each level
    // - apply filter to the coarse patch/buffer of `lev+1` and fine patch of `lev` (same resolution)
    // - add the coarse patch/buffer of `lev+1` into the fine patch of `lev`
    // - sum guard cells of the coarse patch of `lev+1` and fine patch of `lev`
    for (int lev=0; lev <= finest_level; ++lev) {
        AddRhoFromFineLevelandSumBoundary(lev, 0, ncomp);
    }
}

/** \brief Fills the values of the current on the coarse patch by
 *  averaging the values of the current of the fine patch (on the same level).
 */
void
WarpX::RestrictCurrentFromFineToCoarsePatch (int lev)
{
    current_cp[lev][0]->setVal(0.0);
    current_cp[lev][1]->setVal(0.0);
    current_cp[lev][2]->setVal(0.0);

    const IntVect& refinement_ratio = refRatio(lev-1);

    std::array<const MultiFab*,3> fine { current_fp[lev][0].get(),
                                         current_fp[lev][1].get(),
                                         current_fp[lev][2].get() };
    std::array<      MultiFab*,3> crse { current_cp[lev][0].get(),
                                         current_cp[lev][1].get(),
                                         current_cp[lev][2].get() };
    CoarsenMR::Coarsen( *crse[0], *fine[0], refinement_ratio );
    CoarsenMR::Coarsen( *crse[1], *fine[1], refinement_ratio );
    CoarsenMR::Coarsen( *crse[2], *fine[2], refinement_ratio );
}

void
WarpX::ApplyFilterandSumBoundaryJ (int lev, PatchType patch_type)
{
    //std::cout<< "WarpxComm :: Jy = " << current_fp[0][1]->max(0) << std::endl;
    const int glev = (patch_type == PatchType::fine) ? lev : lev-1;
    const auto& period = Geom(glev).periodicity();
    auto& j = (patch_type == PatchType::fine) ? current_fp[lev] : current_cp[lev];
<<<<<<< HEAD
    //for (int idim = 0; idim < 3; ++idim) {
    for (int idim = 0; idim < AMREX_SPACEDIM; ++idim) {
=======
    for (int idim = 0; idim < 3; ++idim) {
        IntVect ng = j[idim]->nGrowVect();
        IntVect ng_depos_J = get_ng_depos_J();
        if (WarpX::do_current_centering)
        {
#if   (AMREX_SPACEDIM == 2)
            ng_depos_J[0] += WarpX::current_centering_nox / 2;
            ng_depos_J[1] += WarpX::current_centering_noz / 2;
#elif (AMREX_SPACEDIM == 3)
            ng_depos_J[0] += WarpX::current_centering_nox / 2;
            ng_depos_J[1] += WarpX::current_centering_noy / 2;
            ng_depos_J[2] += WarpX::current_centering_noz / 2;
#endif
        }
>>>>>>> 339bd48c
        if (use_filter) {
            ng += bilinear_filter.stencil_length_each_dir-1;
            ng_depos_J += bilinear_filter.stencil_length_each_dir-1;
            ng_depos_J.min(ng);
            MultiFab jf(j[idim]->boxArray(), j[idim]->DistributionMap(), j[idim]->nComp(), ng);
            bilinear_filter.ApplyStencil(jf, *j[idim], lev);
            WarpXSumGuardCells(*(j[idim]), jf, period, ng_depos_J, 0, (j[idim])->nComp());
        } else {
            ng_depos_J.min(ng);
            WarpXSumGuardCells(*(j[idim]), period, ng_depos_J, 0, (j[idim])->nComp());
        }
    }
    //std::cout<< "End of WarpxComm :: Jy = " << current_fp[0][1]->max(0) << std::endl;
}

/* /brief Update the currents of `lev` by adding the currents from particles
*         that are in the mesh refinement patches at `lev+1`
*
* More precisely, apply filter and sum boundaries for the current of:
* - the fine patch of `lev`
* - the coarse patch of `lev+1` (same resolution)
* - the buffer regions of the coarse patch of `lev+1` (i.e. for particules
* that are within the mesh refinement patch, but do not deposit on the
* mesh refinement patch because they are too close to the boundary)
*
* Then update the fine patch of `lev` by adding the currents for the coarse
* patch (and buffer region) of `lev+1`
*/
void
WarpX::AddCurrentFromFineLevelandSumBoundary (int lev)
{
    ApplyFilterandSumBoundaryJ(lev, PatchType::fine);

    if (lev < finest_level) {
        // When there are current buffers, unlike coarse patch,
        // we don't care about the final state of them.

        const auto& period = Geom(lev).periodicity();
        for (int idim = 0; idim < 3; ++idim) {
            MultiFab mf(current_fp[lev][idim]->boxArray(),
                        current_fp[lev][idim]->DistributionMap(), current_fp[lev][idim]->nComp(), 0);
            mf.setVal(0.0);
            IntVect ng = current_cp[lev+1][idim]->nGrowVect();
            IntVect ng_depos_J = get_ng_depos_J();
            if (WarpX::do_current_centering)
            {
#if   (AMREX_SPACEDIM == 2)
                ng_depos_J[0] += WarpX::current_centering_nox / 2;
                ng_depos_J[1] += WarpX::current_centering_noz / 2;
#elif (AMREX_SPACEDIM == 3)
                ng_depos_J[0] += WarpX::current_centering_nox / 2;
                ng_depos_J[1] += WarpX::current_centering_noy / 2;
                ng_depos_J[2] += WarpX::current_centering_noz / 2;
#endif
            }
            if (use_filter && current_buf[lev+1][idim])
            {
                // coarse patch of fine level
                ng += bilinear_filter.stencil_length_each_dir-1;
                ng_depos_J += bilinear_filter.stencil_length_each_dir-1;
                ng_depos_J.min(ng);
                MultiFab jfc(current_cp[lev+1][idim]->boxArray(),
                             current_cp[lev+1][idim]->DistributionMap(), current_cp[lev+1][idim]->nComp(), ng);
                bilinear_filter.ApplyStencil(jfc, *current_cp[lev+1][idim], lev);

                // buffer patch of fine level
                MultiFab jfb(current_buf[lev+1][idim]->boxArray(),
                             current_buf[lev+1][idim]->DistributionMap(), current_buf[lev+1][idim]->nComp(), ng);
                bilinear_filter.ApplyStencil(jfb, *current_buf[lev+1][idim], lev);

                MultiFab::Add(jfb, jfc, 0, 0, current_buf[lev+1][idim]->nComp(), ng);
                WarpXCommUtil::ParallelAdd(mf, jfb, 0, 0, current_buf[lev+1][idim]->nComp(), ng, IntVect::TheZeroVector(), period);

                WarpXSumGuardCells(*current_cp[lev+1][idim], jfc, period, ng_depos_J, 0, current_cp[lev+1][idim]->nComp());
            }
            else if (use_filter) // but no buffer
            {
                // coarse patch of fine level
                ng += bilinear_filter.stencil_length_each_dir-1;
                ng_depos_J += bilinear_filter.stencil_length_each_dir-1;
                ng_depos_J.min(ng);
                MultiFab jf(current_cp[lev+1][idim]->boxArray(),
                            current_cp[lev+1][idim]->DistributionMap(), current_cp[lev+1][idim]->nComp(), ng);
                bilinear_filter.ApplyStencil(jf, *current_cp[lev+1][idim], lev);

                WarpXCommUtil::ParallelAdd(mf, jf, 0, 0, current_cp[lev+1][idim]->nComp(), ng, IntVect::TheZeroVector(), period);
                WarpXSumGuardCells(*current_cp[lev+1][idim], jf, period, ng_depos_J, 0, current_cp[lev+1][idim]->nComp());
            }
            else if (current_buf[lev+1][idim]) // but no filter
            {
                ng_depos_J.min(ng);
                MultiFab::Add(*current_buf[lev+1][idim],
                               *current_cp [lev+1][idim], 0, 0, current_buf[lev+1][idim]->nComp(),
                               current_cp[lev+1][idim]->nGrowVect());
                WarpXCommUtil::ParallelAdd(mf, *current_buf[lev+1][idim], 0, 0, current_buf[lev+1][idim]->nComp(),
                                           current_buf[lev+1][idim]->nGrowVect(), IntVect::TheZeroVector(),
                                           period);
                WarpXSumGuardCells(*(current_cp[lev+1][idim]), period, ng_depos_J, 0, current_cp[lev+1][idim]->nComp());
            }
            else // no filter, no buffer
            {
                ng_depos_J.min(ng);
                WarpXCommUtil::ParallelAdd(mf, *current_cp[lev+1][idim], 0, 0, current_cp[lev+1][idim]->nComp(),
                                           current_cp[lev+1][idim]->nGrowVect(), IntVect::TheZeroVector(),
                                           period);
                WarpXSumGuardCells(*(current_cp[lev+1][idim]), period, ng_depos_J, 0, current_cp[lev+1][idim]->nComp());
            }
            MultiFab::Add(*current_fp[lev][idim], mf, 0, 0, current_fp[lev+1][idim]->nComp(), 0);
        }
        NodalSyncJ(lev+1, PatchType::coarse);
    }
    NodalSyncJ(lev, PatchType::fine);
}

void
WarpX::RestrictRhoFromFineToCoarsePatch (int lev)
{
    if (rho_fp[lev]) {
        rho_cp[lev]->setVal(0.0);
        const IntVect& refinement_ratio = refRatio(lev-1);
        CoarsenMR::Coarsen( *rho_cp[lev], *rho_fp[lev], refinement_ratio );
    }
}

void
WarpX::ApplyFilterandSumBoundaryRho (int lev, PatchType patch_type, int icomp, int ncomp)
{
    const int glev = (patch_type == PatchType::fine) ? lev : lev-1;
    auto& r = (patch_type == PatchType::fine) ? rho_fp[lev] : rho_cp[lev];
    if (r == nullptr) return;
    ApplyFilterandSumBoundaryRho(lev, glev, *r, icomp, ncomp);
}

void
WarpX::ApplyFilterandSumBoundaryRho (int /*lev*/, int glev, amrex::MultiFab& rho, int icomp, int ncomp)
{
    const auto& period = Geom(glev).periodicity();
    IntVect ng = rho.nGrowVect();
    IntVect ng_depos_rho = get_ng_depos_rho();
    if (use_filter) {
        ng += bilinear_filter.stencil_length_each_dir-1;
        ng_depos_rho += bilinear_filter.stencil_length_each_dir-1;
        ng_depos_rho.min(ng);
        MultiFab rf(rho.boxArray(), rho.DistributionMap(), ncomp, ng);
        bilinear_filter.ApplyStencil(rf, rho, glev, icomp, 0, ncomp);
        WarpXSumGuardCells(rho, rf, period, ng_depos_rho, icomp, ncomp );
    } else {
        ng_depos_rho.min(ng);
        WarpXSumGuardCells(rho, period, ng_depos_rho, icomp, ncomp);
    }
}

/* /brief Update the charge density of `lev` by adding the charge density from particles
*         that are in the mesh refinement patches at `lev+1`
*
* More precisely, apply filter and sum boundaries for the charge density of:
* - the fine patch of `lev`
* - the coarse patch of `lev+1` (same resolution)
* - the buffer regions of the coarse patch of `lev+1` (i.e. for particules
* that are within the mesh refinement patch, but do not deposit on the
* mesh refinement patch because they are too close to the boundary)
*
* Then update the fine patch of `lev` by adding the charge density for the coarse
* patch (and buffer region) of `lev+1`
*/
void
WarpX::AddRhoFromFineLevelandSumBoundary(int lev, int icomp, int ncomp)
{
    if (!rho_fp[lev]) return;

    ApplyFilterandSumBoundaryRho(lev, PatchType::fine, icomp, ncomp);

    if (lev < finest_level){

        const auto& period = Geom(lev).periodicity();
        MultiFab mf(rho_fp[lev]->boxArray(),
                    rho_fp[lev]->DistributionMap(),
                    ncomp, 0);
        mf.setVal(0.0);
        IntVect ng = rho_cp[lev+1]->nGrowVect();
        IntVect ng_depos_rho = get_ng_depos_rho();
        if (use_filter && charge_buf[lev+1])
        {
            // coarse patch of fine level
            ng += bilinear_filter.stencil_length_each_dir-1;
            ng_depos_rho += bilinear_filter.stencil_length_each_dir-1;
            ng_depos_rho.min(ng);
            MultiFab rhofc(rho_cp[lev+1]->boxArray(),
                         rho_cp[lev+1]->DistributionMap(), ncomp, ng);
            bilinear_filter.ApplyStencil(rhofc, *rho_cp[lev+1], lev, icomp, 0, ncomp);

            // buffer patch of fine level
            MultiFab rhofb(charge_buf[lev+1]->boxArray(),
                           charge_buf[lev+1]->DistributionMap(), ncomp, ng);
            bilinear_filter.ApplyStencil(rhofb, *charge_buf[lev+1], lev, icomp, 0, ncomp);

            MultiFab::Add(rhofb, rhofc, 0, 0, ncomp, ng);

            WarpXCommUtil::ParallelAdd(mf, rhofb, 0, 0, ncomp, ng, IntVect::TheZeroVector(), period);
            WarpXSumGuardCells( *rho_cp[lev+1], rhofc, period, ng_depos_rho, icomp, ncomp );
        }
        else if (use_filter) // but no buffer
        {
            ng += bilinear_filter.stencil_length_each_dir-1;
            ng_depos_rho += bilinear_filter.stencil_length_each_dir-1;
            ng_depos_rho.min(ng);
            MultiFab rf(rho_cp[lev+1]->boxArray(), rho_cp[lev+1]->DistributionMap(), ncomp, ng);
            bilinear_filter.ApplyStencil(rf, *rho_cp[lev+1], lev, icomp, 0, ncomp);

            WarpXCommUtil::ParallelAdd(mf, rf, 0, 0, ncomp, ng, IntVect::TheZeroVector(), period);
            WarpXSumGuardCells( *rho_cp[lev+1], rf, period, ng_depos_rho, icomp, ncomp );
        }
        else if (charge_buf[lev+1]) // but no filter
        {
            ng_depos_rho.min(ng);
            MultiFab::Add(*charge_buf[lev+1],
                           *rho_cp[lev+1], icomp, icomp, ncomp,
                           rho_cp[lev+1]->nGrowVect());

            WarpXCommUtil::ParallelAdd(mf, *charge_buf[lev+1], icomp, 0,
                                       ncomp,
                                       charge_buf[lev+1]->nGrowVect(), IntVect::TheZeroVector(),
                                       period);
            WarpXSumGuardCells(*(rho_cp[lev+1]), period, ng_depos_rho, icomp, ncomp);
        }
        else // no filter, no buffer
        {
            ng_depos_rho.min(ng);
            WarpXCommUtil::ParallelAdd(mf, *rho_cp[lev+1], icomp, 0, ncomp,
                                       rho_cp[lev+1]->nGrowVect(), IntVect::TheZeroVector(),
                                       period);
            WarpXSumGuardCells(*(rho_cp[lev+1]), period, ng_depos_rho, icomp, ncomp);
        }
        MultiFab::Add(*rho_fp[lev], mf, 0, icomp, ncomp, 0);
        NodalSyncRho(lev+1, PatchType::coarse, icomp, ncomp);
    }

    NodalSyncRho(lev, PatchType::fine, icomp, ncomp);
}

void
WarpX::NodalSyncJ (int lev, PatchType patch_type)
{
    if (!override_sync_intervals.contains(istep[0])) return;

    if (patch_type == PatchType::fine)
    {
        const auto& period = Geom(lev).periodicity();
        WarpXCommUtil::OverrideSync(*current_fp[lev][0], period);
        WarpXCommUtil::OverrideSync(*current_fp[lev][1], period);
        WarpXCommUtil::OverrideSync(*current_fp[lev][2], period);
    }
    else if (patch_type == PatchType::coarse)
    {
        const auto& cperiod = Geom(lev-1).periodicity();
        WarpXCommUtil::OverrideSync(*current_cp[lev][0], cperiod);
        WarpXCommUtil::OverrideSync(*current_cp[lev][1], cperiod);
        WarpXCommUtil::OverrideSync(*current_cp[lev][2], cperiod);
    }
}

void
WarpX::NodalSyncRho (int lev, PatchType patch_type, int icomp, int ncomp)
{
    if (!override_sync_intervals.contains(istep[0])) return;

    if (patch_type == PatchType::fine && rho_fp[lev])
    {
        const auto& period = Geom(lev).periodicity();
        MultiFab rhof(*rho_fp[lev], amrex::make_alias, icomp, ncomp);
        WarpXCommUtil::OverrideSync(rhof, period);
    }
    else if (patch_type == PatchType::coarse && rho_cp[lev])
    {
        const auto& cperiod = Geom(lev-1).periodicity();
        MultiFab rhoc(*rho_cp[lev], amrex::make_alias, icomp, ncomp);
        WarpXCommUtil::OverrideSync(rhoc, cperiod);
    }
}

void WarpX::NodalSyncPML ()
{
    for (int lev = 0; lev <= finest_level; lev++) {
        NodalSyncPML(lev);
    }
}

void WarpX::NodalSyncPML (int lev)
{
    NodalSyncPML(lev, PatchType::fine);
    if (lev > 0) NodalSyncPML(lev, PatchType::coarse);
}

void WarpX::NodalSyncPML (int lev, PatchType patch_type)
{
    if (pml[lev]->ok())
    {
        const auto& pml_E = (patch_type == PatchType::fine) ? pml[lev]->GetE_fp() : pml[lev]->GetE_cp();
        const auto& pml_B = (patch_type == PatchType::fine) ? pml[lev]->GetB_fp() : pml[lev]->GetB_cp();
        const auto& pml_F = (patch_type == PatchType::fine) ? pml[lev]->GetF_fp() : pml[lev]->GetF_cp();
        const auto& pml_G = (patch_type == PatchType::fine) ? pml[lev]->GetG_fp() : pml[lev]->GetG_cp();

        // Always synchronize nodal points
        const auto& period = Geom(lev).periodicity();
        WarpXCommUtil::OverrideSync(*pml_E[0], period);
        WarpXCommUtil::OverrideSync(*pml_E[1], period);
        WarpXCommUtil::OverrideSync(*pml_E[2], period);
        WarpXCommUtil::OverrideSync(*pml_B[0], period);
        WarpXCommUtil::OverrideSync(*pml_B[1], period);
        WarpXCommUtil::OverrideSync(*pml_B[2], period);
        if (pml_F) {
            WarpXCommUtil::OverrideSync(*pml_F, period);
        }
        if (pml_G) {
            WarpXCommUtil::OverrideSync(*pml_G, period);
        }
    }
}

void WarpX::NodalSync (amrex::Vector<std::array<std::unique_ptr<amrex::MultiFab>,3>>& mf_fp,
                       amrex::Vector<std::array<std::unique_ptr<amrex::MultiFab>,3>>& mf_cp)
{
    if (!override_sync_intervals.contains(istep[0]) && !do_pml) return;

    for (int lev = 0; lev <= WarpX::finest_level; lev++)
    {
        const amrex::Periodicity& period = Geom(lev).periodicity();
        WarpXCommUtil::OverrideSync(*mf_fp[lev][0], period);
        WarpXCommUtil::OverrideSync(*mf_fp[lev][1], period);
        WarpXCommUtil::OverrideSync(*mf_fp[lev][2], period);

        if (lev > 0)
        {
            const amrex::Periodicity& cperiod = Geom(lev-1).periodicity();
            WarpXCommUtil::OverrideSync(*mf_cp[lev][0], cperiod);
            WarpXCommUtil::OverrideSync(*mf_cp[lev][1], cperiod);
            WarpXCommUtil::OverrideSync(*mf_cp[lev][2], cperiod);
        }
    }
}

void WarpX::NodalSync (amrex::Vector<std::unique_ptr<amrex::MultiFab>>& mf_fp,
                       amrex::Vector<std::unique_ptr<amrex::MultiFab>>& mf_cp)
{
    if (!override_sync_intervals.contains(istep[0]) && !do_pml) return;

    for (int lev = 0; lev <= WarpX::finest_level; lev++)
    {
        const amrex::Periodicity& period = Geom(lev).periodicity();
        mf_fp[lev]->OverrideSync(period);

        if (lev > 0)
        {
            const amrex::Periodicity& cperiod = Geom(lev-1).periodicity();
            mf_cp[lev]->OverrideSync(cperiod);
        }
    }
}<|MERGE_RESOLUTION|>--- conflicted
+++ resolved
@@ -974,16 +974,14 @@
     const int glev = (patch_type == PatchType::fine) ? lev : lev-1;
     const auto& period = Geom(glev).periodicity();
     auto& j = (patch_type == PatchType::fine) ? current_fp[lev] : current_cp[lev];
-<<<<<<< HEAD
-    //for (int idim = 0; idim < 3; ++idim) {
-    for (int idim = 0; idim < AMREX_SPACEDIM; ++idim) {
-=======
     for (int idim = 0; idim < 3; ++idim) {
         IntVect ng = j[idim]->nGrowVect();
         IntVect ng_depos_J = get_ng_depos_J();
         if (WarpX::do_current_centering)
         {
-#if   (AMREX_SPACEDIM == 2)
+#if   (AMREX_SPACEDIM == 1)
+            ng_depos_J[0] += WarpX::current_centering_noz / 2;
+#elif (AMREX_SPACEDIM == 2)
             ng_depos_J[0] += WarpX::current_centering_nox / 2;
             ng_depos_J[1] += WarpX::current_centering_noz / 2;
 #elif (AMREX_SPACEDIM == 3)
@@ -992,7 +990,6 @@
             ng_depos_J[2] += WarpX::current_centering_noz / 2;
 #endif
         }
->>>>>>> 339bd48c
         if (use_filter) {
             ng += bilinear_filter.stencil_length_each_dir-1;
             ng_depos_J += bilinear_filter.stencil_length_each_dir-1;
