--- conflicted
+++ resolved
@@ -971,17 +971,10 @@
             auto const& period = Geom(lev).periodicity();
 
             // On a coarse level, the data in mf_comm comes from the
-<<<<<<< HEAD
-            // fine level. They are unfiltered and uncommuncatied. We
-            // need to add it to the current level.
+            // coarse patch of the fine level. They are unfiltered and uncommunicated.
+            // We need to add it to the fine patch of the current level.
             MultiFab fine_lev_cp(charge_fp[lev]->boxArray(),
                                  charge_fp[lev]->DistributionMap(),
-=======
-            // coarse patch of the fine level. They are unfiltered and uncommunicated.
-            // We need to add it to the fine patch of the current level.
-            MultiFab fine_lev_cp(rho_fp[lev]->boxArray(),
-                                 rho_fp[lev]->DistributionMap(),
->>>>>>> e643183b
                                  ncomp, 0);
             fine_lev_cp.setVal(0.0);
             fine_lev_cp.ParallelAdd(*mf_comm, 0, 0, ncomp, mf_comm->nGrowVect(),
