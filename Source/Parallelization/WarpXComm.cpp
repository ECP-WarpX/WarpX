--- conflicted
+++ resolved
@@ -560,7 +560,6 @@
         period = Geom(lev-1).periodicity();
     }
 
-<<<<<<< HEAD
     // Exchange data between valid domain and PML
     // Fill guard cells in PML
     if (do_pml && pml[lev]->ok())
@@ -570,44 +569,14 @@
 
         pml[lev]->Exchange(mf_pml, mf, patch_type, do_pml_in_domain);
         pml[lev]->FillBoundaryE(patch_type);
-=======
-        const amrex::Periodicity& period = Geom(lev).periodicity();
-        if ( safe_guard_cells ){
-            Vector<MultiFab*> mf{Efield_fp[lev][0].get(),Efield_fp[lev][1].get(),Efield_fp[lev][2].get()};
-            WarpXCommUtil::FillBoundary(mf, period);
-        } else {
-            AMREX_ALWAYS_ASSERT_WITH_MESSAGE(
-                ng <= Efield_fp[lev][0]->nGrowVect(),
-                "Error: in FillBoundaryE, requested more guard cells than allocated");
-            WarpXCommUtil::FillBoundary(*Efield_fp[lev][0], ng, period);
-            WarpXCommUtil::FillBoundary(*Efield_fp[lev][1], ng, period);
-            WarpXCommUtil::FillBoundary(*Efield_fp[lev][2], ng, period);
-        }
->>>>>>> 8cc58d68
     }
 
     // Fill guard cells in valid domain
     for (int i = 0; i < 3; ++i)
     {
-<<<<<<< HEAD
         AMREX_ALWAYS_ASSERT_WITH_MESSAGE(
             ng <= mf[i]->nGrowVect(),
             "Error: in FillBoundaryE, requested more guard cells than allocated");
-=======
-        if (do_pml && pml[lev]->ok())
-        {
-            pml[lev]->ExchangeE(patch_type,
-                                { Efield_cp[lev][0].get(),
-                                  Efield_cp[lev][1].get(),
-                                  Efield_cp[lev][2].get() },
-                                do_pml_in_domain);
-            pml[lev]->FillBoundaryE(patch_type);
-        }
-        const amrex::Periodicity& cperiod = Geom(lev-1).periodicity();
-        if ( safe_guard_cells ) {
-            Vector<MultiFab*> mf{Efield_cp[lev][0].get(),Efield_cp[lev][1].get(),Efield_cp[lev][2].get()};
-            WarpXCommUtil::FillBoundary(mf, cperiod);
->>>>>>> 8cc58d68
 
         amrex::IntVect nghost = (safe_guard_cells) ? mf[i]->nGrowVect() : ng;
         WarpXCommUtil::FillBoundary(*mf[i], nghost, period);
@@ -629,33 +598,8 @@
 
     if (patch_type == PatchType::fine)
     {
-<<<<<<< HEAD
         mf     = {Bfield_fp[lev][0].get(), Bfield_fp[lev][1].get(), Bfield_fp[lev][2].get()};
         period = Geom(lev).periodicity();
-=======
-        if (do_pml && pml[lev]->ok())
-        {
-            pml[lev]->ExchangeB(patch_type,
-                            { Bfield_fp[lev][0].get(),
-                              Bfield_fp[lev][1].get(),
-                              Bfield_fp[lev][2].get() },
-                              do_pml_in_domain);
-        pml[lev]->FillBoundaryB(patch_type);
-        }
-        const amrex::Periodicity& period = Geom(lev).periodicity();
-        if ( safe_guard_cells ) {
-            Vector<MultiFab*> mf{Bfield_fp[lev][0].get(),Bfield_fp[lev][1].get(),Bfield_fp[lev][2].get()};
-            WarpXCommUtil::FillBoundary(mf, period);
-        } else {
-            AMREX_ALWAYS_ASSERT_WITH_MESSAGE(
-                ng <= Bfield_fp[lev][0]->nGrowVect(),
-                "Error: in FillBoundaryB, requested more guard cells than allocated");
-
-            WarpXCommUtil::FillBoundary(*Bfield_fp[lev][0], ng, period);
-            WarpXCommUtil::FillBoundary(*Bfield_fp[lev][1], ng, period);
-            WarpXCommUtil::FillBoundary(*Bfield_fp[lev][2], ng, period);
-        }
->>>>>>> 8cc58d68
     }
     else // coarse patch
     {
@@ -672,19 +616,7 @@
 
         pml[lev]->Exchange(mf_pml, mf, patch_type, do_pml_in_domain);
         pml[lev]->FillBoundaryB(patch_type);
-<<<<<<< HEAD
-    }
-=======
-        }
-        const amrex::Periodicity& cperiod = Geom(lev-1).periodicity();
-        if ( safe_guard_cells ){
-            Vector<MultiFab*> mf{Bfield_cp[lev][0].get(),Bfield_cp[lev][1].get(),Bfield_cp[lev][2].get()};
-            WarpXCommUtil::FillBoundary(mf, cperiod);
-        } else {
-            AMREX_ALWAYS_ASSERT_WITH_MESSAGE(
-                ng <= Bfield_cp[lev][0]->nGrowVect(),
-                "Error: in FillBoundaryB, requested more guard cells than allocated");
->>>>>>> 8cc58d68
+    }
 
     // Fill guard cells in valid domain
     for (int i = 0; i < 3; ++i)
