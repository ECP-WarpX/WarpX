--- conflicted
+++ resolved
@@ -1084,13 +1084,9 @@
                 MultiFab jf(current_cp[lev+1][idim]->boxArray(),
                             current_cp[lev+1][idim]->DistributionMap(), current_cp[lev+1][idim]->nComp(), ng);
                 bilinear_filter.ApplyStencil(jf, *current_cp[lev+1][idim], lev);
-<<<<<<< HEAD
+
                 WarpXCommUtil::ParallelAdd(mf, jf, 0, 0, current_cp[lev+1][idim]->nComp(), ng, IntVect::TheZeroVector(), period);
-                WarpXSumGuardCells(*current_cp[lev+1][idim], jf, period, 0, current_cp[lev+1][idim]->nComp());
-=======
-                mf.ParallelAdd(jf, 0, 0, current_cp[lev+1][idim]->nComp(), ng, IntVect::TheZeroVector(), period);
                 WarpXSumGuardCells(*current_cp[lev+1][idim], jf, period, ng_depos_J, 0, current_cp[lev+1][idim]->nComp());
->>>>>>> b9fb50ce
             }
             else if (current_buf[lev+1][idim]) // but no filter
             {
@@ -1098,32 +1094,18 @@
                 MultiFab::Add(*current_buf[lev+1][idim],
                                *current_cp [lev+1][idim], 0, 0, current_buf[lev+1][idim]->nComp(),
                                current_cp[lev+1][idim]->nGrowVect());
-<<<<<<< HEAD
                 WarpXCommUtil::ParallelAdd(mf, *current_buf[lev+1][idim], 0, 0, current_buf[lev+1][idim]->nComp(),
                                            current_buf[lev+1][idim]->nGrowVect(), IntVect::TheZeroVector(),
                                            period);
-                WarpXSumGuardCells(*(current_cp[lev+1][idim]), period, 0, current_cp[lev+1][idim]->nComp());
+                WarpXSumGuardCells(*(current_cp[lev+1][idim]), period, ng_depos_J, 0, current_cp[lev+1][idim]->nComp());
             }
             else // no filter, no buffer
             {
+                ng_depos_J.min(ng);
                 WarpXCommUtil::ParallelAdd(mf, *current_cp[lev+1][idim], 0, 0, current_cp[lev+1][idim]->nComp(),
                                            current_cp[lev+1][idim]->nGrowVect(), IntVect::TheZeroVector(),
                                            period);
-                WarpXSumGuardCells(*(current_cp[lev+1][idim]), period, 0, current_cp[lev+1][idim]->nComp());
-=======
-                mf.ParallelAdd(*current_buf[lev+1][idim], 0, 0, current_buf[lev+1][idim]->nComp(),
-                               current_buf[lev+1][idim]->nGrowVect(), IntVect::TheZeroVector(),
-                               period);
                 WarpXSumGuardCells(*(current_cp[lev+1][idim]), period, ng_depos_J, 0, current_cp[lev+1][idim]->nComp());
-            }
-            else // no filter, no buffer
-            {
-                ng_depos_J.min(ng);
-                mf.ParallelAdd(*current_cp[lev+1][idim], 0, 0, current_cp[lev+1][idim]->nComp(),
-                               current_cp[lev+1][idim]->nGrowVect(), IntVect::TheZeroVector(),
-                               period);
-                WarpXSumGuardCells(*(current_cp[lev+1][idim]), period, ng_depos_J, 0, current_cp[lev+1][idim]->nComp());
->>>>>>> b9fb50ce
             }
             MultiFab::Add(*current_fp[lev][idim], mf, 0, 0, current_fp[lev+1][idim]->nComp(), 0);
         }
@@ -1215,13 +1197,9 @@
             bilinear_filter.ApplyStencil(rhofb, *charge_buf[lev+1], lev, icomp, 0, ncomp);
 
             MultiFab::Add(rhofb, rhofc, 0, 0, ncomp, ng);
-<<<<<<< HEAD
+
             WarpXCommUtil::ParallelAdd(mf, rhofb, 0, 0, ncomp, ng, IntVect::TheZeroVector(), period);
-            WarpXSumGuardCells( *rho_cp[lev+1], rhofc, period, icomp, ncomp );
-=======
-            mf.ParallelAdd(rhofb, 0, 0, ncomp, ng, IntVect::TheZeroVector(), period);
             WarpXSumGuardCells( *rho_cp[lev+1], rhofc, period, ng_depos_rho, icomp, ncomp );
->>>>>>> b9fb50ce
         }
         else if (use_filter) // but no buffer
         {
@@ -1230,13 +1208,9 @@
             ng_depos_rho.min(ng);
             MultiFab rf(rho_cp[lev+1]->boxArray(), rho_cp[lev+1]->DistributionMap(), ncomp, ng);
             bilinear_filter.ApplyStencil(rf, *rho_cp[lev+1], lev, icomp, 0, ncomp);
-<<<<<<< HEAD
+
             WarpXCommUtil::ParallelAdd(mf, rf, 0, 0, ncomp, ng, IntVect::TheZeroVector(), period);
-            WarpXSumGuardCells( *rho_cp[lev+1], rf, period, icomp, ncomp );
-=======
-            mf.ParallelAdd(rf, 0, 0, ncomp, ng, IntVect::TheZeroVector(), period);
             WarpXSumGuardCells( *rho_cp[lev+1], rf, period, ng_depos_rho, icomp, ncomp );
->>>>>>> b9fb50ce
         }
         else if (charge_buf[lev+1]) // but no filter
         {
@@ -1244,34 +1218,20 @@
             MultiFab::Add(*charge_buf[lev+1],
                            *rho_cp[lev+1], icomp, icomp, ncomp,
                            rho_cp[lev+1]->nGrowVect());
-<<<<<<< HEAD
+
             WarpXCommUtil::ParallelAdd(mf, *charge_buf[lev+1], icomp, 0,
                                        ncomp,
                                        charge_buf[lev+1]->nGrowVect(), IntVect::TheZeroVector(),
                                        period);
-            WarpXSumGuardCells(*(rho_cp[lev+1]), period, icomp, ncomp);
+            WarpXSumGuardCells(*(rho_cp[lev+1]), period, ng_depos_rho, icomp, ncomp);
         }
         else // no filter, no buffer
         {
+            ng_depos_rho.min(ng);
             WarpXCommUtil::ParallelAdd(mf, *rho_cp[lev+1], icomp, 0, ncomp,
                                        rho_cp[lev+1]->nGrowVect(), IntVect::TheZeroVector(),
                                        period);
-            WarpXSumGuardCells(*(rho_cp[lev+1]), period, icomp, ncomp);
-=======
-            mf.ParallelAdd(*charge_buf[lev+1], icomp, 0,
-                           ncomp,
-                           charge_buf[lev+1]->nGrowVect(), IntVect::TheZeroVector(),
-                           period);
             WarpXSumGuardCells(*(rho_cp[lev+1]), period, ng_depos_rho, icomp, ncomp);
-        }
-        else // no filter, no buffer
-        {
-            ng_depos_rho.min(ng);
-            mf.ParallelAdd(*rho_cp[lev+1], icomp, 0, ncomp,
-                           rho_cp[lev+1]->nGrowVect(), IntVect::TheZeroVector(),
-                           period);
-            WarpXSumGuardCells(*(rho_cp[lev+1]), period, ng_depos_rho, icomp, ncomp);
->>>>>>> b9fb50ce
         }
         MultiFab::Add(*rho_fp[lev], mf, 0, icomp, ncomp, 0);
         NodalSyncRho(lev+1, PatchType::coarse, icomp, ncomp);
