/* Copyright 2019 Andrew Myers, Aurore Blelly, Axel Huebl
 * David Grote, Maxence Thevenet, Remi Lehe
 * Revathi Jambunathan, Weiqun Zhang
 *
 * This file is part of WarpX.
 *
 * License: BSD-3-Clause-LBNL
 */
#include "WarpX.H"

#include "BoundaryConditions/PML.H"
#include "Filter/BilinearFilter.H"
#include "Utils/CoarsenMR.H"
#include "Utils/IntervalsParser.H"
#include "Utils/WarpXAlgorithmSelection.H"
#include "Utils/WarpXProfilerWrapper.H"
#include "WarpXComm_K.H"
#include "WarpXCommUtil.H"
#include "WarpXSumGuardCells.H"

#include <AMReX.H>
#include <AMReX_Array.H>
#include <AMReX_Array4.H>
#include <AMReX_BLassert.H>
#include <AMReX_Box.H>
#include <AMReX_BoxArray.H>
#include <AMReX_Config.H>
#include <AMReX_FabArrayBase.H>
#include <AMReX_Geometry.H>
#include <AMReX_GpuContainers.H>
#include <AMReX_GpuControl.H>
#include <AMReX_GpuQualifiers.H>
#include <AMReX_IndexType.H>
#include <AMReX_IntVect.H>
#include <AMReX_MFIter.H>
#include <AMReX_MakeType.H>
#include <AMReX_MultiFab.H>
#include <AMReX_REAL.H>
#include <AMReX_Vector.H>

#include <algorithm>
#include <array>
#include <memory>
#include <vector>

using namespace amrex;

void
WarpX::UpdateAuxilaryData ()
{
    WARPX_PROFILE("WarpX::UpdateAuxilaryData()");

    if (Bfield_aux[0][0]->ixType() == Bfield_fp[0][0]->ixType()) {
        UpdateAuxilaryDataSameType();
    } else {
        UpdateAuxilaryDataStagToNodal();
    }
}

void
WarpX::UpdateAuxilaryDataStagToNodal ()
{
#ifndef WARPX_USE_PSATD
    if (maxwell_solver_id == MaxwellSolverAlgo::PSATD) {
        AMREX_ALWAYS_ASSERT_WITH_MESSAGE( false,
            "WarpX::UpdateAuxilaryDataStagToNodal: PSATD solver requires "
            "WarpX build with spectral solver support.");
    }
#endif

    amrex::Vector<std::array<std::unique_ptr<amrex::MultiFab>,3>> const & Bmf = WarpX::fft_do_time_averaging ?
                                                                                Bfield_avg_fp : Bfield_fp;
    amrex::Vector<std::array<std::unique_ptr<amrex::MultiFab>,3>> const & Emf = WarpX::fft_do_time_averaging ?
                                                                                Efield_avg_fp : Efield_fp;

    const amrex::IntVect& Bx_stag = Bmf[0][0]->ixType().toIntVect();
    const amrex::IntVect& By_stag = Bmf[0][1]->ixType().toIntVect();
    const amrex::IntVect& Bz_stag = Bmf[0][2]->ixType().toIntVect();

    const amrex::IntVect& Ex_stag = Emf[0][0]->ixType().toIntVect();
    const amrex::IntVect& Ey_stag = Emf[0][1]->ixType().toIntVect();
    const amrex::IntVect& Ez_stag = Emf[0][2]->ixType().toIntVect();

    // Destination MultiFab (aux) always has nodal index type when this function is called
    const amrex::IntVect& dst_stag = amrex::IntVect::TheNodeVector();

    // For level 0, we only need to do the average.
#ifdef AMREX_USE_OMP
#pragma omp parallel if (Gpu::notInLaunchRegion())
#endif
    for (MFIter mfi(*Bfield_aux[0][0], TilingIfNotGPU()); mfi.isValid(); ++mfi)
    {
        Array4<Real> const& bx_aux = Bfield_aux[0][0]->array(mfi);
        Array4<Real> const& by_aux = Bfield_aux[0][1]->array(mfi);
        Array4<Real> const& bz_aux = Bfield_aux[0][2]->array(mfi);
        Array4<Real const> const& bx_fp = Bmf[0][0]->const_array(mfi);
        Array4<Real const> const& by_fp = Bmf[0][1]->const_array(mfi);
        Array4<Real const> const& bz_fp = Bmf[0][2]->const_array(mfi);

        Array4<Real> const& ex_aux = Efield_aux[0][0]->array(mfi);
        Array4<Real> const& ey_aux = Efield_aux[0][1]->array(mfi);
        Array4<Real> const& ez_aux = Efield_aux[0][2]->array(mfi);
        Array4<Real const> const& ex_fp = Emf[0][0]->const_array(mfi);
        Array4<Real const> const& ey_fp = Emf[0][1]->const_array(mfi);
        Array4<Real const> const& ez_fp = Emf[0][2]->const_array(mfi);

        // Loop includes ghost cells (`growntilebox`)
        // (input arrays will be padded with zeros beyond ghost cells
        // for out-of-bound accesses due to large-stencil operations)
        Box bx = mfi.growntilebox();

        if (maxwell_solver_id == MaxwellSolverAlgo::PSATD) {

#ifdef WARPX_USE_PSATD

            // Order of finite-order centering of fields
            const int fg_nox = WarpX::field_centering_nox;
            const int fg_noy = WarpX::field_centering_noy;
            const int fg_noz = WarpX::field_centering_noz;

            // Device vectors of stencil coefficients used for finite-order centering of fields
            amrex::Real const * stencil_coeffs_x = WarpX::device_field_centering_stencil_coeffs_x.data();
            amrex::Real const * stencil_coeffs_y = WarpX::device_field_centering_stencil_coeffs_y.data();
            amrex::Real const * stencil_coeffs_z = WarpX::device_field_centering_stencil_coeffs_z.data();

            amrex::ParallelFor(bx, [=] AMREX_GPU_DEVICE (int j, int k, int l) noexcept
            {
                warpx_interp<true>(j, k, l, bx_aux, bx_fp, dst_stag, Bx_stag, fg_nox, fg_noy, fg_noz,
                             stencil_coeffs_x, stencil_coeffs_y, stencil_coeffs_z);

                warpx_interp<true>(j, k, l, by_aux, by_fp, dst_stag, By_stag, fg_nox, fg_noy, fg_noz,
                             stencil_coeffs_x, stencil_coeffs_y, stencil_coeffs_z);

                warpx_interp<true>(j, k, l, bz_aux, bz_fp, dst_stag, Bz_stag, fg_nox, fg_noy, fg_noz,
                             stencil_coeffs_x, stencil_coeffs_y, stencil_coeffs_z);

                warpx_interp<true>(j, k, l, ex_aux, ex_fp, dst_stag, Ex_stag, fg_nox, fg_noy, fg_noz,
                             stencil_coeffs_x, stencil_coeffs_y, stencil_coeffs_z);

                warpx_interp<true>(j, k, l, ey_aux, ey_fp, dst_stag, Ey_stag, fg_nox, fg_noy, fg_noz,
                             stencil_coeffs_x, stencil_coeffs_y, stencil_coeffs_z);

                warpx_interp<true>(j, k, l, ez_aux, ez_fp, dst_stag, Ez_stag, fg_nox, fg_noy, fg_noz,
                             stencil_coeffs_x, stencil_coeffs_y, stencil_coeffs_z);
            });
#endif
        } else { // FDTD
            amrex::ParallelFor(bx, [=] AMREX_GPU_DEVICE (int j, int k, int l) noexcept
            {
                warpx_interp(j, k, l, bx_aux, bx_fp, dst_stag, Bx_stag);
                warpx_interp(j, k, l, by_aux, by_fp, dst_stag, By_stag);
                warpx_interp(j, k, l, bz_aux, bz_fp, dst_stag, Bz_stag);
                warpx_interp(j, k, l, ex_aux, ex_fp, dst_stag, Ex_stag);
                warpx_interp(j, k, l, ey_aux, ey_fp, dst_stag, Ey_stag);
                warpx_interp(j, k, l, ez_aux, ez_fp, dst_stag, Ez_stag);
            });
        }
    }

    // NOTE: high-order interpolation is not implemented for mesh refinement
    for (int lev = 1; lev <= finest_level; ++lev)
    {
        BoxArray const& nba = Bfield_aux[lev][0]->boxArray();
        BoxArray const& cnba = amrex::coarsen(nba,2);
        DistributionMapping const& dm = Bfield_aux[lev][0]->DistributionMap();
        auto const& cperiod = Geom(lev-1).periodicity();

        // Bfield
        {
            Array<std::unique_ptr<MultiFab>,3> Btmp;
            if (Bfield_cax[lev][0]) {
                for (int i = 0; i < 3; ++i) {
                    Btmp[i] = std::make_unique<MultiFab>(
                        *Bfield_cax[lev][i], amrex::make_alias, 0, 1);
                }
            } else {
                IntVect ngtmp = Bfield_aux[lev-1][0]->nGrowVect();
                for (int i = 0; i < 3; ++i) {
                    Btmp[i] = std::make_unique<MultiFab>(cnba, dm, 1, ngtmp);
                }
            }
            Btmp[0]->setVal(0.0);
            Btmp[1]->setVal(0.0);
            Btmp[2]->setVal(0.0);
            // ParallelCopy from coarse level
            for (int i = 0; i < 3; ++i) {
                IntVect ng = Btmp[i]->nGrowVect();
                // Guard cells may not be up to date beyond ng_FieldGather
                const amrex::IntVect& ng_src = guard_cells.ng_FieldGather;
                // Copy Bfield_aux to Btmp, using up to ng_src (=ng_FieldGather) guard cells from
                // Bfield_aux and filling up to ng (=nGrow) guard cells in Btmp
                WarpXCommUtil::ParallelCopy(*Btmp[i], *Bfield_aux[lev-1][i], 0, 0, 1, ng_src, ng, cperiod);
            }

#ifdef AMREX_USE_OMP
#pragma omp parallel if (Gpu::notInLaunchRegion())
#endif
            for (MFIter mfi(*Bfield_aux[lev][0], TilingIfNotGPU()); mfi.isValid(); ++mfi)
            {
                Array4<Real> const& bx_aux = Bfield_aux[lev][0]->array(mfi);
                Array4<Real> const& by_aux = Bfield_aux[lev][1]->array(mfi);
                Array4<Real> const& bz_aux = Bfield_aux[lev][2]->array(mfi);
                Array4<Real const> const& bx_fp = Bfield_fp[lev][0]->const_array(mfi);
                Array4<Real const> const& by_fp = Bfield_fp[lev][1]->const_array(mfi);
                Array4<Real const> const& bz_fp = Bfield_fp[lev][2]->const_array(mfi);
                Array4<Real const> const& bx_cp = Bfield_cp[lev][0]->const_array(mfi);
                Array4<Real const> const& by_cp = Bfield_cp[lev][1]->const_array(mfi);
                Array4<Real const> const& bz_cp = Bfield_cp[lev][2]->const_array(mfi);
                Array4<Real const> const& bx_c = Btmp[0]->const_array(mfi);
                Array4<Real const> const& by_c = Btmp[1]->const_array(mfi);
                Array4<Real const> const& bz_c = Btmp[2]->const_array(mfi);

                const Box& bx = mfi.growntilebox();
                amrex::ParallelFor(bx,
                [=] AMREX_GPU_DEVICE (int j, int k, int l) noexcept
                {
                    warpx_interp_nd_bfield_x(j,k,l, bx_aux, bx_fp, bx_cp, bx_c);
                    warpx_interp_nd_bfield_y(j,k,l, by_aux, by_fp, by_cp, by_c);
                    warpx_interp_nd_bfield_z(j,k,l, bz_aux, bz_fp, bz_cp, bz_c);
                });
            }
        }

        // Efield
        {
            Array<std::unique_ptr<MultiFab>,3> Etmp;
            if (Efield_cax[lev][0]) {
                for (int i = 0; i < 3; ++i) {
                    Etmp[i] = std::make_unique<MultiFab>(
                        *Efield_cax[lev][i], amrex::make_alias, 0, 1);
                }
            } else {
                IntVect ngtmp = Efield_aux[lev-1][0]->nGrowVect();
                for (int i = 0; i < 3; ++i) {
                    Etmp[i] = std::make_unique<MultiFab>(
                        cnba, dm, 1, ngtmp);
                }
            }
            Etmp[0]->setVal(0.0);
            Etmp[1]->setVal(0.0);
            Etmp[2]->setVal(0.0);
            // ParallelCopy from coarse level
            for (int i = 0; i < 3; ++i) {
                IntVect ng = Etmp[i]->nGrowVect();
                // Guard cells may not be up to date beyond ng_FieldGather
                const amrex::IntVect& ng_src = guard_cells.ng_FieldGather;
                // Copy Efield_aux to Etmp, using up to ng_src (=ng_FieldGather) guard cells from
                // Efield_aux and filling up to ng (=nGrow) guard cells in Etmp
                WarpXCommUtil::ParallelCopy(*Etmp[i], *Efield_aux[lev-1][i], 0, 0, 1, ng_src, ng, cperiod);
            }

#ifdef AMREX_USE_OMP
#pragma omp parallel if (Gpu::notInLaunchRegion())
#endif
            for (MFIter mfi(*Efield_aux[lev][0]); mfi.isValid(); ++mfi)
            {
                Array4<Real> const& ex_aux = Efield_aux[lev][0]->array(mfi);
                Array4<Real> const& ey_aux = Efield_aux[lev][1]->array(mfi);
                Array4<Real> const& ez_aux = Efield_aux[lev][2]->array(mfi);
                Array4<Real const> const& ex_fp = Efield_fp[lev][0]->const_array(mfi);
                Array4<Real const> const& ey_fp = Efield_fp[lev][1]->const_array(mfi);
                Array4<Real const> const& ez_fp = Efield_fp[lev][2]->const_array(mfi);
                Array4<Real const> const& ex_cp = Efield_cp[lev][0]->const_array(mfi);
                Array4<Real const> const& ey_cp = Efield_cp[lev][1]->const_array(mfi);
                Array4<Real const> const& ez_cp = Efield_cp[lev][2]->const_array(mfi);
                Array4<Real const> const& ex_c = Etmp[0]->const_array(mfi);
                Array4<Real const> const& ey_c = Etmp[1]->const_array(mfi);
                Array4<Real const> const& ez_c = Etmp[2]->const_array(mfi);

                const Box& bx = mfi.fabbox();
                amrex::ParallelFor(bx,
                [=] AMREX_GPU_DEVICE (int j, int k, int l) noexcept
                {
                    warpx_interp_nd_efield_x(j,k,l, ex_aux, ex_fp, ex_cp, ex_c);
                    warpx_interp_nd_efield_y(j,k,l, ey_aux, ey_fp, ey_cp, ey_c);
                    warpx_interp_nd_efield_z(j,k,l, ez_aux, ez_fp, ez_cp, ez_c);
                });
            }
        }
    }
}

void
WarpX::UpdateAuxilaryDataSameType ()
{
    for (int lev = 1; lev <= finest_level; ++lev)
    {
        const auto& crse_period = Geom(lev-1).periodicity();
        const IntVect& ng = Bfield_cp[lev][0]->nGrowVect();
        const DistributionMapping& dm = Bfield_cp[lev][0]->DistributionMap();

        // B field
        {
            MultiFab dBx(Bfield_cp[lev][0]->boxArray(), dm, Bfield_cp[lev][0]->nComp(), ng);
            MultiFab dBy(Bfield_cp[lev][1]->boxArray(), dm, Bfield_cp[lev][1]->nComp(), ng);
            MultiFab dBz(Bfield_cp[lev][2]->boxArray(), dm, Bfield_cp[lev][2]->nComp(), ng);
            dBx.setVal(0.0);
            dBy.setVal(0.0);
            dBz.setVal(0.0);

            // Guard cells may not be up to date beyond ng_FieldGather
            const amrex::IntVect& ng_src = guard_cells.ng_FieldGather;
            // Copy Bfield_aux to the dB MultiFabs, using up to ng_src (=ng_FieldGather) guard
            // cells from Bfield_aux and filling up to ng (=nGrow) guard cells in the dB MultiFabs

            WarpXCommUtil::ParallelCopy(dBx, *Bfield_aux[lev-1][0], 0, 0, Bfield_aux[lev-1][0]->nComp(), ng_src, ng, crse_period);
            WarpXCommUtil::ParallelCopy(dBy, *Bfield_aux[lev-1][1], 0, 0, Bfield_aux[lev-1][1]->nComp(), ng_src, ng, crse_period);
            WarpXCommUtil::ParallelCopy(dBz, *Bfield_aux[lev-1][2], 0, 0, Bfield_aux[lev-1][2]->nComp(), ng_src, ng, crse_period);

            if (Bfield_cax[lev][0])
            {
                MultiFab::Copy(*Bfield_cax[lev][0], dBx, 0, 0, Bfield_cax[lev][0]->nComp(), ng);
                MultiFab::Copy(*Bfield_cax[lev][1], dBy, 0, 0, Bfield_cax[lev][1]->nComp(), ng);
                MultiFab::Copy(*Bfield_cax[lev][2], dBz, 0, 0, Bfield_cax[lev][2]->nComp(), ng);
            }
            MultiFab::Subtract(dBx, *Bfield_cp[lev][0], 0, 0, Bfield_cp[lev][0]->nComp(), ng);
            MultiFab::Subtract(dBy, *Bfield_cp[lev][1], 0, 0, Bfield_cp[lev][1]->nComp(), ng);
            MultiFab::Subtract(dBz, *Bfield_cp[lev][2], 0, 0, Bfield_cp[lev][2]->nComp(), ng);

            const amrex::IntVect& refinement_ratio = refRatio(lev-1);

            const amrex::IntVect& Bx_stag = Bfield_aux[lev-1][0]->ixType().toIntVect();
            const amrex::IntVect& By_stag = Bfield_aux[lev-1][1]->ixType().toIntVect();
            const amrex::IntVect& Bz_stag = Bfield_aux[lev-1][2]->ixType().toIntVect();

#ifdef AMREX_USE_OMP
#pragma omp parallel if (Gpu::notInLaunchRegion())
#endif
            for (MFIter mfi(*Bfield_aux[lev][0]); mfi.isValid(); ++mfi)
            {
                Array4<Real> const& bx_aux = Bfield_aux[lev][0]->array(mfi);
                Array4<Real> const& by_aux = Bfield_aux[lev][1]->array(mfi);
                Array4<Real> const& bz_aux = Bfield_aux[lev][2]->array(mfi);
                Array4<Real const> const& bx_fp = Bfield_fp[lev][0]->const_array(mfi);
                Array4<Real const> const& by_fp = Bfield_fp[lev][1]->const_array(mfi);
                Array4<Real const> const& bz_fp = Bfield_fp[lev][2]->const_array(mfi);
                Array4<Real const> const& bx_c = dBx.const_array(mfi);
                Array4<Real const> const& by_c = dBy.const_array(mfi);
                Array4<Real const> const& bz_c = dBz.const_array(mfi);

                amrex::ParallelFor(Box(bx_aux), Box(by_aux), Box(bz_aux),
                [=] AMREX_GPU_DEVICE (int j, int k, int l) noexcept
                {
                    warpx_interp(j, k, l, bx_aux, bx_fp, bx_c, Bx_stag, refinement_ratio);
                },
                [=] AMREX_GPU_DEVICE (int j, int k, int l) noexcept
                {
                    warpx_interp(j, k, l, by_aux, by_fp, by_c, By_stag, refinement_ratio);
                },
                [=] AMREX_GPU_DEVICE (int j, int k, int l) noexcept
                {
                    warpx_interp(j, k, l, bz_aux, bz_fp, bz_c, Bz_stag, refinement_ratio);
                });
            }
        }

        // E field
        {
            MultiFab dEx(Efield_cp[lev][0]->boxArray(), dm, Efield_cp[lev][0]->nComp(), ng);
            MultiFab dEy(Efield_cp[lev][1]->boxArray(), dm, Efield_cp[lev][1]->nComp(), ng);
            MultiFab dEz(Efield_cp[lev][2]->boxArray(), dm, Efield_cp[lev][2]->nComp(), ng);
            dEx.setVal(0.0);
            dEy.setVal(0.0);
            dEz.setVal(0.0);

            // Guard cells may not be up to date beyond ng_FieldGather
            const amrex::IntVect& ng_src = guard_cells.ng_FieldGather;
            // Copy Efield_aux to the dE MultiFabs, using up to ng_src (=ng_FieldGather) guard
            // cells from Efield_aux and filling up to ng (=nGrow) guard cells in the dE MultiFabs
            WarpXCommUtil::ParallelCopy(dEx, *Efield_aux[lev-1][0], 0, 0, Efield_aux[lev-1][0]->nComp(), ng_src, ng, crse_period);
            WarpXCommUtil::ParallelCopy(dEy, *Efield_aux[lev-1][1], 0, 0, Efield_aux[lev-1][1]->nComp(), ng_src, ng, crse_period);
            WarpXCommUtil::ParallelCopy(dEz, *Efield_aux[lev-1][2], 0, 0, Efield_aux[lev-1][2]->nComp(), ng_src, ng, crse_period);

            if (Efield_cax[lev][0])
            {
                MultiFab::Copy(*Efield_cax[lev][0], dEx, 0, 0, Efield_cax[lev][0]->nComp(), ng);
                MultiFab::Copy(*Efield_cax[lev][1], dEy, 0, 0, Efield_cax[lev][1]->nComp(), ng);
                MultiFab::Copy(*Efield_cax[lev][2], dEz, 0, 0, Efield_cax[lev][2]->nComp(), ng);
            }
            MultiFab::Subtract(dEx, *Efield_cp[lev][0], 0, 0, Efield_cp[lev][0]->nComp(), ng);
            MultiFab::Subtract(dEy, *Efield_cp[lev][1], 0, 0, Efield_cp[lev][1]->nComp(), ng);
            MultiFab::Subtract(dEz, *Efield_cp[lev][2], 0, 0, Efield_cp[lev][2]->nComp(), ng);

            const amrex::IntVect& refinement_ratio = refRatio(lev-1);

            const amrex::IntVect& Ex_stag = Efield_aux[lev-1][0]->ixType().toIntVect();
            const amrex::IntVect& Ey_stag = Efield_aux[lev-1][1]->ixType().toIntVect();
            const amrex::IntVect& Ez_stag = Efield_aux[lev-1][2]->ixType().toIntVect();

#ifdef AMREX_USE_OMP
#pragma omp parallel if (Gpu::notInLaunchRegion())
#endif
            for (MFIter mfi(*Efield_aux[lev][0]); mfi.isValid(); ++mfi)
            {
                Array4<Real> const& ex_aux = Efield_aux[lev][0]->array(mfi);
                Array4<Real> const& ey_aux = Efield_aux[lev][1]->array(mfi);
                Array4<Real> const& ez_aux = Efield_aux[lev][2]->array(mfi);
                Array4<Real const> const& ex_fp = Efield_fp[lev][0]->const_array(mfi);
                Array4<Real const> const& ey_fp = Efield_fp[lev][1]->const_array(mfi);
                Array4<Real const> const& ez_fp = Efield_fp[lev][2]->const_array(mfi);
                Array4<Real const> const& ex_c = dEx.const_array(mfi);
                Array4<Real const> const& ey_c = dEy.const_array(mfi);
                Array4<Real const> const& ez_c = dEz.const_array(mfi);

                amrex::ParallelFor(Box(ex_aux), Box(ey_aux), Box(ez_aux),
                [=] AMREX_GPU_DEVICE (int j, int k, int l) noexcept
                {
                    warpx_interp(j, k, l, ex_aux, ex_fp, ex_c, Ex_stag, refinement_ratio);
                },
                [=] AMREX_GPU_DEVICE (int j, int k, int l) noexcept
                {
                    warpx_interp(j, k, l, ey_aux, ey_fp, ey_c, Ey_stag, refinement_ratio);
                },
                [=] AMREX_GPU_DEVICE (int j, int k, int l) noexcept
                {
                    warpx_interp(j, k, l, ez_aux, ez_fp, ez_c, Ez_stag, refinement_ratio);
                });
            }
        }
    }
}

void WarpX::UpdateCurrentNodalToStag (amrex::MultiFab& dst, amrex::MultiFab const& src)
{
    // If source and destination MultiFabs have the same index type, a simple copy is enough
    // (for example, this happens with the current along y in 2D, which is always fully nodal)
    if (dst.ixType() == src.ixType())
    {
        amrex::MultiFab::Copy(dst, src, 0, 0, dst.nComp(), dst.nGrowVect());
        return;
    }

    amrex::IntVect const& dst_stag = dst.ixType().toIntVect();

    // Source MultiFab always has nodal index type when this function is called
    amrex::IntVect const& src_stag = amrex::IntVect::TheNodeVector();

#ifdef AMREX_USE_OMP
#pragma omp parallel if (Gpu::notInLaunchRegion())
#endif

    for (MFIter mfi(dst, TilingIfNotGPU()); mfi.isValid(); ++mfi)
    {
        // Loop over full box including ghost cells
        // (input arrays will be padded with zeros beyond ghost cells
        // for out-of-bound accesses due to large-stencil operations)
        Box bx = mfi.growntilebox();

        amrex::Array4<amrex::Real const> const& src_arr = src.const_array(mfi);
        amrex::Array4<amrex::Real>       const& dst_arr = dst.array(mfi);

        if (maxwell_solver_id == MaxwellSolverAlgo::PSATD)
        {
#ifdef WARPX_USE_PSATD

            // Order of finite-order centering of currents
            const int cc_nox = WarpX::current_centering_nox;
            const int cc_noy = WarpX::current_centering_noy;
            const int cc_noz = WarpX::current_centering_noz;

            // Device vectors of stencil coefficients used for finite-order centering of currents
            amrex::Real const * stencil_coeffs_x = WarpX::device_current_centering_stencil_coeffs_x.data();
            amrex::Real const * stencil_coeffs_y = WarpX::device_current_centering_stencil_coeffs_y.data();
            amrex::Real const * stencil_coeffs_z = WarpX::device_current_centering_stencil_coeffs_z.data();

            amrex::ParallelFor(bx, [=] AMREX_GPU_DEVICE (int j, int k, int l) noexcept
            {
                warpx_interp<true>(j, k, l, dst_arr, src_arr, dst_stag, src_stag, cc_nox, cc_noy, cc_noz,
                                   stencil_coeffs_x, stencil_coeffs_y, stencil_coeffs_z);
            });
#endif
        }

        else // FDTD
        {
            amrex::ParallelFor(bx, [=] AMREX_GPU_DEVICE (int j, int k, int l) noexcept
            {
                warpx_interp<false>(j, k, l, dst_arr, src_arr, dst_stag, src_stag);
            });
        }
    }
}

void
WarpX::FillBoundaryB (IntVect ng)
{
    for (int lev = 0; lev <= finest_level; ++lev)
    {
        FillBoundaryB(lev, ng);
    }
}

void
WarpX::FillBoundaryE (IntVect ng)
{
    for (int lev = 0; lev <= finest_level; ++lev)
    {
        FillBoundaryE(lev, ng);
    }
}

void
WarpX::FillBoundaryF (IntVect ng)
{
    for (int lev = 0; lev <= finest_level; ++lev)
    {
        FillBoundaryF(lev, ng);
    }
}

void
WarpX::FillBoundaryG (IntVect ng)
{
    for (int lev = 0; lev <= finest_level; ++lev)
    {
        FillBoundaryG(lev, ng);
    }
}

void
WarpX::FillBoundaryB_avg (IntVect ng)
{
    for (int lev = 0; lev <= finest_level; ++lev)
    {
        FillBoundaryB_avg(lev, ng);
    }
}

void
WarpX::FillBoundaryE_avg (IntVect ng)
{
    for (int lev = 0; lev <= finest_level; ++lev)
    {
        FillBoundaryE_avg(lev, ng);
    }
}


void
WarpX::FillBoundaryE(int lev, IntVect ng)
{
    FillBoundaryE(lev, PatchType::fine, ng);
    if (lev > 0) FillBoundaryE(lev, PatchType::coarse, ng);
}

void
WarpX::FillBoundaryE (int lev, PatchType patch_type, IntVect ng)
{
    if (patch_type == PatchType::fine)
    {
        if (do_pml && pml[lev]->ok())
        {
            pml[lev]->ExchangeE(patch_type,
                                { Efield_fp[lev][0].get(),
                                  Efield_fp[lev][1].get(),
                                  Efield_fp[lev][2].get() },
                                do_pml_in_domain);
            pml[lev]->FillBoundaryE(patch_type);
        }

        const auto& period = Geom(lev).periodicity();
        if ( safe_guard_cells ){
            Vector<MultiFab*> mf{Efield_fp[lev][0].get(),Efield_fp[lev][1].get(),Efield_fp[lev][2].get()};
            WarpXCommUtil::FillBoundary(mf, period);
        } else {
            AMREX_ALWAYS_ASSERT_WITH_MESSAGE(
                ng <= Efield_fp[lev][0]->nGrowVect(),
                "Error: in FillBoundaryE, requested more guard cells than allocated");
            WarpXCommUtil::FillBoundary(*Efield_fp[lev][0], ng, period);
            WarpXCommUtil::FillBoundary(*Efield_fp[lev][1], ng, period);
            WarpXCommUtil::FillBoundary(*Efield_fp[lev][2], ng, period);
        }
    }
    else if (patch_type == PatchType::coarse)
    {
        if (do_pml && pml[lev]->ok())
        {
            pml[lev]->ExchangeE(patch_type,
                                { Efield_cp[lev][0].get(),
                                  Efield_cp[lev][1].get(),
                                  Efield_cp[lev][2].get() },
                                do_pml_in_domain);
            pml[lev]->FillBoundaryE(patch_type);
        }
        const auto& cperiod = Geom(lev-1).periodicity();
        if ( safe_guard_cells ) {
            Vector<MultiFab*> mf{Efield_cp[lev][0].get(),Efield_cp[lev][1].get(),Efield_cp[lev][2].get()};
            WarpXCommUtil::FillBoundary(mf, cperiod);

        } else {
            AMREX_ALWAYS_ASSERT_WITH_MESSAGE(
                ng <= Efield_cp[lev][0]->nGrowVect(),
                "Error: in FillBoundaryE, requested more guard cells than allocated");
            WarpXCommUtil::FillBoundary(*Efield_cp[lev][0], ng, cperiod);
            WarpXCommUtil::FillBoundary(*Efield_cp[lev][1], ng, cperiod);
            WarpXCommUtil::FillBoundary(*Efield_cp[lev][2], ng, cperiod);
        }
    }
}

void
WarpX::FillBoundaryB (int lev, IntVect ng)
{
    FillBoundaryB(lev, PatchType::fine, ng);
    if (lev > 0) FillBoundaryB(lev, PatchType::coarse, ng);
}

void
WarpX::FillBoundaryB (int lev, PatchType patch_type, IntVect ng)
{
    if (patch_type == PatchType::fine)
    {
        if (do_pml && pml[lev]->ok())
        {
            pml[lev]->ExchangeB(patch_type,
                            { Bfield_fp[lev][0].get(),
                              Bfield_fp[lev][1].get(),
                              Bfield_fp[lev][2].get() },
                              do_pml_in_domain);
        pml[lev]->FillBoundaryB(patch_type);
        }
        const auto& period = Geom(lev).periodicity();
        if ( safe_guard_cells ) {
            Vector<MultiFab*> mf{Bfield_fp[lev][0].get(),Bfield_fp[lev][1].get(),Bfield_fp[lev][2].get()};
            WarpXCommUtil::FillBoundary(mf, period);
        } else {
            AMREX_ALWAYS_ASSERT_WITH_MESSAGE(
                ng <= Bfield_fp[lev][0]->nGrowVect(),
                "Error: in FillBoundaryB, requested more guard cells than allocated");

            WarpXCommUtil::FillBoundary(*Bfield_fp[lev][0], ng, period);
            WarpXCommUtil::FillBoundary(*Bfield_fp[lev][1], ng, period);
            WarpXCommUtil::FillBoundary(*Bfield_fp[lev][2], ng, period);
        }
    }
    else if (patch_type == PatchType::coarse)
    {
        if (do_pml && pml[lev]->ok())
        {
        pml[lev]->ExchangeB(patch_type,
                      { Bfield_cp[lev][0].get(),
                        Bfield_cp[lev][1].get(),
                        Bfield_cp[lev][2].get() },
                        do_pml_in_domain);
        pml[lev]->FillBoundaryB(patch_type);
        }
        const auto& cperiod = Geom(lev-1).periodicity();
        if ( safe_guard_cells ){
            Vector<MultiFab*> mf{Bfield_cp[lev][0].get(),Bfield_cp[lev][1].get(),Bfield_cp[lev][2].get()};
            WarpXCommUtil::FillBoundary(mf, cperiod);
        } else {
            AMREX_ALWAYS_ASSERT_WITH_MESSAGE(
                ng <= Bfield_cp[lev][0]->nGrowVect(),
                "Error: in FillBoundaryB, requested more guard cells than allocated");

            WarpXCommUtil::FillBoundary(*Bfield_cp[lev][0], ng, cperiod);
            WarpXCommUtil::FillBoundary(*Bfield_cp[lev][1], ng, cperiod);
            WarpXCommUtil::FillBoundary(*Bfield_cp[lev][2], ng, cperiod);
        }
    }
}

void
WarpX::FillBoundaryE_avg(int lev, IntVect ng)
{
    FillBoundaryE_avg(lev, PatchType::fine, ng);
    if (lev > 0) FillBoundaryE_avg(lev, PatchType::coarse, ng);
}

void
WarpX::FillBoundaryE_avg (int lev, PatchType patch_type, IntVect ng)
{
    if (patch_type == PatchType::fine)
    {
        if (do_pml && pml[lev]->ok())
         {
            amrex::Abort("Averaged Galilean PSATD with PML is not yet implemented");
         }

        const auto& period = Geom(lev).periodicity();
        if ( safe_guard_cells ){
            Vector<MultiFab*> mf{Efield_avg_fp[lev][0].get(),Efield_avg_fp[lev][1].get(),Efield_avg_fp[lev][2].get()};
            WarpXCommUtil::FillBoundary(mf, period);
        } else {
            AMREX_ALWAYS_ASSERT_WITH_MESSAGE(
                ng <= Efield_avg_fp[lev][0]->nGrowVect(),
                "Error: in FillBoundaryE_avg, requested more guard cells than allocated");
            WarpXCommUtil::FillBoundary(*Efield_avg_fp[lev][0], ng, period);
            WarpXCommUtil::FillBoundary(*Efield_avg_fp[lev][1], ng, period);
            WarpXCommUtil::FillBoundary(*Efield_avg_fp[lev][2], ng, period);
        }
    }
    else if (patch_type == PatchType::coarse)
    {
        if (do_pml && pml[lev]->ok())
         {
            amrex::Abort("Averaged Galilean PSATD with PML is not yet implemented");
         }

        const auto& cperiod = Geom(lev-1).periodicity();
        if ( safe_guard_cells ) {
            Vector<MultiFab*> mf{Efield_avg_cp[lev][0].get(),Efield_avg_cp[lev][1].get(),Efield_avg_cp[lev][2].get()};
            WarpXCommUtil::FillBoundary(mf, cperiod);

        } else {
            AMREX_ALWAYS_ASSERT_WITH_MESSAGE(
                ng <= Efield_avg_cp[lev][0]->nGrowVect(),
                "Error: in FillBoundaryE, requested more guard cells than allocated");
            WarpXCommUtil::FillBoundary(*Efield_avg_cp[lev][0], ng, cperiod);
            WarpXCommUtil::FillBoundary(*Efield_avg_cp[lev][1], ng, cperiod);
            WarpXCommUtil::FillBoundary(*Efield_avg_cp[lev][2], ng, cperiod);
        }
    }
}


void
WarpX::FillBoundaryB_avg (int lev, IntVect ng)
{
    FillBoundaryB_avg(lev, PatchType::fine, ng);
    if (lev > 0) FillBoundaryB_avg(lev, PatchType::coarse, ng);
}

void
WarpX::FillBoundaryB_avg (int lev, PatchType patch_type, IntVect ng)
{
    if (patch_type == PatchType::fine)
    {
        if (do_pml && pml[lev]->ok())
          {
            amrex::Abort("Averaged Galilean PSATD with PML is not yet implemented");
          }
        const auto& period = Geom(lev).periodicity();
        if ( safe_guard_cells ) {
            Vector<MultiFab*> mf{Bfield_avg_fp[lev][0].get(),Bfield_avg_fp[lev][1].get(),Bfield_avg_fp[lev][2].get()};
            WarpXCommUtil::FillBoundary(mf, period);
        } else {
            AMREX_ALWAYS_ASSERT_WITH_MESSAGE(
                ng <= Bfield_fp[lev][0]->nGrowVect(),
                "Error: in FillBoundaryB, requested more guard cells than allocated");
            WarpXCommUtil::FillBoundary(*Bfield_avg_fp[lev][0], ng, period);
            WarpXCommUtil::FillBoundary(*Bfield_avg_fp[lev][1], ng, period);
            WarpXCommUtil::FillBoundary(*Bfield_avg_fp[lev][2], ng, period);
        }
    }
    else if (patch_type == PatchType::coarse)
    {
        if (do_pml && pml[lev]->ok())
          {
            amrex::Abort("Averaged Galilean PSATD with PML is not yet implemented");
          }

        const auto& cperiod = Geom(lev-1).periodicity();
        if ( safe_guard_cells ){
            Vector<MultiFab*> mf{Bfield_avg_cp[lev][0].get(),Bfield_avg_cp[lev][1].get(),Bfield_avg_cp[lev][2].get()};
            WarpXCommUtil::FillBoundary(mf, cperiod);
        } else {
            AMREX_ALWAYS_ASSERT_WITH_MESSAGE(
                ng <= Bfield_avg_cp[lev][0]->nGrowVect(),
                "Error: in FillBoundaryB_avg, requested more guard cells than allocated");
            WarpXCommUtil::FillBoundary(*Bfield_avg_cp[lev][0], ng, cperiod);
            WarpXCommUtil::FillBoundary(*Bfield_avg_cp[lev][1], ng, cperiod);
            WarpXCommUtil::FillBoundary(*Bfield_avg_cp[lev][2], ng, cperiod);
        }
    }
}

void
WarpX::FillBoundaryF (int lev, IntVect ng)
{
    FillBoundaryF(lev, PatchType::fine, ng);
    if (lev > 0) FillBoundaryF(lev, PatchType::coarse, ng);
}

void
WarpX::FillBoundaryF (int lev, PatchType patch_type, IntVect ng)
{
    if (patch_type == PatchType::fine)
    {
        if (do_pml && pml[lev]->ok())
        {
            if (F_fp[lev]) pml[lev]->ExchangeF(patch_type, F_fp[lev].get(), do_pml_in_domain);
            pml[lev]->FillBoundaryF(patch_type);
        }

<<<<<<< HEAD
        const auto& period = Geom(lev).periodicity();
        if ( safe_guard_cells ) {
            WarpXCommUtil::FillBoundary(*F_fp[lev], period);
        } else {
            AMREX_ALWAYS_ASSERT_WITH_MESSAGE(
                ng <= F_fp[lev]->nGrowVect(),
                "Error: in FillBoundaryF, requested more guard cells than allocated");
            WarpXCommUtil::FillBoundary(*F_fp[lev], ng, period);
=======
        if (F_fp[lev])
        {
            const amrex::Periodicity& period = Geom(lev).periodicity();
            const amrex::IntVect& nghost = (safe_guard_cells) ? F_fp[lev]->nGrowVect() : ng;
            F_fp[lev]->FillBoundary(nghost, period);
>>>>>>> d4c9b87b
        }
    }
    else if (patch_type == PatchType::coarse)
    {
        if (do_pml && pml[lev]->ok())
        {
            if (F_cp[lev]) pml[lev]->ExchangeF(patch_type, F_cp[lev].get(), do_pml_in_domain);
            pml[lev]->FillBoundaryF(patch_type);
        }

<<<<<<< HEAD
        const auto& cperiod = Geom(lev-1).periodicity();
        if ( safe_guard_cells ) {
            WarpXCommUtil::FillBoundary(*F_cp[lev], cperiod);
        } else {
            AMREX_ALWAYS_ASSERT_WITH_MESSAGE(
                ng <= F_cp[lev]->nGrowVect(),
                "Error: in FillBoundaryF, requested more guard cells than allocated");
            WarpXCommUtil::FillBoundary(*F_cp[lev], ng, cperiod);
=======
        if (F_cp[lev])
        {
            const amrex::Periodicity& period = Geom(lev-1).periodicity();
            const amrex::IntVect& nghost = (safe_guard_cells) ? F_cp[lev]->nGrowVect() : ng;
            F_cp[lev]->FillBoundary(nghost, period);
>>>>>>> d4c9b87b
        }
    }
}

void WarpX::FillBoundaryG (int lev, IntVect ng)
{
    FillBoundaryG(lev, PatchType::fine, ng);

    if (lev > 0)
    {
        FillBoundaryG(lev, PatchType::coarse, ng);
    }
}

void WarpX::FillBoundaryG (int lev, PatchType patch_type, IntVect ng)
{
    if (patch_type == PatchType::fine)
    {
        if (do_pml && pml[lev]->ok())
        {
            if (G_fp[lev]) pml[lev]->ExchangeG(patch_type, G_fp[lev].get(), do_pml_in_domain);
            pml[lev]->FillBoundaryG(patch_type);
        }

        if (G_fp[lev])
        {
<<<<<<< HEAD
            WarpXCommUtil::FillBoundary(*G_fp[lev], period);
        }
        else
        {
            AMREX_ALWAYS_ASSERT_WITH_MESSAGE(ng <= G_fp[lev]->nGrowVect(),
                "Error: in FillBoundaryG, requested more guard cells than allocated");

            WarpXCommUtil::FillBoundary(*G_fp[lev], ng, period);
=======
            const amrex::Periodicity& period = Geom(lev).periodicity();
            const amrex::IntVect& nghost = (safe_guard_cells) ? G_fp[lev]->nGrowVect() : ng;
            G_fp[lev]->FillBoundary(nghost, period);
>>>>>>> d4c9b87b
        }
    }
    else if (patch_type == PatchType::coarse)
    {
        if (do_pml && pml[lev]->ok())
        {
            if (G_cp[lev]) pml[lev]->ExchangeG(patch_type, G_cp[lev].get(), do_pml_in_domain);
            pml[lev]->FillBoundaryG(patch_type);
        }

        if (G_cp[lev])
        {
<<<<<<< HEAD
            WarpXCommUtil::FillBoundary(*G_cp[lev], cperiod);
        }
        else
        {
            AMREX_ALWAYS_ASSERT_WITH_MESSAGE(ng <= G_cp[lev]->nGrowVect(),
                "Error: in FillBoundaryG, requested more guard cells than allocated");

            WarpXCommUtil::FillBoundary(*G_cp[lev], ng, cperiod);
=======
            const amrex::Periodicity& period = Geom(lev-1).periodicity();
            const amrex::IntVect& nghost = (safe_guard_cells) ? G_cp[lev]->nGrowVect() : ng;
            G_cp[lev]->FillBoundary(nghost, period);
>>>>>>> d4c9b87b
        }
    }
}

void
WarpX::FillBoundaryAux (IntVect ng)
{
    for (int lev = 0; lev <= finest_level-1; ++lev)
    {
        FillBoundaryAux(lev, ng);
    }
}

void
WarpX::FillBoundaryAux (int lev, IntVect ng)
{
    const auto& period = Geom(lev).periodicity();
    WarpXCommUtil::FillBoundary(*Efield_aux[lev][0], ng, period);
    WarpXCommUtil::FillBoundary(*Efield_aux[lev][1], ng, period);
    WarpXCommUtil::FillBoundary(*Efield_aux[lev][2], ng, period);
    WarpXCommUtil::FillBoundary(*Bfield_aux[lev][0], ng, period);
    WarpXCommUtil::FillBoundary(*Bfield_aux[lev][1], ng, period);
    WarpXCommUtil::FillBoundary(*Bfield_aux[lev][2], ng, period);
}

void
WarpX::SyncCurrent ()
{
    WARPX_PROFILE("WarpX::SyncCurrent()");

    // If warpx.do_current_centering = 1, center currents from nodal grid to staggered grid
    if (WarpX::do_current_centering)
    {
        for (int lev = 0; lev <= finest_level; lev++)
        {
            WarpX::UpdateCurrentNodalToStag(*current_fp[lev][0], *current_fp_nodal[lev][0]);
            WarpX::UpdateCurrentNodalToStag(*current_fp[lev][1], *current_fp_nodal[lev][1]);
            WarpX::UpdateCurrentNodalToStag(*current_fp[lev][2], *current_fp_nodal[lev][2]);
        }
    }

    // Restrict fine patch current onto the coarse patch, before
    // summing the guard cells of the fine patch
    for (int lev = 1; lev <= finest_level; ++lev)
    {
        current_cp[lev][0]->setVal(0.0);
        current_cp[lev][1]->setVal(0.0);
        current_cp[lev][2]->setVal(0.0);

        const IntVect& refinement_ratio = refRatio(lev-1);

        std::array<const MultiFab*,3> fine { current_fp[lev][0].get(),
                                             current_fp[lev][1].get(),
                                             current_fp[lev][2].get() };
        std::array<      MultiFab*,3> crse { current_cp[lev][0].get(),
                                             current_cp[lev][1].get(),
                                             current_cp[lev][2].get() };
        CoarsenMR::Coarsen( *crse[0], *fine[0], refinement_ratio );
        CoarsenMR::Coarsen( *crse[1], *fine[1], refinement_ratio );
        CoarsenMR::Coarsen( *crse[2], *fine[2], refinement_ratio );
    }

    // For each level
    // - apply filter to the coarse patch/buffer of `lev+1` and fine patch of `lev` (same resolution)
    // - add the coarse patch/buffer of `lev+1` into the fine patch of `lev`
    // - sum guard cells of the coarse patch of `lev+1` and fine patch of `lev`
    for (int lev=0; lev <= finest_level; ++lev) {
        AddCurrentFromFineLevelandSumBoundary(lev);
    }
}

void
WarpX::SyncRho ()
{
    WARPX_PROFILE("WarpX::SyncRho()");

    if (!rho_fp[0]) return;
    const int ncomp = rho_fp[0]->nComp();

    // Restrict fine patch onto the coarse patch,
    // before summing the guard cells of the fine patch
    for (int lev = 1; lev <= finest_level; ++lev)
    {
        rho_cp[lev]->setVal(0.0);
        const IntVect& refinement_ratio = refRatio(lev-1);
        CoarsenMR::Coarsen( *rho_cp[lev], *rho_fp[lev], refinement_ratio );
    }

    // For each level
    // - apply filter to the coarse patch/buffer of `lev+1` and fine patch of `lev` (same resolution)
    // - add the coarse patch/buffer of `lev+1` into the fine patch of `lev`
    // - sum guard cells of the coarse patch of `lev+1` and fine patch of `lev`
    for (int lev=0; lev <= finest_level; ++lev) {
        AddRhoFromFineLevelandSumBoundary(lev, 0, ncomp);
    }
}

/** \brief Fills the values of the current on the coarse patch by
 *  averaging the values of the current of the fine patch (on the same level).
 */
void
WarpX::RestrictCurrentFromFineToCoarsePatch (int lev)
{
    current_cp[lev][0]->setVal(0.0);
    current_cp[lev][1]->setVal(0.0);
    current_cp[lev][2]->setVal(0.0);

    const IntVect& refinement_ratio = refRatio(lev-1);

    std::array<const MultiFab*,3> fine { current_fp[lev][0].get(),
                                         current_fp[lev][1].get(),
                                         current_fp[lev][2].get() };
    std::array<      MultiFab*,3> crse { current_cp[lev][0].get(),
                                         current_cp[lev][1].get(),
                                         current_cp[lev][2].get() };
    CoarsenMR::Coarsen( *crse[0], *fine[0], refinement_ratio );
    CoarsenMR::Coarsen( *crse[1], *fine[1], refinement_ratio );
    CoarsenMR::Coarsen( *crse[2], *fine[2], refinement_ratio );
}

void
WarpX::ApplyFilterandSumBoundaryJ (int lev, PatchType patch_type)
{
    const int glev = (patch_type == PatchType::fine) ? lev : lev-1;
    const auto& period = Geom(glev).periodicity();
    auto& j = (patch_type == PatchType::fine) ? current_fp[lev] : current_cp[lev];
    for (int idim = 0; idim < 3; ++idim) {
        IntVect ng = j[idim]->nGrowVect();
        IntVect ng_depos_J = get_ng_depos_J();
        if (WarpX::do_current_centering)
        {
#if   (AMREX_SPACEDIM == 2)
            ng_depos_J[0] += WarpX::current_centering_nox / 2;
            ng_depos_J[1] += WarpX::current_centering_noz / 2;
#elif (AMREX_SPACEDIM == 3)
            ng_depos_J[0] += WarpX::current_centering_nox / 2;
            ng_depos_J[1] += WarpX::current_centering_noy / 2;
            ng_depos_J[2] += WarpX::current_centering_noz / 2;
#endif
        }
        if (use_filter) {
            ng += bilinear_filter.stencil_length_each_dir-1;
            ng_depos_J += bilinear_filter.stencil_length_each_dir-1;
            ng_depos_J.min(ng);
            MultiFab jf(j[idim]->boxArray(), j[idim]->DistributionMap(), j[idim]->nComp(), ng);
            bilinear_filter.ApplyStencil(jf, *j[idim], lev);
            WarpXSumGuardCells(*(j[idim]), jf, period, ng_depos_J, 0, (j[idim])->nComp());
        } else {
            ng_depos_J.min(ng);
            WarpXSumGuardCells(*(j[idim]), period, ng_depos_J, 0, (j[idim])->nComp());
        }
    }
}

/* /brief Update the currents of `lev` by adding the currents from particles
*         that are in the mesh refinement patches at `lev+1`
*
* More precisely, apply filter and sum boundaries for the current of:
* - the fine patch of `lev`
* - the coarse patch of `lev+1` (same resolution)
* - the buffer regions of the coarse patch of `lev+1` (i.e. for particules
* that are within the mesh refinement patch, but do not deposit on the
* mesh refinement patch because they are too close to the boundary)
*
* Then update the fine patch of `lev` by adding the currents for the coarse
* patch (and buffer region) of `lev+1`
*/
void
WarpX::AddCurrentFromFineLevelandSumBoundary (int lev)
{
    ApplyFilterandSumBoundaryJ(lev, PatchType::fine);

    if (lev < finest_level) {
        // When there are current buffers, unlike coarse patch,
        // we don't care about the final state of them.

        const auto& period = Geom(lev).periodicity();
        for (int idim = 0; idim < 3; ++idim) {
            MultiFab mf(current_fp[lev][idim]->boxArray(),
                        current_fp[lev][idim]->DistributionMap(), current_fp[lev][idim]->nComp(), 0);
            mf.setVal(0.0);
            IntVect ng = current_cp[lev+1][idim]->nGrowVect();
            IntVect ng_depos_J = get_ng_depos_J();
            if (WarpX::do_current_centering)
            {
#if   (AMREX_SPACEDIM == 2)
                ng_depos_J[0] += WarpX::current_centering_nox / 2;
                ng_depos_J[1] += WarpX::current_centering_noz / 2;
#elif (AMREX_SPACEDIM == 3)
                ng_depos_J[0] += WarpX::current_centering_nox / 2;
                ng_depos_J[1] += WarpX::current_centering_noy / 2;
                ng_depos_J[2] += WarpX::current_centering_noz / 2;
#endif
            }
            if (use_filter && current_buf[lev+1][idim])
            {
                // coarse patch of fine level
                ng += bilinear_filter.stencil_length_each_dir-1;
                ng_depos_J += bilinear_filter.stencil_length_each_dir-1;
                ng_depos_J.min(ng);
                MultiFab jfc(current_cp[lev+1][idim]->boxArray(),
                             current_cp[lev+1][idim]->DistributionMap(), current_cp[lev+1][idim]->nComp(), ng);
                bilinear_filter.ApplyStencil(jfc, *current_cp[lev+1][idim], lev);

                // buffer patch of fine level
                MultiFab jfb(current_buf[lev+1][idim]->boxArray(),
                             current_buf[lev+1][idim]->DistributionMap(), current_buf[lev+1][idim]->nComp(), ng);
                bilinear_filter.ApplyStencil(jfb, *current_buf[lev+1][idim], lev);

                MultiFab::Add(jfb, jfc, 0, 0, current_buf[lev+1][idim]->nComp(), ng);
                WarpXCommUtil::ParallelAdd(mf, jfb, 0, 0, current_buf[lev+1][idim]->nComp(), ng, IntVect::TheZeroVector(), period);

                WarpXSumGuardCells(*current_cp[lev+1][idim], jfc, period, ng_depos_J, 0, current_cp[lev+1][idim]->nComp());
            }
            else if (use_filter) // but no buffer
            {
                // coarse patch of fine level
                ng += bilinear_filter.stencil_length_each_dir-1;
                ng_depos_J += bilinear_filter.stencil_length_each_dir-1;
                ng_depos_J.min(ng);
                MultiFab jf(current_cp[lev+1][idim]->boxArray(),
                            current_cp[lev+1][idim]->DistributionMap(), current_cp[lev+1][idim]->nComp(), ng);
                bilinear_filter.ApplyStencil(jf, *current_cp[lev+1][idim], lev);

                WarpXCommUtil::ParallelAdd(mf, jf, 0, 0, current_cp[lev+1][idim]->nComp(), ng, IntVect::TheZeroVector(), period);
                WarpXSumGuardCells(*current_cp[lev+1][idim], jf, period, ng_depos_J, 0, current_cp[lev+1][idim]->nComp());
            }
            else if (current_buf[lev+1][idim]) // but no filter
            {
                ng_depos_J.min(ng);
                MultiFab::Add(*current_buf[lev+1][idim],
                               *current_cp [lev+1][idim], 0, 0, current_buf[lev+1][idim]->nComp(),
                               current_cp[lev+1][idim]->nGrowVect());
                WarpXCommUtil::ParallelAdd(mf, *current_buf[lev+1][idim], 0, 0, current_buf[lev+1][idim]->nComp(),
                                           current_buf[lev+1][idim]->nGrowVect(), IntVect::TheZeroVector(),
                                           period);
                WarpXSumGuardCells(*(current_cp[lev+1][idim]), period, ng_depos_J, 0, current_cp[lev+1][idim]->nComp());
            }
            else // no filter, no buffer
            {
                ng_depos_J.min(ng);
                WarpXCommUtil::ParallelAdd(mf, *current_cp[lev+1][idim], 0, 0, current_cp[lev+1][idim]->nComp(),
                                           current_cp[lev+1][idim]->nGrowVect(), IntVect::TheZeroVector(),
                                           period);
                WarpXSumGuardCells(*(current_cp[lev+1][idim]), period, ng_depos_J, 0, current_cp[lev+1][idim]->nComp());
            }
            MultiFab::Add(*current_fp[lev][idim], mf, 0, 0, current_fp[lev+1][idim]->nComp(), 0);
        }
        NodalSyncJ(lev+1, PatchType::coarse);
    }
    NodalSyncJ(lev, PatchType::fine);
}

void
WarpX::RestrictRhoFromFineToCoarsePatch (int lev)
{
    if (rho_fp[lev]) {
        rho_cp[lev]->setVal(0.0);
        const IntVect& refinement_ratio = refRatio(lev-1);
        CoarsenMR::Coarsen( *rho_cp[lev], *rho_fp[lev], refinement_ratio );
    }
}

void
WarpX::ApplyFilterandSumBoundaryRho (int lev, PatchType patch_type, int icomp, int ncomp)
{
    const int glev = (patch_type == PatchType::fine) ? lev : lev-1;
    auto& r = (patch_type == PatchType::fine) ? rho_fp[lev] : rho_cp[lev];
    if (r == nullptr) return;
    ApplyFilterandSumBoundaryRho(lev, glev, *r, icomp, ncomp);
}

void
WarpX::ApplyFilterandSumBoundaryRho (int /*lev*/, int glev, amrex::MultiFab& rho, int icomp, int ncomp)
{
    const auto& period = Geom(glev).periodicity();
    IntVect ng = rho.nGrowVect();
    IntVect ng_depos_rho = get_ng_depos_rho();
    if (use_filter) {
        ng += bilinear_filter.stencil_length_each_dir-1;
        ng_depos_rho += bilinear_filter.stencil_length_each_dir-1;
        ng_depos_rho.min(ng);
        MultiFab rf(rho.boxArray(), rho.DistributionMap(), ncomp, ng);
        bilinear_filter.ApplyStencil(rf, rho, glev, icomp, 0, ncomp);
        WarpXSumGuardCells(rho, rf, period, ng_depos_rho, icomp, ncomp );
    } else {
        ng_depos_rho.min(ng);
        WarpXSumGuardCells(rho, period, ng_depos_rho, icomp, ncomp);
    }
}

/* /brief Update the charge density of `lev` by adding the charge density from particles
*         that are in the mesh refinement patches at `lev+1`
*
* More precisely, apply filter and sum boundaries for the charge density of:
* - the fine patch of `lev`
* - the coarse patch of `lev+1` (same resolution)
* - the buffer regions of the coarse patch of `lev+1` (i.e. for particules
* that are within the mesh refinement patch, but do not deposit on the
* mesh refinement patch because they are too close to the boundary)
*
* Then update the fine patch of `lev` by adding the charge density for the coarse
* patch (and buffer region) of `lev+1`
*/
void
WarpX::AddRhoFromFineLevelandSumBoundary(int lev, int icomp, int ncomp)
{
    if (!rho_fp[lev]) return;

    ApplyFilterandSumBoundaryRho(lev, PatchType::fine, icomp, ncomp);

    if (lev < finest_level){

        const auto& period = Geom(lev).periodicity();
        MultiFab mf(rho_fp[lev]->boxArray(),
                    rho_fp[lev]->DistributionMap(),
                    ncomp, 0);
        mf.setVal(0.0);
        IntVect ng = rho_cp[lev+1]->nGrowVect();
        IntVect ng_depos_rho = get_ng_depos_rho();
        if (use_filter && charge_buf[lev+1])
        {
            // coarse patch of fine level
            ng += bilinear_filter.stencil_length_each_dir-1;
            ng_depos_rho += bilinear_filter.stencil_length_each_dir-1;
            ng_depos_rho.min(ng);
            MultiFab rhofc(rho_cp[lev+1]->boxArray(),
                         rho_cp[lev+1]->DistributionMap(), ncomp, ng);
            bilinear_filter.ApplyStencil(rhofc, *rho_cp[lev+1], lev, icomp, 0, ncomp);

            // buffer patch of fine level
            MultiFab rhofb(charge_buf[lev+1]->boxArray(),
                           charge_buf[lev+1]->DistributionMap(), ncomp, ng);
            bilinear_filter.ApplyStencil(rhofb, *charge_buf[lev+1], lev, icomp, 0, ncomp);

            MultiFab::Add(rhofb, rhofc, 0, 0, ncomp, ng);

            WarpXCommUtil::ParallelAdd(mf, rhofb, 0, 0, ncomp, ng, IntVect::TheZeroVector(), period);
            WarpXSumGuardCells( *rho_cp[lev+1], rhofc, period, ng_depos_rho, icomp, ncomp );
        }
        else if (use_filter) // but no buffer
        {
            ng += bilinear_filter.stencil_length_each_dir-1;
            ng_depos_rho += bilinear_filter.stencil_length_each_dir-1;
            ng_depos_rho.min(ng);
            MultiFab rf(rho_cp[lev+1]->boxArray(), rho_cp[lev+1]->DistributionMap(), ncomp, ng);
            bilinear_filter.ApplyStencil(rf, *rho_cp[lev+1], lev, icomp, 0, ncomp);

            WarpXCommUtil::ParallelAdd(mf, rf, 0, 0, ncomp, ng, IntVect::TheZeroVector(), period);
            WarpXSumGuardCells( *rho_cp[lev+1], rf, period, ng_depos_rho, icomp, ncomp );
        }
        else if (charge_buf[lev+1]) // but no filter
        {
            ng_depos_rho.min(ng);
            MultiFab::Add(*charge_buf[lev+1],
                           *rho_cp[lev+1], icomp, icomp, ncomp,
                           rho_cp[lev+1]->nGrowVect());

            WarpXCommUtil::ParallelAdd(mf, *charge_buf[lev+1], icomp, 0,
                                       ncomp,
                                       charge_buf[lev+1]->nGrowVect(), IntVect::TheZeroVector(),
                                       period);
            WarpXSumGuardCells(*(rho_cp[lev+1]), period, ng_depos_rho, icomp, ncomp);
        }
        else // no filter, no buffer
        {
            ng_depos_rho.min(ng);
            WarpXCommUtil::ParallelAdd(mf, *rho_cp[lev+1], icomp, 0, ncomp,
                                       rho_cp[lev+1]->nGrowVect(), IntVect::TheZeroVector(),
                                       period);
            WarpXSumGuardCells(*(rho_cp[lev+1]), period, ng_depos_rho, icomp, ncomp);
        }
        MultiFab::Add(*rho_fp[lev], mf, 0, icomp, ncomp, 0);
        NodalSyncRho(lev+1, PatchType::coarse, icomp, ncomp);
    }

    NodalSyncRho(lev, PatchType::fine, icomp, ncomp);
}

void
WarpX::NodalSyncJ (int lev, PatchType patch_type)
{
    if (!override_sync_intervals.contains(istep[0])) return;

    if (patch_type == PatchType::fine)
    {
        const auto& period = Geom(lev).periodicity();
        WarpXCommUtil::OverrideSync(*current_fp[lev][0], period);
        WarpXCommUtil::OverrideSync(*current_fp[lev][1], period);
        WarpXCommUtil::OverrideSync(*current_fp[lev][2], period);
    }
    else if (patch_type == PatchType::coarse)
    {
        const auto& cperiod = Geom(lev-1).periodicity();
        WarpXCommUtil::OverrideSync(*current_cp[lev][0], cperiod);
        WarpXCommUtil::OverrideSync(*current_cp[lev][1], cperiod);
        WarpXCommUtil::OverrideSync(*current_cp[lev][2], cperiod);
    }
}

void
WarpX::NodalSyncRho (int lev, PatchType patch_type, int icomp, int ncomp)
{
    if (!override_sync_intervals.contains(istep[0])) return;

    if (patch_type == PatchType::fine && rho_fp[lev])
    {
        const auto& period = Geom(lev).periodicity();
        MultiFab rhof(*rho_fp[lev], amrex::make_alias, icomp, ncomp);
        WarpXCommUtil::OverrideSync(rhof, period);
    }
    else if (patch_type == PatchType::coarse && rho_cp[lev])
    {
        const auto& cperiod = Geom(lev-1).periodicity();
        MultiFab rhoc(*rho_cp[lev], amrex::make_alias, icomp, ncomp);
        WarpXCommUtil::OverrideSync(rhoc, cperiod);
    }
}

void WarpX::NodalSyncPML ()
{
    for (int lev = 0; lev <= finest_level; lev++) {
        NodalSyncPML(lev);
    }
}

void WarpX::NodalSyncPML (int lev)
{
    NodalSyncPML(lev, PatchType::fine);
    if (lev > 0) NodalSyncPML(lev, PatchType::coarse);
}

void WarpX::NodalSyncPML (int lev, PatchType patch_type)
{
    if (pml[lev]->ok())
    {
        const auto& pml_E = (patch_type == PatchType::fine) ? pml[lev]->GetE_fp() : pml[lev]->GetE_cp();
        const auto& pml_B = (patch_type == PatchType::fine) ? pml[lev]->GetB_fp() : pml[lev]->GetB_cp();
        const auto& pml_F = (patch_type == PatchType::fine) ? pml[lev]->GetF_fp() : pml[lev]->GetF_cp();
        const auto& pml_G = (patch_type == PatchType::fine) ? pml[lev]->GetG_fp() : pml[lev]->GetG_cp();

        // Always synchronize nodal points
        const auto& period = Geom(lev).periodicity();
        WarpXCommUtil::OverrideSync(*pml_E[0], period);
        WarpXCommUtil::OverrideSync(*pml_E[1], period);
        WarpXCommUtil::OverrideSync(*pml_E[2], period);
        WarpXCommUtil::OverrideSync(*pml_B[0], period);
        WarpXCommUtil::OverrideSync(*pml_B[1], period);
        WarpXCommUtil::OverrideSync(*pml_B[2], period);
        if (pml_F) {
            WarpXCommUtil::OverrideSync(*pml_F, period);
        }
        if (pml_G) {
            WarpXCommUtil::OverrideSync(*pml_G, period);
        }
    }
}

void WarpX::NodalSync (amrex::Vector<std::array<std::unique_ptr<amrex::MultiFab>,3>>& mf_fp,
                       amrex::Vector<std::array<std::unique_ptr<amrex::MultiFab>,3>>& mf_cp)
{
    if (!override_sync_intervals.contains(istep[0]) && !do_pml) return;

    for (int lev = 0; lev <= WarpX::finest_level; lev++)
    {
        const amrex::Periodicity& period = Geom(lev).periodicity();
        WarpXCommUtil::OverrideSync(*mf_fp[lev][0], period);
        WarpXCommUtil::OverrideSync(*mf_fp[lev][1], period);
        WarpXCommUtil::OverrideSync(*mf_fp[lev][2], period);

        if (lev > 0)
        {
            const amrex::Periodicity& cperiod = Geom(lev-1).periodicity();
            WarpXCommUtil::OverrideSync(*mf_cp[lev][0], cperiod);
            WarpXCommUtil::OverrideSync(*mf_cp[lev][1], cperiod);
            WarpXCommUtil::OverrideSync(*mf_cp[lev][2], cperiod);
        }
    }
}<|MERGE_RESOLUTION|>--- conflicted
+++ resolved
@@ -783,22 +783,11 @@
             pml[lev]->FillBoundaryF(patch_type);
         }
 
-<<<<<<< HEAD
-        const auto& period = Geom(lev).periodicity();
-        if ( safe_guard_cells ) {
-            WarpXCommUtil::FillBoundary(*F_fp[lev], period);
-        } else {
-            AMREX_ALWAYS_ASSERT_WITH_MESSAGE(
-                ng <= F_fp[lev]->nGrowVect(),
-                "Error: in FillBoundaryF, requested more guard cells than allocated");
-            WarpXCommUtil::FillBoundary(*F_fp[lev], ng, period);
-=======
         if (F_fp[lev])
         {
             const amrex::Periodicity& period = Geom(lev).periodicity();
             const amrex::IntVect& nghost = (safe_guard_cells) ? F_fp[lev]->nGrowVect() : ng;
-            F_fp[lev]->FillBoundary(nghost, period);
->>>>>>> d4c9b87b
+            WarpXCommUtil::FillBoundary(*F_fp[lev], nghost, period);
         }
     }
     else if (patch_type == PatchType::coarse)
@@ -809,22 +798,11 @@
             pml[lev]->FillBoundaryF(patch_type);
         }
 
-<<<<<<< HEAD
-        const auto& cperiod = Geom(lev-1).periodicity();
-        if ( safe_guard_cells ) {
-            WarpXCommUtil::FillBoundary(*F_cp[lev], cperiod);
-        } else {
-            AMREX_ALWAYS_ASSERT_WITH_MESSAGE(
-                ng <= F_cp[lev]->nGrowVect(),
-                "Error: in FillBoundaryF, requested more guard cells than allocated");
-            WarpXCommUtil::FillBoundary(*F_cp[lev], ng, cperiod);
-=======
         if (F_cp[lev])
         {
             const amrex::Periodicity& period = Geom(lev-1).periodicity();
             const amrex::IntVect& nghost = (safe_guard_cells) ? F_cp[lev]->nGrowVect() : ng;
-            F_cp[lev]->FillBoundary(nghost, period);
->>>>>>> d4c9b87b
+            WarpXCommUtil::FillBoundary(*F_cp[lev], nghost, period);
         }
     }
 }
@@ -851,20 +829,9 @@
 
         if (G_fp[lev])
         {
-<<<<<<< HEAD
-            WarpXCommUtil::FillBoundary(*G_fp[lev], period);
-        }
-        else
-        {
-            AMREX_ALWAYS_ASSERT_WITH_MESSAGE(ng <= G_fp[lev]->nGrowVect(),
-                "Error: in FillBoundaryG, requested more guard cells than allocated");
-
-            WarpXCommUtil::FillBoundary(*G_fp[lev], ng, period);
-=======
             const amrex::Periodicity& period = Geom(lev).periodicity();
             const amrex::IntVect& nghost = (safe_guard_cells) ? G_fp[lev]->nGrowVect() : ng;
-            G_fp[lev]->FillBoundary(nghost, period);
->>>>>>> d4c9b87b
+            WarpXCommUtil::FillBoundary(*G_fp[lev], nghost, period);
         }
     }
     else if (patch_type == PatchType::coarse)
@@ -877,20 +844,9 @@
 
         if (G_cp[lev])
         {
-<<<<<<< HEAD
-            WarpXCommUtil::FillBoundary(*G_cp[lev], cperiod);
-        }
-        else
-        {
-            AMREX_ALWAYS_ASSERT_WITH_MESSAGE(ng <= G_cp[lev]->nGrowVect(),
-                "Error: in FillBoundaryG, requested more guard cells than allocated");
-
-            WarpXCommUtil::FillBoundary(*G_cp[lev], ng, cperiod);
-=======
             const amrex::Periodicity& period = Geom(lev-1).periodicity();
             const amrex::IntVect& nghost = (safe_guard_cells) ? G_cp[lev]->nGrowVect() : ng;
-            G_cp[lev]->FillBoundary(nghost, period);
->>>>>>> d4c9b87b
+            WarpXCommUtil::FillBoundary(*G_cp[lev], nghost, period);
         }
     }
 }
