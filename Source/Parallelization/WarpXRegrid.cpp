/* Copyright 2019 Andrew Myers, Ann Almgren, Axel Huebl
 * David Grote, Maxence Thevenet, Michael Rowan
 * Remi Lehe, Weiqun Zhang, levinem, Revathi Jambunathan
 *
 * This file is part of WarpX.
 *
 * License: BSD-3-Clause-LBNL
 */
#include "WarpX.H"

#include "Diagnostics/MultiDiagnostics.H"
#include "Diagnostics/ReducedDiags/MultiReducedDiags.H"
#include "EmbeddedBoundary/Enabled.H"
#include "EmbeddedBoundary/WarpXFaceInfoBox.H"
#include "Fields.H"
#include "FieldSolver/FiniteDifferenceSolver/HybridPICModel/HybridPICModel.H"
#include "Initialization/ExternalField.H"
#include "Particles/MultiParticleContainer.H"
#include "Particles/ParticleBoundaryBuffer.H"
#include "Particles/WarpXParticleContainer.H"
#include "Utils/TextMsg.H"
#include "Utils/WarpXAlgorithmSelection.H"
#include "Utils/WarpXProfilerWrapper.H"

#include <ablastr/fields/MultiFabRegister.H>

#include <AMReX.H>
#include <AMReX_BLassert.H>
#include <AMReX_Box.H>
#include <AMReX_BoxArray.H>
#include <AMReX_Config.H>
#include <AMReX_DistributionMapping.H>
#include <AMReX_FabFactory.H>
#include <AMReX_IArrayBox.H>
#include <AMReX_IndexType.H>
#include <AMReX_LayoutData.H>
#include <AMReX_MFIter.H>
#include <AMReX_MakeType.H>
#include <AMReX_MultiFab.H>
#include <AMReX_ParIter.H>
#include <AMReX_ParallelContext.H>
#include <AMReX_ParallelDescriptor.H>
#include <AMReX_REAL.H>
#include <AMReX_Vector.H>
#include <AMReX_iMultiFab.H>

#include <algorithm>
#include <array>
#include <cmath>
#include <cstddef>
#include <memory>
#include <utility>
#include <vector>

using namespace amrex;

void
WarpX::CheckLoadBalance (int step)
{
    if (step > 0 && load_balance_intervals.contains(step+1))
    {
        LoadBalance();

        // Reset the costs to 0
        ResetCosts();
    }
    if (!costs.empty())
    {
        RescaleCosts(step);
    }
}

void
WarpX::LoadBalance ()
{
    WARPX_PROFILE_REGION("LoadBalance");
    WARPX_PROFILE("WarpX::LoadBalance()");

    AMREX_ALWAYS_ASSERT(!costs.empty());
    AMREX_ALWAYS_ASSERT(costs[0] != nullptr);

#ifdef AMREX_USE_MPI
    if (load_balance_costs_update_algo == LoadBalanceCostsUpdateAlgo::Heuristic)
    {
        // compute the costs on a per-rank basis
        ComputeCostsHeuristic(costs);
    }

    // By default, do not do a redistribute; this toggles to true if RemakeLevel
    // is called for any level
    int loadBalancedAnyLevel = false;

    const int nLevels = finestLevel();
    for (int lev = 0; lev <= nLevels; ++lev)
    {
        int doLoadBalance = false;

        // Compute the new distribution mapping
        DistributionMapping newdm;
        const amrex::Real nboxes = costs[lev]->size();
        const amrex::Real nprocs = ParallelContext::NProcsSub();
        const int nmax = static_cast<int>(std::ceil(nboxes/nprocs*load_balance_knapsack_factor));
        // These store efficiency (meaning, the  average 'cost' over all ranks,
        // normalized to max cost) for current and proposed distribution mappings
        amrex::Real currentEfficiency = 0.0;
        amrex::Real proposedEfficiency = 0.0;

        newdm = (load_balance_with_sfc)
            ? DistributionMapping::makeSFC(*costs[lev],
                                           currentEfficiency, proposedEfficiency,
                                           false,
                                           ParallelDescriptor::IOProcessorNumber())
            : DistributionMapping::makeKnapSack(*costs[lev],
                                                currentEfficiency, proposedEfficiency,
                                                nmax,
                                                false,
                                                ParallelDescriptor::IOProcessorNumber());
        // As specified in the above calls to makeSFC and makeKnapSack, the new
        // distribution mapping is NOT communicated to all ranks; the loadbalanced
        // dm is up-to-date only on root, and we can decide whether to broadcast
        if ((load_balance_efficiency_ratio_threshold > 0.0)
            && (ParallelDescriptor::MyProc() == ParallelDescriptor::IOProcessorNumber()))
        {
            doLoadBalance = (proposedEfficiency > load_balance_efficiency_ratio_threshold*currentEfficiency);
        }

        ParallelDescriptor::Bcast(&doLoadBalance, 1,
                                  ParallelDescriptor::IOProcessorNumber());

        if (doLoadBalance)
        {
            Vector<int> pmap;
            if (ParallelDescriptor::MyProc() == ParallelDescriptor::IOProcessorNumber())
            {
                pmap = newdm.ProcessorMap();
            } else
            {
                pmap.resize(static_cast<std::size_t>(nboxes));
            }
            ParallelDescriptor::Bcast(pmap.data(), pmap.size(), ParallelDescriptor::IOProcessorNumber());

            if (ParallelDescriptor::MyProc() != ParallelDescriptor::IOProcessorNumber())
            {
                newdm = DistributionMapping(pmap);
            }

            RemakeLevel(lev, t_new[lev], boxArray(lev), newdm);

            // Record the load balance efficiency
            setLoadBalanceEfficiency(lev, proposedEfficiency);
        }

        loadBalancedAnyLevel = loadBalancedAnyLevel || doLoadBalance;
    }
    if (loadBalancedAnyLevel)
    {
        mypc->Redistribute();
        mypc->defineAllParticleTiles();

        // redistribute particle boundary buffer
        m_particle_boundary_buffer->redistribute();

        // diagnostics & reduced diagnostics
        // not yet needed:
        //multi_diags->LoadBalance();
        reduced_diags->LoadBalance();
    }
#endif
}

void
WarpX::RemakeLevel (int lev, Real /*time*/, const BoxArray& ba, const DistributionMapping& dm)
{
    using ablastr::fields::Direction;
    using warpx::fields::FieldType;

    bool const eb_enabled = EB::enabled();
    if (ba == boxArray(lev))
    {
        if (ParallelDescriptor::NProcs() == 1) { return; }

        m_fields.remake_level(lev, dm);

        // Fine patch
        ablastr::fields::MultiLevelVectorField const& Bfield_fp = m_fields.get_mr_levels_alldirs(FieldType::Bfield_fp, finest_level);
        for (int idim=0; idim < 3; ++idim)
        {
<<<<<<< HEAD
            RemakeMultiFab(Bfield_fp[lev][idim], true);
            RemakeMultiFab(Efield_fp[lev][idim], true);
            if (m_p_ext_field_params->B_ext_grid_type == ExternalFieldType::read_from_file) {
                RemakeMultiFab(Bfield_fp_external[lev][idim], true);
            }
            if (m_p_ext_field_params->E_ext_grid_type == ExternalFieldType::read_from_file) {
                RemakeMultiFab(Efield_fp_external[lev][idim], true);
            }
            if (mypc->m_B_ext_particle_s == "read_from_file") {
                RemakeMultiFab(B_external_particle_field[lev][idim], true);
            }
            if (mypc->m_E_ext_particle_s == "read_from_file") {
                RemakeMultiFab(E_external_particle_field[lev][idim], true);
            }
            RemakeMultiFab(current_fp[lev][idim], false);
            RemakeMultiFab(current_store[lev][idim], false);
            if (current_deposition_algo == CurrentDepositionAlgo::Vay) {
                RemakeMultiFab(current_fp_vay[lev][idim], false);
            }
            if (do_current_centering) {
                RemakeMultiFab(current_fp_nodal[lev][idim], false);
            }
            if (fft_do_time_averaging) {
                RemakeMultiFab(Efield_avg_fp[lev][idim], true);
                RemakeMultiFab(Bfield_avg_fp[lev][idim], true);
            }
            if (WarpX::electromagnetic_solver_id == ElectromagneticSolverAlgo::HybridPIC) {
                RemakeMultiFab(m_hybrid_pic_model->current_fp_temp[lev][idim], true);
                RemakeMultiFab(m_hybrid_pic_model->current_fp_plasma[lev][idim], false);
                RemakeMultiFab(m_hybrid_pic_model->current_fp_external[lev][idim],true);
            }
=======
>>>>>>> e3e6ab86
            if (eb_enabled) {
                if (WarpX::electromagnetic_solver_id != ElectromagneticSolverAlgo::PSATD) {
                    if (WarpX::electromagnetic_solver_id == ElectromagneticSolverAlgo::ECT) {
                        m_borrowing[lev][idim] = std::make_unique<amrex::LayoutData<FaceInfoBox>>(amrex::convert(ba, Bfield_fp[lev][idim]->ixType().toIntVect()), dm);
                    }
                }
            }
        }

        if (eb_enabled) {
#ifdef AMREX_USE_EB
            int const max_guard = guard_cells.ng_FieldSolver.max();
            m_field_factory[lev] = amrex::makeEBFabFactory(Geom(lev), ba, dm,
                                                           {max_guard, max_guard, max_guard},
                                                           amrex::EBSupport::full);
#endif
            InitializeEBGridData(lev);
        } else {
            m_field_factory[lev] = std::make_unique<FArrayBoxFactory>();
        }

#ifdef WARPX_USE_FFT
        if (electromagnetic_solver_id == ElectromagneticSolverAlgo::PSATD) {
            if (spectral_solver_fp[lev] != nullptr) {
                // Get the cell-centered box
                BoxArray realspace_ba = ba;   // Copy box
                realspace_ba.enclosedCells(); // Make it cell-centered
                auto ngEB = getngEB();
                auto dx = CellSize(lev);

#   ifdef WARPX_DIM_RZ
                if ( !fft_periodic_single_box ) {
                    realspace_ba.grow(1, ngEB[1]); // add guard cells only in z
                }
                AllocLevelSpectralSolverRZ(spectral_solver_fp,
                                           lev,
                                           realspace_ba,
                                           dm,
                                           dx);
#   else
                if ( !fft_periodic_single_box ) {
                    realspace_ba.grow(ngEB);   // add guard cells
                }
                bool const pml_flag_false = false;
                AllocLevelSpectralSolver(spectral_solver_fp,
                                         lev,
                                         realspace_ba,
                                         dm,
                                         dx,
                                         pml_flag_false);
#   endif
            }
        }
#endif

        // Coarse patch
        if (lev > 0) {

#ifdef WARPX_USE_FFT
            if (electromagnetic_solver_id == ElectromagneticSolverAlgo::PSATD) {
                if (spectral_solver_cp[lev] != nullptr) {
                    BoxArray cba = ba;
                    cba.coarsen(refRatio(lev-1));
                    const std::array<Real,3> cdx = CellSize(lev-1);

                    // Get the cell-centered box
                    BoxArray c_realspace_ba = cba;  // Copy box
                    c_realspace_ba.enclosedCells(); // Make it cell-centered

                    auto ngEB = getngEB();

#   ifdef WARPX_DIM_RZ
                    c_realspace_ba.grow(1, ngEB[1]); // add guard cells only in z
                    AllocLevelSpectralSolverRZ(spectral_solver_cp,
                                               lev,
                                               c_realspace_ba,
                                               dm,
                                               cdx);
#   else
                    c_realspace_ba.grow(ngEB);
                    bool const pml_flag_false = false;
                    AllocLevelSpectralSolver(spectral_solver_cp,
                                             lev,
                                             c_realspace_ba,
                                             dm,
                                             cdx,
                                             pml_flag_false);
#   endif
                }
            }
#endif
        }

        if (lev > 0 && (n_field_gather_buffer > 0 || n_current_deposition_buffer > 0)) {
            if (current_buffer_masks[lev] || gather_buffer_masks[lev]) {
                BuildBufferMasks();
            }
        }

        // Re-initialize the lattice element finder with the new ba and dm.
        m_accelerator_lattice[lev]->InitElementFinder(lev, ba, dm);

        if (costs[lev] != nullptr)
        {
            costs[lev] = std::make_unique<LayoutData<Real>>(ba, dm);
            const auto iarr = costs[lev]->IndexArray();
            for (const auto& i : iarr)
            {
                (*costs[lev])[i] = 0.0;
                setLoadBalanceEfficiency(lev, -1);
            }
        }

        SetDistributionMap(lev, dm);

    } else
    {
        WARPX_ABORT_WITH_MESSAGE("RemakeLevel: to be implemented");
    }

    // Re-initialize diagnostic functors that stores pointers to the user-requested fields at level, lev.
    multi_diags->InitializeFieldFunctors( lev );

    // Reduced diagnostics
    // not needed yet
}

void
WarpX::ComputeCostsHeuristic (amrex::Vector<std::unique_ptr<amrex::LayoutData<amrex::Real> > >& a_costs)
{
    using ablastr::fields::Direction;
    using warpx::fields::FieldType;

    for (int lev = 0; lev <= finest_level; ++lev)
    {
        const auto & mypc_ref = GetInstance().GetPartContainer();
        const auto nSpecies = mypc_ref.nSpecies();

        // Species loop
        for (int i_s = 0; i_s < nSpecies; ++i_s)
        {
            auto & myspc = mypc_ref.GetParticleContainer(i_s);

            // Particle loop
            for (WarpXParIter pti(myspc, lev); pti.isValid(); ++pti)
            {
                (*a_costs[lev])[pti.index()] += costs_heuristic_particles_wt*pti.numParticles();
            }
        }

        // Cell loop
        MultiFab* Ex = m_fields.get(FieldType::Efield_fp, Direction{0}, lev);
        for (MFIter mfi(*Ex, false); mfi.isValid(); ++mfi)
        {
            const Box& gbx = mfi.growntilebox();
            (*a_costs[lev])[mfi.index()] += costs_heuristic_cells_wt*gbx.numPts();
        }
    }
}

void
WarpX::ResetCosts ()
{
    AMREX_ALWAYS_ASSERT(!costs.empty());
    AMREX_ALWAYS_ASSERT(costs[0] != nullptr);

    for (int lev = 0; lev <= finest_level; ++lev)
    {
        const auto iarr = costs[lev]->IndexArray();
        for (const auto& i : iarr)
        {
            // Reset costs
            (*costs[lev])[i] = 0.0;
        }
    }
}

void
WarpX::RescaleCosts (int step)
{
    // rescale is only used for timers
    if (WarpX::load_balance_costs_update_algo != LoadBalanceCostsUpdateAlgo::Timers)
    {
        return;
    }

    AMREX_ALWAYS_ASSERT(costs.size() == finest_level + 1);

    for (int lev = 0; lev <= finest_level; ++lev)
    {
        if (costs[lev])
        {
            // Perform running average of the costs
            // (Giving more importance to most recent costs; only needed
            // for timers update, heuristic load balance considers the
            // instantaneous costs)
            for (const auto& i : costs[lev]->IndexArray())
            {
                (*costs[lev])[i] *= (1._rt - 2._rt/load_balance_intervals.localPeriod(step+1));
            }
        }
    }
}<|MERGE_RESOLUTION|>--- conflicted
+++ resolved
@@ -185,40 +185,6 @@
         ablastr::fields::MultiLevelVectorField const& Bfield_fp = m_fields.get_mr_levels_alldirs(FieldType::Bfield_fp, finest_level);
         for (int idim=0; idim < 3; ++idim)
         {
-<<<<<<< HEAD
-            RemakeMultiFab(Bfield_fp[lev][idim], true);
-            RemakeMultiFab(Efield_fp[lev][idim], true);
-            if (m_p_ext_field_params->B_ext_grid_type == ExternalFieldType::read_from_file) {
-                RemakeMultiFab(Bfield_fp_external[lev][idim], true);
-            }
-            if (m_p_ext_field_params->E_ext_grid_type == ExternalFieldType::read_from_file) {
-                RemakeMultiFab(Efield_fp_external[lev][idim], true);
-            }
-            if (mypc->m_B_ext_particle_s == "read_from_file") {
-                RemakeMultiFab(B_external_particle_field[lev][idim], true);
-            }
-            if (mypc->m_E_ext_particle_s == "read_from_file") {
-                RemakeMultiFab(E_external_particle_field[lev][idim], true);
-            }
-            RemakeMultiFab(current_fp[lev][idim], false);
-            RemakeMultiFab(current_store[lev][idim], false);
-            if (current_deposition_algo == CurrentDepositionAlgo::Vay) {
-                RemakeMultiFab(current_fp_vay[lev][idim], false);
-            }
-            if (do_current_centering) {
-                RemakeMultiFab(current_fp_nodal[lev][idim], false);
-            }
-            if (fft_do_time_averaging) {
-                RemakeMultiFab(Efield_avg_fp[lev][idim], true);
-                RemakeMultiFab(Bfield_avg_fp[lev][idim], true);
-            }
-            if (WarpX::electromagnetic_solver_id == ElectromagneticSolverAlgo::HybridPIC) {
-                RemakeMultiFab(m_hybrid_pic_model->current_fp_temp[lev][idim], true);
-                RemakeMultiFab(m_hybrid_pic_model->current_fp_plasma[lev][idim], false);
-                RemakeMultiFab(m_hybrid_pic_model->current_fp_external[lev][idim],true);
-            }
-=======
->>>>>>> e3e6ab86
             if (eb_enabled) {
                 if (WarpX::electromagnetic_solver_id != ElectromagneticSolverAlgo::PSATD) {
                     if (WarpX::electromagnetic_solver_id == ElectromagneticSolverAlgo::ECT) {
