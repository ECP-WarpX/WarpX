/* Copyright 2019 Andrew Myers, Ann Almgren, Axel Huebl
 * David Grote, Maxence Thevenet, Michael Rowan
 * Remi Lehe, Weiqun Zhang, levinem
 *
 * This file is part of WarpX.
 *
 * License: BSD-3-Clause-LBNL
 */
#include "WarpX.H"

#include "Diagnostics/MultiDiagnostics.H"
#include "Diagnostics/ReducedDiags/MultiReducedDiags.H"
#include "EmbeddedBoundary/WarpXFaceInfoBox.H"
#include "Particles/MultiParticleContainer.H"
#include "Particles/ParticleBoundaryBuffer.H"
#include "Particles/WarpXParticleContainer.H"
#include "Utils/WarpXAlgorithmSelection.H"
#include "Utils/WarpXProfilerWrapper.H"

#include <AMReX.H>
#include <AMReX_BLassert.H>
#include <AMReX_Box.H>
#include <AMReX_BoxArray.H>
#include <AMReX_Config.H>
#include <AMReX_DistributionMapping.H>
#include <AMReX_FabFactory.H>
#include <AMReX_IArrayBox.H>
#include <AMReX_IndexType.H>
#include <AMReX_LayoutData.H>
#include <AMReX_MFIter.H>
#include <AMReX_MakeType.H>
#include <AMReX_MultiFab.H>
#include <AMReX_ParIter.H>
#include <AMReX_ParallelContext.H>
#include <AMReX_ParallelDescriptor.H>
#include <AMReX_REAL.H>
#include <AMReX_Vector.H>
#include <AMReX_iMultiFab.H>

#include <algorithm>
#include <array>
#include <cmath>
#include <cstddef>
#include <memory>
#include <utility>
#include <vector>

using namespace amrex;

void
WarpX::LoadBalance ()
{
    WARPX_PROFILE_REGION("LoadBalance");
    WARPX_PROFILE("WarpX::LoadBalance()");

    AMREX_ALWAYS_ASSERT(costs[0] != nullptr);

#ifdef AMREX_USE_MPI
    if (load_balance_costs_update_algo == LoadBalanceCostsUpdateAlgo::Heuristic)
    {
        // compute the costs on a per-rank basis
        ComputeCostsHeuristic(costs);
    }

    // By default, do not do a redistribute; this toggles to true if RemakeLevel
    // is called for any level
    int loadBalancedAnyLevel = false;

    const int nLevels = finestLevel();
    for (int lev = 0; lev <= nLevels; ++lev)
    {
        int doLoadBalance = false;

        // Compute the new distribution mapping
        DistributionMapping newdm;
        const amrex::Real nboxes = costs[lev]->size();
        const amrex::Real nprocs = ParallelContext::NProcsSub();
        const int nmax = static_cast<int>(std::ceil(nboxes/nprocs*load_balance_knapsack_factor));
        // These store efficiency (meaning, the  average 'cost' over all ranks,
        // normalized to max cost) for current and proposed distribution mappings
        amrex::Real currentEfficiency = 0.0;
        amrex::Real proposedEfficiency = 0.0;

        newdm = (load_balance_with_sfc)
            ? DistributionMapping::makeSFC(*costs[lev],
                                           currentEfficiency, proposedEfficiency,
                                           false,
                                           ParallelDescriptor::IOProcessorNumber())
            : DistributionMapping::makeKnapSack(*costs[lev],
                                                currentEfficiency, proposedEfficiency,
                                                nmax,
                                                false,
                                                ParallelDescriptor::IOProcessorNumber());
        // As specified in the above calls to makeSFC and makeKnapSack, the new
        // distribution mapping is NOT communicated to all ranks; the loadbalanced
        // dm is up-to-date only on root, and we can decide whether to broadcast
        if ((load_balance_efficiency_ratio_threshold > 0.0)
            && (ParallelDescriptor::MyProc() == ParallelDescriptor::IOProcessorNumber()))
        {
            doLoadBalance = (proposedEfficiency > load_balance_efficiency_ratio_threshold*currentEfficiency);
        }

        ParallelDescriptor::Bcast(&doLoadBalance, 1,
                                  ParallelDescriptor::IOProcessorNumber());

        if (doLoadBalance)
        {
            Vector<int> pmap;
            if (ParallelDescriptor::MyProc() == ParallelDescriptor::IOProcessorNumber())
            {
                pmap = newdm.ProcessorMap();
            } else
            {
                pmap.resize(static_cast<std::size_t>(nboxes));
            }
            ParallelDescriptor::Bcast(pmap.data(), pmap.size(), ParallelDescriptor::IOProcessorNumber());

            if (ParallelDescriptor::MyProc() != ParallelDescriptor::IOProcessorNumber())
            {
                newdm = DistributionMapping(pmap);
            }

            RemakeLevel(lev, t_new[lev], boxArray(lev), newdm);

            // Record the load balance efficiency
            setLoadBalanceEfficiency(lev, proposedEfficiency);
        }

        loadBalancedAnyLevel = loadBalancedAnyLevel || doLoadBalance;
    }
    if (loadBalancedAnyLevel)
    {
        mypc->Redistribute();
        mypc->defineAllParticleTiles();

        // redistribute particle boundary buffer
        m_particle_boundary_buffer->redistribute();

        // diagnostics & reduced diagnostics
        // not yet needed:
        //multi_diags->LoadBalance();
        reduced_diags->LoadBalance();
    }
#endif
}


template <typename MultiFabType> void
RemakeMultiFab (std::unique_ptr<MultiFabType>& mf, const DistributionMapping& dm,
                const bool redistribute)
{
    if (mf == nullptr) return;
    const IntVect& ng = mf->nGrowVect();
    auto pmf = std::make_unique<MultiFabType>(mf->boxArray(), dm, mf->nComp(), ng);
    if (redistribute) pmf->Redistribute(*mf, 0, 0, mf->nComp(), ng);
    mf = std::move(pmf);
}

void
WarpX::RemakeLevel (int lev, Real /*time*/, const BoxArray& ba, const DistributionMapping& dm)
{
    if (ba == boxArray(lev))
    {
        if (ParallelDescriptor::NProcs() == 1) return;

        // Fine patch
        for (int idim=0; idim < 3; ++idim)
        {
            RemakeMultiFab(Bfield_fp[lev][idim], dm, true);
            RemakeMultiFab(Efield_fp[lev][idim], dm, true);
            RemakeMultiFab(current_fp[lev][idim], dm, false);
            RemakeMultiFab(current_store[lev][idim], dm, false);

#ifdef AMREX_USE_EB
<<<<<<< HEAD
            if (WarpX::electromagnetic_solver_id == ElectromagneticSolverAlgo::None ||
                WarpX::electromagnetic_solver_id == ElectromagneticSolverAlgo::Yee ||
                WarpX::electromagnetic_solver_id == ElectromagneticSolverAlgo::CKC ||
                WarpX::electromagnetic_solver_id == ElectromagneticSolverAlgo::ECT ||
                WarpX::electromagnetic_solver_id == ElectromagneticSolverAlgo::Hybrid ) {
=======
            if (WarpX::electromagnetic_solver_id != ElectromagneticSolverAlgo::PSATD) {
>>>>>>> d6f20300
                RemakeMultiFab(m_edge_lengths[lev][idim], dm, false);
                RemakeMultiFab(m_face_areas[lev][idim], dm, false);
                if(WarpX::electromagnetic_solver_id == ElectromagneticSolverAlgo::ECT){
                    RemakeMultiFab(Venl[lev][idim], dm, false);
                    RemakeMultiFab(m_flag_info_face[lev][idim], dm, false);
                    RemakeMultiFab(m_flag_ext_face[lev][idim], dm, false);
                    RemakeMultiFab(m_area_mod[lev][idim], dm, false);
                    RemakeMultiFab(ECTRhofield[lev][idim], dm, false);
                    m_borrowing[lev][idim] = std::make_unique<amrex::LayoutData<FaceInfoBox>>(amrex::convert(ba, Bfield_fp[lev][idim]->ixType().toIntVect()), dm);
                }
            }
#endif
        }

        RemakeMultiFab(F_fp[lev], dm, true);
        RemakeMultiFab(rho_fp[lev], dm, false);
        // phi_fp should be redistributed since we use the solution from
        // the last step as the initial guess for the next solve
        RemakeMultiFab(phi_fp[lev], dm, true);

#ifdef AMREX_USE_EB
        RemakeMultiFab(m_distance_to_eb[lev], dm, false);

        int max_guard = guard_cells.ng_FieldSolver.max();
        m_field_factory[lev] = amrex::makeEBFabFactory(Geom(lev), ba, dm,
                                                       {max_guard, max_guard, max_guard},
                                                       amrex::EBSupport::full);

        InitializeEBGridData(lev);
#else
        m_field_factory[lev] = std::make_unique<FArrayBoxFactory>();
#endif

#ifdef WARPX_USE_PSATD
        if (electromagnetic_solver_id == ElectromagneticSolverAlgo::PSATD) {
            if (spectral_solver_fp[lev] != nullptr) {
                // Get the cell-centered box
                BoxArray realspace_ba = ba;   // Copy box
                realspace_ba.enclosedCells(); // Make it cell-centered
                auto ngEB = getngEB();
                auto dx = CellSize(lev);

#   ifdef WARPX_DIM_RZ
                if ( fft_periodic_single_box == false ) {
                    realspace_ba.grow(1, ngEB[1]); // add guard cells only in z
                }
                AllocLevelSpectralSolverRZ(spectral_solver_fp,
                                           lev,
                                           realspace_ba,
                                           dm,
                                           dx);
#   else
                if ( fft_periodic_single_box == false ) {
                    realspace_ba.grow(ngEB);   // add guard cells
                }
                bool const pml_flag_false = false;
                AllocLevelSpectralSolver(spectral_solver_fp,
                                         lev,
                                         realspace_ba,
                                         dm,
                                         dx,
                                         pml_flag_false);
#   endif
            }
        }
#endif

        // Aux patch
        if (lev == 0 && Bfield_aux[0][0]->ixType() == Bfield_fp[0][0]->ixType())
        {
            for (int idim = 0; idim < 3; ++idim) {
                Bfield_aux[lev][idim] = std::make_unique<MultiFab>(*Bfield_fp[lev][idim], amrex::make_alias, 0, Bfield_aux[lev][idim]->nComp());
                Efield_aux[lev][idim] = std::make_unique<MultiFab>(*Efield_fp[lev][idim], amrex::make_alias, 0, Efield_aux[lev][idim]->nComp());
            }
        } else {
            for (int idim=0; idim < 3; ++idim)
            {
                RemakeMultiFab(Bfield_aux[lev][idim], dm, false);
                RemakeMultiFab(Efield_aux[lev][idim], dm, false);
            }
        }

        // Coarse patch
        if (lev > 0) {
            for (int idim=0; idim < 3; ++idim)
            {
                RemakeMultiFab(Bfield_cp[lev][idim], dm, true);
                RemakeMultiFab(Efield_cp[lev][idim], dm, true);
                RemakeMultiFab(current_cp[lev][idim], dm, false);
            }
            RemakeMultiFab(F_cp[lev], dm, true);
            RemakeMultiFab(rho_cp[lev], dm, false);

#ifdef WARPX_USE_PSATD
            if (electromagnetic_solver_id == ElectromagneticSolverAlgo::PSATD) {
                if (spectral_solver_cp[lev] != nullptr) {
                    BoxArray cba = ba;
                    cba.coarsen(refRatio(lev-1));
                    std::array<Real,3> cdx = CellSize(lev-1);

                    // Get the cell-centered box
                    BoxArray c_realspace_ba = cba;  // Copy box
                    c_realspace_ba.enclosedCells(); // Make it cell-centered

                    auto ngEB = getngEB();

#   ifdef WARPX_DIM_RZ
                    c_realspace_ba.grow(1, ngEB[1]); // add guard cells only in z
                    AllocLevelSpectralSolverRZ(spectral_solver_cp,
                                               lev,
                                               c_realspace_ba,
                                               dm,
                                               cdx);
#   else
                    c_realspace_ba.grow(ngEB);
                    bool const pml_flag_false = false;
                    AllocLevelSpectralSolver(spectral_solver_cp,
                                             lev,
                                             c_realspace_ba,
                                             dm,
                                             cdx,
                                             pml_flag_false);
#   endif
                }
            }
#endif
        }

        if (lev > 0 && (n_field_gather_buffer > 0 || n_current_deposition_buffer > 0)) {
            for (int idim=0; idim < 3; ++idim)
            {
                RemakeMultiFab(Bfield_cax[lev][idim], dm, false);
                RemakeMultiFab(Efield_cax[lev][idim], dm, false);
                RemakeMultiFab(current_buf[lev][idim], dm, false);
            }
            RemakeMultiFab(charge_buf[lev], dm, false);
            // we can avoid redistributing these since we immediately re-build the values via BuildBufferMasks()
            RemakeMultiFab(current_buffer_masks[lev], dm, false);
            RemakeMultiFab(gather_buffer_masks[lev], dm, false);

            if (current_buffer_masks[lev] || gather_buffer_masks[lev])
                BuildBufferMasks();
        }

        if (costs[lev] != nullptr)
        {
            costs[lev] = std::make_unique<LayoutData<Real>>(ba, dm);
            const auto iarr = costs[lev]->IndexArray();
            for (int i : iarr)
            {
                (*costs[lev])[i] = 0.0;
                setLoadBalanceEfficiency(lev, -1);
            }
        }

        SetDistributionMap(lev, dm);

    } else
    {
        amrex::Abort("RemakeLevel: to be implemented");
    }

    // Re-initialize diagnostic functors that stores pointers to the user-requested fields at level, lev.
    multi_diags->InitializeFieldFunctors( lev );

    // Reduced diagnostics
    // not needed yet
}

void
WarpX::ComputeCostsHeuristic (amrex::Vector<std::unique_ptr<amrex::LayoutData<amrex::Real> > >& a_costs)
{
    for (int lev = 0; lev <= finest_level; ++lev)
    {
        const auto & mypc_ref = GetInstance().GetPartContainer();
        const auto nSpecies = mypc_ref.nSpecies();

        // Species loop
        for (int i_s = 0; i_s < nSpecies; ++i_s)
        {
            auto & myspc = mypc_ref.GetParticleContainer(i_s);

            // Particle loop
            for (WarpXParIter pti(myspc, lev); pti.isValid(); ++pti)
            {
                (*a_costs[lev])[pti.index()] += costs_heuristic_particles_wt*pti.numParticles();
            }
        }

        // Cell loop
        MultiFab* Ex = Efield_fp[lev][0].get();
        for (MFIter mfi(*Ex, false); mfi.isValid(); ++mfi)
        {
            const Box& gbx = mfi.growntilebox();
            (*a_costs[lev])[mfi.index()] += costs_heuristic_cells_wt*gbx.numPts();
        }
    }
}

void
WarpX::ResetCosts ()
{
    for (int lev = 0; lev <= finest_level; ++lev)
    {
        const auto iarr = costs[lev]->IndexArray();
        for (int i : iarr)
        {
            // Reset costs
            (*costs[lev])[i] = 0.0;
        }
    }
}<|MERGE_RESOLUTION|>--- conflicted
+++ resolved
@@ -172,15 +172,7 @@
             RemakeMultiFab(current_store[lev][idim], dm, false);
 
 #ifdef AMREX_USE_EB
-<<<<<<< HEAD
-            if (WarpX::electromagnetic_solver_id == ElectromagneticSolverAlgo::None ||
-                WarpX::electromagnetic_solver_id == ElectromagneticSolverAlgo::Yee ||
-                WarpX::electromagnetic_solver_id == ElectromagneticSolverAlgo::CKC ||
-                WarpX::electromagnetic_solver_id == ElectromagneticSolverAlgo::ECT ||
-                WarpX::electromagnetic_solver_id == ElectromagneticSolverAlgo::Hybrid ) {
-=======
             if (WarpX::electromagnetic_solver_id != ElectromagneticSolverAlgo::PSATD) {
->>>>>>> d6f20300
                 RemakeMultiFab(m_edge_lengths[lev][idim], dm, false);
                 RemakeMultiFab(m_face_areas[lev][idim], dm, false);
                 if(WarpX::electromagnetic_solver_id == ElectromagneticSolverAlgo::ECT){
