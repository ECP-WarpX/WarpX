/* Copyright 2019 Andrew Myers, Ann Almgren, Axel Huebl
 * David Grote, Maxence Thevenet, Michael Rowan
 * Remi Lehe, Weiqun Zhang, levinem, Revathi Jambunathan
 *
 * This file is part of WarpX.
 *
 * License: BSD-3-Clause-LBNL
 */
#include "WarpX.H"

#include "Diagnostics/MultiDiagnostics.H"
#include "Diagnostics/ReducedDiags/MultiReducedDiags.H"
#include "EmbeddedBoundary/Enabled.H"
#include "EmbeddedBoundary/WarpXFaceInfoBox.H"
#include "FieldSolver/FiniteDifferenceSolver/HybridPICModel/HybridPICModel.H"
#include "Initialization/ExternalField.H"
#include "Particles/MultiParticleContainer.H"
#include "Particles/ParticleBoundaryBuffer.H"
#include "Particles/WarpXParticleContainer.H"
#include "Utils/TextMsg.H"
#include "Utils/WarpXAlgorithmSelection.H"
#include "Utils/WarpXProfilerWrapper.H"

#include <AMReX.H>
#include <AMReX_BLassert.H>
#include <AMReX_Box.H>
#include <AMReX_BoxArray.H>
#include <AMReX_Config.H>
#include <AMReX_DistributionMapping.H>
#include <AMReX_FabFactory.H>
#include <AMReX_IArrayBox.H>
#include <AMReX_IndexType.H>
#include <AMReX_LayoutData.H>
#include <AMReX_MFIter.H>
#include <AMReX_MakeType.H>
#include <AMReX_MultiFab.H>
#include <AMReX_ParIter.H>
#include <AMReX_ParallelContext.H>
#include <AMReX_ParallelDescriptor.H>
#include <AMReX_REAL.H>
#include <AMReX_Vector.H>
#include <AMReX_iMultiFab.H>

#include <algorithm>
#include <array>
#include <cmath>
#include <cstddef>
#include <memory>
#include <utility>
#include <vector>

using namespace amrex;

void
WarpX::CheckLoadBalance (int step)
{
    if (step > 0 && load_balance_intervals.contains(step+1))
    {
        LoadBalance();

        // Reset the costs to 0
        ResetCosts();
    }
    if (!costs.empty())
    {
        RescaleCosts(step);
    }
}

void
WarpX::LoadBalance ()
{
    WARPX_PROFILE_REGION("LoadBalance");
    WARPX_PROFILE("WarpX::LoadBalance()");

    AMREX_ALWAYS_ASSERT(!costs.empty());
    AMREX_ALWAYS_ASSERT(costs[0] != nullptr);

#ifdef AMREX_USE_MPI
    if (load_balance_costs_update_algo == LoadBalanceCostsUpdateAlgo::Heuristic)
    {
        // compute the costs on a per-rank basis
        ComputeCostsHeuristic(costs);
    }

    // By default, do not do a redistribute; this toggles to true if RemakeLevel
    // is called for any level
    int loadBalancedAnyLevel = false;

    const int nLevels = finestLevel();
    for (int lev = 0; lev <= nLevels; ++lev)
    {
        int doLoadBalance = false;

        // Compute the new distribution mapping
        DistributionMapping newdm;
        const amrex::Real nboxes = costs[lev]->size();
        const amrex::Real nprocs = ParallelContext::NProcsSub();
        const int nmax = static_cast<int>(std::ceil(nboxes/nprocs*load_balance_knapsack_factor));
        // These store efficiency (meaning, the  average 'cost' over all ranks,
        // normalized to max cost) for current and proposed distribution mappings
        amrex::Real currentEfficiency = 0.0;
        amrex::Real proposedEfficiency = 0.0;

        newdm = (load_balance_with_sfc)
            ? DistributionMapping::makeSFC(*costs[lev],
                                           currentEfficiency, proposedEfficiency,
                                           false,
                                           ParallelDescriptor::IOProcessorNumber())
            : DistributionMapping::makeKnapSack(*costs[lev],
                                                currentEfficiency, proposedEfficiency,
                                                nmax,
                                                false,
                                                ParallelDescriptor::IOProcessorNumber());
        // As specified in the above calls to makeSFC and makeKnapSack, the new
        // distribution mapping is NOT communicated to all ranks; the loadbalanced
        // dm is up-to-date only on root, and we can decide whether to broadcast
        if ((load_balance_efficiency_ratio_threshold > 0.0)
            && (ParallelDescriptor::MyProc() == ParallelDescriptor::IOProcessorNumber()))
        {
            doLoadBalance = (proposedEfficiency > load_balance_efficiency_ratio_threshold*currentEfficiency);
        }

        ParallelDescriptor::Bcast(&doLoadBalance, 1,
                                  ParallelDescriptor::IOProcessorNumber());

        if (doLoadBalance)
        {
            Vector<int> pmap;
            if (ParallelDescriptor::MyProc() == ParallelDescriptor::IOProcessorNumber())
            {
                pmap = newdm.ProcessorMap();
            } else
            {
                pmap.resize(static_cast<std::size_t>(nboxes));
            }
            ParallelDescriptor::Bcast(pmap.data(), pmap.size(), ParallelDescriptor::IOProcessorNumber());

            if (ParallelDescriptor::MyProc() != ParallelDescriptor::IOProcessorNumber())
            {
                newdm = DistributionMapping(pmap);
            }

            RemakeLevel(lev, t_new[lev], boxArray(lev), newdm);

            // Record the load balance efficiency
            setLoadBalanceEfficiency(lev, proposedEfficiency);
        }

        loadBalancedAnyLevel = loadBalancedAnyLevel || doLoadBalance;
    }
    if (loadBalancedAnyLevel)
    {
        mypc->Redistribute();
        mypc->defineAllParticleTiles();

        // redistribute particle boundary buffer
        m_particle_boundary_buffer->redistribute();

        // diagnostics & reduced diagnostics
        // not yet needed:
        //multi_diags->LoadBalance();
        reduced_diags->LoadBalance();
    }
#endif
}

void
WarpX::RemakeLevel (int lev, Real /*time*/, const BoxArray& ba, const DistributionMapping& dm)
{

<<<<<<< HEAD
=======
    const auto RemakeMultiFab = [&](auto& mf, const bool redistribute){
        if (mf == nullptr) { return; }
        const IntVect& ng = mf->nGrowVect();
        auto pmf = std::remove_reference_t<decltype(mf)>{};
        AllocInitMultiFab(pmf, mf->boxArray(), dm, mf->nComp(), ng, lev, mf->tags()[0]);
        if (redistribute) { pmf->Redistribute(*mf, 0, 0, mf->nComp(), ng); }
        mf = std::move(pmf);
    };

    bool const eb_enabled = EB::enabled();
>>>>>>> b341d510
    if (ba == boxArray(lev))
    {
        if (ParallelDescriptor::NProcs() == 1) { return; }

        // Fine patch
        for (int idim=0; idim < 3; ++idim)
        {
<<<<<<< HEAD
            if (m_eb_enabled) {
=======
            RemakeMultiFab(Bfield_fp[lev][idim], true);
            RemakeMultiFab(Efield_fp[lev][idim], true);
            if (m_p_ext_field_params->B_ext_grid_type == ExternalFieldType::read_from_file) {
                RemakeMultiFab(Bfield_fp_external[lev][idim], true);
            }
            if (m_p_ext_field_params->E_ext_grid_type == ExternalFieldType::read_from_file) {
                RemakeMultiFab(Efield_fp_external[lev][idim], true);
            }
            if (mypc->m_B_ext_particle_s == "read_from_file") {
                RemakeMultiFab(B_external_particle_field[lev][idim], true);
            }
            if (mypc->m_E_ext_particle_s == "read_from_file") {
                RemakeMultiFab(E_external_particle_field[lev][idim], true);
            }
            RemakeMultiFab(current_fp[lev][idim], false);
            RemakeMultiFab(current_store[lev][idim], false);
            if (current_deposition_algo == CurrentDepositionAlgo::Vay) {
                RemakeMultiFab(current_fp_vay[lev][idim], false);
            }
            if (do_current_centering) {
                RemakeMultiFab(current_fp_nodal[lev][idim], false);
            }
            if (fft_do_time_averaging) {
                RemakeMultiFab(Efield_avg_fp[lev][idim], true);
                RemakeMultiFab(Bfield_avg_fp[lev][idim], true);
            }
            if (WarpX::electromagnetic_solver_id == ElectromagneticSolverAlgo::HybridPIC) {
                RemakeMultiFab(m_hybrid_pic_model->current_fp_temp[lev][idim], true);
                RemakeMultiFab(m_hybrid_pic_model->current_fp_ampere[lev][idim], false);
                RemakeMultiFab(m_hybrid_pic_model->current_fp_external[lev][idim],true);
            }
            if (eb_enabled) {
>>>>>>> b341d510
                if (WarpX::electromagnetic_solver_id != ElectromagneticSolverAlgo::PSATD) {
                    if (WarpX::electromagnetic_solver_id == ElectromagneticSolverAlgo::ECT) {
                        m_borrowing[lev][idim] = std::make_unique<amrex::LayoutData<FaceInfoBox>>(amrex::convert(ba, Bfield_fp[lev][idim]->ixType().toIntVect()), dm);
                    }
                }
            }
        }

<<<<<<< HEAD
        if (m_eb_enabled) {
=======
        RemakeMultiFab(F_fp[lev], true);
        RemakeMultiFab(rho_fp[lev], false);
        // phi_fp should be redistributed since we use the solution from
        // the last step as the initial guess for the next solve
        RemakeMultiFab(phi_fp[lev], true);

        if (WarpX::electromagnetic_solver_id == ElectromagneticSolverAlgo::HybridPIC) {
            RemakeMultiFab(m_hybrid_pic_model->rho_fp_temp[lev], true);
            RemakeMultiFab(m_hybrid_pic_model->electron_pressure_fp[lev], false);
        }

        if (eb_enabled) {
            RemakeMultiFab(m_distance_to_eb[lev], false);
>>>>>>> b341d510

#ifdef AMREX_USE_EB
            int const max_guard = guard_cells.ng_FieldSolver.max();
            m_field_factory[lev] = amrex::makeEBFabFactory(Geom(lev), ba, dm,
                                                           {max_guard, max_guard, max_guard},
                                                           amrex::EBSupport::full);
#endif
            InitializeEBGridData(lev);
        } else {
            m_field_factory[lev] = std::make_unique<FArrayBoxFactory>();
        }

#ifdef WARPX_USE_FFT
        if (electromagnetic_solver_id == ElectromagneticSolverAlgo::PSATD) {
            if (spectral_solver_fp[lev] != nullptr) {
                // Get the cell-centered box
                BoxArray realspace_ba = ba;   // Copy box
                realspace_ba.enclosedCells(); // Make it cell-centered
                auto ngEB = getngEB();
                auto dx = CellSize(lev);

#   ifdef WARPX_DIM_RZ
                if ( !fft_periodic_single_box ) {
                    realspace_ba.grow(1, ngEB[1]); // add guard cells only in z
                }
                AllocLevelSpectralSolverRZ(spectral_solver_fp,
                                           lev,
                                           realspace_ba,
                                           dm,
                                           dx);
#   else
                if ( !fft_periodic_single_box ) {
                    realspace_ba.grow(ngEB);   // add guard cells
                }
                bool const pml_flag_false = false;
                AllocLevelSpectralSolver(spectral_solver_fp,
                                         lev,
                                         realspace_ba,
                                         dm,
                                         dx,
                                         pml_flag_false);
#   endif
            }
        }
#endif

        // Aux patch
        if (lev == 0 && Bfield_aux[0][0]->ixType() == Bfield_fp[0][0]->ixType())
        {
            for (int idim = 0; idim < 3; ++idim) {
                Bfield_aux[lev][idim] = std::make_unique<MultiFab>(*Bfield_fp[lev][idim], amrex::make_alias, 0, Bfield_aux[lev][idim]->nComp());
                Efield_aux[lev][idim] = std::make_unique<MultiFab>(*Efield_fp[lev][idim], amrex::make_alias, 0, Efield_aux[lev][idim]->nComp());
            }
        } else {
            for (int idim=0; idim < 3; ++idim)
            {
                //RemakeMultiFab(Bfield_aux[lev][idim], false);
                //RemakeMultiFab(Efield_aux[lev][idim], false);
            }
        }

        // Coarse patch
        if (lev > 0) {

#ifdef WARPX_USE_FFT
            if (electromagnetic_solver_id == ElectromagneticSolverAlgo::PSATD) {
                if (spectral_solver_cp[lev] != nullptr) {
                    BoxArray cba = ba;
                    cba.coarsen(refRatio(lev-1));
                    const std::array<Real,3> cdx = CellSize(lev-1);

                    // Get the cell-centered box
                    BoxArray c_realspace_ba = cba;  // Copy box
                    c_realspace_ba.enclosedCells(); // Make it cell-centered

                    auto ngEB = getngEB();

#   ifdef WARPX_DIM_RZ
                    c_realspace_ba.grow(1, ngEB[1]); // add guard cells only in z
                    AllocLevelSpectralSolverRZ(spectral_solver_cp,
                                               lev,
                                               c_realspace_ba,
                                               dm,
                                               cdx);
#   else
                    c_realspace_ba.grow(ngEB);
                    bool const pml_flag_false = false;
                    AllocLevelSpectralSolver(spectral_solver_cp,
                                             lev,
                                             c_realspace_ba,
                                             dm,
                                             cdx,
                                             pml_flag_false);
#   endif
                }
            }
#endif
        }

        if (lev > 0 && (n_field_gather_buffer > 0 || n_current_deposition_buffer > 0)) {
            if (current_buffer_masks[lev] || gather_buffer_masks[lev]) {
                BuildBufferMasks();
            }
        }

        // Re-initialize the lattice element finder with the new ba and dm.
        m_accelerator_lattice[lev]->InitElementFinder(lev, ba, dm);

        if (costs[lev] != nullptr)
        {
            costs[lev] = std::make_unique<LayoutData<Real>>(ba, dm);
            const auto iarr = costs[lev]->IndexArray();
            for (const auto& i : iarr)
            {
                (*costs[lev])[i] = 0.0;
                setLoadBalanceEfficiency(lev, -1);
            }
        }

        SetDistributionMap(lev, dm);

    } else
    {
        WARPX_ABORT_WITH_MESSAGE("RemakeLevel: to be implemented");
    }

    // Re-initialize diagnostic functors that stores pointers to the user-requested fields at level, lev.
    multi_diags->InitializeFieldFunctors( lev );

    // Reduced diagnostics
    // not needed yet
}

void
WarpX::ComputeCostsHeuristic (amrex::Vector<std::unique_ptr<amrex::LayoutData<amrex::Real> > >& a_costs)
{
    for (int lev = 0; lev <= finest_level; ++lev)
    {
        const auto & mypc_ref = GetInstance().GetPartContainer();
        const auto nSpecies = mypc_ref.nSpecies();

        // Species loop
        for (int i_s = 0; i_s < nSpecies; ++i_s)
        {
            auto & myspc = mypc_ref.GetParticleContainer(i_s);

            // Particle loop
            for (WarpXParIter pti(myspc, lev); pti.isValid(); ++pti)
            {
                (*a_costs[lev])[pti.index()] += costs_heuristic_particles_wt*pti.numParticles();
            }
        }

        // Cell loop
        MultiFab* Ex = Efield_fp[lev][0].get();
        for (MFIter mfi(*Ex, false); mfi.isValid(); ++mfi)
        {
            const Box& gbx = mfi.growntilebox();
            (*a_costs[lev])[mfi.index()] += costs_heuristic_cells_wt*gbx.numPts();
        }
    }
}

void
WarpX::ResetCosts ()
{
    AMREX_ALWAYS_ASSERT(!costs.empty());
    AMREX_ALWAYS_ASSERT(costs[0] != nullptr);

    for (int lev = 0; lev <= finest_level; ++lev)
    {
        const auto iarr = costs[lev]->IndexArray();
        for (const auto& i : iarr)
        {
            // Reset costs
            (*costs[lev])[i] = 0.0;
        }
    }
}

void
WarpX::RescaleCosts (int step)
{
    // rescale is only used for timers
    if (WarpX::load_balance_costs_update_algo != LoadBalanceCostsUpdateAlgo::Timers)
    {
        return;
    }

    AMREX_ALWAYS_ASSERT(costs.size() == finest_level + 1);

    for (int lev = 0; lev <= finest_level; ++lev)
    {
        if (costs[lev])
        {
            // Perform running average of the costs
            // (Giving more importance to most recent costs; only needed
            // for timers update, heuristic load balance considers the
            // instantaneous costs)
            for (const auto& i : costs[lev]->IndexArray())
            {
                (*costs[lev])[i] *= (1._rt - 2._rt/load_balance_intervals.localPeriod(step+1));
            }
        }
    }
}<|MERGE_RESOLUTION|>--- conflicted
+++ resolved
@@ -169,19 +169,7 @@
 WarpX::RemakeLevel (int lev, Real /*time*/, const BoxArray& ba, const DistributionMapping& dm)
 {
 
-<<<<<<< HEAD
-=======
-    const auto RemakeMultiFab = [&](auto& mf, const bool redistribute){
-        if (mf == nullptr) { return; }
-        const IntVect& ng = mf->nGrowVect();
-        auto pmf = std::remove_reference_t<decltype(mf)>{};
-        AllocInitMultiFab(pmf, mf->boxArray(), dm, mf->nComp(), ng, lev, mf->tags()[0]);
-        if (redistribute) { pmf->Redistribute(*mf, 0, 0, mf->nComp(), ng); }
-        mf = std::move(pmf);
-    };
-
     bool const eb_enabled = EB::enabled();
->>>>>>> b341d510
     if (ba == boxArray(lev))
     {
         if (ParallelDescriptor::NProcs() == 1) { return; }
@@ -189,42 +177,7 @@
         // Fine patch
         for (int idim=0; idim < 3; ++idim)
         {
-<<<<<<< HEAD
-            if (m_eb_enabled) {
-=======
-            RemakeMultiFab(Bfield_fp[lev][idim], true);
-            RemakeMultiFab(Efield_fp[lev][idim], true);
-            if (m_p_ext_field_params->B_ext_grid_type == ExternalFieldType::read_from_file) {
-                RemakeMultiFab(Bfield_fp_external[lev][idim], true);
-            }
-            if (m_p_ext_field_params->E_ext_grid_type == ExternalFieldType::read_from_file) {
-                RemakeMultiFab(Efield_fp_external[lev][idim], true);
-            }
-            if (mypc->m_B_ext_particle_s == "read_from_file") {
-                RemakeMultiFab(B_external_particle_field[lev][idim], true);
-            }
-            if (mypc->m_E_ext_particle_s == "read_from_file") {
-                RemakeMultiFab(E_external_particle_field[lev][idim], true);
-            }
-            RemakeMultiFab(current_fp[lev][idim], false);
-            RemakeMultiFab(current_store[lev][idim], false);
-            if (current_deposition_algo == CurrentDepositionAlgo::Vay) {
-                RemakeMultiFab(current_fp_vay[lev][idim], false);
-            }
-            if (do_current_centering) {
-                RemakeMultiFab(current_fp_nodal[lev][idim], false);
-            }
-            if (fft_do_time_averaging) {
-                RemakeMultiFab(Efield_avg_fp[lev][idim], true);
-                RemakeMultiFab(Bfield_avg_fp[lev][idim], true);
-            }
-            if (WarpX::electromagnetic_solver_id == ElectromagneticSolverAlgo::HybridPIC) {
-                RemakeMultiFab(m_hybrid_pic_model->current_fp_temp[lev][idim], true);
-                RemakeMultiFab(m_hybrid_pic_model->current_fp_ampere[lev][idim], false);
-                RemakeMultiFab(m_hybrid_pic_model->current_fp_external[lev][idim],true);
-            }
             if (eb_enabled) {
->>>>>>> b341d510
                 if (WarpX::electromagnetic_solver_id != ElectromagneticSolverAlgo::PSATD) {
                     if (WarpX::electromagnetic_solver_id == ElectromagneticSolverAlgo::ECT) {
                         m_borrowing[lev][idim] = std::make_unique<amrex::LayoutData<FaceInfoBox>>(amrex::convert(ba, Bfield_fp[lev][idim]->ixType().toIntVect()), dm);
@@ -233,24 +186,7 @@
             }
         }
 
-<<<<<<< HEAD
-        if (m_eb_enabled) {
-=======
-        RemakeMultiFab(F_fp[lev], true);
-        RemakeMultiFab(rho_fp[lev], false);
-        // phi_fp should be redistributed since we use the solution from
-        // the last step as the initial guess for the next solve
-        RemakeMultiFab(phi_fp[lev], true);
-
-        if (WarpX::electromagnetic_solver_id == ElectromagneticSolverAlgo::HybridPIC) {
-            RemakeMultiFab(m_hybrid_pic_model->rho_fp_temp[lev], true);
-            RemakeMultiFab(m_hybrid_pic_model->electron_pressure_fp[lev], false);
-        }
-
         if (eb_enabled) {
-            RemakeMultiFab(m_distance_to_eb[lev], false);
->>>>>>> b341d510
-
 #ifdef AMREX_USE_EB
             int const max_guard = guard_cells.ng_FieldSolver.max();
             m_field_factory[lev] = amrex::makeEBFabFactory(Geom(lev), ba, dm,
