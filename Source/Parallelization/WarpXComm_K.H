/* Copyright 2019 Axel Huebl, Weiqun Zhang
 *
 * This file is part of WarpX.
 *
 * License: BSD-3-Clause-LBNL
 */
#ifndef WARPX_COMM_K_H_
#define WARPX_COMM_K_H_

#include <AMReX.H>
#include <AMReX_FArrayBox.H>

AMREX_GPU_DEVICE AMREX_FORCE_INLINE
void warpx_interp (int j, int k, int l,
                   amrex::Array4<amrex::Real      > const& arr_aux,
                   amrex::Array4<amrex::Real const> const& arr_fine,
                   amrex::Array4<amrex::Real const> const& arr_coarse,
                   const amrex::IntVect& arr_stag,
                   const amrex::IntVect& rr)
{
    using namespace amrex;

    // NOTE Indices (j,k,l) in the following refer to (z,-,-) in 1D, (x,z,-) in 2D, and (x,y,z) in 3D

    // Refinement ratio
    const int rj = rr[0];
    const int rk = (AMREX_SPACEDIM == 1) ? 1 : rr[1];
    const int rl = (AMREX_SPACEDIM <= 2) ? 1 : rr[2];

    // Staggering (0: cell-centered; 1: nodal)
    const int sj = arr_stag[0];
    const int sk = (AMREX_SPACEDIM == 1) ? 0 : arr_stag[1];
    const int sl = (AMREX_SPACEDIM <= 2) ? 0 : arr_stag[2];

    // Number of points used for interpolation from coarse grid to fine grid
    const int nj = (sj == 0) ? 1 : 2;
    const int nk = (sk == 0) ? 1 : 2;
    const int nl = (sl == 0) ? 1 : 2;

    const int jc = amrex::coarsen(j, rj);
    const int kc = amrex::coarsen(k, rk);
    const int lc = amrex::coarsen(l, rl);

    amrex::Real wj;
    amrex::Real wk;
    amrex::Real wl;

    // Interpolate from coarse grid to fine grid using either 1 point with weight 1, if both grids
    // are cell-centered, or 2 points with weights depending on the distance, if both grids are nodal
    amrex::Real res = 0.0_rt;
    for         (int jj = 0; jj < nj; jj++) {
        for     (int kk = 0; kk < nk; kk++) {
            for (int ll = 0; ll < nl; ll++) {
                wj = (sj == 0) ? 1.0_rt : (rj - amrex::Math::abs(j - (jc + jj) * rj))
                                          / static_cast<amrex::Real>(rj);
                wk = (sk == 0) ? 1.0_rt : (rk - amrex::Math::abs(k - (kc + kk) * rk))
                                          / static_cast<amrex::Real>(rk);
                wl = (sl == 0) ? 1.0_rt : (rl - amrex::Math::abs(l - (lc + ll) * rl))
                                          / static_cast<amrex::Real>(rl);
                res += wj * wk * wl * arr_coarse(jc+jj,kc+kk,lc+ll);
            }
        }
    }
    arr_aux(j,k,l) = arr_fine(j,k,l) + res;
}

AMREX_GPU_DEVICE AMREX_FORCE_INLINE
<<<<<<< HEAD
void warpx_interp (int j, int k, int l,
                   amrex::Array4<amrex::Real      > const& arr_aux,
                   amrex::Array4<amrex::Real const> const& arr_fine,
                   amrex::Array4<amrex::Real const> const& arr_coarse,
                   amrex::Array4<amrex::Real const> const& arr_tmp,
                   const amrex::IntVect& arr_fine_stag,
                   const amrex::IntVect& arr_coarse_stag,
                   const amrex::IntVect& rr)
=======
void warpx_interp_nd_bfield_x (int j, int k, int l,
                               amrex::Array4<amrex::Real> const& Bxa,
                               amrex::Array4<amrex::Real const> const& Bxf,
                               amrex::Array4<amrex::Real const> const& Bxc,
                               amrex::Array4<amrex::Real const> const& Bxg)
{
    using namespace amrex;

    // Pad Bxf with zeros beyond ghost cells for out-of-bound accesses
    const auto Bxf_zeropad = [Bxf] (const int jj, const int kk, const int ll) noexcept
    {
        return Bxf.contains(jj,kk,ll) ? Bxf(jj,kk,ll) : 0.0_rt;
    };

    int jg = amrex::coarsen(j,2);
    Real wx = (j == jg*2) ? 0.0_rt : 0.5_rt;
    Real owx = 1.0_rt-wx;

    int kg = amrex::coarsen(k,2);
    Real wy = (k == kg*2) ? 0.0_rt : 0.5_rt;
    Real owy = 1.0_rt-wy;

#if defined(WARPX_DIM_1D_Z)

    // interp from coarse nodal to fine nodal
    Real bg = owx * Bxg(jg  ,0,0)
        +      wx * Bxg(jg+1,0,0);

    // interp from coarse staggered to fine nodal
    Real bc = owx * Bxc(jg  ,0,0)
        +      wx * Bxc(jg+1,0,0);

    // interp from fine staggered to fine nodal
    Real bf = 0.5_rt*(Bxf_zeropad(j-1,0,0) + Bxf_zeropad(j,0,0));
    amrex::ignore_unused(owy);

#elif defined(WARPX_DIM_XZ) || defined(WARPX_DIM_RZ)

    // interp from coarse nodal to fine nodal
    Real bg = owx * owy * Bxg(jg  ,kg  ,0)
        +     owx *  wy * Bxg(jg  ,kg+1,0)
        +      wx * owy * Bxg(jg+1,kg  ,0)
        +      wx *  wy * Bxg(jg+1,kg+1,0);

    // interp from coarse staggered to fine nodal
    wy = 0.5_rt-wy;  owy = 1.0_rt-wy;
    Real bc = owx * owy * Bxc(jg  ,kg  ,0)
        +     owx *  wy * Bxc(jg  ,kg-1,0)
        +      wx * owy * Bxc(jg+1,kg  ,0)
        +      wx *  wy * Bxc(jg+1,kg-1,0);

    // interp from fine staggered to fine nodal
    Real bf = 0.5_rt*(Bxf_zeropad(j,k-1,0) + Bxf_zeropad(j,k,0));

#else

    int lg = amrex::coarsen(l,2);
    Real wz = (l == lg*2) ? 0.0_rt : 0.5_rt;
    Real owz = 1.0_rt-wz;

    // interp from coarse nodal to fine nodal
    Real bg = owx * owy * owz * Bxg(jg  ,kg  ,lg  )
        +      wx * owy * owz * Bxg(jg+1,kg  ,lg  )
        +     owx *  wy * owz * Bxg(jg  ,kg+1,lg  )
        +      wx *  wy * owz * Bxg(jg+1,kg+1,lg  )
        +     owx * owy *  wz * Bxg(jg  ,kg  ,lg+1)
        +      wx * owy *  wz * Bxg(jg+1,kg  ,lg+1)
        +     owx *  wy *  wz * Bxg(jg  ,kg+1,lg+1)
        +      wx *  wy *  wz * Bxg(jg+1,kg+1,lg+1);

    // interp from coarse staggered to fine nodal
    wy = 0.5_rt-wy;  owy = 1.0_rt-wy;
    wz = 0.5_rt-wz;  owz = 1.0_rt-wz;
    Real bc = owx * owy * owz * Bxc(jg  ,kg  ,lg  )
        +      wx * owy * owz * Bxc(jg+1,kg  ,lg  )
        +     owx *  wy * owz * Bxc(jg  ,kg-1,lg  )
        +      wx *  wy * owz * Bxc(jg+1,kg-1,lg  )
        +     owx * owy *  wz * Bxc(jg  ,kg  ,lg-1)
        +      wx * owy *  wz * Bxc(jg+1,kg  ,lg-1)
        +     owx *  wy *  wz * Bxc(jg  ,kg-1,lg-1)
        +      wx *  wy *  wz * Bxc(jg+1,kg-1,lg-1);

    // interp from fine stagged to fine nodal
    Real bf = 0.25_rt*(Bxf_zeropad(j,k-1,l-1) + Bxf_zeropad(j,k,l-1) + Bxf_zeropad(j,k-1,l) + Bxf_zeropad(j,k,l));
#endif

    Bxa(j,k,l) = bg + (bf-bc);
}

AMREX_GPU_DEVICE AMREX_FORCE_INLINE
void warpx_interp_nd_bfield_y (int j, int k, int l,
                               amrex::Array4<amrex::Real> const& Bya,
                               amrex::Array4<amrex::Real const> const& Byf,
                               amrex::Array4<amrex::Real const> const& Byc,
                               amrex::Array4<amrex::Real const> const& Byg)
{
    using namespace amrex;

    // Pad Byf with zeros beyond ghost cells for out-of-bound accesses
    const auto Byf_zeropad = [Byf] (const int jj, const int kk, const int ll) noexcept
    {
        return Byf.contains(jj,kk,ll) ? Byf(jj,kk,ll) : 0.0_rt;
    };

    int jg = amrex::coarsen(j,2);
    Real wx = (j == jg*2) ? 0.0_rt : 0.5_rt;
    Real owx = 1.0_rt-wx;

    int kg = amrex::coarsen(k,2);
    Real wy = (k == kg*2) ? 0.0_rt : 0.5_rt;
    Real owy = 1.0_rt-wy;

#if defined(WARPX_DIM_1D_Z)

    // interp from coarse nodal to fine nodal
    Real bg = owx * Byg(jg  ,0,0)
        +      wx * Byg(jg+1,0,0);

    // interp from coarse staggered to fine nodal
    Real bc = owx * Byc(jg  ,0,0)
        +      wx * Byc(jg+1,0,0);

    // interp from fine staggered to fine nodal
    Real bf = 0.5_rt*(Byf_zeropad(j-1,0,0) + Byf_zeropad(j,0,0));
    amrex::ignore_unused(owy);

#elif defined(WARPX_DIM_XZ) || defined(WARPX_DIM_RZ)

    // interp from coarse nodal to fine nodal
    Real bg = owx * owy * Byg(jg  ,kg  ,0)
        +     owx *  wy * Byg(jg  ,kg+1,0)
        +      wx * owy * Byg(jg+1,kg  ,0)
        +      wx *  wy * Byg(jg+1,kg+1,0);

    // interp from coarse stagged (cell-centered for By) to fine nodal
    wx = 0.5_rt-wx;  owx = 1.0_rt-wx;
    wy = 0.5_rt-wy;  owy = 1.0_rt-wy;
    Real bc = owx * owy * Byc(jg  ,kg  ,0)
        +     owx *  wy * Byc(jg  ,kg-1,0)
        +      wx * owy * Byc(jg-1,kg  ,0)
        +      wx *  wy * Byc(jg-1,kg-1,0);

    // interp form fine stagger (cell-centered for By) to fine nodal
    Real bf = 0.25_rt*(Byf_zeropad(j,k,0) + Byf_zeropad(j-1,k,0) + Byf_zeropad(j,k-1,0) + Byf_zeropad(j-1,k-1,0));

#else

    int lg = amrex::coarsen(l,2);
    Real wz = (l == lg*2) ? 0.0_rt : 0.5_rt;
    Real owz = 1.0_rt-wz;

    // interp from coarse nodal to fine nodal
    Real bg = owx * owy * owz * Byg(jg  ,kg  ,lg  )
        +      wx * owy * owz * Byg(jg+1,kg  ,lg  )
        +     owx *  wy * owz * Byg(jg  ,kg+1,lg  )
        +      wx *  wy * owz * Byg(jg+1,kg+1,lg  )
        +     owx * owy *  wz * Byg(jg  ,kg  ,lg+1)
        +      wx * owy *  wz * Byg(jg+1,kg  ,lg+1)
        +     owx *  wy *  wz * Byg(jg  ,kg+1,lg+1)
        +      wx *  wy *  wz * Byg(jg+1,kg+1,lg+1);

    // interp from coarse staggered to fine nodal
    wx = 0.5_rt-wx;  owx = 1.0_rt-wx;
    wz = 0.5_rt-wz;  owz = 1.0_rt-wz;
    Real bc = owx * owy * owz * Byc(jg  ,kg  ,lg  )
        +      wx * owy * owz * Byc(jg-1,kg  ,lg  )
        +     owx *  wy * owz * Byc(jg  ,kg+1,lg  )
        +      wx *  wy * owz * Byc(jg-1,kg+1,lg  )
        +     owx * owy *  wz * Byc(jg  ,kg  ,lg-1)
        +      wx * owy *  wz * Byc(jg-1,kg  ,lg-1)
        +     owx *  wy *  wz * Byc(jg  ,kg+1,lg-1)
        +      wx *  wy *  wz * Byc(jg-1,kg+1,lg-1);

    // interp from fine stagged to fine nodal
    Real bf = 0.25_rt*(Byf_zeropad(j-1,k,l-1) + Byf_zeropad(j,k,l-1) + Byf_zeropad(j-1,k,l) + Byf_zeropad(j,k,l));

#endif

    Bya(j,k,l) = bg + (bf-bc);
}

AMREX_GPU_DEVICE AMREX_FORCE_INLINE
void warpx_interp_nd_bfield_z (int j, int k, int l,
                               amrex::Array4<amrex::Real> const& Bza,
                               amrex::Array4<amrex::Real const> const& Bzf,
                               amrex::Array4<amrex::Real const> const& Bzc,
                               amrex::Array4<amrex::Real const> const& Bzg)
{
    using namespace amrex;

    // Pad Bzf with zeros beyond ghost cells for out-of-bound accesses
    const auto Bzf_zeropad = [Bzf] (const int jj, const int kk, const int ll) noexcept
    {
        return Bzf.contains(jj,kk,ll) ? Bzf(jj,kk,ll) : 0.0_rt;
    };

    int jg = amrex::coarsen(j,2);
    Real wx = (j == jg*2) ? 0.0_rt : 0.5_rt;
    Real owx = 1.0_rt-wx;

    int kg = amrex::coarsen(k,2);
    Real wy = (k == kg*2) ? 0.0_rt : 0.5_rt;
    Real owy = 1.0_rt-wy;

#if defined(WARPX_DIM_1D_Z)

    // interp from coarse nodal to fine nodal
    Real bg = owx * Bzg(jg  ,0,0)
        +      wx * Bzg(jg+1,0,0);

    // interp from coarse staggered to fine nodal
    Real bc = owx * Bzc(jg  ,0,0)
        +      wx * Bzc(jg+1,0,0);

    // interp from fine staggered to fine nodal
    Real bf =  Bzf_zeropad(j,0,0);
    amrex::ignore_unused(owy);

#elif defined(WARPX_DIM_XZ) || defined(WARPX_DIM_RZ)

    // interp from coarse nodal to fine nodal
    Real bg = owx * owy * Bzg(jg  ,kg  ,0)
        +     owx *  wy * Bzg(jg  ,kg+1,0)
        +      wx * owy * Bzg(jg+1,kg  ,0)
        +      wx *  wy * Bzg(jg+1,kg+1,0);

    // interp from coarse staggered to fine nodal
    wx = 0.5_rt-wx;  owx = 1.0_rt-wx;
    Real bc = owx * owy * Bzc(jg  ,kg  ,0)
        +     owx *  wy * Bzc(jg  ,kg+1,0)
        +      wx * owy * Bzc(jg-1,kg  ,0)
        +      wx *  wy * Bzc(jg-1,kg+1,0);

    // interp from fine staggered to fine nodal
    Real bf = 0.5_rt*(Bzf_zeropad(j-1,k,0) + Bzf_zeropad(j,k,0));

#else

    int lg = amrex::coarsen(l,2);
    Real wz = (l == lg*2) ? 0.0_rt : 0.5_rt;
    Real owz = 1.0_rt-wz;

    // interp from coarse nodal to fine nodal
    Real bg = owx * owy * owz * Bzg(jg  ,kg  ,lg  )
        +      wx * owy * owz * Bzg(jg+1,kg  ,lg  )
        +     owx *  wy * owz * Bzg(jg  ,kg+1,lg  )
        +      wx *  wy * owz * Bzg(jg+1,kg+1,lg  )
        +     owx * owy *  wz * Bzg(jg  ,kg  ,lg+1)
        +      wx * owy *  wz * Bzg(jg+1,kg  ,lg+1)
        +     owx *  wy *  wz * Bzg(jg  ,kg+1,lg+1)
        +      wx *  wy *  wz * Bzg(jg+1,kg+1,lg+1);

    // interp from coarse staggered to fine nodal
    wx = 0.5_rt-wx;  owx = 1.0_rt-wx;
    wy = 0.5_rt-wy;  owy = 1.0_rt-wy;
    Real bc = owx * owy * owz * Bzc(jg  ,kg  ,lg  )
        +      wx * owy * owz * Bzc(jg-1,kg  ,lg  )
        +     owx *  wy * owz * Bzc(jg  ,kg-1,lg  )
        +      wx *  wy * owz * Bzc(jg-1,kg-1,lg  )
        +     owx * owy *  wz * Bzc(jg  ,kg  ,lg+1)
        +      wx * owy *  wz * Bzc(jg-1,kg  ,lg+1)
        +     owx *  wy *  wz * Bzc(jg  ,kg-1,lg+1)
        +      wx *  wy *  wz * Bzc(jg-1,kg-1,lg+1);

    // interp from fine stagged to fine nodal
    Real bf = 0.25_rt*(Bzf_zeropad(j-1,k-1,l) + Bzf_zeropad(j,k-1,l) + Bzf_zeropad(j-1,k,l) + Bzf_zeropad(j,k,l));

#endif

    Bza(j,k,l) = bg + (bf-bc);
}

AMREX_GPU_DEVICE AMREX_FORCE_INLINE
void warpx_interp_nd_efield_x (int j, int k, int l,
                               amrex::Array4<amrex::Real> const& Exa,
                               amrex::Array4<amrex::Real const> const& Exf,
                               amrex::Array4<amrex::Real const> const& Exc,
                               amrex::Array4<amrex::Real const> const& Exg)
>>>>>>> cae924a5
{
    using namespace amrex;

    // NOTE Indices (j,k,l) in the following refer to (x,z,-) in 2D and (x,y,z) in 3D

<<<<<<< HEAD
    // Refinement ratio
    const int rj = rr[0];
    const int rk = rr[1];
    const int rl = (AMREX_SPACEDIM == 2) ? 1 : rr[2];
=======
#if defined(WARPX_DIM_1D_Z)

    // interp from coarse nodal to fine nodal
    Real eg = owx * Exg(jg  ,0,0)
        +      wx * Exg(jg+1,0,0);

    // interp from coarse staggered to fine nodal
    Real ec = owx * Exc(jg  ,0,0)
        +      wx * Exc(jg+1,0,0);

    // interp from fine staggered to fine nodal
    Real ef = Exf_zeropad(j,0,0);
    amrex::ignore_unused(owy);

#elif defined(WARPX_DIM_XZ) || defined(WARPX_DIM_RZ)
>>>>>>> cae924a5

    // Staggering of fine array (0: cell-centered; 1: nodal)
    const int sj_fp = arr_fine_stag[0];
    const int sk_fp = arr_fine_stag[1];
    const int sl_fp = (AMREX_SPACEDIM == 2) ? 0 : arr_fine_stag[2];

    // Staggering of coarse array (0: cell-centered; 1: nodal)
    const int sj_cp = arr_coarse_stag[0];
    const int sk_cp = arr_coarse_stag[1];
    const int sl_cp = (AMREX_SPACEDIM == 2) ? 0 : arr_coarse_stag[2];

    // Number of points used for interpolation from coarse grid to fine grid
    int nj;
    int nk;
    int nl;

    int jc = amrex::coarsen(j, rj);
    int kc = amrex::coarsen(k, rk);
    int lc = amrex::coarsen(l, rl);

    amrex::Real tmp = 0.0_rt;
    amrex::Real fine = 0.0_rt;
    amrex::Real coarse = 0.0_rt;

    amrex::Real wj;
    amrex::Real wk;
    amrex::Real wl;

    // 1) Interpolation from coarse nodal to fine nodal

<<<<<<< HEAD
    nj = 2;
    nk = 2;
    nl = (AMREX_SPACEDIM == 2) ? 1 : 2;
=======


#if defined(WARPX_DIM_1D_Z)

    // interp from coarse nodal to fine nodal
    Real eg = owx * Eyg(jg  ,0,0)
        +      wx * Eyg(jg+1,0,0);

    // interp from coarse staggered to fine nodal
    Real ec = owx * Eyc(jg  ,0,0)
        +      wx * Eyc(jg+1,0,0);

    // interp from fine staggered to fine nodal
    Real ef = Eyf_zeropad(j,0,0);
    amrex::ignore_unused(owy);

#elif defined(WARPX_DIM_XZ) || defined(WARPX_DIM_RZ)
>>>>>>> cae924a5

    for         (int jj = 0; jj < nj; jj++) {
        for     (int kk = 0; kk < nk; kk++) {
            for (int ll = 0; ll < nl; ll++) {
                wj = (rj - amrex::Math::abs(j - (jc + jj) * rj)) / static_cast<amrex::Real>(rj);
                wk = (rk - amrex::Math::abs(k - (kc + kk) * rk)) / static_cast<amrex::Real>(rk);
                wl = (AMREX_SPACEDIM == 2) ? 1.0_rt : (rl - amrex::Math::abs(l - (lc + ll) * rl))
                                                      / static_cast<amrex::Real>(rl);
                tmp += wj * wk * wl * arr_tmp(jc+jj,kc+kk,lc+ll);
            }
        }
    }

    // 2) Interpolation from coarse staggered to fine nodal

    nj = 2;
    nk = 2;
    nl = (AMREX_SPACEDIM == 2) ? 1 : 2;

    const int jn = (sj_cp == 1) ? j : j - rj / 2;
    const int kn = (sk_cp == 1) ? k : k - rk / 2;
    const int ln = (sl_cp == 1) ? l : l - rl / 2;

    jc = amrex::coarsen(jn, rj);
    kc = amrex::coarsen(kn, rk);
    lc = amrex::coarsen(ln, rl);

    for         (int jj = 0; jj < nj; jj++) {
        for     (int kk = 0; kk < nk; kk++) {
            for (int ll = 0; ll < nl; ll++) {
                wj = (rj - amrex::Math::abs(jn - (jc + jj) * rj)) / static_cast<amrex::Real>(rj);
                wk = (rk - amrex::Math::abs(kn - (kc + kk) * rk)) / static_cast<amrex::Real>(rk);
                wl = (AMREX_SPACEDIM == 2) ? 1.0_rt : (rl - amrex::Math::abs(ln - (lc + ll) * rl))
                                                      / static_cast<amrex::Real>(rl);
                coarse += wj * wk * wl * arr_coarse(jc+jj,kc+kk,lc+ll);
            }
        }
    }

    // 3) Interpolation from fine staggered to fine nodal

<<<<<<< HEAD
    nj = (sj_fp == 0) ? 2 : 1;
    nk = (sk_fp == 0) ? 2 : 1;
    nl = (sl_fp == 0 && AMREX_SPACEDIM == 3) ? 2 : 1;
=======
#if defined(WARPX_DIM_1D_Z)

    // interp from coarse nodal to fine nodal
    Real eg = owx * Ezg(jg  ,0,0)
        +      wx * Ezg(jg+1,0,0);

    // interp from coarse staggered to fine nodal
    Real ec = owx * Ezc(jg  ,0,0)
        +      wx * Ezc(jg+1,0,0);

    // interp from fine staggered to fine nodal
    Real ef = 0.5_rt*(Ezf_zeropad(j-1,0,0) + Ezf_zeropad(j,0,0));
    amrex::ignore_unused(owy);

#elif defined(WARPX_DIM_XZ) || defined(WARPX_DIM_RZ)
>>>>>>> cae924a5

    const int jm = (sj_fp == 0) ? j-1 : j;
    const int km = (sk_fp == 0) ? k-1 : k;
    const int lm = (sl_fp == 0 && AMREX_SPACEDIM == 3) ? l-1 : l;

    for         (int jj = 0; jj < nj; jj++) {
        for     (int kk = 0; kk < nk; kk++) {
            for (int ll = 0; ll < nl; ll++) {
                wj = 1.0_rt / static_cast<amrex::Real>(nj);
                wk = 1.0_rt / static_cast<amrex::Real>(nk);
                wl = 1.0_rt / static_cast<amrex::Real>(nl);
                fine += wj * wk * wl * arr_fine(jm+jj,km+kk,lm+ll);
            }
        }
    }

    // Final result
    arr_aux(j,k,l) = tmp + (fine - coarse);
}

/**
 * \brief Arbitrary-order interpolation function used to center a given MultiFab between two grids
 * with different staggerings. With the FDTD solver, this performs simple linear interpolation.
 * With the PSATD solver, this performs arbitrary-order interpolation based on the Fornberg coefficients.
 * The result is stored in the output array \c dst_arr.
 *
 * \param[in] j index along x of the output array
 * \param[in] k index along y (in 3D) or z (in 2D) of the output array
 * \param[in] l index along z (in 3D, \c l = 0 in 2D) of the output array
 * \param[in,out] dst_arr output array where interpolated values are stored
 * \param[in] src_arr input array storing the values used for interpolation
 * \param[in] dst_stag \c IndexType of the output array
 * \param[in] src_stag \c IndexType of the input array
 * \param[in] nox order of finite-order centering along x
 * \param[in] noy order of finite-order centering along y
 * \param[in] noz order of finite-order centering along z
 * \param[in] stencil_coeffs_x array of ordered Fornberg coefficients for finite-order centering stencil along x
 * \param[in] stencil_coeffs_y array of ordered Fornberg coefficients for finite-order centering stencil along y
 * \param[in] stencil_coeffs_z array of ordered Fornberg coefficients for finite-order centering stencil along z
 */
template< bool IS_PSATD = false >
AMREX_GPU_DEVICE AMREX_FORCE_INLINE
void warpx_interp (const int j,
                   const int k,
                   const int l,
                   amrex::Array4<amrex::Real      > const& dst_arr,
                   amrex::Array4<amrex::Real const> const& src_arr,
                   const amrex::IntVect& dst_stag,
                   const amrex::IntVect& src_stag,
                   const int nox = 2,
                   const int noy = 2,
                   const int noz = 2,
                   amrex::Real const* stencil_coeffs_x = nullptr,
                   amrex::Real const* stencil_coeffs_y = nullptr,
                   amrex::Real const* stencil_coeffs_z = nullptr)
{
    using namespace amrex;

    // Pad input array with zeros beyond ghost cells
    // for out-of-bound accesses due to large-stencil operations
    const auto src_arr_zeropad = [src_arr] (const int jj, const int kk, const int ll) noexcept
    {
        return src_arr.contains(jj,kk,ll) ? src_arr(jj,kk,ll) : 0.0_rt;
    };

    // Avoid compiler warnings
#if defined(WARPX_DIM_1D_Z)
    amrex::ignore_unused(nox, noy, stencil_coeffs_x, stencil_coeffs_y);
#endif
#if defined(WARPX_DIM_XZ) || defined(WARPX_DIM_RZ)
    amrex::ignore_unused(noy, stencil_coeffs_y);
#endif

    // Avoid compiler warnings
#ifndef WARPX_USE_PSATD
    amrex::ignore_unused(stencil_coeffs_x, stencil_coeffs_y, stencil_coeffs_z);
#endif

    // If dst_nodal = true , we are centering from a staggered grid to a nodal grid
    // If dst_nodal = false, we are centering from a nodal grid to a staggered grid
    const bool dst_nodal = (dst_stag == amrex::IntVect::TheNodeVector());

    // See 1D examples below to understand the meaning of this integer shift
    const int shift = (dst_nodal) ? 0 : 1;

    // Staggering (s = 0 if cell-centered, s = 1 if nodal)
    const int sj = (dst_nodal) ? src_stag[0] : dst_stag[0];
#if (AMREX_SPACEDIM >= 2)
    const int sk = (dst_nodal) ? src_stag[1] : dst_stag[1];
#endif
#if defined(WARPX_DIM_3D)
    const int sl = (dst_nodal) ? src_stag[2] : dst_stag[2];
#endif

    // Interpolate along j,k,l only if source MultiFab is staggered along j,k,l
    const bool interp_j = (sj == 0);
#if (AMREX_SPACEDIM >= 2)
    const bool interp_k = (sk == 0);
#endif
#if defined(WARPX_DIM_3D)
    const bool interp_l = (sl == 0);
#endif

#if   defined(WARPX_DIM_1D_Z)
    const int noj = noz;
#elif   defined(WARPX_DIM_XZ) || defined(WARPX_DIM_RZ)
    const int noj = nox;
    const int nok = noz;
#elif defined(WARPX_DIM_3D)
    const int noj = nox;
    const int nok = noy;
    const int nol = noz;
#endif

    // Additional normalization factor
    const amrex::Real wj = (interp_j) ? 0.5_rt : 1.0_rt;
#if   defined(WARPX_DIM_1D_Z)
    constexpr amrex::Real wk = 1.0_rt;
    constexpr amrex::Real wl = 1.0_rt;
#elif   defined(WARPX_DIM_XZ) || defined(WARPX_DIM_RZ)
    const amrex::Real wk = (interp_k) ? 0.5_rt : 1.0_rt;
    constexpr amrex::Real wl = 1.0_rt;
#elif defined(WARPX_DIM_3D)
    const amrex::Real wk = (interp_k) ? 0.5_rt : 1.0_rt;
    const amrex::Real wl = (interp_l) ? 0.5_rt : 1.0_rt;
#endif

    // Min and max for interpolation loop along j
    const int jmin = (interp_j) ? j - noj/2 + shift     : j;
    const int jmax = (interp_j) ? j + noj/2 + shift - 1 : j;

    // Min and max for interpolation loop along k
#if   defined(WARPX_DIM_1D_Z)
    // k = 0 always
    const int kmin = k;
    const int kmax = k;
#else
    const int kmin = (interp_k) ? k - nok/2 + shift     : k;
    const int kmax = (interp_k) ? k + nok/2 + shift - 1 : k;
#endif

    // Min and max for interpolation loop along l
#if   (AMREX_SPACEDIM <= 2)
    // l = 0 always
    const int lmin = l;
    const int lmax = l;
#elif defined(WARPX_DIM_3D)
    const int lmin = (interp_l) ? l - nol/2 + shift     : l;
    const int lmax = (interp_l) ? l + nol/2 + shift - 1 : l;
#endif

    // Number of interpolation points
    const int nj = jmax - jmin;
    const int nk = kmax - kmin;
    const int nl = lmax - lmin;

    // Example of 1D centering from nodal grid to nodal grid (simple copy):
    //
    //         j
    // --o-----o-----o--  result(j) = f(j)
    // --o-----o-----o--
    //  j-1    j    j+1
    //
    // Example of 1D linear centering from staggered grid to nodal grid:
    //
    //         j
    // --o-----o-----o--  result(j) = (f(j-1) + f(j)) / 2
    // -----x-----x-----
    //     j-1    j
    //
    // Example of 1D linear centering from nodal grid to staggered grid:
    // (note the shift of +1 in the indices with respect to the case above, see variable "shift")
    //
    //         j
    // --x-----x-----x--  result(j) = (f(j) + f(j+1)) / 2
    // -----o-----o-----
    //      j    j+1
    //
    // Example of 1D finite-order centering from staggered grid to nodal grid:
    //
    //                     j
    // --o-----o-----o-----o-----o-----o-----o--  result(j) = c_0 * (f(j-1) + f(j)  ) / 2
    // -----x-----x-----x-----x-----x-----x-----            + c_1 * (f(j-2) + f(j+1)) / 2
    //     j-3   j-2   j-1    j    j+1   j+2                + c_2 * (f(j-3) + f(j+2)) / 2
    //     c_2   c_1   c_0   c_0   c_1   c_2                + ...
    //
    // Example of 1D finite-order centering from nodal grid to staggered grid:
    // (note the shift of +1 in the indices with respect to the case above, see variable "shift")
    //
    //                     j
    // --x-----x-----x-----x-----x-----x-----x--  result(j) = c_0 * (f(j)   + f(j+1)) / 2
    // -----o-----o-----o-----o-----o-----o-----            + c_1 * (f(j-1) + f(j+2)) / 2
    //     j-2   j-1    j    j+1   j+2   j+3                + c_2 * (f(j-2) + f(j+3)) / 2
    //     c_2   c_1   c_0   c_0   c_1   c_2                + ...

    amrex::Real res = 0.0_rt;

    if( !IS_PSATD ) // FDTD (linear interpolation)
    {
        for (int ll = 0; ll <= nl; ll++)
        {
            for (int kk = 0; kk <= nk; kk++)
            {
                for (int jj = 0; jj <= nj; jj++)
                {
                    res += src_arr_zeropad(jmin+jj,kmin+kk,lmin+ll);
                }
            }
        }

    }

    else // PSATD (finite-order interpolation)
    {
#if defined(WARPX_DIM_1D_Z)
        amrex::ignore_unused(stencil_coeffs_z);
        amrex::Abort("PSATD not implemented in 1D");
#endif

#if (AMREX_SPACEDIM >= 2) // 1D not implemented for PSATD
        amrex::Real cj = 1.0_rt;
        amrex::Real ck = 1.0_rt;
        amrex::Real cl = 1.0_rt;

        amrex::Real const* scj = stencil_coeffs_x;
#if defined(WARPX_DIM_XZ) || defined(WARPX_DIM_RZ)
        amrex::Real const* sck = stencil_coeffs_z;
#elif defined(WARPX_DIM_3D)
        amrex::Real const* sck = stencil_coeffs_y;
        amrex::Real const* scl = stencil_coeffs_z;
#endif

        for (int ll = 0; ll <= nl; ll++)
        {
#if defined(WARPX_DIM_3D)
            if (interp_l) cl = scl[ll];
#endif
            for (int kk = 0; kk <= nk; kk++)
            {
                if (interp_k) ck = sck[kk];

                for (int jj = 0; jj <= nj; jj++)
                {
                    if (interp_j) cj = scj[jj];

                    res += cj * ck * cl * src_arr_zeropad(jmin+jj,kmin+kk,lmin+ll);
                }
            }
        }
#endif //1D
    }

    dst_arr(j,k,l) = wj * wk * wl * res;
}

#endif<|MERGE_RESOLUTION|>--- conflicted
+++ resolved
@@ -65,7 +65,6 @@
 }
 
 AMREX_GPU_DEVICE AMREX_FORCE_INLINE
-<<<<<<< HEAD
 void warpx_interp (int j, int k, int l,
                    amrex::Array4<amrex::Real      > const& arr_aux,
                    amrex::Array4<amrex::Real const> const& arr_fine,
@@ -74,313 +73,15 @@
                    const amrex::IntVect& arr_fine_stag,
                    const amrex::IntVect& arr_coarse_stag,
                    const amrex::IntVect& rr)
-=======
-void warpx_interp_nd_bfield_x (int j, int k, int l,
-                               amrex::Array4<amrex::Real> const& Bxa,
-                               amrex::Array4<amrex::Real const> const& Bxf,
-                               amrex::Array4<amrex::Real const> const& Bxc,
-                               amrex::Array4<amrex::Real const> const& Bxg)
 {
     using namespace amrex;
 
-    // Pad Bxf with zeros beyond ghost cells for out-of-bound accesses
-    const auto Bxf_zeropad = [Bxf] (const int jj, const int kk, const int ll) noexcept
-    {
-        return Bxf.contains(jj,kk,ll) ? Bxf(jj,kk,ll) : 0.0_rt;
-    };
-
-    int jg = amrex::coarsen(j,2);
-    Real wx = (j == jg*2) ? 0.0_rt : 0.5_rt;
-    Real owx = 1.0_rt-wx;
-
-    int kg = amrex::coarsen(k,2);
-    Real wy = (k == kg*2) ? 0.0_rt : 0.5_rt;
-    Real owy = 1.0_rt-wy;
-
-#if defined(WARPX_DIM_1D_Z)
-
-    // interp from coarse nodal to fine nodal
-    Real bg = owx * Bxg(jg  ,0,0)
-        +      wx * Bxg(jg+1,0,0);
-
-    // interp from coarse staggered to fine nodal
-    Real bc = owx * Bxc(jg  ,0,0)
-        +      wx * Bxc(jg+1,0,0);
-
-    // interp from fine staggered to fine nodal
-    Real bf = 0.5_rt*(Bxf_zeropad(j-1,0,0) + Bxf_zeropad(j,0,0));
-    amrex::ignore_unused(owy);
-
-#elif defined(WARPX_DIM_XZ) || defined(WARPX_DIM_RZ)
-
-    // interp from coarse nodal to fine nodal
-    Real bg = owx * owy * Bxg(jg  ,kg  ,0)
-        +     owx *  wy * Bxg(jg  ,kg+1,0)
-        +      wx * owy * Bxg(jg+1,kg  ,0)
-        +      wx *  wy * Bxg(jg+1,kg+1,0);
-
-    // interp from coarse staggered to fine nodal
-    wy = 0.5_rt-wy;  owy = 1.0_rt-wy;
-    Real bc = owx * owy * Bxc(jg  ,kg  ,0)
-        +     owx *  wy * Bxc(jg  ,kg-1,0)
-        +      wx * owy * Bxc(jg+1,kg  ,0)
-        +      wx *  wy * Bxc(jg+1,kg-1,0);
-
-    // interp from fine staggered to fine nodal
-    Real bf = 0.5_rt*(Bxf_zeropad(j,k-1,0) + Bxf_zeropad(j,k,0));
-
-#else
-
-    int lg = amrex::coarsen(l,2);
-    Real wz = (l == lg*2) ? 0.0_rt : 0.5_rt;
-    Real owz = 1.0_rt-wz;
-
-    // interp from coarse nodal to fine nodal
-    Real bg = owx * owy * owz * Bxg(jg  ,kg  ,lg  )
-        +      wx * owy * owz * Bxg(jg+1,kg  ,lg  )
-        +     owx *  wy * owz * Bxg(jg  ,kg+1,lg  )
-        +      wx *  wy * owz * Bxg(jg+1,kg+1,lg  )
-        +     owx * owy *  wz * Bxg(jg  ,kg  ,lg+1)
-        +      wx * owy *  wz * Bxg(jg+1,kg  ,lg+1)
-        +     owx *  wy *  wz * Bxg(jg  ,kg+1,lg+1)
-        +      wx *  wy *  wz * Bxg(jg+1,kg+1,lg+1);
-
-    // interp from coarse staggered to fine nodal
-    wy = 0.5_rt-wy;  owy = 1.0_rt-wy;
-    wz = 0.5_rt-wz;  owz = 1.0_rt-wz;
-    Real bc = owx * owy * owz * Bxc(jg  ,kg  ,lg  )
-        +      wx * owy * owz * Bxc(jg+1,kg  ,lg  )
-        +     owx *  wy * owz * Bxc(jg  ,kg-1,lg  )
-        +      wx *  wy * owz * Bxc(jg+1,kg-1,lg  )
-        +     owx * owy *  wz * Bxc(jg  ,kg  ,lg-1)
-        +      wx * owy *  wz * Bxc(jg+1,kg  ,lg-1)
-        +     owx *  wy *  wz * Bxc(jg  ,kg-1,lg-1)
-        +      wx *  wy *  wz * Bxc(jg+1,kg-1,lg-1);
-
-    // interp from fine stagged to fine nodal
-    Real bf = 0.25_rt*(Bxf_zeropad(j,k-1,l-1) + Bxf_zeropad(j,k,l-1) + Bxf_zeropad(j,k-1,l) + Bxf_zeropad(j,k,l));
-#endif
-
-    Bxa(j,k,l) = bg + (bf-bc);
-}
-
-AMREX_GPU_DEVICE AMREX_FORCE_INLINE
-void warpx_interp_nd_bfield_y (int j, int k, int l,
-                               amrex::Array4<amrex::Real> const& Bya,
-                               amrex::Array4<amrex::Real const> const& Byf,
-                               amrex::Array4<amrex::Real const> const& Byc,
-                               amrex::Array4<amrex::Real const> const& Byg)
-{
-    using namespace amrex;
-
-    // Pad Byf with zeros beyond ghost cells for out-of-bound accesses
-    const auto Byf_zeropad = [Byf] (const int jj, const int kk, const int ll) noexcept
-    {
-        return Byf.contains(jj,kk,ll) ? Byf(jj,kk,ll) : 0.0_rt;
-    };
-
-    int jg = amrex::coarsen(j,2);
-    Real wx = (j == jg*2) ? 0.0_rt : 0.5_rt;
-    Real owx = 1.0_rt-wx;
-
-    int kg = amrex::coarsen(k,2);
-    Real wy = (k == kg*2) ? 0.0_rt : 0.5_rt;
-    Real owy = 1.0_rt-wy;
-
-#if defined(WARPX_DIM_1D_Z)
-
-    // interp from coarse nodal to fine nodal
-    Real bg = owx * Byg(jg  ,0,0)
-        +      wx * Byg(jg+1,0,0);
-
-    // interp from coarse staggered to fine nodal
-    Real bc = owx * Byc(jg  ,0,0)
-        +      wx * Byc(jg+1,0,0);
-
-    // interp from fine staggered to fine nodal
-    Real bf = 0.5_rt*(Byf_zeropad(j-1,0,0) + Byf_zeropad(j,0,0));
-    amrex::ignore_unused(owy);
-
-#elif defined(WARPX_DIM_XZ) || defined(WARPX_DIM_RZ)
-
-    // interp from coarse nodal to fine nodal
-    Real bg = owx * owy * Byg(jg  ,kg  ,0)
-        +     owx *  wy * Byg(jg  ,kg+1,0)
-        +      wx * owy * Byg(jg+1,kg  ,0)
-        +      wx *  wy * Byg(jg+1,kg+1,0);
-
-    // interp from coarse stagged (cell-centered for By) to fine nodal
-    wx = 0.5_rt-wx;  owx = 1.0_rt-wx;
-    wy = 0.5_rt-wy;  owy = 1.0_rt-wy;
-    Real bc = owx * owy * Byc(jg  ,kg  ,0)
-        +     owx *  wy * Byc(jg  ,kg-1,0)
-        +      wx * owy * Byc(jg-1,kg  ,0)
-        +      wx *  wy * Byc(jg-1,kg-1,0);
-
-    // interp form fine stagger (cell-centered for By) to fine nodal
-    Real bf = 0.25_rt*(Byf_zeropad(j,k,0) + Byf_zeropad(j-1,k,0) + Byf_zeropad(j,k-1,0) + Byf_zeropad(j-1,k-1,0));
-
-#else
-
-    int lg = amrex::coarsen(l,2);
-    Real wz = (l == lg*2) ? 0.0_rt : 0.5_rt;
-    Real owz = 1.0_rt-wz;
-
-    // interp from coarse nodal to fine nodal
-    Real bg = owx * owy * owz * Byg(jg  ,kg  ,lg  )
-        +      wx * owy * owz * Byg(jg+1,kg  ,lg  )
-        +     owx *  wy * owz * Byg(jg  ,kg+1,lg  )
-        +      wx *  wy * owz * Byg(jg+1,kg+1,lg  )
-        +     owx * owy *  wz * Byg(jg  ,kg  ,lg+1)
-        +      wx * owy *  wz * Byg(jg+1,kg  ,lg+1)
-        +     owx *  wy *  wz * Byg(jg  ,kg+1,lg+1)
-        +      wx *  wy *  wz * Byg(jg+1,kg+1,lg+1);
-
-    // interp from coarse staggered to fine nodal
-    wx = 0.5_rt-wx;  owx = 1.0_rt-wx;
-    wz = 0.5_rt-wz;  owz = 1.0_rt-wz;
-    Real bc = owx * owy * owz * Byc(jg  ,kg  ,lg  )
-        +      wx * owy * owz * Byc(jg-1,kg  ,lg  )
-        +     owx *  wy * owz * Byc(jg  ,kg+1,lg  )
-        +      wx *  wy * owz * Byc(jg-1,kg+1,lg  )
-        +     owx * owy *  wz * Byc(jg  ,kg  ,lg-1)
-        +      wx * owy *  wz * Byc(jg-1,kg  ,lg-1)
-        +     owx *  wy *  wz * Byc(jg  ,kg+1,lg-1)
-        +      wx *  wy *  wz * Byc(jg-1,kg+1,lg-1);
-
-    // interp from fine stagged to fine nodal
-    Real bf = 0.25_rt*(Byf_zeropad(j-1,k,l-1) + Byf_zeropad(j,k,l-1) + Byf_zeropad(j-1,k,l) + Byf_zeropad(j,k,l));
-
-#endif
-
-    Bya(j,k,l) = bg + (bf-bc);
-}
-
-AMREX_GPU_DEVICE AMREX_FORCE_INLINE
-void warpx_interp_nd_bfield_z (int j, int k, int l,
-                               amrex::Array4<amrex::Real> const& Bza,
-                               amrex::Array4<amrex::Real const> const& Bzf,
-                               amrex::Array4<amrex::Real const> const& Bzc,
-                               amrex::Array4<amrex::Real const> const& Bzg)
-{
-    using namespace amrex;
-
-    // Pad Bzf with zeros beyond ghost cells for out-of-bound accesses
-    const auto Bzf_zeropad = [Bzf] (const int jj, const int kk, const int ll) noexcept
-    {
-        return Bzf.contains(jj,kk,ll) ? Bzf(jj,kk,ll) : 0.0_rt;
-    };
-
-    int jg = amrex::coarsen(j,2);
-    Real wx = (j == jg*2) ? 0.0_rt : 0.5_rt;
-    Real owx = 1.0_rt-wx;
-
-    int kg = amrex::coarsen(k,2);
-    Real wy = (k == kg*2) ? 0.0_rt : 0.5_rt;
-    Real owy = 1.0_rt-wy;
-
-#if defined(WARPX_DIM_1D_Z)
-
-    // interp from coarse nodal to fine nodal
-    Real bg = owx * Bzg(jg  ,0,0)
-        +      wx * Bzg(jg+1,0,0);
-
-    // interp from coarse staggered to fine nodal
-    Real bc = owx * Bzc(jg  ,0,0)
-        +      wx * Bzc(jg+1,0,0);
-
-    // interp from fine staggered to fine nodal
-    Real bf =  Bzf_zeropad(j,0,0);
-    amrex::ignore_unused(owy);
-
-#elif defined(WARPX_DIM_XZ) || defined(WARPX_DIM_RZ)
-
-    // interp from coarse nodal to fine nodal
-    Real bg = owx * owy * Bzg(jg  ,kg  ,0)
-        +     owx *  wy * Bzg(jg  ,kg+1,0)
-        +      wx * owy * Bzg(jg+1,kg  ,0)
-        +      wx *  wy * Bzg(jg+1,kg+1,0);
-
-    // interp from coarse staggered to fine nodal
-    wx = 0.5_rt-wx;  owx = 1.0_rt-wx;
-    Real bc = owx * owy * Bzc(jg  ,kg  ,0)
-        +     owx *  wy * Bzc(jg  ,kg+1,0)
-        +      wx * owy * Bzc(jg-1,kg  ,0)
-        +      wx *  wy * Bzc(jg-1,kg+1,0);
-
-    // interp from fine staggered to fine nodal
-    Real bf = 0.5_rt*(Bzf_zeropad(j-1,k,0) + Bzf_zeropad(j,k,0));
-
-#else
-
-    int lg = amrex::coarsen(l,2);
-    Real wz = (l == lg*2) ? 0.0_rt : 0.5_rt;
-    Real owz = 1.0_rt-wz;
-
-    // interp from coarse nodal to fine nodal
-    Real bg = owx * owy * owz * Bzg(jg  ,kg  ,lg  )
-        +      wx * owy * owz * Bzg(jg+1,kg  ,lg  )
-        +     owx *  wy * owz * Bzg(jg  ,kg+1,lg  )
-        +      wx *  wy * owz * Bzg(jg+1,kg+1,lg  )
-        +     owx * owy *  wz * Bzg(jg  ,kg  ,lg+1)
-        +      wx * owy *  wz * Bzg(jg+1,kg  ,lg+1)
-        +     owx *  wy *  wz * Bzg(jg  ,kg+1,lg+1)
-        +      wx *  wy *  wz * Bzg(jg+1,kg+1,lg+1);
-
-    // interp from coarse staggered to fine nodal
-    wx = 0.5_rt-wx;  owx = 1.0_rt-wx;
-    wy = 0.5_rt-wy;  owy = 1.0_rt-wy;
-    Real bc = owx * owy * owz * Bzc(jg  ,kg  ,lg  )
-        +      wx * owy * owz * Bzc(jg-1,kg  ,lg  )
-        +     owx *  wy * owz * Bzc(jg  ,kg-1,lg  )
-        +      wx *  wy * owz * Bzc(jg-1,kg-1,lg  )
-        +     owx * owy *  wz * Bzc(jg  ,kg  ,lg+1)
-        +      wx * owy *  wz * Bzc(jg-1,kg  ,lg+1)
-        +     owx *  wy *  wz * Bzc(jg  ,kg-1,lg+1)
-        +      wx *  wy *  wz * Bzc(jg-1,kg-1,lg+1);
-
-    // interp from fine stagged to fine nodal
-    Real bf = 0.25_rt*(Bzf_zeropad(j-1,k-1,l) + Bzf_zeropad(j,k-1,l) + Bzf_zeropad(j-1,k,l) + Bzf_zeropad(j,k,l));
-
-#endif
-
-    Bza(j,k,l) = bg + (bf-bc);
-}
-
-AMREX_GPU_DEVICE AMREX_FORCE_INLINE
-void warpx_interp_nd_efield_x (int j, int k, int l,
-                               amrex::Array4<amrex::Real> const& Exa,
-                               amrex::Array4<amrex::Real const> const& Exf,
-                               amrex::Array4<amrex::Real const> const& Exc,
-                               amrex::Array4<amrex::Real const> const& Exg)
->>>>>>> cae924a5
-{
-    using namespace amrex;
-
     // NOTE Indices (j,k,l) in the following refer to (x,z,-) in 2D and (x,y,z) in 3D
 
-<<<<<<< HEAD
     // Refinement ratio
     const int rj = rr[0];
     const int rk = rr[1];
     const int rl = (AMREX_SPACEDIM == 2) ? 1 : rr[2];
-=======
-#if defined(WARPX_DIM_1D_Z)
-
-    // interp from coarse nodal to fine nodal
-    Real eg = owx * Exg(jg  ,0,0)
-        +      wx * Exg(jg+1,0,0);
-
-    // interp from coarse staggered to fine nodal
-    Real ec = owx * Exc(jg  ,0,0)
-        +      wx * Exc(jg+1,0,0);
-
-    // interp from fine staggered to fine nodal
-    Real ef = Exf_zeropad(j,0,0);
-    amrex::ignore_unused(owy);
-
-#elif defined(WARPX_DIM_XZ) || defined(WARPX_DIM_RZ)
->>>>>>> cae924a5
 
     // Staggering of fine array (0: cell-centered; 1: nodal)
     const int sj_fp = arr_fine_stag[0];
@@ -411,29 +112,9 @@
 
     // 1) Interpolation from coarse nodal to fine nodal
 
-<<<<<<< HEAD
     nj = 2;
     nk = 2;
     nl = (AMREX_SPACEDIM == 2) ? 1 : 2;
-=======
-
-
-#if defined(WARPX_DIM_1D_Z)
-
-    // interp from coarse nodal to fine nodal
-    Real eg = owx * Eyg(jg  ,0,0)
-        +      wx * Eyg(jg+1,0,0);
-
-    // interp from coarse staggered to fine nodal
-    Real ec = owx * Eyc(jg  ,0,0)
-        +      wx * Eyc(jg+1,0,0);
-
-    // interp from fine staggered to fine nodal
-    Real ef = Eyf_zeropad(j,0,0);
-    amrex::ignore_unused(owy);
-
-#elif defined(WARPX_DIM_XZ) || defined(WARPX_DIM_RZ)
->>>>>>> cae924a5
 
     for         (int jj = 0; jj < nj; jj++) {
         for     (int kk = 0; kk < nk; kk++) {
@@ -475,27 +156,9 @@
 
     // 3) Interpolation from fine staggered to fine nodal
 
-<<<<<<< HEAD
     nj = (sj_fp == 0) ? 2 : 1;
     nk = (sk_fp == 0) ? 2 : 1;
     nl = (sl_fp == 0 && AMREX_SPACEDIM == 3) ? 2 : 1;
-=======
-#if defined(WARPX_DIM_1D_Z)
-
-    // interp from coarse nodal to fine nodal
-    Real eg = owx * Ezg(jg  ,0,0)
-        +      wx * Ezg(jg+1,0,0);
-
-    // interp from coarse staggered to fine nodal
-    Real ec = owx * Ezc(jg  ,0,0)
-        +      wx * Ezc(jg+1,0,0);
-
-    // interp from fine staggered to fine nodal
-    Real ef = 0.5_rt*(Ezf_zeropad(j-1,0,0) + Ezf_zeropad(j,0,0));
-    amrex::ignore_unused(owy);
-
-#elif defined(WARPX_DIM_XZ) || defined(WARPX_DIM_RZ)
->>>>>>> cae924a5
 
     const int jm = (sj_fp == 0) ? j-1 : j;
     const int km = (sk_fp == 0) ? k-1 : k;
