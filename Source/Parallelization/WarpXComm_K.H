/* Copyright 2019 Axel Huebl, Weiqun Zhang
 *
 * This file is part of WarpX.
 *
 * License: BSD-3-Clause-LBNL
 */
#ifndef WARPX_COMM_K_H_
#define WARPX_COMM_K_H_

#include <AMReX.H>
#include <AMReX_FArrayBox.H>

AMREX_GPU_DEVICE AMREX_FORCE_INLINE
void warpx_interp (int j, int k, int l,
                   amrex::Array4<amrex::Real      > const& arr_aux,
                   amrex::Array4<amrex::Real const> const& arr_fine,
                   amrex::Array4<amrex::Real const> const& arr_coarse,
                   const amrex::IntVect& arr_stag,
                   const amrex::IntVect& rr)
{
    using namespace amrex;

    // Pad arr_coarse with zeros beyond ghost cells for out-of-bound accesses
    const auto arr_coarse_zeropad = [arr_coarse] (const int jj, const int kk, const int ll) noexcept
    {
        return arr_coarse.contains(jj,kk,ll) ? arr_coarse(jj,kk,ll) : 0.0_rt;
    };

    // NOTE Indices (j,k,l) in the following refer to (z,-,-) in 1D, (x,z,-) in 2D, and (x,y,z) in 3D

    // Refinement ratio
    const int rj = rr[0];
    const int rk = (AMREX_SPACEDIM == 1) ? 1 : rr[1];
    const int rl = (AMREX_SPACEDIM <= 2) ? 1 : rr[2];

    // Staggering (0: cell-centered; 1: nodal)
    const int sj = arr_stag[0];
    const int sk = (AMREX_SPACEDIM == 1) ? 0 : arr_stag[1];
    const int sl = (AMREX_SPACEDIM <= 2) ? 0 : arr_stag[2];

    // Number of points used for interpolation from coarse grid to fine grid
    const int nj = 2;
    const int nk = 2;
    const int nl = 2;

    const int jc = (sj == 0) ? amrex::coarsen(j - rj/2, rj) : amrex::coarsen(j, rj);
    const int kc = (sk == 0) ? amrex::coarsen(k - rk/2, rk) : amrex::coarsen(k, rk);
    const int lc = (sl == 0) ? amrex::coarsen(l - rl/2, rl) : amrex::coarsen(l, rl);

    amrex::Real wj;
    amrex::Real wk;
    amrex::Real wl;

    // Interpolate from coarse grid to fine grid using either 1 point with weight 1, if both grids
    // are cell-centered, or 2 points with weights depending on the distance, if both grids are nodal
    amrex::Real res = 0.0_rt;
    for         (int jj = 0; jj < nj; jj++) {
        for     (int kk = 0; kk < nk; kk++) {
            for (int ll = 0; ll < nl; ll++) {
<<<<<<< HEAD
		wj = (sj == 0) ? (rj - amrex::Math::abs(j + 0.5_rt - (jc + jj + 0.5_rt) * rj)) / static_cast<amrex::Real>(rj)
                               : (rj - amrex::Math::abs(j          - (jc + jj         ) * rj)) / static_cast<amrex::Real>(rj);
                wk = (sk == 0) ? (rk - amrex::Math::abs(k + 0.5_rt - (kc + kk + 0.5_rt) * rk)) / static_cast<amrex::Real>(rk)
                               : (rk - amrex::Math::abs(k          - (kc + kk         ) * rk)) / static_cast<amrex::Real>(rk);
                wl = (sl == 0) ? (rl - amrex::Math::abs(l + 0.5_rt - (lc + ll + 0.5_rt) * rl)) / static_cast<amrex::Real>(rl)
                               : (rl - amrex::Math::abs(l          - (lc + ll         ) * rl)) / static_cast<amrex::Real>(rl);
=======
                wj = (sj == 0) ? (rj - amrex::Math::abs(j + 0.5 - (jc + jj + 0.5) * rj))
                                          / static_cast<amrex::Real>(rj)
                 : (rj - amrex::Math::abs(j - (jc + jj) * rj))
                                          / static_cast<amrex::Real>(rj);
                wk = (sk == 0) ? (rk - amrex::Math::abs(k + 0.5 - (kc + kk + 0.5) * rk))
                                          / static_cast<amrex::Real>(rk)
                 : (rk - amrex::Math::abs(k - (kc + kk) * rk))
                                          / static_cast<amrex::Real>(rk);
                wl = (sl == 0) ? (rl - amrex::Math::abs(l + 0.5 - (lc + ll + 0.5) * rl))
                                          / static_cast<amrex::Real>(rl)
                 : (rl - amrex::Math::abs(l - (lc + ll) * rl))
                                          / static_cast<amrex::Real>(rl);
>>>>>>> 72c02f35
                res += wj * wk * wl * arr_coarse_zeropad(jc+jj,kc+kk,lc+ll);
            }
        }
    }
    arr_aux(j,k,l) = arr_fine(j,k,l) + res;
}

AMREX_GPU_DEVICE AMREX_FORCE_INLINE
void warpx_interp_nd_bfield_x (int j, int k, int l,
                               amrex::Array4<amrex::Real> const& Bxa,
                               amrex::Array4<amrex::Real const> const& Bxf,
                               amrex::Array4<amrex::Real const> const& Bxc,
                               amrex::Array4<amrex::Real const> const& Bxg)
{
    using namespace amrex;

    // Pad Bxf with zeros beyond ghost cells for out-of-bound accesses
    const auto Bxf_zeropad = [Bxf] (const int jj, const int kk, const int ll) noexcept
    {
        return Bxf.contains(jj,kk,ll) ? Bxf(jj,kk,ll) : 0.0_rt;
    };

    int jg = amrex::coarsen(j,2);
    Real wx = (j == jg*2) ? 0.0_rt : 0.5_rt;
    Real owx = 1.0_rt-wx;

    int kg = amrex::coarsen(k,2);
    Real wy = (k == kg*2) ? 0.0_rt : 0.5_rt;
    Real owy = 1.0_rt-wy;

#if defined(WARPX_DIM_1D_Z)

    // interp from coarse nodal to fine nodal
    Real bg = owx * Bxg(jg  ,0,0)
        +      wx * Bxg(jg+1,0,0);

    // interp from coarse staggered to fine nodal
    Real bc = owx * Bxc(jg  ,0,0)
        +      wx * Bxc(jg+1,0,0);

    // interp from fine staggered to fine nodal
    Real bf = 0.5_rt*(Bxf_zeropad(j-1,0,0) + Bxf_zeropad(j,0,0));
    amrex::ignore_unused(owy);

#elif defined(WARPX_DIM_XZ) || defined(WARPX_DIM_RZ)

    // interp from coarse nodal to fine nodal
    Real bg = owx * owy * Bxg(jg  ,kg  ,0)
        +     owx *  wy * Bxg(jg  ,kg+1,0)
        +      wx * owy * Bxg(jg+1,kg  ,0)
        +      wx *  wy * Bxg(jg+1,kg+1,0);

    // interp from coarse staggered to fine nodal
    wy = 0.5_rt-wy;  owy = 1.0_rt-wy;
    Real bc = owx * owy * Bxc(jg  ,kg  ,0)
        +     owx *  wy * Bxc(jg  ,kg-1,0)
        +      wx * owy * Bxc(jg+1,kg  ,0)
        +      wx *  wy * Bxc(jg+1,kg-1,0);

    // interp from fine staggered to fine nodal
    Real bf = 0.5_rt*(Bxf_zeropad(j,k-1,0) + Bxf_zeropad(j,k,0));

#else

    int lg = amrex::coarsen(l,2);
    Real wz = (l == lg*2) ? 0.0_rt : 0.5_rt;
    Real owz = 1.0_rt-wz;

    // interp from coarse nodal to fine nodal
    Real bg = owx * owy * owz * Bxg(jg  ,kg  ,lg  )
        +      wx * owy * owz * Bxg(jg+1,kg  ,lg  )
        +     owx *  wy * owz * Bxg(jg  ,kg+1,lg  )
        +      wx *  wy * owz * Bxg(jg+1,kg+1,lg  )
        +     owx * owy *  wz * Bxg(jg  ,kg  ,lg+1)
        +      wx * owy *  wz * Bxg(jg+1,kg  ,lg+1)
        +     owx *  wy *  wz * Bxg(jg  ,kg+1,lg+1)
        +      wx *  wy *  wz * Bxg(jg+1,kg+1,lg+1);

    // interp from coarse staggered to fine nodal
    wy = 0.5_rt-wy;  owy = 1.0_rt-wy;
    wz = 0.5_rt-wz;  owz = 1.0_rt-wz;
    Real bc = owx * owy * owz * Bxc(jg  ,kg  ,lg  )
        +      wx * owy * owz * Bxc(jg+1,kg  ,lg  )
        +     owx *  wy * owz * Bxc(jg  ,kg-1,lg  )
        +      wx *  wy * owz * Bxc(jg+1,kg-1,lg  )
        +     owx * owy *  wz * Bxc(jg  ,kg  ,lg-1)
        +      wx * owy *  wz * Bxc(jg+1,kg  ,lg-1)
        +     owx *  wy *  wz * Bxc(jg  ,kg-1,lg-1)
        +      wx *  wy *  wz * Bxc(jg+1,kg-1,lg-1);

    // interp from fine stagged to fine nodal
    Real bf = 0.25_rt*(Bxf_zeropad(j,k-1,l-1) + Bxf_zeropad(j,k,l-1) + Bxf_zeropad(j,k-1,l) + Bxf_zeropad(j,k,l));
#endif

    Bxa(j,k,l) = bg + (bf-bc);
}

AMREX_GPU_DEVICE AMREX_FORCE_INLINE
void warpx_interp_nd_bfield_y (int j, int k, int l,
                               amrex::Array4<amrex::Real> const& Bya,
                               amrex::Array4<amrex::Real const> const& Byf,
                               amrex::Array4<amrex::Real const> const& Byc,
                               amrex::Array4<amrex::Real const> const& Byg)
{
    using namespace amrex;

    // Pad Byf with zeros beyond ghost cells for out-of-bound accesses
    const auto Byf_zeropad = [Byf] (const int jj, const int kk, const int ll) noexcept
    {
        return Byf.contains(jj,kk,ll) ? Byf(jj,kk,ll) : 0.0_rt;
    };

    int jg = amrex::coarsen(j,2);
    Real wx = (j == jg*2) ? 0.0_rt : 0.5_rt;
    Real owx = 1.0_rt-wx;

    int kg = amrex::coarsen(k,2);
    Real wy = (k == kg*2) ? 0.0_rt : 0.5_rt;
    Real owy = 1.0_rt-wy;

#if defined(WARPX_DIM_1D_Z)

    // interp from coarse nodal to fine nodal
    Real bg = owx * Byg(jg  ,0,0)
        +      wx * Byg(jg+1,0,0);

    // interp from coarse staggered to fine nodal
    Real bc = owx * Byc(jg  ,0,0)
        +      wx * Byc(jg+1,0,0);

    // interp from fine staggered to fine nodal
    Real bf = 0.5_rt*(Byf_zeropad(j-1,0,0) + Byf_zeropad(j,0,0));
    amrex::ignore_unused(owy);

#elif defined(WARPX_DIM_XZ) || defined(WARPX_DIM_RZ)

    // interp from coarse nodal to fine nodal
    Real bg = owx * owy * Byg(jg  ,kg  ,0)
        +     owx *  wy * Byg(jg  ,kg+1,0)
        +      wx * owy * Byg(jg+1,kg  ,0)
        +      wx *  wy * Byg(jg+1,kg+1,0);

    // interp from coarse stagged (cell-centered for By) to fine nodal
    wx = 0.5_rt-wx;  owx = 1.0_rt-wx;
    wy = 0.5_rt-wy;  owy = 1.0_rt-wy;
    Real bc = owx * owy * Byc(jg  ,kg  ,0)
        +     owx *  wy * Byc(jg  ,kg-1,0)
        +      wx * owy * Byc(jg-1,kg  ,0)
        +      wx *  wy * Byc(jg-1,kg-1,0);

    // interp form fine stagger (cell-centered for By) to fine nodal
    Real bf = 0.25_rt*(Byf_zeropad(j,k,0) + Byf_zeropad(j-1,k,0) + Byf_zeropad(j,k-1,0) + Byf_zeropad(j-1,k-1,0));

#else

    int lg = amrex::coarsen(l,2);
    Real wz = (l == lg*2) ? 0.0_rt : 0.5_rt;
    Real owz = 1.0_rt-wz;

    // interp from coarse nodal to fine nodal
    Real bg = owx * owy * owz * Byg(jg  ,kg  ,lg  )
        +      wx * owy * owz * Byg(jg+1,kg  ,lg  )
        +     owx *  wy * owz * Byg(jg  ,kg+1,lg  )
        +      wx *  wy * owz * Byg(jg+1,kg+1,lg  )
        +     owx * owy *  wz * Byg(jg  ,kg  ,lg+1)
        +      wx * owy *  wz * Byg(jg+1,kg  ,lg+1)
        +     owx *  wy *  wz * Byg(jg  ,kg+1,lg+1)
        +      wx *  wy *  wz * Byg(jg+1,kg+1,lg+1);

    // interp from coarse staggered to fine nodal
    wx = 0.5_rt-wx;  owx = 1.0_rt-wx;
    wz = 0.5_rt-wz;  owz = 1.0_rt-wz;
    Real bc = owx * owy * owz * Byc(jg  ,kg  ,lg  )
        +      wx * owy * owz * Byc(jg-1,kg  ,lg  )
        +     owx *  wy * owz * Byc(jg  ,kg+1,lg  )
        +      wx *  wy * owz * Byc(jg-1,kg+1,lg  )
        +     owx * owy *  wz * Byc(jg  ,kg  ,lg-1)
        +      wx * owy *  wz * Byc(jg-1,kg  ,lg-1)
        +     owx *  wy *  wz * Byc(jg  ,kg+1,lg-1)
        +      wx *  wy *  wz * Byc(jg-1,kg+1,lg-1);

    // interp from fine stagged to fine nodal
    Real bf = 0.25_rt*(Byf_zeropad(j-1,k,l-1) + Byf_zeropad(j,k,l-1) + Byf_zeropad(j-1,k,l) + Byf_zeropad(j,k,l));

#endif

    Bya(j,k,l) = bg + (bf-bc);
}

AMREX_GPU_DEVICE AMREX_FORCE_INLINE
void warpx_interp_nd_bfield_z (int j, int k, int l,
                               amrex::Array4<amrex::Real> const& Bza,
                               amrex::Array4<amrex::Real const> const& Bzf,
                               amrex::Array4<amrex::Real const> const& Bzc,
                               amrex::Array4<amrex::Real const> const& Bzg)
{
    using namespace amrex;

    // Pad Bzf with zeros beyond ghost cells for out-of-bound accesses
    const auto Bzf_zeropad = [Bzf] (const int jj, const int kk, const int ll) noexcept
    {
        return Bzf.contains(jj,kk,ll) ? Bzf(jj,kk,ll) : 0.0_rt;
    };

    int jg = amrex::coarsen(j,2);
    Real wx = (j == jg*2) ? 0.0_rt : 0.5_rt;
    Real owx = 1.0_rt-wx;

    int kg = amrex::coarsen(k,2);
    Real wy = (k == kg*2) ? 0.0_rt : 0.5_rt;
    Real owy = 1.0_rt-wy;

#if defined(WARPX_DIM_1D_Z)

    // interp from coarse nodal to fine nodal
    Real bg = owx * Bzg(jg  ,0,0)
        +      wx * Bzg(jg+1,0,0);

    // interp from coarse staggered to fine nodal
    Real bc = owx * Bzc(jg  ,0,0)
        +      wx * Bzc(jg+1,0,0);

    // interp from fine staggered to fine nodal
    Real bf =  Bzf_zeropad(j,0,0);
    amrex::ignore_unused(owy);

#elif defined(WARPX_DIM_XZ) || defined(WARPX_DIM_RZ)

    // interp from coarse nodal to fine nodal
    Real bg = owx * owy * Bzg(jg  ,kg  ,0)
        +     owx *  wy * Bzg(jg  ,kg+1,0)
        +      wx * owy * Bzg(jg+1,kg  ,0)
        +      wx *  wy * Bzg(jg+1,kg+1,0);

    // interp from coarse staggered to fine nodal
    wx = 0.5_rt-wx;  owx = 1.0_rt-wx;
    Real bc = owx * owy * Bzc(jg  ,kg  ,0)
        +     owx *  wy * Bzc(jg  ,kg+1,0)
        +      wx * owy * Bzc(jg-1,kg  ,0)
        +      wx *  wy * Bzc(jg-1,kg+1,0);

    // interp from fine staggered to fine nodal
    Real bf = 0.5_rt*(Bzf_zeropad(j-1,k,0) + Bzf_zeropad(j,k,0));

#else

    int lg = amrex::coarsen(l,2);
    Real wz = (l == lg*2) ? 0.0_rt : 0.5_rt;
    Real owz = 1.0_rt-wz;

    // interp from coarse nodal to fine nodal
    Real bg = owx * owy * owz * Bzg(jg  ,kg  ,lg  )
        +      wx * owy * owz * Bzg(jg+1,kg  ,lg  )
        +     owx *  wy * owz * Bzg(jg  ,kg+1,lg  )
        +      wx *  wy * owz * Bzg(jg+1,kg+1,lg  )
        +     owx * owy *  wz * Bzg(jg  ,kg  ,lg+1)
        +      wx * owy *  wz * Bzg(jg+1,kg  ,lg+1)
        +     owx *  wy *  wz * Bzg(jg  ,kg+1,lg+1)
        +      wx *  wy *  wz * Bzg(jg+1,kg+1,lg+1);

    // interp from coarse staggered to fine nodal
    wx = 0.5_rt-wx;  owx = 1.0_rt-wx;
    wy = 0.5_rt-wy;  owy = 1.0_rt-wy;
    Real bc = owx * owy * owz * Bzc(jg  ,kg  ,lg  )
        +      wx * owy * owz * Bzc(jg-1,kg  ,lg  )
        +     owx *  wy * owz * Bzc(jg  ,kg-1,lg  )
        +      wx *  wy * owz * Bzc(jg-1,kg-1,lg  )
        +     owx * owy *  wz * Bzc(jg  ,kg  ,lg+1)
        +      wx * owy *  wz * Bzc(jg-1,kg  ,lg+1)
        +     owx *  wy *  wz * Bzc(jg  ,kg-1,lg+1)
        +      wx *  wy *  wz * Bzc(jg-1,kg-1,lg+1);

    // interp from fine stagged to fine nodal
    Real bf = 0.25_rt*(Bzf_zeropad(j-1,k-1,l) + Bzf_zeropad(j,k-1,l) + Bzf_zeropad(j-1,k,l) + Bzf_zeropad(j,k,l));

#endif

    Bza(j,k,l) = bg + (bf-bc);
}

AMREX_GPU_DEVICE AMREX_FORCE_INLINE
void warpx_interp_nd_efield_x (int j, int k, int l,
                               amrex::Array4<amrex::Real> const& Exa,
                               amrex::Array4<amrex::Real const> const& Exf,
                               amrex::Array4<amrex::Real const> const& Exc,
                               amrex::Array4<amrex::Real const> const& Exg)
{
    using namespace amrex;

    // Pad Exf with zeros beyond ghost cells for out-of-bound accesses
    const auto Exf_zeropad = [Exf] (const int jj, const int kk, const int ll) noexcept
    {
        return Exf.contains(jj,kk,ll) ? Exf(jj,kk,ll) : 0.0_rt;
    };

    int jg = amrex::coarsen(j,2);
    Real wx = (j == jg*2) ? 0.0_rt : 0.5_rt;
    Real owx = 1.0_rt-wx;

    int kg = amrex::coarsen(k,2);
    Real wy = (k == kg*2) ? 0.0_rt : 0.5_rt;
    Real owy = 1.0_rt-wy;

#if defined(WARPX_DIM_1D_Z)

    // interp from coarse nodal to fine nodal
    Real eg = owx * Exg(jg  ,0,0)
        +      wx * Exg(jg+1,0,0);

    // interp from coarse staggered to fine nodal
    Real ec = owx * Exc(jg  ,0,0)
        +      wx * Exc(jg+1,0,0);

    // interp from fine staggered to fine nodal
    Real ef = Exf_zeropad(j,0,0);
    amrex::ignore_unused(owy);

#elif defined(WARPX_DIM_XZ) || defined(WARPX_DIM_RZ)

    // interp from coarse nodal to fine nodal
    Real eg = owx * owy * Exg(jg  ,kg  ,0)
        +     owx *  wy * Exg(jg  ,kg+1,0)
        +      wx * owy * Exg(jg+1,kg  ,0)
        +      wx *  wy * Exg(jg+1,kg+1,0);

    // interp from coarse staggered to fine nodal
    wx = 0.5_rt-wx;  owx = 1.0_rt-wx;
    Real ec = owx * owy * Exc(jg  ,kg  ,0)
        +     owx *  wy * Exc(jg  ,kg+1,0)
        +      wx * owy * Exc(jg-1,kg  ,0)
        +      wx *  wy * Exc(jg-1,kg+1,0);

    // interp from fine staggered to fine nodal
    Real ef = 0.5_rt*(Exf_zeropad(j-1,k,0) + Exf_zeropad(j,k,0));

#else

    int lg = amrex::coarsen(l,2);
    Real wz = (l == lg*2) ? 0.0 : 0.5;
    Real owz = 1.0_rt-wz;

    // interp from coarse nodal to fine nodal
    Real eg = owx * owy * owz * Exg(jg  ,kg  ,lg  )
        +      wx * owy * owz * Exg(jg+1,kg  ,lg  )
        +     owx *  wy * owz * Exg(jg  ,kg+1,lg  )
        +      wx *  wy * owz * Exg(jg+1,kg+1,lg  )
        +     owx * owy *  wz * Exg(jg  ,kg  ,lg+1)
        +      wx * owy *  wz * Exg(jg+1,kg  ,lg+1)
        +     owx *  wy *  wz * Exg(jg  ,kg+1,lg+1)
        +      wx *  wy *  wz * Exg(jg+1,kg+1,lg+1);

    // interp from coarse staggered to fine nodal
    wx = 0.5_rt-wx;  owx = 1.0_rt-wx;
    Real ec = owx * owy * owz * Exc(jg  ,kg  ,lg  )
        +      wx * owy * owz * Exc(jg-1,kg  ,lg  )
        +     owx *  wy * owz * Exc(jg  ,kg+1,lg  )
        +      wx *  wy * owz * Exc(jg-1,kg+1,lg  )
        +     owx * owy *  wz * Exc(jg  ,kg  ,lg+1)
        +      wx * owy *  wz * Exc(jg-1,kg  ,lg+1)
        +     owx *  wy *  wz * Exc(jg  ,kg+1,lg+1)
        +      wx *  wy *  wz * Exc(jg-1,kg+1,lg+1);

    // interp from fine staggered to fine nodal
    Real ef = 0.5_rt*(Exf_zeropad(j-1,k,l) + Exf_zeropad(j,k,l));

#endif

    Exa(j,k,l) = eg + (ef-ec);
}

AMREX_GPU_DEVICE AMREX_FORCE_INLINE
void warpx_interp_nd_efield_y (int j, int k, int l,
                               amrex::Array4<amrex::Real> const& Eya,
                               amrex::Array4<amrex::Real const> const& Eyf,
                               amrex::Array4<amrex::Real const> const& Eyc,
                               amrex::Array4<amrex::Real const> const& Eyg)
{
    using namespace amrex;

    // Pad Eyf with zeros beyond ghost cells for out-of-bound accesses
    const auto Eyf_zeropad = [Eyf] (const int jj, const int kk, const int ll) noexcept
    {
        return Eyf.contains(jj,kk,ll) ? Eyf(jj,kk,ll) : 0.0_rt;
    };

    int jg = amrex::coarsen(j,2);
    Real wx = (j == jg*2) ? 0.0_rt : 0.5_rt;
    Real owx = 1.0_rt-wx;

    int kg = amrex::coarsen(k,2);
    Real wy = (k == kg*2) ? 0.0_rt : 0.5_rt;
    Real owy = 1.0_rt-wy;



#if defined(WARPX_DIM_1D_Z)

    // interp from coarse nodal to fine nodal
    Real eg = owx * Eyg(jg  ,0,0)
        +      wx * Eyg(jg+1,0,0);

    // interp from coarse staggered to fine nodal
    Real ec = owx * Eyc(jg  ,0,0)
        +      wx * Eyc(jg+1,0,0);

    // interp from fine staggered to fine nodal
    Real ef = Eyf_zeropad(j,0,0);
    amrex::ignore_unused(owy);

#elif defined(WARPX_DIM_XZ) || defined(WARPX_DIM_RZ)

    // interp from coarse nodal to fine nodal
    Real eg = owx * owy * Eyg(jg  ,kg  ,0)
        +     owx *  wy * Eyg(jg  ,kg+1,0)
        +      wx * owy * Eyg(jg+1,kg  ,0)
        +      wx *  wy * Eyg(jg+1,kg+1,0);

    // interp from coarse staggered to fine nodal (Eyc is actually nodal)
    Real ec = owx * owy * Eyc(jg  ,kg  ,0)
        +     owx *  wy * Eyc(jg  ,kg+1,0)
        +      wx * owy * Eyc(jg+1,kg  ,0)
        +      wx *  wy * Eyc(jg+1,kg+1,0);

    // interp from fine staggered to fine nodal
    Real ef = Eyf_zeropad(j,k,0);

#else

    int lg = amrex::coarsen(l,2);
    Real wz = (l == lg*2) ? 0.0 : 0.5;
    Real owz = 1.0_rt-wz;

    // interp from coarse nodal to fine nodal
    Real eg = owx * owy * owz * Eyg(jg  ,kg  ,lg  )
        +      wx * owy * owz * Eyg(jg+1,kg  ,lg  )
        +     owx *  wy * owz * Eyg(jg  ,kg+1,lg  )
        +      wx *  wy * owz * Eyg(jg+1,kg+1,lg  )
        +     owx * owy *  wz * Eyg(jg  ,kg  ,lg+1)
        +      wx * owy *  wz * Eyg(jg+1,kg  ,lg+1)
        +     owx *  wy *  wz * Eyg(jg  ,kg+1,lg+1)
        +      wx *  wy *  wz * Eyg(jg+1,kg+1,lg+1);

    // interp from coarse staggered to fine nodal
    wy = 0.5_rt-wy;  owy = 1.0_rt-wy;
    Real ec = owx * owy * owz * Eyc(jg  ,kg  ,lg  )
        +      wx * owy * owz * Eyc(jg+1,kg  ,lg  )
        +     owx *  wy * owz * Eyc(jg  ,kg-1,lg  )
        +      wx *  wy * owz * Eyc(jg+1,kg-1,lg  )
        +     owx * owy *  wz * Eyc(jg  ,kg  ,lg+1)
        +      wx * owy *  wz * Eyc(jg+1,kg  ,lg+1)
        +     owx *  wy *  wz * Eyc(jg  ,kg-1,lg+1)
        +      wx *  wy *  wz * Eyc(jg+1,kg-1,lg+1);

    // interp from fine staggered to fine nodal
    Real ef = 0.5_rt*(Eyf_zeropad(j,k-1,l) + Eyf_zeropad(j,k,l));

#endif

    Eya(j,k,l) = eg + (ef-ec);
}

AMREX_GPU_DEVICE AMREX_FORCE_INLINE
void warpx_interp_nd_efield_z (int j, int k, int l,
                               amrex::Array4<amrex::Real> const& Eza,
                               amrex::Array4<amrex::Real const> const& Ezf,
                               amrex::Array4<amrex::Real const> const& Ezc,
                               amrex::Array4<amrex::Real const> const& Ezg)
{
    using namespace amrex;

    // Pad Ezf with zeros beyond ghost cells for out-of-bound accesses
    const auto Ezf_zeropad = [Ezf] (const int jj, const int kk, const int ll) noexcept
    {
        return Ezf.contains(jj,kk,ll) ? Ezf(jj,kk,ll) : 0.0_rt;
    };

    int jg = amrex::coarsen(j,2);
    Real wx = (j == jg*2) ? 0.0_rt : 0.5_rt;
    Real owx = 1.0_rt-wx;

    int kg = amrex::coarsen(k,2);
    Real wy = (k == kg*2) ? 0.0_rt : 0.5_rt;
    Real owy = 1.0_rt-wy;

#if defined(WARPX_DIM_1D_Z)

    // interp from coarse nodal to fine nodal
    Real eg = owx * Ezg(jg  ,0,0)
        +      wx * Ezg(jg+1,0,0);

    // interp from coarse staggered to fine nodal
    Real ec = owx * Ezc(jg  ,0,0)
        +      wx * Ezc(jg+1,0,0);

    // interp from fine staggered to fine nodal
    Real ef = 0.5_rt*(Ezf_zeropad(j-1,0,0) + Ezf_zeropad(j,0,0));
    amrex::ignore_unused(owy);

#elif defined(WARPX_DIM_XZ) || defined(WARPX_DIM_RZ)

    // interp from coarse nodal to fine nodal
    Real eg = owx * owy * Ezg(jg  ,kg  ,0)
        +     owx *  wy * Ezg(jg  ,kg+1,0)
        +      wx * owy * Ezg(jg+1,kg  ,0)
        +      wx *  wy * Ezg(jg+1,kg+1,0);

    // interp from coarse stagged to fine nodal
    wy = 0.5_rt-wy;  owy = 1.0_rt-wy;
    Real ec = owx * owy * Ezc(jg  ,kg  ,0)
        +     owx *  wy * Ezc(jg  ,kg-1,0)
        +      wx * owy * Ezc(jg+1,kg  ,0)
        +      wx *  wy * Ezc(jg+1,kg-1,0);

    // interp from fine staggered to fine nodal
    Real ef = 0.5_rt*(Ezf_zeropad(j,k-1,0) + Ezf_zeropad(j,k,0));

#else

    int lg = amrex::coarsen(l,2);
    Real wz = (l == lg*2) ? 0.0_rt : 0.5_rt;
    Real owz = 1.0_rt-wz;

    // interp from coarse nodal to fine nodal
    Real eg = owx * owy * owz * Ezg(jg  ,kg  ,lg  )
        +      wx * owy * owz * Ezg(jg+1,kg  ,lg  )
        +     owx *  wy * owz * Ezg(jg  ,kg+1,lg  )
        +      wx *  wy * owz * Ezg(jg+1,kg+1,lg  )
        +     owx * owy *  wz * Ezg(jg  ,kg  ,lg+1)
        +      wx * owy *  wz * Ezg(jg+1,kg  ,lg+1)
        +     owx *  wy *  wz * Ezg(jg  ,kg+1,lg+1)
        +      wx *  wy *  wz * Ezg(jg+1,kg+1,lg+1);

    // interp from coarse staggered to fine nodal
    wz = 0.5_rt-wz;  owz = 1.0_rt-wz;
    Real ec = owx * owy * owz * Ezc(jg  ,kg  ,lg  )
        +      wx * owy * owz * Ezc(jg+1,kg  ,lg  )
        +     owx *  wy * owz * Ezc(jg  ,kg+1,lg  )
        +      wx *  wy * owz * Ezc(jg+1,kg+1,lg  )
        +     owx * owy *  wz * Ezc(jg  ,kg  ,lg-1)
        +      wx * owy *  wz * Ezc(jg+1,kg  ,lg-1)
        +     owx *  wy *  wz * Ezc(jg  ,kg+1,lg-1)
        +      wx *  wy *  wz * Ezc(jg+1,kg+1,lg-1);

    // interp from fine staggered to fine nodal
    Real ef = 0.5_rt*(Ezf_zeropad(j,k,l-1) + Ezf_zeropad(j,k,l));

#endif

    Eza(j,k,l) = eg + (ef-ec);
}

/**
 * \brief Arbitrary-order interpolation function used to center a given MultiFab between two grids
 * with different staggerings. The arbitrary-order interpolation is based on the Fornberg coefficients.
 * The result is stored in the output array \c dst_arr.
 *
 * \param[in] j index along x of the output array
 * \param[in] k index along y (in 3D) or z (in 2D) of the output array
 * \param[in] l index along z (in 3D, \c l = 0 in 2D) of the output array
 * \param[in,out] dst_arr output array where interpolated values are stored
 * \param[in] src_arr input array storing the values used for interpolation
 * \param[in] dst_stag \c IndexType of the output array
 * \param[in] src_stag \c IndexType of the input array
 * \param[in] nox order of finite-order centering along x
 * \param[in] noy order of finite-order centering along y
 * \param[in] noz order of finite-order centering along z
 * \param[in] stencil_coeffs_x array of ordered Fornberg coefficients for finite-order centering stencil along x
 * \param[in] stencil_coeffs_y array of ordered Fornberg coefficients for finite-order centering stencil along y
 * \param[in] stencil_coeffs_z array of ordered Fornberg coefficients for finite-order centering stencil along z
 */
AMREX_GPU_DEVICE AMREX_FORCE_INLINE
void warpx_interp (const int j,
                   const int k,
                   const int l,
                   amrex::Array4<amrex::Real      > const& dst_arr,
                   amrex::Array4<amrex::Real const> const& src_arr,
                   const amrex::IntVect& dst_stag,
                   const amrex::IntVect& src_stag,
                   const int nox = 2,
                   const int noy = 2,
                   const int noz = 2,
                   amrex::Real const* stencil_coeffs_x = nullptr,
                   amrex::Real const* stencil_coeffs_y = nullptr,
                   amrex::Real const* stencil_coeffs_z = nullptr)
{
    using namespace amrex;

    // Pad input array with zeros beyond ghost cells
    // for out-of-bound accesses due to large-stencil operations
    const auto src_arr_zeropad = [src_arr] (const int jj, const int kk, const int ll) noexcept
    {
        return src_arr.contains(jj,kk,ll) ? src_arr(jj,kk,ll) : 0.0_rt;
    };

    // Avoid compiler warnings
#if defined(WARPX_DIM_1D_Z)
    amrex::ignore_unused(nox, noy, stencil_coeffs_x, stencil_coeffs_y);
#elif defined(WARPX_DIM_XZ) || defined(WARPX_DIM_RZ)
    amrex::ignore_unused(noy, stencil_coeffs_y);
#endif

    // If dst_nodal = true , we are centering from a staggered grid to a nodal grid
    // If dst_nodal = false, we are centering from a nodal grid to a staggered grid
    const bool dst_nodal = (dst_stag == amrex::IntVect::TheNodeVector());

    // See 1D examples below to understand the meaning of this integer shift
    const int shift = (dst_nodal) ? 0 : 1;

    // Staggering (s = 0 if cell-centered, s = 1 if nodal)
    const int sj = (dst_nodal) ? src_stag[0] : dst_stag[0];
#if (AMREX_SPACEDIM >= 2)
    const int sk = (dst_nodal) ? src_stag[1] : dst_stag[1];
#endif
#if defined(WARPX_DIM_3D)
    const int sl = (dst_nodal) ? src_stag[2] : dst_stag[2];
#endif

    // Interpolate along j,k,l only if source MultiFab is staggered along j,k,l
    const bool interp_j = (sj == 0);
#if (AMREX_SPACEDIM >= 2)
    const bool interp_k = (sk == 0);
#endif
#if defined(WARPX_DIM_3D)
    const bool interp_l = (sl == 0);
#endif

#if   defined(WARPX_DIM_1D_Z)
    const int noj = noz;
#elif defined(WARPX_DIM_XZ) || defined(WARPX_DIM_RZ)
    const int noj = nox;
    const int nok = noz;
#elif defined(WARPX_DIM_3D)
    const int noj = nox;
    const int nok = noy;
    const int nol = noz;
#endif

    // Additional normalization factor
    const amrex::Real wj = (interp_j) ? 0.5_rt : 1.0_rt;
#if   defined(WARPX_DIM_1D_Z)
    constexpr amrex::Real wk = 1.0_rt;
    constexpr amrex::Real wl = 1.0_rt;
#elif defined(WARPX_DIM_XZ) || defined(WARPX_DIM_RZ)
    const amrex::Real wk = (interp_k) ? 0.5_rt : 1.0_rt;
    constexpr amrex::Real wl = 1.0_rt;
#elif defined(WARPX_DIM_3D)
    const amrex::Real wk = (interp_k) ? 0.5_rt : 1.0_rt;
    const amrex::Real wl = (interp_l) ? 0.5_rt : 1.0_rt;
#endif

    // Min and max for interpolation loop along j
    const int jmin = (interp_j) ? j - noj/2 + shift     : j;
    const int jmax = (interp_j) ? j + noj/2 + shift - 1 : j;

    // Min and max for interpolation loop along k
#if defined(WARPX_DIM_1D_Z)
    // k = 0 always
    const int kmin = k;
    const int kmax = k;
#else
    const int kmin = (interp_k) ? k - nok/2 + shift     : k;
    const int kmax = (interp_k) ? k + nok/2 + shift - 1 : k;
#endif

    // Min and max for interpolation loop along l
#if (AMREX_SPACEDIM <= 2)
    // l = 0 always
    const int lmin = l;
    const int lmax = l;
#elif defined(WARPX_DIM_3D)
    const int lmin = (interp_l) ? l - nol/2 + shift     : l;
    const int lmax = (interp_l) ? l + nol/2 + shift - 1 : l;
#endif

    // Number of interpolation points
    const int nj = jmax - jmin;
    const int nk = kmax - kmin;
    const int nl = lmax - lmin;

    // Example of 1D centering from nodal grid to nodal grid (simple copy):
    //
    //         j
    // --o-----o-----o--  result(j) = f(j)
    // --o-----o-----o--
    //  j-1    j    j+1
    //
    // Example of 1D linear centering from staggered grid to nodal grid:
    //
    //         j
    // --o-----o-----o--  result(j) = (f(j-1) + f(j)) / 2
    // -----x-----x-----
    //     j-1    j
    //
    // Example of 1D linear centering from nodal grid to staggered grid:
    // (note the shift of +1 in the indices with respect to the case above, see variable "shift")
    //
    //         j
    // --x-----x-----x--  result(j) = (f(j) + f(j+1)) / 2
    // -----o-----o-----
    //      j    j+1
    //
    // Example of 1D finite-order centering from staggered grid to nodal grid:
    //
    //                     j
    // --o-----o-----o-----o-----o-----o-----o--  result(j) = c_0 * (f(j-1) + f(j)  ) / 2
    // -----x-----x-----x-----x-----x-----x-----            + c_1 * (f(j-2) + f(j+1)) / 2
    //     j-3   j-2   j-1    j    j+1   j+2                + c_2 * (f(j-3) + f(j+2)) / 2
    //     c_2   c_1   c_0   c_0   c_1   c_2                + ...
    //
    // Example of 1D finite-order centering from nodal grid to staggered grid:
    // (note the shift of +1 in the indices with respect to the case above, see variable "shift")
    //
    //                     j
    // --x-----x-----x-----x-----x-----x-----x--  result(j) = c_0 * (f(j)   + f(j+1)) / 2
    // -----o-----o-----o-----o-----o-----o-----            + c_1 * (f(j-1) + f(j+2)) / 2
    //     j-2   j-1    j    j+1   j+2   j+3                + c_2 * (f(j-2) + f(j+3)) / 2
    //     c_2   c_1   c_0   c_0   c_1   c_2                + ...

    amrex::Real res = 0.0_rt;

    amrex::Real cj = 1.0_rt;
    amrex::Real ck = 1.0_rt;
    amrex::Real cl = 1.0_rt;

#if defined(WARPX_DIM_1D_Z)
    amrex::Real const* scj = stencil_coeffs_z;
#elif defined(WARPX_DIM_XZ) || defined(WARPX_DIM_RZ)
    amrex::Real const* scj = stencil_coeffs_x;
    amrex::Real const* sck = stencil_coeffs_z;
#elif defined(WARPX_DIM_3D)
    amrex::Real const* scj = stencil_coeffs_x;
    amrex::Real const* sck = stencil_coeffs_y;
    amrex::Real const* scl = stencil_coeffs_z;
#endif

    for (int ll = 0; ll <= nl; ll++)
    {
#if defined(WARPX_DIM_3D)
        if (interp_l) cl = scl[ll];
#endif
        for (int kk = 0; kk <= nk; kk++)
        {
#if (AMREX_SPACEDIM >= 2)
            if (interp_k) ck = sck[kk];
#endif
            for (int jj = 0; jj <= nj; jj++)
            {
                if (interp_j) cj = scj[jj];

                res += cj * ck * cl * src_arr_zeropad(jmin+jj,kmin+kk,lmin+ll);
            }
        }
    }

    dst_arr(j,k,l) = wj * wk * wl * res;
}

#endif<|MERGE_RESOLUTION|>--- conflicted
+++ resolved
@@ -51,33 +51,18 @@
     amrex::Real wk;
     amrex::Real wl;
 
-    // Interpolate from coarse grid to fine grid using either 1 point with weight 1, if both grids
-    // are cell-centered, or 2 points with weights depending on the distance, if both grids are nodal
+    // Interpolate from coarse grid to fine grid using 2 points 
+    // with weights depending on the distance, for both nodal and cell-centered grids
     amrex::Real res = 0.0_rt;
     for         (int jj = 0; jj < nj; jj++) {
         for     (int kk = 0; kk < nk; kk++) {
             for (int ll = 0; ll < nl; ll++) {
-<<<<<<< HEAD
 		wj = (sj == 0) ? (rj - amrex::Math::abs(j + 0.5_rt - (jc + jj + 0.5_rt) * rj)) / static_cast<amrex::Real>(rj)
                                : (rj - amrex::Math::abs(j          - (jc + jj         ) * rj)) / static_cast<amrex::Real>(rj);
                 wk = (sk == 0) ? (rk - amrex::Math::abs(k + 0.5_rt - (kc + kk + 0.5_rt) * rk)) / static_cast<amrex::Real>(rk)
                                : (rk - amrex::Math::abs(k          - (kc + kk         ) * rk)) / static_cast<amrex::Real>(rk);
                 wl = (sl == 0) ? (rl - amrex::Math::abs(l + 0.5_rt - (lc + ll + 0.5_rt) * rl)) / static_cast<amrex::Real>(rl)
                                : (rl - amrex::Math::abs(l          - (lc + ll         ) * rl)) / static_cast<amrex::Real>(rl);
-=======
-                wj = (sj == 0) ? (rj - amrex::Math::abs(j + 0.5 - (jc + jj + 0.5) * rj))
-                                          / static_cast<amrex::Real>(rj)
-                 : (rj - amrex::Math::abs(j - (jc + jj) * rj))
-                                          / static_cast<amrex::Real>(rj);
-                wk = (sk == 0) ? (rk - amrex::Math::abs(k + 0.5 - (kc + kk + 0.5) * rk))
-                                          / static_cast<amrex::Real>(rk)
-                 : (rk - amrex::Math::abs(k - (kc + kk) * rk))
-                                          / static_cast<amrex::Real>(rk);
-                wl = (sl == 0) ? (rl - amrex::Math::abs(l + 0.5 - (lc + ll + 0.5) * rl))
-                                          / static_cast<amrex::Real>(rl)
-                 : (rl - amrex::Math::abs(l - (lc + ll) * rl))
-                                          / static_cast<amrex::Real>(rl);
->>>>>>> 72c02f35
                 res += wj * wk * wl * arr_coarse_zeropad(jc+jj,kc+kk,lc+ll);
             }
         }
