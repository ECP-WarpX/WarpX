--- conflicted
+++ resolved
@@ -37,18 +37,18 @@
 #ifdef USE_ACC_LASER_SUBROUTINE
     call warpx_gaussian_laser_acc( np, Xp, Yp, t, &
       wavelength, e_max, waist, duration, t_peak, f, amplitude, &
-      zeta, beta, phi2 )
+      zeta, beta, phi2, theta_stc  )
 
   end subroutine warpx_gaussian_laser
-    
+
   subroutine warpx_gaussian_laser_acc( np, Xp, Yp, t, &
       wavelength, e_max, waist, duration, t_peak, f, amplitude, &
-      zeta, beta, phi2 )
+      zeta, beta, phi2, theta_stc  )
 
     integer(c_long), intent(in) :: np
     real(amrex_real), intent(in)    :: Xp(np),Yp(np)
     real(amrex_real), intent(in)    :: e_max, t, t_peak, wavelength, duration, f, waist
-    real(amrex_real), intent(in)    :: zeta, beta, phi2
+    real(amrex_real), intent(in)    :: zeta, beta, phi2, theta_stc 
     real(amrex_real), intent(inout) :: amplitude(np)
 
     integer(c_long)  :: i
@@ -58,7 +58,7 @@
                         stc_exponent, stcfactor
     complex*16, parameter :: j=cmplx(0., 1.)
 #endif
-    
+
     ! This function uses the complex expression of a Gaussian laser
     ! (Including Gouy phase and laser oscillations)
 
@@ -70,13 +70,13 @@
     ! laser diffraction, and phase front curvature
     diffract_factor = 1 + j * f * 2./(k0*waist**2)
     inv_complex_waist_2 = 1./( waist**2 * diffract_factor )
-    
+
     ! Time stretching due to STCs and phi2 complex envelope
-    ! (1 if zeta=0, beta=0, phi2=0) 
+    ! (1 if zeta=0, beta=0, phi2=0)
    stretch_factor = 1. + &
         4*(zeta + beta*f)**2 * (inv_tau2*inv_complex_waist_2) + &
         2*j*(phi2 - beta**2*k0*f) * inv_tau2
-    
+
     ! Amplitude and monochromatic oscillations
     prefactor = e_max * exp( j * oscillation_phase )
 
@@ -94,16 +94,11 @@
     !$acc loop
     do i = 1, np
       ! Exp argument for the temporal gaussian envelope + STCs
-<<<<<<< HEAD
-      stc_exponent = 1./stretch_factor * inv_tau2 * &
-          (t - t_peak - beta*k0*Xp(i) - 2*j*Xp(i)*( zeta - beta*f ) * &
-=======
       stc_exponent = 1./stretch_factor * inv_tau2 * \
           (t - t_peak - beta*k0*(Xp(i)*cos(theta_stc) + Yp(i)*sin(theta_stc)) -\
           2*j*(Xp(i)*cos(theta_stc) + Yp(i)*sin(theta_stc))*( zeta - beta*f ) *\
->>>>>>> 8785095f
-          inv_complex_waist_2)**2 
-      ! stcfactor = everything but complex transverse envelope 
+          inv_complex_waist_2)**2
+      ! stcfactor = everything but complex transverse envelope
       stcfactor = prefactor * exp( - stc_exponent )
       ! Exp argument for transverse envelope
       exp_argument = - ( Xp(i)*Xp(i) + Yp(i)*Yp(i) ) * inv_complex_waist_2
@@ -118,7 +113,7 @@
 #else
   end subroutine warpx_gaussian_laser
 #endif
-  
+
   ! Harris function for the laser temporal profile
   subroutine warpx_harris_laser( np, Xp, Yp, t, &
       wavelength, e_max, waist, duration, f, amplitude ) &
@@ -138,7 +133,7 @@
             wavelength, e_max, waist, duration, f, amplitude )
 
   end subroutine warpx_harris_laser
-       
+
   subroutine warpx_harris_laser_acc( np, Xp, Yp, t, &
           wavelength, e_max, waist, duration, f, amplitude )
 
@@ -190,7 +185,7 @@
 #else
   end subroutine warpx_harris_laser
 #endif
-  
+
   ! Parse function from the input script for the laser temporal profile
   subroutine parse_function_laser( np, Xp, Yp, t, amplitude, parser_instance_number ) bind(C, name="parse_function_laser")
        integer(c_long), intent(in) :: np
@@ -217,7 +212,7 @@
     real(amrex_real), intent(in) :: xp(np), yp(np), zp(np)
     real(amrex_real), intent(in) :: u_Xx, u_Xy, u_Xz
     real(amrex_real), intent(in) :: u_Yx, u_Yy, u_Yz
-    real(amrex_real), intent(in) :: positionx, positiony, positionz    
+    real(amrex_real), intent(in) :: positionx, positiony, positionz
     real(amrex_real), intent(out) :: plane_Xp(np), plane_Yp(np)
     integer :: ip
 
@@ -235,7 +230,7 @@
     real(amrex_real), intent(in) :: xp(np), yp(np), zp(np)
     real(amrex_real), intent(in) :: u_Xx, u_Xy, u_Xz
     real(amrex_real), intent(in) :: u_Yx, u_Yy, u_Yz
-    real(amrex_real), intent(in) :: positionx, positiony, positionz    
+    real(amrex_real), intent(in) :: positionx, positiony, positionz
     real(amrex_real), intent(out) :: plane_Xp(np), plane_Yp(np)
     integer :: ip
 #endif
@@ -292,19 +287,19 @@
     integer(c_long), intent(in) :: np
     real(amrex_real), intent(in) :: amplitude_E(np), wp(np)
     real(amrex_real), intent(inout) :: xp(np), yp(np), zp(np)
-    real(amrex_real), intent(out) :: uxp(np), uyp(np), uzp(np), giv(np)    
+    real(amrex_real), intent(out) :: uxp(np), uyp(np), uzp(np), giv(np)
     real(amrex_real), intent(in) :: p_Xx, p_Xy, p_Xz
     real(amrex_real), intent(in) :: nvecx, nvecy, nvecz
     real(amrex_real), intent(in) :: c, beta_boost, gamma_boost, mobility, dt
 #endif
-    
+
     real(amrex_real)     :: vx, vy, vz, v_over_c, sign_charge, gamma
     integer  :: ip
 
     !$acc parallel deviceptr(amplitude_E, wp, xp, yp, zp, uxp, uyp, uzp, giv)
     !$acc loop
     do ip = 1, np
-       ! Calculate the velocity according to the amplitude of E       
+       ! Calculate the velocity according to the amplitude of E
        sign_charge = SIGN( 1.0_amrex_real, wp(ip) )
        v_over_c = sign_charge * mobility * amplitude_E(ip)
        ! The velocity is along the laser polarization p_X
@@ -338,5 +333,5 @@
 #else
   end subroutine update_laser_particle
 #endif
-  
+
 end module warpx_laser_module