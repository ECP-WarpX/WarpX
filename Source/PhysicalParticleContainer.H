--- conflicted
+++ resolved
@@ -105,10 +105,7 @@
     bool do_backward_propagation = false;
 
     int GetRefineFac(const amrex::Real x, const amrex::Real y, const amrex::Real z);
-<<<<<<< HEAD
-=======
     std::unique_ptr<amrex::IArrayBox> m_refined_injection_mask = nullptr;
->>>>>>> 954a2f12
     
 };
 
