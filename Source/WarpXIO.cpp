--- conflicted
+++ resolved
@@ -18,11 +18,7 @@
     }
     
     {
-<<<<<<< HEAD
 	const Array<std::string> varnames {"jx", "jy", "jz", "Ex", "Ey", "Ez", "Bx", "By", "Bz"};
-=======
-	Array<std::string> varnames {"jx", "jy", "jz", "Ex", "Ey", "Ez", "Bx", "By", "Bz"};
->>>>>>> f8df9004
 
 	Array<std::unique_ptr<MultiFab> > mf(finest_level+1);
     
@@ -32,20 +28,7 @@
 	    const int ngrow = 0;
 	    mf[lev].reset(new MultiFab(grids[lev], ncomp, ngrow, dmap[lev]));
 
-<<<<<<< HEAD
-	    int dcomp = 0;
-	    BoxLib::average_edge_to_cellcenter(*mf[lev], dcomp,
-					       BoxLib::GetArrOfConstPtrs(current[lev]));
-
-	    dcomp += 3;
-	    BoxLib::average_edge_to_cellcenter(*mf[lev], dcomp,
-					       BoxLib::GetArrOfConstPtrs(Efield[lev]));
-
-	    dcomp += 3;
-	    BoxLib::average_face_to_cellcenter(*mf[lev], dcomp,
-					       BoxLib::GetArrOfConstPtrs(Bfield[lev]));
-=======
-	    std::vector<MultiFab*> srcmf(BL_SPACEDIM);
+	    Array<const MultiFab*> srcmf(BL_SPACEDIM);
 	    PackPlotDataPtrs(srcmf, current[lev]);
 	    int dcomp = 0;
 	    BoxLib::average_edge_to_cellcenter(*mf[lev], dcomp, srcmf);
@@ -69,7 +52,6 @@
 	    MultiFab::Copy(*mf[lev], *mf[lev], dcomp+1, dcomp+2, 1, ngrow);
 	    WarpX::Copy(*mf[lev], dcomp+1, 1, *Bfield[lev][1], 0);
 #endif
->>>>>>> f8df9004
 	}
     
 	Array<const MultiFab*> mf2(finest_level+1);
@@ -183,7 +165,7 @@
 }
 
 void
-WarpX::PackPlotDataPtrs(std::vector<MultiFab*>& pmf,
+WarpX::PackPlotDataPtrs(Array<const MultiFab*>& pmf,
 			const Array<std::unique_ptr<MultiFab> >& data)
 {
     BL_ASSERT(pmf.size() == BL_SPACEDIM);
