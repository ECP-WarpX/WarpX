--- conflicted
+++ resolved
@@ -36,12 +36,6 @@
     PhotonParticleContainer (amrex::AmrCore* amr_core,
                                     int ispecies,
                                     const std::string& name);
-<<<<<<< HEAD
-    ~PhotonParticleContainer () override = default;
-
-    void InitData() override;
-
-=======
     ~PhotonParticleContainer () override {}
 
     PhotonParticleContainer ( PhotonParticleContainer const &)             = delete;
@@ -51,7 +45,6 @@
 
     void InitData() override;
 
->>>>>>> f6cb58d7
     void Evolve (int lev,
                          const amrex::MultiFab& Ex,
                          const amrex::MultiFab& Ey,
