/* Copyright 2021 Andrew Myers
 *
 * This file is part of WarpX.
 *
 * License: BSD-3-Clause-LBNL
 */
#include "EmbeddedBoundary/DistanceToEB.H"
#include "WarpX.H"
#include "Particles/ParticleBoundaryBuffer.H"
#include "Particles/MultiParticleContainer.H"
#include "Utils/TextMsg.H"
#include "Utils/WarpXProfilerWrapper.H"
#include "Particles/Pusher/GetAndSetPosition.H"
#include "Particles/Pusher/UpdatePosition.H"

#include <ablastr/particles/NodalFieldGather.H>

#include <AMReX_Geometry.H>
#include <AMReX_ParmParse.H>
#include <AMReX_Reduce.H>
#include <AMReX_Tuple.H>
#include <AMReX.H>
#include <AMReX_Algorithm.H>

struct IsOutsideDomainBoundary {
    amrex::GpuArray<amrex::Real, AMREX_SPACEDIM> m_plo;
    amrex::GpuArray<amrex::Real, AMREX_SPACEDIM> m_phi;
    int m_idim;
    int m_iside;

    template <typename SrcData>
    AMREX_GPU_HOST_DEVICE AMREX_FORCE_INLINE
    int operator() (const SrcData& src,
                    int ip, const amrex::RandomEngine& /*engine*/) const noexcept
    {
        const auto& p = src.getSuperParticle(ip);
        if (m_iside == 0) {
            if (p.pos(m_idim) < m_plo[m_idim]) { return 1; }
        } else {
            if (p.pos(m_idim) >= m_phi[m_idim]) { return 1; }
        }
        return 0;
    }
};
#ifdef AMREX_USE_EB
struct FindBoundaryIntersection {
    const int m_index;
    const int m_step;
    const amrex::Real m_dt;
    amrex::Array4<const amrex::Real> m_phiarr;
    amrex::GpuArray<amrex::Real, AMREX_SPACEDIM> m_dxi;
    amrex::GpuArray<amrex::Real, AMREX_SPACEDIM> m_plo;

    template <typename DstData, typename SrcData>
    AMREX_GPU_HOST_DEVICE
    void operator() (const DstData& dst, const SrcData& src,
                     int src_i, int dst_i) const noexcept
    {
        // Copy all particle attributes, from the source to the destination
        dst.m_aos[dst_i] = src.m_aos[src_i];
        for (int j = 0; j < SrcData::NAR; ++j) {
            dst.m_rdata[j][dst_i] = src.m_rdata[j][src_i];
        }
        for (int j = 0; j < src.m_num_runtime_real; ++j) {
            dst.m_runtime_rdata[j][dst_i] = src.m_runtime_rdata[j][src_i];
        }
        for (int j = 0; j < src.m_num_runtime_int; ++j) {
            dst.m_runtime_idata[j][dst_i] = src.m_runtime_idata[j][src_i];
        }

        // Modify the position of the destination particle:
        // Move it to the point of intersection with the embedded boundary
        // (which is found by using a bisection algorithm)

        const auto& p = dst.getSuperParticle(dst_i);
        amrex::ParticleReal xp, yp, zp;
        get_particle_position( p, xp, yp, zp );
        amrex::ParticleReal const ux = dst.m_rdata[PIdx::ux][dst_i];
        amrex::ParticleReal const uy = dst.m_rdata[PIdx::uy][dst_i];
        amrex::ParticleReal const uz = dst.m_rdata[PIdx::uz][dst_i];

        // Bisection algorithm to find the point where phi(x,y,z)=0 (i.e. on the embedded boundary)

        // Temporary variables to avoid implicit capture
        amrex::Real dt = m_dt;
        amrex::Array4<const amrex::Real> phiarr = m_phiarr;
        amrex::GpuArray<amrex::Real, AMREX_SPACEDIM> dxi = m_dxi;
        amrex::GpuArray<amrex::Real, AMREX_SPACEDIM> plo = m_plo;

        amrex::Real dt_fraction = amrex::bisect( 0.0, 1.0,
            [=] (amrex::Real dt_frac) {
                int i, j, k;
                amrex::Real W[AMREX_SPACEDIM][2];
                amrex::Real x_temp=xp, y_temp=yp, z_temp=zp;
                UpdatePosition(x_temp, y_temp, z_temp, ux, uy, uz, -dt_frac*dt);
                ablastr::particles::compute_weights(x_temp, y_temp, z_temp, plo, dxi, i, j, k, W);
                amrex::Real phi_value  = ablastr::particles::interp_field_nodal(i, j, k, W, phiarr);
                return phi_value;
            } );

        // record the real time on the destination
        dst.m_runtime_rdata[m_index][dst_i] = m_step*m_dt + (1- dt_fraction)*m_dt;

        // Now that dt_fraction has be obtained (with bisect)
        // Save the corresponding position of the particle at the boundary
        amrex::Real x_temp=xp, y_temp=yp, z_temp=zp;
        UpdatePosition(x_temp, y_temp, z_temp, ux, uy, uz, -dt_fraction*m_dt);
<<<<<<< HEAD

        // record the components of the normal on the destination
        int i, j, k;
        amrex::Real W[AMREX_SPACEDIM][2];
        ablastr::particles::compute_weights(x_temp, y_temp, z_temp, plo, dxi, i, j, k, W);
        int ic, jc, kc; // Cell-centered indices
        amrex::Real Wc[AMREX_SPACEDIM][2]; // Cell-centered weight
        int nodal;
        ablastr::particles::compute_weights(x_temp, y_temp, z_temp, plo, dxi, ic, jc, kc, Wc, nodal=0); // nodal=0 to calculate the weights in respect to the cell-centered nodes
        amrex::RealVect normal = DistanceToEB::interp_normal(i, j, k, W, ic, jc, kc, Wc, phiarr, dxi);
        DistanceToEB::normalize(normal);

#if (defined WARPX_DIM_3D)
        dst.m_aos[dst_i].pos(0) = x_temp;
        dst.m_aos[dst_i].pos(1) = y_temp;
        dst.m_aos[dst_i].pos(2) = z_temp;
        //save normal components
        dst.m_runtime_rdata[m_index+1][dst_i] = normal[0];
        dst.m_runtime_rdata[m_index+2][dst_i] = normal[1];
        dst.m_runtime_rdata[m_index+3][dst_i] = normal[2];
#elif (defined WARPX_DIM_XZ)
        dst.m_aos[dst_i].pos(0) = x_temp;
        dst.m_aos[dst_i].pos(1) = z_temp;
        //save normal components
        dst.m_runtime_rdata[m_index+1][dst_i] = normal[0];
        dst.m_runtime_rdata[m_index+2][dst_i] = 0.0;
        dst.m_runtime_rdata[m_index+3][dst_i] = normal[1];
=======

#if (defined WARPX_DIM_3D)
        dst.m_rdata[PIdx::x][dst_i] = x_temp;
        dst.m_rdata[PIdx::y][dst_i] = y_temp;
        dst.m_rdata[PIdx::z][dst_i] = z_temp;
#elif (defined WARPX_DIM_XZ)
        dst.m_rdata[PIdx::x][dst_i] = x_temp;
        dst.m_rdata[PIdx::z][dst_i] = z_temp;
>>>>>>> a06a85f9
#elif (defined WARPX_DIM_RZ)
        dst.m_rdata[PIdx::x][dst_i] = std::sqrt(x_temp*x_temp + y_temp*y_temp);
        dst.m_rdata[PIdx::theta][dst_i] = std::atan2(y_temp, x_temp);
<<<<<<< HEAD
        dst.m_aos[dst_i].pos(1) = z_temp;
        //save normal components
        amrex::Real theta=std::atan2(y_temp, x_temp);
        dst.m_runtime_rdata[m_index+1][dst_i] = normal[0]*std::cos(theta);
        dst.m_runtime_rdata[m_index+2][dst_i] = normal[0]*std::sin(theta);
        dst.m_runtime_rdata[m_index+3][dst_i] = normal[1];
#elif (defined WARPX_DIM_1D_Z)
        dst.m_aos[dst_i].pos(0) = z_temp;
        //normal not defined
        dst.m_runtime_rdata[m_index+1][dst_i] = 0.0;
        dst.m_runtime_rdata[m_index+2][dst_i] = 0.0;
        dst.m_runtime_rdata[m_index+3][dst_i] = 0.0;
=======
        dst.m_rdata[PIdx::z][dst_i] = z_temp;
#elif (defined WARPX_DIM_1D_Z)
        dst.m_rdata[PIdx::z][dst_i] = z_temp;
>>>>>>> a06a85f9
#endif
    }
};
#endif

struct CopyAndTimestamp {
    int m_index;
    int m_step;
    amrex::Real m_dt;

    template <typename DstData, typename SrcData>
    AMREX_GPU_HOST_DEVICE
    void operator() (const DstData& dst, const SrcData& src,
                     int src_i, int dst_i) const noexcept
    {
        dst.m_idcpu[dst_i] = src.m_idcpu[src_i];
        for (int j = 0; j < SrcData::NAR; ++j) {
            dst.m_rdata[j][dst_i] = src.m_rdata[j][src_i];
        }
        for (int j = 0; j < src.m_num_runtime_real; ++j) {
            dst.m_runtime_rdata[j][dst_i] = src.m_runtime_rdata[j][src_i];
        }
        for (int j = 0; j < src.m_num_runtime_int; ++j) {
            dst.m_runtime_idata[j][dst_i] = src.m_runtime_idata[j][src_i];
        }
        dst.m_runtime_rdata[m_index][dst_i] = m_step*m_dt;
    }
};






ParticleBoundaryBuffer::ParticleBoundaryBuffer ()
{
    m_particle_containers.resize(numBoundaries());
    m_do_boundary_buffer.resize(numBoundaries());
    m_do_any_boundary.resize(numBoundaries(), 0);
    m_boundary_names.resize(numBoundaries());

    for (int i = 0; i < numBoundaries(); ++i)
    {
        m_particle_containers[i].resize(numSpecies());
        m_do_boundary_buffer[i].resize(numSpecies(), 0);
    }

#if defined(WARPX_DIM_1D_Z)
    constexpr auto idx_zlo = 0;
    constexpr auto idx_zhi = 1;
#elif defined(WARPX_DIM_XZ) || defined(WARPX_DIM_RZ)
    constexpr auto idx_xlo = 0;
    constexpr auto idx_xhi = 1;
    constexpr auto idx_zlo = 2;
    constexpr auto idx_zhi = 3;
#else
    constexpr auto idx_xlo = 0;
    constexpr auto idx_xhi = 1;
    constexpr auto idx_ylo = 2;
    constexpr auto idx_yhi = 3;
    constexpr auto idx_zlo = 4;
    constexpr auto idx_zhi = 5;
#endif

    for (int ispecies = 0; ispecies < numSpecies(); ++ispecies)
    {
        const amrex::ParmParse pp_species(getSpeciesNames()[ispecies]);
#if defined(WARPX_DIM_1D_Z)
        pp_species.query("save_particles_at_zlo", m_do_boundary_buffer[idx_zlo][ispecies]);
        pp_species.query("save_particles_at_zhi", m_do_boundary_buffer[idx_zhi][ispecies]);
#elif defined(WARPX_DIM_XZ) || defined(WARPX_DIM_RZ)
        pp_species.query("save_particles_at_xlo", m_do_boundary_buffer[idx_xlo][ispecies]);
        pp_species.query("save_particles_at_xhi", m_do_boundary_buffer[idx_xhi][ispecies]);
        pp_species.query("save_particles_at_zlo", m_do_boundary_buffer[idx_zlo][ispecies]);
        pp_species.query("save_particles_at_zhi", m_do_boundary_buffer[idx_zhi][ispecies]);
#else
        pp_species.query("save_particles_at_xlo", m_do_boundary_buffer[idx_xlo][ispecies]);
        pp_species.query("save_particles_at_xhi", m_do_boundary_buffer[idx_xhi][ispecies]);
        pp_species.query("save_particles_at_ylo", m_do_boundary_buffer[idx_ylo][ispecies]);
        pp_species.query("save_particles_at_yhi", m_do_boundary_buffer[idx_yhi][ispecies]);
        pp_species.query("save_particles_at_zlo", m_do_boundary_buffer[idx_zlo][ispecies]);
        pp_species.query("save_particles_at_zhi", m_do_boundary_buffer[idx_zhi][ispecies]);
#endif
#ifdef AMREX_USE_EB
        pp_species.query("save_particles_at_eb", m_do_boundary_buffer[AMREX_SPACEDIM*2][ispecies]);
#endif
        // Set the flag whether the boundary is active or any species
        for (int i = 0; i < numBoundaries(); ++i) {
            if (m_do_boundary_buffer[i][ispecies]) { m_do_any_boundary[i] = 1; }
        }
    }

#if defined(WARPX_DIM_1D_Z)
    m_boundary_names[idx_zlo] = "zlo";
    m_boundary_names[idx_zhi] = "zhi";
#elif defined(WARPX_DIM_XZ) || defined(WARPX_DIM_RZ)
    m_boundary_names[idx_xlo] = "xlo";
    m_boundary_names[idx_xhi] = "xhi";
    m_boundary_names[idx_zlo] = "zlo";
    m_boundary_names[idx_zhi] = "zhi";
#else
    m_boundary_names[idx_xlo] = "xlo";
    m_boundary_names[idx_xhi] = "xhi";
    m_boundary_names[idx_ylo] = "ylo";
    m_boundary_names[idx_yhi] = "yhi";
    m_boundary_names[idx_zlo] = "zlo";
    m_boundary_names[idx_zhi] = "zhi";
#endif
#ifdef AMREX_USE_EB
    m_boundary_names[AMREX_SPACEDIM*2] =  "eb";
#endif

}

void ParticleBoundaryBuffer::printNumParticles () const {
    for (int idim = 0; idim < AMREX_SPACEDIM; ++idim)
    {
        for (int iside = 0; iside < 2; ++iside)
        {
            const auto& buffer = m_particle_containers[2*idim+iside];
            for (int i = 0; i < numSpecies(); ++i)
            {
                const auto np = buffer[i].isDefined() ? buffer[i].TotalNumberOfParticles(false) : 0;
                amrex::Print() << Utils::TextMsg::Info(
                    "Species " + getSpeciesNames()[i] + " has "
                    + std::to_string(np) + " particles in the boundary buffer "
                    + "for side " + std::to_string(iside) + " of dim " + std::to_string(idim)
                );
            }
        }
    }
#ifdef AMREX_USE_EB
    auto& buffer = m_particle_containers[2*AMREX_SPACEDIM];
    for (int i = 0; i < numSpecies(); ++i)
    {
        const auto np = buffer[i].isDefined() ? buffer[i].TotalNumberOfParticles(false) : 0;
        amrex::Print() << Utils::TextMsg::Info(
            "Species " + getSpeciesNames()[i] + " has "
            + std::to_string(np) + " particles in the EB boundary buffer"
        );
    }
#endif
}

void ParticleBoundaryBuffer::redistribute () {
    for (int i = 0; i < numBoundaries(); ++i)
    {
        auto& buffer = m_particle_containers[i];
        for (int ispecies = 0; ispecies < numSpecies(); ++ispecies)
        {
            auto& species_buffer = buffer[ispecies];
            if (species_buffer.isDefined()) {
                // do not remove particles with negative ids
                species_buffer.Redistribute(0, -1, 0, 0, false);
            }
        }
    }
}

const std::vector<std::string>& ParticleBoundaryBuffer::getSpeciesNames() const
{
    static bool initialized = false;
    if (!initialized)
    {
        const amrex::ParmParse pp_particles("particles");
        pp_particles.queryarr("species_names", m_species_names);
        initialized = true;
    }
    return m_species_names;
}

void ParticleBoundaryBuffer::clearParticles () {
    for (int i = 0; i < numBoundaries(); ++i)
    {
        clearParticles(i);
    }
}

void ParticleBoundaryBuffer::clearParticles (int const i) {
    auto& buffer = m_particle_containers[i];
    for (int ispecies = 0; ispecies < numSpecies(); ++ispecies)
    {
        auto& species_buffer = buffer[ispecies];
        if (species_buffer.isDefined()) { species_buffer.clearParticles(); }
    }
}

void ParticleBoundaryBuffer::gatherParticles (MultiParticleContainer& mypc,
                                              const amrex::Vector<const amrex::MultiFab*>& distance_to_eb)
{
    WARPX_PROFILE("ParticleBoundaryBuffer::gatherParticles");

    using PIter = amrex::ParConstIterSoA<PIdx::nattribs, 0>;
    const auto& warpx_instance = WarpX::GetInstance();
    const amrex::Geometry& geom = warpx_instance.Geom(0);
    auto plo = geom.ProbLoArray();
    auto phi = geom.ProbHiArray();

    for (int idim = 0; idim < AMREX_SPACEDIM; ++idim)
    {
        if (geom.isPeriodic(idim)) { continue; }
        for (int iside = 0; iside < 2; ++iside)
        {
            auto& buffer = m_particle_containers[2*idim+iside];
            for (int i = 0; i < numSpecies(); ++i)
            {
                if (!m_do_boundary_buffer[2*idim+iside][i]) { continue; }
                const WarpXParticleContainer& pc = mypc.GetParticleContainer(i);
                if (!buffer[i].isDefined())
                {
                    buffer[i] = pc.make_alike<amrex::PinnedArenaAllocator>();
                    buffer[i].AddRealComp("timestamp", false);
                }
                auto& species_buffer = buffer[i];
                for (int lev = 0; lev < pc.numLevels(); ++lev)
                {
                    const auto& plevel = pc.GetParticles(lev);
#ifdef AMREX_USE_OMP
#pragma omp parallel if (amrex::Gpu::notInLaunchRegion())
#endif
                    for(PIter pti(pc, lev); pti.isValid(); ++pti)
                    {
                        auto index = std::make_pair(pti.index(), pti.LocalTileIndex());
                        if(plevel.find(index) == plevel.end()) { continue; }

                        auto& ptile_buffer = species_buffer.DefineAndReturnParticleTile(
                                                        lev, pti.index(), pti.LocalTileIndex());
                        const auto& ptile = plevel.at(index);
                        auto np = ptile.numParticles();
                        if (np == 0) { continue; }

                        auto predicate = IsOutsideDomainBoundary{plo, phi, idim, iside};

                        const auto ptile_data = ptile.getConstParticleTileData();

                        amrex::ReduceOps<amrex::ReduceOpSum> reduce_op;
                        amrex::ReduceData<int> reduce_data(reduce_op);
                        {
                          WARPX_PROFILE("ParticleBoundaryBuffer::gatherParticles::count_out_of_bounds");
                          const amrex::RandomEngine rng{};
                          reduce_op.eval(np, reduce_data, [=] AMREX_GPU_HOST_DEVICE (int ip)
                                         { return predicate(ptile_data, ip, rng) ? 1 : 0; });
                        }

                        auto dst_index = ptile_buffer.numParticles();
                        {
                          WARPX_PROFILE("ParticleBoundaryBuffer::gatherParticles::resize");
                          ptile_buffer.resize(dst_index + amrex::get<0>(reduce_data.value()));
                        }
                        {
                          WARPX_PROFILE("ParticleBoundaryBuffer::gatherParticles::filterAndTransform");
                          auto& warpx = WarpX::GetInstance();
                          const auto dt = warpx.getdt(pti.GetLevel());
                          const int timestamp_index = ptile_buffer.NumRuntimeRealComps()-1;
                          const int timestep = warpx_instance.getistep(0);

                          amrex::filterAndTransformParticles(ptile_buffer, ptile,
                                                             predicate,
                                                             CopyAndTimestamp{timestamp_index, timestep, dt},
                                                             0, dst_index);
                        }
                    }
                }
            }
        }
    }

#ifdef AMREX_USE_EB
    WARPX_PROFILE("ParticleBoundaryBuffer::gatherParticles::EB");

    auto& buffer = m_particle_containers[m_particle_containers.size()-1];
    for (int i = 0; i < numSpecies(); ++i)
    {
        if (!m_do_boundary_buffer[AMREX_SPACEDIM*2][i]) continue;
        const auto& pc = mypc.GetParticleContainer(i);
        if (!buffer[i].isDefined())
        {
            buffer[i] = pc.make_alike<amrex::PinnedArenaAllocator>();
            buffer[i].AddRealComp("timestamp", false);
            buffer[i].AddRealComp("nx", false);
            buffer[i].AddRealComp("ny", false);
            buffer[i].AddRealComp("nz", false);
        }
        auto& species_buffer = buffer[i];
        for (int lev = 0; lev < pc.numLevels(); ++lev)
        {
            const auto& plevel = pc.GetParticles(lev);
            auto dxi = warpx_instance.Geom(lev).InvCellSizeArray();
#ifdef AMREX_USE_OMP
#pragma omp parallel if (amrex::Gpu::notInLaunchRegion())
#endif
            for(PIter pti(pc, lev); pti.isValid(); ++pti)
            {
                auto phiarr = (*distance_to_eb[lev])[pti].array();  // signed distance function
                auto index = std::make_pair(pti.index(), pti.LocalTileIndex());
                if(plevel.find(index) == plevel.end()) continue;

                const auto getPosition = GetParticlePosition<PIdx>(pti);
                auto& ptile_buffer = species_buffer.DefineAndReturnParticleTile(lev, pti.index(),
                                                                                pti.LocalTileIndex());
                const auto& ptile = plevel.at(index);
                auto np = ptile.numParticles();
                if (np == 0) { continue; }

                using SrcData = WarpXParticleContainer::ParticleTileType::ConstParticleTileDataType;
                auto predicate = [=] AMREX_GPU_HOST_DEVICE (const SrcData& /*src*/, const int ip)
                /* NVCC 11.3.109 chokes in C++17 on this: noexcept */
                  {
                    amrex::ParticleReal xp, yp, zp;
                    getPosition(ip, xp, yp, zp);

                    amrex::Real phi_value  = ablastr::particles::doGatherScalarFieldNodal(
                                                                      xp, yp, zp, phiarr, dxi, plo
                                                                      );
                    return phi_value < 0.0 ? 1 : 0;
                  };

                const auto ptile_data = ptile.getConstParticleTileData();

                amrex::ReduceOps<amrex::ReduceOpSum> reduce_op;
                amrex::ReduceData<int> reduce_data(reduce_op);
                {
                  WARPX_PROFILE("ParticleBoundaryBuffer::gatherParticles::count_out_of_boundsEB");
                  reduce_op.eval(np, reduce_data, [=] AMREX_GPU_HOST_DEVICE (int ip)
                                 { return predicate(ptile_data, ip) ? 1 : 0; });
                }

                auto dst_index = ptile_buffer.numParticles();
                {
                  WARPX_PROFILE("ParticleBoundaryBuffer::gatherParticles::resize_eb");
                  ptile_buffer.resize(dst_index + amrex::get<0>(reduce_data.value()));
                }
                auto& warpx = WarpX::GetInstance();
                const auto dt = warpx.getdt(pti.GetLevel());
                const int timestamp_index = ptile_buffer.NumRuntimeRealComps()-4;
                const int timestep = warpx_instance.getistep(0);

                {
                  WARPX_PROFILE("ParticleBoundaryBuffer::gatherParticles::filterTransformEB");
                  amrex::filterAndTransformParticles(ptile_buffer, ptile, predicate,
                                                     FindBoundaryIntersection{timestamp_index, timestep, dt, phiarr, dxi, plo}, 0, dst_index);
                }
            }
        }
    }
#else
    amrex::ignore_unused(distance_to_eb);
#endif
}

int ParticleBoundaryBuffer::getNumParticlesInContainer(
        const std::string species_name, int boundary, bool local) {

    auto& buffer = m_particle_containers[boundary];
    auto index = WarpX::GetInstance().GetPartContainer().getSpeciesID(species_name);

    if (buffer[index].isDefined()){
        return static_cast<int>(buffer[index].TotalNumberOfParticles(false, local));
    }
    else{
        return 0;
    }
}

PinnedMemoryParticleContainer &
ParticleBoundaryBuffer::getParticleBuffer(const std::string species_name, int boundary) {

    auto& buffer = m_particle_containers[boundary];
    auto index = WarpX::GetInstance().GetPartContainer().getSpeciesID(species_name);

    WARPX_ALWAYS_ASSERT_WITH_MESSAGE(m_do_boundary_buffer[boundary][index],
                                     "Attempted to get particle buffer for boundary "
                                     + std::to_string(boundary) + ", which is not used!");
    WARPX_ALWAYS_ASSERT_WITH_MESSAGE(buffer[index].isDefined(),
                                     "Tried to get a buffer that is not defined!");

    return buffer[index];
}

PinnedMemoryParticleContainer *
ParticleBoundaryBuffer::getParticleBufferPointer(const std::string species_name, int boundary) {

    auto& buffer = m_particle_containers[boundary];
    auto index = WarpX::GetInstance().GetPartContainer().getSpeciesID(species_name);

    return &buffer[index];
}<|MERGE_RESOLUTION|>--- conflicted
+++ resolved
@@ -105,7 +105,6 @@
         // Save the corresponding position of the particle at the boundary
         amrex::Real x_temp=xp, y_temp=yp, z_temp=zp;
         UpdatePosition(x_temp, y_temp, z_temp, ux, uy, uz, -dt_fraction*m_dt);
-<<<<<<< HEAD
 
         // record the components of the normal on the destination
         int i, j, k;
@@ -119,51 +118,18 @@
         DistanceToEB::normalize(normal);
 
 #if (defined WARPX_DIM_3D)
-        dst.m_aos[dst_i].pos(0) = x_temp;
-        dst.m_aos[dst_i].pos(1) = y_temp;
-        dst.m_aos[dst_i].pos(2) = z_temp;
-        //save normal components
-        dst.m_runtime_rdata[m_index+1][dst_i] = normal[0];
-        dst.m_runtime_rdata[m_index+2][dst_i] = normal[1];
-        dst.m_runtime_rdata[m_index+3][dst_i] = normal[2];
-#elif (defined WARPX_DIM_XZ)
-        dst.m_aos[dst_i].pos(0) = x_temp;
-        dst.m_aos[dst_i].pos(1) = z_temp;
-        //save normal components
-        dst.m_runtime_rdata[m_index+1][dst_i] = normal[0];
-        dst.m_runtime_rdata[m_index+2][dst_i] = 0.0;
-        dst.m_runtime_rdata[m_index+3][dst_i] = normal[1];
-=======
-
-#if (defined WARPX_DIM_3D)
         dst.m_rdata[PIdx::x][dst_i] = x_temp;
         dst.m_rdata[PIdx::y][dst_i] = y_temp;
         dst.m_rdata[PIdx::z][dst_i] = z_temp;
 #elif (defined WARPX_DIM_XZ)
         dst.m_rdata[PIdx::x][dst_i] = x_temp;
         dst.m_rdata[PIdx::z][dst_i] = z_temp;
->>>>>>> a06a85f9
 #elif (defined WARPX_DIM_RZ)
         dst.m_rdata[PIdx::x][dst_i] = std::sqrt(x_temp*x_temp + y_temp*y_temp);
         dst.m_rdata[PIdx::theta][dst_i] = std::atan2(y_temp, x_temp);
-<<<<<<< HEAD
-        dst.m_aos[dst_i].pos(1) = z_temp;
-        //save normal components
-        amrex::Real theta=std::atan2(y_temp, x_temp);
-        dst.m_runtime_rdata[m_index+1][dst_i] = normal[0]*std::cos(theta);
-        dst.m_runtime_rdata[m_index+2][dst_i] = normal[0]*std::sin(theta);
-        dst.m_runtime_rdata[m_index+3][dst_i] = normal[1];
-#elif (defined WARPX_DIM_1D_Z)
-        dst.m_aos[dst_i].pos(0) = z_temp;
-        //normal not defined
-        dst.m_runtime_rdata[m_index+1][dst_i] = 0.0;
-        dst.m_runtime_rdata[m_index+2][dst_i] = 0.0;
-        dst.m_runtime_rdata[m_index+3][dst_i] = 0.0;
-=======
         dst.m_rdata[PIdx::z][dst_i] = z_temp;
 #elif (defined WARPX_DIM_1D_Z)
         dst.m_rdata[PIdx::z][dst_i] = z_temp;
->>>>>>> a06a85f9
 #endif
     }
 };
