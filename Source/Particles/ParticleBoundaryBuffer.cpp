--- conflicted
+++ resolved
@@ -116,15 +116,9 @@
         dst.m_aos[dst_i].pos(1) = z_temp;
         amrex::ignore_unused(y_temp);
 #elif (defined WARPX_DIM_RZ)
-<<<<<<< HEAD
-        dst.m_rdata[PIdx::x][dst_i] = std::sqrt(x_temp*x_temp + y_temp*y_temp);
-        dst.m_rdata[PIdx::theta][dst_i] = std::atan2(y_temp, x_temp);
-        dst.m_rdata[PIdx::z][dst_i] = z_temp;
-=======
         dst.m_aos[dst_i].pos(0) = std::sqrt(x_temp*x_temp + y_temp*y_temp);
         dst.m_aos[dst_i].pos(1) = z_temp;
         dst.m_rdata[PIdx::theta][dst_i] = std::atan2(y_temp, x_temp);
->>>>>>> fb55833d
 #elif (defined WARPX_DIM_1D_Z)
         dst.m_aos[dst_i].pos(0) = z_temp;
         amrex::ignore_unused(x_temp, y_temp);
