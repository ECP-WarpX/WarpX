/* Copyright 2021 Andrew Myers
 *
 * This file is part of WarpX.
 *
 * License: BSD-3-Clause-LBNL
 */

#include "WarpX.H"
#include "EmbeddedBoundary/DistanceToEB.H"
#include "Particles/ParticleBoundaryBuffer.H"
#include "Particles/MultiParticleContainer.H"
#include "Utils/TextMsg.H"
#include "Utils/WarpXProfilerWrapper.H"

#include <ablastr/particles/NodalFieldGather.H>

#include <AMReX_Geometry.H>
#include <AMReX_ParmParse.H>
#include <AMReX_Reduce.H>
#include <AMReX_Tuple.H>
#include <AMReX.H>

struct IsOutsideDomainBoundary {
    amrex::GpuArray<amrex::Real, AMREX_SPACEDIM> m_plo;
    amrex::GpuArray<amrex::Real, AMREX_SPACEDIM> m_phi;
    int m_idim;
    int m_iside;

    template <typename SrcData>
    AMREX_GPU_HOST_DEVICE AMREX_FORCE_INLINE
    int operator() (const SrcData& src,
                    int ip, const amrex::RandomEngine& /*engine*/) const noexcept
    {
        const auto& p = src.getSuperParticle(ip);
        if (m_iside == 0) {
            if (p.pos(m_idim) < m_plo[m_idim]) { return 1; }
        } else {
            if (p.pos(m_idim) >= m_phi[m_idim]) { return 1; }
        }
        return 0;
    }
};

struct CopyAndTimestamp {
    int m_index;
    int m_step;

    template <typename DstData, typename SrcData>
    AMREX_GPU_HOST_DEVICE
    void operator() (const DstData& dst, const SrcData& src,
                     int src_i, int dst_i) const noexcept
    {
<<<<<<< HEAD
=======
        dst.m_idcpu[dst_i] = src.m_idcpu[src_i];
>>>>>>> eb6dbe95
        for (int j = 0; j < SrcData::NAR; ++j) {
            dst.m_rdata[j][dst_i] = src.m_rdata[j][src_i];
        }
        for (int j = 0; j < src.m_num_runtime_real; ++j) {
            dst.m_runtime_rdata[j][dst_i] = src.m_runtime_rdata[j][src_i];
        }
        for (int j = 0; j < src.m_num_runtime_int; ++j) {
            dst.m_runtime_idata[j][dst_i] = src.m_runtime_idata[j][src_i];
        }
        dst.m_runtime_idata[m_index][dst_i] = m_step;
    }
};

ParticleBoundaryBuffer::ParticleBoundaryBuffer ()
{
    m_particle_containers.resize(numBoundaries());
    m_do_boundary_buffer.resize(numBoundaries());
    m_do_any_boundary.resize(numBoundaries(), 0);
    m_boundary_names.resize(numBoundaries());

    for (int i = 0; i < numBoundaries(); ++i)
    {
        m_particle_containers[i].resize(numSpecies());
        m_do_boundary_buffer[i].resize(numSpecies(), 0);
    }

#if defined(WARPX_DIM_1D_Z)
    constexpr auto idx_zlo = 0;
    constexpr auto idx_zhi = 1;
#elif defined(WARPX_DIM_XZ) || defined(WARPX_DIM_RZ)
    constexpr auto idx_xlo = 0;
    constexpr auto idx_xhi = 1;
    constexpr auto idx_zlo = 2;
    constexpr auto idx_zhi = 3;
#else
    constexpr auto idx_xlo = 0;
    constexpr auto idx_xhi = 1;
    constexpr auto idx_ylo = 2;
    constexpr auto idx_yhi = 3;
    constexpr auto idx_zlo = 4;
    constexpr auto idx_zhi = 5;
#endif

    for (int ispecies = 0; ispecies < numSpecies(); ++ispecies)
    {
        const amrex::ParmParse pp_species(getSpeciesNames()[ispecies]);
#if defined(WARPX_DIM_1D_Z)
        pp_species.query("save_particles_at_zlo", m_do_boundary_buffer[idx_zlo][ispecies]);
        pp_species.query("save_particles_at_zhi", m_do_boundary_buffer[idx_zhi][ispecies]);
#elif defined(WARPX_DIM_XZ) || defined(WARPX_DIM_RZ)
        pp_species.query("save_particles_at_xlo", m_do_boundary_buffer[idx_xlo][ispecies]);
        pp_species.query("save_particles_at_xhi", m_do_boundary_buffer[idx_xhi][ispecies]);
        pp_species.query("save_particles_at_zlo", m_do_boundary_buffer[idx_zlo][ispecies]);
        pp_species.query("save_particles_at_zhi", m_do_boundary_buffer[idx_zhi][ispecies]);
#else
        pp_species.query("save_particles_at_xlo", m_do_boundary_buffer[idx_xlo][ispecies]);
        pp_species.query("save_particles_at_xhi", m_do_boundary_buffer[idx_xhi][ispecies]);
        pp_species.query("save_particles_at_ylo", m_do_boundary_buffer[idx_ylo][ispecies]);
        pp_species.query("save_particles_at_yhi", m_do_boundary_buffer[idx_yhi][ispecies]);
        pp_species.query("save_particles_at_zlo", m_do_boundary_buffer[idx_zlo][ispecies]);
        pp_species.query("save_particles_at_zhi", m_do_boundary_buffer[idx_zhi][ispecies]);
#endif
#ifdef AMREX_USE_EB
        pp_species.query("save_particles_at_eb", m_do_boundary_buffer[AMREX_SPACEDIM*2][ispecies]);
#endif
        // Set the flag whether the boundary is active or any species
        for (int i = 0; i < numBoundaries(); ++i) {
            if (m_do_boundary_buffer[i][ispecies]) { m_do_any_boundary[i] = 1; }
        }
    }

#if defined(WARPX_DIM_1D_Z)
    m_boundary_names[idx_zlo] = "zlo";
    m_boundary_names[idx_zhi] = "zhi";
#elif defined(WARPX_DIM_XZ) || defined(WARPX_DIM_RZ)
    m_boundary_names[idx_xlo] = "xlo";
    m_boundary_names[idx_xhi] = "xhi";
    m_boundary_names[idx_zlo] = "zlo";
    m_boundary_names[idx_zhi] = "zhi";
#else
    m_boundary_names[idx_xlo] = "xlo";
    m_boundary_names[idx_xhi] = "xhi";
    m_boundary_names[idx_ylo] = "ylo";
    m_boundary_names[idx_yhi] = "yhi";
    m_boundary_names[idx_zlo] = "zlo";
    m_boundary_names[idx_zhi] = "zhi";
#endif
#ifdef AMREX_USE_EB
    m_boundary_names[AMREX_SPACEDIM*2] =  "eb";
#endif

}

void ParticleBoundaryBuffer::printNumParticles () const {
    for (int idim = 0; idim < AMREX_SPACEDIM; ++idim)
    {
        for (int iside = 0; iside < 2; ++iside)
        {
            const auto& buffer = m_particle_containers[2*idim+iside];
            for (int i = 0; i < numSpecies(); ++i)
            {
                const auto np = buffer[i].isDefined() ? buffer[i].TotalNumberOfParticles(false) : 0;
                amrex::Print() << Utils::TextMsg::Info(
                    "Species " + getSpeciesNames()[i] + " has "
                    + std::to_string(np) + " particles in the boundary buffer "
                    + "for side " + std::to_string(iside) + " of dim " + std::to_string(idim)
                );
            }
        }
    }
#ifdef AMREX_USE_EB
    auto& buffer = m_particle_containers[2*AMREX_SPACEDIM];
    for (int i = 0; i < numSpecies(); ++i)
    {
        const auto np = buffer[i].isDefined() ? buffer[i].TotalNumberOfParticles(false) : 0;
        amrex::Print() << Utils::TextMsg::Info(
            "Species " + getSpeciesNames()[i] + " has "
            + std::to_string(np) + " particles in the EB boundary buffer"
        );
    }
#endif
}

void ParticleBoundaryBuffer::redistribute () {
    for (int i = 0; i < numBoundaries(); ++i)
    {
        auto& buffer = m_particle_containers[i];
        for (int ispecies = 0; ispecies < numSpecies(); ++ispecies)
        {
            auto& species_buffer = buffer[ispecies];
            if (species_buffer.isDefined()) {
                // do not remove particles with negative ids
                species_buffer.Redistribute(0, -1, 0, 0, false);
            }
        }
    }
}

const std::vector<std::string>& ParticleBoundaryBuffer::getSpeciesNames() const
{
    static bool initialized = false;
    if (!initialized)
    {
        const amrex::ParmParse pp_particles("particles");
        pp_particles.queryarr("species_names", m_species_names);
        initialized = true;
    }
    return m_species_names;
}

void ParticleBoundaryBuffer::clearParticles () {
    for (int i = 0; i < numBoundaries(); ++i)
    {
        clearParticles(i);
    }
}

void ParticleBoundaryBuffer::clearParticles (int const i) {
    auto& buffer = m_particle_containers[i];
    for (int ispecies = 0; ispecies < numSpecies(); ++ispecies)
    {
        auto& species_buffer = buffer[ispecies];
        if (species_buffer.isDefined()) { species_buffer.clearParticles(); }
    }
}

void ParticleBoundaryBuffer::gatherParticles (MultiParticleContainer& mypc,
                                              const amrex::Vector<const amrex::MultiFab*>& distance_to_eb)
{
    WARPX_PROFILE("ParticleBoundaryBuffer::gatherParticles");

    using PIter = amrex::ParConstIterSoA<PIdx::nattribs, 0>;
    const auto& warpx_instance = WarpX::GetInstance();
    const amrex::Geometry& geom = warpx_instance.Geom(0);
    auto plo = geom.ProbLoArray();
    auto phi = geom.ProbHiArray();

    for (int idim = 0; idim < AMREX_SPACEDIM; ++idim)
    {
        if (geom.isPeriodic(idim)) { continue; }
        for (int iside = 0; iside < 2; ++iside)
        {
            auto& buffer = m_particle_containers[2*idim+iside];
            for (int i = 0; i < numSpecies(); ++i)
            {
                if (!m_do_boundary_buffer[2*idim+iside][i]) { continue; }
                const WarpXParticleContainer& pc = mypc.GetParticleContainer(i);
                if (!buffer[i].isDefined())
                {
                    buffer[i] = pc.make_alike<amrex::PinnedArenaAllocator>();
                    buffer[i].AddIntComp("timestamp", false);
                }
                auto& species_buffer = buffer[i];
                for (int lev = 0; lev < pc.numLevels(); ++lev)
                {
                    const auto& plevel = pc.GetParticles(lev);
#ifdef AMREX_USE_OMP
#pragma omp parallel if (amrex::Gpu::notInLaunchRegion())
#endif
                    for(PIter pti(pc, lev); pti.isValid(); ++pti)
                    {
                        auto index = std::make_pair(pti.index(), pti.LocalTileIndex());
                        if(plevel.find(index) == plevel.end()) { continue; }

                        auto& ptile_buffer = species_buffer.DefineAndReturnParticleTile(
                                                        lev, pti.index(), pti.LocalTileIndex());
                        const auto& ptile = plevel.at(index);
                        auto np = ptile.numParticles();
                        if (np == 0) { continue; }

                        auto predicate = IsOutsideDomainBoundary{plo, phi, idim, iside};

                        const auto ptile_data = ptile.getConstParticleTileData();

                        amrex::ReduceOps<amrex::ReduceOpSum> reduce_op;
                        amrex::ReduceData<int> reduce_data(reduce_op);
                        {
                          WARPX_PROFILE("ParticleBoundaryBuffer::gatherParticles::count_out_of_bounds");
                          const amrex::RandomEngine rng{};
                          reduce_op.eval(np, reduce_data, [=] AMREX_GPU_HOST_DEVICE (int ip)
                                         { return predicate(ptile_data, ip, rng) ? 1 : 0; });
                        }

                        auto dst_index = ptile_buffer.numParticles();
                        {
                          WARPX_PROFILE("ParticleBoundaryBuffer::gatherParticles::resize");
                          ptile_buffer.resize(dst_index + amrex::get<0>(reduce_data.value()));
                        }
                        {
                          WARPX_PROFILE("ParticleBoundaryBuffer::gatherParticles::filterAndTransform");
                          const int timestamp_index = ptile_buffer.NumRuntimeIntComps()-1;
                          const int timestep = warpx_instance.getistep(0);

                          amrex::filterAndTransformParticles(ptile_buffer, ptile,
                                                             predicate,
                                                             CopyAndTimestamp{timestamp_index, timestep},
                                                             0, dst_index);
                        }
                    }
                }
            }
        }
    }

#ifdef AMREX_USE_EB
    WARPX_PROFILE("ParticleBoundaryBuffer::gatherParticles::EB");

    auto& buffer = m_particle_containers[m_particle_containers.size()-1];
    for (int i = 0; i < numSpecies(); ++i)
    {
        if (!m_do_boundary_buffer[AMREX_SPACEDIM*2][i]) continue;
        const auto& pc = mypc.GetParticleContainer(i);
        if (!buffer[i].isDefined())
        {
            buffer[i] = pc.make_alike<amrex::PinnedArenaAllocator>();
            buffer[i].AddIntComp("timestamp", false);
        }
        auto& species_buffer = buffer[i];
        for (int lev = 0; lev < pc.numLevels(); ++lev)
        {
            const auto& plevel = pc.GetParticles(lev);
            auto dxi = warpx_instance.Geom(lev).InvCellSizeArray();
#ifdef AMREX_USE_OMP
#pragma omp parallel if (amrex::Gpu::notInLaunchRegion())
#endif
            for(PIter pti(pc, lev); pti.isValid(); ++pti)
            {
                auto phiarr = (*distance_to_eb[lev])[pti].array();  // signed distance function
                auto index = std::make_pair(pti.index(), pti.LocalTileIndex());
                if(plevel.find(index) == plevel.end()) continue;

                const auto getPosition = GetParticlePosition<PIdx>(pti);
                auto& ptile_buffer = species_buffer.DefineAndReturnParticleTile(lev, pti.index(),
                                                                                pti.LocalTileIndex());
                const auto& ptile = plevel.at(index);
                auto np = ptile.numParticles();
                if (np == 0) { continue; }

                using SrcData = WarpXParticleContainer::ParticleTileType::ConstParticleTileDataType;
                auto predicate = [=] AMREX_GPU_HOST_DEVICE (const SrcData& /*src*/, const int ip)
                /* NVCC 11.3.109 chokes in C++17 on this: noexcept */
                  {
                    amrex::ParticleReal xp, yp, zp;
                    getPosition(ip, xp, yp, zp);

                    amrex::Real phi_value  = ablastr::particles::doGatherScalarFieldNodal(
                                                                      xp, yp, zp, phiarr, dxi, plo
                                                                      );
                    return phi_value < 0.0 ? 1 : 0;
                  };

                const auto ptile_data = ptile.getConstParticleTileData();

                amrex::ReduceOps<amrex::ReduceOpSum> reduce_op;
                amrex::ReduceData<int> reduce_data(reduce_op);
                {
                  WARPX_PROFILE("ParticleBoundaryBuffer::gatherParticles::count_out_of_boundsEB");
                  reduce_op.eval(np, reduce_data, [=] AMREX_GPU_HOST_DEVICE (int ip)
                                 { return predicate(ptile_data, ip) ? 1 : 0; });
                }

                auto dst_index = ptile_buffer.numParticles();
                {
                  WARPX_PROFILE("ParticleBoundaryBuffer::gatherParticles::resize_eb");
                  ptile_buffer.resize(dst_index + amrex::get<0>(reduce_data.value()));
                }

                const int timestamp_index = ptile_buffer.NumRuntimeIntComps()-1;
                const int timestep = warpx_instance.getistep(0);
                {
                  WARPX_PROFILE("ParticleBoundaryBuffer::gatherParticles::filterTransformEB");
                  amrex::filterAndTransformParticles(ptile_buffer, ptile, predicate,
                                                     CopyAndTimestamp{timestamp_index, timestep}, 0, dst_index);
                }
            }
        }
    }
#else
    amrex::ignore_unused(distance_to_eb);
#endif
}

int ParticleBoundaryBuffer::getNumParticlesInContainer(
        const std::string species_name, int boundary, bool local) {

    auto& buffer = m_particle_containers[boundary];
    auto index = WarpX::GetInstance().GetPartContainer().getSpeciesID(species_name);

    if (buffer[index].isDefined()){
        return static_cast<int>(buffer[index].TotalNumberOfParticles(false, local));
    }
    else{
        return 0;
    }
}

PinnedMemoryParticleContainer &
ParticleBoundaryBuffer::getParticleBuffer(const std::string species_name, int boundary) {

    auto& buffer = m_particle_containers[boundary];
    auto index = WarpX::GetInstance().GetPartContainer().getSpeciesID(species_name);

    WARPX_ALWAYS_ASSERT_WITH_MESSAGE(m_do_boundary_buffer[boundary][index],
                                     "Attempted to get particle buffer for boundary "
                                     + std::to_string(boundary) + ", which is not used!");
    WARPX_ALWAYS_ASSERT_WITH_MESSAGE(buffer[index].isDefined(),
                                     "Tried to get a buffer that is not defined!");

    return buffer[index];
}

PinnedMemoryParticleContainer *
ParticleBoundaryBuffer::getParticleBufferPointer(const std::string species_name, int boundary) {

    auto& buffer = m_particle_containers[boundary];
    auto index = WarpX::GetInstance().GetPartContainer().getSpeciesID(species_name);

    return &buffer[index];
}<|MERGE_RESOLUTION|>--- conflicted
+++ resolved
@@ -50,10 +50,7 @@
     void operator() (const DstData& dst, const SrcData& src,
                      int src_i, int dst_i) const noexcept
     {
-<<<<<<< HEAD
-=======
         dst.m_idcpu[dst_i] = src.m_idcpu[src_i];
->>>>>>> eb6dbe95
         for (int j = 0; j < SrcData::NAR; ++j) {
             dst.m_rdata[j][dst_i] = src.m_rdata[j][src_i];
         }
