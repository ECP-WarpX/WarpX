--- conflicted
+++ resolved
@@ -57,7 +57,7 @@
                      int src_i, int dst_i) const noexcept
     {
         // Copy all particle attributes, from the source to the destination
-        dst.m_aos[dst_i] = src.m_aos[src_i];
+        dst.m_idcpu[dst_i] = src.m_idcpu[src_i];
         for (int j = 0; j < SrcData::NAR; ++j) {
             dst.m_rdata[j][dst_i] = src.m_rdata[j][src_i];
         }
@@ -139,20 +139,16 @@
 };
 #endif
 
-struct FindBoundaryIntersection {
-    const int m_index;
-    const int m_step;
-    const amrex::Real m_dt;
-    amrex::Array4<const amrex::Real> m_phiarr;
-    amrex::GpuArray<amrex::Real, AMREX_SPACEDIM> m_dxi;
-    amrex::GpuArray<amrex::Real, AMREX_SPACEDIM> m_plo;
+struct CopyAndTimestamp {
+    int m_index;
+    int m_step;
+    amrex::Real m_dt;
 
     template <typename DstData, typename SrcData>
     AMREX_GPU_HOST_DEVICE
     void operator() (const DstData& dst, const SrcData& src,
                      int src_i, int dst_i) const noexcept
     {
-        // Copy all particle attributes, from the source to the destination
         dst.m_idcpu[dst_i] = src.m_idcpu[src_i];
         for (int j = 0; j < SrcData::NAR; ++j) {
             dst.m_rdata[j][dst_i] = src.m_rdata[j][src_i];
@@ -163,99 +159,15 @@
         for (int j = 0; j < src.m_num_runtime_int; ++j) {
             dst.m_runtime_idata[j][dst_i] = src.m_runtime_idata[j][src_i];
         }
-
-        // Modify the position of the destination particle:
-        // Move it to the point of intersection with the embedded boundary
-        // (which is found by using a bisection algorithm)
-
-        const auto& p = dst.getSuperParticle(dst_i);
-        amrex::ParticleReal xp, yp, zp;
-        get_particle_position( p, xp, yp, zp );
-        amrex::ParticleReal const ux = dst.m_rdata[PIdx::ux][dst_i];
-        amrex::ParticleReal const uy = dst.m_rdata[PIdx::uy][dst_i];
-        amrex::ParticleReal const uz = dst.m_rdata[PIdx::uz][dst_i];
-
-        // Bisection algorithm to find the point where phi(x,y,z)=0 (i.e. on the embedded boundary)
-
-        // Temporary variables to avoid implicit capture
-        amrex::Real dt = m_dt;
-        amrex::Array4<const amrex::Real> phiarr = m_phiarr;
-        amrex::GpuArray<amrex::Real, AMREX_SPACEDIM> dxi = m_dxi;
-        amrex::GpuArray<amrex::Real, AMREX_SPACEDIM> plo = m_plo;
-
-        amrex::Real dt_fraction = amrex::bisect( 0.0, 1.0,
-            [=] (amrex::Real dt_frac) {
-                int i, j, k;
-                amrex::Real W[AMREX_SPACEDIM][2];
-                amrex::Real x_temp=xp, y_temp=yp, z_temp=zp;
-                UpdatePosition(x_temp, y_temp, z_temp, ux, uy, uz, -dt_frac*dt);
-                ablastr::particles::compute_weights_nodal(x_temp, y_temp, z_temp, plo, dxi, i, j, k, W);
-                amrex::Real phi_value  = ablastr::particles::interp_field_nodal(i, j, k, W, phiarr);
-                return phi_value;
-            } );
-
-        // Also record the real time on the destination
-        dst.m_runtime_rdata[m_index][dst_i] = m_step*m_dt + (1- dt_fraction)*m_dt;
-
-        // Now that dt_fraction has be obtained (with bisect)
-        // Save the corresponding position of the particle at the boundary
-        amrex::Real x_temp=xp, y_temp=yp, z_temp=zp;
-        UpdatePosition(x_temp, y_temp, z_temp, ux, uy, uz, -dt_fraction*m_dt);
-
-#if (defined WARPX_DIM_3D)
-        dst.m_rdata[PIdx::x][dst_i] = x_temp;
-        dst.m_rdata[PIdx::y][dst_i] = y_temp;
-        dst.m_rdata[PIdx::z][dst_i] = z_temp;
-#elif (defined WARPX_DIM_XZ)
-        dst.m_rdata[PIdx::x][dst_i] = x_temp;
-        dst.m_rdata[PIdx::z][dst_i] = z_temp;
-        amrex::ignore_unused(y_temp);
-#elif (defined WARPX_DIM_RZ)
-        dst.m_rdata[PIdx::x][dst_i] = std::sqrt(x_temp*x_temp + y_temp*y_temp);
-        dst.m_rdata[PIdx::z][dst_i] = z_temp;
-        dst.m_rdata[PIdx::theta][dst_i] = std::atan2(y_temp, x_temp);
-#elif (defined WARPX_DIM_1D_Z)
-        dst.m_rdata[PIdx::z][dst_i] = z_temp;
-        amrex::ignore_unused(x_temp, y_temp);
-#else
-        amrex::ignore_unused(x_temp, y_temp, z_temp);
-#endif
+        dst.m_runtime_rdata[m_index][dst_i] = m_step*m_dt;
     }
 };
 
-struct CopyAndTimestamp {
-    int m_index;
-    int m_step;
-    amrex::Real m_dt;
-
-    template <typename DstData, typename SrcData>
-    AMREX_GPU_HOST_DEVICE
-    void operator() (const DstData& dst, const SrcData& src,
-                     int src_i, int dst_i) const noexcept
-    {
-        dst.m_idcpu[dst_i] = src.m_idcpu[src_i];
-        for (int j = 0; j < SrcData::NAR; ++j) {
-            dst.m_rdata[j][dst_i] = src.m_rdata[j][src_i];
-        }
-        for (int j = 0; j < src.m_num_runtime_real; ++j) {
-            dst.m_runtime_rdata[j][dst_i] = src.m_runtime_rdata[j][src_i];
-        }
-        for (int j = 0; j < src.m_num_runtime_int; ++j) {
-            dst.m_runtime_idata[j][dst_i] = src.m_runtime_idata[j][src_i];
-        }
-        dst.m_runtime_rdata[m_index][dst_i] = m_step*m_dt;
-    }
-};
-
-
-
-
-
-
-<<<<<<< HEAD
-=======
-
->>>>>>> 9ac91656
+
+
+
+
+
 ParticleBoundaryBuffer::ParticleBoundaryBuffer ()
 {
     m_particle_containers.resize(numBoundaries());
@@ -501,12 +413,9 @@
         {
             buffer[i] = pc.make_alike<amrex::PinnedArenaAllocator>();
             buffer[i].AddRealComp("timestamp", false);
-<<<<<<< HEAD
             buffer[i].AddRealComp("nx", false);
             buffer[i].AddRealComp("ny", false);
             buffer[i].AddRealComp("nz", false);
-=======
->>>>>>> 9ac91656
         }
         auto& species_buffer = buffer[i];
         for (int lev = 0; lev < pc.numLevels(); ++lev)
@@ -559,11 +468,7 @@
                 }
                 auto& warpx = WarpX::GetInstance();
                 const auto dt = warpx.getdt(pti.GetLevel());
-<<<<<<< HEAD
                 const int timestamp_index = ptile_buffer.NumRuntimeRealComps()-4;
-=======
-                const int timestamp_index = ptile_buffer.NumRuntimeRealComps()-1;
->>>>>>> 9ac91656
                 const int timestep = warpx_instance.getistep(0);
 
                 {
