/* Copyright 2021 Andrew Myers
 *
 * This file is part of WarpX.
 *
 * License: BSD-3-Clause-LBNL
 */

#include "WarpX.H"
#include "EmbeddedBoundary/DistanceToEB.H"
#include "Particles/ParticleBoundaryBuffer.H"
#include "Particles/MultiParticleContainer.H"
#include "Utils/TextMsg.H"
#include "Utils/WarpXProfilerWrapper.H"
#include "Particles/Pusher/GetAndSetPosition.H"
#include "Particles/Pusher/UpdatePosition.H"

#include <ablastr/particles/NodalFieldGather.H>

#include <AMReX_Geometry.H>
#include <AMReX_ParmParse.H>
#include <AMReX_Reduce.H>
#include <AMReX_Tuple.H>
#include <AMReX.H>
#include <AMReX_Algorithm.H>
using namespace amrex::literals;

struct IsOutsideDomainBoundary {
    amrex::GpuArray<amrex::Real, AMREX_SPACEDIM> m_plo;
    amrex::GpuArray<amrex::Real, AMREX_SPACEDIM> m_phi;
    int m_idim;
    int m_iside;

    template <typename SrcData>
    AMREX_GPU_HOST_DEVICE AMREX_FORCE_INLINE
    int operator() (const SrcData& src,
                    int ip, const amrex::RandomEngine& /*engine*/) const noexcept
    {
        const auto& p = src.getSuperParticle(ip);
        if (m_iside == 0) {
            if (p.pos(m_idim) < m_plo[m_idim]) { return 1; }
        } else {
            if (p.pos(m_idim) >= m_phi[m_idim]) { return 1; }
        }
        return 0;
    }
};

#ifdef AMREX_USE_EB
struct FindEmbeddedBoundaryIntersection {
    const int m_step_index;
<<<<<<< HEAD
    const int m_delta_index;
=======
    const int m_time_index;
    const int m_normal_index;
>>>>>>> 07738d37
    const int m_step;
    const amrex::Real m_dt;
    amrex::Array4<const amrex::Real> m_phiarr;
    amrex::GpuArray<amrex::Real, AMREX_SPACEDIM> m_dxi;
    amrex::GpuArray<amrex::Real, AMREX_SPACEDIM> m_plo;

    template <typename DstData, typename SrcData>
    AMREX_GPU_HOST_DEVICE
    void operator() (const DstData& dst, const SrcData& src,
                     int src_i, int dst_i) const noexcept
    {
        // Copy all particle attributes, from the source to the destination
        dst.m_idcpu[dst_i] = src.m_idcpu[src_i];
        for (int j = 0; j < SrcData::NAR; ++j) {
            dst.m_rdata[j][dst_i] = src.m_rdata[j][src_i];
        }
        for (int j = 0; j < src.m_num_runtime_real; ++j) {
            dst.m_runtime_rdata[j][dst_i] = src.m_runtime_rdata[j][src_i];
        }
        for (int j = 0; j < src.m_num_runtime_int; ++j) {
            dst.m_runtime_idata[j][dst_i] = src.m_runtime_idata[j][src_i];
        }

        // Modify the position of the destination particle:
        // Move it to the point of intersection with the embedded boundary
        // (which is found by using a bisection algorithm)

        const auto& p = dst.getSuperParticle(dst_i);
        amrex::ParticleReal xp, yp, zp;
        get_particle_position( p, xp, yp, zp );
        amrex::ParticleReal const ux = dst.m_rdata[PIdx::ux][dst_i];
        amrex::ParticleReal const uy = dst.m_rdata[PIdx::uy][dst_i];
        amrex::ParticleReal const uz = dst.m_rdata[PIdx::uz][dst_i];

        // Temporary variables to avoid implicit capture
        amrex::Real dt = m_dt;
        amrex::Array4<const amrex::Real> phiarr = m_phiarr;
        amrex::GpuArray<amrex::Real, AMREX_SPACEDIM> dxi = m_dxi;
        amrex::GpuArray<amrex::Real, AMREX_SPACEDIM> plo = m_plo;

        // Bisection algorithm to find the point where phi(x,y,z)=0 (i.e. on the embedded boundary)
        amrex::Real dt_fraction = amrex::bisect( 0.0, 1.0,
            [=] (amrex::Real dt_frac) {
                int i, j, k;
                amrex::Real W[AMREX_SPACEDIM][2];
                amrex::ParticleReal x_temp=xp, y_temp=yp, z_temp=zp;
                UpdatePosition(x_temp, y_temp, z_temp, ux, uy, uz, -dt_frac*dt);
                ablastr::particles::compute_weights(x_temp, y_temp, z_temp, plo, dxi, i, j, k, W);
                amrex::Real phi_value  = ablastr::particles::interp_field_nodal(i, j, k, W, phiarr);
                return phi_value;
            } );

        // Also record the real time on the destination
        dst.m_runtime_idata[m_step_index][dst_i] = m_step;
        dst.m_runtime_rdata[m_delta_index][dst_i] = (1._rt- dt_fraction)*m_dt;

        // Now that dt_fraction has be obtained (with bisect)
        // Save the corresponding position of the particle at the boundary
        amrex::ParticleReal x_temp=xp, y_temp=yp, z_temp=zp;
        UpdatePosition(x_temp, y_temp, z_temp, ux, uy, uz, -dt_fraction*m_dt);

        // record the components of the normal on the destination
        int i, j, k;
        amrex::Real W[AMREX_SPACEDIM][2];
        ablastr::particles::compute_weights(x_temp, y_temp, z_temp, plo, dxi, i, j, k, W);
        int ic, jc, kc; // Cell-centered indices
        int nodal;
        amrex::Real Wc[AMREX_SPACEDIM][2]; // Cell-centered weight
        ablastr::particles::compute_weights(x_temp, y_temp, z_temp, plo, dxi, ic, jc, kc, Wc, nodal=0); // nodal=0 to calculate the weights with respect to the cell-centered nodes
        amrex::RealVect normal = DistanceToEB::interp_normal(i, j, k, W, ic, jc, kc, Wc, phiarr, dxi);
        DistanceToEB::normalize(normal);

#if (defined WARPX_DIM_3D)
        dst.m_rdata[PIdx::x][dst_i] = x_temp;
        dst.m_rdata[PIdx::y][dst_i] = y_temp;
        dst.m_rdata[PIdx::z][dst_i] = z_temp;
        //save normal components
        dst.m_runtime_rdata[m_normal_index][dst_i] = normal[0];
        dst.m_runtime_rdata[m_normal_index+1][dst_i] = normal[1];
        dst.m_runtime_rdata[m_normal_index+2][dst_i] = normal[2];
#elif (defined WARPX_DIM_XZ)
        dst.m_rdata[PIdx::x][dst_i] = x_temp;
        dst.m_rdata[PIdx::z][dst_i] = z_temp;
        amrex::ignore_unused(y_temp);
        //save normal components
        dst.m_runtime_rdata[m_normal_index][dst_i] = normal[0];
        dst.m_runtime_rdata[m_normal_index+1][dst_i] = 0.0;
        dst.m_runtime_rdata[m_normal_index+2][dst_i] = normal[1];
#elif (defined WARPX_DIM_RZ)
        dst.m_rdata[PIdx::x][dst_i] = std::sqrt(x_temp*x_temp + y_temp*y_temp);
        dst.m_rdata[PIdx::z][dst_i] = z_temp;
        dst.m_rdata[PIdx::theta][dst_i] = std::atan2(y_temp, x_temp);
        //save normal components
        amrex::Real theta=std::atan2(y_temp, x_temp);
        dst.m_runtime_rdata[m_normal_index][dst_i] = normal[0]*std::cos(theta);
        dst.m_runtime_rdata[m_normal_index+1][dst_i] = normal[0]*std::sin(theta);
        dst.m_runtime_rdata[m_normal_index+2][dst_i] = normal[1];
#elif (defined WARPX_DIM_1D_Z)
        dst.m_rdata[PIdx::z][dst_i] = z_temp;
        amrex::ignore_unused(x_temp, y_temp);
        //normal not defined
        dst.m_runtime_rdata[m_normal_index][dst_i] = 0.0;
        dst.m_runtime_rdata[m_normal_index+1][dst_i] = 0.0;
        dst.m_runtime_rdata[m_normal_index+2][dst_i] = 0.0;
#else
        amrex::ignore_unused(x_temp, y_temp, z_temp,normal);
#endif
    }
};
#endif

struct CopyAndTimestamp {
    int m_step_index;
    int m_delta_index;
    int m_step;
    const amrex::Real m_dt;

    template <typename DstData, typename SrcData>
    AMREX_GPU_HOST_DEVICE
    void operator() (const DstData& dst, const SrcData& src,
                     int src_i, int dst_i) const noexcept
    {
        dst.m_idcpu[dst_i] = src.m_idcpu[src_i];
        for (int j = 0; j < SrcData::NAR; ++j) {
            dst.m_rdata[j][dst_i] = src.m_rdata[j][src_i];
        }
        for (int j = 0; j < src.m_num_runtime_real; ++j) {
            dst.m_runtime_rdata[j][dst_i] = src.m_runtime_rdata[j][src_i];
        }
        for (int j = 0; j < src.m_num_runtime_int; ++j) {
            dst.m_runtime_idata[j][dst_i] = src.m_runtime_idata[j][src_i];
        }
        dst.m_runtime_idata[m_step_index][dst_i] = m_step;
        dst.m_runtime_rdata[m_delta_index][dst_i] = 0._rt; //delta_fraction is initialized to zero
    }
};


ParticleBoundaryBuffer::ParticleBoundaryBuffer ()
{
    m_particle_containers.resize(numBoundaries());
    m_do_boundary_buffer.resize(numBoundaries());
    m_do_any_boundary.resize(numBoundaries(), 0);
    m_boundary_names.resize(numBoundaries());

    for (int i = 0; i < numBoundaries(); ++i)
    {
        m_particle_containers[i].resize(numSpecies());
        m_do_boundary_buffer[i].resize(numSpecies(), 0);
    }

#if defined(WARPX_DIM_1D_Z)
    constexpr auto idx_zlo = 0;
    constexpr auto idx_zhi = 1;
#elif defined(WARPX_DIM_XZ) || defined(WARPX_DIM_RZ)
    constexpr auto idx_xlo = 0;
    constexpr auto idx_xhi = 1;
    constexpr auto idx_zlo = 2;
    constexpr auto idx_zhi = 3;
#else
    constexpr auto idx_xlo = 0;
    constexpr auto idx_xhi = 1;
    constexpr auto idx_ylo = 2;
    constexpr auto idx_yhi = 3;
    constexpr auto idx_zlo = 4;
    constexpr auto idx_zhi = 5;
#endif

    for (int ispecies = 0; ispecies < numSpecies(); ++ispecies)
    {
        const amrex::ParmParse pp_species(getSpeciesNames()[ispecies]);
#if defined(WARPX_DIM_1D_Z)
        pp_species.query("save_particles_at_zlo", m_do_boundary_buffer[idx_zlo][ispecies]);
        pp_species.query("save_particles_at_zhi", m_do_boundary_buffer[idx_zhi][ispecies]);
#elif defined(WARPX_DIM_XZ) || defined(WARPX_DIM_RZ)
        pp_species.query("save_particles_at_xlo", m_do_boundary_buffer[idx_xlo][ispecies]);
        pp_species.query("save_particles_at_xhi", m_do_boundary_buffer[idx_xhi][ispecies]);
        pp_species.query("save_particles_at_zlo", m_do_boundary_buffer[idx_zlo][ispecies]);
        pp_species.query("save_particles_at_zhi", m_do_boundary_buffer[idx_zhi][ispecies]);
#else
        pp_species.query("save_particles_at_xlo", m_do_boundary_buffer[idx_xlo][ispecies]);
        pp_species.query("save_particles_at_xhi", m_do_boundary_buffer[idx_xhi][ispecies]);
        pp_species.query("save_particles_at_ylo", m_do_boundary_buffer[idx_ylo][ispecies]);
        pp_species.query("save_particles_at_yhi", m_do_boundary_buffer[idx_yhi][ispecies]);
        pp_species.query("save_particles_at_zlo", m_do_boundary_buffer[idx_zlo][ispecies]);
        pp_species.query("save_particles_at_zhi", m_do_boundary_buffer[idx_zhi][ispecies]);
#endif
#ifdef AMREX_USE_EB
        pp_species.query("save_particles_at_eb", m_do_boundary_buffer[AMREX_SPACEDIM*2][ispecies]);
#endif
        // Set the flag whether the boundary is active or any species
        for (int i = 0; i < numBoundaries(); ++i) {
            if (m_do_boundary_buffer[i][ispecies]) { m_do_any_boundary[i] = 1; }
        }
    }

#if defined(WARPX_DIM_1D_Z)
    m_boundary_names[idx_zlo] = "zlo";
    m_boundary_names[idx_zhi] = "zhi";
#elif defined(WARPX_DIM_XZ) || defined(WARPX_DIM_RZ)
    m_boundary_names[idx_xlo] = "xlo";
    m_boundary_names[idx_xhi] = "xhi";
    m_boundary_names[idx_zlo] = "zlo";
    m_boundary_names[idx_zhi] = "zhi";
#else
    m_boundary_names[idx_xlo] = "xlo";
    m_boundary_names[idx_xhi] = "xhi";
    m_boundary_names[idx_ylo] = "ylo";
    m_boundary_names[idx_yhi] = "yhi";
    m_boundary_names[idx_zlo] = "zlo";
    m_boundary_names[idx_zhi] = "zhi";
#endif
#ifdef AMREX_USE_EB
    m_boundary_names[AMREX_SPACEDIM*2] =  "eb";
#endif

}

void ParticleBoundaryBuffer::printNumParticles () const {
    for (int idim = 0; idim < AMREX_SPACEDIM; ++idim)
    {
        for (int iside = 0; iside < 2; ++iside)
        {
            const auto& buffer = m_particle_containers[2*idim+iside];
            for (int i = 0; i < numSpecies(); ++i)
            {
                const auto np = buffer[i].isDefined() ? buffer[i].TotalNumberOfParticles(false) : 0;
                amrex::Print() << Utils::TextMsg::Info(
                    "Species " + getSpeciesNames()[i] + " has "
                    + std::to_string(np) + " particles in the boundary buffer "
                    + "for side " + std::to_string(iside) + " of dim " + std::to_string(idim)
                );
            }
        }
    }
#ifdef AMREX_USE_EB
    auto& buffer = m_particle_containers[2*AMREX_SPACEDIM];
    for (int i = 0; i < numSpecies(); ++i)
    {
        const auto np = buffer[i].isDefined() ? buffer[i].TotalNumberOfParticles(false) : 0;
        amrex::Print() << Utils::TextMsg::Info(
            "Species " + getSpeciesNames()[i] + " has "
            + std::to_string(np) + " particles in the EB boundary buffer"
        );
    }
#endif
}

void ParticleBoundaryBuffer::redistribute () {
    for (int i = 0; i < numBoundaries(); ++i)
    {
        auto& buffer = m_particle_containers[i];
        for (int ispecies = 0; ispecies < numSpecies(); ++ispecies)
        {
            auto& species_buffer = buffer[ispecies];
            if (species_buffer.isDefined()) {
                // do not remove particles with negative ids
                species_buffer.Redistribute(0, -1, 0, 0, false);
            }
        }
    }
}

const std::vector<std::string>& ParticleBoundaryBuffer::getSpeciesNames() const
{
    static bool initialized = false;
    if (!initialized)
    {
        const amrex::ParmParse pp_particles("particles");
        pp_particles.queryarr("species_names", m_species_names);
        initialized = true;
    }
    return m_species_names;
}

void ParticleBoundaryBuffer::clearParticles () {
    for (int i = 0; i < numBoundaries(); ++i)
    {
        clearParticles(i);
    }
}

void ParticleBoundaryBuffer::clearParticles (int const i) {
    auto& buffer = m_particle_containers[i];
    for (int ispecies = 0; ispecies < numSpecies(); ++ispecies)
    {
        auto& species_buffer = buffer[ispecies];
        if (species_buffer.isDefined()) { species_buffer.clearParticles(); }
    }
}

void ParticleBoundaryBuffer::gatherParticles (MultiParticleContainer& mypc,
                                              const amrex::Vector<const amrex::MultiFab*>& distance_to_eb)
{
    WARPX_PROFILE("ParticleBoundaryBuffer::gatherParticles");

    using PIter = amrex::ParConstIterSoA<PIdx::nattribs, 0>;
    const auto& warpx_instance = WarpX::GetInstance();
    const amrex::Geometry& geom = warpx_instance.Geom(0);
    auto plo = geom.ProbLoArray();
    auto phi = geom.ProbHiArray();

    for (int idim = 0; idim < AMREX_SPACEDIM; ++idim)
    {
        if (geom.isPeriodic(idim)) { continue; }
        for (int iside = 0; iside < 2; ++iside)
        {
            auto& buffer = m_particle_containers[2*idim+iside];
            for (int i = 0; i < numSpecies(); ++i)
            {
                if (!m_do_boundary_buffer[2*idim+iside][i]) { continue; }
                const WarpXParticleContainer& pc = mypc.GetParticleContainer(i);
                if (!buffer[i].isDefined())
                {
                    buffer[i] = pc.make_alike<amrex::PinnedArenaAllocator>();
                    buffer[i].AddIntComp("stepScraped", false);
                    buffer[i].AddRealComp("deltaTimeScraped", false);
                }
                auto& species_buffer = buffer[i];
                for (int lev = 0; lev < pc.numLevels(); ++lev)
                {
                    const auto& plevel = pc.GetParticles(lev);
#ifdef AMREX_USE_OMP
#pragma omp parallel if (amrex::Gpu::notInLaunchRegion())
#endif
                    for(PIter pti(pc, lev); pti.isValid(); ++pti)
                    {
                        auto index = std::make_pair(pti.index(), pti.LocalTileIndex());
                        if(plevel.find(index) == plevel.end()) { continue; }

                        auto& ptile_buffer = species_buffer.DefineAndReturnParticleTile(
                                                        lev, pti.index(), pti.LocalTileIndex());
                        const auto& ptile = plevel.at(index);
                        auto np = ptile.numParticles();
                        if (np == 0) { continue; }

                        auto predicate = IsOutsideDomainBoundary{plo, phi, idim, iside};

                        const auto ptile_data = ptile.getConstParticleTileData();

                        amrex::ReduceOps<amrex::ReduceOpSum> reduce_op;
                        amrex::ReduceData<int> reduce_data(reduce_op);
                        {
                          WARPX_PROFILE("ParticleBoundaryBuffer::gatherParticles::count_out_of_bounds");
                          const amrex::RandomEngine rng{};
                          reduce_op.eval(np, reduce_data, [=] AMREX_GPU_HOST_DEVICE (int ip)
                                         { return predicate(ptile_data, ip, rng) ? 1 : 0; });
                        }

                        auto dst_index = ptile_buffer.numParticles();
                        {
                          WARPX_PROFILE("ParticleBoundaryBuffer::gatherParticles::resize");
                          ptile_buffer.resize(dst_index + amrex::get<0>(reduce_data.value()));
                        }
                        {
                          WARPX_PROFILE("ParticleBoundaryBuffer::gatherParticles::filterAndTransform");
                          auto& warpx = WarpX::GetInstance();
                          const auto dt = warpx.getdt(pti.GetLevel());
                          auto string_to_index_intcomp = buffer[i].getParticleRuntimeiComps();
                          const int step_scraped_index = string_to_index_intcomp.at("stepScraped");
                          auto string_to_index_realcomp = buffer[i].getParticleRuntimeComps();
                          const int delta_index = string_to_index_realcomp.at("deltaTimeScraped");
                          const int step = warpx_instance.getistep(0);

                          amrex::filterAndTransformParticles(ptile_buffer, ptile,
                                                             predicate,
                                                             CopyAndTimestamp{step_scraped_index, delta_index, step, dt},
                                                             0, dst_index);
                        }
                    }
                }
            }
        }
    }

#ifdef AMREX_USE_EB
    WARPX_PROFILE("ParticleBoundaryBuffer::gatherParticles::EB");

    auto& buffer = m_particle_containers[m_particle_containers.size()-1];
    for (int i = 0; i < numSpecies(); ++i)
    {
        if (!m_do_boundary_buffer[AMREX_SPACEDIM*2][i]) continue;
        const auto& pc = mypc.GetParticleContainer(i);
        if (!buffer[i].isDefined())
        {
            buffer[i] = pc.make_alike<amrex::PinnedArenaAllocator>();
<<<<<<< HEAD
            buffer[i].AddIntComp("stepScraped", false);
            buffer[i].AddRealComp("deltaTimeScraped", false);
=======
            buffer[i].AddIntComp("step_scraped", false);
            buffer[i].AddRealComp("time_scraped", false);
            buffer[i].AddRealComp("nx", false);
            buffer[i].AddRealComp("ny", false);
            buffer[i].AddRealComp("nz", false);
>>>>>>> 07738d37
        }
        auto& species_buffer = buffer[i];
        for (int lev = 0; lev < pc.numLevels(); ++lev)
        {
            const auto& plevel = pc.GetParticles(lev);
            auto dxi = warpx_instance.Geom(lev).InvCellSizeArray();
#ifdef AMREX_USE_OMP
#pragma omp parallel if (amrex::Gpu::notInLaunchRegion())
#endif
            for(PIter pti(pc, lev); pti.isValid(); ++pti)
            {
                auto phiarr = (*distance_to_eb[lev])[pti].array();  // signed distance function
                auto index = std::make_pair(pti.index(), pti.LocalTileIndex());
                if(plevel.find(index) == plevel.end()) continue;

                const auto getPosition = GetParticlePosition<PIdx>(pti);
                auto& ptile_buffer = species_buffer.DefineAndReturnParticleTile(lev, pti.index(),
                                                                                pti.LocalTileIndex());
                const auto& ptile = plevel.at(index);
                auto np = ptile.numParticles();
                if (np == 0) { continue; }

                using SrcData = WarpXParticleContainer::ParticleTileType::ConstParticleTileDataType;
                auto predicate = [=] AMREX_GPU_HOST_DEVICE (const SrcData& /*src*/, const int ip)
                /* NVCC 11.3.109 chokes in C++17 on this: noexcept */
                  {
                    amrex::ParticleReal xp, yp, zp;
                    getPosition(ip, xp, yp, zp);

                    amrex::Real phi_value  = ablastr::particles::doGatherScalarFieldNodal(
                                                                      xp, yp, zp, phiarr, dxi, plo
                                                                      );
                    return phi_value < 0.0 ? 1 : 0;
                  };

                const auto ptile_data = ptile.getConstParticleTileData();

                amrex::ReduceOps<amrex::ReduceOpSum> reduce_op;
                amrex::ReduceData<int> reduce_data(reduce_op);
                {
                  WARPX_PROFILE("ParticleBoundaryBuffer::gatherParticles::count_out_of_boundsEB");
                  reduce_op.eval(np, reduce_data, [=] AMREX_GPU_HOST_DEVICE (int ip)
                                 { return predicate(ptile_data, ip) ? 1 : 0; });
                }

                auto dst_index = ptile_buffer.numParticles();
                {
                  WARPX_PROFILE("ParticleBoundaryBuffer::gatherParticles::resize_eb");
                  ptile_buffer.resize(dst_index + amrex::get<0>(reduce_data.value()));
                }
                auto& warpx = WarpX::GetInstance();
                const auto dt = warpx.getdt(pti.GetLevel());
                auto string_to_index_intcomp = buffer[i].getParticleRuntimeiComps();
                const int step_scraped_index = string_to_index_intcomp.at("stepScraped");
                auto string_to_index_realcomp = buffer[i].getParticleRuntimeComps();
<<<<<<< HEAD
                const int delta_index = string_to_index_realcomp.at("deltaTimeScraped");
=======
                const int time_scraped_index = string_to_index_realcomp.at("time_scraped");
                const int normal_index = string_to_index_realcomp.at("nx");
>>>>>>> 07738d37
                const int step = warpx_instance.getistep(0);

                {
                  WARPX_PROFILE("ParticleBoundaryBuffer::gatherParticles::filterTransformEB");
                  amrex::filterAndTransformParticles(ptile_buffer, ptile, predicate,
<<<<<<< HEAD
                                                     FindEmbeddedBoundaryIntersection{step_scraped_index,delta_index, step, dt, phiarr, dxi, plo}, 0, dst_index);
=======
                                                     FindEmbeddedBoundaryIntersection{step_scraped_index,time_scraped_index, normal_index, step, dt, phiarr, dxi, plo}, 0, dst_index);
>>>>>>> 07738d37
                }
            }
        }
    }
#else
    amrex::ignore_unused(distance_to_eb);
#endif
}

int ParticleBoundaryBuffer::getNumParticlesInContainer(
        const std::string species_name, int boundary, bool local) {

    auto& buffer = m_particle_containers[boundary];
    auto index = WarpX::GetInstance().GetPartContainer().getSpeciesID(species_name);

    if (buffer[index].isDefined()){
        return static_cast<int>(buffer[index].TotalNumberOfParticles(false, local));
    }
    else{
        return 0;
    }
}

PinnedMemoryParticleContainer &
ParticleBoundaryBuffer::getParticleBuffer(const std::string species_name, int boundary) {

    auto& buffer = m_particle_containers[boundary];
    auto index = WarpX::GetInstance().GetPartContainer().getSpeciesID(species_name);

    WARPX_ALWAYS_ASSERT_WITH_MESSAGE(m_do_boundary_buffer[boundary][index],
                                     "Attempted to get particle buffer for boundary "
                                     + std::to_string(boundary) + ", which is not used!");
    WARPX_ALWAYS_ASSERT_WITH_MESSAGE(buffer[index].isDefined(),
                                     "Tried to get a buffer that is not defined!");

    return buffer[index];
}

PinnedMemoryParticleContainer *
ParticleBoundaryBuffer::getParticleBufferPointer(const std::string species_name, int boundary) {

    auto& buffer = m_particle_containers[boundary];
    auto index = WarpX::GetInstance().GetPartContainer().getSpeciesID(species_name);

    return &buffer[index];
}<|MERGE_RESOLUTION|>--- conflicted
+++ resolved
@@ -48,12 +48,8 @@
 #ifdef AMREX_USE_EB
 struct FindEmbeddedBoundaryIntersection {
     const int m_step_index;
-<<<<<<< HEAD
     const int m_delta_index;
-=======
-    const int m_time_index;
     const int m_normal_index;
->>>>>>> 07738d37
     const int m_step;
     const amrex::Real m_dt;
     amrex::Array4<const amrex::Real> m_phiarr;
@@ -440,16 +436,12 @@
         if (!buffer[i].isDefined())
         {
             buffer[i] = pc.make_alike<amrex::PinnedArenaAllocator>();
-<<<<<<< HEAD
             buffer[i].AddIntComp("stepScraped", false);
             buffer[i].AddRealComp("deltaTimeScraped", false);
-=======
-            buffer[i].AddIntComp("step_scraped", false);
-            buffer[i].AddRealComp("time_scraped", false);
             buffer[i].AddRealComp("nx", false);
             buffer[i].AddRealComp("ny", false);
             buffer[i].AddRealComp("nz", false);
->>>>>>> 07738d37
+
         }
         auto& species_buffer = buffer[i];
         for (int lev = 0; lev < pc.numLevels(); ++lev)
@@ -505,22 +497,15 @@
                 auto string_to_index_intcomp = buffer[i].getParticleRuntimeiComps();
                 const int step_scraped_index = string_to_index_intcomp.at("stepScraped");
                 auto string_to_index_realcomp = buffer[i].getParticleRuntimeComps();
-<<<<<<< HEAD
                 const int delta_index = string_to_index_realcomp.at("deltaTimeScraped");
-=======
-                const int time_scraped_index = string_to_index_realcomp.at("time_scraped");
                 const int normal_index = string_to_index_realcomp.at("nx");
->>>>>>> 07738d37
                 const int step = warpx_instance.getistep(0);
 
                 {
                   WARPX_PROFILE("ParticleBoundaryBuffer::gatherParticles::filterTransformEB");
                   amrex::filterAndTransformParticles(ptile_buffer, ptile, predicate,
-<<<<<<< HEAD
-                                                     FindEmbeddedBoundaryIntersection{step_scraped_index,delta_index, step, dt, phiarr, dxi, plo}, 0, dst_index);
-=======
-                                                     FindEmbeddedBoundaryIntersection{step_scraped_index,time_scraped_index, normal_index, step, dt, phiarr, dxi, plo}, 0, dst_index);
->>>>>>> 07738d37
+                                                     FindEmbeddedBoundaryIntersection{step_scraped_index,delta_index, normal_index, step, dt, phiarr, dxi, plo}, 0, dst_index);
+
                 }
             }
         }
