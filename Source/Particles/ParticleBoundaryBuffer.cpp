--- conflicted
+++ resolved
@@ -231,26 +231,14 @@
 #else
     amrex::ignore_unused(distance_to_eb, dxi);
 #endif
-<<<<<<< HEAD
-
-=======
->>>>>>> e130e57e
+
 }
 
 int ParticleBoundaryBuffer::getNumParticlesInContainer(
         const std::string species_name, int boundary) {
-<<<<<<< HEAD
-    if (m_do_boundary_buffer[boundary].size() == 0) {
-        return 0;
-    }
-
-    auto& buffer = m_particle_containers[boundary];
-    auto index = getSpeciesIndexFromName(species_name);
-=======
 
     auto& buffer = m_particle_containers[boundary];
     auto index = WarpX::GetInstance().GetPartContainer().getSpeciesID(species_name);
->>>>>>> e130e57e
 
     if (buffer[index].isDefined()) return buffer[index].TotalNumberOfParticles(false);
     else return 0;
@@ -258,15 +246,6 @@
 
 ParticleBuffer::BufferType<amrex::PinnedArenaAllocator>&
 ParticleBoundaryBuffer::getParticleBuffer(const std::string species_name, int boundary) {
-<<<<<<< HEAD
-    AMREX_ALWAYS_ASSERT_WITH_MESSAGE(m_do_boundary_buffer[boundary].size() != 0,
-                                     "Attempted to get particle buffer for boundary "
-                                     + boundary + ", which is not used!");
-
-    auto& buffer = m_particle_containers[boundary];
-    auto index = getSpeciesIndexFromName(species_name);
-
-=======
 
     auto& buffer = m_particle_containers[boundary];
     auto index = WarpX::GetInstance().GetPartContainer().getSpeciesID(species_name);
@@ -274,7 +253,6 @@
     AMREX_ALWAYS_ASSERT_WITH_MESSAGE(m_do_boundary_buffer[boundary][index],
                                      "Attempted to get particle buffer for boundary "
                                      + boundary + ", which is not used!");
->>>>>>> e130e57e
     AMREX_ALWAYS_ASSERT_WITH_MESSAGE(buffer[index].isDefined(),
                                      "Tried to get a buffer that is not defined!");
 
