--- conflicted
+++ resolved
@@ -61,13 +61,9 @@
     amrex::Gpu::copyAsync(amrex::Gpu::hostToDevice, h_src_comps.begin(), h_src_comps.end(), tag.src_comps.begin());
 
     tag.dst_comps.resize(h_dst_comps.size());
-<<<<<<< HEAD
     amrex::Gpu::copyAsync(amrex::Gpu::hostToDevice, h_dst_comps.begin(), h_dst_comps.end(), tag.dst_comps.begin());
-=======
-    amrex::Gpu::htod_memcpy_async(tag.dst_comps.data(), h_dst_comps.data(),
-                                  h_dst_comps.size()*sizeof(int));
+
     amrex::Gpu::Device::streamSynchronize();
->>>>>>> 35cb3a6c
 
     return tag;
 }