#ifndef TRANSFORMPARTICLE_H_
#define TRANSFORMPARTICLE_H_

#include "WarpXParticleContainer.H"

<<<<<<< HEAD
#ifdef WARPX_QED
    enum struct elementaryProcessType
        {Ionization,
        QedBreitWheelerPairCreation,
        QedQuantumSynchrotron};
#else
    enum struct elementaryProcessType {Ionization};
#endif
=======
enum struct ElementaryProcessType { Ionization };
>>>>>>> 48d1753a

/**
 * \brief small modifications on source particle
 * \param i index of particle
 * \param particle particle struct
 * \param runtime_iattribs integer attribs
 */
template < ElementaryProcessType ProcessT >
AMREX_GPU_HOST_DEVICE AMREX_FORCE_INLINE
void transformSourceParticle(
    int i,
    WarpXParticleContainer::ParticleType& particle,
    amrex::GpuArray<int*,1> runtime_iattribs){}

/**
 * \brief small modifications on product particle
 * \param i index of particle
 * \param particle particle struct
 */
template < ElementaryProcessType ProcessT >
AMREX_GPU_HOST_DEVICE AMREX_FORCE_INLINE
void transformProductParticle(
    int i,
    WarpXParticleContainer::ParticleType* * v_particle){}

// For ionization, increase ionization level of source particle
template <>
AMREX_GPU_HOST_DEVICE AMREX_FORCE_INLINE
void transformSourceParticle < ElementaryProcessType::Ionization > (
    int i,
    WarpXParticleContainer::ParticleType& particle,
    amrex::GpuArray<int*,1> runtime_iattribs)
{
    // increment particle's ionization level
    runtime_iattribs[0][i] += 1;
}

#endif // TRANSFORMPARTICLE_H_<|MERGE_RESOLUTION|>--- conflicted
+++ resolved
@@ -3,7 +3,6 @@
 
 #include "WarpXParticleContainer.H"
 
-<<<<<<< HEAD
 #ifdef WARPX_QED
     enum struct elementaryProcessType
         {Ionization,
@@ -12,9 +11,6 @@
 #else
     enum struct elementaryProcessType {Ionization};
 #endif
-=======
-enum struct ElementaryProcessType { Ionization };
->>>>>>> 48d1753a
 
 /**
  * \brief small modifications on source particle
