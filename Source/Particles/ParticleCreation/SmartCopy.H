--- conflicted
+++ resolved
@@ -134,22 +134,6 @@
     SmartCopyTag m_tag_int;
     PolicyVec m_policy_real;
     PolicyVec m_policy_int;
-<<<<<<< HEAD
-    bool m_defined{false};
-
-public:
-    template <class SrcPC, class DstPC>
-    SmartCopyFactory (const SrcPC& src, const DstPC& dst) noexcept
-    {
-        m_tag_real = getSmartCopyTag(src.getParticleComps(),  dst.getParticleComps());
-        m_tag_int  = getSmartCopyTag(src.getParticleiComps(), dst.getParticleiComps());
-
-        m_policy_real = getPolicies(dst.getParticleComps());
-        m_policy_int  = getPolicies(dst.getParticleiComps());
-
-        m_defined = true;
-    }
-=======
     bool m_defined = false;
 
 public:
@@ -161,7 +145,6 @@
         m_policy_int{getPolicies(dst.getParticleiComps())},
         m_defined{true}
     {}
->>>>>>> f6cb58d7
 
     [[nodiscard]] SmartCopy getSmartCopy () const noexcept
     {
