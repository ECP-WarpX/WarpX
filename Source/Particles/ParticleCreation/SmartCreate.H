/* Copyright 2019-2020 Luca Fedeli, Neil Zaim
 *
 * This file is part of WarpX.
 *
 * License: BSD-3-Clause-LBNL
 */

#ifndef SMART_CREATE_H_
#define SMART_CREATE_H_

#include "DefaultInitialization.H"

#include <AMReX.H>
#include <AMReX_AmrCore.H>
#include <AMReX_GpuContainers.H>
#include <AMReX_ParallelDescriptor.H>

/**
 * \brief This is a functor for performing a "smart create" that works
 * in both host and device code.
 *
 * A "smart" create does the following:
 * First, it initializes the position, cpuid and id of
 * the particle (in most cases IDs should be initialized using setNewParticleIDs
 * after their creation).
 * Then, it initializes all the other components according to initialization policies.
 *
 * You don't create this directly - use the SmartCreateFactory object below.
 *
 */

struct SmartCreate
{
    const InitializationPolicy* m_policy_real;
    const InitializationPolicy* m_policy_int;
    const int m_weight_index = 0;

    template <typename PartData>
    AMREX_GPU_HOST_DEVICE AMREX_FORCE_INLINE
    void operator() (
        PartData& prt, const int i_prt,
        amrex::RandomEngine const& engine,
        const amrex::Real x = 0.0,
        const amrex::Real y = 0.0,
        const amrex::Real z = 0.0,
        const int cpu = 0,
        const int id = 0) const noexcept
    {
#if defined(WARPX_DIM_3D)
        prt.m_aos[i_prt].pos(0) = x;
        prt.m_aos[i_prt].pos(1) = y;
        prt.m_aos[i_prt].pos(2) = z;
#elif defined(WARPX_DIM_XZ) || defined(WARPX_DIM_RZ)
        prt.m_aos[i_prt].pos(0) = x;
        prt.m_aos[i_prt].pos(1) = z;
        amrex::ignore_unused(y);
#else
        prt.m_aos[i_prt].pos(0) = z;
        amrex::ignore_unused(x,y);
#endif

        prt.m_aos[i_prt].cpu() = cpu;
        prt.m_aos[i_prt].id() = id;

         // initialize the real components
         for (int j = 0; j < PartData::NAR; ++j)
             prt.m_rdata[j][i_prt] = initializeRealValue(m_policy_real[j], engine);
         for (int j = 0; j < prt.m_num_runtime_real; ++j)
             prt.m_runtime_rdata[j][i_prt] = initializeRealValue(m_policy_real[j+PartData::NAR], engine);

         // initialize the int components
         for (int j = 0; j < PartData::NAI; ++j)
             prt.m_idata[j][i_prt] = initializeIntValue(m_policy_int[j]);
         for (int j = 0; j < prt.m_num_runtime_int; ++j)
             prt.m_runtime_idata[j][i_prt] = initializeIntValue(m_policy_int[j+PartData::NAI]);
    }
};

/**
 * \brief A factory for creating SmartCreate functors.
 *
 * Given a particle container, this can create a functor
 * that will perform the smart create operation on a tile
 * of that particle container
 */
class SmartCreateFactory
{
    PolicyVec m_policy_real;
    PolicyVec m_policy_int;
    bool m_defined{false};

public:
    template <class PartTileData>
<<<<<<< HEAD
    SmartCreateFactory (const PartTileData& part) noexcept
    {
        m_policy_real = getPolicies(part.getParticleComps());
        m_policy_int  = getPolicies(part.getParticleiComps());
        m_defined = true;
    }
=======
    SmartCreateFactory (const PartTileData& part) noexcept:
        m_policy_real{getPolicies(part.getParticleComps())},
        m_policy_int{getPolicies(part.getParticleiComps())},
        m_defined{true}
    {}
>>>>>>> f6cb58d7

    [[nodiscard]] SmartCreate getSmartCreate () const noexcept
    {
        AMREX_ASSERT(m_defined);
        return SmartCreate{m_policy_real.dataPtr(),
                         m_policy_int.dataPtr()};
    }

    [[nodiscard]] bool isDefined () const noexcept { return m_defined; }
};

#endif //SMART_CREATE_H_<|MERGE_RESOLUTION|>--- conflicted
+++ resolved
@@ -91,20 +91,11 @@
 
 public:
     template <class PartTileData>
-<<<<<<< HEAD
-    SmartCreateFactory (const PartTileData& part) noexcept
-    {
-        m_policy_real = getPolicies(part.getParticleComps());
-        m_policy_int  = getPolicies(part.getParticleiComps());
-        m_defined = true;
-    }
-=======
     SmartCreateFactory (const PartTileData& part) noexcept:
         m_policy_real{getPolicies(part.getParticleComps())},
         m_policy_int{getPolicies(part.getParticleiComps())},
         m_defined{true}
     {}
->>>>>>> f6cb58d7
 
     [[nodiscard]] SmartCreate getSmartCreate () const noexcept
     {
