/* Copyright 2019-2020 Andrew Myers, Axel Huebl,
 * Maxence Thevenet
 *
 * This file is part of WarpX.
 *
 * License: BSD-3-Clause-LBNL
 */

#ifndef SMART_UTILS_H_
#define SMART_UTILS_H_

#include "DefaultInitialization.H"

#include <AMReX_Config.H>
#include <AMReX_GpuContainers.H>
#include <AMReX_GpuLaunch.H>
#include <AMReX_GpuQualifiers.H>
#include <AMReX_INT.H>
#include <AMReX_ParallelDescriptor.H>

#include <map>
#include <string>
#include <vector>

using NameMap = std::map<std::string, int>;
using PolicyVec = amrex::Gpu::DeviceVector<InitializationPolicy>;

struct SmartCopyTag
{
    std::vector<std::string> common_names;
    amrex::Gpu::DeviceVector<int> src_comps;
    amrex::Gpu::DeviceVector<int> dst_comps;

<<<<<<< HEAD
    [[nodiscard]] int size () const noexcept { return common_names.size(); }
=======
    int size () const noexcept { return static_cast<int>(common_names.size()); }
>>>>>>> 8459109a
};

PolicyVec getPolicies (const NameMap& names) noexcept;

SmartCopyTag getSmartCopyTag (const NameMap& src, const NameMap& dst) noexcept;

/**
 * \brief Sets the ids of newly created particles to the next values.
 *
 * \tparam PTile the particle tile type
 *
 * \param ptile the particle tile
 * \param old_size the index of the first new particle
 * \param num_added the number of particles to set the ids for.
 */
template <typename PTile>
void setNewParticleIDs (PTile& ptile, int old_size, int num_added)
{
    amrex::Long pid;
#ifdef AMREX_USE_OMP
#pragma omp critical (ionization_nextid)
#endif
    {
        pid = PTile::ParticleType::NextID();
        PTile::ParticleType::NextID(pid + num_added);
    }

    const int cpuid = amrex::ParallelDescriptor::MyProc();
    auto pp = ptile.GetArrayOfStructs()().data() + old_size;
    amrex::ParallelFor(num_added, [=] AMREX_GPU_DEVICE (int ip) noexcept
    {
        auto& p = pp[ip];
        p.id() = pid+ip;
        p.cpu() = cpuid;
    });
}

#endif //SMART_UTILS_H_<|MERGE_RESOLUTION|>--- conflicted
+++ resolved
@@ -31,11 +31,7 @@
     amrex::Gpu::DeviceVector<int> src_comps;
     amrex::Gpu::DeviceVector<int> dst_comps;
 
-<<<<<<< HEAD
-    [[nodiscard]] int size () const noexcept { return common_names.size(); }
-=======
-    int size () const noexcept { return static_cast<int>(common_names.size()); }
->>>>>>> 8459109a
+    [[nodiscard]] int size () const noexcept { return static_cast<int>(common_names.size()); }
 };
 
 PolicyVec getPolicies (const NameMap& names) noexcept;
