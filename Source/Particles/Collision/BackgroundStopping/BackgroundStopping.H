/* Copyright 2022 David Grote
 *
 * This file is part of WarpX.
 *
 * License: BSD-3-Clause-LBNL
 */
#ifndef WARPX_PARTICLES_COLLISION_BACKGROUNSTOPPING_H_
#define WARPX_PARTICLES_COLLISION_BACKGROUNSTOPPING_H_

#include "Particles/MultiParticleContainer.H"
#include "Particles/Collision/CollisionBase.H"

#include <AMReX_REAL.H>

#include <string>

enum class BackgroundStoppingType {
    INVALID,
    ELECTRONS,
    IONS,
};

class BackgroundStopping final
    : public CollisionBase
{
public:
    BackgroundStopping (std::string collision_name);

    ~BackgroundStopping () override = default;
<<<<<<< HEAD
=======

    BackgroundStopping ( BackgroundStopping const &)             = delete;
    BackgroundStopping& operator= ( BackgroundStopping const & ) = delete;
    BackgroundStopping ( BackgroundStopping&& )                  = delete;
    BackgroundStopping& operator= ( BackgroundStopping&& )       = delete;
>>>>>>> f6cb58d7

    /** Perform the stopping calculation
     *
     * @param cur_time Current time
     * @param dt Time step size
     * @param mypc Container of species involved
     *
     */
    void doCollisions (amrex::Real cur_time, amrex::Real dt, MultiParticleContainer* mypc) override;

    /** Perform the stopping calculation within a tile for stopping on electrons
     *
     * @param pti particle iterator
     * @param dt time step size
     * @param t current simulation time
     * @param species_mass mass of the active species
     * @param species_charge charge of the active species
     *
     */
    void doBackgroundStoppingOnElectronsWithinTile (WarpXParIter& pti, amrex::Real dt, amrex::Real t,
                                                    amrex::ParticleReal species_mass, amrex::ParticleReal species_charge);

    /** Perform the stopping calculation within a tile for stopping on ions
     *
     * @param pti particle iterator
     * @param dt time step size
     * @param t current simulation time
     * @param species_mass mass of the active species
     * @param species_charge charge of the active species
     *
     */
    void doBackgroundStoppingOnIonsWithinTile (WarpXParIter& pti, amrex::Real dt, amrex::Real t,
                                               amrex::ParticleReal species_mass, amrex::ParticleReal species_charge);

private:

    amrex::ParticleReal m_background_mass;
    amrex::ParticleReal m_background_charge_state;
    BackgroundStoppingType m_background_type;

    amrex::Parser m_background_density_parser;
    amrex::Parser m_background_temperature_parser;

    amrex::ParserExecutor<4> m_background_density_func;
    amrex::ParserExecutor<4> m_background_temperature_func;

};

#endif // WARPX_PARTICLES_COLLISION_BACKGROUNSTOPPING_H_<|MERGE_RESOLUTION|>--- conflicted
+++ resolved
@@ -27,14 +27,11 @@
     BackgroundStopping (std::string collision_name);
 
     ~BackgroundStopping () override = default;
-<<<<<<< HEAD
-=======
 
     BackgroundStopping ( BackgroundStopping const &)             = delete;
     BackgroundStopping& operator= ( BackgroundStopping const & ) = delete;
     BackgroundStopping ( BackgroundStopping&& )                  = delete;
     BackgroundStopping& operator= ( BackgroundStopping&& )       = delete;
->>>>>>> f6cb58d7
 
     /** Perform the stopping calculation
      *
