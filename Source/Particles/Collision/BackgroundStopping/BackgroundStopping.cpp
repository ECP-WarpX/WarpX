--- conflicted
+++ resolved
@@ -38,13 +38,8 @@
 
     amrex::ParticleReal background_density;
     std::string background_density_str;
-<<<<<<< HEAD
-    if (queryWithParser(pp_collision_name, "background_density", background_density)) {
-        AMREX_ALWAYS_ASSERT_WITH_MESSAGE(background_density > 0._rt,
-=======
     if (utils::parser::queryWithParser(pp_collision_name, "background_density", background_density)) {
-        AMREX_ALWAYS_ASSERT_WITH_MESSAGE(background_density > 0,
->>>>>>> f6b4b10e
+        AMREX_ALWAYS_ASSERT_WITH_MESSAGE(background_density > 0_prt,
                  "For background stopping, the background density must be greater than 0");
         m_background_density_parser =
             utils::parser::makeParser(std::to_string(background_density), {"x", "y", "z", "t"});
@@ -58,13 +53,8 @@
 
     amrex::ParticleReal background_temperature;
     std::string background_temperature_str;
-<<<<<<< HEAD
-    if (queryWithParser(pp_collision_name, "background_temperature", background_temperature)) {
-        AMREX_ALWAYS_ASSERT_WITH_MESSAGE(background_temperature > 0._rt,
-=======
     if (utils::parser::queryWithParser(pp_collision_name, "background_temperature", background_temperature)) {
-        AMREX_ALWAYS_ASSERT_WITH_MESSAGE(background_temperature > 0,
->>>>>>> f6b4b10e
+        AMREX_ALWAYS_ASSERT_WITH_MESSAGE(background_temperature > 0_prt,
                  "For background stopping, the background temperature must be greater than 0");
         m_background_temperature_parser =
             utils::parser::makeParser(std::to_string(background_temperature), {"x", "y", "z", "t"});
@@ -90,7 +80,7 @@
         utils::parser::getWithParser(
             pp_collision_name, "background_charge_state", m_background_charge_state);
     }
-    AMREX_ALWAYS_ASSERT_WITH_MESSAGE(m_background_mass > 0._rt,
+    AMREX_ALWAYS_ASSERT_WITH_MESSAGE(m_background_mass > 0_prt,
              "For background stopping, the background mass must be greater than 0");
 
 }
@@ -102,16 +92,11 @@
     using namespace amrex::literals;
 
     auto& species = mypc->GetParticleContainerFromName(m_species_names[0]);
-<<<<<<< HEAD
-    amrex::Real const species_mass = species.getMass();
-    amrex::Real const species_charge = species.getCharge();
-
-    WARPX_ALWAYS_ASSERT_WITH_MESSAGE(species_mass > 0._rt, "Error: With background stopping, the species mass must be > 0");
-    WARPX_ALWAYS_ASSERT_WITH_MESSAGE(species_charge != 0._rt, "Error: With background stopping, the species charge must be nonzero");
-=======
-    amrex::ParticleReal species_mass = species.getMass();
-    amrex::ParticleReal species_charge = species.getCharge();
->>>>>>> f6b4b10e
+    amrex::ParticleReal const species_mass = species.getMass();
+    amrex::ParticleReal const species_charge = species.getCharge();
+
+    WARPX_ALWAYS_ASSERT_WITH_MESSAGE(species_mass > 0_prt, "Error: With background stopping, the species mass must be > 0");
+    WARPX_ALWAYS_ASSERT_WITH_MESSAGE(species_charge != 0_prt, "Error: With background stopping, the species charge must be nonzero");
 
     BackgroundStoppingType background_type = m_background_type;
 
@@ -161,11 +146,7 @@
     long const np = pti.numParticles();
 
     // get background particle mass
-<<<<<<< HEAD
-    amrex::Real const mass_e = m_background_mass;
-=======
-    amrex::ParticleReal mass_e = m_background_mass;
->>>>>>> f6b4b10e
+    amrex::ParticleReal const mass_e = m_background_mass;
 
     // setup parsers for the background density and temperature
     auto const n_e_func = m_background_density_func;
@@ -189,8 +170,8 @@
             amrex::ParticleReal const n_e = n_e_func(x, y, z, t);
             amrex::ParticleReal const T_e = T_e_func(x, y, z, t)*PhysConst::kb;
 
-            AMREX_ASSERT(n_e > 0._rt);
-            AMREX_ASSERT(T_e > 0._rt);
+            AMREX_ASSERT(n_e > 0_prt);
+            AMREX_ASSERT(T_e > 0_prt);
 
             // This implements the equation 14.12 from Introduction to Plasma Physics,
             // Goldston and Rutherford, the slowing down of beam ions due to collisions with electrons.
@@ -205,25 +186,19 @@
 
             amrex::ParticleReal const Zb = abs(species_charge/q_e);
 
-            amrex::ParticleReal const vth = sqrt(3._prt*T_e/mass_e);
+            amrex::ParticleReal const vth = sqrt(3_prt*T_e/mass_e);
             amrex::ParticleReal const wp = sqrt(n_e*q_e2/(ep0*mass_e));
             amrex::ParticleReal const lambdadb = vth/wp;
             amrex::ParticleReal const lambdadb3 = lambdadb*lambdadb*lambdadb;
-            amrex::ParticleReal const loglambda = log((12._prt*pi/Zb)*(n_e*lambdadb3));
-
-<<<<<<< HEAD
-            AMREX_ASSERT(loglambda > 0._rt);
-
-            amrex::Real const pi32 = pi*sqrt(pi);
-            amrex::Real const q2 = species_charge*species_charge;
-            amrex::Real const T32 = T_e*sqrt(T_e);
-=======
+            amrex::ParticleReal const loglambda = log((12_prt*pi/Zb)*(n_e*lambdadb3));
+
+            AMREX_ASSERT(loglambda > 0_prt);
+
             amrex::ParticleReal const pi32 = pi*sqrt(pi);
             amrex::ParticleReal const q2 = species_charge*species_charge;
             amrex::ParticleReal const T32 = T_e*sqrt(T_e);
->>>>>>> f6b4b10e
-
-            amrex::ParticleReal const alpha = sqrt(2._prt)*n_e*q2*q_e2*sqrt(mass_e)*loglambda/(12._prt*pi32*ep02*species_mass*T32);
+
+            amrex::ParticleReal const alpha = sqrt(2_prt)*n_e*q2*q_e2*sqrt(mass_e)*loglambda/(12_prt*pi32*ep02*species_mass*T32);
 
             ux[ip] *= exp(-alpha*dt);
             uy[ip] *= exp(-alpha*dt);
@@ -245,13 +220,8 @@
     long const np = pti.numParticles();
 
     // get background particle mass
-<<<<<<< HEAD
-    amrex::Real const mass_i = m_background_mass;
-    amrex::Real const charge_state_i = m_background_charge_state;
-=======
-    amrex::ParticleReal mass_i = m_background_mass;
-    amrex::ParticleReal charge_state_i = m_background_charge_state;
->>>>>>> f6b4b10e
+    amrex::ParticleReal const mass_i = m_background_mass;
+    amrex::ParticleReal const charge_state_i = m_background_charge_state;
 
     // setup parsers for the background density and temperature
     auto const n_i_func = m_background_density_func;
@@ -275,8 +245,8 @@
             amrex::ParticleReal const n_i = n_i_func(x, y, z, t);
             amrex::ParticleReal const T_i = T_i_func(x, y, z, t)*PhysConst::kb;
 
-            AMREX_ASSERT(n_i > 0._rt);
-            AMREX_ASSERT(T_i > 0._rt);
+            AMREX_ASSERT(n_i > 0_prt);
+            AMREX_ASSERT(T_i > 0_prt);
 
             // This implements the equation 14.20 from Introduction to Plasma Physics,
             // Goldston and Rutherford, the slowing down of beam ions due to collisions with electrons.
@@ -293,25 +263,21 @@
             amrex::ParticleReal const qb2 = species_charge*species_charge;
             amrex::ParticleReal const Zb = abs(species_charge/q_e);
 
-            amrex::ParticleReal const vth = sqrt(3._prt*T_i/mass_i);
+            amrex::ParticleReal const vth = sqrt(3_prt*T_i/mass_i);
             amrex::ParticleReal const wp = sqrt(n_i*q_e2/(ep0*mass_i));
             amrex::ParticleReal const lambdadb = vth/wp;
             amrex::ParticleReal const lambdadb3 = lambdadb*lambdadb*lambdadb;
-            amrex::ParticleReal const loglambda = log((12._prt*pi/Zb)*(n_i*lambdadb3));
-
-<<<<<<< HEAD
-            AMREX_ASSERT(loglambda > 0._rt);
-
-            amrex::Real const alpha = sqrt(2._rt)*n_i*qi2*qb2*sqrt(species_mass)*loglambda/(8._rt*pi*ep02*mass_i);
-=======
-            amrex::ParticleReal const alpha = sqrt(2._prt)*n_i*qi2*qb2*sqrt(species_mass)*loglambda/(8._prt*pi*ep02*mass_i);
->>>>>>> f6b4b10e
+            amrex::ParticleReal const loglambda = log((12_prt*pi/Zb)*(n_i*lambdadb3));
+
+            AMREX_ASSERT(loglambda > 0_prt);
+
+            amrex::ParticleReal const alpha = sqrt(2_prt)*n_i*qi2*qb2*sqrt(species_mass)*loglambda/(8_prt*pi*ep02*mass_i);
 
             amrex::ParticleReal const W0 = 0.5_prt*species_mass*(ux[ip]*ux[ip] + uy[ip]*uy[ip] + uz[ip]*uz[ip]);
             amrex::ParticleReal const f1 = pow(W0, 1.5_prt) - 1.5_prt*alpha*dt;
             // If f1 goes negative, the particle has fully stopped, so set W1 to 0.
-            amrex::ParticleReal const W1 = pow((f1 > 0._prt ? f1 : 0._prt), 2._prt/3._prt);
-            amrex::ParticleReal const vscale = (W0 > 0._prt ? std::sqrt(W1/W0) : 0._prt);
+            amrex::ParticleReal const W1 = pow((f1 > 0_prt ? f1 : 0_prt), 2_prt/3_prt);
+            amrex::ParticleReal const vscale = (W0 > 0_prt ? std::sqrt(W1/W0) : 0_prt);
 
             ux[ip] *= vscale;
             uy[ip] *= vscale;
