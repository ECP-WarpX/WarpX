--- conflicted
+++ resolved
@@ -110,126 +110,4 @@
     }
 }
 
-<<<<<<< HEAD
-/**
- * \brief Function that determines if a collision occurs and if so, what
- * type.
- *
- * @param[in] I1s,I2s is the start index for I1,I2 (inclusive).
- * @param[in] I1e,I2e is the stop index for I1,I2 (exclusive).
- * @param[in] I1,I2 index arrays. They determine all elements that will be used.
- * @param[in] ptd_1,ptd_2 contain the particle data of the two species
- * @param[in] m1,m2 are masses.
- * @param[in] dt is the time step length between two collision calls.
- * @param[in] dV is the volume of the corresponding cell.
- * @param[in] cell_start_pair is the start index of the pairs in that cell.
- * @param[out] p_mask is a mask that will be set to a non-zero integer if a
- *             collision occurs. The integer encodes the scattering process.
- * @param[out] p_pair_indices_1,p_pair_indices_2 arrays that store the indices of the
- * particles of a given pair. They are only needed here to store information that will be used
- * later on when actually creating the product particles.
- * @param[out] p_pair_reaction_weight stores the weight of the product particles. It is only
- * needed here to store information that will be used later on when actually creating the
- * product particles.
- * @param[in] process_count number of scattering processes to consider
- * @param[in] scattering processes an array of scattering processes included for consideration
- * @param[in] engine the random engine.
- */
-template <typename index_type, typename PData>
-AMREX_GPU_HOST_DEVICE AMREX_INLINE
-void CollisionFilter (
-    index_type const I1s, index_type const I1e,
-    index_type const I2s, index_type const I2e,
-    index_type const* AMREX_RESTRICT I1,
-    index_type const* AMREX_RESTRICT I2,
-    PData ptd_1, PData ptd_2,
-    amrex::ParticleReal const  m1, amrex::ParticleReal const  m2,
-    amrex::Real const  dt, amrex::Real const dV,
-    index_type const cell_start_pair, index_type* AMREX_RESTRICT p_mask,
-    index_type* AMREX_RESTRICT p_pair_indices_1, index_type* AMREX_RESTRICT p_pair_indices_2,
-    amrex::ParticleReal* AMREX_RESTRICT p_pair_reaction_weight,
-    int const process_count,
-    ScatteringProcess::Executor* scattering_processes,
-    amrex::RandomEngine const& engine)
-{
-
-    amrex::ParticleReal * const AMREX_RESTRICT w1 = ptd_1.m_rdata[PIdx::w];
-    amrex::ParticleReal * const AMREX_RESTRICT u1x = ptd_1.m_rdata[PIdx::ux];
-    amrex::ParticleReal * const AMREX_RESTRICT u1y = ptd_1.m_rdata[PIdx::uy];
-    amrex::ParticleReal * const AMREX_RESTRICT u1z = ptd_1.m_rdata[PIdx::uz];
-
-    amrex::ParticleReal * const AMREX_RESTRICT w2 = ptd_2.m_rdata[PIdx::w];
-    amrex::ParticleReal * const AMREX_RESTRICT u2x = ptd_2.m_rdata[PIdx::ux];
-    amrex::ParticleReal * const AMREX_RESTRICT u2y = ptd_2.m_rdata[PIdx::uy];
-    amrex::ParticleReal * const AMREX_RESTRICT u2z = ptd_2.m_rdata[PIdx::uz];
-
-    // Number of macroparticles of each species
-    const int NI1 = I1e - I1s;
-    const int NI2 = I2e - I2s;
-    const int max_N = amrex::max(NI1,NI2);
-
-    int i1 = I1s;
-    int i2 = I2s;
-    int pair_index = cell_start_pair;
-
-    // Because the number of particles of each species is not always equal (NI1 != NI2
-    // in general), some macroparticles will be paired with multiple macroparticles of the
-    // other species and we need to decrease their weight accordingly.
-    // c1 corresponds to the minimum number of times a particle of species 1 will be paired
-    // with a particle of species 2. Same for c2.
-    const int c1 = amrex::max(NI2/NI1,1);
-    const int c2 = amrex::max(NI1/NI2,1);
-
-#if (defined WARPX_DIM_RZ)
-    amrex::ParticleReal * const AMREX_RESTRICT theta1 = ptd_1.m_rdata[PIdx::theta];
-    amrex::ParticleReal * const AMREX_RESTRICT theta2 = ptd_2.m_rdata[PIdx::theta];
-#endif
-
-    for (int k = 0; k < max_N; ++k)
-    {
-        // c1k : how many times the current particle of species 1 is paired with a particle
-        // of species 2. Same for c2k.
-        const int c1k = (k%NI1 < max_N%NI1) ? c1 + 1: c1;
-        const int c2k = (k%NI2 < max_N%NI2) ? c2 + 1: c2;
-
-#if (defined WARPX_DIM_RZ)
-        /* In RZ geometry, macroparticles can collide with other macroparticles
-            * in the same *cylindrical* cell. For this reason, collisions between macroparticles
-            * are actually not local in space. In this case, the underlying assumption is that
-            * particles within the same cylindrical cell represent a cylindrically-symmetry
-            * momentum distribution function. Therefore, here, we temporarily rotate the
-            * momentum of one of the macroparticles in agreement with this cylindrical symmetry.
-            * (This is technically only valid if we use only the m=0 azimuthal mode in the simulation;
-            * there is a corresponding assert statement at initialization.) */
-        amrex::ParticleReal const theta = theta2[I2[i2]]-theta1[I1[i1]];
-        amrex::ParticleReal const u1xbuf = u1x[I1[i1]];
-        const auto [sin_theta, cos_theta] = amrex::Math::sincos(theta);
-        u1x[I1[i1]] = u1xbuf*cos_theta - u1y[I1[i1]]*sin_theta;
-        u1y[I1[i1]] = u1xbuf*sin_theta + u1y[I1[i1]]*cos_theta;
-#endif
-
-        CollisionPairFilter(
-            u1x[ I1[i1] ], u1y[ I1[i1] ], u1z[ I1[i1] ],
-            u2x[ I2[i2] ], u2y[ I2[i2] ], u2z[ I2[i2] ],
-            m1, m2, w1[ I1[i1] ]/c1k, w2[ I2[i2] ]/c2k,
-            dt, dV, pair_index, p_mask, p_pair_reaction_weight,
-            max_N, process_count, scattering_processes, engine);
-
-#if (defined WARPX_DIM_RZ)
-        amrex::ParticleReal const u1xbuf_new = u1x[I1[i1]];
-        u1x[I1[i1]] =  u1xbuf_new*cos_theta + u1y[I1[i1]]*sin_theta;
-        u1y[I1[i1]] = -u1xbuf_new*sin_theta + u1y[I1[i1]]*cos_theta;
-#endif
-
-        p_pair_indices_1[pair_index] = I1[i1];
-        p_pair_indices_2[pair_index] = I2[i2];
-        ++i1; if ( i1 == static_cast<int>(I1e) ) { i1 = I1s; }
-        ++i2; if ( i2 == static_cast<int>(I2e) ) { i2 = I2s; }
-        ++pair_index;
-    }
-}
-
-#endif // COLLISION_FILTER_FUNC_H_
-=======
-#endif // WARPX_COLLISION_FILTER_FUNC_H_
->>>>>>> 143bd4e2
+#endif // WARPX_COLLISION_FILTER_FUNC_H_