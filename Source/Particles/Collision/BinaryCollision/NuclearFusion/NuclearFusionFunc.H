--- conflicted
+++ resolved
@@ -71,11 +71,7 @@
         if (m_fusion_type == NuclearFusionType::DeuteriumTritium)
         {
             WARPX_ALWAYS_ASSERT_WITH_MESSAGE(
-<<<<<<< HEAD
-                product_species_name.size() == 2,
-=======
                 product_species_name.size() == 2u,
->>>>>>> 21df9056
                 "ERROR: Deuterium-tritium fusion must contain exactly two product species");
             auto& product_species1 = mypc->GetParticleContainerFromName(product_species_name[0]);
             auto& product_species2 = mypc->GetParticleContainerFromName(product_species_name[1]);
