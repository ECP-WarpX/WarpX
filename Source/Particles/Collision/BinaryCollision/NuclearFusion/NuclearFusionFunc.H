/* Copyright 2021 Neil Zaim
 *
 * This file is part of WarpX.
 *
 * License: BSD-3-Clause-LBNL
 */

#ifndef NUCLEAR_FUSION_FUNC_H_
#define NUCLEAR_FUSION_FUNC_H_

#include "SingleNuclearFusionEvent.H"

#include "Particles/Collision/BinaryCollision/BinaryCollisionUtils.H"
#include "Particles/Pusher/GetAndSetPosition.H"
#include "Particles/MultiParticleContainer.H"
#include "Particles/WarpXParticleContainer.H"
#include "Utils/Parser/ParserUtils.H"
#include "Utils/TextMsg.H"
#include "WarpX.H"

#include <AMReX_Algorithm.H>
#include <AMReX_DenseBins.H>
#include <AMReX_ParmParse.H>
#include <AMReX_Random.H>
#include <AMReX_REAL.H>
#include <AMReX_Vector.H>

/**
 * \brief This functor does binary nuclear fusions on a single cell.
 *  Particles of the two reacting species are paired with each other and for each pair we compute
 *  if a fusion event occurs. If so, we fill a mask (input parameter p_mask) with true so that
 *  product particles corresponding to a given pair can be effectively created in the particle
 *  creation functor.
 *  This functor also reads and contains the fusion multiplier.
 */
class NuclearFusionFunc
{
    // Define shortcuts for frequently-used type names
    using ParticleType = WarpXParticleContainer::ParticleType;
    using ParticleTileType = WarpXParticleContainer::ParticleTileType;
    using ParticleTileDataType = ParticleTileType::ParticleTileDataType;
    using ParticleBins = amrex::DenseBins<ParticleTileDataType>;
    using index_type = ParticleBins::index_type;
    using SoaData_type = WarpXParticleContainer::ParticleTileType::ParticleTileDataType;

public:
    /**
     * \brief Default constructor of the NuclearFusionFunc class.
     */
    NuclearFusionFunc () = default;

    /**
     * \brief Constructor of the NuclearFusionFunc class
     *
     * @param[in] collision_name the name of the collision
     * @param[in] mypc pointer to the MultiParticleContainer
     * @param[in] isSameSpecies whether the two colliding species are the same
     */
    NuclearFusionFunc (const std::string collision_name, MultiParticleContainer const * const mypc,
                       const bool isSameSpecies):
        m_fusion_multiplier{amrex::ParticleReal{1.0}}, // default fusion multiplier
        m_probability_threshold{amrex::ParticleReal{0.02}}, // default fusion probability threshold
        m_probability_target_value{amrex::ParticleReal{0.002}}, // default fusion probability target_value
        m_isSameSpecies{isSameSpecies}
    {

#ifdef AMREX_SINGLE_PRECISION_PARTICLES
        WARPX_ABORT_WITH_MESSAGE("Nuclear fusion module does not currently work with single precision");
#endif

        m_fusion_type = BinaryCollisionUtils::get_nuclear_fusion_type(collision_name, mypc);

        const amrex::ParmParse pp_collision_name(collision_name);
        utils::parser::queryWithParser(
            pp_collision_name, "fusion_multiplier", m_fusion_multiplier);
        utils::parser::queryWithParser(
            pp_collision_name, "fusion_probability_threshold", m_probability_threshold);
        utils::parser::queryWithParser(
            pp_collision_name, "fusion_probability_target_value",
            m_probability_target_value);

        m_exe.m_fusion_multiplier = m_fusion_multiplier;
        m_exe.m_probability_threshold = m_probability_threshold;
        m_exe.m_probability_target_value = m_probability_target_value;
        m_exe.m_fusion_type = m_fusion_type;
        m_exe.m_isSameSpecies = m_isSameSpecies;
    }

<<<<<<< HEAD
    struct Executor {
        /**
         * \brief Executor of the NuclearFusionFunc class. Performs nuclear fusions at the cell level
         * using the algorithm described in Higginson et al., Journal of Computational Physics 388,
         * 439-453 (2019). Note that this function does not yet create the product particles, but
         * instead fills an array p_mask that stores which collisions result in a fusion event.
         *
         * Also note that there are three main differences between this implementation and the
         * algorithm described in Higginson's paper:
         * - 1) The transformation from the lab frame to the center of mass frame is nonrelativistic
         * in Higginson's paper. Here, we implement a relativistic generalization.
         * - 2) The behaviour when the estimated fusion probability is greater than one is not
         * specified in Higginson's paper. Here, we provide an implementation using two runtime
         * dependent parameters (fusion probability threshold and fusion probability target value). See
         * documentation for more details.
         * - 3) Here, we divide the weight of a particle by the number of times it is paired with other
         * particles. This was not explicitly specified in Higginson's paper.
         *
         * @param[in] I1s,I2s is the start index for I1,I2 (inclusive).
         * @param[in] I1e,I2e is the stop index for I1,I2 (exclusive).
         * @param[in] I1,I2 index arrays. They determine all elements that will be used.
         * @param[in] soa_1,soa_2 contain the struct of array data of the two species
         * @param[in] m1,m2 are masses.
         * @param[in] dt is the time step length between two collision calls.
         * @param[in] dV is the volume of the corresponding cell.
         * @param[in] cell_start_pair is the start index of the pairs in that cell.
         * @param[out] p_mask is a mask that will be set to true if a fusion event occurs for a given
         * pair. It is only needed here to store information that will be used later on when actually
         * creating the product particles.
         * @param[out] p_pair_indices_1,p_pair_indices_2 arrays that store the indices of the
         * particles of a given pair. They are only needed here to store information that will be used
         * later on when actually creating the product particles.
         * @param[out] p_pair_reaction_weight stores the weight of the product particles. It is only
         * needed here to store information that will be used later on when actually creating the
         * product particles.
         * @param[in] engine the random engine.
         */
        AMREX_GPU_HOST_DEVICE AMREX_INLINE
        void operator() (
            index_type const I1s, index_type const I1e,
            index_type const I2s, index_type const I2e,
            index_type const* AMREX_RESTRICT I1,
            index_type const* AMREX_RESTRICT I2,
            const SoaData_type& soa_1, const SoaData_type& soa_2,
            GetParticlePosition<PIdx> /*get_position_1*/, GetParticlePosition<PIdx> /*get_position_2*/,
            amrex::ParticleReal const  /*q1*/, amrex::ParticleReal const  /*q2*/,
            amrex::ParticleReal const  m1, amrex::ParticleReal const  m2,
            amrex::Real const  dt, amrex::Real const dV,
            index_type const cell_start_pair, index_type* AMREX_RESTRICT p_mask,
            index_type* AMREX_RESTRICT p_pair_indices_1, index_type* AMREX_RESTRICT p_pair_indices_2,
            amrex::ParticleReal* AMREX_RESTRICT p_pair_reaction_weight,
            amrex::RandomEngine const& engine) const
=======
    /**
     * \brief operator() of the NuclearFusionFunc class. Performs nuclear fusions at the cell level
     * using the algorithm described in Higginson et al., Journal of Computational Physics 388,
     * 439-453 (2019). Note that this function does not yet create the product particles, but
     * instead fills an array p_mask that stores which collisions result in a fusion event.
     *
     * Also note that there are three main differences between this implementation and the
     * algorithm described in Higginson's paper:
     * - 1) The transformation from the lab frame to the center of mass frame is nonrelativistic
     * in Higginson's paper. Here, we implement a relativistic generalization.
     * - 2) The behaviour when the estimated fusion probability is greater than one is not
     * specified in Higginson's paper. Here, we provide an implementation using two runtime
     * dependent parameters (fusion probability threshold and fusion probability target value). See
     * documentation for more details.
     * - 3) Here, we divide the weight of a particle by the number of times it is paired with other
     * particles. This was not explicitly specified in Higginson's paper.
     *
     * @param[in] I1s,I2s is the start index for I1,I2 (inclusive).
     * @param[in] I1e,I2e is the stop index for I1,I2 (exclusive).
     * @param[in] I1,I2 index arrays. They determine all elements that will be used.
     * @param[in] soa_1,soa_2 contain the struct of array data of the two species
     * @param[in] m1,m2 are masses.
     * @param[in] dt is the time step length between two collision calls.
     * @param[in] dV is the volume of the corresponding cell.
     * @param[in] coll_idx is the collision index offset.
     * @param[in] cell_start_pair is the start index of the pairs in that cell.
     * @param[out] p_mask is a mask that will be set to true if a fusion event occurs for a given
     * pair. It is only needed here to store information that will be used later on when actually
     * creating the product particles.
     * @param[out] p_pair_indices_1,p_pair_indices_2 arrays that store the indices of the
     * particles of a given pair. They are only needed here to store information that will be used
     * later on when actually creating the product particles.
     * @param[out] p_pair_reaction_weight stores the weight of the product particles. It is only
     * needed here to store information that will be used later on when actually creating the
     * product particles.
     * @param[in] engine the random engine.
     */
    AMREX_GPU_HOST_DEVICE AMREX_INLINE
    void operator() (
        index_type const I1s, index_type const I1e,
        index_type const I2s, index_type const I2e,
        index_type const* AMREX_RESTRICT I1,
        index_type const* AMREX_RESTRICT I2,
        SoaData_type soa_1, SoaData_type soa_2,
        GetParticlePosition<PIdx> /*get_position_1*/, GetParticlePosition<PIdx> /*get_position_2*/,
        amrex::ParticleReal const  /*q1*/, amrex::ParticleReal const  /*q2*/,
        amrex::ParticleReal const  m1, amrex::ParticleReal const  m2,
        amrex::Real const  dt, amrex::Real const dV, index_type coll_idx,
        index_type const cell_start_pair, index_type* AMREX_RESTRICT p_mask,
        index_type* AMREX_RESTRICT p_pair_indices_1, index_type* AMREX_RESTRICT p_pair_indices_2,
        amrex::ParticleReal* AMREX_RESTRICT p_pair_reaction_weight,
        amrex::RandomEngine const& engine) const
>>>>>>> a8accfde
        {
            amrex::ParticleReal * const AMREX_RESTRICT w1 = soa_1.m_rdata[PIdx::w];
            amrex::ParticleReal * const AMREX_RESTRICT u1x = soa_1.m_rdata[PIdx::ux];
            amrex::ParticleReal * const AMREX_RESTRICT u1y = soa_1.m_rdata[PIdx::uy];
            amrex::ParticleReal * const AMREX_RESTRICT u1z = soa_1.m_rdata[PIdx::uz];

            amrex::ParticleReal * const AMREX_RESTRICT w2 = soa_2.m_rdata[PIdx::w];
            amrex::ParticleReal * const AMREX_RESTRICT u2x = soa_2.m_rdata[PIdx::ux];
            amrex::ParticleReal * const AMREX_RESTRICT u2y = soa_2.m_rdata[PIdx::uy];
            amrex::ParticleReal * const AMREX_RESTRICT u2z = soa_2.m_rdata[PIdx::uz];

            // Number of macroparticles of each species
            const index_type NI1 = I1e - I1s;
            const index_type NI2 = I2e - I2s;
            const index_type max_N = amrex::max(NI1,NI2);
            const index_type min_N = amrex::min(NI1,NI2);

            index_type pair_index = cell_start_pair + coll_idx;

            // Because the number of particles of each species is not always equal (NI1 != NI2
            // in general), some macroparticles will be paired with multiple macroparticles of the
            // other species and we need to decrease their weight accordingly.
            // c1 corresponds to the minimum number of times a particle of species 1 will be paired
            // with a particle of species 2. Same for c2.
            // index_type(1): https://github.com/AMReX-Codes/amrex/pull/3684
            const index_type c1 = amrex::max(NI2/NI1, index_type(1));
            const index_type c2 = amrex::max(NI1/NI2, index_type(1));

            // multiplier ratio to take into account unsampled pairs
            const auto multiplier_ratio = static_cast<int>(
                m_isSameSpecies ? 2*max_N - 1 : max_N);

#if (defined WARPX_DIM_RZ)
            amrex::ParticleReal * const AMREX_RESTRICT theta1 = soa_1.m_rdata[PIdx::theta];
            amrex::ParticleReal * const AMREX_RESTRICT theta2 = soa_2.m_rdata[PIdx::theta];
#endif
            index_type i1 = I1s + coll_idx;
            index_type i2 = I2s + coll_idx;
            // we will start from collision number = coll_idx and then add
            // stride (smaller set size) until we do all NI1 (laarger set size)
            // collisions as needed
            for (index_type k = coll_idx; k < max_N; k += min_N)
            {
                // c1k : how many times the current particle of species 1 is paired with a particle
                // of species 2. Same for c2k.
                const index_type c1k = (k%NI1 < max_N%NI1) ? c1 + 1: c1;
                const index_type c2k = (k%NI2 < max_N%NI2) ? c2 + 1: c2;

#if (defined WARPX_DIM_RZ)
                /* In RZ geometry, macroparticles can collide with other macroparticles
                 * in the same *cylindrical* cell. For this reason, collisions between macroparticles
                 * are actually not local in space. In this case, the underlying assumption is that
                 * particles within the same cylindrical cell represent a cylindrically-symmetry
                 * momentum distribution function. Therefore, here, we temporarily rotate the
                 * momentum of one of the macroparticles in agreement with this cylindrical symmetry.
                 * (This is technically only valid if we use only the m=0 azimuthal mode in the simulation;
                 * there is a corresponding assert statement at initialization.) */
                amrex::ParticleReal const theta = theta2[I2[i2]]-theta1[I1[i1]];
                amrex::ParticleReal const u1xbuf = u1x[I1[i1]];
                u1x[I1[i1]] = u1xbuf*std::cos(theta) - u1y[I1[i1]]*std::sin(theta);
                u1y[I1[i1]] = u1xbuf*std::sin(theta) + u1y[I1[i1]]*std::cos(theta);
#endif

                SingleNuclearFusionEvent(
                    u1x[ I1[i1] ], u1y[ I1[i1] ], u1z[ I1[i1] ],
                    u2x[ I2[i2] ], u2y[ I2[i2] ], u2z[ I2[i2] ],
                    m1, m2, w1[ I1[i1] ]/c1k, w2[ I2[i2] ]/c2k,
                    dt, dV, static_cast<int>(pair_index), p_mask, p_pair_reaction_weight,
                    m_fusion_multiplier, multiplier_ratio,
                    m_probability_threshold,
                    m_probability_target_value,
                    m_fusion_type, engine);

#if (defined WARPX_DIM_RZ)
                amrex::ParticleReal const u1xbuf_new = u1x[I1[i1]];
                u1x[I1[i1]] = u1xbuf_new*std::cos(-theta) - u1y[I1[i1]]*std::sin(-theta);
                u1y[I1[i1]] = u1xbuf_new*std::sin(-theta) + u1y[I1[i1]]*std::cos(-theta);
#endif

                p_pair_indices_1[pair_index] = I1[i1];
                p_pair_indices_2[pair_index] = I2[i2];
<<<<<<< HEAD
                ++i1; if ( i1 == I1e ) { i1 = I1s; }
                ++i2; if ( i2 == I2e ) { i2 = I2s; }
                ++pair_index;
=======

                if (max_N == NI1) {
                    i1 += min_N;
                }
                if (max_N == NI2) {
                    i2 += min_N;
                }
                pair_index += min_N;
>>>>>>> a8accfde
            }
        }

        amrex::ParticleReal m_fusion_multiplier;
        amrex::ParticleReal m_probability_threshold;
        amrex::ParticleReal m_probability_target_value;
        NuclearFusionType m_fusion_type;
        bool m_isSameSpecies;
    };

    [[nodiscard]] Executor const& executor () const { return m_exe; }

private:
    // Factor used to increase the number of fusion reaction by decreasing the weight of the
    // produced particles
    amrex::ParticleReal m_fusion_multiplier;
    // If the fusion multiplier is too high and results in a fusion probability that approaches
    // 1, there is a risk of underestimating the total fusion yield. In these cases, we reduce
    // the fusion multiplier used in a given collision. m_probability_threshold is the fusion
    // probability threshold above which we reduce the fusion multiplier.
    // m_probability_target_value is the target probability used to determine by how much
    // the fusion multiplier should be reduced.
    amrex::ParticleReal m_probability_threshold;
    amrex::ParticleReal m_probability_target_value;
    NuclearFusionType m_fusion_type;
    bool m_isSameSpecies;

    Executor m_exe;
};

#endif // NUCLEAR_FUSION_FUNC_H_<|MERGE_RESOLUTION|>--- conflicted
+++ resolved
@@ -86,7 +86,6 @@
         m_exe.m_isSameSpecies = m_isSameSpecies;
     }
 
-<<<<<<< HEAD
     struct Executor {
         /**
          * \brief Executor of the NuclearFusionFunc class. Performs nuclear fusions at the cell level
@@ -134,65 +133,11 @@
             GetParticlePosition<PIdx> /*get_position_1*/, GetParticlePosition<PIdx> /*get_position_2*/,
             amrex::ParticleReal const  /*q1*/, amrex::ParticleReal const  /*q2*/,
             amrex::ParticleReal const  m1, amrex::ParticleReal const  m2,
-            amrex::Real const  dt, amrex::Real const dV,
+            amrex::Real const  dt, amrex::Real const dV, index_type coll_idx,
             index_type const cell_start_pair, index_type* AMREX_RESTRICT p_mask,
             index_type* AMREX_RESTRICT p_pair_indices_1, index_type* AMREX_RESTRICT p_pair_indices_2,
             amrex::ParticleReal* AMREX_RESTRICT p_pair_reaction_weight,
             amrex::RandomEngine const& engine) const
-=======
-    /**
-     * \brief operator() of the NuclearFusionFunc class. Performs nuclear fusions at the cell level
-     * using the algorithm described in Higginson et al., Journal of Computational Physics 388,
-     * 439-453 (2019). Note that this function does not yet create the product particles, but
-     * instead fills an array p_mask that stores which collisions result in a fusion event.
-     *
-     * Also note that there are three main differences between this implementation and the
-     * algorithm described in Higginson's paper:
-     * - 1) The transformation from the lab frame to the center of mass frame is nonrelativistic
-     * in Higginson's paper. Here, we implement a relativistic generalization.
-     * - 2) The behaviour when the estimated fusion probability is greater than one is not
-     * specified in Higginson's paper. Here, we provide an implementation using two runtime
-     * dependent parameters (fusion probability threshold and fusion probability target value). See
-     * documentation for more details.
-     * - 3) Here, we divide the weight of a particle by the number of times it is paired with other
-     * particles. This was not explicitly specified in Higginson's paper.
-     *
-     * @param[in] I1s,I2s is the start index for I1,I2 (inclusive).
-     * @param[in] I1e,I2e is the stop index for I1,I2 (exclusive).
-     * @param[in] I1,I2 index arrays. They determine all elements that will be used.
-     * @param[in] soa_1,soa_2 contain the struct of array data of the two species
-     * @param[in] m1,m2 are masses.
-     * @param[in] dt is the time step length between two collision calls.
-     * @param[in] dV is the volume of the corresponding cell.
-     * @param[in] coll_idx is the collision index offset.
-     * @param[in] cell_start_pair is the start index of the pairs in that cell.
-     * @param[out] p_mask is a mask that will be set to true if a fusion event occurs for a given
-     * pair. It is only needed here to store information that will be used later on when actually
-     * creating the product particles.
-     * @param[out] p_pair_indices_1,p_pair_indices_2 arrays that store the indices of the
-     * particles of a given pair. They are only needed here to store information that will be used
-     * later on when actually creating the product particles.
-     * @param[out] p_pair_reaction_weight stores the weight of the product particles. It is only
-     * needed here to store information that will be used later on when actually creating the
-     * product particles.
-     * @param[in] engine the random engine.
-     */
-    AMREX_GPU_HOST_DEVICE AMREX_INLINE
-    void operator() (
-        index_type const I1s, index_type const I1e,
-        index_type const I2s, index_type const I2e,
-        index_type const* AMREX_RESTRICT I1,
-        index_type const* AMREX_RESTRICT I2,
-        SoaData_type soa_1, SoaData_type soa_2,
-        GetParticlePosition<PIdx> /*get_position_1*/, GetParticlePosition<PIdx> /*get_position_2*/,
-        amrex::ParticleReal const  /*q1*/, amrex::ParticleReal const  /*q2*/,
-        amrex::ParticleReal const  m1, amrex::ParticleReal const  m2,
-        amrex::Real const  dt, amrex::Real const dV, index_type coll_idx,
-        index_type const cell_start_pair, index_type* AMREX_RESTRICT p_mask,
-        index_type* AMREX_RESTRICT p_pair_indices_1, index_type* AMREX_RESTRICT p_pair_indices_2,
-        amrex::ParticleReal* AMREX_RESTRICT p_pair_reaction_weight,
-        amrex::RandomEngine const& engine) const
->>>>>>> a8accfde
         {
             amrex::ParticleReal * const AMREX_RESTRICT w1 = soa_1.m_rdata[PIdx::w];
             amrex::ParticleReal * const AMREX_RESTRICT u1x = soa_1.m_rdata[PIdx::ux];
@@ -274,11 +219,6 @@
 
                 p_pair_indices_1[pair_index] = I1[i1];
                 p_pair_indices_2[pair_index] = I2[i2];
-<<<<<<< HEAD
-                ++i1; if ( i1 == I1e ) { i1 = I1s; }
-                ++i2; if ( i2 == I2e ) { i2 = I2s; }
-                ++pair_index;
-=======
 
                 if (max_N == NI1) {
                     i1 += min_N;
@@ -287,7 +227,6 @@
                     i2 += min_N;
                 }
                 pair_index += min_N;
->>>>>>> a8accfde
             }
         }
 
