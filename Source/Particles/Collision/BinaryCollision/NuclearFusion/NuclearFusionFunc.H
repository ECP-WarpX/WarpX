/* Copyright 2021 Neil Zaim
 *
 * This file is part of WarpX.
 *
 * License: BSD-3-Clause-LBNL
 */

#ifndef NUCLEAR_FUSION_FUNC_H_
#define NUCLEAR_FUSION_FUNC_H_

#include "SingleNuclearFusionEvent.H"

#include "Particles/Collision/BinaryCollision/BinaryCollisionUtils.H"
#include "Particles/Pusher/GetAndSetPosition.H"
#include "Particles/MultiParticleContainer.H"
#include "Particles/WarpXParticleContainer.H"
#include "Utils/Parser/ParserUtils.H"
#include "Utils/TextMsg.H"
#include "WarpX.H"

#include <AMReX_Algorithm.H>
#include <AMReX_DenseBins.H>
#include <AMReX_ParmParse.H>
#include <AMReX_Random.H>
#include <AMReX_REAL.H>
#include <AMReX_Vector.H>

/**
 * \brief This functor does binary nuclear fusions on a single cell.
 *  Particles of the two reacting species are paired with each other and for each pair we compute
 *  if a fusion event occurs. If so, we fill a mask (input parameter p_mask) with true so that
 *  product particles corresponding to a given pair can be effectively created in the particle
 *  creation functor.
 *  This functor also reads and contains the fusion multiplier.
 */
class NuclearFusionFunc{
    // Define shortcuts for frequently-used type names
    using ParticleType = WarpXParticleContainer::ParticleType;
    using ParticleBins = amrex::DenseBins<ParticleType>;
    using index_type = ParticleBins::index_type;
    using SoaData_type = WarpXParticleContainer::ParticleTileType::ParticleTileDataType;

public:
    /**
     * \brief Default constructor of the NuclearFusionFunc class.
     */
    NuclearFusionFunc () = default;

    /**
     * \brief Constructor of the NuclearFusionFunc class
     *
     * @param[in] collision_name the name of the collision
     * @param[in] mypc pointer to the MultiParticleContainer
     * @param[in] isSameSpecies whether the two colliding species are the same
     */
<<<<<<< HEAD
    NuclearFusionFunc (const std::string& collision_name, MultiParticleContainer const * const mypc,
                       const bool isSameSpecies) : m_isSameSpecies(isSameSpecies)
=======
    NuclearFusionFunc (const std::string collision_name, MultiParticleContainer const * const mypc,
                       const bool isSameSpecies):
        m_fusion_multiplier{amrex::ParticleReal{1.0}}, // default fusion multiplier
        m_probability_threshold{amrex::ParticleReal{0.02}}, // default fusion probability threshold
        m_probability_target_value{amrex::ParticleReal{0.002}}, // default fusion probability target_value
        m_isSameSpecies{isSameSpecies}
>>>>>>> f6cb58d7
    {

#ifdef AMREX_SINGLE_PRECISION_PARTICLES
        WARPX_ABORT_WITH_MESSAGE("Nuclear fusion module does not currently work with single precision");
#endif

        m_fusion_type = BinaryCollisionUtils::get_nuclear_fusion_type(collision_name, mypc);

        const amrex::ParmParse pp_collision_name(collision_name);
        utils::parser::queryWithParser(
            pp_collision_name, "fusion_multiplier", m_fusion_multiplier);
        utils::parser::queryWithParser(
            pp_collision_name, "fusion_probability_threshold", m_probability_threshold);
        utils::parser::queryWithParser(
            pp_collision_name, "fusion_probability_target_value",
            m_probability_target_value);
    }

    /**
     * \brief operator() of the NuclearFusionFunc class. Performs nuclear fusions at the cell level
     * using the algorithm described in Higginson et al., Journal of Computational Physics 388,
     * 439-453 (2019). Note that this function does not yet create the product particles, but
     * instead fills an array p_mask that stores which collisions result in a fusion event.
     *
     * Also note that there are three main differences between this implementation and the
     * algorithm described in Higginson's paper:
     * - 1) The transformation from the lab frame to the center of mass frame is nonrelativistic
     * in Higginson's paper. Here, we implement a relativistic generalization.
     * - 2) The behaviour when the estimated fusion probability is greater than one is not
     * specified in Higginson's paper. Here, we provide an implementation using two runtime
     * dependent parameters (fusion probability threshold and fusion probability target value). See
     * documentation for more details.
     * - 3) Here, we divide the weight of a particle by the number of times it is paired with other
     * particles. This was not explicitly specified in Higginson's paper.
     *
     * @param[in] I1s,I2s is the start index for I1,I2 (inclusive).
     * @param[in] I1e,I2e is the stop index for I1,I2 (exclusive).
     * @param[in] I1,I2 index arrays. They determine all elements that will be used.
     * @param[in] soa_1,soa_2 contain the struct of array data of the two species
     * @param[in] m1,m2 are masses.
     * @param[in] dt is the time step length between two collision calls.
     * @param[in] dV is the volume of the corresponding cell.
     * @param[in] cell_start_pair is the start index of the pairs in that cell.
     * @param[out] p_mask is a mask that will be set to true if a fusion event occurs for a given
     * pair. It is only needed here to store information that will be used later on when actually
     * creating the product particles.
     * @param[out] p_pair_indices_1,p_pair_indices_2 arrays that store the indices of the
     * particles of a given pair. They are only needed here to store information that will be used
     * later on when actually creating the product particles.
     * @param[out] p_pair_reaction_weight stores the weight of the product particles. It is only
     * needed here to store information that will be used later on when actually creating the
     * product particles.
     * @param[in] engine the random engine.
     */
    AMREX_GPU_HOST_DEVICE AMREX_INLINE
    void operator() (
        index_type const I1s, index_type const I1e,
        index_type const I2s, index_type const I2e,
        index_type const* AMREX_RESTRICT I1,
        index_type const* AMREX_RESTRICT I2,
        SoaData_type soa_1, SoaData_type soa_2,
        GetParticlePosition<PIdx> /*get_position_1*/, GetParticlePosition<PIdx> /*get_position_2*/,
        amrex::ParticleReal const  /*q1*/, amrex::ParticleReal const  /*q2*/,
        amrex::ParticleReal const  m1, amrex::ParticleReal const  m2,
        amrex::Real const  dt, amrex::Real const dV,
        index_type const cell_start_pair, index_type* AMREX_RESTRICT p_mask,
        index_type* AMREX_RESTRICT p_pair_indices_1, index_type* AMREX_RESTRICT p_pair_indices_2,
        amrex::ParticleReal* AMREX_RESTRICT p_pair_reaction_weight,
        amrex::RandomEngine const& engine) const
        {

            amrex::ParticleReal * const AMREX_RESTRICT w1 = soa_1.m_rdata[PIdx::w];
            amrex::ParticleReal * const AMREX_RESTRICT u1x = soa_1.m_rdata[PIdx::ux];
            amrex::ParticleReal * const AMREX_RESTRICT u1y = soa_1.m_rdata[PIdx::uy];
            amrex::ParticleReal * const AMREX_RESTRICT u1z = soa_1.m_rdata[PIdx::uz];

            amrex::ParticleReal * const AMREX_RESTRICT w2 = soa_2.m_rdata[PIdx::w];
            amrex::ParticleReal * const AMREX_RESTRICT u2x = soa_2.m_rdata[PIdx::ux];
            amrex::ParticleReal * const AMREX_RESTRICT u2y = soa_2.m_rdata[PIdx::uy];
            amrex::ParticleReal * const AMREX_RESTRICT u2z = soa_2.m_rdata[PIdx::uz];

            // Number of macroparticles of each species
            const index_type NI1 = I1e - I1s;
            const index_type NI2 = I2e - I2s;
            const index_type max_N = amrex::max(NI1,NI2);

            index_type i1 = I1s;
            index_type i2 = I2s;
            index_type pair_index = cell_start_pair;

            // Because the number of particles of each species is not always equal (NI1 != NI2
            // in general), some macroparticles will be paired with multiple macroparticles of the
            // other species and we need to decrease their weight accordingly.
            // c1 corresponds to the minimum number of times a particle of species 1 will be paired
            // with a particle of species 2. Same for c2.
            const index_type c1 = amrex::max(NI2/NI1,1u);
            const index_type c2 = amrex::max(NI1/NI2,1u);

            // multiplier ratio to take into account unsampled pairs
            const auto multiplier_ratio = static_cast<int>(
                (m_isSameSpecies)?(2u*max_N - 1):(max_N));

#if (defined WARPX_DIM_RZ)
            amrex::ParticleReal * const AMREX_RESTRICT theta1 = soa_1.m_rdata[PIdx::theta];
            amrex::ParticleReal * const AMREX_RESTRICT theta2 = soa_2.m_rdata[PIdx::theta];
#endif

            for (index_type k = 0; k < max_N; ++k)
            {
                // c1k : how many times the current particle of species 1 is paired with a particle
                // of species 2. Same for c2k.
                const index_type c1k = (k%NI1 < max_N%NI1) ? c1 + 1: c1;
                const index_type c2k = (k%NI2 < max_N%NI2) ? c2 + 1: c2;

#if (defined WARPX_DIM_RZ)
                /* In RZ geometry, macroparticles can collide with other macroparticles
                 * in the same *cylindrical* cell. For this reason, collisions between macroparticles
                 * are actually not local in space. In this case, the underlying assumption is that
                 * particles within the same cylindrical cell represent a cylindrically-symmetry
                 * momentum distribution function. Therefore, here, we temporarily rotate the
                 * momentum of one of the macroparticles in agreement with this cylindrical symmetry.
                 * (This is technically only valid if we use only the m=0 azimuthal mode in the simulation;
                 * there is a corresponding assert statement at initialization.) */
                amrex::ParticleReal const theta = theta2[I2[i2]]-theta1[I1[i1]];
                amrex::ParticleReal const u1xbuf = u1x[I1[i1]];
                u1x[I1[i1]] = u1xbuf*std::cos(theta) - u1y[I1[i1]]*std::sin(theta);
                u1y[I1[i1]] = u1xbuf*std::sin(theta) + u1y[I1[i1]]*std::cos(theta);
#endif

                SingleNuclearFusionEvent(
                    u1x[ I1[i1] ], u1y[ I1[i1] ], u1z[ I1[i1] ],
                    u2x[ I2[i2] ], u2y[ I2[i2] ], u2z[ I2[i2] ],
                    m1, m2, w1[ I1[i1] ]/c1k, w2[ I2[i2] ]/c2k,
                    dt, dV, static_cast<int>(pair_index), p_mask, p_pair_reaction_weight,
                    m_fusion_multiplier, multiplier_ratio,
                    m_probability_threshold,
                    m_probability_target_value,
                    m_fusion_type, engine);

#if (defined WARPX_DIM_RZ)
                amrex::ParticleReal const u1xbuf_new = u1x[I1[i1]];
                u1x[I1[i1]] = u1xbuf_new*std::cos(-theta) - u1y[I1[i1]]*std::sin(-theta);
                u1y[I1[i1]] = u1xbuf_new*std::sin(-theta) + u1y[I1[i1]]*std::cos(-theta);
#endif

                p_pair_indices_1[pair_index] = I1[i1];
                p_pair_indices_2[pair_index] = I2[i2];
                ++i1; if ( i1 == I1e ) { i1 = I1s; }
                ++i2; if ( i2 == I2e ) { i2 = I2s; }
                ++pair_index;
            }

        }

private:
    // Factor used to increase the number of fusion reaction by decreasing the weight of the
    // produced particles
    amrex::ParticleReal m_fusion_multiplier;
    // If the fusion multiplier is too high and results in a fusion probability that approaches
    // 1, there is a risk of underestimating the total fusion yield. In these cases, we reduce
    // the fusion multiplier used in a given collision. m_probability_threshold is the fusion
    // probability threshold above which we reduce the fusion multiplier.
    // m_probability_target_value is the target probability used to determine by how much
    // the fusion multiplier should be reduced.
    amrex::ParticleReal m_probability_threshold;
    amrex::ParticleReal m_probability_target_value;
    NuclearFusionType m_fusion_type;
    bool m_isSameSpecies;
};

#endif // NUCLEAR_FUSION_FUNC_H_<|MERGE_RESOLUTION|>--- conflicted
+++ resolved
@@ -53,17 +53,12 @@
      * @param[in] mypc pointer to the MultiParticleContainer
      * @param[in] isSameSpecies whether the two colliding species are the same
      */
-<<<<<<< HEAD
-    NuclearFusionFunc (const std::string& collision_name, MultiParticleContainer const * const mypc,
-                       const bool isSameSpecies) : m_isSameSpecies(isSameSpecies)
-=======
     NuclearFusionFunc (const std::string collision_name, MultiParticleContainer const * const mypc,
                        const bool isSameSpecies):
         m_fusion_multiplier{amrex::ParticleReal{1.0}}, // default fusion multiplier
         m_probability_threshold{amrex::ParticleReal{0.02}}, // default fusion probability threshold
         m_probability_target_value{amrex::ParticleReal{0.002}}, // default fusion probability target_value
         m_isSameSpecies{isSameSpecies}
->>>>>>> f6cb58d7
     {
 
 #ifdef AMREX_SINGLE_PRECISION_PARTICLES
