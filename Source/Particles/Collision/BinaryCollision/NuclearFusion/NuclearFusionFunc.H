/* Copyright 2021 Neil Zaim
 *
 * This file is part of WarpX.
 *
 * License: BSD-3-Clause-LBNL
 */

#ifndef NUCLEAR_FUSION_FUNC_H_
#define NUCLEAR_FUSION_FUNC_H_

#include "SingleNuclearFusionEvent.H"

#include "Particles/Collision/BinaryCollision/BinaryCollisionUtils.H"
#include "Particles/Pusher/GetAndSetPosition.H"
#include "Particles/MultiParticleContainer.H"
#include "Particles/WarpXParticleContainer.H"
#include "Utils/TextMsg.H"
#include "Utils/WarpXUtil.H"
#include "WarpX.H"

#include <AMReX_Algorithm.H>
#include <AMReX_DenseBins.H>
#include <AMReX_ParmParse.H>
#include <AMReX_Random.H>
#include <AMReX_REAL.H>
#include <AMReX_Vector.H>

/**
 * \brief This functor does binary nuclear fusions on a single cell.
 *  Particles of the two reacting species are paired with each other and for each pair we compute
 *  if a fusion event occurs. If so, we fill a mask (input parameter p_mask) with true so that
 *  product particles corresponding to a given pair can be effectively created in the particle
 *  creation functor.
 *  This functor also reads and contains the fusion multiplier.
 */
class NuclearFusionFunc{
    // Define shortcuts for frequently-used type names
    using ParticleType = WarpXParticleContainer::ParticleType;
    using ParticleBins = amrex::DenseBins<ParticleType>;
    using index_type = ParticleBins::index_type;
    using SoaData_type = WarpXParticleContainer::ParticleTileType::ParticleTileDataType;

public:
    /**
     * \brief Default constructor of the NuclearFusionFunc class.
     */
    NuclearFusionFunc () = default;

    /**
     * \brief Constructor of the NuclearFusionFunc class
     *
     * @param[in] collision_name the name of the collision
     * @param[in] mypc pointer to the MultiParticleContainer
     * @param[in] isSameSpecies whether the two colliding species are the same
     */
    NuclearFusionFunc (const std::string collision_name, MultiParticleContainer const * const mypc,
                       const bool isSameSpecies) : m_isSameSpecies(isSameSpecies)
    {
        using namespace amrex::literals;

#ifdef AMREX_SINGLE_PRECISION_PARTICLES
        amrex::Abort("Nuclear fusion module does not currently work with single precision");
#endif

        m_fusion_type = BinaryCollisionUtils::get_nuclear_fusion_type(collision_name, mypc);

        amrex::ParmParse pp_collision_name(collision_name);
        amrex::Vector<std::string> product_species_name;
        pp_collision_name.getarr("product_species", product_species_name);

        if (m_fusion_type == NuclearFusionType::DeuteriumTritium)
        {
            WARPX_ALWAYS_ASSERT_WITH_MESSAGE(
<<<<<<< HEAD
                product_species_name.size() == 2,
                "ERROR: Deuterium-tritium must contain exactly two product species");
=======
                product_species_name.size() == 2u,
                "ERROR: Deuterium-tritium fusion must contain exactly two product species");
>>>>>>> 21df9056
            auto& product_species1 = mypc->GetParticleContainerFromName(product_species_name[0]);
            auto& product_species2 = mypc->GetParticleContainerFromName(product_species_name[1]);
            WARPX_ALWAYS_ASSERT_WITH_MESSAGE(
                (product_species1.AmIA<PhysicalSpecies::helium4>() && product_species2.AmIA<PhysicalSpecies::neutron>())
                ||
                (product_species1.AmIA<PhysicalSpecies::neutron>() && product_species2.AmIA<PhysicalSpecies::helium4>()),
                "ERROR: Product species of deuterium-tritium fusion must be of type neutron and helium4");
        }
        if (m_fusion_type == NuclearFusionType::ProtonBoron)
        {
            WARPX_ALWAYS_ASSERT_WITH_MESSAGE(
                product_species_name.size() == 1,
                "ERROR: Proton-boron must contain exactly one product species");
            auto& product_species = mypc->GetParticleContainerFromName(product_species_name[0]);
            WARPX_ALWAYS_ASSERT_WITH_MESSAGE(
                product_species.AmIA<PhysicalSpecies::helium>(),
                "ERROR: Product species of proton-boron fusion must be of type alpha");
        }

        // default fusion multiplier
        m_fusion_multiplier = 1.0_rt;
        queryWithParser(pp_collision_name, "fusion_multiplier", m_fusion_multiplier);
        // default fusion probability threshold
        m_probability_threshold = 0.02_rt;
        queryWithParser(pp_collision_name, "fusion_probability_threshold",
                                            m_probability_threshold);
        // default fusion probability target_value
        m_probability_target_value = 0.002_rt;
        queryWithParser(pp_collision_name, "fusion_probability_target_value",
                                            m_probability_target_value);
    }

    /**
     * \brief operator() of the NuclearFusionFunc class. Performs nuclear fusions at the cell level
     * using the algorithm described in Higginson et al., Journal of Computational Physics 388,
     * 439-453 (2019). Note that this function does not yet create the product particles, but
     * instead fills an array p_mask that stores which collisions result in a fusion event.
     *
     * Also note that there are three main differences between this implementation and the
     * algorithm described in Higginson's paper:
     * - 1) The transformation from the lab frame to the center of mass frame is nonrelativistic
     * in Higginson's paper. Here, we implement a relativistic generalization.
     * - 2) The behaviour when the estimated fusion probability is greater than one is not
     * specified in Higginson's paper. Here, we provide an implementation using two runtime
     * dependent parameters (fusion probability threshold and fusion probability target value). See
     * documentation for more details.
     * - 3) Here, we divide the weight of a particle by the number of times it is paired with other
     * particles. This was not explicitly specified in Higginson's paper.
     *
     * @param[in] I1s,I2s is the start index for I1,I2 (inclusive).
     * @param[in] I1e,I2e is the stop index for I1,I2 (exclusive).
     * @param[in] I1,I2 index arrays. They determine all elements that will be used.
     * @param[in] soa_1,soa_2 contain the struct of array data of the two species
     * @param[in] m1,m2 are masses.
     * @param[in] dt is the time step length between two collision calls.
     * @param[in] dV is the volume of the corresponding cell.
     * @param[in] cell_start_pair is the start index of the pairs in that cell.
     * @param[out] p_mask is a mask that will be set to true if a fusion event occurs for a given
     * pair. It is only needed here to store information that will be used later on when actually
     * creating the product particles.
     * @param[out] p_pair_indices_1,p_pair_indices_2 arrays that store the indices of the
     * particles of a given pair. They are only needed here to store information that will be used
     * later on when actually creating the product particles.
     * @param[out] p_pair_reaction_weight stores the weight of the product particles. It is only
     * needed here to store information that will be used later on when actually creating the
     * product particles.
     * @param[in] engine the random engine.
     */
    AMREX_GPU_HOST_DEVICE AMREX_INLINE
    void operator() (
        index_type const I1s, index_type const I1e,
        index_type const I2s, index_type const I2e,
        index_type const* AMREX_RESTRICT I1,
        index_type const* AMREX_RESTRICT I2,
        SoaData_type soa_1, SoaData_type soa_2,
        GetParticlePosition /*get_position_1*/, GetParticlePosition /*get_position_2*/,
        amrex::ParticleReal const  /*q1*/, amrex::ParticleReal const  /*q2*/,
        amrex::ParticleReal const  m1, amrex::ParticleReal const  m2,
        amrex::Real const  dt, amrex::Real const dV,
        index_type const cell_start_pair, index_type* AMREX_RESTRICT p_mask,
        index_type* AMREX_RESTRICT p_pair_indices_1, index_type* AMREX_RESTRICT p_pair_indices_2,
        amrex::ParticleReal* AMREX_RESTRICT p_pair_reaction_weight,
        amrex::RandomEngine const& engine) const
        {

            amrex::ParticleReal * const AMREX_RESTRICT w1 = soa_1.m_rdata[PIdx::w];
            amrex::ParticleReal * const AMREX_RESTRICT u1x = soa_1.m_rdata[PIdx::ux];
            amrex::ParticleReal * const AMREX_RESTRICT u1y = soa_1.m_rdata[PIdx::uy];
            amrex::ParticleReal * const AMREX_RESTRICT u1z = soa_1.m_rdata[PIdx::uz];

            amrex::ParticleReal * const AMREX_RESTRICT w2 = soa_2.m_rdata[PIdx::w];
            amrex::ParticleReal * const AMREX_RESTRICT u2x = soa_2.m_rdata[PIdx::ux];
            amrex::ParticleReal * const AMREX_RESTRICT u2y = soa_2.m_rdata[PIdx::uy];
            amrex::ParticleReal * const AMREX_RESTRICT u2z = soa_2.m_rdata[PIdx::uz];

            // Number of macroparticles of each species
            const int NI1 = I1e - I1s;
            const int NI2 = I2e - I2s;
            const int max_N = amrex::max(NI1,NI2);

            int i1 = I1s;
            int i2 = I2s;
            int pair_index = cell_start_pair;

            // Because the number of particles of each species is not always equal (NI1 != NI2
            // in general), some macroparticles will be paired with multiple macroparticles of the
            // other species and we need to decrease their weight accordingly.
            // c1 corresponds to the minimum number of times a particle of species 1 will be paired
            // with a particle of species 2. Same for c2.
            const int c1 = amrex::max(NI2/NI1,1);
            const int c2 = amrex::max(NI1/NI2,1);

            // multiplier ratio to take into account unsampled pairs
            int multiplier_ratio;
            if (m_isSameSpecies)
            {
                multiplier_ratio = 2*max_N - 1;
            }
            else
            {
                multiplier_ratio = max_N;
            }

#if (defined WARPX_DIM_RZ)
            /* This momentum rotation is analogous to the one in ElasticCollisionPerez.H. */
            AMREX_ALWAYS_ASSERT_WITH_MESSAGE(WarpX::n_rz_azimuthal_modes==1,
              "RZ mode `warpx.n_rz_azimuthal_modes` must be 1 when using the binary nuclear fusion module.");
            amrex::ParticleReal * const AMREX_RESTRICT theta1 = soa_1.m_rdata[PIdx::theta];
            amrex::ParticleReal * const AMREX_RESTRICT theta2 = soa_2.m_rdata[PIdx::theta];
            amrex::ParticleReal const theta = theta2[I2[i2]]-theta1[I1[i1]];
#endif

            for (int k = 0; k < max_N; ++k)
            {
                // c1k : how many times the current particle of species 1 is paired with a particle
                // of species 2. Same for c2k.
                const int c1k = (k%NI1 < max_N%NI1) ? c1 + 1: c1;
                const int c2k = (k%NI2 < max_N%NI2) ? c2 + 1: c2;

#if (defined WARPX_DIM_RZ)
                /* This momentum rotation is analogous to the one in ElasticCollisionPerez.H. */
                amrex::ParticleReal const u1xbuf = u1x[I1[i1]];
                u1x[I1[i1]] = u1xbuf*std::cos(theta) - u1y[I1[i1]]*std::sin(theta);
                u1y[I1[i1]] = u1xbuf*std::sin(theta) + u1y[I1[i1]]*std::cos(theta);
#endif

                SingleNuclearFusionEvent(
                    u1x[ I1[i1] ], u1y[ I1[i1] ], u1z[ I1[i1] ],
                    u2x[ I2[i2] ], u2y[ I2[i2] ], u2z[ I2[i2] ],
                    m1, m2, w1[ I1[i1] ]/c1k, w2[ I2[i2] ]/c2k,
                    dt, dV, pair_index, p_mask, p_pair_reaction_weight,
                    m_fusion_multiplier, multiplier_ratio,
                    m_probability_threshold,
                    m_probability_target_value,
                    m_fusion_type, engine);

#if (defined WARPX_DIM_RZ)
                amrex::ParticleReal const u1xbuf_new = u1x[I1[i1]];
                u1x[I1[i1]] = u1xbuf_new*std::cos(-theta) - u1y[I1[i1]]*std::sin(-theta);
                u1y[I1[i1]] = u1xbuf_new*std::sin(-theta) + u1y[I1[i1]]*std::cos(-theta);
#endif

                p_pair_indices_1[pair_index] = I1[i1];
                p_pair_indices_2[pair_index] = I2[i2];
                ++i1; if ( i1 == static_cast<int>(I1e) ) { i1 = I1s; }
                ++i2; if ( i2 == static_cast<int>(I2e) ) { i2 = I2s; }
                ++pair_index;
            }

        }

private:
    // Factor used to increase the number of fusion reaction by decreasing the weight of the
    // produced particles
    amrex::Real m_fusion_multiplier;
    // If the fusion multiplier is too high and results in a fusion probability that approaches
    // 1, there is a risk of underestimating the total fusion yield. In these cases, we reduce
    // the fusion multiplier used in a given collision. m_probability_threshold is the fusion
    // probability threshold above which we reduce the fusion multiplier.
    // m_probability_target_value is the target probability used to determine by how much
    // the fusion multiplier should be reduced.
    amrex::Real m_probability_threshold;
    amrex::Real m_probability_target_value;
    NuclearFusionType m_fusion_type;
    bool m_isSameSpecies;
};

#endif // NUCLEAR_FUSION_FUNC_H_<|MERGE_RESOLUTION|>--- conflicted
+++ resolved
@@ -71,13 +71,8 @@
         if (m_fusion_type == NuclearFusionType::DeuteriumTritium)
         {
             WARPX_ALWAYS_ASSERT_WITH_MESSAGE(
-<<<<<<< HEAD
-                product_species_name.size() == 2,
-                "ERROR: Deuterium-tritium must contain exactly two product species");
-=======
                 product_species_name.size() == 2u,
                 "ERROR: Deuterium-tritium fusion must contain exactly two product species");
->>>>>>> 21df9056
             auto& product_species1 = mypc->GetParticleContainerFromName(product_species_name[0]);
             auto& product_species2 = mypc->GetParticleContainerFromName(product_species_name[1]);
             WARPX_ALWAYS_ASSERT_WITH_MESSAGE(
