--- conflicted
+++ resolved
@@ -51,13 +51,7 @@
         m_CoulombLog = -1.0_prt;
         utils::parser::queryWithParser(
             pp_collision_name, "CoulombLog", m_CoulombLog);
-<<<<<<< HEAD
-
         m_isSameSpecies = isSameSpecies;
-
-=======
-        m_isSameSpecies = isSameSpecies;
->>>>>>> f055aacb
     }
 
     /**
