--- conflicted
+++ resolved
@@ -26,7 +26,6 @@
             auto& species1 = mypc->GetParticleContainerFromName(species_names[0]);
             auto& species2 = mypc->GetParticleContainerFromName(species_names[1]);
 
-<<<<<<< HEAD
             if ((species1.AmIA<PhysicalSpecies::hydrogen2>() && species2.AmIA<PhysicalSpecies::hydrogen3>())
                 ||
                 (species1.AmIA<PhysicalSpecies::hydrogen3>() && species2.AmIA<PhysicalSpecies::hydrogen2>())
@@ -34,10 +33,7 @@
             {
                 return NuclearFusionType::DeuteriumTritium;
             }
-            else if ((species1.AmIA<PhysicalSpecies::hydrogen>() && species2.AmIA<PhysicalSpecies::boron11>())
-=======
-            if ((species1.AmIA<PhysicalSpecies::proton>() && species2.AmIA<PhysicalSpecies::boron11>())
->>>>>>> b228c29f
+            else if ((species1.AmIA<PhysicalSpecies::proton>() && species2.AmIA<PhysicalSpecies::boron11>())
                 ||
                 (species1.AmIA<PhysicalSpecies::boron11>() && species2.AmIA<PhysicalSpecies::proton>())
                 )
