--- conflicted
+++ resolved
@@ -17,8 +17,92 @@
 
 namespace BinaryCollisionUtils{
 
-<<<<<<< HEAD
-    CollisionType get_collision_type (const std::string collision_name,
+    NuclearFusionType get_nuclear_fusion_type (const std::string& collision_name,
+                                               MultiParticleContainer const * const mypc)
+        {
+            const amrex::ParmParse pp_collision_name(collision_name);
+            amrex::Vector<std::string> species_names;
+            pp_collision_name.getarr("species", species_names);
+            auto& species1 = mypc->GetParticleContainerFromName(species_names[0]);
+            auto& species2 = mypc->GetParticleContainerFromName(species_names[1]);
+            amrex::Vector<std::string> product_species_name;
+            pp_collision_name.getarr("product_species", product_species_name);
+
+            if ((species1.AmIA<PhysicalSpecies::hydrogen2>() && species2.AmIA<PhysicalSpecies::hydrogen3>())
+                ||
+                (species1.AmIA<PhysicalSpecies::hydrogen3>() && species2.AmIA<PhysicalSpecies::hydrogen2>())
+                )
+            {
+                WARPX_ALWAYS_ASSERT_WITH_MESSAGE(
+                    product_species_name.size() == 2u,
+                    "ERROR: Deuterium-tritium fusion must contain exactly two product species");
+                auto& product_species1 = mypc->GetParticleContainerFromName(product_species_name[0]);
+                auto& product_species2 = mypc->GetParticleContainerFromName(product_species_name[1]);
+                WARPX_ALWAYS_ASSERT_WITH_MESSAGE(
+                    (product_species1.AmIA<PhysicalSpecies::helium4>() && product_species2.AmIA<PhysicalSpecies::neutron>())
+                    ||
+                    (product_species1.AmIA<PhysicalSpecies::neutron>() && product_species2.AmIA<PhysicalSpecies::helium4>()),
+                    "ERROR: Product species of deuterium-tritium fusion must be of type neutron and helium4");
+                return NuclearFusionType::DeuteriumTritiumToNeutronHelium;
+            }
+            else if (species1.AmIA<PhysicalSpecies::hydrogen2>() && species2.AmIA<PhysicalSpecies::hydrogen2>())
+            {
+                WARPX_ALWAYS_ASSERT_WITH_MESSAGE(
+                    product_species_name.size() == 2u,
+                    "ERROR: Deuterium-deuterium fusion must contain exactly two product species");
+                auto& product_species1 = mypc->GetParticleContainerFromName(product_species_name[0]);
+                auto& product_species2 = mypc->GetParticleContainerFromName(product_species_name[1]);
+                if (
+                    (product_species1.AmIA<PhysicalSpecies::helium3>() && product_species2.AmIA<PhysicalSpecies::neutron>())
+                  ||(product_species1.AmIA<PhysicalSpecies::neutron>() && product_species2.AmIA<PhysicalSpecies::helium3>())){
+                    return NuclearFusionType::DeuteriumDeuteriumToNeutronHelium;
+                } else if (
+                    (product_species1.AmIA<PhysicalSpecies::hydrogen3>() && product_species2.AmIA<PhysicalSpecies::hydrogen1>())
+                  ||(product_species1.AmIA<PhysicalSpecies::hydrogen1>() && product_species2.AmIA<PhysicalSpecies::hydrogen3>())){
+                    return NuclearFusionType::DeuteriumDeuteriumToProtonTritium;
+                } else {
+                    WARPX_ABORT_WITH_MESSAGE("ERROR: Product species of deuterium-deuterium fusion must be of type helium3 and neutron, or hydrogen3 and hydrogen1");
+                }
+            }
+            else if ((species1.AmIA<PhysicalSpecies::hydrogen2>() && species2.AmIA<PhysicalSpecies::helium3>())
+                ||
+                (species1.AmIA<PhysicalSpecies::helium3>() && species2.AmIA<PhysicalSpecies::hydrogen2>())
+                )
+            {
+                WARPX_ALWAYS_ASSERT_WITH_MESSAGE(
+                    product_species_name.size() == 2u,
+                    "ERROR: Deuterium-helium fusion must contain exactly two product species");
+                auto& product_species1 = mypc->GetParticleContainerFromName(product_species_name[0]);
+                auto& product_species2 = mypc->GetParticleContainerFromName(product_species_name[1]);
+                WARPX_ALWAYS_ASSERT_WITH_MESSAGE(
+                    (product_species1.AmIA<PhysicalSpecies::helium4>() && product_species2.AmIA<PhysicalSpecies::hydrogen1>())
+                    ||
+                    (product_species1.AmIA<PhysicalSpecies::hydrogen1>() && product_species2.AmIA<PhysicalSpecies::helium4>()),
+                    "ERROR: Product species of deuterium-helium fusion must be of type hydrogen1 and helium4");
+                return NuclearFusionType::DeuteriumHeliumToProtonHelium;
+            }
+            else if ((species1.AmIA<PhysicalSpecies::hydrogen1>() && species2.AmIA<PhysicalSpecies::boron11>())
+                ||
+                (species1.AmIA<PhysicalSpecies::boron11>() && species2.AmIA<PhysicalSpecies::hydrogen1>())
+                )
+            {
+                WARPX_ALWAYS_ASSERT_WITH_MESSAGE(
+                    product_species_name.size() == 1,
+                    "ERROR: Proton-boron must contain exactly one product species");
+                auto& product_species = mypc->GetParticleContainerFromName(product_species_name[0]);
+                WARPX_ALWAYS_ASSERT_WITH_MESSAGE(
+                    product_species.AmIA<PhysicalSpecies::helium4>(),
+                    "ERROR: Product species of proton-boron fusion must be of type helium4");
+                return NuclearFusionType::ProtonBoronToAlphas;
+            }
+            WARPX_ABORT_WITH_MESSAGE("Binary nuclear fusion not implemented between species " +
+                         species_names[0] + " of type " + species1.getSpeciesTypeName() +
+                         " and species " + species_names[1] + " of type " +
+                         species2.getSpeciesTypeName());
+            return NuclearFusionType::Undefined;
+        }
+
+    CollisionType get_collision_type (const std::string& collision_name,
                                       MultiParticleContainer const * const mypc)
     {
         const amrex::ParmParse pp_collision_name(collision_name);
@@ -39,9 +123,6 @@
     }
 
     NuclearFusionType get_nuclear_fusion_type (const std::string collision_name,
-=======
-    NuclearFusionType get_nuclear_fusion_type (const std::string& collision_name,
->>>>>>> f013b1f8
                                                MultiParticleContainer const * const mypc)
     {
         const amrex::ParmParse pp_collision_name(collision_name);
@@ -105,16 +186,10 @@
                 "ERROR: Product species of deuterium-helium fusion must be of type hydrogen1 and helium4");
             return NuclearFusionType::DeuteriumHeliumToProtonHelium;
         }
-<<<<<<< HEAD
         else if ((species1.AmIA<PhysicalSpecies::hydrogen1>() && species2.AmIA<PhysicalSpecies::boron11>())
             ||
             (species1.AmIA<PhysicalSpecies::boron11>() && species2.AmIA<PhysicalSpecies::hydrogen1>())
             )
-=======
-
-    CollisionType get_collision_type (const std::string& collision_name,
-                                      MultiParticleContainer const * const mypc)
->>>>>>> f013b1f8
         {
             WARPX_ALWAYS_ASSERT_WITH_MESSAGE(
                 product_species_name.size() == 1,
