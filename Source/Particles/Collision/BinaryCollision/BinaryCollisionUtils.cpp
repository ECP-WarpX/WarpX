/* Copyright 2021 Neil Zaim
 *
 * This file is part of WarpX.
 *
 * License: BSD-3-Clause-LBNL
 */

#include "BinaryCollisionUtils.H"

#include "Particles/MultiParticleContainer.H"
#include "Particles/WarpXParticleContainer.H"

#include <AMReX_ParmParse.H>
#include <AMReX_Vector.H>

#include <string>

#include "Utils/TextMsg.H"

namespace BinaryCollisionUtils{

    NuclearFusionType get_nuclear_fusion_type (const std::string collision_name,
                                               MultiParticleContainer const * const mypc)
        {
            const amrex::ParmParse pp_collision_name(collision_name);
            amrex::Vector<std::string> species_names;
            pp_collision_name.getarr("species", species_names);
            auto& species1 = mypc->GetParticleContainerFromName(species_names[0]);
            auto& species2 = mypc->GetParticleContainerFromName(species_names[1]);
            amrex::Vector<std::string> product_species_name;
            pp_collision_name.getarr("product_species", product_species_name);

            if ((species1.AmIA<PhysicalSpecies::hydrogen2>() && species2.AmIA<PhysicalSpecies::hydrogen3>())
                ||
                (species1.AmIA<PhysicalSpecies::hydrogen3>() && species2.AmIA<PhysicalSpecies::hydrogen2>())
                )
            {
                WARPX_ALWAYS_ASSERT_WITH_MESSAGE(
                    product_species_name.size() == 2u,
                    "ERROR: Deuterium-tritium fusion must contain exactly two product species");
                auto& product_species1 = mypc->GetParticleContainerFromName(product_species_name[0]);
                auto& product_species2 = mypc->GetParticleContainerFromName(product_species_name[1]);
                WARPX_ALWAYS_ASSERT_WITH_MESSAGE(
                    (product_species1.AmIA<PhysicalSpecies::helium4>() && product_species2.AmIA<PhysicalSpecies::neutron>())
                    ||
                    (product_species1.AmIA<PhysicalSpecies::neutron>() && product_species2.AmIA<PhysicalSpecies::helium4>()),
                    "ERROR: Product species of deuterium-tritium fusion must be of type neutron and helium4");
                return NuclearFusionType::DeuteriumTritiumToNeutronHelium;
            }
            else if (species1.AmIA<PhysicalSpecies::hydrogen2>() && species2.AmIA<PhysicalSpecies::hydrogen2>())
            {
                WARPX_ALWAYS_ASSERT_WITH_MESSAGE(
                    product_species_name.size() == 2u,
                    "ERROR: Deuterium-deuterium fusion must contain exactly two product species");
                auto& product_species1 = mypc->GetParticleContainerFromName(product_species_name[0]);
                auto& product_species2 = mypc->GetParticleContainerFromName(product_species_name[1]);
                if (
                    (product_species1.AmIA<PhysicalSpecies::helium3>() && product_species2.AmIA<PhysicalSpecies::neutron>())
                  ||(product_species1.AmIA<PhysicalSpecies::neutron>() && product_species2.AmIA<PhysicalSpecies::helium3>())){
                    return NuclearFusionType::DeuteriumDeuteriumToNeutronHelium;
                } else if (
                    (product_species1.AmIA<PhysicalSpecies::hydrogen3>() && product_species2.AmIA<PhysicalSpecies::proton>())
                  ||(product_species1.AmIA<PhysicalSpecies::proton>() && product_species2.AmIA<PhysicalSpecies::hydrogen3>())
                  ||(product_species1.AmIA<PhysicalSpecies::hydrogen3>() && product_species2.AmIA<PhysicalSpecies::hydrogen1>())
                  ||(product_species1.AmIA<PhysicalSpecies::hydrogen1>() && product_species2.AmIA<PhysicalSpecies::hydrogen3>())){
                    return NuclearFusionType::DeuteriumDeuteriumToProtonTritium;
                } else {
                    WARPX_ABORT_WITH_MESSAGE("ERROR: Product species of deuterium-deuterium fusion must be of type helium3 and neutron, or tritium and proton");
                }
            }
            else if ((species1.AmIA<PhysicalSpecies::hydrogen2>() && species2.AmIA<PhysicalSpecies::helium3>())
                ||
                (species1.AmIA<PhysicalSpecies::helium3>() && species2.AmIA<PhysicalSpecies::hydrogen2>())
                )
            {
                WARPX_ALWAYS_ASSERT_WITH_MESSAGE(
                    product_species_name.size() == 2u,
                    "ERROR: Deuterium-helium fusion must contain exactly two product species");
                auto& product_species1 = mypc->GetParticleContainerFromName(product_species_name[0]);
                auto& product_species2 = mypc->GetParticleContainerFromName(product_species_name[1]);
                WARPX_ALWAYS_ASSERT_WITH_MESSAGE(
                    (product_species1.AmIA<PhysicalSpecies::helium4>() && product_species2.AmIA<PhysicalSpecies::proton>())
                    ||
                    (product_species1.AmIA<PhysicalSpecies::proton>() && product_species2.AmIA<PhysicalSpecies::helium4>()),
                    "ERROR: Product species of deuterium-helium fusion must be of type proton and helium4");
                return NuclearFusionType::DeuteriumHeliumToProtonHelium;
            }
            else if ((species1.AmIA<PhysicalSpecies::proton>() && species2.AmIA<PhysicalSpecies::boron11>())
                ||
                (species1.AmIA<PhysicalSpecies::boron11>() && species2.AmIA<PhysicalSpecies::proton>())
                )
            {
                WARPX_ALWAYS_ASSERT_WITH_MESSAGE(
                    product_species_name.size() == 1,
                    "ERROR: Proton-boron must contain exactly one product species");
                auto& product_species = mypc->GetParticleContainerFromName(product_species_name[0]);
                WARPX_ALWAYS_ASSERT_WITH_MESSAGE(
                    product_species.AmIA<PhysicalSpecies::helium>(),
                    "ERROR: Product species of proton-boron fusion must be of type alpha");
                return NuclearFusionType::ProtonBoronToAlphas;
            }
            WARPX_ABORT_WITH_MESSAGE("Binary nuclear fusion not implemented between species " +
                         species_names[0] + " of type " + species1.getSpeciesTypeName() +
                         " and species " + species_names[1] + " of type " +
                         species2.getSpeciesTypeName());
            return NuclearFusionType::Undefined;
        }

    CollisionType get_collision_type (const std::string collision_name,
                                      MultiParticleContainer const * const mypc)
        {
            const amrex::ParmParse pp_collision_name(collision_name);
            std::string type;
            pp_collision_name.get("type", type);
            amrex::Vector<std::string> product_species_name;
            pp_collision_name.getarr("product_species", product_species_name);

            if (type == "nuclearfusion") {
                const NuclearFusionType fusion_type = get_nuclear_fusion_type(collision_name, mypc);
                return nuclear_fusion_type_to_collision_type(fusion_type);
            }
<<<<<<< HEAD
            if (type == "photonphoton") {
                WARPX_ALWAYS_ASSERT_WITH_MESSAGE(
                    product_species_name.size() == 2u,
                    "Photon-photon collisions must contain exactly two product species");
                auto& product_species1 = mypc->GetParticleContainerFromName(product_species_name[0]);
                auto& product_species2 = mypc->GetParticleContainerFromName(product_species_name[1]);
                WARPX_ALWAYS_ASSERT_WITH_MESSAGE(
                    (product_species1.AmIA<PhysicalSpecies::electron>() && product_species2.AmIA<PhysicalSpecies::positron>())
                    ||
                    (product_species1.AmIA<PhysicalSpecies::positron>() && product_species2.AmIA<PhysicalSpecies::electron>()),
                    "Product species of photon-photon collisions must be of type electron and positron");
                return CollisionType::PhotonPhotonToElectronPositron;
            }
            amrex::Abort(Utils::TextMsg::Err(type + " is not a valid type of collision that creates new particles"));
=======
            WARPX_ABORT_WITH_MESSAGE(type + " is not a valid type of collision that creates new particles");
>>>>>>> e052c6d1
            return CollisionType::Undefined;
        }

    CollisionType nuclear_fusion_type_to_collision_type (const NuclearFusionType fusion_type)
        {
            if (fusion_type == NuclearFusionType::DeuteriumTritiumToNeutronHelium)
                return CollisionType::DeuteriumTritiumToNeutronHeliumFusion;
            if (fusion_type == NuclearFusionType::DeuteriumDeuteriumToProtonTritium)
                return CollisionType::DeuteriumDeuteriumToProtonTritiumFusion;
            if (fusion_type == NuclearFusionType::DeuteriumDeuteriumToNeutronHelium)
                return CollisionType::DeuteriumDeuteriumToNeutronHeliumFusion;
            if (fusion_type == NuclearFusionType::DeuteriumHeliumToProtonHelium)
                return CollisionType::DeuteriumHeliumToProtonHeliumFusion;
            if (fusion_type == NuclearFusionType::ProtonBoronToAlphas)
                return CollisionType::ProtonBoronToAlphasFusion;
            WARPX_ABORT_WITH_MESSAGE("Invalid nuclear fusion type");
            return CollisionType::Undefined;
        }
}<|MERGE_RESOLUTION|>--- conflicted
+++ resolved
@@ -119,7 +119,6 @@
                 const NuclearFusionType fusion_type = get_nuclear_fusion_type(collision_name, mypc);
                 return nuclear_fusion_type_to_collision_type(fusion_type);
             }
-<<<<<<< HEAD
             if (type == "photonphoton") {
                 WARPX_ALWAYS_ASSERT_WITH_MESSAGE(
                     product_species_name.size() == 2u,
@@ -133,10 +132,7 @@
                     "Product species of photon-photon collisions must be of type electron and positron");
                 return CollisionType::PhotonPhotonToElectronPositron;
             }
-            amrex::Abort(Utils::TextMsg::Err(type + " is not a valid type of collision that creates new particles"));
-=======
             WARPX_ABORT_WITH_MESSAGE(type + " is not a valid type of collision that creates new particles");
->>>>>>> e052c6d1
             return CollisionType::Undefined;
         }
 
