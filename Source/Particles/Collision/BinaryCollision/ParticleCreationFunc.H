--- conflicted
+++ resolved
@@ -50,11 +50,7 @@
      * @param[in] collision_name the name of the collision
      * @param[in] mypc pointer to the MultiParticleContainer
      */
-<<<<<<< HEAD
-    ParticleCreationFunc (const std::string& collision_name, MultiParticleContainer const * const mypc);
-=======
-    ParticleCreationFunc (std::string collision_name, MultiParticleContainer const * mypc);
->>>>>>> cf32cabd
+    ParticleCreationFunc (const std::string& collision_name, MultiParticleContainer const * mypc);
 
     /**
      * \brief operator() of the ParticleCreationFunc class. It creates new particles from binary
