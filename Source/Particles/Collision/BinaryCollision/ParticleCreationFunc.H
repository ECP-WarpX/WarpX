--- conflicted
+++ resolved
@@ -227,15 +227,9 @@
                 }
                 else if (t_collision_type == CollisionType::DeuteriumTritiumFusion)
                 {
-<<<<<<< HEAD
-                    amrex::ParticleReal fusion_energy = 0;
-                    if (t_collision_type == CollisionType::DeuteriumTritiumFusion) {
-                        fusion_energy = 17.6e6_prt * PhysConst::q_e; // 17.6 MeV
-=======
                     amrex::ParticleReal fusion_energy = 0.0_prt;
                     if (t_collision_type == CollisionType::DeuteriumTritiumFusion) {
                         fusion_energy = 17.5893e6_prt * PhysConst::q_e; // 17.6 MeV
->>>>>>> 21df9056
                     }
                     TwoProductFusionInitializeMomentum(soa_1, soa_2,
                         soa_products_data[0], soa_products_data[1],
