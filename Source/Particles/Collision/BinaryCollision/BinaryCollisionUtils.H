/* Copyright 2021 Neil Zaim
 *
 * This file is part of WarpX.
 *
 * License: BSD-3-Clause-LBNL
 */

#ifndef BINARY_COLLISION_UTILS_H_
#define BINARY_COLLISION_UTILS_H_

#include <string>

#include "Particles/MultiParticleContainer.H"

enum struct CollisionType { DeuteriumTritiumToNeutronHeliumFusion,
                            DeuteriumDeuteriumToProtonTritiumFusion,
                            DeuteriumDeuteriumToNeutronHeliumFusion,
                            DeuteriumHeliumToProtonHeliumFusion,
                            ProtonBoronToAlphasFusion,
                            Undefined };

enum struct NuclearFusionType {
                                DeuteriumTritiumToNeutronHelium,
                                DeuteriumDeuteriumToProtonTritium,
                                DeuteriumDeuteriumToNeutronHelium,
                                DeuteriumHeliumToProtonHelium,
                                ProtonBoronToAlphas,
                                Undefined };

namespace BinaryCollisionUtils{

<<<<<<< HEAD
    NuclearFusionType get_nuclear_fusion_type (const std::string& collision_name,
                                               MultiParticleContainer const * const mypc);

    CollisionType get_collision_type (const std::string& collision_name,
                                      MultiParticleContainer const * const mypc);
=======
    NuclearFusionType get_nuclear_fusion_type (std::string collision_name,
                                               MultiParticleContainer const * mypc);

    CollisionType get_collision_type (std::string collision_name,
                                      MultiParticleContainer const * mypc);
>>>>>>> cf32cabd

    CollisionType nuclear_fusion_type_to_collision_type (NuclearFusionType fusion_type);
}

#endif // BINARY_COLLISION_UTILS_H_<|MERGE_RESOLUTION|>--- conflicted
+++ resolved
@@ -29,19 +29,11 @@
 
 namespace BinaryCollisionUtils{
 
-<<<<<<< HEAD
     NuclearFusionType get_nuclear_fusion_type (const std::string& collision_name,
-                                               MultiParticleContainer const * const mypc);
+                                               MultiParticleContainer const * mypc);
 
     CollisionType get_collision_type (const std::string& collision_name,
-                                      MultiParticleContainer const * const mypc);
-=======
-    NuclearFusionType get_nuclear_fusion_type (std::string collision_name,
-                                               MultiParticleContainer const * mypc);
-
-    CollisionType get_collision_type (std::string collision_name,
                                       MultiParticleContainer const * mypc);
->>>>>>> cf32cabd
 
     CollisionType nuclear_fusion_type_to_collision_type (NuclearFusionType fusion_type);
 }
