/* Copyright 2020-2021 Yinjian Zhao, David Grote, Neil Zaim
 *
 * This file is part of WarpX.
 *
 * License: BSD-3-Clause-LBNL
 */
#ifndef WARPX_PARTICLES_COLLISION_BINARYCOLLISION_H_
#define WARPX_PARTICLES_COLLISION_BINARYCOLLISION_H_

#include "Particles/Collision/BinaryCollision/Coulomb/PairWiseCoulombCollisionFunc.H"
#include "Particles/Collision/BinaryCollision/NuclearFusion/NuclearFusionFunc.H"
#include "Particles/Collision/BinaryCollision/ParticleCreationFunc.H"
#include "Particles/Collision/BinaryCollision/ShuffleFisherYates.H"
#include "Particles/Collision/CollisionBase.H"
#include "Particles/ParticleCreation/SmartCopy.H"
#include "Particles/ParticleCreation/SmartUtils.H"
#include "Particles/Pusher/GetAndSetPosition.H"
#include "Particles/MultiParticleContainer.H"
#include "Particles/WarpXParticleContainer.H"
#include "Utils/ParticleUtils.H"
#include "Utils/TextMsg.H"
#include "Utils/WarpXAlgorithmSelection.H"
#include "WarpX.H"

#include "Particles/MultiParticleContainer_fwd.H"
#include "Particles/WarpXParticleContainer_fwd.H"

#include <AMReX.H>
#include <AMReX_Algorithm.H>
#include <AMReX_BLassert.H>
#include <AMReX_Config.H>
#include <AMReX_DenseBins.H>
#include <AMReX_Extension.H>
#include <AMReX_Geometry.H>
#include <AMReX_GpuAtomic.H>
#include <AMReX_GpuContainers.H>
#include <AMReX_GpuControl.H>
#include <AMReX_GpuDevice.H>
#include <AMReX_GpuLaunch.H>
#include <AMReX_GpuQualifiers.H>
#include <AMReX_LayoutData.H>
#include <AMReX_MFIter.H>
#include <AMReX_PODVector.H>
#include <AMReX_ParmParse.H>
#include <AMReX_Particles.H>
#include <AMReX_ParticleTile.H>
#include <AMReX_Random.H>
#include <AMReX_REAL.H>
#include <AMReX_Scan.H>
#include <AMReX_Utility.H>
#include <AMReX_Vector.H>

#include <AMReX_BaseFwd.H>

#include <cmath>
#include <string>

/**
 * \brief This class performs generic binary collisions.
 *
 * \tparam CollisionFunctorType the type of the specific binary collision functor that acts on a
 *         single cell
 * \tparam CopyTransformFunctorType the type of the second functor used in the case of
 *         particle creation
 *
 */
template <typename CollisionFunctorType,
          typename CopyTransformFunctorType = NoParticleCreationFunc>
class BinaryCollision final
    : public CollisionBase
{
    // Define shortcuts for frequently-used type names
    using ParticleType = WarpXParticleContainer::ParticleType;
    using ParticleTileType = WarpXParticleContainer::ParticleTileType;
    using ParticleBins = amrex::DenseBins<ParticleType>;
    using SoaData_type = WarpXParticleContainer::ParticleTileType::ParticleTileDataType;
    using index_type = ParticleBins::index_type;

public:
    /**
     * \brief Constructor of the BinaryCollision class.
     *
     * @param[in] collision_name the name of the collision
     * @param[in] mypc Container of species involved
     *
     */
    BinaryCollision (std::string collision_name, MultiParticleContainer const * const mypc)
        : CollisionBase(collision_name)
    {
        if(m_species_names.size() != 2)
            WARPX_ABORT_WITH_MESSAGE("Binary collision " + collision_name + " must have exactly two species.");

        m_isSameSpecies = (m_species_names[0] == m_species_names[1]);

        m_binary_collision_functor = CollisionFunctorType(collision_name, mypc, m_isSameSpecies);

        const amrex::ParmParse pp_collision_name(collision_name);
        pp_collision_name.queryarr("product_species", m_product_species);
        m_have_product_species = !m_product_species.empty();
        if ((std::is_same<CopyTransformFunctorType, NoParticleCreationFunc>::value) & (m_have_product_species)) {
            WARPX_ABORT_WITH_MESSAGE( "Binary collision " + collision_name +
                " does not produce species. Thus, `product_species` should not be specified in the input script." );
        }
        m_copy_transform_functor = CopyTransformFunctorType(collision_name, mypc);
    }

    ~BinaryCollision () override = default;
<<<<<<< HEAD
=======

    BinaryCollision ( BinaryCollision const &)             = default;
    BinaryCollision& operator= ( BinaryCollision const & ) = default;
    BinaryCollision ( BinaryCollision&& )                  = default;
    BinaryCollision& operator= ( BinaryCollision&& )       = default;
>>>>>>> f6cb58d7

    /** Perform the collisions
     *
     * @param cur_time Current time
     * @param dt Time step size
     * @param mypc Container of species involved
     *
     */
    void doCollisions (amrex::Real cur_time, amrex::Real dt, MultiParticleContainer* mypc) override
    {
        amrex::ignore_unused(cur_time);

        auto& species1 = mypc->GetParticleContainerFromName(m_species_names[0]);
        auto& species2 = mypc->GetParticleContainerFromName(m_species_names[1]);

        // In case of particle creation, create the necessary vectors
        const int n_product_species = m_product_species.size();
        amrex::Vector<WarpXParticleContainer*> product_species_vector;
        amrex::Vector<SmartCopyFactory> copy_factory_species1;
        amrex::Vector<SmartCopyFactory> copy_factory_species2;
        amrex::Vector<SmartCopy> copy_species1;
        amrex::Vector<SmartCopy> copy_species2;
        for (int i = 0; i < n_product_species; i++)
        {
            auto& product = mypc->GetParticleContainerFromName(m_product_species[i]);
            product.defineAllParticleTiles();
            product_species_vector.push_back(&product);
            // Although the copy factories are not explicitly reused past this point, we need to
            // store them in vectors so that the data that they own, which is used by the smart
            // copy functors, does not go out of scope at the end of this for loop.
            copy_factory_species1.push_back(SmartCopyFactory(species1, product));
            copy_factory_species2.push_back(SmartCopyFactory(species2, product));
            copy_species1.push_back(copy_factory_species1[i].getSmartCopy());
            copy_species2.push_back(copy_factory_species2[i].getSmartCopy());
        }
#ifdef AMREX_USE_GPU
        amrex::Gpu::DeviceVector<SmartCopy> device_copy_species1(n_product_species);
        amrex::Gpu::DeviceVector<SmartCopy> device_copy_species2(n_product_species);
        amrex::Gpu::copyAsync(amrex::Gpu::hostToDevice, copy_species1.begin(),
                              copy_species1.end(), device_copy_species1.begin());
        amrex::Gpu::copyAsync(amrex::Gpu::hostToDevice, copy_species2.begin(),
                              copy_species2.end(), device_copy_species2.begin());
        amrex::Gpu::streamSynchronize();
        auto copy_species1_data = device_copy_species1.data();
        auto copy_species2_data = device_copy_species2.data();
#else
        auto copy_species1_data = copy_species1.data();
        auto copy_species2_data = copy_species2.data();
#endif
        if (m_have_product_species){
            species1.defineAllParticleTiles();
            species2.defineAllParticleTiles();
        }

        // Enable tiling
        amrex::MFItInfo info;
        if (amrex::Gpu::notInLaunchRegion()) info.EnableTiling(species1.tile_size);

        // Loop over refinement levels
        for (int lev = 0; lev <= species1.finestLevel(); ++lev){

        amrex::LayoutData<amrex::Real>* cost = WarpX::getCosts(lev);

            // Loop over all grids/tiles at this level
#ifdef AMREX_USE_OMP
            info.SetDynamic(true);
#pragma omp parallel if (amrex::Gpu::notInLaunchRegion())
#endif
            for (amrex::MFIter mfi = species1.MakeMFIter(lev, info); mfi.isValid(); ++mfi){
                if (cost && WarpX::load_balance_costs_update_algo == LoadBalanceCostsUpdateAlgo::Timers)
                {
                    amrex::Gpu::synchronize();
                }
                auto wt = static_cast<amrex::Real>(amrex::second());

                doCollisionsWithinTile( dt, lev, mfi, species1, species2, product_species_vector,
                                         copy_species1_data, copy_species2_data);

                if (cost && WarpX::load_balance_costs_update_algo == LoadBalanceCostsUpdateAlgo::Timers)
                {
                    amrex::Gpu::synchronize();
                    wt = static_cast<amrex::Real>(amrex::second()) - wt;
                    amrex::HostDevice::Atomic::Add( &(*cost)[mfi.index()], wt);
                }
            }
        }
    }

    /** Perform all binary collisions within a tile
     *
     * \param[in] dt time step size
     * \param[in] lev the mesh-refinement level
     * \param[in] mfi iterator for multifab
     * \param species_1 first species container
     * \param species_2 second species container
     * \param product_species_vector vector of pointers to product species containers
     * \param copy_species1 vector of SmartCopy functors used to copy species 1 to product species
     * \param copy_species2 vector of SmartCopy functors used to copy species 2 to product species
     *
     */
    void doCollisionsWithinTile (
        amrex::Real dt, int const lev, amrex::MFIter const& mfi,
        WarpXParticleContainer& species_1,
        WarpXParticleContainer& species_2,
        amrex::Vector<WarpXParticleContainer*> product_species_vector,
        SmartCopy* copy_species1, SmartCopy* copy_species2)
    {
        using namespace ParticleUtils;
        using namespace amrex::literals;

        CollisionFunctorType binary_collision_functor = m_binary_collision_functor;
        const bool have_product_species = m_have_product_species;

        // Store product species data in vectors
        const int n_product_species = m_product_species.size();
        amrex::Vector<ParticleTileType*> tile_products;
        amrex::Vector<GetParticlePosition<PIdx>> get_position_products;
        amrex::Vector<index_type> products_np;
        amrex::Vector<amrex::ParticleReal> products_mass;
        constexpr int getpos_offset = 0;
        for (int i = 0; i < n_product_species; i++)
        {
            ParticleTileType& ptile_product = product_species_vector[i]->ParticlesAt(lev, mfi);
            tile_products.push_back(&ptile_product);
            get_position_products.push_back(GetParticlePosition<PIdx>(ptile_product,
                                                                      getpos_offset));
            products_np.push_back(ptile_product.numParticles());
            products_mass.push_back(product_species_vector[i]->getMass());
        }
        auto tile_products_data = tile_products.data();

        if ( m_isSameSpecies ) // species_1 == species_2
        {
            // Extract particles in the tile that `mfi` points to
            ParticleTileType& ptile_1 = species_1.ParticlesAt(lev, mfi);

            // Find the particles that are in each cell of this tile
            ParticleBins bins_1 = findParticlesInEachCell( lev, mfi, ptile_1 );

            // Loop over cells, and collide the particles in each cell

            // Extract low-level data
            auto const n_cells = static_cast<int>(bins_1.numBins());
            // - Species 1
            const auto soa_1 = ptile_1.getParticleTileData();
            index_type* AMREX_RESTRICT indices_1 = bins_1.permutationPtr();
            index_type const* AMREX_RESTRICT cell_offsets_1 = bins_1.offsetsPtr();
            const amrex::ParticleReal q1 = species_1.getCharge();
            const amrex::ParticleReal m1 = species_1.getMass();
            auto get_position_1  = GetParticlePosition<PIdx>(ptile_1, getpos_offset);
            // Needed to access the particle id
            ParticleType * AMREX_RESTRICT
                                 particle_ptr_1 = ptile_1.GetArrayOfStructs()().data();

            amrex::Geometry const& geom = WarpX::GetInstance().Geom(lev);
#if defined WARPX_DIM_1D_Z
            auto dV = geom.CellSize(0);
#elif defined WARPX_DIM_XZ
            auto dV = geom.CellSize(0) * geom.CellSize(1);
#elif defined WARPX_DIM_RZ
            amrex::Box const& cbx = mfi.tilebox(amrex::IntVect::TheZeroVector()); //Cell-centered box
            const auto lo = lbound(cbx);
            const auto hi = ubound(cbx);
            int const nz = hi.y-lo.y+1;
            auto dr = geom.CellSize(0);
            auto dz = geom.CellSize(1);
#elif defined(WARPX_DIM_3D)
            auto dV = geom.CellSize(0) * geom.CellSize(1) * geom.CellSize(2);
#endif


            /*
              The following calculations are only required when creating product particles
            */
            const int n_cells_products = have_product_species ? n_cells: 0;
            amrex::Gpu::DeviceVector<index_type> n_pairs_in_each_cell(n_cells_products);
            index_type* AMREX_RESTRICT p_n_pairs_in_each_cell = n_pairs_in_each_cell.dataPtr();

            // Compute how many pairs in each cell and store in n_pairs_in_each_cell array
            // For a single species, the number of pair in a cell is half the number of particles
            // in that cell, rounded up to the next higher integer.
            amrex::ParallelFor( n_cells_products,
                [=] AMREX_GPU_DEVICE (int i_cell) noexcept
                {
                    const auto n_part_in_cell = cell_offsets_1[i_cell+1] - cell_offsets_1[i_cell];
                    // Particular case: if there's only 1 particle in a cell, then there's no pair
                    p_n_pairs_in_each_cell[i_cell] = (n_part_in_cell == 1)? 0: (n_part_in_cell+1)/2;
                }
            );

            // Start indices of the pairs in a cell. Will be used for particle creation.
            amrex::Gpu::DeviceVector<index_type> pair_offsets(n_cells_products);
            const index_type n_total_pairs = (n_cells_products == 0) ? 0:
                                                amrex::Scan::ExclusiveSum(n_cells_products,
                                                    p_n_pairs_in_each_cell, pair_offsets.data());
            index_type* AMREX_RESTRICT p_pair_offsets = pair_offsets.dataPtr();

            // mask: equal to 1 if particle creation occurs for a given pair, 0 otherwise
            amrex::Gpu::DeviceVector<index_type> mask(n_total_pairs);
            index_type* AMREX_RESTRICT p_mask = mask.dataPtr();
            // Will be filled with the index of the first particle of a given pair
            amrex::Gpu::DeviceVector<index_type> pair_indices_1(n_total_pairs);
            index_type* AMREX_RESTRICT p_pair_indices_1 = pair_indices_1.dataPtr();
            // Will be filled with the index of the second particle of a given pair
            amrex::Gpu::DeviceVector<index_type> pair_indices_2(n_total_pairs);
            index_type* AMREX_RESTRICT p_pair_indices_2 = pair_indices_2.dataPtr();
            // How much weight should be given to the produced particles (and removed from the
            // reacting particles)
            amrex::Gpu::DeviceVector<amrex::ParticleReal> pair_reaction_weight(n_total_pairs);
            amrex::ParticleReal* AMREX_RESTRICT p_pair_reaction_weight =
                                                               pair_reaction_weight.dataPtr();
            /*
              End of calculations only required when creating product particles
            */


            // Loop over cells
            amrex::ParallelForRNG( n_cells,
                [=] AMREX_GPU_DEVICE (int i_cell, amrex::RandomEngine const& engine) noexcept
                {
                    // The particles from species1 that are in the cell `i_cell` are
                    // given by the `indices_1[cell_start_1:cell_stop_1]`
                    index_type const cell_start_1 = cell_offsets_1[i_cell];
                    index_type const cell_stop_1  = cell_offsets_1[i_cell+1];
                    index_type const cell_half_1 = (cell_start_1+cell_stop_1)/2;

                    // Same but for the pairs
                    index_type const cell_start_pair = have_product_species?
                                                           p_pair_offsets[i_cell] : 0;

                    // Do not collide if there is only one particle in the cell
                    if ( cell_stop_1 - cell_start_1 <= 1 ) return;

                    // shuffle
                    ShuffleFisherYates(
                        indices_1, cell_start_1, cell_half_1, engine );
#if defined WARPX_DIM_RZ
                    const int ri = (i_cell - i_cell%nz) / nz;
                    auto dV = MathConst::pi*(2.0_prt*ri+1.0_prt)*dr*dr*dz;
#endif
                    // Call the function in order to perform collisions
                    // If there are product species, mask, p_pair_indices_1/2, and
                    // p_pair_reaction_weight are filled here
                    binary_collision_functor(
                        cell_start_1, cell_half_1,
                        cell_half_1, cell_stop_1,
                        indices_1, indices_1,
                        soa_1, soa_1, get_position_1, get_position_1,
                        q1, q1, m1, m1, dt, dV,
                        cell_start_pair, p_mask, p_pair_indices_1, p_pair_indices_2,
                        p_pair_reaction_weight, engine );
                }
            );

            // Create the new product particles and define their initial values
            // num_added: how many particles of each product species have been created
            const amrex::Vector<int> num_added = m_copy_transform_functor(n_total_pairs,
                                                    soa_1, soa_1, tile_products_data,
                                                    particle_ptr_1, particle_ptr_1, m1, m1,
                                                    products_mass, p_mask, products_np,
                                                    copy_species1, copy_species2,
                                                    p_pair_indices_1, p_pair_indices_2,
                                                    p_pair_reaction_weight);

            for (int i = 0; i < n_product_species; i++)
            {
                setNewParticleIDs(*(tile_products_data[i]), static_cast<int>(products_np[i]), num_added[i]);
            }
        }
        else // species_1 != species_2
        {
            // Extract particles in the tile that `mfi` points to
            ParticleTileType& ptile_1 = species_1.ParticlesAt(lev, mfi);
            ParticleTileType& ptile_2 = species_2.ParticlesAt(lev, mfi);

            // Find the particles that are in each cell of this tile
            ParticleBins bins_1 = findParticlesInEachCell( lev, mfi, ptile_1 );
            ParticleBins bins_2 = findParticlesInEachCell( lev, mfi, ptile_2 );

            // Loop over cells, and collide the particles in each cell

            // Extract low-level data
            auto const n_cells = static_cast<int>(bins_1.numBins());
            // - Species 1
            const auto soa_1 = ptile_1.getParticleTileData();
            index_type* AMREX_RESTRICT indices_1 = bins_1.permutationPtr();
            index_type const* AMREX_RESTRICT cell_offsets_1 = bins_1.offsetsPtr();
            const amrex::ParticleReal q1 = species_1.getCharge();
            const amrex::ParticleReal m1 = species_1.getMass();
            auto get_position_1  = GetParticlePosition<PIdx>(ptile_1, getpos_offset);
            // Needed to access the particle id
            ParticleType * AMREX_RESTRICT
                                 particle_ptr_1 = ptile_1.GetArrayOfStructs()().data();
            // - Species 2
            const auto soa_2 = ptile_2.getParticleTileData();
            index_type* AMREX_RESTRICT indices_2 = bins_2.permutationPtr();
            index_type const* AMREX_RESTRICT cell_offsets_2 = bins_2.offsetsPtr();
            const amrex::ParticleReal q2 = species_2.getCharge();
            const amrex::ParticleReal m2 = species_2.getMass();
            auto get_position_2  = GetParticlePosition<PIdx>(ptile_2, getpos_offset);
            // Needed to access the particle id
            ParticleType * AMREX_RESTRICT
                                 particle_ptr_2 = ptile_2.GetArrayOfStructs()().data();

            amrex::Geometry const& geom = WarpX::GetInstance().Geom(lev);
#if defined WARPX_DIM_1D_Z
            auto dV = geom.CellSize(0);
#elif defined WARPX_DIM_XZ
            auto dV = geom.CellSize(0) * geom.CellSize(1);
#elif defined WARPX_DIM_RZ
            amrex::Box const& cbx = mfi.tilebox(amrex::IntVect::TheZeroVector()); //Cell-centered box
            const auto lo = lbound(cbx);
            const auto hi = ubound(cbx);
            int nz = hi.y-lo.y+1;
            auto dr = geom.CellSize(0);
            auto dz = geom.CellSize(1);
#elif defined(WARPX_DIM_3D)
            auto dV = geom.CellSize(0) * geom.CellSize(1) * geom.CellSize(2);
#endif


            /*
              The following calculations are only required when creating product particles
            */
            const int n_cells_products = have_product_species ? n_cells: 0;
            amrex::Gpu::DeviceVector<index_type> n_pairs_in_each_cell(n_cells_products);
            index_type* AMREX_RESTRICT p_n_pairs_in_each_cell = n_pairs_in_each_cell.dataPtr();

            // Compute how many pairs in each cell and store in n_pairs_in_each_cell array
            // For different species, the number of pairs in a cell is the number of particles of
            // the species that has the most particles in that cell
            amrex::ParallelFor( n_cells_products,
                [=] AMREX_GPU_DEVICE (int i_cell) noexcept
                {
                    const auto n_part_in_cell_1 = cell_offsets_1[i_cell+1] - cell_offsets_1[i_cell];
                    const auto n_part_in_cell_2 = cell_offsets_2[i_cell+1] - cell_offsets_2[i_cell];
                    // Particular case: no pair if a species has no particle in that cell
                    if (n_part_in_cell_1 == 0 || n_part_in_cell_2 == 0)
                        p_n_pairs_in_each_cell[i_cell] = 0;
                    else
                        p_n_pairs_in_each_cell[i_cell] =
                                                      amrex::max(n_part_in_cell_1,n_part_in_cell_2);
                }
            );

            // Start indices of the pairs in a cell. Will be used for particle creation
            amrex::Gpu::DeviceVector<index_type> pair_offsets(n_cells_products);
            const index_type n_total_pairs = (n_cells_products == 0) ? 0:
                                                amrex::Scan::ExclusiveSum(n_cells_products,
                                                    p_n_pairs_in_each_cell, pair_offsets.data());
            index_type* AMREX_RESTRICT p_pair_offsets = pair_offsets.dataPtr();

            // mask: equal to 1 if particle creation occurs for a given pair, 0 otherwise
            amrex::Gpu::DeviceVector<index_type> mask(n_total_pairs);
            index_type* AMREX_RESTRICT p_mask = mask.dataPtr();
            // Will be filled with the index of the first particle of a given pair
            amrex::Gpu::DeviceVector<index_type> pair_indices_1(n_total_pairs);
            index_type* AMREX_RESTRICT p_pair_indices_1 = pair_indices_1.dataPtr();
            // Will be filled with the index of the second particle of a given pair
            amrex::Gpu::DeviceVector<index_type> pair_indices_2(n_total_pairs);
            index_type* AMREX_RESTRICT p_pair_indices_2 = pair_indices_2.dataPtr();
            // How much weight should be given to the produced particles (and removed from the
            // reacting particles)
            amrex::Gpu::DeviceVector<amrex::ParticleReal> pair_reaction_weight(n_total_pairs);
            amrex::ParticleReal* AMREX_RESTRICT p_pair_reaction_weight =
                                                               pair_reaction_weight.dataPtr();
            /*
              End of calculations only required when creating product particles
            */


            // Loop over cells
            amrex::ParallelForRNG( n_cells,
                [=] AMREX_GPU_DEVICE (int i_cell, amrex::RandomEngine const& engine) noexcept
                {
                    // The particles from species1 that are in the cell `i_cell` are
                    // given by the `indices_1[cell_start_1:cell_stop_1]`
                    index_type const cell_start_1 = cell_offsets_1[i_cell];
                    index_type const cell_stop_1  = cell_offsets_1[i_cell+1];
                    // Same for species 2
                    index_type const cell_start_2 = cell_offsets_2[i_cell];
                    index_type const cell_stop_2  = cell_offsets_2[i_cell+1];
                    // Same but for the pairs
                    index_type const cell_start_pair = have_product_species?
                                                           p_pair_offsets[i_cell] : 0;

                    // ux from species1 can be accessed like this:
                    // ux_1[ indices_1[i] ], where i is between
                    // cell_start_1 (inclusive) and cell_start_2 (exclusive)

                    // Do not collide if one species is missing in the cell
                    if ( cell_stop_1 - cell_start_1 < 1 ||
                        cell_stop_2 - cell_start_2 < 1 ) return;

                    // shuffle
                    ShuffleFisherYates(indices_1, cell_start_1, cell_stop_1, engine);
                    ShuffleFisherYates(indices_2, cell_start_2, cell_stop_2, engine);
#if defined WARPX_DIM_RZ
                    const int ri = (i_cell - i_cell%nz) / nz;
                    auto dV = MathConst::pi*(2.0_prt*ri+1.0_prt)*dr*dr*dz;
#endif
                    // Call the function in order to perform collisions
                    // If there are product species, p_mask, p_pair_indices_1/2, and
                    // p_pair_reaction_weight are filled here
                    binary_collision_functor(
                        cell_start_1, cell_stop_1, cell_start_2, cell_stop_2,
                        indices_1, indices_2,
                        soa_1, soa_2, get_position_1, get_position_2,
                        q1, q2, m1, m2, dt, dV,
                        cell_start_pair, p_mask, p_pair_indices_1, p_pair_indices_2,
                        p_pair_reaction_weight, engine );
                }
            );


            // Create the new product particles and define their initial values
            // num_added: how many particles of each product species have been created
            const amrex::Vector<int> num_added = m_copy_transform_functor(n_total_pairs,
                                                    soa_1, soa_2, tile_products_data,
                                                    particle_ptr_1, particle_ptr_2, m1, m2,
                                                    products_mass, p_mask, products_np,
                                                    copy_species1, copy_species2,
                                                    p_pair_indices_1, p_pair_indices_2,
                                                    p_pair_reaction_weight);

            for (int i = 0; i < n_product_species; i++)
            {
                setNewParticleIDs(*(tile_products_data[i]), static_cast<int>(products_np[i]), num_added[i]);
            }

        } // end if ( m_isSameSpecies)

    }

private:

    bool m_isSameSpecies;
    bool m_have_product_species;
    amrex::Vector<std::string> m_product_species;
    // functor that performs collisions within a cell
    CollisionFunctorType m_binary_collision_functor;
    // functor that creates new particles and initializes their parameters
    CopyTransformFunctorType m_copy_transform_functor;

};

#endif // WARPX_PARTICLES_COLLISION_BINARYCOLLISION_H_<|MERGE_RESOLUTION|>--- conflicted
+++ resolved
@@ -105,14 +105,11 @@
     }
 
     ~BinaryCollision () override = default;
-<<<<<<< HEAD
-=======
 
     BinaryCollision ( BinaryCollision const &)             = default;
     BinaryCollision& operator= ( BinaryCollision const & ) = default;
     BinaryCollision ( BinaryCollision&& )                  = default;
     BinaryCollision& operator= ( BinaryCollision&& )       = default;
->>>>>>> f6cb58d7
 
     /** Perform the collisions
      *
