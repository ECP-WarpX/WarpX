--- conflicted
+++ resolved
@@ -2,10 +2,6 @@
   PRIVATE
     CollisionHandler.cpp
     CollisionBase.cpp
-<<<<<<< HEAD
-    PairWiseCoulombCollision.cpp
     BackgroundMCCCollision.cpp
     MCCProcess.cpp
-=======
->>>>>>> 8d722c5a
 )
