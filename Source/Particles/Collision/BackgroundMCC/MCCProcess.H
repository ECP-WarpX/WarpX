--- conflicted
+++ resolved
@@ -54,11 +54,7 @@
      */
     static
     void readCrossSectionFile (
-<<<<<<< HEAD
                                const std::string& cross_section_file,
-=======
-                               std::string cross_section_file,
->>>>>>> cf32cabd
                                amrex::Vector<amrex::ParticleReal>& energies,
                                amrex::Gpu::HostVector<amrex::ParticleReal>& sigmas
                                );
