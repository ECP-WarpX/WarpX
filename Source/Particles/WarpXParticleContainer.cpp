--- conflicted
+++ resolved
@@ -564,15 +564,9 @@
     // If not doing shared memory deposition, call normal kernels
     else {
         if (WarpX::current_deposition_algo == CurrentDepositionAlgo::Esirkepov) {
-<<<<<<< HEAD
-            WARPX_PROFILE_VAR_START(esirkepov_current_dep_kernel);
-            if        (WarpX::nox == 1){
-                doEsirkepovDepositionShapeN<1>(
-=======
             if (push_type == PushType::Explicit) {
                 if        (WarpX::nox == 1){
                     doEsirkepovDepositionShapeN<1>(
->>>>>>> 82f7f1ee
                         GetPosition, wp.dataPtr() + offset, uxp.dataPtr() + offset,
                         uyp.dataPtr() + offset, uzp.dataPtr() + offset, ion_lev,
                         jx_arr, jy_arr, jz_arr, np_to_deposit, dt, relative_time, dx, xyzmin, lo, q,
@@ -640,7 +634,6 @@
                         WarpX::load_balance_costs_update_algo);
                 }
             }
-            WARPX_PROFILE_VAR_STOP(esirkepov_current_dep_kernel);
         } else if (WarpX::current_deposition_algo == CurrentDepositionAlgo::Vay) {
             if (push_type == PushType::Implicit) {
                 WARPX_ABORT_WITH_MESSAGE("The Vay algorithm cannot be used with implicit algorithm.");
@@ -668,15 +661,9 @@
                         WarpX::load_balance_costs_update_algo);
             }
         } else { // Direct deposition
-<<<<<<< HEAD
-            WARPX_PROFILE_VAR_START(direct_current_dep_kernel);
-            if        (WarpX::nox == 1){
-                doDepositionShapeN<1>(
-=======
             if (push_type == PushType::Explicit) {
                 if        (WarpX::nox == 1){
                     doDepositionShapeN<1>(
->>>>>>> 82f7f1ee
                         GetPosition, wp.dataPtr() + offset, uxp.dataPtr() + offset,
                         uyp.dataPtr() + offset, uzp.dataPtr() + offset, ion_lev,
                         jx_fab, jy_fab, jz_fab, np_to_deposit, relative_time, dx,
@@ -730,7 +717,6 @@
                         WarpX::load_balance_costs_update_algo);
                 }
             }
-            WARPX_PROFILE_VAR_STOP(direct_current_dep_kernel);
         }
     }
     WARPX_PROFILE_VAR_STOP(blp_deposit);
