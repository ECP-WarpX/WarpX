--- conflicted
+++ resolved
@@ -242,17 +242,10 @@
         pinned_tile.push_back_real(PIdx::z, z.data() + ibegin, z.data() + iend);
 #endif
 
-<<<<<<< HEAD
-        pinned_tile.push_back_real(PIdx::w , attr_real[0].data() + ibegin, attr_real[0].data() + iend);
-        pinned_tile.push_back_real(PIdx::ux,     ux.data() + ibegin,     ux.data() + iend);
-        pinned_tile.push_back_real(PIdx::uy,     uy.data() + ibegin,     uy.data() + iend);
-        pinned_tile.push_back_real(PIdx::uz,     uz.data() + ibegin,     uz.data() + iend);
-=======
         pinned_tile.push_back_real(PIdx::w, attr_real[0].data() + ibegin, attr_real[0].data() + iend);
         pinned_tile.push_back_real(PIdx::ux, ux.data() + ibegin, ux.data() + iend);
         pinned_tile.push_back_real(PIdx::uy, uy.data() + ibegin, uy.data() + iend);
         pinned_tile.push_back_real(PIdx::uz, uz.data() + ibegin, uz.data() + iend);
->>>>>>> eb6dbe95
 
         if ( (NumRuntimeRealComps()>0) || (NumRuntimeIntComps()>0) ){
             DefineAndReturnParticleTile(0, 0, 0);
