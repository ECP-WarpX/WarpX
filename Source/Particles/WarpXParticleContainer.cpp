--- conflicted
+++ resolved
@@ -442,28 +442,17 @@
 
     BL_PROFILE_VAR_START(blp_ppc_chd);
     if        (WarpX::nox == 1){
-<<<<<<< HEAD
-        doChargeDepositionShapeN<1>(xp, yp, zp, wp.dataPtr()+offset, ion_lev,
+        doChargeDepositionShapeN<1>(GetPosition, wp.dataPtr()+offset, ion_lev,
                                     rho_fab, np_to_depose, dx, xyzmin, lo, q,
                                     WarpX::n_rz_azimuthal_modes);
     } else if (WarpX::nox == 2){
-        doChargeDepositionShapeN<2>(xp, yp, zp, wp.dataPtr()+offset, ion_lev,
+        doChargeDepositionShapeN<2>(GetPosition, wp.dataPtr()+offset, ion_lev,
                                     rho_fab, np_to_depose, dx, xyzmin, lo, q,
                                     WarpX::n_rz_azimuthal_modes);
     } else if (WarpX::nox == 3){
-        doChargeDepositionShapeN<3>(xp, yp, zp, wp.dataPtr()+offset, ion_lev,
+        doChargeDepositionShapeN<3>(GetPosition, wp.dataPtr()+offset, ion_lev,
                                     rho_fab, np_to_depose, dx, xyzmin, lo, q,
                                     WarpX::n_rz_azimuthal_modes);
-=======
-        doChargeDepositionShapeN<1>(GetPosition, wp.dataPtr()+offset, ion_lev,
-                                    rho_arr, np_to_depose, dx, xyzmin, lo, q);
-    } else if (WarpX::nox == 2){
-        doChargeDepositionShapeN<2>(GetPosition, wp.dataPtr()+offset, ion_lev,
-                                    rho_arr, np_to_depose, dx, xyzmin, lo, q);
-    } else if (WarpX::nox == 3){
-        doChargeDepositionShapeN<3>(GetPosition, wp.dataPtr()+offset, ion_lev,
-                                    rho_arr, np_to_depose, dx, xyzmin, lo, q);
->>>>>>> b391d9ee
     }
     BL_PROFILE_VAR_STOP(blp_ppc_chd);
 
