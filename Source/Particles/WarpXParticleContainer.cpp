--- conflicted
+++ resolved
@@ -13,18 +13,13 @@
 #include "Deposition/CurrentDeposition.H"
 #include "Pusher/GetAndSetPosition.H"
 #include "Pusher/UpdatePosition.H"
-<<<<<<< HEAD
-#include "Deposition/CurrentDeposition.H"
-#include "Deposition/ChargeDeposition.H"
 #include "Parallelization/WarpXCommUtil.H"
-=======
 #include "ParticleBoundaries_K.H"
 #include "Utils/CoarsenMR.H"
 #include "Utils/WarpXAlgorithmSelection.H"
 #include "Utils/WarpXConst.H"
 #include "Utils/WarpXProfilerWrapper.H"
 #include "WarpX.H"
->>>>>>> 55645c06
 
 #include <AMReX.H>
 #include <AMReX_AmrCore.H>
@@ -782,36 +777,23 @@
 
     // Now that the charge has been deposited at each level,
     // we average down from fine to crse
-<<<<<<< HEAD
-    for (int lev = finest_level - 1; lev >= 0; --lev) {
-        const DistributionMapping& fine_dm = rho[lev+1]->DistributionMap();
-        BoxArray coarsened_fine_BA = rho[lev+1]->boxArray();
-        coarsened_fine_BA.coarsen(m_gdb->refRatio(lev));
-        MultiFab coarsened_fine_data(coarsened_fine_BA, fine_dm, rho[lev+1]->nComp(), 0);
-        coarsened_fine_data.setVal(0.0);
-
-        int const refinement_ratio = 2;
-
-        CoarsenMR::Coarsen( coarsened_fine_data, *rho[lev+1], IntVect(refinement_ratio) );
-        WarpXCommUtil::ParallelAdd(*rho[lev], coarsened_fine_data, 0, 0, rho[lev]->nComp(),
-                                   amrex::IntVect::TheZeroVector(),
-                                   amrex::IntVect::TheZeroVector(),
-                                   m_gdb->Geom(lev).periodicity());
-=======
     if (interpolate_across_levels)
     {
-        for (int lev = finest_level - 1; lev >= 0; --lev)
-        {
+        for (int lev = finest_level - 1; lev >= 0; --lev) {
             const DistributionMapping& fine_dm = rho[lev+1]->DistributionMap();
             BoxArray coarsened_fine_BA = rho[lev+1]->boxArray();
             coarsened_fine_BA.coarsen(m_gdb->refRatio(lev));
             MultiFab coarsened_fine_data(coarsened_fine_BA, fine_dm, rho[lev+1]->nComp(), 0);
             coarsened_fine_data.setVal(0.0);
-            const int refinement_ratio = 2;
-            CoarsenMR::Coarsen(coarsened_fine_data, *rho[lev+1], IntVect(refinement_ratio));
-            rho[lev]->ParallelAdd(coarsened_fine_data, m_gdb->Geom(lev).periodicity());
-        }
->>>>>>> 55645c06
+
+            int const refinement_ratio = 2;
+
+            CoarsenMR::Coarsen( coarsened_fine_data, *rho[lev+1], IntVect(refinement_ratio) );
+            WarpXCommUtil::ParallelAdd(*rho[lev], coarsened_fine_data, 0, 0, rho[lev]->nComp(),
+                                       amrex::IntVect::TheZeroVector(),
+                                       amrex::IntVect::TheZeroVector(),
+                                       m_gdb->Geom(lev).periodicity());
+        }
     }
 }
 
