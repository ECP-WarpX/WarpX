--- conflicted
+++ resolved
@@ -604,155 +604,6 @@
                                        const long offset, const long np_to_depose,
                                        int thread_num, int lev, int depos_lev)
 {
-<<<<<<< HEAD
-    AMREX_ALWAYS_ASSERT_WITH_MESSAGE((depos_lev==(lev-1)) ||
-                                     (depos_lev==(lev  )),
-                                     "Deposition buffers only work for lev-1");
-
-    // If no particles, do not do anything
-    if (np_to_depose == 0) return;
-
-    // If user decides not to deposit
-    if (do_not_deposit) return;
-
-    // Number of guard cells for local deposition of rho
-    WarpX& warpx = WarpX::GetInstance();
-    const amrex::IntVect& ng_rho = warpx.get_ng_depos_rho();
-
-    // Extract deposition order and check that particles shape fits within the guard cells.
-    // NOTE: In specific situations where the staggering of rho and the charge deposition algorithm
-    // are not trivial, this check might be too strict and we might need to relax it, as currently
-    // done for the current deposition.
-
-#if   defined(WARPX_DIM_1D_Z)
-    const amrex::IntVect shape_extent = amrex::IntVect(static_cast<int>(WarpX::noz/2+1));
-#elif   defined(WARPX_DIM_XZ) || defined(WARPX_DIM_RZ)
-    const amrex::IntVect shape_extent = amrex::IntVect(static_cast<int>(WarpX::nox/2+1),
-                                                       static_cast<int>(WarpX::noz/2+1));
-#elif defined(WARPX_DIM_3D)
-    const amrex::IntVect shape_extent = amrex::IntVect(static_cast<int>(WarpX::nox/2+1),
-                                                       static_cast<int>(WarpX::noy/2+1),
-                                                       static_cast<int>(WarpX::noz/2+1));
-#endif
-
-    // On CPU: particles deposit on tile arrays, which have a small number of guard cells ng_rho
-    // On GPU: particles deposit directly on the rho array, which usually have a larger number of guard cells
-#ifndef AMREX_USE_GPU
-    const amrex::IntVect range = ng_rho - shape_extent;
-#else
-    const amrex::IntVect range = rho->nGrowVect() - shape_extent;
-#endif
-
-    AMREX_ALWAYS_ASSERT_WITH_MESSAGE(
-        amrex::numParticlesOutOfRange(pti, range) == 0,
-        "Particles shape does not fit within tile (CPU) or guard cells (GPU) used for charge deposition");
-
-    const std::array<Real,3>& dx = WarpX::CellSize(std::max(depos_lev,0));
-    const Real q = this->charge;
-
-    WARPX_PROFILE_VAR_NS("WarpXParticleContainer::DepositCharge::ChargeDeposition", blp_ppc_chd);
-    WARPX_PROFILE_VAR_NS("WarpXParticleContainer::DepositCharge::Accumulate", blp_accumulate);
-
-    // Get tile box where charge is deposited.
-    // The tile box is different when depositing in the buffers (depos_lev<lev)
-    // or when depositing inside the level (depos_lev=lev)
-    Box tilebox;
-    if (lev == depos_lev) {
-        tilebox = pti.tilebox();
-    } else {
-        const IntVect& ref_ratio = WarpX::RefRatio(depos_lev);
-        tilebox = amrex::coarsen(pti.tilebox(),ref_ratio);
-    }
-
-#ifndef AMREX_USE_GPU
-    // Staggered tile box
-    Box tb = amrex::convert( tilebox, rho->ixType().toIntVect() );
-#endif
-
-    tilebox.grow(ng_rho);
-
-    const int nc = WarpX::ncomps;
-
-#ifdef AMREX_USE_GPU
-    amrex::ignore_unused(thread_num);
-    // GPU, no tiling: rho_fab points to the full rho array
-    MultiFab rhoi(*rho, amrex::make_alias, icomp*nc, nc);
-    auto & rho_fab = rhoi.get(pti);
-#else
-    tb.grow(ng_rho);
-
-    // CPU, tiling: rho_fab points to local_rho[thread_num]
-    local_rho[thread_num].resize(tb, nc);
-
-    // local_rho[thread_num] is set to zero
-    local_rho[thread_num].setVal(0.0);
-
-    auto & rho_fab = local_rho[thread_num];
-#endif
-
-    const auto GetPosition = GetParticlePosition(pti, offset);
-
-    // Lower corner of tile box physical domain
-    // Note that this includes guard cells since it is after tilebox.ngrow
-    Real cur_time = warpx.gett_new(lev);
-    Real dt = warpx.getdt(lev);
-    const auto& time_of_last_gal_shift = warpx.time_of_last_gal_shift;
-    // Take into account Galilean shift
-    Real time_shift_rho_old = (cur_time - time_of_last_gal_shift);
-    Real time_shift_rho_new = (cur_time + dt - time_of_last_gal_shift);
-    amrex::Array<amrex::Real,3> galilean_shift;
-    if (icomp==0){
-        galilean_shift = {
-            m_v_galilean[0]*time_shift_rho_old,
-            m_v_galilean[1]*time_shift_rho_old,
-            m_v_galilean[2]*time_shift_rho_old };
-    } else{
-        galilean_shift = {
-            m_v_galilean[0]*time_shift_rho_new,
-            m_v_galilean[1]*time_shift_rho_new,
-            m_v_galilean[2]*time_shift_rho_new };
-    }
-    const std::array<Real, 3>& xyzmin = WarpX::LowerCorner(tilebox, galilean_shift, depos_lev);
-
-    // Indices of the lower bound
-    const Dim3 lo = lbound(tilebox);
-
-    WARPX_PROFILE_VAR_START(blp_ppc_chd);
-    amrex::LayoutData<amrex::Real>* costs = WarpX::getCosts(lev);
-    amrex::Real* cost = costs ? &((*costs)[pti.index()]) : nullptr;
-
-    if (WarpX::charge_deposition_algo == ChargeDepositionAlgo::Standard) {
-        if        (WarpX::nox == 1){
-            doChargeDepositionShapeN<1>(GetPosition, wp.dataPtr()+offset, ion_lev,
-                                        rho_fab, np_to_depose, dx, xyzmin, lo, q,
-                                        WarpX::n_rz_azimuthal_modes, cost,
-                                        WarpX::load_balance_costs_update_algo);
-        } else if (WarpX::nox == 2){
-            doChargeDepositionShapeN<2>(GetPosition, wp.dataPtr()+offset, ion_lev,
-                                        rho_fab, np_to_depose, dx, xyzmin, lo, q,
-                                        WarpX::n_rz_azimuthal_modes, cost,
-                                        WarpX::load_balance_costs_update_algo);
-        } else if (WarpX::nox == 3){
-            doChargeDepositionShapeN<3>(GetPosition, wp.dataPtr()+offset, ion_lev,
-                                        rho_fab, np_to_depose, dx, xyzmin, lo, q,
-                                        WarpX::n_rz_azimuthal_modes, cost,
-                                        WarpX::load_balance_costs_update_algo);
-        }
-    } else if (WarpX::charge_deposition_algo == ChargeDepositionAlgo::Centering) {
-            doChargeDepositionFiniteCentering(GetPosition, wp.dataPtr()+offset, ion_lev,
-                rho_fab, np_to_depose, dx, xyzmin, lo, q, WarpX::charge_centering_nox,
-                WarpX::charge_centering_noy, WarpX::charge_centering_noz);
-    }
-
-    WARPX_PROFILE_VAR_STOP(blp_ppc_chd);
-
-#ifndef AMREX_USE_GPU
-    // CPU, tiling: atomicAdd local_rho into rho
-    WARPX_PROFILE_VAR_START(blp_accumulate);
-    (*rho)[pti].atomicAdd(local_rho[thread_num], tb, tb, 0, icomp*nc, nc);
-    WARPX_PROFILE_VAR_STOP(blp_accumulate);
-#endif
-=======
     if (!do_not_deposit) {
         WarpX& warpx = WarpX::GetInstance();
         const amrex::IntVect& ng_rho = warpx.get_ng_depos_rho();
@@ -809,7 +660,6 @@
              cost, WarpX::n_rz_azimuthal_modes, WarpX::load_balance_costs_update_algo,
              WarpX::do_device_synchronize);
     }
->>>>>>> 9685a3d0
 }
 
 void
