/* Copyright 2019-2020 Andrew Myers, Axel Huebl, David Grote
 * Jean-Luc Vay, Luca Fedeli, Maxence Thevenet
 * Michael Rowan, Remi Lehe, Revathi Jambunathan
 * Weiqun Zhang, Yinjian Zhao, levinem
 *
 * This file is part of WarpX.
 *
 * License: BSD-3-Clause-LBNL
 */
#include "WarpXParticleContainer.H"

#include "ablastr/particles/DepositCharge.H"
#include "Deposition/ChargeDeposition.H"
#include "Deposition/CurrentDeposition.H"
#include "Pusher/GetAndSetPosition.H"
#include "Pusher/UpdatePosition.H"
#include "ParticleBoundaries_K.H"
#include "Utils/TextMsg.H"
#include "Utils/WarpXAlgorithmSelection.H"
#include "Utils/WarpXConst.H"
#include "Utils/WarpXProfilerWrapper.H"
#include "WarpX.H"

#include <ablastr/coarsen/average.H>
#include <ablastr/utils/Communication.H>

#include <AMReX.H>
#include <AMReX_AmrCore.H>
#include <AMReX_AmrParGDB.H>
#include <AMReX_BLassert.H>
#include <AMReX_Box.H>
#include <AMReX_BoxArray.H>
#include <AMReX_Config.H>
#include <AMReX_Dim3.H>
#include <AMReX_Extension.H>
#include <AMReX_FabArray.H>
#include <AMReX_Geometry.H>
#include <AMReX_GpuAllocators.H>
#include <AMReX_GpuAtomic.H>
#include <AMReX_GpuControl.H>
#include <AMReX_GpuDevice.H>
#include <AMReX_GpuLaunch.H>
#include <AMReX_GpuQualifiers.H>
#include <AMReX_IndexType.H>
#include <AMReX_IntVect.H>
#include <AMReX_LayoutData.H>
#include <AMReX_MFIter.H>
#include <AMReX_MultiFab.H>
#include <AMReX_PODVector.H>
#include <AMReX_ParGDB.H>
#include <AMReX_ParallelDescriptor.H>
#include <AMReX_ParallelReduce.H>
#include <AMReX_ParmParse.H>
#include <AMReX_Particle.H>
#include <AMReX_ParticleContainerBase.H>
#include <AMReX_ParticleTile.H>
#include <AMReX_ParticleTransformation.H>
#include <AMReX_ParticleUtil.H>
#include <AMReX_Random.H>
#include <AMReX_TinyProfiler.H>
#include <AMReX_Utility.H>


#ifdef AMREX_USE_OMP
#   include <omp.h>
#endif

#include <algorithm>
#include <cmath>

using namespace amrex;

WarpXParIter::WarpXParIter (ContainerType& pc, int level)
    : amrex::ParIter<0,0,PIdx::nattribs>(pc, level,
             MFItInfo().SetDynamic(WarpX::do_dynamic_scheduling))
{
}

WarpXParIter::WarpXParIter (ContainerType& pc, int level, MFItInfo& info)
    : amrex::ParIter<0,0,PIdx::nattribs>(pc, level,
                   info.SetDynamic(WarpX::do_dynamic_scheduling))
{
}

WarpXParticleContainer::WarpXParticleContainer (AmrCore* amr_core, int ispecies)
    : NamedComponentParticleContainer<DefaultAllocator>(amr_core->GetParGDB())
    , species_id(ispecies)
{
    SetParticleSize();
    ReadParameters();

    // Initialize temporary local arrays for charge/current deposition
    int num_threads = 1;
#ifdef AMREX_USE_OMP
#pragma omp parallel
#pragma omp single
    num_threads = omp_get_num_threads();
#endif
    local_rho.resize(num_threads);
    local_jx.resize(num_threads);
    local_jy.resize(num_threads);
    local_jz.resize(num_threads);

    // The boundary conditions are read in in ReadBCParams but a child class
    // can allow these value to be overwritten if different boundary
    // conditions are desired for a specific species
#ifndef WARPX_DIM_1D_Z
    m_boundary_conditions.SetBoundsX(WarpX::particle_boundary_lo[0], WarpX::particle_boundary_hi[0]);
#endif
#ifdef WARPX_DIM_3D
    m_boundary_conditions.SetBoundsY(WarpX::particle_boundary_lo[1], WarpX::particle_boundary_hi[1]);
    m_boundary_conditions.SetBoundsZ(WarpX::particle_boundary_lo[2], WarpX::particle_boundary_hi[2]);
#elif WARPX_DIM_XZ || WARPX_DIM_RZ
    m_boundary_conditions.SetBoundsZ(WarpX::particle_boundary_lo[1], WarpX::particle_boundary_hi[1]);
#else
    m_boundary_conditions.SetBoundsZ(WarpX::particle_boundary_lo[0], WarpX::particle_boundary_hi[0]);
#endif
    m_boundary_conditions.BuildReflectionModelParsers();
}

void
WarpXParticleContainer::ReadParameters ()
{
    static bool initialized = false;
    if (!initialized)
    {
        ParmParse pp_particles("particles");
        pp_particles.query("do_tiling", do_tiling);
        initialized = true;
    }
}

void
WarpXParticleContainer::AllocData ()
{
    // have to resize here, not in the constructor because grids have not
    // been built when constructor was called.
    reserveData();
    resizeData();
}

void
WarpXParticleContainer::AddNParticles (int /*lev*/,
                                       int n, const amrex::ParticleReal* x,
                                       const amrex::ParticleReal* y,
                                       const amrex::ParticleReal* z,
                                       const amrex::ParticleReal* ux,
                                       const amrex::ParticleReal* uy,
                                       const amrex::ParticleReal* uz,
                                       const int nattr_real, const amrex::ParticleReal* attr_real,
                                       const int nattr_int, const int* attr_int,
                                       int uniqueparticles, amrex::Long id)
{
    using namespace amrex::literals;

    WARPX_ALWAYS_ASSERT_WITH_MESSAGE((PIdx::nattribs + nattr_real - 1) <= NumRealComps(),
                                     "Too many real attributes specified");
    WARPX_ALWAYS_ASSERT_WITH_MESSAGE(nattr_int <= NumIntComps(),
                                     "Too many integer attributes specified");

    int ibegin, iend;
    if (uniqueparticles) {
        ibegin = 0;
        iend = n;
    } else {
        int myproc = amrex::ParallelDescriptor::MyProc();
        int nprocs = amrex::ParallelDescriptor::NProcs();
        int navg = n/nprocs;
        int nleft = n - navg * nprocs;
        if (myproc < nleft) {
            ibegin = myproc*(navg+1);
            iend = ibegin + navg+1;
        } else {
            ibegin = myproc*navg + nleft;
            iend = ibegin + navg;
        }
    }

    //  Add to grid 0 and tile 0
    // Redistribute() will move them to proper places.
    auto& particle_tile = DefineAndReturnParticleTile(0, 0, 0);

    using PinnedTile = amrex::ParticleTile<NStructReal, NStructInt, NArrayReal, NArrayInt,
                                    amrex::PinnedArenaAllocator>;
    PinnedTile pinned_tile;
    pinned_tile.define(NumRuntimeRealComps(), NumRuntimeIntComps());

    std::size_t np = iend-ibegin;

    // treat weight as a special attr since it will always be specified
    amrex::Vector<amrex::ParticleReal> weight(np);

#ifdef WARPX_DIM_RZ
    amrex::Vector<amrex::ParticleReal> theta(np);
#endif

    for (int i = ibegin; i < iend; ++i)
    {
        ParticleType p;
        if (id==-1)
        {
            p.id() = ParticleType::NextID();
        } else {
            p.id() = id;
        }
        p.cpu() = amrex::ParallelDescriptor::MyProc();
#if defined(WARPX_DIM_3D)
        p.pos(0) = x[i];
        p.pos(1) = y[i];
        p.pos(2) = z[i];
#elif defined(WARPX_DIM_XZ) || defined(WARPX_DIM_RZ)
        amrex::ignore_unused(y);
#ifdef WARPX_DIM_RZ
        theta[i-ibegin] = std::atan2(y[i], x[i]);
        p.pos(0) = std::sqrt(x[i]*x[i] + y[i]*y[i]);
#else
        p.pos(0) = x[i];
#endif
        p.pos(1) = z[i];
#else //AMREX_SPACEDIM == 1
        amrex::ignore_unused(x,y);
        p.pos(0) = z[i];
#endif

        pinned_tile.push_back(p);

        // grab weight from the attr array
        weight[i-ibegin] = attr_real[i*nattr_real];
    }

    if (np > 0)
    {
        pinned_tile.push_back_real(PIdx::w , weight.data(), weight.data() + np);
        pinned_tile.push_back_real(PIdx::ux,     ux + ibegin,     ux + iend);
        pinned_tile.push_back_real(PIdx::uy,     uy + ibegin,     uy + iend);
        pinned_tile.push_back_real(PIdx::uz,     uz + ibegin,     uz + iend);

        if ( (NumRuntimeRealComps()>0) || (NumRuntimeIntComps()>0) ){
            DefineAndReturnParticleTile(0, 0, 0);
        }

        for (int comp = PIdx::uz+1; comp < PIdx::nattribs; ++comp)
        {
#ifdef WARPX_DIM_RZ
            if (comp == PIdx::theta) {
                pinned_tile.push_back_real(comp, theta.data(), theta.data() + np);
            }
            else {
                pinned_tile.push_back_real(comp, np, 0.0_prt);
            }
#else
            pinned_tile.push_back_real(comp, np, 0.0_prt);
#endif
        }

        // Initialize nattr_real - 1 runtime real attributes from data in the attr_real array
        for (int j = PIdx::nattribs; j < PIdx::nattribs + nattr_real - 1; ++j)
        {
            // get the next attribute from attr_real array
            amrex::Vector<amrex::ParticleReal> attr_vals(np);
            for (int i = ibegin; i < iend; ++i)
            {
                attr_vals[i-ibegin] = attr_real[j - PIdx::nattribs + 1 + i*nattr_real];
            }
            pinned_tile.push_back_real(j, attr_vals.data(), attr_vals.data() + np);
        }

        // Initialize nattr_int runtime integer attributes from data in the attr_int array
        for (int j = 0; j < nattr_int; ++j)
        {
            // get the next attribute from attr_int array
            amrex::Vector<int> attr_vals(np);
            for (int i = ibegin; i < iend; ++i)
            {
                attr_vals[i-ibegin] = attr_int[j + i*nattr_int];
            }
            pinned_tile.push_back_int(j, attr_vals.data(), attr_vals.data() + np);
        }

        // Default initialize the other real and integer runtime attributes
        DefaultInitializeRuntimeAttributes(pinned_tile, nattr_real - 1, nattr_int,
                                           amrex::RandomEngine{});

        auto old_np = particle_tile.numParticles();
        auto new_np = old_np + pinned_tile.numParticles();
        particle_tile.resize(new_np);
        amrex::copyParticles(
            particle_tile, pinned_tile, 0, old_np, pinned_tile.numParticles()
        );
    }

    Redistribute();
}

/* \brief Current Deposition for thread thread_num
 * \param pti         : Particle iterator
 * \param wp          : Array of particle weights
 * \param uxp uyp uzp : Array of particle momenta
 * \param ion_lev      : Pointer to array of particle ionization level. This is
                         required to have the charge of each macroparticle
                         since q is a scalar. For non-ionizable species,
                         ion_lev is a null pointer.
 * \param jx jy jz    : Full array of current density
 * \param offset      : Index of first particle for which current is deposited
 * \param np_to_depose: Number of particles for which current is deposited.
                        Particles [offset,offset+np_tp_depose] deposit current
 * \param thread_num  : Thread number (if tiling)
 * \param lev         : Level of box that contains particles
 * \param depos_lev   : Level on which particles deposit (if buffers are used)
 * \param dt          : Time step for particle level
 * \param relative_time: Time at which to deposit J, relative to the time of the
 *                       current positions of the particles. When different than 0,
 *                       the particle position will be temporarily modified to match
 *                       the time of the deposition.
 */
void
WarpXParticleContainer::DepositCurrent (WarpXParIter& pti,
                                        RealVector const & wp, RealVector const & uxp,
                                        RealVector const & uyp, RealVector const & uzp,
                                        int const * const ion_lev,
                                        amrex::MultiFab * const jx, amrex::MultiFab * const jy, amrex::MultiFab * const jz,
                                        long const offset, long const np_to_depose,
                                        int const thread_num, const int lev, int const depos_lev,
                                        amrex::Real const dt, amrex::Real const relative_time)
{
    WARPX_ALWAYS_ASSERT_WITH_MESSAGE((depos_lev==(lev-1)) ||
                                     (depos_lev==(lev  )),
                                     "Deposition buffers only work for lev-1");

    // If no particles, do not do anything
    if (np_to_depose == 0) return;

    // If user decides not to deposit
    if (do_not_deposit) return;

    // Number of guard cells for local deposition of J
    WarpX& warpx = WarpX::GetInstance();

    const amrex::IntVect& ng_J = warpx.get_ng_depos_J();

    // Extract deposition order and check that particles shape fits within the guard cells.
    // NOTE: In specific situations where the staggering of J and the current deposition algorithm
    // are not trivial, this check might be too relaxed and we might include a particle that should
    // deposit part of its current in a neighboring box. However, this should catch particles
    // traveling many cells away, for example with algorithms that allow for large time steps.

#if   defined(WARPX_DIM_1D_Z)
    const amrex::IntVect shape_extent = amrex::IntVect(static_cast<int>(WarpX::noz/2));
#elif   defined(WARPX_DIM_XZ) || defined(WARPX_DIM_RZ)
    const amrex::IntVect shape_extent = amrex::IntVect(static_cast<int>(WarpX::nox/2),
                                                       static_cast<int>(WarpX::noz/2));
#elif defined(WARPX_DIM_3D)
    const amrex::IntVect shape_extent = amrex::IntVect(static_cast<int>(WarpX::nox/2),
                                                       static_cast<int>(WarpX::noy/2),
                                                       static_cast<int>(WarpX::noz/2));
#endif

    // On CPU: particles deposit on tile arrays, which have a small number of guard cells ng_J
    // On GPU: particles deposit directly on the J arrays, which usually have a larger number of guard cells
#ifndef AMREX_USE_GPU
    const amrex::IntVect range = ng_J - shape_extent;
#else
    // Jx, Jy and Jz have the same number of guard cells, hence it is sufficient to check for Jx
    const amrex::IntVect range = jx->nGrowVect() - shape_extent;
#endif
    amrex::ignore_unused(range); // for release builds
    AMREX_ASSERT_WITH_MESSAGE(
        amrex::numParticlesOutOfRange(pti, range) == 0,
        "Particles shape does not fit within tile (CPU) or guard cells (GPU) used for current deposition");

    const std::array<Real,3>& dx = WarpX::CellSize(std::max(depos_lev,0));
    amrex::ParticleReal q = this->charge;

    WARPX_PROFILE_VAR_NS("WarpXParticleContainer::DepositCurrent::CurrentDeposition", blp_deposit);
    WARPX_PROFILE_VAR_NS("WarpXParticleContainer::DepositCurrent::Accumulate", blp_accumulate);

    // Get tile box where current is deposited.
    // The tile box is different when depositing in the buffers (depos_lev<lev)
    // or when depositing inside the level (depos_lev=lev)
    Box tilebox;
    if (lev == depos_lev) {
        tilebox = pti.tilebox();
    } else {
        const IntVect& ref_ratio = WarpX::RefRatio(depos_lev);
        tilebox = amrex::coarsen(pti.tilebox(),ref_ratio);
    }

#ifndef AMREX_USE_GPU
    // Staggered tile boxes (different in each direction)
    Box tbx = convert( tilebox, jx->ixType().toIntVect() );
    Box tby = convert( tilebox, jy->ixType().toIntVect() );
    Box tbz = convert( tilebox, jz->ixType().toIntVect() );
#endif

    tilebox.grow(ng_J);

#ifdef AMREX_USE_GPU
    amrex::ignore_unused(thread_num);
    // GPU, no tiling: j<xyz>_arr point to the full j<xyz> arrays
    auto & jx_fab = jx->get(pti);
    auto & jy_fab = jy->get(pti);
    auto & jz_fab = jz->get(pti);
    Array4<Real> const& jx_arr = jx->array(pti);
    Array4<Real> const& jy_arr = jy->array(pti);
    Array4<Real> const& jz_arr = jz->array(pti);
#else
    tbx.grow(ng_J);
    tby.grow(ng_J);
    tbz.grow(ng_J);

    // CPU, tiling: j<xyz>_arr point to the local_j<xyz>[thread_num] arrays
    local_jx[thread_num].resize(tbx, jx->nComp());
    local_jy[thread_num].resize(tby, jy->nComp());
    local_jz[thread_num].resize(tbz, jz->nComp());

    // local_jx[thread_num] is set to zero
    local_jx[thread_num].setVal(0.0);
    local_jy[thread_num].setVal(0.0);
    local_jz[thread_num].setVal(0.0);

    auto & jx_fab = local_jx[thread_num];
    auto & jy_fab = local_jy[thread_num];
    auto & jz_fab = local_jz[thread_num];
    Array4<Real> const& jx_arr = local_jx[thread_num].array();
    Array4<Real> const& jy_arr = local_jy[thread_num].array();
    Array4<Real> const& jz_arr = local_jz[thread_num].array();
#endif

    const auto GetPosition = GetParticlePosition(pti, offset);

    // Lower corner of tile box physical domain
    // Note that this includes guard cells since it is after tilebox.ngrow
    const Dim3 lo = lbound(tilebox);
    // Take into account Galilean shift
    const std::array<amrex::Real, 3>& xyzmin = WarpX::LowerCorner(tilebox, depos_lev, 0.5_rt*dt);

    if (WarpX::current_deposition_algo == CurrentDepositionAlgo::Esirkepov) {
        if (WarpX::grid_type == GridType::Collocated) {
          amrex::Abort("The Esirkepov algorithm cannot be used with a collocated grid.");
        }
    }

    WARPX_PROFILE_VAR_START(blp_deposit);
    amrex::LayoutData<amrex::Real> * const costs = WarpX::getCosts(lev);
    amrex::Real * const cost = costs ? &((*costs)[pti.index()]) : nullptr;

    if (WarpX::current_deposition_algo == CurrentDepositionAlgo::Esirkepov) {
        if        (WarpX::nox == 1){
            doEsirkepovDepositionShapeN<1>(
                GetPosition, wp.dataPtr() + offset, uxp.dataPtr() + offset,
                uyp.dataPtr() + offset, uzp.dataPtr() + offset, ion_lev,
                jx_arr, jy_arr, jz_arr, np_to_depose, dt, relative_time, dx, xyzmin, lo, q,
                WarpX::n_rz_azimuthal_modes, cost,
                WarpX::load_balance_costs_update_algo);
        } else if (WarpX::nox == 2){
            doEsirkepovDepositionShapeN<2>(
                GetPosition, wp.dataPtr() + offset, uxp.dataPtr() + offset,
                uyp.dataPtr() + offset, uzp.dataPtr() + offset, ion_lev,
                jx_arr, jy_arr, jz_arr, np_to_depose, dt, relative_time, dx, xyzmin, lo, q,
                WarpX::n_rz_azimuthal_modes, cost,
                WarpX::load_balance_costs_update_algo);
        } else if (WarpX::nox == 3){
            doEsirkepovDepositionShapeN<3>(
                GetPosition, wp.dataPtr() + offset, uxp.dataPtr() + offset,
                uyp.dataPtr() + offset, uzp.dataPtr() + offset, ion_lev,
                jx_arr, jy_arr, jz_arr, np_to_depose, dt, relative_time, dx, xyzmin, lo, q,
                WarpX::n_rz_azimuthal_modes, cost,
                WarpX::load_balance_costs_update_algo);
        }
    } else if (WarpX::current_deposition_algo == CurrentDepositionAlgo::Vay) {
        // jx_fab, jy_fab and jz_fab are Vay currents (D), not physical currents (j)
        if        (WarpX::nox == 1){
            doVayDepositionShapeN<1>(
                GetPosition, wp.dataPtr() + offset, uxp.dataPtr() + offset,
                uyp.dataPtr() + offset, uzp.dataPtr() + offset, ion_lev,
                jx_fab, jy_fab, jz_fab, np_to_depose, dt, relative_time, dx, xyzmin, lo, q,
                WarpX::n_rz_azimuthal_modes, cost,
                WarpX::load_balance_costs_update_algo);
        } else if (WarpX::nox == 2){
            doVayDepositionShapeN<2>(
                GetPosition, wp.dataPtr() + offset, uxp.dataPtr() + offset,
                uyp.dataPtr() + offset, uzp.dataPtr() + offset, ion_lev,
                jx_fab, jy_fab, jz_fab, np_to_depose, dt, relative_time, dx, xyzmin, lo, q,
                WarpX::n_rz_azimuthal_modes, cost,
                WarpX::load_balance_costs_update_algo);
        } else if (WarpX::nox == 3){
            doVayDepositionShapeN<3>(
                GetPosition, wp.dataPtr() + offset, uxp.dataPtr() + offset,
                uyp.dataPtr() + offset, uzp.dataPtr() + offset, ion_lev,
                jx_fab, jy_fab, jz_fab, np_to_depose, dt, relative_time, dx, xyzmin, lo, q,
                WarpX::n_rz_azimuthal_modes, cost,
                WarpX::load_balance_costs_update_algo);
        }
    } else {
        if        (WarpX::nox == 1){
            doDepositionShapeN<1>(
                GetPosition, wp.dataPtr() + offset, uxp.dataPtr() + offset,
                uyp.dataPtr() + offset, uzp.dataPtr() + offset, ion_lev,
                jx_fab, jy_fab, jz_fab, np_to_depose, relative_time, dx,
                xyzmin, lo, q, WarpX::n_rz_azimuthal_modes, cost,
                WarpX::load_balance_costs_update_algo);
        } else if (WarpX::nox == 2){
            doDepositionShapeN<2>(
                GetPosition, wp.dataPtr() + offset, uxp.dataPtr() + offset,
                uyp.dataPtr() + offset, uzp.dataPtr() + offset, ion_lev,
                jx_fab, jy_fab, jz_fab, np_to_depose, relative_time, dx,
                xyzmin, lo, q, WarpX::n_rz_azimuthal_modes, cost,
                WarpX::load_balance_costs_update_algo);
        } else if (WarpX::nox == 3){
            doDepositionShapeN<3>(
                GetPosition, wp.dataPtr() + offset, uxp.dataPtr() + offset,
                uyp.dataPtr() + offset, uzp.dataPtr() + offset, ion_lev,
                jx_fab, jy_fab, jz_fab, np_to_depose, relative_time, dx,
                xyzmin, lo, q, WarpX::n_rz_azimuthal_modes, cost,
                WarpX::load_balance_costs_update_algo);
        }
    }
    WARPX_PROFILE_VAR_STOP(blp_deposit);

#ifndef AMREX_USE_GPU
    // CPU, tiling: atomicAdd local_j<xyz> into j<xyz>
    WARPX_PROFILE_VAR_START(blp_accumulate);
    (*jx)[pti].atomicAdd(local_jx[thread_num], tbx, tbx, 0, 0, jx->nComp());
    (*jy)[pti].atomicAdd(local_jy[thread_num], tby, tby, 0, 0, jy->nComp());
    (*jz)[pti].atomicAdd(local_jz[thread_num], tbz, tbz, 0, 0, jz->nComp());
    WARPX_PROFILE_VAR_STOP(blp_accumulate);
#endif
}

void
WarpXParticleContainer::DepositCurrent (
    amrex::Vector<std::array< std::unique_ptr<amrex::MultiFab>, 3 > >& J,
    const amrex::Real dt, const amrex::Real relative_time)
{
    // Loop over the refinement levels
    int const finest_level = J.size() - 1;
    for (int lev = 0; lev <= finest_level; ++lev)
    {
        // Loop over particle tiles and deposit current on each level
#ifdef AMREX_USE_OMP
#pragma omp parallel if (amrex::Gpu::notInLaunchRegion())
        {
        int thread_num = omp_get_thread_num();
#else
        int thread_num = 0;
#endif
        for (WarpXParIter pti(*this, lev); pti.isValid(); ++pti)
        {
            const long np = pti.numParticles();
            const auto & wp = pti.GetAttribs(PIdx::w);
            const auto & uxp = pti.GetAttribs(PIdx::ux);
            const auto & uyp = pti.GetAttribs(PIdx::uy);
            const auto & uzp = pti.GetAttribs(PIdx::uz);

            int* AMREX_RESTRICT ion_lev = nullptr;
            if (do_field_ionization)
            {
                ion_lev = pti.GetiAttribs(particle_icomps["ionizationLevel"]).dataPtr();
            }

            DepositCurrent(pti, wp, uxp, uyp, uzp, ion_lev,
                           J[lev][0].get(), J[lev][1].get(), J[lev][2].get(),
                           0, np, thread_num, lev, lev, dt, relative_time);
        }
#ifdef AMREX_USE_OMP
        }
#endif
    }
}

/* \brief Charge Deposition for thread thread_num
 * \param pti         : Particle iterator
 * \param wp          : Array of particle weights
 * \param ion_lev     : Pointer to array of particle ionization level. This is
                         required to have the charge of each macroparticle
                         since q is a scalar. For non-ionizable species,
                         ion_lev is a null pointer.
 * \param rho         : Full array of charge density
 * \param icomp       : Component of rho into which charge is deposited.
                        0: old value (before particle push).
                        1: new value (after particle push).
 * \param offset      : Index of first particle for which charge is deposited
 * \param np_to_depose: Number of particles for which charge is deposited.
                        Particles [offset,offset+np_tp_depose) deposit charge
 * \param thread_num  : Thread number (if tiling)
 * \param lev         : Level of box that contains particles
 * \param depos_lev   : Level on which particles deposit (if buffers are used)
 */
void
WarpXParticleContainer::DepositCharge (WarpXParIter& pti, RealVector const& wp,
                                       const int * const ion_lev,
                                       amrex::MultiFab* rho, int icomp,
                                       const long offset, const long np_to_depose,
                                       int thread_num, int lev, int depos_lev)
{
    WarpX& warpx = WarpX::GetInstance();

    // deposition guards
    //   note: this is smaller than rho->nGrowVect() for PSATD
    const amrex::IntVect& ng_rho = warpx.get_ng_depos_rho();

    const std::array<amrex::Real,3>& dx = WarpX::CellSize(std::max(depos_lev,0));
    amrex::IntVect ref_ratio;
    if (lev == depos_lev) {
        ref_ratio = IntVect(AMREX_D_DECL(1, 1, 1 ));
    } else {
        ref_ratio = WarpX::RefRatio(depos_lev);
    }
    const int nc = WarpX::ncomps;

    // Get tile box where charge is deposited.
    // The tile box is different when depositing in the buffers (depos_lev<lev)
    // or when depositing inside the level (depos_lev=lev)
    amrex::Box tilebox;
    if (lev == depos_lev) {
        tilebox = pti.tilebox();
    } else {
        tilebox = amrex::coarsen(pti.tilebox(), ref_ratio);
    }
    tilebox.grow(ng_rho);

    // Lower corner of tile box physical domain
    // Note that this includes guard cells since it is after tilebox.ngrow
    // Take into account Galilean shift
    const amrex::Real dt = warpx.getdt(lev);
    const amrex::Real time_shift_delta = (icomp == 0 ? 0.0_rt : dt);
    const std::array<amrex::Real,3>& xyzmin = WarpX::LowerCorner(tilebox, depos_lev, time_shift_delta);

    // pointer to costs data
    amrex::LayoutData<amrex::Real>* costs = WarpX::getCosts(lev);
    amrex::Real* cost = costs ? &((*costs)[pti.index()]) : nullptr;

    AMREX_ALWAYS_ASSERT(WarpX::nox == WarpX::noy);
    AMREX_ALWAYS_ASSERT(WarpX::nox == WarpX::noz);

    ablastr::particles::deposit_charge<WarpXParticleContainer>(
        pti, wp, this->charge, ion_lev,
        rho, local_rho[thread_num],
        WarpX::noz, dx, xyzmin, WarpX::n_rz_azimuthal_modes,
        ng_rho, depos_lev, ref_ratio,
        offset, np_to_depose,
        icomp, nc,
        cost, WarpX::load_balance_costs_update_algo, WarpX::do_device_synchronize
    );
}

void
WarpXParticleContainer::DepositCharge (amrex::Vector<std::unique_ptr<amrex::MultiFab> >& rho,
                                       const bool local, const bool reset,
                                       const bool apply_boundary_and_scale_volume,
                                       const bool interpolate_across_levels,
                                       const int icomp)
{
    WARPX_PROFILE("WarpXParticleContainer::DepositCharge");

    // Loop over the refinement levels
    int const finest_level = rho.size() - 1;
    for (int lev = 0; lev <= finest_level; ++lev)
    {
        // Reset the rho array if reset is True
        int const nc = WarpX::ncomps;
        if (reset) rho[lev]->setVal(0., icomp*nc, nc, rho[lev]->nGrowVect());

        // Loop over particle tiles and deposit charge on each level
#ifdef AMREX_USE_OMP
#pragma omp parallel if (amrex::Gpu::notInLaunchRegion())
        {
        int thread_num = omp_get_thread_num();
#else
        int thread_num = 0;
#endif
        for (WarpXParIter pti(*this, lev); pti.isValid(); ++pti)
        {
            const long np = pti.numParticles();
            auto const & wp = pti.GetAttribs(PIdx::w);

            int* AMREX_RESTRICT ion_lev = nullptr;
            if (do_field_ionization)
            {
                ion_lev = pti.GetiAttribs(particle_icomps["ionizationLevel"]).dataPtr();
            }

            DepositCharge(pti, wp, ion_lev, rho[lev].get(), icomp, 0, np, thread_num, lev, lev);
        }
#ifdef AMREX_USE_OMP
        }
#endif

    if (apply_boundary_and_scale_volume)
    {
#ifdef WARPX_DIM_RZ
<<<<<<< HEAD
        WarpX::GetInstance().ApplyInverseVolumeScalingToChargeDensity(rho[lev].get(), lev);
#else
        // Reflect density over PEC boundaries, if needed.
        WarpX::GetInstance().ApplyRhofieldBoundary(lev, rho[lev].get());
=======
        if (apply_boundary_and_scale_volume)
        {
            WarpX::GetInstance().ApplyInverseVolumeScalingToChargeDensity(rho[lev].get(), lev);
        }
>>>>>>> 00e68fc8
#endif
    }

        // Exchange guard cells
        if (local == false) {
            ablastr::utils::communication::SumBoundary(
                *rho[lev],
                WarpX::do_single_precision_comms,
                m_gdb->Geom(lev).periodicity()
            );
        }

#ifndef WARPX_DIM_RZ
        if (apply_boundary_and_scale_volume)
        {
            // Reflect density over PEC boundaries, if needed.
            WarpX::GetInstance().ApplyRhofieldBoundary(lev, rho[lev].get(), PatchType::fine);
        }
#endif
    }

    // Now that the charge has been deposited at each level,
    // we average down from fine to crse
    if (interpolate_across_levels)
    {
        for (int lev = finest_level - 1; lev >= 0; --lev) {
            const DistributionMapping& fine_dm = rho[lev+1]->DistributionMap();
            BoxArray coarsened_fine_BA = rho[lev+1]->boxArray();
            coarsened_fine_BA.coarsen(m_gdb->refRatio(lev));
            const IntVect ngrow = (rho[lev+1]->nGrowVect()+1)/m_gdb->refRatio(lev);
            MultiFab coarsened_fine_data(coarsened_fine_BA, fine_dm, rho[lev+1]->nComp(), ngrow );
            coarsened_fine_data.setVal(0.0);

            ablastr::coarsen::average::Coarsen(coarsened_fine_data, *rho[lev + 1], m_gdb->refRatio(lev) );
            ablastr::utils::communication::ParallelAdd(*rho[lev], coarsened_fine_data, 0, 0,
                                                       rho[lev]->nComp(),
                                                       amrex::IntVect::TheZeroVector(),
                                                       amrex::IntVect::TheZeroVector(),
                                                       WarpX::do_single_precision_comms,
                                                       m_gdb->Geom(lev).periodicity());
        }
    }
}

std::unique_ptr<MultiFab>
WarpXParticleContainer::GetChargeDensity (int lev, bool local)
{
    const auto& gm = m_gdb->Geom(lev);
    const auto& ba = m_gdb->ParticleBoxArray(lev);
    const auto& dm = m_gdb->DistributionMap(lev);
    BoxArray nba = ba;

    bool is_PSATD_RZ = false;
#ifdef WARPX_DIM_RZ
    if (WarpX::electromagnetic_solver_id == ElectromagneticSolverAlgo::PSATD)
        is_PSATD_RZ = true;
#endif
    if( !is_PSATD_RZ )
        nba.surroundingNodes();

    // Number of guard cells for local deposition of rho
    WarpX& warpx = WarpX::GetInstance();
    const int ng_rho = warpx.get_ng_depos_rho().max();

    auto rho = std::make_unique<MultiFab>(nba,dm,WarpX::ncomps,ng_rho);
    rho->setVal(0.0);

#ifdef AMREX_USE_OMP
#pragma omp parallel if (amrex::Gpu::notInLaunchRegion())
    {
#endif
#ifdef AMREX_USE_OMP
        int thread_num = omp_get_thread_num();
#else
        int thread_num = 0;
#endif

        for (WarpXParIter pti(*this, lev); pti.isValid(); ++pti)
        {
            const long np = pti.numParticles();
            auto& wp = pti.GetAttribs(PIdx::w);

            int* AMREX_RESTRICT ion_lev;
            if (do_field_ionization){
                ion_lev = pti.GetiAttribs(particle_icomps["ionizationLevel"]).dataPtr();
            } else {
                ion_lev = nullptr;
            }

            DepositCharge(pti, wp, ion_lev, rho.get(), 0, 0, np,
                          thread_num, lev, lev);
        }
#ifdef AMREX_USE_OMP
    }
#endif

#ifdef WARPX_DIM_RZ
    WarpX::GetInstance().ApplyInverseVolumeScalingToChargeDensity(rho.get(), lev);
#else
    // Reflect density over PEC boundaries, if needed.
    WarpX::GetInstance().ApplyRhofieldBoundary(lev, rho.get());
#endif

    if (local == false) { ablastr::utils::communication::SumBoundary(*rho, WarpX::do_single_precision_comms, gm.periodicity()); }

#ifndef WARPX_DIM_RZ
    // Reflect density over PEC boundaries, if needed.
    WarpX::GetInstance().ApplyRhofieldBoundary(lev, rho.get(), PatchType::fine);
#endif

    return rho;
}

amrex::ParticleReal WarpXParticleContainer::sumParticleCharge(bool local) {

    amrex::ParticleReal total_charge = 0.0;

    const int nLevels = finestLevel();
    for (int lev = 0; lev <= nLevels; ++lev)
    {

#ifdef AMREX_USE_OMP
#pragma omp parallel reduction(+:total_charge)
#endif
        for (WarpXParIter pti(*this, lev); pti.isValid(); ++pti)
        {
            auto& wp = pti.GetAttribs(PIdx::w);
            for (const auto& ww : wp) {
                total_charge += ww;
            }
        }
    }

    if (local == false) ParallelDescriptor::ReduceRealSum(total_charge);
    total_charge *= this->charge;
    return total_charge;
}

std::array<ParticleReal, 3> WarpXParticleContainer::meanParticleVelocity(bool local) {

    amrex::ParticleReal vx_total = 0.0_prt;
    amrex::ParticleReal vy_total = 0.0_prt;
    amrex::ParticleReal vz_total = 0.0_prt;

    amrex::Long np_total = 0;

    amrex::ParticleReal inv_clight_sq = 1.0_prt/PhysConst::c/PhysConst::c;

    const int nLevels = finestLevel();

#ifdef AMREX_USE_GPU
    if (Gpu::inLaunchRegion())
    {
        ReduceOps<ReduceOpSum, ReduceOpSum, ReduceOpSum> reduce_op;
        ReduceData<ParticleReal, ParticleReal, ParticleReal> reduce_data(reduce_op);
        using ReduceTuple = typename decltype(reduce_data)::Type;
        for (int lev = 0; lev <= nLevels; ++lev) {
            for (WarpXParIter pti(*this, lev); pti.isValid(); ++pti)
            {
                const auto uxp = pti.GetAttribs(PIdx::ux).data();
                const auto uyp = pti.GetAttribs(PIdx::uy).data();
                const auto uzp = pti.GetAttribs(PIdx::uz).data();

                const long np = pti.numParticles();
                np_total += np;

                reduce_op.eval(np, reduce_data,
                               [=] AMREX_GPU_DEVICE (int i) -> ReduceTuple
                               {
                                   amrex::ParticleReal usq = (uxp[i]*uxp[i] +
                                                              uyp[i]*uyp[i] +
                                                              uzp[i]*uzp[i])*inv_clight_sq;
                                   amrex::ParticleReal gaminv = 1.0_prt/std::sqrt(1.0_prt + usq);
                                   return {uxp[i]*gaminv,  uyp[i]*gaminv, uzp[i]*gaminv};
                               });
            }
        }

        ReduceTuple hv = reduce_data.value();
        vx_total = amrex::get<0>(hv);
        vy_total = amrex::get<1>(hv);
        vz_total = amrex::get<2>(hv);
    }
    else
#endif
    {
        for (int lev = 0; lev <= nLevels; ++lev) {
#ifdef AMREX_USE_OMP
#pragma omp parallel reduction(+:vx_total, vy_total, vz_total, np_total)
#endif
            for (WarpXParIter pti(*this, lev); pti.isValid(); ++pti)
            {
                auto& ux = pti.GetAttribs(PIdx::ux);
                auto& uy = pti.GetAttribs(PIdx::uy);
                auto& uz = pti.GetAttribs(PIdx::uz);

                np_total += pti.numParticles();

                for (unsigned long i = 0; i < ux.size(); i++) {
                    amrex::ParticleReal usq = (ux[i]*ux[i] + uy[i]*uy[i] + uz[i]*uz[i])*inv_clight_sq;
                    amrex::ParticleReal gaminv = 1.0_prt/std::sqrt(1.0_prt + usq);
                    vx_total += ux[i]*gaminv;
                    vy_total += uy[i]*gaminv;
                    vz_total += uz[i]*gaminv;
                }
            }
        }
    }

    if (local == false) {
        ParallelDescriptor::ReduceRealSum(vx_total);
        ParallelDescriptor::ReduceRealSum(vy_total);
        ParallelDescriptor::ReduceRealSum(vz_total);
        ParallelDescriptor::ReduceLongSum(np_total);
    }

    std::array<amrex::ParticleReal, 3> mean_v;
    if (np_total > 0) {
        mean_v[0] = vx_total / np_total;
        mean_v[1] = vy_total / np_total;
        mean_v[2] = vz_total / np_total;
    }

    return mean_v;
}

amrex::ParticleReal WarpXParticleContainer::maxParticleVelocity(bool local) {

    amrex::ParticleReal max_v = 0.0;

    const int nLevels = finestLevel();
    for (int lev = 0; lev <= nLevels; ++lev)
    {

#ifdef AMREX_USE_OMP
#pragma omp parallel reduction(max:max_v)
#endif
        for (WarpXParIter pti(*this, lev); pti.isValid(); ++pti)
        {
            auto& ux = pti.GetAttribs(PIdx::ux);
            auto& uy = pti.GetAttribs(PIdx::uy);
            auto& uz = pti.GetAttribs(PIdx::uz);
            for (unsigned long i = 0; i < ux.size(); i++) {
                max_v = std::max(max_v, std::sqrt(ux[i]*ux[i] + uy[i]*uy[i] + uz[i]*uz[i]));
            }
        }
    }

    if (local == false) ParallelAllReduce::Max(max_v, ParallelDescriptor::Communicator());
    return max_v;
}

void
WarpXParticleContainer::PushX (amrex::Real dt)
{
    const int nLevels = finestLevel();
    for (int lev = 0; lev <= nLevels; ++lev) {
        PushX(lev, dt);
    }
}

void
WarpXParticleContainer::PushX (int lev, amrex::Real dt)
{
    WARPX_PROFILE("WarpXParticleContainer::PushX()");

    if (do_not_push) return;

    amrex::LayoutData<amrex::Real>* costs = WarpX::getCosts(lev);

#ifdef AMREX_USE_OMP
#pragma omp parallel if (amrex::Gpu::notInLaunchRegion())
#endif
    {

        for (WarpXParIter pti(*this, lev); pti.isValid(); ++pti)
        {
            if (costs && WarpX::load_balance_costs_update_algo == LoadBalanceCostsUpdateAlgo::Timers)
            {
                amrex::Gpu::synchronize();
            }
            Real wt = amrex::second();

            //
            // Particle Push
            //

            const auto GetPosition = GetParticlePosition(pti);
                  auto SetPosition = SetParticlePosition(pti);

            // - momenta are stored as a struct of array, in `attribs`
            auto& attribs = pti.GetAttribs();
            ParticleReal* AMREX_RESTRICT ux = attribs[PIdx::ux].dataPtr();
            ParticleReal* AMREX_RESTRICT uy = attribs[PIdx::uy].dataPtr();
            ParticleReal* AMREX_RESTRICT uz = attribs[PIdx::uz].dataPtr();

            // Loop over the particles and update their position
            amrex::ParallelFor( pti.numParticles(),
                [=] AMREX_GPU_DEVICE (long i) {
                                    ParticleReal x, y, z;
                                    GetPosition(i, x, y, z);
                                    UpdatePosition(x, y, z, ux[i], uy[i], uz[i], dt);
                                    SetPosition(i, x, y, z);
                }
            );

            if (costs && WarpX::load_balance_costs_update_algo == LoadBalanceCostsUpdateAlgo::Timers)
            {
                amrex::Gpu::synchronize();
                wt = amrex::second() - wt;
                amrex::HostDevice::Atomic::Add( &(*costs)[pti.index()], wt);
            }
        }
    }
}

// When using runtime components, AMReX requires to touch all tiles
// in serial and create particles tiles with runtime components if
// they do not exist (or if they were defined by default, i.e.,
// without runtime component).
void WarpXParticleContainer::defineAllParticleTiles () noexcept
{
    tmp_particle_data.resize(finestLevel()+1);
    for (int lev = 0; lev <= finestLevel(); ++lev)
    {
        for (auto mfi = MakeMFIter(lev); mfi.isValid(); ++mfi)
        {
            const int grid_id = mfi.index();
            const int tile_id = mfi.LocalTileIndex();
            tmp_particle_data[lev][std::make_pair(grid_id,tile_id)];
            DefineAndReturnParticleTile(lev, grid_id, tile_id);
        }
    }
}

// This function is called in Redistribute, just after locate
void
WarpXParticleContainer::particlePostLocate(ParticleType& p,
                                           const ParticleLocData& pld,
                                           const int lev)
{
    if (not do_splitting) return;

    // Tag particle if goes to higher level.
    // It will be split later in the loop
    if (pld.m_lev == lev+1
        and p.id() != NoSplitParticleID
        and p.id() >= 0)
    {
        p.id() = DoSplitParticleID;
    }

    if (pld.m_lev == lev-1){
        // For the moment, do not do anything if particles goes
        // to lower level.
    }
}

void
WarpXParticleContainer::ApplyBoundaryConditions (){
    WARPX_PROFILE("WarpXParticleContainer::ApplyBoundaryConditions()");

    // Periodic boundaries are handled in AMReX code
    if (m_boundary_conditions.CheckAll(ParticleBoundaryType::Periodic)) return;

    auto boundary_conditions = m_boundary_conditions.data;

    for (int lev = 0; lev <= finestLevel(); ++lev)
    {
#ifdef AMREX_USE_OMP
#pragma omp parallel if (amrex::Gpu::notInLaunchRegion())
#endif
        for (WarpXParIter pti(*this, lev); pti.isValid(); ++pti)
        {
            auto GetPosition = GetParticlePosition(pti);
            auto SetPosition = SetParticlePosition(pti);
#ifndef WARPX_DIM_1D_Z
            const Real xmin = Geom(lev).ProbLo(0);
            const Real xmax = Geom(lev).ProbHi(0);
#endif
#ifdef WARPX_DIM_3D
            const Real ymin = Geom(lev).ProbLo(1);
            const Real ymax = Geom(lev).ProbHi(1);
#endif
            const Real zmin = Geom(lev).ProbLo(WARPX_ZINDEX);
            const Real zmax = Geom(lev).ProbHi(WARPX_ZINDEX);

            ParticleTileType& ptile = ParticlesAt(lev, pti);
            ParticleType * const pp = ptile.GetArrayOfStructs()().data();

            auto& soa = ptile.GetStructOfArrays();
            amrex::ParticleReal * const AMREX_RESTRICT ux = soa.GetRealData(PIdx::ux).data();
            amrex::ParticleReal * const AMREX_RESTRICT uy = soa.GetRealData(PIdx::uy).data();
            amrex::ParticleReal * const AMREX_RESTRICT uz = soa.GetRealData(PIdx::uz).data();

            // Loop over particles and apply BC to each particle
            amrex::ParallelForRNG(
                pti.numParticles(),
                [=] AMREX_GPU_DEVICE (long i, amrex::RandomEngine const& engine) {
                    ParticleType& p = pp[i];

                    // skip particles that are already flagged for removal
                    if (p.id() < 0) return;

                    ParticleReal x, y, z;
                    GetPosition.AsStored(i, x, y, z);
                    // Note that for RZ, (x, y, z) is actually (r, theta, z).

                    bool particle_lost = false;
                    ApplyParticleBoundaries::apply_boundaries(
#ifndef WARPX_DIM_1D_Z
                                                              x, xmin, xmax,
#endif
#ifdef WARPX_DIM_3D
                                                              y, ymin, ymax,
#endif
                                                              z, zmin, zmax,
                                                              ux[i], uy[i], uz[i], particle_lost,
                                                              boundary_conditions, engine);

                    if (particle_lost) {
                        p.id() = -p.id();
                    } else {
                        SetPosition.AsStored(i, x, y, z);
                    }
                }
            );
        }
    }
}<|MERGE_RESOLUTION|>--- conflicted
+++ resolved
@@ -686,22 +686,12 @@
         }
 #endif
 
-    if (apply_boundary_and_scale_volume)
-    {
 #ifdef WARPX_DIM_RZ
-<<<<<<< HEAD
-        WarpX::GetInstance().ApplyInverseVolumeScalingToChargeDensity(rho[lev].get(), lev);
-#else
-        // Reflect density over PEC boundaries, if needed.
-        WarpX::GetInstance().ApplyRhofieldBoundary(lev, rho[lev].get());
-=======
         if (apply_boundary_and_scale_volume)
         {
             WarpX::GetInstance().ApplyInverseVolumeScalingToChargeDensity(rho[lev].get(), lev);
         }
->>>>>>> 00e68fc8
-#endif
-    }
+#endif
 
         // Exchange guard cells
         if (local == false) {
@@ -798,9 +788,6 @@
 
 #ifdef WARPX_DIM_RZ
     WarpX::GetInstance().ApplyInverseVolumeScalingToChargeDensity(rho.get(), lev);
-#else
-    // Reflect density over PEC boundaries, if needed.
-    WarpX::GetInstance().ApplyRhofieldBoundary(lev, rho.get());
 #endif
 
     if (local == false) { ablastr::utils::communication::SumBoundary(*rho, WarpX::do_single_precision_comms, gm.periodicity()); }
