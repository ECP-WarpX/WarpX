--- conflicted
+++ resolved
@@ -268,85 +268,6 @@
             particle_tile.push_back_real(i, 0.0);
         }
     }
-<<<<<<< HEAD
-    
-    // Staggered tile boxes (different in each direction)
-    Box tbx = convert(tilebox, WarpX::jx_nodal_flag);
-    Box tby = convert(tilebox, WarpX::jy_nodal_flag);
-    Box tbz = convert(tilebox, WarpX::jz_nodal_flag);
-
-    // Lower corner of tile box physical domain
-    const std::array<Real,3>& xyzmin_tile = WarpX::LowerCorner(tilebox, depos_lev);
-    const std::array<Real, 3>& xyzmin = xyzmin_tile;
-
-#ifdef AMREX_USE_GPU
-    // No tiling on GPU: jx_ptr points to the full
-    // jx array (same for jy_ptr and jz_ptr).
-    Real* jx_ptr = (*jx)[pti].dataPtr();
-    Real* jy_ptr = (*jy)[pti].dataPtr();
-    Real* jz_ptr = (*jz)[pti].dataPtr();
-    
-    auto jxntot = (*jx)[pti].length();
-    auto jyntot = (*jy)[pti].length();
-    auto jzntot = (*jz)[pti].length();
-#else
-    // Tiling is on: jx_ptr points to local_jx[thread_num]
-    // (same for jy_ptr and jz_ptr)
-    tbx.grow(ngJ);
-    tby.grow(ngJ);
-    tbz.grow(ngJ);
-
-    local_jx[thread_num].resize(tbx);
-    local_jy[thread_num].resize(tby);
-    local_jz[thread_num].resize(tbz);
-
-    Real* jx_ptr = local_jx[thread_num].dataPtr();
-    Real* jy_ptr = local_jy[thread_num].dataPtr();
-    Real* jz_ptr = local_jz[thread_num].dataPtr();
-
-    // local_jx[thread_num] is set to zero
-    local_jx[thread_num].setVal(0.0);
-    local_jy[thread_num].setVal(0.0);
-    local_jz[thread_num].setVal(0.0);
-
-    auto jxntot = local_jx[thread_num].length();
-    auto jyntot = local_jy[thread_num].length();
-    auto jzntot = local_jz[thread_num].length();
-#endif
-    // GPU, no tiling: deposit directly in jx
-    // CPU, tiling: deposit into local_jx
-    // (same for jx and jz)
-    BL_PROFILE_VAR_START(blp_pxr_cd);
-    warpx_current_deposition(
-        jx_ptr, &ngJ, jxntot.getVect(),
-        jy_ptr, &ngJ, jyntot.getVect(),
-        jz_ptr, &ngJ, jzntot.getVect(),
-        &np_to_depose,
-        m_xp[thread_num].dataPtr() + offset,
-        m_yp[thread_num].dataPtr() + offset,
-        m_zp[thread_num].dataPtr() + offset,
-        uxp.dataPtr() + offset,
-        uyp.dataPtr() + offset,
-        uzp.dataPtr() + offset,
-        &v_galilean[0],&v_galilean[1],&v_galilean[2],
-        m_giv[thread_num].dataPtr() + offset,
-        wp.dataPtr() + offset, &this->charge,
-        &xyzmin[0], &xyzmin[1], &xyzmin[2],
-        &dt, &dx[0], &dx[1], &dx[2],
-        &WarpX::nox,&WarpX::noy,&WarpX::noz, &j_is_nodal,
-        &lvect,&WarpX::current_deposition_algo);
-
-#ifdef WARPX_RZ
-    // Rescale current in r-z mode
-    warpx_current_deposition_rz_volume_scaling(
-        jx_ptr, &ngJ, jxntot.getVect(),
-        jy_ptr, &ngJ, jyntot.getVect(),
-        jz_ptr, &ngJ, jzntot.getVect(),
-        &xyzmin[0], &dx[0]);
-#endif
-    BL_PROFILE_VAR_STOP(blp_pxr_cd);
-=======
->>>>>>> 46c9b67c
 
     Redistribute();
 }
@@ -954,5 +875,4 @@
     // to lower level.
     if (pld.m_lev == lev-1){
     }
-}
-
+}