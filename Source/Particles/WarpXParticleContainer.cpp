/* Copyright 2019-2020 Andrew Myers, Axel Huebl, David Grote
 * Jean-Luc Vay, Luca Fedeli, Maxence Thevenet
 * Michael Rowan, Remi Lehe, Revathi Jambunathan
 * Weiqun Zhang, Yinjian Zhao, levinem
 *
 * This file is part of WarpX.
 *
 * License: BSD-3-Clause-LBNL
 */
#include "WarpXParticleContainer.H"

#include "ablastr/particles/DepositCharge.H"
#include "Deposition/ChargeDeposition.H"
#include "Deposition/CurrentDeposition.H"
#include "Pusher/GetAndSetPosition.H"
#include "Pusher/UpdatePosition.H"
#include "Parallelization/WarpXCommUtil.H"
#include "ParticleBoundaries_K.H"
#include "Utils/CoarsenMR.H"
#include "Utils/TextMsg.H"
#include "Utils/WarpXAlgorithmSelection.H"
#include "Utils/WarpXConst.H"
#include "Utils/WarpXProfilerWrapper.H"
#include "WarpX.H"

#include <AMReX.H>
#include <AMReX_AmrCore.H>
#include <AMReX_AmrParGDB.H>
#include <AMReX_BLassert.H>
#include <AMReX_Box.H>
#include <AMReX_BoxArray.H>
#include <AMReX_Config.H>
#include <AMReX_Dim3.H>
#include <AMReX_Extension.H>
#include <AMReX_FabArray.H>
#include <AMReX_Geometry.H>
#include <AMReX_GpuAllocators.H>
#include <AMReX_GpuAtomic.H>
#include <AMReX_GpuControl.H>
#include <AMReX_GpuDevice.H>
#include <AMReX_GpuLaunch.H>
#include <AMReX_GpuQualifiers.H>
#include <AMReX_IndexType.H>
#include <AMReX_IntVect.H>
#include <AMReX_LayoutData.H>
#include <AMReX_MFIter.H>
#include <AMReX_MultiFab.H>
#include <AMReX_PODVector.H>
#include <AMReX_ParGDB.H>
#include <AMReX_ParallelDescriptor.H>
#include <AMReX_ParallelReduce.H>
#include <AMReX_ParmParse.H>
#include <AMReX_Particle.H>
#include <AMReX_ParticleContainerBase.H>
#include <AMReX_ParticleTile.H>
#include <AMReX_ParticleTransformation.H>
#include <AMReX_ParticleUtil.H>
#include <AMReX_TinyProfiler.H>
#include <AMReX_Utility.H>


#ifdef AMREX_USE_OMP
#   include <omp.h>
#endif

#include <algorithm>
#include <cmath>

using namespace amrex;

WarpXParIter::WarpXParIter (ContainerType& pc, int level)
    : amrex::ParIter<0,0,PIdx::nattribs>(pc, level,
             MFItInfo().SetDynamic(WarpX::do_dynamic_scheduling))
{
}

WarpXParIter::WarpXParIter (ContainerType& pc, int level, MFItInfo& info)
    : amrex::ParIter<0,0,PIdx::nattribs>(pc, level,
                   info.SetDynamic(WarpX::do_dynamic_scheduling))
{
}

WarpXParticleContainer::WarpXParticleContainer (AmrCore* amr_core, int ispecies)
    : ParticleContainer<0,0,PIdx::nattribs>(amr_core->GetParGDB())
    , species_id(ispecies)
{
    SetParticleSize();
    ReadParameters();

    // build up the map of string names to particle component numbers
    particle_comps["w"]  = PIdx::w;
    particle_comps["ux"] = PIdx::ux;
    particle_comps["uy"] = PIdx::uy;
    particle_comps["uz"] = PIdx::uz;
#ifdef WARPX_DIM_RZ
    particle_comps["theta"] = PIdx::theta;
#endif

    // Initialize temporary local arrays for charge/current deposition
    int num_threads = 1;
#ifdef AMREX_USE_OMP
#pragma omp parallel
#pragma omp single
    num_threads = omp_get_num_threads();
#endif
    local_rho.resize(num_threads);
    local_jx.resize(num_threads);
    local_jy.resize(num_threads);
    local_jz.resize(num_threads);

    // The boundary conditions are read in in ReadBCParams but a child class
    // can allow these value to be overwritten if different boundary
    // conditions are desired for a specific species
#ifndef WARPX_DIM_1D_Z
    m_boundary_conditions.SetBoundsX(WarpX::particle_boundary_lo[0], WarpX::particle_boundary_hi[0]);
#endif
#ifdef WARPX_DIM_3D
    m_boundary_conditions.SetBoundsY(WarpX::particle_boundary_lo[1], WarpX::particle_boundary_hi[1]);
    m_boundary_conditions.SetBoundsZ(WarpX::particle_boundary_lo[2], WarpX::particle_boundary_hi[2]);
#elif WARPX_DIM_XZ || WARPX_DIM_RZ
    m_boundary_conditions.SetBoundsZ(WarpX::particle_boundary_lo[1], WarpX::particle_boundary_hi[1]);
#else
    m_boundary_conditions.SetBoundsZ(WarpX::particle_boundary_lo[0], WarpX::particle_boundary_hi[0]);
#endif
    m_boundary_conditions.BuildReflectionModelParsers();
}

void
WarpXParticleContainer::ReadParameters ()
{
    static bool initialized = false;
    if (!initialized)
    {
        ParmParse pp_particles("particles");
        pp_particles.query("do_tiling", do_tiling);
        initialized = true;
    }
}

void
WarpXParticleContainer::AllocData ()
{
    // have to resize here, not in the constructor because grids have not
    // been built when constructor was called.
    reserveData();
    resizeData();
}

void
WarpXParticleContainer::AddNParticles (int /*lev*/,
                                       int n, const ParticleReal* x, const ParticleReal* y, const ParticleReal* z,
                                       const ParticleReal* vx, const ParticleReal* vy, const ParticleReal* vz,
                                       int nattr, const ParticleReal* attr, int uniqueparticles, amrex::Long id)
{
    int ibegin, iend;
    if (uniqueparticles) {
        ibegin = 0;
        iend = n;
    } else {
        int myproc = ParallelDescriptor::MyProc();
        int nprocs = ParallelDescriptor::NProcs();
        int navg = n/nprocs;
        int nleft = n - navg * nprocs;
        if (myproc < nleft) {
            ibegin = myproc*(navg+1);
            iend = ibegin + navg+1;
        } else {
            ibegin = myproc*navg + nleft;
            iend = ibegin + navg;
        }
    }

    //  Add to grid 0 and tile 0
    // Redistribute() will move them to proper places.
    auto& particle_tile = DefineAndReturnParticleTile(0, 0, 0);

    using PinnedTile = ParticleTile<NStructReal, NStructInt, NArrayReal, NArrayInt,
                                    amrex::PinnedArenaAllocator>;
    PinnedTile pinned_tile;
    pinned_tile.define(NumRuntimeRealComps(), NumRuntimeIntComps());

    std::size_t np = iend-ibegin;

    // treat weight as a special attr since it will always be specified
    Vector<ParticleReal> weight(np);

#ifdef WARPX_DIM_RZ
    Vector<ParticleReal> theta(np);
#endif

    for (int i = ibegin; i < iend; ++i)
    {
        ParticleType p;
        if (id==-1)
        {
            p.id() = ParticleType::NextID();
        } else {
            p.id() = id;
        }
        p.cpu() = ParallelDescriptor::MyProc();
#if defined(WARPX_DIM_3D)
        p.pos(0) = x[i];
        p.pos(1) = y[i];
        p.pos(2) = z[i];
#elif defined(WARPX_DIM_XZ) || defined(WARPX_DIM_RZ)
        amrex::ignore_unused(y);
#ifdef WARPX_DIM_RZ
        theta[i-ibegin] = std::atan2(y[i], x[i]);
        p.pos(0) = std::sqrt(x[i]*x[i] + y[i]*y[i]);
#else
        p.pos(0) = x[i];
#endif
        p.pos(1) = z[i];
#else //AMREX_SPACEDIM == 1
        amrex::ignore_unused(x,y);
        p.pos(0) = z[i];
#endif

        pinned_tile.push_back(p);

        // grab weight from the attr array
        weight[i-ibegin] = attr[i*nattr];
    }

    if (np > 0)
    {
        pinned_tile.push_back_real(PIdx::w , weight.data(), weight.data() + np);
        pinned_tile.push_back_real(PIdx::ux,     vx + ibegin,     vx + iend);
        pinned_tile.push_back_real(PIdx::uy,     vy + ibegin,     vy + iend);
        pinned_tile.push_back_real(PIdx::uz,     vz + ibegin,     vz + iend);

        if ( (NumRuntimeRealComps()>0) || (NumRuntimeIntComps()>0) ){
            DefineAndReturnParticleTile(0, 0, 0);
        }

        for (int comp = PIdx::uz+1; comp < PIdx::nattribs; ++comp)
        {
#ifdef WARPX_DIM_RZ
            if (comp == PIdx::theta) {
                pinned_tile.push_back_real(comp, theta.data(), theta.data() + np);
            }
            else {
                pinned_tile.push_back_real(comp, np, 0.0);
            }
#else
            pinned_tile.push_back_real(comp, np, 0.0);
#endif
        }

        for (int j = PIdx::nattribs; j < NumRealComps(); ++j)
        {
            if (j - PIdx::nattribs < nattr - 1) {
                // get the next attribute from attr array
                Vector<ParticleReal> attr_vals(np);
                for (int i = ibegin; i < iend; ++i)
                {
                    attr_vals[i-ibegin] = attr[j - PIdx::nattribs + 1 + i*nattr];
                }
                pinned_tile.push_back_real(j, attr_vals.data(), attr_vals.data() + np);
            }
            else {
                pinned_tile.push_back_real(j, np, 0.0);
            }
        }

        auto old_np = particle_tile.numParticles();
        auto new_np = old_np + pinned_tile.numParticles();
        particle_tile.resize(new_np);
        amrex::copyParticles(
            particle_tile, pinned_tile, 0, old_np, pinned_tile.numParticles()
        );
    }

    Redistribute();
}

/* \brief Current Deposition for thread thread_num
 * \param pti         : Particle iterator
 * \param wp          : Array of particle weights
 * \param uxp uyp uzp : Array of particle momenta
 * \param ion_lev      : Pointer to array of particle ionization level. This is
                         required to have the charge of each macroparticle
                         since q is a scalar. For non-ionizable species,
                         ion_lev is a null pointer.
 * \param jx jy jz    : Full array of current density
 * \param offset      : Index of first particle for which current is deposited
 * \param np_to_depose: Number of particles for which current is deposited.
                        Particles [offset,offset+np_tp_depose] deposit current
 * \param thread_num  : Thread number (if tiling)
 * \param lev         : Level of box that contains particles
 * \param depos_lev   : Level on which particles deposit (if buffers are used)
 * \param dt          : Time step for particle level
 * \param relative_time: Time at which to deposit J, relative to the time of the
 *                       current positions of the particles. When different than 0,
 *                       the particle position will be temporarily modified to match
 *                       the time of the deposition.
 */
void
WarpXParticleContainer::DepositCurrent (WarpXParIter& pti,
                                        RealVector const & wp, RealVector const & uxp,
                                        RealVector const & uyp, RealVector const & uzp,
                                        int const * const ion_lev,
                                        amrex::MultiFab * const jx, amrex::MultiFab * const jy, amrex::MultiFab * const jz,
                                        long const offset, long const np_to_depose,
                                        int const thread_num, const int lev, int const depos_lev,
                                        amrex::Real const dt, amrex::Real const relative_time)
{
    WARPX_ALWAYS_ASSERT_WITH_MESSAGE((depos_lev==(lev-1)) ||
                                     (depos_lev==(lev  )),
                                     "Deposition buffers only work for lev-1");

    // If no particles, do not do anything
    if (np_to_depose == 0) return;

    // If user decides not to deposit
    if (do_not_deposit) return;

    // Number of guard cells for local deposition of J
    WarpX& warpx = WarpX::GetInstance();

    const amrex::IntVect& ng_J = warpx.get_ng_depos_J();

    // Extract deposition order and check that particles shape fits within the guard cells.
    // NOTE: In specific situations where the staggering of J and the current deposition algorithm
    // are not trivial, this check might be too relaxed and we might include a particle that should
    // deposit part of its current in a neighboring box. However, this should catch particles
    // traveling many cells away, for example with algorithms that allow for large time steps.

#if   defined(WARPX_DIM_1D_Z)
    const amrex::IntVect shape_extent = amrex::IntVect(static_cast<int>(WarpX::noz/2));
#elif   defined(WARPX_DIM_XZ) || defined(WARPX_DIM_RZ)
    const amrex::IntVect shape_extent = amrex::IntVect(static_cast<int>(WarpX::nox/2),
                                                       static_cast<int>(WarpX::noz/2));
#elif defined(WARPX_DIM_3D)
    const amrex::IntVect shape_extent = amrex::IntVect(static_cast<int>(WarpX::nox/2),
                                                       static_cast<int>(WarpX::noy/2),
                                                       static_cast<int>(WarpX::noz/2));
#endif

    // On CPU: particles deposit on tile arrays, which have a small number of guard cells ng_J
    // On GPU: particles deposit directly on the J arrays, which usually have a larger number of guard cells
#ifndef AMREX_USE_GPU
    const amrex::IntVect range = ng_J - shape_extent;
#else
    // Jx, Jy and Jz have the same number of guard cells, hence it is sufficient to check for Jx
    const amrex::IntVect range = jx->nGrowVect() - shape_extent;
#endif
    amrex::ignore_unused(range); // for release builds
    AMREX_ASSERT_WITH_MESSAGE(
        amrex::numParticlesOutOfRange(pti, range) == 0,
        "Particles shape does not fit within tile (CPU) or guard cells (GPU) used for current deposition");

    const std::array<Real,3>& dx = WarpX::CellSize(std::max(depos_lev,0));
    Real q = this->charge;

    WARPX_PROFILE_VAR_NS("WarpXParticleContainer::DepositCurrent::CurrentDeposition", blp_deposit);
    WARPX_PROFILE_VAR_NS("WarpXParticleContainer::DepositCurrent::Accumulate", blp_accumulate);

    // Get tile box where current is deposited.
    // The tile box is different when depositing in the buffers (depos_lev<lev)
    // or when depositing inside the level (depos_lev=lev)
    Box tilebox;
    if (lev == depos_lev) {
        tilebox = pti.tilebox();
    } else {
        const IntVect& ref_ratio = WarpX::RefRatio(depos_lev);
        tilebox = amrex::coarsen(pti.tilebox(),ref_ratio);
    }

#ifndef AMREX_USE_GPU
    // Staggered tile boxes (different in each direction)
    Box tbx = convert( tilebox, jx->ixType().toIntVect() );
    Box tby = convert( tilebox, jy->ixType().toIntVect() );
    Box tbz = convert( tilebox, jz->ixType().toIntVect() );
#endif

    tilebox.grow(ng_J);

#ifdef AMREX_USE_GPU
    amrex::ignore_unused(thread_num);
    // GPU, no tiling: j<xyz>_arr point to the full j<xyz> arrays
    auto & jx_fab = jx->get(pti);
    auto & jy_fab = jy->get(pti);
    auto & jz_fab = jz->get(pti);
    Array4<Real> const& jx_arr = jx->array(pti);
    Array4<Real> const& jy_arr = jy->array(pti);
    Array4<Real> const& jz_arr = jz->array(pti);
#else
    tbx.grow(ng_J);
    tby.grow(ng_J);
    tbz.grow(ng_J);

    // CPU, tiling: j<xyz>_arr point to the local_j<xyz>[thread_num] arrays
    local_jx[thread_num].resize(tbx, jx->nComp());
    local_jy[thread_num].resize(tby, jy->nComp());
    local_jz[thread_num].resize(tbz, jz->nComp());

    // local_jx[thread_num] is set to zero
    local_jx[thread_num].setVal(0.0);
    local_jy[thread_num].setVal(0.0);
    local_jz[thread_num].setVal(0.0);

    auto & jx_fab = local_jx[thread_num];
    auto & jy_fab = local_jy[thread_num];
    auto & jz_fab = local_jz[thread_num];
    Array4<Real> const& jx_arr = local_jx[thread_num].array();
    Array4<Real> const& jy_arr = local_jy[thread_num].array();
    Array4<Real> const& jz_arr = local_jz[thread_num].array();
#endif

    const auto GetPosition = GetParticlePosition(pti, offset);

    // Lower corner of tile box physical domain
    // Note that this includes guard cells since it is after tilebox.ngrow
    const Dim3 lo = lbound(tilebox);
    // Take into account Galilean shift
    const std::array<amrex::Real, 3>& xyzmin = WarpX::LowerCorner(tilebox, depos_lev, 0.5_rt*dt);

    if (WarpX::current_deposition_algo == CurrentDepositionAlgo::Esirkepov) {
        if (WarpX::do_nodal==1) {
          amrex::Abort("The Esirkepov algorithm cannot be used with a nodal grid.");
        }
<<<<<<< HEAD
        if ( (m_v_galilean[0]!=0) or (m_v_galilean[1]!=0) or (m_v_galilean[2]!=0)){
            amrex::Abort("The Esirkepov algorithm cannot be used with the Galilean algorithm.");
=======
        if ( relative_time != -0.5_rt ) {
            amrex::Abort("The Esirkepov deposition cannot be performed at another time then -0.5 dt.");
        }
    }
    if (WarpX::current_deposition_algo == CurrentDepositionAlgo::Vay) {
        if ( relative_time != -0.5_rt ) {
          amrex::Abort("The Esirkepov deposition cannot be performed at another time then -0.5 dt.");
>>>>>>> ddca984b
        }
    }

    WARPX_PROFILE_VAR_START(blp_deposit);
    amrex::LayoutData<amrex::Real> * const costs = WarpX::getCosts(lev);
    amrex::Real * const cost = costs ? &((*costs)[pti.index()]) : nullptr;

    if (WarpX::current_deposition_algo == CurrentDepositionAlgo::Esirkepov) {
        if        (WarpX::nox == 1){
            doEsirkepovDepositionShapeN<1>(
                GetPosition, wp.dataPtr() + offset, uxp.dataPtr() + offset,
                uyp.dataPtr() + offset, uzp.dataPtr() + offset, ion_lev,
                jx_arr, jy_arr, jz_arr, np_to_depose, dt, relative_time, dx, xyzmin, lo, q,
                WarpX::n_rz_azimuthal_modes, cost,
                WarpX::load_balance_costs_update_algo);
        } else if (WarpX::nox == 2){
            doEsirkepovDepositionShapeN<2>(
                GetPosition, wp.dataPtr() + offset, uxp.dataPtr() + offset,
                uyp.dataPtr() + offset, uzp.dataPtr() + offset, ion_lev,
                jx_arr, jy_arr, jz_arr, np_to_depose, dt, relative_time, dx, xyzmin, lo, q,
                WarpX::n_rz_azimuthal_modes, cost,
                WarpX::load_balance_costs_update_algo);
        } else if (WarpX::nox == 3){
            doEsirkepovDepositionShapeN<3>(
                GetPosition, wp.dataPtr() + offset, uxp.dataPtr() + offset,
                uyp.dataPtr() + offset, uzp.dataPtr() + offset, ion_lev,
                jx_arr, jy_arr, jz_arr, np_to_depose, dt, relative_time, dx, xyzmin, lo, q,
                WarpX::n_rz_azimuthal_modes, cost,
                WarpX::load_balance_costs_update_algo);
        }
    } else if (WarpX::current_deposition_algo == CurrentDepositionAlgo::Vay) {
        if        (WarpX::nox == 1){
            doVayDepositionShapeN<1>(
                GetPosition, wp.dataPtr() + offset, uxp.dataPtr() + offset,
                uyp.dataPtr() + offset, uzp.dataPtr() + offset, ion_lev,
                jx_fab, jy_fab, jz_fab, np_to_depose, dt, relative_time, dx, xyzmin, lo, q,
                WarpX::n_rz_azimuthal_modes, cost,
                WarpX::load_balance_costs_update_algo);
        } else if (WarpX::nox == 2){
            doVayDepositionShapeN<2>(
                GetPosition, wp.dataPtr() + offset, uxp.dataPtr() + offset,
                uyp.dataPtr() + offset, uzp.dataPtr() + offset, ion_lev,
                jx_fab, jy_fab, jz_fab, np_to_depose, dt, relative_time, dx, xyzmin, lo, q,
                WarpX::n_rz_azimuthal_modes, cost,
                WarpX::load_balance_costs_update_algo);
        } else if (WarpX::nox == 3){
            doVayDepositionShapeN<3>(
                GetPosition, wp.dataPtr() + offset, uxp.dataPtr() + offset,
                uyp.dataPtr() + offset, uzp.dataPtr() + offset, ion_lev,
                jx_fab, jy_fab, jz_fab, np_to_depose, dt, relative_time, dx, xyzmin, lo, q,
                WarpX::n_rz_azimuthal_modes, cost,
                WarpX::load_balance_costs_update_algo);
        }
    } else {
        if        (WarpX::nox == 1){
            doDepositionShapeN<1>(
                GetPosition, wp.dataPtr() + offset, uxp.dataPtr() + offset,
                uyp.dataPtr() + offset, uzp.dataPtr() + offset, ion_lev,
                jx_fab, jy_fab, jz_fab, np_to_depose, relative_time, dx,
                xyzmin, lo, q, WarpX::n_rz_azimuthal_modes, cost,
                WarpX::load_balance_costs_update_algo);
        } else if (WarpX::nox == 2){
            doDepositionShapeN<2>(
                GetPosition, wp.dataPtr() + offset, uxp.dataPtr() + offset,
                uyp.dataPtr() + offset, uzp.dataPtr() + offset, ion_lev,
                jx_fab, jy_fab, jz_fab, np_to_depose, relative_time, dx,
                xyzmin, lo, q, WarpX::n_rz_azimuthal_modes, cost,
                WarpX::load_balance_costs_update_algo);
        } else if (WarpX::nox == 3){
            doDepositionShapeN<3>(
                GetPosition, wp.dataPtr() + offset, uxp.dataPtr() + offset,
                uyp.dataPtr() + offset, uzp.dataPtr() + offset, ion_lev,
                jx_fab, jy_fab, jz_fab, np_to_depose, relative_time, dx,
                xyzmin, lo, q, WarpX::n_rz_azimuthal_modes, cost,
                WarpX::load_balance_costs_update_algo);
        }
    }
    WARPX_PROFILE_VAR_STOP(blp_deposit);

#ifndef AMREX_USE_GPU
    // CPU, tiling: atomicAdd local_j<xyz> into j<xyz>
    WARPX_PROFILE_VAR_START(blp_accumulate);
    (*jx)[pti].atomicAdd(local_jx[thread_num], tbx, tbx, 0, 0, jx->nComp());
    (*jy)[pti].atomicAdd(local_jy[thread_num], tby, tby, 0, 0, jy->nComp());
    (*jz)[pti].atomicAdd(local_jz[thread_num], tbz, tbz, 0, 0, jz->nComp());
    WARPX_PROFILE_VAR_STOP(blp_accumulate);
#endif
}

void
WarpXParticleContainer::DepositCurrent (
    amrex::Vector<std::array< std::unique_ptr<amrex::MultiFab>, 3 > >& J,
    const amrex::Real dt, const amrex::Real relative_time)
{
    // Loop over the refinement levels
    int const finest_level = J.size() - 1;
    for (int lev = 0; lev <= finest_level; ++lev)
    {
        // Loop over particle tiles and deposit current on each level
#ifdef AMREX_USE_OMP
#pragma omp parallel if (amrex::Gpu::notInLaunchRegion())
        {
        int thread_num = omp_get_thread_num();
#else
        int thread_num = 0;
#endif
        for (WarpXParIter pti(*this, lev); pti.isValid(); ++pti)
        {
            const long np = pti.numParticles();
            const auto & wp = pti.GetAttribs(PIdx::w);
            const auto & uxp = pti.GetAttribs(PIdx::ux);
            const auto & uyp = pti.GetAttribs(PIdx::uy);
            const auto & uzp = pti.GetAttribs(PIdx::uz);

            int* AMREX_RESTRICT ion_lev = nullptr;
            if (do_field_ionization)
            {
                ion_lev = pti.GetiAttribs(particle_icomps["ionizationLevel"]).dataPtr();
            }

            DepositCurrent(pti, wp, uxp, uyp, uzp, ion_lev,
                           J[lev][0].get(), J[lev][1].get(), J[lev][2].get(),
                           0, np, thread_num, lev, lev, dt, relative_time);
        }
#ifdef AMREX_USE_OMP
        }
#endif
    }
}

/* \brief Charge Deposition for thread thread_num
 * \param pti         : Particle iterator
 * \param wp          : Array of particle weights
 * \param ion_lev     : Pointer to array of particle ionization level. This is
                         required to have the charge of each macroparticle
                         since q is a scalar. For non-ionizable species,
                         ion_lev is a null pointer.
 * \param rho         : Full array of charge density
 * \param icomp       : Component of rho into which charge is deposited.
                        0: old value (before particle push).
                        1: new value (after particle push).
 * \param offset      : Index of first particle for which charge is deposited
 * \param np_to_depose: Number of particles for which charge is deposited.
                        Particles [offset,offset+np_tp_depose] deposit charge
 * \param thread_num  : Thread number (if tiling)
 * \param lev         : Level of box that contains particles
 * \param depos_lev   : Level on which particles deposit (if buffers are used)
 */
void
WarpXParticleContainer::DepositCharge (WarpXParIter& pti, RealVector const& wp,
                                       const int * const ion_lev,
                                       amrex::MultiFab* rho, int icomp,
                                       const long offset, const long np_to_depose,
                                       int thread_num, int lev, int depos_lev)
{
    if (!do_not_deposit) {
        WarpX& warpx = WarpX::GetInstance();

        // deposition guards
        //   note: this is smaller than rho->nGrowVect() for PSATD
        const amrex::IntVect& ng_rho = warpx.get_ng_depos_rho();

        const std::array<amrex::Real,3>& dx = WarpX::CellSize(std::max(depos_lev,0));
        amrex::IntVect ref_ratio;
        if (lev == depos_lev) {
            ref_ratio = IntVect(AMREX_D_DECL(1, 1, 1 ));
        } else {
            ref_ratio = WarpX::RefRatio(depos_lev);
        }
        const int nc = WarpX::ncomps;

        // Get tile box where charge is deposited.
        // The tile box is different when depositing in the buffers (depos_lev<lev)
        // or when depositing inside the level (depos_lev=lev)
        amrex::Box tilebox;
        if (lev == depos_lev) {
            tilebox = pti.tilebox();
        } else {
            tilebox = amrex::coarsen(pti.tilebox(), ref_ratio);
        }
        tilebox.grow(ng_rho);

        // Lower corner of tile box physical domain
        // Note that this includes guard cells since it is after tilebox.ngrow
        // Take into account Galilean shift
        const amrex::Real dt = warpx.getdt(lev);
        const amrex::Real time_shift_delta = (icomp == 0 ? 0.0_rt : dt);
        const std::array<amrex::Real,3>& xyzmin = WarpX::LowerCorner(tilebox, depos_lev, time_shift_delta);

        // pointer to costs data
        amrex::LayoutData<amrex::Real>* costs = WarpX::getCosts(lev);
        amrex::Real* cost = costs ? &((*costs)[pti.index()]) : nullptr;

        AMREX_ALWAYS_ASSERT(WarpX::nox == WarpX::noy);
        AMREX_ALWAYS_ASSERT(WarpX::nox == WarpX::noz);

        ablastr::particles::deposit_charge<WarpXParticleContainer>(
            pti, wp, this->charge, ion_lev,
            rho, local_rho[thread_num],
            WarpX::noz, dx, xyzmin, WarpX::n_rz_azimuthal_modes,
            ng_rho, depos_lev, ref_ratio,
            offset, np_to_depose,
            icomp, nc,
            cost, WarpX::load_balance_costs_update_algo, WarpX::do_device_synchronize
        );
    }
}

void
WarpXParticleContainer::DepositCharge (amrex::Vector<std::unique_ptr<amrex::MultiFab> >& rho,
                                       const bool local, const bool reset,
                                       const bool do_rz_volume_scaling,
                                       const bool interpolate_across_levels,
                                       const int icomp)
{
    WARPX_PROFILE("WarpXParticleContainer::DepositCharge");

#ifdef WARPX_DIM_RZ
    (void)do_rz_volume_scaling;
#endif
    // Loop over the refinement levels
    int const finest_level = rho.size() - 1;
    for (int lev = 0; lev <= finest_level; ++lev)
    {
        // Reset the rho array if reset is True
        int const nc = WarpX::ncomps;
        if (reset) rho[lev]->setVal(0., icomp*nc, nc, rho[lev]->nGrowVect());

        // Loop over particle tiles and deposit charge on each level
#ifdef AMREX_USE_OMP
#pragma omp parallel if (amrex::Gpu::notInLaunchRegion())
        {
        int thread_num = omp_get_thread_num();
#else
        int thread_num = 0;
#endif
        for (WarpXParIter pti(*this, lev); pti.isValid(); ++pti)
        {
            const long np = pti.numParticles();
            auto const & wp = pti.GetAttribs(PIdx::w);

            int* AMREX_RESTRICT ion_lev = nullptr;
            if (do_field_ionization)
            {
                ion_lev = pti.GetiAttribs(particle_icomps["ionizationLevel"]).dataPtr();
            }

            DepositCharge(pti, wp, ion_lev, rho[lev].get(), icomp, 0, np, thread_num, lev, lev);
        }
#ifdef AMREX_USE_OMP
        }
#endif

#ifdef WARPX_DIM_RZ
        if (do_rz_volume_scaling)
        {
            WarpX::GetInstance().ApplyInverseVolumeScalingToChargeDensity(rho[lev].get(), lev);
        }
#else
        ignore_unused(do_rz_volume_scaling);
#endif

        // Exchange guard cells
        if (local == false) {
            WarpXCommUtil::SumBoundary(*rho[lev], m_gdb->Geom(lev).periodicity());
        }
    }

    // Now that the charge has been deposited at each level,
    // we average down from fine to crse
    if (interpolate_across_levels)
    {
        for (int lev = finest_level - 1; lev >= 0; --lev) {
            const DistributionMapping& fine_dm = rho[lev+1]->DistributionMap();
            BoxArray coarsened_fine_BA = rho[lev+1]->boxArray();
            coarsened_fine_BA.coarsen(m_gdb->refRatio(lev));
            const IntVect ngrow = (rho[lev+1]->nGrowVect()+1)/m_gdb->refRatio(lev);
            MultiFab coarsened_fine_data(coarsened_fine_BA, fine_dm, rho[lev+1]->nComp(), ngrow );
            coarsened_fine_data.setVal(0.0);

            CoarsenMR::Coarsen( coarsened_fine_data, *rho[lev+1], m_gdb->refRatio(lev) );
            WarpXCommUtil::ParallelAdd(*rho[lev], coarsened_fine_data, 0, 0, rho[lev]->nComp(),
                                       amrex::IntVect::TheZeroVector(),
                                       amrex::IntVect::TheZeroVector(),
                                       m_gdb->Geom(lev).periodicity());
        }
    }
}

std::unique_ptr<MultiFab>
WarpXParticleContainer::GetChargeDensity (int lev, bool local)
{
    const auto& gm = m_gdb->Geom(lev);
    const auto& ba = m_gdb->ParticleBoxArray(lev);
    const auto& dm = m_gdb->DistributionMap(lev);
    BoxArray nba = ba;

    bool is_PSATD_RZ = false;
#ifdef WARPX_DIM_RZ
    if (WarpX::maxwell_solver_id == MaxwellSolverAlgo::PSATD)
        is_PSATD_RZ = true;
#endif
    if( !is_PSATD_RZ )
        nba.surroundingNodes();

    // Number of guard cells for local deposition of rho
    WarpX& warpx = WarpX::GetInstance();
    const int ng_rho = warpx.get_ng_depos_rho().max();

    auto rho = std::make_unique<MultiFab>(nba,dm,WarpX::ncomps,ng_rho);
    rho->setVal(0.0);

#ifdef AMREX_USE_OMP
#pragma omp parallel if (amrex::Gpu::notInLaunchRegion())
    {
#endif
#ifdef AMREX_USE_OMP
        int thread_num = omp_get_thread_num();
#else
        int thread_num = 0;
#endif

        for (WarpXParIter pti(*this, lev); pti.isValid(); ++pti)
        {
            const long np = pti.numParticles();
            auto& wp = pti.GetAttribs(PIdx::w);

            int* AMREX_RESTRICT ion_lev;
            if (do_field_ionization){
                ion_lev = pti.GetiAttribs(particle_icomps["ionizationLevel"]).dataPtr();
            } else {
                ion_lev = nullptr;
            }

            DepositCharge(pti, wp, ion_lev, rho.get(), 0, 0, np,
                          thread_num, lev, lev);
        }
#ifdef AMREX_USE_OMP
    }
#endif

#ifdef WARPX_DIM_RZ
    WarpX::GetInstance().ApplyInverseVolumeScalingToChargeDensity(rho.get(), lev);
#endif

    if (local == false) { WarpXCommUtil::SumBoundary(*rho, gm.periodicity()); }

    return rho;
}

Real WarpXParticleContainer::sumParticleCharge(bool local) {

    amrex::Real total_charge = 0.0;

    const int nLevels = finestLevel();
    for (int lev = 0; lev <= nLevels; ++lev)
    {

#ifdef AMREX_USE_OMP
#pragma omp parallel reduction(+:total_charge)
#endif
        for (WarpXParIter pti(*this, lev); pti.isValid(); ++pti)
        {
            auto& wp = pti.GetAttribs(PIdx::w);
            for (unsigned long i = 0; i < wp.size(); i++) {
                total_charge += wp[i];
            }
        }
    }

    if (local == false) ParallelDescriptor::ReduceRealSum(total_charge);
    total_charge *= this->charge;
    return total_charge;
}

std::array<Real, 3> WarpXParticleContainer::meanParticleVelocity(bool local) {

    amrex::Real vx_total = 0.0_rt;
    amrex::Real vy_total = 0.0_rt;
    amrex::Real vz_total = 0.0_rt;

    amrex::Long np_total = 0;

    amrex::Real inv_clight_sq = 1.0_rt/PhysConst::c/PhysConst::c;

    const int nLevels = finestLevel();

#ifdef AMREX_USE_GPU
    if (Gpu::inLaunchRegion())
    {
        ReduceOps<ReduceOpSum, ReduceOpSum, ReduceOpSum> reduce_op;
        ReduceData<Real, Real, Real> reduce_data(reduce_op);
        using ReduceTuple = typename decltype(reduce_data)::Type;
        for (int lev = 0; lev <= nLevels; ++lev) {
            for (WarpXParIter pti(*this, lev); pti.isValid(); ++pti)
            {
                const auto uxp = pti.GetAttribs(PIdx::ux).data();
                const auto uyp = pti.GetAttribs(PIdx::uy).data();
                const auto uzp = pti.GetAttribs(PIdx::uz).data();

                const long np = pti.numParticles();
                np_total += np;

                reduce_op.eval(np, reduce_data,
                               [=] AMREX_GPU_DEVICE (int i) -> ReduceTuple
                               {
                                   Real usq = (uxp[i]*uxp[i] +
                                               uyp[i]*uyp[i] +
                                               uzp[i]*uzp[i])*inv_clight_sq;
                                   Real gaminv = 1.0_rt/std::sqrt(1.0_rt + usq);
                                   return {uxp[i]*gaminv,  uyp[i]*gaminv, uzp[i]*gaminv};
                               });
            }
        }

        ReduceTuple hv = reduce_data.value();
        vx_total = amrex::get<0>(hv);
        vy_total = amrex::get<1>(hv);
        vz_total = amrex::get<2>(hv);
    }
    else
#endif
    {
        for (int lev = 0; lev <= nLevels; ++lev) {
#ifdef AMREX_USE_OMP
#pragma omp parallel reduction(+:vx_total, vy_total, vz_total, np_total)
#endif
            for (WarpXParIter pti(*this, lev); pti.isValid(); ++pti)
            {
                auto& ux = pti.GetAttribs(PIdx::ux);
                auto& uy = pti.GetAttribs(PIdx::uy);
                auto& uz = pti.GetAttribs(PIdx::uz);

                np_total += pti.numParticles();

                for (unsigned long i = 0; i < ux.size(); i++) {
                    Real usq = (ux[i]*ux[i] + uy[i]*uy[i] + uz[i]*uz[i])*inv_clight_sq;
                    Real gaminv = 1.0_rt/std::sqrt(1.0_rt + usq);
                    vx_total += ux[i]*gaminv;
                    vy_total += uy[i]*gaminv;
                    vz_total += uz[i]*gaminv;
                }
            }
        }
    }

    if (local == false) {
        ParallelDescriptor::ReduceRealSum(vx_total);
        ParallelDescriptor::ReduceRealSum(vy_total);
        ParallelDescriptor::ReduceRealSum(vz_total);
        ParallelDescriptor::ReduceLongSum(np_total);
    }

    std::array<Real, 3> mean_v;
    if (np_total > 0) {
        mean_v[0] = vx_total / np_total;
        mean_v[1] = vy_total / np_total;
        mean_v[2] = vz_total / np_total;
    }

    return mean_v;
}

Real WarpXParticleContainer::maxParticleVelocity(bool local) {

    amrex::ParticleReal max_v = 0.0;

    const int nLevels = finestLevel();
    for (int lev = 0; lev <= nLevels; ++lev)
    {

#ifdef AMREX_USE_OMP
#pragma omp parallel reduction(max:max_v)
#endif
        for (WarpXParIter pti(*this, lev); pti.isValid(); ++pti)
        {
            auto& ux = pti.GetAttribs(PIdx::ux);
            auto& uy = pti.GetAttribs(PIdx::uy);
            auto& uz = pti.GetAttribs(PIdx::uz);
            for (unsigned long i = 0; i < ux.size(); i++) {
                max_v = std::max(max_v, std::sqrt(ux[i]*ux[i] + uy[i]*uy[i] + uz[i]*uz[i]));
            }
        }
    }

    if (local == false) ParallelAllReduce::Max(max_v, ParallelDescriptor::Communicator());
    return max_v;
}

void
WarpXParticleContainer::PushX (amrex::Real dt)
{
    const int nLevels = finestLevel();
    for (int lev = 0; lev <= nLevels; ++lev) {
        PushX(lev, dt);
    }
}

void
WarpXParticleContainer::PushX (int lev, amrex::Real dt)
{
    WARPX_PROFILE("WarpXParticleContainer::PushX()");

    if (do_not_push) return;

    amrex::LayoutData<amrex::Real>* costs = WarpX::getCosts(lev);

#ifdef AMREX_USE_OMP
#pragma omp parallel if (amrex::Gpu::notInLaunchRegion())
#endif
    {

        for (WarpXParIter pti(*this, lev); pti.isValid(); ++pti)
        {
            if (costs && WarpX::load_balance_costs_update_algo == LoadBalanceCostsUpdateAlgo::Timers)
            {
                amrex::Gpu::synchronize();
            }
            Real wt = amrex::second();

            //
            // Particle Push
            //

            const auto GetPosition = GetParticlePosition(pti);
                  auto SetPosition = SetParticlePosition(pti);

            // - momenta are stored as a struct of array, in `attribs`
            auto& attribs = pti.GetAttribs();
            ParticleReal* AMREX_RESTRICT ux = attribs[PIdx::ux].dataPtr();
            ParticleReal* AMREX_RESTRICT uy = attribs[PIdx::uy].dataPtr();
            ParticleReal* AMREX_RESTRICT uz = attribs[PIdx::uz].dataPtr();

            // Loop over the particles and update their position
            amrex::ParallelFor( pti.numParticles(),
                [=] AMREX_GPU_DEVICE (long i) {
                                    ParticleReal x, y, z;
                                    GetPosition(i, x, y, z);
                                    UpdatePosition(x, y, z, ux[i], uy[i], uz[i], dt);
                                    SetPosition(i, x, y, z);
                }
            );

            if (costs && WarpX::load_balance_costs_update_algo == LoadBalanceCostsUpdateAlgo::Timers)
            {
                amrex::Gpu::synchronize();
                wt = amrex::second() - wt;
                amrex::HostDevice::Atomic::Add( &(*costs)[pti.index()], wt);
            }
        }
    }
}

// When using runtime components, AMReX requires to touch all tiles
// in serial and create particles tiles with runtime components if
// they do not exist (or if they were defined by default, i.e.,
// without runtime component).
void WarpXParticleContainer::defineAllParticleTiles () noexcept
{
    tmp_particle_data.resize(finestLevel()+1);
    for (int lev = 0; lev <= finestLevel(); ++lev)
    {
        for (auto mfi = MakeMFIter(lev); mfi.isValid(); ++mfi)
        {
            const int grid_id = mfi.index();
            const int tile_id = mfi.LocalTileIndex();
            tmp_particle_data[lev][std::make_pair(grid_id,tile_id)];
            DefineAndReturnParticleTile(lev, grid_id, tile_id);
        }
    }
}

// This function is called in Redistribute, just after locate
void
WarpXParticleContainer::particlePostLocate(ParticleType& p,
                                           const ParticleLocData& pld,
                                           const int lev)
{
    if (not do_splitting) return;

    // Tag particle if goes to higher level.
    // It will be split later in the loop
    if (pld.m_lev == lev+1
        and p.id() != NoSplitParticleID
        and p.id() >= 0)
    {
        p.id() = DoSplitParticleID;
    }

    if (pld.m_lev == lev-1){
        // For the moment, do not do anything if particles goes
        // to lower level.
    }
}

void
WarpXParticleContainer::ApplyBoundaryConditions (){
    WARPX_PROFILE("WarpXParticleContainer::ApplyBoundaryConditions()");

    // Periodic boundaries are handled in AMReX code
    if (m_boundary_conditions.CheckAll(ParticleBoundaryType::Periodic)) return;

    auto boundary_conditions = m_boundary_conditions.data;

    for (int lev = 0; lev <= finestLevel(); ++lev)
    {
#ifdef AMREX_USE_OMP
#pragma omp parallel if (amrex::Gpu::notInLaunchRegion())
#endif
        for (WarpXParIter pti(*this, lev); pti.isValid(); ++pti)
        {
            auto GetPosition = GetParticlePosition(pti);
            auto SetPosition = SetParticlePosition(pti);
#ifndef WARPX_DIM_1D_Z
            const Real xmin = Geom(lev).ProbLo(0);
            const Real xmax = Geom(lev).ProbHi(0);
#endif
#ifdef WARPX_DIM_3D
            const Real ymin = Geom(lev).ProbLo(1);
            const Real ymax = Geom(lev).ProbHi(1);
#endif
            const Real zmin = Geom(lev).ProbLo(WARPX_ZINDEX);
            const Real zmax = Geom(lev).ProbHi(WARPX_ZINDEX);

            ParticleTileType& ptile = ParticlesAt(lev, pti);
            ParticleType * const pp = ptile.GetArrayOfStructs()().data();

            auto& soa = ptile.GetStructOfArrays();
            amrex::ParticleReal * const AMREX_RESTRICT ux = soa.GetRealData(PIdx::ux).data();
            amrex::ParticleReal * const AMREX_RESTRICT uy = soa.GetRealData(PIdx::uy).data();
            amrex::ParticleReal * const AMREX_RESTRICT uz = soa.GetRealData(PIdx::uz).data();

            // Loop over particles and apply BC to each particle
            amrex::ParallelForRNG(
                pti.numParticles(),
                [=] AMREX_GPU_DEVICE (long i, amrex::RandomEngine const& engine) {
                    ParticleType& p = pp[i];

                    // skip particles that are already flagged for removal
                    if (p.id() < 0) return;

                    ParticleReal x, y, z;
                    GetPosition.AsStored(i, x, y, z);
                    // Note that for RZ, (x, y, z) is actually (r, theta, z).

                    bool particle_lost = false;
                    ApplyParticleBoundaries::apply_boundaries(
#ifndef WARPX_DIM_1D_Z
                                                              x, xmin, xmax,
#endif
#ifdef WARPX_DIM_3D
                                                              y, ymin, ymax,
#endif
                                                              z, zmin, zmax,
                                                              ux[i], uy[i], uz[i], particle_lost,
                                                              boundary_conditions, engine);

                    if (particle_lost) {
                        p.id() = -p.id();
                    } else {
                        SetPosition.AsStored(i, x, y, z);
                    }
                }
            );
        }
    }
}<|MERGE_RESOLUTION|>--- conflicted
+++ resolved
@@ -420,19 +420,6 @@
         if (WarpX::do_nodal==1) {
           amrex::Abort("The Esirkepov algorithm cannot be used with a nodal grid.");
         }
-<<<<<<< HEAD
-        if ( (m_v_galilean[0]!=0) or (m_v_galilean[1]!=0) or (m_v_galilean[2]!=0)){
-            amrex::Abort("The Esirkepov algorithm cannot be used with the Galilean algorithm.");
-=======
-        if ( relative_time != -0.5_rt ) {
-            amrex::Abort("The Esirkepov deposition cannot be performed at another time then -0.5 dt.");
-        }
-    }
-    if (WarpX::current_deposition_algo == CurrentDepositionAlgo::Vay) {
-        if ( relative_time != -0.5_rt ) {
-          amrex::Abort("The Esirkepov deposition cannot be performed at another time then -0.5 dt.");
->>>>>>> ddca984b
-        }
     }
 
     WARPX_PROFILE_VAR_START(blp_deposit);
