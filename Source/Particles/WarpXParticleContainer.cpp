/* Copyright 2019-2020 Andrew Myers, Axel Huebl, David Grote
 * Jean-Luc Vay, Luca Fedeli, Maxence Thevenet
 * Michael Rowan, Remi Lehe, Revathi Jambunathan
 * Weiqun Zhang, Yinjian Zhao, levinem
 *
 * This file is part of WarpX.
 *
 * License: BSD-3-Clause-LBNL
 */
#include "WarpXParticleContainer.H"

#include "ablastr/particles/DepositCharge.H"
#include "Deposition/ChargeDeposition.H"
#include "Deposition/CurrentDeposition.H"
#include "Deposition/SharedDepositionUtils.H"
#include "Pusher/GetAndSetPosition.H"
#include "Pusher/UpdatePosition.H"
#include "ParticleBoundaries_K.H"
#include "Utils/TextMsg.H"
#include "Utils/WarpXAlgorithmSelection.H"
#include "Utils/WarpXConst.H"
#include "Utils/WarpXProfilerWrapper.H"
#include "WarpX.H"

#include <ablastr/coarsen/average.H>
#include <ablastr/utils/Communication.H>

#include <AMReX.H>
#include <AMReX_AmrCore.H>
#include <AMReX_AmrParGDB.H>
#include <AMReX_BLassert.H>
#include <AMReX_Box.H>
#include <AMReX_BoxArray.H>
#include <AMReX_Config.H>
#include <AMReX_Dim3.H>
#include <AMReX_Extension.H>
#include <AMReX_FabArray.H>
#include <AMReX_Geometry.H>
#include <AMReX_GpuAllocators.H>
#include <AMReX_GpuAtomic.H>
#include <AMReX_GpuControl.H>
#include <AMReX_GpuDevice.H>
#include <AMReX_GpuLaunch.H>
#include <AMReX_GpuQualifiers.H>
#include <AMReX_IndexType.H>
#include <AMReX_IntVect.H>
#include <AMReX_LayoutData.H>
#include <AMReX_MFIter.H>
#include <AMReX_MultiFab.H>
#include <AMReX_PODVector.H>
#include <AMReX_ParGDB.H>
#include <AMReX_ParallelDescriptor.H>
#include <AMReX_ParallelReduce.H>
#include <AMReX_ParmParse.H>
#include <AMReX_Particle.H>
#include <AMReX_ParticleContainerBase.H>
#include <AMReX_ParticleTile.H>
#include <AMReX_ParticleTransformation.H>
#include <AMReX_ParticleUtil.H>
#include <AMReX_Random.H>
#include <AMReX_TinyProfiler.H>
#include <AMReX_Utility.H>


#ifdef AMREX_USE_OMP
#   include <omp.h>
#endif

#include <algorithm>
#include <cmath>

using namespace amrex;

WarpXParIter::WarpXParIter (ContainerType& pc, int level)
    : amrex::ParIter<0,0,PIdx::nattribs>(pc, level,
             MFItInfo().SetDynamic(WarpX::do_dynamic_scheduling))
{
}

WarpXParIter::WarpXParIter (ContainerType& pc, int level, MFItInfo& info)
    : amrex::ParIter<0,0,PIdx::nattribs>(pc, level,
                   info.SetDynamic(WarpX::do_dynamic_scheduling))
{
}

WarpXParticleContainer::WarpXParticleContainer (AmrCore* amr_core, int ispecies)
    : NamedComponentParticleContainer<DefaultAllocator>(amr_core->GetParGDB())
    , species_id(ispecies)
{
    SetParticleSize();
    ReadParameters();

    // Initialize temporary local arrays for charge/current deposition
    int num_threads = 1;
#ifdef AMREX_USE_OMP
#pragma omp parallel
#pragma omp single
    num_threads = omp_get_num_threads();
#endif
    local_rho.resize(num_threads);
    local_jx.resize(num_threads);
    local_jy.resize(num_threads);
    local_jz.resize(num_threads);

    // The boundary conditions are read in in ReadBCParams but a child class
    // can allow these value to be overwritten if different boundary
    // conditions are desired for a specific species
#ifndef WARPX_DIM_1D_Z
    m_boundary_conditions.SetBoundsX(WarpX::particle_boundary_lo[0], WarpX::particle_boundary_hi[0]);
#endif
#ifdef WARPX_DIM_3D
    m_boundary_conditions.SetBoundsY(WarpX::particle_boundary_lo[1], WarpX::particle_boundary_hi[1]);
    m_boundary_conditions.SetBoundsZ(WarpX::particle_boundary_lo[2], WarpX::particle_boundary_hi[2]);
#elif WARPX_DIM_XZ || WARPX_DIM_RZ
    m_boundary_conditions.SetBoundsZ(WarpX::particle_boundary_lo[1], WarpX::particle_boundary_hi[1]);
#else
    m_boundary_conditions.SetBoundsZ(WarpX::particle_boundary_lo[0], WarpX::particle_boundary_hi[0]);
#endif
    m_boundary_conditions.BuildReflectionModelParsers();
}

void
WarpXParticleContainer::ReadParameters ()
{
    static bool initialized = false;
    if (!initialized)
    {
        ParmParse pp_particles("particles");
        pp_particles.query("do_tiling", do_tiling);
        initialized = true;
    }
}

void
WarpXParticleContainer::AllocData ()
{
    // have to resize here, not in the constructor because grids have not
    // been built when constructor was called.
    reserveData();
    resizeData();
}

void
WarpXParticleContainer::AddNParticles (int /*lev*/,
                                       int n, const amrex::ParticleReal* x,
                                       const amrex::ParticleReal* y,
                                       const amrex::ParticleReal* z,
                                       const amrex::ParticleReal* ux,
                                       const amrex::ParticleReal* uy,
                                       const amrex::ParticleReal* uz,
                                       const int nattr_real, const amrex::ParticleReal* attr_real,
                                       const int nattr_int, const int* attr_int,
                                       int uniqueparticles, amrex::Long id)
{
    using namespace amrex::literals;

    WARPX_ALWAYS_ASSERT_WITH_MESSAGE((PIdx::nattribs + nattr_real - 1) <= NumRealComps(),
                                     "Too many real attributes specified");
    WARPX_ALWAYS_ASSERT_WITH_MESSAGE(nattr_int <= NumIntComps(),
                                     "Too many integer attributes specified");

    int ibegin, iend;
    if (uniqueparticles) {
        ibegin = 0;
        iend = n;
    } else {
        int myproc = amrex::ParallelDescriptor::MyProc();
        int nprocs = amrex::ParallelDescriptor::NProcs();
        int navg = n/nprocs;
        int nleft = n - navg * nprocs;
        if (myproc < nleft) {
            ibegin = myproc*(navg+1);
            iend = ibegin + navg+1;
        } else {
            ibegin = myproc*navg + nleft;
            iend = ibegin + navg;
        }
    }

    //  Add to grid 0 and tile 0
    // Redistribute() will move them to proper places.
    auto& particle_tile = DefineAndReturnParticleTile(0, 0, 0);

    using PinnedTile = amrex::ParticleTile<Particle<NStructReal, NStructInt>,
                                           NArrayReal, NArrayInt,
                                           amrex::PinnedArenaAllocator>;
    PinnedTile pinned_tile;
    pinned_tile.define(NumRuntimeRealComps(), NumRuntimeIntComps());

    std::size_t np = iend-ibegin;

    // treat weight as a special attr since it will always be specified
    amrex::Vector<amrex::ParticleReal> weight(np);

#ifdef WARPX_DIM_RZ
    amrex::Vector<amrex::ParticleReal> theta(np);
#endif

    for (int i = ibegin; i < iend; ++i)
    {
        ParticleType p;
        if (id==-1)
        {
            p.id() = ParticleType::NextID();
        } else {
            p.id() = id;
        }
        p.cpu() = amrex::ParallelDescriptor::MyProc();
#if defined(WARPX_DIM_3D)
        p.pos(0) = x[i];
        p.pos(1) = y[i];
        p.pos(2) = z[i];
#elif defined(WARPX_DIM_XZ) || defined(WARPX_DIM_RZ)
        amrex::ignore_unused(y);
#ifdef WARPX_DIM_RZ
        theta[i-ibegin] = std::atan2(y[i], x[i]);
        p.pos(0) = std::sqrt(x[i]*x[i] + y[i]*y[i]);
#else
        p.pos(0) = x[i];
#endif
        p.pos(1) = z[i];
#else //AMREX_SPACEDIM == 1
        amrex::ignore_unused(x,y);
        p.pos(0) = z[i];
#endif

        pinned_tile.push_back(p);

        // grab weight from the attr array
        weight[i-ibegin] = attr_real[i*nattr_real];
    }

    if (np > 0)
    {
        pinned_tile.push_back_real(PIdx::w , weight.data(), weight.data() + np);
        pinned_tile.push_back_real(PIdx::ux,     ux + ibegin,     ux + iend);
        pinned_tile.push_back_real(PIdx::uy,     uy + ibegin,     uy + iend);
        pinned_tile.push_back_real(PIdx::uz,     uz + ibegin,     uz + iend);

        if ( (NumRuntimeRealComps()>0) || (NumRuntimeIntComps()>0) ){
            DefineAndReturnParticleTile(0, 0, 0);
        }

        for (int comp = PIdx::uz+1; comp < PIdx::nattribs; ++comp)
        {
#ifdef WARPX_DIM_RZ
            if (comp == PIdx::theta) {
                pinned_tile.push_back_real(comp, theta.data(), theta.data() + np);
            }
            else {
                pinned_tile.push_back_real(comp, np, 0.0_prt);
            }
#else
            pinned_tile.push_back_real(comp, np, 0.0_prt);
#endif
        }

        // Initialize nattr_real - 1 runtime real attributes from data in the attr_real array
        for (int j = PIdx::nattribs; j < PIdx::nattribs + nattr_real - 1; ++j)
        {
            // get the next attribute from attr_real array
            amrex::Vector<amrex::ParticleReal> attr_vals(np);
            for (int i = ibegin; i < iend; ++i)
            {
                attr_vals[i-ibegin] = attr_real[j - PIdx::nattribs + 1 + i*nattr_real];
            }
            pinned_tile.push_back_real(j, attr_vals.data(), attr_vals.data() + np);
        }

        // Initialize nattr_int runtime integer attributes from data in the attr_int array
        for (int j = 0; j < nattr_int; ++j)
        {
            // get the next attribute from attr_int array
            amrex::Vector<int> attr_vals(np);
            for (int i = ibegin; i < iend; ++i)
            {
                attr_vals[i-ibegin] = attr_int[j + i*nattr_int];
            }
            pinned_tile.push_back_int(j, attr_vals.data(), attr_vals.data() + np);
        }

        // Default initialize the other real and integer runtime attributes
        DefaultInitializeRuntimeAttributes(pinned_tile, nattr_real - 1, nattr_int,
                                           amrex::RandomEngine{});

        auto old_np = particle_tile.numParticles();
        auto new_np = old_np + pinned_tile.numParticles();
        particle_tile.resize(new_np);
        amrex::copyParticles(
            particle_tile, pinned_tile, 0, old_np, pinned_tile.numParticles()
        );
    }

    Redistribute();
}

/* \brief Current Deposition for thread thread_num
 * \param pti         : Particle iterator
 * \param wp          : Array of particle weights
 * \param uxp uyp uzp : Array of particle momenta
 * \param ion_lev      : Pointer to array of particle ionization level. This is
                         required to have the charge of each macroparticle
                         since q is a scalar. For non-ionizable species,
                         ion_lev is a null pointer.
 * \param jx jy jz    : Full array of current density
 * \param offset      : Index of first particle for which current is deposited
 * \param np_to_depose: Number of particles for which current is deposited.
                        Particles [offset,offset+np_tp_depose] deposit current
 * \param thread_num  : Thread number (if tiling)
 * \param lev         : Level of box that contains particles
 * \param depos_lev   : Level on which particles deposit (if buffers are used)
 * \param dt          : Time step for particle level
 * \param relative_time: Time at which to deposit J, relative to the time of the
 *                       current positions of the particles. When different than 0,
 *                       the particle position will be temporarily modified to match
 *                       the time of the deposition.
 */
void
WarpXParticleContainer::DepositCurrent (WarpXParIter& pti,
                                        RealVector const & wp, RealVector const & uxp,
                                        RealVector const & uyp, RealVector const & uzp,
                                        int const * const ion_lev,
                                        amrex::MultiFab * const jx, amrex::MultiFab * const jy, amrex::MultiFab * const jz,
                                        long const offset, long const np_to_depose,
                                        int const thread_num, const int lev, int const depos_lev,
                                        amrex::Real const dt, amrex::Real const relative_time)
{
    WARPX_ALWAYS_ASSERT_WITH_MESSAGE((depos_lev==(lev-1)) ||
                                     (depos_lev==(lev  )),
                                     "Deposition buffers only work for lev-1");

    // If no particles, do not do anything
    if (np_to_depose == 0) return;

    // If user decides not to deposit
    if (do_not_deposit) return;

    // Number of guard cells for local deposition of J
    WarpX& warpx = WarpX::GetInstance();

    const amrex::IntVect& ng_J = warpx.get_ng_depos_J();

    // Extract deposition order and check that particles shape fits within the guard cells.
    // NOTE: In specific situations where the staggering of J and the current deposition algorithm
    // are not trivial, this check might be too relaxed and we might include a particle that should
    // deposit part of its current in a neighboring box. However, this should catch particles
    // traveling many cells away, for example with algorithms that allow for large time steps.

#if   defined(WARPX_DIM_1D_Z)
    const amrex::IntVect shape_extent = amrex::IntVect(static_cast<int>(WarpX::noz/2));
#elif   defined(WARPX_DIM_XZ) || defined(WARPX_DIM_RZ)
    const amrex::IntVect shape_extent = amrex::IntVect(static_cast<int>(WarpX::nox/2),
                                                       static_cast<int>(WarpX::noz/2));
#elif defined(WARPX_DIM_3D)
    const amrex::IntVect shape_extent = amrex::IntVect(static_cast<int>(WarpX::nox/2),
                                                       static_cast<int>(WarpX::noy/2),
                                                       static_cast<int>(WarpX::noz/2));
#endif

    // On CPU: particles deposit on tile arrays, which have a small number of guard cells ng_J
    // On GPU: particles deposit directly on the J arrays, which usually have a larger number of guard cells
#ifndef AMREX_USE_GPU
    const amrex::IntVect range = ng_J - shape_extent;
#else
    // Jx, Jy and Jz have the same number of guard cells, hence it is sufficient to check for Jx
    const amrex::IntVect range = jx->nGrowVect() - shape_extent;
#endif
    amrex::ignore_unused(range); // for release builds
    AMREX_ASSERT_WITH_MESSAGE(
        amrex::numParticlesOutOfRange(pti, range) == 0,
        "Particles shape does not fit within tile (CPU) or guard cells (GPU) used for current deposition");

    const std::array<Real,3>& dx = WarpX::CellSize(std::max(depos_lev,0));
    amrex::ParticleReal q = this->charge;

    WARPX_PROFILE_VAR_NS("WarpXParticleContainer::DepositCurrent::Sorting", blp_sort);
    WARPX_PROFILE_VAR_NS("WarpXParticleContainer::DepositCurrent::FindMaxTilesize",
            blp_get_max_tilesize);
    WARPX_PROFILE_VAR_NS("WarpXParticleContainer::DepositCurrent::DirectCurrentDepKernel",
            direct_current_dep_kernel);
    WARPX_PROFILE_VAR_NS("WarpXParticleContainer::DepositCurrent::EsirkepovCurrentDepKernel",
            esirkepov_current_dep_kernel);
    WARPX_PROFILE_VAR_NS("WarpXParticleContainer::DepositCurrent::CurrentDeposition", blp_deposit);
    WARPX_PROFILE_VAR_NS("WarpXParticleContainer::DepositCurrent::Accumulate", blp_accumulate);

    // Get tile box where current is deposited.
    // The tile box is different when depositing in the buffers (depos_lev<lev)
    // or when depositing inside the level (depos_lev=lev)
    Box tilebox;
    if (lev == depos_lev) {
        tilebox = pti.tilebox();
    } else {
        const IntVect& ref_ratio = WarpX::RefRatio(depos_lev);
        tilebox = amrex::coarsen(pti.tilebox(),ref_ratio);
    }

#ifndef AMREX_USE_GPU
    // Staggered tile boxes (different in each direction)
    Box tbx = convert( tilebox, jx->ixType().toIntVect() );
    Box tby = convert( tilebox, jy->ixType().toIntVect() );
    Box tbz = convert( tilebox, jz->ixType().toIntVect() );
#endif

    tilebox.grow(ng_J);

#ifdef AMREX_USE_GPU
    amrex::ignore_unused(thread_num);
    // GPU, no tiling: j<xyz>_arr point to the full j<xyz> arrays
    auto & jx_fab = jx->get(pti);
    auto & jy_fab = jy->get(pti);
    auto & jz_fab = jz->get(pti);
    Array4<Real> const& jx_arr = jx->array(pti);
    Array4<Real> const& jy_arr = jy->array(pti);
    Array4<Real> const& jz_arr = jz->array(pti);
#else
    tbx.grow(ng_J);
    tby.grow(ng_J);
    tbz.grow(ng_J);

    // CPU, tiling: j<xyz>_arr point to the local_j<xyz>[thread_num] arrays
    local_jx[thread_num].resize(tbx, jx->nComp());
    local_jy[thread_num].resize(tby, jy->nComp());
    local_jz[thread_num].resize(tbz, jz->nComp());

    // local_jx[thread_num] is set to zero
    local_jx[thread_num].setVal(0.0);
    local_jy[thread_num].setVal(0.0);
    local_jz[thread_num].setVal(0.0);

    auto & jx_fab = local_jx[thread_num];
    auto & jy_fab = local_jy[thread_num];
    auto & jz_fab = local_jz[thread_num];
    Array4<Real> const& jx_arr = local_jx[thread_num].array();
    Array4<Real> const& jy_arr = local_jy[thread_num].array();
    Array4<Real> const& jz_arr = local_jz[thread_num].array();
#endif

    const auto GetPosition = GetParticlePosition(pti, offset);

    // Lower corner of tile box physical domain
    // Note that this includes guard cells since it is after tilebox.ngrow
    const Dim3 lo = lbound(tilebox);
    // Take into account Galilean shift
    const std::array<amrex::Real, 3>& xyzmin = WarpX::LowerCorner(tilebox, depos_lev, 0.5_rt*dt);

    if (WarpX::current_deposition_algo == CurrentDepositionAlgo::Esirkepov) {
        if (WarpX::grid_type == GridType::Collocated) {
          amrex::Abort("The Esirkepov algorithm cannot be used with a collocated grid.");
        }
    }

    WARPX_PROFILE_VAR_START(blp_deposit);
    amrex::LayoutData<amrex::Real> * const costs = WarpX::getCosts(lev);
    amrex::Real * const cost = costs ? &((*costs)[pti.index()]) : nullptr;

    // If doing shared mem current deposition, get tile info
    if (WarpX::do_shared_mem_current_deposition) {
        const Geometry& geom = Geom(lev);
        const auto dxi = geom.InvCellSizeArray();
        const auto plo = geom.ProbLoArray();
        const auto domain = geom.Domain();

        Box box = pti.validbox();
        box.grow(ng_J);
        amrex::IntVect bin_size = WarpX::shared_tilesize;

        //sort particles by bin
        WARPX_PROFILE_VAR_START(blp_sort);
        amrex::DenseBins<ParticleType> bins;
        {
            auto& ptile = ParticlesAt(lev, pti);
            auto& aos = ptile.GetArrayOfStructs();
            auto pstruct_ptr = aos().dataPtr();

            int ntiles = numTilesInBox(box, true, bin_size);

            bins.build(ptile.numParticles(), pstruct_ptr, ntiles,
                    [=] AMREX_GPU_HOST_DEVICE (const ParticleType& p) -> unsigned int
                    {
                        Box tbox;
                        auto iv = getParticleCell(p, plo, dxi, domain);
                        AMREX_ASSERT(box.contains(iv));
                        auto tid = getTileIndex(iv, box, true, bin_size, tbox);
                        return static_cast<unsigned int>(tid);
                    });
        }
        WARPX_PROFILE_VAR_STOP(blp_sort);
        WARPX_PROFILE_VAR_START(blp_get_max_tilesize);
            //get the maximum size necessary for shared mem
            // get tile boxes
        //get the maximum size necessary for shared mem
#if AMREX_SPACEDIM > 0
        int sizeX = getMaxTboxAlongDim(box.size()[0], WarpX::shared_tilesize[0]);
#endif
#if AMREX_SPACEDIM > 1
        int sizeZ = getMaxTboxAlongDim(box.size()[1], WarpX::shared_tilesize[1]);
#endif
#if AMREX_SPACEDIM > 2
        int sizeY = getMaxTboxAlongDim(box.size()[2], WarpX::shared_tilesize[2]);
#endif
        amrex::IntVect max_tbox_size( AMREX_D_DECL(sizeX,sizeZ,sizeY) );
        WARPX_PROFILE_VAR_STOP(blp_get_max_tilesize);

        // Now pick current deposition algorithm
        if (WarpX::current_deposition_algo == CurrentDepositionAlgo::Esirkepov) {
<<<<<<< HEAD
            WARPX_PROFILE_VAR_START(esirkepov_current_dep_kernel);
            if        (WarpX::nox == 1){
                doEsirkepovDepositionSharedShapeN<1>(
                    GetPosition, wp.dataPtr() + offset, uxp.dataPtr() + offset,
                    uyp.dataPtr() + offset, uzp.dataPtr() + offset, ion_lev,
                    jx_fab, jy_fab, jz_fab, np_to_depose, dt, relative_time, dx,
                    xyzmin, lo, q, WarpX::n_rz_azimuthal_modes, cost,
                    WarpX::load_balance_costs_update_algo, bins, box, geom, max_tbox_size);
            } else if (WarpX::nox == 2){
                doEsirkepovDepositionSharedShapeN<2>(
                    GetPosition, wp.dataPtr() + offset, uxp.dataPtr() + offset,
                    uyp.dataPtr() + offset, uzp.dataPtr() + offset, ion_lev,
                    jx_fab, jy_fab, jz_fab, np_to_depose, dt, relative_time, dx,
                    xyzmin, lo, q, WarpX::n_rz_azimuthal_modes, cost,
                    WarpX::load_balance_costs_update_algo, bins, box, geom, max_tbox_size);
            } else if (WarpX::nox == 3){
                doEsirkepovDepositionSharedShapeN<3>(
                    GetPosition, wp.dataPtr() + offset, uxp.dataPtr() + offset,
                    uyp.dataPtr() + offset, uzp.dataPtr() + offset, ion_lev,
                    jx_fab, jy_fab, jz_fab, np_to_depose, dt, relative_time, dx,
                    xyzmin, lo, q, WarpX::n_rz_azimuthal_modes, cost,
                    WarpX::load_balance_costs_update_algo, bins, box, geom, max_tbox_size);
            }
            WARPX_PROFILE_VAR_STOP(esirkepov_current_dep_kernel);
=======
            amrex::Abort("Cannot do shared memory deposition with Esirkepov algorithm");
>>>>>>> f6cda9ab
        }
        else if (WarpX::current_deposition_algo == CurrentDepositionAlgo::Vay) {
            amrex::Abort("Cannot do shared memory deposition with Vay algorithm");
        }
        else {
            WARPX_PROFILE_VAR_START(direct_current_dep_kernel);
            if        (WarpX::nox == 1){
                doDepositionSharedShapeN<1>(
                    GetPosition, wp.dataPtr() + offset, uxp.dataPtr() + offset,
                    uyp.dataPtr() + offset, uzp.dataPtr() + offset, ion_lev,
                    jx_fab, jy_fab, jz_fab, np_to_depose, relative_time, dx,
                    xyzmin, lo, q, WarpX::n_rz_azimuthal_modes, cost,
                    WarpX::load_balance_costs_update_algo, bins, box, geom, max_tbox_size);
            } else if (WarpX::nox == 2){
                doDepositionSharedShapeN<2>(
                    GetPosition, wp.dataPtr() + offset, uxp.dataPtr() + offset,
                    uyp.dataPtr() + offset, uzp.dataPtr() + offset, ion_lev,
                    jx_fab, jy_fab, jz_fab, np_to_depose, relative_time, dx,
                    xyzmin, lo, q, WarpX::n_rz_azimuthal_modes, cost,
                    WarpX::load_balance_costs_update_algo, bins, box, geom, max_tbox_size);
            } else if (WarpX::nox == 3){
                doDepositionSharedShapeN<3>(
                    GetPosition, wp.dataPtr() + offset, uxp.dataPtr() + offset,
                    uyp.dataPtr() + offset, uzp.dataPtr() + offset, ion_lev,
                    jx_fab, jy_fab, jz_fab, np_to_depose, relative_time, dx,
                    xyzmin, lo, q, WarpX::n_rz_azimuthal_modes, cost,
                    WarpX::load_balance_costs_update_algo, bins, box, geom, max_tbox_size);
            }
            WARPX_PROFILE_VAR_STOP(direct_current_dep_kernel);
        }
    }
    // If not doing shared memory deposition, call normal kernels
    else {
        if (WarpX::current_deposition_algo == CurrentDepositionAlgo::Esirkepov) {
            if        (WarpX::nox == 1){
                doEsirkepovDepositionShapeN<1>(
                    GetPosition, wp.dataPtr() + offset, uxp.dataPtr() + offset,
                    uyp.dataPtr() + offset, uzp.dataPtr() + offset, ion_lev,
                    jx_arr, jy_arr, jz_arr, np_to_depose, dt, relative_time, dx, xyzmin, lo, q,
                    WarpX::n_rz_azimuthal_modes, cost,
                    WarpX::load_balance_costs_update_algo);
            } else if (WarpX::nox == 2){
                doEsirkepovDepositionShapeN<2>(
                    GetPosition, wp.dataPtr() + offset, uxp.dataPtr() + offset,
                    uyp.dataPtr() + offset, uzp.dataPtr() + offset, ion_lev,
                    jx_arr, jy_arr, jz_arr, np_to_depose, dt, relative_time, dx, xyzmin, lo, q,
                    WarpX::n_rz_azimuthal_modes, cost,
                    WarpX::load_balance_costs_update_algo);
            } else if (WarpX::nox == 3){
                doEsirkepovDepositionShapeN<3>(
                    GetPosition, wp.dataPtr() + offset, uxp.dataPtr() + offset,
                    uyp.dataPtr() + offset, uzp.dataPtr() + offset, ion_lev,
                    jx_arr, jy_arr, jz_arr, np_to_depose, dt, relative_time, dx, xyzmin, lo, q,
                    WarpX::n_rz_azimuthal_modes, cost,
                    WarpX::load_balance_costs_update_algo);
            }
        } else if (WarpX::current_deposition_algo == CurrentDepositionAlgo::Vay) {
            if        (WarpX::nox == 1){
                doVayDepositionShapeN<1>(
                    GetPosition, wp.dataPtr() + offset, uxp.dataPtr() + offset,
                    uyp.dataPtr() + offset, uzp.dataPtr() + offset, ion_lev,
                    jx_fab, jy_fab, jz_fab, np_to_depose, dt, relative_time, dx, xyzmin, lo, q,
                    WarpX::n_rz_azimuthal_modes, cost,
                    WarpX::load_balance_costs_update_algo);
            } else if (WarpX::nox == 2){
                doVayDepositionShapeN<2>(
                    GetPosition, wp.dataPtr() + offset, uxp.dataPtr() + offset,
                    uyp.dataPtr() + offset, uzp.dataPtr() + offset, ion_lev,
                    jx_fab, jy_fab, jz_fab, np_to_depose, dt, relative_time, dx, xyzmin, lo, q,
                    WarpX::n_rz_azimuthal_modes, cost,
                    WarpX::load_balance_costs_update_algo);
            } else if (WarpX::nox == 3){
                doVayDepositionShapeN<3>(
                    GetPosition, wp.dataPtr() + offset, uxp.dataPtr() + offset,
                    uyp.dataPtr() + offset, uzp.dataPtr() + offset, ion_lev,
                    jx_fab, jy_fab, jz_fab, np_to_depose, dt, relative_time, dx, xyzmin, lo, q,
                    WarpX::n_rz_azimuthal_modes, cost,
                    WarpX::load_balance_costs_update_algo);
            }
        } else { // Direct deposition
            if        (WarpX::nox == 1){
                doDepositionShapeN<1>(
                    GetPosition, wp.dataPtr() + offset, uxp.dataPtr() + offset,
                    uyp.dataPtr() + offset, uzp.dataPtr() + offset, ion_lev,
                    jx_fab, jy_fab, jz_fab, np_to_depose, relative_time, dx,
                    xyzmin, lo, q, WarpX::n_rz_azimuthal_modes, cost,
                    WarpX::load_balance_costs_update_algo);
            } else if (WarpX::nox == 2){
                doDepositionShapeN<2>(
                    GetPosition, wp.dataPtr() + offset, uxp.dataPtr() + offset,
                    uyp.dataPtr() + offset, uzp.dataPtr() + offset, ion_lev,
                    jx_fab, jy_fab, jz_fab, np_to_depose, relative_time, dx,
                    xyzmin, lo, q, WarpX::n_rz_azimuthal_modes, cost,
                    WarpX::load_balance_costs_update_algo);
            } else if (WarpX::nox == 3){
                doDepositionShapeN<3>(
                    GetPosition, wp.dataPtr() + offset, uxp.dataPtr() + offset,
                    uyp.dataPtr() + offset, uzp.dataPtr() + offset, ion_lev,
                    jx_fab, jy_fab, jz_fab, np_to_depose, relative_time, dx,
                    xyzmin, lo, q, WarpX::n_rz_azimuthal_modes, cost,
                    WarpX::load_balance_costs_update_algo);
            }
        }
    }
    WARPX_PROFILE_VAR_STOP(blp_deposit);

#ifndef AMREX_USE_GPU
    // CPU, tiling: atomicAdd local_j<xyz> into j<xyz>
    WARPX_PROFILE_VAR_START(blp_accumulate);
    (*jx)[pti].atomicAdd(local_jx[thread_num], tbx, tbx, 0, 0, jx->nComp());
    (*jy)[pti].atomicAdd(local_jy[thread_num], tby, tby, 0, 0, jy->nComp());
    (*jz)[pti].atomicAdd(local_jz[thread_num], tbz, tbz, 0, 0, jz->nComp());
    WARPX_PROFILE_VAR_STOP(blp_accumulate);
#endif
}

void
WarpXParticleContainer::DepositCurrent (
    amrex::Vector<std::array< std::unique_ptr<amrex::MultiFab>, 3 > >& J,
    const amrex::Real dt, const amrex::Real relative_time)
{
    // Loop over the refinement levels
    int const finest_level = J.size() - 1;
    for (int lev = 0; lev <= finest_level; ++lev)
    {
        // Loop over particle tiles and deposit current on each level
#ifdef AMREX_USE_OMP
#pragma omp parallel if (amrex::Gpu::notInLaunchRegion())
        {
        int thread_num = omp_get_thread_num();
#else
        int thread_num = 0;
#endif
        for (WarpXParIter pti(*this, lev); pti.isValid(); ++pti)
        {
            const long np = pti.numParticles();
            const auto & wp = pti.GetAttribs(PIdx::w);
            const auto & uxp = pti.GetAttribs(PIdx::ux);
            const auto & uyp = pti.GetAttribs(PIdx::uy);
            const auto & uzp = pti.GetAttribs(PIdx::uz);

            int* AMREX_RESTRICT ion_lev = nullptr;
            if (do_field_ionization)
            {
                ion_lev = pti.GetiAttribs(particle_icomps["ionizationLevel"]).dataPtr();
            }

            DepositCurrent(pti, wp, uxp, uyp, uzp, ion_lev,
                           J[lev][0].get(), J[lev][1].get(), J[lev][2].get(),
                           0, np, thread_num, lev, lev, dt, relative_time);
        }
#ifdef AMREX_USE_OMP
        }
#endif
    }
}

/* \brief Charge Deposition for thread thread_num
 * \param pti         : Particle iterator
 * \param wp          : Array of particle weights
 * \param ion_lev     : Pointer to array of particle ionization level. This is
                         required to have the charge of each macroparticle
                         since q is a scalar. For non-ionizable species,
                         ion_lev is a null pointer.
 * \param rho         : Full array of charge density
 * \param icomp       : Component of rho into which charge is deposited.
                        0: old value (before particle push).
                        1: new value (after particle push).
 * \param offset      : Index of first particle for which charge is deposited
 * \param np_to_depose: Number of particles for which charge is deposited.
                        Particles [offset,offset+np_tp_depose) deposit charge
 * \param thread_num  : Thread number (if tiling)
 * \param lev         : Level of box that contains particles
 * \param depos_lev   : Level on which particles deposit (if buffers are used)
 */
void
WarpXParticleContainer::DepositCharge (WarpXParIter& pti, RealVector const& wp,
                                       const int * const ion_lev,
                                       amrex::MultiFab* rho, const int icomp,
                                       const long offset, const long np_to_depose,
                                       const int thread_num, const int lev, const int depos_lev)
{
    if (WarpX::do_shared_mem_charge_deposition)
    {
        WARPX_ALWAYS_ASSERT_WITH_MESSAGE((depos_lev==(lev-1)) ||
                                         (depos_lev==(lev  )),
                                         "Deposition buffers only work for lev-1");

        // If no particles, do not do anything
        if (np_to_depose == 0) return;

        // Number of guard cells for local deposition of rho
        WarpX& warpx = WarpX::GetInstance();
        const amrex::IntVect& ng_rho = warpx.get_ng_depos_rho();

        // Extract deposition order and check that particles shape fits within the guard cells.
        // NOTE: In specific situations where the staggering of rho and the charge deposition algorithm
        // are not trivial, this check might be too strict and we might need to relax it, as currently
        // done for the current deposition.

#if   defined(WARPX_DIM_1D_Z)
        const amrex::IntVect shape_extent = amrex::IntVect(static_cast<int>(WarpX::noz/2));
#elif defined(WARPX_DIM_XZ) || defined(WARPX_DIM_RZ)
        const amrex::IntVect shape_extent = amrex::IntVect(static_cast<int>(WarpX::nox/2+1),
                                                           static_cast<int>(WarpX::noz/2+1));
#elif defined(WARPX_DIM_3D)
        const amrex::IntVect shape_extent = amrex::IntVect(static_cast<int>(WarpX::nox/2+1),
                                                           static_cast<int>(WarpX::noy/2+1),
                                                           static_cast<int>(WarpX::noz/2+1));
#endif

        // On CPU: particles deposit on tile arrays, which have a small number of guard cells ng_rho
        // On GPU: particles deposit directly on the rho array, which usually have a larger number of guard cells
#ifndef AMREX_USE_GPU
        const amrex::IntVect range = ng_rho - shape_extent;
#else
        const amrex::IntVect range = rho->nGrowVect() - shape_extent;
#endif

        AMREX_ASSERT_WITH_MESSAGE(
                                  amrex::numParticlesOutOfRange(pti, range) == 0,
                                  "Particles shape does not fit within tile (CPU) or guard cells (GPU) used for charge deposition");
        amrex::ignore_unused(range); // In case the assertion isn't compiled

        const std::array<Real,3>& dx = WarpX::CellSize(std::max(depos_lev,0));
        const Real q = this->charge;

        WARPX_PROFILE_VAR_NS("WarpXParticleContainer::DepositCharge::Sorting", blp_sort);
        WARPX_PROFILE_VAR_NS("WarpXParticleContainer::DepositCharge::ChargeDeposition", blp_ppc_chd);
        WARPX_PROFILE_VAR_NS("WarpXParticleContainer::DepositCharge::Accumulate", blp_accumulate);

        // Get tile box where charge is deposited.
        // The tile box is different when depositing in the buffers (depos_lev<lev)
        // or when depositing inside the level (depos_lev=lev)
        Box tilebox;
        if (lev == depos_lev) {
            tilebox = pti.tilebox();
        } else {
            const IntVect& ref_ratio = WarpX::RefRatio(depos_lev);
            tilebox = amrex::coarsen(pti.tilebox(),ref_ratio);
        }

        const auto ix_type = rho->ixType().toIntVect();
#ifndef AMREX_USE_GPU
        // Staggered tile box
        Box tb = amrex::convert( tilebox, ix_type );
#endif

        tilebox.grow(ng_rho);

        const int nc = WarpX::ncomps;

#ifdef AMREX_USE_GPU
        amrex::ignore_unused(thread_num);
        // GPU, no tiling: rho_fab points to the full rho array
        MultiFab rhoi(*rho, amrex::make_alias, icomp*nc, nc);
        auto & rho_fab = rhoi.get(pti);
#else
        tb.grow(ng_rho);

        // CPU, tiling: rho_fab points to local_rho[thread_num]
        local_rho[thread_num].resize(tb, nc);

        // local_rho[thread_num] is set to zero
        local_rho[thread_num].setVal(0.0);

        auto & rho_fab = local_rho[thread_num];
#endif

        // Lower corner of tile box physical domain
        // Note that this includes guard cells since it is after tilebox.ngrow
        // Take into account Galilean shift
        Real dt = warpx.getdt(lev);
        const amrex::Real time_shift_delta = (icomp == 0 ? 0.0_rt : dt);
        const std::array<amrex::Real,3>& xyzmin = WarpX::LowerCorner(
                tilebox, depos_lev, time_shift_delta);

        // Indices of the lower bound
        const Dim3 lo = lbound(tilebox);

        // HACK - sort particles by bin here.
        WARPX_PROFILE_VAR_START(blp_sort);
        amrex::DenseBins<ParticleType> bins;
        {
            const Geometry& geom = Geom(lev);
            const auto dxi = geom.InvCellSizeArray();
            const auto plo = geom.ProbLoArray();
            const auto domain = geom.Domain();

            auto& ptile = ParticlesAt(lev, pti);
            auto& aos   = ptile.GetArrayOfStructs();
            auto pstruct_ptr = aos().dataPtr();

            Box box = pti.validbox();
            box.grow(ng_rho);
            amrex::IntVect bin_size = WarpX::shared_tilesize;
            int ntiles = numTilesInBox(box, true, bin_size);

            bins.build(ptile.numParticles(), pstruct_ptr, ntiles,
                       [=] AMREX_GPU_HOST_DEVICE (const ParticleType& p) -> unsigned int
                       {
                           Box tbx;
                           auto iv = getParticleCell(p, plo, dxi, domain);
                           AMREX_ASSERT(box.contains(iv));
                           auto tid = getTileIndex(iv, box, true, bin_size, tbx);
                           return static_cast<unsigned int>(tid);
                       });
        }
        WARPX_PROFILE_VAR_STOP(blp_sort);

        // get tile boxes
        amrex::Gpu::DeviceVector<Box> tboxes(bins.numBins(), amrex::Box());
        {
            const Geometry& geom = Geom(lev);
            const auto dxi = geom.InvCellSizeArray();
            const auto plo = geom.ProbLoArray();
            const auto domain = geom.Domain();

            auto& ptile = ParticlesAt(lev, pti);
            auto& aos   = ptile.GetArrayOfStructs();
            auto pstruct_ptr = aos().dataPtr();

            Box box = pti.validbox();
            box.grow(ng_rho);
            amrex::IntVect bin_size = WarpX::shared_tilesize;

            const auto offsets_ptr = bins.offsetsPtr();
            auto tbox_ptr = tboxes.dataPtr();
            auto permutation = bins.permutationPtr();
            amrex::ParallelFor(bins.numBins(),
                               [=] AMREX_GPU_DEVICE (int ibin) {
                                   const int bin_start = offsets_ptr[ibin];
                                   const int bin_stop = offsets_ptr[ibin+1];
                                   if (bin_start < bin_stop) {
                                       auto p = pstruct_ptr[permutation[bin_start]];
                                       Box tbx;
                                       auto iv = getParticleCell(p, plo, dxi, domain);
                                       AMREX_ASSERT(box.contains(iv));
                                       [[maybe_unused]] auto tid = getTileIndex(iv, box, true, bin_size, tbx);
                                       AMREX_ASSERT(tid == ibin);
                                       AMREX_ASSERT(tbx.contains(iv));
                                       tbox_ptr[ibin] = tbx;
                                   }
                               });
        }

        // compute max tile box size in each direction
        amrex::IntVect max_tbox_size;
        {
            ReduceOps<AMREX_D_DECL(ReduceOpMax, ReduceOpMax, ReduceOpMax)> reduce_op;
            ReduceData<AMREX_D_DECL(int, int, int)> reduce_data(reduce_op);
            using ReduceTuple = typename decltype(reduce_data)::Type;

            const auto boxes_ptr = tboxes.dataPtr();
            reduce_op.eval(tboxes.size(), reduce_data,
                           [=] AMREX_GPU_DEVICE (int i) -> ReduceTuple
                           {
                               const Box& box = boxes_ptr[i];
                               if (box.ok()) {
                                   IntVect si = box.length();
                                   return {AMREX_D_DECL(si[0], si[1], si[2])};
                               } else {
                                   return {AMREX_D_DECL(0, 0, 0)};
                               }
                           });

            ReduceTuple hv = reduce_data.value();

            max_tbox_size = IntVect(AMREX_D_DECL(amrex::get<0>(hv),
                                                 amrex::get<1>(hv),
                                                 amrex::get<2>(hv)));
        }

        WARPX_PROFILE_VAR_START(blp_ppc_chd);
        amrex::LayoutData<amrex::Real>* costs = WarpX::getCosts(lev);
        amrex::Real* cost = costs ? &((*costs)[pti.index()]) : nullptr;

        const auto GetPosition = GetParticlePosition(pti, offset);
        const Geometry& geom = Geom(lev);
        Box box = pti.validbox();
        box.grow(ng_rho);

        if (WarpX::nox == 1){
            doChargeDepositionSharedShapeN<1>(GetPosition, wp.dataPtr()+offset, ion_lev,
                                              rho_fab, ix_type, np_to_depose, dx, xyzmin, lo, q,
                                              WarpX::n_rz_azimuthal_modes, cost,
                                              WarpX::load_balance_costs_update_algo, bins, box, geom, max_tbox_size);
        } else if (WarpX::nox == 2){
            doChargeDepositionSharedShapeN<2>(GetPosition, wp.dataPtr()+offset, ion_lev,
                                              rho_fab, ix_type, np_to_depose, dx, xyzmin, lo, q,
                                              WarpX::n_rz_azimuthal_modes, cost,
                                              WarpX::load_balance_costs_update_algo, bins, box, geom, max_tbox_size);
        } else if (WarpX::nox == 3){
            doChargeDepositionSharedShapeN<3>(GetPosition, wp.dataPtr()+offset, ion_lev,
                                              rho_fab, ix_type, np_to_depose, dx, xyzmin, lo, q,
                                              WarpX::n_rz_azimuthal_modes, cost,
                                              WarpX::load_balance_costs_update_algo, bins, box, geom, max_tbox_size);
        }
#ifndef AMREX_USE_GPU
        // CPU, tiling: atomicAdd local_rho into rho
        WARPX_PROFILE_VAR_START(blp_accumulate);
        (*rho)[pti].atomicAdd(local_rho[thread_num], tb, tb, 0, icomp*nc, nc);
        WARPX_PROFILE_VAR_STOP(blp_accumulate);
#endif
    } else {

        WarpX& warpx = WarpX::GetInstance();

        // deposition guards
        //   note: this is smaller than rho->nGrowVect() for PSATD
        const amrex::IntVect& ng_rho = warpx.get_ng_depos_rho();

        const std::array<amrex::Real,3>& dx = WarpX::CellSize(std::max(depos_lev,0));
        amrex::IntVect ref_ratio;
        if (lev == depos_lev) {
            ref_ratio = IntVect(AMREX_D_DECL(1, 1, 1 ));
        } else {
            ref_ratio = WarpX::RefRatio(depos_lev);
        }
        const int nc = WarpX::ncomps;

        // Get tile box where charge is deposited.
        // The tile box is different when depositing in the buffers (depos_lev<lev)
        // or when depositing inside the level (depos_lev=lev)
        amrex::Box tilebox;
        if (lev == depos_lev) {
            tilebox = pti.tilebox();
        } else {
            tilebox = amrex::coarsen(pti.tilebox(), ref_ratio);
        }
        tilebox.grow(ng_rho);

        // Lower corner of tile box physical domain
        // Note that this includes guard cells since it is after tilebox.ngrow
        // Take into account Galilean shift
        const amrex::Real dt = warpx.getdt(lev);
        const amrex::Real time_shift_delta = (icomp == 0 ? 0.0_rt : dt);
        const std::array<amrex::Real,3>& xyzmin = WarpX::LowerCorner(tilebox, depos_lev, time_shift_delta);

        // pointer to costs data
        amrex::LayoutData<amrex::Real>* costs = WarpX::getCosts(lev);
        amrex::Real* cost = costs ? &((*costs)[pti.index()]) : nullptr;

        AMREX_ALWAYS_ASSERT(WarpX::nox == WarpX::noy);
        AMREX_ALWAYS_ASSERT(WarpX::nox == WarpX::noz);

        ablastr::particles::deposit_charge<WarpXParticleContainer>(
            pti, wp, this->charge, ion_lev,
            rho, local_rho[thread_num],
            WarpX::noz, dx, xyzmin, WarpX::n_rz_azimuthal_modes,
            ng_rho, depos_lev, ref_ratio,
            offset, np_to_depose,
            icomp, nc,
            cost, WarpX::load_balance_costs_update_algo, WarpX::do_device_synchronize
        );
    }
}

void
WarpXParticleContainer::DepositCharge (amrex::Vector<std::unique_ptr<amrex::MultiFab> >& rho,
                                       const bool local, const bool reset,
                                       const bool apply_boundary_and_scale_volume,
                                       const bool interpolate_across_levels,
                                       const int icomp)
{
    WARPX_PROFILE("WarpXParticleContainer::DepositCharge");

    // Loop over the refinement levels
    int const finest_level = rho.size() - 1;
    for (int lev = 0; lev <= finest_level; ++lev)
    {
        // Reset the rho array if reset is True
        int const nc = WarpX::ncomps;
        if (reset) rho[lev]->setVal(0., icomp*nc, nc, rho[lev]->nGrowVect());

        // Loop over particle tiles and deposit charge on each level
#ifdef AMREX_USE_OMP
#pragma omp parallel if (amrex::Gpu::notInLaunchRegion())
        {
        int thread_num = omp_get_thread_num();
#else
        int thread_num = 0;
#endif
        for (WarpXParIter pti(*this, lev); pti.isValid(); ++pti)
        {
            const long np = pti.numParticles();
            auto const & wp = pti.GetAttribs(PIdx::w);

            int* AMREX_RESTRICT ion_lev = nullptr;
            if (do_field_ionization)
            {
                ion_lev = pti.GetiAttribs(particle_icomps["ionizationLevel"]).dataPtr();
            }

            DepositCharge(pti, wp, ion_lev, rho[lev].get(), icomp, 0, np, thread_num, lev, lev);
        }
#ifdef AMREX_USE_OMP
        }
#endif

#ifdef WARPX_DIM_RZ
        if (apply_boundary_and_scale_volume)
        {
            WarpX::GetInstance().ApplyInverseVolumeScalingToChargeDensity(rho[lev].get(), lev);
        }
#endif

        // Exchange guard cells
        if (local == false) {
            ablastr::utils::communication::SumBoundary(
                *rho[lev],
                WarpX::do_single_precision_comms,
                m_gdb->Geom(lev).periodicity()
            );
        }

#ifndef WARPX_DIM_RZ
        if (apply_boundary_and_scale_volume)
        {
            // Reflect density over PEC boundaries, if needed.
            WarpX::GetInstance().ApplyRhofieldBoundary(lev, rho[lev].get(), PatchType::fine);
        }
#endif
    }

    // Now that the charge has been deposited at each level,
    // we average down from fine to crse
    if (interpolate_across_levels)
    {
        for (int lev = finest_level - 1; lev >= 0; --lev) {
            const DistributionMapping& fine_dm = rho[lev+1]->DistributionMap();
            BoxArray coarsened_fine_BA = rho[lev+1]->boxArray();
            coarsened_fine_BA.coarsen(m_gdb->refRatio(lev));
            const IntVect ngrow = (rho[lev+1]->nGrowVect()+1)/m_gdb->refRatio(lev);
            MultiFab coarsened_fine_data(coarsened_fine_BA, fine_dm, rho[lev+1]->nComp(), ngrow );
            coarsened_fine_data.setVal(0.0);

            ablastr::coarsen::average::Coarsen(coarsened_fine_data, *rho[lev + 1], m_gdb->refRatio(lev) );
            ablastr::utils::communication::ParallelAdd(*rho[lev], coarsened_fine_data, 0, 0,
                                                       rho[lev]->nComp(),
                                                       amrex::IntVect::TheZeroVector(),
                                                       amrex::IntVect::TheZeroVector(),
                                                       WarpX::do_single_precision_comms,
                                                       m_gdb->Geom(lev).periodicity());
        }
    }
}

std::unique_ptr<MultiFab>
WarpXParticleContainer::GetChargeDensity (int lev, bool local)
{
    const auto& gm = m_gdb->Geom(lev);
    const auto& ba = m_gdb->ParticleBoxArray(lev);
    const auto& dm = m_gdb->DistributionMap(lev);
    BoxArray nba = ba;

    bool is_PSATD_RZ = false;
#ifdef WARPX_DIM_RZ
    if (WarpX::electromagnetic_solver_id == ElectromagneticSolverAlgo::PSATD)
        is_PSATD_RZ = true;
#endif
    if( !is_PSATD_RZ )
        nba.surroundingNodes();

    // Number of guard cells for local deposition of rho
    WarpX& warpx = WarpX::GetInstance();
    const int ng_rho = warpx.get_ng_depos_rho().max();

    auto rho = std::make_unique<MultiFab>(nba,dm,WarpX::ncomps,ng_rho);
    rho->setVal(0.0);

#ifdef AMREX_USE_OMP
#pragma omp parallel if (amrex::Gpu::notInLaunchRegion())
    {
#endif
#ifdef AMREX_USE_OMP
        int thread_num = omp_get_thread_num();
#else
        int thread_num = 0;
#endif

        for (WarpXParIter pti(*this, lev); pti.isValid(); ++pti)
        {
            const long np = pti.numParticles();
            auto& wp = pti.GetAttribs(PIdx::w);

            int* AMREX_RESTRICT ion_lev;
            if (do_field_ionization){
                ion_lev = pti.GetiAttribs(particle_icomps["ionizationLevel"]).dataPtr();
            } else {
                ion_lev = nullptr;
            }

            DepositCharge(pti, wp, ion_lev, rho.get(), 0, 0, np,
                          thread_num, lev, lev);
        }
#ifdef AMREX_USE_OMP
    }
#endif

#ifdef WARPX_DIM_RZ
    WarpX::GetInstance().ApplyInverseVolumeScalingToChargeDensity(rho.get(), lev);
#endif

    if (local == false) { ablastr::utils::communication::SumBoundary(*rho, WarpX::do_single_precision_comms, gm.periodicity()); }

#ifndef WARPX_DIM_RZ
    // Reflect density over PEC boundaries, if needed.
    WarpX::GetInstance().ApplyRhofieldBoundary(lev, rho.get(), PatchType::fine);
#endif

    return rho;
}

amrex::ParticleReal WarpXParticleContainer::sumParticleCharge(bool local) {

    amrex::ParticleReal total_charge = 0.0;

    const int nLevels = finestLevel();
    for (int lev = 0; lev <= nLevels; ++lev)
    {

#ifdef AMREX_USE_OMP
#pragma omp parallel reduction(+:total_charge)
#endif
        for (WarpXParIter pti(*this, lev); pti.isValid(); ++pti)
        {
            auto& wp = pti.GetAttribs(PIdx::w);
            for (const auto& ww : wp) {
                total_charge += ww;
            }
        }
    }

    if (local == false) ParallelDescriptor::ReduceRealSum(total_charge);
    total_charge *= this->charge;
    return total_charge;
}

std::array<ParticleReal, 3> WarpXParticleContainer::meanParticleVelocity(bool local) {

    amrex::ParticleReal vx_total = 0.0_prt;
    amrex::ParticleReal vy_total = 0.0_prt;
    amrex::ParticleReal vz_total = 0.0_prt;

    amrex::Long np_total = 0;

    amrex::ParticleReal inv_clight_sq = 1.0_prt/PhysConst::c/PhysConst::c;

    const int nLevels = finestLevel();

#ifdef AMREX_USE_GPU
    if (Gpu::inLaunchRegion())
    {
        ReduceOps<ReduceOpSum, ReduceOpSum, ReduceOpSum> reduce_op;
        ReduceData<ParticleReal, ParticleReal, ParticleReal> reduce_data(reduce_op);
        using ReduceTuple = typename decltype(reduce_data)::Type;
        for (int lev = 0; lev <= nLevels; ++lev) {
            for (WarpXParIter pti(*this, lev); pti.isValid(); ++pti)
            {
                const auto uxp = pti.GetAttribs(PIdx::ux).data();
                const auto uyp = pti.GetAttribs(PIdx::uy).data();
                const auto uzp = pti.GetAttribs(PIdx::uz).data();

                const long np = pti.numParticles();
                np_total += np;

                reduce_op.eval(np, reduce_data,
                               [=] AMREX_GPU_DEVICE (int i) -> ReduceTuple
                               {
                                   amrex::ParticleReal usq = (uxp[i]*uxp[i] +
                                                              uyp[i]*uyp[i] +
                                                              uzp[i]*uzp[i])*inv_clight_sq;
                                   amrex::ParticleReal gaminv = 1.0_prt/std::sqrt(1.0_prt + usq);
                                   return {uxp[i]*gaminv,  uyp[i]*gaminv, uzp[i]*gaminv};
                               });
            }
        }

        ReduceTuple hv = reduce_data.value();
        vx_total = amrex::get<0>(hv);
        vy_total = amrex::get<1>(hv);
        vz_total = amrex::get<2>(hv);
    }
    else
#endif
    {
        for (int lev = 0; lev <= nLevels; ++lev) {
#ifdef AMREX_USE_OMP
#pragma omp parallel reduction(+:vx_total, vy_total, vz_total, np_total)
#endif
            for (WarpXParIter pti(*this, lev); pti.isValid(); ++pti)
            {
                auto& ux = pti.GetAttribs(PIdx::ux);
                auto& uy = pti.GetAttribs(PIdx::uy);
                auto& uz = pti.GetAttribs(PIdx::uz);

                np_total += pti.numParticles();

                for (unsigned long i = 0; i < ux.size(); i++) {
                    amrex::ParticleReal usq = (ux[i]*ux[i] + uy[i]*uy[i] + uz[i]*uz[i])*inv_clight_sq;
                    amrex::ParticleReal gaminv = 1.0_prt/std::sqrt(1.0_prt + usq);
                    vx_total += ux[i]*gaminv;
                    vy_total += uy[i]*gaminv;
                    vz_total += uz[i]*gaminv;
                }
            }
        }
    }

    if (local == false) {
        ParallelDescriptor::ReduceRealSum(vx_total);
        ParallelDescriptor::ReduceRealSum(vy_total);
        ParallelDescriptor::ReduceRealSum(vz_total);
        ParallelDescriptor::ReduceLongSum(np_total);
    }

    std::array<amrex::ParticleReal, 3> mean_v;
    if (np_total > 0) {
        mean_v[0] = vx_total / np_total;
        mean_v[1] = vy_total / np_total;
        mean_v[2] = vz_total / np_total;
    }

    return mean_v;
}

amrex::ParticleReal WarpXParticleContainer::maxParticleVelocity(bool local) {

    amrex::ParticleReal max_v = 0.0;

    const int nLevels = finestLevel();
    for (int lev = 0; lev <= nLevels; ++lev)
    {

#ifdef AMREX_USE_OMP
#pragma omp parallel reduction(max:max_v)
#endif
        for (WarpXParIter pti(*this, lev); pti.isValid(); ++pti)
        {
            auto& ux = pti.GetAttribs(PIdx::ux);
            auto& uy = pti.GetAttribs(PIdx::uy);
            auto& uz = pti.GetAttribs(PIdx::uz);
            for (unsigned long i = 0; i < ux.size(); i++) {
                max_v = std::max(max_v, std::sqrt(ux[i]*ux[i] + uy[i]*uy[i] + uz[i]*uz[i]));
            }
        }
    }

    if (local == false) ParallelAllReduce::Max(max_v, ParallelDescriptor::Communicator());
    return max_v;
}

void
WarpXParticleContainer::PushX (amrex::Real dt)
{
    const int nLevels = finestLevel();
    for (int lev = 0; lev <= nLevels; ++lev) {
        PushX(lev, dt);
    }
}

void
WarpXParticleContainer::PushX (int lev, amrex::Real dt)
{
    WARPX_PROFILE("WarpXParticleContainer::PushX()");

    if (do_not_push) return;

    amrex::LayoutData<amrex::Real>* costs = WarpX::getCosts(lev);

#ifdef AMREX_USE_OMP
#pragma omp parallel if (amrex::Gpu::notInLaunchRegion())
#endif
    {

        for (WarpXParIter pti(*this, lev); pti.isValid(); ++pti)
        {
            if (costs && WarpX::load_balance_costs_update_algo == LoadBalanceCostsUpdateAlgo::Timers)
            {
                amrex::Gpu::synchronize();
            }
            Real wt = amrex::second();

            //
            // Particle Push
            //

            const auto GetPosition = GetParticlePosition(pti);
                  auto SetPosition = SetParticlePosition(pti);

            // - momenta are stored as a struct of array, in `attribs`
            auto& attribs = pti.GetAttribs();
            ParticleReal* AMREX_RESTRICT ux = attribs[PIdx::ux].dataPtr();
            ParticleReal* AMREX_RESTRICT uy = attribs[PIdx::uy].dataPtr();
            ParticleReal* AMREX_RESTRICT uz = attribs[PIdx::uz].dataPtr();

            // Loop over the particles and update their position
            amrex::ParallelFor( pti.numParticles(),
                [=] AMREX_GPU_DEVICE (long i) {
                                    ParticleReal x, y, z;
                                    GetPosition(i, x, y, z);
                                    UpdatePosition(x, y, z, ux[i], uy[i], uz[i], dt);
                                    SetPosition(i, x, y, z);
                }
            );

            if (costs && WarpX::load_balance_costs_update_algo == LoadBalanceCostsUpdateAlgo::Timers)
            {
                amrex::Gpu::synchronize();
                wt = amrex::second() - wt;
                amrex::HostDevice::Atomic::Add( &(*costs)[pti.index()], wt);
            }
        }
    }
}

// When using runtime components, AMReX requires to touch all tiles
// in serial and create particles tiles with runtime components if
// they do not exist (or if they were defined by default, i.e.,
// without runtime component).
void WarpXParticleContainer::defineAllParticleTiles () noexcept
{
    tmp_particle_data.resize(finestLevel()+1);
    for (int lev = 0; lev <= finestLevel(); ++lev)
    {
        for (auto mfi = MakeMFIter(lev); mfi.isValid(); ++mfi)
        {
            const int grid_id = mfi.index();
            const int tile_id = mfi.LocalTileIndex();
            tmp_particle_data[lev][std::make_pair(grid_id,tile_id)];
            DefineAndReturnParticleTile(lev, grid_id, tile_id);
        }
    }
}

// This function is called in Redistribute, just after locate
void
WarpXParticleContainer::particlePostLocate(ParticleType& p,
                                           const ParticleLocData& pld,
                                           const int lev)
{
    if (not do_splitting) return;

    // Tag particle if goes to higher level.
    // It will be split later in the loop
    if (pld.m_lev == lev+1
        and p.id() != NoSplitParticleID
        and p.id() >= 0)
    {
        p.id() = DoSplitParticleID;
    }

    if (pld.m_lev == lev-1){
        // For the moment, do not do anything if particles goes
        // to lower level.
    }
}

void
WarpXParticleContainer::ApplyBoundaryConditions (){
    WARPX_PROFILE("WarpXParticleContainer::ApplyBoundaryConditions()");

    // Periodic boundaries are handled in AMReX code
    if (m_boundary_conditions.CheckAll(ParticleBoundaryType::Periodic)) return;

    auto boundary_conditions = m_boundary_conditions.data;

    for (int lev = 0; lev <= finestLevel(); ++lev)
    {
#ifdef AMREX_USE_OMP
#pragma omp parallel if (amrex::Gpu::notInLaunchRegion())
#endif
        for (WarpXParIter pti(*this, lev); pti.isValid(); ++pti)
        {
            auto GetPosition = GetParticlePosition(pti);
            auto SetPosition = SetParticlePosition(pti);
#ifndef WARPX_DIM_1D_Z
            const Real xmin = Geom(lev).ProbLo(0);
            const Real xmax = Geom(lev).ProbHi(0);
#endif
#ifdef WARPX_DIM_3D
            const Real ymin = Geom(lev).ProbLo(1);
            const Real ymax = Geom(lev).ProbHi(1);
#endif
            const Real zmin = Geom(lev).ProbLo(WARPX_ZINDEX);
            const Real zmax = Geom(lev).ProbHi(WARPX_ZINDEX);

            ParticleTileType& ptile = ParticlesAt(lev, pti);
            ParticleType * const pp = ptile.GetArrayOfStructs()().data();

            auto& soa = ptile.GetStructOfArrays();
            amrex::ParticleReal * const AMREX_RESTRICT ux = soa.GetRealData(PIdx::ux).data();
            amrex::ParticleReal * const AMREX_RESTRICT uy = soa.GetRealData(PIdx::uy).data();
            amrex::ParticleReal * const AMREX_RESTRICT uz = soa.GetRealData(PIdx::uz).data();

            // Loop over particles and apply BC to each particle
            amrex::ParallelForRNG(
                pti.numParticles(),
                [=] AMREX_GPU_DEVICE (long i, amrex::RandomEngine const& engine) {
                    ParticleType& p = pp[i];

                    // skip particles that are already flagged for removal
                    if (p.id() < 0) return;

                    ParticleReal x, y, z;
                    GetPosition.AsStored(i, x, y, z);
                    // Note that for RZ, (x, y, z) is actually (r, theta, z).

                    bool particle_lost = false;
                    ApplyParticleBoundaries::apply_boundaries(
#ifndef WARPX_DIM_1D_Z
                                                              x, xmin, xmax,
#endif
#if (defined WARPX_DIM_3D) || (defined WARPX_DIM_RZ)
                                                              y,
#endif
#if (defined WARPX_DIM_3D)
                                                              ymin, ymax,
#endif
                                                              z, zmin, zmax,
                                                              ux[i], uy[i], uz[i], particle_lost,
                                                              boundary_conditions, engine);

                    if (particle_lost) {
                        p.id() = -p.id();
                    } else {
                        SetPosition.AsStored(i, x, y, z);
                    }
                }
            );
        }
    }
}<|MERGE_RESOLUTION|>--- conflicted
+++ resolved
@@ -503,7 +503,6 @@
 
         // Now pick current deposition algorithm
         if (WarpX::current_deposition_algo == CurrentDepositionAlgo::Esirkepov) {
-<<<<<<< HEAD
             WARPX_PROFILE_VAR_START(esirkepov_current_dep_kernel);
             if        (WarpX::nox == 1){
                 doEsirkepovDepositionSharedShapeN<1>(
@@ -528,9 +527,6 @@
                     WarpX::load_balance_costs_update_algo, bins, box, geom, max_tbox_size);
             }
             WARPX_PROFILE_VAR_STOP(esirkepov_current_dep_kernel);
-=======
-            amrex::Abort("Cannot do shared memory deposition with Esirkepov algorithm");
->>>>>>> f6cda9ab
         }
         else if (WarpX::current_deposition_algo == CurrentDepositionAlgo::Vay) {
             amrex::Abort("Cannot do shared memory deposition with Vay algorithm");
