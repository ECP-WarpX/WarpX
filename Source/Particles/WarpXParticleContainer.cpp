#include <limits>

#include <MultiParticleContainer.H>
#include <WarpXParticleContainer.H>
#include <AMReX_AmrParGDB.H>
#include <WarpXComm.H>
#include <WarpX_f.H>
#include <WarpX.H>
#include <WarpXAlgorithmSelection.H>
#include <WarpXComm.H>
// Import low-level single-particle kernels
#include <GetAndSetPosition.H>
#include <UpdatePosition.H>
#include <CurrentDeposition.H>
#include <ChargeDeposition.H>

using namespace amrex;

int WarpXParticleContainer::do_not_push = 0;
int WarpXParticleContainer::do_not_deposit = 0;

WarpXParIter::WarpXParIter (ContainerType& pc, int level)
    : ParIter(pc, level, MFItInfo().SetDynamic(WarpX::do_dynamic_scheduling))
{
}

#if (AMREX_SPACEDIM == 2)
void
WarpXParIter::GetPosition (Gpu::ManagedDeviceVector<ParticleReal>& xp,
                           Gpu::ManagedDeviceVector<ParticleReal>& yp,
                           Gpu::ManagedDeviceVector<ParticleReal>& zp) const
{
    amrex::ParIter<0,0,PIdx::nattribs>::GetPosition(xp, zp);
#ifdef WARPX_DIM_RZ
    const auto& attribs = GetAttribs();
    const auto& thetap = attribs[PIdx::theta];
    yp.resize(xp.size());
    ParticleReal* const AMREX_RESTRICT x = xp.dataPtr();
    ParticleReal* const AMREX_RESTRICT y = yp.dataPtr();
    const ParticleReal* const AMREX_RESTRICT theta = thetap.dataPtr();
    amrex::ParallelFor( xp.size(),
        [=] AMREX_GPU_DEVICE (long i) {
        // The x stored in the particles is actually the radius
        y[i] = x[i]*std::sin(theta[i]);
        x[i] = x[i]*std::cos(theta[i]);
    });
#else
    yp.resize(xp.size(), std::numeric_limits<ParticleReal>::quiet_NaN());
#endif
}

void
WarpXParIter::SetPosition (const Gpu::ManagedDeviceVector<ParticleReal>& xp,
                           const Gpu::ManagedDeviceVector<ParticleReal>& yp,
                           const Gpu::ManagedDeviceVector<ParticleReal>& zp)
{
#ifdef WARPX_DIM_RZ
    auto& attribs = GetAttribs();
    auto& thetap = attribs[PIdx::theta];
    Gpu::ManagedDeviceVector<ParticleReal> rp(xp.size());
    const ParticleReal* const AMREX_RESTRICT x = xp.dataPtr();
    const ParticleReal* const AMREX_RESTRICT y = yp.dataPtr();
    ParticleReal* const AMREX_RESTRICT r = rp.dataPtr();
    ParticleReal* const AMREX_RESTRICT theta = thetap.dataPtr();
    amrex::ParallelFor( xp.size(),
        [=] AMREX_GPU_DEVICE (long i) {
        theta[i] = std::atan2(y[i], x[i]);
        r[i] = std::sqrt(x[i]*x[i] + y[i]*y[i]);
    });
    amrex::ParIter<0,0,PIdx::nattribs>::SetPosition(rp, zp);
#else
    amrex::ParIter<0,0,PIdx::nattribs>::SetPosition(xp, zp);
#endif
}
#endif

WarpXParticleContainer::WarpXParticleContainer (AmrCore* amr_core, int ispecies)
    : ParticleContainer<0,0,PIdx::nattribs>(amr_core->GetParGDB())
    , species_id(ispecies)
{
    for (unsigned int i = PIdx::Ex; i <= PIdx::Bz; ++i) {
        communicate_real_comp[i] = false; // Don't need to communicate E and B.
    }
    SetParticleSize();
    ReadParameters();

    // build up the map of string names to particle component numbers
    particle_comps["w"]  = PIdx::w;
    particle_comps["ux"] = PIdx::ux;
    particle_comps["uy"] = PIdx::uy;
    particle_comps["uz"] = PIdx::uz;
    particle_comps["Ex"] = PIdx::Ex;
    particle_comps["Ey"] = PIdx::Ey;
    particle_comps["Ez"] = PIdx::Ez;
    particle_comps["Bx"] = PIdx::Bx;
    particle_comps["By"] = PIdx::By;
    particle_comps["Bz"] = PIdx::Bz;
#ifdef WARPX_DIM_RZ
    particle_comps["theta"] = PIdx::theta;
#endif

    // Initialize temporary local arrays for charge/current deposition
    int num_threads = 1;
    #ifdef _OPENMP
    #pragma omp parallel
    #pragma omp single
    num_threads = omp_get_num_threads();
    #endif
    local_rho.resize(num_threads);
    local_jx.resize(num_threads);
    local_jy.resize(num_threads);
    local_jz.resize(num_threads);
    m_xp.resize(num_threads);
    m_yp.resize(num_threads);
    m_zp.resize(num_threads);
}

void
WarpXParticleContainer::ReadParameters ()
{
    static bool initialized = false;
    if (!initialized)
    {
        ParmParse pp("particles");

#ifdef AMREX_USE_GPU
        do_tiling = false; // By default, tiling is off on GPU
#else
        do_tiling = true;
#endif
        pp.query("do_tiling",  do_tiling);
        pp.query("do_not_push", do_not_push);

        initialized = true;
    }
}

void
WarpXParticleContainer::AllocData ()
{
    // have to resize here, not in the constructor because grids have not
    // been built when constructor was called.
    reserveData();
    resizeData();
}

void
WarpXParticleContainer::AddNParticles (int lev,
                                       int n, const ParticleReal* x, const ParticleReal* y, const ParticleReal* z,
                                       const ParticleReal* vx, const ParticleReal* vy, const ParticleReal* vz,
                                       int nattr, const ParticleReal* attr, int uniqueparticles, int id)
{
    BL_ASSERT(nattr == 1);
    const ParticleReal* weight = attr;

    int ibegin, iend;
    if (uniqueparticles) {
        ibegin = 0;
        iend = n;
    } else {
        int myproc = ParallelDescriptor::MyProc();
        int nprocs = ParallelDescriptor::NProcs();
        int navg = n/nprocs;
        int nleft = n - navg * nprocs;
        if (myproc < nleft) {
            ibegin = myproc*(navg+1);
            iend = ibegin + navg+1;
        } else {
            ibegin = myproc*navg + nleft;
            iend = ibegin + navg;
        }
    }

    //  Add to grid 0 and tile 0
    // Redistribute() will move them to proper places.
    auto& particle_tile = DefineAndReturnParticleTile(0, 0, 0);

    std::size_t np = iend-ibegin;

#ifdef WARPX_DIM_RZ
    Vector<ParticleReal> theta(np);
#endif

    for (int i = ibegin; i < iend; ++i)
    {
        ParticleType p;
        if (id==-1)
        {
            p.id() = ParticleType::NextID();
        } else {
            p.id() = id;
        }
        p.cpu() = ParallelDescriptor::MyProc();
#if (AMREX_SPACEDIM == 3)
        p.pos(0) = x[i];
        p.pos(1) = y[i];
        p.pos(2) = z[i];
#elif (AMREX_SPACEDIM == 2)
#ifdef WARPX_DIM_RZ
        theta[i-ibegin] = std::atan2(y[i], x[i]);
        p.pos(0) = std::sqrt(x[i]*x[i] + y[i]*y[i]);
#else
        p.pos(0) = x[i];
#endif
        p.pos(1) = z[i];
#endif

        if ( (NumRuntimeRealComps()>0) || (NumRuntimeIntComps()>0) ){
            auto& ptile = DefineAndReturnParticleTile(0, 0, 0);
        }

        particle_tile.push_back(p);
    }

    if (np > 0)
    {
        particle_tile.push_back_real(PIdx::w , weight + ibegin, weight + iend);
        particle_tile.push_back_real(PIdx::ux,     vx + ibegin,     vx + iend);
        particle_tile.push_back_real(PIdx::uy,     vy + ibegin,     vy + iend);
        particle_tile.push_back_real(PIdx::uz,     vz + ibegin,     vz + iend);

        if ( (NumRuntimeRealComps()>0) || (NumRuntimeIntComps()>0) ){
            auto& ptile = DefineAndReturnParticleTile(0, 0, 0);
        }

        for (int comp = PIdx::uz+1; comp < PIdx::nattribs; ++comp)
        {
#ifdef WARPX_DIM_RZ
            if (comp == PIdx::theta) {
                particle_tile.push_back_real(comp, theta.data(), theta.data() + np);
            }
            else {
                particle_tile.push_back_real(comp, np, 0.0);
            }
#else
            particle_tile.push_back_real(comp, np, 0.0);
#endif
        }

        for (int i = PIdx::nattribs; i < NumRealComps(); ++i)
        {
            particle_tile.push_back_real(i, 0.0);
        }
    }

    Redistribute();
}

/* \brief Current Deposition for thread thread_num
 * \param pti         : Particle iterator
 * \param wp          : Array of particle weights
 * \param uxp uyp uzp : Array of particle
 * \param ion_lev      : Pointer to array of particle ionization level. This is
                         required to have the charge of each macroparticle
                         since q is a scalar. For non-ionizable species,
                         ion_lev is a null pointer.
 * \param jx jy jz    : Full array of current density
 * \param offset      : Index of first particle for which current is deposited
 * \param np_to_depose: Number of particles for which current is deposited.
                        Particles [offset,offset+np_tp_depose] deposit current
 * \param thread_num  : Thread number (if tiling)
 * \param lev         : Level of box that contains particles
 * \param depos_lev   : Level on which particles deposit (if buffers are used)
 * \param dt          : Time step for particle level
 */
void
WarpXParticleContainer::DepositCurrent(WarpXParIter& pti,
                                       RealVector& wp, RealVector& uxp,
                                       RealVector& uyp, RealVector& uzp,
                                       const int * const ion_lev,
                                       MultiFab* jx, MultiFab* jy, MultiFab* jz,
                                       const long offset, const long np_to_depose,
                                       int thread_num, int lev, int depos_lev,
                                       Real dt)
{
    AMREX_ALWAYS_ASSERT_WITH_MESSAGE((depos_lev==(lev-1)) ||
                                     (depos_lev==(lev  )),
                                     "Deposition buffers only work for lev-1");
    // If no particles, do not do anything
    if (np_to_depose == 0) return;

    // If user decides not to deposit
    if (do_not_deposit) return;

    const long ngJ = jx->nGrow();
    const std::array<Real,3>& dx = WarpX::CellSize(std::max(depos_lev,0));
    Real q = this->charge;

    BL_PROFILE_VAR_NS("PPC::Evolve::Accumulate", blp_accumulate);
    BL_PROFILE_VAR_NS("PPC::CurrentDeposition", blp_deposit);


    // Get tile box where current is deposited.
    // The tile box is different when depositing in the buffers (depos_lev<lev)
    // or when depositing inside the level (depos_lev=lev)
    Box tilebox;
    if (lev == depos_lev) {
        tilebox = pti.tilebox();
    } else {
        const IntVect& ref_ratio = WarpX::RefRatio(depos_lev);
        tilebox = amrex::coarsen(pti.tilebox(),ref_ratio);
    }

    // Staggered tile boxes (different in each direction)
    Box tbx = convert(tilebox, WarpX::jx_nodal_flag);
    Box tby = convert(tilebox, WarpX::jy_nodal_flag);
    Box tbz = convert(tilebox, WarpX::jz_nodal_flag);
    tilebox.grow(ngJ);

#ifdef AMREX_USE_GPU
    // No tiling on GPU: jx_ptr points to the full
    // jx array (same for jy_ptr and jz_ptr).
    auto & jx_fab = jx->get(pti);
    auto & jy_fab = jy->get(pti);
    auto & jz_fab = jz->get(pti);
    Array4<Real> const& jx_arr = jx->array(pti);
    Array4<Real> const& jy_arr = jy->array(pti);
    Array4<Real> const& jz_arr = jz->array(pti);
#else
    // Tiling is on: jx_ptr points to local_jx[thread_num]
    // (same for jy_ptr and jz_ptr)
    tbx.grow(ngJ);
    tby.grow(ngJ);
    tbz.grow(ngJ);

    local_jx[thread_num].resize(tbx, jx->nComp());
    local_jy[thread_num].resize(tby, jy->nComp());
    local_jz[thread_num].resize(tbz, jz->nComp());

    // local_jx[thread_num] is set to zero
    local_jx[thread_num].setVal(0.0);
    local_jy[thread_num].setVal(0.0);
    local_jz[thread_num].setVal(0.0);

    auto & jx_fab = local_jx[thread_num];
    auto & jy_fab = local_jy[thread_num];
    auto & jz_fab = local_jz[thread_num];
    Array4<Real> const& jx_arr = local_jx[thread_num].array();
    Array4<Real> const& jy_arr = local_jy[thread_num].array();
    Array4<Real> const& jz_arr = local_jz[thread_num].array();
#endif
    // GPU, no tiling: deposit directly in jx
    // CPU, tiling: deposit into local_jx
    // (same for jx and jz)

    ParticleReal* AMREX_RESTRICT xp = m_xp[thread_num].dataPtr() + offset;
    ParticleReal* AMREX_RESTRICT zp = m_zp[thread_num].dataPtr() + offset;
    ParticleReal* AMREX_RESTRICT yp = m_yp[thread_num].dataPtr() + offset;

    // Lower corner of tile box physical domain
    // Note that this includes guard cells since it is after tilebox.ngrow
<<<<<<< HEAD
    const std::array<Real, 3>& xyzmin = WarpX::LowerCorner(tilebox, depos_lev);
    // xyzmin is built on pti.tilebox(), so it does
    // not include staggering, so the stagger_shift has to be done by hand.
    // Alternatively, we could define xyzminx from tbx (and the same for 3
    // directions and for jx, jy, jz). This way, sx0 would not be needed.
    // Better for memory? worth trying?

=======
>>>>>>> 6064a326
    const Dim3 lo = lbound(tilebox);
    const std::array<Real, 3>& xyzmin = WarpX::LowerCorner(tilebox, depos_lev);

    BL_PROFILE_VAR_START(blp_deposit);
    if (WarpX::current_deposition_algo == CurrentDepositionAlgo::Esirkepov) {
        if        (WarpX::nox == 1){
            doEsirkepovDepositionShapeN<1>(
                xp, yp, zp, wp.dataPtr() + offset, uxp.dataPtr() + offset,
                uyp.dataPtr() + offset, uzp.dataPtr() + offset, ion_lev,
                jx_arr, jy_arr, jz_arr, np_to_depose, dt, dx, xyzmin, lo, q,
                WarpX::n_rz_azimuthal_modes);
        } else if (WarpX::nox == 2){
            doEsirkepovDepositionShapeN<2>(
                xp, yp, zp, wp.dataPtr() + offset, uxp.dataPtr() + offset,
                uyp.dataPtr() + offset, uzp.dataPtr() + offset, ion_lev,
                jx_arr, jy_arr, jz_arr, np_to_depose, dt, dx, xyzmin, lo, q,
                WarpX::n_rz_azimuthal_modes);
        } else if (WarpX::nox == 3){
            doEsirkepovDepositionShapeN<3>(
                xp, yp, zp, wp.dataPtr() + offset, uxp.dataPtr() + offset,
                uyp.dataPtr() + offset, uzp.dataPtr() + offset, ion_lev,
                jx_arr, jy_arr, jz_arr, np_to_depose, dt, dx, xyzmin, lo, q,
                WarpX::n_rz_azimuthal_modes);
        }
    } else {
        if        (WarpX::nox == 1){
            doDepositionShapeN<1>(
                xp, yp, zp, wp.dataPtr() + offset, uxp.dataPtr() + offset,
<<<<<<< HEAD
                uyp.dataPtr() + offset, uzp.dataPtr() + offset, v_galilean, ion_lev,
                jx_arr, jy_arr, jz_arr, np_to_depose, dt, dx, xyzmin, lo,
                stagger_shift, q);
        } else if (WarpX::nox == 2){
            doDepositionShapeN<2>(
                xp, yp, zp, wp.dataPtr() + offset, uxp.dataPtr() + offset,
                uyp.dataPtr() + offset, uzp.dataPtr() + offset, v_galilean, ion_lev,
                jx_arr, jy_arr, jz_arr, np_to_depose, dt, dx, xyzmin, lo,
                stagger_shift, q);
        } else if (WarpX::nox == 3){
            doDepositionShapeN<3>(
                xp, yp, zp, wp.dataPtr() + offset, uxp.dataPtr() + offset,
                uyp.dataPtr() + offset, uzp.dataPtr() + offset, v_galilean, ion_lev,
                jx_arr, jy_arr, jz_arr, np_to_depose, dt, dx, xyzmin, lo,
                stagger_shift, q);
=======
                uyp.dataPtr() + offset, uzp.dataPtr() + offset, ion_lev,
                jx_fab, jy_fab, jz_fab, np_to_depose, dt, dx,
                xyzmin, lo, q);
        } else if (WarpX::nox == 2){
            doDepositionShapeN<2>(
                xp, yp, zp, wp.dataPtr() + offset, uxp.dataPtr() + offset,
                uyp.dataPtr() + offset, uzp.dataPtr() + offset, ion_lev,
                jx_fab, jy_fab, jz_fab, np_to_depose, dt, dx,
                xyzmin, lo, q);
        } else if (WarpX::nox == 3){
            doDepositionShapeN<3>(
                xp, yp, zp, wp.dataPtr() + offset, uxp.dataPtr() + offset,
                uyp.dataPtr() + offset, uzp.dataPtr() + offset, ion_lev,
                jx_fab, jy_fab, jz_fab, np_to_depose, dt, dx,
                xyzmin, lo, q);
>>>>>>> 6064a326
        }
    }
    BL_PROFILE_VAR_STOP(blp_deposit);

#ifndef AMREX_USE_GPU
    BL_PROFILE_VAR_START(blp_accumulate);
    // CPU, tiling: atomicAdd local_jx into jx
    // (same for jx and jz)
    (*jx)[pti].atomicAdd(local_jx[thread_num], tbx, tbx, 0, 0, jx->nComp());
    (*jy)[pti].atomicAdd(local_jy[thread_num], tby, tby, 0, 0, jy->nComp());
    (*jz)[pti].atomicAdd(local_jz[thread_num], tbz, tbz, 0, 0, jz->nComp());
    BL_PROFILE_VAR_STOP(blp_accumulate);
#endif
}

/* \brief Charge Deposition for thread thread_num
 * \param pti         : Particle iterator
 * \param wp          : Array of particle weights
 * \param ion_lev     : Pointer to array of particle ionization level. This is
                         required to have the charge of each macroparticle
                         since q is a scalar. For non-ionizable species,
                         ion_lev is a null pointer.
 * \param rho         : Full array of charge density
 * \param icomp       : Component of rho into which charge is deposited.
                        0: old value (before particle push).
                        1: new value (after particle push).
 * \param offset      : Index of first particle for which charge is deposited
 * \param np_to_depose: Number of particles for which charge is deposited.
                        Particles [offset,offset+np_tp_depose] deposit charge
 * \param thread_num  : Thread number (if tiling)
 * \param lev         : Level of box that contains particles
 * \param depos_lev   : Level on which particles deposit (if buffers are used)
 */
void
WarpXParticleContainer::DepositCharge (WarpXParIter& pti, RealVector& wp,
                                       const int * const ion_lev,
                                       amrex::MultiFab* rho, int icomp,
                                       const long offset, const long np_to_depose,
                                       int thread_num, int lev, int depos_lev)
{
    AMREX_ALWAYS_ASSERT_WITH_MESSAGE((depos_lev==(lev-1)) ||
                                     (depos_lev==(lev  )),
                                     "Deposition buffers only work for lev-1");

    // If no particles, do not do anything
    if (np_to_depose == 0) return;

    // If user decides not to deposit
    if (do_not_deposit) return;

    const long ngRho = rho->nGrow();
    const std::array<Real,3>& dx = WarpX::CellSize(std::max(depos_lev,0));
    const Real q = this->charge;

    BL_PROFILE_VAR_NS("PPC::ChargeDeposition", blp_ppc_chd);
    BL_PROFILE_VAR_NS("PPC::Evolve::Accumulate", blp_accumulate);

    // Get tile box where charge is deposited.
    // The tile box is different when depositing in the buffers (depos_lev<lev)
    // or when depositing inside the level (depos_lev=lev)
    Box tilebox;
    if (lev == depos_lev) {
        tilebox = pti.tilebox();
    } else {
        const IntVect& ref_ratio = WarpX::RefRatio(depos_lev);
        tilebox = amrex::coarsen(pti.tilebox(),ref_ratio);
    }

    tilebox.grow(ngRho);

    const int nc = (rho->nComp() == 1 ? 1 : rho->nComp()/2);

#ifdef AMREX_USE_GPU
    // No tiling on GPU: rho_arr points to the full rho array.
    MultiFab rhoi(*rho, amrex::make_alias, icomp*nc, nc);
    Array4<Real> const& rho_arr = rhoi.array(pti);
#else
    // Tiling is on: rho_arr points to local_rho[thread_num]
    const Box tb = amrex::convert(tilebox, IntVect::TheUnitVector());

    local_rho[thread_num].resize(tb, nc);

    // local_rho[thread_num] is set to zero
    local_rho[thread_num].setVal(0.0);

    Array4<Real> const& rho_arr = local_rho[thread_num].array();
#endif
    // GPU, no tiling: deposit directly in rho
    // CPU, tiling: deposit into local_rho

    ParticleReal* AMREX_RESTRICT xp = m_xp[thread_num].dataPtr() + offset;
    ParticleReal* AMREX_RESTRICT zp = m_zp[thread_num].dataPtr() + offset;
    ParticleReal* AMREX_RESTRICT yp = m_yp[thread_num].dataPtr() + offset;

    // Lower corner of tile box physical domain
    // Note that this includes guard cells since it is after tilebox.ngrow
    const std::array<Real, 3>& xyzmin = WarpX::LowerCorner(tilebox, depos_lev);

    // Indices of the lower bound
    const Dim3 lo = lbound(tilebox);

    BL_PROFILE_VAR_START(blp_ppc_chd);
    if        (WarpX::nox == 1){
        doChargeDepositionShapeN<1>(xp, yp, zp, wp.dataPtr()+offset, ion_lev,
                                    rho_arr, np_to_depose, dx, xyzmin, lo, q);
    } else if (WarpX::nox == 2){
        doChargeDepositionShapeN<2>(xp, yp, zp, wp.dataPtr()+offset, ion_lev,
                                    rho_arr, np_to_depose, dx, xyzmin, lo, q);
    } else if (WarpX::nox == 3){
        doChargeDepositionShapeN<3>(xp, yp, zp, wp.dataPtr()+offset, ion_lev,
                                    rho_arr, np_to_depose, dx, xyzmin, lo, q);
    }
    BL_PROFILE_VAR_STOP(blp_ppc_chd);

#ifndef AMREX_USE_GPU
    BL_PROFILE_VAR_START(blp_accumulate);

    (*rho)[pti].atomicAdd(local_rho[thread_num], tb, tb, 0, icomp*nc, nc);

    BL_PROFILE_VAR_STOP(blp_accumulate);
#endif
}

void
WarpXParticleContainer::DepositCharge (amrex::Vector<std::unique_ptr<amrex::MultiFab> >& rho,
                                        bool local, bool reset,
                                        bool do_rz_volume_scaling)
{
    // Loop over the refinement levels
    int const finest_level = rho.size() - 1;
    for (int lev = 0; lev <= finest_level; ++lev) {

        // Reset the `rho` array if `reset` is True
        if (reset) rho[lev]->setVal(0.0, rho[lev]->nGrow());

        // Loop over particle tiles and deposit charge on each level
#ifdef _OPENMP
        #pragma omp parallel
        {
        int thread_num = omp_get_thread_num();
#else
        int thread_num = 0;
#endif
        for (WarpXParIter pti(*this, lev); pti.isValid(); ++pti)
        {
            const long np = pti.numParticles();
            auto& wp = pti.GetAttribs(PIdx::w);

            pti.GetPosition(m_xp[thread_num], m_yp[thread_num], m_zp[thread_num]);

            int* AMREX_RESTRICT ion_lev;
            if (do_field_ionization){
                ion_lev = pti.GetiAttribs(particle_icomps["ionization_level"]).dataPtr();
            } else {
                ion_lev = nullptr;
            }

            DepositCharge(pti, wp, ion_lev, rho[lev].get(), 0, 0, np, thread_num, lev, lev);
        }
#ifdef _OPENMP
        }
#endif

#ifdef WARPX_DIM_RZ
        if (do_rz_volume_scaling) {
            WarpX::GetInstance().ApplyInverseVolumeScalingToChargeDensity(rho[lev].get(), lev);
        }
#endif

        // Exchange guard cells
        if (!local) rho[lev]->SumBoundary( m_gdb->Geom(lev).periodicity() );
    }

    // Now that the charge has been deposited at each level,
    // we average down from fine to crse
    for (int lev = finest_level - 1; lev >= 0; --lev) {
        const DistributionMapping& fine_dm = rho[lev+1]->DistributionMap();
        BoxArray coarsened_fine_BA = rho[lev+1]->boxArray();
        coarsened_fine_BA.coarsen(m_gdb->refRatio(lev));
        MultiFab coarsened_fine_data(coarsened_fine_BA, fine_dm, rho[lev+1]->nComp(), 0);
        coarsened_fine_data.setVal(0.0);

        int const refinement_ratio = 2;

        interpolateDensityFineToCoarse( *rho[lev+1], coarsened_fine_data, refinement_ratio );
        rho[lev]->ParallelAdd( coarsened_fine_data, m_gdb->Geom(lev).periodicity() );
    }
}

std::unique_ptr<MultiFab>
WarpXParticleContainer::GetChargeDensity (int lev, bool local)
{
    const auto& gm = m_gdb->Geom(lev);
    const auto& ba = m_gdb->ParticleBoxArray(lev);
    const auto& dm = m_gdb->DistributionMap(lev);
    BoxArray nba = ba;
    nba.surroundingNodes();

    const int ng = WarpX::nox;

    auto rho = std::unique_ptr<MultiFab>(new MultiFab(nba,dm,WarpX::ncomps,ng));
    rho->setVal(0.0);

#ifdef _OPENMP
#pragma omp parallel
    {
#endif
#ifdef _OPENMP
        int thread_num = omp_get_thread_num();
#else
        int thread_num = 0;
#endif

        for (WarpXParIter pti(*this, lev); pti.isValid(); ++pti)
        {
            const long np = pti.numParticles();
            auto& wp = pti.GetAttribs(PIdx::w);

            pti.GetPosition(m_xp[thread_num], m_yp[thread_num], m_zp[thread_num]);

            int* AMREX_RESTRICT ion_lev;
            if (do_field_ionization){
                ion_lev = pti.GetiAttribs(particle_icomps["ionization_level"]).dataPtr();
            } else {
                ion_lev = nullptr;
            }

            DepositCharge(pti, wp, ion_lev, rho.get(), 0, 0, np,
                          thread_num, lev, lev);
        }
#ifdef _OPENMP
    }
#endif

#ifdef WARPX_DIM_RZ
    WarpX::GetInstance().ApplyInverseVolumeScalingToChargeDensity(rho.get(), lev);
#endif

    if (!local) rho->SumBoundary(gm.periodicity());

    return rho;
}

Real WarpXParticleContainer::sumParticleCharge(bool local) {

    amrex::Real total_charge = 0.0;

    const int nLevels = finestLevel();
    for (int lev = 0; lev < nLevels; ++lev)
    {

#ifdef _OPENMP
#pragma omp parallel reduction(+:total_charge)
#endif
        for (WarpXParIter pti(*this, lev); pti.isValid(); ++pti)
        {
            auto& wp = pti.GetAttribs(PIdx::w);
            for (unsigned long i = 0; i < wp.size(); i++) {
                total_charge += wp[i];
            }
        }
    }

    if (!local) ParallelDescriptor::ReduceRealSum(total_charge);
    total_charge *= this->charge;
    return total_charge;
}

std::array<Real, 3> WarpXParticleContainer::meanParticleVelocity(bool local) {

    amrex::Real vx_total = 0.0;
    amrex::Real vy_total = 0.0;
    amrex::Real vz_total = 0.0;

    long np_total = 0;

    amrex::Real inv_clight_sq = 1.0/PhysConst::c/PhysConst::c;

    const int nLevels = finestLevel();
    for (int lev = 0; lev <= nLevels; ++lev) {

#ifdef _OPENMP
#pragma omp parallel reduction(+:vx_total, vy_total, vz_total, np_total)
#endif
        for (WarpXParIter pti(*this, lev); pti.isValid(); ++pti)
        {
            auto& ux = pti.GetAttribs(PIdx::ux);
            auto& uy = pti.GetAttribs(PIdx::uy);
            auto& uz = pti.GetAttribs(PIdx::uz);

            np_total += pti.numParticles();

            for (unsigned long i = 0; i < ux.size(); i++) {
                Real usq = (ux[i]*ux[i] + uy[i]*uy[i] + uz[i]*uz[i])*inv_clight_sq;
                Real gaminv = 1.0/std::sqrt(1.0 + usq);
                vx_total += ux[i]*gaminv;
                vy_total += uy[i]*gaminv;
                vz_total += uz[i]*gaminv;
            }
        }
    }

    if (!local) {
        ParallelDescriptor::ReduceRealSum(vx_total);
        ParallelDescriptor::ReduceRealSum(vy_total);
        ParallelDescriptor::ReduceRealSum(vz_total);
        ParallelDescriptor::ReduceLongSum(np_total);
    }

    std::array<Real, 3> mean_v;
    if (np_total > 0) {
        mean_v[0] = vx_total / np_total;
        mean_v[1] = vy_total / np_total;
        mean_v[2] = vz_total / np_total;
    }

    return mean_v;
}

Real WarpXParticleContainer::maxParticleVelocity(bool local) {

    amrex::ParticleReal max_v = 0.0;

    const int nLevels = finestLevel();
    for (int lev = 0; lev <= nLevels; ++lev)
    {

#ifdef _OPENMP
#pragma omp parallel reduction(max:max_v)
#endif
        for (WarpXParIter pti(*this, lev); pti.isValid(); ++pti)
        {
            auto& ux = pti.GetAttribs(PIdx::ux);
            auto& uy = pti.GetAttribs(PIdx::uy);
            auto& uz = pti.GetAttribs(PIdx::uz);
            for (unsigned long i = 0; i < ux.size(); i++) {
                max_v = std::max(max_v, std::sqrt(ux[i]*ux[i] + uy[i]*uy[i] + uz[i]*uz[i]));
            }
        }
    }

    if (!local) ParallelAllReduce::Max(max_v, ParallelDescriptor::Communicator());
    return max_v;
}

void
WarpXParticleContainer::PushXES (Real dt)
{
    BL_PROFILE("WPC::PushXES()");

    const int num_levels = finestLevel() + 1;

    for (int lev = 0; lev < num_levels; ++lev) {
        const auto& gm = m_gdb->Geom(lev);
        const RealBox& prob_domain = gm.ProbDomain();
        for (WarpXParIter pti(*this, lev); pti.isValid(); ++pti) {
            auto& particles = pti.GetArrayOfStructs();
            int nstride = particles.dataShape().first;
            const long np  = pti.numParticles();

            auto& attribs = pti.GetAttribs();
            auto& uxp = attribs[PIdx::ux];
            auto& uyp = attribs[PIdx::uy];
            auto& uzp = attribs[PIdx::uz];

            WRPX_PUSH_LEAPFROG_POSITIONS(particles.dataPtr(), nstride, np,
                                         uxp.dataPtr(), uyp.dataPtr(),
#if AMREX_SPACEDIM == 3
                                         uzp.dataPtr(),
#endif
                                         &dt,
                                         prob_domain.lo(), prob_domain.hi());
        }
    }
}

void
WarpXParticleContainer::PushX (amrex::Real dt)
{
    const int nLevels = finestLevel();
    for (int lev = 0; lev <= nLevels; ++lev) {
        PushX(lev, dt);
    }
}

void
WarpXParticleContainer::PushX (int lev, amrex::Real dt)
{
    BL_PROFILE("WPC::PushX()");

    if (do_not_push) return;

    MultiFab* cost = WarpX::getCosts(lev);

#ifdef _OPENMP
#pragma omp parallel
#endif
    {

        for (WarpXParIter pti(*this, lev); pti.isValid(); ++pti)
        {
            Real wt = amrex::second();

            //
            // Particle Push
            //
            // Extract pointers to particle position and momenta, for this particle tile
            // - positions are stored as an array of struct, in `ParticleType`
            ParticleType * AMREX_RESTRICT pstructs = &(pti.GetArrayOfStructs()[0]);
            // - momenta are stored as a struct of array, in `attribs`
            auto& attribs = pti.GetAttribs();
            ParticleReal* AMREX_RESTRICT ux = attribs[PIdx::ux].dataPtr();
            ParticleReal* AMREX_RESTRICT uy = attribs[PIdx::uy].dataPtr();
            ParticleReal* AMREX_RESTRICT uz = attribs[PIdx::uz].dataPtr();
#ifdef WARPX_DIM_RZ
            ParticleReal* AMREX_RESTRICT theta = attribs[PIdx::theta].dataPtr();
#endif
            // Loop over the particles and update their position
            amrex::ParallelFor( pti.numParticles(),
                [=] AMREX_GPU_DEVICE (long i) {
                    ParticleType& p = pstructs[i]; // Particle object that gets updated
                    ParticleReal x, y, z; // Temporary variables
#ifndef WARPX_DIM_RZ
                    GetPosition( x, y, z, p ); // Initialize x, y, z
                    UpdatePosition( x, y, z, ux[i], uy[i], uz[i], dt);
                    SetPosition( p, x, y, z ); // Update the object p
#else
                    // For WARPX_DIM_RZ, the particles are still pushed in 3D Cartesian
                    GetCartesianPositionFromCylindrical( x, y, z, p, theta[i] );
                    UpdatePosition( x, y, z, ux[i], uy[i], uz[i], dt);
                    SetCylindricalPositionFromCartesian( p, theta[i], x, y, z );
#endif
                }
            );

            if (cost) {
                const Box& tbx = pti.tilebox();
                wt = (amrex::second() - wt) / tbx.d_numPts();
                Array4<Real> const& costarr = cost->array(pti);
                amrex::ParallelFor(tbx,
                [=] AMREX_GPU_DEVICE (int i, int j, int k) noexcept
                {
                    costarr(i,j,k) += wt;
                });
            }
        }
    }
}

// This function is called in Redistribute, just after locate
void
WarpXParticleContainer::particlePostLocate(ParticleType& p,
                                           const ParticleLocData& pld,
                                           const int lev)
{
    // Tag particle if goes to higher level.
    // It will be split later in the loop
    if (pld.m_lev == lev+1
        and p.m_idata.id != NoSplitParticleID
        and p.m_idata.id >= 0)
    {
        p.m_idata.id = DoSplitParticleID;
    }

    if (pld.m_lev == lev-1){
        // For the moment, do not do anything if particles goes
        // to lower level.
    }
}<|MERGE_RESOLUTION|>--- conflicted
+++ resolved
@@ -349,16 +349,6 @@
 
     // Lower corner of tile box physical domain
     // Note that this includes guard cells since it is after tilebox.ngrow
-<<<<<<< HEAD
-    const std::array<Real, 3>& xyzmin = WarpX::LowerCorner(tilebox, depos_lev);
-    // xyzmin is built on pti.tilebox(), so it does
-    // not include staggering, so the stagger_shift has to be done by hand.
-    // Alternatively, we could define xyzminx from tbx (and the same for 3
-    // directions and for jx, jy, jz). This way, sx0 would not be needed.
-    // Better for memory? worth trying?
-
-=======
->>>>>>> 6064a326
     const Dim3 lo = lbound(tilebox);
     const std::array<Real, 3>& xyzmin = WarpX::LowerCorner(tilebox, depos_lev);
 
@@ -387,39 +377,21 @@
         if        (WarpX::nox == 1){
             doDepositionShapeN<1>(
                 xp, yp, zp, wp.dataPtr() + offset, uxp.dataPtr() + offset,
-<<<<<<< HEAD
-                uyp.dataPtr() + offset, uzp.dataPtr() + offset, v_galilean, ion_lev,
-                jx_arr, jy_arr, jz_arr, np_to_depose, dt, dx, xyzmin, lo,
-                stagger_shift, q);
-        } else if (WarpX::nox == 2){
-            doDepositionShapeN<2>(
-                xp, yp, zp, wp.dataPtr() + offset, uxp.dataPtr() + offset,
-                uyp.dataPtr() + offset, uzp.dataPtr() + offset, v_galilean, ion_lev,
-                jx_arr, jy_arr, jz_arr, np_to_depose, dt, dx, xyzmin, lo,
-                stagger_shift, q);
-        } else if (WarpX::nox == 3){
-            doDepositionShapeN<3>(
-                xp, yp, zp, wp.dataPtr() + offset, uxp.dataPtr() + offset,
-                uyp.dataPtr() + offset, uzp.dataPtr() + offset, v_galilean, ion_lev,
-                jx_arr, jy_arr, jz_arr, np_to_depose, dt, dx, xyzmin, lo,
-                stagger_shift, q);
-=======
-                uyp.dataPtr() + offset, uzp.dataPtr() + offset, ion_lev,
+                uyp.dataPtr() + offset, uzp.dataPtr() + offset,v_galilean, ion_lev,
                 jx_fab, jy_fab, jz_fab, np_to_depose, dt, dx,
                 xyzmin, lo, q);
         } else if (WarpX::nox == 2){
             doDepositionShapeN<2>(
                 xp, yp, zp, wp.dataPtr() + offset, uxp.dataPtr() + offset,
-                uyp.dataPtr() + offset, uzp.dataPtr() + offset, ion_lev,
+                uyp.dataPtr() + offset, uzp.dataPtr() + offset, v_galilean, ion_lev,
                 jx_fab, jy_fab, jz_fab, np_to_depose, dt, dx,
                 xyzmin, lo, q);
         } else if (WarpX::nox == 3){
             doDepositionShapeN<3>(
                 xp, yp, zp, wp.dataPtr() + offset, uxp.dataPtr() + offset,
-                uyp.dataPtr() + offset, uzp.dataPtr() + offset, ion_lev,
+                uyp.dataPtr() + offset, uzp.dataPtr() + offset, v_galilean, ion_lev,
                 jx_fab, jy_fab, jz_fab, np_to_depose, dt, dx,
                 xyzmin, lo, q);
->>>>>>> 6064a326
         }
     }
     BL_PROFILE_VAR_STOP(blp_deposit);
