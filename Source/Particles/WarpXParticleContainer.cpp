/* Copyright 2019-2020 Andrew Myers, Axel Huebl, David Grote
 * Jean-Luc Vay, Luca Fedeli, Maxence Thevenet
 * Michael Rowan, Remi Lehe, Revathi Jambunathan
 * Weiqun Zhang, Yinjian Zhao, levinem
 *
 * This file is part of WarpX.
 *
 * License: BSD-3-Clause-LBNL
 */
#include "MultiParticleContainer.H"
#include "WarpXParticleContainer.H"
#include "WarpX.H"
#include "Utils/WarpXAlgorithmSelection.H"
#include "Utils/CoarsenMR.H"
// Import low-level single-particle kernels
#include "Pusher/GetAndSetPosition.H"
#include "Pusher/UpdatePosition.H"
#include "Deposition/CurrentDeposition.H"
#include "Deposition/ChargeDeposition.H"

#include <AMReX_AmrParGDB.H>
#include <AMReX.H>

#include <limits>


using namespace amrex;

WarpXParIter::WarpXParIter (ContainerType& pc, int level)
    : amrex::ParIter<0,0,PIdx::nattribs>(pc, level,
             MFItInfo().SetDynamic(WarpX::do_dynamic_scheduling))
{
}

WarpXParIter::WarpXParIter (ContainerType& pc, int level, MFItInfo& info)
    : amrex::ParIter<0,0,PIdx::nattribs>(pc, level,
                   info.SetDynamic(WarpX::do_dynamic_scheduling))
{
}

WarpXParticleContainer::WarpXParticleContainer (AmrCore* amr_core, int ispecies)
    : ParticleContainer<0,0,PIdx::nattribs>(amr_core->GetParGDB())
    , species_id(ispecies)
{
    SetParticleSize();
    ReadParameters();

    // build up the map of string names to particle component numbers
    particle_comps["w"]  = PIdx::w;
    particle_comps["ux"] = PIdx::ux;
    particle_comps["uy"] = PIdx::uy;
    particle_comps["uz"] = PIdx::uz;
#ifdef WARPX_DIM_RZ
    particle_comps["theta"] = PIdx::theta;
#endif

    // Initialize temporary local arrays for charge/current deposition
    int num_threads = 1;
#ifdef _OPENMP
#pragma omp parallel
#pragma omp single
    num_threads = omp_get_num_threads();
#endif
    local_rho.resize(num_threads);
    local_jx.resize(num_threads);
    local_jy.resize(num_threads);
    local_jz.resize(num_threads);
}

void
WarpXParticleContainer::ReadParameters ()
{
    static bool initialized = false;
    if (!initialized)
    {
        ParmParse pp("particles");

#ifdef AMREX_USE_GPU
        do_tiling = false; // By default, tiling is off on GPU
#else
        do_tiling = true;
#endif
        pp.query("do_tiling",  do_tiling);

        initialized = true;
    }
}

void
WarpXParticleContainer::AllocData ()
{
    // have to resize here, not in the constructor because grids have not
    // been built when constructor was called.
    reserveData();
    resizeData();
}

void
WarpXParticleContainer::AddNParticles (int /*lev*/,
                                       int n, const ParticleReal* x, const ParticleReal* y, const ParticleReal* z,
                                       const ParticleReal* vx, const ParticleReal* vy, const ParticleReal* vz,
                                       int nattr, const ParticleReal* attr, int uniqueparticles, amrex::Long id)
{
    BL_ASSERT(nattr == 1); //! @fixme nattr is unused below: false sense of safety
    const ParticleReal* weight = attr;

    int ibegin, iend;
    if (uniqueparticles) {
        ibegin = 0;
        iend = n;
    } else {
        int myproc = ParallelDescriptor::MyProc();
        int nprocs = ParallelDescriptor::NProcs();
        int navg = n/nprocs;
        int nleft = n - navg * nprocs;
        if (myproc < nleft) {
            ibegin = myproc*(navg+1);
            iend = ibegin + navg+1;
        } else {
            ibegin = myproc*navg + nleft;
            iend = ibegin + navg;
        }
    }

    //  Add to grid 0 and tile 0
    // Redistribute() will move them to proper places.
    auto& particle_tile = DefineAndReturnParticleTile(0, 0, 0);

    std::size_t np = iend-ibegin;

#ifdef WARPX_DIM_RZ
    Vector<ParticleReal> theta(np);
#endif

    for (int i = ibegin; i < iend; ++i)
    {
        ParticleType p;
        if (id==-1)
        {
            p.id() = ParticleType::NextID();
        } else {
            p.id() = id;
        }
        p.cpu() = ParallelDescriptor::MyProc();
#if (AMREX_SPACEDIM == 3)
        p.pos(0) = x[i];
        p.pos(1) = y[i];
        p.pos(2) = z[i];
#elif (AMREX_SPACEDIM == 2)
        amrex::ignore_unused(y);
#ifdef WARPX_DIM_RZ
        theta[i-ibegin] = std::atan2(y[i], x[i]);
        p.pos(0) = std::sqrt(x[i]*x[i] + y[i]*y[i]);
#else
        p.pos(0) = x[i];
#endif
        p.pos(1) = z[i];
#endif

        if ( (NumRuntimeRealComps()>0) || (NumRuntimeIntComps()>0) ){
            DefineAndReturnParticleTile(0, 0, 0);
        }

        particle_tile.push_back(p);
    }

    if (np > 0)
    {
        particle_tile.push_back_real(PIdx::w , weight + ibegin, weight + iend);
        particle_tile.push_back_real(PIdx::ux,     vx + ibegin,     vx + iend);
        particle_tile.push_back_real(PIdx::uy,     vy + ibegin,     vy + iend);
        particle_tile.push_back_real(PIdx::uz,     vz + ibegin,     vz + iend);

        if ( (NumRuntimeRealComps()>0) || (NumRuntimeIntComps()>0) ){
            DefineAndReturnParticleTile(0, 0, 0);
        }

        for (int comp = PIdx::uz+1; comp < PIdx::nattribs; ++comp)
        {
#ifdef WARPX_DIM_RZ
            if (comp == PIdx::theta) {
                particle_tile.push_back_real(comp, theta.data(), theta.data() + np);
            }
            else {
                particle_tile.push_back_real(comp, np, 0.0);
            }
#else
            particle_tile.push_back_real(comp, np, 0.0);
#endif
        }

        for (int i = PIdx::nattribs; i < NumRealComps(); ++i)
        {
            particle_tile.push_back_real(i, 0.0);
        }
    }

    Redistribute();
}

/* \brief Current Deposition for thread thread_num
 * \param pti         : Particle iterator
 * \param wp          : Array of particle weights
 * \param uxp uyp uzp : Array of particle
 * \param ion_lev      : Pointer to array of particle ionization level. This is
                         required to have the charge of each macroparticle
                         since q is a scalar. For non-ionizable species,
                         ion_lev is a null pointer.
 * \param jx jy jz    : Full array of current density
 * \param offset      : Index of first particle for which current is deposited
 * \param np_to_depose: Number of particles for which current is deposited.
                        Particles [offset,offset+np_tp_depose] deposit current
 * \param thread_num  : Thread number (if tiling)
 * \param lev         : Level of box that contains particles
 * \param depos_lev   : Level on which particles deposit (if buffers are used)
 * \param dt          : Time step for particle level
 */
void
WarpXParticleContainer::DepositCurrent(WarpXParIter& pti,
                                       RealVector& wp, RealVector& uxp,
                                       RealVector& uyp, RealVector& uzp,
                                       const int * const ion_lev,
                                       MultiFab* jx, MultiFab* jy, MultiFab* jz,
                                       const long offset, const long np_to_depose,
                                       int thread_num, int lev, int depos_lev,
                                       Real dt)
{
    AMREX_ALWAYS_ASSERT_WITH_MESSAGE((depos_lev==(lev-1)) ||
                                     (depos_lev==(lev  )),
                                     "Deposition buffers only work for lev-1");

    // If no particles, do not do anything
    if (np_to_depose == 0) return;

    // If user decides not to deposit
    if (do_not_deposit) return;

    // Number of guard cells for local deposition of J
    WarpX& warpx = WarpX::GetInstance();
    const int ng_J = warpx.get_ng_depos_J().max();

    // Extract deposition order (same order along all directions)
    // and check that particles shape fits within the guard cells
    const int depos_order = WarpX::nox;
    AMREX_ALWAYS_ASSERT_WITH_MESSAGE(
        amrex::numParticlesOutOfRange(pti, ng_J - depos_order) == 0,
        "Particles shape does not fit within guard cells used for local current deposition");

    const std::array<Real,3>& dx = WarpX::CellSize(std::max(depos_lev,0));
    Real q = this->charge;

<<<<<<< HEAD
    WARPX_PROFILE_VAR_NS("PPC::Evolve::Accumulate", blp_accumulate);
    WARPX_PROFILE_VAR_NS("PPC::CurrentDeposition", blp_deposit);
=======
    WARPX_PROFILE_VAR_NS("WarpXParticleContainer::DepositCurrent::CurrentDeposition", blp_deposit);
    WARPX_PROFILE_VAR_NS("WarpXParticleContainer::DepositCurrent::Accumulate", blp_accumulate);
>>>>>>> d2f08032

    // Get tile box where current is deposited.
    // The tile box is different when depositing in the buffers (depos_lev<lev)
    // or when depositing inside the level (depos_lev=lev)
    Box tilebox;
    if (lev == depos_lev) {
        tilebox = pti.tilebox();
    } else {
        const IntVect& ref_ratio = WarpX::RefRatio(depos_lev);
        tilebox = amrex::coarsen(pti.tilebox(),ref_ratio);
    }

    // Staggered tile boxes (different in each direction)
    Box tbx = convert( tilebox, jx->ixType().toIntVect() );
    Box tby = convert( tilebox, jy->ixType().toIntVect() );
    Box tbz = convert( tilebox, jz->ixType().toIntVect() );
    tilebox.grow(ng_J);

#ifdef AMREX_USE_GPU
    // No tiling on GPU: jx_ptr points to the full
    // jx array (same for jy_ptr and jz_ptr).
    auto & jx_fab = jx->get(pti);
    auto & jy_fab = jy->get(pti);
    auto & jz_fab = jz->get(pti);
    Array4<Real> const& jx_arr = jx->array(pti);
    Array4<Real> const& jy_arr = jy->array(pti);
    Array4<Real> const& jz_arr = jz->array(pti);
#else
    // Tiling is on: jx_ptr points to local_jx[thread_num]
    // (same for jy_ptr and jz_ptr)
    tbx.grow(ng_J);
    tby.grow(ng_J);
    tbz.grow(ng_J);

    local_jx[thread_num].resize(tbx, jx->nComp());
    local_jy[thread_num].resize(tby, jy->nComp());
    local_jz[thread_num].resize(tbz, jz->nComp());

    // local_jx[thread_num] is set to zero
    local_jx[thread_num].setVal(0.0);
    local_jy[thread_num].setVal(0.0);
    local_jz[thread_num].setVal(0.0);

    auto & jx_fab = local_jx[thread_num];
    auto & jy_fab = local_jy[thread_num];
    auto & jz_fab = local_jz[thread_num];
    Array4<Real> const& jx_arr = local_jx[thread_num].array();
    Array4<Real> const& jy_arr = local_jy[thread_num].array();
    Array4<Real> const& jz_arr = local_jz[thread_num].array();
#endif
    // GPU, no tiling: deposit directly in jx
    // CPU, tiling: deposit into local_jx
    // (same for jx and jz)

    const auto GetPosition = GetParticlePosition(pti, offset);

    // Lower corner of tile box physical domain
    // Note that this includes guard cells since it is after tilebox.ngrow
    const Dim3 lo = lbound(tilebox);
    // Take into account Galilean shift
    Real cur_time = warpx.gett_new(lev);
    const auto& time_of_last_gal_shift = warpx.time_of_last_gal_shift;
    Real time_shift = (cur_time + 0.5*dt - time_of_last_gal_shift);
    amrex::Array<amrex::Real,3> galilean_shift = { v_galilean[0]* time_shift, v_galilean[1]*time_shift, v_galilean[2]*time_shift };
    const std::array<Real, 3>& xyzmin = WarpX::LowerCorner(tilebox, galilean_shift, depos_lev);

    if (WarpX::current_deposition_algo == CurrentDepositionAlgo::Esirkepov) {
        if (WarpX::do_nodal==1) {
          amrex::Abort("The Esirkepov algorithm cannot be used with a nodal grid.");
        }
        if ( (v_galilean[0]!=0) or (v_galilean[1]!=0) or (v_galilean[2]!=0)){
            amrex::Abort("The Esirkepov algorithm cannot be used with the Galilean algorithm.");
        }
    }

    WARPX_PROFILE_VAR_START(blp_deposit);
    if (WarpX::current_deposition_algo == CurrentDepositionAlgo::Esirkepov) {
        if        (WarpX::nox == 1){
            doEsirkepovDepositionShapeN<1>(
                GetPosition, wp.dataPtr() + offset, uxp.dataPtr() + offset,
                uyp.dataPtr() + offset, uzp.dataPtr() + offset, ion_lev,
                jx_arr, jy_arr, jz_arr, np_to_depose, dt, dx, xyzmin, lo, q,
                WarpX::n_rz_azimuthal_modes);
        } else if (WarpX::nox == 2){
            doEsirkepovDepositionShapeN<2>(
                GetPosition, wp.dataPtr() + offset, uxp.dataPtr() + offset,
                uyp.dataPtr() + offset, uzp.dataPtr() + offset, ion_lev,
                jx_arr, jy_arr, jz_arr, np_to_depose, dt, dx, xyzmin, lo, q,
                WarpX::n_rz_azimuthal_modes);
        } else if (WarpX::nox == 3){
            doEsirkepovDepositionShapeN<3>(
                GetPosition, wp.dataPtr() + offset, uxp.dataPtr() + offset,
                uyp.dataPtr() + offset, uzp.dataPtr() + offset, ion_lev,
                jx_arr, jy_arr, jz_arr, np_to_depose, dt, dx, xyzmin, lo, q,
                WarpX::n_rz_azimuthal_modes);
        }
    } else if (WarpX::current_deposition_algo == CurrentDepositionAlgo::Vay) {
        if        (WarpX::nox == 1){
            doVayDepositionShapeN<1>(
                GetPosition, wp.dataPtr() + offset, uxp.dataPtr() + offset,
                uyp.dataPtr() + offset, uzp.dataPtr() + offset, ion_lev,
                jx_fab, jy_fab, jz_fab, np_to_depose, dt, dx, xyzmin, lo, q,
                WarpX::n_rz_azimuthal_modes );
        } else if (WarpX::nox == 2){
            doVayDepositionShapeN<2>(
                GetPosition, wp.dataPtr() + offset, uxp.dataPtr() + offset,
                uyp.dataPtr() + offset, uzp.dataPtr() + offset, ion_lev,
                jx_fab, jy_fab, jz_fab, np_to_depose, dt, dx, xyzmin, lo, q,
                WarpX::n_rz_azimuthal_modes );
        } else if (WarpX::nox == 3){
            doVayDepositionShapeN<3>(
                GetPosition, wp.dataPtr() + offset, uxp.dataPtr() + offset,
                uyp.dataPtr() + offset, uzp.dataPtr() + offset, ion_lev,
                jx_fab, jy_fab, jz_fab, np_to_depose, dt, dx, xyzmin, lo, q,
                WarpX::n_rz_azimuthal_modes );
        }
    } else {
        if        (WarpX::nox == 1){
            doDepositionShapeN<1>(
                GetPosition, wp.dataPtr() + offset, uxp.dataPtr() + offset,
                uyp.dataPtr() + offset, uzp.dataPtr() + offset, ion_lev,
                jx_fab, jy_fab, jz_fab, np_to_depose, dt, dx,
                xyzmin, lo, q, WarpX::n_rz_azimuthal_modes);
        } else if (WarpX::nox == 2){
            doDepositionShapeN<2>(
                GetPosition, wp.dataPtr() + offset, uxp.dataPtr() + offset,
                uyp.dataPtr() + offset, uzp.dataPtr() + offset, ion_lev,
                jx_fab, jy_fab, jz_fab, np_to_depose, dt, dx,
                xyzmin, lo, q, WarpX::n_rz_azimuthal_modes);
        } else if (WarpX::nox == 3){
            doDepositionShapeN<3>(
                GetPosition, wp.dataPtr() + offset, uxp.dataPtr() + offset,
                uyp.dataPtr() + offset, uzp.dataPtr() + offset, ion_lev,
                jx_fab, jy_fab, jz_fab, np_to_depose, dt, dx,
                xyzmin, lo, q, WarpX::n_rz_azimuthal_modes);
        }
    }
    WARPX_PROFILE_VAR_STOP(blp_deposit);

#ifndef AMREX_USE_GPU
    WARPX_PROFILE_VAR_START(blp_accumulate);
    // CPU, tiling: atomicAdd local_jx into jx (same for jy and jz)
    (*jx)[pti].atomicAdd(local_jx[thread_num], tbx, tbx, 0, 0, jx->nComp());
    (*jy)[pti].atomicAdd(local_jy[thread_num], tby, tby, 0, 0, jy->nComp());
    (*jz)[pti].atomicAdd(local_jz[thread_num], tbz, tbz, 0, 0, jz->nComp());
    WARPX_PROFILE_VAR_STOP(blp_accumulate);
#endif
}

/* \brief Charge Deposition for thread thread_num
 * \param pti         : Particle iterator
 * \param wp          : Array of particle weights
 * \param ion_lev     : Pointer to array of particle ionization level. This is
                         required to have the charge of each macroparticle
                         since q is a scalar. For non-ionizable species,
                         ion_lev is a null pointer.
 * \param rho         : Full array of charge density
 * \param icomp       : Component of rho into which charge is deposited.
                        0: old value (before particle push).
                        1: new value (after particle push).
 * \param offset      : Index of first particle for which charge is deposited
 * \param np_to_depose: Number of particles for which charge is deposited.
                        Particles [offset,offset+np_tp_depose] deposit charge
 * \param thread_num  : Thread number (if tiling)
 * \param lev         : Level of box that contains particles
 * \param depos_lev   : Level on which particles deposit (if buffers are used)
 */
void
WarpXParticleContainer::DepositCharge (WarpXParIter& pti, RealVector& wp,
                                       const int * const ion_lev,
                                       amrex::MultiFab* rho, int icomp,
                                       const long offset, const long np_to_depose,
                                       int thread_num, int lev, int depos_lev)
{
    AMREX_ALWAYS_ASSERT_WITH_MESSAGE((depos_lev==(lev-1)) ||
                                     (depos_lev==(lev  )),
                                     "Deposition buffers only work for lev-1");

    // If no particles, do not do anything
    if (np_to_depose == 0) return;

    // If user decides not to deposit
    if (do_not_deposit) return;

    // Number of guard cells for local deposition of rho
    WarpX& warpx = WarpX::GetInstance();
    const int ng_rho = warpx.get_ng_depos_rho().max();

    // Extract deposition order (same order along all directions)
    // and check that particles shape fits within the guard cells
    const int depos_order = WarpX::nox;
    AMREX_ALWAYS_ASSERT_WITH_MESSAGE(
        amrex::numParticlesOutOfRange(pti, ng_rho - depos_order) == 0,
        "Particles shape does not fit within guard cells used for local charge deposition");

    const std::array<Real,3>& dx = WarpX::CellSize(std::max(depos_lev,0));
    const Real q = this->charge;

    WARPX_PROFILE_VAR_NS("WarpXParticleContainer::DepositCharge::ChargeDeposition", blp_ppc_chd);
    WARPX_PROFILE_VAR_NS("WarpXParticleContainer::DepositCharge::Accumulate", blp_accumulate);

    // Get tile box where charge is deposited.
    // The tile box is different when depositing in the buffers (depos_lev<lev)
    // or when depositing inside the level (depos_lev=lev)
    Box tilebox;
    if (lev == depos_lev) {
        tilebox = pti.tilebox();
    } else {
        const IntVect& ref_ratio = WarpX::RefRatio(depos_lev);
        tilebox = amrex::coarsen(pti.tilebox(),ref_ratio);
    }

    tilebox.grow(ng_rho);
    const Box tb = amrex::convert( tilebox, rho->ixType().toIntVect() );

    const int nc = WarpX::ncomps;

#ifdef AMREX_USE_GPU
    // No tiling on GPU: rho_fab points to the full rho array.
    MultiFab rhoi(*rho, amrex::make_alias, icomp*nc, nc);
    auto & rho_fab = rhoi.get(pti);
#else
    // Tiling is on: rho_fab points to local_rho[thread_num]

    local_rho[thread_num].resize(tb, nc);

    // local_rho[thread_num] is set to zero
    local_rho[thread_num].setVal(0.0);

    auto & rho_fab = local_rho[thread_num];
#endif
    // GPU, no tiling: deposit directly in rho
    // CPU, tiling: deposit into local_rho

    const auto GetPosition = GetParticlePosition(pti, offset);

    // Lower corner of tile box physical domain
    // Note that this includes guard cells since it is after tilebox.ngrow
    Real cur_time = warpx.gett_new(lev);
    Real dt = warpx.getdt(lev);
    const auto& time_of_last_gal_shift = warpx.time_of_last_gal_shift;
    // Take into account Galilean shift
    Real time_shift_rho_old = (cur_time - time_of_last_gal_shift);
    Real time_shift_rho_new = (cur_time + dt - time_of_last_gal_shift);
    amrex::Array<amrex::Real,3> galilean_shift;
    if (icomp==0){
        galilean_shift = { v_galilean[0]*time_shift_rho_old, v_galilean[1]*time_shift_rho_old, v_galilean[2]*time_shift_rho_old };
    } else{
        galilean_shift = { v_galilean[0]*time_shift_rho_new, v_galilean[1]*time_shift_rho_new, v_galilean[2]*time_shift_rho_new };
    }
    const std::array<Real, 3>& xyzmin = WarpX::LowerCorner(tilebox, galilean_shift, depos_lev);

    // Indices of the lower bound
    const Dim3 lo = lbound(tilebox);

    WARPX_PROFILE_VAR_START(blp_ppc_chd);
    if        (WarpX::nox == 1){
        doChargeDepositionShapeN<1>(GetPosition, wp.dataPtr()+offset, ion_lev,
                                    rho_fab, np_to_depose, dx, xyzmin, lo, q,
                                    WarpX::n_rz_azimuthal_modes);
    } else if (WarpX::nox == 2){
        doChargeDepositionShapeN<2>(GetPosition, wp.dataPtr()+offset, ion_lev,
                                    rho_fab, np_to_depose, dx, xyzmin, lo, q,
                                    WarpX::n_rz_azimuthal_modes);
    } else if (WarpX::nox == 3){
        doChargeDepositionShapeN<3>(GetPosition, wp.dataPtr()+offset, ion_lev,
                                    rho_fab, np_to_depose, dx, xyzmin, lo, q,
                                    WarpX::n_rz_azimuthal_modes);
    }
    WARPX_PROFILE_VAR_STOP(blp_ppc_chd);

#ifndef AMREX_USE_GPU
    WARPX_PROFILE_VAR_START(blp_accumulate);
    // CPU, tiling: atomicAdd local_rho into rho
    (*rho)[pti].atomicAdd(local_rho[thread_num], tb, tb, 0, icomp*nc, nc);
    WARPX_PROFILE_VAR_STOP(blp_accumulate);
#endif
}

void
WarpXParticleContainer::DepositCharge (amrex::Vector<std::unique_ptr<amrex::MultiFab> >& rho,
                                        bool local, bool reset,
                                        bool do_rz_volume_scaling)
{
#ifdef WARPX_DIM_RZ
    (void)do_rz_volume_scaling;
#endif
    // Loop over the refinement levels
    int const finest_level = rho.size() - 1;
    for (int lev = 0; lev <= finest_level; ++lev) {

        // Reset the `rho` array if `reset` is True
        if (reset) rho[lev]->setVal(0.0, rho[lev]->nGrow());

        // Loop over particle tiles and deposit charge on each level
#ifdef _OPENMP
#pragma omp parallel
        {
        int thread_num = omp_get_thread_num();
#else
        int thread_num = 0;
#endif
        for (WarpXParIter pti(*this, lev); pti.isValid(); ++pti)
        {
            const long np = pti.numParticles();
            auto& wp = pti.GetAttribs(PIdx::w);

            int* AMREX_RESTRICT ion_lev;
            if (do_field_ionization){
                ion_lev = pti.GetiAttribs(particle_icomps["ionization_level"]).dataPtr();
            } else {
                ion_lev = nullptr;
            }

            DepositCharge(pti, wp, ion_lev, rho[lev].get(), 0, 0, np, thread_num, lev, lev);
        }
#ifdef _OPENMP
        }
#endif

#ifdef WARPX_DIM_RZ
        if (do_rz_volume_scaling) {
            WarpX::GetInstance().ApplyInverseVolumeScalingToChargeDensity(rho[lev].get(), lev);
        }
#else
        ignore_unused(do_rz_volume_scaling);
#endif

        // Exchange guard cells
        if (!local) rho[lev]->SumBoundary( m_gdb->Geom(lev).periodicity() );
    }

    // Now that the charge has been deposited at each level,
    // we average down from fine to crse
    for (int lev = finest_level - 1; lev >= 0; --lev) {
        const DistributionMapping& fine_dm = rho[lev+1]->DistributionMap();
        BoxArray coarsened_fine_BA = rho[lev+1]->boxArray();
        coarsened_fine_BA.coarsen(m_gdb->refRatio(lev));
        MultiFab coarsened_fine_data(coarsened_fine_BA, fine_dm, rho[lev+1]->nComp(), 0);
        coarsened_fine_data.setVal(0.0);

        int const refinement_ratio = 2;

        CoarsenMR::Coarsen( coarsened_fine_data, *rho[lev+1], IntVect(refinement_ratio) );
        rho[lev]->ParallelAdd( coarsened_fine_data, m_gdb->Geom(lev).periodicity() );
    }
}

std::unique_ptr<MultiFab>
WarpXParticleContainer::GetChargeDensity (int lev, bool local)
{
    const auto& gm = m_gdb->Geom(lev);
    const auto& ba = m_gdb->ParticleBoxArray(lev);
    const auto& dm = m_gdb->DistributionMap(lev);
    BoxArray nba = ba;
#if (!defined WARPX_DIM_RZ) || (!defined WARPX_USE_PSATD)
    nba.surroundingNodes();
#endif

    // Number of guard cells for local deposition of rho
    WarpX& warpx = WarpX::GetInstance();
    const int ng_rho = warpx.get_ng_depos_rho().max();

    auto rho = std::unique_ptr<MultiFab>(new MultiFab(nba,dm,WarpX::ncomps,ng_rho));
    rho->setVal(0.0);

#ifdef _OPENMP
#pragma omp parallel
    {
#endif
#ifdef _OPENMP
        int thread_num = omp_get_thread_num();
#else
        int thread_num = 0;
#endif

        for (WarpXParIter pti(*this, lev); pti.isValid(); ++pti)
        {
            const long np = pti.numParticles();
            auto& wp = pti.GetAttribs(PIdx::w);

            int* AMREX_RESTRICT ion_lev;
            if (do_field_ionization){
                ion_lev = pti.GetiAttribs(particle_icomps["ionization_level"]).dataPtr();
            } else {
                ion_lev = nullptr;
            }

            DepositCharge(pti, wp, ion_lev, rho.get(), 0, 0, np,
                          thread_num, lev, lev);
        }
#ifdef _OPENMP
    }
#endif

#ifdef WARPX_DIM_RZ
    WarpX::GetInstance().ApplyInverseVolumeScalingToChargeDensity(rho.get(), lev);
#endif

    if (!local) rho->SumBoundary(gm.periodicity());

    return rho;
}

Real WarpXParticleContainer::sumParticleCharge(bool local) {

    amrex::Real total_charge = 0.0;

    const int nLevels = finestLevel();
    for (int lev = 0; lev < nLevels; ++lev)
    {

#ifdef _OPENMP
#pragma omp parallel reduction(+:total_charge)
#endif
        for (WarpXParIter pti(*this, lev); pti.isValid(); ++pti)
        {
            auto& wp = pti.GetAttribs(PIdx::w);
            for (unsigned long i = 0; i < wp.size(); i++) {
                total_charge += wp[i];
            }
        }
    }

    if (!local) ParallelDescriptor::ReduceRealSum(total_charge);
    total_charge *= this->charge;
    return total_charge;
}

std::array<Real, 3> WarpXParticleContainer::meanParticleVelocity(bool local) {

    amrex::Real vx_total = 0.0;
    amrex::Real vy_total = 0.0;
    amrex::Real vz_total = 0.0;

    long np_total = 0;

    amrex::Real inv_clight_sq = 1.0/PhysConst::c/PhysConst::c;

    const int nLevels = finestLevel();

#ifdef AMREX_USE_GPU
    if (Gpu::inLaunchRegion())
    {
        ReduceOps<ReduceOpSum, ReduceOpSum, ReduceOpSum> reduce_op;
        ReduceData<Real, Real, Real> reduce_data(reduce_op);
        using ReduceTuple = typename decltype(reduce_data)::Type;
        for (int lev = 0; lev <= nLevels; ++lev) {
            for (WarpXParIter pti(*this, lev); pti.isValid(); ++pti)
            {
                const auto uxp = pti.GetAttribs(PIdx::ux).data();
                const auto uyp = pti.GetAttribs(PIdx::uy).data();
                const auto uzp = pti.GetAttribs(PIdx::uz).data();

                const long np = pti.numParticles();
                np_total += np;

                reduce_op.eval(np, reduce_data,
                               [=] AMREX_GPU_DEVICE (int i) -> ReduceTuple
                               {
                                   Real usq = (uxp[i]*uxp[i] +
                                               uyp[i]*uyp[i] +
                                               uzp[i]*uzp[i])*inv_clight_sq;
                                   Real gaminv = 1.0_rt/std::sqrt(1.0_rt + usq);
                                   return {uxp[i]*gaminv,  uyp[i]*gaminv, uzp[i]*gaminv};
                               });
            }
        }

        ReduceTuple hv = reduce_data.value();
        vx_total = amrex::get<0>(hv);
        vy_total = amrex::get<1>(hv);
        vz_total = amrex::get<2>(hv);
    }
    else
#endif
    {
        for (int lev = 0; lev <= nLevels; ++lev) {
#ifdef _OPENMP
#pragma omp parallel reduction(+:vx_total, vy_total, vz_total, np_total)
#endif
            for (WarpXParIter pti(*this, lev); pti.isValid(); ++pti)
            {
                auto& ux = pti.GetAttribs(PIdx::ux);
                auto& uy = pti.GetAttribs(PIdx::uy);
                auto& uz = pti.GetAttribs(PIdx::uz);

                np_total += pti.numParticles();

                for (unsigned long i = 0; i < ux.size(); i++) {
                    Real usq = (ux[i]*ux[i] + uy[i]*uy[i] + uz[i]*uz[i])*inv_clight_sq;
                    Real gaminv = 1.0_rt/std::sqrt(1.0_rt + usq);
                    vx_total += ux[i]*gaminv;
                    vy_total += uy[i]*gaminv;
                    vz_total += uz[i]*gaminv;
                }
            }
        }
    }

    if (!local) {
        ParallelDescriptor::ReduceRealSum(vx_total);
        ParallelDescriptor::ReduceRealSum(vy_total);
        ParallelDescriptor::ReduceRealSum(vz_total);
        ParallelDescriptor::ReduceLongSum(np_total);
    }

    std::array<Real, 3> mean_v;
    if (np_total > 0) {
        mean_v[0] = vx_total / np_total;
        mean_v[1] = vy_total / np_total;
        mean_v[2] = vz_total / np_total;
    }

    return mean_v;
}

Real WarpXParticleContainer::maxParticleVelocity(bool local) {

    amrex::ParticleReal max_v = 0.0;

    const int nLevels = finestLevel();
    for (int lev = 0; lev <= nLevels; ++lev)
    {

#ifdef _OPENMP
#pragma omp parallel reduction(max:max_v)
#endif
        for (WarpXParIter pti(*this, lev); pti.isValid(); ++pti)
        {
            auto& ux = pti.GetAttribs(PIdx::ux);
            auto& uy = pti.GetAttribs(PIdx::uy);
            auto& uz = pti.GetAttribs(PIdx::uz);
            for (unsigned long i = 0; i < ux.size(); i++) {
                max_v = std::max(max_v, std::sqrt(ux[i]*ux[i] + uy[i]*uy[i] + uz[i]*uz[i]));
            }
        }
    }

    if (!local) ParallelAllReduce::Max(max_v, ParallelDescriptor::Communicator());
    return max_v;
}

void
WarpXParticleContainer::PushX (amrex::Real dt)
{
    const int nLevels = finestLevel();
    for (int lev = 0; lev <= nLevels; ++lev) {
        PushX(lev, dt);
    }
}

void
WarpXParticleContainer::PushX (int lev, amrex::Real dt)
{
    WARPX_PROFILE("WarpXParticleContainer::PushX()");

    if (do_not_push) return;

    amrex::LayoutData<amrex::Real>* cost = WarpX::getCosts(lev);

#ifdef _OPENMP
#pragma omp parallel
#endif
    {

        for (WarpXParIter pti(*this, lev); pti.isValid(); ++pti)
        {
            if (cost && WarpX::load_balance_costs_update_algo == LoadBalanceCostsUpdateAlgo::Timers)
            {
                amrex::Gpu::synchronize();
            }
            Real wt = amrex::second();

            //
            // Particle Push
            //

            const auto GetPosition = GetParticlePosition(pti);
                  auto SetPosition = SetParticlePosition(pti);

            // - momenta are stored as a struct of array, in `attribs`
            auto& attribs = pti.GetAttribs();
            ParticleReal* AMREX_RESTRICT ux = attribs[PIdx::ux].dataPtr();
            ParticleReal* AMREX_RESTRICT uy = attribs[PIdx::uy].dataPtr();
            ParticleReal* AMREX_RESTRICT uz = attribs[PIdx::uz].dataPtr();

            // Loop over the particles and update their position
            amrex::ParallelFor( pti.numParticles(),
                [=] AMREX_GPU_DEVICE (long i) {
                                    ParticleReal x, y, z;
                                    GetPosition(i, x, y, z);
                                    UpdatePosition(x, y, z, ux[i], uy[i], uz[i], dt);
                                    SetPosition(i, x, y, z);
                }
            );

            if (cost && WarpX::load_balance_costs_update_algo == LoadBalanceCostsUpdateAlgo::Timers)
            {
                amrex::Gpu::synchronize();
                wt = amrex::second() - wt;
                amrex::HostDevice::Atomic::Add( &(*cost)[pti.index()], wt);
            }
        }
    }
}

// When using runtime components, AMReX requires to touch all tiles
// in serial and create particles tiles with runtime components if
// they do not exist (or if they were defined by default, i.e.,
// without runtime component).
void WarpXParticleContainer::defineAllParticleTiles () noexcept
{
    tmp_particle_data.resize(finestLevel()+1);
    for (int lev = 0; lev <= finestLevel(); ++lev)
    {
        for (auto mfi = MakeMFIter(lev); mfi.isValid(); ++mfi)
        {
            const int grid_id = mfi.index();
            const int tile_id = mfi.LocalTileIndex();
            tmp_particle_data[lev][std::make_pair(grid_id,tile_id)];
            DefineAndReturnParticleTile(lev, grid_id, tile_id);
        }
    }
}

// This function is called in Redistribute, just after locate
void
WarpXParticleContainer::particlePostLocate(ParticleType& p,
                                           const ParticleLocData& pld,
                                           const int lev)
{
    if (not do_splitting) return;

    // Tag particle if goes to higher level.
    // It will be split later in the loop
    if (pld.m_lev == lev+1
        and p.id() != NoSplitParticleID
        and p.id() >= 0)
    {
        p.id() = DoSplitParticleID;
    }

    if (pld.m_lev == lev-1){
        // For the moment, do not do anything if particles goes
        // to lower level.
    }
}<|MERGE_RESOLUTION|>--- conflicted
+++ resolved
@@ -249,13 +249,8 @@
     const std::array<Real,3>& dx = WarpX::CellSize(std::max(depos_lev,0));
     Real q = this->charge;
 
-<<<<<<< HEAD
-    WARPX_PROFILE_VAR_NS("PPC::Evolve::Accumulate", blp_accumulate);
-    WARPX_PROFILE_VAR_NS("PPC::CurrentDeposition", blp_deposit);
-=======
     WARPX_PROFILE_VAR_NS("WarpXParticleContainer::DepositCurrent::CurrentDeposition", blp_deposit);
     WARPX_PROFILE_VAR_NS("WarpXParticleContainer::DepositCurrent::Accumulate", blp_accumulate);
->>>>>>> d2f08032
 
     // Get tile box where current is deposited.
     // The tile box is different when depositing in the buffers (depos_lev<lev)
