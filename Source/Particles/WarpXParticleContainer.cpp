/* Copyright 2019-2020 Andrew Myers, Axel Huebl, David Grote
 * Jean-Luc Vay, Luca Fedeli, Maxence Thevenet
 * Remi Lehe, Revathi Jambunathan, Weiqun Zhang
 * Yinjian Zhao, levinem
 *
 * This file is part of WarpX.
 *
 * License: BSD-3-Clause-LBNL
 */
#include "MultiParticleContainer.H"
#include "WarpXParticleContainer.H"
#include "WarpX.H"
#include "Utils/WarpXAlgorithmSelection.H"
#include "Parallelization/WarpXComm.H"
// Import low-level single-particle kernels
#include "Pusher/GetAndSetPosition.H"
#include "Pusher/UpdatePosition.H"
#include "Deposition/CurrentDeposition.H"
#include "Deposition/ChargeDeposition.H"

#include <AMReX_AmrParGDB.H>

#include <limits>


using namespace amrex;

WarpXParIter::WarpXParIter (ContainerType& pc, int level)
    : ParIter(pc, level, MFItInfo().SetDynamic(WarpX::do_dynamic_scheduling))
{
}

WarpXParticleContainer::WarpXParticleContainer (AmrCore* amr_core, int ispecies)
    : ParticleContainer<0,0,PIdx::nattribs>(amr_core->GetParGDB())
    , species_id(ispecies)
{
    for (unsigned int i = PIdx::Ex; i <= PIdx::Bz; ++i) {
        communicate_real_comp[i] = false; // Don't need to communicate E and B.
    }
    SetParticleSize();
    ReadParameters();

    // build up the map of string names to particle component numbers
    particle_comps["w"]  = PIdx::w;
    particle_comps["ux"] = PIdx::ux;
    particle_comps["uy"] = PIdx::uy;
    particle_comps["uz"] = PIdx::uz;
    particle_comps["Ex"] = PIdx::Ex;
    particle_comps["Ey"] = PIdx::Ey;
    particle_comps["Ez"] = PIdx::Ez;
    particle_comps["Bx"] = PIdx::Bx;
    particle_comps["By"] = PIdx::By;
    particle_comps["Bz"] = PIdx::Bz;
#ifdef WARPX_DIM_RZ
    particle_comps["theta"] = PIdx::theta;
#endif

    // Initialize temporary local arrays for charge/current deposition
    int num_threads = 1;
    #ifdef _OPENMP
    #pragma omp parallel
    #pragma omp single
    num_threads = omp_get_num_threads();
    #endif
    local_rho.resize(num_threads);
    local_jx.resize(num_threads);
    local_jy.resize(num_threads);
    local_jz.resize(num_threads);
}

void
WarpXParticleContainer::ReadParameters ()
{
    static bool initialized = false;
    if (!initialized)
    {
        ParmParse pp("particles");

#ifdef AMREX_USE_GPU
        do_tiling = false; // By default, tiling is off on GPU
#else
        do_tiling = true;
#endif
        pp.query("do_tiling",  do_tiling);

        initialized = true;
    }
}

void
WarpXParticleContainer::AllocData ()
{
    // have to resize here, not in the constructor because grids have not
    // been built when constructor was called.
    reserveData();
    resizeData();
}

void
WarpXParticleContainer::AddNParticles (int /*lev*/,
                                       int n, const ParticleReal* x, const ParticleReal* y, const ParticleReal* z,
                                       const ParticleReal* vx, const ParticleReal* vy, const ParticleReal* vz,
                                       int nattr, const ParticleReal* attr, int uniqueparticles, int id)
{
    BL_ASSERT(nattr == 1); //! @fixme nattr is unused below: false sense of safety
    const ParticleReal* weight = attr;

    int ibegin, iend;
    if (uniqueparticles) {
        ibegin = 0;
        iend = n;
    } else {
        int myproc = ParallelDescriptor::MyProc();
        int nprocs = ParallelDescriptor::NProcs();
        int navg = n/nprocs;
        int nleft = n - navg * nprocs;
        if (myproc < nleft) {
            ibegin = myproc*(navg+1);
            iend = ibegin + navg+1;
        } else {
            ibegin = myproc*navg + nleft;
            iend = ibegin + navg;
        }
    }

    //  Add to grid 0 and tile 0
    // Redistribute() will move them to proper places.
    auto& particle_tile = DefineAndReturnParticleTile(0, 0, 0);

    std::size_t np = iend-ibegin;

#ifdef WARPX_DIM_RZ
    Vector<ParticleReal> theta(np);
#endif

    for (int i = ibegin; i < iend; ++i)
    {
        ParticleType p;
        if (id==-1)
        {
            p.id() = ParticleType::NextID();
        } else {
            p.id() = id;
        }
        p.cpu() = ParallelDescriptor::MyProc();
#if (AMREX_SPACEDIM == 3)
        p.pos(0) = x[i];
        p.pos(1) = y[i];
        p.pos(2) = z[i];
#elif (AMREX_SPACEDIM == 2)
#ifdef WARPX_DIM_RZ
        theta[i-ibegin] = std::atan2(y[i], x[i]);
        p.pos(0) = std::sqrt(x[i]*x[i] + y[i]*y[i]);
#else
        p.pos(0) = x[i];
#endif
        p.pos(1) = z[i];
#endif

        if ( (NumRuntimeRealComps()>0) || (NumRuntimeIntComps()>0) ){
            auto& ptile = DefineAndReturnParticleTile(0, 0, 0);
        }

        particle_tile.push_back(p);
    }

    if (np > 0)
    {
        particle_tile.push_back_real(PIdx::w , weight + ibegin, weight + iend);
        particle_tile.push_back_real(PIdx::ux,     vx + ibegin,     vx + iend);
        particle_tile.push_back_real(PIdx::uy,     vy + ibegin,     vy + iend);
        particle_tile.push_back_real(PIdx::uz,     vz + ibegin,     vz + iend);

        if ( (NumRuntimeRealComps()>0) || (NumRuntimeIntComps()>0) ){
            auto& ptile = DefineAndReturnParticleTile(0, 0, 0);
        }

        for (int comp = PIdx::uz+1; comp < PIdx::nattribs; ++comp)
        {
#ifdef WARPX_DIM_RZ
            if (comp == PIdx::theta) {
                particle_tile.push_back_real(comp, theta.data(), theta.data() + np);
            }
            else {
                particle_tile.push_back_real(comp, np, 0.0);
            }
#else
            particle_tile.push_back_real(comp, np, 0.0);
#endif
        }

        for (int i = PIdx::nattribs; i < NumRealComps(); ++i)
        {
            particle_tile.push_back_real(i, 0.0);
        }
    }

    Redistribute();
}

/* \brief Current Deposition for thread thread_num
 * \param pti         : Particle iterator
 * \param wp          : Array of particle weights
 * \param uxp uyp uzp : Array of particle
 * \param ion_lev      : Pointer to array of particle ionization level. This is
                         required to have the charge of each macroparticle
                         since q is a scalar. For non-ionizable species,
                         ion_lev is a null pointer.
 * \param jx jy jz    : Full array of current density
 * \param offset      : Index of first particle for which current is deposited
 * \param np_to_depose: Number of particles for which current is deposited.
                        Particles [offset,offset+np_tp_depose] deposit current
 * \param thread_num  : Thread number (if tiling)
 * \param lev         : Level of box that contains particles
 * \param depos_lev   : Level on which particles deposit (if buffers are used)
 * \param dt          : Time step for particle level
 */
void
WarpXParticleContainer::DepositCurrent(WarpXParIter& pti,
                                       RealVector& wp, RealVector& uxp,
                                       RealVector& uyp, RealVector& uzp,
                                       const int * const ion_lev,
                                       MultiFab* jx, MultiFab* jy, MultiFab* jz,
                                       const long offset, const long np_to_depose,
                                       int thread_num, int lev, int depos_lev,
                                       Real dt)
{
    AMREX_ALWAYS_ASSERT_WITH_MESSAGE((depos_lev==(lev-1)) ||
                                     (depos_lev==(lev  )),
                                     "Deposition buffers only work for lev-1");
    // If no particles, do not do anything
    if (np_to_depose == 0) return;

    // If user decides not to deposit
    if (do_not_deposit) return;

    const long ngJ = jx->nGrow();
    const std::array<Real,3>& dx = WarpX::CellSize(std::max(depos_lev,0));
    Real q = this->charge;

    WARPX_PROFILE_VAR_NS("PPC::Evolve::Accumulate", blp_accumulate);
    WARPX_PROFILE_VAR_NS("PPC::CurrentDeposition", blp_deposit);


    // Get tile box where current is deposited.
    // The tile box is different when depositing in the buffers (depos_lev<lev)
    // or when depositing inside the level (depos_lev=lev)
    Box tilebox;
    if (lev == depos_lev) {
        tilebox = pti.tilebox();
    } else {
        const IntVect& ref_ratio = WarpX::RefRatio(depos_lev);
        tilebox = amrex::coarsen(pti.tilebox(),ref_ratio);
    }

    // Staggered tile boxes (different in each direction)
    Box tbx = convert(tilebox, WarpX::jx_nodal_flag);
    Box tby = convert(tilebox, WarpX::jy_nodal_flag);
    Box tbz = convert(tilebox, WarpX::jz_nodal_flag);
    tilebox.grow(ngJ);

#ifdef AMREX_USE_GPU
    // No tiling on GPU: jx_ptr points to the full
    // jx array (same for jy_ptr and jz_ptr).
    auto & jx_fab = jx->get(pti);
    auto & jy_fab = jy->get(pti);
    auto & jz_fab = jz->get(pti);
    Array4<Real> const& jx_arr = jx->array(pti);
    Array4<Real> const& jy_arr = jy->array(pti);
    Array4<Real> const& jz_arr = jz->array(pti);
#else
    // Tiling is on: jx_ptr points to local_jx[thread_num]
    // (same for jy_ptr and jz_ptr)
    tbx.grow(ngJ);
    tby.grow(ngJ);
    tbz.grow(ngJ);

    local_jx[thread_num].resize(tbx, jx->nComp());
    local_jy[thread_num].resize(tby, jy->nComp());
    local_jz[thread_num].resize(tbz, jz->nComp());

    // local_jx[thread_num] is set to zero
    local_jx[thread_num].setVal(0.0);
    local_jy[thread_num].setVal(0.0);
    local_jz[thread_num].setVal(0.0);

    auto & jx_fab = local_jx[thread_num];
    auto & jy_fab = local_jy[thread_num];
    auto & jz_fab = local_jz[thread_num];
    Array4<Real> const& jx_arr = local_jx[thread_num].array();
    Array4<Real> const& jy_arr = local_jy[thread_num].array();
    Array4<Real> const& jz_arr = local_jz[thread_num].array();
#endif
    // GPU, no tiling: deposit directly in jx
    // CPU, tiling: deposit into local_jx
    // (same for jx and jz)

    const auto GetPosition = GetParticlePosition(pti, offset);

    // Lower corner of tile box physical domain
    // Note that this includes guard cells since it is after tilebox.ngrow
    // xyzmin is built on pti.tilebox(), so it does
    // not include staggering, so the stagger_shift has to be done by hand.
    // Alternatively, we could define xyzminx from tbx (and the same for 3
    // directions and for jx, jy, jz). This way, sx0 would not be needed.
    // Better for memory? worth trying?

    const Dim3 lo = lbound(tilebox);
<<<<<<< HEAD

    Real cur_time = WarpX::GetInstance().gett_new(lev);
    const auto& time_of_last_gal_shift = WarpX::GetInstance().time_of_last_gal_shift;
    Real time_shift = (cur_time + 0.5*dt - time_of_last_gal_shift);

    #if (AMREX_SPACEDIM == 3)
        amrex::Array<amrex::Real,3> galilean_shift = { v_galilean[0]* time_shift, v_galilean[1]*time_shift, v_galilean[2]*time_shift };
    #elif (AMREX_SPACEDIM == 2)
        amrex::Array<amrex::Real,3> galilean_shift = { v_galilean[0]* time_shift, std::numeric_limits<Real>::quiet_NaN(), v_galilean[2]*time_shift };
    #endif

=======
    // Take into account Galilean shift
    auto& warpx_instance = WarpX::GetInstance();
    Real cur_time = warpx_instance.gett_new(lev);
    const auto& time_of_last_gal_shift = warpx_instance.time_of_last_gal_shift;
    Real time_shift = (cur_time + 0.5*dt - time_of_last_gal_shift);
    amrex::Array<amrex::Real,3> galilean_shift = { v_galilean[0]* time_shift, v_galilean[1]*time_shift, v_galilean[2]*time_shift };
>>>>>>> bc7c47fc
    const std::array<Real, 3>& xyzmin = WarpX::LowerCorner(tilebox, galilean_shift, depos_lev);

    if (WarpX::current_deposition_algo == CurrentDepositionAlgo::Esirkepov) {
        if ( (v_galilean[0]!=0) or (v_galilean[1]!=0) or (v_galilean[2]!=0)){
            amrex::Abort("The Esirkepov algorithm cannot be used with the Galilean algorithm.");
        }
    }

    WARPX_PROFILE_VAR_START(blp_deposit);
    if (WarpX::current_deposition_algo == CurrentDepositionAlgo::Esirkepov) {
        if        (WarpX::nox == 1){
            doEsirkepovDepositionShapeN<1>(
                GetPosition, wp.dataPtr() + offset, uxp.dataPtr() + offset,
                uyp.dataPtr() + offset, uzp.dataPtr() + offset, ion_lev,
                jx_arr, jy_arr, jz_arr, np_to_depose, dt, dx, xyzmin, lo, q,
                WarpX::n_rz_azimuthal_modes);
        } else if (WarpX::nox == 2){
            doEsirkepovDepositionShapeN<2>(
                GetPosition, wp.dataPtr() + offset, uxp.dataPtr() + offset,
                uyp.dataPtr() + offset, uzp.dataPtr() + offset, ion_lev,
                jx_arr, jy_arr, jz_arr, np_to_depose, dt, dx, xyzmin, lo, q,
                WarpX::n_rz_azimuthal_modes);
        } else if (WarpX::nox == 3){
            doEsirkepovDepositionShapeN<3>(
                GetPosition, wp.dataPtr() + offset, uxp.dataPtr() + offset,
                uyp.dataPtr() + offset, uzp.dataPtr() + offset, ion_lev,
                jx_arr, jy_arr, jz_arr, np_to_depose, dt, dx, xyzmin, lo, q,
                WarpX::n_rz_azimuthal_modes);
        }
    } else {
        if        (WarpX::nox == 1){
            doDepositionShapeN<1>(
<<<<<<< HEAD
                xp, yp, zp, wp.dataPtr() + offset, uxp.dataPtr() + offset,
                uyp.dataPtr() + offset, uzp.dataPtr() + offset, v_galilean, ion_lev,
=======
                GetPosition, wp.dataPtr() + offset, uxp.dataPtr() + offset,
                uyp.dataPtr() + offset, uzp.dataPtr() + offset, ion_lev,
>>>>>>> bc7c47fc
                jx_fab, jy_fab, jz_fab, np_to_depose, dt, dx,
                xyzmin, lo, q);
        } else if (WarpX::nox == 2){
            doDepositionShapeN<2>(
<<<<<<< HEAD
                xp, yp, zp, wp.dataPtr() + offset, uxp.dataPtr() + offset,
                uyp.dataPtr() + offset, uzp.dataPtr() + offset, v_galilean, ion_lev,
=======
                GetPosition, wp.dataPtr() + offset, uxp.dataPtr() + offset,
                uyp.dataPtr() + offset, uzp.dataPtr() + offset, ion_lev,
>>>>>>> bc7c47fc
                jx_fab, jy_fab, jz_fab, np_to_depose, dt, dx,
                xyzmin, lo, q);
        } else if (WarpX::nox == 3){
            doDepositionShapeN<3>(
<<<<<<< HEAD
                xp, yp, zp, wp.dataPtr() + offset, uxp.dataPtr() + offset,
                uyp.dataPtr() + offset, uzp.dataPtr() + offset, v_galilean, ion_lev,
=======
                GetPosition, wp.dataPtr() + offset, uxp.dataPtr() + offset,
                uyp.dataPtr() + offset, uzp.dataPtr() + offset, ion_lev,
>>>>>>> bc7c47fc
                jx_fab, jy_fab, jz_fab, np_to_depose, dt, dx,
                xyzmin, lo, q);
        }
    }
    WARPX_PROFILE_VAR_STOP(blp_deposit);

#ifndef AMREX_USE_GPU
    WARPX_PROFILE_VAR_START(blp_accumulate);
    // CPU, tiling: atomicAdd local_jx into jx
    // (same for jx and jz)
    (*jx)[pti].atomicAdd(local_jx[thread_num], tbx, tbx, 0, 0, jx->nComp());
    (*jy)[pti].atomicAdd(local_jy[thread_num], tby, tby, 0, 0, jy->nComp());
    (*jz)[pti].atomicAdd(local_jz[thread_num], tbz, tbz, 0, 0, jz->nComp());
    WARPX_PROFILE_VAR_STOP(blp_accumulate);
#endif
}

/* \brief Charge Deposition for thread thread_num
 * \param pti         : Particle iterator
 * \param wp          : Array of particle weights
 * \param ion_lev     : Pointer to array of particle ionization level. This is
                         required to have the charge of each macroparticle
                         since q is a scalar. For non-ionizable species,
                         ion_lev is a null pointer.
 * \param rho         : Full array of charge density
 * \param icomp       : Component of rho into which charge is deposited.
                        0: old value (before particle push).
                        1: new value (after particle push).
 * \param offset      : Index of first particle for which charge is deposited
 * \param np_to_depose: Number of particles for which charge is deposited.
                        Particles [offset,offset+np_tp_depose] deposit charge
 * \param thread_num  : Thread number (if tiling)
 * \param lev         : Level of box that contains particles
 * \param depos_lev   : Level on which particles deposit (if buffers are used)
 */
void
WarpXParticleContainer::DepositCharge (WarpXParIter& pti, RealVector& wp,
                                       const int * const ion_lev,
                                       amrex::MultiFab* rho, int icomp,
                                       const long offset, const long np_to_depose,
                                       int thread_num, int lev, int depos_lev)
{
    AMREX_ALWAYS_ASSERT_WITH_MESSAGE((depos_lev==(lev-1)) ||
                                     (depos_lev==(lev  )),
                                     "Deposition buffers only work for lev-1");

    // If no particles, do not do anything
    if (np_to_depose == 0) return;

    // If user decides not to deposit
    if (do_not_deposit) return;

    const long ngRho = rho->nGrow();
    const std::array<Real,3>& dx = WarpX::CellSize(std::max(depos_lev,0));
    const Real q = this->charge;

    WARPX_PROFILE_VAR_NS("PPC::ChargeDeposition", blp_ppc_chd);
    WARPX_PROFILE_VAR_NS("PPC::Evolve::Accumulate", blp_accumulate);

    // Get tile box where charge is deposited.
    // The tile box is different when depositing in the buffers (depos_lev<lev)
    // or when depositing inside the level (depos_lev=lev)
    Box tilebox;
    if (lev == depos_lev) {
        tilebox = pti.tilebox();
    } else {
        const IntVect& ref_ratio = WarpX::RefRatio(depos_lev);
        tilebox = amrex::coarsen(pti.tilebox(),ref_ratio);
    }

    tilebox.grow(ngRho);
    const Box tb = amrex::convert(tilebox, WarpX::rho_nodal_flag);

    const int nc = (rho->nComp() == 1 ? 1 : rho->nComp()/2);

#ifdef AMREX_USE_GPU
    // No tiling on GPU: rho_fab points to the full rho array.
    MultiFab rhoi(*rho, amrex::make_alias, icomp*nc, nc);
    auto & rho_fab = rhoi.get(pti);
#else
    // Tiling is on: rho_fab points to local_rho[thread_num]

    local_rho[thread_num].resize(tb, nc);

    // local_rho[thread_num] is set to zero
    local_rho[thread_num].setVal(0.0);

    auto & rho_fab = local_rho[thread_num];
#endif
    // GPU, no tiling: deposit directly in rho
    // CPU, tiling: deposit into local_rho

    const auto GetPosition = GetParticlePosition(pti, offset);

    // Lower corner of tile box physical domain
    // Note that this includes guard cells since it is after tilebox.ngrow
    const auto& warpx_instance = WarpX::GetInstance();
    Real cur_time = warpx_instance.gett_new(lev);
    Real dt = warpx_instance.getdt(lev);
    const auto& time_of_last_gal_shift = warpx_instance.time_of_last_gal_shift;
<<<<<<< HEAD

    Real time_shift_rho_old = (cur_time - time_of_last_gal_shift);
    Real time_shift_rho_new = (cur_time + dt - time_of_last_gal_shift);

    amrex::Array<amrex::Real,3> galilean_shift;

    #if (AMREX_SPACEDIM == 3)
        if (icomp==0){
            galilean_shift = { v_galilean[0]*time_shift_rho_old, v_galilean[1]*time_shift_rho_old, v_galilean[2]*time_shift_rho_old };
        } else{
            galilean_shift = { v_galilean[0]*time_shift_rho_new, v_galilean[1]*time_shift_rho_new, v_galilean[2]*time_shift_rho_new };
        }
    #elif (AMREX_SPACEDIM == 2)
        if (icomp==0){
            galilean_shift = { v_galilean[0]*time_shift_rho_old, std::numeric_limits<Real>::quiet_NaN(), v_galilean[2]*time_shift_rho_old };
        } else{
            galilean_shift = { v_galilean[0]*time_shift_rho_new, std::numeric_limits<Real>::quiet_NaN(), v_galilean[2]*time_shift_rho_new };
        }
    #endif

=======
    // Take into account Galilean shift
    Real time_shift_rho_old = (cur_time - time_of_last_gal_shift);
    Real time_shift_rho_new = (cur_time + dt - time_of_last_gal_shift);
    amrex::Array<amrex::Real,3> galilean_shift;
    if (icomp==0){
        galilean_shift = { v_galilean[0]*time_shift_rho_old, v_galilean[1]*time_shift_rho_old, v_galilean[2]*time_shift_rho_old };
    } else{
        galilean_shift = { v_galilean[0]*time_shift_rho_new, v_galilean[1]*time_shift_rho_new, v_galilean[2]*time_shift_rho_new };
    }
>>>>>>> bc7c47fc
    const std::array<Real, 3>& xyzmin = WarpX::LowerCorner(tilebox, galilean_shift, depos_lev);

    // Indices of the lower bound
    const Dim3 lo = lbound(tilebox);

    WARPX_PROFILE_VAR_START(blp_ppc_chd);
    if        (WarpX::nox == 1){
        doChargeDepositionShapeN<1>(GetPosition, wp.dataPtr()+offset, ion_lev,
                                    rho_fab, np_to_depose, dx, xyzmin, lo, q);
    } else if (WarpX::nox == 2){
        doChargeDepositionShapeN<2>(GetPosition, wp.dataPtr()+offset, ion_lev,
                                    rho_fab, np_to_depose, dx, xyzmin, lo, q);
    } else if (WarpX::nox == 3){
        doChargeDepositionShapeN<3>(GetPosition, wp.dataPtr()+offset, ion_lev,
                                    rho_fab, np_to_depose, dx, xyzmin, lo, q);
    }
    WARPX_PROFILE_VAR_STOP(blp_ppc_chd);

#ifndef AMREX_USE_GPU
    WARPX_PROFILE_VAR_START(blp_accumulate);

    (*rho)[pti].atomicAdd(local_rho[thread_num], tb, tb, 0, icomp*nc, nc);

    WARPX_PROFILE_VAR_STOP(blp_accumulate);
#endif
}

void
WarpXParticleContainer::DepositCharge (amrex::Vector<std::unique_ptr<amrex::MultiFab> >& rho,
                                        bool local, bool reset,
                                        bool do_rz_volume_scaling)
{
#ifdef WARPX_DIM_RZ
    (void)do_rz_volume_scaling;
#endif
    // Loop over the refinement levels
    int const finest_level = rho.size() - 1;
    for (int lev = 0; lev <= finest_level; ++lev) {

        // Reset the `rho` array if `reset` is True
        if (reset) rho[lev]->setVal(0.0, rho[lev]->nGrow());

        // Loop over particle tiles and deposit charge on each level
#ifdef _OPENMP
        #pragma omp parallel
        {
        int thread_num = omp_get_thread_num();
#else
        int thread_num = 0;
#endif
        for (WarpXParIter pti(*this, lev); pti.isValid(); ++pti)
        {
            const long np = pti.numParticles();
            auto& wp = pti.GetAttribs(PIdx::w);

            int* AMREX_RESTRICT ion_lev;
            if (do_field_ionization){
                ion_lev = pti.GetiAttribs(particle_icomps["ionization_level"]).dataPtr();
            } else {
                ion_lev = nullptr;
            }

            DepositCharge(pti, wp, ion_lev, rho[lev].get(), 0, 0, np, thread_num, lev, lev);
        }
#ifdef _OPENMP
        }
#endif

#ifdef WARPX_DIM_RZ
        if (do_rz_volume_scaling) {
            WarpX::GetInstance().ApplyInverseVolumeScalingToChargeDensity(rho[lev].get(), lev);
        }
#endif

        // Exchange guard cells
        if (!local) rho[lev]->SumBoundary( m_gdb->Geom(lev).periodicity() );
    }

    // Now that the charge has been deposited at each level,
    // we average down from fine to crse
    for (int lev = finest_level - 1; lev >= 0; --lev) {
        const DistributionMapping& fine_dm = rho[lev+1]->DistributionMap();
        BoxArray coarsened_fine_BA = rho[lev+1]->boxArray();
        coarsened_fine_BA.coarsen(m_gdb->refRatio(lev));
        MultiFab coarsened_fine_data(coarsened_fine_BA, fine_dm, rho[lev+1]->nComp(), 0);
        coarsened_fine_data.setVal(0.0);

        int const refinement_ratio = 2;

        interpolateDensityFineToCoarse( *rho[lev+1], coarsened_fine_data, refinement_ratio );
        rho[lev]->ParallelAdd( coarsened_fine_data, m_gdb->Geom(lev).periodicity() );
    }
}

std::unique_ptr<MultiFab>
WarpXParticleContainer::GetChargeDensity (int lev, bool local)
{
    const auto& gm = m_gdb->Geom(lev);
    const auto& ba = m_gdb->ParticleBoxArray(lev);
    const auto& dm = m_gdb->DistributionMap(lev);
    BoxArray nba = ba;
    nba.surroundingNodes();

    const int ng = WarpX::nox;

    auto rho = std::unique_ptr<MultiFab>(new MultiFab(nba,dm,WarpX::ncomps,ng));
    rho->setVal(0.0);

#ifdef _OPENMP
#pragma omp parallel
    {
#endif
#ifdef _OPENMP
        int thread_num = omp_get_thread_num();
#else
        int thread_num = 0;
#endif

        for (WarpXParIter pti(*this, lev); pti.isValid(); ++pti)
        {
            const long np = pti.numParticles();
            auto& wp = pti.GetAttribs(PIdx::w);

            int* AMREX_RESTRICT ion_lev;
            if (do_field_ionization){
                ion_lev = pti.GetiAttribs(particle_icomps["ionization_level"]).dataPtr();
            } else {
                ion_lev = nullptr;
            }

            DepositCharge(pti, wp, ion_lev, rho.get(), 0, 0, np,
                          thread_num, lev, lev);
        }
#ifdef _OPENMP
    }
#endif

#ifdef WARPX_DIM_RZ
    WarpX::GetInstance().ApplyInverseVolumeScalingToChargeDensity(rho.get(), lev);
#endif

    if (!local) rho->SumBoundary(gm.periodicity());

    return rho;
}

Real WarpXParticleContainer::sumParticleCharge(bool local) {

    amrex::Real total_charge = 0.0;

    const int nLevels = finestLevel();
    for (int lev = 0; lev < nLevels; ++lev)
    {

#ifdef _OPENMP
#pragma omp parallel reduction(+:total_charge)
#endif
        for (WarpXParIter pti(*this, lev); pti.isValid(); ++pti)
        {
            auto& wp = pti.GetAttribs(PIdx::w);
            for (unsigned long i = 0; i < wp.size(); i++) {
                total_charge += wp[i];
            }
        }
    }

    if (!local) ParallelDescriptor::ReduceRealSum(total_charge);
    total_charge *= this->charge;
    return total_charge;
}

std::array<Real, 3> WarpXParticleContainer::meanParticleVelocity(bool local) {

    amrex::Real vx_total = 0.0;
    amrex::Real vy_total = 0.0;
    amrex::Real vz_total = 0.0;

    long np_total = 0;

    amrex::Real inv_clight_sq = 1.0/PhysConst::c/PhysConst::c;

    const int nLevels = finestLevel();
    for (int lev = 0; lev <= nLevels; ++lev) {

#ifdef _OPENMP
#pragma omp parallel reduction(+:vx_total, vy_total, vz_total, np_total)
#endif
        for (WarpXParIter pti(*this, lev); pti.isValid(); ++pti)
        {
            auto& ux = pti.GetAttribs(PIdx::ux);
            auto& uy = pti.GetAttribs(PIdx::uy);
            auto& uz = pti.GetAttribs(PIdx::uz);

            np_total += pti.numParticles();

            for (unsigned long i = 0; i < ux.size(); i++) {
                Real usq = (ux[i]*ux[i] + uy[i]*uy[i] + uz[i]*uz[i])*inv_clight_sq;
                Real gaminv = 1.0/std::sqrt(1.0 + usq);
                vx_total += ux[i]*gaminv;
                vy_total += uy[i]*gaminv;
                vz_total += uz[i]*gaminv;
            }
        }
    }

    if (!local) {
        ParallelDescriptor::ReduceRealSum(vx_total);
        ParallelDescriptor::ReduceRealSum(vy_total);
        ParallelDescriptor::ReduceRealSum(vz_total);
        ParallelDescriptor::ReduceLongSum(np_total);
    }

    std::array<Real, 3> mean_v;
    if (np_total > 0) {
        mean_v[0] = vx_total / np_total;
        mean_v[1] = vy_total / np_total;
        mean_v[2] = vz_total / np_total;
    }

    return mean_v;
}

Real WarpXParticleContainer::maxParticleVelocity(bool local) {

    amrex::ParticleReal max_v = 0.0;

    const int nLevels = finestLevel();
    for (int lev = 0; lev <= nLevels; ++lev)
    {

#ifdef _OPENMP
#pragma omp parallel reduction(max:max_v)
#endif
        for (WarpXParIter pti(*this, lev); pti.isValid(); ++pti)
        {
            auto& ux = pti.GetAttribs(PIdx::ux);
            auto& uy = pti.GetAttribs(PIdx::uy);
            auto& uz = pti.GetAttribs(PIdx::uz);
            for (unsigned long i = 0; i < ux.size(); i++) {
                max_v = std::max(max_v, std::sqrt(ux[i]*ux[i] + uy[i]*uy[i] + uz[i]*uz[i]));
            }
        }
    }

    if (!local) ParallelAllReduce::Max(max_v, ParallelDescriptor::Communicator());
    return max_v;
}

void
WarpXParticleContainer::PushX (amrex::Real dt)
{
    const int nLevels = finestLevel();
    for (int lev = 0; lev <= nLevels; ++lev) {
        PushX(lev, dt);
    }
}

void
WarpXParticleContainer::PushX (int lev, amrex::Real dt)
{
    WARPX_PROFILE("WPC::PushX()");

    if (do_not_push) return;

    MultiFab* cost = WarpX::getCosts(lev);

#ifdef _OPENMP
#pragma omp parallel
#endif
    {

        for (WarpXParIter pti(*this, lev); pti.isValid(); ++pti)
        {
            Real wt = amrex::second();

            //
            // Particle Push
            //

            const auto GetPosition = GetParticlePosition(pti);
                  auto SetPosition = SetParticlePosition(pti);

            // - momenta are stored as a struct of array, in `attribs`
            auto& attribs = pti.GetAttribs();
            ParticleReal* AMREX_RESTRICT ux = attribs[PIdx::ux].dataPtr();
            ParticleReal* AMREX_RESTRICT uy = attribs[PIdx::uy].dataPtr();
            ParticleReal* AMREX_RESTRICT uz = attribs[PIdx::uz].dataPtr();
#ifdef WARPX_DIM_RZ
            auto& aos = pti.GetArrayOfStructs();
            ParticleType* AMREX_RESTRICT const pstruct = aos().dataPtr();
            ParticleReal* AMREX_RESTRICT theta = attribs[PIdx::theta].dataPtr();
#endif
            // Loop over the particles and update their position
            amrex::ParallelFor( pti.numParticles(),
                [=] AMREX_GPU_DEVICE (long i) {
                                    ParticleReal x, y, z;
                                    GetPosition(i, x, y, z);
                                    UpdatePosition(x, y, z, ux[i], uy[i], uz[i], dt);
                                    SetPosition(i, x, y, z);
                }
            );

            if (cost) {
                const Box& tbx = pti.tilebox();
                wt = (amrex::second() - wt) / tbx.d_numPts();
                Array4<Real> const& costarr = cost->array(pti);
                amrex::ParallelFor(tbx,
                [=] AMREX_GPU_DEVICE (int i, int j, int k) noexcept
                {
                    costarr(i,j,k) += wt;
                });
            }
        }
    }
}

// When using runtime components, AMReX requires to touch all tiles
// in serial and create particles tiles with runtime components if
// they do not exist (or if they were defined by default, i.e.,
// without runtime component).
void WarpXParticleContainer::defineAllParticleTiles () noexcept
{
    tmp_particle_data.resize(finestLevel()+1);
    for (int lev = 0; lev <= finestLevel(); ++lev)
    {
        for (auto mfi = MakeMFIter(lev); mfi.isValid(); ++mfi)
        {
            const int grid_id = mfi.index();
            const int tile_id = mfi.LocalTileIndex();
            tmp_particle_data[lev][std::make_pair(grid_id,tile_id)];
            DefineAndReturnParticleTile(lev, grid_id, tile_id);
        }
    }
}

// This function is called in Redistribute, just after locate
void
WarpXParticleContainer::particlePostLocate(ParticleType& p,
                                           const ParticleLocData& pld,
                                           const int lev)
{
    // Tag particle if goes to higher level.
    // It will be split later in the loop
    if (pld.m_lev == lev+1
        and p.m_idata.id != NoSplitParticleID
        and p.m_idata.id >= 0)
    {
        p.m_idata.id = DoSplitParticleID;
    }

    if (pld.m_lev == lev-1){
        // For the moment, do not do anything if particles goes
        // to lower level.
    }
}<|MERGE_RESOLUTION|>--- conflicted
+++ resolved
@@ -306,26 +306,12 @@
     // Better for memory? worth trying?
 
     const Dim3 lo = lbound(tilebox);
-<<<<<<< HEAD
-
-    Real cur_time = WarpX::GetInstance().gett_new(lev);
-    const auto& time_of_last_gal_shift = WarpX::GetInstance().time_of_last_gal_shift;
-    Real time_shift = (cur_time + 0.5*dt - time_of_last_gal_shift);
-
-    #if (AMREX_SPACEDIM == 3)
-        amrex::Array<amrex::Real,3> galilean_shift = { v_galilean[0]* time_shift, v_galilean[1]*time_shift, v_galilean[2]*time_shift };
-    #elif (AMREX_SPACEDIM == 2)
-        amrex::Array<amrex::Real,3> galilean_shift = { v_galilean[0]* time_shift, std::numeric_limits<Real>::quiet_NaN(), v_galilean[2]*time_shift };
-    #endif
-
-=======
     // Take into account Galilean shift
     auto& warpx_instance = WarpX::GetInstance();
     Real cur_time = warpx_instance.gett_new(lev);
     const auto& time_of_last_gal_shift = warpx_instance.time_of_last_gal_shift;
     Real time_shift = (cur_time + 0.5*dt - time_of_last_gal_shift);
     amrex::Array<amrex::Real,3> galilean_shift = { v_galilean[0]* time_shift, v_galilean[1]*time_shift, v_galilean[2]*time_shift };
->>>>>>> bc7c47fc
     const std::array<Real, 3>& xyzmin = WarpX::LowerCorner(tilebox, galilean_shift, depos_lev);
 
     if (WarpX::current_deposition_algo == CurrentDepositionAlgo::Esirkepov) {
@@ -358,35 +344,20 @@
     } else {
         if        (WarpX::nox == 1){
             doDepositionShapeN<1>(
-<<<<<<< HEAD
-                xp, yp, zp, wp.dataPtr() + offset, uxp.dataPtr() + offset,
-                uyp.dataPtr() + offset, uzp.dataPtr() + offset, v_galilean, ion_lev,
-=======
                 GetPosition, wp.dataPtr() + offset, uxp.dataPtr() + offset,
                 uyp.dataPtr() + offset, uzp.dataPtr() + offset, ion_lev,
->>>>>>> bc7c47fc
                 jx_fab, jy_fab, jz_fab, np_to_depose, dt, dx,
                 xyzmin, lo, q);
         } else if (WarpX::nox == 2){
             doDepositionShapeN<2>(
-<<<<<<< HEAD
-                xp, yp, zp, wp.dataPtr() + offset, uxp.dataPtr() + offset,
-                uyp.dataPtr() + offset, uzp.dataPtr() + offset, v_galilean, ion_lev,
-=======
                 GetPosition, wp.dataPtr() + offset, uxp.dataPtr() + offset,
                 uyp.dataPtr() + offset, uzp.dataPtr() + offset, ion_lev,
->>>>>>> bc7c47fc
                 jx_fab, jy_fab, jz_fab, np_to_depose, dt, dx,
                 xyzmin, lo, q);
         } else if (WarpX::nox == 3){
             doDepositionShapeN<3>(
-<<<<<<< HEAD
-                xp, yp, zp, wp.dataPtr() + offset, uxp.dataPtr() + offset,
-                uyp.dataPtr() + offset, uzp.dataPtr() + offset, v_galilean, ion_lev,
-=======
                 GetPosition, wp.dataPtr() + offset, uxp.dataPtr() + offset,
                 uyp.dataPtr() + offset, uzp.dataPtr() + offset, ion_lev,
->>>>>>> bc7c47fc
                 jx_fab, jy_fab, jz_fab, np_to_depose, dt, dx,
                 xyzmin, lo, q);
         }
@@ -487,28 +458,6 @@
     Real cur_time = warpx_instance.gett_new(lev);
     Real dt = warpx_instance.getdt(lev);
     const auto& time_of_last_gal_shift = warpx_instance.time_of_last_gal_shift;
-<<<<<<< HEAD
-
-    Real time_shift_rho_old = (cur_time - time_of_last_gal_shift);
-    Real time_shift_rho_new = (cur_time + dt - time_of_last_gal_shift);
-
-    amrex::Array<amrex::Real,3> galilean_shift;
-
-    #if (AMREX_SPACEDIM == 3)
-        if (icomp==0){
-            galilean_shift = { v_galilean[0]*time_shift_rho_old, v_galilean[1]*time_shift_rho_old, v_galilean[2]*time_shift_rho_old };
-        } else{
-            galilean_shift = { v_galilean[0]*time_shift_rho_new, v_galilean[1]*time_shift_rho_new, v_galilean[2]*time_shift_rho_new };
-        }
-    #elif (AMREX_SPACEDIM == 2)
-        if (icomp==0){
-            galilean_shift = { v_galilean[0]*time_shift_rho_old, std::numeric_limits<Real>::quiet_NaN(), v_galilean[2]*time_shift_rho_old };
-        } else{
-            galilean_shift = { v_galilean[0]*time_shift_rho_new, std::numeric_limits<Real>::quiet_NaN(), v_galilean[2]*time_shift_rho_new };
-        }
-    #endif
-
-=======
     // Take into account Galilean shift
     Real time_shift_rho_old = (cur_time - time_of_last_gal_shift);
     Real time_shift_rho_new = (cur_time + dt - time_of_last_gal_shift);
@@ -518,7 +467,6 @@
     } else{
         galilean_shift = { v_galilean[0]*time_shift_rho_new, v_galilean[1]*time_shift_rho_new, v_galilean[2]*time_shift_rho_new };
     }
->>>>>>> bc7c47fc
     const std::array<Real, 3>& xyzmin = WarpX::LowerCorner(tilebox, galilean_shift, depos_lev);
 
     // Indices of the lower bound
