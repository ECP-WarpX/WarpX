/* Copyright 2019-2020 Andrew Myers, Axel Huebl, David Grote
 * Jean-Luc Vay, Luca Fedeli, Maxence Thevenet
 * Remi Lehe, Revathi Jambunathan, Weiqun Zhang
 * Yinjian Zhao, levinem
 *
 * This file is part of WarpX.
 *
 * License: BSD-3-Clause-LBNL
 */
#include <limits>

#include <MultiParticleContainer.H>
#include <WarpXParticleContainer.H>
#include <AMReX_AmrParGDB.H>
#include <WarpXComm.H>
#include <WarpX.H>
#include <WarpXAlgorithmSelection.H>
#include <WarpXComm.H>
// Import low-level single-particle kernels
#include <GetAndSetPosition.H>
#include <UpdatePosition.H>
#include <CurrentDeposition.H>
#include <ChargeDeposition.H>

using namespace amrex;

WarpXParIter::WarpXParIter (ContainerType& pc, int level)
    : ParIter(pc, level, MFItInfo().SetDynamic(WarpX::do_dynamic_scheduling))
{
}

WarpXParticleContainer::WarpXParticleContainer (AmrCore* amr_core, int ispecies)
    : ParticleContainer<0,0,PIdx::nattribs>(amr_core->GetParGDB())
    , species_id(ispecies)
{
    for (unsigned int i = PIdx::Ex; i <= PIdx::Bz; ++i) {
        communicate_real_comp[i] = false; // Don't need to communicate E and B.
    }
    SetParticleSize();
    ReadParameters();

    // build up the map of string names to particle component numbers
    particle_comps["w"]  = PIdx::w;
    particle_comps["ux"] = PIdx::ux;
    particle_comps["uy"] = PIdx::uy;
    particle_comps["uz"] = PIdx::uz;
    particle_comps["Ex"] = PIdx::Ex;
    particle_comps["Ey"] = PIdx::Ey;
    particle_comps["Ez"] = PIdx::Ez;
    particle_comps["Bx"] = PIdx::Bx;
    particle_comps["By"] = PIdx::By;
    particle_comps["Bz"] = PIdx::Bz;
#ifdef WARPX_DIM_RZ
    particle_comps["theta"] = PIdx::theta;
#endif

    // Initialize temporary local arrays for charge/current deposition
    int num_threads = 1;
    #ifdef _OPENMP
    #pragma omp parallel
    #pragma omp single
    num_threads = omp_get_num_threads();
    #endif
    local_rho.resize(num_threads);
    local_jx.resize(num_threads);
    local_jy.resize(num_threads);
    local_jz.resize(num_threads);
}

void
WarpXParticleContainer::ReadParameters ()
{
    static bool initialized = false;
    if (!initialized)
    {
        ParmParse pp("particles");

#ifdef AMREX_USE_GPU
        do_tiling = false; // By default, tiling is off on GPU
#else
        do_tiling = true;
#endif
        pp.query("do_tiling",  do_tiling);

        initialized = true;
    }
}

void
WarpXParticleContainer::AllocData ()
{
    // have to resize here, not in the constructor because grids have not
    // been built when constructor was called.
    reserveData();
    resizeData();
}

void
WarpXParticleContainer::AddNParticles (int lev,
                                       int n, const ParticleReal* x, const ParticleReal* y, const ParticleReal* z,
                                       const ParticleReal* vx, const ParticleReal* vy, const ParticleReal* vz,
                                       int nattr, const ParticleReal* attr, int uniqueparticles, int id)
{
    BL_ASSERT(nattr == 1);
    const ParticleReal* weight = attr;

    int ibegin, iend;
    if (uniqueparticles) {
        ibegin = 0;
        iend = n;
    } else {
        int myproc = ParallelDescriptor::MyProc();
        int nprocs = ParallelDescriptor::NProcs();
        int navg = n/nprocs;
        int nleft = n - navg * nprocs;
        if (myproc < nleft) {
            ibegin = myproc*(navg+1);
            iend = ibegin + navg+1;
        } else {
            ibegin = myproc*navg + nleft;
            iend = ibegin + navg;
        }
    }

    //  Add to grid 0 and tile 0
    // Redistribute() will move them to proper places.
    auto& particle_tile = DefineAndReturnParticleTile(0, 0, 0);

    std::size_t np = iend-ibegin;

#ifdef WARPX_DIM_RZ
    Vector<ParticleReal> theta(np);
#endif

    for (int i = ibegin; i < iend; ++i)
    {
        ParticleType p;
        if (id==-1)
        {
            p.id() = ParticleType::NextID();
        } else {
            p.id() = id;
        }
        p.cpu() = ParallelDescriptor::MyProc();
#if (AMREX_SPACEDIM == 3)
        p.pos(0) = x[i];
        p.pos(1) = y[i];
        p.pos(2) = z[i];
#elif (AMREX_SPACEDIM == 2)
#ifdef WARPX_DIM_RZ
        theta[i-ibegin] = std::atan2(y[i], x[i]);
        p.pos(0) = std::sqrt(x[i]*x[i] + y[i]*y[i]);
#else
        p.pos(0) = x[i];
#endif
        p.pos(1) = z[i];
#endif

        if ( (NumRuntimeRealComps()>0) || (NumRuntimeIntComps()>0) ){
            auto& ptile = DefineAndReturnParticleTile(0, 0, 0);
        }

        particle_tile.push_back(p);
    }

    if (np > 0)
    {
        particle_tile.push_back_real(PIdx::w , weight + ibegin, weight + iend);
        particle_tile.push_back_real(PIdx::ux,     vx + ibegin,     vx + iend);
        particle_tile.push_back_real(PIdx::uy,     vy + ibegin,     vy + iend);
        particle_tile.push_back_real(PIdx::uz,     vz + ibegin,     vz + iend);

        if ( (NumRuntimeRealComps()>0) || (NumRuntimeIntComps()>0) ){
            auto& ptile = DefineAndReturnParticleTile(0, 0, 0);
        }

        for (int comp = PIdx::uz+1; comp < PIdx::nattribs; ++comp)
        {
#ifdef WARPX_DIM_RZ
            if (comp == PIdx::theta) {
                particle_tile.push_back_real(comp, theta.data(), theta.data() + np);
            }
            else {
                particle_tile.push_back_real(comp, np, 0.0);
            }
#else
            particle_tile.push_back_real(comp, np, 0.0);
#endif
        }

        for (int i = PIdx::nattribs; i < NumRealComps(); ++i)
        {
            particle_tile.push_back_real(i, 0.0);
        }
    }

    Redistribute();
}

/* \brief Current Deposition for thread thread_num
 * \param pti         : Particle iterator
 * \param wp          : Array of particle weights
 * \param uxp uyp uzp : Array of particle
 * \param ion_lev      : Pointer to array of particle ionization level. This is
                         required to have the charge of each macroparticle
                         since q is a scalar. For non-ionizable species,
                         ion_lev is a null pointer.
 * \param jx jy jz    : Full array of current density
 * \param offset      : Index of first particle for which current is deposited
 * \param np_to_depose: Number of particles for which current is deposited.
                        Particles [offset,offset+np_tp_depose] deposit current
 * \param thread_num  : Thread number (if tiling)
 * \param lev         : Level of box that contains particles
 * \param depos_lev   : Level on which particles deposit (if buffers are used)
 * \param dt          : Time step for particle level
 */
void
WarpXParticleContainer::DepositCurrent(WarpXParIter& pti,
                                       RealVector& wp, RealVector& uxp,
                                       RealVector& uyp, RealVector& uzp,
                                       const int * const ion_lev,
                                       MultiFab* jx, MultiFab* jy, MultiFab* jz,
                                       const long offset, const long np_to_depose,
                                       int thread_num, int lev, int depos_lev,
                                       Real dt)
{
    AMREX_ALWAYS_ASSERT_WITH_MESSAGE((depos_lev==(lev-1)) ||
                                     (depos_lev==(lev  )),
                                     "Deposition buffers only work for lev-1");
    // If no particles, do not do anything
    if (np_to_depose == 0) return;

    // If user decides not to deposit
    if (do_not_deposit) return;

    const long ngJ = jx->nGrow();
    const std::array<Real,3>& dx = WarpX::CellSize(std::max(depos_lev,0));
    Real q = this->charge;

    BL_PROFILE_VAR_NS("PPC::Evolve::Accumulate", blp_accumulate);
    BL_PROFILE_VAR_NS("PPC::CurrentDeposition", blp_deposit);


    // Get tile box where current is deposited.
    // The tile box is different when depositing in the buffers (depos_lev<lev)
    // or when depositing inside the level (depos_lev=lev)
    Box tilebox;
    if (lev == depos_lev) {
        tilebox = pti.tilebox();
    } else {
        const IntVect& ref_ratio = WarpX::RefRatio(depos_lev);
        tilebox = amrex::coarsen(pti.tilebox(),ref_ratio);
    }

    // Staggered tile boxes (different in each direction)
    Box tbx = convert(tilebox, WarpX::jx_nodal_flag);
    Box tby = convert(tilebox, WarpX::jy_nodal_flag);
    Box tbz = convert(tilebox, WarpX::jz_nodal_flag);
    tilebox.grow(ngJ);

#ifdef AMREX_USE_GPU
    // No tiling on GPU: jx_ptr points to the full
    // jx array (same for jy_ptr and jz_ptr).
    auto & jx_fab = jx->get(pti);
    auto & jy_fab = jy->get(pti);
    auto & jz_fab = jz->get(pti);
    Array4<Real> const& jx_arr = jx->array(pti);
    Array4<Real> const& jy_arr = jy->array(pti);
    Array4<Real> const& jz_arr = jz->array(pti);
#else
    // Tiling is on: jx_ptr points to local_jx[thread_num]
    // (same for jy_ptr and jz_ptr)
    tbx.grow(ngJ);
    tby.grow(ngJ);
    tbz.grow(ngJ);

    local_jx[thread_num].resize(tbx, jx->nComp());
    local_jy[thread_num].resize(tby, jy->nComp());
    local_jz[thread_num].resize(tbz, jz->nComp());

    // local_jx[thread_num] is set to zero
    local_jx[thread_num].setVal(0.0);
    local_jy[thread_num].setVal(0.0);
    local_jz[thread_num].setVal(0.0);

    auto & jx_fab = local_jx[thread_num];
    auto & jy_fab = local_jy[thread_num];
    auto & jz_fab = local_jz[thread_num];
    Array4<Real> const& jx_arr = local_jx[thread_num].array();
    Array4<Real> const& jy_arr = local_jy[thread_num].array();
    Array4<Real> const& jz_arr = local_jz[thread_num].array();
#endif
    // GPU, no tiling: deposit directly in jx
    // CPU, tiling: deposit into local_jx
    // (same for jx and jz)

    const auto GetPosition = GetParticlePosition(pti, offset);

    // Lower corner of tile box physical domain
    // Note that this includes guard cells since it is after tilebox.ngrow
    // xyzmin is built on pti.tilebox(), so it does
    // not include staggering, so the stagger_shift has to be done by hand.
    // Alternatively, we could define xyzminx from tbx (and the same for 3
    // directions and for jx, jy, jz). This way, sx0 would not be needed.
    // Better for memory? worth trying?

    const Dim3 lo = lbound(tilebox);

    Real cur_time = WarpX::GetInstance().gett_new(lev);
    const auto& time_of_last_gal_shift = WarpX::GetInstance().time_of_last_gal_shift;
    Real time_shift = (cur_time + 0.5*dt - time_of_last_gal_shift);

    #if (AMREX_SPACEDIM == 3)
        amrex::Array<amrex::Real,3> galilean_shift = { v_galilean[0]* time_shift, v_galilean[1]*time_shift, v_galilean[2]*time_shift };
    #elif (AMREX_SPACEDIM == 2)
        amrex::Array<amrex::Real,3> galilean_shift = { v_galilean[0]* time_shift, std::numeric_limits<Real>::quiet_NaN(), v_galilean[2]*time_shift };
    #endif

    const std::array<Real, 3>& xyzmin = WarpX::LowerCorner(tilebox, galilean_shift, depos_lev);

    BL_PROFILE_VAR_START(blp_deposit);
    if (WarpX::current_deposition_algo == CurrentDepositionAlgo::Esirkepov) {
        if        (WarpX::nox == 1){
            doEsirkepovDepositionShapeN<1>(
                GetPosition, wp.dataPtr() + offset, uxp.dataPtr() + offset,
                uyp.dataPtr() + offset, uzp.dataPtr() + offset, ion_lev,
                jx_arr, jy_arr, jz_arr, np_to_depose, dt, dx, xyzmin, lo, q,
                WarpX::n_rz_azimuthal_modes);
        } else if (WarpX::nox == 2){
            doEsirkepovDepositionShapeN<2>(
                GetPosition, wp.dataPtr() + offset, uxp.dataPtr() + offset,
                uyp.dataPtr() + offset, uzp.dataPtr() + offset, ion_lev,
                jx_arr, jy_arr, jz_arr, np_to_depose, dt, dx, xyzmin, lo, q,
                WarpX::n_rz_azimuthal_modes);
        } else if (WarpX::nox == 3){
            doEsirkepovDepositionShapeN<3>(
                GetPosition, wp.dataPtr() + offset, uxp.dataPtr() + offset,
                uyp.dataPtr() + offset, uzp.dataPtr() + offset, ion_lev,
                jx_arr, jy_arr, jz_arr, np_to_depose, dt, dx, xyzmin, lo, q,
                WarpX::n_rz_azimuthal_modes);
        }
    } else {
        if        (WarpX::nox == 1){
            doDepositionShapeN<1>(
<<<<<<< HEAD
                xp, yp, zp, wp.dataPtr() + offset, uxp.dataPtr() + offset,
                uyp.dataPtr() + offset, uzp.dataPtr() + offset, v_galilean, ion_lev,
=======
                GetPosition, wp.dataPtr() + offset, uxp.dataPtr() + offset,
                uyp.dataPtr() + offset, uzp.dataPtr() + offset, ion_lev,
>>>>>>> b60ec816
                jx_fab, jy_fab, jz_fab, np_to_depose, dt, dx,
                xyzmin, lo, q);
        } else if (WarpX::nox == 2){
            doDepositionShapeN<2>(
<<<<<<< HEAD
                xp, yp, zp, wp.dataPtr() + offset, uxp.dataPtr() + offset,
                uyp.dataPtr() + offset, uzp.dataPtr() + offset, v_galilean, ion_lev,
=======
                GetPosition, wp.dataPtr() + offset, uxp.dataPtr() + offset,
                uyp.dataPtr() + offset, uzp.dataPtr() + offset, ion_lev,
>>>>>>> b60ec816
                jx_fab, jy_fab, jz_fab, np_to_depose, dt, dx,
                xyzmin, lo, q);
        } else if (WarpX::nox == 3){
            doDepositionShapeN<3>(
<<<<<<< HEAD
                xp, yp, zp, wp.dataPtr() + offset, uxp.dataPtr() + offset,
                uyp.dataPtr() + offset, uzp.dataPtr() + offset, v_galilean, ion_lev,
=======
                GetPosition, wp.dataPtr() + offset, uxp.dataPtr() + offset,
                uyp.dataPtr() + offset, uzp.dataPtr() + offset, ion_lev,
>>>>>>> b60ec816
                jx_fab, jy_fab, jz_fab, np_to_depose, dt, dx,
                xyzmin, lo, q);
        }
    }
    BL_PROFILE_VAR_STOP(blp_deposit);

#ifndef AMREX_USE_GPU
    BL_PROFILE_VAR_START(blp_accumulate);
    // CPU, tiling: atomicAdd local_jx into jx
    // (same for jx and jz)
    (*jx)[pti].atomicAdd(local_jx[thread_num], tbx, tbx, 0, 0, jx->nComp());
    (*jy)[pti].atomicAdd(local_jy[thread_num], tby, tby, 0, 0, jy->nComp());
    (*jz)[pti].atomicAdd(local_jz[thread_num], tbz, tbz, 0, 0, jz->nComp());
    BL_PROFILE_VAR_STOP(blp_accumulate);
#endif
}

/* \brief Charge Deposition for thread thread_num
 * \param pti         : Particle iterator
 * \param wp          : Array of particle weights
 * \param ion_lev     : Pointer to array of particle ionization level. This is
                         required to have the charge of each macroparticle
                         since q is a scalar. For non-ionizable species,
                         ion_lev is a null pointer.
 * \param rho         : Full array of charge density
 * \param icomp       : Component of rho into which charge is deposited.
                        0: old value (before particle push).
                        1: new value (after particle push).
 * \param offset      : Index of first particle for which charge is deposited
 * \param np_to_depose: Number of particles for which charge is deposited.
                        Particles [offset,offset+np_tp_depose] deposit charge
 * \param thread_num  : Thread number (if tiling)
 * \param lev         : Level of box that contains particles
 * \param depos_lev   : Level on which particles deposit (if buffers are used)
 */
void
WarpXParticleContainer::DepositCharge (WarpXParIter& pti, RealVector& wp,
                                       const int * const ion_lev,
                                       amrex::MultiFab* rho, int icomp,
                                       const long offset, const long np_to_depose,
                                       int thread_num, int lev, int depos_lev)
{
    AMREX_ALWAYS_ASSERT_WITH_MESSAGE((depos_lev==(lev-1)) ||
                                     (depos_lev==(lev  )),
                                     "Deposition buffers only work for lev-1");

    // If no particles, do not do anything
    if (np_to_depose == 0) return;

    // If user decides not to deposit
    if (do_not_deposit) return;

    const long ngRho = rho->nGrow();
    const std::array<Real,3>& dx = WarpX::CellSize(std::max(depos_lev,0));
    const Real q = this->charge;

    BL_PROFILE_VAR_NS("PPC::ChargeDeposition", blp_ppc_chd);
    BL_PROFILE_VAR_NS("PPC::Evolve::Accumulate", blp_accumulate);

    // Get tile box where charge is deposited.
    // The tile box is different when depositing in the buffers (depos_lev<lev)
    // or when depositing inside the level (depos_lev=lev)
    Box tilebox;
    if (lev == depos_lev) {
        tilebox = pti.tilebox();
    } else {
        const IntVect& ref_ratio = WarpX::RefRatio(depos_lev);
        tilebox = amrex::coarsen(pti.tilebox(),ref_ratio);
    }

    tilebox.grow(ngRho);

    const int nc = (rho->nComp() == 1 ? 1 : rho->nComp()/2);

#ifdef AMREX_USE_GPU
    // No tiling on GPU: rho_arr points to the full rho array.
    MultiFab rhoi(*rho, amrex::make_alias, icomp*nc, nc);
    Array4<Real> const& rho_arr = rhoi.array(pti);
#else
    // Tiling is on: rho_arr points to local_rho[thread_num]
    const Box tb = amrex::convert(tilebox, IntVect::TheUnitVector());

    local_rho[thread_num].resize(tb, nc);

    // local_rho[thread_num] is set to zero
    local_rho[thread_num].setVal(0.0);

    Array4<Real> const& rho_arr = local_rho[thread_num].array();
#endif
    // GPU, no tiling: deposit directly in rho
    // CPU, tiling: deposit into local_rho

    const auto GetPosition = GetParticlePosition(pti, offset);

    // Lower corner of tile box physical domain
    // Note that this includes guard cells since it is after tilebox.ngrow
    const auto& warpx_instance = WarpX::GetInstance();
    Real cur_time = warpx_instance.gett_new(lev);
    Real dt = warpx_instance.getdt(lev);
    const auto& time_of_last_gal_shift = warpx_instance.time_of_last_gal_shift;

    Real time_shift_rho_old = (cur_time - time_of_last_gal_shift);
    Real time_shift_rho_new = (cur_time + dt - time_of_last_gal_shift);

    amrex::Array<amrex::Real,3> galilean_shift;

    #if (AMREX_SPACEDIM == 3)
        if (icomp==0){
            galilean_shift = { v_galilean[0]*time_shift_rho_old, v_galilean[1]*time_shift_rho_old, v_galilean[2]*time_shift_rho_old };
        } else{
            galilean_shift = { v_galilean[0]*time_shift_rho_new, v_galilean[1]*time_shift_rho_new, v_galilean[2]*time_shift_rho_new };
        }
    #elif (AMREX_SPACEDIM == 2)
        if (icomp==0){
            galilean_shift = { v_galilean[0]*time_shift_rho_old, std::numeric_limits<Real>::quiet_NaN(), v_galilean[2]*time_shift_rho_old };
        } else{
            galilean_shift = { v_galilean[0]*time_shift_rho_new, std::numeric_limits<Real>::quiet_NaN(), v_galilean[2]*time_shift_rho_new };
        }
    #endif

    const std::array<Real, 3>& xyzmin = WarpX::LowerCorner(tilebox, galilean_shift, depos_lev);

    // Indices of the lower bound
    const Dim3 lo = lbound(tilebox);

    BL_PROFILE_VAR_START(blp_ppc_chd);
    if        (WarpX::nox == 1){
        doChargeDepositionShapeN<1>(GetPosition, wp.dataPtr()+offset, ion_lev,
                                    rho_arr, np_to_depose, dx, xyzmin, lo, q);
    } else if (WarpX::nox == 2){
        doChargeDepositionShapeN<2>(GetPosition, wp.dataPtr()+offset, ion_lev,
                                    rho_arr, np_to_depose, dx, xyzmin, lo, q);
    } else if (WarpX::nox == 3){
        doChargeDepositionShapeN<3>(GetPosition, wp.dataPtr()+offset, ion_lev,
                                    rho_arr, np_to_depose, dx, xyzmin, lo, q);
    }
    BL_PROFILE_VAR_STOP(blp_ppc_chd);

#ifndef AMREX_USE_GPU
    BL_PROFILE_VAR_START(blp_accumulate);

    (*rho)[pti].atomicAdd(local_rho[thread_num], tb, tb, 0, icomp*nc, nc);

    BL_PROFILE_VAR_STOP(blp_accumulate);
#endif
}

void
WarpXParticleContainer::DepositCharge (amrex::Vector<std::unique_ptr<amrex::MultiFab> >& rho,
                                        bool local, bool reset,
                                        bool do_rz_volume_scaling)
{
    // Loop over the refinement levels
    int const finest_level = rho.size() - 1;
    for (int lev = 0; lev <= finest_level; ++lev) {

        // Reset the `rho` array if `reset` is True
        if (reset) rho[lev]->setVal(0.0, rho[lev]->nGrow());

        // Loop over particle tiles and deposit charge on each level
#ifdef _OPENMP
        #pragma omp parallel
        {
        int thread_num = omp_get_thread_num();
#else
        int thread_num = 0;
#endif
        for (WarpXParIter pti(*this, lev); pti.isValid(); ++pti)
        {
            const long np = pti.numParticles();
            auto& wp = pti.GetAttribs(PIdx::w);

            int* AMREX_RESTRICT ion_lev;
            if (do_field_ionization){
                ion_lev = pti.GetiAttribs(particle_icomps["ionization_level"]).dataPtr();
            } else {
                ion_lev = nullptr;
            }

            DepositCharge(pti, wp, ion_lev, rho[lev].get(), 0, 0, np, thread_num, lev, lev);
        }
#ifdef _OPENMP
        }
#endif

#ifdef WARPX_DIM_RZ
        if (do_rz_volume_scaling) {
            WarpX::GetInstance().ApplyInverseVolumeScalingToChargeDensity(rho[lev].get(), lev);
        }
#endif

        // Exchange guard cells
        if (!local) rho[lev]->SumBoundary( m_gdb->Geom(lev).periodicity() );
    }

    // Now that the charge has been deposited at each level,
    // we average down from fine to crse
    for (int lev = finest_level - 1; lev >= 0; --lev) {
        const DistributionMapping& fine_dm = rho[lev+1]->DistributionMap();
        BoxArray coarsened_fine_BA = rho[lev+1]->boxArray();
        coarsened_fine_BA.coarsen(m_gdb->refRatio(lev));
        MultiFab coarsened_fine_data(coarsened_fine_BA, fine_dm, rho[lev+1]->nComp(), 0);
        coarsened_fine_data.setVal(0.0);

        int const refinement_ratio = 2;

        interpolateDensityFineToCoarse( *rho[lev+1], coarsened_fine_data, refinement_ratio );
        rho[lev]->ParallelAdd( coarsened_fine_data, m_gdb->Geom(lev).periodicity() );
    }
}

std::unique_ptr<MultiFab>
WarpXParticleContainer::GetChargeDensity (int lev, bool local)
{
    const auto& gm = m_gdb->Geom(lev);
    const auto& ba = m_gdb->ParticleBoxArray(lev);
    const auto& dm = m_gdb->DistributionMap(lev);
    BoxArray nba = ba;
    nba.surroundingNodes();

    const int ng = WarpX::nox;

    auto rho = std::unique_ptr<MultiFab>(new MultiFab(nba,dm,WarpX::ncomps,ng));
    rho->setVal(0.0);

#ifdef _OPENMP
#pragma omp parallel
    {
#endif
#ifdef _OPENMP
        int thread_num = omp_get_thread_num();
#else
        int thread_num = 0;
#endif

        for (WarpXParIter pti(*this, lev); pti.isValid(); ++pti)
        {
            const long np = pti.numParticles();
            auto& wp = pti.GetAttribs(PIdx::w);

            int* AMREX_RESTRICT ion_lev;
            if (do_field_ionization){
                ion_lev = pti.GetiAttribs(particle_icomps["ionization_level"]).dataPtr();
            } else {
                ion_lev = nullptr;
            }

            DepositCharge(pti, wp, ion_lev, rho.get(), 0, 0, np,
                          thread_num, lev, lev);
        }
#ifdef _OPENMP
    }
#endif

#ifdef WARPX_DIM_RZ
    WarpX::GetInstance().ApplyInverseVolumeScalingToChargeDensity(rho.get(), lev);
#endif

    if (!local) rho->SumBoundary(gm.periodicity());

    return rho;
}

Real WarpXParticleContainer::sumParticleCharge(bool local) {

    amrex::Real total_charge = 0.0;

    const int nLevels = finestLevel();
    for (int lev = 0; lev < nLevels; ++lev)
    {

#ifdef _OPENMP
#pragma omp parallel reduction(+:total_charge)
#endif
        for (WarpXParIter pti(*this, lev); pti.isValid(); ++pti)
        {
            auto& wp = pti.GetAttribs(PIdx::w);
            for (unsigned long i = 0; i < wp.size(); i++) {
                total_charge += wp[i];
            }
        }
    }

    if (!local) ParallelDescriptor::ReduceRealSum(total_charge);
    total_charge *= this->charge;
    return total_charge;
}

std::array<Real, 3> WarpXParticleContainer::meanParticleVelocity(bool local) {

    amrex::Real vx_total = 0.0;
    amrex::Real vy_total = 0.0;
    amrex::Real vz_total = 0.0;

    long np_total = 0;

    amrex::Real inv_clight_sq = 1.0/PhysConst::c/PhysConst::c;

    const int nLevels = finestLevel();
    for (int lev = 0; lev <= nLevels; ++lev) {

#ifdef _OPENMP
#pragma omp parallel reduction(+:vx_total, vy_total, vz_total, np_total)
#endif
        for (WarpXParIter pti(*this, lev); pti.isValid(); ++pti)
        {
            auto& ux = pti.GetAttribs(PIdx::ux);
            auto& uy = pti.GetAttribs(PIdx::uy);
            auto& uz = pti.GetAttribs(PIdx::uz);

            np_total += pti.numParticles();

            for (unsigned long i = 0; i < ux.size(); i++) {
                Real usq = (ux[i]*ux[i] + uy[i]*uy[i] + uz[i]*uz[i])*inv_clight_sq;
                Real gaminv = 1.0/std::sqrt(1.0 + usq);
                vx_total += ux[i]*gaminv;
                vy_total += uy[i]*gaminv;
                vz_total += uz[i]*gaminv;
            }
        }
    }

    if (!local) {
        ParallelDescriptor::ReduceRealSum(vx_total);
        ParallelDescriptor::ReduceRealSum(vy_total);
        ParallelDescriptor::ReduceRealSum(vz_total);
        ParallelDescriptor::ReduceLongSum(np_total);
    }

    std::array<Real, 3> mean_v;
    if (np_total > 0) {
        mean_v[0] = vx_total / np_total;
        mean_v[1] = vy_total / np_total;
        mean_v[2] = vz_total / np_total;
    }

    return mean_v;
}

Real WarpXParticleContainer::maxParticleVelocity(bool local) {

    amrex::ParticleReal max_v = 0.0;

    const int nLevels = finestLevel();
    for (int lev = 0; lev <= nLevels; ++lev)
    {

#ifdef _OPENMP
#pragma omp parallel reduction(max:max_v)
#endif
        for (WarpXParIter pti(*this, lev); pti.isValid(); ++pti)
        {
            auto& ux = pti.GetAttribs(PIdx::ux);
            auto& uy = pti.GetAttribs(PIdx::uy);
            auto& uz = pti.GetAttribs(PIdx::uz);
            for (unsigned long i = 0; i < ux.size(); i++) {
                max_v = std::max(max_v, std::sqrt(ux[i]*ux[i] + uy[i]*uy[i] + uz[i]*uz[i]));
            }
        }
    }

    if (!local) ParallelAllReduce::Max(max_v, ParallelDescriptor::Communicator());
    return max_v;
}

void
WarpXParticleContainer::PushX (amrex::Real dt)
{
    const int nLevels = finestLevel();
    for (int lev = 0; lev <= nLevels; ++lev) {
        PushX(lev, dt);
    }
}

void
WarpXParticleContainer::PushX (int lev, amrex::Real dt)
{
    BL_PROFILE("WPC::PushX()");

    if (do_not_push) return;

    MultiFab* cost = WarpX::getCosts(lev);

#ifdef _OPENMP
#pragma omp parallel
#endif
    {

        for (WarpXParIter pti(*this, lev); pti.isValid(); ++pti)
        {
            Real wt = amrex::second();

            //
            // Particle Push
            //

            const auto GetPosition = GetParticlePosition(pti);
                  auto SetPosition = SetParticlePosition(pti);

            // - momenta are stored as a struct of array, in `attribs`
            auto& attribs = pti.GetAttribs();
            ParticleReal* AMREX_RESTRICT ux = attribs[PIdx::ux].dataPtr();
            ParticleReal* AMREX_RESTRICT uy = attribs[PIdx::uy].dataPtr();
            ParticleReal* AMREX_RESTRICT uz = attribs[PIdx::uz].dataPtr();
#ifdef WARPX_DIM_RZ
            auto& aos = pti.GetArrayOfStructs();
            ParticleType* AMREX_RESTRICT const pstruct = aos().dataPtr();
            ParticleReal* AMREX_RESTRICT theta = attribs[PIdx::theta].dataPtr();
#endif
            // Loop over the particles and update their position
            amrex::ParallelFor( pti.numParticles(),
                [=] AMREX_GPU_DEVICE (long i) {
                                    ParticleReal x, y, z;
                                    GetPosition(i, x, y, z);
                                    UpdatePosition(x, y, z, ux[i], uy[i], uz[i], dt);
                                    SetPosition(i, x, y, z);
                }
            );

            if (cost) {
                const Box& tbx = pti.tilebox();
                wt = (amrex::second() - wt) / tbx.d_numPts();
                Array4<Real> const& costarr = cost->array(pti);
                amrex::ParallelFor(tbx,
                [=] AMREX_GPU_DEVICE (int i, int j, int k) noexcept
                {
                    costarr(i,j,k) += wt;
                });
            }
        }
    }
}

// When using runtime components, AMReX requires to touch all tiles
// in serial and create particles tiles with runtime components if
// they do not exist (or if they were defined by default, i.e.,
// without runtime component).
void WarpXParticleContainer::defineAllParticleTiles () noexcept
{
    tmp_particle_data.resize(finestLevel()+1);
    for (int lev = 0; lev <= finestLevel(); ++lev)
    {
        for (auto mfi = MakeMFIter(lev); mfi.isValid(); ++mfi)
        {
            const int grid_id = mfi.index();
            const int tile_id = mfi.LocalTileIndex();
            tmp_particle_data[lev][std::make_pair(grid_id,tile_id)];
            DefineAndReturnParticleTile(lev, grid_id, tile_id);
        }
    }
}

// This function is called in Redistribute, just after locate
void
WarpXParticleContainer::particlePostLocate(ParticleType& p,
                                           const ParticleLocData& pld,
                                           const int lev)
{
    // Tag particle if goes to higher level.
    // It will be split later in the loop
    if (pld.m_lev == lev+1
        and p.m_idata.id != NoSplitParticleID
        and p.m_idata.id >= 0)
    {
        p.m_idata.id = DoSplitParticleID;
    }

    if (pld.m_lev == lev-1){
        // For the moment, do not do anything if particles goes
        // to lower level.
    }
}<|MERGE_RESOLUTION|>--- conflicted
+++ resolved
@@ -342,35 +342,20 @@
     } else {
         if        (WarpX::nox == 1){
             doDepositionShapeN<1>(
-<<<<<<< HEAD
-                xp, yp, zp, wp.dataPtr() + offset, uxp.dataPtr() + offset,
+                GetPosition, wp.dataPtr() + offset, uxp.dataPtr() + offset,
                 uyp.dataPtr() + offset, uzp.dataPtr() + offset, v_galilean, ion_lev,
-=======
-                GetPosition, wp.dataPtr() + offset, uxp.dataPtr() + offset,
-                uyp.dataPtr() + offset, uzp.dataPtr() + offset, ion_lev,
->>>>>>> b60ec816
                 jx_fab, jy_fab, jz_fab, np_to_depose, dt, dx,
                 xyzmin, lo, q);
         } else if (WarpX::nox == 2){
             doDepositionShapeN<2>(
-<<<<<<< HEAD
-                xp, yp, zp, wp.dataPtr() + offset, uxp.dataPtr() + offset,
+                GetPosition, wp.dataPtr() + offset, uxp.dataPtr() + offset,
                 uyp.dataPtr() + offset, uzp.dataPtr() + offset, v_galilean, ion_lev,
-=======
-                GetPosition, wp.dataPtr() + offset, uxp.dataPtr() + offset,
-                uyp.dataPtr() + offset, uzp.dataPtr() + offset, ion_lev,
->>>>>>> b60ec816
                 jx_fab, jy_fab, jz_fab, np_to_depose, dt, dx,
                 xyzmin, lo, q);
         } else if (WarpX::nox == 3){
             doDepositionShapeN<3>(
-<<<<<<< HEAD
-                xp, yp, zp, wp.dataPtr() + offset, uxp.dataPtr() + offset,
+                GetPosition, wp.dataPtr() + offset, uxp.dataPtr() + offset,
                 uyp.dataPtr() + offset, uzp.dataPtr() + offset, v_galilean, ion_lev,
-=======
-                GetPosition, wp.dataPtr() + offset, uxp.dataPtr() + offset,
-                uyp.dataPtr() + offset, uzp.dataPtr() + offset, ion_lev,
->>>>>>> b60ec816
                 jx_fab, jy_fab, jz_fab, np_to_depose, dt, dx,
                 xyzmin, lo, q);
         }
