--- conflicted
+++ resolved
@@ -109,19 +109,6 @@
 {
     using namespace amrex::literals;
 
-<<<<<<< HEAD
-#if defined(WARPX_DIM_1D_Z)
-    amrex::ignore_unused(dxp, dxp_save, idxg2);
-#endif
-#if !defined(WARPX_DIM_3D)
-    amrex::ignore_unused(dyp, dyp_save, idyg2);
-#endif
-#if defined(WARPX_DIM_RCYLINDER) || defined(WARPX_DIM_RSPHERE)
-    amrex::ignore_unused(dzp, dzp_save, idzg2);
-#endif
-
-=======
->>>>>>> 2d617203
     if (iter==0) { step_norm = 1.0_prt; }
     else {
 #if !defined(WARPX_DIM_RCYLINDER) && !defined(WARPX_DIM_RSPHERE)
