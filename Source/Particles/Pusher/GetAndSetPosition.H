/* Copyright 2019 David Grote, Maxence Thevenet, Remi Lehe
 * Weiqun Zhang
 *
 * This file is part of WarpX.
 *
 * License: BSD-3-Clause-LBNL
 */
#ifndef WARPX_PARTICLES_PUSHER_GETANDSETPOSITION_H_
#define WARPX_PARTICLES_PUSHER_GETANDSETPOSITION_H_

#include "Particles/WarpXParticleContainer.H"
#include "Particles/NamedComponentParticleContainer.H"

#include <AMReX.H>
#include <AMReX_Math.H>
#include <AMReX_REAL.H>

#include <cmath>
#include <limits>

/** \brief Extract the cartesian position coordinates of the particle
 *         p and store them in the variables `x`, `y`, `z`
 *         This version operates on a SuperParticle
 *
 * \tparam T_PIdx particle index enumerator
 */
template<typename T_PIdx = PIdx>
AMREX_GPU_HOST_DEVICE AMREX_FORCE_INLINE
void get_particle_position (const WarpXParticleContainer::SuperParticleType& p,
                            amrex::ParticleReal& x,
                            amrex::ParticleReal& y,
                            amrex::ParticleReal& z) noexcept
{
<<<<<<< HEAD
#ifdef WARPX_DIM_RZ
    const amrex::ParticleReal theta = p.rdata(T_PIdx::theta);
    const amrex::ParticleReal r = p.pos(0);
    auto const [sin_theta, cos_theta] = amrex::Math::sincos(theta);
    x = r*cos_theta;
    y = r*sin_theta;
    z = p.pos(1);
#elif WARPX_DIM_3D
    x = p.pos(0);
    y = p.pos(1);
    z = p.pos(2);
#elif WARPX_DIM_XZ
    x = p.pos(0);
    y = amrex::ParticleReal(0.0);
    z = p.pos(1);
=======
    using namespace amrex::literals;

#if defined(WARPX_DIM_RZ)
    amrex::ParticleReal const theta = p.rdata(T_PIdx::theta);
    amrex::ParticleReal const r = p.pos(T_PIdx::x);
    x = r*std::cos(theta);
    y = r*std::sin(theta);
    z = p.pos(PIdx::z);
#elif defined(WARPX_DIM_3D)
    x = p.pos(PIdx::x);
    y = p.pos(PIdx::y);
    z = p.pos(PIdx::z);
#elif defined(WARPX_DIM_XZ)
    x = p.pos(PIdx::x);
    y = 0_prt;
    z = p.pos(PIdx::z);
>>>>>>> f40084e7
#else
    x = 0_prt;
    y = 0_prt;
    z = p.pos(PIdx::z);
#endif
}

/** \brief Functor that can be used to extract the positions of the macroparticles
 *         inside a ParallelFor kernel
 *
 * \tparam T_PIdx particle index enumerator
*/
template<typename T_PIdx = PIdx>
struct GetParticlePosition
{
    using RType = amrex::ParticleReal;

#if defined(WARPX_DIM_RZ) || defined(WARPX_DIM_XZ)
    const RType* AMREX_RESTRICT m_x = nullptr;
    const RType* AMREX_RESTRICT m_z = nullptr;
#elif defined(WARPX_DIM_3D)
    const RType* AMREX_RESTRICT m_x = nullptr;
    const RType* AMREX_RESTRICT m_y = nullptr;
    const RType* AMREX_RESTRICT m_z = nullptr;
#elif defined(WARPX_DIM_1D_Z)
    const RType* AMREX_RESTRICT m_z = nullptr;
#endif

#if defined(WARPX_DIM_RZ)
    const RType* m_theta = nullptr;
#elif defined(WARPX_DIM_XZ) || defined(WARPX_DIM_RZ)
    static constexpr RType m_y_default = RType(0.0);
#elif defined(WARPX_DIM_1D_Z)
    static constexpr RType m_x_default = RType(0.0);
    static constexpr RType m_y_default = RType(0.0);
#endif

    GetParticlePosition () = default;

    /** Constructor
     *
     * \tparam ptiType the type of the particle iterator used in the constructor
     *
     * \param a_pti iterator to the tile containing the macroparticles
     * \param a_offset offset to apply to the particle indices
     */
    template <typename ptiType>
    GetParticlePosition (const ptiType& a_pti, long a_offset = 0) noexcept
    {
        const auto& soa = a_pti.GetStructOfArrays();

#if defined(WARPX_DIM_RZ) || defined(WARPX_DIM_XZ)
        m_x = soa.GetRealData(PIdx::x).dataPtr() + a_offset;
        m_z = soa.GetRealData(PIdx::z).dataPtr() + a_offset;
#elif defined(WARPX_DIM_3D)
        m_x = soa.GetRealData(PIdx::x).dataPtr() + a_offset;
        m_y = soa.GetRealData(PIdx::y).dataPtr() + a_offset;
        m_z = soa.GetRealData(PIdx::z).dataPtr() + a_offset;
#elif defined(WARPX_DIM_1D_Z)
        m_z = soa.GetRealData(PIdx::z).dataPtr() + a_offset;
#endif
#if defined(WARPX_DIM_RZ)
        m_theta = soa.GetRealData(T_PIdx::theta).dataPtr() + a_offset;
#endif
    }

    /** \brief Extract the cartesian position coordinates of the particle
     *         located at index `i + a_offset` and store them in the variables
     *         `x`, `y`, `z` */
    AMREX_GPU_HOST_DEVICE AMREX_FORCE_INLINE
    void operator() (const long i, RType& x, RType& y, RType& z) const noexcept
    {
#ifdef WARPX_DIM_RZ
<<<<<<< HEAD
        const RType r = p.pos(0);
        auto const [sin_m_theta_i, cos_m_theta_i] = amrex::Math::sincos(m_theta[i]);
        x = r*cos_m_theta_i;
        y = r*sin_m_theta_i;
        z = p.pos(1);
=======
        RType const r = m_x[i];
        x = r*std::cos(m_theta[i]);
        y = r*std::sin(m_theta[i]);
        z = m_z[i];
>>>>>>> f40084e7
#elif WARPX_DIM_3D
        x = m_x[i];
        y = m_y[i];
        z = m_z[i];
#elif WARPX_DIM_XZ
        x = m_x[i];
        y = m_y_default;
        z = m_z[i];
#else
        x = m_x_default;
        y = m_y_default;
        z = m_z[i];
#endif
    }

    /** \brief Extract the position coordinates of the particle as stored
     *         located at index `i + a_offset` and store them in the variables
     *         `x`, `y`, `z`
     *         This is only different for RZ since this returns (r, theta, z)
     *         in that case. */
    AMREX_GPU_HOST_DEVICE AMREX_FORCE_INLINE
    void AsStored (const long i, RType& x, RType& y, RType& z) const noexcept
    {
#ifdef WARPX_DIM_RZ
        x = m_x[i];
        y = m_theta[i];
        z = m_z[i];
#elif WARPX_DIM_3D
        x = m_x[i];
        y = m_y[i];
        z = m_z[i];
#elif WARPX_DIM_XZ
        x = m_x[i];
        y = m_y_default;
        z = m_z[i];
#else
        x = m_x_default;
        y = m_y_default;
        z = m_z[i];
#endif
    }
};

/** \brief Functor that can be used to modify the positions of the macroparticles,
 *         inside a ParallelFor kernel.
 *
 * \tparam T_PIdx particle index enumerator
 * \param a_pti iterator to the tile being modified
 * \param a_offset offset to apply to the particle indices
*/
template<typename T_PIdx = PIdx>
struct SetParticlePosition
{
    using RType = amrex::ParticleReal;

#if defined(WARPX_DIM_RZ) || defined(WARPX_DIM_XZ)
    RType* AMREX_RESTRICT m_x;
    RType* AMREX_RESTRICT m_z;
#elif defined(WARPX_DIM_3D)
    RType* AMREX_RESTRICT m_x;
    RType* AMREX_RESTRICT m_y;
    RType* AMREX_RESTRICT m_z;
#elif defined(WARPX_DIM_1D_Z)
    RType* AMREX_RESTRICT m_z;
#endif
#if defined(WARPX_DIM_RZ)
    RType* AMREX_RESTRICT m_theta;
#endif

    template <typename ptiType>
    SetParticlePosition (const ptiType& a_pti, long a_offset = 0) noexcept
    {
        auto& soa = a_pti.GetStructOfArrays();
#if defined(WARPX_DIM_RZ) || defined(WARPX_DIM_XZ)
        m_x = soa.GetRealData(PIdx::x).dataPtr() + a_offset;
        m_z = soa.GetRealData(PIdx::z).dataPtr() + a_offset;
#elif defined(WARPX_DIM_3D)
        m_x = soa.GetRealData(PIdx::x).dataPtr() + a_offset;
        m_y = soa.GetRealData(PIdx::y).dataPtr() + a_offset;
        m_z = soa.GetRealData(PIdx::z).dataPtr() + a_offset;
#elif defined(WARPX_DIM_1D_Z)
        m_z = soa.GetRealData(PIdx::z).dataPtr() + a_offset;
#endif
#if defined(WARPX_DIM_RZ)
        m_theta = soa.GetRealData(T_PIdx::theta).dataPtr() + a_offset;
#endif
    }

    /** \brief Set the position of the particle at index `i + a_offset`
     *         to `x`, `y`, `z` */
    AMREX_GPU_HOST_DEVICE AMREX_FORCE_INLINE
    void operator() (const long i, RType x, RType y, RType z) const noexcept
    {
#if defined(WARPX_DIM_XZ)
        amrex::ignore_unused(y);
#endif
#if defined(WARPX_DIM_1D_Z)
        amrex::ignore_unused(x,y);
#endif
#ifdef WARPX_DIM_RZ
        m_theta[i] = std::atan2(y, x);
        m_x[i] = std::sqrt(x*x + y*y);
        m_z[i] = z;
#elif WARPX_DIM_3D
        m_x[i] = x;
        m_y[i] = y;
        m_z[i] = z;
#elif WARPX_DIM_XZ
        m_x[i] = x;
        m_z[i] = z;
#else
        m_z[i] = z;
#endif
    }

    /** \brief Set the position of the particle at index `i + a_offset`
     *         to `x`, `y`, `z`
     *         This is only different for RZ since the input should
     *         be (r, theta, z) in that case. */
    AMREX_GPU_HOST_DEVICE AMREX_FORCE_INLINE
    void AsStored (const long i, RType x, RType y, RType z) const noexcept
    {
#if defined(WARPX_DIM_XZ)
        amrex::ignore_unused(y);
#endif
#if defined(WARPX_DIM_1D_Z)
        amrex::ignore_unused(x,y);
#endif
#ifdef WARPX_DIM_RZ
        m_x[i] = x;
        m_theta[i] = y;
        m_z[i] = z;
#elif WARPX_DIM_3D
        m_x[i] = x;
        m_y[i] = y;
        m_z[i] = z;
#elif WARPX_DIM_XZ
        m_x[i] = x;
        m_z[i] = z;
#else
        m_z[i] = z;
#endif
    }
};

#endif // WARPX_PARTICLES_PUSHER_GETANDSETPOSITION_H_<|MERGE_RESOLUTION|>--- conflicted
+++ resolved
@@ -31,30 +31,14 @@
                             amrex::ParticleReal& y,
                             amrex::ParticleReal& z) noexcept
 {
-<<<<<<< HEAD
-#ifdef WARPX_DIM_RZ
-    const amrex::ParticleReal theta = p.rdata(T_PIdx::theta);
-    const amrex::ParticleReal r = p.pos(0);
+    using namespace amrex::literals;
+
+#if defined(WARPX_DIM_RZ)
+    amrex::ParticleReal const theta = p.rdata(T_PIdx::theta);
+    amrex::ParticleReal const r = p.pos(T_PIdx::x);
     auto const [sin_theta, cos_theta] = amrex::Math::sincos(theta);
     x = r*cos_theta;
     y = r*sin_theta;
-    z = p.pos(1);
-#elif WARPX_DIM_3D
-    x = p.pos(0);
-    y = p.pos(1);
-    z = p.pos(2);
-#elif WARPX_DIM_XZ
-    x = p.pos(0);
-    y = amrex::ParticleReal(0.0);
-    z = p.pos(1);
-=======
-    using namespace amrex::literals;
-
-#if defined(WARPX_DIM_RZ)
-    amrex::ParticleReal const theta = p.rdata(T_PIdx::theta);
-    amrex::ParticleReal const r = p.pos(T_PIdx::x);
-    x = r*std::cos(theta);
-    y = r*std::sin(theta);
     z = p.pos(PIdx::z);
 #elif defined(WARPX_DIM_3D)
     x = p.pos(PIdx::x);
@@ -64,7 +48,6 @@
     x = p.pos(PIdx::x);
     y = 0_prt;
     z = p.pos(PIdx::z);
->>>>>>> f40084e7
 #else
     x = 0_prt;
     y = 0_prt;
@@ -138,18 +121,11 @@
     void operator() (const long i, RType& x, RType& y, RType& z) const noexcept
     {
 #ifdef WARPX_DIM_RZ
-<<<<<<< HEAD
-        const RType r = p.pos(0);
+        RType const r = m_x[i];
         auto const [sin_m_theta_i, cos_m_theta_i] = amrex::Math::sincos(m_theta[i]);
         x = r*cos_m_theta_i;
         y = r*sin_m_theta_i;
-        z = p.pos(1);
-=======
-        RType const r = m_x[i];
-        x = r*std::cos(m_theta[i]);
-        y = r*std::sin(m_theta[i]);
-        z = m_z[i];
->>>>>>> f40084e7
+        z = m_z[i];
 #elif WARPX_DIM_3D
         x = m_x[i];
         y = m_y[i];
