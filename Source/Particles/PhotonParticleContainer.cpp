--- conflicted
+++ resolved
@@ -15,7 +15,7 @@
 #include "Particles/Pusher/CopyParticleAttribs.H"
 
 #ifdef _OPENMP
-#   include <omp.h>
+#include <omp.h>
 #endif
 
 #include <limits>
@@ -63,7 +63,6 @@
 }
 
 void
-<<<<<<< HEAD
 PhotonParticleContainer::PushPX(WarpXParIter& pti,
                                 amrex::FArrayBox const * /*exfab*/,
                                 amrex::FArrayBox const * /*eyfab*/,
@@ -75,10 +74,7 @@
                                 const long offset,
                                 const long np_to_push,
                                 int /*lev*/, int /*gather_lev*/,
-                                amrex::Real dt, DtType /*a_dt_type*/)
-=======
-PhotonParticleContainer::PushPX(WarpXParIter& pti, Real dt, DtType a_dt_type)
->>>>>>> d9d9721d
+                                amrex::Real dt, DtType a_dt_type)
 {
     auto& attribs = pti.GetAttribs();
 
@@ -87,15 +83,9 @@
     ParticleReal* const AMREX_RESTRICT uy = attribs[PIdx::uy].dataPtr();
     ParticleReal* const AMREX_RESTRICT uz = attribs[PIdx::uz].dataPtr();
 
-<<<<<<< HEAD
-    auto copyAttribs = CopyParticleAttribs(pti, tmp_particle_data, offset);
-    int do_copy = (WarpX::do_back_transformed_diagnostics &&
-                          do_back_transformed_diagnostics );
-=======
     auto copyAttribs = CopyParticleAttribs(pti, tmp_particle_data);
     int do_copy = (WarpX::do_back_transformed_diagnostics &&
                    do_back_transformed_diagnostics && a_dt_type!=DtType::SecondHalf);
->>>>>>> d9d9721d
 
     const auto GetPosition = GetParticlePosition(pti, offset);
     auto SetPosition = SetParticlePosition(pti, offset);
