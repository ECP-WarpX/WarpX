/* Copyright 2019 David Grote, Luca Fedeli, Maxence Thevenet
 * Weiqun Zhang
 *
 * This file is part of WarpX.
 *
 * License: BSD-3-Clause-LBNL
 */
#include "PhotonParticleContainer.H"
#include "Utils/WarpXConst.H"
#include "WarpX.H"

// Import low-level single-particle kernels
#include "Particles/Pusher/UpdatePositionPhoton.H"
#include "Particles/Pusher/GetAndSetPosition.H"
#include "Particles/Pusher/CopyParticleAttribs.H"
#include "Particles/Gather/FieldGather.H"
#include "Particles/Gather/GetExternalFields.H"

#ifdef _OPENMP
#include <omp.h>
#endif

#include <limits>
#include <sstream>
#include <algorithm>


using namespace amrex;

PhotonParticleContainer::PhotonParticleContainer (AmrCore* amr_core, int ispecies,
                                                  const std::string& name)
    : PhysicalParticleContainer(amr_core, ispecies, name)
{
    ParmParse pp(species_name);

#ifdef WARPX_QED
        //IF m_do_qed is enabled, find out if Breit Wheeler process is enabled
        if(m_do_qed)
            pp.query("do_qed_breit_wheeler", m_do_qed_breit_wheeler);

        //If Breit Wheeler process is enabled, look for the target electron and positron
        //species
        if(m_do_qed_breit_wheeler){
            pp.get("qed_breit_wheeler_ele_product_species", m_qed_breit_wheeler_ele_product_name);
            pp.get("qed_breit_wheeler_pos_product_species", m_qed_breit_wheeler_pos_product_name);
        }

        //Check for processes which do not make sense for photons
        bool test_quantum_sync = false;
        pp.query("do_qed_quantum_sync", test_quantum_sync);
        AMREX_ALWAYS_ASSERT_WITH_MESSAGE(
        test_quantum_sync == 0,
        "ERROR: do_qed_quantum_sync can be 1 for species NOT listed in particles.photon_species only!");
        //_________________________________________________________
#endif

}

void PhotonParticleContainer::InitData()
{
    AddParticles(0); // Note - add on level 0

    Redistribute();  // We then redistribute

}

void
PhotonParticleContainer::PushPX (WarpXParIter& pti,
                                 amrex::FArrayBox const * exfab,
                                 amrex::FArrayBox const * eyfab,
                                 amrex::FArrayBox const * ezfab,
                                 amrex::FArrayBox const * bxfab,
                                 amrex::FArrayBox const * byfab,
                                 amrex::FArrayBox const * bzfab,
                                 const int ngE, const int /*e_is_nodal*/,
                                 const long offset,
                                 const long np_to_push,
                                 int lev, int gather_lev,
                                 amrex::Real dt, ScaleFields /*scaleFields*/, DtType a_dt_type)
{
    // Get cell size on gather_lev
    const std::array<Real,3>& dx = WarpX::CellSize(std::max(gather_lev,0));

    // Get box from which field is gathered.
    // If not gathering from the finest level, the box is coarsened.
    amrex::Box box;
    if (lev == gather_lev) {
        box = pti.tilebox();
    } else {
        const IntVect& ref_ratio = WarpX::RefRatio(gather_lev);
        box = amrex::coarsen(pti.tilebox(),ref_ratio);
    }

    // Add guard cells to the box.
    box.grow(ngE);

    auto& attribs = pti.GetAttribs();

    // Extract pointers to the different particle quantities
    ParticleReal* const AMREX_RESTRICT ux = attribs[PIdx::ux].dataPtr();
    ParticleReal* const AMREX_RESTRICT uy = attribs[PIdx::uy].dataPtr();
    ParticleReal* const AMREX_RESTRICT uz = attribs[PIdx::uz].dataPtr();

#ifdef WARPX_QED
    AMREX_ASSERT(has_breit_wheeler());

    BreitWheelerEvolveOpticalDepth evolve_opt;
    amrex::Real* AMREX_RESTRICT p_optical_depth_BW = nullptr;
    const bool local_has_breit_wheeler = has_breit_wheeler();
    if (local_has_breit_wheeler) {
        evolve_opt = m_shr_p_bw_engine->build_evolve_functor();
        p_optical_depth_BW = pti.GetAttribs(particle_comps["optical_depth_BW"]).dataPtr();
    }

    const auto me = PhysConst::m_e;
#endif

    auto copyAttribs = CopyParticleAttribs(pti, tmp_particle_data);
    int do_copy = (WarpX::do_back_transformed_diagnostics &&
                   do_back_transformed_diagnostics && a_dt_type!=DtType::SecondHalf);

    const auto GetPosition = GetParticlePosition(pti, offset);
    auto SetPosition = SetParticlePosition(pti, offset);

    const auto getExternalE = GetExternalEField(pti, offset);
    const auto getExternalB = GetExternalBField(pti, offset);

    // Lower corner of tile box physical domain (take into account Galilean shift)
    amrex::Real cur_time = WarpX::GetInstance().gett_new(lev);
    const auto& time_of_last_gal_shift = WarpX::GetInstance().time_of_last_gal_shift;
    amrex::Real time_shift = (cur_time - time_of_last_gal_shift);
    amrex::Array<amrex::Real,3> galilean_shift = { v_galilean[0]*time_shift, v_galilean[1]*time_shift, v_galilean[2]*time_shift };
    const std::array<Real, 3>& xyzmin = WarpX::LowerCorner(box, galilean_shift, gather_lev);

    const Dim3 lo = lbound(box);

    bool galerkin_interpolation = WarpX::galerkin_interpolation;
    int nox = WarpX::nox;
    int n_rz_azimuthal_modes = WarpX::n_rz_azimuthal_modes;

    amrex::GpuArray<amrex::Real, 3> dx_arr = {dx[0], dx[1], dx[2]};
    amrex::GpuArray<amrex::Real, 3> xyzmin_arr = {xyzmin[0], xyzmin[1], xyzmin[2]};

    amrex::Array4<const amrex::Real> const& ex_arr = exfab->array();
    amrex::Array4<const amrex::Real> const& ey_arr = eyfab->array();
    amrex::Array4<const amrex::Real> const& ez_arr = ezfab->array();
    amrex::Array4<const amrex::Real> const& bx_arr = bxfab->array();
    amrex::Array4<const amrex::Real> const& by_arr = byfab->array();
    amrex::Array4<const amrex::Real> const& bz_arr = bzfab->array();

    amrex::IndexType const ex_type = exfab->box().ixType();
    amrex::IndexType const ey_type = eyfab->box().ixType();
    amrex::IndexType const ez_type = ezfab->box().ixType();
    amrex::IndexType const bx_type = bxfab->box().ixType();
    amrex::IndexType const by_type = byfab->box().ixType();
    amrex::IndexType const bz_type = bzfab->box().ixType();

    const auto t_do_not_gather = do_not_gather;

    amrex::ParallelFor(
        np_to_push,
        [=] AMREX_GPU_DEVICE (long i) {
            if (do_copy) copyAttribs(i);
            ParticleReal x, y, z;
            GetPosition(i, x, y, z);

            amrex::ParticleReal Exp, Eyp, Ezp;
            getExternalE(i, Exp, Eyp, Ezp);

            amrex::ParticleReal Bxp, Byp, Bzp;
            getExternalB(i, Bxp, Byp, Bzp);

<<<<<<< HEAD
            // first gather E and B to the particle positions
            doGatherShapeN(x, y, z, Exp, Eyp, Ezp, Bxp, Byp, Bzp,
                           ex_arr, ey_arr, ez_arr, bx_arr, by_arr, bz_arr,
                           ex_type, ey_type, ez_type, bx_type, by_type, bz_type,
                           dx_arr, xyzmin_arr, lo, n_rz_azimuthal_modes,
                           nox, galerkin_interpolation);
=======
            if(!t_do_not_gather){
                // first gather E and B to the particle positions
                doGatherShapeN(x, y, z, Exp, Eyp, Ezp, Bxp, Byp, Bzp,
                               ex_arr, ey_arr, ez_arr, bx_arr, by_arr, bz_arr,
                               ex_type, ey_type, ez_type, bx_type, by_type, bz_type,
                               dx_arr, xyzmin_arr, lo, n_rz_azimuthal_modes,
                               nox, l_lower_order_in_v);
            }
>>>>>>> 57cc9a33

#ifdef WARPX_QED
            if (local_has_breit_wheeler) {
                const ParticleReal px = me * ux[i];
                const ParticleReal py = me * uy[i];
                const ParticleReal pz = me * uz[i];

                bool has_event_happened = evolve_opt(px, py, pz, Exp, Eyp, Ezp, Bxp, Byp, Bzp,
                                                     dt, p_optical_depth_BW[i]);
            }
#endif

            UpdatePositionPhoton( x, y, z, ux[i], uy[i], uz[i], dt );
            SetPosition(i, x, y, z);
        }
    );
}

void
PhotonParticleContainer::Evolve (int lev,
                                 const MultiFab& Ex, const MultiFab& Ey, const MultiFab& Ez,
                                 const MultiFab& Bx, const MultiFab& By, const MultiFab& Bz,
                                 const MultiFab& Ex_avg, const MultiFab& Ey_avg, const MultiFab& Ez_avg,
                                 const MultiFab& Bx_avg, const MultiFab& By_avg, const MultiFab& Bz_avg,
                                 MultiFab& jx, MultiFab& jy, MultiFab& jz,
                                 MultiFab* cjx, MultiFab* cjy, MultiFab* cjz,
                                 MultiFab* rho, MultiFab* crho,
                                 const MultiFab* cEx, const MultiFab* cEy, const MultiFab* cEz,
                                 const MultiFab* cBx, const MultiFab* cBy, const MultiFab* cBz,
                                 Real t, Real dt, DtType /*a_dt_type*/)
{
    // This does gather, push and depose.
    // Push and depose have been re-written for photon,
    // so they do not do anything.
    PhysicalParticleContainer::Evolve (lev,
                                       Ex, Ey, Ez,
                                       Bx, By, Bz,
                                       Ex_avg, Ey_avg, Ez_avg,
                                       Bx_avg, By_avg, Bz_avg,
                                       jx, jy, jz,
                                       cjx, cjy, cjz,
                                       rho, crho,
                                       cEx, cEy, cEz,
                                       cBx, cBy, cBz,
                                       t, dt);

}<|MERGE_RESOLUTION|>--- conflicted
+++ resolved
@@ -134,7 +134,7 @@
 
     const Dim3 lo = lbound(box);
 
-    bool galerkin_interpolation = WarpX::galerkin_interpolation;
+    int l_lower_order_in_v = WarpX::l_lower_order_in_v;
     int nox = WarpX::nox;
     int n_rz_azimuthal_modes = WarpX::n_rz_azimuthal_modes;
 
@@ -170,14 +170,6 @@
             amrex::ParticleReal Bxp, Byp, Bzp;
             getExternalB(i, Bxp, Byp, Bzp);
 
-<<<<<<< HEAD
-            // first gather E and B to the particle positions
-            doGatherShapeN(x, y, z, Exp, Eyp, Ezp, Bxp, Byp, Bzp,
-                           ex_arr, ey_arr, ez_arr, bx_arr, by_arr, bz_arr,
-                           ex_type, ey_type, ez_type, bx_type, by_type, bz_type,
-                           dx_arr, xyzmin_arr, lo, n_rz_azimuthal_modes,
-                           nox, galerkin_interpolation);
-=======
             if(!t_do_not_gather){
                 // first gather E and B to the particle positions
                 doGatherShapeN(x, y, z, Exp, Eyp, Ezp, Bxp, Byp, Bzp,
@@ -186,7 +178,6 @@
                                dx_arr, xyzmin_arr, lo, n_rz_azimuthal_modes,
                                nox, l_lower_order_in_v);
             }
->>>>>>> 57cc9a33
 
 #ifdef WARPX_QED
             if (local_has_breit_wheeler) {
