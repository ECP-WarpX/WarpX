--- conflicted
+++ resolved
@@ -74,16 +74,9 @@
     ParticleReal* const AMREX_RESTRICT uy = attribs[PIdx::uy].dataPtr();
     ParticleReal* const AMREX_RESTRICT uz = attribs[PIdx::uz].dataPtr();
 
-<<<<<<< HEAD
     auto copyAttribs = CopyParticleAttribs(pti, tmp_particle_data);
     int do_copy = (WarpX::do_back_transformed_diagnostics &&
-                          do_back_transformed_diagnostics );
-=======
-    if (WarpX::do_back_transformed_diagnostics && do_back_transformed_diagnostics && (a_dt_type!=DtType::SecondHalf))
-    {
-        copy_attribs(pti);
-    }
->>>>>>> 41d40b0f
+                   do_back_transformed_diagnostics && a_dt_type!=DtType::SecondHalf);
 
     const auto GetPosition = GetParticlePosition(pti);
           auto SetPosition = SetParticlePosition(pti);
