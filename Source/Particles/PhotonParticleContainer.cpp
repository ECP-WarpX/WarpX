--- conflicted
+++ resolved
@@ -31,11 +31,7 @@
             pp.query("do_qed_breit_wheeler", do_qed_breit_wheeler);
 
         //Check for processes which do not make sense for photons
-<<<<<<< HEAD
-        bool test_quantum_sync;
-=======
         bool test_quantum_sync = false;
->>>>>>> 711d85d8
         pp.query("do_qed_quantum_sync", test_quantum_sync);
         AMREX_ALWAYS_ASSERT_WITH_MESSAGE(
         test_quantum_sync == 0,
