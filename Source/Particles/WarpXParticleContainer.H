/* Copyright 2019-2020 Andrew Myers, Axel Huebl, David Grote
 * Jean-Luc Vay, Junmin Gu, Luca Fedeli
 * Maxence Thevenet, Remi Lehe, Revathi Jambunathan
 * Weiqun Zhang, Yinjian Zhao
 *
 * This file is part of WarpX.
 *
 * License: BSD-3-Clause-LBNL
 */
#ifndef WARPX_WarpXParticleContainer_H_
#define WARPX_WarpXParticleContainer_H_

#include "Utils/WarpXConst.H"
#include "SpeciesPhysicalProperties.H"
#include "Evolve/WarpXDtType.H"

#include <AMReX_Particles.H>
#include <AMReX_AmrCore.H>

#ifdef WARPX_QED
    #include <QuantumSyncEngineWrapper.H>
    #include <BreitWheelerEngineWrapper.H>
#endif

#include <memory>

enum struct ConvertDirection{WarpX_to_SI, SI_to_WarpX};

struct PIdx
{
    enum { // Particle Attributes stored in amrex::ParticleContainer's struct of array
        w = 0,  // weight
        ux, uy, uz, Ex, Ey, Ez, Bx, By, Bz,
#ifdef WARPX_DIM_RZ
        theta, // RZ needs all three position components
#endif
        nattribs
    };
};

struct DiagIdx
{
    enum {
        w = 0,
        x, y, z, ux, uy, uz,
        nattribs
    };
};

struct TmpIdx
{
    enum {
        xold = 0,
        yold, zold, uxold, uyold, uzold,
        nattribs
    };
};

namespace ParticleStringNames
{
    const std::map<std::string, int> to_index = {
        {"w",     PIdx::w    },
        {"ux",    PIdx::ux   },
        {"uy",    PIdx::uy   },
        {"uz",    PIdx::uz   },
        {"Ex",    PIdx::Ex   },
        {"Ey",    PIdx::Ey   },
        {"Ez",    PIdx::Ez   },
        {"Bx",    PIdx::Bx   },
        {"By",    PIdx::By   },
        {"Bz",    PIdx::Bz   }
#ifdef WARPX_DIM_RZ
        ,{"theta", PIdx::theta}
#endif
    };
}

class WarpXParIter
    : public amrex::ParIter<0,0,PIdx::nattribs>
{
public:
    using amrex::ParIter<0,0,PIdx::nattribs>::ParIter;

    WarpXParIter (ContainerType& pc, int level);

    const std::array<RealVector, PIdx::nattribs>& GetAttribs () const {
        return GetStructOfArrays().GetRealData();
    }

    std::array<RealVector, PIdx::nattribs>& GetAttribs () {
        return GetStructOfArrays().GetRealData();
    }

    const RealVector& GetAttribs (int comp) const {
        return GetStructOfArrays().GetRealData(comp);
    }

    RealVector& GetAttribs (int comp) {
        return GetStructOfArrays().GetRealData(comp);
    }

    IntVector& GetiAttribs (int comp) {
        return GetStructOfArrays().GetIntData(comp);
    }
};

// Forward-declaration needed by WarpXParticleContainer below
class MultiParticleContainer;

/**
 * WarpXParticleContainer is the base polymorphic class from which all concrete
 * particle container classes (that store a collection of particles) derive. Derived
 * classes can be used for plasma particles, photon particles, or non-physical
 * particles (e.g., for the laser antenna).
 * It derives from amrex::ParticleContainer<0,0,PIdx::nattribs>, where the
 * template arguments stand for the number of int and amrex::Real SoA and AoS
 * data in amrex::Particle.
 *  - AoS amrex::Real: x, y, z (default), 0 additional (first template
 *    parameter)
 *  - AoS int: id, cpu (default), 0 additional (second template parameter)
 *  - SoA amrex::Real: PIdx::nattribs (third template parameter), see PIdx for
 * the list.
 *
 * WarpXParticleContainer contains the main functions for initialization,
 * interaction with the grid (field gather and current deposition) and particle
 * push.
 *
 * Note: many functions are pure virtual (meaning they MUST be defined in
 * derived classes, e.g., Evolve) or empty function (meaning they
 * do not do anything, e.g., FieldGather, meant to be overriden by derived
 * function) or actual functions (e.g. CurrentDeposition).
 */
class WarpXParticleContainer
    : public amrex::ParticleContainer<0,0,PIdx::nattribs>
{
public:
    friend MultiParticleContainer;
#ifdef WARPX_USE_OPENPMD
    friend class WarpXOpenPMDPlot;
#endif

    // amrex::StructOfArrays with DiagIdx::nattribs amrex::ParticleReal components
    // and 0 int components for the particle data.
    using DiagnosticParticleData = amrex::StructOfArrays<DiagIdx::nattribs, 0>;
    // DiagnosticParticles is a vector, with one element per MR level.
    // DiagnosticParticles[lev] is typically a key-value pair where the key is
    // a pair [grid_index, tile_index], and the value is the corresponding
    // DiagnosticParticleData (see above) on this tile.
    using DiagnosticParticles = amrex::Vector<std::map<std::pair<int, int>, DiagnosticParticleData> >;

    WarpXParticleContainer (amrex::AmrCore* amr_core, int ispecies);
    virtual ~WarpXParticleContainer() {}

    virtual void InitData () = 0;

    virtual void FieldGatherES (const amrex::Vector<std::array<std::unique_ptr<amrex::MultiFab>, 3> >& E,
                                const amrex::Vector<std::unique_ptr<amrex::FabArray<amrex::BaseFab<int> > > >& masks) {}

    virtual void FieldGather (int lev,
                              const amrex::MultiFab& Ex, const amrex::MultiFab& Ey,
                              const amrex::MultiFab& Ez, const amrex::MultiFab& Bx,
                              const amrex::MultiFab& By, const amrex::MultiFab& Bz,
                              const amrex::MultiFab& Ex_avg, const amrex::MultiFab& Ey_avg,
                              const amrex::MultiFab& Ez_avg, const amrex::MultiFab& Bx_avg,
                              const amrex::MultiFab& By_avg, const amrex::MultiFab& Bz_avg) {}

    /**
     * Evolve is the central WarpXParticleContainer function that advances
     * particles for a time dt (typically one timestep). It is a pure virtual
     * function for flexibility.
     */
    virtual void Evolve (int lev,
                         const amrex::MultiFab& Ex, const amrex::MultiFab& Ey, const amrex::MultiFab& Ez,
                         const amrex::MultiFab& Bx, const amrex::MultiFab& By, const amrex::MultiFab& Bz,
                         const amrex::MultiFab& Ex_avg, const amrex::MultiFab& Ey_avg, const amrex::MultiFab& Ez_avg,
                         const amrex::MultiFab& Bx_avg, const amrex::MultiFab& By_avg, const amrex::MultiFab& Bz_avg,
                         amrex::MultiFab& jx, amrex::MultiFab& jy, amrex::MultiFab& jz,
                         amrex::MultiFab* cjx, amrex::MultiFab* cjy, amrex::MultiFab* cjz,
                         amrex::MultiFab* rho, amrex::MultiFab* crho,
                         const amrex::MultiFab* cEx, const amrex::MultiFab* cEy, const amrex::MultiFab* cEz,
                         const amrex::MultiFab* cBx, const amrex::MultiFab* cBy, const amrex::MultiFab* cBz,
                         amrex::Real t, amrex::Real dt, DtType a_dt_type=DtType::Full) = 0;

    virtual void PostRestart () = 0;

    virtual void GetParticleSlice(const int direction,     const amrex::Real z_old,
                                  const amrex::Real z_new, const amrex::Real t_boost,
                                  const amrex::Real t_lab, const amrex::Real dt,
                                  DiagnosticParticles& diagnostic_particles) {}

    void AllocData ();

    ///
    /// This pushes the particle positions by one half time step.
    /// It is used to desynchronize the particles after initializaton
    /// or when restarting from a checkpoint.
    ///
    void PushX (         amrex::Real dt);
    void PushX (int lev, amrex::Real dt);

    ///
    /// This pushes the particle momenta by dt.
    ///
    virtual void PushP (int lev, amrex::Real dt,
                        const amrex::MultiFab& Ex,
                        const amrex::MultiFab& Ey,
                        const amrex::MultiFab& Ez,
                        const amrex::MultiFab& Bx,
                        const amrex::MultiFab& By,
                        const amrex::MultiFab& Bz) = 0;

    void DepositCharge(amrex::Vector<std::unique_ptr<amrex::MultiFab> >& rho,
                       bool local = false, bool reset = false,
                       bool do_rz_volume_scaling = false );
    std::unique_ptr<amrex::MultiFab> GetChargeDensity(int lev, bool local = false);

    virtual void DepositCharge(WarpXParIter& pti,
                               RealVector& wp,
                               const int * const ion_lev,
                               amrex::MultiFab* rho,
                               int icomp,
                               const long offset,
                               const long np_to_depose,
                               int thread_num,
                               int lev,
                               int depos_lev);

    virtual void DepositCurrent(WarpXParIter& pti,
                                RealVector& wp,
                                RealVector& uxp,
                                RealVector& uyp,
                                RealVector& uzp,
                                const int * const ion_lev,
                                amrex::MultiFab* jx,
                                amrex::MultiFab* jy,
                                amrex::MultiFab* jz,
                                const long offset,
                                const long np_to_depose,
                                int thread_num,
                                int lev,
                                int depos_lev,
                                amrex::Real dt);

    // If particles start outside of the domain, ContinuousInjection
    // makes sure that they are initialized when they enter the domain, and
    // NOT before. Virtual function, overriden by derived classes.
    // Current status:
    // PhysicalParticleContainer: implemented.
    // LaserParticleContainer: implemented.
    // RigidInjectedParticleContainer: not implemented.
    virtual void ContinuousInjection(const amrex::RealBox& injection_box) {}
    // Update optional sub-class-specific injection location.
    virtual void UpdateContinuousInjectionPosition(amrex::Real dt) {}

    ///
    /// This returns the total charge for all the particles in this ParticleContainer.
    /// This is needed when solving Poisson's equation with periodic boundary conditions.
    ///
    amrex::Real sumParticleCharge(bool local = false);

    std::array<amrex::Real, 3> meanParticleVelocity(bool local = false);

    amrex::Real maxParticleVelocity(bool local = false);

    void AddNParticles (int lev,
                        int n, const amrex::ParticleReal* x, const amrex::ParticleReal* y, const amrex::ParticleReal* z,
                        const amrex::ParticleReal* vx, const amrex::ParticleReal* vy, const amrex::ParticleReal* vz,
                        int nattr, const amrex::ParticleReal* attr, int uniqueparticles, int id=-1);

    virtual void ReadHeader (std::istream& is);

    virtual void WriteHeader (std::ostream& os) const;

    virtual void ConvertUnits (ConvertDirection convert_dir){};

    static void ReadParameters ();

    static int NextID () { return ParticleType::NextID(); }

    void setNextID(int next_id) { ParticleType::NextID(next_id); }

    bool do_splitting = false;
    bool initialize_self_fields = false;
    amrex::Real self_fields_required_precision = 1.e-11;

    // split along diagonals (0) or axes (1)
    int split_type = 0;

    using amrex::ParticleContainer<0, 0, PIdx::nattribs>::AddRealComp;
    using amrex::ParticleContainer<0, 0, PIdx::nattribs>::AddIntComp;

    void AddRealComp (const std::string& name, bool comm=true)
    {
        particle_comps[name] = NumRealComps();
        AddRealComp(comm);
    }

    void AddIntComp (const std::string& name, bool comm=true)
    {
        particle_icomps[name] = NumIntComps();
        AddIntComp(comm);
    }

    int doBackTransformedDiagnostics () const { return do_back_transformed_diagnostics; }

    std::map<std::string, int> getParticleComps () const noexcept { return particle_comps;}
    std::map<std::string, int> getParticleiComps () const noexcept { return particle_icomps;}

    //amrex::Real getCharge () {return charge;}
    amrex::ParticleReal getCharge () const {return charge;}
    //amrex::Real getMass () {return mass;}
    amrex::ParticleReal getMass () const {return mass;}

protected:
<<<<<<< HEAD
    amrex::Array<amrex::Real,3> v_galilean {0,0,0};
=======
    amrex::Array<amrex::Real,3> v_galilean = {{0}};
>>>>>>> bc7c47fc
    std::map<std::string, int> particle_comps;
    std::map<std::string, int> particle_icomps;

    int species_id;

    amrex::Real charge;
    amrex::Real mass;
    PhysicalSpecies physical_species;

    //! instead of depositing (current, charge) on the finest patch level, deposit to the coarsest grid
    bool m_deposit_on_main_grid = false;

    //! instead of gathering fields from the finest patch level, gather from the coarsest
    bool m_gather_from_main_grid = false;

    int do_not_push = 0;
    int do_not_deposit = 0;
    int do_not_gather = 0;

    // Whether to allow particles outside of the simulation domain to be
    // initialized when they enter the domain.
    // This is currently required because continuous injection does not
    // support all features allowed by direct injection.
    int do_continuous_injection = 0;

    int do_field_ionization = 0;
    int ionization_product;
    std::string ionization_product_name;
    int ion_atomic_number;
    int ionization_initial_level = 0;
    amrex::Gpu::ManagedVector<amrex::Real> ionization_energies;
    amrex::Gpu::ManagedVector<amrex::Real> adk_power;
    amrex::Gpu::ManagedVector<amrex::Real> adk_prefactor;
    amrex::Gpu::ManagedVector<amrex::Real> adk_exp_prefactor;
    std::string physical_element;

    int do_back_transformed_diagnostics = 1;

#ifdef WARPX_QED
    bool m_do_qed = false;

    //Species for which QED effects are relevant should override these methods
    virtual bool has_quantum_sync(){return false;};
    virtual bool has_breit_wheeler(){return false;};

    //Species can receive a shared pointer to a QED engine (species for
    //which this is relevant should override these functions)
    virtual void
    set_breit_wheeler_engine_ptr(std::shared_ptr<BreitWheelerEngine>){};
    virtual void
    set_quantum_sync_engine_ptr(std::shared_ptr<QuantumSynchrotronEngine>){};
#endif

    amrex::Vector<amrex::FArrayBox> local_rho;
    amrex::Vector<amrex::FArrayBox> local_jx;
    amrex::Vector<amrex::FArrayBox> local_jy;
    amrex::Vector<amrex::FArrayBox> local_jz;

    using DataContainer = amrex::Gpu::ManagedDeviceVector<amrex::ParticleReal>;
    using PairIndex = std::pair<int, int>;

    // Whether to dump particle quantities.
    // If true, particle position is always dumped.
    int plot_species = 1;
    // For all particle attribs (execept position), whether or not
    // to dump to file.
    amrex::Vector<int> plot_flags;
    // list of names of attributes to dump.
    amrex::Vector<std::string> plot_vars;

    amrex::Vector<std::map<PairIndex, std::array<DataContainer, TmpIdx::nattribs> > > tmp_particle_data;

    /**
     * When using runtime components, AMReX requires to touch all tiles
     * in serial and create particles tiles with runtime components if
     * they do not exist (or if they were defined by default, i.e.,
     * without runtime component).
     */
     void defineAllParticleTiles () noexcept;

private:
    virtual void particlePostLocate(ParticleType& p, const amrex::ParticleLocData& pld,
                                    const int lev) override;


};

#endif<|MERGE_RESOLUTION|>--- conflicted
+++ resolved
@@ -312,11 +312,7 @@
     amrex::ParticleReal getMass () const {return mass;}
 
 protected:
-<<<<<<< HEAD
-    amrex::Array<amrex::Real,3> v_galilean {0,0,0};
-=======
     amrex::Array<amrex::Real,3> v_galilean = {{0}};
->>>>>>> bc7c47fc
     std::map<std::string, int> particle_comps;
     std::map<std::string, int> particle_icomps;
 
