/* Copyright 2019-2020 Andrew Myers, Axel Huebl, David Grote
 * Jean-Luc Vay, Junmin Gu, Luca Fedeli
 * Maxence Thevenet, Remi Lehe, Revathi Jambunathan
 * Weiqun Zhang, Yinjian Zhao
 *
 * This file is part of WarpX.
 *
 * License: BSD-3-Clause-LBNL
 */
#ifndef WARPX_WarpXParticleContainer_H_
#define WARPX_WarpXParticleContainer_H_

#include "WarpXParticleContainer_fwd.H"

#include "Evolve/WarpXDtType.H"
#include "Evolve/WarpXPushType.H"
#include "Initialization/PlasmaInjector.H"
#include "Particles/ParticleBoundaries.H"
#include "SpeciesPhysicalProperties.H"

#ifdef WARPX_QED
#    include "ElementaryProcess/QEDInternals/BreitWheelerEngineWrapper_fwd.H"
#    include "ElementaryProcess/QEDInternals/QuantumSyncEngineWrapper_fwd.H"
#endif
#include "MultiParticleContainer_fwd.H"
#include "NamedComponentParticleContainer.H"

#include <AMReX_Array.H>
#include <AMReX_FArrayBox.H>
#include <AMReX_GpuAllocators.H>
#include <AMReX_GpuContainers.H>
#include <AMReX_INT.H>
#include <AMReX_ParIter.H>
#include <AMReX_Particles.H>
#include <AMReX_Random.H>
#include <AMReX_REAL.H>
#include <AMReX_StructOfArrays.H>
#include <AMReX_Vector.H>

#include <AMReX_BaseFwd.H>
#include <AMReX_AmrCoreFwd.H>

#include <array>
#include <iosfwd>
#include <map>
#include <memory>
#include <string>
#include <utility>


class WarpXParIter
    : public amrex::ParIter<0,0,PIdx::nattribs>
{
public:
    using amrex::ParIter<0,0,PIdx::nattribs>::ParIter;

    WarpXParIter (ContainerType& pc, int level);

    WarpXParIter (ContainerType& pc, int level, amrex::MFItInfo& info);

    const std::array<RealVector, PIdx::nattribs>& GetAttribs () const {
        return GetStructOfArrays().GetRealData();
    }

    std::array<RealVector, PIdx::nattribs>& GetAttribs () {
        return GetStructOfArrays().GetRealData();
    }

    const RealVector& GetAttribs (int comp) const {
        return GetStructOfArrays().GetRealData(comp);
    }

    RealVector& GetAttribs (int comp) {
        return GetStructOfArrays().GetRealData(comp);
    }

    IntVector& GetiAttribs (int comp) {
        return GetStructOfArrays().GetIntData(comp);
    }
};

/**
 * WarpXParticleContainer is the base polymorphic class from which all concrete
 * particle container classes (that store a collection of particles) derive. Derived
 * classes can be used for plasma particles, photon particles, or non-physical
 * particles (e.g., for the laser antenna).
 * It derives from amrex::ParticleContainer<0,0,PIdx::nattribs>, where the
 * template arguments stand for the number of int and amrex::Real SoA and AoS
 * data in amrex::Particle.
 *  - AoS amrex::Real: x, y, z (default), 0 additional (first template
 *    parameter)
 *  - AoS int: id, cpu (default), 0 additional (second template parameter)
 *  - SoA amrex::Real: PIdx::nattribs (third template parameter), see PIdx for
 * the list.
 *
 * WarpXParticleContainer contains the main functions for initialization,
 * interaction with the grid (field gather and current deposition) and particle
 * push.
 *
 * Note: many functions are pure virtual (meaning they MUST be defined in
 * derived classes, e.g., Evolve) or actual functions (e.g. CurrentDeposition).
 */
class WarpXParticleContainer
    : public NamedComponentParticleContainer<amrex::DefaultAllocator>
{
public:
    friend MultiParticleContainer;

    // amrex::StructOfArrays with DiagIdx::nattribs amrex::ParticleReal components
    // and 0 int components for the particle data.
    using DiagnosticParticleData = amrex::StructOfArrays<DiagIdx::nattribs, 0>;
    // DiagnosticParticles is a vector, with one element per MR level.
    // DiagnosticParticles[lev] is typically a key-value pair where the key is
    // a pair [grid_index, tile_index], and the value is the corresponding
    // DiagnosticParticleData (see above) on this tile.
    using DiagnosticParticles = amrex::Vector<std::map<std::pair<int, int>, DiagnosticParticleData> >;

    WarpXParticleContainer (amrex::AmrCore* amr_core, int ispecies);
    virtual ~WarpXParticleContainer() {}

    virtual void InitData () = 0;

    virtual void InitIonizationModule () {}

    /*
     * \brief Virtual function that returns a pointer to the plasma injector,
     *        for derived classes that define one (PhysicalParticleContainer).
     */
    virtual PlasmaInjector* GetPlasmaInjector () { return nullptr; }

    /**
     * Evolve is the central WarpXParticleContainer function that advances
     * particles for a time dt (typically one timestep). It is a pure virtual
     * function for flexibility.
     */
    virtual void Evolve (int lev,
                         const amrex::MultiFab& Ex, const amrex::MultiFab& Ey, const amrex::MultiFab& Ez,
                         const amrex::MultiFab& Bx, const amrex::MultiFab& By, const amrex::MultiFab& Bz,
                         amrex::MultiFab& jx, amrex::MultiFab& jy, amrex::MultiFab& jz,
                         amrex::MultiFab* cjx, amrex::MultiFab* cjy, amrex::MultiFab* cjz,
                         amrex::MultiFab* rho, amrex::MultiFab* crho,
                         const amrex::MultiFab* cEx, const amrex::MultiFab* cEy, const amrex::MultiFab* cEz,
                         const amrex::MultiFab* cBx, const amrex::MultiFab* cBy, const amrex::MultiFab* cBz,
                         amrex::Real t, amrex::Real dt, DtType a_dt_type=DtType::Full, bool skip_deposition=false,
                         PushType push_type=PushType::Explicit) = 0;

    virtual void PostRestart () = 0;

    void AllocData ();

    /**
     * \brief Virtual method to initialize runtime attributes. Must be overriden by each derived
     * class.
     */
    virtual void DefaultInitializeRuntimeAttributes (
                        amrex::ParticleTile<amrex::Particle<NStructReal, NStructInt>,
                                            NArrayReal, NArrayInt,
                                            amrex::PinnedArenaAllocator>& pinned_tile,
                        int n_external_attr_real,
                        int n_external_attr_int,
                        const amrex::RandomEngine& engine) = 0;

    ///
    /// This pushes the particle positions by one half time step.
    /// It is used to desynchronize the particles after initializaton
    /// or when restarting from a checkpoint.
    ///
    void PushX (         amrex::Real dt);
    void PushX (int lev, amrex::Real dt);

    ///
    /// This pushes the particle momenta by dt.
    ///
    virtual void PushP (int lev, amrex::Real dt,
                        const amrex::MultiFab& Ex,
                        const amrex::MultiFab& Ey,
                        const amrex::MultiFab& Ez,
                        const amrex::MultiFab& Bx,
                        const amrex::MultiFab& By,
                        const amrex::MultiFab& Bz) = 0;

    /**
     * \brief Deposit current density.
     *
     * \param[in,out] J vector of current densities (one three-dimensional array of pointers
     *                to MultiFabs per mesh refinement level)
     * \param[in] dt Time step for particle level
     * \param[in] relative_time Time at which to deposit J, relative to the time of the
     *                          current positions of the particles. When different than 0,
     *                          the particle position will be temporarily modified to match
     *                          the time of the deposition.
     */
    void DepositCurrent (amrex::Vector<std::array< std::unique_ptr<amrex::MultiFab>, 3 > >& J,
                         amrex::Real dt, amrex::Real relative_time);

    /**
     * \brief Deposit charge density.
     *
     * \param[in,out] rho vector of charge densities (one pointer to MultiFab per mesh refinement level)
     * \param[in] local if false, exchange the data in the guard cells after the deposition
     * \param[in] reset if true, reset all values of rho to zero
     * \param[in] apply_boundary_and_scale_volume whether to apply boundary conditions and scale the final density by some volume norm in RZ geometry
     * \param[in] interpolate_across_levels whether to average down from the fine patch to the coarse patch
     * \param[in] icomp component of the MultiFab where rho is deposited (old, new)
     */
    void DepositCharge (amrex::Vector<std::unique_ptr<amrex::MultiFab> >& rho,
                        bool local = false, bool reset = false,
                        bool apply_boundary_and_scale_volume = false,
                        bool interpolate_across_levels = true,
                        int icomp = 0);
    void DepositCharge (std::unique_ptr<amrex::MultiFab>& rho, int lev,
                        bool local = false, bool reset = false,
                        bool apply_boundary_and_scale_volume = false,
                        int icomp = 0);

    std::unique_ptr<amrex::MultiFab> GetChargeDensity(int lev, bool local = false);

    virtual void DepositCharge (WarpXParIter& pti,
                               RealVector const & wp,
                               const int* ion_lev,
                               amrex::MultiFab* rho,
                               int icomp,
                               long offset,
                               long np_to_depose,
                               int thread_num,
                               int lev,
                               int depos_lev);

    virtual void DepositCurrent (WarpXParIter& pti,
                                RealVector const & wp,
                                RealVector const & uxp,
                                RealVector const & uyp,
                                RealVector const & uzp,
<<<<<<< HEAD
                                int const * const ion_lev,
                                amrex::MultiFab* const jx,
                                amrex::MultiFab* const jy,
                                amrex::MultiFab* const jz,
                                long const offset,
                                long const np_to_depose,
                                int const thread_num,
                                int const lev,
                                int const depos_lev,
                                amrex::Real const dt,
                                amrex::Real const relative_time,
                                PushType push_type);
=======
                                int const* ion_lev,
                                amrex::MultiFab* jx,
                                amrex::MultiFab* jy,
                                amrex::MultiFab* jz,
                                long offset,
                                long np_to_depose,
                                int thread_num,
                                int lev,
                                int depos_lev,
                                amrex::Real dt,
                                amrex::Real relative_time);
>>>>>>> d07e8bbd

    // If particles start outside of the domain, ContinuousInjection
    // makes sure that they are initialized when they enter the domain, and
    // NOT before. Virtual function, overriden by derived classes.
    // Current status:
    // PhysicalParticleContainer: implemented.
    // LaserParticleContainer: implemented.
    // RigidInjectedParticleContainer: not implemented.
    virtual void ContinuousInjection(const amrex::RealBox& /*injection_box*/) {}

    /**
     * \brief Update antenna position for continuous injection of lasers
     *        in a boosted frame. Empty function for containers other than lasers.
     */
    virtual void UpdateAntennaPosition(const amrex::Real /*dt*/) {}

    bool doContinuousInjection() const {return do_continuous_injection;}

    // Inject a continuous flux of particles from a defined plane
    virtual void ContinuousFluxInjection(amrex::Real /*t*/, amrex::Real /*dt*/) {}

    int getSpeciesId() const {return species_id;}

    ///
    /// This returns the total charge for all the particles in this ParticleContainer.
    /// This is needed when solving Poisson's equation with periodic boundary conditions.
    ///
    amrex::ParticleReal sumParticleCharge(bool local = false);

    std::array<amrex::ParticleReal, 3> meanParticleVelocity(bool local = false);

    amrex::ParticleReal maxParticleVelocity(bool local = false);

    /**
     * \brief Adds n particles to the simulation
     *
     * @param[in] lev refinement level (unused)
     * @param[in] n the number of particles to add
     * @param[in] x x component of the position of particles to be added
     * @param[in] y y component of the position of particles to be added
     * @param[in] z z component of the position of particles to be added
     * @param[in] ux x component of the momentum of particles to be added
     * @param[in] uy y component of the momentum of particles to be added
     * @param[in] uz z component of the momentum of particles to be added
     * @param[in] nattr_real number of runtime real attributes to initialize with the attr_real
     * array. (particle weight is treated as a real attribute in this routine). The remaining
     * runtime real attributes are initialized in the method DefaultInitializeRuntimeAttributes.
     * @param[in] attr_real value of real attributes to initialize
     * @param[in] nattr_int number of runtime int attributes to initialize with the attr_int array.
     * The remaining runtime int attributes are initialized in the method
     * DefaultInitializeRuntimeAttributes.
     * @param[in] attr_int value of int attributes to initialize
     * @param[in] uniqueparticles if true, each MPI rank calling this function creates n
     * particles. Else, all MPI ranks work together to create n particles in total.
     * @param[in] id if different than -1, this id will be assigned to the particles (used for
     * particle tagging in some routines, e.g. SplitParticle)
     */
    void AddNParticles (int lev, int n,
                        amrex::Vector<amrex::ParticleReal> const & x,
                        amrex::Vector<amrex::ParticleReal> const & y,
                        amrex::Vector<amrex::ParticleReal> const & z,
                        amrex::Vector<amrex::ParticleReal> const & ux,
                        amrex::Vector<amrex::ParticleReal> const & uy,
                        amrex::Vector<amrex::ParticleReal> const & uz,
                        int nattr_real,
                        amrex::Vector<amrex::Vector<amrex::ParticleReal>> const & attr_real,
                        int nattr_int, amrex::Vector<amrex::Vector<int>> const & attr_int,
                        int uniqueparticles, amrex::Long id=-1);

    virtual void ReadHeader (std::istream& is) = 0;

    virtual void WriteHeader (std::ostream& os) const = 0;

    static void ReadParameters ();

    static void BackwardCompatibility ();

    /** \brief Apply particle BC.
     */
    void ApplyBoundaryConditions ();

    bool do_splitting = false;
    int do_not_deposit = 0;
    bool initialize_self_fields = false;
    amrex::Real self_fields_required_precision = amrex::Real(1.e-11);
    amrex::Real self_fields_absolute_tolerance = amrex::Real(0.0);
    int self_fields_max_iters = 200;
    int self_fields_verbosity = 2;

    //! Current injection position
    amrex::Real m_current_injection_position;

    // split along diagonals (0) or axes (1)
    int split_type = 0;

    /** Whether back-transformed diagnostics need to be performed for a particular species.
     *
     * \param[in] do_back_transformed_particles The parameter to set if back-transformed particles are set to true/false
     */
    void SetDoBackTransformedParticles(const bool do_back_transformed_particles) {
        m_do_back_transformed_particles = do_back_transformed_particles;
    }

    //amrex::Real getCharge () {return charge;}
    amrex::ParticleReal getCharge () const {return charge;}
    //amrex::Real getMass () {return mass;}
    amrex::ParticleReal getMass () const {return mass;}

    int DoFieldIonization() const { return do_field_ionization; }

#ifdef WARPX_QED
    //Species for which QED effects are relevant should override these methods
    virtual bool has_quantum_sync() const {return false;}
    virtual bool has_breit_wheeler() const {return false;}

    int DoQED() const { return has_quantum_sync() || has_breit_wheeler(); }
#else
    int DoQED() const { return false; }
#endif

    /* \brief This function tests if the current species
    *  is of a given PhysicalSpecies (specified as a template parameter).
    * @tparam PhysSpec the PhysicalSpecies to test against
    * @return the result of the test
    */
    template<PhysicalSpecies PhysSpec>
    bool AmIA () const noexcept {return (physical_species == PhysSpec);}

    /**
    * \brief This function returns a string containing the name of the species type
    */
    std::string getSpeciesTypeName () const {return species::get_name(physical_species);}

    /**
     * \brief Virtual method to resample the species. Overriden by PhysicalParticleContainer only.
     * Empty body is here because making the method purely virtual would mean that we need to
     * override the method for every derived class. Note that in practice this function is never
     * called because resample() is only called for PhysicalParticleContainers.
     */
    virtual void resample (const int /*timestep*/, bool /*verbose*/) {}

    /**
     * When using runtime components, AMReX requires to touch all tiles
     * in serial and create particles tiles with runtime components if
     * they do not exist (or if they were defined by default, i.e.,
     * without runtime component).
     */
     void defineAllParticleTiles () noexcept;

protected:
    int species_id;

    amrex::ParticleReal charge;
    amrex::ParticleReal mass;
    PhysicalSpecies physical_species;

    // Controls boundaries for particles exiting the domain
    ParticleBoundaries m_boundary_conditions;

    //! instead of depositing (current, charge) on the finest patch level, deposit to the coarsest grid
    bool m_deposit_on_main_grid = false;

    //! instead of gathering fields from the finest patch level, gather from the coarsest
    bool m_gather_from_main_grid = false;

    int do_not_push = 0;
    int do_not_gather = 0;

    // Whether to allow particles outside of the simulation domain to be
    // initialized when they enter the domain.
    // This is currently required because continuous injection does not
    // support all features allowed by direct injection.
    int do_continuous_injection = 0;

    int do_field_ionization = 0;
    int ionization_product;
    std::string ionization_product_name;
    int ion_atomic_number;
    int ionization_initial_level = 0;
    amrex::Gpu::DeviceVector<amrex::Real> ionization_energies;
    amrex::Gpu::DeviceVector<amrex::Real> adk_power;
    amrex::Gpu::DeviceVector<amrex::Real> adk_prefactor;
    amrex::Gpu::DeviceVector<amrex::Real> adk_exp_prefactor;
    std::string physical_element;

    int do_resampling = 0;

    /** Whether back-transformed diagnostics is turned on for the corresponding species.*/
    bool m_do_back_transformed_particles = false;

#ifdef WARPX_QED
    //Species can receive a shared pointer to a QED engine (species for
    //which this is relevant should override these functions)
    virtual void
    set_breit_wheeler_engine_ptr(std::shared_ptr<BreitWheelerEngine>){}
    virtual void
    set_quantum_sync_engine_ptr(std::shared_ptr<QuantumSynchrotronEngine>){}

    int m_qed_breit_wheeler_ele_product;
    std::string m_qed_breit_wheeler_ele_product_name;
    int m_qed_breit_wheeler_pos_product;
    std::string m_qed_breit_wheeler_pos_product_name;
    int m_qed_quantum_sync_phot_product;
    std::string m_qed_quantum_sync_phot_product_name;

#endif
    amrex::Vector<amrex::FArrayBox> local_rho;
    amrex::Vector<amrex::FArrayBox> local_jx;
    amrex::Vector<amrex::FArrayBox> local_jy;
    amrex::Vector<amrex::FArrayBox> local_jz;

public:
    using PairIndex = std::pair<int, int>;
    using TmpParticleTile = std::array<amrex::Gpu::DeviceVector<amrex::ParticleReal>,
                                       TmpIdx::nattribs>;
    using TmpParticles = amrex::Vector<std::map<PairIndex, TmpParticleTile> >;

    TmpParticles getTmpParticleData () const noexcept {return tmp_particle_data;}
protected:
    TmpParticles tmp_particle_data;

private:
    virtual void particlePostLocate(ParticleType& p, const amrex::ParticleLocData& pld,
                                    int lev) override;

};

#endif<|MERGE_RESOLUTION|>--- conflicted
+++ resolved
@@ -231,20 +231,6 @@
                                 RealVector const & uxp,
                                 RealVector const & uyp,
                                 RealVector const & uzp,
-<<<<<<< HEAD
-                                int const * const ion_lev,
-                                amrex::MultiFab* const jx,
-                                amrex::MultiFab* const jy,
-                                amrex::MultiFab* const jz,
-                                long const offset,
-                                long const np_to_depose,
-                                int const thread_num,
-                                int const lev,
-                                int const depos_lev,
-                                amrex::Real const dt,
-                                amrex::Real const relative_time,
-                                PushType push_type);
-=======
                                 int const* ion_lev,
                                 amrex::MultiFab* jx,
                                 amrex::MultiFab* jy,
@@ -255,8 +241,8 @@
                                 int lev,
                                 int depos_lev,
                                 amrex::Real dt,
-                                amrex::Real relative_time);
->>>>>>> d07e8bbd
+                                amrex::Real relative_time,
+                                PushType push_type);
 
     // If particles start outside of the domain, ContinuousInjection
     // makes sure that they are initialized when they enter the domain, and
