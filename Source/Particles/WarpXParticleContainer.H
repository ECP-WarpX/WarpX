--- conflicted
+++ resolved
@@ -470,13 +470,8 @@
     TmpParticles tmp_particle_data;
 
 private:
-<<<<<<< HEAD
     void particlePostLocate(ParticleType& p, const amrex::ParticleLocData& pld,
                                     const int lev) override;
-=======
-    virtual void particlePostLocate(ParticleType& p, const amrex::ParticleLocData& pld,
-                                    int lev) override;
->>>>>>> 7eada29a
 
 };
 
