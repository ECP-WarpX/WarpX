--- conflicted
+++ resolved
@@ -149,20 +149,6 @@
 
     virtual void InitData () = 0;
 
-<<<<<<< HEAD
-    virtual void FieldGatherES (const amrex::Vector<std::array<std::unique_ptr<amrex::MultiFab>, 3> >& E,
-                                const amrex::Vector<std::unique_ptr<amrex::FabArray<amrex::BaseFab<int> > > >& masks) {}
-
-    virtual void FieldGather (int lev,
-                              const amrex::MultiFab& Ex, const amrex::MultiFab& Ey,
-                              const amrex::MultiFab& Ez, const amrex::MultiFab& Bx,
-                              const amrex::MultiFab& By, const amrex::MultiFab& Bz,
-                              const amrex::MultiFab& Ex_avg, const amrex::MultiFab& Ey_avg,
-                              const amrex::MultiFab& Ez_avg, const amrex::MultiFab& Bx_avg,
-                              const amrex::MultiFab& By_avg, const amrex::MultiFab& Bz_avg) {}
-
-=======
->>>>>>> 14be1c8d
     /**
      * Evolve is the central WarpXParticleContainer function that advances
      * particles for a time dt (typically one timestep). It is a pure virtual
