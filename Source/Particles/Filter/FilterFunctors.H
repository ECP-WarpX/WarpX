--- conflicted
+++ resolved
@@ -102,21 +102,15 @@
         amrex::Real const x  = p.pos(0);
         amrex::Real const y  = p.pos(1);
         amrex::Real const z  = p.pos(2);
-<<<<<<< HEAD
-        amrex::Real ux = p.rdata(PIdx::ux)/PhysConst::c;
-        amrex::Real uy = p.rdata(PIdx::uy)/PhysConst::c;
-        amrex::Real uz = p.rdata(PIdx::uz)/PhysConst::c;
+        amrex::Real const ux = p.rdata(PIdx::ux)/PhysConst::c;
+        amrex::Real const uy = p.rdata(PIdx::uy)/PhysConst::c;
+        amrex::Real const uz = p.rdata(PIdx::uz)/PhysConst::c;
         if (m_units == InputUnits::SI)
         {
             ux /= m_mass;
             uy /= m_mass;
             uz /= m_mass;
         }
-=======
-        amrex::Real const ux = p.rdata(PIdx::ux)/PhysConst::c;
-        amrex::Real const uy = p.rdata(PIdx::uy)/PhysConst::c;
-        amrex::Real const uz = p.rdata(PIdx::uz)/PhysConst::c;
->>>>>>> 011b1a64
         if ( m_function_partparser(m_t,x,y,z,ux,uy,uz) > 0.5 ) return 1;
         else return 0;
     }
@@ -128,13 +122,10 @@
     HostDeviceParser<7> const m_function_partparser;
     /** Store physical time. */
     amrex::Real m_t;
-<<<<<<< HEAD
     /** The mass of the particle species. */
     amrex::Real m_mass;
     /** keep track of momentum units particles will come in with **/
     InputUnits m_units;
-=======
->>>>>>> 011b1a64
 };
 
 
