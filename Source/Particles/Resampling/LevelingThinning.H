--- conflicted
+++ resolved
@@ -36,11 +36,7 @@
      *
      * @param[in] species_name the name of the resampled species
      */
-<<<<<<< HEAD
     LevelingThinning (const std::string& species_name);
-=======
-    LevelingThinning (std::string species_name);
->>>>>>> cf32cabd
 
     /**
      * \brief A method that performs leveling thinning for the considered species.
