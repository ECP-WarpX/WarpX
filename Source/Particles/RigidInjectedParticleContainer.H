/* Copyright 2019 Andrew Myers, David Grote, Maxence Thevenet
 * Weiqun Zhang
 *
 * This file is part of WarpX.
 *
 * License: BSD-3-Clause-LBNL
 */
#ifndef WARPX_RigidInjectedParticleContainer_H_
#define WARPX_RigidInjectedParticleContainer_H_

#include "Evolve/WarpXDtType.H"
#include "Particles/Gather/ScaleFields.H"
#include "PhysicalParticleContainer.H"

#include "WarpXParticleContainer_fwd.H"

#include <AMReX_REAL.H>
#include <AMReX_Vector.H>

#include <AMReX_BaseFwd.H>
#include <AMReX_AmrCoreFwd.H>

#include <iosfwd>
#include <string>

/**
 * When injecting a particle beam (typically for a plasma wakefield
 * acceleration simulation), say propagating in the z direction, it can
 * be necessary to make particles propagate in a straight line up to a given
 * location z=z0. This is of particular importance when running in a boosted
 * frame, where the beam may evolve due to its space charge fields before
 * entering the plasma, causing the actual injected beam, and hence the whole
 * simulation result, to depend on the Lorentz factor of the boost.
 *
 * This feature is implemented in RigidInjectedParticleContainer: At each
 * iteration, for each particle, if z<z0 the particle moves in a straight line,
 * and if z>z0 the particle evolves as a regular PhysicalParticleContainer.
 *
 * Note: This option is also useful to build self-consistent space charge
 * fields for the particle beam.
 *
 * RigidInjectedParticleContainer derives from PhysicalParticleContainer.
 */
class RigidInjectedParticleContainer
    : public PhysicalParticleContainer
{
public:
    RigidInjectedParticleContainer (amrex::AmrCore* amr_core,
                                    int ispecies,
                                    const std::string& name);
    ~RigidInjectedParticleContainer () override = default;

<<<<<<< HEAD
=======

    RigidInjectedParticleContainer ( RigidInjectedParticleContainer const &)             = delete;
    RigidInjectedParticleContainer& operator= ( RigidInjectedParticleContainer const & ) = delete;
    RigidInjectedParticleContainer ( RigidInjectedParticleContainer&& )                  = default;
    RigidInjectedParticleContainer& operator= ( RigidInjectedParticleContainer&& )       = default;


>>>>>>> f6cb58d7
    void InitData() override;

    virtual void RemapParticles();

    void Evolve (int lev,
                         const amrex::MultiFab& Ex,
                         const amrex::MultiFab& Ey,
                         const amrex::MultiFab& Ez,
                         const amrex::MultiFab& Bx,
                         const amrex::MultiFab& By,
                         const amrex::MultiFab& Bz,
                         amrex::MultiFab& jx,
                         amrex::MultiFab& jy,
                         amrex::MultiFab& jz,
                         amrex::MultiFab* cjx,
                         amrex::MultiFab* cjy,
                         amrex::MultiFab* cjz,
                         amrex::MultiFab* rho,
                         amrex::MultiFab* crho,
                         const amrex::MultiFab* cEx,
                         const amrex::MultiFab* cEy,
                         const amrex::MultiFab* cEz,
                         const amrex::MultiFab* cBx,
                         const amrex::MultiFab* cBy,
                         const amrex::MultiFab* cBz,
                         amrex::Real t,
                         amrex::Real dt,
                         DtType a_dt_type=DtType::Full,
                         bool skip_deposition=false ) override;

    void PushPX (WarpXParIter& pti,
                         amrex::FArrayBox const * exfab,
                         amrex::FArrayBox const * eyfab,
                         amrex::FArrayBox const * ezfab,
                         amrex::FArrayBox const * bxfab,
                         amrex::FArrayBox const * byfab,
                         amrex::FArrayBox const * bzfab,
                         amrex::IntVect ngEB, int /*e_is_nodal*/,
                         long offset,
                         long np_to_push,
                         int lev, int gather_lev,
                         amrex::Real dt, ScaleFields scaleFields,
                         DtType a_dt_type=DtType::Full) override;

    void PushP (int lev, amrex::Real dt,
                        const amrex::MultiFab& Ex,
                        const amrex::MultiFab& Ey,
                        const amrex::MultiFab& Ez,
                        const amrex::MultiFab& Bx,
                        const amrex::MultiFab& By,
                        const amrex::MultiFab& Bz) override;

    void ReadHeader (std::istream& is) override;

    void WriteHeader (std::ostream& os) const override;

private:

    // User input quantities
    amrex::ParticleReal zinject_plane = 0.;
    bool rigid_advance = true; // When true, particles are advance with vzbar before injection

    amrex::ParticleReal vzbeam_ave_boosted;

    amrex::Vector<amrex::ParticleReal> zinject_plane_levels;

    // Temporary quantites
    amrex::ParticleReal zinject_plane_lev;
    amrex::ParticleReal zinject_plane_lev_previous;
    bool done_injecting_lev;

};

#endif<|MERGE_RESOLUTION|>--- conflicted
+++ resolved
@@ -50,16 +50,12 @@
                                     const std::string& name);
     ~RigidInjectedParticleContainer () override = default;
 
-<<<<<<< HEAD
-=======
-
     RigidInjectedParticleContainer ( RigidInjectedParticleContainer const &)             = delete;
     RigidInjectedParticleContainer& operator= ( RigidInjectedParticleContainer const & ) = delete;
     RigidInjectedParticleContainer ( RigidInjectedParticleContainer&& )                  = default;
     RigidInjectedParticleContainer& operator= ( RigidInjectedParticleContainer&& )       = default;
 
 
->>>>>>> f6cb58d7
     void InitData() override;
 
     virtual void RemapParticles();
