--- conflicted
+++ resolved
@@ -216,7 +216,7 @@
         warpx_copy_attribs(pti, xp.dataPtr(), yp.dataPtr(), zp.dataPtr());
     }
 
-
+    
     // This wraps the call to warpx_particle_pusher so that inheritors can modify the call.
     auto& attribs = pti.GetAttribs();
     auto& uxp = attribs[PIdx::ux];
@@ -228,23 +228,7 @@
     auto& Bxp = attribs[PIdx::Bx];
     auto& Byp = attribs[PIdx::By];
     auto& Bzp = attribs[PIdx::Bz];
-    const long np  = pti.numParticles();
-
-<<<<<<< HEAD
-    if (WarpX::do_boosted_frame_diagnostic && do_boosted_frame_diags)
-    {
-        auto& xpold    = pti.GetAttribs(particle_comps["xold"]);
-        auto& ypold    = pti.GetAttribs(particle_comps["yold"]);
-        auto& zpold    = pti.GetAttribs(particle_comps["zold"]);
-        auto& uxpold   = pti.GetAttribs(particle_comps["uxold"]);
-        auto& uypold   = pti.GetAttribs(particle_comps["uyold"]);
-        auto& uzpold   = pti.GetAttribs(particle_comps["uzold"]);
-
-        warpx_copy_attribs(pti, xp.dataPtr(), yp.dataPtr(), zp.dataPtr());
-    }
-
-=======
->>>>>>> b4eb4c21
+
     // Save the position and momenta, making copies
     Cuda::ManagedDeviceVector<Real> xp_save, yp_save, zp_save;
     RealVector uxp_save, uyp_save, uzp_save;
