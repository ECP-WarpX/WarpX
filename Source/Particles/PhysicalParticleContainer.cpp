/* Copyright 2019-2020 Andrew Myers, Aurore Blelly, Axel Huebl
 * David Grote, Glenn Richardson, Jean-Luc Vay
 * Ligia Diana Amorim, Luca Fedeli, Maxence Thevenet
 * Michael Rowan, Remi Lehe, Revathi Jambunathan
 * Weiqun Zhang, Yinjian Zhao
 *
 * This file is part of WarpX.
 *
 * License: BSD-3-Clause-LBNL
 */
#include "PhysicalParticleContainer.H"

#include "MultiParticleContainer.H"
#include "WarpX.H"
#include "Utils/WarpXConst.H"
#include "Utils/WarpXUtil.H"
#include "Python/WarpXWrappers.h"
#include "Utils/IonizationEnergiesTable.H"
#include "Particles/Gather/FieldGather.H"
#include "Particles/Pusher/GetAndSetPosition.H"
#include "Particles/Pusher/CopyParticleAttribs.H"
#include "Particles/Gather/GetExternalFields.H"

#include "Utils/WarpXAlgorithmSelection.H"

// Import low-level single-particle kernels
#include "Particles/Pusher/UpdatePosition.H"
#include "Particles/Pusher/UpdateMomentumBoris.H"
#include "Particles/Pusher/UpdateMomentumVay.H"
#include "Particles/Pusher/UpdateMomentumBorisWithRadiationReaction.H"
#include "Particles/Pusher/UpdateMomentumHigueraCary.H"

#include <AMReX_Print.H>

#ifdef WARPX_USE_OPENPMD
#   include <openPMD/openPMD.hpp>
#endif

#include <cmath>
#include <limits>
#include <sstream>
#include <string>


using namespace amrex;

PhysicalParticleContainer::PhysicalParticleContainer (AmrCore* amr_core, int ispecies,
                                                      const std::string& name)
    : WarpXParticleContainer(amr_core, ispecies),
      species_name(name)
{
    BackwardCompatibility();

    plasma_injector.reset(new PlasmaInjector(species_id, species_name));
    physical_species = plasma_injector->getPhysicalSpecies();
    charge = plasma_injector->getCharge();
    mass = plasma_injector->getMass();

    ParmParse pp(species_name);

    pp.query("boost_adjust_transverse_positions", boost_adjust_transverse_positions);
    pp.query("do_backward_propagation", do_backward_propagation);

    // Initialize splitting
    pp.query("do_splitting", do_splitting);
    pp.query("split_type", split_type);
    pp.query("do_not_deposit", do_not_deposit);
    pp.query("do_not_gather", do_not_gather);
    pp.query("do_not_push", do_not_push);

    pp.query("do_continuous_injection", do_continuous_injection);
    pp.query("initialize_self_fields", initialize_self_fields);
    pp.query("self_fields_required_precision", self_fields_required_precision);
    // Whether to plot back-transformed (lab-frame) diagnostics
    // for this species.
    pp.query("do_back_transformed_diagnostics", do_back_transformed_diagnostics);

    pp.query("do_field_ionization", do_field_ionization);

    //check if Radiation Reaction is enabled and do consistency checks
    pp.query("do_classical_radiation_reaction", do_classical_radiation_reaction);
    //if the species is not a lepton, do_classical_radiation_reaction
    //should be false
    WarpXUtilMsg::AlwaysAssert(
        !(do_classical_radiation_reaction &&
        !(AmIA<PhysicalSpecies::electron>() ||
        AmIA<PhysicalSpecies::positron>() )),
        "ERROR: can't enable classical radiation reaction for non lepton species '"
        + species_name + "'."
    );

    //Only Boris pusher is compatible with radiation reaction
    AMREX_ALWAYS_ASSERT_WITH_MESSAGE(
        !(do_classical_radiation_reaction &&
        WarpX::particle_pusher_algo != ParticlePusherAlgo::Boris),
        "Radiation reaction can be enabled only if Boris pusher is used");
    //_____________________________

#ifdef WARPX_QED
    pp.query("do_qed", m_do_qed);
    if(m_do_qed){
        //If do_qed is enabled, find out if Quantum Synchrotron process is enabled
        pp.query("do_qed_quantum_sync", m_do_qed_quantum_sync);
        if (m_do_qed_quantum_sync)
            AddRealComp("optical_depth_QSR");
        pp.query("do_qed_breit_wheeler", m_do_qed_breit_wheeler);
        if (m_do_qed_breit_wheeler)
            AddRealComp("optical_depth_BW");
    }

    if(m_do_qed_quantum_sync){
        pp.get("qed_quantum_sync_phot_product_species",
            m_qed_quantum_sync_phot_product_name);
    }


#endif

    // Parse galilean velocity
    ParmParse ppsatd("psatd");
    ppsatd.query("v_galilean", v_galilean);
    // Scale the velocity by the speed of light
    for (int i=0; i<3; i++) v_galilean[i] *= PhysConst::c;

    // build filter functors
    m_do_random_filter  = pp.query("random_fraction", m_random_fraction);
    m_do_uniform_filter = pp.query("uniform_stride",  m_uniform_stride);
    std::string buf;
    m_do_parser_filter  = pp.query("plot_filter_function(t,x,y,z,ux,uy,uz)", buf);
    if (m_do_parser_filter) {
        std::string function_string = "";
        Store_parserString(pp,"plot_filter_function(t,x,y,z,ux,uy,uz)",
                           function_string);
        m_particle_filter_parser.reset(new ParserWrapper<7>(
            makeParser(function_string,{"t","x","y","z","ux","uy","uz"})));
    }

}

PhysicalParticleContainer::PhysicalParticleContainer (AmrCore* amr_core)
    : WarpXParticleContainer(amr_core, 0)
{
    plasma_injector.reset(new PlasmaInjector());
}

void
PhysicalParticleContainer::BackwardCompatibility ()
{
    ParmParse pps(species_name);
    std::vector<std::string> backward_strings;
    if (pps.queryarr("plot_vars", backward_strings)){
        amrex::Abort("<species>.plot_vars is not supported anymore. "
                     "Please use the new syntax for diagnostics, see documentation.");
    }

    int backward_int;
    if (pps.query("plot_species", backward_int)){
        amrex::Abort("<species>.plot_species is not supported anymore. "
                     "Please use the new syntax for diagnostics, see documentation.");
    }
}

void PhysicalParticleContainer::InitData ()
{
    // Init ionization module here instead of in the PhysicalParticleContainer
    // constructor because dt is required
    if (do_field_ionization) {InitIonizationModule();}
    AddParticles(0); // Note - add on level 0
    Redistribute();  // We then redistribute
}

void PhysicalParticleContainer::MapParticletoBoostedFrame (
    Real& x, Real& y, Real& z, std::array<Real, 3>& u)
{
    // Map the particles from the lab frame to the boosted frame.
    // This boosts the particle to the lab frame and calculates
    // the particle time in the boosted frame. It then maps
    // the position to the time in the boosted frame.

    // For now, start with the assumption that this will only happen
    // at the start of the simulation.
    const Real t_lab = 0.;

    const Real uz_boost = WarpX::gamma_boost*WarpX::beta_boost*PhysConst::c;

    // tpr is the particle's time in the boosted frame
    Real tpr = WarpX::gamma_boost*t_lab - uz_boost*z/(PhysConst::c*PhysConst::c);

    // The particle's transformed location in the boosted frame
    Real xpr = x;
    Real ypr = y;
    Real zpr = WarpX::gamma_boost*z - uz_boost*t_lab;

    // transform u and gamma to the boosted frame
    Real gamma_lab = std::sqrt(1. + (u[0]*u[0] + u[1]*u[1] + u[2]*u[2])/(PhysConst::c*PhysConst::c));
    // u[0] = u[0];
    // u[1] = u[1];
    u[2] = WarpX::gamma_boost*u[2] - uz_boost*gamma_lab;
    Real gammapr = std::sqrt(1. + (u[0]*u[0] + u[1]*u[1] + u[2]*u[2])/(PhysConst::c*PhysConst::c));

    Real vxpr = u[0]/gammapr;
    Real vypr = u[1]/gammapr;
    Real vzpr = u[2]/gammapr;

    if (do_backward_propagation){
        u[2] = -u[2];
    }

    // Move the particles to where they will be at t = 0 in the boosted frame
    if (boost_adjust_transverse_positions) {
        x = xpr - tpr*vxpr;
        y = ypr - tpr*vypr;
    }

    z = zpr - tpr*vzpr;

}

void
PhysicalParticleContainer::AddGaussianBeam (
    const Real x_m, const Real y_m, const Real z_m,
    const Real x_rms, const Real y_rms, const Real z_rms,
    const Real x_cut, const Real y_cut, const Real z_cut,
    const Real q_tot, long npart,
    const int do_symmetrize) {

    std::mt19937_64 mt(0451);
    std::normal_distribution<double> distx(x_m, x_rms);
    std::normal_distribution<double> disty(y_m, y_rms);
    std::normal_distribution<double> distz(z_m, z_rms);

    // Declare temporary vectors on the CPU
    Gpu::HostVector<ParticleReal> particle_x;
    Gpu::HostVector<ParticleReal> particle_y;
    Gpu::HostVector<ParticleReal> particle_z;
    Gpu::HostVector<ParticleReal> particle_ux;
    Gpu::HostVector<ParticleReal> particle_uy;
    Gpu::HostVector<ParticleReal> particle_uz;
    Gpu::HostVector<ParticleReal> particle_w;
    int np = 0;

    if (ParallelDescriptor::IOProcessor()) {
        // If do_symmetrize, create 4x fewer particles, and
        // Replicate each particle 4 times (x,y) (-x,y) (x,-y) (-x,-y)
        if (do_symmetrize){
            npart /= 4;
        }
        for (long i = 0; i < npart; ++i) {
#if (defined WARPX_DIM_3D) || (WARPX_DIM_RZ)
            const Real weight = q_tot/(npart*charge);
            const Real x = distx(mt);
            const Real y = disty(mt);
            const Real z = distz(mt);
#elif (defined WARPX_DIM_XZ)
            const Real weight = q_tot/(npart*charge*y_rms);
            const Real x = distx(mt);
            constexpr Real y = 0.;
            const Real z = distz(mt);
#endif
            if (plasma_injector->insideBounds(x, y, z)  &&
                std::abs( x - x_m ) < x_cut * x_rms     &&
                std::abs( y - y_m ) < y_cut * y_rms     &&
                std::abs( z - z_m ) < z_cut * z_rms   ) {
                XDim3 u = plasma_injector->getMomentum(x, y, z);
                u.x *= PhysConst::c;
                u.y *= PhysConst::c;
                u.z *= PhysConst::c;
                if (do_symmetrize){
                    // Add four particles to the beam:
                    CheckAndAddParticle(x, y, z, { u.x, u.y, u.z}, weight/4.,
                                        particle_x,  particle_y,  particle_z,
                                        particle_ux, particle_uy, particle_uz,
                                        particle_w);
                    CheckAndAddParticle(x, -y, z, { u.x, -u.y, u.z}, weight/4.,
                                        particle_x,  particle_y,  particle_z,
                                        particle_ux, particle_uy, particle_uz,
                                        particle_w);
                    CheckAndAddParticle(-x, y, z, { -u.x, u.y, u.z}, weight/4.,
                                        particle_x,  particle_y,  particle_z,
                                        particle_ux, particle_uy, particle_uz,
                                        particle_w);
                    CheckAndAddParticle(-x, -y, z, { -u.x, -u.y, u.z}, weight/4.,
                                        particle_x,  particle_y,  particle_z,
                                        particle_ux, particle_uy, particle_uz,
                                        particle_w);
                } else {
                    CheckAndAddParticle(x, y, z, { u.x, u.y, u.z}, weight,
                                        particle_x,  particle_y,  particle_z,
                                        particle_ux, particle_uy, particle_uz,
                                        particle_w);
                }
            }
        }
    }
    // Add the temporary CPU vectors to the particle structure
    np = particle_z.size();
    AddNParticles(0,np,
                  particle_x.dataPtr(),  particle_y.dataPtr(),  particle_z.dataPtr(),
                  particle_ux.dataPtr(), particle_uy.dataPtr(), particle_uz.dataPtr(),
                  1, particle_w.dataPtr(),1);
}

void
PhysicalParticleContainer::AddPlasmaFromFile(ParticleReal q_tot)
{
    // Declare temporary vectors on the CPU
    Gpu::HostVector<ParticleReal> particle_x;
    Gpu::HostVector<ParticleReal> particle_z;
    Gpu::HostVector<ParticleReal> particle_ux;
    Gpu::HostVector<ParticleReal> particle_uz;
    Gpu::HostVector<ParticleReal> particle_w;
    Gpu::HostVector<ParticleReal> particle_y;
    Gpu::HostVector<ParticleReal> particle_uy;

#ifdef WARPX_USE_OPENPMD
    //TODO: Make changes for read/write in multiple MPI ranks
    if (ParallelDescriptor::IOProcessor()) {
        AMREX_ALWAYS_ASSERT_WITH_MESSAGE(plasma_injector,
                                         "AddPlasmaFromFile: plasma injector not initialized.\n");
        // take ownership of the series and close it when done
        auto series = std::move(plasma_injector->m_openpmd_input_series);

        // assumption asserts: see PlasmaInjector
        openPMD::Iteration it = series->iterations.begin()->second;
        std::string const ps_name = it.particles.begin()->first;
        openPMD::ParticleSpecies ps = it.particles.begin()->second;

        auto const npart = ps["position"]["x"].getExtent()[0];
        std::shared_ptr<ParticleReal> ptr_x = ps["position"]["x"].loadChunk<ParticleReal>();
        double const position_unit_x = ps["position"]["x"].unitSI();
        std::shared_ptr<ParticleReal> ptr_z = ps["position"]["z"].loadChunk<ParticleReal>();
        double const position_unit_z = ps["position"]["z"].unitSI();
        std::shared_ptr<ParticleReal> ptr_ux = ps["momentum"]["x"].loadChunk<ParticleReal>();
        double const momentum_unit_x = ps["momentum"]["x"].unitSI();
        std::shared_ptr<ParticleReal> ptr_uz = ps["momentum"]["z"].loadChunk<ParticleReal>();
        double const momentum_unit_z = ps["momentum"]["z"].unitSI();
#   ifdef WARPX_DIM_3D
        std::shared_ptr<ParticleReal> ptr_y = ps["position"]["y"].loadChunk<ParticleReal>();
        double const position_unit_y = ps["position"]["y"].unitSI();
#   endif
        std::shared_ptr<ParticleReal> ptr_uy = nullptr;
        double momentum_unit_y = 1.0;
        if (ps["momentum"].contains("y")) {
            ptr_uy = ps["momentum"]["y"].loadChunk<ParticleReal>();
             momentum_unit_y = ps["momentum"]["y"].unitSI();
        }
        series->flush();  // shared_ptr data can be read now

        ParticleReal weight = 1.0_prt;  // base standard: no info means "real" particles
        if (q_tot != 0.0) {
            weight = std::abs(q_tot) / ( std::abs(charge) * ParticleReal(npart) );
            if (ps.contains("weighting")) {
                Print() << "WARNING: Both '" << ps_name << ".q_tot' and '"
                        << ps_name << ".injection_file' specify a total charge.\n'"
                        << ps_name << ".q_tot' will take precedence.\n";
            }
        }
        // ED-PIC extension?
        else if (ps.contains("weighting")) {
            // TODO: Add ASSERT_WITH_MESSAGE to test if weighting is a constant record
            // TODO: Add ASSERT_WITH_MESSAGE for macroWeighted value in ED-PIC
            ParticleReal w = ps["weighting"][openPMD::RecordComponent::SCALAR].loadChunk<ParticleReal>().get()[0];
            double const w_unit = ps["weighting"][openPMD::RecordComponent::SCALAR].unitSI();
            weight = w * w_unit;
        }

        for (auto i = decltype(npart){0}; i<npart; ++i){
            ParticleReal const x = ptr_x.get()[i]*position_unit_x;
            ParticleReal const z = ptr_z.get()[i]*position_unit_z;
#   ifndef WARPX_DIM_3D
            ParticleReal const y = 0.0_prt;
#   else
            ParticleReal const y = ptr_y.get()[i]*position_unit_y;
#   endif
            if (plasma_injector->insideBounds(x, y, z)) {
                ParticleReal const ux = ptr_ux.get()[i]*momentum_unit_x/PhysConst::m_e;
                ParticleReal const uz = ptr_uz.get()[i]*momentum_unit_z/PhysConst::m_e;
                ParticleReal uy = 0.0_prt;
                if (ps["momentum"].contains("y")) {
                    uy = ptr_uy.get()[i]*momentum_unit_y/PhysConst::m_e;
                }
                CheckAndAddParticle(x, y, z, { ux, uy, uz}, weight,
                particle_x,  particle_y,  particle_z,
                particle_ux, particle_uy, particle_uz,
                particle_w);
            }
        }
        auto const np = particle_z.size();
        if (np < npart) {
            Print() << "WARNING: Simulation box doesn't cover all particles\n";
        }
    } // IO Processor
    auto const np = particle_z.size();
    AddNParticles(0, np,
                  particle_x.dataPtr(),  particle_y.dataPtr(),  particle_z.dataPtr(),
                  particle_ux.dataPtr(), particle_uy.dataPtr(), particle_uz.dataPtr(),
                  1, particle_w.dataPtr(),1);
#endif // WARPX_USE_OPENPMD
    return;
}

void
PhysicalParticleContainer::CheckAndAddParticle (
    Real x, Real y, Real z,
    std::array<Real, 3> u,
    Real weight,
    Gpu::HostVector<ParticleReal>& particle_x,
    Gpu::HostVector<ParticleReal>& particle_y,
    Gpu::HostVector<ParticleReal>& particle_z,
    Gpu::HostVector<ParticleReal>& particle_ux,
    Gpu::HostVector<ParticleReal>& particle_uy,
    Gpu::HostVector<ParticleReal>& particle_uz,
    Gpu::HostVector<ParticleReal>& particle_w)
{
    if (WarpX::gamma_boost > 1.) {
        MapParticletoBoostedFrame(x, y, z, u);
    }
    particle_x.push_back(x);
    particle_y.push_back(y);
    particle_z.push_back(z);
    particle_ux.push_back(u[0]);
    particle_uy.push_back(u[1]);
    particle_uz.push_back(u[2]);
    particle_w.push_back(weight);
}

void
PhysicalParticleContainer::AddParticles (int lev)
{
    WARPX_PROFILE("PhysicalParticleContainer::AddParticles()");

    if (plasma_injector->add_single_particle) {
        AddNParticles(lev, 1,
                      &(plasma_injector->single_particle_pos[0]),
                      &(plasma_injector->single_particle_pos[1]),
                      &(plasma_injector->single_particle_pos[2]),
                      &(plasma_injector->single_particle_vel[0]),
                      &(plasma_injector->single_particle_vel[1]),
                      &(plasma_injector->single_particle_vel[2]),
                      1, &(plasma_injector->single_particle_weight), 0);
        return;
    }

    if (plasma_injector->gaussian_beam) {
        AddGaussianBeam(plasma_injector->x_m,
                        plasma_injector->y_m,
                        plasma_injector->z_m,
                        plasma_injector->x_rms,
                        plasma_injector->y_rms,
                        plasma_injector->z_rms,
                        plasma_injector->x_cut,
                        plasma_injector->y_cut,
                        plasma_injector->z_cut,
                        plasma_injector->q_tot,
                        plasma_injector->npart,
                        plasma_injector->do_symmetrize);


        return;
    }

    if (plasma_injector->external_file) {
        AddPlasmaFromFile(plasma_injector->q_tot);
        return;
    }

    if ( plasma_injector->doInjection() ) {
        AddPlasma( lev );
    }
}

/**
 * Create new macroparticles for this species, with a fixed
 * number of particles per cell (in the cells of `part_realbox`).
 * The new particles are only created inside the intersection of `part_realbox`
 * with the local grid for the current proc.
 * @param lev the index of the refinement level
 * @param part_realbox the box in which new particles should be created
 * (this box should correspond to an integer number of cells in each direction,
 * but its boundaries need not be aligned with the actual cells of the simulation)
 */
void
PhysicalParticleContainer::AddPlasma (int lev, RealBox part_realbox)
{
    WARPX_PROFILE("PhysicalParticleContainer::AddPlasma");

    // If no part_realbox is provided, initialize particles in the whole domain
    const Geometry& geom = Geom(lev);
    if (!part_realbox.ok()) part_realbox = geom.ProbDomain();

    int num_ppc = plasma_injector->num_particles_per_cell;
#ifdef WARPX_DIM_RZ
    Real rmax = std::min(plasma_injector->xmax, part_realbox.hi(0));
#endif

    const auto dx = geom.CellSizeArray();
    const auto problo = geom.ProbLoArray();

    Real scale_fac;
#if AMREX_SPACEDIM==3
    scale_fac = dx[0]*dx[1]*dx[2]/num_ppc;
#elif AMREX_SPACEDIM==2
    scale_fac = dx[0]*dx[1]/num_ppc;
#endif

    defineAllParticleTiles();

    amrex::LayoutData<amrex::Real>* cost = WarpX::getCosts(lev);

    const int nlevs = numLevels();
    static bool refine_injection = false;
    static Box fine_injection_box;
    static int rrfac = 1;
    // This does not work if the mesh is dynamic.  But in that case, we should
    // not use refined injected either.  We also assume there is only one fine level.
    if (WarpX::do_moving_window and WarpX::refine_plasma
        and do_continuous_injection and nlevs == 2)
    {
        refine_injection = true;
        fine_injection_box = ParticleBoxArray(1).minimalBox();
        fine_injection_box.setSmall(WarpX::moving_window_dir, std::numeric_limits<int>::lowest());
        fine_injection_box.setBig(WarpX::moving_window_dir, std::numeric_limits<int>::max());
        rrfac = m_gdb->refRatio(0)[0];
        fine_injection_box.coarsen(rrfac);
    }

    InjectorPosition* inj_pos = plasma_injector->getInjectorPosition();
    InjectorDensity*  inj_rho = plasma_injector->getInjectorDensity();
    InjectorMomentum* inj_mom = plasma_injector->getInjectorMomentum();
    Real gamma_boost = WarpX::gamma_boost;
    Real beta_boost = WarpX::beta_boost;
    Real t = WarpX::GetInstance().gett_new(lev);
    Real density_min = plasma_injector->density_min;
    Real density_max = plasma_injector->density_max;

#ifdef WARPX_DIM_RZ
    const long nmodes = WarpX::n_rz_azimuthal_modes;
    bool radially_weighted = plasma_injector->radially_weighted;
#endif

    MFItInfo info;
    if (do_tiling && Gpu::notInLaunchRegion()) {
        info.EnableTiling(tile_size);
    }
#ifdef _OPENMP
    info.SetDynamic(true);
#pragma omp parallel if (not WarpX::serialize_ics)
#endif
    for (MFIter mfi = MakeMFIter(lev, info); mfi.isValid(); ++mfi)
    {
        if (cost && WarpX::load_balance_costs_update_algo == LoadBalanceCostsUpdateAlgo::Timers)
        {
            amrex::Gpu::synchronize();
        }
        Real wt = amrex::second();

        const Box& tile_box = mfi.tilebox();
        const RealBox tile_realbox = WarpX::getRealBox(tile_box, lev);

        // Find the cells of part_box that overlap with tile_realbox
        // If there is no overlap, just go to the next tile in the loop
        RealBox overlap_realbox;
        Box overlap_box;
        IntVect shifted;
        bool no_overlap = false;

        for (int dir=0; dir<AMREX_SPACEDIM; dir++) {
            if ( tile_realbox.lo(dir) <= part_realbox.hi(dir) ) {
                Real ncells_adjust = std::floor( (tile_realbox.lo(dir) - part_realbox.lo(dir))/dx[dir] );
                overlap_realbox.setLo( dir, part_realbox.lo(dir) + std::max(ncells_adjust, 0._rt) * dx[dir]);
            } else {
                no_overlap = true; break;
            }
            if ( tile_realbox.hi(dir) >= part_realbox.lo(dir) ) {
                Real ncells_adjust = std::floor( (part_realbox.hi(dir) - tile_realbox.hi(dir))/dx[dir] );
                overlap_realbox.setHi( dir, part_realbox.hi(dir) - std::max(ncells_adjust, 0._rt) * dx[dir]);
            } else {
                no_overlap = true; break;
            }
            // Count the number of cells in this direction in overlap_realbox
            overlap_box.setSmall( dir, 0 );
            overlap_box.setBig( dir,
                int( std::round((overlap_realbox.hi(dir)-overlap_realbox.lo(dir))
                                /dx[dir] )) - 1);
            shifted[dir] =
                static_cast<int>(std::round((overlap_realbox.lo(dir)-problo[dir])/dx[dir]));
            // shifted is exact in non-moving-window direction.  That's all we care.
        }
        if (no_overlap == 1) {
            continue; // Go to the next tile
        }

        const int grid_id = mfi.index();
        const int tile_id = mfi.LocalTileIndex();

        // Max number of new particles, if particles are created in the whole
        // overlap_box. All of them are created, and invalid ones are then
        // discaded
        int max_new_particles = overlap_box.numPts() * num_ppc;

        // If refine injection, build pointer dp_cellid that holds pointer to
        // array of refined cell IDs.
        Vector<int> cellid_v;
        if (refine_injection and lev == 0)
        {
            // then how many new particles will be injected is not that simple
            // We have to shift fine_injection_box because overlap_box has been shifted.
            Box fine_overlap_box = overlap_box & amrex::shift(fine_injection_box,shifted);
            if (fine_overlap_box.ok()) {
                max_new_particles += fine_overlap_box.numPts() * num_ppc
                    * (AMREX_D_TERM(rrfac,*rrfac,*rrfac)-1);
                for (int icell = 0, ncells = overlap_box.numPts(); icell < ncells; ++icell) {
                    IntVect iv = overlap_box.atOffset(icell);
                    int r = (fine_overlap_box.contains(iv)) ? AMREX_D_TERM(rrfac,*rrfac,*rrfac) : 1;
                    for (int ipart = 0; ipart < r; ++ipart) {
                        cellid_v.push_back(icell);
                        cellid_v.push_back(ipart);
                    }
                }
            }
        }
        int const* hp_cellid = (cellid_v.empty()) ? nullptr : cellid_v.data();
        amrex::AsyncArray<int> cellid_aa(hp_cellid, cellid_v.size());
        int const* dp_cellid = cellid_aa.data();

        // Update NextID to include particles created in this function
        int pid;
#ifdef _OPENMP
#pragma omp critical (add_plasma_nextid)
#endif
        {
            pid = ParticleType::NextID();
            ParticleType::NextID(pid+max_new_particles);
        }
        const int cpuid = ParallelDescriptor::MyProc();

        auto& particle_tile = GetParticles(lev)[std::make_pair(grid_id,tile_id)];

        if ( (NumRuntimeRealComps()>0) || (NumRuntimeIntComps()>0) ) {
            DefineAndReturnParticleTile(lev, grid_id, tile_id);
        }

        auto old_size = particle_tile.GetArrayOfStructs().size();
        auto new_size = old_size + max_new_particles;
        particle_tile.resize(new_size);

        ParticleType* pp = particle_tile.GetArrayOfStructs()().data() + old_size;
        auto& soa = particle_tile.GetStructOfArrays();
        GpuArray<ParticleReal*,PIdx::nattribs> pa;
        for (int ia = 0; ia < PIdx::nattribs; ++ia) {
            pa[ia] = soa.GetRealData(ia).data() + old_size;
        }

        int* pi;
        if (do_field_ionization) {
            pi = soa.GetIntData(particle_icomps["ionization_level"]).data() + old_size;
        }

#ifdef WARPX_QED
        //Pointer to the optical depth component
        amrex::Real* p_optical_depth_QSR;
        amrex::Real* p_optical_depth_BW;

        // If a QED effect is enabled, the corresponding optical depth
        // has to be initialized
        bool loc_has_quantum_sync = has_quantum_sync();
        bool loc_has_breit_wheeler = has_breit_wheeler();
        if (loc_has_quantum_sync)
            p_optical_depth_QSR = soa.GetRealData(
                particle_comps["optical_depth_QSR"]).data() + old_size;
        if(loc_has_breit_wheeler)
            p_optical_depth_BW = soa.GetRealData(
                particle_comps["optical_depth_BW"]).data() + old_size;

        //If needed, get the appropriate functors from the engines
        QuantumSynchrotronGetOpticalDepth quantum_sync_get_opt;
        BreitWheelerGetOpticalDepth breit_wheeler_get_opt;
        if(loc_has_quantum_sync){
            quantum_sync_get_opt =
                m_shr_p_qs_engine->build_optical_depth_functor();
        }
        if(loc_has_breit_wheeler){
            breit_wheeler_get_opt =
                m_shr_p_bw_engine->build_optical_depth_functor();
        }
#endif

        const GpuArray<Real,AMREX_SPACEDIM> overlap_corner
            {AMREX_D_DECL(overlap_realbox.lo(0),
                          overlap_realbox.lo(1),
                          overlap_realbox.lo(2))};

        int lrrfac = rrfac;

        bool loc_do_field_ionization = do_field_ionization;
        int loc_ionization_initial_level = ionization_initial_level;

        // Loop over all new particles and inject them (creates too many
        // particles, in particular does not consider xmin, xmax etc.).
        // The invalid ones are given negative ID and are deleted during the
        // next redistribute.
        amrex::For(max_new_particles, [=] AMREX_GPU_DEVICE (int ip) noexcept
        {
            ParticleType& p = pp[ip];
            p.id() = pid+ip;
            p.cpu() = cpuid;

            int cellid, i_part;
            Real fac;
            if (dp_cellid == nullptr) {
                cellid = ip/num_ppc;
                i_part = ip - cellid*num_ppc;
                fac = 1.0;
            } else {
                cellid = dp_cellid[2*ip];
                i_part = dp_cellid[2*ip+1];
                fac = lrrfac;
            }

            IntVect iv = overlap_box.atOffset(cellid);

            const XDim3 r =
                inj_pos->getPositionUnitBox(i_part, static_cast<int>(fac));
#if (AMREX_SPACEDIM == 3)
            Real x = overlap_corner[0] + (iv[0]+r.x)*dx[0];
            Real y = overlap_corner[1] + (iv[1]+r.y)*dx[1];
            Real z = overlap_corner[2] + (iv[2]+r.z)*dx[2];
#else
            Real x = overlap_corner[0] + (iv[0]+r.x)*dx[0];
            Real y = 0.0;
#if   defined WARPX_DIM_XZ
            Real z = overlap_corner[1] + (iv[1]+r.y)*dx[1];
#elif defined WARPX_DIM_RZ
            // Note that for RZ, r.y will be theta
            Real z = overlap_corner[1] + (iv[1]+r.z)*dx[1];
#endif
#endif

#if (AMREX_SPACEDIM == 3)
            if (!tile_realbox.contains(XDim3{x,y,z})) {
                p.id() = -1;
                return;
            }
#else
            if (!tile_realbox.contains(XDim3{x,z,0.0})) {
                p.id() = -1;
                return;
            }
#endif

            // Save the x and y values to use in the insideBounds checks.
            // This is needed with WARPX_DIM_RZ since x and y are modified.
            Real xb = x;
            Real yb = y;

#ifdef WARPX_DIM_RZ
            // Replace the x and y, setting an angle theta.
            // These x and y are used to get the momentum and density
            Real theta;
            if (nmodes == 1) {
                // With only 1 mode, the angle doesn't matter so
                // choose it randomly.
                theta = 2.*MathConst::pi*amrex::Random();
            } else {
                theta = 2.*MathConst::pi*r.y;
            }
            x = xb*std::cos(theta);
            y = xb*std::sin(theta);
#endif

            Real dens;
            XDim3 u;
            if (gamma_boost == 1.) {
                // Lab-frame simulation
                // If the particle is not within the species's
                // xmin, xmax, ymin, ymax, zmin, zmax, go to
                // the next generated particle.

                // include ballistic correction for plasma species with bulk motion
                const XDim3 u_bulk = inj_mom->getBulkMomentum(x, y, z);
                const Real gamma_bulk = std::sqrt(1.+(u_bulk.x*u_bulk.x+u_bulk.y*u_bulk.y+u_bulk.z*u_bulk.z));
                const Real betaz_bulk = u_bulk.z/gamma_bulk;
                const Real z0 = z - PhysConst::c*t*betaz_bulk;

                if (!inj_pos->insideBounds(xb, yb, z0)) {
                    p.id() = -1;
                    return;
                }

                u = inj_mom->getMomentum(x, y, z0);
                dens = inj_rho->getDensity(x, y, z0);
                // Remove particle if density below threshold
                if ( dens < density_min ){
                    p.id() = -1;
                    return;
                }
                // Cut density if above threshold
                dens = amrex::min(dens, density_max);
            } else {
                // Boosted-frame simulation
                // Since the user provides the density distribution
                // at t_lab=0 and in the lab-frame coordinates,
                // we need to find the lab-frame position of this
                // particle at t_lab=0, from its boosted-frame coordinates
                // Assuming ballistic motion, this is given by:
                // z0_lab = gamma*( z_boost*(1-beta*betaz_lab) - ct_boost*(betaz_lab-beta) )
                // where betaz_lab is the speed of the particle in the lab frame
                //
                // In order for this equation to be solvable, betaz_lab
                // is explicitly assumed to have no dependency on z0_lab
                //
                // Note that we use the bulk momentum to perform the ballastic correction
                const XDim3 u_bulk = inj_mom->getBulkMomentum(x, y, 0.); // No z0_lab dependency
                // At this point u is the lab-frame momentum
                // => Apply the above formula for z0_lab
                const Real gamma_lab_bulk = std::sqrt(1.+(u_bulk.x*u_bulk.x+u_bulk.y*u_bulk.y+u_bulk.z*u_bulk.z));
                const Real betaz_lab_bulk = u_bulk.z/(gamma_lab_bulk);
                const Real z0_lab = gamma_boost * ( z*(1-beta_boost*betaz_lab_bulk)
                                              - PhysConst::c*t*(betaz_lab_bulk-beta_boost) );
                // If the particle is not within the lab-frame zmin, zmax, etc.
                // go to the next generated particle.
                if (!inj_pos->insideBounds(xb, yb, z0_lab)) {
                    p.id() = -1;
                    return;
                }
                // call `getDensity` with lab-frame parameters
                dens = inj_rho->getDensity(x, y, z0_lab);
                // Remove particle if density below threshold
                if ( dens < density_min ){
                    p.id() = -1;
                    return;
                }
                // Cut density if above threshold
                dens = amrex::min(dens, density_max);

                // get the full momentum, including thermal motion
                u = inj_mom->getMomentum(x, y, 0.);
                const Real gamma_lab = std::sqrt( 1.+(u.x*u.x+u.y*u.y+u.z*u.z) );
                const Real betaz_lab = u.z/(gamma_lab);

                // At this point u and dens are the lab-frame quantities
                // => Perform Lorentz transform
                dens = gamma_boost * dens * ( 1.0 - beta_boost*betaz_lab );
                u.z = gamma_boost * ( u.z -beta_boost*gamma_lab );
            }

            if (loc_do_field_ionization) {
                pi[ip] = loc_ionization_initial_level;
            }

#ifdef WARPX_QED
            if(loc_has_quantum_sync){
                p_optical_depth_QSR[ip] = quantum_sync_get_opt();
            }

            if(loc_has_breit_wheeler){
                p_optical_depth_BW[ip] = breit_wheeler_get_opt();
            }
#endif

            u.x *= PhysConst::c;
            u.y *= PhysConst::c;
            u.z *= PhysConst::c;

            // Real weight = dens * scale_fac / (AMREX_D_TERM(fac, *fac, *fac));
            Real weight = dens * scale_fac;
#ifdef WARPX_DIM_RZ
            if (radially_weighted) {
                weight *= 2.*MathConst::pi*xb;
            } else {
                // This is not correct since it might shift the particle
                // out of the local grid
                x = std::sqrt(xb*rmax);
                weight *= dx[0];
            }
#endif
            pa[PIdx::w ][ip] = weight;
            pa[PIdx::ux][ip] = u.x;
            pa[PIdx::uy][ip] = u.y;
            pa[PIdx::uz][ip] = u.z;

#if (AMREX_SPACEDIM == 3)
            p.pos(0) = x;
            p.pos(1) = y;
            p.pos(2) = z;
#elif (AMREX_SPACEDIM == 2)
#ifdef WARPX_DIM_RZ
            pa[PIdx::theta][ip] = theta;
#endif
            p.pos(0) = xb;
            p.pos(1) = z;
#endif
        });

        if (cost && WarpX::load_balance_costs_update_algo == LoadBalanceCostsUpdateAlgo::Timers)
        {
            amrex::Gpu::synchronize();
            wt = amrex::second() - wt;
            amrex::HostDevice::Atomic::Add( &(*cost)[mfi.index()], wt);
        }
    }

    // The function that calls this is responsible for redistributing particles.
}

void
PhysicalParticleContainer::FieldGather (int lev,
                                        const amrex::MultiFab& Ex,
                                        const amrex::MultiFab& Ey,
                                        const amrex::MultiFab& Ez,
                                        const amrex::MultiFab& Bx,
                                        const amrex::MultiFab& By,
                                        const amrex::MultiFab& Bz)
{
    BL_ASSERT(OnSameGrids(lev,Ex));

    amrex::LayoutData<amrex::Real>* cost = WarpX::getCosts(lev);

#ifdef _OPENMP
#pragma omp parallel
#endif
    {
        for (WarpXParIter pti(*this, lev); pti.isValid(); ++pti)
        {
            if (cost && WarpX::load_balance_costs_update_algo == LoadBalanceCostsUpdateAlgo::Timers)
            {
                amrex::Gpu::synchronize();
            }
            Real wt = amrex::second();

            auto& attribs = pti.GetAttribs();

            auto& Exp = attribs[PIdx::Ex];
            auto& Eyp = attribs[PIdx::Ey];
            auto& Ezp = attribs[PIdx::Ez];
            auto& Bxp = attribs[PIdx::Bx];
            auto& Byp = attribs[PIdx::By];
            auto& Bzp = attribs[PIdx::Bz];

            const long np = pti.numParticles();

            // Data on the grid
            const FArrayBox& exfab = Ex[pti];
            const FArrayBox& eyfab = Ey[pti];
            const FArrayBox& ezfab = Ez[pti];
            const FArrayBox& bxfab = Bx[pti];
            const FArrayBox& byfab = By[pti];
            const FArrayBox& bzfab = Bz[pti];

            //
            // Field Gather
            //
            int e_is_nodal = Ex.is_nodal() and Ey.is_nodal() and Ez.is_nodal();
            FieldGather(pti, Exp, Eyp, Ezp, Bxp, Byp, Bzp,
                        &exfab, &eyfab, &ezfab, &bxfab, &byfab, &bzfab,
                        Ex.nGrow(), e_is_nodal,
                        0, np, lev, lev);

            if (cost && WarpX::load_balance_costs_update_algo == LoadBalanceCostsUpdateAlgo::Timers)
            {
                amrex::Gpu::synchronize();
                wt = amrex::second() - wt;
                amrex::HostDevice::Atomic::Add( &(*cost)[pti.index()], wt);
            }
        }
    }
}

void
PhysicalParticleContainer::Evolve (int lev,
                                   const MultiFab& Ex, const MultiFab& Ey, const MultiFab& Ez,
                                   const MultiFab& Bx, const MultiFab& By, const MultiFab& Bz,
                                   MultiFab& jx, MultiFab& jy, MultiFab& jz,
                                   MultiFab* cjx, MultiFab* cjy, MultiFab* cjz,
                                   MultiFab* rho, MultiFab* crho,
                                   const MultiFab* cEx, const MultiFab* cEy, const MultiFab* cEz,
                                   const MultiFab* cBx, const MultiFab* cBy, const MultiFab* cBz,
                                   Real /*t*/, Real dt, DtType a_dt_type)
{
    WARPX_PROFILE("PPC::Evolve()");
    WARPX_PROFILE_VAR_NS("PPC::Evolve::Copy", blp_copy);
    WARPX_PROFILE_VAR_NS("PPC::FieldGather", blp_fg);
    WARPX_PROFILE_VAR_NS("PPC::EvolveOpticalDepth", blp_ppc_qed_ev);
    WARPX_PROFILE_VAR_NS("PPC::ParticlePush", blp_ppc_pp);

    BL_ASSERT(OnSameGrids(lev,jx));

    amrex::LayoutData<amrex::Real>* cost = WarpX::getCosts(lev);

    const iMultiFab* current_masks = WarpX::CurrentBufferMasks(lev);
    const iMultiFab* gather_masks = WarpX::GatherBufferMasks(lev);

    bool has_buffer = cEx || cjx;

    if (WarpX::do_back_transformed_diagnostics && do_back_transformed_diagnostics)
    {
        for (WarpXParIter pti(*this, lev); pti.isValid(); ++pti)
        {
            const auto np = pti.numParticles();
            const auto t_lev = pti.GetLevel();
            const auto index = pti.GetPairIndex();
            tmp_particle_data.resize(finestLevel()+1);
            for (int i = 0; i < TmpIdx::nattribs; ++i)
                tmp_particle_data[t_lev][index][i].resize(np);
        }
    }

#ifdef _OPENMP
#pragma omp parallel
#endif
    {
#ifdef _OPENMP
        int thread_num = omp_get_thread_num();
#else
        int thread_num = 0;
#endif

        FArrayBox filtered_Ex, filtered_Ey, filtered_Ez;
        FArrayBox filtered_Bx, filtered_By, filtered_Bz;

        for (WarpXParIter pti(*this, lev); pti.isValid(); ++pti)
        {
            if (cost && WarpX::load_balance_costs_update_algo == LoadBalanceCostsUpdateAlgo::Timers)
            {
                amrex::Gpu::synchronize();
            }
            Real wt = amrex::second();

            const Box& box = pti.validbox();

            auto& attribs = pti.GetAttribs();

            auto&  wp = attribs[PIdx::w];
            auto& uxp = attribs[PIdx::ux];
            auto& uyp = attribs[PIdx::uy];
            auto& uzp = attribs[PIdx::uz];
            auto& Exp = attribs[PIdx::Ex];
            auto& Eyp = attribs[PIdx::Ey];
            auto& Ezp = attribs[PIdx::Ez];
            auto& Bxp = attribs[PIdx::Bx];
            auto& Byp = attribs[PIdx::By];
            auto& Bzp = attribs[PIdx::Bz];

            const long np = pti.numParticles();

            // Data on the grid
            FArrayBox const* exfab = &(Ex[pti]);
            FArrayBox const* eyfab = &(Ey[pti]);
            FArrayBox const* ezfab = &(Ez[pti]);
            FArrayBox const* bxfab = &(Bx[pti]);
            FArrayBox const* byfab = &(By[pti]);
            FArrayBox const* bzfab = &(Bz[pti]);

            Elixir exeli, eyeli, ezeli, bxeli, byeli, bzeli;

            if (WarpX::use_fdtd_nci_corr)
            {
                // Filter arrays Ex[pti], store the result in
                // filtered_Ex and update pointer exfab so that it
                // points to filtered_Ex (and do the same for all
                // components of E and B).
                applyNCIFilter(lev, pti.tilebox(), exeli, eyeli, ezeli, bxeli, byeli, bzeli,
                               filtered_Ex, filtered_Ey, filtered_Ez,
                               filtered_Bx, filtered_By, filtered_Bz,
                               Ex[pti], Ey[pti], Ez[pti], Bx[pti], By[pti], Bz[pti],
                               exfab, eyfab, ezfab, bxfab, byfab, bzfab);
            }

            // Determine which particles deposit/gather in the buffer, and
            // which particles deposit/gather in the fine patch
            long nfine_current = np;
            long nfine_gather = np;
            if (has_buffer && !do_not_push) {
                // - Modify `nfine_current` and `nfine_gather` (in place)
                //    so that they correspond to the number of particles
                //    that deposit/gather in the fine patch respectively.
                // - Reorder the particle arrays,
                //    so that the `nfine_current`/`nfine_gather` first particles
                //    deposit/gather in the fine patch
                //    and (thus) the `np-nfine_current`/`np-nfine_gather` last particles
                //    deposit/gather in the buffer
                PartitionParticlesInBuffers( nfine_current, nfine_gather, np,
                    pti, lev, current_masks, gather_masks, uxp, uyp, uzp, wp );
            }

            const long np_current = (cjx) ? nfine_current : np;

            if (rho) {
                // Deposit charge before particle push, in component 0 of MultiFab rho.
                int* AMREX_RESTRICT ion_lev;
                if (do_field_ionization){
                    ion_lev = pti.GetiAttribs(particle_icomps["ionization_level"]).dataPtr();
                } else {
                    ion_lev = nullptr;
                }
                DepositCharge(pti, wp, ion_lev, rho, 0, 0,
                              np_current, thread_num, lev, lev);
                if (has_buffer){
                    DepositCharge(pti, wp, ion_lev, crho, 0, np_current,
                                  np-np_current, thread_num, lev, lev-1);
                }
            }

            if (! do_not_push)
            {
                const long np_gather = (cEx) ? nfine_gather : np;

                int e_is_nodal = Ex.is_nodal() and Ey.is_nodal() and Ez.is_nodal();

                //
                // Gather and push for particles not in the buffer
                //
                WARPX_PROFILE_VAR_START(blp_fg);
                PushPX(pti, exfab, eyfab, ezfab,
                       bxfab, byfab, bzfab,
                       Ex.nGrow(), e_is_nodal,
                       0, np_gather, lev, lev, dt, a_dt_type);

                if (np_gather < np)
                {
                    const IntVect& ref_ratio = WarpX::RefRatio(lev-1);
                    const Box& cbox = amrex::coarsen(box,ref_ratio);

                    // Data on the grid
                    FArrayBox const* cexfab = &(*cEx)[pti];
                    FArrayBox const* ceyfab = &(*cEy)[pti];
                    FArrayBox const* cezfab = &(*cEz)[pti];
                    FArrayBox const* cbxfab = &(*cBx)[pti];
                    FArrayBox const* cbyfab = &(*cBy)[pti];
                    FArrayBox const* cbzfab = &(*cBz)[pti];

                    if (WarpX::use_fdtd_nci_corr)
                    {
                        // Filter arrays (*cEx)[pti], store the result in
                        // filtered_Ex and update pointer cexfab so that it
                        // points to filtered_Ex (and do the same for all
                        // components of E and B)
                        applyNCIFilter(lev-1, cbox, exeli, eyeli, ezeli, bxeli, byeli, bzeli,
                                       filtered_Ex, filtered_Ey, filtered_Ez,
                                       filtered_Bx, filtered_By, filtered_Bz,
                                       (*cEx)[pti], (*cEy)[pti], (*cEz)[pti],
                                       (*cBx)[pti], (*cBy)[pti], (*cBz)[pti],
                                       cexfab, ceyfab, cezfab, cbxfab, cbyfab, cbzfab);
                    }

                    // Field gather and push for particles in gather buffers
                    e_is_nodal = cEx->is_nodal() and cEy->is_nodal() and cEz->is_nodal();
                    PushPX(pti, cexfab, ceyfab, cezfab,
                           cbxfab, cbyfab, cbzfab,
                           cEx->nGrow(), e_is_nodal,
                           nfine_gather, np-nfine_gather,
                           lev, lev-1, dt, a_dt_type);
                }

                WARPX_PROFILE_VAR_STOP(blp_fg);

                // NEED TO MOVE
#ifdef WARPX_QED
                //
                //Evolve Optical Depth
                //
                WARPX_PROFILE_VAR_START(blp_ppc_qed_ev);
                EvolveOpticalDepth(pti, dt);
                WARPX_PROFILE_VAR_STOP(blp_ppc_qed_ev);
#endif

                //
                // Current Deposition (only needed for electromagnetic solver)
                //
                if (!WarpX::do_electrostatic) {
                    int* AMREX_RESTRICT ion_lev;
                    if (do_field_ionization){
                        ion_lev = pti.GetiAttribs(particle_icomps["ionization_level"]).dataPtr();
                    } else {
                        ion_lev = nullptr;
                    }
                    // Deposit inside domains
                    DepositCurrent(pti, wp, uxp, uyp, uzp, ion_lev, &jx, &jy, &jz,
                                   0, np_current, thread_num,
                                   lev, lev, dt);
                    if (has_buffer){
                        // Deposit in buffers
                        DepositCurrent(pti, wp, uxp, uyp, uzp, ion_lev, cjx, cjy, cjz,
                                       np_current, np-np_current, thread_num,
                                       lev, lev-1, dt);
                    }
                } // end of "if !do_electrostatic"
            } // end of "if do_not_push"

            if (rho) {
                // Deposit charge after particle push, in component 1 of MultiFab rho.
                // (Skipped for electrostatic solver, as this may lead to out-of-bounds)
                if (!WarpX::do_electrostatic) {
                    int* AMREX_RESTRICT ion_lev;
                    if (do_field_ionization){
                        ion_lev = pti.GetiAttribs(particle_icomps["ionization_level"]).dataPtr();
                    } else {
                        ion_lev = nullptr;
                    }
                    DepositCharge(pti, wp, ion_lev, rho, 1, 0,
                                  np_current, thread_num, lev, lev);
                    if (has_buffer){
                        DepositCharge(pti, wp, ion_lev, crho, 1, np_current,
                                      np-np_current, thread_num, lev, lev-1);
                    }
                }
            }

            if (cost && WarpX::load_balance_costs_update_algo == LoadBalanceCostsUpdateAlgo::Timers)
            {
                amrex::Gpu::synchronize();
                wt = amrex::second() - wt;
                amrex::HostDevice::Atomic::Add( &(*cost)[pti.index()], wt);
            }
        }
    }
    // Split particles at the end of the timestep.
    // When subcycling is ON, the splitting is done on the last call to
    // PhysicalParticleContainer::Evolve on the finest level, i.e., at the
    // end of the large timestep. Otherwise, the pushes on different levels
    // are not consistent, and the call to Redistribute (inside
    // SplitParticles) may result in split particles to deposit twice on the
    // coarse level.
    if (do_splitting && (a_dt_type == DtType::SecondHalf || a_dt_type == DtType::Full) ){
        SplitParticles(lev);
    }
}

void
PhysicalParticleContainer::applyNCIFilter (
    int lev, const Box& box,
    Elixir& exeli, Elixir& eyeli, Elixir& ezeli,
    Elixir& bxeli, Elixir& byeli, Elixir& bzeli,
    FArrayBox& filtered_Ex, FArrayBox& filtered_Ey, FArrayBox& filtered_Ez,
    FArrayBox& filtered_Bx, FArrayBox& filtered_By, FArrayBox& filtered_Bz,
    const FArrayBox& Ex, const FArrayBox& Ey, const FArrayBox& Ez,
    const FArrayBox& Bx, const FArrayBox& By, const FArrayBox& Bz,
    FArrayBox const * & ex_ptr, FArrayBox const * & ey_ptr,
    FArrayBox const * & ez_ptr, FArrayBox const * & bx_ptr,
    FArrayBox const * & by_ptr, FArrayBox const * & bz_ptr)
{

    // Get instances of NCI Godfrey filters
    const auto& nci_godfrey_filter_exeybz = WarpX::GetInstance().nci_godfrey_filter_exeybz;
    const auto& nci_godfrey_filter_bxbyez = WarpX::GetInstance().nci_godfrey_filter_bxbyez;

#if (AMREX_SPACEDIM == 2)
    const Box& tbox = amrex::grow(box,{static_cast<int>(WarpX::nox),
                static_cast<int>(WarpX::noz)});
#else
    const Box& tbox = amrex::grow(box,{static_cast<int>(WarpX::nox),
                static_cast<int>(WarpX::noy),
                static_cast<int>(WarpX::noz)});
#endif

    // Filter Ex (Both 2D and 3D)
    filtered_Ex.resize(amrex::convert(tbox,Ex.box().ixType()));
    // Safeguard for GPU
    exeli = filtered_Ex.elixir();
    // Apply filter on Ex, result stored in filtered_Ex

    nci_godfrey_filter_exeybz[lev]->ApplyStencil(filtered_Ex, Ex, filtered_Ex.box());
    // Update ex_ptr reference
    ex_ptr = &filtered_Ex;

    // Filter Ez
    filtered_Ez.resize(amrex::convert(tbox,Ez.box().ixType()));
    ezeli = filtered_Ez.elixir();
    nci_godfrey_filter_bxbyez[lev]->ApplyStencil(filtered_Ez, Ez, filtered_Ez.box());
    ez_ptr = &filtered_Ez;

    // Filter By
    filtered_By.resize(amrex::convert(tbox,By.box().ixType()));
    byeli = filtered_By.elixir();
    nci_godfrey_filter_bxbyez[lev]->ApplyStencil(filtered_By, By, filtered_By.box());
    by_ptr = &filtered_By;
#if (AMREX_SPACEDIM == 3)
    // Filter Ey
    filtered_Ey.resize(amrex::convert(tbox,Ey.box().ixType()));
    eyeli = filtered_Ey.elixir();
    nci_godfrey_filter_exeybz[lev]->ApplyStencil(filtered_Ey, Ey, filtered_Ey.box());
    ey_ptr = &filtered_Ey;

    // Filter Bx
    filtered_Bx.resize(amrex::convert(tbox,Bx.box().ixType()));
    bxeli = filtered_Bx.elixir();
    nci_godfrey_filter_bxbyez[lev]->ApplyStencil(filtered_Bx, Bx, filtered_Bx.box());
    bx_ptr = &filtered_Bx;

    // Filter Bz
    filtered_Bz.resize(amrex::convert(tbox,Bz.box().ixType()));
    bzeli = filtered_Bz.elixir();
    nci_godfrey_filter_exeybz[lev]->ApplyStencil(filtered_Bz, Bz, filtered_Bz.box());
    bz_ptr = &filtered_Bz;
#endif
}

// Loop over all particles in the particle container and
// split particles tagged with p.id()=DoSplitParticleID
void
PhysicalParticleContainer::SplitParticles (int lev)
{
    auto& mypc = WarpX::GetInstance().GetPartContainer();
    auto& pctmp_split = mypc.GetPCtmp();
    RealVector psplit_x, psplit_y, psplit_z, psplit_w;
    RealVector psplit_ux, psplit_uy, psplit_uz;
    long np_split_to_add = 0;
    long np_split;
    if(split_type==0)
    {
        np_split = pow(2, AMREX_SPACEDIM);
    } else {
        np_split = 2*AMREX_SPACEDIM;
    }

    // Loop over particle interator
    for (WarpXParIter pti(*this, lev); pti.isValid(); ++pti)
    {
        const auto GetPosition = GetParticlePosition(pti);

        const amrex::Vector<int> ppc_nd = plasma_injector->num_particles_per_cell_each_dim;
        const std::array<Real,3>& dx = WarpX::CellSize(lev);
        amrex::Vector<Real> split_offset = {dx[0]/2._rt,
                                            dx[1]/2._rt,
                                            dx[2]/2._rt};
        if (ppc_nd[0] > 0){
            // offset for split particles is computed as a function of cell size
            // and number of particles per cell, so that a uniform distribution
            // before splitting results in a uniform distribution after splitting
            split_offset[0] /= ppc_nd[0];
            split_offset[1] /= ppc_nd[1];
            split_offset[2] /= ppc_nd[2];
        }
        // particle Array Of Structs data
        auto& particles = pti.GetArrayOfStructs();
        // particle Struct Of Arrays data
        auto& attribs = pti.GetAttribs();
        auto& wp  = attribs[PIdx::w ];
        auto& uxp = attribs[PIdx::ux];
        auto& uyp = attribs[PIdx::uy];
        auto& uzp = attribs[PIdx::uz];
        const long np = pti.numParticles();
        for(int i=0; i<np; i++){
            ParticleReal xp, yp, zp;
            GetPosition(i, xp, yp, zp);
            auto& p = particles[i];
            if (p.id() == DoSplitParticleID){
                // If particle is tagged, split it and put the
                // split particles in local arrays psplit_x etc.
                np_split_to_add += np_split;
#if (AMREX_SPACEDIM==2)
                if (split_type==0){
                    // Split particle in two along each diagonals
                    // 4 particles in 2d
                    for (int ishift = -1; ishift < 2; ishift +=2 ){
                        for (int kshift = -1; kshift < 2; kshift +=2 ){
                            // Add one particle with offset in x and z
                            psplit_x.push_back( xp + ishift*split_offset[0] );
                            psplit_y.push_back( yp );
                            psplit_z.push_back( zp + kshift*split_offset[2] );
                            psplit_ux.push_back( uxp[i] );
                            psplit_uy.push_back( uyp[i] );
                            psplit_uz.push_back( uzp[i] );
                            psplit_w.push_back( wp[i]/np_split );
                        }
                    }
                } else {
                    // Split particle in two along each axis
                    // 4 particles in 2d
                    for (int ishift = -1; ishift < 2; ishift +=2 ){
                        // Add one particle with offset in x
                        psplit_x.push_back( xp + ishift*split_offset[0] );
                        psplit_y.push_back( yp );
                        psplit_z.push_back( zp );
                        psplit_ux.push_back( uxp[i] );
                        psplit_uy.push_back( uyp[i] );
                        psplit_uz.push_back( uzp[i] );
                        psplit_w.push_back( wp[i]/np_split );
                        // Add one particle with offset in z
                        psplit_x.push_back( xp );
                        psplit_y.push_back( yp );
                        psplit_z.push_back( zp + ishift*split_offset[2] );
                        psplit_ux.push_back( uxp[i] );
                        psplit_uy.push_back( uyp[i] );
                        psplit_uz.push_back( uzp[i] );
                        psplit_w.push_back( wp[i]/np_split );
                    }
                }
#elif (AMREX_SPACEDIM==3)
                if (split_type==0){
                    // Split particle in two along each diagonals
                    // 8 particles in 3d
                    for (int ishift = -1; ishift < 2; ishift +=2 ){
                        for (int jshift = -1; jshift < 2; jshift +=2 ){
                            for (int kshift = -1; kshift < 2; kshift +=2 ){
                                // Add one particle with offset in x, y and z
                                psplit_x.push_back( xp + ishift*split_offset[0] );
                                psplit_y.push_back( yp + jshift*split_offset[1] );
                                psplit_z.push_back( zp + kshift*split_offset[2] );
                                psplit_ux.push_back( uxp[i] );
                                psplit_uy.push_back( uyp[i] );
                                psplit_uz.push_back( uzp[i] );
                                psplit_w.push_back( wp[i]/np_split );
                            }
                        }
                    }
                } else {
                    // Split particle in two along each axis
                    // 6 particles in 3d
                    for (int ishift = -1; ishift < 2; ishift +=2 ){
                        // Add one particle with offset in x
                        psplit_x.push_back( xp + ishift*split_offset[0] );
                        psplit_y.push_back( yp );
                        psplit_z.push_back( zp );
                        psplit_ux.push_back( uxp[i] );
                        psplit_uy.push_back( uyp[i] );
                        psplit_uz.push_back( uzp[i] );
                        psplit_w.push_back( wp[i]/np_split );
                        // Add one particle with offset in y
                        psplit_x.push_back( xp );
                        psplit_y.push_back( yp + ishift*split_offset[1] );
                        psplit_z.push_back( zp );
                        psplit_ux.push_back( uxp[i] );
                        psplit_uy.push_back( uyp[i] );
                        psplit_uz.push_back( uzp[i] );
                        psplit_w.push_back( wp[i]/np_split );
                        // Add one particle with offset in z
                        psplit_x.push_back( xp );
                        psplit_y.push_back( yp );
                        psplit_z.push_back( zp + ishift*split_offset[2] );
                        psplit_ux.push_back( uxp[i] );
                        psplit_uy.push_back( uyp[i] );
                        psplit_uz.push_back( uzp[i] );
                        psplit_w.push_back( wp[i]/np_split );
                    }
                }
#endif
                // invalidate the particle
                p.m_idata.id = -p.m_idata.id;
            }
        }
    }
    // Add local arrays psplit_x etc. to the temporary
    // particle container pctmp_split. Split particles
    // are tagged with p.id()=NoSplitParticleID so that
    // they are not re-split when entering a higher level
    // AddNParticles calls Redistribute, so that particles
    // in pctmp_split are in the proper grids and tiles
    pctmp_split.AddNParticles(lev,
                              np_split_to_add,
                              psplit_x.dataPtr(),
                              psplit_y.dataPtr(),
                              psplit_z.dataPtr(),
                              psplit_ux.dataPtr(),
                              psplit_uy.dataPtr(),
                              psplit_uz.dataPtr(),
                              1,
                              psplit_w.dataPtr(),
                              1, NoSplitParticleID);
    // Copy particles from tmp to current particle container
    addParticles(pctmp_split,1);
    // Clear tmp container
    pctmp_split.clearParticles();
}

<<<<<<< HEAD
=======
void
PhysicalParticleContainer::PushPX (WarpXParIter& pti, Real dt, DtType a_dt_type)
{

    // This wraps the momentum and position advance so that inheritors can modify the call.
    auto& attribs = pti.GetAttribs();
    // Extract pointers to the different particle quantities

    const auto GetPosition = GetParticlePosition(pti);
          auto SetPosition = SetParticlePosition(pti);

    ParticleReal* const AMREX_RESTRICT ux = attribs[PIdx::ux].dataPtr();
    ParticleReal* const AMREX_RESTRICT uy = attribs[PIdx::uy].dataPtr();
    ParticleReal* const AMREX_RESTRICT uz = attribs[PIdx::uz].dataPtr();
    const ParticleReal* const AMREX_RESTRICT Ex = attribs[PIdx::Ex].dataPtr();
    const ParticleReal* const AMREX_RESTRICT Ey = attribs[PIdx::Ey].dataPtr();
    const ParticleReal* const AMREX_RESTRICT Ez = attribs[PIdx::Ez].dataPtr();
    const ParticleReal* const AMREX_RESTRICT Bx = attribs[PIdx::Bx].dataPtr();
    const ParticleReal* const AMREX_RESTRICT By = attribs[PIdx::By].dataPtr();
    const ParticleReal* const AMREX_RESTRICT Bz = attribs[PIdx::Bz].dataPtr();

    auto copyAttribs = CopyParticleAttribs(pti, tmp_particle_data);
    int do_copy = (WarpX::do_back_transformed_diagnostics &&
                          do_back_transformed_diagnostics &&
                   (a_dt_type!=DtType::SecondHalf));

    int* AMREX_RESTRICT ion_lev = nullptr;
    if (do_field_ionization){
        ion_lev = pti.GetiAttribs(particle_icomps["ionization_level"]).dataPtr();
    }

    // Loop over the particles and update their momentum
    const Real q = this->charge;
    const Real m = this-> mass;

    const auto pusher_algo = WarpX::particle_pusher_algo;
    const auto do_crr = do_classical_radiation_reaction;
#ifdef WARPX_QED
    const auto do_sync = m_do_qed_quantum_sync;
    amrex::Real t_chi_max = 0.0;
    if (do_sync) t_chi_max = m_shr_p_qs_engine->get_ref_ctrl().chi_part_min;
#endif

    amrex::ParallelFor(pti.numParticles(),
                       [=] AMREX_GPU_DEVICE (long i) {
                           if (do_copy) copyAttribs(i);
                           if (do_crr) {
#ifdef WARPX_QED
                               if (do_sync) {
                                   auto chi = QedUtils::chi_lepton(m*ux[i], m*uy[i], m*uz[i],
                                                                   Ex[i], Ey[i], Ez[i],
                                                                   Bx[i], By[i], Bz[i]);
                                   if (chi < t_chi_max) {
                                       UpdateMomentumBorisWithRadiationReaction(
                                                              ux[i], uy[i], uz[i],
                                                              Ex[i], Ey[i], Ez[i], Bx[i],
                                                              By[i], Bz[i], q, m, dt);
                                   }
                                   else {
                                       UpdateMomentumBoris( ux[i], uy[i], uz[i],
                                                            Ex[i], Ey[i], Ez[i], Bx[i],
                                                            By[i], Bz[i], q, m, dt);
                                   }
                                   ParticleReal x, y, z;
                                   GetPosition(i, x, y, z);
                                   UpdatePosition(x, y, z, ux[i], uy[i], uz[i], dt );
                                   SetPosition(i, x, y, z);
                               } else {
                                   UpdateMomentumBorisWithRadiationReaction(
                                                          ux[i], uy[i], uz[i],
                                                          Ex[i], Ey[i], Ez[i], Bx[i],
                                                          By[i], Bz[i], q, m, dt);
                                   ParticleReal x, y, z;
                                   GetPosition(i, x, y, z);
                                   UpdatePosition(x, y, z, ux[i], uy[i], uz[i], dt );
                                   SetPosition(i, x, y, z);
                               }
#else
                               Real qp = q;
                               if (ion_lev) { qp *= ion_lev[i]; }
                               UpdateMomentumBorisWithRadiationReaction(
                                                      ux[i], uy[i], uz[i],
                                                      Ex[i], Ey[i], Ez[i], Bx[i],
                                                      By[i], Bz[i], qp, m, dt);
                               ParticleReal x, y, z;
                               GetPosition(i, x, y, z);
                               UpdatePosition(x, y, z, ux[i], uy[i], uz[i], dt );
                               SetPosition(i, x, y, z);
#endif
                           } else if (pusher_algo == ParticlePusherAlgo::Boris) {
                               Real qp = q;
                               if (ion_lev) { qp *= ion_lev[i]; }
                               UpdateMomentumBoris( ux[i], uy[i], uz[i],
                                                    Ex[i], Ey[i], Ez[i], Bx[i],
                                                    By[i], Bz[i], qp, m, dt);
                               ParticleReal x, y, z;
                               GetPosition(i, x, y, z);
                               UpdatePosition(x, y, z, ux[i], uy[i], uz[i], dt );
                               SetPosition(i, x, y, z);
                           } else if (pusher_algo == ParticlePusherAlgo::Vay) {
                               Real qp = q;
                               if (ion_lev){ qp *= ion_lev[i]; }
                               UpdateMomentumVay( ux[i], uy[i], uz[i],
                                                  Ex[i], Ey[i], Ez[i], Bx[i],
                                                  By[i], Bz[i], qp, m, dt);
                               ParticleReal x, y, z;
                               GetPosition(i, x, y, z);
                               UpdatePosition(x, y, z, ux[i], uy[i], uz[i], dt );
                               SetPosition(i, x, y, z);
                           } else if (pusher_algo == ParticlePusherAlgo::HigueraCary) {
                               Real qp = q;
                               if (ion_lev){ qp *= ion_lev[i]; }
                               UpdateMomentumHigueraCary( ux[i], uy[i], uz[i],
                                                          Ex[i], Ey[i], Ez[i], Bx[i],
                                                          By[i], Bz[i], qp, m, dt);
                               ParticleReal x, y, z;
                               GetPosition(i, x, y, z);
                               UpdatePosition(x, y, z, ux[i], uy[i], uz[i], dt );
                               SetPosition(i, x, y, z);
                           } else {
                               amrex::Abort("Unknown particle pusher");
                           }
                       });
}

>>>>>>> d809678d
#ifdef WARPX_QED
void PhysicalParticleContainer::EvolveOpticalDepth(
    WarpXParIter& pti, amrex::Real dt)
{
    if(!has_quantum_sync())
        return;

    QuantumSynchrotronEvolveOpticalDepth evolve_opt =
        m_shr_p_qs_engine->build_evolve_functor();

    auto& attribs = pti.GetAttribs();
    const ParticleReal* const AMREX_RESTRICT ux = attribs[PIdx::ux].dataPtr();
    const ParticleReal* const AMREX_RESTRICT uy = attribs[PIdx::uy].dataPtr();
    const ParticleReal* const AMREX_RESTRICT uz = attribs[PIdx::uz].dataPtr();
    const ParticleReal* const AMREX_RESTRICT Ex = attribs[PIdx::Ex].dataPtr();
    const ParticleReal* const AMREX_RESTRICT Ey = attribs[PIdx::Ey].dataPtr();
    const ParticleReal* const AMREX_RESTRICT Ez = attribs[PIdx::Ez].dataPtr();
    const ParticleReal* const AMREX_RESTRICT Bx = attribs[PIdx::Bx].dataPtr();
    const ParticleReal* const AMREX_RESTRICT By = attribs[PIdx::By].dataPtr();
    const ParticleReal* const AMREX_RESTRICT Bz = attribs[PIdx::Bz].dataPtr();

    ParticleReal* const AMREX_RESTRICT p_optical_depth_QSR =
        pti.GetAttribs(particle_comps["optical_depth_QSR"]).dataPtr();

    const ParticleReal m = this->mass;

    amrex::ParallelFor(pti.numParticles(),
            [=] AMREX_GPU_DEVICE (long i) {
                const ParticleReal px = m * ux[i];
                const ParticleReal py = m * uy[i];
                const ParticleReal pz = m * uz[i];

                bool has_event_happened = evolve_opt(
                    px, py, pz,
                    Ex[i], Ey[i], Ez[i],
                    Bx[i], By[i], Bz[i],
                    dt, p_optical_depth_QSR[i]);
            }
    );

}
#endif

void
PhysicalParticleContainer::PushP (
    int lev, Real dt,
    const MultiFab& Ex, const MultiFab& Ey, const MultiFab& Ez,
    const MultiFab& Bx, const MultiFab& By, const MultiFab& Bz)
{
    WARPX_PROFILE("PhysicalParticleContainer::PushP");

    if (do_not_push) return;

#ifdef _OPENMP
#pragma omp parallel
#endif
    {
        for (WarpXParIter pti(*this, lev); pti.isValid(); ++pti)
        {
            auto& attribs = pti.GetAttribs();

            auto& Exp = attribs[PIdx::Ex];
            auto& Eyp = attribs[PIdx::Ey];
            auto& Ezp = attribs[PIdx::Ez];
            auto& Bxp = attribs[PIdx::Bx];
            auto& Byp = attribs[PIdx::By];
            auto& Bzp = attribs[PIdx::Bz];

            const long np = pti.numParticles();

            // Data on the grid
            const FArrayBox& exfab = Ex[pti];
            const FArrayBox& eyfab = Ey[pti];
            const FArrayBox& ezfab = Ez[pti];
            const FArrayBox& bxfab = Bx[pti];
            const FArrayBox& byfab = By[pti];
            const FArrayBox& bzfab = Bz[pti];

            int e_is_nodal = Ex.is_nodal() and Ey.is_nodal() and Ez.is_nodal();
            FieldGather(pti, Exp, Eyp, Ezp, Bxp, Byp, Bzp,
                        &exfab, &eyfab, &ezfab, &bxfab, &byfab, &bzfab,
                        Ex.nGrow(), e_is_nodal,
                        0, np, lev, lev);

            // This wraps the momentum advance so that inheritors can modify the call.
            // Extract pointers to the different particle quantities
            ParticleReal* const AMREX_RESTRICT ux = attribs[PIdx::ux].dataPtr();
            ParticleReal* const AMREX_RESTRICT uy = attribs[PIdx::uy].dataPtr();
            ParticleReal* const AMREX_RESTRICT uz = attribs[PIdx::uz].dataPtr();
            const ParticleReal* const AMREX_RESTRICT Expp = Exp.dataPtr();
            const ParticleReal* const AMREX_RESTRICT Eypp = Eyp.dataPtr();
            const ParticleReal* const AMREX_RESTRICT Ezpp = Ezp.dataPtr();
            const ParticleReal* const AMREX_RESTRICT Bxpp = Bxp.dataPtr();
            const ParticleReal* const AMREX_RESTRICT Bypp = Byp.dataPtr();
            const ParticleReal* const AMREX_RESTRICT Bzpp = Bzp.dataPtr();

            // Loop over the particles and update their momentum
            const Real q = this->charge;
            const Real m = this-> mass;

            int* AMREX_RESTRICT ion_lev = nullptr;
            if (do_field_ionization){
                ion_lev = pti.GetiAttribs(particle_icomps["ionization_level"]).dataPtr();
            }

            //Assumes that all consistency checks have been done at initialization
            if(do_classical_radiation_reaction){
                 amrex::ParallelFor(pti.numParticles(),
                    [=] AMREX_GPU_DEVICE (long i){
                        Real qp = q;
                        if (ion_lev){ qp *= ion_lev[i]; }
                        UpdateMomentumBorisWithRadiationReaction(
                            ux[i], uy[i], uz[i],
                            Expp[i], Eypp[i], Ezpp[i],
                            Bxpp[i], Bypp[i], Bzpp[i],
                            qp, m, dt);
                    }
                );
            } else if (WarpX::particle_pusher_algo == ParticlePusherAlgo::Boris){
                amrex::ParallelFor(pti.numParticles(),
                    [=] AMREX_GPU_DEVICE (long i) {
                        Real qp = q;
                        if (ion_lev){ qp *= ion_lev[i]; }
                        UpdateMomentumBoris(
                            ux[i], uy[i], uz[i],
                            Expp[i], Eypp[i], Ezpp[i],
                            Bxpp[i], Bypp[i], Bzpp[i],
                            qp, m, dt);
                    }
                );
            } else if (WarpX::particle_pusher_algo == ParticlePusherAlgo::Vay){
                amrex::ParallelFor(pti.numParticles(),
                    [=] AMREX_GPU_DEVICE (long i) {
                        Real qp = q;
                        if (ion_lev){ qp *= ion_lev[i]; }
                        UpdateMomentumVay(
                            ux[i], uy[i], uz[i],
                            Expp[i], Eypp[i], Ezpp[i],
                            Bxpp[i], Bypp[i], Bzpp[i],
                            qp, m, dt);
                    }
                );
            } else if (WarpX::particle_pusher_algo == ParticlePusherAlgo::HigueraCary){
                amrex::ParallelFor(pti.numParticles(),
                    [=] AMREX_GPU_DEVICE (long i) {
                        UpdateMomentumHigueraCary( ux[i], uy[i], uz[i],
                            Expp[i], Eypp[i], Ezpp[i],
                            Bxpp[i], Bypp[i], Bzpp[i],
                            q, m, dt);
                    }
                );
            } else {
              amrex::Abort("Unknown particle pusher");
            }

        }
    }
}

void
PhysicalParticleContainer::GetParticleSlice (
    const int direction, const Real z_old,
    const Real z_new, const Real t_boost,
    const Real t_lab, const Real dt,
    DiagnosticParticles& diagnostic_particles)
{
    WARPX_PROFILE("PhysicalParticleContainer::GetParticleSlice");

    // Assume that the boost in the positive z direction.
#if (AMREX_SPACEDIM == 2)
    AMREX_ALWAYS_ASSERT(direction == 1);
#else
    AMREX_ALWAYS_ASSERT(direction == 2);
#endif

    // Note the the slice should always move in the negative boost direction.
    AMREX_ALWAYS_ASSERT(z_new < z_old);

    AMREX_ALWAYS_ASSERT(do_back_transformed_diagnostics == 1);

    const int nlevs = std::max(0, finestLevel()+1);

    // we figure out a box for coarse-grained rejection. If the RealBox corresponding to a
    // given tile doesn't intersect with this, there is no need to check any particles.
    const Real* base_dx = Geom(0).CellSize();
    const Real z_min = z_new - base_dx[direction];
    const Real z_max = z_old + base_dx[direction];

    RealBox slice_box = Geom(0).ProbDomain();
    slice_box.setLo(direction, z_min);
    slice_box.setHi(direction, z_max);

    diagnostic_particles.resize(finestLevel()+1);

    for (int lev = 0; lev < nlevs; ++lev) {

        const Real* dx  = Geom(lev).CellSize();
        const Real* plo = Geom(lev).ProbLo();

        // first we touch each map entry in serial
        for (WarpXParIter pti(*this, lev); pti.isValid(); ++pti)
        {
            auto index = std::make_pair(pti.index(), pti.LocalTileIndex());
            diagnostic_particles[lev][index];
        }

#ifdef _OPENMP
#pragma omp parallel
#endif
        {
            for (WarpXParIter pti(*this, lev); pti.isValid(); ++pti)
            {
                const Box& box = pti.validbox();
                auto index = std::make_pair(pti.index(), pti.LocalTileIndex());
                const RealBox tile_real_box(box, dx, plo);

                if ( !slice_box.intersects(tile_real_box) ) continue;

                const auto GetPosition = GetParticlePosition(pti);

                auto& attribs = pti.GetAttribs();
                Real* const AMREX_RESTRICT wpnew = attribs[PIdx::w].dataPtr();
                Real* const AMREX_RESTRICT uxpnew = attribs[PIdx::ux].dataPtr();
                Real* const AMREX_RESTRICT uypnew = attribs[PIdx::uy].dataPtr();
                Real* const AMREX_RESTRICT uzpnew = attribs[PIdx::uz].dataPtr();

                Real* const AMREX_RESTRICT
                  xpold = tmp_particle_data[lev][index][TmpIdx::xold].dataPtr();
                Real* const AMREX_RESTRICT
                  ypold = tmp_particle_data[lev][index][TmpIdx::yold].dataPtr();
                Real* const AMREX_RESTRICT
                  zpold = tmp_particle_data[lev][index][TmpIdx::zold].dataPtr();
                Real* const AMREX_RESTRICT
                  uxpold = tmp_particle_data[lev][index][TmpIdx::uxold].dataPtr();
                Real* const AMREX_RESTRICT
                  uypold = tmp_particle_data[lev][index][TmpIdx::uyold].dataPtr();
                Real* const AMREX_RESTRICT
                  uzpold = tmp_particle_data[lev][index][TmpIdx::uzold].dataPtr();

                const long np = pti.numParticles();

                Real uzfrm = -WarpX::gamma_boost*WarpX::beta_boost*PhysConst::c;
                Real inv_c2 = 1.0/PhysConst::c/PhysConst::c;

                // temporary arrays to store copy_flag and copy_index
                // for particles that cross the z-slice
                amrex::Gpu::ManagedDeviceVector<int> FlagForPartCopy(np);
                amrex::Gpu::ManagedDeviceVector<int> IndexForPartCopy(np);

                int* const AMREX_RESTRICT Flag = FlagForPartCopy.dataPtr();
                int* const AMREX_RESTRICT IndexLocation = IndexForPartCopy.dataPtr();

                //Flag particles that need to be copied if they cross the z_slice
                amrex::ParallelFor(np,
                [=] AMREX_GPU_DEVICE(int i)
                {
                    ParticleReal xp, yp, zp;
                    GetPosition(i, xp, yp, zp);
                    Flag[i] = 0;
                    if ( (((zp >= z_new) && (zpold[i] <= z_old)) ||
                          ((zp <= z_new) && (zpold[i] >= z_old))) )
                    {
                        Flag[i] = 1;
                    }
                });

                // exclusive scan to obtain location indices using flag values
                // These location indices are used to copy data from
                // src to dst when the copy-flag is set to 1.
                amrex::Gpu::exclusive_scan(Flag,Flag+np,IndexLocation);

                const int total_partdiag_size = IndexLocation[np-1] + Flag[np-1];

                // allocate array size for diagnostic particle array
                diagnostic_particles[lev][index].resize(total_partdiag_size);

                amrex::Real gammaboost = WarpX::gamma_boost;
                amrex::Real betaboost = WarpX::beta_boost;
                amrex::Real Phys_c = PhysConst::c;

                Real* const AMREX_RESTRICT diag_wp =
                diagnostic_particles[lev][index].GetRealData(DiagIdx::w).data();
                Real* const AMREX_RESTRICT diag_xp =
                diagnostic_particles[lev][index].GetRealData(DiagIdx::x).data();
                Real* const AMREX_RESTRICT diag_yp =
                diagnostic_particles[lev][index].GetRealData(DiagIdx::y).data();
                Real* const AMREX_RESTRICT diag_zp =
                diagnostic_particles[lev][index].GetRealData(DiagIdx::z).data();
                Real* const AMREX_RESTRICT diag_uxp =
                diagnostic_particles[lev][index].GetRealData(DiagIdx::ux).data();
                Real* const AMREX_RESTRICT diag_uyp =
                diagnostic_particles[lev][index].GetRealData(DiagIdx::uy).data();
                Real* const AMREX_RESTRICT diag_uzp =
                diagnostic_particles[lev][index].GetRealData(DiagIdx::uz).data();

                // Copy particle data to diagnostic particle array on the GPU
                //  using flag and index values
                amrex::ParallelFor(np,
                [=] AMREX_GPU_DEVICE(int i)
                {
                    ParticleReal xp_new, yp_new, zp_new;
                    GetPosition(i, xp_new, yp_new, zp_new);
                    if (Flag[i] == 1)
                    {
                         // Lorentz Transform particles to lab-frame
                         const Real gamma_new_p = std::sqrt(1.0 + inv_c2*
                                                  (uxpnew[i]*uxpnew[i]
                                                 + uypnew[i]*uypnew[i]
                                                 + uzpnew[i]*uzpnew[i]));
                         const Real t_new_p = gammaboost*t_boost - uzfrm*zp_new*inv_c2;
                         const Real z_new_p = gammaboost*(zp_new + betaboost*Phys_c*t_boost);
                         const Real uz_new_p = gammaboost*uzpnew[i] - gamma_new_p*uzfrm;

                         const Real gamma_old_p = std::sqrt(1.0 + inv_c2*
                                                  (uxpold[i]*uxpold[i]
                                                 + uypold[i]*uypold[i]
                                                 + uzpold[i]*uzpold[i]));
                         const Real t_old_p = gammaboost*(t_boost - dt)
                                              - uzfrm*zpold[i]*inv_c2;
                         const Real z_old_p = gammaboost*(zpold[i]
                                              + betaboost*Phys_c*(t_boost-dt));
                         const Real uz_old_p = gammaboost*uzpold[i]
                                              - gamma_old_p*uzfrm;

                         // interpolate in time to t_lab
                         const Real weight_old = (t_new_p - t_lab)
                                               / (t_new_p - t_old_p);
                         const Real weight_new = (t_lab - t_old_p)
                                               / (t_new_p - t_old_p);

                         const Real xp = xpold[i]*weight_old + xp_new*weight_new;
                         const Real yp = ypold[i]*weight_old + yp_new*weight_new;
                         const Real zp = z_old_p*weight_old  + z_new_p*weight_new;

                         const Real uxp = uxpold[i]*weight_old
                                        + uxpnew[i]*weight_new;
                         const Real uyp = uypold[i]*weight_old
                                        + uypnew[i]*weight_new;
                         const Real uzp = uz_old_p*weight_old
                                        + uz_new_p  *weight_new;

                         const int loc = IndexLocation[i];
                         diag_wp[loc] = wpnew[i];
                         diag_xp[loc] = xp;
                         diag_yp[loc] = yp;
                         diag_zp[loc] = zp;
                         diag_uxp[loc] = uxp;
                         diag_uyp[loc] = uyp;
                         diag_uzp[loc] = uzp;
                    }
                });
            }
        }
    }
}

/* \brief Inject particles during the simulation
 * \param injection_box: domain where particles should be injected.
 */
void
PhysicalParticleContainer::ContinuousInjection (const RealBox& injection_box)
{
    // Inject plasma on level 0. Paticles will be redistributed.
    const int lev=0;
    AddPlasma(lev, injection_box);
}

/* \brief Gather fields from FArrayBox exfab, eyfab, ezfab, bxfab, byfab,
 * bzfab into arrays of fields on particles Exp, Eyp, Ezp, Bxp, Byp, Bzp.
 * \param Exp-Bzp: fields on particles.
 * \param exfab-bzfab: FAB of electric and magnetic fields for particles in pti
 * \param ngE: number of guard cells for E
 * \param e_is_nodal: 0 if E is staggered, 1 if E is nodal
 * \param offset: index of first particle for which fields are gathered
 * \param np_to_gather: number of particles onto which fields are gathered
 * \param lev: level on which particles are located
 * \param gather_lev: level from which particles gather fields (lev-1) for
          particles in buffers.
 */
void
PhysicalParticleContainer::FieldGather (WarpXParIter& pti,
                                        RealVector& Exp,
                                        RealVector& Eyp,
                                        RealVector& Ezp,
                                        RealVector& Bxp,
                                        RealVector& Byp,
                                        RealVector& Bzp,
                                        amrex::FArrayBox const * exfab,
                                        amrex::FArrayBox const * eyfab,
                                        amrex::FArrayBox const * ezfab,
                                        amrex::FArrayBox const * bxfab,
                                        amrex::FArrayBox const * byfab,
                                        amrex::FArrayBox const * bzfab,
                                        const int ngE, const int /*e_is_nodal*/,
                                        const long offset,
                                        const long np_to_gather,
                                        int lev,
                                        int gather_lev)
{
    AMREX_ALWAYS_ASSERT_WITH_MESSAGE((gather_lev==(lev-1)) ||
                                     (gather_lev==(lev  )),
                                     "Gather buffers only work for lev-1");
    // If no particles, do not do anything
    // If do_not_gather = 1 by user, do not do anything
    if (np_to_gather == 0 || do_not_gather) return;

    // Get cell size on gather_lev
    const std::array<Real,3>& dx = WarpX::CellSize(std::max(gather_lev,0));

    // Get box from which field is gathered.
    // If not gathering from the finest level, the box is coarsened.
    Box box;
    if (lev == gather_lev) {
        box = pti.tilebox();
    } else {
        const IntVect& ref_ratio = WarpX::RefRatio(gather_lev);
        box = amrex::coarsen(pti.tilebox(),ref_ratio);
    }

    // Add guard cells to the box.
    box.grow(ngE);

    const auto getPosition = GetParticlePosition(pti, offset);

    const auto getExternalE = GetExternalEField(pti, offset);
    const auto getExternalB = GetExternalBField(pti, offset);

    // Lower corner of tile box physical domain (take into account Galilean shift)
    Real cur_time = WarpX::GetInstance().gett_new(lev);
    const auto& time_of_last_gal_shift = WarpX::GetInstance().time_of_last_gal_shift;
    Real time_shift = (cur_time - time_of_last_gal_shift);
    amrex::Array<amrex::Real,3> galilean_shift = { v_galilean[0]*time_shift, v_galilean[1]*time_shift, v_galilean[2]*time_shift };
    const std::array<Real, 3>& xyzmin = WarpX::LowerCorner(box, galilean_shift, gather_lev);

    const Dim3 lo = lbound(box);

    // Depending on l_lower_in_v and WarpX::nox, call
    // different versions of template function doGatherShapeN
    if (WarpX::l_lower_order_in_v){
        if        (WarpX::nox == 1){
            doGatherShapeN<1,1>(getPosition, getExternalE, getExternalB,
                                Exp.dataPtr() + offset, Eyp.dataPtr() + offset,
                                Ezp.dataPtr() + offset, Bxp.dataPtr() + offset,
                                Byp.dataPtr() + offset, Bzp.dataPtr() + offset,
                                exfab, eyfab, ezfab, bxfab, byfab, bzfab,
                                np_to_gather, dx,
                                xyzmin, lo, WarpX::n_rz_azimuthal_modes);
        } else if (WarpX::nox == 2){
            doGatherShapeN<2,1>(getPosition, getExternalE, getExternalB,
                                Exp.dataPtr() + offset, Eyp.dataPtr() + offset,
                                Ezp.dataPtr() + offset, Bxp.dataPtr() + offset,
                                Byp.dataPtr() + offset, Bzp.dataPtr() + offset,
                                exfab, eyfab, ezfab, bxfab, byfab, bzfab,
                                np_to_gather, dx,
                                xyzmin, lo, WarpX::n_rz_azimuthal_modes);
        } else if (WarpX::nox == 3){
            doGatherShapeN<3,1>(getPosition, getExternalE, getExternalB,
                                Exp.dataPtr() + offset, Eyp.dataPtr() + offset,
                                Ezp.dataPtr() + offset, Bxp.dataPtr() + offset,
                                Byp.dataPtr() + offset, Bzp.dataPtr() + offset,
                                exfab, eyfab, ezfab, bxfab, byfab, bzfab,
                                np_to_gather, dx,
                                xyzmin, lo, WarpX::n_rz_azimuthal_modes);
        }
    } else {
        if        (WarpX::nox == 1){
            doGatherShapeN<1,0>(getPosition, getExternalE, getExternalB,
                                Exp.dataPtr() + offset, Eyp.dataPtr() + offset,
                                Ezp.dataPtr() + offset, Bxp.dataPtr() + offset,
                                Byp.dataPtr() + offset, Bzp.dataPtr() + offset,
                                exfab, eyfab, ezfab, bxfab, byfab, bzfab,
                                np_to_gather, dx,
                                xyzmin, lo, WarpX::n_rz_azimuthal_modes);
        } else if (WarpX::nox == 2){
            doGatherShapeN<2,0>(getPosition, getExternalE, getExternalB,
                                Exp.dataPtr() + offset, Eyp.dataPtr() + offset,
                                Ezp.dataPtr() + offset, Bxp.dataPtr() + offset,
                                Byp.dataPtr() + offset, Bzp.dataPtr() + offset,
                                exfab, eyfab, ezfab, bxfab, byfab, bzfab,
                                np_to_gather, dx,
                                xyzmin, lo, WarpX::n_rz_azimuthal_modes);
        } else if (WarpX::nox == 3){
            doGatherShapeN<3,0>(getPosition, getExternalE, getExternalB,
                                Exp.dataPtr() + offset, Eyp.dataPtr() + offset,
                                Ezp.dataPtr() + offset, Bxp.dataPtr() + offset,
                                Byp.dataPtr() + offset, Bzp.dataPtr() + offset,
                                exfab, eyfab, ezfab, bxfab, byfab, bzfab,
                                np_to_gather, dx,
                                xyzmin, lo, WarpX::n_rz_azimuthal_modes);
        }
    }
}

/* \brief Perform the field gather and particle push operations in one fused kernel
 *
 */
void
PhysicalParticleContainer::PushPX (WarpXParIter& pti,
                                   amrex::FArrayBox const * exfab,
                                   amrex::FArrayBox const * eyfab,
                                   amrex::FArrayBox const * ezfab,
                                   amrex::FArrayBox const * bxfab,
                                   amrex::FArrayBox const * byfab,
                                   amrex::FArrayBox const * bzfab,
                                   const int ngE, const int /*e_is_nodal*/,
                                   const long offset,
                                   const long np_to_push,
                                   int lev, int gather_lev,
                                   amrex::Real dt, DtType a_dt_type)
{
    AMREX_ALWAYS_ASSERT_WITH_MESSAGE((gather_lev==(lev-1)) ||
                                     (gather_lev==(lev  )),
                                     "Gather buffers only work for lev-1");
    // If no particles, do not do anything
    // If do_not_gather = 1 by user, do not do anything
    if (np_to_push == 0 || do_not_gather) return;

    // Get cell size on gather_lev
    const std::array<Real,3>& dx = WarpX::CellSize(std::max(gather_lev,0));

    // Get box from which field is gathered.
    // If not gathering from the finest level, the box is coarsened.
    Box box;
    if (lev == gather_lev) {
        box = pti.tilebox();
    } else {
        const IntVect& ref_ratio = WarpX::RefRatio(gather_lev);
        box = amrex::coarsen(pti.tilebox(),ref_ratio);
    }

    // Add guard cells to the box.
    box.grow(ngE);

    const auto getPosition = GetParticlePosition(pti, offset);
          auto setPosition = SetParticlePosition(pti, offset);
    
    const auto getExternalE = GetExternalEField(pti, offset);
    const auto getExternalB = GetExternalBField(pti, offset);

    // Lower corner of tile box physical domain (take into account Galilean shift)
    Real cur_time = WarpX::GetInstance().gett_new(lev);
    const auto& time_of_last_gal_shift = WarpX::GetInstance().time_of_last_gal_shift;
    Real time_shift = (cur_time - time_of_last_gal_shift);
    amrex::Array<amrex::Real,3> galilean_shift = { v_galilean[0]*time_shift, v_galilean[1]*time_shift, v_galilean[2]*time_shift };
    const std::array<Real, 3>& xyzmin = WarpX::LowerCorner(box, galilean_shift, gather_lev);

    const Dim3 lo = lbound(box);

    int l_lower_order_in_v = WarpX::l_lower_order_in_v;
    int nox = WarpX::nox;
    int n_rz_azimuthal_modes = WarpX::n_rz_azimuthal_modes;
    
    amrex::GpuArray<amrex::Real, 3> dx_arr = {dx[0], dx[1], dx[2]};
    amrex::GpuArray<amrex::Real, 3> xyzmin_arr = {xyzmin[0], xyzmin[1], xyzmin[2]};

    amrex::Array4<const amrex::Real> const& ex_arr = exfab->array();
    amrex::Array4<const amrex::Real> const& ey_arr = eyfab->array();
    amrex::Array4<const amrex::Real> const& ez_arr = ezfab->array();
    amrex::Array4<const amrex::Real> const& bx_arr = bxfab->array();
    amrex::Array4<const amrex::Real> const& by_arr = byfab->array();
    amrex::Array4<const amrex::Real> const& bz_arr = bzfab->array();

    amrex::IndexType const ex_type = exfab->box().ixType();
    amrex::IndexType const ey_type = eyfab->box().ixType();
    amrex::IndexType const ez_type = ezfab->box().ixType();
    amrex::IndexType const bx_type = bxfab->box().ixType();
    amrex::IndexType const by_type = byfab->box().ixType();
    amrex::IndexType const bz_type = bzfab->box().ixType();

    auto& attribs = pti.GetAttribs();
    ParticleReal* const AMREX_RESTRICT ux = attribs[PIdx::ux].dataPtr();
    ParticleReal* const AMREX_RESTRICT uy = attribs[PIdx::uy].dataPtr();
    ParticleReal* const AMREX_RESTRICT uz = attribs[PIdx::uz].dataPtr();
    const ParticleReal* const AMREX_RESTRICT Ex = attribs[PIdx::Ex].dataPtr();
    const ParticleReal* const AMREX_RESTRICT Ey = attribs[PIdx::Ey].dataPtr();
    const ParticleReal* const AMREX_RESTRICT Ez = attribs[PIdx::Ez].dataPtr();
    const ParticleReal* const AMREX_RESTRICT Bx = attribs[PIdx::Bx].dataPtr();
    const ParticleReal* const AMREX_RESTRICT By = attribs[PIdx::By].dataPtr();
    const ParticleReal* const AMREX_RESTRICT Bz = attribs[PIdx::Bz].dataPtr();

    auto copyAttribs = CopyParticleAttribs(pti, tmp_particle_data, offset);
    int do_copy = (WarpX::do_back_transformed_diagnostics &&
                          do_back_transformed_diagnostics &&
                   (a_dt_type!=DtType::SecondHalf));

    int* AMREX_RESTRICT ion_lev = nullptr;
    if (do_field_ionization) {
        ion_lev = pti.GetiAttribs(particle_icomps["ionization_level"]).dataPtr();
    }

    // Loop over the particles and update their momentum
    const Real q = this->charge;
    const Real m = this-> mass;

    const auto pusher_algo = WarpX::particle_pusher_algo;
    const auto do_crr = do_classical_radiation_reaction;
#ifdef WARPX_QED
    const auto do_sync = m_do_qed_quantum_sync;
    const auto t_chi_max = m_shr_p_qs_engine->get_ref_ctrl().chi_part_min;
#endif
    
    amrex::ParallelFor( np_to_push, [=] AMREX_GPU_DEVICE (long ip)
    {
        amrex::ParticleReal xp, yp, zp;
        getPosition(ip, xp, yp, zp);
        
        amrex::ParticleReal Exp, Eyp, Ezp;
        getExternalE(ip, Exp, Eyp, Ezp);
        
        amrex::ParticleReal Bxp, Byp, Bzp;
        getExternalB(ip, Bxp, Byp, Bzp);

        // first gather E and B to the particle positions
        doGatherShapeN(xp, yp, zp, Exp, Eyp, Ezp, Bxp, Byp, Bzp,
                       ex_arr, ey_arr, ez_arr, bx_arr, by_arr, bz_arr,
                       ex_type, ey_type, ez_type, bx_type, by_type, bz_type,
                       dx_arr, xyzmin_arr, lo, n_rz_azimuthal_modes,
                       l_lower_order_in_v, nox);

        // now push the momentum and position
        if (do_copy) copyAttribs(ip);  // note, need to handle offset
        if (do_crr) {
#ifdef WARPX_QED
            if (do_sync) {
                auto chi = QedUtils::chi_lepton(m*ux[ip], m*uy[ip], m*uz[ip],
                                                Ex[ip], Ey[ip], Ez[ip],
                                                Bx[ip], By[ip], Bz[ip]);
                if (chi < t_chi_max) {
                    UpdateMomentumBorisWithRadiationReaction(
                                                             ux[ip], uy[ip], uz[ip],
                                                             Ex[ip], Ey[ip], Ez[ip], Bx[ip],
                                                             By[ip], Bz[ip], q, m, dt);
                }
                else {
                    UpdateMomentumBoris( ux[ip], uy[ip], uz[ip],
                                         Ex[ip], Ey[ip], Ez[ip], Bx[ip],
                                         By[ip], Bz[ip], q, m, dt);
                }
                ParticleReal x, y, z;
                getPosition(ip, x, y, z);
                UpdatePosition(x, y, z, ux[ip], uy[ip], uz[ip], dt );
                setPosition(ip, x, y, z);
            } else {
                UpdateMomentumBorisWithRadiationReaction(ux[ip], uy[ip], uz[ip],
                                                         Ex[ip], Ey[ip], Ez[ip], Bx[ip],
                                                         By[ip], Bz[ip], q, m, dt);
                ParticleReal x, y, z;
                getPosition(ip, x, y, z);
                UpdatePosition(x, y, z, ux[ip], uy[ip], uz[ip], dt );
                setPosition(ip, x, y, z);
            }
#else
            Real qp = q;
            if (ion_lev) { qp *= ion_lev[ip]; }
            UpdateMomentumBorisWithRadiationReaction(ux[ip], uy[ip], uz[ip],
                                                     Ex[ip], Ey[ip], Ez[ip], Bx[ip],
                                                     By[ip], Bz[ip], qp, m, dt);
            ParticleReal x, y, z;
            getPosition(ip, x, y, z);
            UpdatePosition(x, y, z, ux[ip], uy[ip], uz[ip], dt );
            setPosition(ip, x, y, z);
#endif
        } else if (pusher_algo == ParticlePusherAlgo::Boris) {
            Real qp = q;
            if (ion_lev) { qp *= ion_lev[ip]; }
            UpdateMomentumBoris( ux[ip], uy[ip], uz[ip],
                                 Ex[ip], Ey[ip], Ez[ip], Bx[ip],
                                 By[ip], Bz[ip], qp, m, dt);
            ParticleReal x, y, z;
            getPosition(ip, x, y, z);
            UpdatePosition(x, y, z, ux[ip], uy[ip], uz[ip], dt );
            setPosition(ip, x, y, z);
        } else if (pusher_algo == ParticlePusherAlgo::Vay) {
            Real qp = q;
            if (ion_lev){ qp *= ion_lev[ip]; }
            UpdateMomentumVay( ux[ip], uy[ip], uz[ip],
                               Ex[ip], Ey[ip], Ez[ip], Bx[ip],
                               By[ip], Bz[ip], qp, m, dt);
            ParticleReal x, y, z;
            getPosition(ip, x, y, z);
            UpdatePosition(x, y, z, ux[ip], uy[ip], uz[ip], dt );
            setPosition(ip, x, y, z);
        } else if (pusher_algo == ParticlePusherAlgo::HigueraCary) {
            Real qp = q;
            if (ion_lev){ qp *= ion_lev[ip]; }
            UpdateMomentumHigueraCary( ux[ip], uy[ip], uz[ip],
                                       Ex[ip], Ey[ip], Ez[ip], Bx[ip],
                                       By[ip], Bz[ip], qp, m, dt);
            ParticleReal x, y, z;
            getPosition(ip, x, y, z);
            UpdatePosition(x, y, z, ux[ip], uy[ip], uz[ip], dt );
            setPosition(ip, x, y, z);
        } else {
            amrex::Abort("Unknown particle pusher");
        }        
    });
}

void
PhysicalParticleContainer::InitIonizationModule ()
{
    if (!do_field_ionization) return;
    ParmParse pp(species_name);
    if (charge != PhysConst::q_e){
        amrex::Warning(
            "charge != q_e for ionizable species: overriding user value and setting charge = q_e.");
        charge = PhysConst::q_e;
    }
    pp.query("ionization_initial_level", ionization_initial_level);
    pp.get("ionization_product_species", ionization_product_name);
    pp.get("physical_element", physical_element);
    // Add runtime integer component for ionization level
    AddIntComp("ionization_level");
    // Get atomic number and ionization energies from file
    int ion_element_id = ion_map_ids[physical_element];
    ion_atomic_number = ion_atomic_numbers[ion_element_id];
    ionization_energies.resize(ion_atomic_number);
    int offset = ion_energy_offsets[ion_element_id];
    for(int i=0; i<ion_atomic_number; i++){
        ionization_energies[i] = table_ionization_energies[i+offset];
    }
    // Compute ADK prefactors (See Chen, JCP 236 (2013), equation (2))
    // For now, we assume l=0 and m=0.
    // The approximate expressions are used,
    // without Gamma function
    Real wa = std::pow(PhysConst::alpha,3) * PhysConst::c / PhysConst::r_e;
    Real Ea = PhysConst::m_e * PhysConst::c*PhysConst::c /PhysConst::q_e *
        std::pow(PhysConst::alpha,4)/PhysConst::r_e;
    Real UH = table_ionization_energies[0];
    Real l_eff = std::sqrt(UH/ionization_energies[0]) - 1.;

    const Real dt = WarpX::GetInstance().getdt(0);

    adk_power.resize(ion_atomic_number);
    adk_prefactor.resize(ion_atomic_number);
    adk_exp_prefactor.resize(ion_atomic_number);
    for (int i=0; i<ion_atomic_number; ++i){
        Real n_eff = (i+1) * std::sqrt(UH/ionization_energies[i]);
        Real C2 = std::pow(2,2*n_eff)/(n_eff*tgamma(n_eff+l_eff+1)*tgamma(n_eff-l_eff));
        adk_power[i] = -(2*n_eff - 1);
        Real Uion = ionization_energies[i];
        adk_prefactor[i] = dt * wa * C2 * ( Uion/(2*UH) )
            * std::pow(2*std::pow((Uion/UH),3./2)*Ea,2*n_eff - 1);
        adk_exp_prefactor[i] = -2./3 * std::pow( Uion/UH,3./2) * Ea;
    }
}

IonizationFilterFunc
PhysicalParticleContainer::getIonizationFunc ()
{
    WARPX_PROFILE("PPC::getIonizationFunc");

    return IonizationFilterFunc{ionization_energies.dataPtr(),
                                adk_prefactor.dataPtr(),
                                adk_exp_prefactor.dataPtr(),
                                adk_power.dataPtr(),
                                particle_icomps["ionization_level"],
                                ion_atomic_number};
}

#ifdef WARPX_QED


bool PhysicalParticleContainer::has_quantum_sync () const
{
    return m_do_qed_quantum_sync;
}

bool PhysicalParticleContainer::has_breit_wheeler () const
{
    return m_do_qed_breit_wheeler;
}

void
PhysicalParticleContainer::
set_breit_wheeler_engine_ptr (std::shared_ptr<BreitWheelerEngine> ptr)
{
    m_shr_p_bw_engine = ptr;
}

void
PhysicalParticleContainer::
set_quantum_sync_engine_ptr (std::shared_ptr<QuantumSynchrotronEngine> ptr)
{
    m_shr_p_qs_engine = ptr;
}

PhotonEmissionFilterFunc
PhysicalParticleContainer::getPhotonEmissionFilterFunc ()
{
    WARPX_PROFILE("PPC::getPhotonEmissionFunc");
    return PhotonEmissionFilterFunc{particle_runtime_comps["optical_depth_QSR"]};
}

PairGenerationFilterFunc
PhysicalParticleContainer::getPairGenerationFilterFunc ()
{
    WARPX_PROFILE("PPC::getPairGenerationFunc");
    return PairGenerationFilterFunc{particle_runtime_comps["optical_depth_BW"]};
}

#endif<|MERGE_RESOLUTION|>--- conflicted
+++ resolved
@@ -1463,134 +1463,6 @@
     pctmp_split.clearParticles();
 }
 
-<<<<<<< HEAD
-=======
-void
-PhysicalParticleContainer::PushPX (WarpXParIter& pti, Real dt, DtType a_dt_type)
-{
-
-    // This wraps the momentum and position advance so that inheritors can modify the call.
-    auto& attribs = pti.GetAttribs();
-    // Extract pointers to the different particle quantities
-
-    const auto GetPosition = GetParticlePosition(pti);
-          auto SetPosition = SetParticlePosition(pti);
-
-    ParticleReal* const AMREX_RESTRICT ux = attribs[PIdx::ux].dataPtr();
-    ParticleReal* const AMREX_RESTRICT uy = attribs[PIdx::uy].dataPtr();
-    ParticleReal* const AMREX_RESTRICT uz = attribs[PIdx::uz].dataPtr();
-    const ParticleReal* const AMREX_RESTRICT Ex = attribs[PIdx::Ex].dataPtr();
-    const ParticleReal* const AMREX_RESTRICT Ey = attribs[PIdx::Ey].dataPtr();
-    const ParticleReal* const AMREX_RESTRICT Ez = attribs[PIdx::Ez].dataPtr();
-    const ParticleReal* const AMREX_RESTRICT Bx = attribs[PIdx::Bx].dataPtr();
-    const ParticleReal* const AMREX_RESTRICT By = attribs[PIdx::By].dataPtr();
-    const ParticleReal* const AMREX_RESTRICT Bz = attribs[PIdx::Bz].dataPtr();
-
-    auto copyAttribs = CopyParticleAttribs(pti, tmp_particle_data);
-    int do_copy = (WarpX::do_back_transformed_diagnostics &&
-                          do_back_transformed_diagnostics &&
-                   (a_dt_type!=DtType::SecondHalf));
-
-    int* AMREX_RESTRICT ion_lev = nullptr;
-    if (do_field_ionization){
-        ion_lev = pti.GetiAttribs(particle_icomps["ionization_level"]).dataPtr();
-    }
-
-    // Loop over the particles and update their momentum
-    const Real q = this->charge;
-    const Real m = this-> mass;
-
-    const auto pusher_algo = WarpX::particle_pusher_algo;
-    const auto do_crr = do_classical_radiation_reaction;
-#ifdef WARPX_QED
-    const auto do_sync = m_do_qed_quantum_sync;
-    amrex::Real t_chi_max = 0.0;
-    if (do_sync) t_chi_max = m_shr_p_qs_engine->get_ref_ctrl().chi_part_min;
-#endif
-
-    amrex::ParallelFor(pti.numParticles(),
-                       [=] AMREX_GPU_DEVICE (long i) {
-                           if (do_copy) copyAttribs(i);
-                           if (do_crr) {
-#ifdef WARPX_QED
-                               if (do_sync) {
-                                   auto chi = QedUtils::chi_lepton(m*ux[i], m*uy[i], m*uz[i],
-                                                                   Ex[i], Ey[i], Ez[i],
-                                                                   Bx[i], By[i], Bz[i]);
-                                   if (chi < t_chi_max) {
-                                       UpdateMomentumBorisWithRadiationReaction(
-                                                              ux[i], uy[i], uz[i],
-                                                              Ex[i], Ey[i], Ez[i], Bx[i],
-                                                              By[i], Bz[i], q, m, dt);
-                                   }
-                                   else {
-                                       UpdateMomentumBoris( ux[i], uy[i], uz[i],
-                                                            Ex[i], Ey[i], Ez[i], Bx[i],
-                                                            By[i], Bz[i], q, m, dt);
-                                   }
-                                   ParticleReal x, y, z;
-                                   GetPosition(i, x, y, z);
-                                   UpdatePosition(x, y, z, ux[i], uy[i], uz[i], dt );
-                                   SetPosition(i, x, y, z);
-                               } else {
-                                   UpdateMomentumBorisWithRadiationReaction(
-                                                          ux[i], uy[i], uz[i],
-                                                          Ex[i], Ey[i], Ez[i], Bx[i],
-                                                          By[i], Bz[i], q, m, dt);
-                                   ParticleReal x, y, z;
-                                   GetPosition(i, x, y, z);
-                                   UpdatePosition(x, y, z, ux[i], uy[i], uz[i], dt );
-                                   SetPosition(i, x, y, z);
-                               }
-#else
-                               Real qp = q;
-                               if (ion_lev) { qp *= ion_lev[i]; }
-                               UpdateMomentumBorisWithRadiationReaction(
-                                                      ux[i], uy[i], uz[i],
-                                                      Ex[i], Ey[i], Ez[i], Bx[i],
-                                                      By[i], Bz[i], qp, m, dt);
-                               ParticleReal x, y, z;
-                               GetPosition(i, x, y, z);
-                               UpdatePosition(x, y, z, ux[i], uy[i], uz[i], dt );
-                               SetPosition(i, x, y, z);
-#endif
-                           } else if (pusher_algo == ParticlePusherAlgo::Boris) {
-                               Real qp = q;
-                               if (ion_lev) { qp *= ion_lev[i]; }
-                               UpdateMomentumBoris( ux[i], uy[i], uz[i],
-                                                    Ex[i], Ey[i], Ez[i], Bx[i],
-                                                    By[i], Bz[i], qp, m, dt);
-                               ParticleReal x, y, z;
-                               GetPosition(i, x, y, z);
-                               UpdatePosition(x, y, z, ux[i], uy[i], uz[i], dt );
-                               SetPosition(i, x, y, z);
-                           } else if (pusher_algo == ParticlePusherAlgo::Vay) {
-                               Real qp = q;
-                               if (ion_lev){ qp *= ion_lev[i]; }
-                               UpdateMomentumVay( ux[i], uy[i], uz[i],
-                                                  Ex[i], Ey[i], Ez[i], Bx[i],
-                                                  By[i], Bz[i], qp, m, dt);
-                               ParticleReal x, y, z;
-                               GetPosition(i, x, y, z);
-                               UpdatePosition(x, y, z, ux[i], uy[i], uz[i], dt );
-                               SetPosition(i, x, y, z);
-                           } else if (pusher_algo == ParticlePusherAlgo::HigueraCary) {
-                               Real qp = q;
-                               if (ion_lev){ qp *= ion_lev[i]; }
-                               UpdateMomentumHigueraCary( ux[i], uy[i], uz[i],
-                                                          Ex[i], Ey[i], Ez[i], Bx[i],
-                                                          By[i], Bz[i], qp, m, dt);
-                               ParticleReal x, y, z;
-                               GetPosition(i, x, y, z);
-                               UpdatePosition(x, y, z, ux[i], uy[i], uz[i], dt );
-                               SetPosition(i, x, y, z);
-                           } else {
-                               amrex::Abort("Unknown particle pusher");
-                           }
-                       });
-}
-
->>>>>>> d809678d
 #ifdef WARPX_QED
 void PhysicalParticleContainer::EvolveOpticalDepth(
     WarpXParIter& pti, amrex::Real dt)
@@ -2189,7 +2061,8 @@
     const auto do_crr = do_classical_radiation_reaction;
 #ifdef WARPX_QED
     const auto do_sync = m_do_qed_quantum_sync;
-    const auto t_chi_max = m_shr_p_qs_engine->get_ref_ctrl().chi_part_min;
+    amrex::Real t_chi_max = 0.0;
+    if (do_sync) t_chi_max = m_shr_p_qs_engine->get_ref_ctrl().chi_part_min;
 #endif
     
     amrex::ParallelFor( np_to_push, [=] AMREX_GPU_DEVICE (long ip)
