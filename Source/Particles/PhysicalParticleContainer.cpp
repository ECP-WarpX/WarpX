--- conflicted
+++ resolved
@@ -1475,15 +1475,8 @@
     }
 
     InjectorPosition* inj_pos = plasma_injector->getInjectorPosition();
-<<<<<<< HEAD
-    InjectorDensity*  inj_rho = plasma_injector->getInjectorDensity();
+    InjectorFlux*  inj_flux = plasma_injector->getInjectorFlux();
     InjectorMomentum* inj_mom = plasma_injector->getInjectorMomentumDevice();
-    const amrex::Real density_min = plasma_injector->density_min;
-    const amrex::Real density_max = plasma_injector->density_max;
-=======
-    InjectorFlux*  inj_flux = plasma_injector->getInjectorFlux();
-    InjectorMomentum* inj_mom = plasma_injector->getInjectorMomentum();
->>>>>>> d1af82d1
     constexpr int level_zero = 0;
     const amrex::Real t = WarpX::GetInstance().gett_new(level_zero);
 
