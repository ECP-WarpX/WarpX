--- conflicted
+++ resolved
@@ -671,22 +671,13 @@
     }
     // Add the temporary CPU vectors to the particle structure
     auto const np = static_cast<long>(particle_z.size());
-<<<<<<< HEAD
+
     const amrex::Vector<ParticleReal> xp(particle_x.data(), particle_x.data() + np);
     const amrex::Vector<ParticleReal> yp(particle_y.data(), particle_y.data() + np);
     const amrex::Vector<ParticleReal> zp(particle_z.data(), particle_z.data() + np);
     const amrex::Vector<ParticleReal> uxp(particle_ux.data(), particle_ux.data() + np);
     const amrex::Vector<ParticleReal> uyp(particle_uy.data(), particle_uy.data() + np);
     const amrex::Vector<ParticleReal> uzp(particle_uz.data(), particle_uz.data() + np);
-=======
-
-    amrex::Vector<ParticleReal> xp(particle_x.data(), particle_x.data() + np);
-    amrex::Vector<ParticleReal> yp(particle_y.data(), particle_y.data() + np);
-    amrex::Vector<ParticleReal> zp(particle_z.data(), particle_z.data() + np);
-    amrex::Vector<ParticleReal> uxp(particle_ux.data(), particle_ux.data() + np);
-    amrex::Vector<ParticleReal> uyp(particle_uy.data(), particle_uy.data() + np);
-    amrex::Vector<ParticleReal> uzp(particle_uz.data(), particle_uz.data() + np);
->>>>>>> 4ef16e54
 
     amrex::Vector<amrex::Vector<ParticleReal>> attr;
     const amrex::Vector<ParticleReal> wp(particle_w.data(), particle_w.data() + np);
