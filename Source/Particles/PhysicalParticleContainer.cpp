/* Copyright 2019-2020 Andrew Myers, Aurore Blelly, Axel Huebl
 * David Grote, Glenn Richardson, Jean-Luc Vay
 * Ligia Diana Amorim, Luca Fedeli, Maxence Thevenet
 * Remi Lehe, Revathi Jambunathan, Weiqun Zhang
 * Yinjian Zhao
 *
 * This file is part of WarpX.
 *
 * License: BSD-3-Clause-LBNL
 */
#include "PhysicalParticleContainer.H"

#include "MultiParticleContainer.H"
#include "FortranInterface/WarpX_f.H"
#include "WarpX.H"
#include "Utils/WarpXConst.H"
#include "Utils/WarpXUtil.H"
#include "Python/WarpXWrappers.h"
#include "Utils/IonizationEnergiesTable.H"
#include "Particles/Gather/FieldGather.H"
#include "Particles/Pusher/GetAndSetPosition.H"

#include "Utils/WarpXAlgorithmSelection.H"

// Import low-level single-particle kernels
#include "Particles/Pusher/UpdatePosition.H"
#include "Particles/Pusher/UpdateMomentumBoris.H"
#include "Particles/Pusher/UpdateMomentumVay.H"
#include "Particles/Pusher/UpdateMomentumBorisWithRadiationReaction.H"
#include "Particles/Pusher/UpdateMomentumHigueraCary.H"

#include <limits>
#include <sstream>
#include <string>


using namespace amrex;

PhysicalParticleContainer::PhysicalParticleContainer (AmrCore* amr_core, int ispecies,
                                                      const std::string& name)
    : WarpXParticleContainer(amr_core, ispecies),
      species_name(name)
{
    plasma_injector.reset(new PlasmaInjector(species_id, species_name));
    physical_species = plasma_injector->getPhysicalSpecies();
    charge = plasma_injector->getCharge();
    mass = plasma_injector->getMass();

    ParmParse pp(species_name);

    pp.query("boost_adjust_transverse_positions", boost_adjust_transverse_positions);
    pp.query("do_backward_propagation", do_backward_propagation);

    // Initialize splitting
    pp.query("do_splitting", do_splitting);
    pp.query("split_type", split_type);
    pp.query("do_not_deposit", do_not_deposit);
    pp.query("do_not_gather", do_not_gather);
    pp.query("do_not_push", do_not_push);

    pp.query("do_continuous_injection", do_continuous_injection);
    pp.query("initialize_self_fields", initialize_self_fields);
    pp.query("self_fields_required_precision", self_fields_required_precision);
    // Whether to plot back-transformed (lab-frame) diagnostics
    // for this species.
    pp.query("do_back_transformed_diagnostics", do_back_transformed_diagnostics);

    pp.query("do_field_ionization", do_field_ionization);

    //check if Radiation Reaction is enabled and do consistency checks
    pp.query("do_classical_radiation_reaction", do_classical_radiation_reaction);
    //if the species is not a lepton, do_classical_radiation_reaction
    //should be false
    WarpXUtilMsg::AlwaysAssert(
        !(do_classical_radiation_reaction &&
        !(AmIA<PhysicalSpecies::electron>() ||
        AmIA<PhysicalSpecies::positron>() )),
        "ERROR: can't enable classical radiation reaction for non lepton species '"
        + species_name + "'."
    );
<<<<<<< HEAD
    
=======

>>>>>>> 2251f9f4
    //Only Boris pusher is compatible with radiation reaction
    AMREX_ALWAYS_ASSERT_WITH_MESSAGE(
        !(do_classical_radiation_reaction &&
        WarpX::particle_pusher_algo != ParticlePusherAlgo::Boris),
        "Radiation reaction can be enabled only if Boris pusher is used");
    //_____________________________

#ifdef WARPX_QED
    pp.query("do_qed", m_do_qed);
    if(m_do_qed){
        //If do_qed is enabled, find out if Quantum Synchrotron process is enabled
        pp.query("do_qed_quantum_sync", m_do_qed_quantum_sync);
        if (m_do_qed_quantum_sync)
            AddRealComp("optical_depth_QSR");
        pp.query("do_qed_breit_wheeler", m_do_qed_breit_wheeler);
        if (m_do_qed_breit_wheeler)
            AddRealComp("optical_depth_BW");
    }

    if(m_do_qed_quantum_sync){
        pp.get("qed_quantum_sync_phot_product_species",
            m_qed_quantum_sync_phot_product_name);
    }


#endif

    //variable to set plot_flags size
    int plot_flag_size = PIdx::nattribs;
    if(WarpX::do_back_transformed_diagnostics && do_back_transformed_diagnostics)
        plot_flag_size += 6;

#ifdef WARPX_QED
    if(m_do_qed){
        // plot_flag will have an entry for the optical depth
        plot_flag_size++;
    }
#endif
    //_______________________________

    pp.query("plot_species", plot_species);
    int do_user_plot_vars;
    do_user_plot_vars = pp.queryarr("plot_vars", plot_vars);
    if (not do_user_plot_vars){
        // By default, all particle variables are dumped to plotfiles,
        // including {x,y,z,ux,uy,uz}old variables when running in a
        // boosted frame
        plot_flags.resize(plot_flag_size, 1);
    } else {
        // Set plot_flag to 0 for all attribs
        plot_flags.resize(plot_flag_size, 0);

        // If not none, set plot_flags values to 1 for elements in plot_vars.
        if (plot_vars[0] != "none"){
            for (const auto& var : plot_vars){
                // Return error if var not in PIdx.
                WarpXUtilMsg::AlwaysAssert(
                    ParticleStringNames::to_index.count(var),
                    "ERROR: plot_vars argument '" + var +
                    "' not in ParticleStringNames"
                );
                plot_flags[ParticleStringNames::to_index.at(var)] = 1;
            }
        }

#ifdef WARPX_DIM_RZ
        // Always write out theta, whether or not it's requested,
        // to be consistent with always writing out r and z.
        plot_flags[ParticleStringNames::to_index.at("theta")] = 1;
#endif

    }

    // Parse galilean velocity
    ParmParse ppsatd("psatd");
    ppsatd.query("v_galilean", v_galilean);
    // Scale the velocity by the speed of light
    for (int i=0; i<3; i++) v_galilean[i] *= PhysConst::c;

    #ifdef WARPX_QED
        if(m_do_qed){
            //Optical depths is always plotted if QED is on
            plot_flags[plot_flag_size-1] = 1;
        }
    #endif
}

PhysicalParticleContainer::PhysicalParticleContainer (AmrCore* amr_core)
    : WarpXParticleContainer(amr_core, 0)
{
    plasma_injector.reset(new PlasmaInjector());
}

void PhysicalParticleContainer::InitData()
{
    // Init ionization module here instead of in the PhysicalParticleContainer
    // constructor because dt is required
    if (do_field_ionization) {InitIonizationModule();}
  
    Redistribute();  // We then redistribute
}

void PhysicalParticleContainer::MapParticletoBoostedFrame(Real& x, Real& y, Real& z, std::array<Real, 3>& u)
{
    // Map the particles from the lab frame to the boosted frame.
    // This boosts the particle to the lab frame and calculates
    // the particle time in the boosted frame. It then maps
    // the position to the time in the boosted frame.

    // For now, start with the assumption that this will only happen
    // at the start of the simulation.
    const Real t_lab = 0.;

    const Real uz_boost = WarpX::gamma_boost*WarpX::beta_boost*PhysConst::c;

    // tpr is the particle's time in the boosted frame
    Real tpr = WarpX::gamma_boost*t_lab - uz_boost*z/(PhysConst::c*PhysConst::c);

    // The particle's transformed location in the boosted frame
    Real xpr = x;
    Real ypr = y;
    Real zpr = WarpX::gamma_boost*z - uz_boost*t_lab;

    // transform u and gamma to the boosted frame
    Real gamma_lab = std::sqrt(1. + (u[0]*u[0] + u[1]*u[1] + u[2]*u[2])/(PhysConst::c*PhysConst::c));
    // u[0] = u[0];
    // u[1] = u[1];
    u[2] = WarpX::gamma_boost*u[2] - uz_boost*gamma_lab;
    Real gammapr = std::sqrt(1. + (u[0]*u[0] + u[1]*u[1] + u[2]*u[2])/(PhysConst::c*PhysConst::c));

    Real vxpr = u[0]/gammapr;
    Real vypr = u[1]/gammapr;
    Real vzpr = u[2]/gammapr;

    if (do_backward_propagation){
        u[2] = -u[2];
    }

    // Move the particles to where they will be at t = 0 in the boosted frame
    if (boost_adjust_transverse_positions) {
        x = xpr - tpr*vxpr;
        y = ypr - tpr*vypr;
    }

    z = zpr - tpr*vzpr;

}

void
PhysicalParticleContainer::AddGaussianBeam(Real x_m, Real y_m, Real z_m,
                                           Real x_rms, Real y_rms, Real z_rms,
                                           Real q_tot, long npart,
                                           int do_symmetrize) {

    const Geometry& geom     = m_gdb->Geom(0);
    RealBox containing_bx = geom.ProbDomain();

    std::mt19937_64 mt(0451);
    std::normal_distribution<double> distx(x_m, x_rms);
    std::normal_distribution<double> disty(y_m, y_rms);
    std::normal_distribution<double> distz(z_m, z_rms);

    // Allocate temporary vectors on the CPU
    Gpu::HostVector<ParticleReal> particle_x;
    Gpu::HostVector<ParticleReal> particle_y;
    Gpu::HostVector<ParticleReal> particle_z;
    Gpu::HostVector<ParticleReal> particle_ux;
    Gpu::HostVector<ParticleReal> particle_uy;
    Gpu::HostVector<ParticleReal> particle_uz;
    Gpu::HostVector<ParticleReal> particle_w;
    int np = 0;

    if (ParallelDescriptor::IOProcessor()) {
        // If do_symmetrize, create 4x fewer particles, and
        // Replicate each particle 4 times (x,y) (-x,y) (x,-y) (-x,-y)
        if (do_symmetrize){
            npart /= 4;
        }
        for (long i = 0; i < npart; ++i) {
#if (defined WARPX_DIM_3D) || (WARPX_DIM_RZ)
            Real weight = q_tot/npart/charge;
            Real x = distx(mt);
            Real y = disty(mt);
            Real z = distz(mt);
#elif (defined WARPX_DIM_XZ)
            Real weight = q_tot/npart/charge/y_rms;
            Real x = distx(mt);
            Real y = 0.;
            Real z = distz(mt);
#endif
            if (plasma_injector->insideBounds(x, y, z)) {
                XDim3 u = plasma_injector->getMomentum(x, y, z);
                u.x *= PhysConst::c;
                u.y *= PhysConst::c;
                u.z *= PhysConst::c;
                if (do_symmetrize){
                    // Add four particles to the beam:
                    CheckAndAddParticle(x, y, z, { u.x, u.y, u.z}, weight/4.,
                                        particle_x,  particle_y,  particle_z,
                                        particle_ux, particle_uy, particle_uz,
                                        particle_w);
                    CheckAndAddParticle(x, -y, z, { u.x, -u.y, u.z}, weight/4.,
                                        particle_x,  particle_y,  particle_z,
                                        particle_ux, particle_uy, particle_uz,
                                        particle_w);
                    CheckAndAddParticle(-x, y, z, { -u.x, u.y, u.z}, weight/4.,
                                        particle_x,  particle_y,  particle_z,
                                        particle_ux, particle_uy, particle_uz,
                                        particle_w);
                    CheckAndAddParticle(-x, -y, z, { -u.x, -u.y, u.z}, weight/4.,
                                        particle_x,  particle_y,  particle_z,
                                        particle_ux, particle_uy, particle_uz,
                                        particle_w);
                } else {
                    CheckAndAddParticle(x, y, z, { u.x, u.y, u.z}, weight,
                                        particle_x,  particle_y,  particle_z,
                                        particle_ux, particle_uy, particle_uz,
                                        particle_w);
                }
            }
        }
    }
    // Add the temporary CPU vectors to the particle structure
    np = particle_z.size();
    AddNParticles(0,np,
                  particle_x.dataPtr(),  particle_y.dataPtr(),  particle_z.dataPtr(),
                  particle_ux.dataPtr(), particle_uy.dataPtr(), particle_uz.dataPtr(),
                  1, particle_w.dataPtr(),1);
}

void
PhysicalParticleContainer::CheckAndAddParticle(Real x, Real y, Real z,
                                               std::array<Real, 3> u,
                                               Real weight,
                                               Gpu::HostVector<ParticleReal>& particle_x,
                                               Gpu::HostVector<ParticleReal>& particle_y,
                                               Gpu::HostVector<ParticleReal>& particle_z,
                                               Gpu::HostVector<ParticleReal>& particle_ux,
                                               Gpu::HostVector<ParticleReal>& particle_uy,
                                               Gpu::HostVector<ParticleReal>& particle_uz,
                                               Gpu::HostVector<ParticleReal>& particle_w)
{
    if (WarpX::gamma_boost > 1.) {
        MapParticletoBoostedFrame(x, y, z, u);
    }
    particle_x.push_back(x);
    particle_y.push_back(y);
    particle_z.push_back(z);
    particle_ux.push_back(u[0]);
    particle_uy.push_back(u[1]);
    particle_uz.push_back(u[2]);
    particle_w.push_back(weight);
}

void
PhysicalParticleContainer::AddParticles (int lev)
{
    WARPX_PROFILE("PhysicalParticleContainer::AddParticles()");

    if (plasma_injector->add_single_particle) {
        AddNParticles(lev, 1,
                      &(plasma_injector->single_particle_pos[0]),
                      &(plasma_injector->single_particle_pos[1]),
                      &(plasma_injector->single_particle_pos[2]),
                      &(plasma_injector->single_particle_vel[0]),
                      &(plasma_injector->single_particle_vel[1]),
                      &(plasma_injector->single_particle_vel[2]),
                      1, &(plasma_injector->single_particle_weight), 0);
        return;
    }

    if (plasma_injector->gaussian_beam) {
        AddGaussianBeam(plasma_injector->x_m,
                        plasma_injector->y_m,
                        plasma_injector->z_m,
                        plasma_injector->x_rms,
                        plasma_injector->y_rms,
                        plasma_injector->z_rms,
                        plasma_injector->q_tot,
                        plasma_injector->npart,
                        plasma_injector->do_symmetrize);


        return;
    }

    if ( plasma_injector->doInjection() ) {
        AddPlasma( lev );
    }
}

/**
 * Create new macroparticles for this species, with a fixed
 * number of particles per cell (in the cells of `part_realbox`).
 * The new particles are only created inside the intersection of `part_realbox`
 * with the local grid for the current proc.
 * @param lev the index of the refinement level
 * @param part_realbox the box in which new particles should be created
 * (this box should correspond to an integer number of cells in each direction,
 * but its boundaries need not be aligned with the actual cells of the simulation)
 */
void
PhysicalParticleContainer::AddPlasma (int lev, RealBox part_realbox)
{
    WARPX_PROFILE("PhysicalParticleContainer::AddPlasma");

    // If no part_realbox is provided, initialize particles in the whole domain
    const Geometry& geom = Geom(lev);
    if (!part_realbox.ok()) part_realbox = geom.ProbDomain();

    int num_ppc = plasma_injector->num_particles_per_cell;
#ifdef WARPX_DIM_RZ
    Real rmax = std::min(plasma_injector->xmax, part_realbox.hi(0));
#endif

    const auto dx = geom.CellSizeArray();
    const auto problo = geom.ProbLoArray();

    Real scale_fac;
#if AMREX_SPACEDIM==3
    scale_fac = dx[0]*dx[1]*dx[2]/num_ppc;
#elif AMREX_SPACEDIM==2
    scale_fac = dx[0]*dx[1]/num_ppc;
#endif

    defineAllParticleTiles();

    MultiFab* cost = WarpX::getCosts(lev);

    const int nlevs = numLevels();
    static bool refine_injection = false;
    static Box fine_injection_box;
    static int rrfac = 1;
    // This does not work if the mesh is dynamic.  But in that case, we should
    // not use refined injected either.  We also assume there is only one fine level.
    if (WarpX::do_moving_window and WarpX::refine_plasma
        and do_continuous_injection and nlevs == 2)
    {
        refine_injection = true;
        fine_injection_box = ParticleBoxArray(1).minimalBox();
        fine_injection_box.setSmall(WarpX::moving_window_dir, std::numeric_limits<int>::lowest());
        fine_injection_box.setBig(WarpX::moving_window_dir, std::numeric_limits<int>::max());
        rrfac = m_gdb->refRatio(0)[0];
        fine_injection_box.coarsen(rrfac);
    }

    InjectorPosition* inj_pos = plasma_injector->getInjectorPosition();
    InjectorDensity*  inj_rho = plasma_injector->getInjectorDensity();
    InjectorMomentum* inj_mom = plasma_injector->getInjectorMomentum();
    Real gamma_boost = WarpX::gamma_boost;
    Real beta_boost = WarpX::beta_boost;
    Real t = WarpX::GetInstance().gett_new(lev);
    Real density_min = plasma_injector->density_min;
    Real density_max = plasma_injector->density_max;

#ifdef WARPX_DIM_RZ
    const long nmodes = WarpX::n_rz_azimuthal_modes;
    bool radially_weighted = plasma_injector->radially_weighted;
#endif

    MFItInfo info;
    if (do_tiling && Gpu::notInLaunchRegion()) {
        info.EnableTiling(tile_size);
    }
#ifdef _OPENMP
    info.SetDynamic(true);
#pragma omp parallel if (not WarpX::serialize_ics)
#endif
    for (MFIter mfi = MakeMFIter(lev, info); mfi.isValid(); ++mfi)
    {
        Real wt = amrex::second();

        const Box& tile_box = mfi.tilebox();
        const RealBox tile_realbox = WarpX::getRealBox(tile_box, lev);

        // Find the cells of part_box that overlap with tile_realbox
        // If there is no overlap, just go to the next tile in the loop
        RealBox overlap_realbox;
        Box overlap_box;
        IntVect shifted;
        bool no_overlap = false;

        for (int dir=0; dir<AMREX_SPACEDIM; dir++) {
            if ( tile_realbox.lo(dir) <= part_realbox.hi(dir) ) {
                Real ncells_adjust = std::floor( (tile_realbox.lo(dir) - part_realbox.lo(dir))/dx[dir] );
                overlap_realbox.setLo( dir, part_realbox.lo(dir) + std::max(ncells_adjust, 0._rt) * dx[dir]);
            } else {
                no_overlap = true; break;
            }
            if ( tile_realbox.hi(dir) >= part_realbox.lo(dir) ) {
                Real ncells_adjust = std::floor( (part_realbox.hi(dir) - tile_realbox.hi(dir))/dx[dir] );
                overlap_realbox.setHi( dir, part_realbox.hi(dir) - std::max(ncells_adjust, 0._rt) * dx[dir]);
            } else {
                no_overlap = true; break;
            }
            // Count the number of cells in this direction in overlap_realbox
            overlap_box.setSmall( dir, 0 );
            overlap_box.setBig( dir,
                int( std::round((overlap_realbox.hi(dir)-overlap_realbox.lo(dir))
                                /dx[dir] )) - 1);
            shifted[dir] =
                static_cast<int>(std::round((overlap_realbox.lo(dir)-problo[dir])/dx[dir]));
            // shifted is exact in non-moving-window direction.  That's all we care.
        }
        if (no_overlap == 1) {
            continue; // Go to the next tile
        }

        const int grid_id = mfi.index();
        const int tile_id = mfi.LocalTileIndex();

        // Max number of new particles, if particles are created in the whole
        // overlap_box. All of them are created, and invalid ones are then
        // discaded
        int max_new_particles = overlap_box.numPts() * num_ppc;

        // If refine injection, build pointer dp_cellid that holds pointer to
        // array of refined cell IDs.
        Vector<int> cellid_v;
        if (refine_injection and lev == 0)
        {
            // then how many new particles will be injected is not that simple
            // We have to shift fine_injection_box because overlap_box has been shifted.
            Box fine_overlap_box = overlap_box & amrex::shift(fine_injection_box,shifted);
            if (fine_overlap_box.ok()) {
                max_new_particles += fine_overlap_box.numPts() * num_ppc
                    * (AMREX_D_TERM(rrfac,*rrfac,*rrfac)-1);
                for (int icell = 0, ncells = overlap_box.numPts(); icell < ncells; ++icell) {
                    IntVect iv = overlap_box.atOffset(icell);
                    int r = (fine_overlap_box.contains(iv)) ? AMREX_D_TERM(rrfac,*rrfac,*rrfac) : 1;
                    for (int ipart = 0; ipart < r; ++ipart) {
                        cellid_v.push_back(icell);
                        cellid_v.push_back(ipart);
                    }
                }
            }
        }
        int const* hp_cellid = (cellid_v.empty()) ? nullptr : cellid_v.data();
        amrex::AsyncArray<int> cellid_aa(hp_cellid, cellid_v.size());
        int const* dp_cellid = cellid_aa.data();

        // Update NextID to include particles created in this function
        int pid;
#ifdef _OPENMP
#pragma omp critical (add_plasma_nextid)
#endif
        {
            pid = ParticleType::NextID();
            ParticleType::NextID(pid+max_new_particles);
        }
        const int cpuid = ParallelDescriptor::MyProc();

        auto& particle_tile = GetParticles(lev)[std::make_pair(grid_id,tile_id)];

        if ( (NumRuntimeRealComps()>0) || (NumRuntimeIntComps()>0) ) {
            DefineAndReturnParticleTile(lev, grid_id, tile_id);
        }

        auto old_size = particle_tile.GetArrayOfStructs().size();
        auto new_size = old_size + max_new_particles;
        particle_tile.resize(new_size);

        ParticleType* pp = particle_tile.GetArrayOfStructs()().data() + old_size;
        auto& soa = particle_tile.GetStructOfArrays();
        GpuArray<ParticleReal*,PIdx::nattribs> pa;
        for (int ia = 0; ia < PIdx::nattribs; ++ia) {
            pa[ia] = soa.GetRealData(ia).data() + old_size;
        }

        int* pi;
        if (do_field_ionization) {
            pi = soa.GetIntData(particle_icomps["ionization_level"]).data() + old_size;
        }

#ifdef WARPX_QED
        //Pointer to the optical depth component
        amrex::Real* p_optical_depth_QSR;
        amrex::Real* p_optical_depth_BW;

        // If a QED effect is enabled, the corresponding optical depth
        // has to be initialized
        bool loc_has_quantum_sync = has_quantum_sync();
        bool loc_has_breit_wheeler = has_breit_wheeler();
        if (loc_has_quantum_sync)
            p_optical_depth_QSR = soa.GetRealData(
                particle_comps["optical_depth_QSR"]).data() + old_size;
        if(loc_has_breit_wheeler)
            p_optical_depth_BW = soa.GetRealData(
                particle_comps["optical_depth_BW"]).data() + old_size;

        //If needed, get the appropriate functors from the engines
        QuantumSynchrotronGetOpticalDepth quantum_sync_get_opt;
        BreitWheelerGetOpticalDepth breit_wheeler_get_opt;
        if(loc_has_quantum_sync){
            quantum_sync_get_opt =
                m_shr_p_qs_engine->build_optical_depth_functor();
        }
        if(loc_has_breit_wheeler){
            breit_wheeler_get_opt =
                m_shr_p_bw_engine->build_optical_depth_functor();
        }
#endif

        const GpuArray<Real,AMREX_SPACEDIM> overlap_corner
            {AMREX_D_DECL(overlap_realbox.lo(0),
                          overlap_realbox.lo(1),
                          overlap_realbox.lo(2))};

        int lrrfac = rrfac;

        bool loc_do_field_ionization = do_field_ionization;
        int loc_ionization_initial_level = ionization_initial_level;

        // Loop over all new particles and inject them (creates too many
        // particles, in particular does not consider xmin, xmax etc.).
        // The invalid ones are given negative ID and are deleted during the
        // next redistribute.
        amrex::For(max_new_particles, [=] AMREX_GPU_DEVICE (int ip) noexcept
        {
            ParticleType& p = pp[ip];
            p.id() = pid+ip;
            p.cpu() = cpuid;

            int cellid, i_part;
            Real fac;
            if (dp_cellid == nullptr) {
                cellid = ip/num_ppc;
                i_part = ip - cellid*num_ppc;
                fac = 1.0;
            } else {
                cellid = dp_cellid[2*ip];
                i_part = dp_cellid[2*ip+1];
                fac = lrrfac;
            }

            IntVect iv = overlap_box.atOffset(cellid);

            const XDim3 r =
                inj_pos->getPositionUnitBox(i_part, static_cast<int>(fac));
#if (AMREX_SPACEDIM == 3)
            Real x = overlap_corner[0] + (iv[0]+r.x)*dx[0];
            Real y = overlap_corner[1] + (iv[1]+r.y)*dx[1];
            Real z = overlap_corner[2] + (iv[2]+r.z)*dx[2];
#else
            Real x = overlap_corner[0] + (iv[0]+r.x)*dx[0];
            Real y = 0.0;
#if   defined WARPX_DIM_XZ
            Real z = overlap_corner[1] + (iv[1]+r.y)*dx[1];
#elif defined WARPX_DIM_RZ
            // Note that for RZ, r.y will be theta
            Real z = overlap_corner[1] + (iv[1]+r.z)*dx[1];
#endif
#endif

#if (AMREX_SPACEDIM == 3)
            if (!tile_realbox.contains(XDim3{x,y,z})) {
                p.id() = -1;
                return;
            }
#else
            if (!tile_realbox.contains(XDim3{x,z,0.0})) {
                p.id() = -1;
                return;
            }
#endif

            // Save the x and y values to use in the insideBounds checks.
            // This is needed with WARPX_DIM_RZ since x and y are modified.
            Real xb = x;
            Real yb = y;

#ifdef WARPX_DIM_RZ
            // Replace the x and y, setting an angle theta.
            // These x and y are used to get the momentum and density
            Real theta;
            if (nmodes == 1) {
                // With only 1 mode, the angle doesn't matter so
                // choose it randomly.
                theta = 2.*MathConst::pi*amrex::Random();
            } else {
                theta = 2.*MathConst::pi*r.y;
            }
            x = xb*std::cos(theta);
            y = xb*std::sin(theta);
#endif

            Real dens;
            XDim3 u;
            if (gamma_boost == 1.) {
                // Lab-frame simulation
                // If the particle is not within the species's
                // xmin, xmax, ymin, ymax, zmin, zmax, go to
                // the next generated particle.
                if (!inj_pos->insideBounds(xb, yb, z)) {
                    p.id() = -1;
                    return;
                }
                u = inj_mom->getMomentum(x, y, z);
                dens = inj_rho->getDensity(x, y, z);
                // Remove particle if density below threshold
                if ( dens < density_min ){
                    p.id() = -1;
                    return;
                }
                // Cut density if above threshold
                dens = amrex::min(dens, density_max);
            } else {
                // Boosted-frame simulation
                // Since the user provides the density distribution
                // at t_lab=0 and in the lab-frame coordinates,
                // we need to find the lab-frame position of this
                // particle at t_lab=0, from its boosted-frame coordinates
                // Assuming ballistic motion, this is given by:
                // z0_lab = gamma*( z_boost*(1-beta*betaz_lab) - ct_boost*(betaz_lab-beta) )
                // where betaz_lab is the speed of the particle in the lab frame
                //
                // In order for this equation to be solvable, betaz_lab
                // is explicitly assumed to have no dependency on z0_lab
                u = inj_mom->getMomentum(x, y, 0.); // No z0_lab dependency
                // At this point u is the lab-frame momentum
                // => Apply the above formula for z0_lab
                Real gamma_lab = std::sqrt( 1.+(u.x*u.x+u.y*u.y+u.z*u.z) );
                Real betaz_lab = u.z/(gamma_lab);
                Real z0_lab = gamma_boost * ( z*(1-beta_boost*betaz_lab)
                                              - PhysConst::c*t*(betaz_lab-beta_boost) );
                // If the particle is not within the lab-frame zmin, zmax, etc.
                // go to the next generated particle.
                if (!inj_pos->insideBounds(xb, yb, z0_lab)) {
                    p.id() = -1;
                    return;
                }
                // call `getDensity` with lab-frame parameters
                dens = inj_rho->getDensity(x, y, z0_lab);
                // Remove particle if density below threshold
                if ( dens < density_min ){
                    p.id() = -1;
                    return;
                }
                // Cut density if above threshold
                dens = amrex::min(dens, density_max);
                // At this point u and dens are the lab-frame quantities
                // => Perform Lorentz transform
                dens = gamma_boost * dens * ( 1.0 - beta_boost*betaz_lab );
                u.z = gamma_boost * ( u.z -beta_boost*gamma_lab );
            }

            if (loc_do_field_ionization) {
                pi[ip] = loc_ionization_initial_level;
            }

#ifdef WARPX_QED
            if(loc_has_quantum_sync){
                p_optical_depth_QSR[ip] = quantum_sync_get_opt();
            }

            if(loc_has_breit_wheeler){
                p_optical_depth_BW[ip] = breit_wheeler_get_opt();
            }
#endif

            u.x *= PhysConst::c;
            u.y *= PhysConst::c;
            u.z *= PhysConst::c;

            // Real weight = dens * scale_fac / (AMREX_D_TERM(fac, *fac, *fac));
            Real weight = dens * scale_fac;
#ifdef WARPX_DIM_RZ
            if (radially_weighted) {
                weight *= 2.*MathConst::pi*xb;
            } else {
                // This is not correct since it might shift the particle
                // out of the local grid
                x = std::sqrt(xb*rmax);
                weight *= dx[0];
            }
#endif
            pa[PIdx::w ][ip] = weight;
            pa[PIdx::ux][ip] = u.x;
            pa[PIdx::uy][ip] = u.y;
            pa[PIdx::uz][ip] = u.z;

#if (AMREX_SPACEDIM == 3)
            p.pos(0) = x;
            p.pos(1) = y;
            p.pos(2) = z;
#elif (AMREX_SPACEDIM == 2)
#ifdef WARPX_DIM_RZ
            pa[PIdx::theta][ip] = theta;
#endif
            p.pos(0) = xb;
            p.pos(1) = z;
#endif
        });

        if (cost) {
            wt = (amrex::second() - wt) / tile_box.d_numPts();
            Array4<Real> const& costarr = cost->array(mfi);
            amrex::ParallelFor(tile_box,
            [=] AMREX_GPU_DEVICE (int i, int j, int k) noexcept
            {
                costarr(i,j,k) += wt;
            });
        }
    }

    // The function that calls this is responsible for redistributing particles.
}

void
PhysicalParticleContainer::AssignExternalFieldOnParticles(WarpXParIter& pti,
                           RealVector& Exp, RealVector& Eyp, RealVector& Ezp,
                           RealVector& Bxp, RealVector& Byp, RealVector& Bzp, int lev)
{
   const long np = pti.numParticles();
    /// get WarpX class object
    auto & warpx = WarpX::GetInstance();
    /// get MultiParticleContainer class object
    auto & mypc = warpx.GetPartContainer();
   if (mypc.m_E_ext_particle_s=="constant" ||
       mypc.m_E_ext_particle_s=="default") {
       Exp.assign(np,mypc.m_E_external_particle[0]);
       Eyp.assign(np,mypc.m_E_external_particle[1]);
       Ezp.assign(np,mypc.m_E_external_particle[2]);
   }
   if (mypc.m_B_ext_particle_s=="constant" ||
       mypc.m_B_ext_particle_s=="default") {
       Bxp.assign(np,mypc.m_B_external_particle[0]);
       Byp.assign(np,mypc.m_B_external_particle[1]);
       Bzp.assign(np,mypc.m_B_external_particle[2]);
   }
   if (mypc.m_E_ext_particle_s=="parse_e_ext_particle_function") {
      const auto GetPosition = GetParticlePosition(pti);
      Real* const AMREX_RESTRICT Exp_data = Exp.dataPtr();
      Real* const AMREX_RESTRICT Eyp_data = Eyp.dataPtr();
      Real* const AMREX_RESTRICT Ezp_data = Ezp.dataPtr();
      ParserWrapper<4> *xfield_partparser = mypc.m_Ex_particle_parser.get();
      ParserWrapper<4> *yfield_partparser = mypc.m_Ey_particle_parser.get();
      ParserWrapper<4> *zfield_partparser = mypc.m_Ez_particle_parser.get();
      Real time = warpx.gett_new(lev);
      amrex::ParallelFor(pti.numParticles(),
                         [=] AMREX_GPU_DEVICE (long i) {
                             ParticleReal x, y, z;
                             GetPosition(i, x, y, z);
                             Exp_data[i] = (*xfield_partparser)(x, y, z, time);
                             Eyp_data[i] = (*yfield_partparser)(x, y, z, time);
                             Ezp_data[i] = (*zfield_partparser)(x, y, z, time);
                         });
   }
   if (mypc.m_B_ext_particle_s=="parse_b_ext_particle_function") {
      const auto GetPosition = GetParticlePosition(pti);
      Real* const AMREX_RESTRICT Bxp_data = Bxp.dataPtr();
      Real* const AMREX_RESTRICT Byp_data = Byp.dataPtr();
      Real* const AMREX_RESTRICT Bzp_data = Bzp.dataPtr();
      ParserWrapper<4> *xfield_partparser = mypc.m_Bx_particle_parser.get();
      ParserWrapper<4> *yfield_partparser = mypc.m_By_particle_parser.get();
      ParserWrapper<4> *zfield_partparser = mypc.m_Bz_particle_parser.get();
      Real time = warpx.gett_new(lev);
      amrex::ParallelFor(pti.numParticles(),
            [=] AMREX_GPU_DEVICE (long i) {
                             ParticleReal x, y, z;
                             GetPosition(i, x, y, z);
                             Bxp_data[i] = (*xfield_partparser)(x, y, z, time);
                             Byp_data[i] = (*yfield_partparser)(x, y, z, time);
                             Bzp_data[i] = (*zfield_partparser)(x, y, z, time);
                         });
   }
}



void
PhysicalParticleContainer::FieldGather (int lev,
                                        const amrex::MultiFab& Ex,
                                        const amrex::MultiFab& Ey,
                                        const amrex::MultiFab& Ez,
                                        const amrex::MultiFab& Bx,
                                        const amrex::MultiFab& By,
                                        const amrex::MultiFab& Bz)
{
    const std::array<Real,3>& dx = WarpX::CellSize(lev);

    BL_ASSERT(OnSameGrids(lev,Ex));

    MultiFab* cost = WarpX::getCosts(lev);

#ifdef _OPENMP
#pragma omp parallel
#endif
    {
        for (WarpXParIter pti(*this, lev); pti.isValid(); ++pti)
        {
            Real wt = amrex::second();

            const Box& box = pti.validbox();

            auto& attribs = pti.GetAttribs();

            auto& Exp = attribs[PIdx::Ex];
            auto& Eyp = attribs[PIdx::Ey];
            auto& Ezp = attribs[PIdx::Ez];
            auto& Bxp = attribs[PIdx::Bx];
            auto& Byp = attribs[PIdx::By];
            auto& Bzp = attribs[PIdx::Bz];

            const long np = pti.numParticles();

            // Data on the grid
            const FArrayBox& exfab = Ex[pti];
            const FArrayBox& eyfab = Ey[pti];
            const FArrayBox& ezfab = Ez[pti];
            const FArrayBox& bxfab = Bx[pti];
            const FArrayBox& byfab = By[pti];
            const FArrayBox& bzfab = Bz[pti];

            //
            // Field Gather
            //
            int e_is_nodal = Ex.is_nodal() and Ey.is_nodal() and Ez.is_nodal();
            FieldGather(pti, Exp, Eyp, Ezp, Bxp, Byp, Bzp,
                        &exfab, &eyfab, &ezfab, &bxfab, &byfab, &bzfab,
                        Ex.nGrow(), e_is_nodal,
                        0, np, lev, lev);

            if (cost) {
                const Box& tbx = pti.tilebox();
                wt = (amrex::second() - wt) / tbx.d_numPts();
                Array4<Real> const& costarr = cost->array(pti);
                amrex::ParallelFor(tbx,
                                   [=] AMREX_GPU_DEVICE (int i, int j, int k) noexcept
                                   {
                                       costarr(i,j,k) += wt;
                                   });
            }
        }
    }
}

void
PhysicalParticleContainer::Evolve (int lev,
                                   const MultiFab& Ex, const MultiFab& Ey, const MultiFab& Ez,
                                   const MultiFab& Bx, const MultiFab& By, const MultiFab& Bz,
                                   MultiFab& jx, MultiFab& jy, MultiFab& jz,
                                   MultiFab* cjx, MultiFab* cjy, MultiFab* cjz,
                                   MultiFab* rho, MultiFab* crho,
                                   const MultiFab* cEx, const MultiFab* cEy, const MultiFab* cEz,
                                   const MultiFab* cBx, const MultiFab* cBy, const MultiFab* cBz,
                                   Real /*t*/, Real dt, DtType a_dt_type)
{
    WARPX_PROFILE("PPC::Evolve()");
    WARPX_PROFILE_VAR_NS("PPC::Evolve::Copy", blp_copy);
    WARPX_PROFILE_VAR_NS("PPC::FieldGather", blp_fg);
    WARPX_PROFILE_VAR_NS("PPC::EvolveOpticalDepth", blp_ppc_qed_ev);
    WARPX_PROFILE_VAR_NS("PPC::ParticlePush", blp_ppc_pp);

    const std::array<Real,3>& dx = WarpX::CellSize(lev);
    const std::array<Real,3>& cdx = WarpX::CellSize(std::max(lev-1,0));

    // Get instances of NCI Godfrey filters
    const auto& nci_godfrey_filter_exeybz = WarpX::GetInstance().nci_godfrey_filter_exeybz;
    const auto& nci_godfrey_filter_bxbyez = WarpX::GetInstance().nci_godfrey_filter_bxbyez;

    BL_ASSERT(OnSameGrids(lev,jx));

    MultiFab* cost = WarpX::getCosts(lev);

    const iMultiFab* current_masks = WarpX::CurrentBufferMasks(lev);
    const iMultiFab* gather_masks = WarpX::GatherBufferMasks(lev);

    bool has_buffer = cEx || cjx;

    if (WarpX::do_back_transformed_diagnostics && do_back_transformed_diagnostics)
    {
        for (WarpXParIter pti(*this, lev); pti.isValid(); ++pti)
        {
            const auto np = pti.numParticles();
            const auto t_lev = pti.GetLevel();
            const auto index = pti.GetPairIndex();
            tmp_particle_data.resize(finestLevel()+1);
            for (int i = 0; i < TmpIdx::nattribs; ++i)
                tmp_particle_data[t_lev][index][i].resize(np);
        }
    }

#ifdef _OPENMP
#pragma omp parallel
#endif
    {
#ifdef _OPENMP
        int thread_num = omp_get_thread_num();
#else
        int thread_num = 0;
#endif

        FArrayBox filtered_Ex, filtered_Ey, filtered_Ez;
        FArrayBox filtered_Bx, filtered_By, filtered_Bz;

        for (WarpXParIter pti(*this, lev); pti.isValid(); ++pti)
        {
            Real wt = amrex::second();

            const Box& box = pti.validbox();

            auto& attribs = pti.GetAttribs();

            auto&  wp = attribs[PIdx::w];
            auto& uxp = attribs[PIdx::ux];
            auto& uyp = attribs[PIdx::uy];
            auto& uzp = attribs[PIdx::uz];
            auto& Exp = attribs[PIdx::Ex];
            auto& Eyp = attribs[PIdx::Ey];
            auto& Ezp = attribs[PIdx::Ez];
            auto& Bxp = attribs[PIdx::Bx];
            auto& Byp = attribs[PIdx::By];
            auto& Bzp = attribs[PIdx::Bz];

            const long np = pti.numParticles();

            // Data on the grid
            FArrayBox const* exfab = &(Ex[pti]);
            FArrayBox const* eyfab = &(Ey[pti]);
            FArrayBox const* ezfab = &(Ez[pti]);
            FArrayBox const* bxfab = &(Bx[pti]);
            FArrayBox const* byfab = &(By[pti]);
            FArrayBox const* bzfab = &(Bz[pti]);

            Elixir exeli, eyeli, ezeli, bxeli, byeli, bzeli;

            if (WarpX::use_fdtd_nci_corr)
            {
                // Filter arrays Ex[pti], store the result in
                // filtered_Ex and update pointer exfab so that it
                // points to filtered_Ex (and do the same for all
                // components of E and B).
                applyNCIFilter(lev, pti.tilebox(), exeli, eyeli, ezeli, bxeli, byeli, bzeli,
                               filtered_Ex, filtered_Ey, filtered_Ez,
                               filtered_Bx, filtered_By, filtered_Bz,
                               Ex[pti], Ey[pti], Ez[pti], Bx[pti], By[pti], Bz[pti],
                               exfab, eyfab, ezfab, bxfab, byfab, bzfab);
            }

            // Determine which particles deposit/gather in the buffer, and
            // which particles deposit/gather in the fine patch
            long nfine_current = np;
            long nfine_gather = np;
            if (has_buffer && !do_not_push) {
                // - Modify `nfine_current` and `nfine_gather` (in place)
                //    so that they correspond to the number of particles
                //    that deposit/gather in the fine patch respectively.
                // - Reorder the particle arrays,
                //    so that the `nfine_current`/`nfine_gather` first particles
                //    deposit/gather in the fine patch
                //    and (thus) the `np-nfine_current`/`np-nfine_gather` last particles
                //    deposit/gather in the buffer
                PartitionParticlesInBuffers( nfine_current, nfine_gather, np,
                    pti, lev, current_masks, gather_masks, uxp, uyp, uzp, wp );
            }

            const long np_current = (cjx) ? nfine_current : np;

            if (rho) {
                // Deposit charge before particle push, in component 0 of MultiFab rho.
                int* AMREX_RESTRICT ion_lev;
                if (do_field_ionization){
                    ion_lev = pti.GetiAttribs(particle_icomps["ionization_level"]).dataPtr();
                } else {
                    ion_lev = nullptr;
                }
                DepositCharge(pti, wp, ion_lev, rho, 0, 0,
                              np_current, thread_num, lev, lev);
                if (has_buffer){
                    DepositCharge(pti, wp, ion_lev, crho, 0, np_current,
                                  np-np_current, thread_num, lev, lev-1);
                }
            }

            if (! do_not_push)
            {
                const long np_gather = (cEx) ? nfine_gather : np;

                int e_is_nodal = Ex.is_nodal() and Ey.is_nodal() and Ez.is_nodal();

                //
                // Field Gather of Aux Data (i.e., the full solution)
                //
                WARPX_PROFILE_VAR_START(blp_fg);
                FieldGather(pti, Exp, Eyp, Ezp, Bxp, Byp, Bzp,
                            exfab, eyfab, ezfab, bxfab, byfab, bzfab,
                            Ex.nGrow(), e_is_nodal,
                            0, np_gather, lev, lev);

                if (np_gather < np)
                {
                    const IntVect& ref_ratio = WarpX::RefRatio(lev-1);
                    const Box& cbox = amrex::coarsen(box,ref_ratio);

                    // Data on the grid
                    FArrayBox const* cexfab = &(*cEx)[pti];
                    FArrayBox const* ceyfab = &(*cEy)[pti];
                    FArrayBox const* cezfab = &(*cEz)[pti];
                    FArrayBox const* cbxfab = &(*cBx)[pti];
                    FArrayBox const* cbyfab = &(*cBy)[pti];
                    FArrayBox const* cbzfab = &(*cBz)[pti];

                    if (WarpX::use_fdtd_nci_corr)
                    {
                        // Filter arrays (*cEx)[pti], store the result in
                        // filtered_Ex and update pointer cexfab so that it
                        // points to filtered_Ex (and do the same for all
                        // components of E and B)
                        applyNCIFilter(lev-1, cbox, exeli, eyeli, ezeli, bxeli, byeli, bzeli,
                                       filtered_Ex, filtered_Ey, filtered_Ez,
                                       filtered_Bx, filtered_By, filtered_Bz,
                                       (*cEx)[pti], (*cEy)[pti], (*cEz)[pti],
                                       (*cBx)[pti], (*cBy)[pti], (*cBz)[pti],
                                       cexfab, ceyfab, cezfab, cbxfab, cbyfab, cbzfab);
                    }

                    // Field gather for particles in gather buffers
                    e_is_nodal = cEx->is_nodal() and cEy->is_nodal() and cEz->is_nodal();
                    FieldGather(pti, Exp, Eyp, Ezp, Bxp, Byp, Bzp,
                                cexfab, ceyfab, cezfab,
                                cbxfab, cbyfab, cbzfab,
                                cEx->nGrow(), e_is_nodal,
                                nfine_gather, np-nfine_gather,
                                lev, lev-1);
                }

                WARPX_PROFILE_VAR_STOP(blp_fg);

#ifdef WARPX_QED
                //
                //Evolve Optical Depth
                //
                WARPX_PROFILE_VAR_START(blp_ppc_qed_ev);
                EvolveOpticalDepth(pti, dt);
                WARPX_PROFILE_VAR_STOP(blp_ppc_qed_ev);
#endif

                //
                // Particle Push
                //
                WARPX_PROFILE_VAR_START(blp_ppc_pp);
                PushPX(pti, dt, a_dt_type);
                WARPX_PROFILE_VAR_STOP(blp_ppc_pp);

                //
                // Current Deposition (only needed for electromagnetic solver)
                //
                if (!WarpX::do_electrostatic) {
                    int* AMREX_RESTRICT ion_lev;
                    if (do_field_ionization){
                        ion_lev = pti.GetiAttribs(particle_icomps["ionization_level"]).dataPtr();
                    } else {
                        ion_lev = nullptr;
                    }
                    // Deposit inside domains
                    DepositCurrent(pti, wp, uxp, uyp, uzp, ion_lev, &jx, &jy, &jz,
                                   0, np_current, thread_num,
                                   lev, lev, dt);
                    if (has_buffer){
                        // Deposit in buffers
                        DepositCurrent(pti, wp, uxp, uyp, uzp, ion_lev, cjx, cjy, cjz,
                                       np_current, np-np_current, thread_num,
                                       lev, lev-1, dt);
                    }
                } // end of "if !do_electrostatic"
            } // end of "if do_not_push"

            if (rho) {
                // Deposit charge after particle push, in component 1 of MultiFab rho.
                // (Skipped for electrostatic solver, as this may lead to out-of-bounds)
                if (!WarpX::do_electrostatic) {
                    int* AMREX_RESTRICT ion_lev;
                    if (do_field_ionization){
                        ion_lev = pti.GetiAttribs(particle_icomps["ionization_level"]).dataPtr();
                    } else {
                        ion_lev = nullptr;
                    }
                    DepositCharge(pti, wp, ion_lev, rho, 1, 0,
                                  np_current, thread_num, lev, lev);
                    if (has_buffer){
                        DepositCharge(pti, wp, ion_lev, crho, 1, np_current,
                                      np-np_current, thread_num, lev, lev-1);
                    }
                }
            }

            if (cost) {
                const Box& tbx = pti.tilebox();
                wt = (amrex::second() - wt) / tbx.d_numPts();
                Array4<Real> const& costarr = cost->array(pti);
                amrex::ParallelFor(tbx,
                                   [=] AMREX_GPU_DEVICE (int i, int j, int k) noexcept
                                   {
                                       costarr(i,j,k) += wt;
                                   });
            }
        }
    }
    // Split particles at the end of the timestep.
    // When subcycling is ON, the splitting is done on the last call to
    // PhysicalParticleContainer::Evolve on the finest level, i.e., at the
    // end of the large timestep. Otherwise, the pushes on different levels
    // are not consistent, and the call to Redistribute (inside
    // SplitParticles) may result in split particles to deposit twice on the
    // coarse level.
    if (do_splitting && (a_dt_type == DtType::SecondHalf || a_dt_type == DtType::Full) ){
        SplitParticles(lev);
    }
}

void
PhysicalParticleContainer::applyNCIFilter (
    int lev, const Box& box,
    Elixir& exeli, Elixir& eyeli, Elixir& ezeli,
    Elixir& bxeli, Elixir& byeli, Elixir& bzeli,
    FArrayBox& filtered_Ex, FArrayBox& filtered_Ey, FArrayBox& filtered_Ez,
    FArrayBox& filtered_Bx, FArrayBox& filtered_By, FArrayBox& filtered_Bz,
    const FArrayBox& Ex, const FArrayBox& Ey, const FArrayBox& Ez,
    const FArrayBox& Bx, const FArrayBox& By, const FArrayBox& Bz,
    FArrayBox const * & ex_ptr, FArrayBox const * & ey_ptr,
    FArrayBox const * & ez_ptr, FArrayBox const * & bx_ptr,
    FArrayBox const * & by_ptr, FArrayBox const * & bz_ptr)
{

    // Get instances of NCI Godfrey filters
    const auto& nci_godfrey_filter_exeybz = WarpX::GetInstance().nci_godfrey_filter_exeybz;
    const auto& nci_godfrey_filter_bxbyez = WarpX::GetInstance().nci_godfrey_filter_bxbyez;

#if (AMREX_SPACEDIM == 2)
    const Box& tbox = amrex::grow(box,{static_cast<int>(WarpX::nox),
                static_cast<int>(WarpX::noz)});
#else
    const Box& tbox = amrex::grow(box,{static_cast<int>(WarpX::nox),
                static_cast<int>(WarpX::noy),
                static_cast<int>(WarpX::noz)});
#endif

    // Filter Ex (Both 2D and 3D)
    filtered_Ex.resize(amrex::convert(tbox,Ex.box().ixType()));
    // Safeguard for GPU
    exeli = filtered_Ex.elixir();
    // Apply filter on Ex, result stored in filtered_Ex

    nci_godfrey_filter_exeybz[lev]->ApplyStencil(filtered_Ex, Ex, filtered_Ex.box());
    // Update ex_ptr reference
    ex_ptr = &filtered_Ex;

    // Filter Ez
    filtered_Ez.resize(amrex::convert(tbox,Ez.box().ixType()));
    ezeli = filtered_Ez.elixir();
    nci_godfrey_filter_bxbyez[lev]->ApplyStencil(filtered_Ez, Ez, filtered_Ez.box());
    ez_ptr = &filtered_Ez;

    // Filter By
    filtered_By.resize(amrex::convert(tbox,By.box().ixType()));
    byeli = filtered_By.elixir();
    nci_godfrey_filter_bxbyez[lev]->ApplyStencil(filtered_By, By, filtered_By.box());
    by_ptr = &filtered_By;
#if (AMREX_SPACEDIM == 3)
    // Filter Ey
    filtered_Ey.resize(amrex::convert(tbox,Ey.box().ixType()));
    eyeli = filtered_Ey.elixir();
    nci_godfrey_filter_exeybz[lev]->ApplyStencil(filtered_Ey, Ey, filtered_Ey.box());
    ey_ptr = &filtered_Ey;

    // Filter Bx
    filtered_Bx.resize(amrex::convert(tbox,Bx.box().ixType()));
    bxeli = filtered_Bx.elixir();
    nci_godfrey_filter_bxbyez[lev]->ApplyStencil(filtered_Bx, Bx, filtered_Bx.box());
    bx_ptr = &filtered_Bx;

    // Filter Bz
    filtered_Bz.resize(amrex::convert(tbox,Bz.box().ixType()));
    bzeli = filtered_Bz.elixir();
    nci_godfrey_filter_exeybz[lev]->ApplyStencil(filtered_Bz, Bz, filtered_Bz.box());
    bz_ptr = &filtered_Bz;
#endif
}

// Loop over all particles in the particle container and
// split particles tagged with p.id()=DoSplitParticleID
void
PhysicalParticleContainer::SplitParticles(int lev)
{
    auto& mypc = WarpX::GetInstance().GetPartContainer();
    auto& pctmp_split = mypc.GetPCtmp();
    RealVector psplit_x, psplit_y, psplit_z, psplit_w;
    RealVector psplit_ux, psplit_uy, psplit_uz;
    long np_split_to_add = 0;
    long np_split;
    if(split_type==0)
    {
        np_split = pow(2, AMREX_SPACEDIM);
    } else {
        np_split = 2*AMREX_SPACEDIM;
    }

    // Loop over particle interator
    for (WarpXParIter pti(*this, lev); pti.isValid(); ++pti)
    {
        const auto GetPosition = GetParticlePosition(pti);

        const amrex::Vector<int> ppc_nd = plasma_injector->num_particles_per_cell_each_dim;
        const std::array<Real,3>& dx = WarpX::CellSize(lev);
        amrex::Vector<Real> split_offset = {dx[0]/2._rt,
                                            dx[1]/2._rt,
                                            dx[2]/2._rt};
        if (ppc_nd[0] > 0){
            // offset for split particles is computed as a function of cell size
            // and number of particles per cell, so that a uniform distribution
            // before splitting results in a uniform distribution after splitting
            split_offset[0] /= ppc_nd[0];
            split_offset[1] /= ppc_nd[1];
            split_offset[2] /= ppc_nd[2];
        }
        // particle Array Of Structs data
        auto& particles = pti.GetArrayOfStructs();
        // particle Struct Of Arrays data
        auto& attribs = pti.GetAttribs();
        auto& wp  = attribs[PIdx::w ];
        auto& uxp = attribs[PIdx::ux];
        auto& uyp = attribs[PIdx::uy];
        auto& uzp = attribs[PIdx::uz];
        const long np = pti.numParticles();
        for(int i=0; i<np; i++){
            ParticleReal xp, yp, zp;
            GetPosition(i, xp, yp, zp);
            auto& p = particles[i];
            if (p.id() == DoSplitParticleID){
                // If particle is tagged, split it and put the
                // split particles in local arrays psplit_x etc.
                np_split_to_add += np_split;
#if (AMREX_SPACEDIM==2)
                if (split_type==0){
                    // Split particle in two along each diagonals
                    // 4 particles in 2d
                    for (int ishift = -1; ishift < 2; ishift +=2 ){
                        for (int kshift = -1; kshift < 2; kshift +=2 ){
                            // Add one particle with offset in x and z
                            psplit_x.push_back( xp + ishift*split_offset[0] );
                            psplit_y.push_back( yp );
                            psplit_z.push_back( zp + kshift*split_offset[2] );
                            psplit_ux.push_back( uxp[i] );
                            psplit_uy.push_back( uyp[i] );
                            psplit_uz.push_back( uzp[i] );
                            psplit_w.push_back( wp[i]/np_split );
                        }
                    }
                } else {
                    // Split particle in two along each axis
                    // 4 particles in 2d
                    for (int ishift = -1; ishift < 2; ishift +=2 ){
                        // Add one particle with offset in x
                        psplit_x.push_back( xp + ishift*split_offset[0] );
                        psplit_y.push_back( yp );
                        psplit_z.push_back( zp );
                        psplit_ux.push_back( uxp[i] );
                        psplit_uy.push_back( uyp[i] );
                        psplit_uz.push_back( uzp[i] );
                        psplit_w.push_back( wp[i]/np_split );
                        // Add one particle with offset in z
                        psplit_x.push_back( xp );
                        psplit_y.push_back( yp );
                        psplit_z.push_back( zp + ishift*split_offset[2] );
                        psplit_ux.push_back( uxp[i] );
                        psplit_uy.push_back( uyp[i] );
                        psplit_uz.push_back( uzp[i] );
                        psplit_w.push_back( wp[i]/np_split );
                    }
                }
#elif (AMREX_SPACEDIM==3)
                if (split_type==0){
                    // Split particle in two along each diagonals
                    // 8 particles in 3d
                    for (int ishift = -1; ishift < 2; ishift +=2 ){
                        for (int jshift = -1; jshift < 2; jshift +=2 ){
                            for (int kshift = -1; kshift < 2; kshift +=2 ){
                                // Add one particle with offset in x, y and z
                                psplit_x.push_back( xp + ishift*split_offset[0] );
                                psplit_y.push_back( yp + jshift*split_offset[1] );
                                psplit_z.push_back( zp + kshift*split_offset[2] );
                                psplit_ux.push_back( uxp[i] );
                                psplit_uy.push_back( uyp[i] );
                                psplit_uz.push_back( uzp[i] );
                                psplit_w.push_back( wp[i]/np_split );
                            }
                        }
                    }
                } else {
                    // Split particle in two along each axis
                    // 6 particles in 3d
                    for (int ishift = -1; ishift < 2; ishift +=2 ){
                        // Add one particle with offset in x
                        psplit_x.push_back( xp + ishift*split_offset[0] );
                        psplit_y.push_back( yp );
                        psplit_z.push_back( zp );
                        psplit_ux.push_back( uxp[i] );
                        psplit_uy.push_back( uyp[i] );
                        psplit_uz.push_back( uzp[i] );
                        psplit_w.push_back( wp[i]/np_split );
                        // Add one particle with offset in y
                        psplit_x.push_back( xp );
                        psplit_y.push_back( yp + ishift*split_offset[1] );
                        psplit_z.push_back( zp );
                        psplit_ux.push_back( uxp[i] );
                        psplit_uy.push_back( uyp[i] );
                        psplit_uz.push_back( uzp[i] );
                        psplit_w.push_back( wp[i]/np_split );
                        // Add one particle with offset in z
                        psplit_x.push_back( xp );
                        psplit_y.push_back( yp );
                        psplit_z.push_back( zp + ishift*split_offset[2] );
                        psplit_ux.push_back( uxp[i] );
                        psplit_uy.push_back( uyp[i] );
                        psplit_uz.push_back( uzp[i] );
                        psplit_w.push_back( wp[i]/np_split );
                    }
                }
#endif
                // invalidate the particle
                p.m_idata.id = -p.m_idata.id;
            }
        }
    }
    // Add local arrays psplit_x etc. to the temporary
    // particle container pctmp_split. Split particles
    // are tagged with p.id()=NoSplitParticleID so that
    // they are not re-split when entering a higher level
    // AddNParticles calls Redistribute, so that particles
    // in pctmp_split are in the proper grids and tiles
    pctmp_split.AddNParticles(lev,
                              np_split_to_add,
                              psplit_x.dataPtr(),
                              psplit_y.dataPtr(),
                              psplit_z.dataPtr(),
                              psplit_ux.dataPtr(),
                              psplit_uy.dataPtr(),
                              psplit_uz.dataPtr(),
                              1,
                              psplit_w.dataPtr(),
                              1, NoSplitParticleID);
    // Copy particles from tmp to current particle container
    addParticles(pctmp_split,1);
    // Clear tmp container
    pctmp_split.clearParticles();
}

void
PhysicalParticleContainer::PushPX (WarpXParIter& pti, Real dt, DtType a_dt_type)
{

    // This wraps the momentum and position advance so that inheritors can modify the call.
    auto& attribs = pti.GetAttribs();
    // Extract pointers to the different particle quantities

    const auto GetPosition = GetParticlePosition(pti);
          auto SetPosition = SetParticlePosition(pti);

    ParticleReal* const AMREX_RESTRICT ux = attribs[PIdx::ux].dataPtr();
    ParticleReal* const AMREX_RESTRICT uy = attribs[PIdx::uy].dataPtr();
    ParticleReal* const AMREX_RESTRICT uz = attribs[PIdx::uz].dataPtr();
    const ParticleReal* const AMREX_RESTRICT Ex = attribs[PIdx::Ex].dataPtr();
    const ParticleReal* const AMREX_RESTRICT Ey = attribs[PIdx::Ey].dataPtr();
    const ParticleReal* const AMREX_RESTRICT Ez = attribs[PIdx::Ez].dataPtr();
    const ParticleReal* const AMREX_RESTRICT Bx = attribs[PIdx::Bx].dataPtr();
    const ParticleReal* const AMREX_RESTRICT By = attribs[PIdx::By].dataPtr();
    const ParticleReal* const AMREX_RESTRICT Bz = attribs[PIdx::Bz].dataPtr();

    if (WarpX::do_back_transformed_diagnostics && do_back_transformed_diagnostics && (a_dt_type!=DtType::SecondHalf))
    {
        copy_attribs(pti);
    }

    int* AMREX_RESTRICT ion_lev = nullptr;
    if (do_field_ionization){
        ion_lev = pti.GetiAttribs(particle_icomps["ionization_level"]).dataPtr();
    }

    // Loop over the particles and update their momentum
    const Real q = this->charge;
    const Real m = this-> mass;

#ifdef WARPX_QED
    if(do_classical_radiation_reaction){
        if(m_do_qed_quantum_sync){
            const auto t_chi_max = m_shr_p_qs_engine->get_ref_ctrl().chi_part_min;
            amrex::ParallelFor(
                pti.numParticles(),
                [=] AMREX_GPU_DEVICE (long i) {
                    auto chi = QedUtils::chi_lepton(m*ux[i], m*uy[i], m*uz[i],
                         Ex[i], Ey[i], Ez[i],
                         Bx[i], By[i], Bz[i]);
                    if(chi < t_chi_max){
                        UpdateMomentumBorisWithRadiationReaction( ux[i], uy[i], uz[i],
                                           Ex[i], Ey[i], Ez[i], Bx[i],
                                           By[i], Bz[i], q, m, dt);
                    }
                    else{
                        UpdateMomentumBoris( ux[i], uy[i], uz[i],
                                           Ex[i], Ey[i], Ez[i], Bx[i],
                                           By[i], Bz[i], q, m, dt);
                    }
                    ParticleReal x, y, z;
                    GetPosition(i, x, y, z);
                    UpdatePosition(x, y, z, ux[i], uy[i], uz[i], dt );
                    SetPosition(i, x, y, z);
                }
            );
        }else{
            amrex::ParallelFor(
                pti.numParticles(),
                [=] AMREX_GPU_DEVICE (long i) {
                    UpdateMomentumBorisWithRadiationReaction( ux[i], uy[i], uz[i],
                                       Ex[i], Ey[i], Ez[i], Bx[i],
                                       By[i], Bz[i], q, m, dt);
                    ParticleReal x, y, z;
                    GetPosition(i, x, y, z);
                    UpdatePosition(x, y, z, ux[i], uy[i], uz[i], dt );
                    SetPosition(i, x, y, z);
                }
            );
        }
#else
    if(do_classical_radiation_reaction){
        amrex::ParallelFor(
            pti.numParticles(),
            [=] AMREX_GPU_DEVICE (long i) {
                Real qp = q;
                if (ion_lev){ qp *= ion_lev[i]; }
                UpdateMomentumBorisWithRadiationReaction( ux[i], uy[i], uz[i],
                                   Ex[i], Ey[i], Ez[i], Bx[i],
                                   By[i], Bz[i], qp, m, dt);
                ParticleReal x, y, z;
                GetPosition(i, x, y, z);
                UpdatePosition(x, y, z, ux[i], uy[i], uz[i], dt );
                SetPosition(i, x, y, z);
            }
        );
#endif
    } else if (WarpX::particle_pusher_algo == ParticlePusherAlgo::Boris){
        amrex::ParallelFor(
            pti.numParticles(),
            [=] AMREX_GPU_DEVICE (long i) {
                Real qp = q;
                if (ion_lev){ qp *= ion_lev[i]; }
                UpdateMomentumBoris( ux[i], uy[i], uz[i],
                                     Ex[i], Ey[i], Ez[i], Bx[i],
                                     By[i], Bz[i], qp, m, dt);
                ParticleReal x, y, z;
                GetPosition(i, x, y, z);
                UpdatePosition(x, y, z, ux[i], uy[i], uz[i], dt );
                SetPosition(i, x, y, z);
            }
        );
    } else if (WarpX::particle_pusher_algo == ParticlePusherAlgo::Vay) {
        amrex::ParallelFor(
            pti.numParticles(),
            [=] AMREX_GPU_DEVICE (long i) {
                Real qp = q;
                if (ion_lev){ qp *= ion_lev[i]; }
                UpdateMomentumVay( ux[i], uy[i], uz[i],
                                   Ex[i], Ey[i], Ez[i], Bx[i],
                                   By[i], Bz[i], qp, m, dt);
                ParticleReal x, y, z;
                GetPosition(i, x, y, z);
                UpdatePosition(x, y, z, ux[i], uy[i], uz[i], dt );
                SetPosition(i, x, y, z);
            }
        );
    } else if (WarpX::particle_pusher_algo == ParticlePusherAlgo::HigueraCary) {
        amrex::ParallelFor(
            pti.numParticles(),
            [=] AMREX_GPU_DEVICE (long i) {
                Real qp = q;
                if (ion_lev){ qp *= ion_lev[i]; }
                UpdateMomentumHigueraCary( ux[i], uy[i], uz[i],
                                   Ex[i], Ey[i], Ez[i], Bx[i],
                                   By[i], Bz[i], qp, m, dt);
                ParticleReal x, y, z;
                GetPosition(i, x, y, z);
                UpdatePosition(x, y, z, ux[i], uy[i], uz[i], dt );
                SetPosition(i, x, y, z);
            }
        );
    } else {
      amrex::Abort("Unknown particle pusher");
    };
}

#ifdef WARPX_QED
void PhysicalParticleContainer::EvolveOpticalDepth(
    WarpXParIter& pti, amrex::Real dt)
{
    if(!has_quantum_sync())
        return;

    QuantumSynchrotronEvolveOpticalDepth evolve_opt =
        m_shr_p_qs_engine->build_evolve_functor();

    auto& attribs = pti.GetAttribs();
    const ParticleReal* const AMREX_RESTRICT ux = attribs[PIdx::ux].dataPtr();
    const ParticleReal* const AMREX_RESTRICT uy = attribs[PIdx::uy].dataPtr();
    const ParticleReal* const AMREX_RESTRICT uz = attribs[PIdx::uz].dataPtr();
    const ParticleReal* const AMREX_RESTRICT Ex = attribs[PIdx::Ex].dataPtr();
    const ParticleReal* const AMREX_RESTRICT Ey = attribs[PIdx::Ey].dataPtr();
    const ParticleReal* const AMREX_RESTRICT Ez = attribs[PIdx::Ez].dataPtr();
    const ParticleReal* const AMREX_RESTRICT Bx = attribs[PIdx::Bx].dataPtr();
    const ParticleReal* const AMREX_RESTRICT By = attribs[PIdx::By].dataPtr();
    const ParticleReal* const AMREX_RESTRICT Bz = attribs[PIdx::Bz].dataPtr();

    ParticleReal* const AMREX_RESTRICT p_optical_depth_QSR =
        pti.GetAttribs(particle_comps["optical_depth_QSR"]).dataPtr();

    const ParticleReal m = this->mass;

    amrex::ParallelFor(pti.numParticles(),
            [=] AMREX_GPU_DEVICE (long i) {
                const ParticleReal px = m * ux[i];
                const ParticleReal py = m * uy[i];
                const ParticleReal pz = m * uz[i];

                bool has_event_happened = evolve_opt(
                    px, py, pz,
                    Ex[i], Ey[i], Ez[i],
                    Bx[i], By[i], Bz[i],
                    dt, p_optical_depth_QSR[i]);
            }
    );

}
#endif

void
PhysicalParticleContainer::PushP (int lev, Real dt,
                                  const MultiFab& Ex, const MultiFab& Ey, const MultiFab& Ez,
                                  const MultiFab& Bx, const MultiFab& By, const MultiFab& Bz)
{
    WARPX_PROFILE("PhysicalParticleContainer::PushP");

    if (do_not_push) return;

    const std::array<Real,3>& dx = WarpX::CellSize(lev);

#ifdef _OPENMP
#pragma omp parallel
#endif
    {
        for (WarpXParIter pti(*this, lev); pti.isValid(); ++pti)
        {
            const Box& box = pti.validbox();

            auto& attribs = pti.GetAttribs();

            auto& Exp = attribs[PIdx::Ex];
            auto& Eyp = attribs[PIdx::Ey];
            auto& Ezp = attribs[PIdx::Ez];
            auto& Bxp = attribs[PIdx::Bx];
            auto& Byp = attribs[PIdx::By];
            auto& Bzp = attribs[PIdx::Bz];

            const long np = pti.numParticles();

            // Data on the grid
            const FArrayBox& exfab = Ex[pti];
            const FArrayBox& eyfab = Ey[pti];
            const FArrayBox& ezfab = Ez[pti];
            const FArrayBox& bxfab = Bx[pti];
            const FArrayBox& byfab = By[pti];
            const FArrayBox& bzfab = Bz[pti];

            int e_is_nodal = Ex.is_nodal() and Ey.is_nodal() and Ez.is_nodal();
            FieldGather(pti, Exp, Eyp, Ezp, Bxp, Byp, Bzp,
                        &exfab, &eyfab, &ezfab, &bxfab, &byfab, &bzfab,
                        Ex.nGrow(), e_is_nodal,
                        0, np, lev, lev);

            // This wraps the momentum advance so that inheritors can modify the call.
            // Extract pointers to the different particle quantities
            ParticleReal* const AMREX_RESTRICT ux = attribs[PIdx::ux].dataPtr();
            ParticleReal* const AMREX_RESTRICT uy = attribs[PIdx::uy].dataPtr();
            ParticleReal* const AMREX_RESTRICT uz = attribs[PIdx::uz].dataPtr();
            const ParticleReal* const AMREX_RESTRICT Expp = Exp.dataPtr();
            const ParticleReal* const AMREX_RESTRICT Eypp = Eyp.dataPtr();
            const ParticleReal* const AMREX_RESTRICT Ezpp = Ezp.dataPtr();
            const ParticleReal* const AMREX_RESTRICT Bxpp = Bxp.dataPtr();
            const ParticleReal* const AMREX_RESTRICT Bypp = Byp.dataPtr();
            const ParticleReal* const AMREX_RESTRICT Bzpp = Bzp.dataPtr();

            // Loop over the particles and update their momentum
            const Real q = this->charge;
            const Real m = this-> mass;

            int* AMREX_RESTRICT ion_lev = nullptr;
            if (do_field_ionization){
                ion_lev = pti.GetiAttribs(particle_icomps["ionization_level"]).dataPtr();
            }

            //Assumes that all consistency checks have been done at initialization
            if(do_classical_radiation_reaction){
                 amrex::ParallelFor(pti.numParticles(),
                    [=] AMREX_GPU_DEVICE (long i){
                        Real qp = q;
                        if (ion_lev){ qp *= ion_lev[i]; }
                        UpdateMomentumBorisWithRadiationReaction(
                            ux[i], uy[i], uz[i],
                            Expp[i], Eypp[i], Ezpp[i],
                            Bxpp[i], Bypp[i], Bzpp[i],
                            qp, m, dt);
                    }
                );
            } else if (WarpX::particle_pusher_algo == ParticlePusherAlgo::Boris){
                amrex::ParallelFor(pti.numParticles(),
                    [=] AMREX_GPU_DEVICE (long i) {
                        Real qp = q;
                        if (ion_lev){ qp *= ion_lev[i]; }
                        UpdateMomentumBoris(
                            ux[i], uy[i], uz[i],
                            Expp[i], Eypp[i], Ezpp[i],
                            Bxpp[i], Bypp[i], Bzpp[i],
                            qp, m, dt);
                    }
                );
            } else if (WarpX::particle_pusher_algo == ParticlePusherAlgo::Vay){
                amrex::ParallelFor(pti.numParticles(),
                    [=] AMREX_GPU_DEVICE (long i) {
                        Real qp = q;
                        if (ion_lev){ qp *= ion_lev[i]; }
                        UpdateMomentumVay(
                            ux[i], uy[i], uz[i],
                            Expp[i], Eypp[i], Ezpp[i],
                            Bxpp[i], Bypp[i], Bzpp[i],
                            qp, m, dt);
                    }
                );
            } else if (WarpX::particle_pusher_algo == ParticlePusherAlgo::HigueraCary){
                amrex::ParallelFor(pti.numParticles(),
                    [=] AMREX_GPU_DEVICE (long i) {
                        UpdateMomentumHigueraCary( ux[i], uy[i], uz[i],
                            Expp[i], Eypp[i], Ezpp[i],
                            Bxpp[i], Bypp[i], Bzpp[i],
                            q, m, dt);
                    }
                );
            } else {
              amrex::Abort("Unknown particle pusher");
            }

        }
    }
}

void PhysicalParticleContainer::copy_attribs (WarpXParIter& pti)
{
    auto& attribs = pti.GetAttribs();
    ParticleReal* AMREX_RESTRICT uxp = attribs[PIdx::ux].dataPtr();
    ParticleReal* AMREX_RESTRICT uyp = attribs[PIdx::uy].dataPtr();
    ParticleReal* AMREX_RESTRICT uzp = attribs[PIdx::uz].dataPtr();

    const auto np = pti.numParticles();
    const auto lev = pti.GetLevel();
    const auto index = pti.GetPairIndex();
    ParticleReal* AMREX_RESTRICT xpold  = tmp_particle_data[lev][index][TmpIdx::xold ].dataPtr();
    ParticleReal* AMREX_RESTRICT ypold  = tmp_particle_data[lev][index][TmpIdx::yold ].dataPtr();
    ParticleReal* AMREX_RESTRICT zpold  = tmp_particle_data[lev][index][TmpIdx::zold ].dataPtr();
    ParticleReal* AMREX_RESTRICT uxpold = tmp_particle_data[lev][index][TmpIdx::uxold].dataPtr();
    ParticleReal* AMREX_RESTRICT uypold = tmp_particle_data[lev][index][TmpIdx::uyold].dataPtr();
    ParticleReal* AMREX_RESTRICT uzpold = tmp_particle_data[lev][index][TmpIdx::uzold].dataPtr();

    const auto GetPosition = GetParticlePosition(pti);

    ParallelFor( np,
                 [=] AMREX_GPU_DEVICE (long i) {
                     ParticleReal x, y, z;
                     GetPosition(i, x, y, z);
                     xpold[i]=x;
                     ypold[i]=y;
                     zpold[i]=z;

                     uxpold[i]=uxp[i];
                     uypold[i]=uyp[i];
                     uzpold[i]=uzp[i];
                 }
        );
}

void PhysicalParticleContainer::GetParticleSlice(const int direction, const Real z_old,
                                                 const Real z_new, const Real t_boost,
                                                 const Real t_lab, const Real dt,
                                                 DiagnosticParticles& diagnostic_particles)
{
    WARPX_PROFILE("PhysicalParticleContainer::GetParticleSlice");

    // Assume that the boost in the positive z direction.
#if (AMREX_SPACEDIM == 2)
    AMREX_ALWAYS_ASSERT(direction == 1);
#else
    AMREX_ALWAYS_ASSERT(direction == 2);
#endif

    // Note the the slice should always move in the negative boost direction.
    AMREX_ALWAYS_ASSERT(z_new < z_old);

    AMREX_ALWAYS_ASSERT(do_back_transformed_diagnostics == 1);

    const int nlevs = std::max(0, finestLevel()+1);

    // we figure out a box for coarse-grained rejection. If the RealBox corresponding to a
    // given tile doesn't intersect with this, there is no need to check any particles.
    const Real* base_dx = Geom(0).CellSize();
    const Real z_min = z_new - base_dx[direction];
    const Real z_max = z_old + base_dx[direction];

    RealBox slice_box = Geom(0).ProbDomain();
    slice_box.setLo(direction, z_min);
    slice_box.setHi(direction, z_max);

    diagnostic_particles.resize(finestLevel()+1);

    for (int lev = 0; lev < nlevs; ++lev) {

        const Real* dx  = Geom(lev).CellSize();
        const Real* plo = Geom(lev).ProbLo();

        // first we touch each map entry in serial
        for (WarpXParIter pti(*this, lev); pti.isValid(); ++pti)
        {
            auto index = std::make_pair(pti.index(), pti.LocalTileIndex());
            diagnostic_particles[lev][index];
        }

#ifdef _OPENMP
#pragma omp parallel
#endif
        {
            for (WarpXParIter pti(*this, lev); pti.isValid(); ++pti)
            {
                const Box& box = pti.validbox();
                auto index = std::make_pair(pti.index(), pti.LocalTileIndex());
                const RealBox tile_real_box(box, dx, plo);

                if ( !slice_box.intersects(tile_real_box) ) continue;

                const auto GetPosition = GetParticlePosition(pti);

                auto& attribs = pti.GetAttribs();
                Real* const AMREX_RESTRICT wpnew = attribs[PIdx::w].dataPtr();
                Real* const AMREX_RESTRICT uxpnew = attribs[PIdx::ux].dataPtr();
                Real* const AMREX_RESTRICT uypnew = attribs[PIdx::uy].dataPtr();
                Real* const AMREX_RESTRICT uzpnew = attribs[PIdx::uz].dataPtr();

                Real* const AMREX_RESTRICT
                  xpold = tmp_particle_data[lev][index][TmpIdx::xold].dataPtr();
                Real* const AMREX_RESTRICT
                  ypold = tmp_particle_data[lev][index][TmpIdx::yold].dataPtr();
                Real* const AMREX_RESTRICT
                  zpold = tmp_particle_data[lev][index][TmpIdx::zold].dataPtr();
                Real* const AMREX_RESTRICT
                  uxpold = tmp_particle_data[lev][index][TmpIdx::uxold].dataPtr();
                Real* const AMREX_RESTRICT
                  uypold = tmp_particle_data[lev][index][TmpIdx::uyold].dataPtr();
                Real* const AMREX_RESTRICT
                  uzpold = tmp_particle_data[lev][index][TmpIdx::uzold].dataPtr();

                const long np = pti.numParticles();

                Real uzfrm = -WarpX::gamma_boost*WarpX::beta_boost*PhysConst::c;
                Real inv_c2 = 1.0/PhysConst::c/PhysConst::c;

                // temporary arrays to store copy_flag and copy_index
                // for particles that cross the z-slice
                amrex::Gpu::ManagedDeviceVector<int> FlagForPartCopy(np);
                amrex::Gpu::ManagedDeviceVector<int> IndexForPartCopy(np);

                int* const AMREX_RESTRICT Flag = FlagForPartCopy.dataPtr();
                int* const AMREX_RESTRICT IndexLocation = IndexForPartCopy.dataPtr();

                //Flag particles that need to be copied if they cross the z_slice
                amrex::ParallelFor(np,
                [=] AMREX_GPU_DEVICE(int i)
                {
                    ParticleReal xp, yp, zp;
                    GetPosition(i, xp, yp, zp);
                    Flag[i] = 0;
                    if ( (((zp >= z_new) && (zpold[i] <= z_old)) ||
                          ((zp <= z_new) && (zpold[i] >= z_old))) )
                    {
                        Flag[i] = 1;
                    }
                });

                // exclusive scan to obtain location indices using flag values
                // These location indices are used to copy data from
                // src to dst when the copy-flag is set to 1.
                amrex::Gpu::exclusive_scan(Flag,Flag+np,IndexLocation);

                const int total_partdiag_size = IndexLocation[np-1] + Flag[np-1];

                // allocate array size for diagnostic particle array
                diagnostic_particles[lev][index].resize(total_partdiag_size);

                amrex::Real gammaboost = WarpX::gamma_boost;
                amrex::Real betaboost = WarpX::beta_boost;
                amrex::Real Phys_c = PhysConst::c;

                Real* const AMREX_RESTRICT diag_wp =
                diagnostic_particles[lev][index].GetRealData(DiagIdx::w).data();
                Real* const AMREX_RESTRICT diag_xp =
                diagnostic_particles[lev][index].GetRealData(DiagIdx::x).data();
                Real* const AMREX_RESTRICT diag_yp =
                diagnostic_particles[lev][index].GetRealData(DiagIdx::y).data();
                Real* const AMREX_RESTRICT diag_zp =
                diagnostic_particles[lev][index].GetRealData(DiagIdx::z).data();
                Real* const AMREX_RESTRICT diag_uxp =
                diagnostic_particles[lev][index].GetRealData(DiagIdx::ux).data();
                Real* const AMREX_RESTRICT diag_uyp =
                diagnostic_particles[lev][index].GetRealData(DiagIdx::uy).data();
                Real* const AMREX_RESTRICT diag_uzp =
                diagnostic_particles[lev][index].GetRealData(DiagIdx::uz).data();

                // Copy particle data to diagnostic particle array on the GPU
                //  using flag and index values
                amrex::ParallelFor(np,
                [=] AMREX_GPU_DEVICE(int i)
                {
                    ParticleReal xp_new, yp_new, zp_new;
                    GetPosition(i, xp_new, yp_new, zp_new);
                    if (Flag[i] == 1)
                    {
                         // Lorentz Transform particles to lab-frame
                         const Real gamma_new_p = std::sqrt(1.0 + inv_c2*
                                                  (uxpnew[i]*uxpnew[i]
                                                 + uypnew[i]*uypnew[i]
                                                 + uzpnew[i]*uzpnew[i]));
                         const Real t_new_p = gammaboost*t_boost - uzfrm*zp_new*inv_c2;
                         const Real z_new_p = gammaboost*(zp_new + betaboost*Phys_c*t_boost);
                         const Real uz_new_p = gammaboost*uzpnew[i] - gamma_new_p*uzfrm;

                         const Real gamma_old_p = std::sqrt(1.0 + inv_c2*
                                                  (uxpold[i]*uxpold[i]
                                                 + uypold[i]*uypold[i]
                                                 + uzpold[i]*uzpold[i]));
                         const Real t_old_p = gammaboost*(t_boost - dt)
                                              - uzfrm*zpold[i]*inv_c2;
                         const Real z_old_p = gammaboost*(zpold[i]
                                              + betaboost*Phys_c*(t_boost-dt));
                         const Real uz_old_p = gammaboost*uzpold[i]
                                              - gamma_old_p*uzfrm;

                         // interpolate in time to t_lab
                         const Real weight_old = (t_new_p - t_lab)
                                               / (t_new_p - t_old_p);
                         const Real weight_new = (t_lab - t_old_p)
                                               / (t_new_p - t_old_p);

                         const Real xp = xpold[i]*weight_old + xp_new*weight_new;
                         const Real yp = ypold[i]*weight_old + yp_new*weight_new;
                         const Real zp = z_old_p*weight_old  + z_new_p*weight_new;

                         const Real uxp = uxpold[i]*weight_old
                                        + uxpnew[i]*weight_new;
                         const Real uyp = uypold[i]*weight_old
                                        + uypnew[i]*weight_new;
                         const Real uzp = uz_old_p*weight_old
                                        + uz_new_p  *weight_new;

                         const int loc = IndexLocation[i];
                         diag_wp[loc] = wpnew[i];
                         diag_xp[loc] = xp;
                         diag_yp[loc] = yp;
                         diag_zp[loc] = zp;
                         diag_uxp[loc] = uxp;
                         diag_uyp[loc] = uyp;
                         diag_uzp[loc] = uzp;
                    }
                });
            }
        }
    }
}

/* \brief Inject particles during the simulation
 * \param injection_box: domain where particles should be injected.
 */
void
PhysicalParticleContainer::ContinuousInjection(const RealBox& injection_box)
{
    // Inject plasma on level 0. Paticles will be redistributed.
    const int lev=0;
    AddPlasma(lev, injection_box);
}

/* \brief Gather fields from FArrayBox exfab, eyfab, ezfab, bxfab, byfab,
 * bzfab into arrays of fields on particles Exp, Eyp, Ezp, Bxp, Byp, Bzp.
 * \param Exp-Bzp: fields on particles.
 * \param exfab-bzfab: FAB of electric and magnetic fields for particles in pti
 * \param ngE: number of guard cells for E
 * \param e_is_nodal: 0 if E is staggered, 1 if E is nodal
 * \param offset: index of first particle for which fields are gathered
 * \param np_to_gather: number of particles onto which fields are gathered
 * \param lev: level on which particles are located
 * \param gather_lev: level from which particles gather fields (lev-1) for
          particles in buffers.
 */
void
PhysicalParticleContainer::FieldGather (WarpXParIter& pti,
                                        RealVector& Exp,
                                        RealVector& Eyp,
                                        RealVector& Ezp,
                                        RealVector& Bxp,
                                        RealVector& Byp,
                                        RealVector& Bzp,
                                        amrex::FArrayBox const * exfab,
                                        amrex::FArrayBox const * eyfab,
                                        amrex::FArrayBox const * ezfab,
                                        amrex::FArrayBox const * bxfab,
                                        amrex::FArrayBox const * byfab,
                                        amrex::FArrayBox const * bzfab,
                                        const int ngE, const int /*e_is_nodal*/,
                                        const long offset,
                                        const long np_to_gather,
                                        int lev,
                                        int gather_lev)
{
    AMREX_ALWAYS_ASSERT_WITH_MESSAGE((gather_lev==(lev-1)) ||
                                     (gather_lev==(lev  )),
                                     "Gather buffers only work for lev-1");
    // If no particles, do not do anything
    // If do_not_gather = 1 by user, do not do anything
    if (np_to_gather == 0 || do_not_gather) return;

    // initializing the field value to the externally applied field before
    // gathering fields from the grid to the particles.
    AssignExternalFieldOnParticles(pti, Exp, Eyp, Ezp, Bxp, Byp, Bzp, lev);


    // Get cell size on gather_lev
    const std::array<Real,3>& dx = WarpX::CellSize(std::max(gather_lev,0));

    // Get box from which field is gathered.
    // If not gathering from the finest level, the box is coarsened.
    Box box;
    if (lev == gather_lev) {
        box = pti.tilebox();
    } else {
        const IntVect& ref_ratio = WarpX::RefRatio(gather_lev);
        box = amrex::coarsen(pti.tilebox(),ref_ratio);
    }

    // Add guard cells to the box.
    box.grow(ngE);

    const auto GetPosition = GetParticlePosition(pti, offset);

    // Lower corner of tile box physical domain (take into account Galilean shift)
    Real cur_time = WarpX::GetInstance().gett_new(lev);
    const auto& time_of_last_gal_shift = WarpX::GetInstance().time_of_last_gal_shift;
    Real time_shift = (cur_time - time_of_last_gal_shift);
    amrex::Array<amrex::Real,3> galilean_shift = { v_galilean[0]*time_shift, v_galilean[1]*time_shift, v_galilean[2]*time_shift };
    const std::array<Real, 3>& xyzmin = WarpX::LowerCorner(box, galilean_shift, gather_lev);

    const Dim3 lo = lbound(box);

    // Depending on l_lower_in_v and WarpX::nox, call
    // different versions of template function doGatherShapeN
    if (WarpX::l_lower_order_in_v){
        if        (WarpX::nox == 1){
            doGatherShapeN<1,1>(GetPosition,
                                Exp.dataPtr() + offset, Eyp.dataPtr() + offset,
                                Ezp.dataPtr() + offset, Bxp.dataPtr() + offset,
                                Byp.dataPtr() + offset, Bzp.dataPtr() + offset,
                                exfab, eyfab, ezfab, bxfab, byfab, bzfab,
                                np_to_gather, dx,
                                xyzmin, lo, WarpX::n_rz_azimuthal_modes);
        } else if (WarpX::nox == 2){
            doGatherShapeN<2,1>(GetPosition,
                                Exp.dataPtr() + offset, Eyp.dataPtr() + offset,
                                Ezp.dataPtr() + offset, Bxp.dataPtr() + offset,
                                Byp.dataPtr() + offset, Bzp.dataPtr() + offset,
                                exfab, eyfab, ezfab, bxfab, byfab, bzfab,
                                np_to_gather, dx,
                                xyzmin, lo, WarpX::n_rz_azimuthal_modes);
        } else if (WarpX::nox == 3){
            doGatherShapeN<3,1>(GetPosition,
                                Exp.dataPtr() + offset, Eyp.dataPtr() + offset,
                                Ezp.dataPtr() + offset, Bxp.dataPtr() + offset,
                                Byp.dataPtr() + offset, Bzp.dataPtr() + offset,
                                exfab, eyfab, ezfab, bxfab, byfab, bzfab,
                                np_to_gather, dx,
                                xyzmin, lo, WarpX::n_rz_azimuthal_modes);
        }
    } else {
        if        (WarpX::nox == 1){
            doGatherShapeN<1,0>(GetPosition,
                                Exp.dataPtr() + offset, Eyp.dataPtr() + offset,
                                Ezp.dataPtr() + offset, Bxp.dataPtr() + offset,
                                Byp.dataPtr() + offset, Bzp.dataPtr() + offset,
                                exfab, eyfab, ezfab, bxfab, byfab, bzfab,
                                np_to_gather, dx,
                                xyzmin, lo, WarpX::n_rz_azimuthal_modes);
        } else if (WarpX::nox == 2){
            doGatherShapeN<2,0>(GetPosition,
                                Exp.dataPtr() + offset, Eyp.dataPtr() + offset,
                                Ezp.dataPtr() + offset, Bxp.dataPtr() + offset,
                                Byp.dataPtr() + offset, Bzp.dataPtr() + offset,
                                exfab, eyfab, ezfab, bxfab, byfab, bzfab,
                                np_to_gather, dx,
                                xyzmin, lo, WarpX::n_rz_azimuthal_modes);
        } else if (WarpX::nox == 3){
            doGatherShapeN<3,0>(GetPosition,
                                Exp.dataPtr() + offset, Eyp.dataPtr() + offset,
                                Ezp.dataPtr() + offset, Bxp.dataPtr() + offset,
                                Byp.dataPtr() + offset, Bzp.dataPtr() + offset,
                                exfab, eyfab, ezfab, bxfab, byfab, bzfab,
                                np_to_gather, dx,
                                xyzmin, lo, WarpX::n_rz_azimuthal_modes);
        }
    }
}


void PhysicalParticleContainer::InitIonizationModule ()
{
    if (!do_field_ionization) return;
    ParmParse pp(species_name);
    if (charge != PhysConst::q_e){
        amrex::Warning(
            "charge != q_e for ionizable species: overriding user value and setting charge = q_e.");
        charge = PhysConst::q_e;
    }
    pp.query("ionization_initial_level", ionization_initial_level);
    pp.get("ionization_product_species", ionization_product_name);
    pp.get("physical_element", physical_element);
    // Add runtime integer component for ionization level
    AddIntComp("ionization_level");
    // Get atomic number and ionization energies from file
    int ion_element_id = ion_map_ids[physical_element];
    ion_atomic_number = ion_atomic_numbers[ion_element_id];
    ionization_energies.resize(ion_atomic_number);
    int offset = ion_energy_offsets[ion_element_id];
    for(int i=0; i<ion_atomic_number; i++){
        ionization_energies[i] = table_ionization_energies[i+offset];
    }
    // Compute ADK prefactors (See Chen, JCP 236 (2013), equation (2))
    // For now, we assume l=0 and m=0.
    // The approximate expressions are used,
    // without Gamma function
    Real wa = std::pow(PhysConst::alpha,3) * PhysConst::c / PhysConst::r_e;
    Real Ea = PhysConst::m_e * PhysConst::c*PhysConst::c /PhysConst::q_e *
        std::pow(PhysConst::alpha,4)/PhysConst::r_e;
    Real UH = table_ionization_energies[0];
    Real l_eff = std::sqrt(UH/ionization_energies[0]) - 1.;

    const Real dt = WarpX::GetInstance().getdt(0);

    adk_power.resize(ion_atomic_number);
    adk_prefactor.resize(ion_atomic_number);
    adk_exp_prefactor.resize(ion_atomic_number);
    for (int i=0; i<ion_atomic_number; ++i){
        Real n_eff = (i+1) * std::sqrt(UH/ionization_energies[i]);
        Real C2 = std::pow(2,2*n_eff)/(n_eff*tgamma(n_eff+l_eff+1)*tgamma(n_eff-l_eff));
        adk_power[i] = -(2*n_eff - 1);
        Real Uion = ionization_energies[i];
        adk_prefactor[i] = dt * wa * C2 * ( Uion/(2*UH) )
            * std::pow(2*std::pow((Uion/UH),3./2)*Ea,2*n_eff - 1);
        adk_exp_prefactor[i] = -2./3 * std::pow( Uion/UH,3./2) * Ea;
    }
}

IonizationFilterFunc
PhysicalParticleContainer::getIonizationFunc ()
{
    WARPX_PROFILE("PPC::getIonizationFunc");

    return IonizationFilterFunc{ionization_energies.dataPtr(),
                                adk_prefactor.dataPtr(),
                                adk_exp_prefactor.dataPtr(),
                                adk_power.dataPtr(),
                                particle_icomps["ionization_level"],
                                ion_atomic_number};
}

#ifdef WARPX_QED


bool PhysicalParticleContainer::has_quantum_sync()
{
    return m_do_qed_quantum_sync;
}

bool PhysicalParticleContainer::has_breit_wheeler()
{
    return m_do_qed_breit_wheeler;
}

void
PhysicalParticleContainer::
set_breit_wheeler_engine_ptr(std::shared_ptr<BreitWheelerEngine> ptr)
{
    m_shr_p_bw_engine = ptr;
}

void
PhysicalParticleContainer::
set_quantum_sync_engine_ptr(std::shared_ptr<QuantumSynchrotronEngine> ptr)
{
    m_shr_p_qs_engine = ptr;
}

PhotonEmissionFilterFunc
PhysicalParticleContainer::getPhotonEmissionFilterFunc ()
{
    WARPX_PROFILE("PPC::getPhotonEmissionFunc");
    return PhotonEmissionFilterFunc{particle_runtime_comps["optical_depth_QSR"]};
}

PairGenerationFilterFunc
PhysicalParticleContainer::getPairGenerationFilterFunc ()
{
    WARPX_PROFILE("PPC::getPairGenerationFunc");
    return PairGenerationFilterFunc{particle_runtime_comps["optical_depth_BW"]};
}

#endif<|MERGE_RESOLUTION|>--- conflicted
+++ resolved
@@ -78,11 +78,7 @@
         "ERROR: can't enable classical radiation reaction for non lepton species '"
         + species_name + "'."
     );
-<<<<<<< HEAD
-    
-=======
-
->>>>>>> 2251f9f4
+
     //Only Boris pusher is compatible with radiation reaction
     AMREX_ALWAYS_ASSERT_WITH_MESSAGE(
         !(do_classical_radiation_reaction &&
@@ -181,7 +177,7 @@
     // Init ionization module here instead of in the PhysicalParticleContainer
     // constructor because dt is required
     if (do_field_ionization) {InitIonizationModule();}
-  
+
     Redistribute();  // We then redistribute
 }
 
