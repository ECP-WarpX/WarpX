--- conflicted
+++ resolved
@@ -1373,6 +1373,7 @@
     amrex::FabArray<amrex::EBCellFlagFab> const& eb_flag = eb_box_factory.getMultiEBCellFlagFab();
     amrex::MultiCutFab const& eb_bnd_area = eb_box_factory.getBndryArea();
     amrex::MultiCutFab const& eb_bnd_normal = eb_box_factory.getBndryNormal();
+    amrex::MultiCutFab const& eb_bnd_cent = eb_box_factory.getBndryCent();
 #endif
 
     amrex::LayoutData<amrex::Real>* cost = WarpX::getCosts(0);
@@ -1438,8 +1439,8 @@
         if (inject_from_eb) {
             // Injection from EB
             const amrex::FabType fab_type = eb_flag[mfi].getType(tile_box);
-            if (fab_type == amrex::FabType::regular) continue; // Go to the next tile
-            if (fab_type == amrex::FabType::covered) continue; // Go to the next tile
+            if (fab_type == amrex::FabType::regular) { continue; } // Go to the next tile
+            if (fab_type == amrex::FabType::covered) { continue; } // Go to the next tile
             overlap_box = tile_box;
             overlap_realbox = tile_realbox;
         } else
@@ -1447,7 +1448,7 @@
         {
             // Injection from a plane
             const bool no_overlap = find_overlap_flux(tile_realbox, part_realbox, dx, problo, plasma_injector, overlap_realbox, overlap_box, shifted);
-            if (no_overlap) continue; // Go to the next tile
+            if (no_overlap) { continue; } // Go to the next tile
         }
 
         const int grid_id = mfi.index();
@@ -1474,13 +1475,13 @@
         auto const& eb_flag_arr = eb_flag.array(mfi);
         amrex::Array4<const amrex::Real> const& eb_bnd_area_arr = eb_bnd_area.array(mfi);
         amrex::Array4<const amrex::Real> const& eb_bnd_normal_arr = eb_bnd_normal.array(mfi);
+        amrex::Array4<const amrex::Real> const& eb_bnd_cent_arr = eb_bnd_cent.array(mfi);
 #endif
 
         amrex::ParallelForRNG(overlap_box, [=] AMREX_GPU_DEVICE (int i, int j, int k, amrex::RandomEngine const& engine) noexcept
         {
             const IntVect iv(AMREX_D_DECL(i, j, k));
 
-<<<<<<< HEAD
             // Determine the number of macroparticles to inject in this cell (num_ppc_int)
             amrex::Real num_ppc_real_in_this_cell = num_ppc_real; // user input: number of macroparticles per cell
 #ifdef AMREX_USE_EB
@@ -1500,10 +1501,6 @@
                 if (!flux_pos->overlapsWith(lo, hi)) return;
             }
             const int num_ppc_int = static_cast<int>(num_ppc_real_in_this_cell + amrex::Random(engine));
-=======
-            // Skip cells that do not overlap with the injection plane
-            if (!flux_pos->overlapsWith(lo, hi)) { return; }
->>>>>>> f16b01c3
 
             auto index = overlap_box.index(iv);
             // Take into account refined injection region
@@ -1583,7 +1580,6 @@
             amrex::ignore_unused(j,k);
             const auto index = overlap_box.index(iv);
 
-<<<<<<< HEAD
             Real scale_fac;
 #ifdef AMREX_USE_EB
             if (inject_from_eb) {
@@ -1594,9 +1590,6 @@
             {
                 scale_fac = compute_scale_fac_area_plane(dx, num_ppc_real, flux_normal_axis);
             }
-=======
-            Real scale_fac = compute_scale_fac_area(dx, num_ppc_real, flux_normal_axis);
->>>>>>> f16b01c3
 
             if (fine_overlap_box.ok() && fine_overlap_box.contains(iv)) {
                 scale_fac /= compute_area_weights(lrrfac, flux_normal_axis);
@@ -1607,12 +1600,27 @@
                 const long ip = poffset[index] + i_part;
                 pa_idcpu[ip] = amrex::SetParticleIDandCPU(pid+ip, cpuid);
 
-                // This assumes the flux_pos is of type InjectorPositionRandomPlane
-                const XDim3 r = (fine_overlap_box.ok() && fine_overlap_box.contains(iv)) ?
-                  // In the refined injection region: use refinement ratio `lrrfac`
-                  flux_pos->getPositionUnitBox(i_part, lrrfac, engine) :
-                  // Otherwise: use 1 as the refinement ratio
-                  flux_pos->getPositionUnitBox(i_part, amrex::IntVect::TheUnitVector(), engine);
+                // Determine the position of the particle within the cell
+                XDim3 r;
+#ifdef AMREX_USE_EB
+                // Injection from the EB
+                // Inject at the position of the centroid of the boundary within this cell
+                // TODO: add a random offset to the position
+                if (inject_from_eb) {
+                    r = { 0.5_rt + eb_bnd_cent_arr(i,j,k,0),
+                          0.5_rt + eb_bnd_cent_arr(i,j,k,1),
+                          0.5_rt + eb_bnd_cent_arr(i,j,k,2) };
+                } else
+#endif
+                {
+                    // Injection from a plane
+                    // This assumes the flux_pos is of type InjectorPositionRandomPlane
+                    r = (fine_overlap_box.ok() && fine_overlap_box.contains(iv)) ?
+                        // In the refined injection region: use refinement ratio `lrrfac`
+                        flux_pos->getPositionUnitBox(i_part, lrrfac, engine) :
+                        // Otherwise: use 1 as the refinement ratio
+                        flux_pos->getPositionUnitBox(i_part, amrex::IntVect::TheUnitVector(), engine);
+                }
                 auto pos = getCellCoords(overlap_corner, dx, r, iv);
                 auto ppos = PDim3(pos);
 
