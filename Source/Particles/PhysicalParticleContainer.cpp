--- conflicted
+++ resolved
@@ -926,21 +926,12 @@
 
     InjectorPosition* inj_pos = plasma_injector->getInjectorPosition();
     InjectorDensity*  inj_rho = plasma_injector->getInjectorDensity();
-<<<<<<< HEAD
     InjectorMomentum* inj_mom = plasma_injector->getInjectorMomentumDevice();
-    Real gamma_boost = WarpX::gamma_boost;
-    Real beta_boost = WarpX::beta_boost;
-    Real t = WarpX::GetInstance().gett_new(lev);
-    Real density_min = plasma_injector->density_min;
-    Real density_max = plasma_injector->density_max;
-=======
-    InjectorMomentum* inj_mom = plasma_injector->getInjectorMomentum();
     const Real gamma_boost = WarpX::gamma_boost;
     const Real beta_boost = WarpX::beta_boost;
     const Real t = WarpX::GetInstance().gett_new(lev);
     const Real density_min = plasma_injector->density_min;
     const Real density_max = plasma_injector->density_max;
->>>>>>> 36d691d3
 
 #ifdef WARPX_DIM_RZ
     const int nmodes = WarpX::n_rz_azimuthal_modes;
