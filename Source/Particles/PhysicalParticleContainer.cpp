/* Copyright 2019-2020 Andrew Myers, Aurore Blelly, Axel Huebl
 * David Grote, Glenn Richardson, Jean-Luc Vay
 * Ligia Diana Amorim, Luca Fedeli, Maxence Thevenet
 * Michael Rowan, Remi Lehe, Revathi Jambunathan
 * Weiqun Zhang, Yinjian Zhao
 *
 * This file is part of WarpX.
 *
 * License: BSD-3-Clause-LBNL
 */
#include "PhysicalParticleContainer.H"

#include "MultiParticleContainer.H"
#include "FortranInterface/WarpX_f.H"
#include "WarpX.H"
#include "Utils/WarpXConst.H"
#include "Utils/WarpXUtil.H"
#include "Python/WarpXWrappers.h"
#include "Utils/IonizationEnergiesTable.H"
#include "Particles/Gather/FieldGather.H"
#include "Particles/Pusher/GetAndSetPosition.H"

#include "Utils/WarpXAlgorithmSelection.H"

// Import low-level single-particle kernels
#include "Particles/Pusher/UpdatePosition.H"
#include "Particles/Pusher/UpdateMomentumBoris.H"
#include "Particles/Pusher/UpdateMomentumVay.H"
#include "Particles/Pusher/UpdateMomentumBorisWithRadiationReaction.H"
#include "Particles/Pusher/UpdateMomentumHigueraCary.H"

#include <limits>
#include <sstream>
#include <string>


using namespace amrex;

PhysicalParticleContainer::PhysicalParticleContainer (AmrCore* amr_core, int ispecies,
                                                      const std::string& name)
    : WarpXParticleContainer(amr_core, ispecies),
      species_name(name)
{
    plasma_injector.reset(new PlasmaInjector(species_id, species_name));
    physical_species = plasma_injector->getPhysicalSpecies();
    charge = plasma_injector->getCharge();
    mass = plasma_injector->getMass();

    ParmParse pp(species_name);

    pp.query("boost_adjust_transverse_positions", boost_adjust_transverse_positions);
    pp.query("do_backward_propagation", do_backward_propagation);

    // Initialize splitting
    pp.query("do_splitting", do_splitting);
    pp.query("split_type", split_type);
    pp.query("do_not_deposit", do_not_deposit);
    pp.query("do_not_gather", do_not_gather);
    pp.query("do_not_push", do_not_push);

    pp.query("do_continuous_injection", do_continuous_injection);
    pp.query("initialize_self_fields", initialize_self_fields);
    pp.query("self_fields_required_precision", self_fields_required_precision);
    // Whether to plot back-transformed (lab-frame) diagnostics
    // for this species.
    pp.query("do_back_transformed_diagnostics", do_back_transformed_diagnostics);

    pp.query("do_field_ionization", do_field_ionization);

    //check if Radiation Reaction is enabled and do consistency checks
    pp.query("do_classical_radiation_reaction", do_classical_radiation_reaction);
    //if the species is not a lepton, do_classical_radiation_reaction
    //should be false
    WarpXUtilMsg::AlwaysAssert(
        !(do_classical_radiation_reaction &&
        !(AmIA<PhysicalSpecies::electron>() ||
        AmIA<PhysicalSpecies::positron>() )),
        "ERROR: can't enable classical radiation reaction for non lepton species '"
        + species_name + "'."
    );

    //Only Boris pusher is compatible with radiation reaction
    AMREX_ALWAYS_ASSERT_WITH_MESSAGE(
        !(do_classical_radiation_reaction &&
        WarpX::particle_pusher_algo != ParticlePusherAlgo::Boris),
        "Radiation reaction can be enabled only if Boris pusher is used");
    //_____________________________

#ifdef WARPX_QED
    pp.query("do_qed", m_do_qed);
    if(m_do_qed){
        //If do_qed is enabled, find out if Quantum Synchrotron process is enabled
        pp.query("do_qed_quantum_sync", m_do_qed_quantum_sync);
        if (m_do_qed_quantum_sync)
            AddRealComp("optical_depth_QSR");
        pp.query("do_qed_breit_wheeler", m_do_qed_breit_wheeler);
        if (m_do_qed_breit_wheeler)
            AddRealComp("optical_depth_BW");
    }

    if(m_do_qed_quantum_sync){
        pp.get("qed_quantum_sync_phot_product_species",
            m_qed_quantum_sync_phot_product_name);
    }


#endif

    //variable to set plot_flags size
    int plot_flag_size = PIdx::nattribs;
    if(WarpX::do_back_transformed_diagnostics && do_back_transformed_diagnostics)
        plot_flag_size += 6;

#ifdef WARPX_QED
    if(m_do_qed){
        // plot_flag will have an entry for the optical depth
        plot_flag_size++;
    }
#endif
    //_______________________________

    pp.query("plot_species", plot_species);
    int do_user_plot_vars;
    do_user_plot_vars = pp.queryarr("plot_vars", plot_vars);
    if (not do_user_plot_vars){
        // By default, all particle variables are dumped to plotfiles,
        // including {x,y,z,ux,uy,uz}old variables when running in a
        // boosted frame
        plot_flags.resize(plot_flag_size, 1);
    } else {
        // Set plot_flag to 0 for all attribs
        plot_flags.resize(plot_flag_size, 0);

        // If not none, set plot_flags values to 1 for elements in plot_vars.
        if (plot_vars[0] != "none"){
            for (const auto& var : plot_vars){
                // Return error if var not in PIdx.
                WarpXUtilMsg::AlwaysAssert(
                    ParticleStringNames::to_index.count(var),
                    "ERROR: plot_vars argument '" + var +
                    "' not in ParticleStringNames"
                );
                plot_flags[ParticleStringNames::to_index.at(var)] = 1;
            }
        }

#ifdef WARPX_DIM_RZ
        // Always write out theta, whether or not it's requested,
        // to be consistent with always writing out r and z.
        plot_flags[ParticleStringNames::to_index.at("theta")] = 1;
#endif

    }

    // Parse galilean velocity
    ParmParse ppsatd("psatd");
    ppsatd.query("v_galilean", v_galilean);
    // Scale the velocity by the speed of light
    for (int i=0; i<3; i++) v_galilean[i] *= PhysConst::c;

    #ifdef WARPX_QED
        if(m_do_qed){
            //Optical depths is always plotted if QED is on
            plot_flags[plot_flag_size-1] = 1;
        }
    #endif
}

PhysicalParticleContainer::PhysicalParticleContainer (AmrCore* amr_core)
    : WarpXParticleContainer(amr_core, 0)
{
    plasma_injector.reset(new PlasmaInjector());
}

void PhysicalParticleContainer::InitData()
{
    // Init ionization module here instead of in the PhysicalParticleContainer
    // constructor because dt is required
    if (do_field_ionization) {InitIonizationModule();}
    AddParticles(0); // Note - add on level 0
    Redistribute();  // We then redistribute
}

void PhysicalParticleContainer::MapParticletoBoostedFrame(Real& x, Real& y, Real& z, std::array<Real, 3>& u)
{
    // Map the particles from the lab frame to the boosted frame.
    // This boosts the particle to the lab frame and calculates
    // the particle time in the boosted frame. It then maps
    // the position to the time in the boosted frame.

    // For now, start with the assumption that this will only happen
    // at the start of the simulation.
    const Real t_lab = 0.;

    const Real uz_boost = WarpX::gamma_boost*WarpX::beta_boost*PhysConst::c;

    // tpr is the particle's time in the boosted frame
    Real tpr = WarpX::gamma_boost*t_lab - uz_boost*z/(PhysConst::c*PhysConst::c);

    // The particle's transformed location in the boosted frame
    Real xpr = x;
    Real ypr = y;
    Real zpr = WarpX::gamma_boost*z - uz_boost*t_lab;

    // transform u and gamma to the boosted frame
    Real gamma_lab = std::sqrt(1. + (u[0]*u[0] + u[1]*u[1] + u[2]*u[2])/(PhysConst::c*PhysConst::c));
    // u[0] = u[0];
    // u[1] = u[1];
    u[2] = WarpX::gamma_boost*u[2] - uz_boost*gamma_lab;
    Real gammapr = std::sqrt(1. + (u[0]*u[0] + u[1]*u[1] + u[2]*u[2])/(PhysConst::c*PhysConst::c));

    Real vxpr = u[0]/gammapr;
    Real vypr = u[1]/gammapr;
    Real vzpr = u[2]/gammapr;

    if (do_backward_propagation){
        u[2] = -u[2];
    }

    // Move the particles to where they will be at t = 0 in the boosted frame
    if (boost_adjust_transverse_positions) {
        x = xpr - tpr*vxpr;
        y = ypr - tpr*vypr;
    }

    z = zpr - tpr*vzpr;

}

void
PhysicalParticleContainer::AddGaussianBeam(Real x_m, Real y_m, Real z_m,
                                           Real x_rms, Real y_rms, Real z_rms,
                                           Real q_tot, long npart,
                                           int do_symmetrize) {

    const Geometry& geom     = m_gdb->Geom(0);
    RealBox containing_bx = geom.ProbDomain();

    std::mt19937_64 mt(0451);
    std::normal_distribution<double> distx(x_m, x_rms);
    std::normal_distribution<double> disty(y_m, y_rms);
    std::normal_distribution<double> distz(z_m, z_rms);

    // Allocate temporary vectors on the CPU
    Gpu::HostVector<ParticleReal> particle_x;
    Gpu::HostVector<ParticleReal> particle_y;
    Gpu::HostVector<ParticleReal> particle_z;
    Gpu::HostVector<ParticleReal> particle_ux;
    Gpu::HostVector<ParticleReal> particle_uy;
    Gpu::HostVector<ParticleReal> particle_uz;
    Gpu::HostVector<ParticleReal> particle_w;
    int np = 0;

    if (ParallelDescriptor::IOProcessor()) {
        // If do_symmetrize, create 4x fewer particles, and
        // Replicate each particle 4 times (x,y) (-x,y) (x,-y) (-x,-y)
        if (do_symmetrize){
            npart /= 4;
        }
        for (long i = 0; i < npart; ++i) {
#if (defined WARPX_DIM_3D) || (WARPX_DIM_RZ)
            Real weight = q_tot/npart/charge;
            Real x = distx(mt);
            Real y = disty(mt);
            Real z = distz(mt);
#elif (defined WARPX_DIM_XZ)
            Real weight = q_tot/npart/charge/y_rms;
            Real x = distx(mt);
            Real y = 0.;
            Real z = distz(mt);
#endif
            if (plasma_injector->insideBounds(x, y, z)) {
                XDim3 u = plasma_injector->getMomentum(x, y, z);
                u.x *= PhysConst::c;
                u.y *= PhysConst::c;
                u.z *= PhysConst::c;
                if (do_symmetrize){
                    // Add four particles to the beam:
                    CheckAndAddParticle(x, y, z, { u.x, u.y, u.z}, weight/4.,
                                        particle_x,  particle_y,  particle_z,
                                        particle_ux, particle_uy, particle_uz,
                                        particle_w);
                    CheckAndAddParticle(x, -y, z, { u.x, -u.y, u.z}, weight/4.,
                                        particle_x,  particle_y,  particle_z,
                                        particle_ux, particle_uy, particle_uz,
                                        particle_w);
                    CheckAndAddParticle(-x, y, z, { -u.x, u.y, u.z}, weight/4.,
                                        particle_x,  particle_y,  particle_z,
                                        particle_ux, particle_uy, particle_uz,
                                        particle_w);
                    CheckAndAddParticle(-x, -y, z, { -u.x, -u.y, u.z}, weight/4.,
                                        particle_x,  particle_y,  particle_z,
                                        particle_ux, particle_uy, particle_uz,
                                        particle_w);
                } else {
                    CheckAndAddParticle(x, y, z, { u.x, u.y, u.z}, weight,
                                        particle_x,  particle_y,  particle_z,
                                        particle_ux, particle_uy, particle_uz,
                                        particle_w);
                }
            }
        }
    }
    // Add the temporary CPU vectors to the particle structure
    np = particle_z.size();
    AddNParticles(0,np,
                  particle_x.dataPtr(),  particle_y.dataPtr(),  particle_z.dataPtr(),
                  particle_ux.dataPtr(), particle_uy.dataPtr(), particle_uz.dataPtr(),
                  1, particle_w.dataPtr(),1);
}

void
<<<<<<< HEAD
PhysicalParticleContainer::AddPlasmaFromFile(const std::string s_f, amrex::Real q_tot)
{
#ifdef WARPX_USE_OPENPMD
    openPMD::Series series=openPMD::Series(s_f,openPMD::AccessType::READ_ONLY);
    amrex::Print() << "openPMD standard version " << series.openPMD() << "\n";
    openPMD::Iteration& i = series.iterations[1];

    AMREX_ALWAYS_ASSERT_WITH_MESSAGE(i.particles.size()==1,"External file "
                                     "should contain only one species\n");

    std::pair<std::string,openPMD::ParticleSpecies> ps = *i.particles.begin();
    amrex::Real p_m=ps.second["mass"][openPMD::RecordComponent::SCALAR].loadChunk<amrex::Real>().get()[0];
    amrex::Real p_q=ps.second["charge"][openPMD::RecordComponent::SCALAR].loadChunk<amrex::Real>().get()[0];
    int npart=ps.second["position"]["x"].getExtent()[0];
    series.flush();

    mass=p_m*PhysConst::mevpc2_kg;
    charge=p_q*PhysConst::q_e;
    Real weight=q_tot/charge/npart;

    amrex::Print() << npart << " parts of species " << ps.first << "\nWith"
    << " mass = " << mass << " and charge = " << charge << "\nTo initialize "
    << npart << " macroparticles with weight " << weight << "\n";

=======
PhysicalParticleContainer::AddPlasmaFromFile(const std::string s_f)
{
#ifdef WARPX_USE_OPENPMD
    openPMD::Series series = openPMD::Series(s_f, openPMD::AccessType::READ_ONLY);
    amrex::Print() << "openPMD standard version " << series.openPMD() << "\n";

    openPMD::Iteration& i = series.iterations[1];
    amrex::Print()  << "File contains " << i.particles.size() << " specie(s):" << "\n";
    for( auto const& ps : i.particles ) {
        amrex::Print() << "\t" << ps.first << "\n";
    }
>>>>>>> f8d2179f
    amrex::Print()<<"WARNING: this is WIP, no particle has been injected!!";
#endif
    return;
}

void
PhysicalParticleContainer::CheckAndAddParticle(Real x, Real y, Real z,
                                               std::array<Real, 3> u,
                                               Real weight,
                                               Gpu::HostVector<ParticleReal>& particle_x,
                                               Gpu::HostVector<ParticleReal>& particle_y,
                                               Gpu::HostVector<ParticleReal>& particle_z,
                                               Gpu::HostVector<ParticleReal>& particle_ux,
                                               Gpu::HostVector<ParticleReal>& particle_uy,
                                               Gpu::HostVector<ParticleReal>& particle_uz,
                                               Gpu::HostVector<ParticleReal>& particle_w)
{
    if (WarpX::gamma_boost > 1.) {
        MapParticletoBoostedFrame(x, y, z, u);
    }
    particle_x.push_back(x);
    particle_y.push_back(y);
    particle_z.push_back(z);
    particle_ux.push_back(u[0]);
    particle_uy.push_back(u[1]);
    particle_uz.push_back(u[2]);
    particle_w.push_back(weight);
}

void
PhysicalParticleContainer::AddParticles (int lev)
{
    WARPX_PROFILE("PhysicalParticleContainer::AddParticles()");

    if (plasma_injector->add_single_particle) {
        AddNParticles(lev, 1,
                      &(plasma_injector->single_particle_pos[0]),
                      &(plasma_injector->single_particle_pos[1]),
                      &(plasma_injector->single_particle_pos[2]),
                      &(plasma_injector->single_particle_vel[0]),
                      &(plasma_injector->single_particle_vel[1]),
                      &(plasma_injector->single_particle_vel[2]),
                      1, &(plasma_injector->single_particle_weight), 0);
        return;
    }

    if (plasma_injector->gaussian_beam) {
        AddGaussianBeam(plasma_injector->x_m,
                        plasma_injector->y_m,
                        plasma_injector->z_m,
                        plasma_injector->x_rms,
                        plasma_injector->y_rms,
                        plasma_injector->z_rms,
                        plasma_injector->q_tot,
                        plasma_injector->npart,
                        plasma_injector->do_symmetrize);


        return;
    }

    if (plasma_injector->external_file) {
<<<<<<< HEAD
        AddPlasmaFromFile(plasma_injector->str_injection_file,
                            plasma_injector->q_tot);
=======
        AddPlasmaFromFile(plasma_injector->str_injection_file);
>>>>>>> f8d2179f
        return;
    }

    if ( plasma_injector->doInjection() ) {
        AddPlasma( lev );
    }
}

/**
 * Create new macroparticles for this species, with a fixed
 * number of particles per cell (in the cells of `part_realbox`).
 * The new particles are only created inside the intersection of `part_realbox`
 * with the local grid for the current proc.
 * @param lev the index of the refinement level
 * @param part_realbox the box in which new particles should be created
 * (this box should correspond to an integer number of cells in each direction,
 * but its boundaries need not be aligned with the actual cells of the simulation)
 */
void
PhysicalParticleContainer::AddPlasma (int lev, RealBox part_realbox)
{
    WARPX_PROFILE("PhysicalParticleContainer::AddPlasma");

    // If no part_realbox is provided, initialize particles in the whole domain
    const Geometry& geom = Geom(lev);
    if (!part_realbox.ok()) part_realbox = geom.ProbDomain();

    int num_ppc = plasma_injector->num_particles_per_cell;
#ifdef WARPX_DIM_RZ
    Real rmax = std::min(plasma_injector->xmax, part_realbox.hi(0));
#endif

    const auto dx = geom.CellSizeArray();
    const auto problo = geom.ProbLoArray();

    Real scale_fac;
#if AMREX_SPACEDIM==3
    scale_fac = dx[0]*dx[1]*dx[2]/num_ppc;
#elif AMREX_SPACEDIM==2
    scale_fac = dx[0]*dx[1]/num_ppc;
#endif

    defineAllParticleTiles();

    amrex::Vector<amrex::Real>* cost = WarpX::getCosts(lev);

    const int nlevs = numLevels();
    static bool refine_injection = false;
    static Box fine_injection_box;
    static int rrfac = 1;
    // This does not work if the mesh is dynamic.  But in that case, we should
    // not use refined injected either.  We also assume there is only one fine level.
    if (WarpX::do_moving_window and WarpX::refine_plasma
        and do_continuous_injection and nlevs == 2)
    {
        refine_injection = true;
        fine_injection_box = ParticleBoxArray(1).minimalBox();
        fine_injection_box.setSmall(WarpX::moving_window_dir, std::numeric_limits<int>::lowest());
        fine_injection_box.setBig(WarpX::moving_window_dir, std::numeric_limits<int>::max());
        rrfac = m_gdb->refRatio(0)[0];
        fine_injection_box.coarsen(rrfac);
    }

    InjectorPosition* inj_pos = plasma_injector->getInjectorPosition();
    InjectorDensity*  inj_rho = plasma_injector->getInjectorDensity();
    InjectorMomentum* inj_mom = plasma_injector->getInjectorMomentum();
    Real gamma_boost = WarpX::gamma_boost;
    Real beta_boost = WarpX::beta_boost;
    Real t = WarpX::GetInstance().gett_new(lev);
    Real density_min = plasma_injector->density_min;
    Real density_max = plasma_injector->density_max;

#ifdef WARPX_DIM_RZ
    const long nmodes = WarpX::n_rz_azimuthal_modes;
    bool radially_weighted = plasma_injector->radially_weighted;
#endif

    MFItInfo info;
    if (do_tiling && Gpu::notInLaunchRegion()) {
        info.EnableTiling(tile_size);
    }
#ifdef _OPENMP
    info.SetDynamic(true);
#pragma omp parallel if (not WarpX::serialize_ics)
#endif
    for (MFIter mfi = MakeMFIter(lev, info); mfi.isValid(); ++mfi)
    {
        if (cost && WarpX::load_balance_costs_update_algo == LoadBalanceCostsUpdateAlgo::Timers)
        {
            amrex::Gpu::synchronize();
        }
        Real wt = amrex::second();

        const Box& tile_box = mfi.tilebox();
        const RealBox tile_realbox = WarpX::getRealBox(tile_box, lev);

        // Find the cells of part_box that overlap with tile_realbox
        // If there is no overlap, just go to the next tile in the loop
        RealBox overlap_realbox;
        Box overlap_box;
        IntVect shifted;
        bool no_overlap = false;

        for (int dir=0; dir<AMREX_SPACEDIM; dir++) {
            if ( tile_realbox.lo(dir) <= part_realbox.hi(dir) ) {
                Real ncells_adjust = std::floor( (tile_realbox.lo(dir) - part_realbox.lo(dir))/dx[dir] );
                overlap_realbox.setLo( dir, part_realbox.lo(dir) + std::max(ncells_adjust, 0._rt) * dx[dir]);
            } else {
                no_overlap = true; break;
            }
            if ( tile_realbox.hi(dir) >= part_realbox.lo(dir) ) {
                Real ncells_adjust = std::floor( (part_realbox.hi(dir) - tile_realbox.hi(dir))/dx[dir] );
                overlap_realbox.setHi( dir, part_realbox.hi(dir) - std::max(ncells_adjust, 0._rt) * dx[dir]);
            } else {
                no_overlap = true; break;
            }
            // Count the number of cells in this direction in overlap_realbox
            overlap_box.setSmall( dir, 0 );
            overlap_box.setBig( dir,
                int( std::round((overlap_realbox.hi(dir)-overlap_realbox.lo(dir))
                                /dx[dir] )) - 1);
            shifted[dir] =
                static_cast<int>(std::round((overlap_realbox.lo(dir)-problo[dir])/dx[dir]));
            // shifted is exact in non-moving-window direction.  That's all we care.
        }
        if (no_overlap == 1) {
            continue; // Go to the next tile
        }

        const int grid_id = mfi.index();
        const int tile_id = mfi.LocalTileIndex();

        // Max number of new particles, if particles are created in the whole
        // overlap_box. All of them are created, and invalid ones are then
        // discaded
        int max_new_particles = overlap_box.numPts() * num_ppc;

        // If refine injection, build pointer dp_cellid that holds pointer to
        // array of refined cell IDs.
        Vector<int> cellid_v;
        if (refine_injection and lev == 0)
        {
            // then how many new particles will be injected is not that simple
            // We have to shift fine_injection_box because overlap_box has been shifted.
            Box fine_overlap_box = overlap_box & amrex::shift(fine_injection_box,shifted);
            if (fine_overlap_box.ok()) {
                max_new_particles += fine_overlap_box.numPts() * num_ppc
                    * (AMREX_D_TERM(rrfac,*rrfac,*rrfac)-1);
                for (int icell = 0, ncells = overlap_box.numPts(); icell < ncells; ++icell) {
                    IntVect iv = overlap_box.atOffset(icell);
                    int r = (fine_overlap_box.contains(iv)) ? AMREX_D_TERM(rrfac,*rrfac,*rrfac) : 1;
                    for (int ipart = 0; ipart < r; ++ipart) {
                        cellid_v.push_back(icell);
                        cellid_v.push_back(ipart);
                    }
                }
            }
        }
        int const* hp_cellid = (cellid_v.empty()) ? nullptr : cellid_v.data();
        amrex::AsyncArray<int> cellid_aa(hp_cellid, cellid_v.size());
        int const* dp_cellid = cellid_aa.data();

        // Update NextID to include particles created in this function
        int pid;
#ifdef _OPENMP
#pragma omp critical (add_plasma_nextid)
#endif
        {
            pid = ParticleType::NextID();
            ParticleType::NextID(pid+max_new_particles);
        }
        const int cpuid = ParallelDescriptor::MyProc();

        auto& particle_tile = GetParticles(lev)[std::make_pair(grid_id,tile_id)];

        if ( (NumRuntimeRealComps()>0) || (NumRuntimeIntComps()>0) ) {
            DefineAndReturnParticleTile(lev, grid_id, tile_id);
        }

        auto old_size = particle_tile.GetArrayOfStructs().size();
        auto new_size = old_size + max_new_particles;
        particle_tile.resize(new_size);

        ParticleType* pp = particle_tile.GetArrayOfStructs()().data() + old_size;
        auto& soa = particle_tile.GetStructOfArrays();
        GpuArray<ParticleReal*,PIdx::nattribs> pa;
        for (int ia = 0; ia < PIdx::nattribs; ++ia) {
            pa[ia] = soa.GetRealData(ia).data() + old_size;
        }

        int* pi;
        if (do_field_ionization) {
            pi = soa.GetIntData(particle_icomps["ionization_level"]).data() + old_size;
        }

#ifdef WARPX_QED
        //Pointer to the optical depth component
        amrex::Real* p_optical_depth_QSR;
        amrex::Real* p_optical_depth_BW;

        // If a QED effect is enabled, the corresponding optical depth
        // has to be initialized
        bool loc_has_quantum_sync = has_quantum_sync();
        bool loc_has_breit_wheeler = has_breit_wheeler();
        if (loc_has_quantum_sync)
            p_optical_depth_QSR = soa.GetRealData(
                particle_comps["optical_depth_QSR"]).data() + old_size;
        if(loc_has_breit_wheeler)
            p_optical_depth_BW = soa.GetRealData(
                particle_comps["optical_depth_BW"]).data() + old_size;

        //If needed, get the appropriate functors from the engines
        QuantumSynchrotronGetOpticalDepth quantum_sync_get_opt;
        BreitWheelerGetOpticalDepth breit_wheeler_get_opt;
        if(loc_has_quantum_sync){
            quantum_sync_get_opt =
                m_shr_p_qs_engine->build_optical_depth_functor();
        }
        if(loc_has_breit_wheeler){
            breit_wheeler_get_opt =
                m_shr_p_bw_engine->build_optical_depth_functor();
        }
#endif

        const GpuArray<Real,AMREX_SPACEDIM> overlap_corner
            {AMREX_D_DECL(overlap_realbox.lo(0),
                          overlap_realbox.lo(1),
                          overlap_realbox.lo(2))};

        int lrrfac = rrfac;

        bool loc_do_field_ionization = do_field_ionization;
        int loc_ionization_initial_level = ionization_initial_level;

        // Loop over all new particles and inject them (creates too many
        // particles, in particular does not consider xmin, xmax etc.).
        // The invalid ones are given negative ID and are deleted during the
        // next redistribute.
        amrex::For(max_new_particles, [=] AMREX_GPU_DEVICE (int ip) noexcept
        {
            ParticleType& p = pp[ip];
            p.id() = pid+ip;
            p.cpu() = cpuid;

            int cellid, i_part;
            Real fac;
            if (dp_cellid == nullptr) {
                cellid = ip/num_ppc;
                i_part = ip - cellid*num_ppc;
                fac = 1.0;
            } else {
                cellid = dp_cellid[2*ip];
                i_part = dp_cellid[2*ip+1];
                fac = lrrfac;
            }

            IntVect iv = overlap_box.atOffset(cellid);

            const XDim3 r =
                inj_pos->getPositionUnitBox(i_part, static_cast<int>(fac));
#if (AMREX_SPACEDIM == 3)
            Real x = overlap_corner[0] + (iv[0]+r.x)*dx[0];
            Real y = overlap_corner[1] + (iv[1]+r.y)*dx[1];
            Real z = overlap_corner[2] + (iv[2]+r.z)*dx[2];
#else
            Real x = overlap_corner[0] + (iv[0]+r.x)*dx[0];
            Real y = 0.0;
#if   defined WARPX_DIM_XZ
            Real z = overlap_corner[1] + (iv[1]+r.y)*dx[1];
#elif defined WARPX_DIM_RZ
            // Note that for RZ, r.y will be theta
            Real z = overlap_corner[1] + (iv[1]+r.z)*dx[1];
#endif
#endif

#if (AMREX_SPACEDIM == 3)
            if (!tile_realbox.contains(XDim3{x,y,z})) {
                p.id() = -1;
                return;
            }
#else
            if (!tile_realbox.contains(XDim3{x,z,0.0})) {
                p.id() = -1;
                return;
            }
#endif

            // Save the x and y values to use in the insideBounds checks.
            // This is needed with WARPX_DIM_RZ since x and y are modified.
            Real xb = x;
            Real yb = y;

#ifdef WARPX_DIM_RZ
            // Replace the x and y, setting an angle theta.
            // These x and y are used to get the momentum and density
            Real theta;
            if (nmodes == 1) {
                // With only 1 mode, the angle doesn't matter so
                // choose it randomly.
                theta = 2.*MathConst::pi*amrex::Random();
            } else {
                theta = 2.*MathConst::pi*r.y;
            }
            x = xb*std::cos(theta);
            y = xb*std::sin(theta);
#endif

            Real dens;
            XDim3 u;
            if (gamma_boost == 1.) {
                // Lab-frame simulation
                // If the particle is not within the species's
                // xmin, xmax, ymin, ymax, zmin, zmax, go to
                // the next generated particle.

                // include ballistic correction for plasma species with bulk motion
                const XDim3 u_bulk = inj_mom->getBulkMomentum(x, y, z);
                const Real gamma_bulk = std::sqrt(1.+(u_bulk.x*u_bulk.x+u_bulk.y*u_bulk.y+u_bulk.z*u_bulk.z));
                const Real betaz_bulk = u_bulk.z/gamma_bulk;
                const Real z0 = z - PhysConst::c*t*betaz_bulk;

                if (!inj_pos->insideBounds(xb, yb, z0)) {
                    p.id() = -1;
                    return;
                }

                u = inj_mom->getMomentum(x, y, z0);
                dens = inj_rho->getDensity(x, y, z0);
                // Remove particle if density below threshold
                if ( dens < density_min ){
                    p.id() = -1;
                    return;
                }
                // Cut density if above threshold
                dens = amrex::min(dens, density_max);
            } else {
                // Boosted-frame simulation
                // Since the user provides the density distribution
                // at t_lab=0 and in the lab-frame coordinates,
                // we need to find the lab-frame position of this
                // particle at t_lab=0, from its boosted-frame coordinates
                // Assuming ballistic motion, this is given by:
                // z0_lab = gamma*( z_boost*(1-beta*betaz_lab) - ct_boost*(betaz_lab-beta) )
                // where betaz_lab is the speed of the particle in the lab frame
                //
                // In order for this equation to be solvable, betaz_lab
                // is explicitly assumed to have no dependency on z0_lab
                //
                // Note that we use the bulk momentum to perform the ballastic correction
                const XDim3 u_bulk = inj_mom->getBulkMomentum(x, y, 0.); // No z0_lab dependency
                // At this point u is the lab-frame momentum
                // => Apply the above formula for z0_lab
                const Real gamma_lab_bulk = std::sqrt(1.+(u_bulk.x*u_bulk.x+u_bulk.y*u_bulk.y+u_bulk.z*u_bulk.z));
                const Real betaz_lab_bulk = u_bulk.z/(gamma_lab_bulk);
                const Real z0_lab = gamma_boost * ( z*(1-beta_boost*betaz_lab_bulk)
                                              - PhysConst::c*t*(betaz_lab_bulk-beta_boost) );
                // If the particle is not within the lab-frame zmin, zmax, etc.
                // go to the next generated particle.
                if (!inj_pos->insideBounds(xb, yb, z0_lab)) {
                    p.id() = -1;
                    return;
                }
                // call `getDensity` with lab-frame parameters
                dens = inj_rho->getDensity(x, y, z0_lab);
                // Remove particle if density below threshold
                if ( dens < density_min ){
                    p.id() = -1;
                    return;
                }
                // Cut density if above threshold
                dens = amrex::min(dens, density_max);

                // get the full momentum, including thermal motion
                u = inj_mom->getMomentum(x, y, 0.);
                const Real gamma_lab = std::sqrt( 1.+(u.x*u.x+u.y*u.y+u.z*u.z) );
                const Real betaz_lab = u.z/(gamma_lab);

                // At this point u and dens are the lab-frame quantities
                // => Perform Lorentz transform
                dens = gamma_boost * dens * ( 1.0 - beta_boost*betaz_lab );
                u.z = gamma_boost * ( u.z -beta_boost*gamma_lab );
            }

            if (loc_do_field_ionization) {
                pi[ip] = loc_ionization_initial_level;
            }

#ifdef WARPX_QED
            if(loc_has_quantum_sync){
                p_optical_depth_QSR[ip] = quantum_sync_get_opt();
            }

            if(loc_has_breit_wheeler){
                p_optical_depth_BW[ip] = breit_wheeler_get_opt();
            }
#endif

            u.x *= PhysConst::c;
            u.y *= PhysConst::c;
            u.z *= PhysConst::c;

            // Real weight = dens * scale_fac / (AMREX_D_TERM(fac, *fac, *fac));
            Real weight = dens * scale_fac;
#ifdef WARPX_DIM_RZ
            if (radially_weighted) {
                weight *= 2.*MathConst::pi*xb;
            } else {
                // This is not correct since it might shift the particle
                // out of the local grid
                x = std::sqrt(xb*rmax);
                weight *= dx[0];
            }
#endif
            pa[PIdx::w ][ip] = weight;
            pa[PIdx::ux][ip] = u.x;
            pa[PIdx::uy][ip] = u.y;
            pa[PIdx::uz][ip] = u.z;

#if (AMREX_SPACEDIM == 3)
            p.pos(0) = x;
            p.pos(1) = y;
            p.pos(2) = z;
#elif (AMREX_SPACEDIM == 2)
#ifdef WARPX_DIM_RZ
            pa[PIdx::theta][ip] = theta;
#endif
            p.pos(0) = xb;
            p.pos(1) = z;
#endif
        });

        if (cost && WarpX::load_balance_costs_update_algo == LoadBalanceCostsUpdateAlgo::Timers)
        {
            amrex::Gpu::synchronize();
            wt = amrex::second() - wt;
            amrex::HostDevice::Atomic::Add( &(*cost)[mfi.index()], wt);
        }
    }

    // The function that calls this is responsible for redistributing particles.
}

void
PhysicalParticleContainer::AssignExternalFieldOnParticles(WarpXParIter& pti,
                           RealVector& Exp, RealVector& Eyp, RealVector& Ezp,
                           RealVector& Bxp, RealVector& Byp, RealVector& Bzp, int lev)
{
   const long np = pti.numParticles();
    /// get WarpX class object
    auto & warpx = WarpX::GetInstance();
    /// get MultiParticleContainer class object
    auto & mypc = warpx.GetPartContainer();
   if (mypc.m_E_ext_particle_s=="constant" ||
       mypc.m_E_ext_particle_s=="default") {
       Exp.assign(np,mypc.m_E_external_particle[0]);
       Eyp.assign(np,mypc.m_E_external_particle[1]);
       Ezp.assign(np,mypc.m_E_external_particle[2]);
   }
   if (mypc.m_B_ext_particle_s=="constant" ||
       mypc.m_B_ext_particle_s=="default") {
       Bxp.assign(np,mypc.m_B_external_particle[0]);
       Byp.assign(np,mypc.m_B_external_particle[1]);
       Bzp.assign(np,mypc.m_B_external_particle[2]);
   }
   if (mypc.m_E_ext_particle_s=="parse_e_ext_particle_function") {
      const auto GetPosition = GetParticlePosition(pti);
      Real* const AMREX_RESTRICT Exp_data = Exp.dataPtr();
      Real* const AMREX_RESTRICT Eyp_data = Eyp.dataPtr();
      Real* const AMREX_RESTRICT Ezp_data = Ezp.dataPtr();
      ParserWrapper<4> *xfield_partparser = mypc.m_Ex_particle_parser.get();
      ParserWrapper<4> *yfield_partparser = mypc.m_Ey_particle_parser.get();
      ParserWrapper<4> *zfield_partparser = mypc.m_Ez_particle_parser.get();
      Real time = warpx.gett_new(lev);
      amrex::ParallelFor(pti.numParticles(),
                         [=] AMREX_GPU_DEVICE (long i) {
                             ParticleReal x, y, z;
                             GetPosition(i, x, y, z);
                             Exp_data[i] = (*xfield_partparser)(x, y, z, time);
                             Eyp_data[i] = (*yfield_partparser)(x, y, z, time);
                             Ezp_data[i] = (*zfield_partparser)(x, y, z, time);
                         });
   }
   if (mypc.m_B_ext_particle_s=="parse_b_ext_particle_function") {
      const auto GetPosition = GetParticlePosition(pti);
      Real* const AMREX_RESTRICT Bxp_data = Bxp.dataPtr();
      Real* const AMREX_RESTRICT Byp_data = Byp.dataPtr();
      Real* const AMREX_RESTRICT Bzp_data = Bzp.dataPtr();
      ParserWrapper<4> *xfield_partparser = mypc.m_Bx_particle_parser.get();
      ParserWrapper<4> *yfield_partparser = mypc.m_By_particle_parser.get();
      ParserWrapper<4> *zfield_partparser = mypc.m_Bz_particle_parser.get();
      Real time = warpx.gett_new(lev);
      amrex::ParallelFor(pti.numParticles(),
            [=] AMREX_GPU_DEVICE (long i) {
                             ParticleReal x, y, z;
                             GetPosition(i, x, y, z);
                             Bxp_data[i] = (*xfield_partparser)(x, y, z, time);
                             Byp_data[i] = (*yfield_partparser)(x, y, z, time);
                             Bzp_data[i] = (*zfield_partparser)(x, y, z, time);
                         });
   }
}



void
PhysicalParticleContainer::FieldGather (int lev,
                                        const amrex::MultiFab& Ex,
                                        const amrex::MultiFab& Ey,
                                        const amrex::MultiFab& Ez,
                                        const amrex::MultiFab& Bx,
                                        const amrex::MultiFab& By,
                                        const amrex::MultiFab& Bz)
{
    const std::array<Real,3>& dx = WarpX::CellSize(lev);

    BL_ASSERT(OnSameGrids(lev,Ex));

    amrex::Vector<amrex::Real>* cost = WarpX::getCosts(lev);

#ifdef _OPENMP
#pragma omp parallel
#endif
    {
        for (WarpXParIter pti(*this, lev); pti.isValid(); ++pti)
        {
            if (cost && WarpX::load_balance_costs_update_algo == LoadBalanceCostsUpdateAlgo::Timers)
            {
                amrex::Gpu::synchronize();
            }
            Real wt = amrex::second();

            const Box& box = pti.validbox();

            auto& attribs = pti.GetAttribs();

            auto& Exp = attribs[PIdx::Ex];
            auto& Eyp = attribs[PIdx::Ey];
            auto& Ezp = attribs[PIdx::Ez];
            auto& Bxp = attribs[PIdx::Bx];
            auto& Byp = attribs[PIdx::By];
            auto& Bzp = attribs[PIdx::Bz];

            const long np = pti.numParticles();

            // Data on the grid
            const FArrayBox& exfab = Ex[pti];
            const FArrayBox& eyfab = Ey[pti];
            const FArrayBox& ezfab = Ez[pti];
            const FArrayBox& bxfab = Bx[pti];
            const FArrayBox& byfab = By[pti];
            const FArrayBox& bzfab = Bz[pti];

            //
            // Field Gather
            //
            int e_is_nodal = Ex.is_nodal() and Ey.is_nodal() and Ez.is_nodal();
            FieldGather(pti, Exp, Eyp, Ezp, Bxp, Byp, Bzp,
                        &exfab, &eyfab, &ezfab, &bxfab, &byfab, &bzfab,
                        Ex.nGrow(), e_is_nodal,
                        0, np, lev, lev);

            if (cost && WarpX::load_balance_costs_update_algo == LoadBalanceCostsUpdateAlgo::Timers)
            {
                amrex::Gpu::synchronize();
                wt = amrex::second() - wt;
                amrex::HostDevice::Atomic::Add( &(*cost)[pti.index()], wt);
            }
        }
    }
}

void
PhysicalParticleContainer::Evolve (int lev,
                                   const MultiFab& Ex, const MultiFab& Ey, const MultiFab& Ez,
                                   const MultiFab& Bx, const MultiFab& By, const MultiFab& Bz,
                                   MultiFab& jx, MultiFab& jy, MultiFab& jz,
                                   MultiFab* cjx, MultiFab* cjy, MultiFab* cjz,
                                   MultiFab* rho, MultiFab* crho,
                                   const MultiFab* cEx, const MultiFab* cEy, const MultiFab* cEz,
                                   const MultiFab* cBx, const MultiFab* cBy, const MultiFab* cBz,
                                   Real /*t*/, Real dt, DtType a_dt_type)
{
    WARPX_PROFILE("PPC::Evolve()");
    WARPX_PROFILE_VAR_NS("PPC::Evolve::Copy", blp_copy);
    WARPX_PROFILE_VAR_NS("PPC::FieldGather", blp_fg);
    WARPX_PROFILE_VAR_NS("PPC::EvolveOpticalDepth", blp_ppc_qed_ev);
    WARPX_PROFILE_VAR_NS("PPC::ParticlePush", blp_ppc_pp);

    const std::array<Real,3>& dx = WarpX::CellSize(lev);
    const std::array<Real,3>& cdx = WarpX::CellSize(std::max(lev-1,0));

    // Get instances of NCI Godfrey filters
    const auto& nci_godfrey_filter_exeybz = WarpX::GetInstance().nci_godfrey_filter_exeybz;
    const auto& nci_godfrey_filter_bxbyez = WarpX::GetInstance().nci_godfrey_filter_bxbyez;

    BL_ASSERT(OnSameGrids(lev,jx));

    amrex::Vector<amrex::Real>* cost = WarpX::getCosts(lev);

    const iMultiFab* current_masks = WarpX::CurrentBufferMasks(lev);
    const iMultiFab* gather_masks = WarpX::GatherBufferMasks(lev);

    bool has_buffer = cEx || cjx;

    if (WarpX::do_back_transformed_diagnostics && do_back_transformed_diagnostics)
    {
        for (WarpXParIter pti(*this, lev); pti.isValid(); ++pti)
        {
            const auto np = pti.numParticles();
            const auto t_lev = pti.GetLevel();
            const auto index = pti.GetPairIndex();
            tmp_particle_data.resize(finestLevel()+1);
            for (int i = 0; i < TmpIdx::nattribs; ++i)
                tmp_particle_data[t_lev][index][i].resize(np);
        }
    }

#ifdef _OPENMP
#pragma omp parallel
#endif
    {
#ifdef _OPENMP
        int thread_num = omp_get_thread_num();
#else
        int thread_num = 0;
#endif

        FArrayBox filtered_Ex, filtered_Ey, filtered_Ez;
        FArrayBox filtered_Bx, filtered_By, filtered_Bz;

        for (WarpXParIter pti(*this, lev); pti.isValid(); ++pti)
        {
            if (cost && WarpX::load_balance_costs_update_algo == LoadBalanceCostsUpdateAlgo::Timers)
            {
                amrex::Gpu::synchronize();
            }
            Real wt = amrex::second();

            const Box& box = pti.validbox();

            auto& attribs = pti.GetAttribs();

            auto&  wp = attribs[PIdx::w];
            auto& uxp = attribs[PIdx::ux];
            auto& uyp = attribs[PIdx::uy];
            auto& uzp = attribs[PIdx::uz];
            auto& Exp = attribs[PIdx::Ex];
            auto& Eyp = attribs[PIdx::Ey];
            auto& Ezp = attribs[PIdx::Ez];
            auto& Bxp = attribs[PIdx::Bx];
            auto& Byp = attribs[PIdx::By];
            auto& Bzp = attribs[PIdx::Bz];

            const long np = pti.numParticles();

            // Data on the grid
            FArrayBox const* exfab = &(Ex[pti]);
            FArrayBox const* eyfab = &(Ey[pti]);
            FArrayBox const* ezfab = &(Ez[pti]);
            FArrayBox const* bxfab = &(Bx[pti]);
            FArrayBox const* byfab = &(By[pti]);
            FArrayBox const* bzfab = &(Bz[pti]);

            Elixir exeli, eyeli, ezeli, bxeli, byeli, bzeli;

            if (WarpX::use_fdtd_nci_corr)
            {
                // Filter arrays Ex[pti], store the result in
                // filtered_Ex and update pointer exfab so that it
                // points to filtered_Ex (and do the same for all
                // components of E and B).
                applyNCIFilter(lev, pti.tilebox(), exeli, eyeli, ezeli, bxeli, byeli, bzeli,
                               filtered_Ex, filtered_Ey, filtered_Ez,
                               filtered_Bx, filtered_By, filtered_Bz,
                               Ex[pti], Ey[pti], Ez[pti], Bx[pti], By[pti], Bz[pti],
                               exfab, eyfab, ezfab, bxfab, byfab, bzfab);
            }

            // Determine which particles deposit/gather in the buffer, and
            // which particles deposit/gather in the fine patch
            long nfine_current = np;
            long nfine_gather = np;
            if (has_buffer && !do_not_push) {
                // - Modify `nfine_current` and `nfine_gather` (in place)
                //    so that they correspond to the number of particles
                //    that deposit/gather in the fine patch respectively.
                // - Reorder the particle arrays,
                //    so that the `nfine_current`/`nfine_gather` first particles
                //    deposit/gather in the fine patch
                //    and (thus) the `np-nfine_current`/`np-nfine_gather` last particles
                //    deposit/gather in the buffer
                PartitionParticlesInBuffers( nfine_current, nfine_gather, np,
                    pti, lev, current_masks, gather_masks, uxp, uyp, uzp, wp );
            }

            const long np_current = (cjx) ? nfine_current : np;

            if (rho) {
                // Deposit charge before particle push, in component 0 of MultiFab rho.
                int* AMREX_RESTRICT ion_lev;
                if (do_field_ionization){
                    ion_lev = pti.GetiAttribs(particle_icomps["ionization_level"]).dataPtr();
                } else {
                    ion_lev = nullptr;
                }
                DepositCharge(pti, wp, ion_lev, rho, 0, 0,
                              np_current, thread_num, lev, lev);
                if (has_buffer){
                    DepositCharge(pti, wp, ion_lev, crho, 0, np_current,
                                  np-np_current, thread_num, lev, lev-1);
                }
            }

            if (! do_not_push)
            {
                const long np_gather = (cEx) ? nfine_gather : np;

                int e_is_nodal = Ex.is_nodal() and Ey.is_nodal() and Ez.is_nodal();

                //
                // Field Gather of Aux Data (i.e., the full solution)
                //
                WARPX_PROFILE_VAR_START(blp_fg);
                FieldGather(pti, Exp, Eyp, Ezp, Bxp, Byp, Bzp,
                            exfab, eyfab, ezfab, bxfab, byfab, bzfab,
                            Ex.nGrow(), e_is_nodal,
                            0, np_gather, lev, lev);

                if (np_gather < np)
                {
                    const IntVect& ref_ratio = WarpX::RefRatio(lev-1);
                    const Box& cbox = amrex::coarsen(box,ref_ratio);

                    // Data on the grid
                    FArrayBox const* cexfab = &(*cEx)[pti];
                    FArrayBox const* ceyfab = &(*cEy)[pti];
                    FArrayBox const* cezfab = &(*cEz)[pti];
                    FArrayBox const* cbxfab = &(*cBx)[pti];
                    FArrayBox const* cbyfab = &(*cBy)[pti];
                    FArrayBox const* cbzfab = &(*cBz)[pti];

                    if (WarpX::use_fdtd_nci_corr)
                    {
                        // Filter arrays (*cEx)[pti], store the result in
                        // filtered_Ex and update pointer cexfab so that it
                        // points to filtered_Ex (and do the same for all
                        // components of E and B)
                        applyNCIFilter(lev-1, cbox, exeli, eyeli, ezeli, bxeli, byeli, bzeli,
                                       filtered_Ex, filtered_Ey, filtered_Ez,
                                       filtered_Bx, filtered_By, filtered_Bz,
                                       (*cEx)[pti], (*cEy)[pti], (*cEz)[pti],
                                       (*cBx)[pti], (*cBy)[pti], (*cBz)[pti],
                                       cexfab, ceyfab, cezfab, cbxfab, cbyfab, cbzfab);
                    }

                    // Field gather for particles in gather buffers
                    e_is_nodal = cEx->is_nodal() and cEy->is_nodal() and cEz->is_nodal();
                    FieldGather(pti, Exp, Eyp, Ezp, Bxp, Byp, Bzp,
                                cexfab, ceyfab, cezfab,
                                cbxfab, cbyfab, cbzfab,
                                cEx->nGrow(), e_is_nodal,
                                nfine_gather, np-nfine_gather,
                                lev, lev-1);
                }

                WARPX_PROFILE_VAR_STOP(blp_fg);

#ifdef WARPX_QED
                //
                //Evolve Optical Depth
                //
                WARPX_PROFILE_VAR_START(blp_ppc_qed_ev);
                EvolveOpticalDepth(pti, dt);
                WARPX_PROFILE_VAR_STOP(blp_ppc_qed_ev);
#endif

                //
                // Particle Push
                //
                WARPX_PROFILE_VAR_START(blp_ppc_pp);
                PushPX(pti, dt, a_dt_type);
                WARPX_PROFILE_VAR_STOP(blp_ppc_pp);

                //
                // Current Deposition (only needed for electromagnetic solver)
                //
                if (!WarpX::do_electrostatic) {
                    int* AMREX_RESTRICT ion_lev;
                    if (do_field_ionization){
                        ion_lev = pti.GetiAttribs(particle_icomps["ionization_level"]).dataPtr();
                    } else {
                        ion_lev = nullptr;
                    }
                    // Deposit inside domains
                    DepositCurrent(pti, wp, uxp, uyp, uzp, ion_lev, &jx, &jy, &jz,
                                   0, np_current, thread_num,
                                   lev, lev, dt);
                    if (has_buffer){
                        // Deposit in buffers
                        DepositCurrent(pti, wp, uxp, uyp, uzp, ion_lev, cjx, cjy, cjz,
                                       np_current, np-np_current, thread_num,
                                       lev, lev-1, dt);
                    }
                } // end of "if !do_electrostatic"
            } // end of "if do_not_push"

            if (rho) {
                // Deposit charge after particle push, in component 1 of MultiFab rho.
                // (Skipped for electrostatic solver, as this may lead to out-of-bounds)
                if (!WarpX::do_electrostatic) {
                    int* AMREX_RESTRICT ion_lev;
                    if (do_field_ionization){
                        ion_lev = pti.GetiAttribs(particle_icomps["ionization_level"]).dataPtr();
                    } else {
                        ion_lev = nullptr;
                    }
                    DepositCharge(pti, wp, ion_lev, rho, 1, 0,
                                  np_current, thread_num, lev, lev);
                    if (has_buffer){
                        DepositCharge(pti, wp, ion_lev, crho, 1, np_current,
                                      np-np_current, thread_num, lev, lev-1);
                    }
                }
            }

            if (cost && WarpX::load_balance_costs_update_algo == LoadBalanceCostsUpdateAlgo::Timers)
            {
                amrex::Gpu::synchronize();
                wt = amrex::second() - wt;
                amrex::HostDevice::Atomic::Add( &(*cost)[pti.index()], wt);
            }
        }
    }
    // Split particles at the end of the timestep.
    // When subcycling is ON, the splitting is done on the last call to
    // PhysicalParticleContainer::Evolve on the finest level, i.e., at the
    // end of the large timestep. Otherwise, the pushes on different levels
    // are not consistent, and the call to Redistribute (inside
    // SplitParticles) may result in split particles to deposit twice on the
    // coarse level.
    if (do_splitting && (a_dt_type == DtType::SecondHalf || a_dt_type == DtType::Full) ){
        SplitParticles(lev);
    }
}

void
PhysicalParticleContainer::applyNCIFilter (
    int lev, const Box& box,
    Elixir& exeli, Elixir& eyeli, Elixir& ezeli,
    Elixir& bxeli, Elixir& byeli, Elixir& bzeli,
    FArrayBox& filtered_Ex, FArrayBox& filtered_Ey, FArrayBox& filtered_Ez,
    FArrayBox& filtered_Bx, FArrayBox& filtered_By, FArrayBox& filtered_Bz,
    const FArrayBox& Ex, const FArrayBox& Ey, const FArrayBox& Ez,
    const FArrayBox& Bx, const FArrayBox& By, const FArrayBox& Bz,
    FArrayBox const * & ex_ptr, FArrayBox const * & ey_ptr,
    FArrayBox const * & ez_ptr, FArrayBox const * & bx_ptr,
    FArrayBox const * & by_ptr, FArrayBox const * & bz_ptr)
{

    // Get instances of NCI Godfrey filters
    const auto& nci_godfrey_filter_exeybz = WarpX::GetInstance().nci_godfrey_filter_exeybz;
    const auto& nci_godfrey_filter_bxbyez = WarpX::GetInstance().nci_godfrey_filter_bxbyez;

#if (AMREX_SPACEDIM == 2)
    const Box& tbox = amrex::grow(box,{static_cast<int>(WarpX::nox),
                static_cast<int>(WarpX::noz)});
#else
    const Box& tbox = amrex::grow(box,{static_cast<int>(WarpX::nox),
                static_cast<int>(WarpX::noy),
                static_cast<int>(WarpX::noz)});
#endif

    // Filter Ex (Both 2D and 3D)
    filtered_Ex.resize(amrex::convert(tbox,Ex.box().ixType()));
    // Safeguard for GPU
    exeli = filtered_Ex.elixir();
    // Apply filter on Ex, result stored in filtered_Ex

    nci_godfrey_filter_exeybz[lev]->ApplyStencil(filtered_Ex, Ex, filtered_Ex.box());
    // Update ex_ptr reference
    ex_ptr = &filtered_Ex;

    // Filter Ez
    filtered_Ez.resize(amrex::convert(tbox,Ez.box().ixType()));
    ezeli = filtered_Ez.elixir();
    nci_godfrey_filter_bxbyez[lev]->ApplyStencil(filtered_Ez, Ez, filtered_Ez.box());
    ez_ptr = &filtered_Ez;

    // Filter By
    filtered_By.resize(amrex::convert(tbox,By.box().ixType()));
    byeli = filtered_By.elixir();
    nci_godfrey_filter_bxbyez[lev]->ApplyStencil(filtered_By, By, filtered_By.box());
    by_ptr = &filtered_By;
#if (AMREX_SPACEDIM == 3)
    // Filter Ey
    filtered_Ey.resize(amrex::convert(tbox,Ey.box().ixType()));
    eyeli = filtered_Ey.elixir();
    nci_godfrey_filter_exeybz[lev]->ApplyStencil(filtered_Ey, Ey, filtered_Ey.box());
    ey_ptr = &filtered_Ey;

    // Filter Bx
    filtered_Bx.resize(amrex::convert(tbox,Bx.box().ixType()));
    bxeli = filtered_Bx.elixir();
    nci_godfrey_filter_bxbyez[lev]->ApplyStencil(filtered_Bx, Bx, filtered_Bx.box());
    bx_ptr = &filtered_Bx;

    // Filter Bz
    filtered_Bz.resize(amrex::convert(tbox,Bz.box().ixType()));
    bzeli = filtered_Bz.elixir();
    nci_godfrey_filter_exeybz[lev]->ApplyStencil(filtered_Bz, Bz, filtered_Bz.box());
    bz_ptr = &filtered_Bz;
#endif
}

// Loop over all particles in the particle container and
// split particles tagged with p.id()=DoSplitParticleID
void
PhysicalParticleContainer::SplitParticles(int lev)
{
    auto& mypc = WarpX::GetInstance().GetPartContainer();
    auto& pctmp_split = mypc.GetPCtmp();
    RealVector psplit_x, psplit_y, psplit_z, psplit_w;
    RealVector psplit_ux, psplit_uy, psplit_uz;
    long np_split_to_add = 0;
    long np_split;
    if(split_type==0)
    {
        np_split = pow(2, AMREX_SPACEDIM);
    } else {
        np_split = 2*AMREX_SPACEDIM;
    }

    // Loop over particle interator
    for (WarpXParIter pti(*this, lev); pti.isValid(); ++pti)
    {
        const auto GetPosition = GetParticlePosition(pti);

        const amrex::Vector<int> ppc_nd = plasma_injector->num_particles_per_cell_each_dim;
        const std::array<Real,3>& dx = WarpX::CellSize(lev);
        amrex::Vector<Real> split_offset = {dx[0]/2._rt,
                                            dx[1]/2._rt,
                                            dx[2]/2._rt};
        if (ppc_nd[0] > 0){
            // offset for split particles is computed as a function of cell size
            // and number of particles per cell, so that a uniform distribution
            // before splitting results in a uniform distribution after splitting
            split_offset[0] /= ppc_nd[0];
            split_offset[1] /= ppc_nd[1];
            split_offset[2] /= ppc_nd[2];
        }
        // particle Array Of Structs data
        auto& particles = pti.GetArrayOfStructs();
        // particle Struct Of Arrays data
        auto& attribs = pti.GetAttribs();
        auto& wp  = attribs[PIdx::w ];
        auto& uxp = attribs[PIdx::ux];
        auto& uyp = attribs[PIdx::uy];
        auto& uzp = attribs[PIdx::uz];
        const long np = pti.numParticles();
        for(int i=0; i<np; i++){
            ParticleReal xp, yp, zp;
            GetPosition(i, xp, yp, zp);
            auto& p = particles[i];
            if (p.id() == DoSplitParticleID){
                // If particle is tagged, split it and put the
                // split particles in local arrays psplit_x etc.
                np_split_to_add += np_split;
#if (AMREX_SPACEDIM==2)
                if (split_type==0){
                    // Split particle in two along each diagonals
                    // 4 particles in 2d
                    for (int ishift = -1; ishift < 2; ishift +=2 ){
                        for (int kshift = -1; kshift < 2; kshift +=2 ){
                            // Add one particle with offset in x and z
                            psplit_x.push_back( xp + ishift*split_offset[0] );
                            psplit_y.push_back( yp );
                            psplit_z.push_back( zp + kshift*split_offset[2] );
                            psplit_ux.push_back( uxp[i] );
                            psplit_uy.push_back( uyp[i] );
                            psplit_uz.push_back( uzp[i] );
                            psplit_w.push_back( wp[i]/np_split );
                        }
                    }
                } else {
                    // Split particle in two along each axis
                    // 4 particles in 2d
                    for (int ishift = -1; ishift < 2; ishift +=2 ){
                        // Add one particle with offset in x
                        psplit_x.push_back( xp + ishift*split_offset[0] );
                        psplit_y.push_back( yp );
                        psplit_z.push_back( zp );
                        psplit_ux.push_back( uxp[i] );
                        psplit_uy.push_back( uyp[i] );
                        psplit_uz.push_back( uzp[i] );
                        psplit_w.push_back( wp[i]/np_split );
                        // Add one particle with offset in z
                        psplit_x.push_back( xp );
                        psplit_y.push_back( yp );
                        psplit_z.push_back( zp + ishift*split_offset[2] );
                        psplit_ux.push_back( uxp[i] );
                        psplit_uy.push_back( uyp[i] );
                        psplit_uz.push_back( uzp[i] );
                        psplit_w.push_back( wp[i]/np_split );
                    }
                }
#elif (AMREX_SPACEDIM==3)
                if (split_type==0){
                    // Split particle in two along each diagonals
                    // 8 particles in 3d
                    for (int ishift = -1; ishift < 2; ishift +=2 ){
                        for (int jshift = -1; jshift < 2; jshift +=2 ){
                            for (int kshift = -1; kshift < 2; kshift +=2 ){
                                // Add one particle with offset in x, y and z
                                psplit_x.push_back( xp + ishift*split_offset[0] );
                                psplit_y.push_back( yp + jshift*split_offset[1] );
                                psplit_z.push_back( zp + kshift*split_offset[2] );
                                psplit_ux.push_back( uxp[i] );
                                psplit_uy.push_back( uyp[i] );
                                psplit_uz.push_back( uzp[i] );
                                psplit_w.push_back( wp[i]/np_split );
                            }
                        }
                    }
                } else {
                    // Split particle in two along each axis
                    // 6 particles in 3d
                    for (int ishift = -1; ishift < 2; ishift +=2 ){
                        // Add one particle with offset in x
                        psplit_x.push_back( xp + ishift*split_offset[0] );
                        psplit_y.push_back( yp );
                        psplit_z.push_back( zp );
                        psplit_ux.push_back( uxp[i] );
                        psplit_uy.push_back( uyp[i] );
                        psplit_uz.push_back( uzp[i] );
                        psplit_w.push_back( wp[i]/np_split );
                        // Add one particle with offset in y
                        psplit_x.push_back( xp );
                        psplit_y.push_back( yp + ishift*split_offset[1] );
                        psplit_z.push_back( zp );
                        psplit_ux.push_back( uxp[i] );
                        psplit_uy.push_back( uyp[i] );
                        psplit_uz.push_back( uzp[i] );
                        psplit_w.push_back( wp[i]/np_split );
                        // Add one particle with offset in z
                        psplit_x.push_back( xp );
                        psplit_y.push_back( yp );
                        psplit_z.push_back( zp + ishift*split_offset[2] );
                        psplit_ux.push_back( uxp[i] );
                        psplit_uy.push_back( uyp[i] );
                        psplit_uz.push_back( uzp[i] );
                        psplit_w.push_back( wp[i]/np_split );
                    }
                }
#endif
                // invalidate the particle
                p.m_idata.id = -p.m_idata.id;
            }
        }
    }
    // Add local arrays psplit_x etc. to the temporary
    // particle container pctmp_split. Split particles
    // are tagged with p.id()=NoSplitParticleID so that
    // they are not re-split when entering a higher level
    // AddNParticles calls Redistribute, so that particles
    // in pctmp_split are in the proper grids and tiles
    pctmp_split.AddNParticles(lev,
                              np_split_to_add,
                              psplit_x.dataPtr(),
                              psplit_y.dataPtr(),
                              psplit_z.dataPtr(),
                              psplit_ux.dataPtr(),
                              psplit_uy.dataPtr(),
                              psplit_uz.dataPtr(),
                              1,
                              psplit_w.dataPtr(),
                              1, NoSplitParticleID);
    // Copy particles from tmp to current particle container
    addParticles(pctmp_split,1);
    // Clear tmp container
    pctmp_split.clearParticles();
}

void
PhysicalParticleContainer::PushPX (WarpXParIter& pti, Real dt, DtType a_dt_type)
{

    // This wraps the momentum and position advance so that inheritors can modify the call.
    auto& attribs = pti.GetAttribs();
    // Extract pointers to the different particle quantities

    const auto GetPosition = GetParticlePosition(pti);
          auto SetPosition = SetParticlePosition(pti);

    ParticleReal* const AMREX_RESTRICT ux = attribs[PIdx::ux].dataPtr();
    ParticleReal* const AMREX_RESTRICT uy = attribs[PIdx::uy].dataPtr();
    ParticleReal* const AMREX_RESTRICT uz = attribs[PIdx::uz].dataPtr();
    const ParticleReal* const AMREX_RESTRICT Ex = attribs[PIdx::Ex].dataPtr();
    const ParticleReal* const AMREX_RESTRICT Ey = attribs[PIdx::Ey].dataPtr();
    const ParticleReal* const AMREX_RESTRICT Ez = attribs[PIdx::Ez].dataPtr();
    const ParticleReal* const AMREX_RESTRICT Bx = attribs[PIdx::Bx].dataPtr();
    const ParticleReal* const AMREX_RESTRICT By = attribs[PIdx::By].dataPtr();
    const ParticleReal* const AMREX_RESTRICT Bz = attribs[PIdx::Bz].dataPtr();

    if (WarpX::do_back_transformed_diagnostics && do_back_transformed_diagnostics && (a_dt_type!=DtType::SecondHalf))
    {
        copy_attribs(pti);
    }

    int* AMREX_RESTRICT ion_lev = nullptr;
    if (do_field_ionization){
        ion_lev = pti.GetiAttribs(particle_icomps["ionization_level"]).dataPtr();
    }

    // Loop over the particles and update their momentum
    const Real q = this->charge;
    const Real m = this-> mass;

#ifdef WARPX_QED
    if(do_classical_radiation_reaction){
        if(m_do_qed_quantum_sync){
            const auto t_chi_max = m_shr_p_qs_engine->get_ref_ctrl().chi_part_min;
            amrex::ParallelFor(
                pti.numParticles(),
                [=] AMREX_GPU_DEVICE (long i) {
                    auto chi = QedUtils::chi_lepton(m*ux[i], m*uy[i], m*uz[i],
                         Ex[i], Ey[i], Ez[i],
                         Bx[i], By[i], Bz[i]);
                    if(chi < t_chi_max){
                        UpdateMomentumBorisWithRadiationReaction( ux[i], uy[i], uz[i],
                                           Ex[i], Ey[i], Ez[i], Bx[i],
                                           By[i], Bz[i], q, m, dt);
                    }
                    else{
                        UpdateMomentumBoris( ux[i], uy[i], uz[i],
                                           Ex[i], Ey[i], Ez[i], Bx[i],
                                           By[i], Bz[i], q, m, dt);
                    }
                    ParticleReal x, y, z;
                    GetPosition(i, x, y, z);
                    UpdatePosition(x, y, z, ux[i], uy[i], uz[i], dt );
                    SetPosition(i, x, y, z);
                }
            );
        }else{
            amrex::ParallelFor(
                pti.numParticles(),
                [=] AMREX_GPU_DEVICE (long i) {
                    UpdateMomentumBorisWithRadiationReaction( ux[i], uy[i], uz[i],
                                       Ex[i], Ey[i], Ez[i], Bx[i],
                                       By[i], Bz[i], q, m, dt);
                    ParticleReal x, y, z;
                    GetPosition(i, x, y, z);
                    UpdatePosition(x, y, z, ux[i], uy[i], uz[i], dt );
                    SetPosition(i, x, y, z);
                }
            );
        }
#else
    if(do_classical_radiation_reaction){
        amrex::ParallelFor(
            pti.numParticles(),
            [=] AMREX_GPU_DEVICE (long i) {
                Real qp = q;
                if (ion_lev){ qp *= ion_lev[i]; }
                UpdateMomentumBorisWithRadiationReaction( ux[i], uy[i], uz[i],
                                   Ex[i], Ey[i], Ez[i], Bx[i],
                                   By[i], Bz[i], qp, m, dt);
                ParticleReal x, y, z;
                GetPosition(i, x, y, z);
                UpdatePosition(x, y, z, ux[i], uy[i], uz[i], dt );
                SetPosition(i, x, y, z);
            }
        );
#endif
    } else if (WarpX::particle_pusher_algo == ParticlePusherAlgo::Boris){
        amrex::ParallelFor(
            pti.numParticles(),
            [=] AMREX_GPU_DEVICE (long i) {
                Real qp = q;
                if (ion_lev){ qp *= ion_lev[i]; }
                UpdateMomentumBoris( ux[i], uy[i], uz[i],
                                     Ex[i], Ey[i], Ez[i], Bx[i],
                                     By[i], Bz[i], qp, m, dt);
                ParticleReal x, y, z;
                GetPosition(i, x, y, z);
                UpdatePosition(x, y, z, ux[i], uy[i], uz[i], dt );
                SetPosition(i, x, y, z);
            }
        );
    } else if (WarpX::particle_pusher_algo == ParticlePusherAlgo::Vay) {
        amrex::ParallelFor(
            pti.numParticles(),
            [=] AMREX_GPU_DEVICE (long i) {
                Real qp = q;
                if (ion_lev){ qp *= ion_lev[i]; }
                UpdateMomentumVay( ux[i], uy[i], uz[i],
                                   Ex[i], Ey[i], Ez[i], Bx[i],
                                   By[i], Bz[i], qp, m, dt);
                ParticleReal x, y, z;
                GetPosition(i, x, y, z);
                UpdatePosition(x, y, z, ux[i], uy[i], uz[i], dt );
                SetPosition(i, x, y, z);
            }
        );
    } else if (WarpX::particle_pusher_algo == ParticlePusherAlgo::HigueraCary) {
        amrex::ParallelFor(
            pti.numParticles(),
            [=] AMREX_GPU_DEVICE (long i) {
                Real qp = q;
                if (ion_lev){ qp *= ion_lev[i]; }
                UpdateMomentumHigueraCary( ux[i], uy[i], uz[i],
                                   Ex[i], Ey[i], Ez[i], Bx[i],
                                   By[i], Bz[i], qp, m, dt);
                ParticleReal x, y, z;
                GetPosition(i, x, y, z);
                UpdatePosition(x, y, z, ux[i], uy[i], uz[i], dt );
                SetPosition(i, x, y, z);
            }
        );
    } else {
      amrex::Abort("Unknown particle pusher");
    };
}

#ifdef WARPX_QED
void PhysicalParticleContainer::EvolveOpticalDepth(
    WarpXParIter& pti, amrex::Real dt)
{
    if(!has_quantum_sync())
        return;

    QuantumSynchrotronEvolveOpticalDepth evolve_opt =
        m_shr_p_qs_engine->build_evolve_functor();

    auto& attribs = pti.GetAttribs();
    const ParticleReal* const AMREX_RESTRICT ux = attribs[PIdx::ux].dataPtr();
    const ParticleReal* const AMREX_RESTRICT uy = attribs[PIdx::uy].dataPtr();
    const ParticleReal* const AMREX_RESTRICT uz = attribs[PIdx::uz].dataPtr();
    const ParticleReal* const AMREX_RESTRICT Ex = attribs[PIdx::Ex].dataPtr();
    const ParticleReal* const AMREX_RESTRICT Ey = attribs[PIdx::Ey].dataPtr();
    const ParticleReal* const AMREX_RESTRICT Ez = attribs[PIdx::Ez].dataPtr();
    const ParticleReal* const AMREX_RESTRICT Bx = attribs[PIdx::Bx].dataPtr();
    const ParticleReal* const AMREX_RESTRICT By = attribs[PIdx::By].dataPtr();
    const ParticleReal* const AMREX_RESTRICT Bz = attribs[PIdx::Bz].dataPtr();

    ParticleReal* const AMREX_RESTRICT p_optical_depth_QSR =
        pti.GetAttribs(particle_comps["optical_depth_QSR"]).dataPtr();

    const ParticleReal m = this->mass;

    amrex::ParallelFor(pti.numParticles(),
            [=] AMREX_GPU_DEVICE (long i) {
                const ParticleReal px = m * ux[i];
                const ParticleReal py = m * uy[i];
                const ParticleReal pz = m * uz[i];

                bool has_event_happened = evolve_opt(
                    px, py, pz,
                    Ex[i], Ey[i], Ez[i],
                    Bx[i], By[i], Bz[i],
                    dt, p_optical_depth_QSR[i]);
            }
    );

}
#endif

void
PhysicalParticleContainer::PushP (int lev, Real dt,
                                  const MultiFab& Ex, const MultiFab& Ey, const MultiFab& Ez,
                                  const MultiFab& Bx, const MultiFab& By, const MultiFab& Bz)
{
    WARPX_PROFILE("PhysicalParticleContainer::PushP");

    if (do_not_push) return;

    const std::array<Real,3>& dx = WarpX::CellSize(lev);

#ifdef _OPENMP
#pragma omp parallel
#endif
    {
        for (WarpXParIter pti(*this, lev); pti.isValid(); ++pti)
        {
            const Box& box = pti.validbox();

            auto& attribs = pti.GetAttribs();

            auto& Exp = attribs[PIdx::Ex];
            auto& Eyp = attribs[PIdx::Ey];
            auto& Ezp = attribs[PIdx::Ez];
            auto& Bxp = attribs[PIdx::Bx];
            auto& Byp = attribs[PIdx::By];
            auto& Bzp = attribs[PIdx::Bz];

            const long np = pti.numParticles();

            // Data on the grid
            const FArrayBox& exfab = Ex[pti];
            const FArrayBox& eyfab = Ey[pti];
            const FArrayBox& ezfab = Ez[pti];
            const FArrayBox& bxfab = Bx[pti];
            const FArrayBox& byfab = By[pti];
            const FArrayBox& bzfab = Bz[pti];

            int e_is_nodal = Ex.is_nodal() and Ey.is_nodal() and Ez.is_nodal();
            FieldGather(pti, Exp, Eyp, Ezp, Bxp, Byp, Bzp,
                        &exfab, &eyfab, &ezfab, &bxfab, &byfab, &bzfab,
                        Ex.nGrow(), e_is_nodal,
                        0, np, lev, lev);

            // This wraps the momentum advance so that inheritors can modify the call.
            // Extract pointers to the different particle quantities
            ParticleReal* const AMREX_RESTRICT ux = attribs[PIdx::ux].dataPtr();
            ParticleReal* const AMREX_RESTRICT uy = attribs[PIdx::uy].dataPtr();
            ParticleReal* const AMREX_RESTRICT uz = attribs[PIdx::uz].dataPtr();
            const ParticleReal* const AMREX_RESTRICT Expp = Exp.dataPtr();
            const ParticleReal* const AMREX_RESTRICT Eypp = Eyp.dataPtr();
            const ParticleReal* const AMREX_RESTRICT Ezpp = Ezp.dataPtr();
            const ParticleReal* const AMREX_RESTRICT Bxpp = Bxp.dataPtr();
            const ParticleReal* const AMREX_RESTRICT Bypp = Byp.dataPtr();
            const ParticleReal* const AMREX_RESTRICT Bzpp = Bzp.dataPtr();

            // Loop over the particles and update their momentum
            const Real q = this->charge;
            const Real m = this-> mass;

            int* AMREX_RESTRICT ion_lev = nullptr;
            if (do_field_ionization){
                ion_lev = pti.GetiAttribs(particle_icomps["ionization_level"]).dataPtr();
            }

            //Assumes that all consistency checks have been done at initialization
            if(do_classical_radiation_reaction){
                 amrex::ParallelFor(pti.numParticles(),
                    [=] AMREX_GPU_DEVICE (long i){
                        Real qp = q;
                        if (ion_lev){ qp *= ion_lev[i]; }
                        UpdateMomentumBorisWithRadiationReaction(
                            ux[i], uy[i], uz[i],
                            Expp[i], Eypp[i], Ezpp[i],
                            Bxpp[i], Bypp[i], Bzpp[i],
                            qp, m, dt);
                    }
                );
            } else if (WarpX::particle_pusher_algo == ParticlePusherAlgo::Boris){
                amrex::ParallelFor(pti.numParticles(),
                    [=] AMREX_GPU_DEVICE (long i) {
                        Real qp = q;
                        if (ion_lev){ qp *= ion_lev[i]; }
                        UpdateMomentumBoris(
                            ux[i], uy[i], uz[i],
                            Expp[i], Eypp[i], Ezpp[i],
                            Bxpp[i], Bypp[i], Bzpp[i],
                            qp, m, dt);
                    }
                );
            } else if (WarpX::particle_pusher_algo == ParticlePusherAlgo::Vay){
                amrex::ParallelFor(pti.numParticles(),
                    [=] AMREX_GPU_DEVICE (long i) {
                        Real qp = q;
                        if (ion_lev){ qp *= ion_lev[i]; }
                        UpdateMomentumVay(
                            ux[i], uy[i], uz[i],
                            Expp[i], Eypp[i], Ezpp[i],
                            Bxpp[i], Bypp[i], Bzpp[i],
                            qp, m, dt);
                    }
                );
            } else if (WarpX::particle_pusher_algo == ParticlePusherAlgo::HigueraCary){
                amrex::ParallelFor(pti.numParticles(),
                    [=] AMREX_GPU_DEVICE (long i) {
                        UpdateMomentumHigueraCary( ux[i], uy[i], uz[i],
                            Expp[i], Eypp[i], Ezpp[i],
                            Bxpp[i], Bypp[i], Bzpp[i],
                            q, m, dt);
                    }
                );
            } else {
              amrex::Abort("Unknown particle pusher");
            }

        }
    }
}

void PhysicalParticleContainer::copy_attribs (WarpXParIter& pti)
{
    auto& attribs = pti.GetAttribs();
    ParticleReal* AMREX_RESTRICT uxp = attribs[PIdx::ux].dataPtr();
    ParticleReal* AMREX_RESTRICT uyp = attribs[PIdx::uy].dataPtr();
    ParticleReal* AMREX_RESTRICT uzp = attribs[PIdx::uz].dataPtr();

    const auto np = pti.numParticles();
    const auto lev = pti.GetLevel();
    const auto index = pti.GetPairIndex();
    ParticleReal* AMREX_RESTRICT xpold  = tmp_particle_data[lev][index][TmpIdx::xold ].dataPtr();
    ParticleReal* AMREX_RESTRICT ypold  = tmp_particle_data[lev][index][TmpIdx::yold ].dataPtr();
    ParticleReal* AMREX_RESTRICT zpold  = tmp_particle_data[lev][index][TmpIdx::zold ].dataPtr();
    ParticleReal* AMREX_RESTRICT uxpold = tmp_particle_data[lev][index][TmpIdx::uxold].dataPtr();
    ParticleReal* AMREX_RESTRICT uypold = tmp_particle_data[lev][index][TmpIdx::uyold].dataPtr();
    ParticleReal* AMREX_RESTRICT uzpold = tmp_particle_data[lev][index][TmpIdx::uzold].dataPtr();

    const auto GetPosition = GetParticlePosition(pti);

    ParallelFor( np,
                 [=] AMREX_GPU_DEVICE (long i) {
                     ParticleReal x, y, z;
                     GetPosition(i, x, y, z);
                     xpold[i]=x;
                     ypold[i]=y;
                     zpold[i]=z;

                     uxpold[i]=uxp[i];
                     uypold[i]=uyp[i];
                     uzpold[i]=uzp[i];
                 }
        );
}

void PhysicalParticleContainer::GetParticleSlice(const int direction, const Real z_old,
                                                 const Real z_new, const Real t_boost,
                                                 const Real t_lab, const Real dt,
                                                 DiagnosticParticles& diagnostic_particles)
{
    WARPX_PROFILE("PhysicalParticleContainer::GetParticleSlice");

    // Assume that the boost in the positive z direction.
#if (AMREX_SPACEDIM == 2)
    AMREX_ALWAYS_ASSERT(direction == 1);
#else
    AMREX_ALWAYS_ASSERT(direction == 2);
#endif

    // Note the the slice should always move in the negative boost direction.
    AMREX_ALWAYS_ASSERT(z_new < z_old);

    AMREX_ALWAYS_ASSERT(do_back_transformed_diagnostics == 1);

    const int nlevs = std::max(0, finestLevel()+1);

    // we figure out a box for coarse-grained rejection. If the RealBox corresponding to a
    // given tile doesn't intersect with this, there is no need to check any particles.
    const Real* base_dx = Geom(0).CellSize();
    const Real z_min = z_new - base_dx[direction];
    const Real z_max = z_old + base_dx[direction];

    RealBox slice_box = Geom(0).ProbDomain();
    slice_box.setLo(direction, z_min);
    slice_box.setHi(direction, z_max);

    diagnostic_particles.resize(finestLevel()+1);

    for (int lev = 0; lev < nlevs; ++lev) {

        const Real* dx  = Geom(lev).CellSize();
        const Real* plo = Geom(lev).ProbLo();

        // first we touch each map entry in serial
        for (WarpXParIter pti(*this, lev); pti.isValid(); ++pti)
        {
            auto index = std::make_pair(pti.index(), pti.LocalTileIndex());
            diagnostic_particles[lev][index];
        }

#ifdef _OPENMP
#pragma omp parallel
#endif
        {
            for (WarpXParIter pti(*this, lev); pti.isValid(); ++pti)
            {
                const Box& box = pti.validbox();
                auto index = std::make_pair(pti.index(), pti.LocalTileIndex());
                const RealBox tile_real_box(box, dx, plo);

                if ( !slice_box.intersects(tile_real_box) ) continue;

                const auto GetPosition = GetParticlePosition(pti);

                auto& attribs = pti.GetAttribs();
                Real* const AMREX_RESTRICT wpnew = attribs[PIdx::w].dataPtr();
                Real* const AMREX_RESTRICT uxpnew = attribs[PIdx::ux].dataPtr();
                Real* const AMREX_RESTRICT uypnew = attribs[PIdx::uy].dataPtr();
                Real* const AMREX_RESTRICT uzpnew = attribs[PIdx::uz].dataPtr();

                Real* const AMREX_RESTRICT
                  xpold = tmp_particle_data[lev][index][TmpIdx::xold].dataPtr();
                Real* const AMREX_RESTRICT
                  ypold = tmp_particle_data[lev][index][TmpIdx::yold].dataPtr();
                Real* const AMREX_RESTRICT
                  zpold = tmp_particle_data[lev][index][TmpIdx::zold].dataPtr();
                Real* const AMREX_RESTRICT
                  uxpold = tmp_particle_data[lev][index][TmpIdx::uxold].dataPtr();
                Real* const AMREX_RESTRICT
                  uypold = tmp_particle_data[lev][index][TmpIdx::uyold].dataPtr();
                Real* const AMREX_RESTRICT
                  uzpold = tmp_particle_data[lev][index][TmpIdx::uzold].dataPtr();

                const long np = pti.numParticles();

                Real uzfrm = -WarpX::gamma_boost*WarpX::beta_boost*PhysConst::c;
                Real inv_c2 = 1.0/PhysConst::c/PhysConst::c;

                // temporary arrays to store copy_flag and copy_index
                // for particles that cross the z-slice
                amrex::Gpu::ManagedDeviceVector<int> FlagForPartCopy(np);
                amrex::Gpu::ManagedDeviceVector<int> IndexForPartCopy(np);

                int* const AMREX_RESTRICT Flag = FlagForPartCopy.dataPtr();
                int* const AMREX_RESTRICT IndexLocation = IndexForPartCopy.dataPtr();

                //Flag particles that need to be copied if they cross the z_slice
                amrex::ParallelFor(np,
                [=] AMREX_GPU_DEVICE(int i)
                {
                    ParticleReal xp, yp, zp;
                    GetPosition(i, xp, yp, zp);
                    Flag[i] = 0;
                    if ( (((zp >= z_new) && (zpold[i] <= z_old)) ||
                          ((zp <= z_new) && (zpold[i] >= z_old))) )
                    {
                        Flag[i] = 1;
                    }
                });

                // exclusive scan to obtain location indices using flag values
                // These location indices are used to copy data from
                // src to dst when the copy-flag is set to 1.
                amrex::Gpu::exclusive_scan(Flag,Flag+np,IndexLocation);

                const int total_partdiag_size = IndexLocation[np-1] + Flag[np-1];

                // allocate array size for diagnostic particle array
                diagnostic_particles[lev][index].resize(total_partdiag_size);

                amrex::Real gammaboost = WarpX::gamma_boost;
                amrex::Real betaboost = WarpX::beta_boost;
                amrex::Real Phys_c = PhysConst::c;

                Real* const AMREX_RESTRICT diag_wp =
                diagnostic_particles[lev][index].GetRealData(DiagIdx::w).data();
                Real* const AMREX_RESTRICT diag_xp =
                diagnostic_particles[lev][index].GetRealData(DiagIdx::x).data();
                Real* const AMREX_RESTRICT diag_yp =
                diagnostic_particles[lev][index].GetRealData(DiagIdx::y).data();
                Real* const AMREX_RESTRICT diag_zp =
                diagnostic_particles[lev][index].GetRealData(DiagIdx::z).data();
                Real* const AMREX_RESTRICT diag_uxp =
                diagnostic_particles[lev][index].GetRealData(DiagIdx::ux).data();
                Real* const AMREX_RESTRICT diag_uyp =
                diagnostic_particles[lev][index].GetRealData(DiagIdx::uy).data();
                Real* const AMREX_RESTRICT diag_uzp =
                diagnostic_particles[lev][index].GetRealData(DiagIdx::uz).data();

                // Copy particle data to diagnostic particle array on the GPU
                //  using flag and index values
                amrex::ParallelFor(np,
                [=] AMREX_GPU_DEVICE(int i)
                {
                    ParticleReal xp_new, yp_new, zp_new;
                    GetPosition(i, xp_new, yp_new, zp_new);
                    if (Flag[i] == 1)
                    {
                         // Lorentz Transform particles to lab-frame
                         const Real gamma_new_p = std::sqrt(1.0 + inv_c2*
                                                  (uxpnew[i]*uxpnew[i]
                                                 + uypnew[i]*uypnew[i]
                                                 + uzpnew[i]*uzpnew[i]));
                         const Real t_new_p = gammaboost*t_boost - uzfrm*zp_new*inv_c2;
                         const Real z_new_p = gammaboost*(zp_new + betaboost*Phys_c*t_boost);
                         const Real uz_new_p = gammaboost*uzpnew[i] - gamma_new_p*uzfrm;

                         const Real gamma_old_p = std::sqrt(1.0 + inv_c2*
                                                  (uxpold[i]*uxpold[i]
                                                 + uypold[i]*uypold[i]
                                                 + uzpold[i]*uzpold[i]));
                         const Real t_old_p = gammaboost*(t_boost - dt)
                                              - uzfrm*zpold[i]*inv_c2;
                         const Real z_old_p = gammaboost*(zpold[i]
                                              + betaboost*Phys_c*(t_boost-dt));
                         const Real uz_old_p = gammaboost*uzpold[i]
                                              - gamma_old_p*uzfrm;

                         // interpolate in time to t_lab
                         const Real weight_old = (t_new_p - t_lab)
                                               / (t_new_p - t_old_p);
                         const Real weight_new = (t_lab - t_old_p)
                                               / (t_new_p - t_old_p);

                         const Real xp = xpold[i]*weight_old + xp_new*weight_new;
                         const Real yp = ypold[i]*weight_old + yp_new*weight_new;
                         const Real zp = z_old_p*weight_old  + z_new_p*weight_new;

                         const Real uxp = uxpold[i]*weight_old
                                        + uxpnew[i]*weight_new;
                         const Real uyp = uypold[i]*weight_old
                                        + uypnew[i]*weight_new;
                         const Real uzp = uz_old_p*weight_old
                                        + uz_new_p  *weight_new;

                         const int loc = IndexLocation[i];
                         diag_wp[loc] = wpnew[i];
                         diag_xp[loc] = xp;
                         diag_yp[loc] = yp;
                         diag_zp[loc] = zp;
                         diag_uxp[loc] = uxp;
                         diag_uyp[loc] = uyp;
                         diag_uzp[loc] = uzp;
                    }
                });
            }
        }
    }
}

/* \brief Inject particles during the simulation
 * \param injection_box: domain where particles should be injected.
 */
void
PhysicalParticleContainer::ContinuousInjection(const RealBox& injection_box)
{
    // Inject plasma on level 0. Paticles will be redistributed.
    const int lev=0;
    AddPlasma(lev, injection_box);
}

/* \brief Gather fields from FArrayBox exfab, eyfab, ezfab, bxfab, byfab,
 * bzfab into arrays of fields on particles Exp, Eyp, Ezp, Bxp, Byp, Bzp.
 * \param Exp-Bzp: fields on particles.
 * \param exfab-bzfab: FAB of electric and magnetic fields for particles in pti
 * \param ngE: number of guard cells for E
 * \param e_is_nodal: 0 if E is staggered, 1 if E is nodal
 * \param offset: index of first particle for which fields are gathered
 * \param np_to_gather: number of particles onto which fields are gathered
 * \param lev: level on which particles are located
 * \param gather_lev: level from which particles gather fields (lev-1) for
          particles in buffers.
 */
void
PhysicalParticleContainer::FieldGather (WarpXParIter& pti,
                                        RealVector& Exp,
                                        RealVector& Eyp,
                                        RealVector& Ezp,
                                        RealVector& Bxp,
                                        RealVector& Byp,
                                        RealVector& Bzp,
                                        amrex::FArrayBox const * exfab,
                                        amrex::FArrayBox const * eyfab,
                                        amrex::FArrayBox const * ezfab,
                                        amrex::FArrayBox const * bxfab,
                                        amrex::FArrayBox const * byfab,
                                        amrex::FArrayBox const * bzfab,
                                        const int ngE, const int /*e_is_nodal*/,
                                        const long offset,
                                        const long np_to_gather,
                                        int lev,
                                        int gather_lev)
{
    AMREX_ALWAYS_ASSERT_WITH_MESSAGE((gather_lev==(lev-1)) ||
                                     (gather_lev==(lev  )),
                                     "Gather buffers only work for lev-1");
    // If no particles, do not do anything
    // If do_not_gather = 1 by user, do not do anything
    if (np_to_gather == 0 || do_not_gather) return;

    // initializing the field value to the externally applied field before
    // gathering fields from the grid to the particles.
    AssignExternalFieldOnParticles(pti, Exp, Eyp, Ezp, Bxp, Byp, Bzp, lev);


    // Get cell size on gather_lev
    const std::array<Real,3>& dx = WarpX::CellSize(std::max(gather_lev,0));

    // Get box from which field is gathered.
    // If not gathering from the finest level, the box is coarsened.
    Box box;
    if (lev == gather_lev) {
        box = pti.tilebox();
    } else {
        const IntVect& ref_ratio = WarpX::RefRatio(gather_lev);
        box = amrex::coarsen(pti.tilebox(),ref_ratio);
    }

    // Add guard cells to the box.
    box.grow(ngE);

    const auto GetPosition = GetParticlePosition(pti, offset);

    // Lower corner of tile box physical domain (take into account Galilean shift)
    Real cur_time = WarpX::GetInstance().gett_new(lev);
    const auto& time_of_last_gal_shift = WarpX::GetInstance().time_of_last_gal_shift;
    Real time_shift = (cur_time - time_of_last_gal_shift);
    amrex::Array<amrex::Real,3> galilean_shift = { v_galilean[0]*time_shift, v_galilean[1]*time_shift, v_galilean[2]*time_shift };
    const std::array<Real, 3>& xyzmin = WarpX::LowerCorner(box, galilean_shift, gather_lev);

    const Dim3 lo = lbound(box);

    // Depending on l_lower_in_v and WarpX::nox, call
    // different versions of template function doGatherShapeN
    if (WarpX::l_lower_order_in_v){
        if        (WarpX::nox == 1){
            doGatherShapeN<1,1>(GetPosition,
                                Exp.dataPtr() + offset, Eyp.dataPtr() + offset,
                                Ezp.dataPtr() + offset, Bxp.dataPtr() + offset,
                                Byp.dataPtr() + offset, Bzp.dataPtr() + offset,
                                exfab, eyfab, ezfab, bxfab, byfab, bzfab,
                                np_to_gather, dx,
                                xyzmin, lo, WarpX::n_rz_azimuthal_modes);
        } else if (WarpX::nox == 2){
            doGatherShapeN<2,1>(GetPosition,
                                Exp.dataPtr() + offset, Eyp.dataPtr() + offset,
                                Ezp.dataPtr() + offset, Bxp.dataPtr() + offset,
                                Byp.dataPtr() + offset, Bzp.dataPtr() + offset,
                                exfab, eyfab, ezfab, bxfab, byfab, bzfab,
                                np_to_gather, dx,
                                xyzmin, lo, WarpX::n_rz_azimuthal_modes);
        } else if (WarpX::nox == 3){
            doGatherShapeN<3,1>(GetPosition,
                                Exp.dataPtr() + offset, Eyp.dataPtr() + offset,
                                Ezp.dataPtr() + offset, Bxp.dataPtr() + offset,
                                Byp.dataPtr() + offset, Bzp.dataPtr() + offset,
                                exfab, eyfab, ezfab, bxfab, byfab, bzfab,
                                np_to_gather, dx,
                                xyzmin, lo, WarpX::n_rz_azimuthal_modes);
        }
    } else {
        if        (WarpX::nox == 1){
            doGatherShapeN<1,0>(GetPosition,
                                Exp.dataPtr() + offset, Eyp.dataPtr() + offset,
                                Ezp.dataPtr() + offset, Bxp.dataPtr() + offset,
                                Byp.dataPtr() + offset, Bzp.dataPtr() + offset,
                                exfab, eyfab, ezfab, bxfab, byfab, bzfab,
                                np_to_gather, dx,
                                xyzmin, lo, WarpX::n_rz_azimuthal_modes);
        } else if (WarpX::nox == 2){
            doGatherShapeN<2,0>(GetPosition,
                                Exp.dataPtr() + offset, Eyp.dataPtr() + offset,
                                Ezp.dataPtr() + offset, Bxp.dataPtr() + offset,
                                Byp.dataPtr() + offset, Bzp.dataPtr() + offset,
                                exfab, eyfab, ezfab, bxfab, byfab, bzfab,
                                np_to_gather, dx,
                                xyzmin, lo, WarpX::n_rz_azimuthal_modes);
        } else if (WarpX::nox == 3){
            doGatherShapeN<3,0>(GetPosition,
                                Exp.dataPtr() + offset, Eyp.dataPtr() + offset,
                                Ezp.dataPtr() + offset, Bxp.dataPtr() + offset,
                                Byp.dataPtr() + offset, Bzp.dataPtr() + offset,
                                exfab, eyfab, ezfab, bxfab, byfab, bzfab,
                                np_to_gather, dx,
                                xyzmin, lo, WarpX::n_rz_azimuthal_modes);
        }
    }
}


void PhysicalParticleContainer::InitIonizationModule ()
{
    if (!do_field_ionization) return;
    ParmParse pp(species_name);
    if (charge != PhysConst::q_e){
        amrex::Warning(
            "charge != q_e for ionizable species: overriding user value and setting charge = q_e.");
        charge = PhysConst::q_e;
    }
    pp.query("ionization_initial_level", ionization_initial_level);
    pp.get("ionization_product_species", ionization_product_name);
    pp.get("physical_element", physical_element);
    // Add runtime integer component for ionization level
    AddIntComp("ionization_level");
    // Get atomic number and ionization energies from file
    int ion_element_id = ion_map_ids[physical_element];
    ion_atomic_number = ion_atomic_numbers[ion_element_id];
    ionization_energies.resize(ion_atomic_number);
    int offset = ion_energy_offsets[ion_element_id];
    for(int i=0; i<ion_atomic_number; i++){
        ionization_energies[i] = table_ionization_energies[i+offset];
    }
    // Compute ADK prefactors (See Chen, JCP 236 (2013), equation (2))
    // For now, we assume l=0 and m=0.
    // The approximate expressions are used,
    // without Gamma function
    Real wa = std::pow(PhysConst::alpha,3) * PhysConst::c / PhysConst::r_e;
    Real Ea = PhysConst::m_e * PhysConst::c*PhysConst::c /PhysConst::q_e *
        std::pow(PhysConst::alpha,4)/PhysConst::r_e;
    Real UH = table_ionization_energies[0];
    Real l_eff = std::sqrt(UH/ionization_energies[0]) - 1.;

    const Real dt = WarpX::GetInstance().getdt(0);

    adk_power.resize(ion_atomic_number);
    adk_prefactor.resize(ion_atomic_number);
    adk_exp_prefactor.resize(ion_atomic_number);
    for (int i=0; i<ion_atomic_number; ++i){
        Real n_eff = (i+1) * std::sqrt(UH/ionization_energies[i]);
        Real C2 = std::pow(2,2*n_eff)/(n_eff*tgamma(n_eff+l_eff+1)*tgamma(n_eff-l_eff));
        adk_power[i] = -(2*n_eff - 1);
        Real Uion = ionization_energies[i];
        adk_prefactor[i] = dt * wa * C2 * ( Uion/(2*UH) )
            * std::pow(2*std::pow((Uion/UH),3./2)*Ea,2*n_eff - 1);
        adk_exp_prefactor[i] = -2./3 * std::pow( Uion/UH,3./2) * Ea;
    }
}

IonizationFilterFunc
PhysicalParticleContainer::getIonizationFunc ()
{
    WARPX_PROFILE("PPC::getIonizationFunc");

    return IonizationFilterFunc{ionization_energies.dataPtr(),
                                adk_prefactor.dataPtr(),
                                adk_exp_prefactor.dataPtr(),
                                adk_power.dataPtr(),
                                particle_icomps["ionization_level"],
                                ion_atomic_number};
}

#ifdef WARPX_QED


bool PhysicalParticleContainer::has_quantum_sync()
{
    return m_do_qed_quantum_sync;
}

bool PhysicalParticleContainer::has_breit_wheeler()
{
    return m_do_qed_breit_wheeler;
}

void
PhysicalParticleContainer::
set_breit_wheeler_engine_ptr(std::shared_ptr<BreitWheelerEngine> ptr)
{
    m_shr_p_bw_engine = ptr;
}

void
PhysicalParticleContainer::
set_quantum_sync_engine_ptr(std::shared_ptr<QuantumSynchrotronEngine> ptr)
{
    m_shr_p_qs_engine = ptr;
}

PhotonEmissionFilterFunc
PhysicalParticleContainer::getPhotonEmissionFilterFunc ()
{
    WARPX_PROFILE("PPC::getPhotonEmissionFunc");
    return PhotonEmissionFilterFunc{particle_runtime_comps["optical_depth_QSR"]};
}

PairGenerationFilterFunc
PhysicalParticleContainer::getPairGenerationFilterFunc ()
{
    WARPX_PROFILE("PPC::getPairGenerationFunc");
    return PairGenerationFilterFunc{particle_runtime_comps["optical_depth_BW"]};
}

#endif<|MERGE_RESOLUTION|>--- conflicted
+++ resolved
@@ -310,7 +310,6 @@
 }
 
 void
-<<<<<<< HEAD
 PhysicalParticleContainer::AddPlasmaFromFile(const std::string s_f, amrex::Real q_tot)
 {
 #ifdef WARPX_USE_OPENPMD
@@ -335,19 +334,6 @@
     << " mass = " << mass << " and charge = " << charge << "\nTo initialize "
     << npart << " macroparticles with weight " << weight << "\n";
 
-=======
-PhysicalParticleContainer::AddPlasmaFromFile(const std::string s_f)
-{
-#ifdef WARPX_USE_OPENPMD
-    openPMD::Series series = openPMD::Series(s_f, openPMD::AccessType::READ_ONLY);
-    amrex::Print() << "openPMD standard version " << series.openPMD() << "\n";
-
-    openPMD::Iteration& i = series.iterations[1];
-    amrex::Print()  << "File contains " << i.particles.size() << " specie(s):" << "\n";
-    for( auto const& ps : i.particles ) {
-        amrex::Print() << "\t" << ps.first << "\n";
-    }
->>>>>>> f8d2179f
     amrex::Print()<<"WARNING: this is WIP, no particle has been injected!!";
 #endif
     return;
@@ -410,12 +396,8 @@
     }
 
     if (plasma_injector->external_file) {
-<<<<<<< HEAD
         AddPlasmaFromFile(plasma_injector->str_injection_file,
                             plasma_injector->q_tot);
-=======
-        AddPlasmaFromFile(plasma_injector->str_injection_file);
->>>>>>> f8d2179f
         return;
     }
 
