#include <limits>
#include <sstream>

#include <PhysicalParticleContainer.H>

#include <MultiParticleContainer.H>
#include <WarpX_f.H>
#include <WarpX.H>
#include <WarpXConst.H>
#include <WarpXWrappers.h>
#include <IonizationEnergiesTable.H>
#include <FieldGather.H>

#include <WarpXAlgorithmSelection.H>

// Import low-level single-particle kernels
#include <UpdatePosition.H>
#include <UpdateMomentumBoris.H>
#include <UpdateMomentumVay.H>
#include <UpdateMomentumBorisWithRadiationReaction.H>
#include <UpdateMomentumHigueraCary.H>

using namespace amrex;

PhysicalParticleContainer::PhysicalParticleContainer (AmrCore* amr_core, int ispecies,
                                                      const std::string& name)
    : WarpXParticleContainer(amr_core, ispecies),
      species_name(name)
{
    plasma_injector.reset(new PlasmaInjector(species_id, species_name));
    charge = plasma_injector->getCharge();
    mass = plasma_injector->getMass();

    ParmParse pp(species_name);

    pp.query("boost_adjust_transverse_positions", boost_adjust_transverse_positions);
    pp.query("do_backward_propagation", do_backward_propagation);

    // Initialize splitting
    pp.query("do_splitting", do_splitting);
    pp.query("split_type", split_type);
    pp.query("do_not_deposit", do_not_deposit);

    pp.query("do_continuous_injection", do_continuous_injection);
    pp.query("initialize_self_fields", initialize_self_fields);
    pp.query("self_fields_required_precision", self_fields_required_precision);
    // Whether to plot back-transformed (lab-frame) diagnostics
    // for this species.
    pp.query("do_back_transformed_diagnostics", do_back_transformed_diagnostics);

    pp.query("do_field_ionization", do_field_ionization);

    //check if Radiation Reaction is enabled and do consistency checks
    pp.query("do_classical_radiation_reaction", do_classical_radiation_reaction);
    //if the species is not a lepton, do_classical_radiation_reaction
    //should be false
    AMREX_ALWAYS_ASSERT_WITH_MESSAGE(
        !(do_classical_radiation_reaction && !AmIALepton()),
        "Can't enable classical radiation reaction for non lepton species. " );

    //Only Boris pusher is compatible with radiation reaction
    AMREX_ALWAYS_ASSERT_WITH_MESSAGE(
        !(do_classical_radiation_reaction &&
        WarpX::particle_pusher_algo != ParticlePusherAlgo::Boris),
        "Radiation reaction can be enabled only if Boris pusher is used");
    //_____________________________

#ifdef WARPX_QED
    //Add real component if QED is enabled
    pp.query("do_qed", m_do_qed);
    if(m_do_qed)
        AddRealComp("tau");

    //IF do_qed is enabled, find out if Quantum Synchrotron process is enabled
    if(m_do_qed)
        pp.query("do_qed_quantum_sync", m_do_qed_quantum_sync);

    //TODO: SHOULD CHECK IF SPECIES IS EITHER ELECTRONS OR POSITRONS!!
#endif

    //variable to set plot_flags size
    int plot_flag_size = PIdx::nattribs;
    if(WarpX::do_back_transformed_diagnostics && do_back_transformed_diagnostics)
        plot_flag_size += 6;

#ifdef WARPX_QED
    if(m_do_qed){
        // plot_flag will have an entry for the optical depth
        plot_flag_size++;
    }
#endif
    //_______________________________

    pp.query("plot_species", plot_species);
    int do_user_plot_vars;
    do_user_plot_vars = pp.queryarr("plot_vars", plot_vars);
    if (not do_user_plot_vars){
        // By default, all particle variables are dumped to plotfiles,
        // including {x,y,z,ux,uy,uz}old variables when running in a
        // boosted frame
        plot_flags.resize(plot_flag_size, 1);
    } else {
        // Set plot_flag to 0 for all attribs
        plot_flags.resize(plot_flag_size, 0);

        // If not none, set plot_flags values to 1 for elements in plot_vars.
        if (plot_vars[0] != "none"){
            for (const auto& var : plot_vars){
                // Return error if var not in PIdx.
                AMREX_ALWAYS_ASSERT_WITH_MESSAGE(
                    ParticleStringNames::to_index.count(var),
                    "plot_vars argument not in ParticleStringNames");
                plot_flags[ParticleStringNames::to_index.at(var)] = 1;
            }
        }
    }

<<<<<<< HEAD
    // Parse galilean velocity
    ParmParse ppsatd("psatd");
    ppsatd.queryarr("v_galilean", v_galilean);
    // Scale the velocity by the speed of light
    for (int i=0; i<3; i++) v_galilean[i] *= PhysConst::c;

=======
    #ifdef WARPX_QED
        if(m_do_qed){
            //Optical depths is always plotted if QED is on
            plot_flags[plot_flag_size-1] = 1;
        }
    #endif
>>>>>>> 6064a326
}

PhysicalParticleContainer::PhysicalParticleContainer (AmrCore* amr_core)
    : WarpXParticleContainer(amr_core, 0)
{
    plasma_injector.reset(new PlasmaInjector());
}

void PhysicalParticleContainer::InitData()
{
    // Init ionization module here instead of in the PhysicalParticleContainer
    // constructor because dt is required
    if (do_field_ionization) {InitIonizationModule();}

    AddParticles(0); // Note - add on level 0

    Redistribute();  // We then redistribute
}

void PhysicalParticleContainer::MapParticletoBoostedFrame(Real& x, Real& y, Real& z, std::array<Real, 3>& u)
{
    // Map the particles from the lab frame to the boosted frame.
    // This boosts the particle to the lab frame and calculates
    // the particle time in the boosted frame. It then maps
    // the position to the time in the boosted frame.

    // For now, start with the assumption that this will only happen
    // at the start of the simulation.
    const Real t_lab = 0.;

    const Real uz_boost = WarpX::gamma_boost*WarpX::beta_boost*PhysConst::c;

    // tpr is the particle's time in the boosted frame
    Real tpr = WarpX::gamma_boost*t_lab - uz_boost*z/(PhysConst::c*PhysConst::c);

    // The particle's transformed location in the boosted frame
    Real xpr = x;
    Real ypr = y;
    Real zpr = WarpX::gamma_boost*z - uz_boost*t_lab;

    // transform u and gamma to the boosted frame
    Real gamma_lab = std::sqrt(1. + (u[0]*u[0] + u[1]*u[1] + u[2]*u[2])/(PhysConst::c*PhysConst::c));
    // u[0] = u[0];
    // u[1] = u[1];
    u[2] = WarpX::gamma_boost*u[2] - uz_boost*gamma_lab;
    Real gammapr = std::sqrt(1. + (u[0]*u[0] + u[1]*u[1] + u[2]*u[2])/(PhysConst::c*PhysConst::c));

    Real vxpr = u[0]/gammapr;
    Real vypr = u[1]/gammapr;
    Real vzpr = u[2]/gammapr;

    if (do_backward_propagation){
        u[2] = -u[2];
    }

    // Move the particles to where they will be at t = 0 in the boosted frame
    if (boost_adjust_transverse_positions) {
        x = xpr - tpr*vxpr;
        y = ypr - tpr*vypr;
    }

    z = zpr - tpr*vzpr;

}

void
PhysicalParticleContainer::AddGaussianBeam(Real x_m, Real y_m, Real z_m,
                                           Real x_rms, Real y_rms, Real z_rms,
                                           Real q_tot, long npart,
                                           int do_symmetrize) {

    const Geometry& geom     = m_gdb->Geom(0);
    RealBox containing_bx = geom.ProbDomain();

    std::mt19937_64 mt(0451);
    std::normal_distribution<double> distx(x_m, x_rms);
    std::normal_distribution<double> disty(y_m, y_rms);
    std::normal_distribution<double> distz(z_m, z_rms);

    // Allocate temporary vectors on the CPU
    Gpu::HostVector<ParticleReal> particle_x;
    Gpu::HostVector<ParticleReal> particle_y;
    Gpu::HostVector<ParticleReal> particle_z;
    Gpu::HostVector<ParticleReal> particle_ux;
    Gpu::HostVector<ParticleReal> particle_uy;
    Gpu::HostVector<ParticleReal> particle_uz;
    Gpu::HostVector<ParticleReal> particle_w;
    int np = 0;

    if (ParallelDescriptor::IOProcessor()) {
        // If do_symmetrize, create 4x fewer particles, and
        // Replicate each particle 4 times (x,y) (-x,y) (x,-y) (-x,-y)
        if (do_symmetrize){
            npart /= 4;
        }
        for (long i = 0; i < npart; ++i) {
#if (defined WARPX_DIM_3D) || (WARPX_DIM_RZ)
            Real weight = q_tot/npart/charge;
            Real x = distx(mt);
            Real y = disty(mt);
            Real z = distz(mt);
#elif (defined WARPX_DIM_XZ)
            Real weight = q_tot/npart/charge/y_rms;
            Real x = distx(mt);
            Real y = 0.;
            Real z = distz(mt);
#endif
            if (plasma_injector->insideBounds(x, y, z)) {
                XDim3 u = plasma_injector->getMomentum(x, y, z);
                u.x *= PhysConst::c;
                u.y *= PhysConst::c;
                u.z *= PhysConst::c;
                if (do_symmetrize){
                    // Add four particles to the beam:
                    CheckAndAddParticle(x, y, z, { u.x, u.y, u.z}, weight/4.,
                                        particle_x,  particle_y,  particle_z,
                                        particle_ux, particle_uy, particle_uz,
                                        particle_w);
                    CheckAndAddParticle(x, -y, z, { u.x, -u.y, u.z}, weight/4.,
                                        particle_x,  particle_y,  particle_z,
                                        particle_ux, particle_uy, particle_uz,
                                        particle_w);
                    CheckAndAddParticle(-x, y, z, { -u.x, u.y, u.z}, weight/4.,
                                        particle_x,  particle_y,  particle_z,
                                        particle_ux, particle_uy, particle_uz,
                                        particle_w);
                    CheckAndAddParticle(-x, -y, z, { -u.x, -u.y, u.z}, weight/4.,
                                        particle_x,  particle_y,  particle_z,
                                        particle_ux, particle_uy, particle_uz,
                                        particle_w);
                } else {
                    CheckAndAddParticle(x, y, z, { u.x, u.y, u.z}, weight,
                                        particle_x,  particle_y,  particle_z,
                                        particle_ux, particle_uy, particle_uz,
                                        particle_w);
                }
            }
        }
    }
    // Add the temporary CPU vectors to the particle structure
    np = particle_z.size();
    AddNParticles(0,np,
                  particle_x.dataPtr(),  particle_y.dataPtr(),  particle_z.dataPtr(),
                  particle_ux.dataPtr(), particle_uy.dataPtr(), particle_uz.dataPtr(),
                  1, particle_w.dataPtr(),1);
}

void
PhysicalParticleContainer::CheckAndAddParticle(Real x, Real y, Real z,
                                               std::array<Real, 3> u,
                                               Real weight,
                                               Gpu::HostVector<ParticleReal>& particle_x,
                                               Gpu::HostVector<ParticleReal>& particle_y,
                                               Gpu::HostVector<ParticleReal>& particle_z,
                                               Gpu::HostVector<ParticleReal>& particle_ux,
                                               Gpu::HostVector<ParticleReal>& particle_uy,
                                               Gpu::HostVector<ParticleReal>& particle_uz,
                                               Gpu::HostVector<ParticleReal>& particle_w)
{
    if (WarpX::gamma_boost > 1.) {
        MapParticletoBoostedFrame(x, y, z, u);
    }
    particle_x.push_back(x);
    particle_y.push_back(y);
    particle_z.push_back(z);
    particle_ux.push_back(u[0]);
    particle_uy.push_back(u[1]);
    particle_uz.push_back(u[2]);
    particle_w.push_back(weight);
}

void
PhysicalParticleContainer::AddParticles (int lev)
{
    BL_PROFILE("PhysicalParticleContainer::AddParticles()");

    if (plasma_injector->add_single_particle) {
        AddNParticles(lev, 1,
                      &(plasma_injector->single_particle_pos[0]),
                      &(plasma_injector->single_particle_pos[1]),
                      &(plasma_injector->single_particle_pos[2]),
                      &(plasma_injector->single_particle_vel[0]),
                      &(plasma_injector->single_particle_vel[1]),
                      &(plasma_injector->single_particle_vel[2]),
                      1, &(plasma_injector->single_particle_weight), 0);
        return;
    }

    if (plasma_injector->gaussian_beam) {
        AddGaussianBeam(plasma_injector->x_m,
                        plasma_injector->y_m,
                        plasma_injector->z_m,
                        plasma_injector->x_rms,
                        plasma_injector->y_rms,
                        plasma_injector->z_rms,
                        plasma_injector->q_tot,
                        plasma_injector->npart,
                        plasma_injector->do_symmetrize);


        return;
    }

    if ( plasma_injector->doInjection() ) {
        AddPlasma( lev );
    }
}

/**
 * Create new macroparticles for this species, with a fixed
 * number of particles per cell (in the cells of `part_realbox`).
 * The new particles are only created inside the intersection of `part_realbox`
 * with the local grid for the current proc.
 * @param lev the index of the refinement level
 * @param part_realbox the box in which new particles should be created
 * (this box should correspond to an integer number of cells in each direction,
 * but its boundaries need not be aligned with the actual cells of the simulation)
 */
void
PhysicalParticleContainer::AddPlasma (int lev, RealBox part_realbox)
{
    BL_PROFILE("PhysicalParticleContainer::AddPlasma");

    // If no part_realbox is provided, initialize particles in the whole domain
    const Geometry& geom = Geom(lev);
    if (!part_realbox.ok()) part_realbox = geom.ProbDomain();

    int num_ppc = plasma_injector->num_particles_per_cell;
#ifdef WARPX_DIM_RZ
    Real rmax = std::min(plasma_injector->xmax, part_realbox.hi(0));
#endif

    const auto dx = geom.CellSizeArray();
    const auto problo = geom.ProbLoArray();

    Real scale_fac;
#if AMREX_SPACEDIM==3
    scale_fac = dx[0]*dx[1]*dx[2]/num_ppc;
#elif AMREX_SPACEDIM==2
    scale_fac = dx[0]*dx[1]/num_ppc;
#endif

#ifdef _OPENMP
    // First touch all tiles in the map in serial
    for (MFIter mfi = MakeMFIter(lev); mfi.isValid(); ++mfi) {
        auto index = std::make_pair(mfi.index(), mfi.LocalTileIndex());
        GetParticles(lev)[index];
        tmp_particle_data.resize(finestLevel()+1);
        // Create map entry if not there
        tmp_particle_data[lev][index];
        if ( (NumRuntimeRealComps()>0) || (NumRuntimeIntComps()>0) ) {
            DefineAndReturnParticleTile(lev, mfi.index(), mfi.LocalTileIndex());
        }
    }
#endif

    MultiFab* cost = WarpX::getCosts(lev);

    const int nlevs = numLevels();
    static bool refine_injection = false;
    static Box fine_injection_box;
    static int rrfac = 1;
    // This does not work if the mesh is dynamic.  But in that case, we should
    // not use refined injected either.  We also assume there is only one fine level.
    if (WarpX::do_moving_window and WarpX::refine_plasma
        and do_continuous_injection and nlevs == 2)
    {
        refine_injection = true;
        fine_injection_box = ParticleBoxArray(1).minimalBox();
        fine_injection_box.setSmall(WarpX::moving_window_dir, std::numeric_limits<int>::lowest());
        fine_injection_box.setBig(WarpX::moving_window_dir, std::numeric_limits<int>::max());
        rrfac = m_gdb->refRatio(0)[0];
        fine_injection_box.coarsen(rrfac);
    }

    InjectorPosition* inj_pos = plasma_injector->getInjectorPosition();
    InjectorDensity*  inj_rho = plasma_injector->getInjectorDensity();
    InjectorMomentum* inj_mom = plasma_injector->getInjectorMomentum();
    Real gamma_boost = WarpX::gamma_boost;
    Real beta_boost = WarpX::beta_boost;
    Real t = WarpX::GetInstance().gett_new(lev);
    Real density_min = plasma_injector->density_min;
    Real density_max = plasma_injector->density_max;

#ifdef WARPX_DIM_RZ
    const long nmodes = WarpX::n_rz_azimuthal_modes;
    bool radially_weighted = plasma_injector->radially_weighted;
#endif

    MFItInfo info;
    if (do_tiling && Gpu::notInLaunchRegion()) {
        info.EnableTiling(tile_size);
    }
#ifdef _OPENMP
    info.SetDynamic(true);
#pragma omp parallel if (not WarpX::serialize_ics)
#endif
    for (MFIter mfi = MakeMFIter(lev, info); mfi.isValid(); ++mfi)
    {
        Real wt = amrex::second();

        const Box& tile_box = mfi.tilebox();
        const RealBox tile_realbox = WarpX::getRealBox(tile_box, lev);

        // Find the cells of part_box that overlap with tile_realbox
        // If there is no overlap, just go to the next tile in the loop
        RealBox overlap_realbox;
        Box overlap_box;
        IntVect shifted;
        bool no_overlap = false;

        for (int dir=0; dir<AMREX_SPACEDIM; dir++) {
            if ( tile_realbox.lo(dir) <= part_realbox.hi(dir) ) {
                Real ncells_adjust = std::floor( (tile_realbox.lo(dir) - part_realbox.lo(dir))/dx[dir] );
                overlap_realbox.setLo( dir, part_realbox.lo(dir) + std::max(ncells_adjust, 0._rt) * dx[dir]);
            } else {
                no_overlap = true; break;
            }
            if ( tile_realbox.hi(dir) >= part_realbox.lo(dir) ) {
                Real ncells_adjust = std::floor( (part_realbox.hi(dir) - tile_realbox.hi(dir))/dx[dir] );
                overlap_realbox.setHi( dir, part_realbox.hi(dir) - std::max(ncells_adjust, 0._rt) * dx[dir]);
            } else {
                no_overlap = true; break;
            }
            // Count the number of cells in this direction in overlap_realbox
            overlap_box.setSmall( dir, 0 );
            overlap_box.setBig( dir,
                int( std::round((overlap_realbox.hi(dir)-overlap_realbox.lo(dir))
                                /dx[dir] )) - 1);
            shifted[dir] =
                static_cast<int>(std::round((overlap_realbox.lo(dir)-problo[dir])/dx[dir]));
            // shifted is exact in non-moving-window direction.  That's all we care.
        }
        if (no_overlap == 1) {
            continue; // Go to the next tile
        }

        const int grid_id = mfi.index();
        const int tile_id = mfi.LocalTileIndex();

        // Max number of new particles, if particles are created in the whole
        // overlap_box. All of them are created, and invalid ones are then
        // discaded
        int max_new_particles = overlap_box.numPts() * num_ppc;

        // If refine injection, build pointer dp_cellid that holds pointer to
        // array of refined cell IDs.
        Vector<int> cellid_v;
        if (refine_injection and lev == 0)
        {
            // then how many new particles will be injected is not that simple
            // We have to shift fine_injection_box because overlap_box has been shifted.
            Box fine_overlap_box = overlap_box & amrex::shift(fine_injection_box,shifted);
            if (fine_overlap_box.ok()) {
                max_new_particles += fine_overlap_box.numPts() * num_ppc
                    * (AMREX_D_TERM(rrfac,*rrfac,*rrfac)-1);
                for (int icell = 0, ncells = overlap_box.numPts(); icell < ncells; ++icell) {
                    IntVect iv = overlap_box.atOffset(icell);
                    int r = (fine_overlap_box.contains(iv)) ? AMREX_D_TERM(rrfac,*rrfac,*rrfac) : 1;
                    for (int ipart = 0; ipart < r; ++ipart) {
                        cellid_v.push_back(icell);
                        cellid_v.push_back(ipart);
                    }
                }
            }
        }
        int const* hp_cellid = (cellid_v.empty()) ? nullptr : cellid_v.data();
        amrex::AsyncArray<int> cellid_aa(hp_cellid, cellid_v.size());
        int const* dp_cellid = cellid_aa.data();

        // Update NextID to include particles created in this function
        int pid;
#pragma omp critical (add_plasma_nextid)
        {
            pid = ParticleType::NextID();
            ParticleType::NextID(pid+max_new_particles);
        }
        const int cpuid = ParallelDescriptor::MyProc();

        auto& particle_tile = GetParticles(lev)[std::make_pair(grid_id,tile_id)];

        if ( (NumRuntimeRealComps()>0) || (NumRuntimeIntComps()>0) ) {
            DefineAndReturnParticleTile(lev, grid_id, tile_id);
        }

        auto old_size = particle_tile.GetArrayOfStructs().size();
        auto new_size = old_size + max_new_particles;
        particle_tile.resize(new_size);

        ParticleType* pp = particle_tile.GetArrayOfStructs()().data() + old_size;
        auto& soa = particle_tile.GetStructOfArrays();
        GpuArray<ParticleReal*,PIdx::nattribs> pa;
        for (int ia = 0; ia < PIdx::nattribs; ++ia) {
            pa[ia] = soa.GetRealData(ia).data() + old_size;
        }

        int* pi;
        if (do_field_ionization) {
            pi = soa.GetIntData(particle_icomps["ionization_level"]).data() + old_size;
        }

#ifdef WARPX_QED
        //Pointer to the optical depth component
        amrex::Real* p_tau;

        //If a QED effect is enabled, tau has to be initialized
        bool loc_has_quantum_sync = has_quantum_sync();
        bool loc_has_breit_wheeler = has_breit_wheeler();
        if(loc_has_quantum_sync || loc_has_breit_wheeler){
            p_tau = soa.GetRealData(particle_comps["tau"]).data() + old_size;
        }

        //If needed, get the appropriate functors from the engines
        QuantumSynchrotronGetOpticalDepth quantum_sync_get_opt;
        BreitWheelerGetOpticalDepth breit_wheeler_get_opt;
        if(loc_has_quantum_sync){
            quantum_sync_get_opt =
                m_shr_p_qs_engine->build_optical_depth_functor();
        }
        if(loc_has_breit_wheeler){
            breit_wheeler_get_opt =
                m_shr_p_bw_engine->build_optical_depth_functor();
        }
#endif

        const GpuArray<Real,AMREX_SPACEDIM> overlap_corner
            {AMREX_D_DECL(overlap_realbox.lo(0),
                          overlap_realbox.lo(1),
                          overlap_realbox.lo(2))};

        std::size_t shared_mem_bytes = plasma_injector->sharedMemoryNeeded();
        int lrrfac = rrfac;

        bool loc_do_field_ionization = do_field_ionization;
        int loc_ionization_initial_level = ionization_initial_level;

        // Loop over all new particles and inject them (creates too many
        // particles, in particular does not consider xmin, xmax etc.).
        // The invalid ones are given negative ID and are deleted during the
        // next redistribute.
        amrex::For(max_new_particles, [=] AMREX_GPU_DEVICE (int ip) noexcept
        {
            ParticleType& p = pp[ip];
            p.id() = pid+ip;
            p.cpu() = cpuid;

            int cellid, i_part;
            Real fac;
            if (dp_cellid == nullptr) {
                cellid = ip/num_ppc;
                i_part = ip - cellid*num_ppc;
                fac = 1.0;
            } else {
                cellid = dp_cellid[2*ip];
                i_part = dp_cellid[2*ip+1];
                fac = lrrfac;
            }

            IntVect iv = overlap_box.atOffset(cellid);

            const XDim3 r =
                inj_pos->getPositionUnitBox(i_part, static_cast<int>(fac));
#if (AMREX_SPACEDIM == 3)
            Real x = overlap_corner[0] + (iv[0]+r.x)*dx[0];
            Real y = overlap_corner[1] + (iv[1]+r.y)*dx[1];
            Real z = overlap_corner[2] + (iv[2]+r.z)*dx[2];
#else
            Real x = overlap_corner[0] + (iv[0]+r.x)*dx[0];
            Real y = 0.0;
#if   defined WARPX_DIM_XZ
            Real z = overlap_corner[1] + (iv[1]+r.y)*dx[1];
#elif defined WARPX_DIM_RZ
            // Note that for RZ, r.y will be theta
            Real z = overlap_corner[1] + (iv[1]+r.z)*dx[1];
#endif
#endif

#if (AMREX_SPACEDIM == 3)
            if (!tile_realbox.contains(XDim3{x,y,z})) {
                p.id() = -1;
                return;
            }
#else
            if (!tile_realbox.contains(XDim3{x,z,0.0})) {
                p.id() = -1;
                return;
            }
#endif

            // Save the x and y values to use in the insideBounds checks.
            // This is needed with WARPX_DIM_RZ since x and y are modified.
            Real xb = x;
            Real yb = y;

#ifdef WARPX_DIM_RZ
            // Replace the x and y, setting an angle theta.
            // These x and y are used to get the momentum and density
            Real theta;
            if (nmodes == 1) {
                // With only 1 mode, the angle doesn't matter so
                // choose it randomly.
                theta = 2.*MathConst::pi*amrex::Random();
            } else {
                theta = 2.*MathConst::pi*r.y;
            }
            x = xb*std::cos(theta);
            y = xb*std::sin(theta);
#endif

            Real dens;
            XDim3 u;
            if (gamma_boost == 1.) {
                // Lab-frame simulation
                // If the particle is not within the species's
                // xmin, xmax, ymin, ymax, zmin, zmax, go to
                // the next generated particle.
                if (!inj_pos->insideBounds(xb, yb, z)) {
                    p.id() = -1;
                    return;
                }
                u = inj_mom->getMomentum(x, y, z);
                dens = inj_rho->getDensity(x, y, z);
                // Remove particle if density below threshold
                if ( dens < density_min ){
                    p.id() = -1;
                    return;
                }
                // Cut density if above threshold
                dens = amrex::min(dens, density_max);
            } else {
                // Boosted-frame simulation
                // Since the user provides the density distribution
                // at t_lab=0 and in the lab-frame coordinates,
                // we need to find the lab-frame position of this
                // particle at t_lab=0, from its boosted-frame coordinates
                // Assuming ballistic motion, this is given by:
                // z0_lab = gamma*( z_boost*(1-beta*betaz_lab) - ct_boost*(betaz_lab-beta) )
                // where betaz_lab is the speed of the particle in the lab frame
                //
                // In order for this equation to be solvable, betaz_lab
                // is explicitly assumed to have no dependency on z0_lab
                u = inj_mom->getMomentum(x, y, 0.); // No z0_lab dependency
                // At this point u is the lab-frame momentum
                // => Apply the above formula for z0_lab
                Real gamma_lab = std::sqrt( 1.+(u.x*u.x+u.y*u.y+u.z*u.z) );
                Real betaz_lab = u.z/(gamma_lab);
                Real z0_lab = gamma_boost * ( z*(1-beta_boost*betaz_lab)
                                              - PhysConst::c*t*(betaz_lab-beta_boost) );
                // If the particle is not within the lab-frame zmin, zmax, etc.
                // go to the next generated particle.
                if (!inj_pos->insideBounds(xb, yb, z0_lab)) {
                    p.id() = -1;
                    return;
                }
                // call `getDensity` with lab-frame parameters
                dens = inj_rho->getDensity(x, y, z0_lab);
                // Remove particle if density below threshold
                if ( dens < density_min ){
                    p.id() = -1;
                    return;
                }
                // Cut density if above threshold
                dens = amrex::min(dens, density_max);
                // At this point u and dens are the lab-frame quantities
                // => Perform Lorentz transform
                dens = gamma_boost * dens * ( 1.0 - beta_boost*betaz_lab );
                u.z = gamma_boost * ( u.z -beta_boost*gamma_lab );
            }

            if (loc_do_field_ionization) {
                pi[ip] = loc_ionization_initial_level;
            }

#ifdef WARPX_QED
            if(loc_has_quantum_sync){
                p_tau[ip] = quantum_sync_get_opt();
            }

            if(loc_has_breit_wheeler){
                p_tau[ip] = breit_wheeler_get_opt();
            }
#endif

            u.x *= PhysConst::c;
            u.y *= PhysConst::c;
            u.z *= PhysConst::c;

            // Real weight = dens * scale_fac / (AMREX_D_TERM(fac, *fac, *fac));
            Real weight = dens * scale_fac;
#ifdef WARPX_DIM_RZ
            if (radially_weighted) {
                weight *= 2.*MathConst::pi*xb;
            } else {
                // This is not correct since it might shift the particle
                // out of the local grid
                x = std::sqrt(xb*rmax);
                weight *= dx[0];
            }
#endif
            pa[PIdx::w ][ip] = weight;
            pa[PIdx::ux][ip] = u.x;
            pa[PIdx::uy][ip] = u.y;
            pa[PIdx::uz][ip] = u.z;

#if (AMREX_SPACEDIM == 3)
            p.pos(0) = x;
            p.pos(1) = y;
            p.pos(2) = z;
#elif (AMREX_SPACEDIM == 2)
#ifdef WARPX_DIM_RZ
            pa[PIdx::theta][ip] = theta;
#endif
            p.pos(0) = xb;
            p.pos(1) = z;
#endif
        }, shared_mem_bytes);

        if (cost) {
            wt = (amrex::second() - wt) / tile_box.d_numPts();
            Array4<Real> const& costarr = cost->array(mfi);
            amrex::ParallelFor(tile_box,
            [=] AMREX_GPU_DEVICE (int i, int j, int k) noexcept
            {
                costarr(i,j,k) += wt;
            });
        }
    }

    // The function that calls this is responsible for redistributing particles.
}

#ifdef WARPX_DO_ELECTROSTATIC
void
PhysicalParticleContainer::
FieldGatherES (const amrex::Vector<std::array<std::unique_ptr<amrex::MultiFab>, 3> >& E,
               const amrex::Vector<std::unique_ptr<amrex::FabArray<amrex::BaseFab<int> > > >& masks)
{

    const int num_levels = E.size();
    const int ng = E[0][0]->nGrow();

    if (num_levels == 1) {
        const int lev = 0;
        const auto& gm = m_gdb->Geom(lev);
        const auto& ba = m_gdb->ParticleBoxArray(lev);

        BoxArray nba = ba;
        nba.surroundingNodes();

        const Real* dx  = gm.CellSize();
        const Real* plo = gm.ProbLo();

        BL_ASSERT(OnSameGrids(lev, *E[lev][0]));

        for (WarpXParIter pti(*this, lev); pti.isValid(); ++pti) {
            const Box& box = nba[pti];

            const auto& particles = pti.GetArrayOfStructs();
            int nstride = particles.dataShape().first;
            const long np  = pti.numParticles();
            auto& attribs = pti.GetAttribs();
            auto& Exp = attribs[PIdx::Ex];
            auto& Eyp = attribs[PIdx::Ey];
#if AMREX_SPACEDIM == 3
            auto& Ezp = attribs[PIdx::Ez];
#endif
            Exp.assign(np,0.0);
            Eyp.assign(np,0.0);
#if AMREX_SPACEDIM == 3
            Ezp.assign(np,0.0);
#endif

            const FArrayBox& exfab = (*E[lev][0])[pti];
            const FArrayBox& eyfab = (*E[lev][1])[pti];
#if AMREX_SPACEDIM == 3
            const FArrayBox& ezfab = (*E[lev][2])[pti];
#endif

            WRPX_INTERPOLATE_CIC(particles.dataPtr(), nstride, np,
                                 Exp.dataPtr(), Eyp.dataPtr(),
#if AMREX_SPACEDIM == 3
                                 Ezp.dataPtr(),
#endif
                                 exfab.dataPtr(), eyfab.dataPtr(),
#if AMREX_SPACEDIM == 3
                                 ezfab.dataPtr(),
#endif
                                 box.loVect(), box.hiVect(), plo, dx, &ng);
        }

        return;
    }

    const BoxArray& fine_BA = E[1][0]->boxArray();
    const DistributionMapping& fine_dm = E[1][0]->DistributionMap();
    BoxArray coarsened_fine_BA = fine_BA;
    coarsened_fine_BA.coarsen(IntVect(AMREX_D_DECL(2,2,2)));

    MultiFab coarse_Ex(coarsened_fine_BA, fine_dm, 1, 1);
    MultiFab coarse_Ey(coarsened_fine_BA, fine_dm, 1, 1);
#if AMREX_SPACEDIM == 3
    MultiFab coarse_Ez(coarsened_fine_BA, fine_dm, 1, 1);
#endif

    coarse_Ex.copy(*E[0][0], 0, 0, 1, 1, 1);
    coarse_Ey.copy(*E[0][1], 0, 0, 1, 1, 1);
#if AMREX_SPACEDIM == 3
    coarse_Ez.copy(*E[0][2], 0, 0, 1, 1, 1);
#endif

    for (int lev = 0; lev < num_levels; ++lev) {
        const auto& gm = m_gdb->Geom(lev);
        const auto& ba = m_gdb->ParticleBoxArray(lev);

        BoxArray nba = ba;
        nba.surroundingNodes();

        const Real* dx  = gm.CellSize();
        const Real* plo = gm.ProbLo();

        BL_ASSERT(OnSameGrids(lev, *E[lev][0]));

        for (WarpXParIter pti(*this, lev); pti.isValid(); ++pti) {
            const Box& box = nba[pti];

            const auto& particles = pti.GetArrayOfStructs();
            int nstride = particles.dataShape().first;
            const long np  = pti.numParticles();

            auto& attribs = pti.GetAttribs();
            auto& Exp = attribs[PIdx::Ex];
            auto& Eyp = attribs[PIdx::Ey];
#if AMREX_SPACEDIM == 3
            auto& Ezp = attribs[PIdx::Ez];
#endif
            Exp.assign(np,0.0);
            Eyp.assign(np,0.0);
#if AMREX_SPACEDIM == 3
            Ezp.assign(np,0.0);
#endif

            const FArrayBox& exfab = (*E[lev][0])[pti];
            const FArrayBox& eyfab = (*E[lev][1])[pti];
#if AMREX_SPACEDIM == 3
            const FArrayBox& ezfab = (*E[lev][2])[pti];
#endif

            if (lev == 0) {
                WRPX_INTERPOLATE_CIC(particles.dataPtr(), nstride, np,
                                     Exp.dataPtr(), Eyp.dataPtr(),
#if AMREX_SPACEDIM == 3
                                     Ezp.dataPtr(),
#endif
                                     exfab.dataPtr(), eyfab.dataPtr(),
#if AMREX_SPACEDIM == 3
                                     ezfab.dataPtr(),
#endif
                                     box.loVect(), box.hiVect(), plo, dx, &ng);
            } else {

                const FArrayBox& exfab_coarse = coarse_Ex[pti];
                const FArrayBox& eyfab_coarse = coarse_Ey[pti];
#if AMREX_SPACEDIM == 3
                const FArrayBox& ezfab_coarse = coarse_Ez[pti];
#endif
                const Box& coarse_box = coarsened_fine_BA[pti];
                const Real* coarse_dx = Geom(0).CellSize();

                WRPX_INTERPOLATE_CIC_TWO_LEVELS(particles.dataPtr(), nstride, np,
                                                Exp.dataPtr(), Eyp.dataPtr(),
#if AMREX_SPACEDIM == 3
                                                Ezp.dataPtr(),
#endif
                                                exfab.dataPtr(), eyfab.dataPtr(),
#if AMREX_SPACEDIM == 3
                                                ezfab.dataPtr(),
#endif
                                                box.loVect(), box.hiVect(), dx,
                                                exfab_coarse.dataPtr(), eyfab_coarse.dataPtr(),
#if AMREX_SPACEDIM == 3
                                                ezfab_coarse.dataPtr(),
#endif
                                                (*masks[1])[pti].dataPtr(),
                                                coarse_box.loVect(), coarse_box.hiVect(), coarse_dx,
                                                plo, &ng, &lev);
            }
        }
    }
}

void
PhysicalParticleContainer::EvolveES (const Vector<std::array<std::unique_ptr<MultiFab>, 3> >& E,
                                     Vector<std::unique_ptr<MultiFab> >& rho,
                                     Real t, Real dt)
{
    BL_PROFILE("PPC::EvolveES()");

    int num_levels = rho.size();
    for (int lev = 0; lev < num_levels; ++lev) {
        BL_ASSERT(OnSameGrids(lev, *rho[lev]));
        const auto& gm = m_gdb->Geom(lev);
        const RealBox& prob_domain = gm.ProbDomain();
        for (WarpXParIter pti(*this, lev); pti.isValid(); ++pti) {
            // Particle structs
            auto& particles = pti.GetArrayOfStructs();
            int nstride = particles.dataShape().first;
            const long np  = pti.numParticles();

            // Particle attributes
            auto& attribs = pti.GetAttribs();
            auto& uxp = attribs[PIdx::ux];
            auto& uyp = attribs[PIdx::uy];

#if AMREX_SPACEDIM == 3
            auto& uzp = attribs[PIdx::uz];
#endif

            auto& Exp = attribs[PIdx::Ex];
            auto& Eyp = attribs[PIdx::Ey];

#if AMREX_SPACEDIM == 3
            auto& Ezp = attribs[PIdx::Ez];
#endif
            //
            // Particle Push
            //
            WRPX_PUSH_LEAPFROG(particles.dataPtr(), nstride, np,
                               uxp.dataPtr(), uyp.dataPtr(),
#if AMREX_SPACEDIM == 3
                               uzp.dataPtr(),
#endif
                               Exp.dataPtr(), Eyp.dataPtr(),
#if AMREX_SPACEDIM == 3
                               Ezp.dataPtr(),
#endif
                               &this->charge, &this->mass, &dt,
                               prob_domain.lo(), prob_domain.hi());
        }
    }
}
#endif // WARPX_DO_ELECTROSTATIC

void
PhysicalParticleContainer::FieldGather (int lev,
<<<<<<< HEAD
                                        const MultiFab& Ex, const MultiFab& Ey, const MultiFab& Ez,
                                        const MultiFab& Bx, const MultiFab& By, const MultiFab& Bz,
                                        const MultiFab& Ex_avg, const MultiFab& Ey_avg, const MultiFab& Ez_avg,
                                        const MultiFab& Bx_avg, const MultiFab& By_avg, const MultiFab& Bz_avg
                                       )
=======
                                        const amrex::MultiFab& Ex,
                                        const amrex::MultiFab& Ey,
                                        const amrex::MultiFab& Ez,
                                        const amrex::MultiFab& Bx,
                                        const amrex::MultiFab& By,
                                        const amrex::MultiFab& Bz)
>>>>>>> 6064a326
{
    const std::array<Real,3>& dx = WarpX::CellSize(lev);

    BL_ASSERT(OnSameGrids(lev,Ex));

    MultiFab* cost = WarpX::getCosts(lev);

#ifdef _OPENMP
#pragma omp parallel
#endif
    {
#ifdef _OPENMP
        int thread_num = omp_get_thread_num();
#else
        int thread_num = 0;
#endif
        for (WarpXParIter pti(*this, lev); pti.isValid(); ++pti)
        {
            Real wt = amrex::second();

            const Box& box = pti.validbox();

            auto& attribs = pti.GetAttribs();

            auto& Exp = attribs[PIdx::Ex];
            auto& Eyp = attribs[PIdx::Ey];
            auto& Ezp = attribs[PIdx::Ez];
            auto& Bxp = attribs[PIdx::Bx];
            auto& Byp = attribs[PIdx::By];
            auto& Bzp = attribs[PIdx::Bz];

            const long np = pti.numParticles();

            // Data on the grid
            const FArrayBox& exfab = Ex[pti];
            const FArrayBox& eyfab = Ey[pti];
            const FArrayBox& ezfab = Ez[pti];
            const FArrayBox& bxfab = Bx[pti];
            const FArrayBox& byfab = By[pti];
            const FArrayBox& bzfab = Bz[pti];

<<<<<<< HEAD
            // const FArrayBox& exfab = Ex_avg[pti]; //oshapoval
            // const FArrayBox& eyfab = Ey_avg[pti];
            // const FArrayBox& ezfab = Ez_avg[pti];
            // const FArrayBox& bxfab = Bx_avg[pti];
            // const FArrayBox& byfab = By_avg[pti];
            // const FArrayBox& bzfab = Bz_avg[pti]; //oshapoval

            Exp.assign(np,0.0);
            Eyp.assign(np,0.0);
            Ezp.assign(np,0.0);
            Bxp.assign(np,0.0);
            Byp.assign(np,0.0);
            Bzp.assign(np,0.0);
=======
            Exp.assign(np,WarpX::E_external_particle[0]);
            Eyp.assign(np,WarpX::E_external_particle[1]);
            Ezp.assign(np,WarpX::E_external_particle[2]);
            Bxp.assign(np,WarpX::B_external_particle[0]);
            Byp.assign(np,WarpX::B_external_particle[1]);
            Bzp.assign(np,WarpX::B_external_particle[2]);
>>>>>>> 6064a326

            //
            // copy data from particle container to temp arrays
            //
            pti.GetPosition(m_xp[thread_num], m_yp[thread_num], m_zp[thread_num]);

            //
            // Field Gather
            //
            int e_is_nodal = Ex.is_nodal() and Ey.is_nodal() and Ez.is_nodal();
            FieldGather(pti, Exp, Eyp, Ezp, Bxp, Byp, Bzp,
                        &exfab, &eyfab, &ezfab, &bxfab, &byfab, &bzfab,
                        Ex.nGrow(), e_is_nodal,
                        0, np, thread_num, lev, lev);

            if (cost) {
                const Box& tbx = pti.tilebox();
                wt = (amrex::second() - wt) / tbx.d_numPts();
                Array4<Real> const& costarr = cost->array(pti);
                amrex::ParallelFor(tbx,
                                   [=] AMREX_GPU_DEVICE (int i, int j, int k) noexcept
                                   {
                                       costarr(i,j,k) += wt;
                                   });
            }
        }
    }
}

void
PhysicalParticleContainer::Evolve (int lev,
                                   const MultiFab& Ex, const MultiFab& Ey, const MultiFab& Ez,
                                   const MultiFab& Bx, const MultiFab& By, const MultiFab& Bz,
                                   const MultiFab& Ex_avg, const MultiFab& Ey_avg, const MultiFab& Ez_avg,
                                   const MultiFab& Bx_avg, const MultiFab& By_avg, const MultiFab& Bz_avg,
                                   MultiFab& jx, MultiFab& jy, MultiFab& jz,
                                   MultiFab* cjx, MultiFab* cjy, MultiFab* cjz,
                                   MultiFab* rho, MultiFab* crho,
                                   const MultiFab* cEx, const MultiFab* cEy, const MultiFab* cEz,
                                   const MultiFab* cBx, const MultiFab* cBy, const MultiFab* cBz,
                                   Real t, Real dt, DtType a_dt_type)
{
    BL_PROFILE("PPC::Evolve()");
    BL_PROFILE_VAR_NS("PPC::Evolve::Copy", blp_copy);
    BL_PROFILE_VAR_NS("PPC::FieldGather", blp_fg);
    BL_PROFILE_VAR_NS("PPC::EvolveOpticalDepth", blp_ppc_qed_ev);
    BL_PROFILE_VAR_NS("PPC::ParticlePush", blp_ppc_pp);

    const std::array<Real,3>& dx = WarpX::CellSize(lev);
    const std::array<Real,3>& cdx = WarpX::CellSize(std::max(lev-1,0));

    // Get instances of NCI Godfrey filters
    const auto& nci_godfrey_filter_exeybz = WarpX::GetInstance().nci_godfrey_filter_exeybz;
    const auto& nci_godfrey_filter_bxbyez = WarpX::GetInstance().nci_godfrey_filter_bxbyez;

    BL_ASSERT(OnSameGrids(lev,jx));

    MultiFab* cost = WarpX::getCosts(lev);
    const iMultiFab* current_masks = WarpX::CurrentBufferMasks(lev);
    const iMultiFab* gather_masks = WarpX::GatherBufferMasks(lev);

    bool has_buffer = cEx || cjx;

    if (WarpX::do_back_transformed_diagnostics && do_back_transformed_diagnostics)
    {
        for (WarpXParIter pti(*this, lev); pti.isValid(); ++pti)
        {
            const auto np = pti.numParticles();
            const auto t_lev = pti.GetLevel();
            const auto index = pti.GetPairIndex();
            tmp_particle_data.resize(finestLevel()+1);
            for (int i = 0; i < TmpIdx::nattribs; ++i)
                tmp_particle_data[t_lev][index][i].resize(np);
        }
    }

#ifdef _OPENMP
#pragma omp parallel
#endif
    {
#ifdef _OPENMP
        int thread_num = omp_get_thread_num();
#else
        int thread_num = 0;
#endif

        FArrayBox filtered_Ex, filtered_Ey, filtered_Ez;
        FArrayBox filtered_Bx, filtered_By, filtered_Bz;

        for (WarpXParIter pti(*this, lev); pti.isValid(); ++pti)
        {
            Real wt = amrex::second();

            const Box& box = pti.validbox();

            auto& attribs = pti.GetAttribs();

            auto&  wp = attribs[PIdx::w];
            auto& uxp = attribs[PIdx::ux];
            auto& uyp = attribs[PIdx::uy];
            auto& uzp = attribs[PIdx::uz];
            auto& Exp = attribs[PIdx::Ex];
            auto& Eyp = attribs[PIdx::Ey];
            auto& Ezp = attribs[PIdx::Ez];
            auto& Bxp = attribs[PIdx::Bx];
            auto& Byp = attribs[PIdx::By];
            auto& Bzp = attribs[PIdx::Bz];

            const long np = pti.numParticles();

            // Data on the grid
            // FArrayBox const* exfab = &(Ex[pti]);
            // FArrayBox const* eyfab = &(Ey[pti]);
            // FArrayBox const* ezfab = &(Ez[pti]);
            // FArrayBox const* bxfab = &(Bx[pti]);
            // FArrayBox const* byfab = &(By[pti]);
            // FArrayBox const* bzfab = &(Bz[pti]);

            FArrayBox const* exfab = &(Ex_avg[pti]); //oshapoval
            FArrayBox const* eyfab = &(Ey_avg[pti]); //oshapoval
            FArrayBox const* ezfab = &(Ez_avg[pti]); //oshapoval
            FArrayBox const* bxfab = &(Bx_avg[pti]); //oshapoval
            FArrayBox const* byfab = &(By_avg[pti]); //oshapoval
            FArrayBox const* bzfab = &(Bz_avg[pti]); //oshapoval


            Elixir exeli, eyeli, ezeli, bxeli, byeli, bzeli;

            if (WarpX::use_fdtd_nci_corr)
            {
                // Filter arrays Ex[pti], store the result in
                // filtered_Ex and update pointer exfab so that it
                // points to filtered_Ex (and do the same for all
                // components of E and B).
                applyNCIFilter(lev, pti.tilebox(), exeli, eyeli, ezeli, bxeli, byeli, bzeli,
                               filtered_Ex, filtered_Ey, filtered_Ez,
                               filtered_Bx, filtered_By, filtered_Bz,
                               Ex[pti], Ey[pti], Ez[pti], Bx[pti], By[pti], Bz[pti],
                               exfab, eyfab, ezfab, bxfab, byfab, bzfab);
            }

            Exp.assign(np,WarpX::E_external_particle[0]);
            Eyp.assign(np,WarpX::E_external_particle[1]);
            Ezp.assign(np,WarpX::E_external_particle[2]);

            Bxp.assign(np,WarpX::B_external_particle[0]);
            Byp.assign(np,WarpX::B_external_particle[1]);
            Bzp.assign(np,WarpX::B_external_particle[2]);

            // Determine which particles deposit/gather in the buffer, and
            // which particles deposit/gather in the fine patch
            long nfine_current = np;
            long nfine_gather = np;
            if (has_buffer && !do_not_push) {
                // - Modify `nfine_current` and `nfine_gather` (in place)
                //    so that they correspond to the number of particles
                //    that deposit/gather in the fine patch respectively.
                // - Reorder the particle arrays,
                //    so that the `nfine_current`/`nfine_gather` first particles
                //    deposit/gather in the fine patch
                //    and (thus) the `np-nfine_current`/`np-nfine_gather` last particles
                //    deposit/gather in the buffer
                PartitionParticlesInBuffers( nfine_current, nfine_gather, np,
                    pti, lev, current_masks, gather_masks, uxp, uyp, uzp, wp );
            }

            const long np_current = (cjx) ? nfine_current : np;

            //
            // copy data from particle container to temp arrays
            //
            BL_PROFILE_VAR_START(blp_copy);
            pti.GetPosition(m_xp[thread_num], m_yp[thread_num], m_zp[thread_num]);
            BL_PROFILE_VAR_STOP(blp_copy);

            if (rho) {
                // Deposit charge before particle push, in component 0 of MultiFab rho.
                int* AMREX_RESTRICT ion_lev;
                if (do_field_ionization){
                    ion_lev = pti.GetiAttribs(particle_icomps["ionization_level"]).dataPtr();
                } else {
                    ion_lev = nullptr;
                }
                DepositCharge(pti, wp, ion_lev, rho, 0, 0,
                              np_current, thread_num, lev, lev);
                if (has_buffer){
                    DepositCharge(pti, wp, ion_lev, crho, 0, np_current,
                                  np-np_current, thread_num, lev, lev-1);
                }
            }

            if (! do_not_push)
            {
                const long np_gather = (cEx) ? nfine_gather : np;

                int e_is_nodal = Ex.is_nodal() and Ey.is_nodal() and Ez.is_nodal();

                //
                // Field Gather of Aux Data (i.e., the full solution)
                //
                BL_PROFILE_VAR_START(blp_fg);
                FieldGather(pti, Exp, Eyp, Ezp, Bxp, Byp, Bzp,
                            exfab, eyfab, ezfab, bxfab, byfab, bzfab,
                            Ex.nGrow(), e_is_nodal,
                            0, np_gather, thread_num, lev, lev);

                if (np_gather < np)
                {
                    const IntVect& ref_ratio = WarpX::RefRatio(lev-1);
                    const Box& cbox = amrex::coarsen(box,ref_ratio);

                    // Data on the grid
                    FArrayBox const* cexfab = &(*cEx)[pti];
                    FArrayBox const* ceyfab = &(*cEy)[pti];
                    FArrayBox const* cezfab = &(*cEz)[pti];
                    FArrayBox const* cbxfab = &(*cBx)[pti];
                    FArrayBox const* cbyfab = &(*cBy)[pti];
                    FArrayBox const* cbzfab = &(*cBz)[pti];

                    if (WarpX::use_fdtd_nci_corr)
                    {
                        // Filter arrays (*cEx)[pti], store the result in
                        // filtered_Ex and update pointer cexfab so that it
                        // points to filtered_Ex (and do the same for all
                        // components of E and B)
                        applyNCIFilter(lev-1, cbox, exeli, eyeli, ezeli, bxeli, byeli, bzeli,
                                       filtered_Ex, filtered_Ey, filtered_Ez,
                                       filtered_Bx, filtered_By, filtered_Bz,
                                       (*cEx)[pti], (*cEy)[pti], (*cEz)[pti],
                                       (*cBx)[pti], (*cBy)[pti], (*cBz)[pti],
                                       cexfab, ceyfab, cezfab, cbxfab, cbyfab, cbzfab);
                    }

                    // Field gather for particles in gather buffers
                    e_is_nodal = cEx->is_nodal() and cEy->is_nodal() and cEz->is_nodal();
                    FieldGather(pti, Exp, Eyp, Ezp, Bxp, Byp, Bzp,
                                cexfab, ceyfab, cezfab,
                                cbxfab, cbyfab, cbzfab,
                                cEx->nGrow(), e_is_nodal,
                                nfine_gather, np-nfine_gather,
                                thread_num, lev, lev-1);
                }

                BL_PROFILE_VAR_STOP(blp_fg);

#ifdef WARPX_QED
                //
                //Evolve Optical Depth
                //
                BL_PROFILE_VAR_START(blp_ppc_qed_ev);
                EvolveOpticalDepth(pti, dt);
                BL_PROFILE_VAR_STOP(blp_ppc_qed_ev);
#endif

                //
                // Particle Push
                //
                BL_PROFILE_VAR_START(blp_ppc_pp);
                PushPX(pti, m_xp[thread_num], m_yp[thread_num], m_zp[thread_num], dt, a_dt_type);
                BL_PROFILE_VAR_STOP(blp_ppc_pp);

                //
                // Current Deposition
                //

                int* AMREX_RESTRICT ion_lev;
                if (do_field_ionization){
                    ion_lev = pti.GetiAttribs(particle_icomps["ionization_level"]).dataPtr();
                } else {
                    ion_lev = nullptr;
                }
                // Deposit inside domains
                DepositCurrent(pti, wp, uxp, uyp, uzp, ion_lev, &jx, &jy, &jz,
                               0, np_current, thread_num,
                               lev, lev, dt);

                if (has_buffer){
                    // Deposit in buffers
                    DepositCurrent(pti, wp, uxp, uyp, uzp, ion_lev, cjx, cjy, cjz,
                                   np_current, np-np_current, thread_num,
                                   lev, lev-1, dt);
                }




                //
                // copy particle data back
                //
                BL_PROFILE_VAR_START(blp_copy);
                pti.SetPosition(m_xp[thread_num], m_yp[thread_num], m_zp[thread_num]);
                BL_PROFILE_VAR_STOP(blp_copy);
            }

            if (rho) {
                // Deposit charge after particle push, in component 1 of MultiFab rho.
                int* AMREX_RESTRICT ion_lev;
                if (do_field_ionization){
                    ion_lev = pti.GetiAttribs(particle_icomps["ionization_level"]).dataPtr();
                } else {
                    ion_lev = nullptr;
                }
                DepositCharge(pti, wp, ion_lev, rho, 1, 0,
                              np_current, thread_num, lev, lev);
                if (has_buffer){
                    DepositCharge(pti, wp, ion_lev, crho, 1, np_current,
                                  np-np_current, thread_num, lev, lev-1);
                }
            }

            if (cost) {
                const Box& tbx = pti.tilebox();
                wt = (amrex::second() - wt) / tbx.d_numPts();
                Array4<Real> const& costarr = cost->array(pti);
                amrex::ParallelFor(tbx,
                                   [=] AMREX_GPU_DEVICE (int i, int j, int k) noexcept
                                   {
                                       costarr(i,j,k) += wt;
                                   });
            }
        }
    }
    // Split particles at the end of the timestep.
    // When subcycling is ON, the splitting is done on the last call to
    // PhysicalParticleContainer::Evolve on the finest level, i.e., at the
    // end of the large timestep. Otherwise, the pushes on different levels
    // are not consistent, and the call to Redistribute (inside
    // SplitParticles) may result in split particles to deposit twice on the
    // coarse level.
    if (do_splitting && (a_dt_type == DtType::SecondHalf || a_dt_type == DtType::Full) ){
        SplitParticles(lev);
    }
}

void
PhysicalParticleContainer::applyNCIFilter (
    int lev, const Box& box,
    Elixir& exeli, Elixir& eyeli, Elixir& ezeli,
    Elixir& bxeli, Elixir& byeli, Elixir& bzeli,
    FArrayBox& filtered_Ex, FArrayBox& filtered_Ey, FArrayBox& filtered_Ez,
    FArrayBox& filtered_Bx, FArrayBox& filtered_By, FArrayBox& filtered_Bz,
    const FArrayBox& Ex, const FArrayBox& Ey, const FArrayBox& Ez,
    const FArrayBox& Bx, const FArrayBox& By, const FArrayBox& Bz,
    FArrayBox const * & ex_ptr, FArrayBox const * & ey_ptr,
    FArrayBox const * & ez_ptr, FArrayBox const * & bx_ptr,
    FArrayBox const * & by_ptr, FArrayBox const * & bz_ptr)
{

    // Get instances of NCI Godfrey filters
    const auto& nci_godfrey_filter_exeybz = WarpX::GetInstance().nci_godfrey_filter_exeybz;
    const auto& nci_godfrey_filter_bxbyez = WarpX::GetInstance().nci_godfrey_filter_bxbyez;

#if (AMREX_SPACEDIM == 2)
    const Box& tbox = amrex::grow(box,{static_cast<int>(WarpX::nox),
                static_cast<int>(WarpX::noz)});
#else
    const Box& tbox = amrex::grow(box,{static_cast<int>(WarpX::nox),
                static_cast<int>(WarpX::noy),
                static_cast<int>(WarpX::noz)});
#endif

    // Filter Ex (Both 2D and 3D)
    filtered_Ex.resize(amrex::convert(tbox,Ex.box().ixType()));
    // Safeguard for GPU
    exeli = filtered_Ex.elixir();
    // Apply filter on Ex, result stored in filtered_Ex

    nci_godfrey_filter_exeybz[lev]->ApplyStencil(filtered_Ex, Ex, filtered_Ex.box());
    // Update ex_ptr reference
    ex_ptr = &filtered_Ex;

    // Filter Ez
    filtered_Ez.resize(amrex::convert(tbox,Ez.box().ixType()));
    ezeli = filtered_Ez.elixir();
    nci_godfrey_filter_bxbyez[lev]->ApplyStencil(filtered_Ez, Ez, filtered_Ez.box());
    ez_ptr = &filtered_Ez;

    // Filter By
    filtered_By.resize(amrex::convert(tbox,By.box().ixType()));
    byeli = filtered_By.elixir();
    nci_godfrey_filter_bxbyez[lev]->ApplyStencil(filtered_By, By, filtered_By.box());
    by_ptr = &filtered_By;
#if (AMREX_SPACEDIM == 3)
    // Filter Ey
    filtered_Ey.resize(amrex::convert(tbox,Ey.box().ixType()));
    eyeli = filtered_Ey.elixir();
    nci_godfrey_filter_exeybz[lev]->ApplyStencil(filtered_Ey, Ey, filtered_Ey.box());
    ey_ptr = &filtered_Ey;

    // Filter Bx
    filtered_Bx.resize(amrex::convert(tbox,Bx.box().ixType()));
    bxeli = filtered_Bx.elixir();
    nci_godfrey_filter_bxbyez[lev]->ApplyStencil(filtered_Bx, Bx, filtered_Bx.box());
    bx_ptr = &filtered_Bx;

    // Filter Bz
    filtered_Bz.resize(amrex::convert(tbox,Bz.box().ixType()));
    bzeli = filtered_Bz.elixir();
    nci_godfrey_filter_exeybz[lev]->ApplyStencil(filtered_Bz, Bz, filtered_Bz.box());
    bz_ptr = &filtered_Bz;
#endif
}

// Loop over all particles in the particle container and
// split particles tagged with p.id()=DoSplitParticleID
void
PhysicalParticleContainer::SplitParticles(int lev)
{
    auto& mypc = WarpX::GetInstance().GetPartContainer();
    auto& pctmp_split = mypc.GetPCtmp();
    Gpu::ManagedDeviceVector<ParticleReal> xp, yp, zp;
    RealVector psplit_x, psplit_y, psplit_z, psplit_w;
    RealVector psplit_ux, psplit_uy, psplit_uz;
    long np_split_to_add = 0;
    long np_split;
    if(split_type==0)
    {
        np_split = pow(2, AMREX_SPACEDIM);
    } else {
        np_split = 2*AMREX_SPACEDIM;
    }

    // Loop over particle interator
    for (WarpXParIter pti(*this, lev); pti.isValid(); ++pti)
    {
        pti.GetPosition(xp, yp, zp);

        const amrex::Vector<int> ppc_nd = plasma_injector->num_particles_per_cell_each_dim;
        const std::array<Real,3>& dx = WarpX::CellSize(lev);
        amrex::Vector<Real> split_offset = {dx[0]/2._rt,
                                            dx[1]/2._rt,
                                            dx[2]/2._rt};
        if (ppc_nd[0] > 0){
            // offset for split particles is computed as a function of cell size
            // and number of particles per cell, so that a uniform distribution
            // before splitting results in a uniform distribution after splitting
            split_offset[0] /= ppc_nd[0];
            split_offset[1] /= ppc_nd[1];
            split_offset[2] /= ppc_nd[2];
        }
        // particle Array Of Structs data
        auto& particles = pti.GetArrayOfStructs();
        // particle Struct Of Arrays data
        auto& attribs = pti.GetAttribs();
        auto& wp  = attribs[PIdx::w ];
        auto& uxp = attribs[PIdx::ux];
        auto& uyp = attribs[PIdx::uy];
        auto& uzp = attribs[PIdx::uz];
        const long np = pti.numParticles();
        for(int i=0; i<np; i++){
            auto& p = particles[i];
            if (p.id() == DoSplitParticleID){
                // If particle is tagged, split it and put the
                // split particles in local arrays psplit_x etc.
                np_split_to_add += np_split;
#if (AMREX_SPACEDIM==2)
                if (split_type==0){
                    // Split particle in two along each diagonals
                    // 4 particles in 2d
                    for (int ishift = -1; ishift < 2; ishift +=2 ){
                        for (int kshift = -1; kshift < 2; kshift +=2 ){
                            // Add one particle with offset in x and z
                            psplit_x.push_back( xp[i] + ishift*split_offset[0] );
                            psplit_y.push_back( yp[i] );
                            psplit_z.push_back( zp[i] + kshift*split_offset[2] );
                            psplit_ux.push_back( uxp[i] );
                            psplit_uy.push_back( uyp[i] );
                            psplit_uz.push_back( uzp[i] );
                            psplit_w.push_back( wp[i]/np_split );
                        }
                    }
                } else {
                    // Split particle in two along each axis
                    // 4 particles in 2d
                    for (int ishift = -1; ishift < 2; ishift +=2 ){
                        // Add one particle with offset in x
                        psplit_x.push_back( xp[i] + ishift*split_offset[0] );
                        psplit_y.push_back( yp[i] );
                        psplit_z.push_back( zp[i] );
                        psplit_ux.push_back( uxp[i] );
                        psplit_uy.push_back( uyp[i] );
                        psplit_uz.push_back( uzp[i] );
                        psplit_w.push_back( wp[i]/np_split );
                        // Add one particle with offset in z
                        psplit_x.push_back( xp[i] );
                        psplit_y.push_back( yp[i] );
                        psplit_z.push_back( zp[i] + ishift*split_offset[2] );
                        psplit_ux.push_back( uxp[i] );
                        psplit_uy.push_back( uyp[i] );
                        psplit_uz.push_back( uzp[i] );
                        psplit_w.push_back( wp[i]/np_split );
                    }
                }
#elif (AMREX_SPACEDIM==3)
                if (split_type==0){
                    // Split particle in two along each diagonals
                    // 8 particles in 3d
                    for (int ishift = -1; ishift < 2; ishift +=2 ){
                        for (int jshift = -1; jshift < 2; jshift +=2 ){
                            for (int kshift = -1; kshift < 2; kshift +=2 ){
                                // Add one particle with offset in x, y and z
                                psplit_x.push_back( xp[i] + ishift*split_offset[0] );
                                psplit_y.push_back( yp[i] + jshift*split_offset[1] );
                                psplit_z.push_back( zp[i] + kshift*split_offset[2] );
                                psplit_ux.push_back( uxp[i] );
                                psplit_uy.push_back( uyp[i] );
                                psplit_uz.push_back( uzp[i] );
                                psplit_w.push_back( wp[i]/np_split );
                            }
                        }
                    }
                } else {
                    // Split particle in two along each axis
                    // 6 particles in 3d
                    for (int ishift = -1; ishift < 2; ishift +=2 ){
                        // Add one particle with offset in x
                        psplit_x.push_back( xp[i] + ishift*split_offset[0] );
                        psplit_y.push_back( yp[i] );
                        psplit_z.push_back( zp[i] );
                        psplit_ux.push_back( uxp[i] );
                        psplit_uy.push_back( uyp[i] );
                        psplit_uz.push_back( uzp[i] );
                        psplit_w.push_back( wp[i]/np_split );
                        // Add one particle with offset in y
                        psplit_x.push_back( xp[i] );
                        psplit_y.push_back( yp[i] + ishift*split_offset[1] );
                        psplit_z.push_back( zp[i] );
                        psplit_ux.push_back( uxp[i] );
                        psplit_uy.push_back( uyp[i] );
                        psplit_uz.push_back( uzp[i] );
                        psplit_w.push_back( wp[i]/np_split );
                        // Add one particle with offset in z
                        psplit_x.push_back( xp[i] );
                        psplit_y.push_back( yp[i] );
                        psplit_z.push_back( zp[i] + ishift*split_offset[2] );
                        psplit_ux.push_back( uxp[i] );
                        psplit_uy.push_back( uyp[i] );
                        psplit_uz.push_back( uzp[i] );
                        psplit_w.push_back( wp[i]/np_split );
                    }
                }
#endif
                // invalidate the particle
                p.m_idata.id = -p.m_idata.id;
            }
        }
    }
    // Add local arrays psplit_x etc. to the temporary
    // particle container pctmp_split. Split particles
    // are tagged with p.id()=NoSplitParticleID so that
    // they are not re-split when entering a higher level
    // AddNParticles calls Redistribute, so that particles
    // in pctmp_split are in the proper grids and tiles
    pctmp_split.AddNParticles(lev,
                              np_split_to_add,
                              psplit_x.dataPtr(),
                              psplit_y.dataPtr(),
                              psplit_z.dataPtr(),
                              psplit_ux.dataPtr(),
                              psplit_uy.dataPtr(),
                              psplit_uz.dataPtr(),
                              1,
                              psplit_w.dataPtr(),
                              1, NoSplitParticleID);
    // Copy particles from tmp to current particle container
    addParticles(pctmp_split,1);
    // Clear tmp container
    pctmp_split.clearParticles();
}

void
PhysicalParticleContainer::PushPX(WarpXParIter& pti,
                                  Gpu::ManagedDeviceVector<ParticleReal>& xp,
                                  Gpu::ManagedDeviceVector<ParticleReal>& yp,
                                  Gpu::ManagedDeviceVector<ParticleReal>& zp,
                                  Real dt, DtType a_dt_type)
{

    // This wraps the momentum and position advance so that inheritors can modify the call.
    auto& attribs = pti.GetAttribs();
    // Extract pointers to the different particle quantities
    ParticleReal* const AMREX_RESTRICT x = xp.dataPtr();
    ParticleReal* const AMREX_RESTRICT y = yp.dataPtr();
    ParticleReal* const AMREX_RESTRICT z = zp.dataPtr();
    ParticleReal* const AMREX_RESTRICT ux = attribs[PIdx::ux].dataPtr();
    ParticleReal* const AMREX_RESTRICT uy = attribs[PIdx::uy].dataPtr();
    ParticleReal* const AMREX_RESTRICT uz = attribs[PIdx::uz].dataPtr();
    const ParticleReal* const AMREX_RESTRICT Ex = attribs[PIdx::Ex].dataPtr();
    const ParticleReal* const AMREX_RESTRICT Ey = attribs[PIdx::Ey].dataPtr();
    const ParticleReal* const AMREX_RESTRICT Ez = attribs[PIdx::Ez].dataPtr();
    const ParticleReal* const AMREX_RESTRICT Bx = attribs[PIdx::Bx].dataPtr();
    const ParticleReal* const AMREX_RESTRICT By = attribs[PIdx::By].dataPtr();
    const ParticleReal* const AMREX_RESTRICT Bz = attribs[PIdx::Bz].dataPtr();

    if (WarpX::do_back_transformed_diagnostics && do_back_transformed_diagnostics && (a_dt_type!=DtType::SecondHalf))
    {
        copy_attribs(pti, x, y, z);
    }

    int* AMREX_RESTRICT ion_lev = nullptr;
    if (do_field_ionization){
        ion_lev = pti.GetiAttribs(particle_icomps["ionization_level"]).dataPtr();
    }

    // Loop over the particles and update their momentum
    const Real q = this->charge;
    const Real m = this-> mass;

<<<<<<< HEAD

    Real vx = v_galilean[0];
    Real vy = v_galilean[1];
    Real vz = v_galilean[2];

    if (WarpX::particle_pusher_algo == ParticlePusherAlgo::Boris){
=======
#ifdef WARPX_QED

    if(do_classical_radiation_reaction){
        if(m_do_qed_quantum_sync){
            const auto t_chi_max = m_shr_p_qs_engine->get_ref_ctrl().chi_part_min;
            amrex::ParallelFor(
                pti.numParticles(),
                [=] AMREX_GPU_DEVICE (long i) {
                    auto chi = QedUtils::chi_lepton(m*ux[i], m*uy[i], m*uz[i],
                         Ex[i], Ey[i], Ez[i],
                         Bx[i], By[i], Bz[i]);
                    if(chi < t_chi_max){
                        UpdateMomentumBorisWithRadiationReaction( ux[i], uy[i], uz[i],
                                           Ex[i], Ey[i], Ez[i], Bx[i],
                                           By[i], Bz[i], q, m, dt);
                    }
                    else{
                        UpdateMomentumBoris( ux[i], uy[i], uz[i],
                                           Ex[i], Ey[i], Ez[i], Bx[i],
                                           By[i], Bz[i], q, m, dt);
                    }
                    UpdatePosition( x[i], y[i], z[i],
                                    ux[i], uy[i], uz[i], dt );
                }
            );
        }else{
            amrex::ParallelFor(
                pti.numParticles(),
                [=] AMREX_GPU_DEVICE (long i) {
                    UpdateMomentumBorisWithRadiationReaction( ux[i], uy[i], uz[i],
                                       Ex[i], Ey[i], Ez[i], Bx[i],
                                       By[i], Bz[i], q, m, dt);
                    UpdatePosition( x[i], y[i], z[i],
                                    ux[i], uy[i], uz[i], dt );
                }
            );
        }
#else
    if(do_classical_radiation_reaction){
        amrex::ParallelFor(
            pti.numParticles(),
            [=] AMREX_GPU_DEVICE (long i) {
                Real qp = q;
                if (ion_lev){ qp *= ion_lev[i]; }
                UpdateMomentumBorisWithRadiationReaction( ux[i], uy[i], uz[i],
                                   Ex[i], Ey[i], Ez[i], Bx[i],
                                   By[i], Bz[i], qp, m, dt);
                UpdatePosition( x[i], y[i], z[i],
                                ux[i], uy[i], uz[i], dt );
            }
        );
#endif
    } else if (WarpX::particle_pusher_algo == ParticlePusherAlgo::Boris){
>>>>>>> 6064a326
        amrex::ParallelFor(
            pti.numParticles(),
            [=] AMREX_GPU_DEVICE (long i) {
                Real qp = q;
                if (ion_lev){ qp *= ion_lev[i]; }
                UpdateMomentumBoris( ux[i], uy[i], uz[i],
                                     Ex[i], Ey[i], Ez[i], Bx[i],
                                     By[i], Bz[i], qp, m, dt);
                UpdatePositionGalilean( x[i], y[i], z[i],
                                ux[i], uy[i], uz[i], vx, vy, vz, dt );
            }
        );
    } else if (WarpX::particle_pusher_algo == ParticlePusherAlgo::Vay) {
        amrex::ParallelFor(
            pti.numParticles(),
            [=] AMREX_GPU_DEVICE (long i) {
                Real qp = q;
                if (ion_lev){ qp *= ion_lev[i]; }
                UpdateMomentumVay( ux[i], uy[i], uz[i],
                                   Ex[i], Ey[i], Ez[i], Bx[i],
                                   By[i], Bz[i], qp, m, dt);
                UpdatePositionGalilean( x[i], y[i], z[i],
                                ux[i], uy[i], uz[i], vx, vy, vz, dt );
            }
        );
    } else if (WarpX::particle_pusher_algo == ParticlePusherAlgo::HigueraCary) {
        amrex::ParallelFor(
            pti.numParticles(),
            [=] AMREX_GPU_DEVICE (long i) {
                Real qp = q;
                if (ion_lev){ qp *= ion_lev[i]; }
                UpdateMomentumHigueraCary( ux[i], uy[i], uz[i],
                                   Ex[i], Ey[i], Ez[i], Bx[i],
                                   By[i], Bz[i], qp, m, dt);
                UpdatePosition( x[i], y[i], z[i],
                                ux[i], uy[i], uz[i], dt );
            }
        );
    } else {
      amrex::Abort("Unknown particle pusher");
    };
}

#ifdef WARPX_QED
void PhysicalParticleContainer::EvolveOpticalDepth(
    WarpXParIter& pti, amrex::Real dt)
{
    if(!has_quantum_sync())
        return;

    QuantumSynchrotronEvolveOpticalDepth evolve_opt =
        m_shr_p_qs_engine->build_evolve_functor();

    auto& attribs = pti.GetAttribs();
    const ParticleReal* const AMREX_RESTRICT ux = attribs[PIdx::ux].dataPtr();
    const ParticleReal* const AMREX_RESTRICT uy = attribs[PIdx::uy].dataPtr();
    const ParticleReal* const AMREX_RESTRICT uz = attribs[PIdx::uz].dataPtr();
    const ParticleReal* const AMREX_RESTRICT Ex = attribs[PIdx::Ex].dataPtr();
    const ParticleReal* const AMREX_RESTRICT Ey = attribs[PIdx::Ey].dataPtr();
    const ParticleReal* const AMREX_RESTRICT Ez = attribs[PIdx::Ez].dataPtr();
    const ParticleReal* const AMREX_RESTRICT Bx = attribs[PIdx::Bx].dataPtr();
    const ParticleReal* const AMREX_RESTRICT By = attribs[PIdx::By].dataPtr();
    const ParticleReal* const AMREX_RESTRICT Bz = attribs[PIdx::Bz].dataPtr();

    ParticleReal* const AMREX_RESTRICT p_tau =
        pti.GetAttribs(particle_comps["tau"]).dataPtr();

    const ParticleReal m = this->mass;

    amrex::ParallelFor(pti.numParticles(),
            [=] AMREX_GPU_DEVICE (long i) {
                const ParticleReal px = m * ux[i];
                const ParticleReal py = m * uy[i];
                const ParticleReal pz = m * uz[i];

                bool has_event_happened = evolve_opt(
                    px, py, pz,
                    Ex[i], Ey[i], Ez[i],
                    Bx[i], By[i], Bz[i],
                    dt, p_tau[i]);
            }
    );

}
#endif

void
PhysicalParticleContainer::PushP (int lev, Real dt,
                                  const MultiFab& Ex, const MultiFab& Ey, const MultiFab& Ez,
                                  const MultiFab& Bx, const MultiFab& By, const MultiFab& Bz)
{
    BL_PROFILE("PhysicalParticleContainer::PushP");

    if (do_not_push) return;

    const std::array<Real,3>& dx = WarpX::CellSize(lev);

#ifdef _OPENMP
#pragma omp parallel
#endif
    {
#ifdef _OPENMP
        int thread_num = omp_get_thread_num();
#else
        int thread_num = 0;
#endif
        for (WarpXParIter pti(*this, lev); pti.isValid(); ++pti)
        {
            const Box& box = pti.validbox();

            auto& attribs = pti.GetAttribs();

            auto& Exp = attribs[PIdx::Ex];
            auto& Eyp = attribs[PIdx::Ey];
            auto& Ezp = attribs[PIdx::Ez];
            auto& Bxp = attribs[PIdx::Bx];
            auto& Byp = attribs[PIdx::By];
            auto& Bzp = attribs[PIdx::Bz];

            const long np = pti.numParticles();

            // Data on the grid
            const FArrayBox& exfab = Ex[pti];
            const FArrayBox& eyfab = Ey[pti];
            const FArrayBox& ezfab = Ez[pti];
            const FArrayBox& bxfab = Bx[pti];
            const FArrayBox& byfab = By[pti];
            const FArrayBox& bzfab = Bz[pti];

            Exp.assign(np,WarpX::E_external_particle[0]);
            Eyp.assign(np,WarpX::E_external_particle[1]);
            Ezp.assign(np,WarpX::E_external_particle[2]);

            Bxp.assign(np,WarpX::B_external_particle[0]);
            Byp.assign(np,WarpX::B_external_particle[1]);
            Bzp.assign(np,WarpX::B_external_particle[2]);

            //
            // copy data from particle container to temp arrays
            //
            pti.GetPosition(m_xp[thread_num], m_yp[thread_num], m_zp[thread_num]);

            int e_is_nodal = Ex.is_nodal() and Ey.is_nodal() and Ez.is_nodal();
            FieldGather(pti, Exp, Eyp, Ezp, Bxp, Byp, Bzp,
                        &exfab, &eyfab, &ezfab, &bxfab, &byfab, &bzfab,
                        Ex.nGrow(), e_is_nodal,
                        0, np, thread_num, lev, lev);

            // This wraps the momentum advance so that inheritors can modify the call.
            // Extract pointers to the different particle quantities
            ParticleReal* const AMREX_RESTRICT ux = attribs[PIdx::ux].dataPtr();
            ParticleReal* const AMREX_RESTRICT uy = attribs[PIdx::uy].dataPtr();
            ParticleReal* const AMREX_RESTRICT uz = attribs[PIdx::uz].dataPtr();
            const ParticleReal* const AMREX_RESTRICT Expp = Exp.dataPtr();
            const ParticleReal* const AMREX_RESTRICT Eypp = Eyp.dataPtr();
            const ParticleReal* const AMREX_RESTRICT Ezpp = Ezp.dataPtr();
            const ParticleReal* const AMREX_RESTRICT Bxpp = Bxp.dataPtr();
            const ParticleReal* const AMREX_RESTRICT Bypp = Byp.dataPtr();
            const ParticleReal* const AMREX_RESTRICT Bzpp = Bzp.dataPtr();

            // Loop over the particles and update their momentum
            const Real q = this->charge;
            const Real m = this-> mass;

            int* AMREX_RESTRICT ion_lev = nullptr;
            if (do_field_ionization){
                ion_lev = pti.GetiAttribs(particle_icomps["ionization_level"]).dataPtr();
            }

            //Assumes that all consistency checks have been done at initialization
            if(do_classical_radiation_reaction){
                 amrex::ParallelFor(pti.numParticles(),
                    [=] AMREX_GPU_DEVICE (long i){
                        Real qp = q;
                        if (ion_lev){ qp *= ion_lev[i]; }
                        UpdateMomentumBorisWithRadiationReaction(
                            ux[i], uy[i], uz[i],
                            Expp[i], Eypp[i], Ezpp[i],
                            Bxpp[i], Bypp[i], Bzpp[i],
                            qp, m, dt);
                    }
                );
            } else if (WarpX::particle_pusher_algo == ParticlePusherAlgo::Boris){
                amrex::ParallelFor(pti.numParticles(),
                    [=] AMREX_GPU_DEVICE (long i) {
                        Real qp = q;
                        if (ion_lev){ qp *= ion_lev[i]; }
                        UpdateMomentumBoris(
                            ux[i], uy[i], uz[i],
                            Expp[i], Eypp[i], Ezpp[i],
                            Bxpp[i], Bypp[i], Bzpp[i],
                            qp, m, dt);
                    }
                );
            } else if (WarpX::particle_pusher_algo == ParticlePusherAlgo::Vay){
                amrex::ParallelFor(pti.numParticles(),
                    [=] AMREX_GPU_DEVICE (long i) {
                        Real qp = q;
                        if (ion_lev){ qp *= ion_lev[i]; }
                        UpdateMomentumVay(
                            ux[i], uy[i], uz[i],
                            Expp[i], Eypp[i], Ezpp[i],
                            Bxpp[i], Bypp[i], Bzpp[i],
                            qp, m, dt);
                    }
                );
            } else if (WarpX::particle_pusher_algo == ParticlePusherAlgo::HigueraCary){
                amrex::ParallelFor(pti.numParticles(),
                    [=] AMREX_GPU_DEVICE (long i) {
                        UpdateMomentumHigueraCary( ux[i], uy[i], uz[i],
                            Expp[i], Eypp[i], Ezpp[i],
                            Bxpp[i], Bypp[i], Bzpp[i],
                            q, m, dt);
                    }
                );
            } else {
              amrex::Abort("Unknown particle pusher");
            }

        }
    }
}

void PhysicalParticleContainer::copy_attribs(WarpXParIter& pti,const ParticleReal* xp,
                                             const ParticleReal* yp, const ParticleReal* zp)
{
    auto& attribs = pti.GetAttribs();
    ParticleReal* AMREX_RESTRICT uxp = attribs[PIdx::ux].dataPtr();
    ParticleReal* AMREX_RESTRICT uyp = attribs[PIdx::uy].dataPtr();
    ParticleReal* AMREX_RESTRICT uzp = attribs[PIdx::uz].dataPtr();

    const auto np = pti.numParticles();
    const auto lev = pti.GetLevel();
    const auto index = pti.GetPairIndex();
    ParticleReal* AMREX_RESTRICT xpold  = tmp_particle_data[lev][index][TmpIdx::xold ].dataPtr();
    ParticleReal* AMREX_RESTRICT ypold  = tmp_particle_data[lev][index][TmpIdx::yold ].dataPtr();
    ParticleReal* AMREX_RESTRICT zpold  = tmp_particle_data[lev][index][TmpIdx::zold ].dataPtr();
    ParticleReal* AMREX_RESTRICT uxpold = tmp_particle_data[lev][index][TmpIdx::uxold].dataPtr();
    ParticleReal* AMREX_RESTRICT uypold = tmp_particle_data[lev][index][TmpIdx::uyold].dataPtr();
    ParticleReal* AMREX_RESTRICT uzpold = tmp_particle_data[lev][index][TmpIdx::uzold].dataPtr();

    ParallelFor( np,
                 [=] AMREX_GPU_DEVICE (long i) {
                     xpold[i]=xp[i];
                     ypold[i]=yp[i];
                     zpold[i]=zp[i];

                     uxpold[i]=uxp[i];
                     uypold[i]=uyp[i];
                     uzpold[i]=uzp[i];
                 }
        );
}

void PhysicalParticleContainer::GetParticleSlice(const int direction, const Real z_old,
                                                 const Real z_new, const Real t_boost,
                                                 const Real t_lab, const Real dt,
                                                 DiagnosticParticles& diagnostic_particles)
{
    BL_PROFILE("PhysicalParticleContainer::GetParticleSlice");

    // Assume that the boost in the positive z direction.
#if (AMREX_SPACEDIM == 2)
    AMREX_ALWAYS_ASSERT(direction == 1);
#else
    AMREX_ALWAYS_ASSERT(direction == 2);
#endif

    // Note the the slice should always move in the negative boost direction.
    AMREX_ALWAYS_ASSERT(z_new < z_old);

    AMREX_ALWAYS_ASSERT(do_back_transformed_diagnostics == 1);

    const int nlevs = std::max(0, finestLevel()+1);

    // we figure out a box for coarse-grained rejection. If the RealBox corresponding to a
    // given tile doesn't intersect with this, there is no need to check any particles.
    const Real* base_dx = Geom(0).CellSize();
    const Real z_min = z_new - base_dx[direction];
    const Real z_max = z_old + base_dx[direction];

    RealBox slice_box = Geom(0).ProbDomain();
    slice_box.setLo(direction, z_min);
    slice_box.setHi(direction, z_max);

    diagnostic_particles.resize(finestLevel()+1);

    for (int lev = 0; lev < nlevs; ++lev) {

        const Real* dx  = Geom(lev).CellSize();
        const Real* plo = Geom(lev).ProbLo();

        // first we touch each map entry in serial
        for (WarpXParIter pti(*this, lev); pti.isValid(); ++pti)
        {
            auto index = std::make_pair(pti.index(), pti.LocalTileIndex());
            diagnostic_particles[lev][index];
        }

#ifdef _OPENMP
#pragma omp parallel
#endif
        {
#ifdef _OPENMP
        int thread_num = omp_get_thread_num();
#else
        int thread_num = 0;
#endif
            for (WarpXParIter pti(*this, lev); pti.isValid(); ++pti)
            {
                int counter_for_ParticleCopy = 0;
                const Box& box = pti.validbox();
                auto index = std::make_pair(pti.index(), pti.LocalTileIndex());
                const RealBox tile_real_box(box, dx, plo);

                if ( !slice_box.intersects(tile_real_box) ) continue;

                pti.GetPosition(m_xp[thread_num],m_yp[thread_num],m_zp[thread_num]);
                Real *const AMREX_RESTRICT xpnew = m_xp[thread_num].dataPtr();
                Real *const AMREX_RESTRICT ypnew = m_yp[thread_num].dataPtr();
                Real *const AMREX_RESTRICT zpnew = m_zp[thread_num].dataPtr();

                auto& attribs = pti.GetAttribs();
                Real* const AMREX_RESTRICT wpnew = attribs[PIdx::w].dataPtr();
                Real* const AMREX_RESTRICT uxpnew = attribs[PIdx::ux].dataPtr();
                Real* const AMREX_RESTRICT uypnew = attribs[PIdx::uy].dataPtr();
                Real* const AMREX_RESTRICT uzpnew = attribs[PIdx::uz].dataPtr();

                Real* const AMREX_RESTRICT
                  xpold = tmp_particle_data[lev][index][TmpIdx::xold].dataPtr();
                Real* const AMREX_RESTRICT
                  ypold = tmp_particle_data[lev][index][TmpIdx::yold].dataPtr();
                Real* const AMREX_RESTRICT
                  zpold = tmp_particle_data[lev][index][TmpIdx::zold].dataPtr();
                Real* const AMREX_RESTRICT
                  uxpold = tmp_particle_data[lev][index][TmpIdx::uxold].dataPtr();
                Real* const AMREX_RESTRICT
                  uypold = tmp_particle_data[lev][index][TmpIdx::uyold].dataPtr();
                Real* const AMREX_RESTRICT
                  uzpold = tmp_particle_data[lev][index][TmpIdx::uzold].dataPtr();

                const long np = pti.numParticles();

                Real uzfrm = -WarpX::gamma_boost*WarpX::beta_boost*PhysConst::c;
                Real inv_c2 = 1.0/PhysConst::c/PhysConst::c;

                // temporary arrays to store copy_flag and copy_index
                // for particles that cross the z-slice
                amrex::Gpu::ManagedDeviceVector<int> FlagForPartCopy(np);
                amrex::Gpu::ManagedDeviceVector<int> IndexForPartCopy(np);

                int* const AMREX_RESTRICT Flag = FlagForPartCopy.dataPtr();
                int* const AMREX_RESTRICT IndexLocation = IndexForPartCopy.dataPtr();

                //Flag particles that need to be copied if they cross the z_slice
                amrex::ParallelFor(np,
                [=] AMREX_GPU_DEVICE(int i)
                {
                   Flag[i] = 0;
                   if ( (((zpnew[i] >= z_new) && (zpold[i] <= z_old)) ||
                         ((zpnew[i] <= z_new) && (zpold[i] >= z_old))) )
                   {
                      Flag[i] = 1;
                   }
                });

                // exclusive scan to obtain location indices using flag values
                // These location indices are used to copy data from
                // src to dst when the copy-flag is set to 1.
                amrex::Gpu::exclusive_scan(Flag,Flag+np,IndexLocation);

                const int total_partdiag_size = IndexLocation[np-1] + Flag[np-1];

                // allocate array size for diagnostic particle array
                diagnostic_particles[lev][index].resize(total_partdiag_size);

                amrex::Real gammaboost = WarpX::gamma_boost;
                amrex::Real betaboost = WarpX::beta_boost;
                amrex::Real Phys_c = PhysConst::c;

                Real* const AMREX_RESTRICT diag_wp =
                diagnostic_particles[lev][index].GetRealData(DiagIdx::w).data();
                Real* const AMREX_RESTRICT diag_xp =
                diagnostic_particles[lev][index].GetRealData(DiagIdx::x).data();
                Real* const AMREX_RESTRICT diag_yp =
                diagnostic_particles[lev][index].GetRealData(DiagIdx::y).data();
                Real* const AMREX_RESTRICT diag_zp =
                diagnostic_particles[lev][index].GetRealData(DiagIdx::z).data();
                Real* const AMREX_RESTRICT diag_uxp =
                diagnostic_particles[lev][index].GetRealData(DiagIdx::ux).data();
                Real* const AMREX_RESTRICT diag_uyp =
                diagnostic_particles[lev][index].GetRealData(DiagIdx::uy).data();
                Real* const AMREX_RESTRICT diag_uzp =
                diagnostic_particles[lev][index].GetRealData(DiagIdx::uz).data();

                // Copy particle data to diagnostic particle array on the GPU
                //  using flag and index values
                amrex::ParallelFor(np,
                [=] AMREX_GPU_DEVICE(int i)
                {
                    if (Flag[i] == 1)
                    {
                         // Lorentz Transform particles to lab-frame
                         const Real gamma_new_p = std::sqrt(1.0 + inv_c2*
                                                  (uxpnew[i]*uxpnew[i]
                                                 + uypnew[i]*uypnew[i]
                                                 + uzpnew[i]*uzpnew[i]));
                         const Real t_new_p = gammaboost*t_boost
                                              - uzfrm*zpnew[i]*inv_c2;
                         const Real z_new_p = gammaboost*(zpnew[i]
                                              + betaboost*Phys_c*t_boost);
                         const Real uz_new_p = gammaboost*uzpnew[i]
                                              - gamma_new_p*uzfrm;
                         const Real gamma_old_p = std::sqrt(1.0 + inv_c2*
                                                  (uxpold[i]*uxpold[i]
                                                 + uypold[i]*uypold[i]
                                                 + uzpold[i]*uzpold[i]));
                         const Real t_old_p = gammaboost*(t_boost - dt)
                                              - uzfrm*zpold[i]*inv_c2;
                         const Real z_old_p = gammaboost*(zpold[i]
                                              + betaboost*Phys_c*(t_boost-dt));
                         const Real uz_old_p = gammaboost*uzpold[i]
                                              - gamma_old_p*uzfrm;

                         // interpolate in time to t_lab
                         const Real weight_old = (t_new_p - t_lab)
                                               / (t_new_p - t_old_p);
                         const Real weight_new = (t_lab - t_old_p)
                                               / (t_new_p - t_old_p);

                         const Real xp = xpold[i]*weight_old
                                       + xpnew[i]*weight_new;
                         const Real yp = ypold[i]*weight_old
                                       + ypnew[i]*weight_new;
                         const Real zp = z_old_p*weight_old
                                       + z_new_p*weight_new;
                         const Real uxp = uxpold[i]*weight_old
                                        + uxpnew[i]*weight_new;
                         const Real uyp = uypold[i]*weight_old
                                        + uypnew[i]*weight_new;
                         const Real uzp = uz_old_p*weight_old
                                        + uz_new_p  *weight_new;

                         const int loc = IndexLocation[i];
                         diag_wp[loc] = wpnew[i];
                         diag_xp[loc] = xp;
                         diag_yp[loc] = yp;
                         diag_zp[loc] = zp;
                         diag_uxp[loc] = uxp;
                         diag_uyp[loc] = uyp;
                         diag_uzp[loc] = uzp;
                    }
                });
            }
        }
    }
}

/* \brief Inject particles during the simulation
 * \param injection_box: domain where particles should be injected.
 */
void
PhysicalParticleContainer::ContinuousInjection(const RealBox& injection_box)
{
    // Inject plasma on level 0. Paticles will be redistributed.
    const int lev=0;
    AddPlasma(lev, injection_box);
}

/* \brief Gather fields from FArrayBox exfab, eyfab, ezfab, bxfab, byfab,
 * bzfab into arrays of fields on particles Exp, Eyp, Ezp, Bxp, Byp, Bzp.
 * \param Exp-Bzp: fields on particles.
 * \param exfab-bzfab: FAB of electric and magnetic fields for particles in pti
 * \param ngE: number of guard cells for E
 * \param e_is_nodal: 0 if E is staggered, 1 if E is nodal
 * \param offset: index of first particle for which fields are gathered
 * \param np_to_gather: number of particles onto which fields are gathered
 * \param thread_num: if using OpenMP, thread number
 * \param lev: level on which particles are located
 * \param gather_lev: level from which particles gather fields (lev-1) for
          particles in buffers.
 */
void
PhysicalParticleContainer::FieldGather (WarpXParIter& pti,
                                        RealVector& Exp,
                                        RealVector& Eyp,
                                        RealVector& Ezp,
                                        RealVector& Bxp,
                                        RealVector& Byp,
                                        RealVector& Bzp,
                                        amrex::FArrayBox const * exfab,
                                        amrex::FArrayBox const * eyfab,
                                        amrex::FArrayBox const * ezfab,
                                        amrex::FArrayBox const * bxfab,
                                        amrex::FArrayBox const * byfab,
                                        amrex::FArrayBox const * bzfab,
                                        const int ngE, const int e_is_nodal,
                                        const long offset,
                                        const long np_to_gather,
                                        int thread_num,
                                        int lev,
                                        int gather_lev)
{
    AMREX_ALWAYS_ASSERT_WITH_MESSAGE((gather_lev==(lev-1)) ||
                                     (gather_lev==(lev  )),
                                     "Gather buffers only work for lev-1");

    // If no particles, do not do anything
    if (np_to_gather == 0) return;
    // Get cell size on gather_lev
    const std::array<Real,3>& dx = WarpX::CellSize(std::max(gather_lev,0));

    // Get box from which field is gathered.
    // If not gathering from the finest level, the box is coarsened.
    Box box;
    if (lev == gather_lev) {
        box = pti.tilebox();
    } else {
        const IntVect& ref_ratio = WarpX::RefRatio(gather_lev);
        box = amrex::coarsen(pti.tilebox(),ref_ratio);
    }

    // Add guard cells to the box.
    box.grow(ngE);

    const ParticleReal * const AMREX_RESTRICT xp = m_xp[thread_num].dataPtr() + offset;
    const ParticleReal * const AMREX_RESTRICT zp = m_zp[thread_num].dataPtr() + offset;
    const ParticleReal * const AMREX_RESTRICT yp = m_yp[thread_num].dataPtr() + offset;

    // Lower corner of tile box physical domain
    const std::array<Real, 3>& xyzmin = WarpX::LowerCorner(box, gather_lev);

    const Dim3 lo = lbound(box);

    // Depending on l_lower_in_v and WarpX::nox, call
    // different versions of template function doGatherShapeN
    if (WarpX::l_lower_order_in_v){
        if        (WarpX::nox == 1){
            doGatherShapeN<1,1>(xp, yp, zp,
                                Exp.dataPtr() + offset, Eyp.dataPtr() + offset,
                                Ezp.dataPtr() + offset, Bxp.dataPtr() + offset,
                                Byp.dataPtr() + offset, Bzp.dataPtr() + offset,
                                exfab, eyfab, ezfab, bxfab, byfab, bzfab,
                                np_to_gather, dx,
                                xyzmin, lo, WarpX::n_rz_azimuthal_modes);
        } else if (WarpX::nox == 2){
            doGatherShapeN<2,1>(xp, yp, zp,
                                Exp.dataPtr() + offset, Eyp.dataPtr() + offset,
                                Ezp.dataPtr() + offset, Bxp.dataPtr() + offset,
                                Byp.dataPtr() + offset, Bzp.dataPtr() + offset,
                                exfab, eyfab, ezfab, bxfab, byfab, bzfab,
                                np_to_gather, dx,
                                xyzmin, lo, WarpX::n_rz_azimuthal_modes);
        } else if (WarpX::nox == 3){
            doGatherShapeN<3,1>(xp, yp, zp,
                                Exp.dataPtr() + offset, Eyp.dataPtr() + offset,
                                Ezp.dataPtr() + offset, Bxp.dataPtr() + offset,
                                Byp.dataPtr() + offset, Bzp.dataPtr() + offset,
                                exfab, eyfab, ezfab, bxfab, byfab, bzfab,
                                np_to_gather, dx,
                                xyzmin, lo, WarpX::n_rz_azimuthal_modes);
        }
    } else {
        if        (WarpX::nox == 1){
            doGatherShapeN<1,0>(xp, yp, zp,
                                Exp.dataPtr() + offset, Eyp.dataPtr() + offset,
                                Ezp.dataPtr() + offset, Bxp.dataPtr() + offset,
                                Byp.dataPtr() + offset, Bzp.dataPtr() + offset,
                                exfab, eyfab, ezfab, bxfab, byfab, bzfab,
                                np_to_gather, dx,
                                xyzmin, lo, WarpX::n_rz_azimuthal_modes);
        } else if (WarpX::nox == 2){
            doGatherShapeN<2,0>(xp, yp, zp,
                                Exp.dataPtr() + offset, Eyp.dataPtr() + offset,
                                Ezp.dataPtr() + offset, Bxp.dataPtr() + offset,
                                Byp.dataPtr() + offset, Bzp.dataPtr() + offset,
                                exfab, eyfab, ezfab, bxfab, byfab, bzfab,
                                np_to_gather, dx,
                                xyzmin, lo, WarpX::n_rz_azimuthal_modes);
        } else if (WarpX::nox == 3){
            doGatherShapeN<3,0>(xp, yp, zp,
                                Exp.dataPtr() + offset, Eyp.dataPtr() + offset,
                                Ezp.dataPtr() + offset, Bxp.dataPtr() + offset,
                                Byp.dataPtr() + offset, Bzp.dataPtr() + offset,
                                exfab, eyfab, ezfab, bxfab, byfab, bzfab,
                                np_to_gather, dx,
                                xyzmin, lo, WarpX::n_rz_azimuthal_modes);
        }
    }
}


void PhysicalParticleContainer::InitIonizationModule ()
{
    if (!do_field_ionization) return;
    ParmParse pp(species_name);
    if (charge != PhysConst::q_e){
        amrex::Warning(
            "charge != q_e for ionizable species: overriding user value and setting charge = q_e.");
        charge = PhysConst::q_e;
    }
    pp.query("ionization_initial_level", ionization_initial_level);
    pp.get("ionization_product_species", ionization_product_name);
    pp.get("physical_element", physical_element);
    // Add runtime integer component for ionization level
    AddIntComp("ionization_level");
    // Get atomic number and ionization energies from file
    int ion_element_id = ion_map_ids[physical_element];
    ion_atomic_number = ion_atomic_numbers[ion_element_id];
    ionization_energies.resize(ion_atomic_number);
    int offset = ion_energy_offsets[ion_element_id];
    for(int i=0; i<ion_atomic_number; i++){
        ionization_energies[i] = table_ionization_energies[i+offset];
    }
    // Compute ADK prefactors (See Chen, JCP 236 (2013), equation (2))
    // For now, we assume l=0 and m=0.
    // The approximate expressions are used,
    // without Gamma function
    Real wa = std::pow(PhysConst::alpha,3) * PhysConst::c / PhysConst::r_e;
    Real Ea = PhysConst::m_e * PhysConst::c*PhysConst::c /PhysConst::q_e *
        std::pow(PhysConst::alpha,4)/PhysConst::r_e;
    Real UH = table_ionization_energies[0];
    Real l_eff = std::sqrt(UH/ionization_energies[0]) - 1.;

    const Real dt = WarpX::GetInstance().getdt(0);

    adk_power.resize(ion_atomic_number);
    adk_prefactor.resize(ion_atomic_number);
    adk_exp_prefactor.resize(ion_atomic_number);
    for (int i=0; i<ion_atomic_number; ++i){
        Real n_eff = (i+1) * std::sqrt(UH/ionization_energies[i]);
        Real C2 = std::pow(2,2*n_eff)/(n_eff*tgamma(n_eff+l_eff+1)*tgamma(n_eff-l_eff));
        adk_power[i] = -(2*n_eff - 1);
        Real Uion = ionization_energies[i];
        adk_prefactor[i] = dt * wa * C2 * ( Uion/(2*UH) )
            * std::pow(2*std::pow((Uion/UH),3./2)*Ea,2*n_eff - 1);
        adk_exp_prefactor[i] = -2./3 * std::pow( Uion/UH,3./2) * Ea;
    }
}

/* \brief create mask of ionized particles (1 if ionized, 0 otherwise)
 *
 * \param mfi: tile or grid
 * \param lev: MR level
 * \param ionization_mask: Array with as many elements as particles in mfi.
 * This function initialized the array, and set each element to 1 or 0
 * depending on whether the particle is ionized or not.
 */
void
PhysicalParticleContainer::buildIonizationMask (const amrex::MFIter& mfi, const int lev,
                                                amrex::Gpu::ManagedDeviceVector<int>& ionization_mask)
{
    BL_PROFILE("PPC::buildIonizationMask");
    // Get pointers to ionization data from pc_source
    const Real * const AMREX_RESTRICT p_ionization_energies = ionization_energies.dataPtr();
    const Real * const AMREX_RESTRICT p_adk_prefactor = adk_prefactor.dataPtr();
    const Real * const AMREX_RESTRICT p_adk_exp_prefactor = adk_exp_prefactor.dataPtr();
    const Real * const AMREX_RESTRICT p_adk_power = adk_power.dataPtr();

    // Current tile info
    const int grid_id = mfi.index();
    const int tile_id = mfi.LocalTileIndex();

    // Get GPU-friendly arrays of particle data
    auto& ptile = GetParticles(lev)[std::make_pair(grid_id,tile_id)];
    // Only need attribs (i.e., SoA data)
    auto& soa = ptile.GetStructOfArrays();
    const int np = ptile.GetArrayOfStructs().size();

    // If no particle, nothing to do.
    if (np == 0) return;
    // Otherwise, resize ionization_mask, and get poiters to attribs arrays.
    ionization_mask.resize(np);
    int * const AMREX_RESTRICT p_ionization_mask = ionization_mask.data();
    const ParticleReal * const AMREX_RESTRICT ux = soa.GetRealData(PIdx::ux).data();
    const ParticleReal * const AMREX_RESTRICT uy = soa.GetRealData(PIdx::uy).data();
    const ParticleReal * const AMREX_RESTRICT uz = soa.GetRealData(PIdx::uz).data();
    const ParticleReal * const AMREX_RESTRICT ex = soa.GetRealData(PIdx::Ex).data();
    const ParticleReal * const AMREX_RESTRICT ey = soa.GetRealData(PIdx::Ey).data();
    const ParticleReal * const AMREX_RESTRICT ez = soa.GetRealData(PIdx::Ez).data();
    const ParticleReal * const AMREX_RESTRICT bx = soa.GetRealData(PIdx::Bx).data();
    const ParticleReal * const AMREX_RESTRICT by = soa.GetRealData(PIdx::By).data();
    const ParticleReal * const AMREX_RESTRICT bz = soa.GetRealData(PIdx::Bz).data();
    int* ion_lev = soa.GetIntData(particle_icomps["ionization_level"]).data();

    Real c = PhysConst::c;
    Real c2_inv = 1./c/c;
    int atomic_number = ion_atomic_number;

    // Loop over all particles in grid/tile. If ionized, set mask to 1
    // and increment ionization level.
    ParallelFor(
        np,
        [=] AMREX_GPU_DEVICE (long i) {
            // Get index of ionization_level
            p_ionization_mask[i] = 0;
            if ( ion_lev[i]<atomic_number ){
                Real random_draw = amrex::Random();
                // Compute electric field amplitude in the particle's frame of
                // reference (particularly important when in boosted frame).
                Real ga = std::sqrt(1. + (ux[i]*ux[i] + uy[i]*uy[i] + uz[i]*uz[i]) * c2_inv);
                Real E = std::sqrt(
                    - ( ux[i]*ex[i] + uy[i]*ey[i] + uz[i]*ez[i] ) * ( ux[i]*ex[i] + uy[i]*ey[i] + uz[i]*ez[i] ) * c2_inv
                    + ( ga   *ex[i] + uy[i]*bz[i] - uz[i]*by[i] ) * ( ga   *ex[i] + uy[i]*bz[i] - uz[i]*by[i] )
                    + ( ga   *ey[i] + uz[i]*bx[i] - ux[i]*bz[i] ) * ( ga   *ey[i] + uz[i]*bx[i] - ux[i]*bz[i] )
                    + ( ga   *ez[i] + ux[i]*by[i] - uy[i]*bx[i] ) * ( ga   *ez[i] + ux[i]*by[i] - uy[i]*bx[i] )
                    );
                // Compute probability of ionization p
                Real w_dtau = 1./ ga * p_adk_prefactor[ion_lev[i]] *
                    std::pow(E,p_adk_power[ion_lev[i]]) *
                    std::exp( p_adk_exp_prefactor[ion_lev[i]]/E );
                Real p = 1. - std::exp( - w_dtau );

                if (random_draw < p){
                    // update mask
                    p_ionization_mask[i] = 1;
                }
            }
        }
    );
}

//This function return true if the PhysicalParticleContainer contains electrons
//or positrons, false otherwise
bool
PhysicalParticleContainer::AmIALepton(){
    return (this-> mass == PhysConst::m_e);
}

#ifdef WARPX_QED

bool PhysicalParticleContainer::has_quantum_sync()
{
    return m_do_qed_quantum_sync;
}

bool PhysicalParticleContainer::has_breit_wheeler()
{
    return m_do_qed_breit_wheeler;
}

void
PhysicalParticleContainer::
set_breit_wheeler_engine_ptr(std::shared_ptr<BreitWheelerEngine> ptr)
{
    m_shr_p_bw_engine = ptr;
}

void
PhysicalParticleContainer::
set_quantum_sync_engine_ptr(std::shared_ptr<QuantumSynchrotronEngine> ptr)
{
    m_shr_p_qs_engine = ptr;
}
#endif<|MERGE_RESOLUTION|>--- conflicted
+++ resolved
@@ -115,21 +115,19 @@
         }
     }
 
-<<<<<<< HEAD
     // Parse galilean velocity
     ParmParse ppsatd("psatd");
     ppsatd.queryarr("v_galilean", v_galilean);
     // Scale the velocity by the speed of light
     for (int i=0; i<3; i++) v_galilean[i] *= PhysConst::c;
 
-=======
     #ifdef WARPX_QED
         if(m_do_qed){
             //Optical depths is always plotted if QED is on
             plot_flags[plot_flag_size-1] = 1;
         }
     #endif
->>>>>>> 6064a326
+
 }
 
 PhysicalParticleContainer::PhysicalParticleContainer (AmrCore* amr_core)
@@ -974,20 +972,18 @@
 
 void
 PhysicalParticleContainer::FieldGather (int lev,
-<<<<<<< HEAD
-                                        const MultiFab& Ex, const MultiFab& Ey, const MultiFab& Ez,
-                                        const MultiFab& Bx, const MultiFab& By, const MultiFab& Bz,
-                                        const MultiFab& Ex_avg, const MultiFab& Ey_avg, const MultiFab& Ez_avg,
-                                        const MultiFab& Bx_avg, const MultiFab& By_avg, const MultiFab& Bz_avg
-                                       )
-=======
                                         const amrex::MultiFab& Ex,
                                         const amrex::MultiFab& Ey,
                                         const amrex::MultiFab& Ez,
                                         const amrex::MultiFab& Bx,
                                         const amrex::MultiFab& By,
-                                        const amrex::MultiFab& Bz)
->>>>>>> 6064a326
+                                        const amrex::MultiFab& Bz,
+                                        const amrex::MultiFab& Ex_avg,
+                                        const amrex::MultiFab& Ey_avg,
+                                        const amrex::MultiFab& Ez_avg,
+                                        const amrex::MultiFab& Bx_avg,
+                                        const amrex::MultiFab& By_avg,
+                                        const amrex::MultiFab& Bz_avg)
 {
     const std::array<Real,3>& dx = WarpX::CellSize(lev);
 
@@ -1029,7 +1025,6 @@
             const FArrayBox& byfab = By[pti];
             const FArrayBox& bzfab = Bz[pti];
 
-<<<<<<< HEAD
             // const FArrayBox& exfab = Ex_avg[pti]; //oshapoval
             // const FArrayBox& eyfab = Ey_avg[pti];
             // const FArrayBox& ezfab = Ez_avg[pti];
@@ -1037,20 +1032,12 @@
             // const FArrayBox& byfab = By_avg[pti];
             // const FArrayBox& bzfab = Bz_avg[pti]; //oshapoval
 
-            Exp.assign(np,0.0);
-            Eyp.assign(np,0.0);
-            Ezp.assign(np,0.0);
-            Bxp.assign(np,0.0);
-            Byp.assign(np,0.0);
-            Bzp.assign(np,0.0);
-=======
             Exp.assign(np,WarpX::E_external_particle[0]);
             Eyp.assign(np,WarpX::E_external_particle[1]);
             Ezp.assign(np,WarpX::E_external_particle[2]);
             Bxp.assign(np,WarpX::B_external_particle[0]);
             Byp.assign(np,WarpX::B_external_particle[1]);
             Bzp.assign(np,WarpX::B_external_particle[2]);
->>>>>>> 6064a326
 
             //
             // copy data from particle container to temp arrays
@@ -1659,16 +1646,12 @@
     const Real q = this->charge;
     const Real m = this-> mass;
 
-<<<<<<< HEAD
-
     Real vx = v_galilean[0];
     Real vy = v_galilean[1];
     Real vz = v_galilean[2];
 
-    if (WarpX::particle_pusher_algo == ParticlePusherAlgo::Boris){
-=======
 #ifdef WARPX_QED
-
+    AMREX_ALWAYS_ASSERT_WITH_MESSAGE(((v_galilean[0]==0) && (v_galilean[1]==0) && (v_galilean[2]==0)), "QED + galilean (or averaged galilean) not implemented." );
     if(do_classical_radiation_reaction){
         if(m_do_qed_quantum_sync){
             const auto t_chi_max = m_shr_p_qs_engine->get_ref_ctrl().chi_part_min;
@@ -1706,6 +1689,7 @@
         }
 #else
     if(do_classical_radiation_reaction){
+        AMREX_ALWAYS_ASSERT_WITH_MESSAGE(((v_galilean[0]==0) && (v_galilean[1]==0) && (v_galilean[2]==0)), "Radiation Reaction + galilean (or averaged galilean) not implemented." );
         amrex::ParallelFor(
             pti.numParticles(),
             [=] AMREX_GPU_DEVICE (long i) {
@@ -1720,7 +1704,6 @@
         );
 #endif
     } else if (WarpX::particle_pusher_algo == ParticlePusherAlgo::Boris){
->>>>>>> 6064a326
         amrex::ParallelFor(
             pti.numParticles(),
             [=] AMREX_GPU_DEVICE (long i) {
