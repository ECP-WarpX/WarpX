/* Copyright 2019-2020 Andrew Myers, Aurore Blelly, Axel Huebl
 * David Grote, Glenn Richardson, Jean-Luc Vay
 * Ligia Diana Amorim, Luca Fedeli, Maxence Thevenet
 * Remi Lehe, Revathi Jambunathan, Weiqun Zhang
 * Yinjian Zhao
 *
 * This file is part of WarpX.
 *
 * License: BSD-3-Clause-LBNL
 */
#include "PhysicalParticleContainer.H"

#include "MultiParticleContainer.H"
#include "FortranInterface/WarpX_f.H"
#include "WarpX.H"
#include "Utils/WarpXConst.H"
#include "Utils/WarpXUtil.H"
#include "Python/WarpXWrappers.h"
#include "Utils/IonizationEnergiesTable.H"
#include "Particles/Gather/FieldGather.H"
#include "Particles/Pusher/GetAndSetPosition.H"

#include "Utils/WarpXAlgorithmSelection.H"

// Import low-level single-particle kernels
#include "Particles/Pusher/UpdatePosition.H"
#include "Particles/Pusher/UpdateMomentumBoris.H"
#include "Particles/Pusher/UpdateMomentumVay.H"
#include "Particles/Pusher/UpdateMomentumBorisWithRadiationReaction.H"
#include "Particles/Pusher/UpdateMomentumHigueraCary.H"

#include <limits>
#include <sstream>
#include <string>

using namespace amrex;

namespace
{

    AMREX_GPU_HOST_DEVICE AMREX_FORCE_INLINE
    XDim3 getCellCoords (const GpuArray<Real, AMREX_SPACEDIM>& lo_corner,
                         const GpuArray<Real, AMREX_SPACEDIM>& dx,
                         const XDim3& r, const IntVect& iv) noexcept
    {
        XDim3 pos;
#if (AMREX_SPACEDIM == 3)
        pos.x = lo_corner[0] + (iv[0]+r.x)*dx[0];
        pos.y = lo_corner[1] + (iv[1]+r.y)*dx[1];
        pos.z = lo_corner[2] + (iv[2]+r.z)*dx[2];
#else
        pos.x = lo_corner[0] + (iv[0]+r.x)*dx[0];
        pos.y = 0.0;
#if   defined WARPX_DIM_XZ
        pos.z = lo_corner[1] + (iv[1]+r.y)*dx[1];
#elif defined WARPX_DIM_RZ
        // Note that for RZ, r.y will be theta
        pos.z = lo_corner[1] + (iv[1]+r.z)*dx[1];
#endif
#endif
        return pos;
    }
}

PhysicalParticleContainer::PhysicalParticleContainer (AmrCore* amr_core, int ispecies,
                                                      const std::string& name)
    : WarpXParticleContainer(amr_core, ispecies),
      species_name(name)
{
    plasma_injector.reset(new PlasmaInjector(species_id, species_name));
    physical_species = plasma_injector->getPhysicalSpecies();
    charge = plasma_injector->getCharge();
    mass = plasma_injector->getMass();

    ParmParse pp(species_name);

    pp.query("boost_adjust_transverse_positions", boost_adjust_transverse_positions);
    pp.query("do_backward_propagation", do_backward_propagation);

    // Initialize splitting
    pp.query("do_splitting", do_splitting);
    pp.query("split_type", split_type);
    pp.query("do_not_deposit", do_not_deposit);
    pp.query("do_not_gather", do_not_gather);
    pp.query("do_not_push", do_not_push);

    pp.query("do_continuous_injection", do_continuous_injection);
    pp.query("initialize_self_fields", initialize_self_fields);
    pp.query("self_fields_required_precision", self_fields_required_precision);
    // Whether to plot back-transformed (lab-frame) diagnostics
    // for this species.
    pp.query("do_back_transformed_diagnostics", do_back_transformed_diagnostics);

    pp.query("do_field_ionization", do_field_ionization);

    //check if Radiation Reaction is enabled and do consistency checks
    pp.query("do_classical_radiation_reaction", do_classical_radiation_reaction);
    //if the species is not a lepton, do_classical_radiation_reaction
    //should be false
    WarpXUtilMsg::AlwaysAssert(
        !(do_classical_radiation_reaction &&
        !(AmIA<PhysicalSpecies::electron>() ||
        AmIA<PhysicalSpecies::positron>() )),
        "ERROR: can't enable classical radiation reaction for non lepton species '"
        + species_name + "'."
    );

    //Only Boris pusher is compatible with radiation reaction
    AMREX_ALWAYS_ASSERT_WITH_MESSAGE(
        !(do_classical_radiation_reaction &&
        WarpX::particle_pusher_algo != ParticlePusherAlgo::Boris),
        "Radiation reaction can be enabled only if Boris pusher is used");
    //_____________________________

#ifdef WARPX_QED
    pp.query("do_qed", m_do_qed);
    if(m_do_qed){
        //If do_qed is enabled, find out if Quantum Synchrotron process is enabled
        pp.query("do_qed_quantum_sync", m_do_qed_quantum_sync);
        if (m_do_qed_quantum_sync)
            AddRealComp("optical_depth_QSR");
        pp.query("do_qed_breit_wheeler", m_do_qed_breit_wheeler);
        if (m_do_qed_breit_wheeler)
            AddRealComp("optical_depth_BW");
    }

    if(m_do_qed_quantum_sync){
        pp.get("qed_quantum_sync_phot_product_species",
            m_qed_quantum_sync_phot_product_name);
    }


#endif

    //variable to set plot_flags size
    int plot_flag_size = PIdx::nattribs;
    if(WarpX::do_back_transformed_diagnostics && do_back_transformed_diagnostics)
        plot_flag_size += 6;

#ifdef WARPX_QED
    if(m_do_qed){
        // plot_flag will have an entry for the optical depth
        plot_flag_size++;
    }
#endif
    //_______________________________

    pp.query("plot_species", plot_species);
    int do_user_plot_vars;
    do_user_plot_vars = pp.queryarr("plot_vars", plot_vars);
    if (not do_user_plot_vars){
        // By default, all particle variables are dumped to plotfiles,
        // including {x,y,z,ux,uy,uz}old variables when running in a
        // boosted frame
        plot_flags.resize(plot_flag_size, 1);
    } else {
        // Set plot_flag to 0 for all attribs
        plot_flags.resize(plot_flag_size, 0);

        // If not none, set plot_flags values to 1 for elements in plot_vars.
        if (plot_vars[0] != "none"){
            for (const auto& var : plot_vars){
                // Return error if var not in PIdx.
                WarpXUtilMsg::AlwaysAssert(
                    ParticleStringNames::to_index.count(var),
                    "ERROR: plot_vars argument '" + var +
                    "' not in ParticleStringNames"
                );
                plot_flags[ParticleStringNames::to_index.at(var)] = 1;
            }
        }

#ifdef WARPX_DIM_RZ
        // Always write out theta, whether or not it's requested,
        // to be consistent with always writing out r and z.
        plot_flags[ParticleStringNames::to_index.at("theta")] = 1;
#endif

    }

    // Parse galilean velocity
    ParmParse ppsatd("psatd");
    ppsatd.query("v_galilean", v_galilean);
    // Scale the velocity by the speed of light
    for (int i=0; i<3; i++) v_galilean[i] *= PhysConst::c;

    #ifdef WARPX_QED
        if(m_do_qed){
            //Optical depths is always plotted if QED is on
            plot_flags[plot_flag_size-1] = 1;
        }
    #endif
}

PhysicalParticleContainer::PhysicalParticleContainer (AmrCore* amr_core)
    : WarpXParticleContainer(amr_core, 0)
{
    plasma_injector.reset(new PlasmaInjector());
}

void PhysicalParticleContainer::InitData()
{
    // Init ionization module here instead of in the PhysicalParticleContainer
    // constructor because dt is required
    if (do_field_ionization) {InitIonizationModule();}
    AddParticles(0); // Note - add on level 0
    Redistribute();  // We then redistribute
}

void PhysicalParticleContainer::MapParticletoBoostedFrame(Real& x, Real& y, Real& z, std::array<Real, 3>& u)
{
    // Map the particles from the lab frame to the boosted frame.
    // This boosts the particle to the lab frame and calculates
    // the particle time in the boosted frame. It then maps
    // the position to the time in the boosted frame.

    // For now, start with the assumption that this will only happen
    // at the start of the simulation.
    const Real t_lab = 0.;

    const Real uz_boost = WarpX::gamma_boost*WarpX::beta_boost*PhysConst::c;

    // tpr is the particle's time in the boosted frame
    Real tpr = WarpX::gamma_boost*t_lab - uz_boost*z/(PhysConst::c*PhysConst::c);

    // The particle's transformed location in the boosted frame
    Real xpr = x;
    Real ypr = y;
    Real zpr = WarpX::gamma_boost*z - uz_boost*t_lab;

    // transform u and gamma to the boosted frame
    Real gamma_lab = std::sqrt(1. + (u[0]*u[0] + u[1]*u[1] + u[2]*u[2])/(PhysConst::c*PhysConst::c));
    // u[0] = u[0];
    // u[1] = u[1];
    u[2] = WarpX::gamma_boost*u[2] - uz_boost*gamma_lab;
    Real gammapr = std::sqrt(1. + (u[0]*u[0] + u[1]*u[1] + u[2]*u[2])/(PhysConst::c*PhysConst::c));

    Real vxpr = u[0]/gammapr;
    Real vypr = u[1]/gammapr;
    Real vzpr = u[2]/gammapr;

    if (do_backward_propagation){
        u[2] = -u[2];
    }

    // Move the particles to where they will be at t = 0 in the boosted frame
    if (boost_adjust_transverse_positions) {
        x = xpr - tpr*vxpr;
        y = ypr - tpr*vypr;
    }

    z = zpr - tpr*vzpr;

}

void
PhysicalParticleContainer::AddGaussianBeam(Real x_m, Real y_m, Real z_m,
                                           Real x_rms, Real y_rms, Real z_rms,
                                           Real q_tot, long npart,
                                           int do_symmetrize) {

    const Geometry& geom     = m_gdb->Geom(0);
    RealBox containing_bx = geom.ProbDomain();

    std::mt19937_64 mt(0451);
    std::normal_distribution<double> distx(x_m, x_rms);
    std::normal_distribution<double> disty(y_m, y_rms);
    std::normal_distribution<double> distz(z_m, z_rms);

    // Allocate temporary vectors on the CPU
    Gpu::HostVector<ParticleReal> particle_x;
    Gpu::HostVector<ParticleReal> particle_y;
    Gpu::HostVector<ParticleReal> particle_z;
    Gpu::HostVector<ParticleReal> particle_ux;
    Gpu::HostVector<ParticleReal> particle_uy;
    Gpu::HostVector<ParticleReal> particle_uz;
    Gpu::HostVector<ParticleReal> particle_w;
    int np = 0;

    if (ParallelDescriptor::IOProcessor()) {
        // If do_symmetrize, create 4x fewer particles, and
        // Replicate each particle 4 times (x,y) (-x,y) (x,-y) (-x,-y)
        if (do_symmetrize){
            npart /= 4;
        }
        for (long i = 0; i < npart; ++i) {
#if (defined WARPX_DIM_3D) || (WARPX_DIM_RZ)
            Real weight = q_tot/npart/charge;
            Real x = distx(mt);
            Real y = disty(mt);
            Real z = distz(mt);
#elif (defined WARPX_DIM_XZ)
            Real weight = q_tot/npart/charge/y_rms;
            Real x = distx(mt);
            Real y = 0.;
            Real z = distz(mt);
#endif
            if (plasma_injector->insideBounds(x, y, z)) {
                XDim3 u = plasma_injector->getMomentum(x, y, z);
                u.x *= PhysConst::c;
                u.y *= PhysConst::c;
                u.z *= PhysConst::c;
                if (do_symmetrize){
                    // Add four particles to the beam:
                    CheckAndAddParticle(x, y, z, { u.x, u.y, u.z}, weight/4.,
                                        particle_x,  particle_y,  particle_z,
                                        particle_ux, particle_uy, particle_uz,
                                        particle_w);
                    CheckAndAddParticle(x, -y, z, { u.x, -u.y, u.z}, weight/4.,
                                        particle_x,  particle_y,  particle_z,
                                        particle_ux, particle_uy, particle_uz,
                                        particle_w);
                    CheckAndAddParticle(-x, y, z, { -u.x, u.y, u.z}, weight/4.,
                                        particle_x,  particle_y,  particle_z,
                                        particle_ux, particle_uy, particle_uz,
                                        particle_w);
                    CheckAndAddParticle(-x, -y, z, { -u.x, -u.y, u.z}, weight/4.,
                                        particle_x,  particle_y,  particle_z,
                                        particle_ux, particle_uy, particle_uz,
                                        particle_w);
                } else {
                    CheckAndAddParticle(x, y, z, { u.x, u.y, u.z}, weight,
                                        particle_x,  particle_y,  particle_z,
                                        particle_ux, particle_uy, particle_uz,
                                        particle_w);
                }
            }
        }
    }
    // Add the temporary CPU vectors to the particle structure
    np = particle_z.size();
    AddNParticles(0,np,
                  particle_x.dataPtr(),  particle_y.dataPtr(),  particle_z.dataPtr(),
                  particle_ux.dataPtr(), particle_uy.dataPtr(), particle_uz.dataPtr(),
                  1, particle_w.dataPtr(),1);
}

void
PhysicalParticleContainer::CheckAndAddParticle(Real x, Real y, Real z,
                                               std::array<Real, 3> u,
                                               Real weight,
                                               Gpu::HostVector<ParticleReal>& particle_x,
                                               Gpu::HostVector<ParticleReal>& particle_y,
                                               Gpu::HostVector<ParticleReal>& particle_z,
                                               Gpu::HostVector<ParticleReal>& particle_ux,
                                               Gpu::HostVector<ParticleReal>& particle_uy,
                                               Gpu::HostVector<ParticleReal>& particle_uz,
                                               Gpu::HostVector<ParticleReal>& particle_w)
{
    if (WarpX::gamma_boost > 1.) {
        MapParticletoBoostedFrame(x, y, z, u);
    }
    particle_x.push_back(x);
    particle_y.push_back(y);
    particle_z.push_back(z);
    particle_ux.push_back(u[0]);
    particle_uy.push_back(u[1]);
    particle_uz.push_back(u[2]);
    particle_w.push_back(weight);
}

void
PhysicalParticleContainer::AddParticles (int lev)
{
    WARPX_PROFILE("PhysicalParticleContainer::AddParticles()");

    if (plasma_injector->add_single_particle) {
        AddNParticles(lev, 1,
                      &(plasma_injector->single_particle_pos[0]),
                      &(plasma_injector->single_particle_pos[1]),
                      &(plasma_injector->single_particle_pos[2]),
                      &(plasma_injector->single_particle_vel[0]),
                      &(plasma_injector->single_particle_vel[1]),
                      &(plasma_injector->single_particle_vel[2]),
                      1, &(plasma_injector->single_particle_weight), 0);
        return;
    }

    if (plasma_injector->gaussian_beam) {
        AddGaussianBeam(plasma_injector->x_m,
                        plasma_injector->y_m,
                        plasma_injector->z_m,
                        plasma_injector->x_rms,
                        plasma_injector->y_rms,
                        plasma_injector->z_rms,
                        plasma_injector->q_tot,
                        plasma_injector->npart,
                        plasma_injector->do_symmetrize);


        return;
    }

    if ( plasma_injector->doInjection() ) {
        AddPlasma( lev );
    }
}

/**
 * Create new macroparticles for this species, with a fixed
 * number of particles per cell (in the cells of `part_realbox`).
 * The new particles are only created inside the intersection of `part_realbox`
 * with the local grid for the current proc.
 * @param lev the index of the refinement level
 * @param part_realbox the box in which new particles should be created
 * (this box should correspond to an integer number of cells in each direction,
 * but its boundaries need not be aligned with the actual cells of the simulation)
 */
void
PhysicalParticleContainer::AddPlasma (int lev, RealBox part_realbox)
{
    WARPX_PROFILE("PhysicalParticleContainer::AddPlasma");

    // If no part_realbox is provided, initialize particles in the whole domain
    const Geometry& geom = Geom(lev);
    if (!part_realbox.ok()) part_realbox = geom.ProbDomain();

    int num_ppc = plasma_injector->num_particles_per_cell;
#ifdef WARPX_DIM_RZ
    Real rmax = std::min(plasma_injector->xmax, part_realbox.hi(0));
#endif

    const auto dx = geom.CellSizeArray();
    const auto problo = geom.ProbLoArray();

    Real scale_fac;
#if AMREX_SPACEDIM==3
    scale_fac = dx[0]*dx[1]*dx[2]/num_ppc;
#elif AMREX_SPACEDIM==2
    scale_fac = dx[0]*dx[1]/num_ppc;
#endif

    defineAllParticleTiles();

    MultiFab* cost = WarpX::getCosts(lev);

    const int nlevs = numLevels();
    static bool refine_injection = false;
    static Box fine_injection_box;
    static int rrfac = 1;
    // This does not work if the mesh is dynamic.  But in that case, we should
    // not use refined injected either.  We also assume there is only one fine level.
    if (WarpX::do_moving_window and WarpX::refine_plasma
        and do_continuous_injection and nlevs == 2)
    {
        refine_injection = true;
        fine_injection_box = ParticleBoxArray(1).minimalBox();
        fine_injection_box.setSmall(WarpX::moving_window_dir, std::numeric_limits<int>::lowest());
        fine_injection_box.setBig(WarpX::moving_window_dir, std::numeric_limits<int>::max());
        rrfac = m_gdb->refRatio(0)[0];
        fine_injection_box.coarsen(rrfac);
    }

    InjectorPosition* inj_pos = plasma_injector->getInjectorPosition();
    InjectorDensity*  inj_rho = plasma_injector->getInjectorDensity();
    InjectorMomentum* inj_mom = plasma_injector->getInjectorMomentum();
    Real gamma_boost = WarpX::gamma_boost;
    Real beta_boost = WarpX::beta_boost;
    Real t = WarpX::GetInstance().gett_new(lev);
    Real density_min = plasma_injector->density_min;
    Real density_max = plasma_injector->density_max;

#ifdef WARPX_DIM_RZ
    const long nmodes = WarpX::n_rz_azimuthal_modes;
    bool radially_weighted = plasma_injector->radially_weighted;
#endif

    MFItInfo info;
    if (do_tiling && Gpu::notInLaunchRegion()) {
        info.EnableTiling(tile_size);
    }
#ifdef _OPENMP
    info.SetDynamic(true);
#pragma omp parallel if (not WarpX::serialize_ics)
#endif
    for (MFIter mfi = MakeMFIter(lev, info); mfi.isValid(); ++mfi)
    {
        Real wt = amrex::second();

        const Box& tile_box = mfi.tilebox();
        const RealBox tile_realbox = WarpX::getRealBox(tile_box, lev);

        // Find the cells of part_box that overlap with tile_realbox
        // If there is no overlap, just go to the next tile in the loop
        RealBox overlap_realbox;
        Box overlap_box;
        IntVect shifted;
        bool no_overlap = false;

        for (int dir=0; dir<AMREX_SPACEDIM; dir++) {
            if ( tile_realbox.lo(dir) <= part_realbox.hi(dir) ) {
                Real ncells_adjust = std::floor( (tile_realbox.lo(dir) - part_realbox.lo(dir))/dx[dir] );
                overlap_realbox.setLo( dir, part_realbox.lo(dir) + std::max(ncells_adjust, 0._rt) * dx[dir]);
            } else {
                no_overlap = true; break;
            }
            if ( tile_realbox.hi(dir) >= part_realbox.lo(dir) ) {
                Real ncells_adjust = std::floor( (part_realbox.hi(dir) - tile_realbox.hi(dir))/dx[dir] );
                overlap_realbox.setHi( dir, part_realbox.hi(dir) - std::max(ncells_adjust, 0._rt) * dx[dir]);
            } else {
                no_overlap = true; break;
            }
            // Count the number of cells in this direction in overlap_realbox
            overlap_box.setSmall( dir, 0 );
            overlap_box.setBig( dir,
                int( std::round((overlap_realbox.hi(dir)-overlap_realbox.lo(dir))
                                /dx[dir] )) - 1);
            shifted[dir] =
                static_cast<int>(std::round((overlap_realbox.lo(dir)-problo[dir])/dx[dir]));
            // shifted is exact in non-moving-window direction.  That's all we care.
        }
        if (no_overlap == 1) {
            continue; // Go to the next tile
        }

        const int grid_id = mfi.index();
        const int tile_id = mfi.LocalTileIndex();

        const GpuArray<Real,AMREX_SPACEDIM> overlap_corner
            {AMREX_D_DECL(overlap_realbox.lo(0),
                          overlap_realbox.lo(1),
                          overlap_realbox.lo(2))};

        // count the number of particles that each cell in overlap_box could add
        Gpu::DeviceVector<int> counts(overlap_box.numPts()+1, 0);
        Gpu::DeviceVector<int> offset(overlap_box.numPts()+1, 0);
        auto pcounts = counts.data();
        int lrrfac = rrfac;
        int lrefine_injection = refine_injection;
        Box lfine_box = fine_injection_box;
        amrex::ParallelFor(overlap_box, [=] AMREX_GPU_DEVICE (int i, int j, int k) noexcept
        {
            IntVect iv(AMREX_D_DECL(i, j, k));
            auto lo = getCellCoords(overlap_corner, dx, {0., 0., 0.}, iv);
            auto hi = getCellCoords(overlap_corner, dx, {1., 1., 1.}, iv);

            // Lorentz transform into the lab frame
            lo.z = gamma_boost * (lo.z + PhysConst::c*t*beta_boost);
            hi.z = gamma_boost * (hi.z + PhysConst::c*t*beta_boost);

            if (inj_pos->overlapsWith(lo, hi))
            {
                auto index = overlap_box.index(iv);
                if (lrefine_injection) {
                    Box fine_overlap_box = overlap_box & amrex::shift(lfine_box, shifted);
                    if (fine_overlap_box.ok()) {
                        int r = (fine_overlap_box.contains(iv)) ?
                            AMREX_D_TERM(lrrfac,*lrrfac,*lrrfac) : 1;
                        pcounts[index] = num_ppc*r;
                    }
                } else {
                    pcounts[index] = num_ppc;
                }
            }
        });
        Gpu::exclusive_scan(counts.begin(), counts.end(), offset.begin());

        // Max number of new particles. All of them are created,
        // and invalid ones are then discarded
        int max_new_particles;
#ifdef AMREX_USE_GPU
        Gpu::dtoh_memcpy(&max_new_particles, offset.dataPtr()+overlap_box.numPts(), sizeof(int));
#else
        std::memcpy(&max_new_particles, offset.dataPtr()+overlap_box.numPts(), sizeof(int));
#endif

        // Update NextID to include particles created in this function
        int pid;
#ifdef _OPENMP
#pragma omp critical (add_plasma_nextid)
#endif
        {
            pid = ParticleType::NextID();
            ParticleType::NextID(pid+max_new_particles);
        }
        const int cpuid = ParallelDescriptor::MyProc();

        auto& particle_tile = GetParticles(lev)[std::make_pair(grid_id,tile_id)];

        if ( (NumRuntimeRealComps()>0) || (NumRuntimeIntComps()>0) ) {
            DefineAndReturnParticleTile(lev, grid_id, tile_id);
        }

        auto old_size = particle_tile.GetArrayOfStructs().size();
        auto new_size = old_size + max_new_particles;
        particle_tile.resize(new_size);

        ParticleType* pp = particle_tile.GetArrayOfStructs()().data() + old_size;
        auto& soa = particle_tile.GetStructOfArrays();
        GpuArray<ParticleReal*,PIdx::nattribs> pa;
        for (int ia = 0; ia < PIdx::nattribs; ++ia) {
            pa[ia] = soa.GetRealData(ia).data() + old_size;
        }

        int* pi;
        if (do_field_ionization) {
            pi = soa.GetIntData(particle_icomps["ionization_level"]).data() + old_size;
        }

#ifdef WARPX_QED
        //Pointer to the optical depth component
        amrex::Real* p_optical_depth_QSR;
        amrex::Real* p_optical_depth_BW;

        // If a QED effect is enabled, the corresponding optical depth
        // has to be initialized
        bool loc_has_quantum_sync = has_quantum_sync();
        bool loc_has_breit_wheeler = has_breit_wheeler();
        if (loc_has_quantum_sync)
            p_optical_depth_QSR = soa.GetRealData(
                particle_comps["optical_depth_QSR"]).data() + old_size;
        if(loc_has_breit_wheeler)
            p_optical_depth_BW = soa.GetRealData(
                particle_comps["optical_depth_BW"]).data() + old_size;

        //If needed, get the appropriate functors from the engines
        QuantumSynchrotronGetOpticalDepth quantum_sync_get_opt;
        BreitWheelerGetOpticalDepth breit_wheeler_get_opt;
        if(loc_has_quantum_sync){
            quantum_sync_get_opt =
                m_shr_p_qs_engine->build_optical_depth_functor();
        }
        if(loc_has_breit_wheeler){
            breit_wheeler_get_opt =
                m_shr_p_bw_engine->build_optical_depth_functor();
        }
#endif

        bool loc_do_field_ionization = do_field_ionization;
        int loc_ionization_initial_level = ionization_initial_level;

        // Loop over all new particles and inject them (creates too many
        // particles, in particular does not consider xmin, xmax etc.).
        // The invalid ones are given negative ID and are deleted during the
        // next redistribute.
        const auto poffset = offset.data();
        amrex::For(overlap_box, [=] AMREX_GPU_DEVICE (int i, int j, int k) noexcept
        {
            IntVect iv = IntVect(AMREX_D_DECL(i, j, k));
            const auto index = overlap_box.index(iv);
            for (int i_part = 0; i_part < pcounts[index]; ++i_part)
            {
                long ip = poffset[index] + i_part;
                ParticleType& p = pp[ip];
                p.id() = pid+ip;
                p.cpu() = cpuid;

                const XDim3 r =
                    inj_pos->getPositionUnitBox(i_part, lrrfac);
                auto pos = getCellCoords(overlap_corner, dx, r, iv);

#if (AMREX_SPACEDIM == 3)
                if (!tile_realbox.contains(XDim3{pos.x,pos.y,pos.z})) {
                    p.id() = -1;
                    continue;
                }
#else
                if (!tile_realbox.contains(XDim3{pos.x,pos.z,0.0})) {
                    p.id() = -1;
                    continue;
                }
#endif

                // Save the x and y values to use in the insideBounds checks.
                // This is needed with WARPX_DIM_RZ since x and y are modified.
                Real xb = pos.x;
                Real yb = pos.y;

#ifdef WARPX_DIM_RZ
                // Replace the x and y, setting an angle theta.
                // These x and y are used to get the momentum and density
                Real theta;
                if (nmodes == 1) {
                    // With only 1 mode, the angle doesn't matter so
                    // choose it randomly.
                    theta = 2.*MathConst::pi*amrex::Random();
                } else {
                    theta = 2.*MathConst::pi*r.y;
                }
                pos.x = xb*std::cos(theta);
                pos.y = xb*std::sin(theta);
#endif

<<<<<<< HEAD
                Real dens;
                XDim3 u;
                if (gamma_boost == 1.) {
                    // Lab-frame simulation
                    // If the particle is not within the species's
                    // xmin, xmax, ymin, ymax, zmin, zmax, go to
                    // the next generated particle.
                    if (!inj_pos->insideBounds(xb, yb, pos.z)) {
                        p.id() = -1;
                        continue;
                    }
                    u = inj_mom->getMomentum(pos.x, pos.y, pos.z);
                    dens = inj_rho->getDensity(pos.x, pos.y, pos.z);
                    // Remove particle if density below threshold
                    if ( dens < density_min ){
                        p.id() = -1;
                        continue;
                    }
                    // Cut density if above threshold
                    dens = amrex::min(dens, density_max);
                } else {
                    // Boosted-frame simulation
                    // Since the user provides the density distribution
                    // at t_lab=0 and in the lab-frame coordinates,
                    // we need to find the lab-frame position of this
                    // particle at t_lab=0, from its boosted-frame coordinates
                    // Assuming ballistic motion, this is given by:
                    // z0_lab = gamma*( z_boost*(1-beta*betaz_lab) - ct_boost*(betaz_lab-beta) )
                    // where betaz_lab is the speed of the particle in the lab frame
                    //
                    // In order for this equation to be solvable, betaz_lab
                    // is explicitly assumed to have no dependency on z0_lab
                    u = inj_mom->getMomentum(pos.x, pos.y, 0.); // No z0_lab dependency
                    // At this point u is the lab-frame momentum
                    // => Apply the above formula for z0_lab
                    Real gamma_lab = std::sqrt( 1.+(u.x*u.x+u.y*u.y+u.z*u.z) );
                    Real betaz_lab = u.z/(gamma_lab);
                    Real z0_lab = gamma_boost * ( pos.z*(1-beta_boost*betaz_lab)
                                                  - PhysConst::c*t*(betaz_lab-beta_boost) );
                    // If the particle is not within the lab-frame zmin, zmax, etc.
                    // go to the next generated particle.
                    if (!inj_pos->insideBounds(xb, yb, z0_lab)) {
                        p.id() = -1;
                        continue;
                    }
                    // call `getDensity` with lab-frame parameters
                    dens = inj_rho->getDensity(pos.x, pos.y, z0_lab);
                    // Remove particle if density below threshold
                    if ( dens < density_min ){
                        p.id() = -1;
                        continue;
                    }
                    // Cut density if above threshold
                    dens = amrex::min(dens, density_max);
                    // At this point u and dens are the lab-frame quantities
                    // => Perform Lorentz transform
                    dens = gamma_boost * dens * ( 1.0 - beta_boost*betaz_lab );
                    u.z = gamma_boost * ( u.z -beta_boost*gamma_lab );
                }
=======
            Real dens;
            XDim3 u;
            if (gamma_boost == 1.) {
                // Lab-frame simulation
                // If the particle is not within the species's
                // xmin, xmax, ymin, ymax, zmin, zmax, go to
                // the next generated particle.

                // include ballistic correction for plasma species with bulk motion
                const XDim3 u_bulk = inj_mom->getBulkMomentum(x, y, z);
                const Real gamma_bulk = std::sqrt(1.+(u_bulk.x*u_bulk.x+u_bulk.y*u_bulk.y+u_bulk.z*u_bulk.z));
                const Real betaz_bulk = u.z/gamma_bulk;
                const Real z0 = z - PhysConst::c*t*betaz_bulk;

                if (!inj_pos->insideBounds(xb, yb, z0)) {
                    p.id() = -1;
                    return;
                }

                u = inj_mom->getMomentum(x, y, z0);
                dens = inj_rho->getDensity(x, y, z0);
                // Remove particle if density below threshold
                if ( dens < density_min ){
                    p.id() = -1;
                    return;
                }
                // Cut density if above threshold
                dens = amrex::min(dens, density_max);
            } else {
                // Boosted-frame simulation
                // Since the user provides the density distribution
                // at t_lab=0 and in the lab-frame coordinates,
                // we need to find the lab-frame position of this
                // particle at t_lab=0, from its boosted-frame coordinates
                // Assuming ballistic motion, this is given by:
                // z0_lab = gamma*( z_boost*(1-beta*betaz_lab) - ct_boost*(betaz_lab-beta) )
                // where betaz_lab is the speed of the particle in the lab frame
                //
                // In order for this equation to be solvable, betaz_lab
                // is explicitly assumed to have no dependency on z0_lab
                //
                // Note that we use the bulk momentum to perform the ballastic correction
                const XDim3 u_bulk = inj_mom->getBulkMomentum(x, y, 0.); // No z0_lab dependency
                // At this point u is the lab-frame momentum
                // => Apply the above formula for z0_lab
                const Real gamma_lab_bulk = std::sqrt(1.+(u_bulk.x*u_bulk.x+u_bulk.y*u_bulk.y+u_bulk.z*u_bulk.z));
                const Real betaz_lab_bulk = u.z/(gamma_lab_bulk);
                const Real z0_lab = gamma_boost * ( z*(1-beta_boost*betaz_lab_bulk)
                                              - PhysConst::c*t*(betaz_lab_bulk-beta_boost) );
                // If the particle is not within the lab-frame zmin, zmax, etc.
                // go to the next generated particle.
                if (!inj_pos->insideBounds(xb, yb, z0_lab)) {
                    p.id() = -1;
                    return;
                }
                // call `getDensity` with lab-frame parameters
                dens = inj_rho->getDensity(x, y, z0_lab);
                // Remove particle if density below threshold
                if ( dens < density_min ){
                    p.id() = -1;
                    return;
                }
                // Cut density if above threshold
                dens = amrex::min(dens, density_max);

                // get the full momentum, including thermal motion
                u = inj_mom->getMomentum(x, y, 0.);
                const Real gamma_lab = std::sqrt( 1.+(u.x*u.x+u.y*u.y+u.z*u.z) );
                const Real betaz_lab = u.z/(gamma_lab);

                // At this point u and dens are the lab-frame quantities
                // => Perform Lorentz transform
                dens = gamma_boost * dens * ( 1.0 - beta_boost*betaz_lab );
                u.z = gamma_boost * ( u.z -beta_boost*gamma_lab );
            }
>>>>>>> 24aef370

                if (loc_do_field_ionization) {
                    pi[ip] = loc_ionization_initial_level;
                }

#ifdef WARPX_QED
                if(loc_has_quantum_sync){
                    p_optical_depth_QSR[ip] = quantum_sync_get_opt();
                }

                if(loc_has_breit_wheeler){
                    p_optical_depth_BW[ip] = breit_wheeler_get_opt();
                }
#endif

                u.x *= PhysConst::c;
                u.y *= PhysConst::c;
                u.z *= PhysConst::c;

                // Real weight = dens * scale_fac / (AMREX_D_TERM(fac, *fac, *fac));
                Real weight = dens * scale_fac;
#ifdef WARPX_DIM_RZ
                if (radially_weighted) {
                    weight *= 2.*MathConst::pi*xb;
                } else {
                    // This is not correct since it might shift the particle
                    // out of the local grid
                    pos.x = std::sqrt(xb*rmax);
                    weight *= dx[0];
                }
#endif
                pa[PIdx::w ][ip] = weight;
                pa[PIdx::ux][ip] = u.x;
                pa[PIdx::uy][ip] = u.y;
                pa[PIdx::uz][ip] = u.z;

#if (AMREX_SPACEDIM == 3)
                p.pos(0) = pos.x;
                p.pos(1) = pos.y;
                p.pos(2) = pos.z;
#elif (AMREX_SPACEDIM == 2)
#ifdef WARPX_DIM_RZ
                pa[PIdx::theta][ip] = theta;
#endif
                p.pos(0) = xb;
                p.pos(1) = pos.z;
#endif
            }
        });

        if (cost) {
            wt = (amrex::second() - wt) / tile_box.d_numPts();
            Array4<Real> const& costarr = cost->array(mfi);
            amrex::ParallelFor(tile_box,
            [=] AMREX_GPU_DEVICE (int i, int j, int k) noexcept
            {
                costarr(i,j,k) += wt;
            });
        }
    }

    // The function that calls this is responsible for redistributing particles.
}

void
PhysicalParticleContainer::AssignExternalFieldOnParticles(WarpXParIter& pti,
                           RealVector& Exp, RealVector& Eyp, RealVector& Ezp,
                           RealVector& Bxp, RealVector& Byp, RealVector& Bzp, int lev)
{
   const long np = pti.numParticles();
    /// get WarpX class object
    auto & warpx = WarpX::GetInstance();
    /// get MultiParticleContainer class object
    auto & mypc = warpx.GetPartContainer();
   if (mypc.m_E_ext_particle_s=="constant" ||
       mypc.m_E_ext_particle_s=="default") {
       Exp.assign(np,mypc.m_E_external_particle[0]);
       Eyp.assign(np,mypc.m_E_external_particle[1]);
       Ezp.assign(np,mypc.m_E_external_particle[2]);
   }
   if (mypc.m_B_ext_particle_s=="constant" ||
       mypc.m_B_ext_particle_s=="default") {
       Bxp.assign(np,mypc.m_B_external_particle[0]);
       Byp.assign(np,mypc.m_B_external_particle[1]);
       Bzp.assign(np,mypc.m_B_external_particle[2]);
   }
   if (mypc.m_E_ext_particle_s=="parse_e_ext_particle_function") {
      const auto GetPosition = GetParticlePosition(pti);
      Real* const AMREX_RESTRICT Exp_data = Exp.dataPtr();
      Real* const AMREX_RESTRICT Eyp_data = Eyp.dataPtr();
      Real* const AMREX_RESTRICT Ezp_data = Ezp.dataPtr();
      ParserWrapper<4> *xfield_partparser = mypc.m_Ex_particle_parser.get();
      ParserWrapper<4> *yfield_partparser = mypc.m_Ey_particle_parser.get();
      ParserWrapper<4> *zfield_partparser = mypc.m_Ez_particle_parser.get();
      Real time = warpx.gett_new(lev);
      amrex::ParallelFor(pti.numParticles(),
                         [=] AMREX_GPU_DEVICE (long i) {
                             ParticleReal x, y, z;
                             GetPosition(i, x, y, z);
                             Exp_data[i] = (*xfield_partparser)(x, y, z, time);
                             Eyp_data[i] = (*yfield_partparser)(x, y, z, time);
                             Ezp_data[i] = (*zfield_partparser)(x, y, z, time);
                         });
   }
   if (mypc.m_B_ext_particle_s=="parse_b_ext_particle_function") {
      const auto GetPosition = GetParticlePosition(pti);
      Real* const AMREX_RESTRICT Bxp_data = Bxp.dataPtr();
      Real* const AMREX_RESTRICT Byp_data = Byp.dataPtr();
      Real* const AMREX_RESTRICT Bzp_data = Bzp.dataPtr();
      ParserWrapper<4> *xfield_partparser = mypc.m_Bx_particle_parser.get();
      ParserWrapper<4> *yfield_partparser = mypc.m_By_particle_parser.get();
      ParserWrapper<4> *zfield_partparser = mypc.m_Bz_particle_parser.get();
      Real time = warpx.gett_new(lev);
      amrex::ParallelFor(pti.numParticles(),
            [=] AMREX_GPU_DEVICE (long i) {
                             ParticleReal x, y, z;
                             GetPosition(i, x, y, z);
                             Bxp_data[i] = (*xfield_partparser)(x, y, z, time);
                             Byp_data[i] = (*yfield_partparser)(x, y, z, time);
                             Bzp_data[i] = (*zfield_partparser)(x, y, z, time);
                         });
   }
}



void
PhysicalParticleContainer::FieldGather (int lev,
                                        const amrex::MultiFab& Ex,
                                        const amrex::MultiFab& Ey,
                                        const amrex::MultiFab& Ez,
                                        const amrex::MultiFab& Bx,
                                        const amrex::MultiFab& By,
                                        const amrex::MultiFab& Bz)
{
    const std::array<Real,3>& dx = WarpX::CellSize(lev);

    BL_ASSERT(OnSameGrids(lev,Ex));

    MultiFab* cost = WarpX::getCosts(lev);

#ifdef _OPENMP
#pragma omp parallel
#endif
    {
        for (WarpXParIter pti(*this, lev); pti.isValid(); ++pti)
        {
            Real wt = amrex::second();

            const Box& box = pti.validbox();

            auto& attribs = pti.GetAttribs();

            auto& Exp = attribs[PIdx::Ex];
            auto& Eyp = attribs[PIdx::Ey];
            auto& Ezp = attribs[PIdx::Ez];
            auto& Bxp = attribs[PIdx::Bx];
            auto& Byp = attribs[PIdx::By];
            auto& Bzp = attribs[PIdx::Bz];

            const long np = pti.numParticles();

            // Data on the grid
            const FArrayBox& exfab = Ex[pti];
            const FArrayBox& eyfab = Ey[pti];
            const FArrayBox& ezfab = Ez[pti];
            const FArrayBox& bxfab = Bx[pti];
            const FArrayBox& byfab = By[pti];
            const FArrayBox& bzfab = Bz[pti];

            //
            // Field Gather
            //
            int e_is_nodal = Ex.is_nodal() and Ey.is_nodal() and Ez.is_nodal();
            FieldGather(pti, Exp, Eyp, Ezp, Bxp, Byp, Bzp,
                        &exfab, &eyfab, &ezfab, &bxfab, &byfab, &bzfab,
                        Ex.nGrow(), e_is_nodal,
                        0, np, lev, lev);

            if (cost) {
                const Box& tbx = pti.tilebox();
                wt = (amrex::second() - wt) / tbx.d_numPts();
                Array4<Real> const& costarr = cost->array(pti);
                amrex::ParallelFor(tbx,
                                   [=] AMREX_GPU_DEVICE (int i, int j, int k) noexcept
                                   {
                                       costarr(i,j,k) += wt;
                                   });
            }
        }
    }
}

void
PhysicalParticleContainer::Evolve (int lev,
                                   const MultiFab& Ex, const MultiFab& Ey, const MultiFab& Ez,
                                   const MultiFab& Bx, const MultiFab& By, const MultiFab& Bz,
                                   MultiFab& jx, MultiFab& jy, MultiFab& jz,
                                   MultiFab* cjx, MultiFab* cjy, MultiFab* cjz,
                                   MultiFab* rho, MultiFab* crho,
                                   const MultiFab* cEx, const MultiFab* cEy, const MultiFab* cEz,
                                   const MultiFab* cBx, const MultiFab* cBy, const MultiFab* cBz,
                                   Real /*t*/, Real dt, DtType a_dt_type)
{
    WARPX_PROFILE("PPC::Evolve()");
    WARPX_PROFILE_VAR_NS("PPC::Evolve::Copy", blp_copy);
    WARPX_PROFILE_VAR_NS("PPC::FieldGather", blp_fg);
    WARPX_PROFILE_VAR_NS("PPC::EvolveOpticalDepth", blp_ppc_qed_ev);
    WARPX_PROFILE_VAR_NS("PPC::ParticlePush", blp_ppc_pp);

    const std::array<Real,3>& dx = WarpX::CellSize(lev);
    const std::array<Real,3>& cdx = WarpX::CellSize(std::max(lev-1,0));

    // Get instances of NCI Godfrey filters
    const auto& nci_godfrey_filter_exeybz = WarpX::GetInstance().nci_godfrey_filter_exeybz;
    const auto& nci_godfrey_filter_bxbyez = WarpX::GetInstance().nci_godfrey_filter_bxbyez;

    BL_ASSERT(OnSameGrids(lev,jx));

    MultiFab* cost = WarpX::getCosts(lev);

    const iMultiFab* current_masks = WarpX::CurrentBufferMasks(lev);
    const iMultiFab* gather_masks = WarpX::GatherBufferMasks(lev);

    bool has_buffer = cEx || cjx;

    if (WarpX::do_back_transformed_diagnostics && do_back_transformed_diagnostics)
    {
        for (WarpXParIter pti(*this, lev); pti.isValid(); ++pti)
        {
            const auto np = pti.numParticles();
            const auto t_lev = pti.GetLevel();
            const auto index = pti.GetPairIndex();
            tmp_particle_data.resize(finestLevel()+1);
            for (int i = 0; i < TmpIdx::nattribs; ++i)
                tmp_particle_data[t_lev][index][i].resize(np);
        }
    }

#ifdef _OPENMP
#pragma omp parallel
#endif
    {
#ifdef _OPENMP
        int thread_num = omp_get_thread_num();
#else
        int thread_num = 0;
#endif

        FArrayBox filtered_Ex, filtered_Ey, filtered_Ez;
        FArrayBox filtered_Bx, filtered_By, filtered_Bz;

        for (WarpXParIter pti(*this, lev); pti.isValid(); ++pti)
        {
            Real wt = amrex::second();

            const Box& box = pti.validbox();

            auto& attribs = pti.GetAttribs();

            auto&  wp = attribs[PIdx::w];
            auto& uxp = attribs[PIdx::ux];
            auto& uyp = attribs[PIdx::uy];
            auto& uzp = attribs[PIdx::uz];
            auto& Exp = attribs[PIdx::Ex];
            auto& Eyp = attribs[PIdx::Ey];
            auto& Ezp = attribs[PIdx::Ez];
            auto& Bxp = attribs[PIdx::Bx];
            auto& Byp = attribs[PIdx::By];
            auto& Bzp = attribs[PIdx::Bz];

            const long np = pti.numParticles();

            // Data on the grid
            FArrayBox const* exfab = &(Ex[pti]);
            FArrayBox const* eyfab = &(Ey[pti]);
            FArrayBox const* ezfab = &(Ez[pti]);
            FArrayBox const* bxfab = &(Bx[pti]);
            FArrayBox const* byfab = &(By[pti]);
            FArrayBox const* bzfab = &(Bz[pti]);

            Elixir exeli, eyeli, ezeli, bxeli, byeli, bzeli;

            if (WarpX::use_fdtd_nci_corr)
            {
                // Filter arrays Ex[pti], store the result in
                // filtered_Ex and update pointer exfab so that it
                // points to filtered_Ex (and do the same for all
                // components of E and B).
                applyNCIFilter(lev, pti.tilebox(), exeli, eyeli, ezeli, bxeli, byeli, bzeli,
                               filtered_Ex, filtered_Ey, filtered_Ez,
                               filtered_Bx, filtered_By, filtered_Bz,
                               Ex[pti], Ey[pti], Ez[pti], Bx[pti], By[pti], Bz[pti],
                               exfab, eyfab, ezfab, bxfab, byfab, bzfab);
            }

            // Determine which particles deposit/gather in the buffer, and
            // which particles deposit/gather in the fine patch
            long nfine_current = np;
            long nfine_gather = np;
            if (has_buffer && !do_not_push) {
                // - Modify `nfine_current` and `nfine_gather` (in place)
                //    so that they correspond to the number of particles
                //    that deposit/gather in the fine patch respectively.
                // - Reorder the particle arrays,
                //    so that the `nfine_current`/`nfine_gather` first particles
                //    deposit/gather in the fine patch
                //    and (thus) the `np-nfine_current`/`np-nfine_gather` last particles
                //    deposit/gather in the buffer
                PartitionParticlesInBuffers( nfine_current, nfine_gather, np,
                    pti, lev, current_masks, gather_masks, uxp, uyp, uzp, wp );
            }

            const long np_current = (cjx) ? nfine_current : np;

            if (rho) {
                // Deposit charge before particle push, in component 0 of MultiFab rho.
                int* AMREX_RESTRICT ion_lev;
                if (do_field_ionization){
                    ion_lev = pti.GetiAttribs(particle_icomps["ionization_level"]).dataPtr();
                } else {
                    ion_lev = nullptr;
                }
                DepositCharge(pti, wp, ion_lev, rho, 0, 0,
                              np_current, thread_num, lev, lev);
                if (has_buffer){
                    DepositCharge(pti, wp, ion_lev, crho, 0, np_current,
                                  np-np_current, thread_num, lev, lev-1);
                }
            }

            if (! do_not_push)
            {
                const long np_gather = (cEx) ? nfine_gather : np;

                int e_is_nodal = Ex.is_nodal() and Ey.is_nodal() and Ez.is_nodal();

                //
                // Field Gather of Aux Data (i.e., the full solution)
                //
                WARPX_PROFILE_VAR_START(blp_fg);
                FieldGather(pti, Exp, Eyp, Ezp, Bxp, Byp, Bzp,
                            exfab, eyfab, ezfab, bxfab, byfab, bzfab,
                            Ex.nGrow(), e_is_nodal,
                            0, np_gather, lev, lev);

                if (np_gather < np)
                {
                    const IntVect& ref_ratio = WarpX::RefRatio(lev-1);
                    const Box& cbox = amrex::coarsen(box,ref_ratio);

                    // Data on the grid
                    FArrayBox const* cexfab = &(*cEx)[pti];
                    FArrayBox const* ceyfab = &(*cEy)[pti];
                    FArrayBox const* cezfab = &(*cEz)[pti];
                    FArrayBox const* cbxfab = &(*cBx)[pti];
                    FArrayBox const* cbyfab = &(*cBy)[pti];
                    FArrayBox const* cbzfab = &(*cBz)[pti];

                    if (WarpX::use_fdtd_nci_corr)
                    {
                        // Filter arrays (*cEx)[pti], store the result in
                        // filtered_Ex and update pointer cexfab so that it
                        // points to filtered_Ex (and do the same for all
                        // components of E and B)
                        applyNCIFilter(lev-1, cbox, exeli, eyeli, ezeli, bxeli, byeli, bzeli,
                                       filtered_Ex, filtered_Ey, filtered_Ez,
                                       filtered_Bx, filtered_By, filtered_Bz,
                                       (*cEx)[pti], (*cEy)[pti], (*cEz)[pti],
                                       (*cBx)[pti], (*cBy)[pti], (*cBz)[pti],
                                       cexfab, ceyfab, cezfab, cbxfab, cbyfab, cbzfab);
                    }

                    // Field gather for particles in gather buffers
                    e_is_nodal = cEx->is_nodal() and cEy->is_nodal() and cEz->is_nodal();
                    FieldGather(pti, Exp, Eyp, Ezp, Bxp, Byp, Bzp,
                                cexfab, ceyfab, cezfab,
                                cbxfab, cbyfab, cbzfab,
                                cEx->nGrow(), e_is_nodal,
                                nfine_gather, np-nfine_gather,
                                lev, lev-1);
                }

                WARPX_PROFILE_VAR_STOP(blp_fg);

#ifdef WARPX_QED
                //
                //Evolve Optical Depth
                //
                WARPX_PROFILE_VAR_START(blp_ppc_qed_ev);
                EvolveOpticalDepth(pti, dt);
                WARPX_PROFILE_VAR_STOP(blp_ppc_qed_ev);
#endif

                //
                // Particle Push
                //
                WARPX_PROFILE_VAR_START(blp_ppc_pp);
                PushPX(pti, dt, a_dt_type);
                WARPX_PROFILE_VAR_STOP(blp_ppc_pp);

                //
                // Current Deposition (only needed for electromagnetic solver)
                //
                if (!WarpX::do_electrostatic) {
                    int* AMREX_RESTRICT ion_lev;
                    if (do_field_ionization){
                        ion_lev = pti.GetiAttribs(particle_icomps["ionization_level"]).dataPtr();
                    } else {
                        ion_lev = nullptr;
                    }
                    // Deposit inside domains
                    DepositCurrent(pti, wp, uxp, uyp, uzp, ion_lev, &jx, &jy, &jz,
                                   0, np_current, thread_num,
                                   lev, lev, dt);
                    if (has_buffer){
                        // Deposit in buffers
                        DepositCurrent(pti, wp, uxp, uyp, uzp, ion_lev, cjx, cjy, cjz,
                                       np_current, np-np_current, thread_num,
                                       lev, lev-1, dt);
                    }
                } // end of "if !do_electrostatic"
            } // end of "if do_not_push"

            if (rho) {
                // Deposit charge after particle push, in component 1 of MultiFab rho.
                // (Skipped for electrostatic solver, as this may lead to out-of-bounds)
                if (!WarpX::do_electrostatic) {
                    int* AMREX_RESTRICT ion_lev;
                    if (do_field_ionization){
                        ion_lev = pti.GetiAttribs(particle_icomps["ionization_level"]).dataPtr();
                    } else {
                        ion_lev = nullptr;
                    }
                    DepositCharge(pti, wp, ion_lev, rho, 1, 0,
                                  np_current, thread_num, lev, lev);
                    if (has_buffer){
                        DepositCharge(pti, wp, ion_lev, crho, 1, np_current,
                                      np-np_current, thread_num, lev, lev-1);
                    }
                }
            }

            if (cost) {
                const Box& tbx = pti.tilebox();
                wt = (amrex::second() - wt) / tbx.d_numPts();
                Array4<Real> const& costarr = cost->array(pti);
                amrex::ParallelFor(tbx,
                                   [=] AMREX_GPU_DEVICE (int i, int j, int k) noexcept
                                   {
                                       costarr(i,j,k) += wt;
                                   });
            }
        }
    }
    // Split particles at the end of the timestep.
    // When subcycling is ON, the splitting is done on the last call to
    // PhysicalParticleContainer::Evolve on the finest level, i.e., at the
    // end of the large timestep. Otherwise, the pushes on different levels
    // are not consistent, and the call to Redistribute (inside
    // SplitParticles) may result in split particles to deposit twice on the
    // coarse level.
    if (do_splitting && (a_dt_type == DtType::SecondHalf || a_dt_type == DtType::Full) ){
        SplitParticles(lev);
    }
}

void
PhysicalParticleContainer::applyNCIFilter (
    int lev, const Box& box,
    Elixir& exeli, Elixir& eyeli, Elixir& ezeli,
    Elixir& bxeli, Elixir& byeli, Elixir& bzeli,
    FArrayBox& filtered_Ex, FArrayBox& filtered_Ey, FArrayBox& filtered_Ez,
    FArrayBox& filtered_Bx, FArrayBox& filtered_By, FArrayBox& filtered_Bz,
    const FArrayBox& Ex, const FArrayBox& Ey, const FArrayBox& Ez,
    const FArrayBox& Bx, const FArrayBox& By, const FArrayBox& Bz,
    FArrayBox const * & ex_ptr, FArrayBox const * & ey_ptr,
    FArrayBox const * & ez_ptr, FArrayBox const * & bx_ptr,
    FArrayBox const * & by_ptr, FArrayBox const * & bz_ptr)
{

    // Get instances of NCI Godfrey filters
    const auto& nci_godfrey_filter_exeybz = WarpX::GetInstance().nci_godfrey_filter_exeybz;
    const auto& nci_godfrey_filter_bxbyez = WarpX::GetInstance().nci_godfrey_filter_bxbyez;

#if (AMREX_SPACEDIM == 2)
    const Box& tbox = amrex::grow(box,{static_cast<int>(WarpX::nox),
                static_cast<int>(WarpX::noz)});
#else
    const Box& tbox = amrex::grow(box,{static_cast<int>(WarpX::nox),
                static_cast<int>(WarpX::noy),
                static_cast<int>(WarpX::noz)});
#endif

    // Filter Ex (Both 2D and 3D)
    filtered_Ex.resize(amrex::convert(tbox,Ex.box().ixType()));
    // Safeguard for GPU
    exeli = filtered_Ex.elixir();
    // Apply filter on Ex, result stored in filtered_Ex

    nci_godfrey_filter_exeybz[lev]->ApplyStencil(filtered_Ex, Ex, filtered_Ex.box());
    // Update ex_ptr reference
    ex_ptr = &filtered_Ex;

    // Filter Ez
    filtered_Ez.resize(amrex::convert(tbox,Ez.box().ixType()));
    ezeli = filtered_Ez.elixir();
    nci_godfrey_filter_bxbyez[lev]->ApplyStencil(filtered_Ez, Ez, filtered_Ez.box());
    ez_ptr = &filtered_Ez;

    // Filter By
    filtered_By.resize(amrex::convert(tbox,By.box().ixType()));
    byeli = filtered_By.elixir();
    nci_godfrey_filter_bxbyez[lev]->ApplyStencil(filtered_By, By, filtered_By.box());
    by_ptr = &filtered_By;
#if (AMREX_SPACEDIM == 3)
    // Filter Ey
    filtered_Ey.resize(amrex::convert(tbox,Ey.box().ixType()));
    eyeli = filtered_Ey.elixir();
    nci_godfrey_filter_exeybz[lev]->ApplyStencil(filtered_Ey, Ey, filtered_Ey.box());
    ey_ptr = &filtered_Ey;

    // Filter Bx
    filtered_Bx.resize(amrex::convert(tbox,Bx.box().ixType()));
    bxeli = filtered_Bx.elixir();
    nci_godfrey_filter_bxbyez[lev]->ApplyStencil(filtered_Bx, Bx, filtered_Bx.box());
    bx_ptr = &filtered_Bx;

    // Filter Bz
    filtered_Bz.resize(amrex::convert(tbox,Bz.box().ixType()));
    bzeli = filtered_Bz.elixir();
    nci_godfrey_filter_exeybz[lev]->ApplyStencil(filtered_Bz, Bz, filtered_Bz.box());
    bz_ptr = &filtered_Bz;
#endif
}

// Loop over all particles in the particle container and
// split particles tagged with p.id()=DoSplitParticleID
void
PhysicalParticleContainer::SplitParticles(int lev)
{
    auto& mypc = WarpX::GetInstance().GetPartContainer();
    auto& pctmp_split = mypc.GetPCtmp();
    RealVector psplit_x, psplit_y, psplit_z, psplit_w;
    RealVector psplit_ux, psplit_uy, psplit_uz;
    long np_split_to_add = 0;
    long np_split;
    if(split_type==0)
    {
        np_split = pow(2, AMREX_SPACEDIM);
    } else {
        np_split = 2*AMREX_SPACEDIM;
    }

    // Loop over particle interator
    for (WarpXParIter pti(*this, lev); pti.isValid(); ++pti)
    {
        const auto GetPosition = GetParticlePosition(pti);

        const amrex::Vector<int> ppc_nd = plasma_injector->num_particles_per_cell_each_dim;
        const std::array<Real,3>& dx = WarpX::CellSize(lev);
        amrex::Vector<Real> split_offset = {dx[0]/2._rt,
                                            dx[1]/2._rt,
                                            dx[2]/2._rt};
        if (ppc_nd[0] > 0){
            // offset for split particles is computed as a function of cell size
            // and number of particles per cell, so that a uniform distribution
            // before splitting results in a uniform distribution after splitting
            split_offset[0] /= ppc_nd[0];
            split_offset[1] /= ppc_nd[1];
            split_offset[2] /= ppc_nd[2];
        }
        // particle Array Of Structs data
        auto& particles = pti.GetArrayOfStructs();
        // particle Struct Of Arrays data
        auto& attribs = pti.GetAttribs();
        auto& wp  = attribs[PIdx::w ];
        auto& uxp = attribs[PIdx::ux];
        auto& uyp = attribs[PIdx::uy];
        auto& uzp = attribs[PIdx::uz];
        const long np = pti.numParticles();
        for(int i=0; i<np; i++){
            ParticleReal xp, yp, zp;
            GetPosition(i, xp, yp, zp);
            auto& p = particles[i];
            if (p.id() == DoSplitParticleID){
                // If particle is tagged, split it and put the
                // split particles in local arrays psplit_x etc.
                np_split_to_add += np_split;
#if (AMREX_SPACEDIM==2)
                if (split_type==0){
                    // Split particle in two along each diagonals
                    // 4 particles in 2d
                    for (int ishift = -1; ishift < 2; ishift +=2 ){
                        for (int kshift = -1; kshift < 2; kshift +=2 ){
                            // Add one particle with offset in x and z
                            psplit_x.push_back( xp + ishift*split_offset[0] );
                            psplit_y.push_back( yp );
                            psplit_z.push_back( zp + kshift*split_offset[2] );
                            psplit_ux.push_back( uxp[i] );
                            psplit_uy.push_back( uyp[i] );
                            psplit_uz.push_back( uzp[i] );
                            psplit_w.push_back( wp[i]/np_split );
                        }
                    }
                } else {
                    // Split particle in two along each axis
                    // 4 particles in 2d
                    for (int ishift = -1; ishift < 2; ishift +=2 ){
                        // Add one particle with offset in x
                        psplit_x.push_back( xp + ishift*split_offset[0] );
                        psplit_y.push_back( yp );
                        psplit_z.push_back( zp );
                        psplit_ux.push_back( uxp[i] );
                        psplit_uy.push_back( uyp[i] );
                        psplit_uz.push_back( uzp[i] );
                        psplit_w.push_back( wp[i]/np_split );
                        // Add one particle with offset in z
                        psplit_x.push_back( xp );
                        psplit_y.push_back( yp );
                        psplit_z.push_back( zp + ishift*split_offset[2] );
                        psplit_ux.push_back( uxp[i] );
                        psplit_uy.push_back( uyp[i] );
                        psplit_uz.push_back( uzp[i] );
                        psplit_w.push_back( wp[i]/np_split );
                    }
                }
#elif (AMREX_SPACEDIM==3)
                if (split_type==0){
                    // Split particle in two along each diagonals
                    // 8 particles in 3d
                    for (int ishift = -1; ishift < 2; ishift +=2 ){
                        for (int jshift = -1; jshift < 2; jshift +=2 ){
                            for (int kshift = -1; kshift < 2; kshift +=2 ){
                                // Add one particle with offset in x, y and z
                                psplit_x.push_back( xp + ishift*split_offset[0] );
                                psplit_y.push_back( yp + jshift*split_offset[1] );
                                psplit_z.push_back( zp + kshift*split_offset[2] );
                                psplit_ux.push_back( uxp[i] );
                                psplit_uy.push_back( uyp[i] );
                                psplit_uz.push_back( uzp[i] );
                                psplit_w.push_back( wp[i]/np_split );
                            }
                        }
                    }
                } else {
                    // Split particle in two along each axis
                    // 6 particles in 3d
                    for (int ishift = -1; ishift < 2; ishift +=2 ){
                        // Add one particle with offset in x
                        psplit_x.push_back( xp + ishift*split_offset[0] );
                        psplit_y.push_back( yp );
                        psplit_z.push_back( zp );
                        psplit_ux.push_back( uxp[i] );
                        psplit_uy.push_back( uyp[i] );
                        psplit_uz.push_back( uzp[i] );
                        psplit_w.push_back( wp[i]/np_split );
                        // Add one particle with offset in y
                        psplit_x.push_back( xp );
                        psplit_y.push_back( yp + ishift*split_offset[1] );
                        psplit_z.push_back( zp );
                        psplit_ux.push_back( uxp[i] );
                        psplit_uy.push_back( uyp[i] );
                        psplit_uz.push_back( uzp[i] );
                        psplit_w.push_back( wp[i]/np_split );
                        // Add one particle with offset in z
                        psplit_x.push_back( xp );
                        psplit_y.push_back( yp );
                        psplit_z.push_back( zp + ishift*split_offset[2] );
                        psplit_ux.push_back( uxp[i] );
                        psplit_uy.push_back( uyp[i] );
                        psplit_uz.push_back( uzp[i] );
                        psplit_w.push_back( wp[i]/np_split );
                    }
                }
#endif
                // invalidate the particle
                p.m_idata.id = -p.m_idata.id;
            }
        }
    }
    // Add local arrays psplit_x etc. to the temporary
    // particle container pctmp_split. Split particles
    // are tagged with p.id()=NoSplitParticleID so that
    // they are not re-split when entering a higher level
    // AddNParticles calls Redistribute, so that particles
    // in pctmp_split are in the proper grids and tiles
    pctmp_split.AddNParticles(lev,
                              np_split_to_add,
                              psplit_x.dataPtr(),
                              psplit_y.dataPtr(),
                              psplit_z.dataPtr(),
                              psplit_ux.dataPtr(),
                              psplit_uy.dataPtr(),
                              psplit_uz.dataPtr(),
                              1,
                              psplit_w.dataPtr(),
                              1, NoSplitParticleID);
    // Copy particles from tmp to current particle container
    addParticles(pctmp_split,1);
    // Clear tmp container
    pctmp_split.clearParticles();
}

void
PhysicalParticleContainer::PushPX (WarpXParIter& pti, Real dt, DtType a_dt_type)
{

    // This wraps the momentum and position advance so that inheritors can modify the call.
    auto& attribs = pti.GetAttribs();
    // Extract pointers to the different particle quantities

    const auto GetPosition = GetParticlePosition(pti);
          auto SetPosition = SetParticlePosition(pti);

    ParticleReal* const AMREX_RESTRICT ux = attribs[PIdx::ux].dataPtr();
    ParticleReal* const AMREX_RESTRICT uy = attribs[PIdx::uy].dataPtr();
    ParticleReal* const AMREX_RESTRICT uz = attribs[PIdx::uz].dataPtr();
    const ParticleReal* const AMREX_RESTRICT Ex = attribs[PIdx::Ex].dataPtr();
    const ParticleReal* const AMREX_RESTRICT Ey = attribs[PIdx::Ey].dataPtr();
    const ParticleReal* const AMREX_RESTRICT Ez = attribs[PIdx::Ez].dataPtr();
    const ParticleReal* const AMREX_RESTRICT Bx = attribs[PIdx::Bx].dataPtr();
    const ParticleReal* const AMREX_RESTRICT By = attribs[PIdx::By].dataPtr();
    const ParticleReal* const AMREX_RESTRICT Bz = attribs[PIdx::Bz].dataPtr();

    if (WarpX::do_back_transformed_diagnostics && do_back_transformed_diagnostics && (a_dt_type!=DtType::SecondHalf))
    {
        copy_attribs(pti);
    }

    int* AMREX_RESTRICT ion_lev = nullptr;
    if (do_field_ionization){
        ion_lev = pti.GetiAttribs(particle_icomps["ionization_level"]).dataPtr();
    }

    // Loop over the particles and update their momentum
    const Real q = this->charge;
    const Real m = this-> mass;

#ifdef WARPX_QED
    if(do_classical_radiation_reaction){
        if(m_do_qed_quantum_sync){
            const auto t_chi_max = m_shr_p_qs_engine->get_ref_ctrl().chi_part_min;
            amrex::ParallelFor(
                pti.numParticles(),
                [=] AMREX_GPU_DEVICE (long i) {
                    auto chi = QedUtils::chi_lepton(m*ux[i], m*uy[i], m*uz[i],
                         Ex[i], Ey[i], Ez[i],
                         Bx[i], By[i], Bz[i]);
                    if(chi < t_chi_max){
                        UpdateMomentumBorisWithRadiationReaction( ux[i], uy[i], uz[i],
                                           Ex[i], Ey[i], Ez[i], Bx[i],
                                           By[i], Bz[i], q, m, dt);
                    }
                    else{
                        UpdateMomentumBoris( ux[i], uy[i], uz[i],
                                           Ex[i], Ey[i], Ez[i], Bx[i],
                                           By[i], Bz[i], q, m, dt);
                    }
                    ParticleReal x, y, z;
                    GetPosition(i, x, y, z);
                    UpdatePosition(x, y, z, ux[i], uy[i], uz[i], dt );
                    SetPosition(i, x, y, z);
                }
            );
        }else{
            amrex::ParallelFor(
                pti.numParticles(),
                [=] AMREX_GPU_DEVICE (long i) {
                    UpdateMomentumBorisWithRadiationReaction( ux[i], uy[i], uz[i],
                                       Ex[i], Ey[i], Ez[i], Bx[i],
                                       By[i], Bz[i], q, m, dt);
                    ParticleReal x, y, z;
                    GetPosition(i, x, y, z);
                    UpdatePosition(x, y, z, ux[i], uy[i], uz[i], dt );
                    SetPosition(i, x, y, z);
                }
            );
        }
#else
    if(do_classical_radiation_reaction){
        amrex::ParallelFor(
            pti.numParticles(),
            [=] AMREX_GPU_DEVICE (long i) {
                Real qp = q;
                if (ion_lev){ qp *= ion_lev[i]; }
                UpdateMomentumBorisWithRadiationReaction( ux[i], uy[i], uz[i],
                                   Ex[i], Ey[i], Ez[i], Bx[i],
                                   By[i], Bz[i], qp, m, dt);
                ParticleReal x, y, z;
                GetPosition(i, x, y, z);
                UpdatePosition(x, y, z, ux[i], uy[i], uz[i], dt );
                SetPosition(i, x, y, z);
            }
        );
#endif
    } else if (WarpX::particle_pusher_algo == ParticlePusherAlgo::Boris){
        amrex::ParallelFor(
            pti.numParticles(),
            [=] AMREX_GPU_DEVICE (long i) {
                Real qp = q;
                if (ion_lev){ qp *= ion_lev[i]; }
                UpdateMomentumBoris( ux[i], uy[i], uz[i],
                                     Ex[i], Ey[i], Ez[i], Bx[i],
                                     By[i], Bz[i], qp, m, dt);
                ParticleReal x, y, z;
                GetPosition(i, x, y, z);
                UpdatePosition(x, y, z, ux[i], uy[i], uz[i], dt );
                SetPosition(i, x, y, z);
            }
        );
    } else if (WarpX::particle_pusher_algo == ParticlePusherAlgo::Vay) {
        amrex::ParallelFor(
            pti.numParticles(),
            [=] AMREX_GPU_DEVICE (long i) {
                Real qp = q;
                if (ion_lev){ qp *= ion_lev[i]; }
                UpdateMomentumVay( ux[i], uy[i], uz[i],
                                   Ex[i], Ey[i], Ez[i], Bx[i],
                                   By[i], Bz[i], qp, m, dt);
                ParticleReal x, y, z;
                GetPosition(i, x, y, z);
                UpdatePosition(x, y, z, ux[i], uy[i], uz[i], dt );
                SetPosition(i, x, y, z);
            }
        );
    } else if (WarpX::particle_pusher_algo == ParticlePusherAlgo::HigueraCary) {
        amrex::ParallelFor(
            pti.numParticles(),
            [=] AMREX_GPU_DEVICE (long i) {
                Real qp = q;
                if (ion_lev){ qp *= ion_lev[i]; }
                UpdateMomentumHigueraCary( ux[i], uy[i], uz[i],
                                   Ex[i], Ey[i], Ez[i], Bx[i],
                                   By[i], Bz[i], qp, m, dt);
                ParticleReal x, y, z;
                GetPosition(i, x, y, z);
                UpdatePosition(x, y, z, ux[i], uy[i], uz[i], dt );
                SetPosition(i, x, y, z);
            }
        );
    } else {
      amrex::Abort("Unknown particle pusher");
    };
}

#ifdef WARPX_QED
void PhysicalParticleContainer::EvolveOpticalDepth(
    WarpXParIter& pti, amrex::Real dt)
{
    if(!has_quantum_sync())
        return;

    QuantumSynchrotronEvolveOpticalDepth evolve_opt =
        m_shr_p_qs_engine->build_evolve_functor();

    auto& attribs = pti.GetAttribs();
    const ParticleReal* const AMREX_RESTRICT ux = attribs[PIdx::ux].dataPtr();
    const ParticleReal* const AMREX_RESTRICT uy = attribs[PIdx::uy].dataPtr();
    const ParticleReal* const AMREX_RESTRICT uz = attribs[PIdx::uz].dataPtr();
    const ParticleReal* const AMREX_RESTRICT Ex = attribs[PIdx::Ex].dataPtr();
    const ParticleReal* const AMREX_RESTRICT Ey = attribs[PIdx::Ey].dataPtr();
    const ParticleReal* const AMREX_RESTRICT Ez = attribs[PIdx::Ez].dataPtr();
    const ParticleReal* const AMREX_RESTRICT Bx = attribs[PIdx::Bx].dataPtr();
    const ParticleReal* const AMREX_RESTRICT By = attribs[PIdx::By].dataPtr();
    const ParticleReal* const AMREX_RESTRICT Bz = attribs[PIdx::Bz].dataPtr();

    ParticleReal* const AMREX_RESTRICT p_optical_depth_QSR =
        pti.GetAttribs(particle_comps["optical_depth_QSR"]).dataPtr();

    const ParticleReal m = this->mass;

    amrex::ParallelFor(pti.numParticles(),
            [=] AMREX_GPU_DEVICE (long i) {
                const ParticleReal px = m * ux[i];
                const ParticleReal py = m * uy[i];
                const ParticleReal pz = m * uz[i];

                bool has_event_happened = evolve_opt(
                    px, py, pz,
                    Ex[i], Ey[i], Ez[i],
                    Bx[i], By[i], Bz[i],
                    dt, p_optical_depth_QSR[i]);
            }
    );

}
#endif

void
PhysicalParticleContainer::PushP (int lev, Real dt,
                                  const MultiFab& Ex, const MultiFab& Ey, const MultiFab& Ez,
                                  const MultiFab& Bx, const MultiFab& By, const MultiFab& Bz)
{
    WARPX_PROFILE("PhysicalParticleContainer::PushP");

    if (do_not_push) return;

    const std::array<Real,3>& dx = WarpX::CellSize(lev);

#ifdef _OPENMP
#pragma omp parallel
#endif
    {
        for (WarpXParIter pti(*this, lev); pti.isValid(); ++pti)
        {
            const Box& box = pti.validbox();

            auto& attribs = pti.GetAttribs();

            auto& Exp = attribs[PIdx::Ex];
            auto& Eyp = attribs[PIdx::Ey];
            auto& Ezp = attribs[PIdx::Ez];
            auto& Bxp = attribs[PIdx::Bx];
            auto& Byp = attribs[PIdx::By];
            auto& Bzp = attribs[PIdx::Bz];

            const long np = pti.numParticles();

            // Data on the grid
            const FArrayBox& exfab = Ex[pti];
            const FArrayBox& eyfab = Ey[pti];
            const FArrayBox& ezfab = Ez[pti];
            const FArrayBox& bxfab = Bx[pti];
            const FArrayBox& byfab = By[pti];
            const FArrayBox& bzfab = Bz[pti];

            int e_is_nodal = Ex.is_nodal() and Ey.is_nodal() and Ez.is_nodal();
            FieldGather(pti, Exp, Eyp, Ezp, Bxp, Byp, Bzp,
                        &exfab, &eyfab, &ezfab, &bxfab, &byfab, &bzfab,
                        Ex.nGrow(), e_is_nodal,
                        0, np, lev, lev);

            // This wraps the momentum advance so that inheritors can modify the call.
            // Extract pointers to the different particle quantities
            ParticleReal* const AMREX_RESTRICT ux = attribs[PIdx::ux].dataPtr();
            ParticleReal* const AMREX_RESTRICT uy = attribs[PIdx::uy].dataPtr();
            ParticleReal* const AMREX_RESTRICT uz = attribs[PIdx::uz].dataPtr();
            const ParticleReal* const AMREX_RESTRICT Expp = Exp.dataPtr();
            const ParticleReal* const AMREX_RESTRICT Eypp = Eyp.dataPtr();
            const ParticleReal* const AMREX_RESTRICT Ezpp = Ezp.dataPtr();
            const ParticleReal* const AMREX_RESTRICT Bxpp = Bxp.dataPtr();
            const ParticleReal* const AMREX_RESTRICT Bypp = Byp.dataPtr();
            const ParticleReal* const AMREX_RESTRICT Bzpp = Bzp.dataPtr();

            // Loop over the particles and update their momentum
            const Real q = this->charge;
            const Real m = this-> mass;

            int* AMREX_RESTRICT ion_lev = nullptr;
            if (do_field_ionization){
                ion_lev = pti.GetiAttribs(particle_icomps["ionization_level"]).dataPtr();
            }

            //Assumes that all consistency checks have been done at initialization
            if(do_classical_radiation_reaction){
                 amrex::ParallelFor(pti.numParticles(),
                    [=] AMREX_GPU_DEVICE (long i){
                        Real qp = q;
                        if (ion_lev){ qp *= ion_lev[i]; }
                        UpdateMomentumBorisWithRadiationReaction(
                            ux[i], uy[i], uz[i],
                            Expp[i], Eypp[i], Ezpp[i],
                            Bxpp[i], Bypp[i], Bzpp[i],
                            qp, m, dt);
                    }
                );
            } else if (WarpX::particle_pusher_algo == ParticlePusherAlgo::Boris){
                amrex::ParallelFor(pti.numParticles(),
                    [=] AMREX_GPU_DEVICE (long i) {
                        Real qp = q;
                        if (ion_lev){ qp *= ion_lev[i]; }
                        UpdateMomentumBoris(
                            ux[i], uy[i], uz[i],
                            Expp[i], Eypp[i], Ezpp[i],
                            Bxpp[i], Bypp[i], Bzpp[i],
                            qp, m, dt);
                    }
                );
            } else if (WarpX::particle_pusher_algo == ParticlePusherAlgo::Vay){
                amrex::ParallelFor(pti.numParticles(),
                    [=] AMREX_GPU_DEVICE (long i) {
                        Real qp = q;
                        if (ion_lev){ qp *= ion_lev[i]; }
                        UpdateMomentumVay(
                            ux[i], uy[i], uz[i],
                            Expp[i], Eypp[i], Ezpp[i],
                            Bxpp[i], Bypp[i], Bzpp[i],
                            qp, m, dt);
                    }
                );
            } else if (WarpX::particle_pusher_algo == ParticlePusherAlgo::HigueraCary){
                amrex::ParallelFor(pti.numParticles(),
                    [=] AMREX_GPU_DEVICE (long i) {
                        UpdateMomentumHigueraCary( ux[i], uy[i], uz[i],
                            Expp[i], Eypp[i], Ezpp[i],
                            Bxpp[i], Bypp[i], Bzpp[i],
                            q, m, dt);
                    }
                );
            } else {
              amrex::Abort("Unknown particle pusher");
            }

        }
    }
}

void PhysicalParticleContainer::copy_attribs (WarpXParIter& pti)
{
    auto& attribs = pti.GetAttribs();
    ParticleReal* AMREX_RESTRICT uxp = attribs[PIdx::ux].dataPtr();
    ParticleReal* AMREX_RESTRICT uyp = attribs[PIdx::uy].dataPtr();
    ParticleReal* AMREX_RESTRICT uzp = attribs[PIdx::uz].dataPtr();

    const auto np = pti.numParticles();
    const auto lev = pti.GetLevel();
    const auto index = pti.GetPairIndex();
    ParticleReal* AMREX_RESTRICT xpold  = tmp_particle_data[lev][index][TmpIdx::xold ].dataPtr();
    ParticleReal* AMREX_RESTRICT ypold  = tmp_particle_data[lev][index][TmpIdx::yold ].dataPtr();
    ParticleReal* AMREX_RESTRICT zpold  = tmp_particle_data[lev][index][TmpIdx::zold ].dataPtr();
    ParticleReal* AMREX_RESTRICT uxpold = tmp_particle_data[lev][index][TmpIdx::uxold].dataPtr();
    ParticleReal* AMREX_RESTRICT uypold = tmp_particle_data[lev][index][TmpIdx::uyold].dataPtr();
    ParticleReal* AMREX_RESTRICT uzpold = tmp_particle_data[lev][index][TmpIdx::uzold].dataPtr();

    const auto GetPosition = GetParticlePosition(pti);

    ParallelFor( np,
                 [=] AMREX_GPU_DEVICE (long i) {
                     ParticleReal x, y, z;
                     GetPosition(i, x, y, z);
                     xpold[i]=x;
                     ypold[i]=y;
                     zpold[i]=z;

                     uxpold[i]=uxp[i];
                     uypold[i]=uyp[i];
                     uzpold[i]=uzp[i];
                 }
        );
}

void PhysicalParticleContainer::GetParticleSlice(const int direction, const Real z_old,
                                                 const Real z_new, const Real t_boost,
                                                 const Real t_lab, const Real dt,
                                                 DiagnosticParticles& diagnostic_particles)
{
    WARPX_PROFILE("PhysicalParticleContainer::GetParticleSlice");

    // Assume that the boost in the positive z direction.
#if (AMREX_SPACEDIM == 2)
    AMREX_ALWAYS_ASSERT(direction == 1);
#else
    AMREX_ALWAYS_ASSERT(direction == 2);
#endif

    // Note the the slice should always move in the negative boost direction.
    AMREX_ALWAYS_ASSERT(z_new < z_old);

    AMREX_ALWAYS_ASSERT(do_back_transformed_diagnostics == 1);

    const int nlevs = std::max(0, finestLevel()+1);

    // we figure out a box for coarse-grained rejection. If the RealBox corresponding to a
    // given tile doesn't intersect with this, there is no need to check any particles.
    const Real* base_dx = Geom(0).CellSize();
    const Real z_min = z_new - base_dx[direction];
    const Real z_max = z_old + base_dx[direction];

    RealBox slice_box = Geom(0).ProbDomain();
    slice_box.setLo(direction, z_min);
    slice_box.setHi(direction, z_max);

    diagnostic_particles.resize(finestLevel()+1);

    for (int lev = 0; lev < nlevs; ++lev) {

        const Real* dx  = Geom(lev).CellSize();
        const Real* plo = Geom(lev).ProbLo();

        // first we touch each map entry in serial
        for (WarpXParIter pti(*this, lev); pti.isValid(); ++pti)
        {
            auto index = std::make_pair(pti.index(), pti.LocalTileIndex());
            diagnostic_particles[lev][index];
        }

#ifdef _OPENMP
#pragma omp parallel
#endif
        {
            for (WarpXParIter pti(*this, lev); pti.isValid(); ++pti)
            {
                const Box& box = pti.validbox();
                auto index = std::make_pair(pti.index(), pti.LocalTileIndex());
                const RealBox tile_real_box(box, dx, plo);

                if ( !slice_box.intersects(tile_real_box) ) continue;

                const auto GetPosition = GetParticlePosition(pti);

                auto& attribs = pti.GetAttribs();
                Real* const AMREX_RESTRICT wpnew = attribs[PIdx::w].dataPtr();
                Real* const AMREX_RESTRICT uxpnew = attribs[PIdx::ux].dataPtr();
                Real* const AMREX_RESTRICT uypnew = attribs[PIdx::uy].dataPtr();
                Real* const AMREX_RESTRICT uzpnew = attribs[PIdx::uz].dataPtr();

                Real* const AMREX_RESTRICT
                  xpold = tmp_particle_data[lev][index][TmpIdx::xold].dataPtr();
                Real* const AMREX_RESTRICT
                  ypold = tmp_particle_data[lev][index][TmpIdx::yold].dataPtr();
                Real* const AMREX_RESTRICT
                  zpold = tmp_particle_data[lev][index][TmpIdx::zold].dataPtr();
                Real* const AMREX_RESTRICT
                  uxpold = tmp_particle_data[lev][index][TmpIdx::uxold].dataPtr();
                Real* const AMREX_RESTRICT
                  uypold = tmp_particle_data[lev][index][TmpIdx::uyold].dataPtr();
                Real* const AMREX_RESTRICT
                  uzpold = tmp_particle_data[lev][index][TmpIdx::uzold].dataPtr();

                const long np = pti.numParticles();

                Real uzfrm = -WarpX::gamma_boost*WarpX::beta_boost*PhysConst::c;
                Real inv_c2 = 1.0/PhysConst::c/PhysConst::c;

                // temporary arrays to store copy_flag and copy_index
                // for particles that cross the z-slice
                amrex::Gpu::ManagedDeviceVector<int> FlagForPartCopy(np);
                amrex::Gpu::ManagedDeviceVector<int> IndexForPartCopy(np);

                int* const AMREX_RESTRICT Flag = FlagForPartCopy.dataPtr();
                int* const AMREX_RESTRICT IndexLocation = IndexForPartCopy.dataPtr();

                //Flag particles that need to be copied if they cross the z_slice
                amrex::ParallelFor(np,
                [=] AMREX_GPU_DEVICE(int i)
                {
                    ParticleReal xp, yp, zp;
                    GetPosition(i, xp, yp, zp);
                    Flag[i] = 0;
                    if ( (((zp >= z_new) && (zpold[i] <= z_old)) ||
                          ((zp <= z_new) && (zpold[i] >= z_old))) )
                    {
                        Flag[i] = 1;
                    }
                });

                // exclusive scan to obtain location indices using flag values
                // These location indices are used to copy data from
                // src to dst when the copy-flag is set to 1.
                amrex::Gpu::exclusive_scan(Flag,Flag+np,IndexLocation);

                const int total_partdiag_size = IndexLocation[np-1] + Flag[np-1];

                // allocate array size for diagnostic particle array
                diagnostic_particles[lev][index].resize(total_partdiag_size);

                amrex::Real gammaboost = WarpX::gamma_boost;
                amrex::Real betaboost = WarpX::beta_boost;
                amrex::Real Phys_c = PhysConst::c;

                Real* const AMREX_RESTRICT diag_wp =
                diagnostic_particles[lev][index].GetRealData(DiagIdx::w).data();
                Real* const AMREX_RESTRICT diag_xp =
                diagnostic_particles[lev][index].GetRealData(DiagIdx::x).data();
                Real* const AMREX_RESTRICT diag_yp =
                diagnostic_particles[lev][index].GetRealData(DiagIdx::y).data();
                Real* const AMREX_RESTRICT diag_zp =
                diagnostic_particles[lev][index].GetRealData(DiagIdx::z).data();
                Real* const AMREX_RESTRICT diag_uxp =
                diagnostic_particles[lev][index].GetRealData(DiagIdx::ux).data();
                Real* const AMREX_RESTRICT diag_uyp =
                diagnostic_particles[lev][index].GetRealData(DiagIdx::uy).data();
                Real* const AMREX_RESTRICT diag_uzp =
                diagnostic_particles[lev][index].GetRealData(DiagIdx::uz).data();

                // Copy particle data to diagnostic particle array on the GPU
                //  using flag and index values
                amrex::ParallelFor(np,
                [=] AMREX_GPU_DEVICE(int i)
                {
                    ParticleReal xp_new, yp_new, zp_new;
                    GetPosition(i, xp_new, yp_new, zp_new);
                    if (Flag[i] == 1)
                    {
                         // Lorentz Transform particles to lab-frame
                         const Real gamma_new_p = std::sqrt(1.0 + inv_c2*
                                                  (uxpnew[i]*uxpnew[i]
                                                 + uypnew[i]*uypnew[i]
                                                 + uzpnew[i]*uzpnew[i]));
                         const Real t_new_p = gammaboost*t_boost - uzfrm*zp_new*inv_c2;
                         const Real z_new_p = gammaboost*(zp_new + betaboost*Phys_c*t_boost);
                         const Real uz_new_p = gammaboost*uzpnew[i] - gamma_new_p*uzfrm;

                         const Real gamma_old_p = std::sqrt(1.0 + inv_c2*
                                                  (uxpold[i]*uxpold[i]
                                                 + uypold[i]*uypold[i]
                                                 + uzpold[i]*uzpold[i]));
                         const Real t_old_p = gammaboost*(t_boost - dt)
                                              - uzfrm*zpold[i]*inv_c2;
                         const Real z_old_p = gammaboost*(zpold[i]
                                              + betaboost*Phys_c*(t_boost-dt));
                         const Real uz_old_p = gammaboost*uzpold[i]
                                              - gamma_old_p*uzfrm;

                         // interpolate in time to t_lab
                         const Real weight_old = (t_new_p - t_lab)
                                               / (t_new_p - t_old_p);
                         const Real weight_new = (t_lab - t_old_p)
                                               / (t_new_p - t_old_p);

                         const Real xp = xpold[i]*weight_old + xp_new*weight_new;
                         const Real yp = ypold[i]*weight_old + yp_new*weight_new;
                         const Real zp = z_old_p*weight_old  + z_new_p*weight_new;

                         const Real uxp = uxpold[i]*weight_old
                                        + uxpnew[i]*weight_new;
                         const Real uyp = uypold[i]*weight_old
                                        + uypnew[i]*weight_new;
                         const Real uzp = uz_old_p*weight_old
                                        + uz_new_p  *weight_new;

                         const int loc = IndexLocation[i];
                         diag_wp[loc] = wpnew[i];
                         diag_xp[loc] = xp;
                         diag_yp[loc] = yp;
                         diag_zp[loc] = zp;
                         diag_uxp[loc] = uxp;
                         diag_uyp[loc] = uyp;
                         diag_uzp[loc] = uzp;
                    }
                });
            }
        }
    }
}

/* \brief Inject particles during the simulation
 * \param injection_box: domain where particles should be injected.
 */
void
PhysicalParticleContainer::ContinuousInjection(const RealBox& injection_box)
{
    // Inject plasma on level 0. Paticles will be redistributed.
    const int lev=0;
    AddPlasma(lev, injection_box);
}

/* \brief Gather fields from FArrayBox exfab, eyfab, ezfab, bxfab, byfab,
 * bzfab into arrays of fields on particles Exp, Eyp, Ezp, Bxp, Byp, Bzp.
 * \param Exp-Bzp: fields on particles.
 * \param exfab-bzfab: FAB of electric and magnetic fields for particles in pti
 * \param ngE: number of guard cells for E
 * \param e_is_nodal: 0 if E is staggered, 1 if E is nodal
 * \param offset: index of first particle for which fields are gathered
 * \param np_to_gather: number of particles onto which fields are gathered
 * \param lev: level on which particles are located
 * \param gather_lev: level from which particles gather fields (lev-1) for
          particles in buffers.
 */
void
PhysicalParticleContainer::FieldGather (WarpXParIter& pti,
                                        RealVector& Exp,
                                        RealVector& Eyp,
                                        RealVector& Ezp,
                                        RealVector& Bxp,
                                        RealVector& Byp,
                                        RealVector& Bzp,
                                        amrex::FArrayBox const * exfab,
                                        amrex::FArrayBox const * eyfab,
                                        amrex::FArrayBox const * ezfab,
                                        amrex::FArrayBox const * bxfab,
                                        amrex::FArrayBox const * byfab,
                                        amrex::FArrayBox const * bzfab,
                                        const int ngE, const int /*e_is_nodal*/,
                                        const long offset,
                                        const long np_to_gather,
                                        int lev,
                                        int gather_lev)
{
    AMREX_ALWAYS_ASSERT_WITH_MESSAGE((gather_lev==(lev-1)) ||
                                     (gather_lev==(lev  )),
                                     "Gather buffers only work for lev-1");
    // If no particles, do not do anything
    // If do_not_gather = 1 by user, do not do anything
    if (np_to_gather == 0 || do_not_gather) return;

    // initializing the field value to the externally applied field before
    // gathering fields from the grid to the particles.
    AssignExternalFieldOnParticles(pti, Exp, Eyp, Ezp, Bxp, Byp, Bzp, lev);


    // Get cell size on gather_lev
    const std::array<Real,3>& dx = WarpX::CellSize(std::max(gather_lev,0));

    // Get box from which field is gathered.
    // If not gathering from the finest level, the box is coarsened.
    Box box;
    if (lev == gather_lev) {
        box = pti.tilebox();
    } else {
        const IntVect& ref_ratio = WarpX::RefRatio(gather_lev);
        box = amrex::coarsen(pti.tilebox(),ref_ratio);
    }

    // Add guard cells to the box.
    box.grow(ngE);

    const auto GetPosition = GetParticlePosition(pti, offset);

    // Lower corner of tile box physical domain (take into account Galilean shift)
    Real cur_time = WarpX::GetInstance().gett_new(lev);
    const auto& time_of_last_gal_shift = WarpX::GetInstance().time_of_last_gal_shift;
    Real time_shift = (cur_time - time_of_last_gal_shift);
    amrex::Array<amrex::Real,3> galilean_shift = { v_galilean[0]*time_shift, v_galilean[1]*time_shift, v_galilean[2]*time_shift };
    const std::array<Real, 3>& xyzmin = WarpX::LowerCorner(box, galilean_shift, gather_lev);

    const Dim3 lo = lbound(box);

    // Depending on l_lower_in_v and WarpX::nox, call
    // different versions of template function doGatherShapeN
    if (WarpX::l_lower_order_in_v){
        if        (WarpX::nox == 1){
            doGatherShapeN<1,1>(GetPosition,
                                Exp.dataPtr() + offset, Eyp.dataPtr() + offset,
                                Ezp.dataPtr() + offset, Bxp.dataPtr() + offset,
                                Byp.dataPtr() + offset, Bzp.dataPtr() + offset,
                                exfab, eyfab, ezfab, bxfab, byfab, bzfab,
                                np_to_gather, dx,
                                xyzmin, lo, WarpX::n_rz_azimuthal_modes);
        } else if (WarpX::nox == 2){
            doGatherShapeN<2,1>(GetPosition,
                                Exp.dataPtr() + offset, Eyp.dataPtr() + offset,
                                Ezp.dataPtr() + offset, Bxp.dataPtr() + offset,
                                Byp.dataPtr() + offset, Bzp.dataPtr() + offset,
                                exfab, eyfab, ezfab, bxfab, byfab, bzfab,
                                np_to_gather, dx,
                                xyzmin, lo, WarpX::n_rz_azimuthal_modes);
        } else if (WarpX::nox == 3){
            doGatherShapeN<3,1>(GetPosition,
                                Exp.dataPtr() + offset, Eyp.dataPtr() + offset,
                                Ezp.dataPtr() + offset, Bxp.dataPtr() + offset,
                                Byp.dataPtr() + offset, Bzp.dataPtr() + offset,
                                exfab, eyfab, ezfab, bxfab, byfab, bzfab,
                                np_to_gather, dx,
                                xyzmin, lo, WarpX::n_rz_azimuthal_modes);
        }
    } else {
        if        (WarpX::nox == 1){
            doGatherShapeN<1,0>(GetPosition,
                                Exp.dataPtr() + offset, Eyp.dataPtr() + offset,
                                Ezp.dataPtr() + offset, Bxp.dataPtr() + offset,
                                Byp.dataPtr() + offset, Bzp.dataPtr() + offset,
                                exfab, eyfab, ezfab, bxfab, byfab, bzfab,
                                np_to_gather, dx,
                                xyzmin, lo, WarpX::n_rz_azimuthal_modes);
        } else if (WarpX::nox == 2){
            doGatherShapeN<2,0>(GetPosition,
                                Exp.dataPtr() + offset, Eyp.dataPtr() + offset,
                                Ezp.dataPtr() + offset, Bxp.dataPtr() + offset,
                                Byp.dataPtr() + offset, Bzp.dataPtr() + offset,
                                exfab, eyfab, ezfab, bxfab, byfab, bzfab,
                                np_to_gather, dx,
                                xyzmin, lo, WarpX::n_rz_azimuthal_modes);
        } else if (WarpX::nox == 3){
            doGatherShapeN<3,0>(GetPosition,
                                Exp.dataPtr() + offset, Eyp.dataPtr() + offset,
                                Ezp.dataPtr() + offset, Bxp.dataPtr() + offset,
                                Byp.dataPtr() + offset, Bzp.dataPtr() + offset,
                                exfab, eyfab, ezfab, bxfab, byfab, bzfab,
                                np_to_gather, dx,
                                xyzmin, lo, WarpX::n_rz_azimuthal_modes);
        }
    }
}


void PhysicalParticleContainer::InitIonizationModule ()
{
    if (!do_field_ionization) return;
    ParmParse pp(species_name);
    if (charge != PhysConst::q_e){
        amrex::Warning(
            "charge != q_e for ionizable species: overriding user value and setting charge = q_e.");
        charge = PhysConst::q_e;
    }
    pp.query("ionization_initial_level", ionization_initial_level);
    pp.get("ionization_product_species", ionization_product_name);
    pp.get("physical_element", physical_element);
    // Add runtime integer component for ionization level
    AddIntComp("ionization_level");
    // Get atomic number and ionization energies from file
    int ion_element_id = ion_map_ids[physical_element];
    ion_atomic_number = ion_atomic_numbers[ion_element_id];
    ionization_energies.resize(ion_atomic_number);
    int offset = ion_energy_offsets[ion_element_id];
    for(int i=0; i<ion_atomic_number; i++){
        ionization_energies[i] = table_ionization_energies[i+offset];
    }
    // Compute ADK prefactors (See Chen, JCP 236 (2013), equation (2))
    // For now, we assume l=0 and m=0.
    // The approximate expressions are used,
    // without Gamma function
    Real wa = std::pow(PhysConst::alpha,3) * PhysConst::c / PhysConst::r_e;
    Real Ea = PhysConst::m_e * PhysConst::c*PhysConst::c /PhysConst::q_e *
        std::pow(PhysConst::alpha,4)/PhysConst::r_e;
    Real UH = table_ionization_energies[0];
    Real l_eff = std::sqrt(UH/ionization_energies[0]) - 1.;

    const Real dt = WarpX::GetInstance().getdt(0);

    adk_power.resize(ion_atomic_number);
    adk_prefactor.resize(ion_atomic_number);
    adk_exp_prefactor.resize(ion_atomic_number);
    for (int i=0; i<ion_atomic_number; ++i){
        Real n_eff = (i+1) * std::sqrt(UH/ionization_energies[i]);
        Real C2 = std::pow(2,2*n_eff)/(n_eff*tgamma(n_eff+l_eff+1)*tgamma(n_eff-l_eff));
        adk_power[i] = -(2*n_eff - 1);
        Real Uion = ionization_energies[i];
        adk_prefactor[i] = dt * wa * C2 * ( Uion/(2*UH) )
            * std::pow(2*std::pow((Uion/UH),3./2)*Ea,2*n_eff - 1);
        adk_exp_prefactor[i] = -2./3 * std::pow( Uion/UH,3./2) * Ea;
    }
}

IonizationFilterFunc
PhysicalParticleContainer::getIonizationFunc ()
{
    WARPX_PROFILE("PPC::getIonizationFunc");

    return IonizationFilterFunc{ionization_energies.dataPtr(),
                                adk_prefactor.dataPtr(),
                                adk_exp_prefactor.dataPtr(),
                                adk_power.dataPtr(),
                                particle_icomps["ionization_level"],
                                ion_atomic_number};
}

#ifdef WARPX_QED


bool PhysicalParticleContainer::has_quantum_sync()
{
    return m_do_qed_quantum_sync;
}

bool PhysicalParticleContainer::has_breit_wheeler()
{
    return m_do_qed_breit_wheeler;
}

void
PhysicalParticleContainer::
set_breit_wheeler_engine_ptr(std::shared_ptr<BreitWheelerEngine> ptr)
{
    m_shr_p_bw_engine = ptr;
}

void
PhysicalParticleContainer::
set_quantum_sync_engine_ptr(std::shared_ptr<QuantumSynchrotronEngine> ptr)
{
    m_shr_p_qs_engine = ptr;
}

PhotonEmissionFilterFunc
PhysicalParticleContainer::getPhotonEmissionFilterFunc ()
{
    WARPX_PROFILE("PPC::getPhotonEmissionFunc");
    return PhotonEmissionFilterFunc{particle_runtime_comps["optical_depth_QSR"]};
}

PairGenerationFilterFunc
PhysicalParticleContainer::getPairGenerationFilterFunc ()
{
    WARPX_PROFILE("PPC::getPairGenerationFunc");
    return PairGenerationFilterFunc{particle_runtime_comps["optical_depth_BW"]};
}

#endif<|MERGE_RESOLUTION|>--- conflicted
+++ resolved
@@ -681,7 +681,6 @@
                 pos.y = xb*std::sin(theta);
 #endif
 
-<<<<<<< HEAD
                 Real dens;
                 XDim3 u;
                 if (gamma_boost == 1.) {
@@ -689,12 +688,22 @@
                     // If the particle is not within the species's
                     // xmin, xmax, ymin, ymax, zmin, zmax, go to
                     // the next generated particle.
-                    if (!inj_pos->insideBounds(xb, yb, pos.z)) {
+
+                    // include ballistic correction for plasma species with bulk motion
+                    const XDim3 u_bulk = inj_mom->getBulkMomentum(pos.x, pos.y, pos.z);
+                    const Real gamma_bulk = std::sqrt(1. +
+                              (u_bulk.x*u_bulk.x+u_bulk.y*u_bulk.y+u_bulk.z*u_bulk.z));
+                    const Real betaz_bulk = u.z/gamma_bulk;
+                    const Real z0 = pos.z - PhysConst::c*t*betaz_bulk;
+                    
+                    if (!inj_pos->insideBounds(xb, yb, z0)) {
                         p.id() = -1;
                         continue;
                     }
-                    u = inj_mom->getMomentum(pos.x, pos.y, pos.z);
-                    dens = inj_rho->getDensity(pos.x, pos.y, pos.z);
+                    
+                    u = inj_mom->getMomentum(pos.x, pos.y, z0);
+                    dens = inj_rho->getDensity(pos.x, pos.y, z0);
+
                     // Remove particle if density below threshold
                     if ( dens < density_min ){
                         p.id() = -1;
@@ -714,110 +723,44 @@
                     //
                     // In order for this equation to be solvable, betaz_lab
                     // is explicitly assumed to have no dependency on z0_lab
-                    u = inj_mom->getMomentum(pos.x, pos.y, 0.); // No z0_lab dependency
+                    //
+                    // Note that we use the bulk momentum to perform the ballistic correction
+                    // Assume no z0_lab dependency
+                    const XDim3 u_bulk = inj_mom->getBulkMomentum(pos.x, pos.y, 0.);
                     // At this point u is the lab-frame momentum
                     // => Apply the above formula for z0_lab
-                    Real gamma_lab = std::sqrt( 1.+(u.x*u.x+u.y*u.y+u.z*u.z) );
-                    Real betaz_lab = u.z/(gamma_lab);
-                    Real z0_lab = gamma_boost * ( pos.z*(1-beta_boost*betaz_lab)
-                                                  - PhysConst::c*t*(betaz_lab-beta_boost) );
+                    const Real gamma_lab_bulk = std::sqrt(1.+
+                            (u_bulk.x*u_bulk.x+u_bulk.y*u_bulk.y+u_bulk.z*u_bulk.z));
+                    const Real betaz_lab_bulk = u.z/(gamma_lab_bulk);
+                    const Real z0_lab = gamma_boost * ( pos.z*(1-beta_boost*betaz_lab_bulk)
+                                             - PhysConst::c*t*(betaz_lab_bulk-beta_boost) );
+
                     // If the particle is not within the lab-frame zmin, zmax, etc.
                     // go to the next generated particle.
                     if (!inj_pos->insideBounds(xb, yb, z0_lab)) {
                         p.id() = -1;
-                        continue;
+                        return;
                     }
                     // call `getDensity` with lab-frame parameters
-                    dens = inj_rho->getDensity(pos.x, pos.y, z0_lab);
+                    dens = inj_rho->getDensity(x, y, z0_lab);
                     // Remove particle if density below threshold
                     if ( dens < density_min ){
                         p.id() = -1;
-                        continue;
+                        return;
                     }
                     // Cut density if above threshold
                     dens = amrex::min(dens, density_max);
+                    
+                    // get the full momentum, including thermal motion
+                    u = inj_mom->getMomentum(pos.x, pos.y, 0.);
+                    const Real gamma_lab = std::sqrt( 1.+(u.x*u.x+u.y*u.y+u.z*u.z) );
+                    const Real betaz_lab = u.z/(gamma_lab);
+
                     // At this point u and dens are the lab-frame quantities
                     // => Perform Lorentz transform
                     dens = gamma_boost * dens * ( 1.0 - beta_boost*betaz_lab );
                     u.z = gamma_boost * ( u.z -beta_boost*gamma_lab );
                 }
-=======
-            Real dens;
-            XDim3 u;
-            if (gamma_boost == 1.) {
-                // Lab-frame simulation
-                // If the particle is not within the species's
-                // xmin, xmax, ymin, ymax, zmin, zmax, go to
-                // the next generated particle.
-
-                // include ballistic correction for plasma species with bulk motion
-                const XDim3 u_bulk = inj_mom->getBulkMomentum(x, y, z);
-                const Real gamma_bulk = std::sqrt(1.+(u_bulk.x*u_bulk.x+u_bulk.y*u_bulk.y+u_bulk.z*u_bulk.z));
-                const Real betaz_bulk = u.z/gamma_bulk;
-                const Real z0 = z - PhysConst::c*t*betaz_bulk;
-
-                if (!inj_pos->insideBounds(xb, yb, z0)) {
-                    p.id() = -1;
-                    return;
-                }
-
-                u = inj_mom->getMomentum(x, y, z0);
-                dens = inj_rho->getDensity(x, y, z0);
-                // Remove particle if density below threshold
-                if ( dens < density_min ){
-                    p.id() = -1;
-                    return;
-                }
-                // Cut density if above threshold
-                dens = amrex::min(dens, density_max);
-            } else {
-                // Boosted-frame simulation
-                // Since the user provides the density distribution
-                // at t_lab=0 and in the lab-frame coordinates,
-                // we need to find the lab-frame position of this
-                // particle at t_lab=0, from its boosted-frame coordinates
-                // Assuming ballistic motion, this is given by:
-                // z0_lab = gamma*( z_boost*(1-beta*betaz_lab) - ct_boost*(betaz_lab-beta) )
-                // where betaz_lab is the speed of the particle in the lab frame
-                //
-                // In order for this equation to be solvable, betaz_lab
-                // is explicitly assumed to have no dependency on z0_lab
-                //
-                // Note that we use the bulk momentum to perform the ballastic correction
-                const XDim3 u_bulk = inj_mom->getBulkMomentum(x, y, 0.); // No z0_lab dependency
-                // At this point u is the lab-frame momentum
-                // => Apply the above formula for z0_lab
-                const Real gamma_lab_bulk = std::sqrt(1.+(u_bulk.x*u_bulk.x+u_bulk.y*u_bulk.y+u_bulk.z*u_bulk.z));
-                const Real betaz_lab_bulk = u.z/(gamma_lab_bulk);
-                const Real z0_lab = gamma_boost * ( z*(1-beta_boost*betaz_lab_bulk)
-                                              - PhysConst::c*t*(betaz_lab_bulk-beta_boost) );
-                // If the particle is not within the lab-frame zmin, zmax, etc.
-                // go to the next generated particle.
-                if (!inj_pos->insideBounds(xb, yb, z0_lab)) {
-                    p.id() = -1;
-                    return;
-                }
-                // call `getDensity` with lab-frame parameters
-                dens = inj_rho->getDensity(x, y, z0_lab);
-                // Remove particle if density below threshold
-                if ( dens < density_min ){
-                    p.id() = -1;
-                    return;
-                }
-                // Cut density if above threshold
-                dens = amrex::min(dens, density_max);
-
-                // get the full momentum, including thermal motion
-                u = inj_mom->getMomentum(x, y, 0.);
-                const Real gamma_lab = std::sqrt( 1.+(u.x*u.x+u.y*u.y+u.z*u.z) );
-                const Real betaz_lab = u.z/(gamma_lab);
-
-                // At this point u and dens are the lab-frame quantities
-                // => Perform Lorentz transform
-                dens = gamma_boost * dens * ( 1.0 - beta_boost*betaz_lab );
-                u.z = gamma_boost * ( u.z -beta_boost*gamma_lab );
-            }
->>>>>>> 24aef370
 
                 if (loc_do_field_ionization) {
                     pi[ip] = loc_ionization_initial_level;
