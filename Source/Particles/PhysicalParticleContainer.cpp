--- conflicted
+++ resolved
@@ -71,19 +71,13 @@
     pp.query("do_classical_radiation_reaction", do_classical_radiation_reaction);
     //if the species is not a lepton, do_classical_radiation_reaction
     //should be false
-<<<<<<< HEAD
     WarpXUtilMsg::AlwaysAssert(
-        !(do_classical_radiation_reaction && !AmIALepton()),
+        !(do_classical_radiation_reaction &&
+        !(AmIA<PhysicalSpecies::electron>() ||
+        AmIA<PhysicalSpecies::positron>() )),
         "ERROR: can't enable classical radiation reaction for non lepton species '"
         + species_name + "'."
     );
-=======
-    AMREX_ALWAYS_ASSERT_WITH_MESSAGE(
-        !(do_classical_radiation_reaction &&
-        !(AmIA<PhysicalSpecies::electron>() ||
-        AmIA<PhysicalSpecies::positron>() )),
-        "Can't enable classical radiation reaction for non lepton species. ");
->>>>>>> 314acff8
 
     //Only Boris pusher is compatible with radiation reaction
     AMREX_ALWAYS_ASSERT_WITH_MESSAGE(
@@ -183,7 +177,7 @@
     // Init ionization module here instead of in the PhysicalParticleContainer
     // constructor because dt is required
     if (do_field_ionization) {InitIonizationModule();}
-    AddParticles(0); // Note - add on level 0
+  
     Redistribute();  // We then redistribute
 }
 
