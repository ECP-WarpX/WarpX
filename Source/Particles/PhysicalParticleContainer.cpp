--- conflicted
+++ resolved
@@ -955,7 +955,7 @@
             amrex::Vector<amrex::Vector<ParticleReal>> attr;
             attr.push_back(plasma_injector->multiple_particles_weight);
             amrex::Vector<amrex::Vector<int>> attr_int;
-            AddNParticles(lev, plasma_injector->multiple_particles_pos_x.size(),
+            AddNParticles(lev, static_cast<int>(plasma_injector->multiple_particles_pos_x.size()),
                           plasma_injector->multiple_particles_pos_x,
                           plasma_injector->multiple_particles_pos_y,
                           plasma_injector->multiple_particles_pos_z,
@@ -964,22 +964,6 @@
                           plasma_injector->multiple_particles_uz,
                           1, attr, 0, attr_int, 0);
         }
-<<<<<<< HEAD
-=======
-        amrex::Vector<amrex::Vector<ParticleReal>> attr;
-        attr.push_back(plasma_injector->multiple_particles_weight);
-        amrex::Vector<amrex::Vector<int>> attr_int;
-        AddNParticles(lev, static_cast<int>(plasma_injector->multiple_particles_pos_x.size()),
-                      plasma_injector->multiple_particles_pos_x,
-                      plasma_injector->multiple_particles_pos_y,
-                      plasma_injector->multiple_particles_pos_z,
-                      plasma_injector->multiple_particles_ux,
-                      plasma_injector->multiple_particles_uy,
-                      plasma_injector->multiple_particles_uz,
-                      1, attr, 0, attr_int, 0);
-        return;
-    }
->>>>>>> 8e4b7e81
 
         if (plasma_injector->gaussian_beam) {
             AddGaussianBeam(plasma_injector.get(),
