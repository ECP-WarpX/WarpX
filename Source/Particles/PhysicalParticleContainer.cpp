--- conflicted
+++ resolved
@@ -960,26 +960,12 @@
     const amrex::Real radial_weight_power = plasma_injector.radial_weight_power;
 #endif
 
-<<<<<<< HEAD
-    // User-defined integer and real attributes: prepare parsers
-    const auto n_user_int_attribs = static_cast<int>(m_user_int_attribs.size());
-    const auto n_user_real_attribs = static_cast<int>(m_user_real_attribs.size());
-    amrex::Gpu::PinnedVector< amrex::ParserExecutor<7> > user_int_attrib_parserexec_pinned(n_user_int_attribs);
-    amrex::Gpu::PinnedVector< amrex::ParserExecutor<7> > user_real_attrib_parserexec_pinned(n_user_real_attribs);
-    for (int ia = 0; ia < n_user_int_attribs; ++ia) {
-        user_int_attrib_parserexec_pinned[ia] = m_user_int_attrib_parser[ia]->compile<7>();
-    }
-    for (int ia = 0; ia < n_user_real_attribs; ++ia) {
-        user_real_attrib_parserexec_pinned[ia] = m_user_real_attrib_parser[ia]->compile<7>();
-    }
-=======
     auto n_user_int_attribs = static_cast<int>(m_user_int_attribs.size());
     auto n_user_real_attribs = static_cast<int>(m_user_real_attribs.size());
     const PlasmaParserWrapper plasma_parser_wrapper (m_user_int_attribs.size(),
                                                      m_user_real_attribs.size(),
                                                      m_user_int_attrib_parser,
                                                      m_user_real_attrib_parser);
->>>>>>> acd14343
 
     MFItInfo info;
     if (do_tiling && Gpu::notInLaunchRegion()) {
