/* Copyright 2019-2020 Andrew Myers, Aurore Blelly, Axel Huebl
 * David Grote, Glenn Richardson, Jean-Luc Vay
 * Ligia Diana Amorim, Luca Fedeli, Maxence Thevenet
 * Remi Lehe, Revathi Jambunathan, Weiqun Zhang
 * Yinjian Zhao
 *
 * This file is part of WarpX.
 *
 * License: BSD-3-Clause-LBNL
 */
#include <limits>
#include <sstream>

#include <PhysicalParticleContainer.H>

#include <MultiParticleContainer.H>
#include <WarpX_f.H>
#include <WarpX.H>
#include <WarpXConst.H>
#include <WarpXWrappers.h>
#include <IonizationEnergiesTable.H>
#include <FieldGather.H>
#include <GetAndSetPosition.H>

#include <WarpXAlgorithmSelection.H>

// Import low-level single-particle kernels
#include <UpdatePosition.H>
#include <UpdateMomentumBoris.H>
#include <UpdateMomentumVay.H>
#include <UpdateMomentumBorisWithRadiationReaction.H>
#include <UpdateMomentumHigueraCary.H>

using namespace amrex;

PhysicalParticleContainer::PhysicalParticleContainer (AmrCore* amr_core, int ispecies,
                                                      const std::string& name)
    : WarpXParticleContainer(amr_core, ispecies),
      species_name(name)
{
    plasma_injector.reset(new PlasmaInjector(species_id, species_name));
    charge = plasma_injector->getCharge();
    mass = plasma_injector->getMass();

    if(mass == PhysConst::m_e && charge == -PhysConst::q_e){
        m_my_type = PhysicalParticleType::electron;
    }
    else if(mass == PhysConst::m_e && charge == PhysConst::q_e){
         m_my_type = PhysicalParticleType::positron;
    }

    ParmParse pp(species_name);

    pp.query("boost_adjust_transverse_positions", boost_adjust_transverse_positions);
    pp.query("do_backward_propagation", do_backward_propagation);

    // Initialize splitting
    pp.query("do_splitting", do_splitting);
    pp.query("split_type", split_type);
    pp.query("do_not_deposit", do_not_deposit);
    pp.query("do_not_gather", do_not_gather);
    pp.query("do_not_push", do_not_push);

    pp.query("do_continuous_injection", do_continuous_injection);
    pp.query("initialize_self_fields", initialize_self_fields);
    pp.query("self_fields_required_precision", self_fields_required_precision);
    // Whether to plot back-transformed (lab-frame) diagnostics
    // for this species.
    pp.query("do_back_transformed_diagnostics", do_back_transformed_diagnostics);

    pp.query("do_field_ionization", do_field_ionization);

    //check if Radiation Reaction is enabled and do consistency checks
    pp.query("do_classical_radiation_reaction", do_classical_radiation_reaction);
    //if the species is not a lepton, do_classical_radiation_reaction
    //should be false
    AMREX_ALWAYS_ASSERT_WITH_MESSAGE(
        !(do_classical_radiation_reaction &&
        !(AmIAnElectron() || AmIAPositron()) ),
        "Can't enable classical radiation reaction for non lepton species. " );

    //Only Boris pusher is compatible with radiation reaction
    AMREX_ALWAYS_ASSERT_WITH_MESSAGE(
        !(do_classical_radiation_reaction &&
        WarpX::particle_pusher_algo != ParticlePusherAlgo::Boris),
        "Radiation reaction can be enabled only if Boris pusher is used");
    //_____________________________

#ifdef WARPX_QED
    //Add real component if QED is enabled
    pp.query("do_qed", m_do_qed);
    if(m_do_qed)
        AddRealComp("tau");

    //IF do_qed is enabled, find out if Quantum Synchrotron process is enabled
    if(m_do_qed)
        pp.query("do_qed_quantum_sync", m_do_qed_quantum_sync);

    //TODO: SHOULD CHECK IF SPECIES IS EITHER ELECTRONS OR POSITRONS!!

    if(m_do_qed_quantum_sync){
        pp.get("qed_quantum_sync_phot_product_species",
            m_qed_quantum_sync_phot_product_name);
    }


#endif

    //variable to set plot_flags size
    int plot_flag_size = PIdx::nattribs;
    if(WarpX::do_back_transformed_diagnostics && do_back_transformed_diagnostics)
        plot_flag_size += 6;

#ifdef WARPX_QED
    if(m_do_qed){
        // plot_flag will have an entry for the optical depth
        plot_flag_size++;
    }
#endif
    //_______________________________

    pp.query("plot_species", plot_species);
    int do_user_plot_vars;
    do_user_plot_vars = pp.queryarr("plot_vars", plot_vars);
    if (not do_user_plot_vars){
        // By default, all particle variables are dumped to plotfiles,
        // including {x,y,z,ux,uy,uz}old variables when running in a
        // boosted frame
        plot_flags.resize(plot_flag_size, 1);
    } else {
        // Set plot_flag to 0 for all attribs
        plot_flags.resize(plot_flag_size, 0);

        // If not none, set plot_flags values to 1 for elements in plot_vars.
        if (plot_vars[0] != "none"){
            for (const auto& var : plot_vars){
                // Return error if var not in PIdx.
                AMREX_ALWAYS_ASSERT_WITH_MESSAGE(
                    ParticleStringNames::to_index.count(var),
                    "plot_vars argument not in ParticleStringNames");
                plot_flags[ParticleStringNames::to_index.at(var)] = 1;
            }
        }
    }

    #ifdef WARPX_QED
        if(m_do_qed){
            //Optical depths is always plotted if QED is on
            plot_flags[plot_flag_size-1] = 1;
        }
    #endif
}

PhysicalParticleContainer::PhysicalParticleContainer (AmrCore* amr_core)
    : WarpXParticleContainer(amr_core, 0)
{
    plasma_injector.reset(new PlasmaInjector());
}

void PhysicalParticleContainer::InitData()
{
    // Init ionization module here instead of in the PhysicalParticleContainer
    // constructor because dt is required
    if (do_field_ionization) {InitIonizationModule();}

    AddParticles(0); // Note - add on level 0

    Redistribute();  // We then redistribute
}

void PhysicalParticleContainer::MapParticletoBoostedFrame(Real& x, Real& y, Real& z, std::array<Real, 3>& u)
{
    // Map the particles from the lab frame to the boosted frame.
    // This boosts the particle to the lab frame and calculates
    // the particle time in the boosted frame. It then maps
    // the position to the time in the boosted frame.

    // For now, start with the assumption that this will only happen
    // at the start of the simulation.
    const Real t_lab = 0.;

    const Real uz_boost = WarpX::gamma_boost*WarpX::beta_boost*PhysConst::c;

    // tpr is the particle's time in the boosted frame
    Real tpr = WarpX::gamma_boost*t_lab - uz_boost*z/(PhysConst::c*PhysConst::c);

    // The particle's transformed location in the boosted frame
    Real xpr = x;
    Real ypr = y;
    Real zpr = WarpX::gamma_boost*z - uz_boost*t_lab;

    // transform u and gamma to the boosted frame
    Real gamma_lab = std::sqrt(1. + (u[0]*u[0] + u[1]*u[1] + u[2]*u[2])/(PhysConst::c*PhysConst::c));
    // u[0] = u[0];
    // u[1] = u[1];
    u[2] = WarpX::gamma_boost*u[2] - uz_boost*gamma_lab;
    Real gammapr = std::sqrt(1. + (u[0]*u[0] + u[1]*u[1] + u[2]*u[2])/(PhysConst::c*PhysConst::c));

    Real vxpr = u[0]/gammapr;
    Real vypr = u[1]/gammapr;
    Real vzpr = u[2]/gammapr;

    if (do_backward_propagation){
        u[2] = -u[2];
    }

    // Move the particles to where they will be at t = 0 in the boosted frame
    if (boost_adjust_transverse_positions) {
        x = xpr - tpr*vxpr;
        y = ypr - tpr*vypr;
    }

    z = zpr - tpr*vzpr;

}

void
PhysicalParticleContainer::AddGaussianBeam(Real x_m, Real y_m, Real z_m,
                                           Real x_rms, Real y_rms, Real z_rms,
                                           Real q_tot, long npart,
                                           int do_symmetrize) {

    const Geometry& geom     = m_gdb->Geom(0);
    RealBox containing_bx = geom.ProbDomain();

    std::mt19937_64 mt(0451);
    std::normal_distribution<double> distx(x_m, x_rms);
    std::normal_distribution<double> disty(y_m, y_rms);
    std::normal_distribution<double> distz(z_m, z_rms);

    // Allocate temporary vectors on the CPU
    Gpu::HostVector<ParticleReal> particle_x;
    Gpu::HostVector<ParticleReal> particle_y;
    Gpu::HostVector<ParticleReal> particle_z;
    Gpu::HostVector<ParticleReal> particle_ux;
    Gpu::HostVector<ParticleReal> particle_uy;
    Gpu::HostVector<ParticleReal> particle_uz;
    Gpu::HostVector<ParticleReal> particle_w;
    int np = 0;

    if (ParallelDescriptor::IOProcessor()) {
        // If do_symmetrize, create 4x fewer particles, and
        // Replicate each particle 4 times (x,y) (-x,y) (x,-y) (-x,-y)
        if (do_symmetrize){
            npart /= 4;
        }
        for (long i = 0; i < npart; ++i) {
#if (defined WARPX_DIM_3D) || (WARPX_DIM_RZ)
            Real weight = q_tot/npart/charge;
            Real x = distx(mt);
            Real y = disty(mt);
            Real z = distz(mt);
#elif (defined WARPX_DIM_XZ)
            Real weight = q_tot/npart/charge/y_rms;
            Real x = distx(mt);
            Real y = 0.;
            Real z = distz(mt);
#endif
            if (plasma_injector->insideBounds(x, y, z)) {
                XDim3 u = plasma_injector->getMomentum(x, y, z);
                u.x *= PhysConst::c;
                u.y *= PhysConst::c;
                u.z *= PhysConst::c;
                if (do_symmetrize){
                    // Add four particles to the beam:
                    CheckAndAddParticle(x, y, z, { u.x, u.y, u.z}, weight/4.,
                                        particle_x,  particle_y,  particle_z,
                                        particle_ux, particle_uy, particle_uz,
                                        particle_w);
                    CheckAndAddParticle(x, -y, z, { u.x, -u.y, u.z}, weight/4.,
                                        particle_x,  particle_y,  particle_z,
                                        particle_ux, particle_uy, particle_uz,
                                        particle_w);
                    CheckAndAddParticle(-x, y, z, { -u.x, u.y, u.z}, weight/4.,
                                        particle_x,  particle_y,  particle_z,
                                        particle_ux, particle_uy, particle_uz,
                                        particle_w);
                    CheckAndAddParticle(-x, -y, z, { -u.x, -u.y, u.z}, weight/4.,
                                        particle_x,  particle_y,  particle_z,
                                        particle_ux, particle_uy, particle_uz,
                                        particle_w);
                } else {
                    CheckAndAddParticle(x, y, z, { u.x, u.y, u.z}, weight,
                                        particle_x,  particle_y,  particle_z,
                                        particle_ux, particle_uy, particle_uz,
                                        particle_w);
                }
            }
        }
    }
    // Add the temporary CPU vectors to the particle structure
    np = particle_z.size();
    AddNParticles(0,np,
                  particle_x.dataPtr(),  particle_y.dataPtr(),  particle_z.dataPtr(),
                  particle_ux.dataPtr(), particle_uy.dataPtr(), particle_uz.dataPtr(),
                  1, particle_w.dataPtr(),1);
}

void
PhysicalParticleContainer::CheckAndAddParticle(Real x, Real y, Real z,
                                               std::array<Real, 3> u,
                                               Real weight,
                                               Gpu::HostVector<ParticleReal>& particle_x,
                                               Gpu::HostVector<ParticleReal>& particle_y,
                                               Gpu::HostVector<ParticleReal>& particle_z,
                                               Gpu::HostVector<ParticleReal>& particle_ux,
                                               Gpu::HostVector<ParticleReal>& particle_uy,
                                               Gpu::HostVector<ParticleReal>& particle_uz,
                                               Gpu::HostVector<ParticleReal>& particle_w)
{
    if (WarpX::gamma_boost > 1.) {
        MapParticletoBoostedFrame(x, y, z, u);
    }
    particle_x.push_back(x);
    particle_y.push_back(y);
    particle_z.push_back(z);
    particle_ux.push_back(u[0]);
    particle_uy.push_back(u[1]);
    particle_uz.push_back(u[2]);
    particle_w.push_back(weight);
}

void
PhysicalParticleContainer::AddParticles (int lev)
{
    BL_PROFILE("PhysicalParticleContainer::AddParticles()");

    if (plasma_injector->add_single_particle) {
        AddNParticles(lev, 1,
                      &(plasma_injector->single_particle_pos[0]),
                      &(plasma_injector->single_particle_pos[1]),
                      &(plasma_injector->single_particle_pos[2]),
                      &(plasma_injector->single_particle_vel[0]),
                      &(plasma_injector->single_particle_vel[1]),
                      &(plasma_injector->single_particle_vel[2]),
                      1, &(plasma_injector->single_particle_weight), 0);
        return;
    }

    if (plasma_injector->gaussian_beam) {
        AddGaussianBeam(plasma_injector->x_m,
                        plasma_injector->y_m,
                        plasma_injector->z_m,
                        plasma_injector->x_rms,
                        plasma_injector->y_rms,
                        plasma_injector->z_rms,
                        plasma_injector->q_tot,
                        plasma_injector->npart,
                        plasma_injector->do_symmetrize);


        return;
    }

    if ( plasma_injector->doInjection() ) {
        AddPlasma( lev );
    }
}

/**
 * Create new macroparticles for this species, with a fixed
 * number of particles per cell (in the cells of `part_realbox`).
 * The new particles are only created inside the intersection of `part_realbox`
 * with the local grid for the current proc.
 * @param lev the index of the refinement level
 * @param part_realbox the box in which new particles should be created
 * (this box should correspond to an integer number of cells in each direction,
 * but its boundaries need not be aligned with the actual cells of the simulation)
 */
void
PhysicalParticleContainer::AddPlasma (int lev, RealBox part_realbox)
{
    BL_PROFILE("PhysicalParticleContainer::AddPlasma");

    // If no part_realbox is provided, initialize particles in the whole domain
    const Geometry& geom = Geom(lev);
    if (!part_realbox.ok()) part_realbox = geom.ProbDomain();

    int num_ppc = plasma_injector->num_particles_per_cell;
#ifdef WARPX_DIM_RZ
    Real rmax = std::min(plasma_injector->xmax, part_realbox.hi(0));
#endif

    const auto dx = geom.CellSizeArray();
    const auto problo = geom.ProbLoArray();

    Real scale_fac;
#if AMREX_SPACEDIM==3
    scale_fac = dx[0]*dx[1]*dx[2]/num_ppc;
#elif AMREX_SPACEDIM==2
    scale_fac = dx[0]*dx[1]/num_ppc;
#endif

    defineAllParticleTiles();

    MultiFab* cost = WarpX::getCosts(lev);

    const int nlevs = numLevels();
    static bool refine_injection = false;
    static Box fine_injection_box;
    static int rrfac = 1;
    // This does not work if the mesh is dynamic.  But in that case, we should
    // not use refined injected either.  We also assume there is only one fine level.
    if (WarpX::do_moving_window and WarpX::refine_plasma
        and do_continuous_injection and nlevs == 2)
    {
        refine_injection = true;
        fine_injection_box = ParticleBoxArray(1).minimalBox();
        fine_injection_box.setSmall(WarpX::moving_window_dir, std::numeric_limits<int>::lowest());
        fine_injection_box.setBig(WarpX::moving_window_dir, std::numeric_limits<int>::max());
        rrfac = m_gdb->refRatio(0)[0];
        fine_injection_box.coarsen(rrfac);
    }

    InjectorPosition* inj_pos = plasma_injector->getInjectorPosition();
    InjectorDensity*  inj_rho = plasma_injector->getInjectorDensity();
    InjectorMomentum* inj_mom = plasma_injector->getInjectorMomentum();
    Real gamma_boost = WarpX::gamma_boost;
    Real beta_boost = WarpX::beta_boost;
    Real t = WarpX::GetInstance().gett_new(lev);
    Real density_min = plasma_injector->density_min;
    Real density_max = plasma_injector->density_max;

#ifdef WARPX_DIM_RZ
    const long nmodes = WarpX::n_rz_azimuthal_modes;
    bool radially_weighted = plasma_injector->radially_weighted;
#endif

    MFItInfo info;
    if (do_tiling && Gpu::notInLaunchRegion()) {
        info.EnableTiling(tile_size);
    }
#ifdef _OPENMP
    info.SetDynamic(true);
#pragma omp parallel if (not WarpX::serialize_ics)
#endif
    for (MFIter mfi = MakeMFIter(lev, info); mfi.isValid(); ++mfi)
    {
        Real wt = amrex::second();

        const Box& tile_box = mfi.tilebox();
        const RealBox tile_realbox = WarpX::getRealBox(tile_box, lev);

        // Find the cells of part_box that overlap with tile_realbox
        // If there is no overlap, just go to the next tile in the loop
        RealBox overlap_realbox;
        Box overlap_box;
        IntVect shifted;
        bool no_overlap = false;

        for (int dir=0; dir<AMREX_SPACEDIM; dir++) {
            if ( tile_realbox.lo(dir) <= part_realbox.hi(dir) ) {
                Real ncells_adjust = std::floor( (tile_realbox.lo(dir) - part_realbox.lo(dir))/dx[dir] );
                overlap_realbox.setLo( dir, part_realbox.lo(dir) + std::max(ncells_adjust, 0._rt) * dx[dir]);
            } else {
                no_overlap = true; break;
            }
            if ( tile_realbox.hi(dir) >= part_realbox.lo(dir) ) {
                Real ncells_adjust = std::floor( (part_realbox.hi(dir) - tile_realbox.hi(dir))/dx[dir] );
                overlap_realbox.setHi( dir, part_realbox.hi(dir) - std::max(ncells_adjust, 0._rt) * dx[dir]);
            } else {
                no_overlap = true; break;
            }
            // Count the number of cells in this direction in overlap_realbox
            overlap_box.setSmall( dir, 0 );
            overlap_box.setBig( dir,
                int( std::round((overlap_realbox.hi(dir)-overlap_realbox.lo(dir))
                                /dx[dir] )) - 1);
            shifted[dir] =
                static_cast<int>(std::round((overlap_realbox.lo(dir)-problo[dir])/dx[dir]));
            // shifted is exact in non-moving-window direction.  That's all we care.
        }
        if (no_overlap == 1) {
            continue; // Go to the next tile
        }

        const int grid_id = mfi.index();
        const int tile_id = mfi.LocalTileIndex();

        // Max number of new particles, if particles are created in the whole
        // overlap_box. All of them are created, and invalid ones are then
        // discaded
        int max_new_particles = overlap_box.numPts() * num_ppc;

        // If refine injection, build pointer dp_cellid that holds pointer to
        // array of refined cell IDs.
        Vector<int> cellid_v;
        if (refine_injection and lev == 0)
        {
            // then how many new particles will be injected is not that simple
            // We have to shift fine_injection_box because overlap_box has been shifted.
            Box fine_overlap_box = overlap_box & amrex::shift(fine_injection_box,shifted);
            if (fine_overlap_box.ok()) {
                max_new_particles += fine_overlap_box.numPts() * num_ppc
                    * (AMREX_D_TERM(rrfac,*rrfac,*rrfac)-1);
                for (int icell = 0, ncells = overlap_box.numPts(); icell < ncells; ++icell) {
                    IntVect iv = overlap_box.atOffset(icell);
                    int r = (fine_overlap_box.contains(iv)) ? AMREX_D_TERM(rrfac,*rrfac,*rrfac) : 1;
                    for (int ipart = 0; ipart < r; ++ipart) {
                        cellid_v.push_back(icell);
                        cellid_v.push_back(ipart);
                    }
                }
            }
        }
        int const* hp_cellid = (cellid_v.empty()) ? nullptr : cellid_v.data();
        amrex::AsyncArray<int> cellid_aa(hp_cellid, cellid_v.size());
        int const* dp_cellid = cellid_aa.data();

        // Update NextID to include particles created in this function
        int pid;
#ifdef _OPENMP
#pragma omp critical (add_plasma_nextid)
#endif
        {
            pid = ParticleType::NextID();
            ParticleType::NextID(pid+max_new_particles);
        }
        const int cpuid = ParallelDescriptor::MyProc();

        auto& particle_tile = GetParticles(lev)[std::make_pair(grid_id,tile_id)];

        if ( (NumRuntimeRealComps()>0) || (NumRuntimeIntComps()>0) ) {
            DefineAndReturnParticleTile(lev, grid_id, tile_id);
        }

        auto old_size = particle_tile.GetArrayOfStructs().size();
        auto new_size = old_size + max_new_particles;
        particle_tile.resize(new_size);

        ParticleType* pp = particle_tile.GetArrayOfStructs()().data() + old_size;
        auto& soa = particle_tile.GetStructOfArrays();
        GpuArray<ParticleReal*,PIdx::nattribs> pa;
        for (int ia = 0; ia < PIdx::nattribs; ++ia) {
            pa[ia] = soa.GetRealData(ia).data() + old_size;
        }

        int* pi;
        if (do_field_ionization) {
            pi = soa.GetIntData(particle_icomps["ionization_level"]).data() + old_size;
        }

#ifdef WARPX_QED
        //Pointer to the optical depth component
        amrex::Real* p_tau;

        //If a QED effect is enabled, tau has to be initialized
        bool loc_has_quantum_sync = has_quantum_sync();
        bool loc_has_breit_wheeler = has_breit_wheeler();
        if(loc_has_quantum_sync || loc_has_breit_wheeler){
            p_tau = soa.GetRealData(particle_comps["tau"]).data() + old_size;
        }

        //If needed, get the appropriate functors from the engines
        QuantumSynchrotronGetOpticalDepth quantum_sync_get_opt;
        BreitWheelerGetOpticalDepth breit_wheeler_get_opt;
        if(loc_has_quantum_sync){
            quantum_sync_get_opt =
                m_shr_p_qs_engine->build_optical_depth_functor();
        }
        if(loc_has_breit_wheeler){
            breit_wheeler_get_opt =
                m_shr_p_bw_engine->build_optical_depth_functor();
        }
#endif

        const GpuArray<Real,AMREX_SPACEDIM> overlap_corner
            {AMREX_D_DECL(overlap_realbox.lo(0),
                          overlap_realbox.lo(1),
                          overlap_realbox.lo(2))};

        int lrrfac = rrfac;

        bool loc_do_field_ionization = do_field_ionization;
        int loc_ionization_initial_level = ionization_initial_level;

        // Loop over all new particles and inject them (creates too many
        // particles, in particular does not consider xmin, xmax etc.).
        // The invalid ones are given negative ID and are deleted during the
        // next redistribute.
        amrex::For(max_new_particles, [=] AMREX_GPU_DEVICE (int ip) noexcept
        {
            ParticleType& p = pp[ip];
            p.id() = pid+ip;
            p.cpu() = cpuid;

            int cellid, i_part;
            Real fac;
            if (dp_cellid == nullptr) {
                cellid = ip/num_ppc;
                i_part = ip - cellid*num_ppc;
                fac = 1.0;
            } else {
                cellid = dp_cellid[2*ip];
                i_part = dp_cellid[2*ip+1];
                fac = lrrfac;
            }

            IntVect iv = overlap_box.atOffset(cellid);

            const XDim3 r =
                inj_pos->getPositionUnitBox(i_part, static_cast<int>(fac));
#if (AMREX_SPACEDIM == 3)
            Real x = overlap_corner[0] + (iv[0]+r.x)*dx[0];
            Real y = overlap_corner[1] + (iv[1]+r.y)*dx[1];
            Real z = overlap_corner[2] + (iv[2]+r.z)*dx[2];
#else
            Real x = overlap_corner[0] + (iv[0]+r.x)*dx[0];
            Real y = 0.0;
#if   defined WARPX_DIM_XZ
            Real z = overlap_corner[1] + (iv[1]+r.y)*dx[1];
#elif defined WARPX_DIM_RZ
            // Note that for RZ, r.y will be theta
            Real z = overlap_corner[1] + (iv[1]+r.z)*dx[1];
#endif
#endif

#if (AMREX_SPACEDIM == 3)
            if (!tile_realbox.contains(XDim3{x,y,z})) {
                p.id() = -1;
                return;
            }
#else
            if (!tile_realbox.contains(XDim3{x,z,0.0})) {
                p.id() = -1;
                return;
            }
#endif

            // Save the x and y values to use in the insideBounds checks.
            // This is needed with WARPX_DIM_RZ since x and y are modified.
            Real xb = x;
            Real yb = y;

#ifdef WARPX_DIM_RZ
            // Replace the x and y, setting an angle theta.
            // These x and y are used to get the momentum and density
            Real theta;
            if (nmodes == 1) {
                // With only 1 mode, the angle doesn't matter so
                // choose it randomly.
                theta = 2.*MathConst::pi*amrex::Random();
            } else {
                theta = 2.*MathConst::pi*r.y;
            }
            x = xb*std::cos(theta);
            y = xb*std::sin(theta);
#endif

            Real dens;
            XDim3 u;
            if (gamma_boost == 1.) {
                // Lab-frame simulation
                // If the particle is not within the species's
                // xmin, xmax, ymin, ymax, zmin, zmax, go to
                // the next generated particle.
                if (!inj_pos->insideBounds(xb, yb, z)) {
                    p.id() = -1;
                    return;
                }
                u = inj_mom->getMomentum(x, y, z);
                dens = inj_rho->getDensity(x, y, z);
                // Remove particle if density below threshold
                if ( dens < density_min ){
                    p.id() = -1;
                    return;
                }
                // Cut density if above threshold
                dens = amrex::min(dens, density_max);
            } else {
                // Boosted-frame simulation
                // Since the user provides the density distribution
                // at t_lab=0 and in the lab-frame coordinates,
                // we need to find the lab-frame position of this
                // particle at t_lab=0, from its boosted-frame coordinates
                // Assuming ballistic motion, this is given by:
                // z0_lab = gamma*( z_boost*(1-beta*betaz_lab) - ct_boost*(betaz_lab-beta) )
                // where betaz_lab is the speed of the particle in the lab frame
                //
                // In order for this equation to be solvable, betaz_lab
                // is explicitly assumed to have no dependency on z0_lab
                u = inj_mom->getMomentum(x, y, 0.); // No z0_lab dependency
                // At this point u is the lab-frame momentum
                // => Apply the above formula for z0_lab
                Real gamma_lab = std::sqrt( 1.+(u.x*u.x+u.y*u.y+u.z*u.z) );
                Real betaz_lab = u.z/(gamma_lab);
                Real z0_lab = gamma_boost * ( z*(1-beta_boost*betaz_lab)
                                              - PhysConst::c*t*(betaz_lab-beta_boost) );
                // If the particle is not within the lab-frame zmin, zmax, etc.
                // go to the next generated particle.
                if (!inj_pos->insideBounds(xb, yb, z0_lab)) {
                    p.id() = -1;
                    return;
                }
                // call `getDensity` with lab-frame parameters
                dens = inj_rho->getDensity(x, y, z0_lab);
                // Remove particle if density below threshold
                if ( dens < density_min ){
                    p.id() = -1;
                    return;
                }
                // Cut density if above threshold
                dens = amrex::min(dens, density_max);
                // At this point u and dens are the lab-frame quantities
                // => Perform Lorentz transform
                dens = gamma_boost * dens * ( 1.0 - beta_boost*betaz_lab );
                u.z = gamma_boost * ( u.z -beta_boost*gamma_lab );
            }

            if (loc_do_field_ionization) {
                pi[ip] = loc_ionization_initial_level;
            }

#ifdef WARPX_QED
            if(loc_has_quantum_sync){
                p_tau[ip] = quantum_sync_get_opt();
            }

            if(loc_has_breit_wheeler){
                p_tau[ip] = breit_wheeler_get_opt();
            }
#endif

            u.x *= PhysConst::c;
            u.y *= PhysConst::c;
            u.z *= PhysConst::c;

            // Real weight = dens * scale_fac / (AMREX_D_TERM(fac, *fac, *fac));
            Real weight = dens * scale_fac;
#ifdef WARPX_DIM_RZ
            if (radially_weighted) {
                weight *= 2.*MathConst::pi*xb;
            } else {
                // This is not correct since it might shift the particle
                // out of the local grid
                x = std::sqrt(xb*rmax);
                weight *= dx[0];
            }
#endif
            pa[PIdx::w ][ip] = weight;
            pa[PIdx::ux][ip] = u.x;
            pa[PIdx::uy][ip] = u.y;
            pa[PIdx::uz][ip] = u.z;

#if (AMREX_SPACEDIM == 3)
            p.pos(0) = x;
            p.pos(1) = y;
            p.pos(2) = z;
#elif (AMREX_SPACEDIM == 2)
#ifdef WARPX_DIM_RZ
            pa[PIdx::theta][ip] = theta;
#endif
            p.pos(0) = xb;
            p.pos(1) = z;
#endif
        });

        if (cost) {
            wt = (amrex::second() - wt) / tile_box.d_numPts();
            Array4<Real> const& costarr = cost->array(mfi);
            amrex::ParallelFor(tile_box,
            [=] AMREX_GPU_DEVICE (int i, int j, int k) noexcept
            {
                costarr(i,j,k) += wt;
            });
        }
    }

    // The function that calls this is responsible for redistributing particles.
}

#ifdef WARPX_DO_ELECTROSTATIC
void
PhysicalParticleContainer::
FieldGatherES (const amrex::Vector<std::array<std::unique_ptr<amrex::MultiFab>, 3> >& E,
               const amrex::Vector<std::unique_ptr<amrex::FabArray<amrex::BaseFab<int> > > >& masks)
{

    const int num_levels = E.size();
    const int ng = E[0][0]->nGrow();

    if (num_levels == 1) {
        const int lev = 0;
        const auto& gm = m_gdb->Geom(lev);
        const auto& ba = m_gdb->ParticleBoxArray(lev);

        BoxArray nba = ba;
        nba.surroundingNodes();

        const Real* dx  = gm.CellSize();
        const Real* plo = gm.ProbLo();

        BL_ASSERT(OnSameGrids(lev, *E[lev][0]));

        for (WarpXParIter pti(*this, lev); pti.isValid(); ++pti) {
            const Box& box = nba[pti];

            const auto& particles = pti.GetArrayOfStructs();
            int nstride = particles.dataShape().first;
            const long np  = pti.numParticles();
            auto& attribs = pti.GetAttribs();
            auto& Exp = attribs[PIdx::Ex];
            auto& Eyp = attribs[PIdx::Ey];
#if AMREX_SPACEDIM == 3
            auto& Ezp = attribs[PIdx::Ez];
#endif
            Exp.assign(np,0.0);
            Eyp.assign(np,0.0);
#if AMREX_SPACEDIM == 3
            Ezp.assign(np,0.0);
#endif

            const FArrayBox& exfab = (*E[lev][0])[pti];
            const FArrayBox& eyfab = (*E[lev][1])[pti];
#if AMREX_SPACEDIM == 3
            const FArrayBox& ezfab = (*E[lev][2])[pti];
#endif

            WRPX_INTERPOLATE_CIC(particles.dataPtr(), nstride, np,
                                 Exp.dataPtr(), Eyp.dataPtr(),
#if AMREX_SPACEDIM == 3
                                 Ezp.dataPtr(),
#endif
                                 exfab.dataPtr(), eyfab.dataPtr(),
#if AMREX_SPACEDIM == 3
                                 ezfab.dataPtr(),
#endif
                                 box.loVect(), box.hiVect(), plo, dx, &ng);
        }

        return;
    }

    const BoxArray& fine_BA = E[1][0]->boxArray();
    const DistributionMapping& fine_dm = E[1][0]->DistributionMap();
    BoxArray coarsened_fine_BA = fine_BA;
    coarsened_fine_BA.coarsen(IntVect(AMREX_D_DECL(2,2,2)));

    MultiFab coarse_Ex(coarsened_fine_BA, fine_dm, 1, 1);
    MultiFab coarse_Ey(coarsened_fine_BA, fine_dm, 1, 1);
#if AMREX_SPACEDIM == 3
    MultiFab coarse_Ez(coarsened_fine_BA, fine_dm, 1, 1);
#endif

    coarse_Ex.copy(*E[0][0], 0, 0, 1, 1, 1);
    coarse_Ey.copy(*E[0][1], 0, 0, 1, 1, 1);
#if AMREX_SPACEDIM == 3
    coarse_Ez.copy(*E[0][2], 0, 0, 1, 1, 1);
#endif

    for (int lev = 0; lev < num_levels; ++lev) {
        const auto& gm = m_gdb->Geom(lev);
        const auto& ba = m_gdb->ParticleBoxArray(lev);

        BoxArray nba = ba;
        nba.surroundingNodes();

        const Real* dx  = gm.CellSize();
        const Real* plo = gm.ProbLo();

        BL_ASSERT(OnSameGrids(lev, *E[lev][0]));

        for (WarpXParIter pti(*this, lev); pti.isValid(); ++pti) {
            const Box& box = nba[pti];

            const auto& particles = pti.GetArrayOfStructs();
            int nstride = particles.dataShape().first;
            const long np  = pti.numParticles();

            auto& attribs = pti.GetAttribs();
            auto& Exp = attribs[PIdx::Ex];
            auto& Eyp = attribs[PIdx::Ey];
#if AMREX_SPACEDIM == 3
            auto& Ezp = attribs[PIdx::Ez];
#endif
            Exp.assign(np,0.0);
            Eyp.assign(np,0.0);
#if AMREX_SPACEDIM == 3
            Ezp.assign(np,0.0);
#endif

            const FArrayBox& exfab = (*E[lev][0])[pti];
            const FArrayBox& eyfab = (*E[lev][1])[pti];
#if AMREX_SPACEDIM == 3
            const FArrayBox& ezfab = (*E[lev][2])[pti];
#endif

            if (lev == 0) {
                WRPX_INTERPOLATE_CIC(particles.dataPtr(), nstride, np,
                                     Exp.dataPtr(), Eyp.dataPtr(),
#if AMREX_SPACEDIM == 3
                                     Ezp.dataPtr(),
#endif
                                     exfab.dataPtr(), eyfab.dataPtr(),
#if AMREX_SPACEDIM == 3
                                     ezfab.dataPtr(),
#endif
                                     box.loVect(), box.hiVect(), plo, dx, &ng);
            } else {

                const FArrayBox& exfab_coarse = coarse_Ex[pti];
                const FArrayBox& eyfab_coarse = coarse_Ey[pti];
#if AMREX_SPACEDIM == 3
                const FArrayBox& ezfab_coarse = coarse_Ez[pti];
#endif
                const Box& coarse_box = coarsened_fine_BA[pti];
                const Real* coarse_dx = Geom(0).CellSize();

                WRPX_INTERPOLATE_CIC_TWO_LEVELS(particles.dataPtr(), nstride, np,
                                                Exp.dataPtr(), Eyp.dataPtr(),
#if AMREX_SPACEDIM == 3
                                                Ezp.dataPtr(),
#endif
                                                exfab.dataPtr(), eyfab.dataPtr(),
#if AMREX_SPACEDIM == 3
                                                ezfab.dataPtr(),
#endif
                                                box.loVect(), box.hiVect(), dx,
                                                exfab_coarse.dataPtr(), eyfab_coarse.dataPtr(),
#if AMREX_SPACEDIM == 3
                                                ezfab_coarse.dataPtr(),
#endif
                                                (*masks[1])[pti].dataPtr(),
                                                coarse_box.loVect(), coarse_box.hiVect(), coarse_dx,
                                                plo, &ng, &lev);
            }
        }
    }
}

void
PhysicalParticleContainer::EvolveES (const Vector<std::array<std::unique_ptr<MultiFab>, 3> >& E,
                                     Vector<std::unique_ptr<MultiFab> >& rho,
                                     Real t, Real dt)
{
    BL_PROFILE("PPC::EvolveES()");

    int num_levels = rho.size();
    for (int lev = 0; lev < num_levels; ++lev) {
        BL_ASSERT(OnSameGrids(lev, *rho[lev]));
        const auto& gm = m_gdb->Geom(lev);
        const RealBox& prob_domain = gm.ProbDomain();
        for (WarpXParIter pti(*this, lev); pti.isValid(); ++pti) {
            // Particle structs
            auto& particles = pti.GetArrayOfStructs();
            int nstride = particles.dataShape().first;
            const long np  = pti.numParticles();

            // Particle attributes
            auto& attribs = pti.GetAttribs();
            auto& uxp = attribs[PIdx::ux];
            auto& uyp = attribs[PIdx::uy];

#if AMREX_SPACEDIM == 3
            auto& uzp = attribs[PIdx::uz];
#endif

            auto& Exp = attribs[PIdx::Ex];
            auto& Eyp = attribs[PIdx::Ey];

#if AMREX_SPACEDIM == 3
            auto& Ezp = attribs[PIdx::Ez];
#endif
            //
            // Particle Push
            //
            WRPX_PUSH_LEAPFROG(particles.dataPtr(), nstride, np,
                               uxp.dataPtr(), uyp.dataPtr(),
#if AMREX_SPACEDIM == 3
                               uzp.dataPtr(),
#endif
                               Exp.dataPtr(), Eyp.dataPtr(),
#if AMREX_SPACEDIM == 3
                               Ezp.dataPtr(),
#endif
                               &this->charge, &this->mass, &dt,
                               prob_domain.lo(), prob_domain.hi());
        }
    }
}
#endif // WARPX_DO_ELECTROSTATIC

void
PhysicalParticleContainer::AssignExternalFieldOnParticles(WarpXParIter& pti,
                           RealVector& Exp, RealVector& Eyp, RealVector& Ezp,
                           RealVector& Bxp, RealVector& Byp, RealVector& Bzp, int lev)
{
   const long np = pti.numParticles();
    /// get WarpX class object
    auto & warpx = WarpX::GetInstance();
    /// get MultiParticleContainer class object
    auto & mypc = warpx.GetPartContainer();
   if (mypc.m_E_ext_particle_s=="constant" ||
       mypc.m_E_ext_particle_s=="default") {
       Exp.assign(np,mypc.m_E_external_particle[0]);
       Eyp.assign(np,mypc.m_E_external_particle[1]);
       Ezp.assign(np,mypc.m_E_external_particle[2]);
   }
   if (mypc.m_B_ext_particle_s=="constant" ||
       mypc.m_B_ext_particle_s=="default") {
       Bxp.assign(np,mypc.m_B_external_particle[0]);
       Byp.assign(np,mypc.m_B_external_particle[1]);
       Bzp.assign(np,mypc.m_B_external_particle[2]);
   }
   if (mypc.m_E_ext_particle_s=="parse_e_ext_particle_function") {
      const auto GetPosition = GetParticlePosition(pti);
      Real* const AMREX_RESTRICT Exp_data = Exp.dataPtr();
      Real* const AMREX_RESTRICT Eyp_data = Eyp.dataPtr();
      Real* const AMREX_RESTRICT Ezp_data = Ezp.dataPtr();
      ParserWrapper<4> *xfield_partparser = mypc.m_Ex_particle_parser.get();
      ParserWrapper<4> *yfield_partparser = mypc.m_Ey_particle_parser.get();
      ParserWrapper<4> *zfield_partparser = mypc.m_Ez_particle_parser.get();
      Real time = warpx.gett_new(lev);
      amrex::ParallelFor(pti.numParticles(),
                         [=] AMREX_GPU_DEVICE (long i) {
                             ParticleReal x, y, z;
                             GetPosition(i, x, y, z);
                             Exp_data[i] = (*xfield_partparser)(x, y, z, time);
                             Eyp_data[i] = (*yfield_partparser)(x, y, z, time);
                             Ezp_data[i] = (*zfield_partparser)(x, y, z, time);
                         });
   }
   if (mypc.m_B_ext_particle_s=="parse_b_ext_particle_function") {
      const auto GetPosition = GetParticlePosition(pti);
      Real* const AMREX_RESTRICT Bxp_data = Bxp.dataPtr();
      Real* const AMREX_RESTRICT Byp_data = Byp.dataPtr();
      Real* const AMREX_RESTRICT Bzp_data = Bzp.dataPtr();
      ParserWrapper<4> *xfield_partparser = mypc.m_Bx_particle_parser.get();
      ParserWrapper<4> *yfield_partparser = mypc.m_By_particle_parser.get();
      ParserWrapper<4> *zfield_partparser = mypc.m_Bz_particle_parser.get();
      Real time = warpx.gett_new(lev);
      amrex::ParallelFor(pti.numParticles(),
            [=] AMREX_GPU_DEVICE (long i) {
                             ParticleReal x, y, z;
                             GetPosition(i, x, y, z);
                             Bxp_data[i] = (*xfield_partparser)(x, y, z, time);
                             Byp_data[i] = (*yfield_partparser)(x, y, z, time);
                             Bzp_data[i] = (*zfield_partparser)(x, y, z, time);
                         });
   }
}



void
PhysicalParticleContainer::FieldGather (int lev,
                                        const amrex::MultiFab& Ex,
                                        const amrex::MultiFab& Ey,
                                        const amrex::MultiFab& Ez,
                                        const amrex::MultiFab& Bx,
                                        const amrex::MultiFab& By,
                                        const amrex::MultiFab& Bz)
{
    const std::array<Real,3>& dx = WarpX::CellSize(lev);

    BL_ASSERT(OnSameGrids(lev,Ex));

    MultiFab* cost = WarpX::getCosts(lev);

#ifdef _OPENMP
#pragma omp parallel
#endif
    {
        for (WarpXParIter pti(*this, lev); pti.isValid(); ++pti)
        {
            Real wt = amrex::second();

            const Box& box = pti.validbox();

            auto& attribs = pti.GetAttribs();

            auto& Exp = attribs[PIdx::Ex];
            auto& Eyp = attribs[PIdx::Ey];
            auto& Ezp = attribs[PIdx::Ez];
            auto& Bxp = attribs[PIdx::Bx];
            auto& Byp = attribs[PIdx::By];
            auto& Bzp = attribs[PIdx::Bz];

            const long np = pti.numParticles();

            // Data on the grid
            const FArrayBox& exfab = Ex[pti];
            const FArrayBox& eyfab = Ey[pti];
            const FArrayBox& ezfab = Ez[pti];
            const FArrayBox& bxfab = Bx[pti];
            const FArrayBox& byfab = By[pti];
            const FArrayBox& bzfab = Bz[pti];

            //
            // Field Gather
            //
            int e_is_nodal = Ex.is_nodal() and Ey.is_nodal() and Ez.is_nodal();
            FieldGather(pti, Exp, Eyp, Ezp, Bxp, Byp, Bzp,
                        &exfab, &eyfab, &ezfab, &bxfab, &byfab, &bzfab,
                        Ex.nGrow(), e_is_nodal,
                        0, np, lev, lev);

            if (cost) {
                const Box& tbx = pti.tilebox();
                wt = (amrex::second() - wt) / tbx.d_numPts();
                Array4<Real> const& costarr = cost->array(pti);
                amrex::ParallelFor(tbx,
                                   [=] AMREX_GPU_DEVICE (int i, int j, int k) noexcept
                                   {
                                       costarr(i,j,k) += wt;
                                   });
            }
        }
    }
}

void
PhysicalParticleContainer::Evolve (int lev,
                                   const MultiFab& Ex, const MultiFab& Ey, const MultiFab& Ez,
                                   const MultiFab& Bx, const MultiFab& By, const MultiFab& Bz,
                                   MultiFab& jx, MultiFab& jy, MultiFab& jz,
                                   MultiFab* cjx, MultiFab* cjy, MultiFab* cjz,
                                   MultiFab* rho, MultiFab* crho,
                                   const MultiFab* cEx, const MultiFab* cEy, const MultiFab* cEz,
                                   const MultiFab* cBx, const MultiFab* cBy, const MultiFab* cBz,
                                   Real t, Real dt, DtType a_dt_type)
{
    BL_PROFILE("PPC::Evolve()");
    BL_PROFILE_VAR_NS("PPC::Evolve::Copy", blp_copy);
    BL_PROFILE_VAR_NS("PPC::FieldGather", blp_fg);
    BL_PROFILE_VAR_NS("PPC::EvolveOpticalDepth", blp_ppc_qed_ev);
    BL_PROFILE_VAR_NS("PPC::ParticlePush", blp_ppc_pp);

    const std::array<Real,3>& dx = WarpX::CellSize(lev);
    const std::array<Real,3>& cdx = WarpX::CellSize(std::max(lev-1,0));

    // Get instances of NCI Godfrey filters
    const auto& nci_godfrey_filter_exeybz = WarpX::GetInstance().nci_godfrey_filter_exeybz;
    const auto& nci_godfrey_filter_bxbyez = WarpX::GetInstance().nci_godfrey_filter_bxbyez;

    BL_ASSERT(OnSameGrids(lev,jx));

    MultiFab* cost = WarpX::getCosts(lev);
    const iMultiFab* current_masks = WarpX::CurrentBufferMasks(lev);
    const iMultiFab* gather_masks = WarpX::GatherBufferMasks(lev);

    bool has_buffer = cEx || cjx;

    if (WarpX::do_back_transformed_diagnostics && do_back_transformed_diagnostics)
    {
        for (WarpXParIter pti(*this, lev); pti.isValid(); ++pti)
        {
            const auto np = pti.numParticles();
            const auto t_lev = pti.GetLevel();
            const auto index = pti.GetPairIndex();
            tmp_particle_data.resize(finestLevel()+1);
            for (int i = 0; i < TmpIdx::nattribs; ++i)
                tmp_particle_data[t_lev][index][i].resize(np);
        }
    }

#ifdef _OPENMP
#pragma omp parallel
#endif
    {
#ifdef _OPENMP
        int thread_num = omp_get_thread_num();
#else
        int thread_num = 0;
#endif

        FArrayBox filtered_Ex, filtered_Ey, filtered_Ez;
        FArrayBox filtered_Bx, filtered_By, filtered_Bz;

        for (WarpXParIter pti(*this, lev); pti.isValid(); ++pti)
        {
            Real wt = amrex::second();

            const Box& box = pti.validbox();

            auto& attribs = pti.GetAttribs();

            auto&  wp = attribs[PIdx::w];
            auto& uxp = attribs[PIdx::ux];
            auto& uyp = attribs[PIdx::uy];
            auto& uzp = attribs[PIdx::uz];
            auto& Exp = attribs[PIdx::Ex];
            auto& Eyp = attribs[PIdx::Ey];
            auto& Ezp = attribs[PIdx::Ez];
            auto& Bxp = attribs[PIdx::Bx];
            auto& Byp = attribs[PIdx::By];
            auto& Bzp = attribs[PIdx::Bz];

            const long np = pti.numParticles();

            // Data on the grid
            FArrayBox const* exfab = &(Ex[pti]);
            FArrayBox const* eyfab = &(Ey[pti]);
            FArrayBox const* ezfab = &(Ez[pti]);
            FArrayBox const* bxfab = &(Bx[pti]);
            FArrayBox const* byfab = &(By[pti]);
            FArrayBox const* bzfab = &(Bz[pti]);

            Elixir exeli, eyeli, ezeli, bxeli, byeli, bzeli;

            if (WarpX::use_fdtd_nci_corr)
            {
                // Filter arrays Ex[pti], store the result in
                // filtered_Ex and update pointer exfab so that it
                // points to filtered_Ex (and do the same for all
                // components of E and B).
                applyNCIFilter(lev, pti.tilebox(), exeli, eyeli, ezeli, bxeli, byeli, bzeli,
                               filtered_Ex, filtered_Ey, filtered_Ez,
                               filtered_Bx, filtered_By, filtered_Bz,
                               Ex[pti], Ey[pti], Ez[pti], Bx[pti], By[pti], Bz[pti],
                               exfab, eyfab, ezfab, bxfab, byfab, bzfab);
            }

            // Determine which particles deposit/gather in the buffer, and
            // which particles deposit/gather in the fine patch
            long nfine_current = np;
            long nfine_gather = np;
            if (has_buffer && !do_not_push) {
                // - Modify `nfine_current` and `nfine_gather` (in place)
                //    so that they correspond to the number of particles
                //    that deposit/gather in the fine patch respectively.
                // - Reorder the particle arrays,
                //    so that the `nfine_current`/`nfine_gather` first particles
                //    deposit/gather in the fine patch
                //    and (thus) the `np-nfine_current`/`np-nfine_gather` last particles
                //    deposit/gather in the buffer
                PartitionParticlesInBuffers( nfine_current, nfine_gather, np,
                    pti, lev, current_masks, gather_masks, uxp, uyp, uzp, wp );
            }

            const long np_current = (cjx) ? nfine_current : np;

            if (rho) {
                // Deposit charge before particle push, in component 0 of MultiFab rho.
                int* AMREX_RESTRICT ion_lev;
                if (do_field_ionization){
                    ion_lev = pti.GetiAttribs(particle_icomps["ionization_level"]).dataPtr();
                } else {
                    ion_lev = nullptr;
                }
                DepositCharge(pti, wp, ion_lev, rho, 0, 0,
                              np_current, thread_num, lev, lev);
                if (has_buffer){
                    DepositCharge(pti, wp, ion_lev, crho, 0, np_current,
                                  np-np_current, thread_num, lev, lev-1);
                }
            }

            if (! do_not_push)
            {
                const long np_gather = (cEx) ? nfine_gather : np;

                int e_is_nodal = Ex.is_nodal() and Ey.is_nodal() and Ez.is_nodal();

                //
                // Field Gather of Aux Data (i.e., the full solution)
                //
                BL_PROFILE_VAR_START(blp_fg);
                FieldGather(pti, Exp, Eyp, Ezp, Bxp, Byp, Bzp,
                            exfab, eyfab, ezfab, bxfab, byfab, bzfab,
                            Ex.nGrow(), e_is_nodal,
                            0, np_gather, lev, lev);

                if (np_gather < np)
                {
                    const IntVect& ref_ratio = WarpX::RefRatio(lev-1);
                    const Box& cbox = amrex::coarsen(box,ref_ratio);

                    // Data on the grid
                    FArrayBox const* cexfab = &(*cEx)[pti];
                    FArrayBox const* ceyfab = &(*cEy)[pti];
                    FArrayBox const* cezfab = &(*cEz)[pti];
                    FArrayBox const* cbxfab = &(*cBx)[pti];
                    FArrayBox const* cbyfab = &(*cBy)[pti];
                    FArrayBox const* cbzfab = &(*cBz)[pti];

                    if (WarpX::use_fdtd_nci_corr)
                    {
                        // Filter arrays (*cEx)[pti], store the result in
                        // filtered_Ex and update pointer cexfab so that it
                        // points to filtered_Ex (and do the same for all
                        // components of E and B)
                        applyNCIFilter(lev-1, cbox, exeli, eyeli, ezeli, bxeli, byeli, bzeli,
                                       filtered_Ex, filtered_Ey, filtered_Ez,
                                       filtered_Bx, filtered_By, filtered_Bz,
                                       (*cEx)[pti], (*cEy)[pti], (*cEz)[pti],
                                       (*cBx)[pti], (*cBy)[pti], (*cBz)[pti],
                                       cexfab, ceyfab, cezfab, cbxfab, cbyfab, cbzfab);
                    }

                    // Field gather for particles in gather buffers
                    e_is_nodal = cEx->is_nodal() and cEy->is_nodal() and cEz->is_nodal();
                    FieldGather(pti, Exp, Eyp, Ezp, Bxp, Byp, Bzp,
                                cexfab, ceyfab, cezfab,
                                cbxfab, cbyfab, cbzfab,
                                cEx->nGrow(), e_is_nodal,
                                nfine_gather, np-nfine_gather,
                                lev, lev-1);
                }

                BL_PROFILE_VAR_STOP(blp_fg);

#ifdef WARPX_QED
                //
                //Evolve Optical Depth
                //
                BL_PROFILE_VAR_START(blp_ppc_qed_ev);
                EvolveOpticalDepth(pti, dt);
                BL_PROFILE_VAR_STOP(blp_ppc_qed_ev);
#endif

                //
                // Particle Push
                //
                BL_PROFILE_VAR_START(blp_ppc_pp);
                PushPX(pti, dt, a_dt_type);
                BL_PROFILE_VAR_STOP(blp_ppc_pp);

                //
                // Current Deposition
                //

                int* AMREX_RESTRICT ion_lev;
                if (do_field_ionization){
                    ion_lev = pti.GetiAttribs(particle_icomps["ionization_level"]).dataPtr();
                } else {
                    ion_lev = nullptr;
                }

                // Deposit inside domains
                DepositCurrent(pti, wp, uxp, uyp, uzp, ion_lev, &jx, &jy, &jz,
                               0, np_current, thread_num,
                               lev, lev, dt);
                if (has_buffer){
                    // Deposit in buffers
                    DepositCurrent(pti, wp, uxp, uyp, uzp, ion_lev, cjx, cjy, cjz,
                                   np_current, np-np_current, thread_num,
                                   lev, lev-1, dt);
                }
            }

            if (rho) {
                // Deposit charge after particle push, in component 1 of MultiFab rho.
                int* AMREX_RESTRICT ion_lev;
                if (do_field_ionization){
                    ion_lev = pti.GetiAttribs(particle_icomps["ionization_level"]).dataPtr();
                } else {
                    ion_lev = nullptr;
                }
                DepositCharge(pti, wp, ion_lev, rho, 1, 0,
                              np_current, thread_num, lev, lev);
                if (has_buffer){
                    DepositCharge(pti, wp, ion_lev, crho, 1, np_current,
                                  np-np_current, thread_num, lev, lev-1);
                }
            }

            if (cost) {
                const Box& tbx = pti.tilebox();
                wt = (amrex::second() - wt) / tbx.d_numPts();
                Array4<Real> const& costarr = cost->array(pti);
                amrex::ParallelFor(tbx,
                                   [=] AMREX_GPU_DEVICE (int i, int j, int k) noexcept
                                   {
                                       costarr(i,j,k) += wt;
                                   });
            }
        }
    }
    // Split particles at the end of the timestep.
    // When subcycling is ON, the splitting is done on the last call to
    // PhysicalParticleContainer::Evolve on the finest level, i.e., at the
    // end of the large timestep. Otherwise, the pushes on different levels
    // are not consistent, and the call to Redistribute (inside
    // SplitParticles) may result in split particles to deposit twice on the
    // coarse level.
    if (do_splitting && (a_dt_type == DtType::SecondHalf || a_dt_type == DtType::Full) ){
        SplitParticles(lev);
    }
}

void
PhysicalParticleContainer::applyNCIFilter (
    int lev, const Box& box,
    Elixir& exeli, Elixir& eyeli, Elixir& ezeli,
    Elixir& bxeli, Elixir& byeli, Elixir& bzeli,
    FArrayBox& filtered_Ex, FArrayBox& filtered_Ey, FArrayBox& filtered_Ez,
    FArrayBox& filtered_Bx, FArrayBox& filtered_By, FArrayBox& filtered_Bz,
    const FArrayBox& Ex, const FArrayBox& Ey, const FArrayBox& Ez,
    const FArrayBox& Bx, const FArrayBox& By, const FArrayBox& Bz,
    FArrayBox const * & ex_ptr, FArrayBox const * & ey_ptr,
    FArrayBox const * & ez_ptr, FArrayBox const * & bx_ptr,
    FArrayBox const * & by_ptr, FArrayBox const * & bz_ptr)
{

    // Get instances of NCI Godfrey filters
    const auto& nci_godfrey_filter_exeybz = WarpX::GetInstance().nci_godfrey_filter_exeybz;
    const auto& nci_godfrey_filter_bxbyez = WarpX::GetInstance().nci_godfrey_filter_bxbyez;

#if (AMREX_SPACEDIM == 2)
    const Box& tbox = amrex::grow(box,{static_cast<int>(WarpX::nox),
                static_cast<int>(WarpX::noz)});
#else
    const Box& tbox = amrex::grow(box,{static_cast<int>(WarpX::nox),
                static_cast<int>(WarpX::noy),
                static_cast<int>(WarpX::noz)});
#endif

    // Filter Ex (Both 2D and 3D)
    filtered_Ex.resize(amrex::convert(tbox,Ex.box().ixType()));
    // Safeguard for GPU
    exeli = filtered_Ex.elixir();
    // Apply filter on Ex, result stored in filtered_Ex

    nci_godfrey_filter_exeybz[lev]->ApplyStencil(filtered_Ex, Ex, filtered_Ex.box());
    // Update ex_ptr reference
    ex_ptr = &filtered_Ex;

    // Filter Ez
    filtered_Ez.resize(amrex::convert(tbox,Ez.box().ixType()));
    ezeli = filtered_Ez.elixir();
    nci_godfrey_filter_bxbyez[lev]->ApplyStencil(filtered_Ez, Ez, filtered_Ez.box());
    ez_ptr = &filtered_Ez;

    // Filter By
    filtered_By.resize(amrex::convert(tbox,By.box().ixType()));
    byeli = filtered_By.elixir();
    nci_godfrey_filter_bxbyez[lev]->ApplyStencil(filtered_By, By, filtered_By.box());
    by_ptr = &filtered_By;
#if (AMREX_SPACEDIM == 3)
    // Filter Ey
    filtered_Ey.resize(amrex::convert(tbox,Ey.box().ixType()));
    eyeli = filtered_Ey.elixir();
    nci_godfrey_filter_exeybz[lev]->ApplyStencil(filtered_Ey, Ey, filtered_Ey.box());
    ey_ptr = &filtered_Ey;

    // Filter Bx
    filtered_Bx.resize(amrex::convert(tbox,Bx.box().ixType()));
    bxeli = filtered_Bx.elixir();
    nci_godfrey_filter_bxbyez[lev]->ApplyStencil(filtered_Bx, Bx, filtered_Bx.box());
    bx_ptr = &filtered_Bx;

    // Filter Bz
    filtered_Bz.resize(amrex::convert(tbox,Bz.box().ixType()));
    bzeli = filtered_Bz.elixir();
    nci_godfrey_filter_exeybz[lev]->ApplyStencil(filtered_Bz, Bz, filtered_Bz.box());
    bz_ptr = &filtered_Bz;
#endif
}

// Loop over all particles in the particle container and
// split particles tagged with p.id()=DoSplitParticleID
void
PhysicalParticleContainer::SplitParticles(int lev)
{
    auto& mypc = WarpX::GetInstance().GetPartContainer();
    auto& pctmp_split = mypc.GetPCtmp();
    RealVector psplit_x, psplit_y, psplit_z, psplit_w;
    RealVector psplit_ux, psplit_uy, psplit_uz;
    long np_split_to_add = 0;
    long np_split;
    if(split_type==0)
    {
        np_split = pow(2, AMREX_SPACEDIM);
    } else {
        np_split = 2*AMREX_SPACEDIM;
    }

    // Loop over particle interator
    for (WarpXParIter pti(*this, lev); pti.isValid(); ++pti)
    {
        const auto GetPosition = GetParticlePosition(pti);

        const amrex::Vector<int> ppc_nd = plasma_injector->num_particles_per_cell_each_dim;
        const std::array<Real,3>& dx = WarpX::CellSize(lev);
        amrex::Vector<Real> split_offset = {dx[0]/2._rt,
                                            dx[1]/2._rt,
                                            dx[2]/2._rt};
        if (ppc_nd[0] > 0){
            // offset for split particles is computed as a function of cell size
            // and number of particles per cell, so that a uniform distribution
            // before splitting results in a uniform distribution after splitting
            split_offset[0] /= ppc_nd[0];
            split_offset[1] /= ppc_nd[1];
            split_offset[2] /= ppc_nd[2];
        }
        // particle Array Of Structs data
        auto& particles = pti.GetArrayOfStructs();
        // particle Struct Of Arrays data
        auto& attribs = pti.GetAttribs();
        auto& wp  = attribs[PIdx::w ];
        auto& uxp = attribs[PIdx::ux];
        auto& uyp = attribs[PIdx::uy];
        auto& uzp = attribs[PIdx::uz];
        const long np = pti.numParticles();
        for(int i=0; i<np; i++){
            ParticleReal xp, yp, zp;
            GetPosition(i, xp, yp, zp);
            auto& p = particles[i];
            if (p.id() == DoSplitParticleID){
                // If particle is tagged, split it and put the
                // split particles in local arrays psplit_x etc.
                np_split_to_add += np_split;
#if (AMREX_SPACEDIM==2)
                if (split_type==0){
                    // Split particle in two along each diagonals
                    // 4 particles in 2d
                    for (int ishift = -1; ishift < 2; ishift +=2 ){
                        for (int kshift = -1; kshift < 2; kshift +=2 ){
                            // Add one particle with offset in x and z
                            psplit_x.push_back( xp + ishift*split_offset[0] );
                            psplit_y.push_back( yp );
                            psplit_z.push_back( zp + kshift*split_offset[2] );
                            psplit_ux.push_back( uxp[i] );
                            psplit_uy.push_back( uyp[i] );
                            psplit_uz.push_back( uzp[i] );
                            psplit_w.push_back( wp[i]/np_split );
                        }
                    }
                } else {
                    // Split particle in two along each axis
                    // 4 particles in 2d
                    for (int ishift = -1; ishift < 2; ishift +=2 ){
                        // Add one particle with offset in x
                        psplit_x.push_back( xp + ishift*split_offset[0] );
                        psplit_y.push_back( yp );
                        psplit_z.push_back( zp );
                        psplit_ux.push_back( uxp[i] );
                        psplit_uy.push_back( uyp[i] );
                        psplit_uz.push_back( uzp[i] );
                        psplit_w.push_back( wp[i]/np_split );
                        // Add one particle with offset in z
                        psplit_x.push_back( xp );
                        psplit_y.push_back( yp );
                        psplit_z.push_back( zp + ishift*split_offset[2] );
                        psplit_ux.push_back( uxp[i] );
                        psplit_uy.push_back( uyp[i] );
                        psplit_uz.push_back( uzp[i] );
                        psplit_w.push_back( wp[i]/np_split );
                    }
                }
#elif (AMREX_SPACEDIM==3)
                if (split_type==0){
                    // Split particle in two along each diagonals
                    // 8 particles in 3d
                    for (int ishift = -1; ishift < 2; ishift +=2 ){
                        for (int jshift = -1; jshift < 2; jshift +=2 ){
                            for (int kshift = -1; kshift < 2; kshift +=2 ){
                                // Add one particle with offset in x, y and z
                                psplit_x.push_back( xp + ishift*split_offset[0] );
                                psplit_y.push_back( yp + jshift*split_offset[1] );
                                psplit_z.push_back( zp + kshift*split_offset[2] );
                                psplit_ux.push_back( uxp[i] );
                                psplit_uy.push_back( uyp[i] );
                                psplit_uz.push_back( uzp[i] );
                                psplit_w.push_back( wp[i]/np_split );
                            }
                        }
                    }
                } else {
                    // Split particle in two along each axis
                    // 6 particles in 3d
                    for (int ishift = -1; ishift < 2; ishift +=2 ){
                        // Add one particle with offset in x
                        psplit_x.push_back( xp + ishift*split_offset[0] );
                        psplit_y.push_back( yp );
                        psplit_z.push_back( zp );
                        psplit_ux.push_back( uxp[i] );
                        psplit_uy.push_back( uyp[i] );
                        psplit_uz.push_back( uzp[i] );
                        psplit_w.push_back( wp[i]/np_split );
                        // Add one particle with offset in y
                        psplit_x.push_back( xp );
                        psplit_y.push_back( yp + ishift*split_offset[1] );
                        psplit_z.push_back( zp );
                        psplit_ux.push_back( uxp[i] );
                        psplit_uy.push_back( uyp[i] );
                        psplit_uz.push_back( uzp[i] );
                        psplit_w.push_back( wp[i]/np_split );
                        // Add one particle with offset in z
                        psplit_x.push_back( xp );
                        psplit_y.push_back( yp );
                        psplit_z.push_back( zp + ishift*split_offset[2] );
                        psplit_ux.push_back( uxp[i] );
                        psplit_uy.push_back( uyp[i] );
                        psplit_uz.push_back( uzp[i] );
                        psplit_w.push_back( wp[i]/np_split );
                    }
                }
#endif
                // invalidate the particle
                p.m_idata.id = -p.m_idata.id;
            }
        }
    }
    // Add local arrays psplit_x etc. to the temporary
    // particle container pctmp_split. Split particles
    // are tagged with p.id()=NoSplitParticleID so that
    // they are not re-split when entering a higher level
    // AddNParticles calls Redistribute, so that particles
    // in pctmp_split are in the proper grids and tiles
    pctmp_split.AddNParticles(lev,
                              np_split_to_add,
                              psplit_x.dataPtr(),
                              psplit_y.dataPtr(),
                              psplit_z.dataPtr(),
                              psplit_ux.dataPtr(),
                              psplit_uy.dataPtr(),
                              psplit_uz.dataPtr(),
                              1,
                              psplit_w.dataPtr(),
                              1, NoSplitParticleID);
    // Copy particles from tmp to current particle container
    addParticles(pctmp_split,1);
    // Clear tmp container
    pctmp_split.clearParticles();
}

void
PhysicalParticleContainer::PushPX (WarpXParIter& pti, Real dt, DtType a_dt_type)
{

    // This wraps the momentum and position advance so that inheritors can modify the call.
    auto& attribs = pti.GetAttribs();
    // Extract pointers to the different particle quantities

    const auto GetPosition = GetParticlePosition(pti);
          auto SetPosition = SetParticlePosition(pti);

    ParticleReal* const AMREX_RESTRICT ux = attribs[PIdx::ux].dataPtr();
    ParticleReal* const AMREX_RESTRICT uy = attribs[PIdx::uy].dataPtr();
    ParticleReal* const AMREX_RESTRICT uz = attribs[PIdx::uz].dataPtr();
    const ParticleReal* const AMREX_RESTRICT Ex = attribs[PIdx::Ex].dataPtr();
    const ParticleReal* const AMREX_RESTRICT Ey = attribs[PIdx::Ey].dataPtr();
    const ParticleReal* const AMREX_RESTRICT Ez = attribs[PIdx::Ez].dataPtr();
    const ParticleReal* const AMREX_RESTRICT Bx = attribs[PIdx::Bx].dataPtr();
    const ParticleReal* const AMREX_RESTRICT By = attribs[PIdx::By].dataPtr();
    const ParticleReal* const AMREX_RESTRICT Bz = attribs[PIdx::Bz].dataPtr();

    if (WarpX::do_back_transformed_diagnostics && do_back_transformed_diagnostics && (a_dt_type!=DtType::SecondHalf))
    {
        copy_attribs(pti);
    }

    int* AMREX_RESTRICT ion_lev = nullptr;
    if (do_field_ionization){
        ion_lev = pti.GetiAttribs(particle_icomps["ionization_level"]).dataPtr();
    }

    // Loop over the particles and update their momentum
    const Real q = this->charge;
    const Real m = this-> mass;

#ifdef WARPX_QED

    if(do_classical_radiation_reaction){
        if(m_do_qed_quantum_sync){
            const auto t_chi_max = m_shr_p_qs_engine->get_ref_ctrl().chi_part_min;
            amrex::ParallelFor(
                pti.numParticles(),
                [=] AMREX_GPU_DEVICE (long i) {
                    auto chi = QedUtils::chi_lepton(m*ux[i], m*uy[i], m*uz[i],
                         Ex[i], Ey[i], Ez[i],
                         Bx[i], By[i], Bz[i]);
                    if(chi < t_chi_max){
                        UpdateMomentumBorisWithRadiationReaction( ux[i], uy[i], uz[i],
                                           Ex[i], Ey[i], Ez[i], Bx[i],
                                           By[i], Bz[i], q, m, dt);
                    }
                    else{
                        UpdateMomentumBoris( ux[i], uy[i], uz[i],
                                           Ex[i], Ey[i], Ez[i], Bx[i],
                                           By[i], Bz[i], q, m, dt);
                    }
                    ParticleReal x, y, z;
                    GetPosition(i, x, y, z);
                    UpdatePosition(x, y, z, ux[i], uy[i], uz[i], dt );
                    SetPosition(i, x, y, z);
                }
            );
        }else{
            amrex::ParallelFor(
                pti.numParticles(),
                [=] AMREX_GPU_DEVICE (long i) {
                    UpdateMomentumBorisWithRadiationReaction( ux[i], uy[i], uz[i],
                                       Ex[i], Ey[i], Ez[i], Bx[i],
                                       By[i], Bz[i], q, m, dt);
                    ParticleReal x, y, z;
                    GetPosition(i, x, y, z);
                    UpdatePosition(x, y, z, ux[i], uy[i], uz[i], dt );
                    SetPosition(i, x, y, z);
                }
            );
        }
#else
    if(do_classical_radiation_reaction){
        amrex::ParallelFor(
            pti.numParticles(),
            [=] AMREX_GPU_DEVICE (long i) {
                Real qp = q;
                if (ion_lev){ qp *= ion_lev[i]; }
                UpdateMomentumBorisWithRadiationReaction( ux[i], uy[i], uz[i],
                                   Ex[i], Ey[i], Ez[i], Bx[i],
                                   By[i], Bz[i], qp, m, dt);
                ParticleReal x, y, z;
                GetPosition(i, x, y, z);
                UpdatePosition(x, y, z, ux[i], uy[i], uz[i], dt );
                SetPosition(i, x, y, z);
            }
        );
#endif
    } else if (WarpX::particle_pusher_algo == ParticlePusherAlgo::Boris){
        amrex::ParallelFor(
            pti.numParticles(),
            [=] AMREX_GPU_DEVICE (long i) {
                Real qp = q;
                if (ion_lev){ qp *= ion_lev[i]; }
                UpdateMomentumBoris( ux[i], uy[i], uz[i],
                                     Ex[i], Ey[i], Ez[i], Bx[i],
                                     By[i], Bz[i], qp, m, dt);
                ParticleReal x, y, z;
                GetPosition(i, x, y, z);
                UpdatePosition(x, y, z, ux[i], uy[i], uz[i], dt );
                SetPosition(i, x, y, z);
            }
        );
    } else if (WarpX::particle_pusher_algo == ParticlePusherAlgo::Vay) {
        amrex::ParallelFor(
            pti.numParticles(),
            [=] AMREX_GPU_DEVICE (long i) {
                Real qp = q;
                if (ion_lev){ qp *= ion_lev[i]; }
                UpdateMomentumVay( ux[i], uy[i], uz[i],
                                   Ex[i], Ey[i], Ez[i], Bx[i],
                                   By[i], Bz[i], qp, m, dt);
                ParticleReal x, y, z;
                GetPosition(i, x, y, z);
                UpdatePosition(x, y, z, ux[i], uy[i], uz[i], dt );
                SetPosition(i, x, y, z);
            }
        );
    } else if (WarpX::particle_pusher_algo == ParticlePusherAlgo::HigueraCary) {
        amrex::ParallelFor(
            pti.numParticles(),
            [=] AMREX_GPU_DEVICE (long i) {
                Real qp = q;
                if (ion_lev){ qp *= ion_lev[i]; }
                UpdateMomentumHigueraCary( ux[i], uy[i], uz[i],
                                   Ex[i], Ey[i], Ez[i], Bx[i],
                                   By[i], Bz[i], qp, m, dt);
                ParticleReal x, y, z;
                GetPosition(i, x, y, z);
                UpdatePosition(x, y, z, ux[i], uy[i], uz[i], dt );
                SetPosition(i, x, y, z);
            }
        );
    } else {
      amrex::Abort("Unknown particle pusher");
    };
}

#ifdef WARPX_QED
void PhysicalParticleContainer::EvolveOpticalDepth(
    WarpXParIter& pti, amrex::Real dt)
{
    if(!has_quantum_sync())
        return;

    QuantumSynchrotronEvolveOpticalDepth evolve_opt =
        m_shr_p_qs_engine->build_evolve_functor();

    auto& attribs = pti.GetAttribs();
    const ParticleReal* const AMREX_RESTRICT ux = attribs[PIdx::ux].dataPtr();
    const ParticleReal* const AMREX_RESTRICT uy = attribs[PIdx::uy].dataPtr();
    const ParticleReal* const AMREX_RESTRICT uz = attribs[PIdx::uz].dataPtr();
    const ParticleReal* const AMREX_RESTRICT Ex = attribs[PIdx::Ex].dataPtr();
    const ParticleReal* const AMREX_RESTRICT Ey = attribs[PIdx::Ey].dataPtr();
    const ParticleReal* const AMREX_RESTRICT Ez = attribs[PIdx::Ez].dataPtr();
    const ParticleReal* const AMREX_RESTRICT Bx = attribs[PIdx::Bx].dataPtr();
    const ParticleReal* const AMREX_RESTRICT By = attribs[PIdx::By].dataPtr();
    const ParticleReal* const AMREX_RESTRICT Bz = attribs[PIdx::Bz].dataPtr();

    ParticleReal* const AMREX_RESTRICT p_tau =
        pti.GetAttribs(particle_comps["tau"]).dataPtr();

    const ParticleReal m = this->mass;

    amrex::ParallelFor(pti.numParticles(),
            [=] AMREX_GPU_DEVICE (long i) {
                const ParticleReal px = m * ux[i];
                const ParticleReal py = m * uy[i];
                const ParticleReal pz = m * uz[i];

                bool has_event_happened = evolve_opt(
                    px, py, pz,
                    Ex[i], Ey[i], Ez[i],
                    Bx[i], By[i], Bz[i],
                    dt, p_tau[i]);
            }
    );

}
#endif

void
PhysicalParticleContainer::PushP (int lev, Real dt,
                                  const MultiFab& Ex, const MultiFab& Ey, const MultiFab& Ez,
                                  const MultiFab& Bx, const MultiFab& By, const MultiFab& Bz)
{
    BL_PROFILE("PhysicalParticleContainer::PushP");

    if (do_not_push) return;

    const std::array<Real,3>& dx = WarpX::CellSize(lev);

#ifdef _OPENMP
#pragma omp parallel
#endif
    {
        for (WarpXParIter pti(*this, lev); pti.isValid(); ++pti)
        {
            const Box& box = pti.validbox();

            auto& attribs = pti.GetAttribs();

            auto& Exp = attribs[PIdx::Ex];
            auto& Eyp = attribs[PIdx::Ey];
            auto& Ezp = attribs[PIdx::Ez];
            auto& Bxp = attribs[PIdx::Bx];
            auto& Byp = attribs[PIdx::By];
            auto& Bzp = attribs[PIdx::Bz];

            const long np = pti.numParticles();

            // Data on the grid
            const FArrayBox& exfab = Ex[pti];
            const FArrayBox& eyfab = Ey[pti];
            const FArrayBox& ezfab = Ez[pti];
            const FArrayBox& bxfab = Bx[pti];
            const FArrayBox& byfab = By[pti];
            const FArrayBox& bzfab = Bz[pti];

            int e_is_nodal = Ex.is_nodal() and Ey.is_nodal() and Ez.is_nodal();
            FieldGather(pti, Exp, Eyp, Ezp, Bxp, Byp, Bzp,
                        &exfab, &eyfab, &ezfab, &bxfab, &byfab, &bzfab,
                        Ex.nGrow(), e_is_nodal,
                        0, np, lev, lev);

            // This wraps the momentum advance so that inheritors can modify the call.
            // Extract pointers to the different particle quantities
            ParticleReal* const AMREX_RESTRICT ux = attribs[PIdx::ux].dataPtr();
            ParticleReal* const AMREX_RESTRICT uy = attribs[PIdx::uy].dataPtr();
            ParticleReal* const AMREX_RESTRICT uz = attribs[PIdx::uz].dataPtr();
            const ParticleReal* const AMREX_RESTRICT Expp = Exp.dataPtr();
            const ParticleReal* const AMREX_RESTRICT Eypp = Eyp.dataPtr();
            const ParticleReal* const AMREX_RESTRICT Ezpp = Ezp.dataPtr();
            const ParticleReal* const AMREX_RESTRICT Bxpp = Bxp.dataPtr();
            const ParticleReal* const AMREX_RESTRICT Bypp = Byp.dataPtr();
            const ParticleReal* const AMREX_RESTRICT Bzpp = Bzp.dataPtr();

            // Loop over the particles and update their momentum
            const Real q = this->charge;
            const Real m = this-> mass;

            int* AMREX_RESTRICT ion_lev = nullptr;
            if (do_field_ionization){
                ion_lev = pti.GetiAttribs(particle_icomps["ionization_level"]).dataPtr();
            }

            //Assumes that all consistency checks have been done at initialization
            if(do_classical_radiation_reaction){
                 amrex::ParallelFor(pti.numParticles(),
                    [=] AMREX_GPU_DEVICE (long i){
                        Real qp = q;
                        if (ion_lev){ qp *= ion_lev[i]; }
                        UpdateMomentumBorisWithRadiationReaction(
                            ux[i], uy[i], uz[i],
                            Expp[i], Eypp[i], Ezpp[i],
                            Bxpp[i], Bypp[i], Bzpp[i],
                            qp, m, dt);
                    }
                );
            } else if (WarpX::particle_pusher_algo == ParticlePusherAlgo::Boris){
                amrex::ParallelFor(pti.numParticles(),
                    [=] AMREX_GPU_DEVICE (long i) {
                        Real qp = q;
                        if (ion_lev){ qp *= ion_lev[i]; }
                        UpdateMomentumBoris(
                            ux[i], uy[i], uz[i],
                            Expp[i], Eypp[i], Ezpp[i],
                            Bxpp[i], Bypp[i], Bzpp[i],
                            qp, m, dt);
                    }
                );
            } else if (WarpX::particle_pusher_algo == ParticlePusherAlgo::Vay){
                amrex::ParallelFor(pti.numParticles(),
                    [=] AMREX_GPU_DEVICE (long i) {
                        Real qp = q;
                        if (ion_lev){ qp *= ion_lev[i]; }
                        UpdateMomentumVay(
                            ux[i], uy[i], uz[i],
                            Expp[i], Eypp[i], Ezpp[i],
                            Bxpp[i], Bypp[i], Bzpp[i],
                            qp, m, dt);
                    }
                );
            } else if (WarpX::particle_pusher_algo == ParticlePusherAlgo::HigueraCary){
                amrex::ParallelFor(pti.numParticles(),
                    [=] AMREX_GPU_DEVICE (long i) {
                        UpdateMomentumHigueraCary( ux[i], uy[i], uz[i],
                            Expp[i], Eypp[i], Ezpp[i],
                            Bxpp[i], Bypp[i], Bzpp[i],
                            q, m, dt);
                    }
                );
            } else {
              amrex::Abort("Unknown particle pusher");
            }

        }
    }
}

void PhysicalParticleContainer::copy_attribs (WarpXParIter& pti)
{
    auto& attribs = pti.GetAttribs();
    ParticleReal* AMREX_RESTRICT uxp = attribs[PIdx::ux].dataPtr();
    ParticleReal* AMREX_RESTRICT uyp = attribs[PIdx::uy].dataPtr();
    ParticleReal* AMREX_RESTRICT uzp = attribs[PIdx::uz].dataPtr();

    const auto np = pti.numParticles();
    const auto lev = pti.GetLevel();
    const auto index = pti.GetPairIndex();
    ParticleReal* AMREX_RESTRICT xpold  = tmp_particle_data[lev][index][TmpIdx::xold ].dataPtr();
    ParticleReal* AMREX_RESTRICT ypold  = tmp_particle_data[lev][index][TmpIdx::yold ].dataPtr();
    ParticleReal* AMREX_RESTRICT zpold  = tmp_particle_data[lev][index][TmpIdx::zold ].dataPtr();
    ParticleReal* AMREX_RESTRICT uxpold = tmp_particle_data[lev][index][TmpIdx::uxold].dataPtr();
    ParticleReal* AMREX_RESTRICT uypold = tmp_particle_data[lev][index][TmpIdx::uyold].dataPtr();
    ParticleReal* AMREX_RESTRICT uzpold = tmp_particle_data[lev][index][TmpIdx::uzold].dataPtr();

    const auto GetPosition = GetParticlePosition(pti);

    ParallelFor( np,
                 [=] AMREX_GPU_DEVICE (long i) {
                     ParticleReal x, y, z;
                     GetPosition(i, x, y, z);
                     xpold[i]=x;
                     ypold[i]=y;
                     zpold[i]=z;

                     uxpold[i]=uxp[i];
                     uypold[i]=uyp[i];
                     uzpold[i]=uzp[i];
                 }
        );
}

void PhysicalParticleContainer::GetParticleSlice(const int direction, const Real z_old,
                                                 const Real z_new, const Real t_boost,
                                                 const Real t_lab, const Real dt,
                                                 DiagnosticParticles& diagnostic_particles)
{
    BL_PROFILE("PhysicalParticleContainer::GetParticleSlice");

    // Assume that the boost in the positive z direction.
#if (AMREX_SPACEDIM == 2)
    AMREX_ALWAYS_ASSERT(direction == 1);
#else
    AMREX_ALWAYS_ASSERT(direction == 2);
#endif

    // Note the the slice should always move in the negative boost direction.
    AMREX_ALWAYS_ASSERT(z_new < z_old);

    AMREX_ALWAYS_ASSERT(do_back_transformed_diagnostics == 1);

    const int nlevs = std::max(0, finestLevel()+1);

    // we figure out a box for coarse-grained rejection. If the RealBox corresponding to a
    // given tile doesn't intersect with this, there is no need to check any particles.
    const Real* base_dx = Geom(0).CellSize();
    const Real z_min = z_new - base_dx[direction];
    const Real z_max = z_old + base_dx[direction];

    RealBox slice_box = Geom(0).ProbDomain();
    slice_box.setLo(direction, z_min);
    slice_box.setHi(direction, z_max);

    diagnostic_particles.resize(finestLevel()+1);

    for (int lev = 0; lev < nlevs; ++lev) {

        const Real* dx  = Geom(lev).CellSize();
        const Real* plo = Geom(lev).ProbLo();

        // first we touch each map entry in serial
        for (WarpXParIter pti(*this, lev); pti.isValid(); ++pti)
        {
            auto index = std::make_pair(pti.index(), pti.LocalTileIndex());
            diagnostic_particles[lev][index];
        }

#ifdef _OPENMP
#pragma omp parallel
#endif
        {
            for (WarpXParIter pti(*this, lev); pti.isValid(); ++pti)
            {
                const Box& box = pti.validbox();
                auto index = std::make_pair(pti.index(), pti.LocalTileIndex());
                const RealBox tile_real_box(box, dx, plo);

                if ( !slice_box.intersects(tile_real_box) ) continue;

                const auto GetPosition = GetParticlePosition(pti);

                auto& attribs = pti.GetAttribs();
                Real* const AMREX_RESTRICT wpnew = attribs[PIdx::w].dataPtr();
                Real* const AMREX_RESTRICT uxpnew = attribs[PIdx::ux].dataPtr();
                Real* const AMREX_RESTRICT uypnew = attribs[PIdx::uy].dataPtr();
                Real* const AMREX_RESTRICT uzpnew = attribs[PIdx::uz].dataPtr();

                Real* const AMREX_RESTRICT
                  xpold = tmp_particle_data[lev][index][TmpIdx::xold].dataPtr();
                Real* const AMREX_RESTRICT
                  ypold = tmp_particle_data[lev][index][TmpIdx::yold].dataPtr();
                Real* const AMREX_RESTRICT
                  zpold = tmp_particle_data[lev][index][TmpIdx::zold].dataPtr();
                Real* const AMREX_RESTRICT
                  uxpold = tmp_particle_data[lev][index][TmpIdx::uxold].dataPtr();
                Real* const AMREX_RESTRICT
                  uypold = tmp_particle_data[lev][index][TmpIdx::uyold].dataPtr();
                Real* const AMREX_RESTRICT
                  uzpold = tmp_particle_data[lev][index][TmpIdx::uzold].dataPtr();

                const long np = pti.numParticles();

                Real uzfrm = -WarpX::gamma_boost*WarpX::beta_boost*PhysConst::c;
                Real inv_c2 = 1.0/PhysConst::c/PhysConst::c;

                // temporary arrays to store copy_flag and copy_index
                // for particles that cross the z-slice
                amrex::Gpu::ManagedDeviceVector<int> FlagForPartCopy(np);
                amrex::Gpu::ManagedDeviceVector<int> IndexForPartCopy(np);

                int* const AMREX_RESTRICT Flag = FlagForPartCopy.dataPtr();
                int* const AMREX_RESTRICT IndexLocation = IndexForPartCopy.dataPtr();

                //Flag particles that need to be copied if they cross the z_slice
                amrex::ParallelFor(np,
                [=] AMREX_GPU_DEVICE(int i)
                {
                    ParticleReal xp, yp, zp;
                    GetPosition(i, xp, yp, zp);
                    Flag[i] = 0;
                    if ( (((zp >= z_new) && (zpold[i] <= z_old)) ||
                          ((zp <= z_new) && (zpold[i] >= z_old))) )
                    {
                        Flag[i] = 1;
                    }
                });

                // exclusive scan to obtain location indices using flag values
                // These location indices are used to copy data from
                // src to dst when the copy-flag is set to 1.
                amrex::Gpu::exclusive_scan(Flag,Flag+np,IndexLocation);

                const int total_partdiag_size = IndexLocation[np-1] + Flag[np-1];

                // allocate array size for diagnostic particle array
                diagnostic_particles[lev][index].resize(total_partdiag_size);

                amrex::Real gammaboost = WarpX::gamma_boost;
                amrex::Real betaboost = WarpX::beta_boost;
                amrex::Real Phys_c = PhysConst::c;

                Real* const AMREX_RESTRICT diag_wp =
                diagnostic_particles[lev][index].GetRealData(DiagIdx::w).data();
                Real* const AMREX_RESTRICT diag_xp =
                diagnostic_particles[lev][index].GetRealData(DiagIdx::x).data();
                Real* const AMREX_RESTRICT diag_yp =
                diagnostic_particles[lev][index].GetRealData(DiagIdx::y).data();
                Real* const AMREX_RESTRICT diag_zp =
                diagnostic_particles[lev][index].GetRealData(DiagIdx::z).data();
                Real* const AMREX_RESTRICT diag_uxp =
                diagnostic_particles[lev][index].GetRealData(DiagIdx::ux).data();
                Real* const AMREX_RESTRICT diag_uyp =
                diagnostic_particles[lev][index].GetRealData(DiagIdx::uy).data();
                Real* const AMREX_RESTRICT diag_uzp =
                diagnostic_particles[lev][index].GetRealData(DiagIdx::uz).data();

                // Copy particle data to diagnostic particle array on the GPU
                //  using flag and index values
                amrex::ParallelFor(np,
                [=] AMREX_GPU_DEVICE(int i)
                {
                    ParticleReal xp_new, yp_new, zp_new;
                    GetPosition(i, xp_new, yp_new, zp_new);
                    if (Flag[i] == 1)
                    {
                         // Lorentz Transform particles to lab-frame
                         const Real gamma_new_p = std::sqrt(1.0 + inv_c2*
                                                  (uxpnew[i]*uxpnew[i]
                                                 + uypnew[i]*uypnew[i]
                                                 + uzpnew[i]*uzpnew[i]));
                         const Real t_new_p = gammaboost*t_boost - uzfrm*zp_new*inv_c2;
                         const Real z_new_p = gammaboost*(zp_new + betaboost*Phys_c*t_boost);
                         const Real uz_new_p = gammaboost*uzpnew[i] - gamma_new_p*uzfrm;

                         const Real gamma_old_p = std::sqrt(1.0 + inv_c2*
                                                  (uxpold[i]*uxpold[i]
                                                 + uypold[i]*uypold[i]
                                                 + uzpold[i]*uzpold[i]));
                         const Real t_old_p = gammaboost*(t_boost - dt)
                                              - uzfrm*zpold[i]*inv_c2;
                         const Real z_old_p = gammaboost*(zpold[i]
                                              + betaboost*Phys_c*(t_boost-dt));
                         const Real uz_old_p = gammaboost*uzpold[i]
                                              - gamma_old_p*uzfrm;

                         // interpolate in time to t_lab
                         const Real weight_old = (t_new_p - t_lab)
                                               / (t_new_p - t_old_p);
                         const Real weight_new = (t_lab - t_old_p)
                                               / (t_new_p - t_old_p);

                         const Real xp = xpold[i]*weight_old + xp_new*weight_new;
                         const Real yp = ypold[i]*weight_old + yp_new*weight_new;
                         const Real zp = z_old_p*weight_old  + z_new_p*weight_new;

                         const Real uxp = uxpold[i]*weight_old
                                        + uxpnew[i]*weight_new;
                         const Real uyp = uypold[i]*weight_old
                                        + uypnew[i]*weight_new;
                         const Real uzp = uz_old_p*weight_old
                                        + uz_new_p  *weight_new;

                         const int loc = IndexLocation[i];
                         diag_wp[loc] = wpnew[i];
                         diag_xp[loc] = xp;
                         diag_yp[loc] = yp;
                         diag_zp[loc] = zp;
                         diag_uxp[loc] = uxp;
                         diag_uyp[loc] = uyp;
                         diag_uzp[loc] = uzp;
                    }
                });
            }
        }
    }
}

/* \brief Inject particles during the simulation
 * \param injection_box: domain where particles should be injected.
 */
void
PhysicalParticleContainer::ContinuousInjection(const RealBox& injection_box)
{
    // Inject plasma on level 0. Paticles will be redistributed.
    const int lev=0;
    AddPlasma(lev, injection_box);
}

/* \brief Gather fields from FArrayBox exfab, eyfab, ezfab, bxfab, byfab,
 * bzfab into arrays of fields on particles Exp, Eyp, Ezp, Bxp, Byp, Bzp.
 * \param Exp-Bzp: fields on particles.
 * \param exfab-bzfab: FAB of electric and magnetic fields for particles in pti
 * \param ngE: number of guard cells for E
 * \param e_is_nodal: 0 if E is staggered, 1 if E is nodal
 * \param offset: index of first particle for which fields are gathered
 * \param np_to_gather: number of particles onto which fields are gathered
 * \param lev: level on which particles are located
 * \param gather_lev: level from which particles gather fields (lev-1) for
          particles in buffers.
 */
void
PhysicalParticleContainer::FieldGather (WarpXParIter& pti,
                                        RealVector& Exp,
                                        RealVector& Eyp,
                                        RealVector& Ezp,
                                        RealVector& Bxp,
                                        RealVector& Byp,
                                        RealVector& Bzp,
                                        amrex::FArrayBox const * exfab,
                                        amrex::FArrayBox const * eyfab,
                                        amrex::FArrayBox const * ezfab,
                                        amrex::FArrayBox const * bxfab,
                                        amrex::FArrayBox const * byfab,
                                        amrex::FArrayBox const * bzfab,
                                        const int ngE, const int e_is_nodal,
                                        const long offset,
                                        const long np_to_gather,
                                        int lev,
                                        int gather_lev)
{
    AMREX_ALWAYS_ASSERT_WITH_MESSAGE((gather_lev==(lev-1)) ||
                                     (gather_lev==(lev  )),
                                     "Gather buffers only work for lev-1");
    // If no particles, do not do anything
    // If do_not_gather = 1 by user, do not do anything
    if (np_to_gather == 0 || do_not_gather) return;

    // initializing the field value to the externally applied field before
    // gathering fields from the grid to the particles.
    AssignExternalFieldOnParticles(pti, Exp, Eyp, Ezp, Bxp, Byp, Bzp, lev);


    // Get cell size on gather_lev
    const std::array<Real,3>& dx = WarpX::CellSize(std::max(gather_lev,0));

    // Get box from which field is gathered.
    // If not gathering from the finest level, the box is coarsened.
    Box box;
    if (lev == gather_lev) {
        box = pti.tilebox();
    } else {
        const IntVect& ref_ratio = WarpX::RefRatio(gather_lev);
        box = amrex::coarsen(pti.tilebox(),ref_ratio);
    }

    // Add guard cells to the box.
    box.grow(ngE);

    const auto GetPosition = GetParticlePosition(pti, offset);

    // Lower corner of tile box physical domain
    const std::array<Real, 3>& xyzmin = WarpX::LowerCorner(box, gather_lev);

    const Dim3 lo = lbound(box);

    // Depending on l_lower_in_v and WarpX::nox, call
    // different versions of template function doGatherShapeN
    if (WarpX::l_lower_order_in_v){
        if        (WarpX::nox == 1){
            doGatherShapeN<1,1>(GetPosition,
                                Exp.dataPtr() + offset, Eyp.dataPtr() + offset,
                                Ezp.dataPtr() + offset, Bxp.dataPtr() + offset,
                                Byp.dataPtr() + offset, Bzp.dataPtr() + offset,
                                exfab, eyfab, ezfab, bxfab, byfab, bzfab,
                                np_to_gather, dx,
                                xyzmin, lo, WarpX::n_rz_azimuthal_modes);
        } else if (WarpX::nox == 2){
            doGatherShapeN<2,1>(GetPosition,
                                Exp.dataPtr() + offset, Eyp.dataPtr() + offset,
                                Ezp.dataPtr() + offset, Bxp.dataPtr() + offset,
                                Byp.dataPtr() + offset, Bzp.dataPtr() + offset,
                                exfab, eyfab, ezfab, bxfab, byfab, bzfab,
                                np_to_gather, dx,
                                xyzmin, lo, WarpX::n_rz_azimuthal_modes);
        } else if (WarpX::nox == 3){
            doGatherShapeN<3,1>(GetPosition,
                                Exp.dataPtr() + offset, Eyp.dataPtr() + offset,
                                Ezp.dataPtr() + offset, Bxp.dataPtr() + offset,
                                Byp.dataPtr() + offset, Bzp.dataPtr() + offset,
                                exfab, eyfab, ezfab, bxfab, byfab, bzfab,
                                np_to_gather, dx,
                                xyzmin, lo, WarpX::n_rz_azimuthal_modes);
        }
    } else {
        if        (WarpX::nox == 1){
            doGatherShapeN<1,0>(GetPosition,
                                Exp.dataPtr() + offset, Eyp.dataPtr() + offset,
                                Ezp.dataPtr() + offset, Bxp.dataPtr() + offset,
                                Byp.dataPtr() + offset, Bzp.dataPtr() + offset,
                                exfab, eyfab, ezfab, bxfab, byfab, bzfab,
                                np_to_gather, dx,
                                xyzmin, lo, WarpX::n_rz_azimuthal_modes);
        } else if (WarpX::nox == 2){
            doGatherShapeN<2,0>(GetPosition,
                                Exp.dataPtr() + offset, Eyp.dataPtr() + offset,
                                Ezp.dataPtr() + offset, Bxp.dataPtr() + offset,
                                Byp.dataPtr() + offset, Bzp.dataPtr() + offset,
                                exfab, eyfab, ezfab, bxfab, byfab, bzfab,
                                np_to_gather, dx,
                                xyzmin, lo, WarpX::n_rz_azimuthal_modes);
        } else if (WarpX::nox == 3){
            doGatherShapeN<3,0>(GetPosition,
                                Exp.dataPtr() + offset, Eyp.dataPtr() + offset,
                                Ezp.dataPtr() + offset, Bxp.dataPtr() + offset,
                                Byp.dataPtr() + offset, Bzp.dataPtr() + offset,
                                exfab, eyfab, ezfab, bxfab, byfab, bzfab,
                                np_to_gather, dx,
                                xyzmin, lo, WarpX::n_rz_azimuthal_modes);
        }
    }
}


void PhysicalParticleContainer::InitIonizationModule ()
{
    if (!do_field_ionization) return;
    ParmParse pp(species_name);
    if (charge != PhysConst::q_e){
        amrex::Warning(
            "charge != q_e for ionizable species: overriding user value and setting charge = q_e.");
        charge = PhysConst::q_e;
    }
    pp.query("ionization_initial_level", ionization_initial_level);
    pp.get("ionization_product_species", ionization_product_name);
    pp.get("physical_element", physical_element);
    // Add runtime integer component for ionization level
    AddIntComp("ionization_level");
    // Get atomic number and ionization energies from file
    int ion_element_id = ion_map_ids[physical_element];
    ion_atomic_number = ion_atomic_numbers[ion_element_id];
    ionization_energies.resize(ion_atomic_number);
    int offset = ion_energy_offsets[ion_element_id];
    for(int i=0; i<ion_atomic_number; i++){
        ionization_energies[i] = table_ionization_energies[i+offset];
    }
    // Compute ADK prefactors (See Chen, JCP 236 (2013), equation (2))
    // For now, we assume l=0 and m=0.
    // The approximate expressions are used,
    // without Gamma function
    Real wa = std::pow(PhysConst::alpha,3) * PhysConst::c / PhysConst::r_e;
    Real Ea = PhysConst::m_e * PhysConst::c*PhysConst::c /PhysConst::q_e *
        std::pow(PhysConst::alpha,4)/PhysConst::r_e;
    Real UH = table_ionization_energies[0];
    Real l_eff = std::sqrt(UH/ionization_energies[0]) - 1.;

    const Real dt = WarpX::GetInstance().getdt(0);

    adk_power.resize(ion_atomic_number);
    adk_prefactor.resize(ion_atomic_number);
    adk_exp_prefactor.resize(ion_atomic_number);
    for (int i=0; i<ion_atomic_number; ++i){
        Real n_eff = (i+1) * std::sqrt(UH/ionization_energies[i]);
        Real C2 = std::pow(2,2*n_eff)/(n_eff*tgamma(n_eff+l_eff+1)*tgamma(n_eff-l_eff));
        adk_power[i] = -(2*n_eff - 1);
        Real Uion = ionization_energies[i];
        adk_prefactor[i] = dt * wa * C2 * ( Uion/(2*UH) )
            * std::pow(2*std::pow((Uion/UH),3./2)*Ea,2*n_eff - 1);
        adk_exp_prefactor[i] = -2./3 * std::pow( Uion/UH,3./2) * Ea;
    }
}

IonizationFilterFunc
PhysicalParticleContainer::getIonizationFunc ()
{
    BL_PROFILE("PPC::getIonizationFunc");

    return IonizationFilterFunc{ionization_energies.dataPtr(),
                                adk_prefactor.dataPtr(),
                                adk_exp_prefactor.dataPtr(),
                                adk_power.dataPtr(),
                                particle_icomps["ionization_level"],
                                ion_atomic_number};
}

<<<<<<< HEAD
//This function return true if the PhysicalParticleContainer contains electrons
//or positrons, false otherwise
bool PhysicalParticleContainer::AmIAPhoton ()
{
    return false;
}

bool PhysicalParticleContainer::AmIAnElectron ()
{
    return (this-> mass == PhysConst::m_e &&
        this->charge == -PhysConst::q_e);
}

bool PhysicalParticleContainer::AmIAPositron ()
{
    return (this-> mass == PhysConst::m_e &&
        this->charge == PhysConst::q_e);
}

=======
>>>>>>> f5a6422e
#ifdef WARPX_QED


bool PhysicalParticleContainer::has_quantum_sync()
{
    return m_do_qed_quantum_sync;
}

bool PhysicalParticleContainer::has_breit_wheeler()
{
    return m_do_qed_breit_wheeler;
}

void
PhysicalParticleContainer::
set_breit_wheeler_engine_ptr(std::shared_ptr<BreitWheelerEngine> ptr)
{
    m_shr_p_bw_engine = ptr;
}

void
PhysicalParticleContainer::
set_quantum_sync_engine_ptr(std::shared_ptr<QuantumSynchrotronEngine> ptr)
{
    m_shr_p_qs_engine = ptr;
}

PhotonEmissionFilterFunc
PhysicalParticleContainer::getPhotonEmissionFilterFunc ()
{
    BL_PROFILE("PPC::getPhotonEmissionFunc");
<<<<<<< HEAD
    PhotonEmissionFilterFunc filter_func;
    filter_func.m_opt_depth_runtime_comp = particle_runtime_comps["tau"];
    return filter_func;
=======
    return PhotonEmissionFilterFunc{particle_runtime_comps["tau"]};
>>>>>>> f5a6422e
}

PairGenerationFilterFunc
PhysicalParticleContainer::getPairGenerationFilterFunc ()
{
    BL_PROFILE("PPC::getPairGenerationFunc");
<<<<<<< HEAD
    PairGenerationFilterFunc filter_func;
    filter_func.m_opt_depth_runtime_comp = particle_runtime_comps["tau"];
    return filter_func;
=======
    return PairGenerationFilterFunc{particle_runtime_comps["tau"]};
>>>>>>> f5a6422e
}

#endif<|MERGE_RESOLUTION|>--- conflicted
+++ resolved
@@ -2347,28 +2347,6 @@
                                 ion_atomic_number};
 }
 
-<<<<<<< HEAD
-//This function return true if the PhysicalParticleContainer contains electrons
-//or positrons, false otherwise
-bool PhysicalParticleContainer::AmIAPhoton ()
-{
-    return false;
-}
-
-bool PhysicalParticleContainer::AmIAnElectron ()
-{
-    return (this-> mass == PhysConst::m_e &&
-        this->charge == -PhysConst::q_e);
-}
-
-bool PhysicalParticleContainer::AmIAPositron ()
-{
-    return (this-> mass == PhysConst::m_e &&
-        this->charge == PhysConst::q_e);
-}
-
-=======
->>>>>>> f5a6422e
 #ifdef WARPX_QED
 
 
@@ -2400,26 +2378,14 @@
 PhysicalParticleContainer::getPhotonEmissionFilterFunc ()
 {
     BL_PROFILE("PPC::getPhotonEmissionFunc");
-<<<<<<< HEAD
-    PhotonEmissionFilterFunc filter_func;
-    filter_func.m_opt_depth_runtime_comp = particle_runtime_comps["tau"];
-    return filter_func;
-=======
     return PhotonEmissionFilterFunc{particle_runtime_comps["tau"]};
->>>>>>> f5a6422e
 }
 
 PairGenerationFilterFunc
 PhysicalParticleContainer::getPairGenerationFilterFunc ()
 {
     BL_PROFILE("PPC::getPairGenerationFunc");
-<<<<<<< HEAD
-    PairGenerationFilterFunc filter_func;
-    filter_func.m_opt_depth_runtime_comp = particle_runtime_comps["tau"];
-    return filter_func;
-=======
     return PairGenerationFilterFunc{particle_runtime_comps["tau"]};
->>>>>>> f5a6422e
 }
 
 #endif