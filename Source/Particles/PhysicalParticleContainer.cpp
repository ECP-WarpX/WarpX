--- conflicted
+++ resolved
@@ -1790,11 +1790,7 @@
                 //    and (thus) the `np-nfine_current`/`np-nfine_gather` last particles
                 //    deposit/gather in the buffer
                 PartitionParticlesInBuffers( nfine_current, nfine_gather, np,
-<<<<<<< HEAD
-                    pti, lev, current_masks, gather_masks, attribs );
-=======
                     pti, lev, current_masks, gather_masks );
->>>>>>> 11777e80
             }
 
             const long np_current = (cjx) ? nfine_current : np;
