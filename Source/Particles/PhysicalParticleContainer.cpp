--- conflicted
+++ resolved
@@ -122,7 +122,7 @@
     // Parse galilean velocity
     ParmParse ppsatd("psatd");
     ppsatd.query("v_galilean", v_galilean);
-    // Scale the velocity by the speed of light                             
+    // Scale the velocity by the speed of light
     for (int i=0; i<3; i++) v_galilean[i] *= PhysConst::c;
 
 }
@@ -190,7 +190,7 @@
 void
 PhysicalParticleContainer::AddGaussianBeam(Real x_m, Real y_m, Real z_m,
                                            Real x_rms, Real y_rms, Real z_rms,
-                                           Real q_tot, long npart, 
+                                           Real q_tot, long npart,
                                            int do_symmetrize) {
 
     const Geometry& geom     = m_gdb->Geom(0);
@@ -204,7 +204,7 @@
     if (ParallelDescriptor::IOProcessor()) {
         std::array<Real, 3> u;
         Real weight;
-        // If do_symmetrize, create 4x fewer particles, and 
+        // If do_symmetrize, create 4x fewer particles, and
         // Replicate each particle 4 times (x,y) (-x,y) (x,-y) (-x,-y)
         if (do_symmetrize){
             npart /= 4;
@@ -221,31 +221,6 @@
             Real y = 0.;
             Real z = distz(mt);
 #endif
-<<<<<<< HEAD
-        if (plasma_injector->insideBounds(x, y, z)) {
-	    plasma_injector->getMomentum(u, x, y, z);
-            if (WarpX::gamma_boost > 1.) {
-                MapParticletoBoostedFrame(x, y, z, u);
-            }
-            attribs[PIdx::ux] = u[0];
-            attribs[PIdx::uy] = u[1];
-            attribs[PIdx::uz] = u[2];
-            attribs[PIdx::w ] = weight;
-
-            if (WarpX::do_boosted_frame_diagnostic && do_boosted_frame_diags)
-            {
-                auto& particle_tile = DefineAndReturnParticleTile(0, 0, 0);
-                particle_tile.push_back_real(particle_comps["xold"], x);
-                particle_tile.push_back_real(particle_comps["yold"], y);
-                particle_tile.push_back_real(particle_comps["zold"], z);
-
-                particle_tile.push_back_real(particle_comps["uxold"], u[0]);
-                particle_tile.push_back_real(particle_comps["uyold"], u[1]);
-                particle_tile.push_back_real(particle_comps["uzold"], u[2]);
-            }
-
-            AddOneParticle(0, 0, 0, x, y, z, attribs);
-=======
             if (plasma_injector->insideBounds(x, y, z)) {
                 plasma_injector->getMomentum(u, x, y, z);
                 if (do_symmetrize){
@@ -260,14 +235,13 @@
                             u_tmp[0] *= std::pow(-1,ix);
                             y_tmp     = y*std::pow(-1,iy);
                             u_tmp[1] *= std::pow(-1,iy);
-                            CheckAndAddParticle(x_tmp, y_tmp, z, 
+                            CheckAndAddParticle(x_tmp, y_tmp, z,
                                                 u_tmp, weight/4);
                         }
                     }
                 } else {
                     CheckAndAddParticle(x, y, z, u, weight);
                 }
->>>>>>> f7f240be
             }
         }
     }
@@ -298,7 +272,7 @@
         particle_tile.push_back_real(particle_comps["xold"], x);
         particle_tile.push_back_real(particle_comps["yold"], y);
         particle_tile.push_back_real(particle_comps["zold"], z);
-                
+
         particle_tile.push_back_real(particle_comps["uxold"], u[0]);
         particle_tile.push_back_real(particle_comps["uyold"], u[1]);
         particle_tile.push_back_real(particle_comps["uzold"], u[2]);
@@ -1202,7 +1176,7 @@
     const std::array<Real,3>& dx = WarpX::CellSize(lev);
     const std::array<Real,3>& cdx = WarpX::CellSize(std::max(lev-1,0));
 
-    // Get instances of NCI Godfrey filters 
+    // Get instances of NCI Godfrey filters
     const auto& nci_godfrey_filter_exeybz = WarpX::GetInstance().nci_godfrey_filter_exeybz;
     const auto& nci_godfrey_filter_bxbyez = WarpX::GetInstance().nci_godfrey_filter_bxbyez;
 
@@ -1511,22 +1485,14 @@
                         eyeli = filtered_Ey.elixir();
                         nci_godfrey_filter_exeybz[lev-1]->ApplyStencil(filtered_Ey, (*cEy)[pti], filtered_Ey.box());
                         ceyfab = &filtered_Ey;
-<<<<<<< HEAD
-
-=======
-                        
+
                         // Filter Bx
->>>>>>> f7f240be
                         filtered_Bx.resize(amrex::convert(tbox,WarpX::Bx_nodal_flag));
                         bxeli = filtered_Bx.elixir();
                         nci_godfrey_filter_bxbyez[lev-1]->ApplyStencil(filtered_Bx, (*cBx)[pti], filtered_Bx.box());
                         cbxfab = &filtered_Bx;
-<<<<<<< HEAD
-
-=======
-                        
+
                         // Filter Bz
->>>>>>> f7f240be
                         filtered_Bz.resize(amrex::convert(tbox,WarpX::Bz_nodal_flag));
                         bzeli = filtered_Bz.elixir();
                         nci_godfrey_filter_exeybz[lev-1]->ApplyStencil(filtered_Bz, (*cBz)[pti], filtered_Bz.box());
