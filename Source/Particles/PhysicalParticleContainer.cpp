--- conflicted
+++ resolved
@@ -899,78 +899,6 @@
 }
 
 void
-<<<<<<< HEAD
-PhysicalParticleContainer::FieldGather (int lev,
-                                        const amrex::MultiFab& Ex,
-                                        const amrex::MultiFab& Ey,
-                                        const amrex::MultiFab& Ez,
-                                        const amrex::MultiFab& Bx,
-                                        const amrex::MultiFab& By,
-                                        const amrex::MultiFab& Bz,
-                                        const amrex::MultiFab& Ex_avg,
-                                        const amrex::MultiFab& Ey_avg,
-                                        const amrex::MultiFab& Ez_avg,
-                                        const amrex::MultiFab& Bx_avg,
-                                        const amrex::MultiFab& By_avg,
-                                        const amrex::MultiFab& Bz_avg)
-{
-    BL_ASSERT(OnSameGrids(lev,Ex));
-
-    amrex::LayoutData<amrex::Real>* cost = WarpX::getCosts(lev);
-
-#ifdef _OPENMP
-#pragma omp parallel
-#endif
-    {
-        for (WarpXParIter pti(*this, lev); pti.isValid(); ++pti)
-        {
-            if (cost && WarpX::load_balance_costs_update_algo == LoadBalanceCostsUpdateAlgo::Timers)
-            {
-                amrex::Gpu::synchronize();
-            }
-            Real wt = amrex::second();
-
-            auto& attribs = pti.GetAttribs();
-
-            auto& Exp = attribs[PIdx::Ex];
-            auto& Eyp = attribs[PIdx::Ey];
-            auto& Ezp = attribs[PIdx::Ez];
-            auto& Bxp = attribs[PIdx::Bx];
-            auto& Byp = attribs[PIdx::By];
-            auto& Bzp = attribs[PIdx::Bz];
-
-            const long np = pti.numParticles();
-
-            // Data on the grid
-            const FArrayBox& exfab = Ex[pti];
-            const FArrayBox& eyfab = Ey[pti];
-            const FArrayBox& ezfab = Ez[pti];
-            const FArrayBox& bxfab = Bx[pti];
-            const FArrayBox& byfab = By[pti];
-            const FArrayBox& bzfab = Bz[pti];
-
-            //
-            // Field Gather
-            //
-            int e_is_nodal = Ex.is_nodal() and Ey.is_nodal() and Ez.is_nodal();
-            FieldGather(pti, Exp, Eyp, Ezp, Bxp, Byp, Bzp,
-                        &exfab, &eyfab, &ezfab, &bxfab, &byfab, &bzfab,
-                        Ex.nGrow(), e_is_nodal,
-                        0, np, lev, lev);
-
-            if (cost && WarpX::load_balance_costs_update_algo == LoadBalanceCostsUpdateAlgo::Timers)
-            {
-                amrex::Gpu::synchronize();
-                wt = amrex::second() - wt;
-                amrex::HostDevice::Atomic::Add( &(*cost)[pti.index()], wt);
-            }
-        }
-    }
-}
-
-void
-=======
->>>>>>> 14be1c8d
 PhysicalParticleContainer::Evolve (int lev,
                                    const MultiFab& Ex, const MultiFab& Ey, const MultiFab& Ez,
                                    const MultiFab& Bx, const MultiFab& By, const MultiFab& Bz,
