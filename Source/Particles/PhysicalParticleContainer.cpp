#include <limits>
#include <sstream>

#include <PhysicalParticleContainer.H>

#include <MultiParticleContainer.H>
#include <WarpX_f.H>
#include <WarpX.H>
#include <WarpXConst.H>
#include <WarpXWrappers.h>
#include <IonizationEnergiesTable.H>
#include <FieldGather.H>

#include <WarpXAlgorithmSelection.H>

// Import low-level single-particle kernels
#include <UpdatePosition.H>
#include <UpdateMomentumBoris.H>
#include <UpdateMomentumVay.H>
#include <UpdateMomentumHigueraCary.H>

using namespace amrex;

PhysicalParticleContainer::PhysicalParticleContainer (AmrCore* amr_core, int ispecies,
                                                      const std::string& name)
    : WarpXParticleContainer(amr_core, ispecies),
      species_name(name)
{
    plasma_injector.reset(new PlasmaInjector(species_id, species_name));
    charge = plasma_injector->getCharge();
    mass = plasma_injector->getMass();

    ParmParse pp(species_name);

    pp.query("boost_adjust_transverse_positions", boost_adjust_transverse_positions);
    pp.query("do_backward_propagation", do_backward_propagation);

    // Initialize splitting
    pp.query("do_splitting", do_splitting);
    pp.query("split_type", split_type);

    pp.query("do_continuous_injection", do_continuous_injection);
    // Whether to plot back-transformed (lab-frame) diagnostics
    // for this species.
    pp.query("do_boosted_frame_diags", do_boosted_frame_diags);

    pp.query("do_field_ionization", do_field_ionization);
/*
#ifdef AMREX_USE_GPU
    AMREX_ALWAYS_ASSERT_WITH_MESSAGE(
        do_field_ionization == 0,
        "Field ionization does not work on GPU so far, because the current "
        "version of Redistribute in AMReX does not work with runtime parameters");
#endif
<<<<<<< HEAD
*/
=======


#ifdef WARPX_QED
    //Add real component if QED is enabled
    pp.query("do_qed", do_qed);
    if(do_qed)
        AddRealComp("tau");

    //IF do_qed is enabled, find out if Quantum Synchrotron process is enabled
    if(do_qed)
        pp.query("do_qed_quantum_sync", do_qed_quantum_sync);

    //TODO: SHOULD CHECK IF SPECIES IS EITHER ELECTRONS OR POSITRONS!!
#endif

    //variable to set plot_flags size
    int plot_flag_size = PIdx::nattribs;
    if(WarpX::do_boosted_frame_diagnostic && do_boosted_frame_diags)
        plot_flag_size += 6;

#ifdef WARPX_QED
    if(do_qed){
        // plot_flag will have an entry for the optical depth
        plot_flag_size++;
    }
#endif
    //_______________________________

>>>>>>> 80f2d851
    pp.query("plot_species", plot_species);
    int do_user_plot_vars;
    do_user_plot_vars = pp.queryarr("plot_vars", plot_vars);
    if (not do_user_plot_vars){
        // By default, all particle variables are dumped to plotfiles,
        // including {x,y,z,ux,uy,uz}old variables when running in a
        // boosted frame
        plot_flags.resize(plot_flag_size, 1);
    } else {
        // Set plot_flag to 0 for all attribs
        plot_flags.resize(plot_flag_size, 0);

        // If not none, set plot_flags values to 1 for elements in plot_vars.
        if (plot_vars[0] != "none"){
            for (const auto& var : plot_vars){
                // Return error if var not in PIdx.
                AMREX_ALWAYS_ASSERT_WITH_MESSAGE(
                    ParticleStringNames::to_index.count(var),
                    "plot_vars argument not in ParticleStringNames");
                plot_flags[ParticleStringNames::to_index.at(var)] = 1;
            }
        }
    }

    #ifdef WARPX_QED
        if(do_qed){
            //Optical depths is always plotted if QED is on
            plot_flags[plot_flag_size-1] = 1;
        }
    #endif
}

PhysicalParticleContainer::PhysicalParticleContainer (AmrCore* amr_core)
    : WarpXParticleContainer(amr_core, 0)
{
    plasma_injector.reset(new PlasmaInjector());
}

void PhysicalParticleContainer::InitData()
{
    // Init ionization module here instead of in the PhysicalParticleContainer
    // constructor because dt is required
    if (do_field_ionization) {InitIonizationModule();}

    AddParticles(0); // Note - add on level 0

    Redistribute();  // We then redistribute
}

void PhysicalParticleContainer::MapParticletoBoostedFrame(Real& x, Real& y, Real& z, std::array<Real, 3>& u)
{
    // Map the particles from the lab frame to the boosted frame.
    // This boosts the particle to the lab frame and calculates
    // the particle time in the boosted frame. It then maps
    // the position to the time in the boosted frame.

    // For now, start with the assumption that this will only happen
    // at the start of the simulation.
    const Real t_lab = 0.;

    const Real uz_boost = WarpX::gamma_boost*WarpX::beta_boost*PhysConst::c;

    // tpr is the particle's time in the boosted frame
    Real tpr = WarpX::gamma_boost*t_lab - uz_boost*z/(PhysConst::c*PhysConst::c);

    // The particle's transformed location in the boosted frame
    Real xpr = x;
    Real ypr = y;
    Real zpr = WarpX::gamma_boost*z - uz_boost*t_lab;

    // transform u and gamma to the boosted frame
    Real gamma_lab = std::sqrt(1. + (u[0]*u[0] + u[1]*u[1] + u[2]*u[2])/(PhysConst::c*PhysConst::c));
    // u[0] = u[0];
    // u[1] = u[1];
    u[2] = WarpX::gamma_boost*u[2] - uz_boost*gamma_lab;
    Real gammapr = std::sqrt(1. + (u[0]*u[0] + u[1]*u[1] + u[2]*u[2])/(PhysConst::c*PhysConst::c));

    Real vxpr = u[0]/gammapr;
    Real vypr = u[1]/gammapr;
    Real vzpr = u[2]/gammapr;

    if (do_backward_propagation){
        u[2] = -u[2];
    }

    // Move the particles to where they will be at t = 0 in the boosted frame
    if (boost_adjust_transverse_positions) {
        x = xpr - tpr*vxpr;
        y = ypr - tpr*vypr;
    }

    z = zpr - tpr*vzpr;

}

void
PhysicalParticleContainer::AddGaussianBeam(Real x_m, Real y_m, Real z_m,
                                           Real x_rms, Real y_rms, Real z_rms,
                                           Real q_tot, long npart,
                                           int do_symmetrize) {

    const Geometry& geom     = m_gdb->Geom(0);
    RealBox containing_bx = geom.ProbDomain();

    std::mt19937_64 mt(0451);
    std::normal_distribution<double> distx(x_m, x_rms);
    std::normal_distribution<double> disty(y_m, y_rms);
    std::normal_distribution<double> distz(z_m, z_rms);

    // Allocate temporary vectors on the CPU
    Gpu::HostVector<ParticleReal> particle_x;
    Gpu::HostVector<ParticleReal> particle_y;
    Gpu::HostVector<ParticleReal> particle_z;
    Gpu::HostVector<ParticleReal> particle_ux;
    Gpu::HostVector<ParticleReal> particle_uy;
    Gpu::HostVector<ParticleReal> particle_uz;
    Gpu::HostVector<ParticleReal> particle_w;
    int np = 0;

    if (ParallelDescriptor::IOProcessor()) {
        // If do_symmetrize, create 4x fewer particles, and
        // Replicate each particle 4 times (x,y) (-x,y) (x,-y) (-x,-y)
        if (do_symmetrize){
            npart /= 4;
        }
        for (long i = 0; i < npart; ++i) {
#if (defined WARPX_DIM_3D) || (WARPX_DIM_RZ)
            Real weight = q_tot/npart/charge;
            Real x = distx(mt);
            Real y = disty(mt);
            Real z = distz(mt);
#elif (defined WARPX_DIM_XZ)
            Real weight = q_tot/npart/charge/y_rms;
            Real x = distx(mt);
            Real y = 0.;
            Real z = distz(mt);
#endif
            if (plasma_injector->insideBounds(x, y, z)) {
                XDim3 u = plasma_injector->getMomentum(x, y, z);
                u.x *= PhysConst::c;
                u.y *= PhysConst::c;
                u.z *= PhysConst::c;
                if (do_symmetrize){
                    // Add four particles to the beam:
                    CheckAndAddParticle(x, y, z, { u.x, u.y, u.z}, weight/4.,
                                        particle_x,  particle_y,  particle_z,
                                        particle_ux, particle_uy, particle_uz,
                                        particle_w);
                    CheckAndAddParticle(x, -y, z, { u.x, -u.y, u.z}, weight/4.,
                                        particle_x,  particle_y,  particle_z,
                                        particle_ux, particle_uy, particle_uz,
                                        particle_w);
                    CheckAndAddParticle(-x, y, z, { -u.x, u.y, u.z}, weight/4.,
                                        particle_x,  particle_y,  particle_z,
                                        particle_ux, particle_uy, particle_uz,
                                        particle_w);
                    CheckAndAddParticle(-x, -y, z, { -u.x, -u.y, u.z}, weight/4.,
                                        particle_x,  particle_y,  particle_z,
                                        particle_ux, particle_uy, particle_uz,
                                        particle_w);
                } else {
                    CheckAndAddParticle(x, y, z, { u.x, u.y, u.z}, weight,
                                        particle_x,  particle_y,  particle_z,
                                        particle_ux, particle_uy, particle_uz,
                                        particle_w);
                }
            }
        }
    }
    // Add the temporary CPU vectors to the particle structure
    np = particle_z.size();
    AddNParticles(0,np,
                  particle_x.dataPtr(),  particle_y.dataPtr(),  particle_z.dataPtr(),
                  particle_ux.dataPtr(), particle_uy.dataPtr(), particle_uz.dataPtr(),
                  1, particle_w.dataPtr(),1);
}

void
PhysicalParticleContainer::CheckAndAddParticle(Real x, Real y, Real z,
                                               std::array<Real, 3> u,
                                               Real weight,
                                               Gpu::HostVector<ParticleReal>& particle_x,
                                               Gpu::HostVector<ParticleReal>& particle_y,
                                               Gpu::HostVector<ParticleReal>& particle_z,
                                               Gpu::HostVector<ParticleReal>& particle_ux,
                                               Gpu::HostVector<ParticleReal>& particle_uy,
                                               Gpu::HostVector<ParticleReal>& particle_uz,
                                               Gpu::HostVector<ParticleReal>& particle_w)
{
    if (WarpX::gamma_boost > 1.) {
        MapParticletoBoostedFrame(x, y, z, u);
    }
    particle_x.push_back(x);
    particle_y.push_back(y);
    particle_z.push_back(z);
    particle_ux.push_back(u[0]);
    particle_uy.push_back(u[1]);
    particle_uz.push_back(u[2]);
    particle_w.push_back(weight);
}

void
PhysicalParticleContainer::AddParticles (int lev)
{
    BL_PROFILE("PhysicalParticleContainer::AddParticles()");

    if (plasma_injector->add_single_particle) {
        AddNParticles(lev, 1,
                      &(plasma_injector->single_particle_pos[0]),
                      &(plasma_injector->single_particle_pos[1]),
                      &(plasma_injector->single_particle_pos[2]),
                      &(plasma_injector->single_particle_vel[0]),
                      &(plasma_injector->single_particle_vel[1]),
                      &(plasma_injector->single_particle_vel[2]),
                      1, &(plasma_injector->single_particle_weight), 0);
        return;
    }

    if (plasma_injector->gaussian_beam) {
        AddGaussianBeam(plasma_injector->x_m,
                        plasma_injector->y_m,
                        plasma_injector->z_m,
                        plasma_injector->x_rms,
                        plasma_injector->y_rms,
                        plasma_injector->z_rms,
                        plasma_injector->q_tot,
                        plasma_injector->npart,
                        plasma_injector->do_symmetrize);


        return;
    }

    if ( plasma_injector->doInjection() ) {
        AddPlasma( lev );
    }
}

/**
 * Create new macroparticles for this species, with a fixed
 * number of particles per cell (in the cells of `part_realbox`).
 * The new particles are only created inside the intersection of `part_realbox`
 * with the local grid for the current proc.
 * @param lev the index of the refinement level
 * @param part_realbox the box in which new particles should be created
 * (this box should correspond to an integer number of cells in each direction,
 * but its boundaries need not be aligned with the actual cells of the simulation)
 */
void
PhysicalParticleContainer::AddPlasma (int lev, RealBox part_realbox)
{
    BL_PROFILE("PhysicalParticleContainer::AddPlasma");

    // If no part_realbox is provided, initialize particles in the whole domain
    const Geometry& geom = Geom(lev);
    if (!part_realbox.ok()) part_realbox = geom.ProbDomain();

    int num_ppc = plasma_injector->num_particles_per_cell;
#ifdef WARPX_DIM_RZ
    Real rmax = std::min(plasma_injector->xmax, part_realbox.hi(0));
#endif

    const auto dx = geom.CellSizeArray();
    const auto problo = geom.ProbLoArray();

    Real scale_fac;
#if AMREX_SPACEDIM==3
    scale_fac = dx[0]*dx[1]*dx[2]/num_ppc;
#elif AMREX_SPACEDIM==2
    scale_fac = dx[0]*dx[1]/num_ppc;
#endif

#ifdef _OPENMP
    // First touch all tiles in the map in serial
    for (MFIter mfi = MakeMFIter(lev); mfi.isValid(); ++mfi) {
        auto index = std::make_pair(mfi.index(), mfi.LocalTileIndex());
        GetParticles(lev)[index];
        tmp_particle_data.resize(finestLevel()+1);
        // Create map entry if not there
        tmp_particle_data[lev][index];
        if ( (NumRuntimeRealComps()>0) || (NumRuntimeIntComps()>0) ) {
            DefineAndReturnParticleTile(lev, mfi.index(), mfi.LocalTileIndex());
        }
    }
#endif

    MultiFab* cost = WarpX::getCosts(lev);

    const int nlevs = numLevels();
    static bool refine_injection = false;
    static Box fine_injection_box;
    static int rrfac = 1;
    // This does not work if the mesh is dynamic.  But in that case, we should
    // not use refined injected either.  We also assume there is only one fine level.
    if (WarpX::do_moving_window and WarpX::refine_plasma
        and do_continuous_injection and nlevs == 2)
    {
        refine_injection = true;
        fine_injection_box = ParticleBoxArray(1).minimalBox();
        fine_injection_box.setSmall(WarpX::moving_window_dir, std::numeric_limits<int>::lowest());
        fine_injection_box.setBig(WarpX::moving_window_dir, std::numeric_limits<int>::max());
        rrfac = m_gdb->refRatio(0)[0];
        fine_injection_box.coarsen(rrfac);
    }

    InjectorPosition* inj_pos = plasma_injector->getInjectorPosition();
    InjectorDensity*  inj_rho = plasma_injector->getInjectorDensity();
    InjectorMomentum* inj_mom = plasma_injector->getInjectorMomentum();
    Real gamma_boost = WarpX::gamma_boost;
    Real beta_boost = WarpX::beta_boost;
    Real t = WarpX::GetInstance().gett_new(lev);
    Real density_min = plasma_injector->density_min;
    Real density_max = plasma_injector->density_max;

#ifdef WARPX_DIM_RZ
    const long nmodes = WarpX::n_rz_azimuthal_modes;
    bool radially_weighted = plasma_injector->radially_weighted;
#endif

    MFItInfo info;
    if (do_tiling && Gpu::notInLaunchRegion()) {
        info.EnableTiling(tile_size);
    }
#ifdef _OPENMP
    info.SetDynamic(true);
#pragma omp parallel if (not WarpX::serialize_ics)
#endif
    for (MFIter mfi = MakeMFIter(lev, info); mfi.isValid(); ++mfi)
    {
        Real wt = amrex::second();

        const Box& tile_box = mfi.tilebox();
        const RealBox tile_realbox = WarpX::getRealBox(tile_box, lev);

        // Find the cells of part_box that overlap with tile_realbox
        // If there is no overlap, just go to the next tile in the loop
        RealBox overlap_realbox;
        Box overlap_box;
        IntVect shifted;
        bool no_overlap = false;

        for (int dir=0; dir<AMREX_SPACEDIM; dir++) {
            if ( tile_realbox.lo(dir) <= part_realbox.hi(dir) ) {
                Real ncells_adjust = std::floor( (tile_realbox.lo(dir) - part_realbox.lo(dir))/dx[dir] );
                overlap_realbox.setLo( dir, part_realbox.lo(dir) + std::max(ncells_adjust, Real(0.)) * dx[dir]);
            } else {
                no_overlap = true; break;
            }
            if ( tile_realbox.hi(dir) >= part_realbox.lo(dir) ) {
                Real ncells_adjust = std::floor( (part_realbox.hi(dir) - tile_realbox.hi(dir))/dx[dir] );
                overlap_realbox.setHi( dir, part_realbox.hi(dir) - std::max(ncells_adjust, Real(0.)) * dx[dir]);
            } else {
                no_overlap = true; break;
            }
            // Count the number of cells in this direction in overlap_realbox
            overlap_box.setSmall( dir, 0 );
            overlap_box.setBig( dir,
                int( std::round((overlap_realbox.hi(dir)-overlap_realbox.lo(dir))
                                /dx[dir] )) - 1);
            shifted[dir] = std::round((overlap_realbox.lo(dir)-problo[dir])/dx[dir]);
            // shifted is exact in non-moving-window direction.  That's all we care.
        }
        if (no_overlap == 1) {
            continue; // Go to the next tile
        }

        const int grid_id = mfi.index();
        const int tile_id = mfi.LocalTileIndex();

        // Max number of new particles, if particles are created in the whole
        // overlap_box. All of them are created, and invalid ones are then
        // discaded
        int max_new_particles = overlap_box.numPts() * num_ppc;

        // If refine injection, build pointer dp_cellid that holds pointer to
        // array of refined cell IDs.
        Vector<int> cellid_v;
        if (refine_injection and lev == 0)
        {
            // then how many new particles will be injected is not that simple
            // We have to shift fine_injection_box because overlap_box has been shifted.
            Box fine_overlap_box = overlap_box & amrex::shift(fine_injection_box,shifted);
            if (fine_overlap_box.ok()) {
                max_new_particles += fine_overlap_box.numPts() * num_ppc
                    * (AMREX_D_TERM(rrfac,*rrfac,*rrfac)-1);
                for (int icell = 0, ncells = overlap_box.numPts(); icell < ncells; ++icell) {
                    IntVect iv = overlap_box.atOffset(icell);
                    int r = (fine_overlap_box.contains(iv)) ? AMREX_D_TERM(rrfac,*rrfac,*rrfac) : 1;
                    for (int ipart = 0; ipart < r; ++ipart) {
                        cellid_v.push_back(icell);
                        cellid_v.push_back(ipart);
                    }
                }
            }
        }
        int const* hp_cellid = (cellid_v.empty()) ? nullptr : cellid_v.data();
        amrex::AsyncArray<int> cellid_aa(hp_cellid, cellid_v.size());
        int const* dp_cellid = cellid_aa.data();

        // Update NextID to include particles created in this function
        int pid;
#pragma omp critical (add_plasma_nextid)
        {
            pid = ParticleType::NextID();
            ParticleType::NextID(pid+max_new_particles);
        }
        const int cpuid = ParallelDescriptor::MyProc();

        auto& particle_tile = GetParticles(lev)[std::make_pair(grid_id,tile_id)];

        if ( (NumRuntimeRealComps()>0) || (NumRuntimeIntComps()>0) ) {
            DefineAndReturnParticleTile(lev, grid_id, tile_id);
        }

        auto old_size = particle_tile.GetArrayOfStructs().size();
        auto new_size = old_size + max_new_particles;
        particle_tile.resize(new_size);

        ParticleType* pp = particle_tile.GetArrayOfStructs()().data() + old_size;
        auto& soa = particle_tile.GetStructOfArrays();
        GpuArray<ParticleReal*,PIdx::nattribs> pa;
        for (int ia = 0; ia < PIdx::nattribs; ++ia) {
            pa[ia] = soa.GetRealData(ia).data() + old_size;
        }

        int* pi;
        if (do_field_ionization) {
            pi = soa.GetIntData(particle_icomps["ionization_level"]).data() + old_size;
        }

#ifdef WARPX_QED
        //Pointer to the optical depth component
        amrex::Real* p_tau;

        //If a QED effect is enabled, tau has to be initialized
        bool loc_has_quantum_sync = has_quantum_sync();
        bool loc_has_breit_wheeler = has_breit_wheeler();
        if(loc_has_quantum_sync || loc_has_breit_wheeler){
            p_tau = soa.GetRealData(particle_comps["tau"]).data() + old_size;
        }

        //If needed, get the appropriate functors from the engines
        QuantumSynchrotronGetOpticalDepth quantum_sync_get_opt;
        BreitWheelerGetOpticalDepth breit_wheeler_get_opt;
        if(loc_has_quantum_sync){
            quantum_sync_get_opt =
                shr_ptr_qs_engine->build_optical_depth_functor();
        }
        if(loc_has_breit_wheeler){
            breit_wheeler_get_opt =
                shr_ptr_bw_engine->build_optical_depth_functor();
        }
#endif

        const GpuArray<Real,AMREX_SPACEDIM> overlap_corner
            {AMREX_D_DECL(overlap_realbox.lo(0),
                          overlap_realbox.lo(1),
                          overlap_realbox.lo(2))};

        std::size_t shared_mem_bytes = plasma_injector->sharedMemoryNeeded();
        int lrrfac = rrfac;

        bool loc_do_field_ionization = do_field_ionization;
        int loc_ionization_initial_level = ionization_initial_level;

        // Loop over all new particles and inject them (creates too many
        // particles, in particular does not consider xmin, xmax etc.).
        // The invalid ones are given negative ID and are deleted during the
        // next redistribute.
        amrex::For(max_new_particles, [=] AMREX_GPU_DEVICE (int ip) noexcept
        {
            ParticleType& p = pp[ip];
            p.id() = pid+ip;
            p.cpu() = cpuid;

            int cellid, i_part;
            Real fac;
            if (dp_cellid == nullptr) {
                cellid = ip/num_ppc;
                i_part = ip - cellid*num_ppc;
                fac = 1.0;
            } else {
                cellid = dp_cellid[2*ip];
                i_part = dp_cellid[2*ip+1];
                fac = lrrfac;
            }

            IntVect iv = overlap_box.atOffset(cellid);

            const XDim3 r = inj_pos->getPositionUnitBox(i_part, fac);
#if (AMREX_SPACEDIM == 3)
            Real x = overlap_corner[0] + (iv[0]+r.x)*dx[0];
            Real y = overlap_corner[1] + (iv[1]+r.y)*dx[1];
            Real z = overlap_corner[2] + (iv[2]+r.z)*dx[2];
#else
            Real x = overlap_corner[0] + (iv[0]+r.x)*dx[0];
            Real y = 0.0;
#if   defined WARPX_DIM_XZ
            Real z = overlap_corner[1] + (iv[1]+r.y)*dx[1];
#elif defined WARPX_DIM_RZ
            // Note that for RZ, r.y will be theta
            Real z = overlap_corner[1] + (iv[1]+r.z)*dx[1];
#endif
#endif

#if (AMREX_SPACEDIM == 3)
            if (!tile_realbox.contains(XDim3{x,y,z})) {
                p.id() = -1;
                return;
            }
#else
            if (!tile_realbox.contains(XDim3{x,z,0.0})) {
                p.id() = -1;
                return;
            }
#endif

            // Save the x and y values to use in the insideBounds checks.
            // This is needed with WARPX_DIM_RZ since x and y are modified.
            Real xb = x;
            Real yb = y;

#ifdef WARPX_DIM_RZ
            // Replace the x and y, setting an angle theta.
            // These x and y are used to get the momentum and density
            Real theta;
            if (nmodes == 1) {
                // With only 1 mode, the angle doesn't matter so
                // choose it randomly.
                theta = 2.*MathConst::pi*amrex::Random();
            } else {
                theta = 2.*MathConst::pi*r.y;
            }
            x = xb*std::cos(theta);
            y = xb*std::sin(theta);
#endif

            Real dens;
            XDim3 u;
            if (gamma_boost == 1.) {
                // Lab-frame simulation
                // If the particle is not within the species's
                // xmin, xmax, ymin, ymax, zmin, zmax, go to
                // the next generated particle.
                if (!inj_pos->insideBounds(xb, yb, z)) {
                    p.id() = -1;
                    return;
                }
                u = inj_mom->getMomentum(x, y, z);
                dens = inj_rho->getDensity(x, y, z);
                // Remove particle if density below threshold
                if ( dens < density_min ){
                    p.id() = -1;
                    return;
                }
                // Cut density if above threshold
                dens = amrex::min(dens, density_max);
            } else {
                // Boosted-frame simulation
                // Since the user provides the density distribution
                // at t_lab=0 and in the lab-frame coordinates,
                // we need to find the lab-frame position of this
                // particle at t_lab=0, from its boosted-frame coordinates
                // Assuming ballistic motion, this is given by:
                // z0_lab = gamma*( z_boost*(1-beta*betaz_lab) - ct_boost*(betaz_lab-beta) )
                // where betaz_lab is the speed of the particle in the lab frame
                //
                // In order for this equation to be solvable, betaz_lab
                // is explicitly assumed to have no dependency on z0_lab
                u = inj_mom->getMomentum(x, y, 0.); // No z0_lab dependency
                // At this point u is the lab-frame momentum
                // => Apply the above formula for z0_lab
                Real gamma_lab = std::sqrt( 1.+(u.x*u.x+u.y*u.y+u.z*u.z) );
                Real betaz_lab = u.z/(gamma_lab);
                Real z0_lab = gamma_boost * ( z*(1-beta_boost*betaz_lab)
                                              - PhysConst::c*t*(betaz_lab-beta_boost) );
                // If the particle is not within the lab-frame zmin, zmax, etc.
                // go to the next generated particle.
                if (!inj_pos->insideBounds(xb, yb, z0_lab)) {
                    p.id() = -1;
                    return;
                }
                // call `getDensity` with lab-frame parameters
                dens = inj_rho->getDensity(x, y, z0_lab);
                // Remove particle if density below threshold
                if ( dens < density_min ){
                    p.id() = -1;
                    return;
                }
                // Cut density if above threshold
                dens = amrex::min(dens, density_max);
                // At this point u and dens are the lab-frame quantities
                // => Perform Lorentz transform
                dens = gamma_boost * dens * ( 1.0 - beta_boost*betaz_lab );
                u.z = gamma_boost * ( u.z -beta_boost*gamma_lab );
            }

            if (loc_do_field_ionization) {
                pi[ip] = loc_ionization_initial_level;
            }

#ifdef WARPX_QED
            if(loc_has_quantum_sync){
                p_tau[ip] = quantum_sync_get_opt();
            }

            if(loc_has_breit_wheeler){
                p_tau[ip] = breit_wheeler_get_opt();
            }
#endif

            u.x *= PhysConst::c;
            u.y *= PhysConst::c;
            u.z *= PhysConst::c;

            // Real weight = dens * scale_fac / (AMREX_D_TERM(fac, *fac, *fac));
            Real weight = dens * scale_fac;
#ifdef WARPX_DIM_RZ
            if (radially_weighted) {
                weight *= 2.*MathConst::pi*xb;
            } else {
                // This is not correct since it might shift the particle
                // out of the local grid
                x = std::sqrt(xb*rmax);
                weight *= dx[0];
            }
#endif
            pa[PIdx::w ][ip] = weight;
            pa[PIdx::ux][ip] = u.x;
            pa[PIdx::uy][ip] = u.y;
            pa[PIdx::uz][ip] = u.z;

#if (AMREX_SPACEDIM == 3)
            p.pos(0) = x;
            p.pos(1) = y;
            p.pos(2) = z;
#elif (AMREX_SPACEDIM == 2)
#ifdef WARPX_DIM_RZ
            pa[PIdx::theta][ip] = theta;
#endif
            p.pos(0) = xb;
            p.pos(1) = z;
#endif
        }, shared_mem_bytes);

        if (cost) {
            wt = (amrex::second() - wt) / tile_box.d_numPts();
            Array4<Real> const& costarr = cost->array(mfi);
            amrex::ParallelFor(tile_box,
            [=] AMREX_GPU_DEVICE (int i, int j, int k) noexcept
            {
                costarr(i,j,k) += wt;
            });
        }
    }

    // The function that calls this is responsible for redistributing particles.
}

#ifdef WARPX_DO_ELECTROSTATIC
void
PhysicalParticleContainer::
FieldGatherES (const amrex::Vector<std::array<std::unique_ptr<amrex::MultiFab>, 3> >& E,
               const amrex::Vector<std::unique_ptr<amrex::FabArray<amrex::BaseFab<int> > > >& masks)
{

    const int num_levels = E.size();
    const int ng = E[0][0]->nGrow();

    if (num_levels == 1) {
        const int lev = 0;
        const auto& gm = m_gdb->Geom(lev);
        const auto& ba = m_gdb->ParticleBoxArray(lev);

        BoxArray nba = ba;
        nba.surroundingNodes();

        const Real* dx  = gm.CellSize();
        const Real* plo = gm.ProbLo();

        BL_ASSERT(OnSameGrids(lev, *E[lev][0]));

        for (WarpXParIter pti(*this, lev); pti.isValid(); ++pti) {
            const Box& box = nba[pti];

            const auto& particles = pti.GetArrayOfStructs();
            int nstride = particles.dataShape().first;
            const long np  = pti.numParticles();
            auto& attribs = pti.GetAttribs();
            auto& Exp = attribs[PIdx::Ex];
            auto& Eyp = attribs[PIdx::Ey];
#if AMREX_SPACEDIM == 3
            auto& Ezp = attribs[PIdx::Ez];
#endif
            Exp.assign(np,0.0);
            Eyp.assign(np,0.0);
#if AMREX_SPACEDIM == 3
            Ezp.assign(np,0.0);
#endif

            const FArrayBox& exfab = (*E[lev][0])[pti];
            const FArrayBox& eyfab = (*E[lev][1])[pti];
#if AMREX_SPACEDIM == 3
            const FArrayBox& ezfab = (*E[lev][2])[pti];
#endif

            WRPX_INTERPOLATE_CIC(particles.dataPtr(), nstride, np,
                                 Exp.dataPtr(), Eyp.dataPtr(),
#if AMREX_SPACEDIM == 3
                                 Ezp.dataPtr(),
#endif
                                 exfab.dataPtr(), eyfab.dataPtr(),
#if AMREX_SPACEDIM == 3
                                 ezfab.dataPtr(),
#endif
                                 box.loVect(), box.hiVect(), plo, dx, &ng);
        }

        return;
    }

    const BoxArray& fine_BA = E[1][0]->boxArray();
    const DistributionMapping& fine_dm = E[1][0]->DistributionMap();
    BoxArray coarsened_fine_BA = fine_BA;
    coarsened_fine_BA.coarsen(IntVect(AMREX_D_DECL(2,2,2)));

    MultiFab coarse_Ex(coarsened_fine_BA, fine_dm, 1, 1);
    MultiFab coarse_Ey(coarsened_fine_BA, fine_dm, 1, 1);
#if AMREX_SPACEDIM == 3
    MultiFab coarse_Ez(coarsened_fine_BA, fine_dm, 1, 1);
#endif

    coarse_Ex.copy(*E[0][0], 0, 0, 1, 1, 1);
    coarse_Ey.copy(*E[0][1], 0, 0, 1, 1, 1);
#if AMREX_SPACEDIM == 3
    coarse_Ez.copy(*E[0][2], 0, 0, 1, 1, 1);
#endif

    for (int lev = 0; lev < num_levels; ++lev) {
        const auto& gm = m_gdb->Geom(lev);
        const auto& ba = m_gdb->ParticleBoxArray(lev);

        BoxArray nba = ba;
        nba.surroundingNodes();

        const Real* dx  = gm.CellSize();
        const Real* plo = gm.ProbLo();

        BL_ASSERT(OnSameGrids(lev, *E[lev][0]));

        for (WarpXParIter pti(*this, lev); pti.isValid(); ++pti) {
            const Box& box = nba[pti];

            const auto& particles = pti.GetArrayOfStructs();
            int nstride = particles.dataShape().first;
            const long np  = pti.numParticles();

            auto& attribs = pti.GetAttribs();
            auto& Exp = attribs[PIdx::Ex];
            auto& Eyp = attribs[PIdx::Ey];
#if AMREX_SPACEDIM == 3
            auto& Ezp = attribs[PIdx::Ez];
#endif
            Exp.assign(np,0.0);
            Eyp.assign(np,0.0);
#if AMREX_SPACEDIM == 3
            Ezp.assign(np,0.0);
#endif

            const FArrayBox& exfab = (*E[lev][0])[pti];
            const FArrayBox& eyfab = (*E[lev][1])[pti];
#if AMREX_SPACEDIM == 3
            const FArrayBox& ezfab = (*E[lev][2])[pti];
#endif

            if (lev == 0) {
                WRPX_INTERPOLATE_CIC(particles.dataPtr(), nstride, np,
                                     Exp.dataPtr(), Eyp.dataPtr(),
#if AMREX_SPACEDIM == 3
                                     Ezp.dataPtr(),
#endif
                                     exfab.dataPtr(), eyfab.dataPtr(),
#if AMREX_SPACEDIM == 3
                                     ezfab.dataPtr(),
#endif
                                     box.loVect(), box.hiVect(), plo, dx, &ng);
            } else {

                const FArrayBox& exfab_coarse = coarse_Ex[pti];
                const FArrayBox& eyfab_coarse = coarse_Ey[pti];
#if AMREX_SPACEDIM == 3
                const FArrayBox& ezfab_coarse = coarse_Ez[pti];
#endif
                const Box& coarse_box = coarsened_fine_BA[pti];
                const Real* coarse_dx = Geom(0).CellSize();

                WRPX_INTERPOLATE_CIC_TWO_LEVELS(particles.dataPtr(), nstride, np,
                                                Exp.dataPtr(), Eyp.dataPtr(),
#if AMREX_SPACEDIM == 3
                                                Ezp.dataPtr(),
#endif
                                                exfab.dataPtr(), eyfab.dataPtr(),
#if AMREX_SPACEDIM == 3
                                                ezfab.dataPtr(),
#endif
                                                box.loVect(), box.hiVect(), dx,
                                                exfab_coarse.dataPtr(), eyfab_coarse.dataPtr(),
#if AMREX_SPACEDIM == 3
                                                ezfab_coarse.dataPtr(),
#endif
                                                (*masks[1])[pti].dataPtr(),
                                                coarse_box.loVect(), coarse_box.hiVect(), coarse_dx,
                                                plo, &ng, &lev);
            }
        }
    }
}

void
PhysicalParticleContainer::EvolveES (const Vector<std::array<std::unique_ptr<MultiFab>, 3> >& E,
                                     Vector<std::unique_ptr<MultiFab> >& rho,
                                     Real t, Real dt)
{
    BL_PROFILE("PPC::EvolveES()");

    int num_levels = rho.size();
    for (int lev = 0; lev < num_levels; ++lev) {
        BL_ASSERT(OnSameGrids(lev, *rho[lev]));
        const auto& gm = m_gdb->Geom(lev);
        const RealBox& prob_domain = gm.ProbDomain();
        for (WarpXParIter pti(*this, lev); pti.isValid(); ++pti) {
            // Particle structs
            auto& particles = pti.GetArrayOfStructs();
            int nstride = particles.dataShape().first;
            const long np  = pti.numParticles();

            // Particle attributes
            auto& attribs = pti.GetAttribs();
            auto& uxp = attribs[PIdx::ux];
            auto& uyp = attribs[PIdx::uy];

#if AMREX_SPACEDIM == 3
            auto& uzp = attribs[PIdx::uz];
#endif

            auto& Exp = attribs[PIdx::Ex];
            auto& Eyp = attribs[PIdx::Ey];

#if AMREX_SPACEDIM == 3
            auto& Ezp = attribs[PIdx::Ez];
#endif
            //
            // Particle Push
            //
            WRPX_PUSH_LEAPFROG(particles.dataPtr(), nstride, np,
                               uxp.dataPtr(), uyp.dataPtr(),
#if AMREX_SPACEDIM == 3
                               uzp.dataPtr(),
#endif
                               Exp.dataPtr(), Eyp.dataPtr(),
#if AMREX_SPACEDIM == 3
                               Ezp.dataPtr(),
#endif
                               &this->charge, &this->mass, &dt,
                               prob_domain.lo(), prob_domain.hi());
        }
    }
}
#endif // WARPX_DO_ELECTROSTATIC

void
PhysicalParticleContainer::FieldGather (int lev,
                                        const MultiFab& Ex, const MultiFab& Ey, const MultiFab& Ez,
                                        const MultiFab& Bx, const MultiFab& By, const MultiFab& Bz)
{
    const std::array<Real,3>& dx = WarpX::CellSize(lev);

    BL_ASSERT(OnSameGrids(lev,Ex));

    MultiFab* cost = WarpX::getCosts(lev);

#ifdef _OPENMP
#pragma omp parallel
#endif
    {
#ifdef _OPENMP
        int thread_num = omp_get_thread_num();
#else
        int thread_num = 0;
#endif
        for (WarpXParIter pti(*this, lev); pti.isValid(); ++pti)
        {
            Real wt = amrex::second();

            const Box& box = pti.validbox();

            auto& attribs = pti.GetAttribs();

            auto& Exp = attribs[PIdx::Ex];
            auto& Eyp = attribs[PIdx::Ey];
            auto& Ezp = attribs[PIdx::Ez];
            auto& Bxp = attribs[PIdx::Bx];
            auto& Byp = attribs[PIdx::By];
            auto& Bzp = attribs[PIdx::Bz];

            const long np = pti.numParticles();

            // Data on the grid
            const FArrayBox& exfab = Ex[pti];
            const FArrayBox& eyfab = Ey[pti];
            const FArrayBox& ezfab = Ez[pti];
            const FArrayBox& bxfab = Bx[pti];
            const FArrayBox& byfab = By[pti];
            const FArrayBox& bzfab = Bz[pti];

            Exp.assign(np,WarpX::E_external[0]);
            Eyp.assign(np,WarpX::E_external[1]);
            Ezp.assign(np,WarpX::E_external[2]);
            Bxp.assign(np,WarpX::B_external[0]);
            Byp.assign(np,WarpX::B_external[1]);
            Bzp.assign(np,WarpX::B_external[2]);

            //
            // copy data from particle container to temp arrays
            //
            pti.GetPosition(m_xp[thread_num], m_yp[thread_num], m_zp[thread_num]);

            //
            // Field Gather
            //
            int e_is_nodal = Ex.is_nodal() and Ey.is_nodal() and Ez.is_nodal();
            FieldGather(pti, Exp, Eyp, Ezp, Bxp, Byp, Bzp,
                        &exfab, &eyfab, &ezfab, &bxfab, &byfab, &bzfab,
                        Ex.nGrow(), e_is_nodal,
                        0, np, thread_num, lev, lev);

            if (cost) {
                const Box& tbx = pti.tilebox();
                wt = (amrex::second() - wt) / tbx.d_numPts();
                Array4<Real> const& costarr = cost->array(pti);
                amrex::ParallelFor(tbx,
                                   [=] AMREX_GPU_DEVICE (int i, int j, int k) noexcept
                                   {
                                       costarr(i,j,k) += wt;
                                   });
            }
        }
    }
}

void
PhysicalParticleContainer::Evolve (int lev,
                                   const MultiFab& Ex, const MultiFab& Ey, const MultiFab& Ez,
                                   const MultiFab& Bx, const MultiFab& By, const MultiFab& Bz,
                                   MultiFab& jx, MultiFab& jy, MultiFab& jz,
                                   MultiFab* cjx, MultiFab* cjy, MultiFab* cjz,
                                   MultiFab* rho, MultiFab* crho,
                                   const MultiFab* cEx, const MultiFab* cEy, const MultiFab* cEz,
                                   const MultiFab* cBx, const MultiFab* cBy, const MultiFab* cBz,
                                   Real t, Real dt, DtType a_dt_type)
{
    BL_PROFILE("PPC::Evolve()");
    BL_PROFILE_VAR_NS("PPC::Evolve::Copy", blp_copy);
    BL_PROFILE_VAR_NS("PPC::FieldGather", blp_fg);
    BL_PROFILE_VAR_NS("PPC::ParticlePush", blp_ppc_pp);

    const std::array<Real,3>& dx = WarpX::CellSize(lev);
    const std::array<Real,3>& cdx = WarpX::CellSize(std::max(lev-1,0));

    // Get instances of NCI Godfrey filters
    const auto& nci_godfrey_filter_exeybz = WarpX::GetInstance().nci_godfrey_filter_exeybz;
    const auto& nci_godfrey_filter_bxbyez = WarpX::GetInstance().nci_godfrey_filter_bxbyez;

    BL_ASSERT(OnSameGrids(lev,jx));

    MultiFab* cost = WarpX::getCosts(lev);
    const iMultiFab* current_masks = WarpX::CurrentBufferMasks(lev);
    const iMultiFab* gather_masks = WarpX::GatherBufferMasks(lev);

    bool has_buffer = cEx || cjx;

    if (WarpX::do_boosted_frame_diagnostic && do_boosted_frame_diags)
    {
        for (WarpXParIter pti(*this, lev); pti.isValid(); ++pti)
        {
            const auto np = pti.numParticles();
            const auto lev = pti.GetLevel();
            const auto index = pti.GetPairIndex();
            tmp_particle_data.resize(finestLevel()+1);
            for (int i = 0; i < TmpIdx::nattribs; ++i)
                tmp_particle_data[lev][index][i].resize(np);
        }
    }

#ifdef _OPENMP
#pragma omp parallel
#endif
    {
#ifdef _OPENMP
        int thread_num = omp_get_thread_num();
#else
        int thread_num = 0;
#endif

        FArrayBox filtered_Ex, filtered_Ey, filtered_Ez;
        FArrayBox filtered_Bx, filtered_By, filtered_Bz;

        for (WarpXParIter pti(*this, lev); pti.isValid(); ++pti)
        {
            Real wt = amrex::second();

            const Box& box = pti.validbox();

            auto& attribs = pti.GetAttribs();

            auto&  wp = attribs[PIdx::w];
            auto& uxp = attribs[PIdx::ux];
            auto& uyp = attribs[PIdx::uy];
            auto& uzp = attribs[PIdx::uz];
            auto& Exp = attribs[PIdx::Ex];
            auto& Eyp = attribs[PIdx::Ey];
            auto& Ezp = attribs[PIdx::Ez];
            auto& Bxp = attribs[PIdx::Bx];
            auto& Byp = attribs[PIdx::By];
            auto& Bzp = attribs[PIdx::Bz];

            const long np = pti.numParticles();

            // Data on the grid
            FArrayBox const* exfab = &(Ex[pti]);
            FArrayBox const* eyfab = &(Ey[pti]);
            FArrayBox const* ezfab = &(Ez[pti]);
            FArrayBox const* bxfab = &(Bx[pti]);
            FArrayBox const* byfab = &(By[pti]);
            FArrayBox const* bzfab = &(Bz[pti]);

            Elixir exeli, eyeli, ezeli, bxeli, byeli, bzeli;

            if (WarpX::use_fdtd_nci_corr)
            {
                // Filter arrays Ex[pti], store the result in
                // filtered_Ex and update pointer exfab so that it
                // points to filtered_Ex (and do the same for all
                // components of E and B).
                applyNCIFilter(lev, pti.tilebox(), exeli, eyeli, ezeli, bxeli, byeli, bzeli,
                               filtered_Ex, filtered_Ey, filtered_Ez,
                               filtered_Bx, filtered_By, filtered_Bz,
                               Ex[pti], Ey[pti], Ez[pti], Bx[pti], By[pti], Bz[pti],
                               exfab, eyfab, ezfab, bxfab, byfab, bzfab);
            }

            Exp.assign(np,WarpX::E_external[0]);
            Eyp.assign(np,WarpX::E_external[1]);
            Ezp.assign(np,WarpX::E_external[2]);

            Bxp.assign(np,WarpX::B_external[0]);
            Byp.assign(np,WarpX::B_external[1]);
            Bzp.assign(np,WarpX::B_external[2]);

            // Determine which particles deposit/gather in the buffer, and
            // which particles deposit/gather in the fine patch
            long nfine_current = np;
            long nfine_gather = np;
            if (has_buffer && !do_not_push) {
                // - Modify `nfine_current` and `nfine_gather` (in place)
                //    so that they correspond to the number of particles
                //    that deposit/gather in the fine patch respectively.
                // - Reorder the particle arrays,
                //    so that the `nfine_current`/`nfine_gather` first particles
                //    deposit/gather in the fine patch
                //    and (thus) the `np-nfine_current`/`np-nfine_gather` last particles
                //    deposit/gather in the buffer
                PartitionParticlesInBuffers( nfine_current, nfine_gather, np,
                    pti, lev, current_masks, gather_masks, uxp, uyp, uzp, wp );
            }

            const long np_current = (cjx) ? nfine_current : np;

            //
            // copy data from particle container to temp arrays
            //
            BL_PROFILE_VAR_START(blp_copy);
            pti.GetPosition(m_xp[thread_num], m_yp[thread_num], m_zp[thread_num]);
            BL_PROFILE_VAR_STOP(blp_copy);

            if (rho) {
                // Deposit charge before particle push, in component 0 of MultiFab rho.
                int* AMREX_RESTRICT ion_lev;
                if (do_field_ionization){
                    ion_lev = pti.GetiAttribs(particle_icomps["ionization_level"]).dataPtr();
                } else {
                    ion_lev = nullptr;
                }
                DepositCharge(pti, wp, ion_lev, rho, 0, 0,
                              np_current, thread_num, lev, lev);
                if (has_buffer){
                    DepositCharge(pti, wp, ion_lev, crho, 0, np_current,
                                  np-np_current, thread_num, lev, lev-1);
                }
            }

            if (! do_not_push)
            {
                const long np_gather = (cEx) ? nfine_gather : np;

                int e_is_nodal = Ex.is_nodal() and Ey.is_nodal() and Ez.is_nodal();

                //
                // Field Gather of Aux Data (i.e., the full solution)
                //
                BL_PROFILE_VAR_START(blp_fg);
                FieldGather(pti, Exp, Eyp, Ezp, Bxp, Byp, Bzp,
                            exfab, eyfab, ezfab, bxfab, byfab, bzfab,
                            Ex.nGrow(), e_is_nodal,
                            0, np_gather, thread_num, lev, lev);

                if (np_gather < np)
                {
                    const IntVect& ref_ratio = WarpX::RefRatio(lev-1);
                    const Box& cbox = amrex::coarsen(box,ref_ratio);

                    // Data on the grid
                    FArrayBox const* cexfab = &(*cEx)[pti];
                    FArrayBox const* ceyfab = &(*cEy)[pti];
                    FArrayBox const* cezfab = &(*cEz)[pti];
                    FArrayBox const* cbxfab = &(*cBx)[pti];
                    FArrayBox const* cbyfab = &(*cBy)[pti];
                    FArrayBox const* cbzfab = &(*cBz)[pti];

                    if (WarpX::use_fdtd_nci_corr)
                    {
                        // Filter arrays (*cEx)[pti], store the result in
                        // filtered_Ex and update pointer cexfab so that it
                        // points to filtered_Ex (and do the same for all
                        // components of E and B)
                        applyNCIFilter(lev-1, cbox, exeli, eyeli, ezeli, bxeli, byeli, bzeli,
                                       filtered_Ex, filtered_Ey, filtered_Ez,
                                       filtered_Bx, filtered_By, filtered_Bz,
                                       (*cEx)[pti], (*cEy)[pti], (*cEz)[pti],
                                       (*cBx)[pti], (*cBy)[pti], (*cBz)[pti],
                                       cexfab, ceyfab, cezfab, cbxfab, cbyfab, cbzfab);
                    }

                    // Field gather for particles in gather buffers
                    e_is_nodal = cEx->is_nodal() and cEy->is_nodal() and cEz->is_nodal();
                    FieldGather(pti, Exp, Eyp, Ezp, Bxp, Byp, Bzp,
                                cexfab, ceyfab, cezfab,
                                cbxfab, cbyfab, cbzfab,
                                cEx->nGrow(), e_is_nodal,
                                nfine_gather, np-nfine_gather,
                                thread_num, lev, lev-1);
                }

                BL_PROFILE_VAR_STOP(blp_fg);

                //
                // Particle Push
                //
                BL_PROFILE_VAR_START(blp_ppc_pp);
                PushPX(pti, m_xp[thread_num], m_yp[thread_num], m_zp[thread_num], dt, a_dt_type);
                BL_PROFILE_VAR_STOP(blp_ppc_pp);

                //
                // Current Deposition
                //

                int* AMREX_RESTRICT ion_lev;
                if (do_field_ionization){
                    ion_lev = pti.GetiAttribs(particle_icomps["ionization_level"]).dataPtr();
                } else {
                    ion_lev = nullptr;
                }

                // Deposit inside domains
                DepositCurrent(pti, wp, uxp, uyp, uzp, ion_lev, &jx, &jy, &jz,
                               0, np_current, thread_num,
                               lev, lev, dt);
                if (has_buffer){
                    // Deposit in buffers
                    DepositCurrent(pti, wp, uxp, uyp, uzp, ion_lev, cjx, cjy, cjz,
                                   np_current, np-np_current, thread_num,
                                   lev, lev-1, dt);
                }


                //
                // copy particle data back
                //
                BL_PROFILE_VAR_START(blp_copy);
                pti.SetPosition(m_xp[thread_num], m_yp[thread_num], m_zp[thread_num]);
                BL_PROFILE_VAR_STOP(blp_copy);
            }

            if (rho) {
                // Deposit charge after particle push, in component 1 of MultiFab rho.
                int* AMREX_RESTRICT ion_lev;
                if (do_field_ionization){
                    ion_lev = pti.GetiAttribs(particle_icomps["ionization_level"]).dataPtr();
                } else {
                    ion_lev = nullptr;
                }
                DepositCharge(pti, wp, ion_lev, rho, 1, 0,
                              np_current, thread_num, lev, lev);
                if (has_buffer){
                    DepositCharge(pti, wp, ion_lev, crho, 1, np_current,
                                  np-np_current, thread_num, lev, lev-1);
                }
            }

            if (cost) {
                const Box& tbx = pti.tilebox();
                wt = (amrex::second() - wt) / tbx.d_numPts();
                Array4<Real> const& costarr = cost->array(pti);
                amrex::ParallelFor(tbx,
                                   [=] AMREX_GPU_DEVICE (int i, int j, int k) noexcept
                                   {
                                       costarr(i,j,k) += wt;
                                   });
            }
        }
    }
    // Split particles at the end of the timestep.
    // When subcycling is ON, the splitting is done on the last call to
    // PhysicalParticleContainer::Evolve on the finest level, i.e., at the
    // end of the large timestep. Otherwise, the pushes on different levels
    // are not consistent, and the call to Redistribute (inside
    // SplitParticles) may result in split particles to deposit twice on the
    // coarse level.
    if (do_splitting && (a_dt_type == DtType::SecondHalf || a_dt_type == DtType::Full) ){
        SplitParticles(lev);
    }
}

void
PhysicalParticleContainer::applyNCIFilter (
    int lev, const Box& box,
    Elixir& exeli, Elixir& eyeli, Elixir& ezeli,
    Elixir& bxeli, Elixir& byeli, Elixir& bzeli,
    FArrayBox& filtered_Ex, FArrayBox& filtered_Ey, FArrayBox& filtered_Ez,
    FArrayBox& filtered_Bx, FArrayBox& filtered_By, FArrayBox& filtered_Bz,
    const FArrayBox& Ex, const FArrayBox& Ey, const FArrayBox& Ez,
    const FArrayBox& Bx, const FArrayBox& By, const FArrayBox& Bz,
    FArrayBox const * & ex_ptr, FArrayBox const * & ey_ptr,
    FArrayBox const * & ez_ptr, FArrayBox const * & bx_ptr,
    FArrayBox const * & by_ptr, FArrayBox const * & bz_ptr)
{

    // Get instances of NCI Godfrey filters
    const auto& nci_godfrey_filter_exeybz = WarpX::GetInstance().nci_godfrey_filter_exeybz;
    const auto& nci_godfrey_filter_bxbyez = WarpX::GetInstance().nci_godfrey_filter_bxbyez;

#if (AMREX_SPACEDIM == 2)
    const Box& tbox = amrex::grow(box,{static_cast<int>(WarpX::nox),
                static_cast<int>(WarpX::noz)});
#else
    const Box& tbox = amrex::grow(box,{static_cast<int>(WarpX::nox),
                static_cast<int>(WarpX::noy),
                static_cast<int>(WarpX::noz)});
#endif

    // Filter Ex (Both 2D and 3D)
    filtered_Ex.resize(amrex::convert(tbox,WarpX::Ex_nodal_flag));
    // Safeguard for GPU
    exeli = filtered_Ex.elixir();
    // Apply filter on Ex, result stored in filtered_Ex
    nci_godfrey_filter_exeybz[lev]->ApplyStencil(filtered_Ex, Ex, filtered_Ex.box());
    // Update ex_ptr reference
    ex_ptr = &filtered_Ex;

    // Filter Ez
    filtered_Ez.resize(amrex::convert(tbox,WarpX::Ez_nodal_flag));
    ezeli = filtered_Ez.elixir();
    nci_godfrey_filter_bxbyez[lev]->ApplyStencil(filtered_Ez, Ez, filtered_Ez.box());
    ez_ptr = &filtered_Ez;

    // Filter By
    filtered_By.resize(amrex::convert(tbox,WarpX::By_nodal_flag));
    byeli = filtered_By.elixir();
    nci_godfrey_filter_bxbyez[lev]->ApplyStencil(filtered_By, By, filtered_By.box());
    by_ptr = &filtered_By;
#if (AMREX_SPACEDIM == 3)
    // Filter Ey
    filtered_Ey.resize(amrex::convert(tbox,WarpX::Ey_nodal_flag));
    eyeli = filtered_Ey.elixir();
    nci_godfrey_filter_exeybz[lev]->ApplyStencil(filtered_Ey, Ey, filtered_Ey.box());
    ey_ptr = &filtered_Ey;

    // Filter Bx
    filtered_Bx.resize(amrex::convert(tbox,WarpX::Bx_nodal_flag));
    bxeli = filtered_Bx.elixir();
    nci_godfrey_filter_bxbyez[lev]->ApplyStencil(filtered_Bx, Bx, filtered_Bx.box());
    bx_ptr = &filtered_Bx;

    // Filter Bz
    filtered_Bz.resize(amrex::convert(tbox,WarpX::Bz_nodal_flag));
    bzeli = filtered_Bz.elixir();
    nci_godfrey_filter_exeybz[lev]->ApplyStencil(filtered_Bz, Bz, filtered_Bz.box());
    bz_ptr = &filtered_Bz;
#endif
}

// Loop over all particles in the particle container and
// split particles tagged with p.id()=DoSplitParticleID
void
PhysicalParticleContainer::SplitParticles(int lev)
{
    auto& mypc = WarpX::GetInstance().GetPartContainer();
    auto& pctmp_split = mypc.GetPCtmp();
    Cuda::ManagedDeviceVector<ParticleReal> xp, yp, zp;
    RealVector psplit_x, psplit_y, psplit_z, psplit_w;
    RealVector psplit_ux, psplit_uy, psplit_uz;
    long np_split_to_add = 0;
    long np_split;
    if(split_type==0)
    {
        np_split = pow(2, AMREX_SPACEDIM);
    } else {
        np_split = 2*AMREX_SPACEDIM;
    }

    // Loop over particle interator
    for (WarpXParIter pti(*this, lev); pti.isValid(); ++pti)
    {
        pti.GetPosition(xp, yp, zp);

        // offset for split particles is computed as a function of cell size
        // and number of particles per cell, so that a uniform distribution
        // before splitting results in a uniform distribution after splitting
        const amrex::Vector<int> ppc_nd = plasma_injector->num_particles_per_cell_each_dim;
        const std::array<Real,3>& dx = WarpX::CellSize(lev);
        amrex::Vector<amrex::Real> split_offset = {dx[0]/2./ppc_nd[0],
                                                   dx[1]/2./ppc_nd[1],
                                                   dx[2]/2./ppc_nd[2]};

        // particle Array Of Structs data
        auto& particles = pti.GetArrayOfStructs();
        // particle Struct Of Arrays data
        auto& attribs = pti.GetAttribs();
        auto& wp  = attribs[PIdx::w ];
        auto& uxp = attribs[PIdx::ux];
        auto& uyp = attribs[PIdx::uy];
        auto& uzp = attribs[PIdx::uz];
        const long np = pti.numParticles();
        for(int i=0; i<np; i++){
            auto& p = particles[i];
            if (p.id() == DoSplitParticleID){
                // If particle is tagged, split it and put the
                // split particles in local arrays psplit_x etc.
                np_split_to_add += np_split;
#if (AMREX_SPACEDIM==2)
                if (split_type==0){
                    // Split particle in two along each diagonals
                    // 4 particles in 2d
                    for (int ishift = -1; ishift < 2; ishift +=2 ){
                        for (int kshift = -1; kshift < 2; kshift +=2 ){
                            // Add one particle with offset in x and z
                            psplit_x.push_back( xp[i] + ishift*split_offset[0] );
                            psplit_y.push_back( yp[i] );
                            psplit_z.push_back( zp[i] + kshift*split_offset[2] );
                            psplit_ux.push_back( uxp[i] );
                            psplit_uy.push_back( uyp[i] );
                            psplit_uz.push_back( uzp[i] );
                            psplit_w.push_back( wp[i]/np_split );
                        }
                    }
                } else {
                    // Split particle in two along each axis
                    // 4 particles in 2d
                    for (int ishift = -1; ishift < 2; ishift +=2 ){
                        // Add one particle with offset in x
                        psplit_x.push_back( xp[i] + ishift*split_offset[0] );
                        psplit_y.push_back( yp[i] );
                        psplit_z.push_back( zp[i] );
                        psplit_ux.push_back( uxp[i] );
                        psplit_uy.push_back( uyp[i] );
                        psplit_uz.push_back( uzp[i] );
                        psplit_w.push_back( wp[i]/np_split );
                        // Add one particle with offset in z
                        psplit_x.push_back( xp[i] );
                        psplit_y.push_back( yp[i] );
                        psplit_z.push_back( zp[i] + ishift*split_offset[2] );
                        psplit_ux.push_back( uxp[i] );
                        psplit_uy.push_back( uyp[i] );
                        psplit_uz.push_back( uzp[i] );
                        psplit_w.push_back( wp[i]/np_split );
                    }
                }
#elif (AMREX_SPACEDIM==3)
                if (split_type==0){
                    // Split particle in two along each diagonals
                    // 8 particles in 3d
                    for (int ishift = -1; ishift < 2; ishift +=2 ){
                        for (int jshift = -1; jshift < 2; jshift +=2 ){
                            for (int kshift = -1; kshift < 2; kshift +=2 ){
                                // Add one particle with offset in x, y and z
                                psplit_x.push_back( xp[i] + ishift*split_offset[0] );
                                psplit_y.push_back( yp[i] + jshift*split_offset[1] );
                                psplit_z.push_back( zp[i] + kshift*split_offset[2] );
                                psplit_ux.push_back( uxp[i] );
                                psplit_uy.push_back( uyp[i] );
                                psplit_uz.push_back( uzp[i] );
                                psplit_w.push_back( wp[i]/np_split );
                            }
                        }
                    }
                } else {
                    // Split particle in two along each axis
                    // 6 particles in 3d
                    for (int ishift = -1; ishift < 2; ishift +=2 ){
                        // Add one particle with offset in x
                        psplit_x.push_back( xp[i] + ishift*split_offset[0] );
                        psplit_y.push_back( yp[i] );
                        psplit_z.push_back( zp[i] );
                        psplit_ux.push_back( uxp[i] );
                        psplit_uy.push_back( uyp[i] );
                        psplit_uz.push_back( uzp[i] );
                        psplit_w.push_back( wp[i]/np_split );
                        // Add one particle with offset in y
                        psplit_x.push_back( xp[i] );
                        psplit_y.push_back( yp[i] + ishift*split_offset[1] );
                        psplit_z.push_back( zp[i] );
                        psplit_ux.push_back( uxp[i] );
                        psplit_uy.push_back( uyp[i] );
                        psplit_uz.push_back( uzp[i] );
                        psplit_w.push_back( wp[i]/np_split );
                        // Add one particle with offset in z
                        psplit_x.push_back( xp[i] );
                        psplit_y.push_back( yp[i] );
                        psplit_z.push_back( zp[i] + ishift*split_offset[2] );
                        psplit_ux.push_back( uxp[i] );
                        psplit_uy.push_back( uyp[i] );
                        psplit_uz.push_back( uzp[i] );
                        psplit_w.push_back( wp[i]/np_split );
                    }
                }
#endif
                // invalidate the particle
                p.m_idata.id = -p.m_idata.id;
            }
        }
    }
    // Add local arrays psplit_x etc. to the temporary
    // particle container pctmp_split. Split particles
    // are tagged with p.id()=NoSplitParticleID so that
    // they are not re-split when entering a higher level
    // AddNParticles calls Redistribute, so that particles
    // in pctmp_split are in the proper grids and tiles
    pctmp_split.AddNParticles(lev,
                              np_split_to_add,
                              psplit_x.dataPtr(),
                              psplit_y.dataPtr(),
                              psplit_z.dataPtr(),
                              psplit_ux.dataPtr(),
                              psplit_uy.dataPtr(),
                              psplit_uz.dataPtr(),
                              1,
                              psplit_w.dataPtr(),
                              1, NoSplitParticleID);
    // Copy particles from tmp to current particle container
    addParticles(pctmp_split,1);
    // Clear tmp container
    pctmp_split.clearParticles();
}

void
PhysicalParticleContainer::PushPX(WarpXParIter& pti,
                                  Cuda::ManagedDeviceVector<ParticleReal>& xp,
                                  Cuda::ManagedDeviceVector<ParticleReal>& yp,
                                  Cuda::ManagedDeviceVector<ParticleReal>& zp,
                                  Real dt, DtType a_dt_type)
{

    // This wraps the momentum and position advance so that inheritors can modify the call.
    auto& attribs = pti.GetAttribs();
    // Extract pointers to the different particle quantities
    ParticleReal* const AMREX_RESTRICT x = xp.dataPtr();
    ParticleReal* const AMREX_RESTRICT y = yp.dataPtr();
    ParticleReal* const AMREX_RESTRICT z = zp.dataPtr();
    ParticleReal* const AMREX_RESTRICT ux = attribs[PIdx::ux].dataPtr();
    ParticleReal* const AMREX_RESTRICT uy = attribs[PIdx::uy].dataPtr();
    ParticleReal* const AMREX_RESTRICT uz = attribs[PIdx::uz].dataPtr();
    const ParticleReal* const AMREX_RESTRICT Ex = attribs[PIdx::Ex].dataPtr();
    const ParticleReal* const AMREX_RESTRICT Ey = attribs[PIdx::Ey].dataPtr();
    const ParticleReal* const AMREX_RESTRICT Ez = attribs[PIdx::Ez].dataPtr();
    const ParticleReal* const AMREX_RESTRICT Bx = attribs[PIdx::Bx].dataPtr();
    const ParticleReal* const AMREX_RESTRICT By = attribs[PIdx::By].dataPtr();
    const ParticleReal* const AMREX_RESTRICT Bz = attribs[PIdx::Bz].dataPtr();

    if (WarpX::do_boosted_frame_diagnostic && do_boosted_frame_diags && (a_dt_type!=DtType::SecondHalf))
    {
        copy_attribs(pti, x, y, z);
    }

    int* AMREX_RESTRICT ion_lev = nullptr;
    if (do_field_ionization){
        ion_lev = pti.GetiAttribs(particle_icomps["ionization_level"]).dataPtr();
    }

    // Loop over the particles and update their momentum
    const Real q = this->charge;
    const Real m = this-> mass;
    if (WarpX::particle_pusher_algo == ParticlePusherAlgo::Boris){
        amrex::ParallelFor(
            pti.numParticles(),
            [=] AMREX_GPU_DEVICE (long i) {
                Real qp = q;
                if (ion_lev){ qp *= ion_lev[i]; }
                UpdateMomentumBoris( ux[i], uy[i], uz[i],
                                     Ex[i], Ey[i], Ez[i], Bx[i],
                                     By[i], Bz[i], qp, m, dt);
                UpdatePosition( x[i], y[i], z[i],
                      ux[i], uy[i], uz[i], dt );
            }
        );
    } else if (WarpX::particle_pusher_algo == ParticlePusherAlgo::Vay) {
        amrex::ParallelFor(
            pti.numParticles(),
            [=] AMREX_GPU_DEVICE (long i) {
                Real qp = q;
                if (ion_lev){ qp *= ion_lev[i]; }
                UpdateMomentumVay( ux[i], uy[i], uz[i],
                                   Ex[i], Ey[i], Ez[i], Bx[i],
                                   By[i], Bz[i], qp, m, dt);
                UpdatePosition( x[i], y[i], z[i],
                                ux[i], uy[i], uz[i], dt );
            }
        );
    } else if (WarpX::particle_pusher_algo == ParticlePusherAlgo::HigueraCary) {
        amrex::ParallelFor(
            pti.numParticles(),
            [=] AMREX_GPU_DEVICE (long i) {
                Real qp = q;
                if (ion_lev){ qp *= ion_lev[i]; }
                UpdateMomentumHigueraCary( ux[i], uy[i], uz[i],
                                   Ex[i], Ey[i], Ez[i], Bx[i],
                                   By[i], Bz[i], qp, m, dt);
                UpdatePosition( x[i], y[i], z[i],
                                ux[i], uy[i], uz[i], dt );
            }
        );
    } else {
      amrex::Abort("Unknown particle pusher");
    };
}

void
PhysicalParticleContainer::PushP (int lev, Real dt,
                                  const MultiFab& Ex, const MultiFab& Ey, const MultiFab& Ez,
                                  const MultiFab& Bx, const MultiFab& By, const MultiFab& Bz)
{
    BL_PROFILE("PhysicalParticleContainer::PushP");

    if (do_not_push) return;

    const std::array<Real,3>& dx = WarpX::CellSize(lev);

#ifdef _OPENMP
#pragma omp parallel
#endif
    {
#ifdef _OPENMP
        int thread_num = omp_get_thread_num();
#else
        int thread_num = 0;
#endif
        for (WarpXParIter pti(*this, lev); pti.isValid(); ++pti)
        {
            const Box& box = pti.validbox();

            auto& attribs = pti.GetAttribs();

            auto& Exp = attribs[PIdx::Ex];
            auto& Eyp = attribs[PIdx::Ey];
            auto& Ezp = attribs[PIdx::Ez];
            auto& Bxp = attribs[PIdx::Bx];
            auto& Byp = attribs[PIdx::By];
            auto& Bzp = attribs[PIdx::Bz];

            const long np = pti.numParticles();

            // Data on the grid
            const FArrayBox& exfab = Ex[pti];
            const FArrayBox& eyfab = Ey[pti];
            const FArrayBox& ezfab = Ez[pti];
            const FArrayBox& bxfab = Bx[pti];
            const FArrayBox& byfab = By[pti];
            const FArrayBox& bzfab = Bz[pti];

            Exp.assign(np,WarpX::E_external[0]);
            Eyp.assign(np,WarpX::E_external[1]);
            Ezp.assign(np,WarpX::E_external[2]);

            Bxp.assign(np,WarpX::B_external[0]);
            Byp.assign(np,WarpX::B_external[1]);
            Bzp.assign(np,WarpX::B_external[2]);

            //
            // copy data from particle container to temp arrays
            //
            pti.GetPosition(m_xp[thread_num], m_yp[thread_num], m_zp[thread_num]);

            int e_is_nodal = Ex.is_nodal() and Ey.is_nodal() and Ez.is_nodal();
            FieldGather(pti, Exp, Eyp, Ezp, Bxp, Byp, Bzp,
                        &exfab, &eyfab, &ezfab, &bxfab, &byfab, &bzfab,
                        Ex.nGrow(), e_is_nodal,
                        0, np, thread_num, lev, lev);

            // This wraps the momentum advance so that inheritors can modify the call.
            // Extract pointers to the different particle quantities
            ParticleReal* const AMREX_RESTRICT ux = attribs[PIdx::ux].dataPtr();
            ParticleReal* const AMREX_RESTRICT uy = attribs[PIdx::uy].dataPtr();
            ParticleReal* const AMREX_RESTRICT uz = attribs[PIdx::uz].dataPtr();
            const ParticleReal* const AMREX_RESTRICT Expp = Exp.dataPtr();
            const ParticleReal* const AMREX_RESTRICT Eypp = Eyp.dataPtr();
            const ParticleReal* const AMREX_RESTRICT Ezpp = Ezp.dataPtr();
            const ParticleReal* const AMREX_RESTRICT Bxpp = Bxp.dataPtr();
            const ParticleReal* const AMREX_RESTRICT Bypp = Byp.dataPtr();
            const ParticleReal* const AMREX_RESTRICT Bzpp = Bzp.dataPtr();

            // Loop over the particles and update their momentum
            const Real q = this->charge;
            const Real m = this-> mass;
            if (WarpX::particle_pusher_algo == ParticlePusherAlgo::Boris){
                amrex::ParallelFor( pti.numParticles(),
                    [=] AMREX_GPU_DEVICE (long i) {
                        UpdateMomentumBoris( ux[i], uy[i], uz[i],
                              Expp[i], Eypp[i], Ezpp[i], Bxpp[i], Bypp[i], Bzpp[i], q, m, dt);
                    }
                );
            } else if (WarpX::particle_pusher_algo == ParticlePusherAlgo::Vay) {
                amrex::ParallelFor( pti.numParticles(),
                    [=] AMREX_GPU_DEVICE (long i) {
                        UpdateMomentumVay( ux[i], uy[i], uz[i],
                              Expp[i], Eypp[i], Ezpp[i], Bxpp[i], Bypp[i], Bzpp[i], q, m, dt);
                    }
                );
            } else if (WarpX::particle_pusher_algo == ParticlePusherAlgo::HigueraCary) {
                amrex::ParallelFor( pti.numParticles(),
                    [=] AMREX_GPU_DEVICE (long i) {
                        UpdateMomentumHigueraCary( ux[i], uy[i], uz[i],
                              Expp[i], Eypp[i], Ezpp[i], Bxpp[i], Bypp[i], Bzpp[i], q, m, dt);
                    }
                );
            } else {
              amrex::Abort("Unknown particle pusher");
            };
        }
    }
}

void PhysicalParticleContainer::copy_attribs(WarpXParIter& pti,const ParticleReal* xp,
                                             const ParticleReal* yp, const ParticleReal* zp)
{
    auto& attribs = pti.GetAttribs();
    ParticleReal* AMREX_RESTRICT uxp = attribs[PIdx::ux].dataPtr();
    ParticleReal* AMREX_RESTRICT uyp = attribs[PIdx::uy].dataPtr();
    ParticleReal* AMREX_RESTRICT uzp = attribs[PIdx::uz].dataPtr();

    const auto np = pti.numParticles();
    const auto lev = pti.GetLevel();
    const auto index = pti.GetPairIndex();
    ParticleReal* AMREX_RESTRICT xpold  = tmp_particle_data[lev][index][TmpIdx::xold ].dataPtr();
    ParticleReal* AMREX_RESTRICT ypold  = tmp_particle_data[lev][index][TmpIdx::yold ].dataPtr();
    ParticleReal* AMREX_RESTRICT zpold  = tmp_particle_data[lev][index][TmpIdx::zold ].dataPtr();
    ParticleReal* AMREX_RESTRICT uxpold = tmp_particle_data[lev][index][TmpIdx::uxold].dataPtr();
    ParticleReal* AMREX_RESTRICT uypold = tmp_particle_data[lev][index][TmpIdx::uyold].dataPtr();
    ParticleReal* AMREX_RESTRICT uzpold = tmp_particle_data[lev][index][TmpIdx::uzold].dataPtr();

    ParallelFor( np,
                 [=] AMREX_GPU_DEVICE (long i) {
                     xpold[i]=xp[i];
                     ypold[i]=yp[i];
                     zpold[i]=zp[i];

                     uxpold[i]=uxp[i];
                     uypold[i]=uyp[i];
                     uzpold[i]=uzp[i];
                 }
        );
}

void PhysicalParticleContainer::GetParticleSlice(const int direction, const Real z_old,
                                                 const Real z_new, const Real t_boost,
                                                 const Real t_lab, const Real dt,
                                                 DiagnosticParticles& diagnostic_particles)
{
    BL_PROFILE("PhysicalParticleContainer::GetParticleSlice");

    // Assume that the boost in the positive z direction.
#if (AMREX_SPACEDIM == 2)
    AMREX_ALWAYS_ASSERT(direction == 1);
#else
    AMREX_ALWAYS_ASSERT(direction == 2);
#endif

    // Note the the slice should always move in the negative boost direction.
    AMREX_ALWAYS_ASSERT(z_new < z_old);

    AMREX_ALWAYS_ASSERT(do_boosted_frame_diags == 1);

    const int nlevs = std::max(0, finestLevel()+1);

    // we figure out a box for coarse-grained rejection. If the RealBox corresponding to a
    // given tile doesn't intersect with this, there is no need to check any particles.
    const Real* base_dx = Geom(0).CellSize();
    const Real z_min = z_new - base_dx[direction];
    const Real z_max = z_old + base_dx[direction];

    RealBox slice_box = Geom(0).ProbDomain();
    slice_box.setLo(direction, z_min);
    slice_box.setHi(direction, z_max);

    diagnostic_particles.resize(finestLevel()+1);

    for (int lev = 0; lev < nlevs; ++lev) {

        const Real* dx  = Geom(lev).CellSize();
        const Real* plo = Geom(lev).ProbLo();

        // first we touch each map entry in serial
        for (WarpXParIter pti(*this, lev); pti.isValid(); ++pti)
        {
            auto index = std::make_pair(pti.index(), pti.LocalTileIndex());
            diagnostic_particles[lev][index];
        }

#ifdef _OPENMP
#pragma omp parallel
#endif
        {
            RealVector xp_new, yp_new, zp_new;

            for (WarpXParIter pti(*this, lev); pti.isValid(); ++pti)
            {
                const Box& box = pti.validbox();

                auto index = std::make_pair(pti.index(), pti.LocalTileIndex());

                const RealBox tile_real_box(box, dx, plo);

                if ( !slice_box.intersects(tile_real_box) ) continue;

                pti.GetPosition(xp_new, yp_new, zp_new);

                auto& attribs = pti.GetAttribs();

                auto& wp = attribs[PIdx::w ];

                auto& uxp_new = attribs[PIdx::ux   ];
                auto& uyp_new = attribs[PIdx::uy   ];
                auto& uzp_new = attribs[PIdx::uz   ];

                auto&  xp_old = tmp_particle_data[lev][index][TmpIdx::xold];
                auto&  yp_old = tmp_particle_data[lev][index][TmpIdx::yold];
                auto&  zp_old = tmp_particle_data[lev][index][TmpIdx::zold];
                auto& uxp_old = tmp_particle_data[lev][index][TmpIdx::uxold];
                auto& uyp_old = tmp_particle_data[lev][index][TmpIdx::uyold];
                auto& uzp_old = tmp_particle_data[lev][index][TmpIdx::uzold];

                const long np = pti.numParticles();

                Real uzfrm = -WarpX::gamma_boost*WarpX::beta_boost*PhysConst::c;
                Real inv_c2 = 1.0/PhysConst::c/PhysConst::c;

                for (long i = 0; i < np; ++i) {

                    // if the particle did not cross the plane of z_boost in the last
                    // timestep, skip it.
                    if ( not (((zp_new[i] >= z_new) && (zp_old[i] <= z_old)) ||
                              ((zp_new[i] <= z_new) && (zp_old[i] >= z_old))) ) continue;

                    // Lorentz transform particles to lab frame
                    Real gamma_new_p = std::sqrt(1.0 + inv_c2*(uxp_new[i]*uxp_new[i] + uyp_new[i]*uyp_new[i] + uzp_new[i]*uzp_new[i]));
                    Real t_new_p = WarpX::gamma_boost*t_boost - uzfrm*zp_new[i]*inv_c2;
                    Real z_new_p = WarpX::gamma_boost*(zp_new[i] + WarpX::beta_boost*PhysConst::c*t_boost);
                    Real uz_new_p = WarpX::gamma_boost*uzp_new[i] - gamma_new_p*uzfrm;

                    Real gamma_old_p = std::sqrt(1.0 + inv_c2*(uxp_old[i]*uxp_old[i] + uyp_old[i]*uyp_old[i] + uzp_old[i]*uzp_old[i]));
                    Real t_old_p = WarpX::gamma_boost*(t_boost - dt) - uzfrm*zp_old[i]*inv_c2;
                    Real z_old_p = WarpX::gamma_boost*(zp_old[i] + WarpX::beta_boost*PhysConst::c*(t_boost-dt));
                    Real uz_old_p = WarpX::gamma_boost*uzp_old[i] - gamma_old_p*uzfrm;

                    // interpolate in time to t_lab
                    Real weight_old = (t_new_p - t_lab) / (t_new_p - t_old_p);
                    Real weight_new = (t_lab - t_old_p) / (t_new_p - t_old_p);

                    Real xp = xp_old[i]*weight_old + xp_new[i]*weight_new;
                    Real yp = yp_old[i]*weight_old + yp_new[i]*weight_new;
                    Real zp = z_old_p  *weight_old + z_new_p  *weight_new;

                    Real uxp = uxp_old[i]*weight_old + uxp_new[i]*weight_new;
                    Real uyp = uyp_old[i]*weight_old + uyp_new[i]*weight_new;
                    Real uzp = uz_old_p  *weight_old + uz_new_p  *weight_new;

                    diagnostic_particles[lev][index].GetRealData(DiagIdx::w).push_back(wp[i]);

                    diagnostic_particles[lev][index].GetRealData(DiagIdx::x).push_back(xp);
                    diagnostic_particles[lev][index].GetRealData(DiagIdx::y).push_back(yp);
                    diagnostic_particles[lev][index].GetRealData(DiagIdx::z).push_back(zp);

                    diagnostic_particles[lev][index].GetRealData(DiagIdx::ux).push_back(uxp);
                    diagnostic_particles[lev][index].GetRealData(DiagIdx::uy).push_back(uyp);
                    diagnostic_particles[lev][index].GetRealData(DiagIdx::uz).push_back(uzp);
                }
            }
        }
    }
}

/* \brief Inject particles during the simulation
 * \param injection_box: domain where particles should be injected.
 */
void
PhysicalParticleContainer::ContinuousInjection(const RealBox& injection_box)
{
    // Inject plasma on level 0. Paticles will be redistributed.
    const int lev=0;
    AddPlasma(lev, injection_box);
}

/* \brief Gather fields from FArrayBox exfab, eyfab, ezfab, bxfab, byfab,
 * bzfab into arrays of fields on particles Exp, Eyp, Ezp, Bxp, Byp, Bzp.
 * \param Exp-Bzp: fields on particles.
 * \param exfab-bzfab: FAB of electric and magnetic fields for particles in pti
 * \param ngE: number of guard cells for E
 * \param e_is_nodal: 0 if E is staggered, 1 if E is nodal
 * \param offset: index of first particle for which fields are gathered
 * \param np_to_gather: number of particles onto which fields are gathered
 * \param thread_num: if using OpenMP, thread number
 * \param lev: level on which particles are located
 * \param gather_lev: level from which particles gather fields (lev-1) for
          particles in buffers.
 */
void
PhysicalParticleContainer::FieldGather (WarpXParIter& pti,
                                        RealVector& Exp,
                                        RealVector& Eyp,
                                        RealVector& Ezp,
                                        RealVector& Bxp,
                                        RealVector& Byp,
                                        RealVector& Bzp,
                                        FArrayBox const * exfab,
                                        FArrayBox const * eyfab,
                                        FArrayBox const * ezfab,
                                        FArrayBox const * bxfab,
                                        FArrayBox const * byfab,
                                        FArrayBox const * bzfab,
                                        const int ngE, const int e_is_nodal,
                                        const long offset,
                                        const long np_to_gather,
                                        int thread_num,
                                        int lev,
                                        int gather_lev)
{
    AMREX_ALWAYS_ASSERT_WITH_MESSAGE((gather_lev==(lev-1)) ||
                                     (gather_lev==(lev  )),
                                     "Gather buffers only work for lev-1");

    // If no particles, do not do anything
    if (np_to_gather == 0) return;
    // Get cell size on gather_lev
    const std::array<Real,3>& dx = WarpX::CellSize(std::max(gather_lev,0));
    // Set staggering shift depending on e_is_nodal
    const Real stagger_shift = e_is_nodal ? 0.0 : 0.5;

    // Get box from which field is gathered.
    // If not gathering from the finest level, the box is coarsened.
    Box box;
    if (lev == gather_lev) {
        box = pti.tilebox();
    } else {
        const IntVect& ref_ratio = WarpX::RefRatio(gather_lev);
        box = amrex::coarsen(pti.tilebox(),ref_ratio);
    }

    // Add guard cells to the box.
    box.grow(ngE);

    const Array4<const Real>& ex_arr = exfab->array();
    const Array4<const Real>& ey_arr = eyfab->array();
    const Array4<const Real>& ez_arr = ezfab->array();
    const Array4<const Real>& bx_arr = bxfab->array();
    const Array4<const Real>& by_arr = byfab->array();
    const Array4<const Real>& bz_arr = bzfab->array();

    const ParticleReal * const AMREX_RESTRICT xp = m_xp[thread_num].dataPtr() + offset;
    const ParticleReal * const AMREX_RESTRICT zp = m_zp[thread_num].dataPtr() + offset;
    const ParticleReal * const AMREX_RESTRICT yp = m_yp[thread_num].dataPtr() + offset;

    // Lower corner of tile box physical domain
    const std::array<Real, 3>& xyzmin = WarpX::LowerCorner(box, gather_lev);

    const Dim3 lo = lbound(box);

    // Depending on l_lower_in_v and WarpX::nox, call
    // different versions of template function doGatherShapeN
    if (WarpX::l_lower_order_in_v){
        if        (WarpX::nox == 1){
            doGatherShapeN<1,1>(xp, yp, zp,
                                Exp.dataPtr() + offset, Eyp.dataPtr() + offset,
                                Ezp.dataPtr() + offset, Bxp.dataPtr() + offset,
                                Byp.dataPtr() + offset, Bzp.dataPtr() + offset,
                                ex_arr, ey_arr, ez_arr, bx_arr, by_arr, bz_arr,
                                np_to_gather, dx,
                                xyzmin, lo, stagger_shift, WarpX::n_rz_azimuthal_modes);
        } else if (WarpX::nox == 2){
            doGatherShapeN<2,1>(xp, yp, zp,
                                Exp.dataPtr() + offset, Eyp.dataPtr() + offset,
                                Ezp.dataPtr() + offset, Bxp.dataPtr() + offset,
                                Byp.dataPtr() + offset, Bzp.dataPtr() + offset,
                                ex_arr, ey_arr, ez_arr, bx_arr, by_arr, bz_arr,
                                np_to_gather, dx,
                                xyzmin, lo, stagger_shift, WarpX::n_rz_azimuthal_modes);
        } else if (WarpX::nox == 3){
            doGatherShapeN<3,1>(xp, yp, zp,
                                Exp.dataPtr() + offset, Eyp.dataPtr() + offset,
                                Ezp.dataPtr() + offset, Bxp.dataPtr() + offset,
                                Byp.dataPtr() + offset, Bzp.dataPtr() + offset,
                                ex_arr, ey_arr, ez_arr, bx_arr, by_arr, bz_arr,
                                np_to_gather, dx,
                                xyzmin, lo, stagger_shift, WarpX::n_rz_azimuthal_modes);
        }
    } else {
        if        (WarpX::nox == 1){
            doGatherShapeN<1,0>(xp, yp, zp,
                                Exp.dataPtr() + offset, Eyp.dataPtr() + offset,
                                Ezp.dataPtr() + offset, Bxp.dataPtr() + offset,
                                Byp.dataPtr() + offset, Bzp.dataPtr() + offset,
                                ex_arr, ey_arr, ez_arr, bx_arr, by_arr, bz_arr,
                                np_to_gather, dx,
                                xyzmin, lo, stagger_shift, WarpX::n_rz_azimuthal_modes);
        } else if (WarpX::nox == 2){
            doGatherShapeN<2,0>(xp, yp, zp,
                                Exp.dataPtr() + offset, Eyp.dataPtr() + offset,
                                Ezp.dataPtr() + offset, Bxp.dataPtr() + offset,
                                Byp.dataPtr() + offset, Bzp.dataPtr() + offset,
                                ex_arr, ey_arr, ez_arr, bx_arr, by_arr, bz_arr,
                                np_to_gather, dx,
                                xyzmin, lo, stagger_shift, WarpX::n_rz_azimuthal_modes);
        } else if (WarpX::nox == 3){
            doGatherShapeN<3,0>(xp, yp, zp,
                                Exp.dataPtr() + offset, Eyp.dataPtr() + offset,
                                Ezp.dataPtr() + offset, Bxp.dataPtr() + offset,
                                Byp.dataPtr() + offset, Bzp.dataPtr() + offset,
                                ex_arr, ey_arr, ez_arr, bx_arr, by_arr, bz_arr,
                                np_to_gather, dx,
                                xyzmin, lo, stagger_shift, WarpX::n_rz_azimuthal_modes);
        }
    }
}


void PhysicalParticleContainer::InitIonizationModule ()
{
    if (!do_field_ionization) return;
    ParmParse pp(species_name);
    if (charge != PhysConst::q_e){
        amrex::Warning(
            "charge != q_e for ionizable species: overriding user value and setting charge = q_e.");
        charge = PhysConst::q_e;
    }
    pp.query("ionization_initial_level", ionization_initial_level);
    pp.get("ionization_product_species", ionization_product_name);
    pp.get("physical_element", physical_element);
    // Add runtime integer component for ionization level
    AddIntComp("ionization_level");
    // Get atomic number and ionization energies from file
    int ion_element_id = ion_map_ids[physical_element];
    ion_atomic_number = ion_atomic_numbers[ion_element_id];
    ionization_energies.resize(ion_atomic_number);
    int offset = ion_energy_offsets[ion_element_id];
    for(int i=0; i<ion_atomic_number; i++){
        ionization_energies[i] = table_ionization_energies[i+offset];
    }
    // Compute ADK prefactors (See Chen, JCP 236 (2013), equation (2))
    // For now, we assume l=0 and m=0.
    // The approximate expressions are used,
    // without Gamma function
    Real wa = std::pow(PhysConst::alpha,3) * PhysConst::c / PhysConst::r_e;
    Real Ea = PhysConst::m_e * PhysConst::c*PhysConst::c /PhysConst::q_e *
        std::pow(PhysConst::alpha,4)/PhysConst::r_e;
    Real UH = table_ionization_energies[0];
    Real l_eff = std::sqrt(UH/ionization_energies[0]) - 1.;

    const Real dt = WarpX::GetInstance().getdt(0);

    adk_power.resize(ion_atomic_number);
    adk_prefactor.resize(ion_atomic_number);
    adk_exp_prefactor.resize(ion_atomic_number);
    for (int i=0; i<ion_atomic_number; ++i){
        Real n_eff = (i+1) * std::sqrt(UH/ionization_energies[i]);
        Real C2 = std::pow(2,2*n_eff)/(n_eff*tgamma(n_eff+l_eff+1)*tgamma(n_eff-l_eff));
        adk_power[i] = -(2*n_eff - 1);
        Real Uion = ionization_energies[i];
        adk_prefactor[i] = dt * wa * C2 * ( Uion/(2*UH) )
            * std::pow(2*std::pow((Uion/UH),3./2)*Ea,2*n_eff - 1);
        adk_exp_prefactor[i] = -2./3 * std::pow( Uion/UH,3./2) * Ea;
    }
}

/* \brief create mask of ionized particles (1 if ionized, 0 otherwise)
 *
 * \param mfi: tile or grid
 * \param lev: MR level
 * \param ionization_mask: Array with as many elements as particles in mfi.
 * This function initialized the array, and set each element to 1 or 0
 * depending on whether the particle is ionized or not.
 */
void
PhysicalParticleContainer::buildIonizationMask (const amrex::MFIter& mfi, const int lev,
                                                amrex::Gpu::ManagedDeviceVector<int>& ionization_mask)
{
    BL_PROFILE("PPC::buildIonizationMask");
    // Get pointers to ionization data from pc_source
    const Real * const AMREX_RESTRICT p_ionization_energies = ionization_energies.dataPtr();
    const Real * const AMREX_RESTRICT p_adk_prefactor = adk_prefactor.dataPtr();
    const Real * const AMREX_RESTRICT p_adk_exp_prefactor = adk_exp_prefactor.dataPtr();
    const Real * const AMREX_RESTRICT p_adk_power = adk_power.dataPtr();

    // Current tile info
    const int grid_id = mfi.index();
    const int tile_id = mfi.LocalTileIndex();

    // Get GPU-friendly arrays of particle data
    auto& ptile = GetParticles(lev)[std::make_pair(grid_id,tile_id)];
    // Only need attribs (i.e., SoA data)
    auto& soa = ptile.GetStructOfArrays();
    const int np = ptile.GetArrayOfStructs().size();

    // If no particle, nothing to do.
    if (np == 0) return;
    // Otherwise, resize ionization_mask, and get poiters to attribs arrays.
    ionization_mask.resize(np);
    int * const AMREX_RESTRICT p_ionization_mask = ionization_mask.data();
    const ParticleReal * const AMREX_RESTRICT ux = soa.GetRealData(PIdx::ux).data();
    const ParticleReal * const AMREX_RESTRICT uy = soa.GetRealData(PIdx::uy).data();
    const ParticleReal * const AMREX_RESTRICT uz = soa.GetRealData(PIdx::uz).data();
    const ParticleReal * const AMREX_RESTRICT ex = soa.GetRealData(PIdx::Ex).data();
    const ParticleReal * const AMREX_RESTRICT ey = soa.GetRealData(PIdx::Ey).data();
    const ParticleReal * const AMREX_RESTRICT ez = soa.GetRealData(PIdx::Ez).data();
    const ParticleReal * const AMREX_RESTRICT bx = soa.GetRealData(PIdx::Bx).data();
    const ParticleReal * const AMREX_RESTRICT by = soa.GetRealData(PIdx::By).data();
    const ParticleReal * const AMREX_RESTRICT bz = soa.GetRealData(PIdx::Bz).data();
    int* ion_lev = soa.GetIntData(particle_icomps["ionization_level"]).data();

    Real c = PhysConst::c;
    Real c2_inv = 1./c/c;
    int atomic_number = ion_atomic_number;

    // Loop over all particles in grid/tile. If ionized, set mask to 1
    // and increment ionization level.
    ParallelFor(
        np,
        [=] AMREX_GPU_DEVICE (long i) {
            // Get index of ionization_level
            p_ionization_mask[i] = 0;
            if ( ion_lev[i]<atomic_number ){
                Real random_draw = amrex::Random();
                // Compute electric field amplitude in the particle's frame of
                // reference (particularly important when in boosted frame).
                Real ga = std::sqrt(1. + (ux[i]*ux[i] + uy[i]*uy[i] + uz[i]*uz[i]) * c2_inv);
                Real E = std::sqrt(
                    - ( ux[i]*ex[i] + uy[i]*ey[i] + uz[i]*ez[i] ) * ( ux[i]*ex[i] + uy[i]*ey[i] + uz[i]*ez[i] ) * c2_inv
                    + ( ga   *ex[i] + uy[i]*bz[i] - uz[i]*by[i] ) * ( ga   *ex[i] + uy[i]*bz[i] - uz[i]*by[i] )
                    + ( ga   *ey[i] + uz[i]*bx[i] - ux[i]*bz[i] ) * ( ga   *ey[i] + uz[i]*bx[i] - ux[i]*bz[i] )
                    + ( ga   *ez[i] + ux[i]*by[i] - uy[i]*bx[i] ) * ( ga   *ez[i] + ux[i]*by[i] - uy[i]*bx[i] )
                    );
                // Compute probability of ionization p
                Real w_dtau = 1./ ga * p_adk_prefactor[ion_lev[i]] *
                    std::pow(E,p_adk_power[ion_lev[i]]) *
                    std::exp( p_adk_exp_prefactor[ion_lev[i]]/E );
                Real p = 1. - std::exp( - w_dtau );

                if (random_draw < p){
                    // update mask
                    p_ionization_mask[i] = 1;
                }
            }
        }
    );
}

#ifdef WARPX_QED

bool PhysicalParticleContainer::has_quantum_sync()
{
    return do_qed_quantum_sync;
}

bool PhysicalParticleContainer::has_breit_wheeler()
{
    return do_qed_breit_wheeler;
}

void
PhysicalParticleContainer::
set_breit_wheeler_engine_ptr(std::shared_ptr<BreitWheelerEngine> ptr)
{
    shr_ptr_bw_engine = ptr;
}

void
PhysicalParticleContainer::
set_quantum_sync_engine_ptr(std::shared_ptr<QuantumSynchrotronEngine> ptr)
{
    shr_ptr_qs_engine = ptr;
}
#endif<|MERGE_RESOLUTION|>--- conflicted
+++ resolved
@@ -52,10 +52,7 @@
         "Field ionization does not work on GPU so far, because the current "
         "version of Redistribute in AMReX does not work with runtime parameters");
 #endif
-<<<<<<< HEAD
 */
-=======
-
 
 #ifdef WARPX_QED
     //Add real component if QED is enabled
@@ -83,7 +80,6 @@
 #endif
     //_______________________________
 
->>>>>>> 80f2d851
     pp.query("plot_species", plot_species);
     int do_user_plot_vars;
     do_user_plot_vars = pp.queryarr("plot_vars", plot_vars);
