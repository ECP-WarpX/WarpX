--- conflicted
+++ resolved
@@ -2136,17 +2136,8 @@
                 // Current Deposition
                 if (skip_deposition == false)
                 {
-                    // Deposit at t_{n+1/2}
-<<<<<<< HEAD
-
-                    // Default value is for push_type == PushType::Explicit
-                    amrex::Real relative_time = -0.5_rt * dt;
-                    if (push_type == PushType::Implicit) {
-                        relative_time = 0.0_rt;
-                    }
-=======
-                    const amrex::Real relative_time = -0.5_rt * dt;
->>>>>>> 1adbf5e4
+                    // Deposit at t_{n+1/2} with explicit push
+                    const amrex::Real relative_time = (push_type == PushType::Explicit ? -0.5_rt * dt : 0.0_rt);
 
                     int* AMREX_RESTRICT ion_lev;
                     if (do_field_ionization){
