--- conflicted
+++ resolved
@@ -1201,7 +1201,7 @@
         const bool rz_random_theta = m_rz_random_theta;
 #endif
         amrex::ParallelForRNG(overlap_box,
-        [=] AMREX_GPU_DEVICE (int i, int j, int k, amrex::RandomEngine const& engine) noexcept //NOLINT(clang-analyzer-optin.performance.Padding)
+        [=] AMREX_GPU_DEVICE (int i, int j, int k, amrex::RandomEngine const& engine) noexcept
         {
             const IntVect iv = IntVect(AMREX_D_DECL(i, j, k));
             const auto index = overlap_box.index(iv);
@@ -1757,7 +1757,7 @@
         // next redistribute.
         auto *const poffset = offset.data();
         amrex::ParallelForRNG(overlap_box,
-        [=] AMREX_GPU_DEVICE (int i, int j, int k, amrex::RandomEngine const& engine) noexcept //NOLINT(clang-analyzer-optin.performance.Padding)
+        [=] AMREX_GPU_DEVICE (int i, int j, int k, amrex::RandomEngine const& engine) noexcept
         {
             const IntVect iv = IntVect(AMREX_D_DECL(i, j, k));
             const auto index = overlap_box.index(iv);
@@ -2828,11 +2828,7 @@
         TypeList<CompileTimeOptions<no_exteb,has_exteb>, CompileTimeOptions<no_qed  ,has_qed>>{},
         {exteb_runtime_flag, qed_runtime_flag},
         np_to_push,
-<<<<<<< HEAD
-        [=] AMREX_GPU_DEVICE (long ip, auto exteb_control, auto qed_control) //NOLINT(clang-analyzer-optin.performance.Padding)
-=======
         [=] AMREX_GPU_DEVICE (long ip, auto exteb_control, auto qed_control)
->>>>>>> 46bf76d5
     {
         amrex::ParticleReal xp, yp, zp;
         getPosition(ip, xp, yp, zp);
