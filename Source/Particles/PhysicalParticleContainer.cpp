--- conflicted
+++ resolved
@@ -1490,7 +1490,7 @@
         amrex::ParallelForRNG(overlap_box, [=] AMREX_GPU_DEVICE (int i, int j, int k, amrex::RandomEngine const& engine) noexcept
         {
             const IntVect iv(AMREX_D_DECL(i, j, k));
-<<<<<<< HEAD
+            amrex::ignore_unused(j,k);
 
             // Determine the number of macroparticles to inject in this cell (num_ppc_int)
             amrex::Real num_ppc_real_in_this_cell = num_ppc_real; // user input: number of macroparticles per cell
@@ -1516,28 +1516,11 @@
             // Take into account refined injection region
             int r = 1;
             if (fine_overlap_box.ok() && fine_overlap_box.contains(iv)) {
-                r = compute_area_weights(lrrfac, flux_normal_axis);
+                r = compute_area_weights(rrfac, flux_normal_axis);
             }
             pcounts[index] = num_ppc_int*r;
 
             amrex::ignore_unused(j,k);
-=======
-            amrex::ignore_unused(j,k);
-
-            auto lo = getCellCoords(overlap_corner, dx, {0._rt, 0._rt, 0._rt}, iv);
-            auto hi = getCellCoords(overlap_corner, dx, {1._rt, 1._rt, 1._rt}, iv);
-
-            if (flux_pos->overlapsWith(lo, hi))
-            {
-                auto index = overlap_box.index(iv);
-                int r = 1;
-                if (fine_overlap_box.ok() && fine_overlap_box.contains(iv)) {
-                    r = compute_area_weights(rrfac, flux_normal_axis);
-                }
-                const int num_ppc_int = static_cast<int>(num_ppc_real*r + amrex::Random(engine));
-                pcounts[index] = num_ppc_int;
-            }
->>>>>>> 6463b1f8
         });
 
         // Max number of new particles. All of them are created,
@@ -1607,7 +1590,6 @@
             amrex::ignore_unused(j,k);
             const auto index = overlap_box.index(iv);
 
-<<<<<<< HEAD
             Real scale_fac;
 #ifdef AMREX_USE_EB
             if (inject_from_eb) {
@@ -1619,13 +1601,7 @@
             }
 
             if (fine_overlap_box.ok() && fine_overlap_box.contains(iv)) {
-                scale_fac /= compute_area_weights(lrrfac, flux_normal_axis);
-=======
-            Real scale_fac = compute_scale_fac_area(dx, num_ppc_real, flux_normal_axis);
-
-            if (fine_overlap_box.ok() && fine_overlap_box.contains(iv)) {
                 scale_fac /= compute_area_weights(rrfac, flux_normal_axis);
->>>>>>> 6463b1f8
             }
 
             for (int i_part = 0; i_part < pcounts[index]; ++i_part)
@@ -1633,7 +1609,6 @@
                 const long ip = poffset[index] + i_part;
                 pa_idcpu[ip] = amrex::SetParticleIDandCPU(pid+ip, cpuid);
 
-<<<<<<< HEAD
                 // Determine the position of the particle within the cell
                 XDim3 r;
 #ifdef AMREX_USE_EB
@@ -1650,19 +1625,11 @@
                     // Injection from a plane
                     // This assumes the flux_pos is of type InjectorPositionRandomPlane
                     r = (fine_overlap_box.ok() && fine_overlap_box.contains(iv)) ?
-                        // In the refined injection region: use refinement ratio `lrrfac`
-                        flux_pos->getPositionUnitBox(i_part, lrrfac, engine) :
+                        // In the refined injection region: use refinement ratio `rrfac`
+                        flux_pos->getPositionUnitBox(i_part, rrfac, engine) :
                         // Otherwise: use 1 as the refinement ratio
                         flux_pos->getPositionUnitBox(i_part, amrex::IntVect::TheUnitVector(), engine);
                 }
-=======
-                // This assumes the flux_pos is of type InjectorPositionRandomPlane
-                const XDim3 r = (fine_overlap_box.ok() && fine_overlap_box.contains(iv)) ?
-                  // In the refined injection region: use refinement ratio `rrfac`
-                  flux_pos->getPositionUnitBox(i_part, rrfac, engine) :
-                  // Otherwise: use 1 as the refinement ratio
-                  flux_pos->getPositionUnitBox(i_part, amrex::IntVect::TheUnitVector(), engine);
->>>>>>> 6463b1f8
                 auto pos = getCellCoords(overlap_corner, dx, r, iv);
                 auto ppos = PDim3(pos);
 
