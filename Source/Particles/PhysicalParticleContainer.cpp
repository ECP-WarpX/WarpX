/* Copyright 2019-2020 Andrew Myers, Aurore Blelly, Axel Huebl
 * David Grote, Glenn Richardson, Jean-Luc Vay
 * Ligia Diana Amorim, Luca Fedeli, Maxence Thevenet
 * Michael Rowan, Remi Lehe, Revathi Jambunathan
 * Weiqun Zhang, Yinjian Zhao
 *
 * This file is part of WarpX.
 *
 * License: BSD-3-Clause-LBNL
 */
#include "PhysicalParticleContainer.H"

#include "MultiParticleContainer.H"
#include "FortranInterface/WarpX_f.H"
#include "WarpX.H"
#include "Utils/WarpXConst.H"
#include "Utils/WarpXUtil.H"
#include "Python/WarpXWrappers.h"
#include "Utils/IonizationEnergiesTable.H"
#include "Particles/Gather/FieldGather.H"
#include "Particles/Pusher/GetAndSetPosition.H"

#include "Utils/WarpXAlgorithmSelection.H"

// Import low-level single-particle kernels
#include "Particles/Pusher/UpdatePosition.H"
#include "Particles/Pusher/UpdateMomentumBoris.H"
#include "Particles/Pusher/UpdateMomentumVay.H"
#include "Particles/Pusher/UpdateMomentumBorisWithRadiationReaction.H"
#include "Particles/Pusher/UpdateMomentumHigueraCary.H"

#include <limits>
#include <sstream>
#include <string>


using namespace amrex;

PhysicalParticleContainer::PhysicalParticleContainer (AmrCore* amr_core, int ispecies,
                                                      const std::string& name)
    : WarpXParticleContainer(amr_core, ispecies),
      species_name(name)
{
    plasma_injector.reset(new PlasmaInjector(species_id, species_name));
    physical_species = plasma_injector->getPhysicalSpecies();
    charge = plasma_injector->getCharge();
    mass = plasma_injector->getMass();

    ParmParse pp(species_name);

    pp.query("boost_adjust_transverse_positions", boost_adjust_transverse_positions);
    pp.query("do_backward_propagation", do_backward_propagation);

    // Initialize splitting
    pp.query("do_splitting", do_splitting);
    pp.query("split_type", split_type);
    pp.query("do_not_deposit", do_not_deposit);
    pp.query("do_not_gather", do_not_gather);
    pp.query("do_not_push", do_not_push);

    pp.query("do_continuous_injection", do_continuous_injection);
    pp.query("initialize_self_fields", initialize_self_fields);
    pp.query("self_fields_required_precision", self_fields_required_precision);
    // Whether to plot back-transformed (lab-frame) diagnostics
    // for this species.
    pp.query("do_back_transformed_diagnostics", do_back_transformed_diagnostics);

    pp.query("do_field_ionization", do_field_ionization);

    //check if Radiation Reaction is enabled and do consistency checks
    pp.query("do_classical_radiation_reaction", do_classical_radiation_reaction);
    //if the species is not a lepton, do_classical_radiation_reaction
    //should be false
    WarpXUtilMsg::AlwaysAssert(
        !(do_classical_radiation_reaction &&
        !(AmIA<PhysicalSpecies::electron>() ||
        AmIA<PhysicalSpecies::positron>() )),
        "ERROR: can't enable classical radiation reaction for non lepton species '"
        + species_name + "'."
    );

    //Only Boris pusher is compatible with radiation reaction
    AMREX_ALWAYS_ASSERT_WITH_MESSAGE(
        !(do_classical_radiation_reaction &&
        WarpX::particle_pusher_algo != ParticlePusherAlgo::Boris),
        "Radiation reaction can be enabled only if Boris pusher is used");
    //_____________________________

#ifdef WARPX_QED
    pp.query("do_qed", m_do_qed);
    if(m_do_qed){
        //If do_qed is enabled, find out if Quantum Synchrotron process is enabled
        pp.query("do_qed_quantum_sync", m_do_qed_quantum_sync);
        if (m_do_qed_quantum_sync)
            AddRealComp("optical_depth_QSR");
        pp.query("do_qed_breit_wheeler", m_do_qed_breit_wheeler);
        if (m_do_qed_breit_wheeler)
            AddRealComp("optical_depth_BW");
    }

    if(m_do_qed_quantum_sync){
        pp.get("qed_quantum_sync_phot_product_species",
            m_qed_quantum_sync_phot_product_name);
    }


#endif

    //variable to set plot_flags size
    int plot_flag_size = PIdx::nattribs;
    if(WarpX::do_back_transformed_diagnostics && do_back_transformed_diagnostics)
        plot_flag_size += 6;

#ifdef WARPX_QED
    if(m_do_qed){
        // plot_flag will have an entry for the optical depth
        plot_flag_size++;
    }
#endif
    //_______________________________

    pp.query("plot_species", plot_species);
    int do_user_plot_vars;
    do_user_plot_vars = pp.queryarr("plot_vars", plot_vars);
    if (not do_user_plot_vars){
        // By default, all particle variables are dumped to plotfiles,
        // including {x,y,z,ux,uy,uz}old variables when running in a
        // boosted frame
        plot_flags.resize(plot_flag_size, 1);
    } else {
        // Set plot_flag to 0 for all attribs
        plot_flags.resize(plot_flag_size, 0);

        // If not none, set plot_flags values to 1 for elements in plot_vars.
        if (plot_vars[0] != "none"){
            for (const auto& var : plot_vars){
                // Return error if var not in PIdx.
                WarpXUtilMsg::AlwaysAssert(
                    ParticleStringNames::to_index.count(var),
                    "ERROR: plot_vars argument '" + var +
                    "' not in ParticleStringNames"
                );
                plot_flags[ParticleStringNames::to_index.at(var)] = 1;
            }
        }

#ifdef WARPX_DIM_RZ
        // Always write out theta, whether or not it's requested,
        // to be consistent with always writing out r and z.
        plot_flags[ParticleStringNames::to_index.at("theta")] = 1;
#endif

    }

    // Parse galilean velocity
    ParmParse ppsatd("psatd");
    ppsatd.query("v_galilean", v_galilean);
    // Scale the velocity by the speed of light
    for (int i=0; i<3; i++) v_galilean[i] *= PhysConst::c;

    #ifdef WARPX_QED
        if(m_do_qed){
            //Optical depths is always plotted if QED is on
            plot_flags[plot_flag_size-1] = 1;
        }
    #endif
}

PhysicalParticleContainer::PhysicalParticleContainer (AmrCore* amr_core)
    : WarpXParticleContainer(amr_core, 0)
{
    plasma_injector.reset(new PlasmaInjector());
}

void PhysicalParticleContainer::InitData()
{
    // Init ionization module here instead of in the PhysicalParticleContainer
    // constructor because dt is required
    if (do_field_ionization) {InitIonizationModule();}
    AddParticles(0); // Note - add on level 0
    Redistribute();  // We then redistribute
}

void PhysicalParticleContainer::MapParticletoBoostedFrame(Real& x, Real& y, Real& z, std::array<Real, 3>& u)
{
    // Map the particles from the lab frame to the boosted frame.
    // This boosts the particle to the lab frame and calculates
    // the particle time in the boosted frame. It then maps
    // the position to the time in the boosted frame.

    // For now, start with the assumption that this will only happen
    // at the start of the simulation.
    const Real t_lab = 0.;

    const Real uz_boost = WarpX::gamma_boost*WarpX::beta_boost*PhysConst::c;

    // tpr is the particle's time in the boosted frame
    Real tpr = WarpX::gamma_boost*t_lab - uz_boost*z/(PhysConst::c*PhysConst::c);

    // The particle's transformed location in the boosted frame
    Real xpr = x;
    Real ypr = y;
    Real zpr = WarpX::gamma_boost*z - uz_boost*t_lab;

    // transform u and gamma to the boosted frame
    Real gamma_lab = std::sqrt(1. + (u[0]*u[0] + u[1]*u[1] + u[2]*u[2])/(PhysConst::c*PhysConst::c));
    // u[0] = u[0];
    // u[1] = u[1];
    u[2] = WarpX::gamma_boost*u[2] - uz_boost*gamma_lab;
    Real gammapr = std::sqrt(1. + (u[0]*u[0] + u[1]*u[1] + u[2]*u[2])/(PhysConst::c*PhysConst::c));

    Real vxpr = u[0]/gammapr;
    Real vypr = u[1]/gammapr;
    Real vzpr = u[2]/gammapr;

    if (do_backward_propagation){
        u[2] = -u[2];
    }

    // Move the particles to where they will be at t = 0 in the boosted frame
    if (boost_adjust_transverse_positions) {
        x = xpr - tpr*vxpr;
        y = ypr - tpr*vypr;
    }

    z = zpr - tpr*vzpr;

}

void
PhysicalParticleContainer::AddGaussianBeam (
    const Real x_m, const Real y_m, const Real z_m,
    const Real x_rms, const Real y_rms, const Real z_rms,
    const Real x_cut, const Real y_cut, const Real z_cut,
    const Real q_tot, long npart,
    const int do_symmetrize) {

    std::mt19937_64 mt(0451);
    std::normal_distribution<double> distx(x_m, x_rms);
    std::normal_distribution<double> disty(y_m, y_rms);
    std::normal_distribution<double> distz(z_m, z_rms);

    // Allocate temporary vectors on the CPU
    Gpu::HostVector<ParticleReal> particle_x;
    Gpu::HostVector<ParticleReal> particle_y;
    Gpu::HostVector<ParticleReal> particle_z;
    Gpu::HostVector<ParticleReal> particle_ux;
    Gpu::HostVector<ParticleReal> particle_uy;
    Gpu::HostVector<ParticleReal> particle_uz;
    Gpu::HostVector<ParticleReal> particle_w;
    int np = 0;

    if (ParallelDescriptor::IOProcessor()) {
        // If do_symmetrize, create 4x fewer particles, and
        // Replicate each particle 4 times (x,y) (-x,y) (x,-y) (-x,-y)
        if (do_symmetrize){
            npart /= 4;
        }
        for (long i = 0; i < npart; ++i) {
#if (defined WARPX_DIM_3D) || (WARPX_DIM_RZ)
            const Real weight = q_tot/(npart*charge);
            const Real x = distx(mt);
            const Real y = disty(mt);
            const Real z = distz(mt);
#elif (defined WARPX_DIM_XZ)
            const Real weight = q_tot/(npart*charge*y_rms);
            const Real x = distx(mt);
            constexpr Real y = 0.;
            const Real z = distz(mt);
#endif
            if (plasma_injector->insideBounds(x, y, z)  &&
                std::abs( x - x_m ) < x_cut * x_rms     &&
                std::abs( y - y_m ) < y_cut * y_rms     &&
                std::abs( z - z_m ) < z_cut * z_rms   ) {
                XDim3 u = plasma_injector->getMomentum(x, y, z);
                u.x *= PhysConst::c;
                u.y *= PhysConst::c;
                u.z *= PhysConst::c;
                if (do_symmetrize){
                    // Add four particles to the beam:
                    CheckAndAddParticle(x, y, z, { u.x, u.y, u.z}, weight/4.,
                                        particle_x,  particle_y,  particle_z,
                                        particle_ux, particle_uy, particle_uz,
                                        particle_w);
                    CheckAndAddParticle(x, -y, z, { u.x, -u.y, u.z}, weight/4.,
                                        particle_x,  particle_y,  particle_z,
                                        particle_ux, particle_uy, particle_uz,
                                        particle_w);
                    CheckAndAddParticle(-x, y, z, { -u.x, u.y, u.z}, weight/4.,
                                        particle_x,  particle_y,  particle_z,
                                        particle_ux, particle_uy, particle_uz,
                                        particle_w);
                    CheckAndAddParticle(-x, -y, z, { -u.x, -u.y, u.z}, weight/4.,
                                        particle_x,  particle_y,  particle_z,
                                        particle_ux, particle_uy, particle_uz,
                                        particle_w);
                } else {
                    CheckAndAddParticle(x, y, z, { u.x, u.y, u.z}, weight,
                                        particle_x,  particle_y,  particle_z,
                                        particle_ux, particle_uy, particle_uz,
                                        particle_w);
                }
            }
        }
    }
    // Add the temporary CPU vectors to the particle structure
    np = particle_z.size();
    AddNParticles(0,np,
                  particle_x.dataPtr(),  particle_y.dataPtr(),  particle_z.dataPtr(),
                  particle_ux.dataPtr(), particle_uy.dataPtr(), particle_uz.dataPtr(),
                  1, particle_w.dataPtr(),1);
}

void
PhysicalParticleContainer::AddPlasmaFromFile(const std::string s_f,
                                               amrex::Real physical_q_tot)
{
#ifdef WARPX_USE_OPENPMD
    openPMD::Series series = openPMD::Series(s_f, openPMD::AccessType::READ_ONLY);
    amrex::Print() << "openPMD standard version " << series.openPMD() << "\n";

    AMREX_ALWAYS_ASSERT_WITH_MESSAGE(series.iterations.size() == 1u, "External "
                                     "file should contain only one iteration\n");
    openPMD::Iteration& i = series.iterations[1];

    AMREX_ALWAYS_ASSERT_WITH_MESSAGE(i.particles.size() == 1u, "External file "
                                     "should contain only one species\n");
    std::pair<std::string,openPMD::ParticleSpecies> ps = *i.particles.begin();

    //TODO: In future PRs will add ASSERT_WITH_MESSAGE to test if mass and charge are both const
    amrex::Real p_m = ps.second["mass"][openPMD::RecordComponent::SCALAR].loadChunk<amrex::Real>().get()[0];
    amrex::Real p_q = ps.second["charge"][openPMD::RecordComponent::SCALAR].loadChunk<amrex::Real>().get()[0];
    auto npart = ps.second["position"]["x"].getExtent()[0];
    series.flush();

    amrex::Real weight;
    if (physical_q_tot!=0.0){
        weight = physical_q_tot/(p_q*amrex::Real(npart));
    }
    else {
        //In case openPMD file contains macroparticle instead of real particle data
        weight = charge;
    }

    std::shared_ptr<amrex::Real> ptr_x = ps.second["position"]["x"].loadChunk<amrex::Real>();
    series.flush();
    std::shared_ptr<amrex::Real> ptr_vx = ps.second["velocity"]["x"].loadChunk<amrex::Real>();
    series.flush();
    std::shared_ptr<amrex::Real> ptr_z = ps.second["position"]["z"].loadChunk<amrex::Real>();
    series.flush();
    std::shared_ptr<amrex::Real> ptr_vz = ps.second["velocity"]["z"].loadChunk<amrex::Real>();
    series.flush();
#if (defined WARPX_DIM_3D)
    std::shared_ptr<amrex::Real> ptr_y = ps.second["position"]["y"].loadChunk<amrex::Real>();
    series.flush();
    std::shared_ptr<amrex::Real> ptr_vy = ps.second["velocity"]["y"].loadChunk<amrex::Real>();
    series.flush();
#endif

    // Allocate temporary vectors on the CPU
    Gpu::HostVector<ParticleReal> particle_w;
    Gpu::HostVector<ParticleReal> particle_x;
    Gpu::HostVector<ParticleReal> particle_y;
    Gpu::HostVector<ParticleReal> particle_z;
    Gpu::HostVector<ParticleReal> particle_ux;
    Gpu::HostVector<ParticleReal> particle_uy;
    Gpu::HostVector<ParticleReal> particle_uz;

    if (ParallelDescriptor::IOProcessor()) {
<<<<<<< HEAD
        for (long i = 0; i < npart; ++i) {
            amrex::Real x = ptr_x.get()[i];
            amrex::Real ux = ptr_vx.get()[i];
            amrex::Real z = ptr_z.get()[i];
            amrex::Real uz = ptr_vz.get()[i];
=======
        for (decltype(npart) i = 0; i < npart; ++i) {
            amrex::Real x = ptr_x.get()[i]*mm_m;
            amrex::Real ux = ptr_vx.get()[i]*mmpns_mps;
            amrex::Real z = ptr_z.get()[i]*mm_m;
            amrex::Real uz = ptr_vz.get()[i]*mmpns_mps;
>>>>>>> fb16daa4
#if (defined WARPX_DIM_3D)
            amrex::Real y = ptr_y.get()[i];
            amrex::Real uy = ptr_vy.get()[i];
#elif (defined WARPX_DIM_XZ)
            amrex::Real y = 0.0;
            amrex::Real uy = 0.0;
#endif
            if (plasma_injector->insideBounds(x, y, z)) {
                CheckAndAddParticle(x, y, z, { ux, uy, uz}, weight,
                                    particle_x,  particle_y,  particle_z,
                                    particle_ux, particle_uy, particle_uz,
                                    particle_w);
            }
        }
    }
    // Add the temporary CPU vectors to the particle structure
    long np = particle_x.size();
    AddNParticles(0,np,
                  particle_x.dataPtr(), particle_y.dataPtr(),
                  particle_z.dataPtr(), particle_ux.dataPtr(),
                  particle_uy.dataPtr(), particle_uz.dataPtr(),
                  1, particle_w.dataPtr(),1);
#endif
    return;
}

void
PhysicalParticleContainer::CheckAndAddParticle(Real x, Real y, Real z,
                                               std::array<Real, 3> u,
                                               Real weight,
                                               Gpu::HostVector<ParticleReal>& particle_x,
                                               Gpu::HostVector<ParticleReal>& particle_y,
                                               Gpu::HostVector<ParticleReal>& particle_z,
                                               Gpu::HostVector<ParticleReal>& particle_ux,
                                               Gpu::HostVector<ParticleReal>& particle_uy,
                                               Gpu::HostVector<ParticleReal>& particle_uz,
                                               Gpu::HostVector<ParticleReal>& particle_w)
{
    if (WarpX::gamma_boost > 1.) {
        MapParticletoBoostedFrame(x, y, z, u);
    }
    particle_x.push_back(x);
    particle_y.push_back(y);
    particle_z.push_back(z);
    particle_ux.push_back(u[0]);
    particle_uy.push_back(u[1]);
    particle_uz.push_back(u[2]);
    particle_w.push_back(weight);
}

void
PhysicalParticleContainer::AddParticles (int lev)
{
    WARPX_PROFILE("PhysicalParticleContainer::AddParticles()");

    if (plasma_injector->add_single_particle) {
        AddNParticles(lev, 1,
                      &(plasma_injector->single_particle_pos[0]),
                      &(plasma_injector->single_particle_pos[1]),
                      &(plasma_injector->single_particle_pos[2]),
                      &(plasma_injector->single_particle_vel[0]),
                      &(plasma_injector->single_particle_vel[1]),
                      &(plasma_injector->single_particle_vel[2]),
                      1, &(plasma_injector->single_particle_weight), 0);
        return;
    }

    if (plasma_injector->gaussian_beam) {
        AddGaussianBeam(plasma_injector->x_m,
                        plasma_injector->y_m,
                        plasma_injector->z_m,
                        plasma_injector->x_rms,
                        plasma_injector->y_rms,
                        plasma_injector->z_rms,
                        plasma_injector->x_cut,
                        plasma_injector->y_cut,
                        plasma_injector->z_cut,
                        plasma_injector->q_tot,
                        plasma_injector->npart,
                        plasma_injector->do_symmetrize);


        return;
    }

    if (plasma_injector->external_file) {
        AddPlasmaFromFile(plasma_injector->str_injection_file,
                          plasma_injector->physical_q_tot);
        return;
    }

    if ( plasma_injector->doInjection() ) {
        AddPlasma( lev );
    }
}

/**
 * Create new macroparticles for this species, with a fixed
 * number of particles per cell (in the cells of `part_realbox`).
 * The new particles are only created inside the intersection of `part_realbox`
 * with the local grid for the current proc.
 * @param lev the index of the refinement level
 * @param part_realbox the box in which new particles should be created
 * (this box should correspond to an integer number of cells in each direction,
 * but its boundaries need not be aligned with the actual cells of the simulation)
 */
void
PhysicalParticleContainer::AddPlasma (int lev, RealBox part_realbox)
{
    WARPX_PROFILE("PhysicalParticleContainer::AddPlasma");

    // If no part_realbox is provided, initialize particles in the whole domain
    const Geometry& geom = Geom(lev);
    if (!part_realbox.ok()) part_realbox = geom.ProbDomain();

    int num_ppc = plasma_injector->num_particles_per_cell;
#ifdef WARPX_DIM_RZ
    Real rmax = std::min(plasma_injector->xmax, part_realbox.hi(0));
#endif

    const auto dx = geom.CellSizeArray();
    const auto problo = geom.ProbLoArray();

    Real scale_fac;
#if AMREX_SPACEDIM==3
    scale_fac = dx[0]*dx[1]*dx[2]/num_ppc;
#elif AMREX_SPACEDIM==2
    scale_fac = dx[0]*dx[1]/num_ppc;
#endif

    defineAllParticleTiles();

    amrex::Vector<amrex::Real>* cost = WarpX::getCosts(lev);

    const int nlevs = numLevels();
    static bool refine_injection = false;
    static Box fine_injection_box;
    static int rrfac = 1;
    // This does not work if the mesh is dynamic.  But in that case, we should
    // not use refined injected either.  We also assume there is only one fine level.
    if (WarpX::do_moving_window and WarpX::refine_plasma
        and do_continuous_injection and nlevs == 2)
    {
        refine_injection = true;
        fine_injection_box = ParticleBoxArray(1).minimalBox();
        fine_injection_box.setSmall(WarpX::moving_window_dir, std::numeric_limits<int>::lowest());
        fine_injection_box.setBig(WarpX::moving_window_dir, std::numeric_limits<int>::max());
        rrfac = m_gdb->refRatio(0)[0];
        fine_injection_box.coarsen(rrfac);
    }

    InjectorPosition* inj_pos = plasma_injector->getInjectorPosition();
    InjectorDensity*  inj_rho = plasma_injector->getInjectorDensity();
    InjectorMomentum* inj_mom = plasma_injector->getInjectorMomentum();
    Real gamma_boost = WarpX::gamma_boost;
    Real beta_boost = WarpX::beta_boost;
    Real t = WarpX::GetInstance().gett_new(lev);
    Real density_min = plasma_injector->density_min;
    Real density_max = plasma_injector->density_max;

#ifdef WARPX_DIM_RZ
    const long nmodes = WarpX::n_rz_azimuthal_modes;
    bool radially_weighted = plasma_injector->radially_weighted;
#endif

    MFItInfo info;
    if (do_tiling && Gpu::notInLaunchRegion()) {
        info.EnableTiling(tile_size);
    }
#ifdef _OPENMP
    info.SetDynamic(true);
#pragma omp parallel if (not WarpX::serialize_ics)
#endif
    for (MFIter mfi = MakeMFIter(lev, info); mfi.isValid(); ++mfi)
    {
        if (cost && WarpX::load_balance_costs_update_algo == LoadBalanceCostsUpdateAlgo::Timers)
        {
            amrex::Gpu::synchronize();
        }
        Real wt = amrex::second();

        const Box& tile_box = mfi.tilebox();
        const RealBox tile_realbox = WarpX::getRealBox(tile_box, lev);

        // Find the cells of part_box that overlap with tile_realbox
        // If there is no overlap, just go to the next tile in the loop
        RealBox overlap_realbox;
        Box overlap_box;
        IntVect shifted;
        bool no_overlap = false;

        for (int dir=0; dir<AMREX_SPACEDIM; dir++) {
            if ( tile_realbox.lo(dir) <= part_realbox.hi(dir) ) {
                Real ncells_adjust = std::floor( (tile_realbox.lo(dir) - part_realbox.lo(dir))/dx[dir] );
                overlap_realbox.setLo( dir, part_realbox.lo(dir) + std::max(ncells_adjust, 0._rt) * dx[dir]);
            } else {
                no_overlap = true; break;
            }
            if ( tile_realbox.hi(dir) >= part_realbox.lo(dir) ) {
                Real ncells_adjust = std::floor( (part_realbox.hi(dir) - tile_realbox.hi(dir))/dx[dir] );
                overlap_realbox.setHi( dir, part_realbox.hi(dir) - std::max(ncells_adjust, 0._rt) * dx[dir]);
            } else {
                no_overlap = true; break;
            }
            // Count the number of cells in this direction in overlap_realbox
            overlap_box.setSmall( dir, 0 );
            overlap_box.setBig( dir,
                int( std::round((overlap_realbox.hi(dir)-overlap_realbox.lo(dir))
                                /dx[dir] )) - 1);
            shifted[dir] =
                static_cast<int>(std::round((overlap_realbox.lo(dir)-problo[dir])/dx[dir]));
            // shifted is exact in non-moving-window direction.  That's all we care.
        }
        if (no_overlap == 1) {
            continue; // Go to the next tile
        }

        const int grid_id = mfi.index();
        const int tile_id = mfi.LocalTileIndex();

        // Max number of new particles, if particles are created in the whole
        // overlap_box. All of them are created, and invalid ones are then
        // discaded
        int max_new_particles = overlap_box.numPts() * num_ppc;

        // If refine injection, build pointer dp_cellid that holds pointer to
        // array of refined cell IDs.
        Vector<int> cellid_v;
        if (refine_injection and lev == 0)
        {
            // then how many new particles will be injected is not that simple
            // We have to shift fine_injection_box because overlap_box has been shifted.
            Box fine_overlap_box = overlap_box & amrex::shift(fine_injection_box,shifted);
            if (fine_overlap_box.ok()) {
                max_new_particles += fine_overlap_box.numPts() * num_ppc
                    * (AMREX_D_TERM(rrfac,*rrfac,*rrfac)-1);
                for (int icell = 0, ncells = overlap_box.numPts(); icell < ncells; ++icell) {
                    IntVect iv = overlap_box.atOffset(icell);
                    int r = (fine_overlap_box.contains(iv)) ? AMREX_D_TERM(rrfac,*rrfac,*rrfac) : 1;
                    for (int ipart = 0; ipart < r; ++ipart) {
                        cellid_v.push_back(icell);
                        cellid_v.push_back(ipart);
                    }
                }
            }
        }
        int const* hp_cellid = (cellid_v.empty()) ? nullptr : cellid_v.data();
        amrex::AsyncArray<int> cellid_aa(hp_cellid, cellid_v.size());
        int const* dp_cellid = cellid_aa.data();

        // Update NextID to include particles created in this function
        int pid;
#ifdef _OPENMP
#pragma omp critical (add_plasma_nextid)
#endif
        {
            pid = ParticleType::NextID();
            ParticleType::NextID(pid+max_new_particles);
        }
        const int cpuid = ParallelDescriptor::MyProc();

        auto& particle_tile = GetParticles(lev)[std::make_pair(grid_id,tile_id)];

        if ( (NumRuntimeRealComps()>0) || (NumRuntimeIntComps()>0) ) {
            DefineAndReturnParticleTile(lev, grid_id, tile_id);
        }

        auto old_size = particle_tile.GetArrayOfStructs().size();
        auto new_size = old_size + max_new_particles;
        particle_tile.resize(new_size);

        ParticleType* pp = particle_tile.GetArrayOfStructs()().data() + old_size;
        auto& soa = particle_tile.GetStructOfArrays();
        GpuArray<ParticleReal*,PIdx::nattribs> pa;
        for (int ia = 0; ia < PIdx::nattribs; ++ia) {
            pa[ia] = soa.GetRealData(ia).data() + old_size;
        }

        int* pi;
        if (do_field_ionization) {
            pi = soa.GetIntData(particle_icomps["ionization_level"]).data() + old_size;
        }

#ifdef WARPX_QED
        //Pointer to the optical depth component
        amrex::Real* p_optical_depth_QSR;
        amrex::Real* p_optical_depth_BW;

        // If a QED effect is enabled, the corresponding optical depth
        // has to be initialized
        bool loc_has_quantum_sync = has_quantum_sync();
        bool loc_has_breit_wheeler = has_breit_wheeler();
        if (loc_has_quantum_sync)
            p_optical_depth_QSR = soa.GetRealData(
                particle_comps["optical_depth_QSR"]).data() + old_size;
        if(loc_has_breit_wheeler)
            p_optical_depth_BW = soa.GetRealData(
                particle_comps["optical_depth_BW"]).data() + old_size;

        //If needed, get the appropriate functors from the engines
        QuantumSynchrotronGetOpticalDepth quantum_sync_get_opt;
        BreitWheelerGetOpticalDepth breit_wheeler_get_opt;
        if(loc_has_quantum_sync){
            quantum_sync_get_opt =
                m_shr_p_qs_engine->build_optical_depth_functor();
        }
        if(loc_has_breit_wheeler){
            breit_wheeler_get_opt =
                m_shr_p_bw_engine->build_optical_depth_functor();
        }
#endif

        const GpuArray<Real,AMREX_SPACEDIM> overlap_corner
            {AMREX_D_DECL(overlap_realbox.lo(0),
                          overlap_realbox.lo(1),
                          overlap_realbox.lo(2))};

        int lrrfac = rrfac;

        bool loc_do_field_ionization = do_field_ionization;
        int loc_ionization_initial_level = ionization_initial_level;

        // Loop over all new particles and inject them (creates too many
        // particles, in particular does not consider xmin, xmax etc.).
        // The invalid ones are given negative ID and are deleted during the
        // next redistribute.
        amrex::For(max_new_particles, [=] AMREX_GPU_DEVICE (int ip) noexcept
        {
            ParticleType& p = pp[ip];
            p.id() = pid+ip;
            p.cpu() = cpuid;

            int cellid, i_part;
            Real fac;
            if (dp_cellid == nullptr) {
                cellid = ip/num_ppc;
                i_part = ip - cellid*num_ppc;
                fac = 1.0;
            } else {
                cellid = dp_cellid[2*ip];
                i_part = dp_cellid[2*ip+1];
                fac = lrrfac;
            }

            IntVect iv = overlap_box.atOffset(cellid);

            const XDim3 r =
                inj_pos->getPositionUnitBox(i_part, static_cast<int>(fac));
#if (AMREX_SPACEDIM == 3)
            Real x = overlap_corner[0] + (iv[0]+r.x)*dx[0];
            Real y = overlap_corner[1] + (iv[1]+r.y)*dx[1];
            Real z = overlap_corner[2] + (iv[2]+r.z)*dx[2];
#else
            Real x = overlap_corner[0] + (iv[0]+r.x)*dx[0];
            Real y = 0.0;
#if   defined WARPX_DIM_XZ
            Real z = overlap_corner[1] + (iv[1]+r.y)*dx[1];
#elif defined WARPX_DIM_RZ
            // Note that for RZ, r.y will be theta
            Real z = overlap_corner[1] + (iv[1]+r.z)*dx[1];
#endif
#endif

#if (AMREX_SPACEDIM == 3)
            if (!tile_realbox.contains(XDim3{x,y,z})) {
                p.id() = -1;
                return;
            }
#else
            if (!tile_realbox.contains(XDim3{x,z,0.0})) {
                p.id() = -1;
                return;
            }
#endif

            // Save the x and y values to use in the insideBounds checks.
            // This is needed with WARPX_DIM_RZ since x and y are modified.
            Real xb = x;
            Real yb = y;

#ifdef WARPX_DIM_RZ
            // Replace the x and y, setting an angle theta.
            // These x and y are used to get the momentum and density
            Real theta;
            if (nmodes == 1) {
                // With only 1 mode, the angle doesn't matter so
                // choose it randomly.
                theta = 2.*MathConst::pi*amrex::Random();
            } else {
                theta = 2.*MathConst::pi*r.y;
            }
            x = xb*std::cos(theta);
            y = xb*std::sin(theta);
#endif

            Real dens;
            XDim3 u;
            if (gamma_boost == 1.) {
                // Lab-frame simulation
                // If the particle is not within the species's
                // xmin, xmax, ymin, ymax, zmin, zmax, go to
                // the next generated particle.

                // include ballistic correction for plasma species with bulk motion
                const XDim3 u_bulk = inj_mom->getBulkMomentum(x, y, z);
                const Real gamma_bulk = std::sqrt(1.+(u_bulk.x*u_bulk.x+u_bulk.y*u_bulk.y+u_bulk.z*u_bulk.z));
                const Real betaz_bulk = u_bulk.z/gamma_bulk;
                const Real z0 = z - PhysConst::c*t*betaz_bulk;

                if (!inj_pos->insideBounds(xb, yb, z0)) {
                    p.id() = -1;
                    return;
                }

                u = inj_mom->getMomentum(x, y, z0);
                dens = inj_rho->getDensity(x, y, z0);
                // Remove particle if density below threshold
                if ( dens < density_min ){
                    p.id() = -1;
                    return;
                }
                // Cut density if above threshold
                dens = amrex::min(dens, density_max);
            } else {
                // Boosted-frame simulation
                // Since the user provides the density distribution
                // at t_lab=0 and in the lab-frame coordinates,
                // we need to find the lab-frame position of this
                // particle at t_lab=0, from its boosted-frame coordinates
                // Assuming ballistic motion, this is given by:
                // z0_lab = gamma*( z_boost*(1-beta*betaz_lab) - ct_boost*(betaz_lab-beta) )
                // where betaz_lab is the speed of the particle in the lab frame
                //
                // In order for this equation to be solvable, betaz_lab
                // is explicitly assumed to have no dependency on z0_lab
                //
                // Note that we use the bulk momentum to perform the ballastic correction
                const XDim3 u_bulk = inj_mom->getBulkMomentum(x, y, 0.); // No z0_lab dependency
                // At this point u is the lab-frame momentum
                // => Apply the above formula for z0_lab
                const Real gamma_lab_bulk = std::sqrt(1.+(u_bulk.x*u_bulk.x+u_bulk.y*u_bulk.y+u_bulk.z*u_bulk.z));
                const Real betaz_lab_bulk = u_bulk.z/(gamma_lab_bulk);
                const Real z0_lab = gamma_boost * ( z*(1-beta_boost*betaz_lab_bulk)
                                              - PhysConst::c*t*(betaz_lab_bulk-beta_boost) );
                // If the particle is not within the lab-frame zmin, zmax, etc.
                // go to the next generated particle.
                if (!inj_pos->insideBounds(xb, yb, z0_lab)) {
                    p.id() = -1;
                    return;
                }
                // call `getDensity` with lab-frame parameters
                dens = inj_rho->getDensity(x, y, z0_lab);
                // Remove particle if density below threshold
                if ( dens < density_min ){
                    p.id() = -1;
                    return;
                }
                // Cut density if above threshold
                dens = amrex::min(dens, density_max);

                // get the full momentum, including thermal motion
                u = inj_mom->getMomentum(x, y, 0.);
                const Real gamma_lab = std::sqrt( 1.+(u.x*u.x+u.y*u.y+u.z*u.z) );
                const Real betaz_lab = u.z/(gamma_lab);

                // At this point u and dens are the lab-frame quantities
                // => Perform Lorentz transform
                dens = gamma_boost * dens * ( 1.0 - beta_boost*betaz_lab );
                u.z = gamma_boost * ( u.z -beta_boost*gamma_lab );
            }

            if (loc_do_field_ionization) {
                pi[ip] = loc_ionization_initial_level;
            }

#ifdef WARPX_QED
            if(loc_has_quantum_sync){
                p_optical_depth_QSR[ip] = quantum_sync_get_opt();
            }

            if(loc_has_breit_wheeler){
                p_optical_depth_BW[ip] = breit_wheeler_get_opt();
            }
#endif

            u.x *= PhysConst::c;
            u.y *= PhysConst::c;
            u.z *= PhysConst::c;

            // Real weight = dens * scale_fac / (AMREX_D_TERM(fac, *fac, *fac));
            Real weight = dens * scale_fac;
#ifdef WARPX_DIM_RZ
            if (radially_weighted) {
                weight *= 2.*MathConst::pi*xb;
            } else {
                // This is not correct since it might shift the particle
                // out of the local grid
                x = std::sqrt(xb*rmax);
                weight *= dx[0];
            }
#endif
            pa[PIdx::w ][ip] = weight;
            pa[PIdx::ux][ip] = u.x;
            pa[PIdx::uy][ip] = u.y;
            pa[PIdx::uz][ip] = u.z;

#if (AMREX_SPACEDIM == 3)
            p.pos(0) = x;
            p.pos(1) = y;
            p.pos(2) = z;
#elif (AMREX_SPACEDIM == 2)
#ifdef WARPX_DIM_RZ
            pa[PIdx::theta][ip] = theta;
#endif
            p.pos(0) = xb;
            p.pos(1) = z;
#endif
        });

        if (cost && WarpX::load_balance_costs_update_algo == LoadBalanceCostsUpdateAlgo::Timers)
        {
            amrex::Gpu::synchronize();
            wt = amrex::second() - wt;
            amrex::HostDevice::Atomic::Add( &(*cost)[mfi.index()], wt);
        }
    }

    // The function that calls this is responsible for redistributing particles.
}

void
PhysicalParticleContainer::AssignExternalFieldOnParticles(WarpXParIter& pti,
                           RealVector& Exp, RealVector& Eyp, RealVector& Ezp,
                           RealVector& Bxp, RealVector& Byp, RealVector& Bzp, int lev)
{
   const long np = pti.numParticles();
    /// get WarpX class object
    auto & warpx = WarpX::GetInstance();
    /// get MultiParticleContainer class object
    auto & mypc = warpx.GetPartContainer();
   if (mypc.m_E_ext_particle_s=="constant" ||
       mypc.m_E_ext_particle_s=="default") {
       Exp.assign(np,mypc.m_E_external_particle[0]);
       Eyp.assign(np,mypc.m_E_external_particle[1]);
       Ezp.assign(np,mypc.m_E_external_particle[2]);
   }
   if (mypc.m_B_ext_particle_s=="constant" ||
       mypc.m_B_ext_particle_s=="default") {
       Bxp.assign(np,mypc.m_B_external_particle[0]);
       Byp.assign(np,mypc.m_B_external_particle[1]);
       Bzp.assign(np,mypc.m_B_external_particle[2]);
   }
   if (mypc.m_E_ext_particle_s=="parse_e_ext_particle_function") {
      const auto GetPosition = GetParticlePosition(pti);
      Real* const AMREX_RESTRICT Exp_data = Exp.dataPtr();
      Real* const AMREX_RESTRICT Eyp_data = Eyp.dataPtr();
      Real* const AMREX_RESTRICT Ezp_data = Ezp.dataPtr();
      ParserWrapper<4> *xfield_partparser = mypc.m_Ex_particle_parser.get();
      ParserWrapper<4> *yfield_partparser = mypc.m_Ey_particle_parser.get();
      ParserWrapper<4> *zfield_partparser = mypc.m_Ez_particle_parser.get();
      Real time = warpx.gett_new(lev);
      amrex::ParallelFor(pti.numParticles(),
                         [=] AMREX_GPU_DEVICE (long i) {
                             ParticleReal x, y, z;
                             GetPosition(i, x, y, z);
                             Exp_data[i] = (*xfield_partparser)(x, y, z, time);
                             Eyp_data[i] = (*yfield_partparser)(x, y, z, time);
                             Ezp_data[i] = (*zfield_partparser)(x, y, z, time);
                         });
   }
   if (mypc.m_B_ext_particle_s=="parse_b_ext_particle_function") {
      const auto GetPosition = GetParticlePosition(pti);
      Real* const AMREX_RESTRICT Bxp_data = Bxp.dataPtr();
      Real* const AMREX_RESTRICT Byp_data = Byp.dataPtr();
      Real* const AMREX_RESTRICT Bzp_data = Bzp.dataPtr();
      ParserWrapper<4> *xfield_partparser = mypc.m_Bx_particle_parser.get();
      ParserWrapper<4> *yfield_partparser = mypc.m_By_particle_parser.get();
      ParserWrapper<4> *zfield_partparser = mypc.m_Bz_particle_parser.get();
      Real time = warpx.gett_new(lev);
      amrex::ParallelFor(pti.numParticles(),
            [=] AMREX_GPU_DEVICE (long i) {
                             ParticleReal x, y, z;
                             GetPosition(i, x, y, z);
                             Bxp_data[i] = (*xfield_partparser)(x, y, z, time);
                             Byp_data[i] = (*yfield_partparser)(x, y, z, time);
                             Bzp_data[i] = (*zfield_partparser)(x, y, z, time);
                         });
   }
}



void
PhysicalParticleContainer::FieldGather (int lev,
                                        const amrex::MultiFab& Ex,
                                        const amrex::MultiFab& Ey,
                                        const amrex::MultiFab& Ez,
                                        const amrex::MultiFab& Bx,
                                        const amrex::MultiFab& By,
                                        const amrex::MultiFab& Bz)
{
    BL_ASSERT(OnSameGrids(lev,Ex));

    amrex::Vector<amrex::Real>* cost = WarpX::getCosts(lev);

#ifdef _OPENMP
#pragma omp parallel
#endif
    {
        for (WarpXParIter pti(*this, lev); pti.isValid(); ++pti)
        {
            if (cost && WarpX::load_balance_costs_update_algo == LoadBalanceCostsUpdateAlgo::Timers)
            {
                amrex::Gpu::synchronize();
            }
            Real wt = amrex::second();

            auto& attribs = pti.GetAttribs();

            auto& Exp = attribs[PIdx::Ex];
            auto& Eyp = attribs[PIdx::Ey];
            auto& Ezp = attribs[PIdx::Ez];
            auto& Bxp = attribs[PIdx::Bx];
            auto& Byp = attribs[PIdx::By];
            auto& Bzp = attribs[PIdx::Bz];

            const long np = pti.numParticles();

            // Data on the grid
            const FArrayBox& exfab = Ex[pti];
            const FArrayBox& eyfab = Ey[pti];
            const FArrayBox& ezfab = Ez[pti];
            const FArrayBox& bxfab = Bx[pti];
            const FArrayBox& byfab = By[pti];
            const FArrayBox& bzfab = Bz[pti];

            //
            // Field Gather
            //
            int e_is_nodal = Ex.is_nodal() and Ey.is_nodal() and Ez.is_nodal();
            FieldGather(pti, Exp, Eyp, Ezp, Bxp, Byp, Bzp,
                        &exfab, &eyfab, &ezfab, &bxfab, &byfab, &bzfab,
                        Ex.nGrow(), e_is_nodal,
                        0, np, lev, lev);

            if (cost && WarpX::load_balance_costs_update_algo == LoadBalanceCostsUpdateAlgo::Timers)
            {
                amrex::Gpu::synchronize();
                wt = amrex::second() - wt;
                amrex::HostDevice::Atomic::Add( &(*cost)[pti.index()], wt);
            }
        }
    }
}

void
PhysicalParticleContainer::Evolve (int lev,
                                   const MultiFab& Ex, const MultiFab& Ey, const MultiFab& Ez,
                                   const MultiFab& Bx, const MultiFab& By, const MultiFab& Bz,
                                   MultiFab& jx, MultiFab& jy, MultiFab& jz,
                                   MultiFab* cjx, MultiFab* cjy, MultiFab* cjz,
                                   MultiFab* rho, MultiFab* crho,
                                   const MultiFab* cEx, const MultiFab* cEy, const MultiFab* cEz,
                                   const MultiFab* cBx, const MultiFab* cBy, const MultiFab* cBz,
                                   Real /*t*/, Real dt, DtType a_dt_type)
{
    WARPX_PROFILE("PPC::Evolve()");
    WARPX_PROFILE_VAR_NS("PPC::Evolve::Copy", blp_copy);
    WARPX_PROFILE_VAR_NS("PPC::FieldGather", blp_fg);
    WARPX_PROFILE_VAR_NS("PPC::EvolveOpticalDepth", blp_ppc_qed_ev);
    WARPX_PROFILE_VAR_NS("PPC::ParticlePush", blp_ppc_pp);

    BL_ASSERT(OnSameGrids(lev,jx));

    amrex::Vector<amrex::Real>* cost = WarpX::getCosts(lev);

    const iMultiFab* current_masks = WarpX::CurrentBufferMasks(lev);
    const iMultiFab* gather_masks = WarpX::GatherBufferMasks(lev);

    bool has_buffer = cEx || cjx;

    if (WarpX::do_back_transformed_diagnostics && do_back_transformed_diagnostics)
    {
        for (WarpXParIter pti(*this, lev); pti.isValid(); ++pti)
        {
            const auto np = pti.numParticles();
            const auto t_lev = pti.GetLevel();
            const auto index = pti.GetPairIndex();
            tmp_particle_data.resize(finestLevel()+1);
            for (int i = 0; i < TmpIdx::nattribs; ++i)
                tmp_particle_data[t_lev][index][i].resize(np);
        }
    }

#ifdef _OPENMP
#pragma omp parallel
#endif
    {
#ifdef _OPENMP
        int thread_num = omp_get_thread_num();
#else
        int thread_num = 0;
#endif

        FArrayBox filtered_Ex, filtered_Ey, filtered_Ez;
        FArrayBox filtered_Bx, filtered_By, filtered_Bz;

        for (WarpXParIter pti(*this, lev); pti.isValid(); ++pti)
        {
            if (cost && WarpX::load_balance_costs_update_algo == LoadBalanceCostsUpdateAlgo::Timers)
            {
                amrex::Gpu::synchronize();
            }
            Real wt = amrex::second();

            const Box& box = pti.validbox();

            auto& attribs = pti.GetAttribs();

            auto&  wp = attribs[PIdx::w];
            auto& uxp = attribs[PIdx::ux];
            auto& uyp = attribs[PIdx::uy];
            auto& uzp = attribs[PIdx::uz];
            auto& Exp = attribs[PIdx::Ex];
            auto& Eyp = attribs[PIdx::Ey];
            auto& Ezp = attribs[PIdx::Ez];
            auto& Bxp = attribs[PIdx::Bx];
            auto& Byp = attribs[PIdx::By];
            auto& Bzp = attribs[PIdx::Bz];

            const long np = pti.numParticles();

            // Data on the grid
            FArrayBox const* exfab = &(Ex[pti]);
            FArrayBox const* eyfab = &(Ey[pti]);
            FArrayBox const* ezfab = &(Ez[pti]);
            FArrayBox const* bxfab = &(Bx[pti]);
            FArrayBox const* byfab = &(By[pti]);
            FArrayBox const* bzfab = &(Bz[pti]);

            Elixir exeli, eyeli, ezeli, bxeli, byeli, bzeli;

            if (WarpX::use_fdtd_nci_corr)
            {
                // Filter arrays Ex[pti], store the result in
                // filtered_Ex and update pointer exfab so that it
                // points to filtered_Ex (and do the same for all
                // components of E and B).
                applyNCIFilter(lev, pti.tilebox(), exeli, eyeli, ezeli, bxeli, byeli, bzeli,
                               filtered_Ex, filtered_Ey, filtered_Ez,
                               filtered_Bx, filtered_By, filtered_Bz,
                               Ex[pti], Ey[pti], Ez[pti], Bx[pti], By[pti], Bz[pti],
                               exfab, eyfab, ezfab, bxfab, byfab, bzfab);
            }

            // Determine which particles deposit/gather in the buffer, and
            // which particles deposit/gather in the fine patch
            long nfine_current = np;
            long nfine_gather = np;
            if (has_buffer && !do_not_push) {
                // - Modify `nfine_current` and `nfine_gather` (in place)
                //    so that they correspond to the number of particles
                //    that deposit/gather in the fine patch respectively.
                // - Reorder the particle arrays,
                //    so that the `nfine_current`/`nfine_gather` first particles
                //    deposit/gather in the fine patch
                //    and (thus) the `np-nfine_current`/`np-nfine_gather` last particles
                //    deposit/gather in the buffer
                PartitionParticlesInBuffers( nfine_current, nfine_gather, np,
                    pti, lev, current_masks, gather_masks, uxp, uyp, uzp, wp );
            }

            const long np_current = (cjx) ? nfine_current : np;

            if (rho) {
                // Deposit charge before particle push, in component 0 of MultiFab rho.
                int* AMREX_RESTRICT ion_lev;
                if (do_field_ionization){
                    ion_lev = pti.GetiAttribs(particle_icomps["ionization_level"]).dataPtr();
                } else {
                    ion_lev = nullptr;
                }
                DepositCharge(pti, wp, ion_lev, rho, 0, 0,
                              np_current, thread_num, lev, lev);
                if (has_buffer){
                    DepositCharge(pti, wp, ion_lev, crho, 0, np_current,
                                  np-np_current, thread_num, lev, lev-1);
                }
            }

            if (! do_not_push)
            {
                const long np_gather = (cEx) ? nfine_gather : np;

                int e_is_nodal = Ex.is_nodal() and Ey.is_nodal() and Ez.is_nodal();

                //
                // Field Gather of Aux Data (i.e., the full solution)
                //
                WARPX_PROFILE_VAR_START(blp_fg);
                FieldGather(pti, Exp, Eyp, Ezp, Bxp, Byp, Bzp,
                            exfab, eyfab, ezfab, bxfab, byfab, bzfab,
                            Ex.nGrow(), e_is_nodal,
                            0, np_gather, lev, lev);

                if (np_gather < np)
                {
                    const IntVect& ref_ratio = WarpX::RefRatio(lev-1);
                    const Box& cbox = amrex::coarsen(box,ref_ratio);

                    // Data on the grid
                    FArrayBox const* cexfab = &(*cEx)[pti];
                    FArrayBox const* ceyfab = &(*cEy)[pti];
                    FArrayBox const* cezfab = &(*cEz)[pti];
                    FArrayBox const* cbxfab = &(*cBx)[pti];
                    FArrayBox const* cbyfab = &(*cBy)[pti];
                    FArrayBox const* cbzfab = &(*cBz)[pti];

                    if (WarpX::use_fdtd_nci_corr)
                    {
                        // Filter arrays (*cEx)[pti], store the result in
                        // filtered_Ex and update pointer cexfab so that it
                        // points to filtered_Ex (and do the same for all
                        // components of E and B)
                        applyNCIFilter(lev-1, cbox, exeli, eyeli, ezeli, bxeli, byeli, bzeli,
                                       filtered_Ex, filtered_Ey, filtered_Ez,
                                       filtered_Bx, filtered_By, filtered_Bz,
                                       (*cEx)[pti], (*cEy)[pti], (*cEz)[pti],
                                       (*cBx)[pti], (*cBy)[pti], (*cBz)[pti],
                                       cexfab, ceyfab, cezfab, cbxfab, cbyfab, cbzfab);
                    }

                    // Field gather for particles in gather buffers
                    e_is_nodal = cEx->is_nodal() and cEy->is_nodal() and cEz->is_nodal();
                    FieldGather(pti, Exp, Eyp, Ezp, Bxp, Byp, Bzp,
                                cexfab, ceyfab, cezfab,
                                cbxfab, cbyfab, cbzfab,
                                cEx->nGrow(), e_is_nodal,
                                nfine_gather, np-nfine_gather,
                                lev, lev-1);
                }

                WARPX_PROFILE_VAR_STOP(blp_fg);

#ifdef WARPX_QED
                //
                //Evolve Optical Depth
                //
                WARPX_PROFILE_VAR_START(blp_ppc_qed_ev);
                EvolveOpticalDepth(pti, dt);
                WARPX_PROFILE_VAR_STOP(blp_ppc_qed_ev);
#endif

                //
                // Particle Push
                //
                WARPX_PROFILE_VAR_START(blp_ppc_pp);
                PushPX(pti, dt, a_dt_type);
                WARPX_PROFILE_VAR_STOP(blp_ppc_pp);

                //
                // Current Deposition (only needed for electromagnetic solver)
                //
                if (!WarpX::do_electrostatic) {
                    int* AMREX_RESTRICT ion_lev;
                    if (do_field_ionization){
                        ion_lev = pti.GetiAttribs(particle_icomps["ionization_level"]).dataPtr();
                    } else {
                        ion_lev = nullptr;
                    }
                    // Deposit inside domains
                    DepositCurrent(pti, wp, uxp, uyp, uzp, ion_lev, &jx, &jy, &jz,
                                   0, np_current, thread_num,
                                   lev, lev, dt);
                    if (has_buffer){
                        // Deposit in buffers
                        DepositCurrent(pti, wp, uxp, uyp, uzp, ion_lev, cjx, cjy, cjz,
                                       np_current, np-np_current, thread_num,
                                       lev, lev-1, dt);
                    }
                } // end of "if !do_electrostatic"
            } // end of "if do_not_push"

            if (rho) {
                // Deposit charge after particle push, in component 1 of MultiFab rho.
                // (Skipped for electrostatic solver, as this may lead to out-of-bounds)
                if (!WarpX::do_electrostatic) {
                    int* AMREX_RESTRICT ion_lev;
                    if (do_field_ionization){
                        ion_lev = pti.GetiAttribs(particle_icomps["ionization_level"]).dataPtr();
                    } else {
                        ion_lev = nullptr;
                    }
                    DepositCharge(pti, wp, ion_lev, rho, 1, 0,
                                  np_current, thread_num, lev, lev);
                    if (has_buffer){
                        DepositCharge(pti, wp, ion_lev, crho, 1, np_current,
                                      np-np_current, thread_num, lev, lev-1);
                    }
                }
            }

            if (cost && WarpX::load_balance_costs_update_algo == LoadBalanceCostsUpdateAlgo::Timers)
            {
                amrex::Gpu::synchronize();
                wt = amrex::second() - wt;
                amrex::HostDevice::Atomic::Add( &(*cost)[pti.index()], wt);
            }
        }
    }
    // Split particles at the end of the timestep.
    // When subcycling is ON, the splitting is done on the last call to
    // PhysicalParticleContainer::Evolve on the finest level, i.e., at the
    // end of the large timestep. Otherwise, the pushes on different levels
    // are not consistent, and the call to Redistribute (inside
    // SplitParticles) may result in split particles to deposit twice on the
    // coarse level.
    if (do_splitting && (a_dt_type == DtType::SecondHalf || a_dt_type == DtType::Full) ){
        SplitParticles(lev);
    }
}

void
PhysicalParticleContainer::applyNCIFilter (
    int lev, const Box& box,
    Elixir& exeli, Elixir& eyeli, Elixir& ezeli,
    Elixir& bxeli, Elixir& byeli, Elixir& bzeli,
    FArrayBox& filtered_Ex, FArrayBox& filtered_Ey, FArrayBox& filtered_Ez,
    FArrayBox& filtered_Bx, FArrayBox& filtered_By, FArrayBox& filtered_Bz,
    const FArrayBox& Ex, const FArrayBox& Ey, const FArrayBox& Ez,
    const FArrayBox& Bx, const FArrayBox& By, const FArrayBox& Bz,
    FArrayBox const * & ex_ptr, FArrayBox const * & ey_ptr,
    FArrayBox const * & ez_ptr, FArrayBox const * & bx_ptr,
    FArrayBox const * & by_ptr, FArrayBox const * & bz_ptr)
{

    // Get instances of NCI Godfrey filters
    const auto& nci_godfrey_filter_exeybz = WarpX::GetInstance().nci_godfrey_filter_exeybz;
    const auto& nci_godfrey_filter_bxbyez = WarpX::GetInstance().nci_godfrey_filter_bxbyez;

#if (AMREX_SPACEDIM == 2)
    const Box& tbox = amrex::grow(box,{static_cast<int>(WarpX::nox),
                static_cast<int>(WarpX::noz)});
#else
    const Box& tbox = amrex::grow(box,{static_cast<int>(WarpX::nox),
                static_cast<int>(WarpX::noy),
                static_cast<int>(WarpX::noz)});
#endif

    // Filter Ex (Both 2D and 3D)
    filtered_Ex.resize(amrex::convert(tbox,Ex.box().ixType()));
    // Safeguard for GPU
    exeli = filtered_Ex.elixir();
    // Apply filter on Ex, result stored in filtered_Ex

    nci_godfrey_filter_exeybz[lev]->ApplyStencil(filtered_Ex, Ex, filtered_Ex.box());
    // Update ex_ptr reference
    ex_ptr = &filtered_Ex;

    // Filter Ez
    filtered_Ez.resize(amrex::convert(tbox,Ez.box().ixType()));
    ezeli = filtered_Ez.elixir();
    nci_godfrey_filter_bxbyez[lev]->ApplyStencil(filtered_Ez, Ez, filtered_Ez.box());
    ez_ptr = &filtered_Ez;

    // Filter By
    filtered_By.resize(amrex::convert(tbox,By.box().ixType()));
    byeli = filtered_By.elixir();
    nci_godfrey_filter_bxbyez[lev]->ApplyStencil(filtered_By, By, filtered_By.box());
    by_ptr = &filtered_By;
#if (AMREX_SPACEDIM == 3)
    // Filter Ey
    filtered_Ey.resize(amrex::convert(tbox,Ey.box().ixType()));
    eyeli = filtered_Ey.elixir();
    nci_godfrey_filter_exeybz[lev]->ApplyStencil(filtered_Ey, Ey, filtered_Ey.box());
    ey_ptr = &filtered_Ey;

    // Filter Bx
    filtered_Bx.resize(amrex::convert(tbox,Bx.box().ixType()));
    bxeli = filtered_Bx.elixir();
    nci_godfrey_filter_bxbyez[lev]->ApplyStencil(filtered_Bx, Bx, filtered_Bx.box());
    bx_ptr = &filtered_Bx;

    // Filter Bz
    filtered_Bz.resize(amrex::convert(tbox,Bz.box().ixType()));
    bzeli = filtered_Bz.elixir();
    nci_godfrey_filter_exeybz[lev]->ApplyStencil(filtered_Bz, Bz, filtered_Bz.box());
    bz_ptr = &filtered_Bz;
#endif
}

// Loop over all particles in the particle container and
// split particles tagged with p.id()=DoSplitParticleID
void
PhysicalParticleContainer::SplitParticles(int lev)
{
    auto& mypc = WarpX::GetInstance().GetPartContainer();
    auto& pctmp_split = mypc.GetPCtmp();
    RealVector psplit_x, psplit_y, psplit_z, psplit_w;
    RealVector psplit_ux, psplit_uy, psplit_uz;
    long np_split_to_add = 0;
    long np_split;
    if(split_type==0)
    {
        np_split = pow(2, AMREX_SPACEDIM);
    } else {
        np_split = 2*AMREX_SPACEDIM;
    }

    // Loop over particle interator
    for (WarpXParIter pti(*this, lev); pti.isValid(); ++pti)
    {
        const auto GetPosition = GetParticlePosition(pti);

        const amrex::Vector<int> ppc_nd = plasma_injector->num_particles_per_cell_each_dim;
        const std::array<Real,3>& dx = WarpX::CellSize(lev);
        amrex::Vector<Real> split_offset = {dx[0]/2._rt,
                                            dx[1]/2._rt,
                                            dx[2]/2._rt};
        if (ppc_nd[0] > 0){
            // offset for split particles is computed as a function of cell size
            // and number of particles per cell, so that a uniform distribution
            // before splitting results in a uniform distribution after splitting
            split_offset[0] /= ppc_nd[0];
            split_offset[1] /= ppc_nd[1];
            split_offset[2] /= ppc_nd[2];
        }
        // particle Array Of Structs data
        auto& particles = pti.GetArrayOfStructs();
        // particle Struct Of Arrays data
        auto& attribs = pti.GetAttribs();
        auto& wp  = attribs[PIdx::w ];
        auto& uxp = attribs[PIdx::ux];
        auto& uyp = attribs[PIdx::uy];
        auto& uzp = attribs[PIdx::uz];
        const long np = pti.numParticles();
        for(int i=0; i<np; i++){
            ParticleReal xp, yp, zp;
            GetPosition(i, xp, yp, zp);
            auto& p = particles[i];
            if (p.id() == DoSplitParticleID){
                // If particle is tagged, split it and put the
                // split particles in local arrays psplit_x etc.
                np_split_to_add += np_split;
#if (AMREX_SPACEDIM==2)
                if (split_type==0){
                    // Split particle in two along each diagonals
                    // 4 particles in 2d
                    for (int ishift = -1; ishift < 2; ishift +=2 ){
                        for (int kshift = -1; kshift < 2; kshift +=2 ){
                            // Add one particle with offset in x and z
                            psplit_x.push_back( xp + ishift*split_offset[0] );
                            psplit_y.push_back( yp );
                            psplit_z.push_back( zp + kshift*split_offset[2] );
                            psplit_ux.push_back( uxp[i] );
                            psplit_uy.push_back( uyp[i] );
                            psplit_uz.push_back( uzp[i] );
                            psplit_w.push_back( wp[i]/np_split );
                        }
                    }
                } else {
                    // Split particle in two along each axis
                    // 4 particles in 2d
                    for (int ishift = -1; ishift < 2; ishift +=2 ){
                        // Add one particle with offset in x
                        psplit_x.push_back( xp + ishift*split_offset[0] );
                        psplit_y.push_back( yp );
                        psplit_z.push_back( zp );
                        psplit_ux.push_back( uxp[i] );
                        psplit_uy.push_back( uyp[i] );
                        psplit_uz.push_back( uzp[i] );
                        psplit_w.push_back( wp[i]/np_split );
                        // Add one particle with offset in z
                        psplit_x.push_back( xp );
                        psplit_y.push_back( yp );
                        psplit_z.push_back( zp + ishift*split_offset[2] );
                        psplit_ux.push_back( uxp[i] );
                        psplit_uy.push_back( uyp[i] );
                        psplit_uz.push_back( uzp[i] );
                        psplit_w.push_back( wp[i]/np_split );
                    }
                }
#elif (AMREX_SPACEDIM==3)
                if (split_type==0){
                    // Split particle in two along each diagonals
                    // 8 particles in 3d
                    for (int ishift = -1; ishift < 2; ishift +=2 ){
                        for (int jshift = -1; jshift < 2; jshift +=2 ){
                            for (int kshift = -1; kshift < 2; kshift +=2 ){
                                // Add one particle with offset in x, y and z
                                psplit_x.push_back( xp + ishift*split_offset[0] );
                                psplit_y.push_back( yp + jshift*split_offset[1] );
                                psplit_z.push_back( zp + kshift*split_offset[2] );
                                psplit_ux.push_back( uxp[i] );
                                psplit_uy.push_back( uyp[i] );
                                psplit_uz.push_back( uzp[i] );
                                psplit_w.push_back( wp[i]/np_split );
                            }
                        }
                    }
                } else {
                    // Split particle in two along each axis
                    // 6 particles in 3d
                    for (int ishift = -1; ishift < 2; ishift +=2 ){
                        // Add one particle with offset in x
                        psplit_x.push_back( xp + ishift*split_offset[0] );
                        psplit_y.push_back( yp );
                        psplit_z.push_back( zp );
                        psplit_ux.push_back( uxp[i] );
                        psplit_uy.push_back( uyp[i] );
                        psplit_uz.push_back( uzp[i] );
                        psplit_w.push_back( wp[i]/np_split );
                        // Add one particle with offset in y
                        psplit_x.push_back( xp );
                        psplit_y.push_back( yp + ishift*split_offset[1] );
                        psplit_z.push_back( zp );
                        psplit_ux.push_back( uxp[i] );
                        psplit_uy.push_back( uyp[i] );
                        psplit_uz.push_back( uzp[i] );
                        psplit_w.push_back( wp[i]/np_split );
                        // Add one particle with offset in z
                        psplit_x.push_back( xp );
                        psplit_y.push_back( yp );
                        psplit_z.push_back( zp + ishift*split_offset[2] );
                        psplit_ux.push_back( uxp[i] );
                        psplit_uy.push_back( uyp[i] );
                        psplit_uz.push_back( uzp[i] );
                        psplit_w.push_back( wp[i]/np_split );
                    }
                }
#endif
                // invalidate the particle
                p.m_idata.id = -p.m_idata.id;
            }
        }
    }
    // Add local arrays psplit_x etc. to the temporary
    // particle container pctmp_split. Split particles
    // are tagged with p.id()=NoSplitParticleID so that
    // they are not re-split when entering a higher level
    // AddNParticles calls Redistribute, so that particles
    // in pctmp_split are in the proper grids and tiles
    pctmp_split.AddNParticles(lev,
                              np_split_to_add,
                              psplit_x.dataPtr(),
                              psplit_y.dataPtr(),
                              psplit_z.dataPtr(),
                              psplit_ux.dataPtr(),
                              psplit_uy.dataPtr(),
                              psplit_uz.dataPtr(),
                              1,
                              psplit_w.dataPtr(),
                              1, NoSplitParticleID);
    // Copy particles from tmp to current particle container
    addParticles(pctmp_split,1);
    // Clear tmp container
    pctmp_split.clearParticles();
}

void
PhysicalParticleContainer::PushPX (WarpXParIter& pti, Real dt, DtType a_dt_type)
{

    // This wraps the momentum and position advance so that inheritors can modify the call.
    auto& attribs = pti.GetAttribs();
    // Extract pointers to the different particle quantities

    const auto GetPosition = GetParticlePosition(pti);
          auto SetPosition = SetParticlePosition(pti);

    ParticleReal* const AMREX_RESTRICT ux = attribs[PIdx::ux].dataPtr();
    ParticleReal* const AMREX_RESTRICT uy = attribs[PIdx::uy].dataPtr();
    ParticleReal* const AMREX_RESTRICT uz = attribs[PIdx::uz].dataPtr();
    const ParticleReal* const AMREX_RESTRICT Ex = attribs[PIdx::Ex].dataPtr();
    const ParticleReal* const AMREX_RESTRICT Ey = attribs[PIdx::Ey].dataPtr();
    const ParticleReal* const AMREX_RESTRICT Ez = attribs[PIdx::Ez].dataPtr();
    const ParticleReal* const AMREX_RESTRICT Bx = attribs[PIdx::Bx].dataPtr();
    const ParticleReal* const AMREX_RESTRICT By = attribs[PIdx::By].dataPtr();
    const ParticleReal* const AMREX_RESTRICT Bz = attribs[PIdx::Bz].dataPtr();

    if (WarpX::do_back_transformed_diagnostics && do_back_transformed_diagnostics && (a_dt_type!=DtType::SecondHalf))
    {
        copy_attribs(pti);
    }

    int* AMREX_RESTRICT ion_lev = nullptr;
    if (do_field_ionization){
        ion_lev = pti.GetiAttribs(particle_icomps["ionization_level"]).dataPtr();
    }

    // Loop over the particles and update their momentum
    const Real q = this->charge;
    const Real m = this-> mass;

#ifdef WARPX_QED
    if(do_classical_radiation_reaction){
        if(m_do_qed_quantum_sync){
            const auto t_chi_max = m_shr_p_qs_engine->get_ref_ctrl().chi_part_min;
            amrex::ParallelFor(
                pti.numParticles(),
                [=] AMREX_GPU_DEVICE (long i) {
                    auto chi = QedUtils::chi_lepton(m*ux[i], m*uy[i], m*uz[i],
                         Ex[i], Ey[i], Ez[i],
                         Bx[i], By[i], Bz[i]);
                    if(chi < t_chi_max){
                        UpdateMomentumBorisWithRadiationReaction( ux[i], uy[i], uz[i],
                                           Ex[i], Ey[i], Ez[i], Bx[i],
                                           By[i], Bz[i], q, m, dt);
                    }
                    else{
                        UpdateMomentumBoris( ux[i], uy[i], uz[i],
                                           Ex[i], Ey[i], Ez[i], Bx[i],
                                           By[i], Bz[i], q, m, dt);
                    }
                    ParticleReal x, y, z;
                    GetPosition(i, x, y, z);
                    UpdatePosition(x, y, z, ux[i], uy[i], uz[i], dt );
                    SetPosition(i, x, y, z);
                }
            );
        }else{
            amrex::ParallelFor(
                pti.numParticles(),
                [=] AMREX_GPU_DEVICE (long i) {
                    UpdateMomentumBorisWithRadiationReaction( ux[i], uy[i], uz[i],
                                       Ex[i], Ey[i], Ez[i], Bx[i],
                                       By[i], Bz[i], q, m, dt);
                    ParticleReal x, y, z;
                    GetPosition(i, x, y, z);
                    UpdatePosition(x, y, z, ux[i], uy[i], uz[i], dt );
                    SetPosition(i, x, y, z);
                }
            );
        }
#else
    if(do_classical_radiation_reaction){
        amrex::ParallelFor(
            pti.numParticles(),
            [=] AMREX_GPU_DEVICE (long i) {
                Real qp = q;
                if (ion_lev){ qp *= ion_lev[i]; }
                UpdateMomentumBorisWithRadiationReaction( ux[i], uy[i], uz[i],
                                   Ex[i], Ey[i], Ez[i], Bx[i],
                                   By[i], Bz[i], qp, m, dt);
                ParticleReal x, y, z;
                GetPosition(i, x, y, z);
                UpdatePosition(x, y, z, ux[i], uy[i], uz[i], dt );
                SetPosition(i, x, y, z);
            }
        );
#endif
    } else if (WarpX::particle_pusher_algo == ParticlePusherAlgo::Boris){
        amrex::ParallelFor(
            pti.numParticles(),
            [=] AMREX_GPU_DEVICE (long i) {
                Real qp = q;
                if (ion_lev){ qp *= ion_lev[i]; }
                UpdateMomentumBoris( ux[i], uy[i], uz[i],
                                     Ex[i], Ey[i], Ez[i], Bx[i],
                                     By[i], Bz[i], qp, m, dt);
                ParticleReal x, y, z;
                GetPosition(i, x, y, z);
                UpdatePosition(x, y, z, ux[i], uy[i], uz[i], dt );
                SetPosition(i, x, y, z);
            }
        );
    } else if (WarpX::particle_pusher_algo == ParticlePusherAlgo::Vay) {
        amrex::ParallelFor(
            pti.numParticles(),
            [=] AMREX_GPU_DEVICE (long i) {
                Real qp = q;
                if (ion_lev){ qp *= ion_lev[i]; }
                UpdateMomentumVay( ux[i], uy[i], uz[i],
                                   Ex[i], Ey[i], Ez[i], Bx[i],
                                   By[i], Bz[i], qp, m, dt);
                ParticleReal x, y, z;
                GetPosition(i, x, y, z);
                UpdatePosition(x, y, z, ux[i], uy[i], uz[i], dt );
                SetPosition(i, x, y, z);
            }
        );
    } else if (WarpX::particle_pusher_algo == ParticlePusherAlgo::HigueraCary) {
        amrex::ParallelFor(
            pti.numParticles(),
            [=] AMREX_GPU_DEVICE (long i) {
                Real qp = q;
                if (ion_lev){ qp *= ion_lev[i]; }
                UpdateMomentumHigueraCary( ux[i], uy[i], uz[i],
                                   Ex[i], Ey[i], Ez[i], Bx[i],
                                   By[i], Bz[i], qp, m, dt);
                ParticleReal x, y, z;
                GetPosition(i, x, y, z);
                UpdatePosition(x, y, z, ux[i], uy[i], uz[i], dt );
                SetPosition(i, x, y, z);
            }
        );
    } else {
      amrex::Abort("Unknown particle pusher");
    };
}

#ifdef WARPX_QED
void PhysicalParticleContainer::EvolveOpticalDepth(
    WarpXParIter& pti, amrex::Real dt)
{
    if(!has_quantum_sync())
        return;

    QuantumSynchrotronEvolveOpticalDepth evolve_opt =
        m_shr_p_qs_engine->build_evolve_functor();

    auto& attribs = pti.GetAttribs();
    const ParticleReal* const AMREX_RESTRICT ux = attribs[PIdx::ux].dataPtr();
    const ParticleReal* const AMREX_RESTRICT uy = attribs[PIdx::uy].dataPtr();
    const ParticleReal* const AMREX_RESTRICT uz = attribs[PIdx::uz].dataPtr();
    const ParticleReal* const AMREX_RESTRICT Ex = attribs[PIdx::Ex].dataPtr();
    const ParticleReal* const AMREX_RESTRICT Ey = attribs[PIdx::Ey].dataPtr();
    const ParticleReal* const AMREX_RESTRICT Ez = attribs[PIdx::Ez].dataPtr();
    const ParticleReal* const AMREX_RESTRICT Bx = attribs[PIdx::Bx].dataPtr();
    const ParticleReal* const AMREX_RESTRICT By = attribs[PIdx::By].dataPtr();
    const ParticleReal* const AMREX_RESTRICT Bz = attribs[PIdx::Bz].dataPtr();

    ParticleReal* const AMREX_RESTRICT p_optical_depth_QSR =
        pti.GetAttribs(particle_comps["optical_depth_QSR"]).dataPtr();

    const ParticleReal m = this->mass;

    amrex::ParallelFor(pti.numParticles(),
            [=] AMREX_GPU_DEVICE (long i) {
                const ParticleReal px = m * ux[i];
                const ParticleReal py = m * uy[i];
                const ParticleReal pz = m * uz[i];

                bool has_event_happened = evolve_opt(
                    px, py, pz,
                    Ex[i], Ey[i], Ez[i],
                    Bx[i], By[i], Bz[i],
                    dt, p_optical_depth_QSR[i]);
            }
    );

}
#endif

void
PhysicalParticleContainer::PushP (int lev, Real dt,
                                  const MultiFab& Ex, const MultiFab& Ey, const MultiFab& Ez,
                                  const MultiFab& Bx, const MultiFab& By, const MultiFab& Bz)
{
    WARPX_PROFILE("PhysicalParticleContainer::PushP");

    if (do_not_push) return;

#ifdef _OPENMP
#pragma omp parallel
#endif
    {
        for (WarpXParIter pti(*this, lev); pti.isValid(); ++pti)
        {
            auto& attribs = pti.GetAttribs();

            auto& Exp = attribs[PIdx::Ex];
            auto& Eyp = attribs[PIdx::Ey];
            auto& Ezp = attribs[PIdx::Ez];
            auto& Bxp = attribs[PIdx::Bx];
            auto& Byp = attribs[PIdx::By];
            auto& Bzp = attribs[PIdx::Bz];

            const long np = pti.numParticles();

            // Data on the grid
            const FArrayBox& exfab = Ex[pti];
            const FArrayBox& eyfab = Ey[pti];
            const FArrayBox& ezfab = Ez[pti];
            const FArrayBox& bxfab = Bx[pti];
            const FArrayBox& byfab = By[pti];
            const FArrayBox& bzfab = Bz[pti];

            int e_is_nodal = Ex.is_nodal() and Ey.is_nodal() and Ez.is_nodal();
            FieldGather(pti, Exp, Eyp, Ezp, Bxp, Byp, Bzp,
                        &exfab, &eyfab, &ezfab, &bxfab, &byfab, &bzfab,
                        Ex.nGrow(), e_is_nodal,
                        0, np, lev, lev);

            // This wraps the momentum advance so that inheritors can modify the call.
            // Extract pointers to the different particle quantities
            ParticleReal* const AMREX_RESTRICT ux = attribs[PIdx::ux].dataPtr();
            ParticleReal* const AMREX_RESTRICT uy = attribs[PIdx::uy].dataPtr();
            ParticleReal* const AMREX_RESTRICT uz = attribs[PIdx::uz].dataPtr();
            const ParticleReal* const AMREX_RESTRICT Expp = Exp.dataPtr();
            const ParticleReal* const AMREX_RESTRICT Eypp = Eyp.dataPtr();
            const ParticleReal* const AMREX_RESTRICT Ezpp = Ezp.dataPtr();
            const ParticleReal* const AMREX_RESTRICT Bxpp = Bxp.dataPtr();
            const ParticleReal* const AMREX_RESTRICT Bypp = Byp.dataPtr();
            const ParticleReal* const AMREX_RESTRICT Bzpp = Bzp.dataPtr();

            // Loop over the particles and update their momentum
            const Real q = this->charge;
            const Real m = this-> mass;

            int* AMREX_RESTRICT ion_lev = nullptr;
            if (do_field_ionization){
                ion_lev = pti.GetiAttribs(particle_icomps["ionization_level"]).dataPtr();
            }

            //Assumes that all consistency checks have been done at initialization
            if(do_classical_radiation_reaction){
                 amrex::ParallelFor(pti.numParticles(),
                    [=] AMREX_GPU_DEVICE (long i){
                        Real qp = q;
                        if (ion_lev){ qp *= ion_lev[i]; }
                        UpdateMomentumBorisWithRadiationReaction(
                            ux[i], uy[i], uz[i],
                            Expp[i], Eypp[i], Ezpp[i],
                            Bxpp[i], Bypp[i], Bzpp[i],
                            qp, m, dt);
                    }
                );
            } else if (WarpX::particle_pusher_algo == ParticlePusherAlgo::Boris){
                amrex::ParallelFor(pti.numParticles(),
                    [=] AMREX_GPU_DEVICE (long i) {
                        Real qp = q;
                        if (ion_lev){ qp *= ion_lev[i]; }
                        UpdateMomentumBoris(
                            ux[i], uy[i], uz[i],
                            Expp[i], Eypp[i], Ezpp[i],
                            Bxpp[i], Bypp[i], Bzpp[i],
                            qp, m, dt);
                    }
                );
            } else if (WarpX::particle_pusher_algo == ParticlePusherAlgo::Vay){
                amrex::ParallelFor(pti.numParticles(),
                    [=] AMREX_GPU_DEVICE (long i) {
                        Real qp = q;
                        if (ion_lev){ qp *= ion_lev[i]; }
                        UpdateMomentumVay(
                            ux[i], uy[i], uz[i],
                            Expp[i], Eypp[i], Ezpp[i],
                            Bxpp[i], Bypp[i], Bzpp[i],
                            qp, m, dt);
                    }
                );
            } else if (WarpX::particle_pusher_algo == ParticlePusherAlgo::HigueraCary){
                amrex::ParallelFor(pti.numParticles(),
                    [=] AMREX_GPU_DEVICE (long i) {
                        UpdateMomentumHigueraCary( ux[i], uy[i], uz[i],
                            Expp[i], Eypp[i], Ezpp[i],
                            Bxpp[i], Bypp[i], Bzpp[i],
                            q, m, dt);
                    }
                );
            } else {
              amrex::Abort("Unknown particle pusher");
            }

        }
    }
}

void PhysicalParticleContainer::copy_attribs (WarpXParIter& pti)
{
    auto& attribs = pti.GetAttribs();
    ParticleReal* AMREX_RESTRICT uxp = attribs[PIdx::ux].dataPtr();
    ParticleReal* AMREX_RESTRICT uyp = attribs[PIdx::uy].dataPtr();
    ParticleReal* AMREX_RESTRICT uzp = attribs[PIdx::uz].dataPtr();

    const auto np = pti.numParticles();
    const auto lev = pti.GetLevel();
    const auto index = pti.GetPairIndex();
    ParticleReal* AMREX_RESTRICT xpold  = tmp_particle_data[lev][index][TmpIdx::xold ].dataPtr();
    ParticleReal* AMREX_RESTRICT ypold  = tmp_particle_data[lev][index][TmpIdx::yold ].dataPtr();
    ParticleReal* AMREX_RESTRICT zpold  = tmp_particle_data[lev][index][TmpIdx::zold ].dataPtr();
    ParticleReal* AMREX_RESTRICT uxpold = tmp_particle_data[lev][index][TmpIdx::uxold].dataPtr();
    ParticleReal* AMREX_RESTRICT uypold = tmp_particle_data[lev][index][TmpIdx::uyold].dataPtr();
    ParticleReal* AMREX_RESTRICT uzpold = tmp_particle_data[lev][index][TmpIdx::uzold].dataPtr();

    const auto GetPosition = GetParticlePosition(pti);

    ParallelFor( np,
                 [=] AMREX_GPU_DEVICE (long i) {
                     ParticleReal x, y, z;
                     GetPosition(i, x, y, z);
                     xpold[i]=x;
                     ypold[i]=y;
                     zpold[i]=z;

                     uxpold[i]=uxp[i];
                     uypold[i]=uyp[i];
                     uzpold[i]=uzp[i];
                 }
        );
}

void PhysicalParticleContainer::GetParticleSlice(const int direction, const Real z_old,
                                                 const Real z_new, const Real t_boost,
                                                 const Real t_lab, const Real dt,
                                                 DiagnosticParticles& diagnostic_particles)
{
    WARPX_PROFILE("PhysicalParticleContainer::GetParticleSlice");

    // Assume that the boost in the positive z direction.
#if (AMREX_SPACEDIM == 2)
    AMREX_ALWAYS_ASSERT(direction == 1);
#else
    AMREX_ALWAYS_ASSERT(direction == 2);
#endif

    // Note the the slice should always move in the negative boost direction.
    AMREX_ALWAYS_ASSERT(z_new < z_old);

    AMREX_ALWAYS_ASSERT(do_back_transformed_diagnostics == 1);

    const int nlevs = std::max(0, finestLevel()+1);

    // we figure out a box for coarse-grained rejection. If the RealBox corresponding to a
    // given tile doesn't intersect with this, there is no need to check any particles.
    const Real* base_dx = Geom(0).CellSize();
    const Real z_min = z_new - base_dx[direction];
    const Real z_max = z_old + base_dx[direction];

    RealBox slice_box = Geom(0).ProbDomain();
    slice_box.setLo(direction, z_min);
    slice_box.setHi(direction, z_max);

    diagnostic_particles.resize(finestLevel()+1);

    for (int lev = 0; lev < nlevs; ++lev) {

        const Real* dx  = Geom(lev).CellSize();
        const Real* plo = Geom(lev).ProbLo();

        // first we touch each map entry in serial
        for (WarpXParIter pti(*this, lev); pti.isValid(); ++pti)
        {
            auto index = std::make_pair(pti.index(), pti.LocalTileIndex());
            diagnostic_particles[lev][index];
        }

#ifdef _OPENMP
#pragma omp parallel
#endif
        {
            for (WarpXParIter pti(*this, lev); pti.isValid(); ++pti)
            {
                const Box& box = pti.validbox();
                auto index = std::make_pair(pti.index(), pti.LocalTileIndex());
                const RealBox tile_real_box(box, dx, plo);

                if ( !slice_box.intersects(tile_real_box) ) continue;

                const auto GetPosition = GetParticlePosition(pti);

                auto& attribs = pti.GetAttribs();
                Real* const AMREX_RESTRICT wpnew = attribs[PIdx::w].dataPtr();
                Real* const AMREX_RESTRICT uxpnew = attribs[PIdx::ux].dataPtr();
                Real* const AMREX_RESTRICT uypnew = attribs[PIdx::uy].dataPtr();
                Real* const AMREX_RESTRICT uzpnew = attribs[PIdx::uz].dataPtr();

                Real* const AMREX_RESTRICT
                  xpold = tmp_particle_data[lev][index][TmpIdx::xold].dataPtr();
                Real* const AMREX_RESTRICT
                  ypold = tmp_particle_data[lev][index][TmpIdx::yold].dataPtr();
                Real* const AMREX_RESTRICT
                  zpold = tmp_particle_data[lev][index][TmpIdx::zold].dataPtr();
                Real* const AMREX_RESTRICT
                  uxpold = tmp_particle_data[lev][index][TmpIdx::uxold].dataPtr();
                Real* const AMREX_RESTRICT
                  uypold = tmp_particle_data[lev][index][TmpIdx::uyold].dataPtr();
                Real* const AMREX_RESTRICT
                  uzpold = tmp_particle_data[lev][index][TmpIdx::uzold].dataPtr();

                const long np = pti.numParticles();

                Real uzfrm = -WarpX::gamma_boost*WarpX::beta_boost*PhysConst::c;
                Real inv_c2 = 1.0/PhysConst::c/PhysConst::c;

                // temporary arrays to store copy_flag and copy_index
                // for particles that cross the z-slice
                amrex::Gpu::ManagedDeviceVector<int> FlagForPartCopy(np);
                amrex::Gpu::ManagedDeviceVector<int> IndexForPartCopy(np);

                int* const AMREX_RESTRICT Flag = FlagForPartCopy.dataPtr();
                int* const AMREX_RESTRICT IndexLocation = IndexForPartCopy.dataPtr();

                //Flag particles that need to be copied if they cross the z_slice
                amrex::ParallelFor(np,
                [=] AMREX_GPU_DEVICE(int i)
                {
                    ParticleReal xp, yp, zp;
                    GetPosition(i, xp, yp, zp);
                    Flag[i] = 0;
                    if ( (((zp >= z_new) && (zpold[i] <= z_old)) ||
                          ((zp <= z_new) && (zpold[i] >= z_old))) )
                    {
                        Flag[i] = 1;
                    }
                });

                // exclusive scan to obtain location indices using flag values
                // These location indices are used to copy data from
                // src to dst when the copy-flag is set to 1.
                amrex::Gpu::exclusive_scan(Flag,Flag+np,IndexLocation);

                const int total_partdiag_size = IndexLocation[np-1] + Flag[np-1];

                // allocate array size for diagnostic particle array
                diagnostic_particles[lev][index].resize(total_partdiag_size);

                amrex::Real gammaboost = WarpX::gamma_boost;
                amrex::Real betaboost = WarpX::beta_boost;
                amrex::Real Phys_c = PhysConst::c;

                Real* const AMREX_RESTRICT diag_wp =
                diagnostic_particles[lev][index].GetRealData(DiagIdx::w).data();
                Real* const AMREX_RESTRICT diag_xp =
                diagnostic_particles[lev][index].GetRealData(DiagIdx::x).data();
                Real* const AMREX_RESTRICT diag_yp =
                diagnostic_particles[lev][index].GetRealData(DiagIdx::y).data();
                Real* const AMREX_RESTRICT diag_zp =
                diagnostic_particles[lev][index].GetRealData(DiagIdx::z).data();
                Real* const AMREX_RESTRICT diag_uxp =
                diagnostic_particles[lev][index].GetRealData(DiagIdx::ux).data();
                Real* const AMREX_RESTRICT diag_uyp =
                diagnostic_particles[lev][index].GetRealData(DiagIdx::uy).data();
                Real* const AMREX_RESTRICT diag_uzp =
                diagnostic_particles[lev][index].GetRealData(DiagIdx::uz).data();

                // Copy particle data to diagnostic particle array on the GPU
                //  using flag and index values
                amrex::ParallelFor(np,
                [=] AMREX_GPU_DEVICE(int i)
                {
                    ParticleReal xp_new, yp_new, zp_new;
                    GetPosition(i, xp_new, yp_new, zp_new);
                    if (Flag[i] == 1)
                    {
                         // Lorentz Transform particles to lab-frame
                         const Real gamma_new_p = std::sqrt(1.0 + inv_c2*
                                                  (uxpnew[i]*uxpnew[i]
                                                 + uypnew[i]*uypnew[i]
                                                 + uzpnew[i]*uzpnew[i]));
                         const Real t_new_p = gammaboost*t_boost - uzfrm*zp_new*inv_c2;
                         const Real z_new_p = gammaboost*(zp_new + betaboost*Phys_c*t_boost);
                         const Real uz_new_p = gammaboost*uzpnew[i] - gamma_new_p*uzfrm;

                         const Real gamma_old_p = std::sqrt(1.0 + inv_c2*
                                                  (uxpold[i]*uxpold[i]
                                                 + uypold[i]*uypold[i]
                                                 + uzpold[i]*uzpold[i]));
                         const Real t_old_p = gammaboost*(t_boost - dt)
                                              - uzfrm*zpold[i]*inv_c2;
                         const Real z_old_p = gammaboost*(zpold[i]
                                              + betaboost*Phys_c*(t_boost-dt));
                         const Real uz_old_p = gammaboost*uzpold[i]
                                              - gamma_old_p*uzfrm;

                         // interpolate in time to t_lab
                         const Real weight_old = (t_new_p - t_lab)
                                               / (t_new_p - t_old_p);
                         const Real weight_new = (t_lab - t_old_p)
                                               / (t_new_p - t_old_p);

                         const Real xp = xpold[i]*weight_old + xp_new*weight_new;
                         const Real yp = ypold[i]*weight_old + yp_new*weight_new;
                         const Real zp = z_old_p*weight_old  + z_new_p*weight_new;

                         const Real uxp = uxpold[i]*weight_old
                                        + uxpnew[i]*weight_new;
                         const Real uyp = uypold[i]*weight_old
                                        + uypnew[i]*weight_new;
                         const Real uzp = uz_old_p*weight_old
                                        + uz_new_p  *weight_new;

                         const int loc = IndexLocation[i];
                         diag_wp[loc] = wpnew[i];
                         diag_xp[loc] = xp;
                         diag_yp[loc] = yp;
                         diag_zp[loc] = zp;
                         diag_uxp[loc] = uxp;
                         diag_uyp[loc] = uyp;
                         diag_uzp[loc] = uzp;
                    }
                });
            }
        }
    }
}

/* \brief Inject particles during the simulation
 * \param injection_box: domain where particles should be injected.
 */
void
PhysicalParticleContainer::ContinuousInjection(const RealBox& injection_box)
{
    // Inject plasma on level 0. Paticles will be redistributed.
    const int lev=0;
    AddPlasma(lev, injection_box);
}

/* \brief Gather fields from FArrayBox exfab, eyfab, ezfab, bxfab, byfab,
 * bzfab into arrays of fields on particles Exp, Eyp, Ezp, Bxp, Byp, Bzp.
 * \param Exp-Bzp: fields on particles.
 * \param exfab-bzfab: FAB of electric and magnetic fields for particles in pti
 * \param ngE: number of guard cells for E
 * \param e_is_nodal: 0 if E is staggered, 1 if E is nodal
 * \param offset: index of first particle for which fields are gathered
 * \param np_to_gather: number of particles onto which fields are gathered
 * \param lev: level on which particles are located
 * \param gather_lev: level from which particles gather fields (lev-1) for
          particles in buffers.
 */
void
PhysicalParticleContainer::FieldGather (WarpXParIter& pti,
                                        RealVector& Exp,
                                        RealVector& Eyp,
                                        RealVector& Ezp,
                                        RealVector& Bxp,
                                        RealVector& Byp,
                                        RealVector& Bzp,
                                        amrex::FArrayBox const * exfab,
                                        amrex::FArrayBox const * eyfab,
                                        amrex::FArrayBox const * ezfab,
                                        amrex::FArrayBox const * bxfab,
                                        amrex::FArrayBox const * byfab,
                                        amrex::FArrayBox const * bzfab,
                                        const int ngE, const int /*e_is_nodal*/,
                                        const long offset,
                                        const long np_to_gather,
                                        int lev,
                                        int gather_lev)
{
    AMREX_ALWAYS_ASSERT_WITH_MESSAGE((gather_lev==(lev-1)) ||
                                     (gather_lev==(lev  )),
                                     "Gather buffers only work for lev-1");
    // If no particles, do not do anything
    // If do_not_gather = 1 by user, do not do anything
    if (np_to_gather == 0 || do_not_gather) return;

    // initializing the field value to the externally applied field before
    // gathering fields from the grid to the particles.
    AssignExternalFieldOnParticles(pti, Exp, Eyp, Ezp, Bxp, Byp, Bzp, lev);


    // Get cell size on gather_lev
    const std::array<Real,3>& dx = WarpX::CellSize(std::max(gather_lev,0));

    // Get box from which field is gathered.
    // If not gathering from the finest level, the box is coarsened.
    Box box;
    if (lev == gather_lev) {
        box = pti.tilebox();
    } else {
        const IntVect& ref_ratio = WarpX::RefRatio(gather_lev);
        box = amrex::coarsen(pti.tilebox(),ref_ratio);
    }

    // Add guard cells to the box.
    box.grow(ngE);

    const auto GetPosition = GetParticlePosition(pti, offset);

    // Lower corner of tile box physical domain (take into account Galilean shift)
    Real cur_time = WarpX::GetInstance().gett_new(lev);
    const auto& time_of_last_gal_shift = WarpX::GetInstance().time_of_last_gal_shift;
    Real time_shift = (cur_time - time_of_last_gal_shift);
    amrex::Array<amrex::Real,3> galilean_shift = { v_galilean[0]*time_shift, v_galilean[1]*time_shift, v_galilean[2]*time_shift };
    const std::array<Real, 3>& xyzmin = WarpX::LowerCorner(box, galilean_shift, gather_lev);

    const Dim3 lo = lbound(box);

    // Depending on l_lower_in_v and WarpX::nox, call
    // different versions of template function doGatherShapeN
    if (WarpX::l_lower_order_in_v){
        if        (WarpX::nox == 1){
            doGatherShapeN<1,1>(GetPosition,
                                Exp.dataPtr() + offset, Eyp.dataPtr() + offset,
                                Ezp.dataPtr() + offset, Bxp.dataPtr() + offset,
                                Byp.dataPtr() + offset, Bzp.dataPtr() + offset,
                                exfab, eyfab, ezfab, bxfab, byfab, bzfab,
                                np_to_gather, dx,
                                xyzmin, lo, WarpX::n_rz_azimuthal_modes);
        } else if (WarpX::nox == 2){
            doGatherShapeN<2,1>(GetPosition,
                                Exp.dataPtr() + offset, Eyp.dataPtr() + offset,
                                Ezp.dataPtr() + offset, Bxp.dataPtr() + offset,
                                Byp.dataPtr() + offset, Bzp.dataPtr() + offset,
                                exfab, eyfab, ezfab, bxfab, byfab, bzfab,
                                np_to_gather, dx,
                                xyzmin, lo, WarpX::n_rz_azimuthal_modes);
        } else if (WarpX::nox == 3){
            doGatherShapeN<3,1>(GetPosition,
                                Exp.dataPtr() + offset, Eyp.dataPtr() + offset,
                                Ezp.dataPtr() + offset, Bxp.dataPtr() + offset,
                                Byp.dataPtr() + offset, Bzp.dataPtr() + offset,
                                exfab, eyfab, ezfab, bxfab, byfab, bzfab,
                                np_to_gather, dx,
                                xyzmin, lo, WarpX::n_rz_azimuthal_modes);
        }
    } else {
        if        (WarpX::nox == 1){
            doGatherShapeN<1,0>(GetPosition,
                                Exp.dataPtr() + offset, Eyp.dataPtr() + offset,
                                Ezp.dataPtr() + offset, Bxp.dataPtr() + offset,
                                Byp.dataPtr() + offset, Bzp.dataPtr() + offset,
                                exfab, eyfab, ezfab, bxfab, byfab, bzfab,
                                np_to_gather, dx,
                                xyzmin, lo, WarpX::n_rz_azimuthal_modes);
        } else if (WarpX::nox == 2){
            doGatherShapeN<2,0>(GetPosition,
                                Exp.dataPtr() + offset, Eyp.dataPtr() + offset,
                                Ezp.dataPtr() + offset, Bxp.dataPtr() + offset,
                                Byp.dataPtr() + offset, Bzp.dataPtr() + offset,
                                exfab, eyfab, ezfab, bxfab, byfab, bzfab,
                                np_to_gather, dx,
                                xyzmin, lo, WarpX::n_rz_azimuthal_modes);
        } else if (WarpX::nox == 3){
            doGatherShapeN<3,0>(GetPosition,
                                Exp.dataPtr() + offset, Eyp.dataPtr() + offset,
                                Ezp.dataPtr() + offset, Bxp.dataPtr() + offset,
                                Byp.dataPtr() + offset, Bzp.dataPtr() + offset,
                                exfab, eyfab, ezfab, bxfab, byfab, bzfab,
                                np_to_gather, dx,
                                xyzmin, lo, WarpX::n_rz_azimuthal_modes);
        }
    }
}


void PhysicalParticleContainer::InitIonizationModule ()
{
    if (!do_field_ionization) return;
    ParmParse pp(species_name);
    if (charge != PhysConst::q_e){
        amrex::Warning(
            "charge != q_e for ionizable species: overriding user value and setting charge = q_e.");
        charge = PhysConst::q_e;
    }
    pp.query("ionization_initial_level", ionization_initial_level);
    pp.get("ionization_product_species", ionization_product_name);
    pp.get("physical_element", physical_element);
    // Add runtime integer component for ionization level
    AddIntComp("ionization_level");
    // Get atomic number and ionization energies from file
    int ion_element_id = ion_map_ids[physical_element];
    ion_atomic_number = ion_atomic_numbers[ion_element_id];
    ionization_energies.resize(ion_atomic_number);
    int offset = ion_energy_offsets[ion_element_id];
    for(int i=0; i<ion_atomic_number; i++){
        ionization_energies[i] = table_ionization_energies[i+offset];
    }
    // Compute ADK prefactors (See Chen, JCP 236 (2013), equation (2))
    // For now, we assume l=0 and m=0.
    // The approximate expressions are used,
    // without Gamma function
    Real wa = std::pow(PhysConst::alpha,3) * PhysConst::c / PhysConst::r_e;
    Real Ea = PhysConst::m_e * PhysConst::c*PhysConst::c /PhysConst::q_e *
        std::pow(PhysConst::alpha,4)/PhysConst::r_e;
    Real UH = table_ionization_energies[0];
    Real l_eff = std::sqrt(UH/ionization_energies[0]) - 1.;

    const Real dt = WarpX::GetInstance().getdt(0);

    adk_power.resize(ion_atomic_number);
    adk_prefactor.resize(ion_atomic_number);
    adk_exp_prefactor.resize(ion_atomic_number);
    for (int i=0; i<ion_atomic_number; ++i){
        Real n_eff = (i+1) * std::sqrt(UH/ionization_energies[i]);
        Real C2 = std::pow(2,2*n_eff)/(n_eff*tgamma(n_eff+l_eff+1)*tgamma(n_eff-l_eff));
        adk_power[i] = -(2*n_eff - 1);
        Real Uion = ionization_energies[i];
        adk_prefactor[i] = dt * wa * C2 * ( Uion/(2*UH) )
            * std::pow(2*std::pow((Uion/UH),3./2)*Ea,2*n_eff - 1);
        adk_exp_prefactor[i] = -2./3 * std::pow( Uion/UH,3./2) * Ea;
    }
}

IonizationFilterFunc
PhysicalParticleContainer::getIonizationFunc ()
{
    WARPX_PROFILE("PPC::getIonizationFunc");

    return IonizationFilterFunc{ionization_energies.dataPtr(),
                                adk_prefactor.dataPtr(),
                                adk_exp_prefactor.dataPtr(),
                                adk_power.dataPtr(),
                                particle_icomps["ionization_level"],
                                ion_atomic_number};
}

#ifdef WARPX_QED


bool PhysicalParticleContainer::has_quantum_sync()
{
    return m_do_qed_quantum_sync;
}

bool PhysicalParticleContainer::has_breit_wheeler()
{
    return m_do_qed_breit_wheeler;
}

void
PhysicalParticleContainer::
set_breit_wheeler_engine_ptr(std::shared_ptr<BreitWheelerEngine> ptr)
{
    m_shr_p_bw_engine = ptr;
}

void
PhysicalParticleContainer::
set_quantum_sync_engine_ptr(std::shared_ptr<QuantumSynchrotronEngine> ptr)
{
    m_shr_p_qs_engine = ptr;
}

PhotonEmissionFilterFunc
PhysicalParticleContainer::getPhotonEmissionFilterFunc ()
{
    WARPX_PROFILE("PPC::getPhotonEmissionFunc");
    return PhotonEmissionFilterFunc{particle_runtime_comps["optical_depth_QSR"]};
}

PairGenerationFilterFunc
PhysicalParticleContainer::getPairGenerationFilterFunc ()
{
    WARPX_PROFILE("PPC::getPairGenerationFunc");
    return PairGenerationFilterFunc{particle_runtime_comps["optical_depth_BW"]};
}

#endif<|MERGE_RESOLUTION|>--- conflicted
+++ resolved
@@ -367,19 +367,11 @@
     Gpu::HostVector<ParticleReal> particle_uz;
 
     if (ParallelDescriptor::IOProcessor()) {
-<<<<<<< HEAD
         for (long i = 0; i < npart; ++i) {
             amrex::Real x = ptr_x.get()[i];
             amrex::Real ux = ptr_vx.get()[i];
             amrex::Real z = ptr_z.get()[i];
             amrex::Real uz = ptr_vz.get()[i];
-=======
-        for (decltype(npart) i = 0; i < npart; ++i) {
-            amrex::Real x = ptr_x.get()[i]*mm_m;
-            amrex::Real ux = ptr_vx.get()[i]*mmpns_mps;
-            amrex::Real z = ptr_z.get()[i]*mm_m;
-            amrex::Real uz = ptr_vz.get()[i]*mmpns_mps;
->>>>>>> fb16daa4
 #if (defined WARPX_DIM_3D)
             amrex::Real y = ptr_y.get()[i];
             amrex::Real uy = ptr_vy.get()[i];
