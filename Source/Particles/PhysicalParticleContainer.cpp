/* Copyright 2019-2020 Andrew Myers, Aurore Blelly, Axel Huebl
 * David Grote, Glenn Richardson, Jean-Luc Vay
 * Ligia Diana Amorim, Luca Fedeli, Maxence Thevenet
 * Michael Rowan, Remi Lehe, Revathi Jambunathan
 * Weiqun Zhang, Yinjian Zhao
 *
 * This file is part of WarpX.
 *
 * License: BSD-3-Clause-LBNL
 */
#include "PhysicalParticleContainer.H"

#include "Fields.H"
#include "Filter/NCIGodfreyFilter.H"
#include "Initialization/InjectorDensity.H"
#include "Initialization/InjectorMomentum.H"
#include "Initialization/InjectorPosition.H"
#include "MultiParticleContainer.H"
#include "Particles/AddPlasmaUtilities.H"
#ifdef WARPX_QED
#   include "Particles/ElementaryProcess/QEDInternals/BreitWheelerEngineWrapper.H"
#   include "Particles/ElementaryProcess/QEDInternals/QuantumSyncEngineWrapper.H"
#endif
#include "Particles/Gather/FieldGather.H"
#include "Particles/Gather/GetExternalFields.H"
#include "Particles/ParticleCreation/DefaultInitialization.H"
#include "Particles/Pusher/CopyParticleAttribs.H"
#include "Particles/Pusher/GetAndSetPosition.H"
#include "Particles/Pusher/PushSelector.H"
#include "Particles/Pusher/UpdateMomentumBoris.H"
#include "Particles/Pusher/UpdateMomentumBorisWithRadiationReaction.H"
#include "Particles/Pusher/UpdateMomentumHigueraCary.H"
#include "Particles/Pusher/UpdateMomentumVay.H"
#include "Particles/Pusher/UpdatePosition.H"
#include "Particles/SpeciesPhysicalProperties.H"
#include "Particles/WarpXParticleContainer.H"
#include "Utils/Parser/ParserUtils.H"
#include "Utils/ParticleUtils.H"
#include "Utils/Physics/IonizationEnergiesTable.H"
#include "Utils/TextMsg.H"
#include "Utils/WarpXAlgorithmSelection.H"
#include "Utils/WarpXConst.H"
#include "Utils/WarpXProfilerWrapper.H"
#include "EmbeddedBoundary/Enabled.H"
#ifdef AMREX_USE_EB
#   include "EmbeddedBoundary/ParticleBoundaryProcess.H"
#   include "EmbeddedBoundary/ParticleScraper.H"
#endif
#include "WarpX.H"

#include <ablastr/warn_manager/WarnManager.H>

#include <AMReX.H>
#include <AMReX_Algorithm.H>
#include <AMReX_Array.H>
#include <AMReX_Array4.H>
#include <AMReX_BLassert.H>
#include <AMReX_Box.H>
#include <AMReX_BoxArray.H>
#include <AMReX_Config.H>
#include <AMReX_Dim3.H>
#include <AMReX_Extension.H>
#include <AMReX_FArrayBox.H>
#include <AMReX_FabArray.H>
#include <AMReX_Geometry.H>
#include <AMReX_GpuAtomic.H>
#include <AMReX_GpuBuffer.H>
#include <AMReX_GpuControl.H>
#include <AMReX_GpuDevice.H>
#include <AMReX_GpuElixir.H>
#include <AMReX_GpuLaunch.H>
#include <AMReX_GpuQualifiers.H>
#include <AMReX_INT.H>
#include <AMReX_IndexType.H>
#include <AMReX_IntVect.H>
#include <AMReX_LayoutData.H>
#include <AMReX_MFIter.H>
#include <AMReX_Math.H>
#include <AMReX_MultiFab.H>
#include <AMReX_PODVector.H>
#include <AMReX_ParGDB.H>
#include <AMReX_ParIter.H>
#include <AMReX_ParallelDescriptor.H>
#include <AMReX_ParmParse.H>
#include <AMReX_Particle.H>
#include <AMReX_ParticleContainerBase.H>
#include <AMReX_AmrParticles.H>
#include <AMReX_ParticleTile.H>
#include <AMReX_Print.H>
#include <AMReX_Random.H>
#include <AMReX_SPACE.H>
#include <AMReX_Scan.H>
#include <AMReX_StructOfArrays.H>
#include <AMReX_Utility.H>
#include <AMReX_Vector.H>
#include <AMReX_Parser.H>

#ifdef AMREX_USE_OMP
#   include <omp.h>
#endif

#ifdef WARPX_USE_OPENPMD
#   include <openPMD/openPMD.hpp>
#endif

#include <algorithm>
#include <array>
#include <cmath>
#include <cstdlib>
#include <limits>
#include <map>
#include <random>
#include <string>
#include <utility>
#include <vector>
#include <sstream>

using namespace amrex;

namespace
{
    using ParticleType = WarpXParticleContainer::ParticleType;

    // Since the user provides the density distribution
    // at t_lab=0 and in the lab-frame coordinates,
    // we need to find the lab-frame position of this
    // particle at t_lab=0, from its boosted-frame coordinates
    // Assuming ballistic motion, this is given by:
    // z0_lab = gamma*( z_boost*(1-beta*betaz_lab) - ct_boost*(betaz_lab-beta) )
    // where betaz_lab is the speed of the particle in the lab frame
    //
    // In order for this equation to be solvable, betaz_lab
    // is explicitly assumed to have no dependency on z0_lab
    //
    // Note that we use the bulk momentum to perform the ballistic correction
    // Assume no z0_lab dependency
    AMREX_GPU_HOST_DEVICE AMREX_FORCE_INLINE
    Real applyBallisticCorrection(const XDim3& pos, const InjectorMomentum* inj_mom,
                                  Real gamma_boost, Real beta_boost, Real t) noexcept
    {
        const XDim3 u_bulk = inj_mom->getBulkMomentum(pos.x, pos.y, pos.z);
        const Real gamma_bulk = std::sqrt(1._rt +
                  (u_bulk.x*u_bulk.x+u_bulk.y*u_bulk.y+u_bulk.z*u_bulk.z));
        const Real betaz_bulk = u_bulk.z/gamma_bulk;
        const Real z0 = gamma_boost * ( pos.z*(1.0_rt-beta_boost*betaz_bulk)
                             - PhysConst::c*t*(betaz_bulk-beta_boost) );
        return z0;
    }

    AMREX_GPU_HOST_DEVICE AMREX_FORCE_INLINE
    XDim3 getCellCoords (const GpuArray<Real, AMREX_SPACEDIM>& lo_corner,
                         const GpuArray<Real, AMREX_SPACEDIM>& dx,
                         const XDim3& r, const IntVect& iv) noexcept
    {
        XDim3 pos;
#if defined(WARPX_DIM_3D)
        pos.x = lo_corner[0] + (iv[0]+r.x)*dx[0];
        pos.y = lo_corner[1] + (iv[1]+r.y)*dx[1];
        pos.z = lo_corner[2] + (iv[2]+r.z)*dx[2];
#elif defined(WARPX_DIM_XZ)
        pos.x = lo_corner[0] + (iv[0]+r.x)*dx[0];
        pos.y = 0.0_rt;
        pos.z = lo_corner[1] + (iv[1]+r.y)*dx[1];
#elif defined(WARPX_DIM_RZ)
        // Note that for RZ, r.y will be theta
        pos.x = lo_corner[0] + (iv[0]+r.x)*dx[0];
        pos.y = 0.0_rt;
        pos.z = lo_corner[1] + (iv[1]+r.z)*dx[1];
#elif defined(WARPX_DIM_1D_Z)
        pos.x = 0.0_rt;
        pos.y = 0.0_rt;
        pos.z = lo_corner[0] + (iv[0]+r.x)*dx[0];
#elif defined(WARPX_DIM_RCYLINDER) || defined(WARPX_DIM_RSPHERE)
        pos.x = lo_corner[0] + (iv[0]+r.x)*dx[0];
        pos.y = 0.0_rt;
        pos.z = 0.0_rt;
#endif
        return pos;
    }

    /**
     * \brief This function is called in AddPlasma when we want a particle to be removed at the
     * next call to redistribute. It initializes all the particle properties to zero (to be safe
     * and avoid any possible undefined behavior before the next call to redistribute) and sets
     * the particle id to -1 so that it can be effectively deleted.
     *
     * \param idcpu particle id soa data
     * \param pa particle real soa data
     * \param ip index for soa data
     * \param do_field_ionization whether species has ionization
     * \param pi ionization level data
     * \param has_quantum_sync whether species has quantum synchrotron
     * \param p_optical_depth_QSR quantum synchrotron optical depth data
     * \param has_breit_wheeler whether species has Breit-Wheeler
     * \param p_optical_depth_BW Breit-Wheeler optical depth data
     */
    AMREX_GPU_HOST_DEVICE AMREX_FORCE_INLINE
    void ZeroInitializeAndSetNegativeID (
        uint64_t * AMREX_RESTRICT idcpu,
        const GpuArray<ParticleReal*,PIdx::nattribs>& pa, long& ip,
        const bool& do_field_ionization, int* pi
#ifdef WARPX_QED
        ,const QEDHelper& qed_helper
#endif
        ) noexcept
    {
        for (int idx=0 ; idx < PIdx::nattribs ; idx++) {
            pa[idx][ip] = 0._rt;
        }
        if (do_field_ionization) {pi[ip] = 0;}
#ifdef WARPX_QED
        if (qed_helper.has_quantum_sync) {qed_helper.p_optical_depth_QSR[ip] = 0._rt;}
        if (qed_helper.has_breit_wheeler) {qed_helper.p_optical_depth_BW[ip] = 0._rt;}
#endif

        idcpu[ip] = amrex::ParticleIdCpus::Invalid;
    }
}

PhysicalParticleContainer::PhysicalParticleContainer (AmrCore* amr_core, int ispecies,
                                                      const std::string& name)
    : WarpXParticleContainer(amr_core, ispecies),
      species_name(name)
{
    BackwardCompatibility();

    const ParmParse pp_species_name(species_name);

    std::string injection_style = "none";
    pp_species_name.query("injection_style", injection_style);
    if (injection_style != "none") {
        // The base plasma injector, whose input parameters have no source prefix.
        // Only created if needed
        plasma_injectors.push_back(std::make_unique<PlasmaInjector>(species_id, species_name, amr_core->Geom(0)));
    }

    std::vector<std::string> injection_sources;
    pp_species_name.queryarr("injection_sources", injection_sources);
    for (auto &source_name : injection_sources) {
        plasma_injectors.push_back(std::make_unique<PlasmaInjector>(species_id, species_name, amr_core->Geom(0),
                                                                    source_name));
    }

    // Setup the charge and mass. There are multiple ways that they can be specified, so checks are needed to
    // ensure that a value is specified and warnings given if multiple values are specified.
    // The ordering is that species.charge and species.mass take precedence over all other values.
    // Next is charge and mass determined from species_type.
    // Last is charge and mass from the plasma injector setup
    bool charge_from_source = false;
    bool mass_from_source = false;
    for (auto const& plasma_injector : plasma_injectors) {
        // For now, use the last value for charge and mass that is found.
        // A check could be added for consistency of multiple values, but it'll probably never be needed
        charge_from_source |= plasma_injector->queryCharge(charge);
        mass_from_source |= plasma_injector->queryMass(mass);
    }

    std::string physical_species_s;
    const bool species_is_specified = pp_species_name.query("species_type", physical_species_s);
    if (species_is_specified) {
        const auto physical_species_from_string = species::from_string( physical_species_s );
        WARPX_ALWAYS_ASSERT_WITH_MESSAGE(physical_species_from_string,
            physical_species_s + " does not exist!");
        physical_species = physical_species_from_string.value();
        charge = species::get_charge( physical_species );
        mass = species::get_mass( physical_species );
    }

    // parse charge and mass (overriding values above)
    const bool charge_is_specified = utils::parser::queryWithParser(pp_species_name, "charge", charge);
    const bool mass_is_specified = utils::parser::queryWithParser(pp_species_name, "mass", mass);

    if (charge_is_specified && species_is_specified) {
        ablastr::warn_manager::WMRecordWarning("Species",
            "Both '" + species_name +  ".charge' and " +
                species_name + ".species_type' are specified.\n" +
                species_name + ".charge' will take precedence.\n");
    }
    if (mass_is_specified && species_is_specified) {
        ablastr::warn_manager::WMRecordWarning("Species",
            "Both '" + species_name +  ".mass' and " +
                species_name + ".species_type' are specified.\n" +
                species_name + ".mass' will take precedence.\n");
    }

    WARPX_ALWAYS_ASSERT_WITH_MESSAGE(
        charge_from_source ||
        charge_is_specified ||
        species_is_specified,
        "Need to specify at least one of species_type or charge for species '" +
        species_name + "'."
    );

    WARPX_ALWAYS_ASSERT_WITH_MESSAGE(
        mass_from_source ||
        mass_is_specified ||
        species_is_specified,
        "Need to specify at least one of species_type or mass for species '" +
        species_name + "'."
    );

    pp_species_name.query("boost_adjust_transverse_positions", boost_adjust_transverse_positions);
    pp_species_name.query("do_backward_propagation", do_backward_propagation);
    pp_species_name.query("random_theta", m_rz_random_theta);

    // Initialize splitting
    pp_species_name.query("do_splitting", do_splitting);
    pp_species_name.query("split_type", split_type);
    pp_species_name.query("do_not_deposit", do_not_deposit);
    pp_species_name.query("do_not_gather", do_not_gather);
    pp_species_name.query("do_not_push", do_not_push);

    pp_species_name.query("do_continuous_injection", do_continuous_injection);
    pp_species_name.query("initialize_self_fields", initialize_self_fields);
    utils::parser::queryWithParser(
        pp_species_name, "self_fields_required_precision", self_fields_required_precision);
    utils::parser::queryWithParser(
        pp_species_name, "self_fields_absolute_tolerance", self_fields_absolute_tolerance);
    utils::parser::queryWithParser(
        pp_species_name, "self_fields_max_iters", self_fields_max_iters);
    pp_species_name.query("self_fields_verbosity", self_fields_verbosity);

    pp_species_name.query("do_field_ionization", do_field_ionization);

    pp_species_name.query("do_resampling", do_resampling);
    if (do_resampling) { m_resampler = Resampling(species_name); }

    //check if Radiation Reaction is enabled and do consistency checks
    pp_species_name.query("do_classical_radiation_reaction", do_classical_radiation_reaction);
    //if the species is not a lepton, do_classical_radiation_reaction
    //should be false
    WARPX_ALWAYS_ASSERT_WITH_MESSAGE(
        (!do_classical_radiation_reaction) ||
        AmIA<PhysicalSpecies::electron>() ||
        AmIA<PhysicalSpecies::positron>(),
        "can't enable classical radiation reaction for non lepton species '"
            + species_name + "'.");

    //Only Boris pusher is compatible with radiation reaction
    WARPX_ALWAYS_ASSERT_WITH_MESSAGE(
        (!do_classical_radiation_reaction) ||
        WarpX::particle_pusher_algo == ParticlePusherAlgo::Boris,
        "Radiation reaction can be enabled only if Boris pusher is used");
    //_____________________________

#ifdef WARPX_QED
    pp_species_name.query("do_qed_quantum_sync", m_do_qed_quantum_sync);
    if (m_do_qed_quantum_sync) {
        AddRealComp("opticalDepthQSR");
    }

    pp_species_name.query("do_qed_breit_wheeler", m_do_qed_breit_wheeler);
    if (m_do_qed_breit_wheeler) {
        AddRealComp("opticalDepthBW");
    }

    if(m_do_qed_quantum_sync){
        pp_species_name.get("qed_quantum_sync_phot_product_species",
            m_qed_quantum_sync_phot_product_name);
    }
#endif

    // User-defined integer attributes
    pp_species_name.queryarr("addIntegerAttributes", m_user_int_attribs);
    const auto n_user_int_attribs = static_cast<int>(m_user_int_attribs.size());
    std::vector< std::string > str_int_attrib_function;
    str_int_attrib_function.resize(n_user_int_attribs);
    m_user_int_attrib_parser.resize(n_user_int_attribs);
    for (int i = 0; i < n_user_int_attribs; ++i) {
        utils::parser::Store_parserString(
            pp_species_name, "attribute."+m_user_int_attribs.at(i)+"(x,y,z,ux,uy,uz,t)",
            str_int_attrib_function.at(i));
        m_user_int_attrib_parser.at(i) = std::make_unique<amrex::Parser>(
            utils::parser::makeParser(str_int_attrib_function.at(i),{"x","y","z","ux","uy","uz","t"}));
        AddIntComp(m_user_int_attribs.at(i));
    }

    // User-defined real attributes
    pp_species_name.queryarr("addRealAttributes", m_user_real_attribs);
    const auto n_user_real_attribs = static_cast<int>(m_user_real_attribs.size());
    std::vector< std::string > str_real_attrib_function;
    str_real_attrib_function.resize(n_user_real_attribs);
    m_user_real_attrib_parser.resize(n_user_real_attribs);
    for (int i = 0; i < n_user_real_attribs; ++i) {
        utils::parser::Store_parserString(
            pp_species_name, "attribute."+m_user_real_attribs.at(i)+"(x,y,z,ux,uy,uz,t)",
            str_real_attrib_function.at(i));
        m_user_real_attrib_parser.at(i) = std::make_unique<amrex::Parser>(
            utils::parser::makeParser(str_real_attrib_function.at(i),{"x","y","z","ux","uy","uz","t"}));
        AddRealComp(m_user_real_attribs.at(i));
    }

    // If old particle positions should be saved add the needed components
    pp_species_name.query("save_previous_position", m_save_previous_position);
    if (m_save_previous_position) {
#if !defined(WARPX_DIM_1D_Z)
        AddRealComp("prev_x");
#endif
#if defined(WARPX_DIM_3D)
        AddRealComp("prev_y");
#endif
#if defined(WARPX_ZINDEX)
        AddRealComp("prev_z");
#endif
#if defined(WARPX_DIM_RZ) || defined(WARPX_DIM_RCYLINDER) || defined(WARPX_DIM_RSPHERE)
      amrex::Abort("Saving previous particle positions not yet implemented in RZ");
#endif
    }

    // Read reflection models for absorbing boundaries; defaults to a zero
    pp_species_name.query("reflection_model_xlo(E)", m_boundary_conditions.reflection_model_xlo_str);
    pp_species_name.query("reflection_model_xhi(E)", m_boundary_conditions.reflection_model_xhi_str);
    pp_species_name.query("reflection_model_ylo(E)", m_boundary_conditions.reflection_model_ylo_str);
    pp_species_name.query("reflection_model_yhi(E)", m_boundary_conditions.reflection_model_yhi_str);
    pp_species_name.query("reflection_model_zlo(E)", m_boundary_conditions.reflection_model_zlo_str);
    pp_species_name.query("reflection_model_zhi(E)", m_boundary_conditions.reflection_model_zhi_str);
    m_boundary_conditions.BuildReflectionModelParsers();

    const ParmParse pp_boundary("boundary");
    bool flag = false;
    pp_boundary.query("reflect_all_velocities", flag);
    m_boundary_conditions.Set_reflect_all_velocities(flag);

    // currently supports only isotropic thermal distribution
    // same distribution is applied to all boundaries
    const amrex::ParmParse pp_species_boundary("boundary." + species_name);
    if (WarpX::isAnyParticleBoundaryThermal()) {
        amrex::Real boundary_uth;
        utils::parser::getWithParser(pp_species_boundary,"u_th",boundary_uth);
        m_boundary_conditions.SetThermalVelocity(boundary_uth);
    }
}

PhysicalParticleContainer::PhysicalParticleContainer (AmrCore* amr_core)
    : WarpXParticleContainer(amr_core, 0)
{
}

void
PhysicalParticleContainer::BackwardCompatibility ()
{
    const ParmParse pp_species_name(species_name);
    std::vector<std::string> backward_strings;
    if (pp_species_name.queryarr("plot_vars", backward_strings)){
        WARPX_ABORT_WITH_MESSAGE("<species>.plot_vars is not supported anymore. "
                     "Please use the new syntax for diagnostics, see documentation.");
    }

    int backward_int;
    if (pp_species_name.query("plot_species", backward_int)){
        WARPX_ABORT_WITH_MESSAGE("<species>.plot_species is not supported anymore. "
                     "Please use the new syntax for diagnostics, see documentation.");
    }
}

void PhysicalParticleContainer::InitData ()
{
    AddParticles(0); // Note - add on level 0
    Redistribute();  // We then redistribute
}

void PhysicalParticleContainer::MapParticletoBoostedFrame (
    ParticleReal& x, ParticleReal& y, ParticleReal& z, ParticleReal& ux, ParticleReal& uy, ParticleReal& uz, Real t_lab) const
{
    // Map the particles from the lab frame to the boosted frame.
    // This boosts the particle to the lab frame and calculates
    // the particle time in the boosted frame. It then maps
    // the position to the time in the boosted frame.

    // For now, start with the assumption that this will only happen
    // at the start of the simulation.
    const ParticleReal uz_boost = WarpX::gamma_boost*WarpX::beta_boost*PhysConst::c;

    // tpr is the particle's time in the boosted frame
    const ParticleReal tpr = WarpX::gamma_boost*t_lab - uz_boost*z/(PhysConst::c*PhysConst::c);

    // The particle's transformed location in the boosted frame
    const ParticleReal xpr = x;
    const ParticleReal ypr = y;
    const ParticleReal zpr = WarpX::gamma_boost*z - uz_boost*t_lab;

    // transform u and gamma to the boosted frame
    const ParticleReal gamma_lab = std::sqrt(1._rt + (ux*ux + uy*uy + uz*uz)/(PhysConst::c*PhysConst::c));
    // ux = ux;
    // uy = uy;
    uz = WarpX::gamma_boost*uz - uz_boost*gamma_lab;
    const ParticleReal gammapr = std::sqrt(1._rt + (ux*ux + uy*uy + uz*uz)/(PhysConst::c*PhysConst::c));

    const ParticleReal vxpr = ux/gammapr;
    const ParticleReal vypr = uy/gammapr;
    const ParticleReal vzpr = uz/gammapr;

    if (do_backward_propagation){
        uz = -uz;
    }

    //Move the particles to where they will be at t = t0, the current simulation time in the boosted frame
    constexpr int lev = 0;
    const amrex::Real t0 = WarpX::GetInstance().gett_new(lev);
    if (boost_adjust_transverse_positions) {
        x = xpr - (tpr-t0)*vxpr;
        y = ypr - (tpr-t0)*vypr;
    }
    z = zpr - (tpr-t0)*vzpr;

}

void
PhysicalParticleContainer::AddGaussianBeam (PlasmaInjector const& plasma_injector){

    const Real x_m = plasma_injector.x_m;
    const Real y_m = plasma_injector.y_m;
    const Real z_m = plasma_injector.z_m;
    const Real x_rms = plasma_injector.x_rms;
    const Real y_rms = plasma_injector.y_rms;
    const Real z_rms = plasma_injector.z_rms;
    const Real x_cut = plasma_injector.x_cut;
    const Real y_cut = plasma_injector.y_cut;
    const Real z_cut = plasma_injector.z_cut;
    const Real q_tot = plasma_injector.q_tot;
    long npart = plasma_injector.npart;
    const int do_symmetrize = plasma_injector.do_symmetrize;
    const int symmetrization_order = plasma_injector.symmetrization_order;
    const Real focal_distance = plasma_injector.focal_distance;

    // Declare temporary vectors on the CPU
    Gpu::HostVector<ParticleReal> particle_x;
    Gpu::HostVector<ParticleReal> particle_y;
    Gpu::HostVector<ParticleReal> particle_z;
    Gpu::HostVector<ParticleReal> particle_ux;
    Gpu::HostVector<ParticleReal> particle_uy;
    Gpu::HostVector<ParticleReal> particle_uz;
    Gpu::HostVector<ParticleReal> particle_w;

    if (ParallelDescriptor::IOProcessor()) {
        // If do_symmetrize, create either 4x or 8x fewer particles, and
        // Replicate each particle either 4 times (x,y) (-x,y) (x,-y) (-x,-y)
        // or 8 times, additionally (y,x), (-y,x), (y,-x), (-y,-x)
        if (do_symmetrize){
            npart /= symmetrization_order;
        }
        for (long i = 0; i < npart; ++i) {
#if defined(WARPX_DIM_3D) || defined(WARPX_DIM_RZ)
            const Real weight = q_tot/(npart*charge);
            Real x = amrex::RandomNormal(x_m, x_rms);
            Real y = amrex::RandomNormal(y_m, y_rms);
            Real z = amrex::RandomNormal(z_m, z_rms);
#elif defined(WARPX_DIM_XZ)
            const Real weight = q_tot/(npart*charge*y_rms);
            Real x = amrex::RandomNormal(x_m, x_rms);
            constexpr Real y = 0._prt;
            Real z = amrex::RandomNormal(z_m, z_rms);
#elif defined(WARPX_DIM_1D_Z)
            const Real weight = q_tot/(npart*charge*x_rms*y_rms);
            constexpr Real x = 0._prt;
            constexpr Real y = 0._prt;
            Real z = amrex::RandomNormal(z_m, z_rms);
#elif defined(WARPX_DIM_RCYLINDER) || defined(WARPX_DIM_RSPHERE)
            const Real weight = q_tot/(npart*charge*y_rms*z_rms);
            Real x = amrex::RandomNormal(x_m, x_rms);
            constexpr Real y = 0._prt;
            constexpr Real z = 0._prt;
#endif
            if (plasma_injector.insideBounds(x, y, z)  &&
                std::abs( x - x_m ) <= x_cut * x_rms     &&
                std::abs( y - y_m ) <= y_cut * y_rms     &&
                std::abs( z - z_m ) <= z_cut * z_rms   ) {
                XDim3 u = plasma_injector.getMomentum(x, y, z);

            if (plasma_injector.do_focusing){
                const XDim3 u_bulk = plasma_injector.getInjectorMomentumHost()->getBulkMomentum(x,y,z);
                const Real u_bulk_norm = std::sqrt( u_bulk.x*u_bulk.x+u_bulk.y*u_bulk.y+u_bulk.z*u_bulk.z );

                // Compute the position of the focal plane
                // (it is located at a distance `focal_distance` from the beam centroid, in the direction of the bulk velocity)
                const Real n_x = u_bulk.x/u_bulk_norm;
                const Real n_y = u_bulk.y/u_bulk_norm;
                const Real n_z = u_bulk.z/u_bulk_norm;
                const Real x_f = x_m + focal_distance * n_x;
                const Real y_f = y_m + focal_distance * n_y;
                const Real z_f = z_m + focal_distance * n_z;
                const Real gamma = std::sqrt( 1._rt + (u.x*u.x+u.y*u.y+u.z*u.z) );

                const Real v_x = u.x / gamma * PhysConst::c;
                const Real v_y = u.y / gamma * PhysConst::c;
                const Real v_z = u.z / gamma * PhysConst::c;

                // Compute the time at which the particle will cross the focal plane
                const Real v_dot_n = v_x * n_x + v_y * n_y + v_z * n_z;
                const Real t = ((x_f-x)*n_x + (y_f-y)*n_y + (z_f-z)*n_z) / v_dot_n;

                // Displace particles in the direction orthogonal to the beam bulk momentum
                // i.e. orthogonal to (n_x, n_y, n_z)
#if defined(WARPX_DIM_3D) || defined(WARPX_DIM_RZ)
                x = x - (v_x - v_dot_n*n_x) * t;
                y = y - (v_y - v_dot_n*n_y) * t;
                z = z - (v_z - v_dot_n*n_z) * t;
#elif defined(WARPX_DIM_XZ)
                x = x - (v_x - v_dot_n*n_x) * t;
                z = z - (v_z - v_dot_n*n_z) * t;
#elif defined(WARPX_DIM_1D_Z)
                z = z - (v_z - v_dot_n*n_z) * t;
#elif defined(WARPX_DIM_RCYLINDER) || defined(WARPX_DIM_RSPHERE)
                x = x - (v_x - v_dot_n*n_x) * t;
#endif
            }
                u.x *= PhysConst::c;
                u.y *= PhysConst::c;
                u.z *= PhysConst::c;

                if (do_symmetrize && symmetrization_order == 8){
                    // Add eight particles to the beam:
                    CheckAndAddParticle(x, y, z, u.x, u.y, u.z, weight/8._rt,
                                        particle_x,  particle_y,  particle_z,
                                        particle_ux, particle_uy, particle_uz,
                                        particle_w);
                    CheckAndAddParticle(x, -y, z, u.x, -u.y, u.z, weight/8._rt,
                                        particle_x,  particle_y,  particle_z,
                                        particle_ux, particle_uy, particle_uz,
                                        particle_w);
                    CheckAndAddParticle(-x, y, z, -u.x, u.y, u.z, weight/8._rt,
                                        particle_x,  particle_y,  particle_z,
                                        particle_ux, particle_uy, particle_uz,
                                        particle_w);
                    CheckAndAddParticle(-x, -y, z, -u.x, -u.y, u.z, weight/8._rt,
                                        particle_x,  particle_y,  particle_z,
                                        particle_ux, particle_uy, particle_uz,
                                        particle_w);
                    CheckAndAddParticle(y, x, z, u.y, u.x, u.z, weight/8._rt,
                                        particle_x,  particle_y,  particle_z,
                                        particle_ux, particle_uy, particle_uz,
                                        particle_w);
                    CheckAndAddParticle(-y, x, z, -u.y, u.x, u.z, weight/8._rt,
                                        particle_x,  particle_y,  particle_z,
                                        particle_ux, particle_uy, particle_uz,
                                        particle_w);
                    CheckAndAddParticle(y, -x, z, u.y, -u.x, u.z, weight/8._rt,
                                        particle_x,  particle_y,  particle_z,
                                        particle_ux, particle_uy, particle_uz,
                                        particle_w);
                    CheckAndAddParticle(-y, -x, z, -u.y, -u.x, u.z, weight/8._rt,
                                        particle_x,  particle_y,  particle_z,
                                        particle_ux, particle_uy, particle_uz,
                                        particle_w);
                } else if (do_symmetrize && symmetrization_order == 4){
                    // Add four particles to the beam:
                    CheckAndAddParticle(x, y, z, u.x, u.y, u.z, weight/4._rt,
                                        particle_x,  particle_y,  particle_z,
                                        particle_ux, particle_uy, particle_uz,
                                        particle_w);
                    CheckAndAddParticle(x, -y, z, u.x, -u.y, u.z, weight/4._rt,
                                        particle_x,  particle_y,  particle_z,
                                        particle_ux, particle_uy, particle_uz,
                                        particle_w);
                    CheckAndAddParticle(-x, y, z, -u.x, u.y, u.z, weight/4._rt,
                                        particle_x,  particle_y,  particle_z,
                                        particle_ux, particle_uy, particle_uz,
                                        particle_w);
                    CheckAndAddParticle(-x, -y, z, -u.x, -u.y, u.z, weight/4._rt,
                                        particle_x,  particle_y,  particle_z,
                                        particle_ux, particle_uy, particle_uz,
                                        particle_w);
                } else {
                    CheckAndAddParticle(x, y, z, u.x, u.y, u.z, weight,
                                        particle_x,  particle_y,  particle_z,
                                        particle_ux, particle_uy, particle_uz,
                                        particle_w);
                }
            }
        }
    }
    // Add the temporary CPU vectors to the particle structure
    auto const np = static_cast<long>(particle_z.size());

    const amrex::Vector<ParticleReal> xp(particle_x.data(), particle_x.data() + np);
    const amrex::Vector<ParticleReal> yp(particle_y.data(), particle_y.data() + np);
    const amrex::Vector<ParticleReal> zp(particle_z.data(), particle_z.data() + np);
    const amrex::Vector<ParticleReal> uxp(particle_ux.data(), particle_ux.data() + np);
    const amrex::Vector<ParticleReal> uyp(particle_uy.data(), particle_uy.data() + np);
    const amrex::Vector<ParticleReal> uzp(particle_uz.data(), particle_uz.data() + np);

    amrex::Vector<amrex::Vector<ParticleReal>> attr;
    const amrex::Vector<ParticleReal> wp(particle_w.data(), particle_w.data() + np);
    attr.push_back(wp);

    const amrex::Vector<amrex::Vector<int>> attr_int;

    AddNParticles(0, np, xp,  yp,  zp, uxp, uyp, uzp,
                  1, attr, 0, attr_int, 1);
}

void
PhysicalParticleContainer::AddPlasmaFromFile(PlasmaInjector & plasma_injector,
                                             ParticleReal q_tot,
                                             ParticleReal z_shift)
{
    // Declare temporary vectors on the CPU
    Gpu::HostVector<ParticleReal> particle_x;
    Gpu::HostVector<ParticleReal> particle_z;
    Gpu::HostVector<ParticleReal> particle_ux;
    Gpu::HostVector<ParticleReal> particle_uz;
    Gpu::HostVector<ParticleReal> particle_w;
    Gpu::HostVector<ParticleReal> particle_y;
    Gpu::HostVector<ParticleReal> particle_uy;

#ifdef WARPX_USE_OPENPMD
    //TODO: Make changes for read/write in multiple MPI ranks
    if (ParallelDescriptor::IOProcessor()) {
        // take ownership of the series and close it when done
        auto series = std::move(plasma_injector.m_openpmd_input_series);

        // assumption asserts: see PlasmaInjector
        openPMD::Iteration it = series->iterations.begin()->second;
        const ParmParse pp_species_name(species_name);
        pp_species_name.query("impose_t_lab_from_file", impose_t_lab_from_file);
        double t_lab = 0._prt;
        if (impose_t_lab_from_file) {
            // Impose t_lab as being the time stored in the openPMD file
            t_lab = it.time<double>() * it.timeUnitSI();
        }
        std::string const ps_name = it.particles.begin()->first;
        openPMD::ParticleSpecies ps = it.particles.begin()->second;

        auto const npart = ps["position"]["x"].getExtent()[0];
#if !defined(WARPX_DIM_1D_Z)  // 2D, 3D, RZ, 1D_R
        const std::shared_ptr<ParticleReal> ptr_x = ps["position"]["x"].loadChunk<ParticleReal>();
        const std::shared_ptr<ParticleReal> ptr_offset_x = ps["positionOffset"]["x"].loadChunk<ParticleReal>();
        auto const position_unit_x = static_cast<ParticleReal>(ps["position"]["x"].unitSI());
        auto const position_offset_unit_x = static_cast<ParticleReal>(ps["positionOffset"]["x"].unitSI());
#endif
#if !(defined(WARPX_DIM_XZ) || defined(WARPX_DIM_1D_Z))
        const std::shared_ptr<ParticleReal> ptr_y = ps["position"]["y"].loadChunk<ParticleReal>();
        const std::shared_ptr<ParticleReal> ptr_offset_y = ps["positionOffset"]["y"].loadChunk<ParticleReal>();
        auto const position_unit_y = static_cast<ParticleReal>(ps["position"]["y"].unitSI());
        auto const position_offset_unit_y = static_cast<ParticleReal>(ps["positionOffset"]["y"].unitSI());
#endif
#if !defined(WARPX_DIM_RCYLINDER)
        const std::shared_ptr<ParticleReal> ptr_z = ps["position"]["z"].loadChunk<ParticleReal>();
        const std::shared_ptr<ParticleReal> ptr_offset_z = ps["positionOffset"]["z"].loadChunk<ParticleReal>();
        auto const position_unit_z = static_cast<ParticleReal>(ps["position"]["z"].unitSI());
        auto const position_offset_unit_z = static_cast<ParticleReal>(ps["positionOffset"]["z"].unitSI());
#endif

        const std::shared_ptr<ParticleReal> ptr_ux = ps["momentum"]["x"].loadChunk<ParticleReal>();
        auto const momentum_unit_x = static_cast<ParticleReal>(ps["momentum"]["x"].unitSI());
        const std::shared_ptr<ParticleReal> ptr_uz = ps["momentum"]["z"].loadChunk<ParticleReal>();
        auto const momentum_unit_z = static_cast<ParticleReal>(ps["momentum"]["z"].unitSI());
        const std::shared_ptr<ParticleReal> ptr_w = ps["weighting"][openPMD::RecordComponent::SCALAR].loadChunk<ParticleReal>();
        auto const w_unit = static_cast<ParticleReal>(ps["weighting"][openPMD::RecordComponent::SCALAR].unitSI());
        std::shared_ptr<ParticleReal> ptr_uy = nullptr;
        auto momentum_unit_y = 1.0_prt;
        if (ps["momentum"].contains("y")) {
            ptr_uy = ps["momentum"]["y"].loadChunk<ParticleReal>();
            momentum_unit_y = static_cast<ParticleReal>(ps["momentum"]["y"].unitSI());
        }
        series->flush();  // shared_ptr data can be read now

        if (q_tot != 0.0) {
            std::stringstream warnMsg;
            warnMsg << " Loading particle species from file. " << ps_name << ".q_tot is ignored.";
            ablastr::warn_manager::WMRecordWarning("AddPlasmaFromFile",
               warnMsg.str(), ablastr::warn_manager::WarnPriority::high);
        }

        for (auto i = decltype(npart){0}; i<npart; ++i){

            ParticleReal const weight = ptr_w.get()[i]*w_unit;

#if !defined(WARPX_DIM_1D_Z)
            ParticleReal const x = ptr_x.get()[i]*position_unit_x + ptr_offset_x.get()[i]*position_offset_unit_x;
#else
            ParticleReal const x = 0.0_prt;
#endif
#if defined(WARPX_DIM_3D) || defined(WARPX_DIM_RZ) || defined(WARPX_DIM_RCYLINDER) || defined(WARPX_DIM_RSPHERE)
            ParticleReal const y = ptr_y.get()[i]*position_unit_y + ptr_offset_y.get()[i]*position_offset_unit_y;
#else
            ParticleReal const y = 0.0_prt;
#endif
#if !defined(WARPX_DIM_RCYLINDER)
            ParticleReal const z = ptr_z.get()[i]*position_unit_z + ptr_offset_z.get()[i]*position_offset_unit_z + z_shift;
#else
            ParticleReal const z = 0.0_prt;
#endif

            if (plasma_injector.insideBounds(x, y, z)) {
                ParticleReal const ux = ptr_ux.get()[i]*momentum_unit_x/mass;
                ParticleReal const uz = ptr_uz.get()[i]*momentum_unit_z/mass;
                ParticleReal uy = 0.0_prt;
                if (ps["momentum"].contains("y")) {
                    uy = ptr_uy.get()[i]*momentum_unit_y/mass;
                }
                CheckAndAddParticle(x, y, z, ux, uy, uz, weight,
                                    particle_x,  particle_y,  particle_z,
                                    particle_ux, particle_uy, particle_uz,
                                    particle_w, static_cast<amrex::Real>(t_lab));
            }
        }
        auto const np = particle_z.size();
        if (np < npart) {
            ablastr::warn_manager::WMRecordWarning("Species",
                "Simulation box doesn't cover all particles",
                ablastr::warn_manager::WarnPriority::high);
        }
    } // IO Processor
    auto const np = static_cast<long>(particle_z.size());
    const amrex::Vector<ParticleReal> xp(particle_x.data(), particle_x.data() + np);
    const amrex::Vector<ParticleReal> yp(particle_y.data(), particle_y.data() + np);
    const amrex::Vector<ParticleReal> zp(particle_z.data(), particle_z.data() + np);
    const amrex::Vector<ParticleReal> uxp(particle_ux.data(), particle_ux.data() + np);
    const amrex::Vector<ParticleReal> uyp(particle_uy.data(), particle_uy.data() + np);
    const amrex::Vector<ParticleReal> uzp(particle_uz.data(), particle_uz.data() + np);

    amrex::Vector<amrex::Vector<ParticleReal>> attr;
    const amrex::Vector<ParticleReal> wp(particle_w.data(), particle_w.data() + np);
    attr.push_back(wp);

    const amrex::Vector<amrex::Vector<int>> attr_int;

    AddNParticles(0, np, xp,  yp,  zp, uxp, uyp, uzp,
                  1, attr, 0, attr_int, 1);
#endif // WARPX_USE_OPENPMD

    ignore_unused(plasma_injector, q_tot, z_shift);
}

void
PhysicalParticleContainer::DefaultInitializeRuntimeAttributes (
    typename ContainerLike<amrex::PinnedArenaAllocator>::ParticleTileType& pinned_tile,
    int n_external_attr_real,
    int n_external_attr_int)
{
    ParticleCreation::DefaultInitializeRuntimeAttributes(pinned_tile,
                                       n_external_attr_real, n_external_attr_int,
                                       m_user_real_attribs, m_user_int_attribs,
                                       particle_comps, particle_icomps,
                                       amrex::GetVecOfPtrs(m_user_real_attrib_parser),
                                       amrex::GetVecOfPtrs(m_user_int_attrib_parser),
#ifdef WARPX_QED
                                       true,
                                       m_shr_p_bw_engine.get(),
                                       m_shr_p_qs_engine.get(),
#endif
                                       ionization_initial_level,
                                       0,pinned_tile.numParticles());
}


void
PhysicalParticleContainer::CheckAndAddParticle (
    ParticleReal x, ParticleReal y, ParticleReal z,
    ParticleReal ux, ParticleReal uy, ParticleReal uz,
    ParticleReal weight,
    Gpu::HostVector<ParticleReal>& particle_x,
    Gpu::HostVector<ParticleReal>& particle_y,
    Gpu::HostVector<ParticleReal>& particle_z,
    Gpu::HostVector<ParticleReal>& particle_ux,
    Gpu::HostVector<ParticleReal>& particle_uy,
    Gpu::HostVector<ParticleReal>& particle_uz,
    Gpu::HostVector<ParticleReal>& particle_w,
    Real t_lab) const
{
    if (WarpX::gamma_boost > 1.) {
        MapParticletoBoostedFrame(x, y, z, ux, uy, uz, t_lab);
    }
    particle_x.push_back(x);
    particle_y.push_back(y);
    particle_z.push_back(z);
    particle_ux.push_back(ux);
    particle_uy.push_back(uy);
    particle_uz.push_back(uz);
    particle_w.push_back(weight);
}

void
PhysicalParticleContainer::AddParticles (int lev)
{
    WARPX_PROFILE("PhysicalParticleContainer::AddParticles()");

    for (auto const& plasma_injector : plasma_injectors) {

        if (plasma_injector->add_single_particle) {
            if (WarpX::gamma_boost > 1.) {
                MapParticletoBoostedFrame(plasma_injector->single_particle_pos[0],
                                          plasma_injector->single_particle_pos[1],
                                          plasma_injector->single_particle_pos[2],
                                          plasma_injector->single_particle_u[0],
                                          plasma_injector->single_particle_u[1],
                                          plasma_injector->single_particle_u[2]);
            }
            const amrex::Vector<ParticleReal> xp = {plasma_injector->single_particle_pos[0]};
            const amrex::Vector<ParticleReal> yp = {plasma_injector->single_particle_pos[1]};
            const amrex::Vector<ParticleReal> zp = {plasma_injector->single_particle_pos[2]};
            const amrex::Vector<ParticleReal> uxp = {plasma_injector->single_particle_u[0]};
            const amrex::Vector<ParticleReal> uyp = {plasma_injector->single_particle_u[1]};
            const amrex::Vector<ParticleReal> uzp = {plasma_injector->single_particle_u[2]};
            const amrex::Vector<amrex::Vector<ParticleReal>> attr = {{plasma_injector->single_particle_weight}};
            const amrex::Vector<amrex::Vector<int>> attr_int;
            AddNParticles(lev, 1, xp, yp, zp, uxp, uyp, uzp,
                          1, attr, 0, attr_int, 0);
            return;
        }

        if (plasma_injector->add_multiple_particles) {
            if (WarpX::gamma_boost > 1.) {
                for (int i=0 ; i < plasma_injector->multiple_particles_pos_x.size() ; i++) {
                    MapParticletoBoostedFrame(plasma_injector->multiple_particles_pos_x[i],
                                              plasma_injector->multiple_particles_pos_y[i],
                                              plasma_injector->multiple_particles_pos_z[i],
                                              plasma_injector->multiple_particles_ux[i],
                                              plasma_injector->multiple_particles_uy[i],
                                              plasma_injector->multiple_particles_uz[i]);
                }
            }
            amrex::Vector<amrex::Vector<ParticleReal>> attr;
            attr.push_back(plasma_injector->multiple_particles_weight);
            const amrex::Vector<amrex::Vector<int>> attr_int;
            AddNParticles(lev, static_cast<int>(plasma_injector->multiple_particles_pos_x.size()),
                          plasma_injector->multiple_particles_pos_x,
                          plasma_injector->multiple_particles_pos_y,
                          plasma_injector->multiple_particles_pos_z,
                          plasma_injector->multiple_particles_ux,
                          plasma_injector->multiple_particles_uy,
                          plasma_injector->multiple_particles_uz,
                          1, attr, 0, attr_int, 0);
        }

        if (plasma_injector->gaussian_beam) {
            AddGaussianBeam(*plasma_injector);
        }

        if (plasma_injector->external_file) {
            AddPlasmaFromFile(*plasma_injector,
                              plasma_injector->q_tot,
                              plasma_injector->z_shift);
        }

        if ( plasma_injector->doInjection() ) {
            AddPlasma(*plasma_injector, lev);
        }
    }
}

void
PhysicalParticleContainer::AddPlasma (PlasmaInjector const& plasma_injector, int lev, RealBox part_realbox)
{
    WARPX_PROFILE("PhysicalParticleContainer::AddPlasma()");

    // If no part_realbox is provided, initialize particles in the whole domain
    const Geometry& geom = Geom(lev);
    if (!part_realbox.ok()) { part_realbox = geom.ProbDomain(); }

    const int num_ppc = plasma_injector.num_particles_per_cell;
#if defined(WARPX_DIM_RZ) || defined(WARPX_DIM_RCYLINDER) || defined(WARPX_DIM_RSPHERE)
    const Real rmax = std::min(plasma_injector.xmax, part_realbox.hi(0));
#endif

    const auto dx = geom.CellSizeArray();
    const auto problo = geom.ProbLoArray();

    defineAllParticleTiles();

    amrex::LayoutData<amrex::Real>* cost = WarpX::getCosts(lev);

    Box fine_injection_box;
    amrex::IntVect rrfac(AMREX_D_DECL(1,1,1));
    const bool refine_injection = findRefinedInjectionBox(fine_injection_box, rrfac);

    InjectorPosition* inj_pos = plasma_injector.getInjectorPosition();
    InjectorDensity*  inj_rho = plasma_injector.getInjectorDensity();
    InjectorMomentum* inj_mom = plasma_injector.getInjectorMomentumDevice();
    const Real gamma_boost = WarpX::gamma_boost;
    const Real beta_boost = WarpX::beta_boost;
    const Real t = WarpX::GetInstance().gett_new(lev);
    const Real density_min = plasma_injector.density_min;
    const Real density_max = plasma_injector.density_max;

#if defined(WARPX_DIM_RZ) || defined(WARPX_DIM_RCYLINDER)
    const int nmodes = WarpX::n_rz_azimuthal_modes;
#endif
#if defined(WARPX_DIM_RZ) || defined(WARPX_DIM_RCYLINDER) || defined(WARPX_DIM_RSPHERE)
    const bool radially_weighted = plasma_injector.radially_weighted;
#endif

    auto n_user_int_attribs = static_cast<int>(m_user_int_attribs.size());
    auto n_user_real_attribs = static_cast<int>(m_user_real_attribs.size());
    const PlasmaParserWrapper plasma_parser_wrapper (m_user_int_attribs.size(),
                                                     m_user_real_attribs.size(),
                                                     m_user_int_attrib_parser,
                                                     m_user_real_attrib_parser);

    MFItInfo info;
    if (do_tiling && Gpu::notInLaunchRegion()) {
        info.EnableTiling(tile_size);
    }
#ifdef AMREX_USE_OMP
    info.SetDynamic(true);
#pragma omp parallel if (not WarpX::serialize_initial_conditions)
#endif
    for (MFIter mfi = MakeMFIter(lev, info); mfi.isValid(); ++mfi)
    {
        if (cost && WarpX::load_balance_costs_update_algo == LoadBalanceCostsUpdateAlgo::Timers)
        {
            amrex::Gpu::synchronize();
        }
        auto wt = static_cast<amrex::Real>(amrex::second());

        const Box& tile_box = mfi.tilebox();
        const RealBox tile_realbox = WarpX::getRealBox(tile_box, lev);

        // Find the cells of part_box that overlap with tile_realbox
        // If there is no overlap, just go to the next tile in the loop
        RealBox overlap_realbox;
        Box overlap_box;
        IntVect shifted;
        const bool no_overlap = find_overlap(tile_realbox, part_realbox, dx, problo, overlap_realbox, overlap_box, shifted);
        if (no_overlap) {
            continue; // Go to the next tile
        }

        const int grid_id = mfi.index();
        const int tile_id = mfi.LocalTileIndex();

        const GpuArray<Real,AMREX_SPACEDIM> overlap_corner
            {AMREX_D_DECL(overlap_realbox.lo(0),
                          overlap_realbox.lo(1),
                          overlap_realbox.lo(2))};

        // count the number of particles that each cell in overlap_box could add
        Gpu::DeviceVector<amrex::Long> counts(overlap_box.numPts(), 0);
        Gpu::DeviceVector<amrex::Long> offset(overlap_box.numPts());
        auto *pcounts = counts.data();
        Box fine_overlap_box; // default Box is NOT ok().
        if (refine_injection) {
            fine_overlap_box = overlap_box & amrex::shift(fine_injection_box, -shifted);
        }
        amrex::ParallelFor(overlap_box, [=] AMREX_GPU_DEVICE (int i, int j, int k) noexcept
        {
            const IntVect iv(AMREX_D_DECL(i, j, k));
            auto lo = getCellCoords(overlap_corner, dx, {0._rt, 0._rt, 0._rt}, iv);
            auto hi = getCellCoords(overlap_corner, dx, {1._rt, 1._rt, 1._rt}, iv);

            lo.z = applyBallisticCorrection(lo, inj_mom, gamma_boost, beta_boost, t);
            hi.z = applyBallisticCorrection(hi, inj_mom, gamma_boost, beta_boost, t);

            if (inj_pos->overlapsWith(lo, hi))
            {
                auto index = overlap_box.index(iv);
                const amrex::Long r = (fine_overlap_box.ok() && fine_overlap_box.contains(iv))?
                    (AMREX_D_TERM(rrfac[0],*rrfac[1],*rrfac[2])) : (1);
                pcounts[index] = num_ppc*r;
                // update pcount by checking if cell-corners or cell-center
                // has non-zero density
                const auto xlim = GpuArray<Real, 3>{lo.x,(lo.x+hi.x)/2._rt,hi.x};
                const auto ylim = GpuArray<Real, 3>{lo.y,(lo.y+hi.y)/2._rt,hi.y};
                const auto zlim = GpuArray<Real, 3>{lo.z,(lo.z+hi.z)/2._rt,hi.z};

                const auto checker = [&](){
                    for (const auto& x : xlim) {
                        for (const auto& y : ylim) {
                            for (const auto& z : zlim) {
                                if (inj_pos->insideBounds(x,y,z) and (inj_rho->getDensity(x,y,z) > 0) ) {
                                    return 1;
                                }
                            }
                        }
                    }
                    return 0;
                };
                pcounts[index] = checker() ? num_ppc*r : 0;
            }
            amrex::ignore_unused(j,k);
        });

        // Max number of new particles. All of them are created,
        // and invalid ones are then discarded
        const amrex::Long max_new_particles = Scan::ExclusiveSum(counts.size(), counts.data(), offset.data());

        // Update NextID to include particles created in this function
        amrex::Long pid;
#ifdef AMREX_USE_OMP
#pragma omp critical (add_plasma_nextid)
#endif
        {
            pid = ParticleType::NextID();
            ParticleType::NextID(pid+max_new_particles);
        }
        WARPX_ALWAYS_ASSERT_WITH_MESSAGE(
            pid + max_new_particles < LongParticleIds::LastParticleID,
            "ERROR: overflow on particle id numbers");

        const int cpuid = ParallelDescriptor::MyProc();

        auto& particle_tile = GetParticles(lev)[std::make_pair(grid_id,tile_id)];

        if ( (NumRuntimeRealComps()>0) || (NumRuntimeIntComps()>0) ) {
            DefineAndReturnParticleTile(lev, grid_id, tile_id);
        }

        auto const old_size = static_cast<amrex::Long>(particle_tile.size());
        auto const new_size = old_size + max_new_particles;
        particle_tile.resize(new_size);

        auto& soa = particle_tile.GetStructOfArrays();
        GpuArray<ParticleReal*,PIdx::nattribs> pa;
        for (int ia = 0; ia < PIdx::nattribs; ++ia) {
            pa[ia] = soa.GetRealData(ia).data() + old_size;
        }
        uint64_t * AMREX_RESTRICT pa_idcpu = soa.GetIdCPUData().data() + old_size;

        PlasmaParserHelper plasma_parser_helper (soa, old_size, m_user_int_attribs, m_user_real_attribs, particle_icomps, particle_comps, plasma_parser_wrapper);
        int** pa_user_int_data = plasma_parser_helper.getUserIntDataPtrs();
        ParticleReal** pa_user_real_data = plasma_parser_helper.getUserRealDataPtrs();
        amrex::ParserExecutor<7> const* user_int_parserexec_data = plasma_parser_helper.getUserIntParserExecData();
        amrex::ParserExecutor<7> const* user_real_parserexec_data = plasma_parser_helper.getUserRealParserExecData();

        int* pi = nullptr;
        if (do_field_ionization) {
            pi = soa.GetIntData(particle_icomps["ionizationLevel"]).data() + old_size;
        }

#ifdef WARPX_QED
        const QEDHelper qed_helper(soa, old_size, particle_comps,
                                   has_quantum_sync(), has_breit_wheeler(),
                                   m_shr_p_qs_engine, m_shr_p_bw_engine);
#endif

        const bool loc_do_field_ionization = do_field_ionization;
        const int loc_ionization_initial_level = ionization_initial_level;

        // Loop over all new particles and inject them (creates too many
        // particles, in particular does not consider xmin, xmax etc.).
        // The invalid ones are given negative ID and are deleted during the
        // next redistribute.
        auto *const poffset = offset.data();
#if defined(WARPX_DIM_RZ) || defined(WARPX_DIM_RCYLINDER)
        const bool rz_random_theta = m_rz_random_theta;
#endif
        amrex::ParallelForRNG(overlap_box,
        [=] AMREX_GPU_DEVICE (int i, int j, int k, amrex::RandomEngine const& engine) noexcept
        {
            const IntVect iv = IntVect(AMREX_D_DECL(i, j, k));
            amrex::ignore_unused(j,k);
            const auto index = overlap_box.index(iv);
#if defined(WARPX_DIM_RZ) || defined(WARPX_DIM_RCYLINDER)
            Real theta_offset = 0._rt;
            if (rz_random_theta) { theta_offset = amrex::Random(engine) * 2._rt * MathConst::pi; }
#endif

            const Real scale_fac = compute_scale_fac_volume(dx, pcounts[index]);
            for (int i_part = 0; i_part < pcounts[index]; ++i_part)
            {
                long ip = poffset[index] + i_part;
                pa_idcpu[ip] = amrex::SetParticleIDandCPU(pid+ip, cpuid);
                const XDim3 r = (fine_overlap_box.ok() && fine_overlap_box.contains(iv)) ?
                  // In the refined injection region: use refinement ratio `rrfac`
                  inj_pos->getPositionUnitBox(i_part, rrfac, engine) :
                  // Otherwise: use 1 as the refinement ratio
                  inj_pos->getPositionUnitBox(i_part, amrex::IntVect::TheUnitVector(), engine);
                auto pos = getCellCoords(overlap_corner, dx, r, iv);

#if defined(WARPX_DIM_3D)
                bool const box_contains = tile_realbox.contains(XDim3{pos.x,pos.y,pos.z});
#elif defined(WARPX_DIM_XZ) || defined(WARPX_DIM_RZ)
                amrex::ignore_unused(k);
                bool const box_contains = tile_realbox.contains(XDim3{pos.x,pos.z,0.0_rt});
#elif defined(WARPX_DIM_1D_Z)
                amrex::ignore_unused(j,k);
                bool const box_contains = tile_realbox.contains(XDim3{pos.z,0.0_rt,0.0_rt});
#elif defined(WARPX_DIM_RCYLINDER) || defined(WARPX_DIM_RSPHERE)
                amrex::ignore_unused(j,k);
                bool const box_contains = tile_realbox.contains(XDim3{pos.x,0.0_rt,0.0_rt});
#endif
                if (!box_contains) {
                    ZeroInitializeAndSetNegativeID(pa_idcpu, pa, ip, loc_do_field_ionization, pi
#ifdef WARPX_QED
                                                   ,qed_helper
#endif
                                                   );
                    continue;
                }

                // Save the x and y values to use in the insideBounds checks.
                // This is needed with WARPX_DIM_RZ since x and y are modified.
                const Real xb = pos.x;
                const Real yb = pos.y;

#if defined(WARPX_DIM_RZ) || defined(WARPX_DIM_RCYLINDER)
                // Replace the x and y, setting an angle theta.
                // These x and y are used to get the momentum and density
                // With only 1 mode, the angle doesn't matter so
                // choose it randomly.
                const Real theta = (nmodes == 1 && rz_random_theta)?
#if defined(WARPX_DIM_RZ)
                    // This should be updated to be the same as below, since theta
                    // should range from -pi to +pi. This should be a separate PR
                    // since it will break RZ CI tests.
                    (2._rt*MathConst::pi*amrex::Random(engine)):
#elif defined(WARPX_DIM_RCYLINDER)
                    (MathConst::pi*(2._rt*amrex::Random(engine) - 1._rt)):
#endif
                    (2._rt*MathConst::pi*r.y + theta_offset);
                pos.x = xb*std::cos(theta);
                pos.y = xb*std::sin(theta);
#elif defined(WARPX_DIM_RSPHERE)
                // Replace the x, y, and z, setting angles theta and phi.
                // These x, y, and z are used to get the momentum and density
                const Real theta = MathConst::pi*(2._rt*amrex::Random(engine) - 1._rt);
                const Real cos_phi = 2._rt*amrex::Random(engine) - 1._rt;
                const Real sin_phi = std::sqrt(1._rt - cos_phi*cos_phi);
                const Real phi = std::atan2(sin_phi, cos_phi);
                pos.x = xb*sin_phi*std::cos(theta);
                pos.y = xb*sin_phi*std::sin(theta);
                pos.z = xb*cos_phi;
#endif

                Real dens;
                XDim3 u;
                if (gamma_boost == 1._rt) {
                    // Lab-frame simulation
                    // If the particle is not within the species's
                    // xmin, xmax, ymin, ymax, zmin, zmax, go to
                    // the next generated particle.

                    // include ballistic correction for plasma species with bulk motion
                    const Real z0 = applyBallisticCorrection(pos, inj_mom, gamma_boost,
                                                             beta_boost, t);
                    if (!inj_pos->insideBounds(xb, yb, z0)) {
                        ZeroInitializeAndSetNegativeID(pa_idcpu, pa, ip, loc_do_field_ionization, pi
#ifdef WARPX_QED
                                                   ,qed_helper
#endif
                                                   );
                        continue;
                    }

                    u = inj_mom->getMomentum(pos.x, pos.y, z0, engine);
                    dens = inj_rho->getDensity(pos.x, pos.y, z0);

                    // Remove particle if density below threshold
                    if ( dens < density_min ){
                        ZeroInitializeAndSetNegativeID(pa_idcpu, pa, ip, loc_do_field_ionization, pi
#ifdef WARPX_QED
                                                   ,qed_helper
#endif
                                                   );
                        continue;
                    }
                    // Cut density if above threshold
                    dens = amrex::min(dens, density_max);
                } else {
                    // Boosted-frame simulation
                    const Real z0_lab = applyBallisticCorrection(pos, inj_mom, gamma_boost,
                                                                 beta_boost, t);

                    // If the particle is not within the lab-frame zmin, zmax, etc.
                    // go to the next generated particle.
                    if (!inj_pos->insideBounds(xb, yb, z0_lab)) {
                        ZeroInitializeAndSetNegativeID(pa_idcpu, pa, ip, loc_do_field_ionization, pi
#ifdef WARPX_QED
                                                   ,qed_helper
#endif
                                                   );
                        continue;
                    }
                    // call `getDensity` with lab-frame parameters
                    dens = inj_rho->getDensity(pos.x, pos.y, z0_lab);
                    // Remove particle if density below threshold
                    if ( dens < density_min ){
                        ZeroInitializeAndSetNegativeID(pa_idcpu, pa, ip, loc_do_field_ionization, pi
#ifdef WARPX_QED
                                                   ,qed_helper
#endif
                                                   );
                        continue;
                    }
                    // Cut density if above threshold
                    dens = amrex::min(dens, density_max);

                    // get the full momentum, including thermal motion
                    u = inj_mom->getMomentum(pos.x, pos.y, 0._rt, engine);
                    const Real gamma_lab = std::sqrt( 1._rt+(u.x*u.x+u.y*u.y+u.z*u.z) );
                    const Real betaz_lab = u.z/(gamma_lab);

                    // At this point u and dens are the lab-frame quantities
                    // => Perform Lorentz transform
                    dens = gamma_boost * dens * ( 1.0_rt - beta_boost*betaz_lab );
                    u.z = gamma_boost * ( u.z -beta_boost*gamma_lab );
                }

                if (loc_do_field_ionization) {
                    pi[ip] = loc_ionization_initial_level;
                }

#ifdef WARPX_QED
                if(qed_helper.has_quantum_sync){
                    qed_helper.p_optical_depth_QSR[ip] = qed_helper.quantum_sync_get_opt(engine);
                }

                if(qed_helper.has_breit_wheeler){
                    qed_helper.p_optical_depth_BW[ip] = qed_helper.breit_wheeler_get_opt(engine);
                }
#endif
                // Initialize user-defined integers with user-defined parser
                for (int ia = 0; ia < n_user_int_attribs; ++ia) {
                    pa_user_int_data[ia][ip] = static_cast<int>(user_int_parserexec_data[ia](pos.x, pos.y, pos.z, u.x, u.y, u.z, t));
                }
                // Initialize user-defined real attributes with user-defined parser
                for (int ia = 0; ia < n_user_real_attribs; ++ia) {
                    pa_user_real_data[ia][ip] = user_real_parserexec_data[ia](pos.x, pos.y, pos.z, u.x, u.y, u.z, t);
                }

                u.x *= PhysConst::c;
                u.y *= PhysConst::c;
                u.z *= PhysConst::c;

                Real weight = dens;
                weight *= scale_fac;

#if defined(WARPX_DIM_RZ) || defined(WARPX_DIM_RCYLINDER)
                if (radially_weighted) {
                    weight *= 2._rt*MathConst::pi*xb;
                } else {
                    // This is not correct since it might shift the particle
                    // out of the local grid
                    pos.x = std::sqrt(xb*rmax);
                    weight *= dx[0];
                }
#elif defined(WARPX_DIM_RSPHERE)
                if (radially_weighted) {
                    weight *= 4._rt*MathConst::pi*xb*xb;
                } else {
                    // This is not correct since it might shift the particle
                    // out of the local grid
                    pos.x = std::cbrt(xb*rmax);
                    weight *= dx[0];
                }
#endif
                pa[PIdx::w ][ip] = weight;
                pa[PIdx::ux][ip] = u.x;
                pa[PIdx::uy][ip] = u.y;
                pa[PIdx::uz][ip] = u.z;

#if defined(WARPX_DIM_3D)
                pa[PIdx::x][ip] = pos.x;
                pa[PIdx::y][ip] = pos.y;
                pa[PIdx::z][ip] = pos.z;
#elif defined(WARPX_DIM_XZ)
                pa[PIdx::x][ip] = pos.x;
                pa[PIdx::z][ip] = pos.z;
#elif defined(WARPX_DIM_RZ)
                pa[PIdx::theta][ip] = theta;
                pa[PIdx::x][ip] = xb;
                pa[PIdx::z][ip] = pos.z;
#elif defined(WARPX_DIM_RCYLINDER)
                pa[PIdx::theta][ip] = theta;
                pa[PIdx::x][ip] = xb;
#elif defined(WARPX_DIM_RSPHERE)
                pa[PIdx::theta][ip] = theta;
                pa[PIdx::phi][ip] = phi;
                pa[PIdx::x][ip] = xb;
#elif defined(WARPX_DIM_1D_Z)
                pa[PIdx::z][ip] = pos.z;
#endif
            }
        });

        amrex::Gpu::synchronize();

        if (cost && WarpX::load_balance_costs_update_algo == LoadBalanceCostsUpdateAlgo::Timers)
        {
            wt = static_cast<amrex::Real>(amrex::second()) - wt;
            amrex::HostDevice::Atomic::Add( &(*cost)[mfi.index()], wt);
        }
    }

    // Remove particles that are inside the embedded boundaries
#ifdef AMREX_USE_EB
    if (EB::enabled())
    {
        using warpx::fields::FieldType;
        auto & warpx = WarpX::GetInstance();
        scrapeParticlesAtEB(
            *this,
            warpx.m_fields.get_mr_levels(FieldType::distance_to_eb, warpx.finestLevel()),
            ParticleBoundaryProcess::Absorb());
    }
#endif

    // The function that calls this is responsible for redistributing particles.
}

void
PhysicalParticleContainer::AddPlasmaFlux (PlasmaInjector const& plasma_injector, amrex::Real dt)
{
    WARPX_PROFILE("PhysicalParticleContainer::AddPlasmaFlux()");

    const Geometry& geom = Geom(0);
    const amrex::RealBox& part_realbox = geom.ProbDomain();

    const amrex::Real num_ppc_real = plasma_injector.num_particles_per_cell_real;
#if defined(WARPX_DIM_RZ) || defined(WARPX_DIM_RCYLINDER) || defined(WARPX_DIM_RSPHERE)
    const Real rmax = std::min(plasma_injector.xmax, geom.ProbDomain().hi(0));
#endif

    const auto dx = geom.CellSizeArray();
    const auto problo = geom.ProbLoArray();

#ifdef AMREX_USE_EB
    bool const inject_from_eb = plasma_injector.m_inject_from_eb; // whether to inject from EB or from a plane
    // Extract data structures for embedded boundaries
    amrex::FabArray<amrex::EBCellFlagFab> const* eb_flag = nullptr;
    amrex::MultiCutFab const* eb_bnd_area = nullptr;
    amrex::MultiCutFab const* eb_bnd_normal = nullptr;
    amrex::MultiCutFab const* eb_bnd_cent = nullptr;
    if (inject_from_eb) {
        amrex::EBFArrayBoxFactory const& eb_box_factory = WarpX::GetInstance().fieldEBFactory(0);
        eb_flag = &eb_box_factory.getMultiEBCellFlagFab();
        eb_bnd_area = &eb_box_factory.getBndryArea();
        eb_bnd_normal = &eb_box_factory.getBndryNormal();
        eb_bnd_cent = &eb_box_factory.getBndryCent();
    }
#endif

    amrex::LayoutData<amrex::Real>* cost = WarpX::getCosts(0);

    // Create temporary particle container to which particles will be added;
    // we will then call Redistribute on this new container and finally
    // add the new particles to the original container.
    PhysicalParticleContainer tmp_pc(&WarpX::GetInstance());
    for (int ic = 0; ic < NumRuntimeRealComps(); ++ic) { tmp_pc.AddRealComp(false); }
    for (int ic = 0; ic < NumRuntimeIntComps(); ++ic) { tmp_pc.AddIntComp(false); }
    tmp_pc.defineAllParticleTiles();

    Box fine_injection_box;
    amrex::IntVect rrfac(AMREX_D_DECL(1,1,1));
    const bool refine_injection = findRefinedInjectionBox(fine_injection_box, rrfac);

    InjectorPosition* flux_pos = plasma_injector.getInjectorFluxPosition();
    InjectorFlux*  inj_flux = plasma_injector.getInjectorFlux();
    InjectorMomentum* inj_mom = plasma_injector.getInjectorMomentumDevice();
    constexpr int level_zero = 0;
    const amrex::Real t = WarpX::GetInstance().gett_new(level_zero);

#if defined(WARPX_DIM_RZ) || defined(WARPX_DIM_RCYLINDER)
    const int nmodes = WarpX::n_rz_azimuthal_modes;
    const bool rz_random_theta = m_rz_random_theta;
#endif
#if defined(WARPX_DIM_RZ) || defined(WARPX_DIM_RCYLINDER) || defined(WARPX_DIM_RSPHERE)
    const bool radially_weighted = plasma_injector.radially_weighted;
#endif

    auto n_user_int_attribs = static_cast<int>(m_user_int_attribs.size());
    auto n_user_real_attribs = static_cast<int>(m_user_real_attribs.size());
    const PlasmaParserWrapper plasma_parser_wrapper (m_user_int_attribs.size(),
                                                     m_user_real_attribs.size(),
                                                     m_user_int_attrib_parser,
                                                     m_user_real_attrib_parser);

    MFItInfo info;
    if (do_tiling && Gpu::notInLaunchRegion()) {
        info.EnableTiling(tile_size);
    }
#ifdef AMREX_USE_OMP
    info.SetDynamic(true);
#pragma omp parallel if (amrex::Gpu::notInLaunchRegion())
#endif
    for (MFIter mfi = MakeMFIter(0, info); mfi.isValid(); ++mfi)
    {
        if (cost && WarpX::load_balance_costs_update_algo == LoadBalanceCostsUpdateAlgo::Timers)
        {
            amrex::Gpu::synchronize();
        }
        auto wt = static_cast<amrex::Real>(amrex::second());

        const Box& tile_box = mfi.tilebox();
        const RealBox tile_realbox = WarpX::getRealBox(tile_box, 0);

        // Find the cells of part_realbox that overlap with tile_realbox
        // If there is no overlap, just go to the next tile in the loop
        RealBox overlap_realbox;
        Box overlap_box;
        IntVect shifted;
#ifdef AMREX_USE_EB
        if (inject_from_eb) {
            // Injection from EB
            const amrex::FabType fab_type = (*eb_flag)[mfi].getType(tile_box);
            if (fab_type == amrex::FabType::regular) { continue; } // Go to the next tile
            if (fab_type == amrex::FabType::covered) { continue; } // Go to the next tile
            overlap_box = tile_box;
            overlap_realbox = part_realbox;
        } else
#endif
        {
            // Injection from a plane
            const bool no_overlap = find_overlap_flux(tile_realbox, part_realbox, dx, problo, plasma_injector, overlap_realbox, overlap_box, shifted);
            if (no_overlap) { continue; } // Go to the next tile
        }

        const int grid_id = mfi.index();
        const int tile_id = mfi.LocalTileIndex();

        const GpuArray<Real,AMREX_SPACEDIM> overlap_corner
            {AMREX_D_DECL(overlap_realbox.lo(0),
                          overlap_realbox.lo(1),
                          overlap_realbox.lo(2))};

        // count the number of particles that each cell in overlap_box could add
        Gpu::DeviceVector<int> counts(overlap_box.numPts(), 0);
        Gpu::DeviceVector<int> offset(overlap_box.numPts());
        auto *pcounts = counts.data();
        const int flux_normal_axis = plasma_injector.flux_normal_axis;
        Box fine_overlap_box; // default Box is NOT ok().
        if (refine_injection) {
            fine_overlap_box = overlap_box & amrex::shift(fine_injection_box, -shifted);
        }

#ifdef AMREX_USE_EB
        // Extract data structures for embedded boundaries
        amrex::Array4<const typename FabArray<EBCellFlagFab>::value_type> eb_flag_arr;
        amrex::Array4<const amrex::Real> eb_bnd_area_arr;
        amrex::Array4<const amrex::Real> eb_bnd_normal_arr;
        amrex::Array4<const amrex::Real> eb_bnd_cent_arr;
        if (inject_from_eb) {
            eb_flag_arr = eb_flag->array(mfi);
            eb_bnd_area_arr = eb_bnd_area->array(mfi);
            eb_bnd_normal_arr = eb_bnd_normal->array(mfi);
            eb_bnd_cent_arr = eb_bnd_cent->array(mfi);
        }
#endif

        amrex::ParallelForRNG(overlap_box, [=] AMREX_GPU_DEVICE (int i, int j, int k, amrex::RandomEngine const& engine) noexcept
        {
            const IntVect iv(AMREX_D_DECL(i, j, k));
            amrex::ignore_unused(j,k);

            // Determine the number of macroparticles to inject in this cell (num_ppc_int)
#ifdef AMREX_USE_EB
            amrex::Real num_ppc_real_in_this_cell = num_ppc_real; // user input: number of macroparticles per cell
            if (inject_from_eb) {
                // Injection from EB
                // Skip cells that are not partially covered by the EB
                if (eb_flag_arr(i,j,k).isRegular() || eb_flag_arr(i,j,k).isCovered()) { return; }
                // Scale by the (normalized) area of the EB surface in this cell
                num_ppc_real_in_this_cell *= eb_bnd_area_arr(i,j,k);
            } else
#else
            amrex::Real const num_ppc_real_in_this_cell = num_ppc_real; // user input: number of macroparticles per cell
#endif
            {
                // Injection from a plane
                auto lo = getCellCoords(overlap_corner, dx, {0._rt, 0._rt, 0._rt}, iv);
                auto hi = getCellCoords(overlap_corner, dx, {1._rt, 1._rt, 1._rt}, iv);
                // Skip cells that do not overlap with the plane
                if (!flux_pos->overlapsWith(lo, hi)) { return; }
            }

            auto index = overlap_box.index(iv);
            // Take into account refined injection region
            int r = 1;
            if (fine_overlap_box.ok() && fine_overlap_box.contains(iv)) {
                r = compute_area_weights(rrfac, flux_normal_axis);
            }
            const int num_ppc_int = static_cast<int>(num_ppc_real_in_this_cell*r + amrex::Random(engine));
            pcounts[index] = num_ppc_int;

            amrex::ignore_unused(j,k);
        });

        // Max number of new particles. All of them are created,
        // and invalid ones are then discarded
        const amrex::Long max_new_particles = Scan::ExclusiveSum(counts.size(), counts.data(), offset.data());

        // Update NextID to include particles created in this function
        amrex::Long pid;
#ifdef AMREX_USE_OMP
#pragma omp critical (add_plasma_nextid)
#endif
        {
            pid = ParticleType::NextID();
            ParticleType::NextID(pid+max_new_particles);
        }
        WARPX_ALWAYS_ASSERT_WITH_MESSAGE(
            pid + max_new_particles < LongParticleIds::LastParticleID,
            "overflow on particle id numbers");

        const int cpuid = ParallelDescriptor::MyProc();

        auto& particle_tile = tmp_pc.DefineAndReturnParticleTile(0, grid_id, tile_id);

        auto const old_size = static_cast<amrex::Long>(particle_tile.size());
        auto const new_size = old_size + max_new_particles;
        particle_tile.resize(new_size);

        auto& soa = particle_tile.GetStructOfArrays();
        GpuArray<ParticleReal*,PIdx::nattribs> pa;
        for (int ia = 0; ia < PIdx::nattribs; ++ia) {
            pa[ia] = soa.GetRealData(ia).data() + old_size;
        }
        uint64_t * AMREX_RESTRICT pa_idcpu = soa.GetIdCPUData().data() + old_size;

        PlasmaParserHelper plasma_parser_helper (soa, old_size, m_user_int_attribs, m_user_real_attribs, particle_icomps, particle_comps, plasma_parser_wrapper);
        int** pa_user_int_data = plasma_parser_helper.getUserIntDataPtrs();
        ParticleReal** pa_user_real_data = plasma_parser_helper.getUserRealDataPtrs();
        amrex::ParserExecutor<7> const* user_int_parserexec_data = plasma_parser_helper.getUserIntParserExecData();
        amrex::ParserExecutor<7> const* user_real_parserexec_data = plasma_parser_helper.getUserRealParserExecData();

        int* p_ion_level = nullptr;
        if (do_field_ionization) {
            p_ion_level = soa.GetIntData(particle_icomps["ionizationLevel"]).data() + old_size;
        }

#ifdef WARPX_QED
        const QEDHelper qed_helper(soa, old_size, particle_comps,
                                   has_quantum_sync(), has_breit_wheeler(),
                                   m_shr_p_qs_engine, m_shr_p_bw_engine);
#endif

        const bool loc_do_field_ionization = do_field_ionization;
        const int loc_ionization_initial_level = ionization_initial_level;
#if defined(WARPX_DIM_RZ) || defined(WARPX_DIM_RCYLINDER) || defined(WARPX_DIM_RSPHERE)
        int const loc_flux_normal_axis = plasma_injector.flux_normal_axis;
#endif

        // Loop over all new particles and inject them (creates too many
        // particles, in particular does not consider xmin, xmax etc.).
        // The invalid ones are given negative ID and are deleted during the
        // next redistribute.
        auto *const poffset = offset.data();
        amrex::ParallelForRNG(overlap_box,
        [=] AMREX_GPU_DEVICE (int i, int j, int k, amrex::RandomEngine const& engine) noexcept
        {
            const IntVect iv = IntVect(AMREX_D_DECL(i, j, k));
            amrex::ignore_unused(j,k);
            const auto index = overlap_box.index(iv);

            Real scale_fac;
#ifdef AMREX_USE_EB
            if (inject_from_eb) {
                scale_fac = compute_scale_fac_area_eb(dx, num_ppc_real, eb_bnd_normal_arr, i, j, k );
            } else
#endif
            {
                scale_fac = compute_scale_fac_area_plane(dx, num_ppc_real, flux_normal_axis);
            }

            if (fine_overlap_box.ok() && fine_overlap_box.contains(iv)) {
                scale_fac /= compute_area_weights(rrfac, flux_normal_axis);
            }

            for (int i_part = 0; i_part < pcounts[index]; ++i_part)
            {
                const long ip = poffset[index] + i_part;
                pa_idcpu[ip] = amrex::SetParticleIDandCPU(pid+ip, cpuid);

                // Determine the position of the particle within the cell
                XDim3 pos;
                XDim3 r;
#ifdef AMREX_USE_EB
                if (inject_from_eb) {
#if defined(WARPX_DIM_3D)
                    pos.x = overlap_corner[0] + (iv[0] + 0.5_rt + eb_bnd_cent_arr(i,j,k,0))*dx[0];
                    pos.y = overlap_corner[1] + (iv[1] + 0.5_rt + eb_bnd_cent_arr(i,j,k,1))*dx[1];
                    pos.z = overlap_corner[2] + (iv[2] + 0.5_rt + eb_bnd_cent_arr(i,j,k,2))*dx[2];
#elif defined(WARPX_DIM_XZ) || defined(WARPX_DIM_RZ)
                    pos.x = overlap_corner[0] + (iv[0] + 0.5_rt + eb_bnd_cent_arr(i,j,k,0))*dx[0];
                    pos.y = 0.0_rt;
                    pos.z = overlap_corner[1] + (iv[1] + 0.5_rt + eb_bnd_cent_arr(i,j,k,1))*dx[1];
#endif
                } else
#endif
                {
                    // Injection from a plane
                    // This assumes the flux_pos is of type InjectorPositionRandomPlane
                    r = (fine_overlap_box.ok() && fine_overlap_box.contains(iv)) ?
                        // In the refined injection region: use refinement ratio `rrfac`
                        flux_pos->getPositionUnitBox(i_part, rrfac, engine) :
                        // Otherwise: use 1 as the refinement ratio
                        flux_pos->getPositionUnitBox(i_part, amrex::IntVect::TheUnitVector(), engine);
                    pos = getCellCoords(overlap_corner, dx, r, iv);
                }
                auto ppos = PDim3(pos);

                // inj_mom would typically be InjectorMomentumGaussianFlux
                XDim3 u;
                u = inj_mom->getMomentum(pos.x, pos.y, pos.z, engine);
                auto pu = PDim3(u);

                pu.x *= PhysConst::c;
                pu.y *= PhysConst::c;
                pu.z *= PhysConst::c;

                // The containsInclusive is used to allow the case of the flux surface
                // being on the boundary of the domain. After the UpdatePosition below,
                // the particles will be within the domain.
#if defined(WARPX_DIM_3D)
                if (!ParticleUtils::containsInclusive(tile_realbox, XDim3{ppos.x,ppos.y,ppos.z})) {
                    pa_idcpu[ip] = amrex::ParticleIdCpus::Invalid;
                    continue;
                }
#elif defined(WARPX_DIM_XZ) || defined(WARPX_DIM_RZ)
                amrex::ignore_unused(k);
                if (!ParticleUtils::containsInclusive(tile_realbox, XDim3{ppos.x,ppos.z,0.0_prt})) {
                    pa_idcpu[ip] = amrex::ParticleIdCpus::Invalid;
                    continue;
                }
#elif defined(WARPX_DIM_1D_Z)
                amrex::ignore_unused(j,k);
                if (!ParticleUtils::containsInclusive(tile_realbox, XDim3{ppos.z,0.0_prt,0.0_prt})) {
                    pa_idcpu[ip] = amrex::ParticleIdCpus::Invalid;
                    continue;
                }
#elif defined(WARPX_DIM_RCYLINDER) || defined(WARPX_DIM_RSPHERE)
                amrex::ignore_unused(j,k);
                if (!ParticleUtils::containsInclusive(tile_realbox, XDim3{ppos.x,0.0_prt,0.0_prt})) {
                    pa_idcpu[ip] = amrex::ParticleIdCpus::Invalid;
                    continue;
                }
#endif
                // Lab-frame simulation
                // If the particle's initial position is not within or on the species's
                // xmin, xmax, ymin, ymax, zmin, zmax, go to the next generated particle.
                if (!flux_pos->insideBoundsInclusive(ppos.x, ppos.y, ppos.z)) {
                    pa_idcpu[ip] = amrex::ParticleIdCpus::Invalid;
                    continue;
                }

<<<<<<< HEAD
#if defined(WARPX_DIM_RZ) || defined(WARPX_DIM_RCYLINDER)
=======
#ifdef AMREX_USE_EB
                if (inject_from_eb) {
                    // Injection from EB: rotate momentum according to the normal of the EB surface
                    // (The above code initialized the momentum by assuming that z is the direction
                    // normal to the EB surface. Thus we need to rotate from z to the normal.)
                    rotate_momentum_eb(pu, eb_bnd_normal_arr, i, j , k);
                }
#endif

#ifdef WARPX_DIM_RZ
>>>>>>> dc68659c
                // Conversion from cylindrical to Cartesian coordinates
                // Replace the x and y, setting an angle theta.
                // These x and y are used to get the momentum and flux
                // With only 1 mode, the angle doesn't matter so
                // choose it randomly.
                const Real theta = (nmodes == 1 && rz_random_theta)?
#if defined(WARPX_DIM_RZ)
                    // This should be updated to be the same as below, since theta
                    // should range from -pi to +pi. This should be a separate PR
                    // since it will break RZ CI tests.
                    (2._rt*MathConst::pi*amrex::Random(engine)):
#elif defined(WARPX_DIM_RCYLINDER)
                    (MathConst::pi*(2._rt*amrex::Random(engine) - 1._rt)):
#endif
                    (2._prt*MathConst::pi*r.y);
                Real const cos_theta = std::cos(theta);
                Real const sin_theta = std::sin(theta);
                // Rotate the position
                const amrex::Real radial_position = ppos.x;
                ppos.x = radial_position*cos_theta;
                ppos.y = radial_position*sin_theta;
                if ((loc_flux_normal_axis != 2)
#ifdef AMREX_USE_EB
                    || (inject_from_eb)
#endif
                    ) {
                    // Rotate the momentum
                    // This because, when the flux direction is e.g. "r"
                    // the `inj_mom` objects generates a v*Gaussian distribution
                    // along the Cartesian "x" direction by default. This
                    // needs to be rotated along "r".
                    const Real ur = pu.x;
                    const Real ut = pu.y;
                    pu.x = cos_theta*ur - sin_theta*ut;
                    pu.y = sin_theta*ur + cos_theta*ut;
                }
#elif defined(WARPX_DIM_RSPHERE)
                // Replace the x, y, and z, setting angles theta and phi.
                // These x, y, and z are used to get the momentum and flux
                amrex::Real const radial_position = ppos.x;
                amrex::Real const theta = MathConst::pi*(2._rt*amrex::Random(engine) - 1._rt);
                amrex::Real const cos_phi = 2._rt*amrex::Random(engine) - 1._rt;
                amrex::Real const sin_phi = std::sqrt(1._rt - cos_phi*cos_phi);
                amrex::Real const phi = std::atan2(sin_phi, cos_phi);
                amrex::Real const cos_theta = std::cos(theta);
                amrex::Real const sin_theta = std::sin(theta);
                pos.x = radial_position*sin_phi*std::cos(theta);
                pos.y = radial_position*sin_phi*std::sin(theta);
                pos.z = radial_position*cos_phi;
                // Rotate the momentum
                // This because, when the flux direction is e.g. "r"
                // the `inj_mom` objects generates a v*Gaussian distribution
                // along the Cartesian "x" direction by default. This
                // needs to be rotated along "r".
                amrex::Real const ur = pu.x;
                amrex::Real const ut = pu.y;
                amrex::Real const up = pu.z;
                pu.x = sin_phi*cos_theta*ur - sin_theta*ut + cos_phi*cos_theta*up;
                pu.y = sin_phi*sin_theta*ur + cos_theta*ut + cos_phi*sin_theta*up;
                pu.z = cos_phi*ur - sin_phi*up;;
#endif
                const Real flux = inj_flux->getFlux(ppos.x, ppos.y, ppos.z, t);
                // Remove particle if flux is negative or 0
                if (flux <= 0) {
                    pa_idcpu[ip] = amrex::ParticleIdCpus::Invalid;
                    continue;
                }

                if (loc_do_field_ionization) {
                    p_ion_level[ip] = loc_ionization_initial_level;
                }

#ifdef WARPX_QED
                if(qed_helper.has_quantum_sync){
                    qed_helper.p_optical_depth_QSR[ip] = qed_helper.quantum_sync_get_opt(engine);
                }

                if(qed_helper.has_breit_wheeler){
                    qed_helper.p_optical_depth_BW[ip] = qed_helper.breit_wheeler_get_opt(engine);
                }
#endif

                // Initialize user-defined integers with user-defined parser
                for (int ia = 0; ia < n_user_int_attribs; ++ia) {
                    pa_user_int_data[ia][ip] = static_cast<int>(user_int_parserexec_data[ia](pos.x, pos.y, pos.z, u.x, u.y, u.z, t));
                }
                // Initialize user-defined real attributes with user-defined parser
                for (int ia = 0; ia < n_user_real_attribs; ++ia) {
                    pa_user_real_data[ia][ip] = user_real_parserexec_data[ia](pos.x, pos.y, pos.z, u.x, u.y, u.z, t);
                }

#if defined(WARPX_DIM_RZ) || defined(WARPX_DIM_RCYLINDER)
                // The particle weight is proportional to the user-specified
                // flux and the emission surface within
                // one cell (captured partially by `scale_fac`).
                // For cylindrical emission (flux_normal_axis==0
                // or flux_normal_axis==2), the emission surface depends on
                // the radius ; thus, the calculation is finalized here
                Real t_weight = flux * scale_fac * dt;
                if (loc_flux_normal_axis != 1) {
                    if (radially_weighted) {
                         t_weight *= 2._rt*MathConst::pi*radial_position;
                    } else {
                         // This is not correct since it might shift the particle
                         // out of the local grid
                         ppos.x = std::sqrt(radial_position*rmax);
                         t_weight *= dx[0];
                    }
                }
                const Real weight = t_weight;
#elif defined(WARPX_DIM_RSPHERE)
                // The particle weight is proportional to the user-specified
                // flux and the emission surface within
                // one cell (captured partially by `scale_fac`).
                // For spherical emission (flux_normal_axis==0),
                // the emission surface depends on
                // the radius ; thus, the calculation is finalized here
                Real t_weight = flux * scale_fac * dt;
                if (loc_flux_normal_axis == 0) {
                    if (radially_weighted) {
                         t_weight *= 4._rt/3._rt*MathConst::pi*radial_position*radial_position;
                    } else {
                         // This is not correct since it might shift the particle
                         // out of the local grid
                         ppos.x = std::cbrt(radial_position*rmax);
                         t_weight *= dx[0];
                    }
                }
                const Real weight = t_weight;
#else
                const Real weight = flux * scale_fac * dt;
#endif
                pa[PIdx::w ][ip] = weight;
                pa[PIdx::ux][ip] = pu.x;
                pa[PIdx::uy][ip] = pu.y;
                pa[PIdx::uz][ip] = pu.z;

                // Update particle position by a random `t_fract`
                // so as to produce a continuous-looking flow of particles
                const amrex::Real t_fract = amrex::Random(engine)*dt;
                UpdatePosition(ppos.x, ppos.y, ppos.z, pu.x, pu.y, pu.z, t_fract);

#if defined(WARPX_DIM_3D)
                pa[PIdx::x][ip] = ppos.x;
                pa[PIdx::y][ip] = ppos.y;
                pa[PIdx::z][ip] = ppos.z;
#elif defined(WARPX_DIM_RZ)
                pa[PIdx::theta][ip] = std::atan2(ppos.y, ppos.x);
                pa[PIdx::x][ip] = std::sqrt(ppos.x*ppos.x + ppos.y*ppos.y);
                pa[PIdx::z][ip] = ppos.z;
#elif defined(WARPX_DIM_XZ)
                pa[PIdx::x][ip] = ppos.x;
                pa[PIdx::z][ip] = ppos.z;
#elif defined(WARPX_DIM_RCYLINDER)
                pa[PIdx::theta][ip] = theta;
                pa[PIdx::x][ip] = radial_position;
#elif defined(WARPX_DIM_RSPHERE)
                pa[PIdx::theta][ip] = theta;
                pa[PIdx::phi][ip] = phi;
                pa[PIdx::x][ip] = radial_position;
#elif defined(WARPX_DIM_1D_Z)
                pa[PIdx::z][ip] = ppos.z;
#endif
            }
        });

        amrex::Gpu::synchronize();

        if (cost && WarpX::load_balance_costs_update_algo == LoadBalanceCostsUpdateAlgo::Timers)
        {
            wt = static_cast<amrex::Real>(amrex::second()) - wt;
            amrex::HostDevice::Atomic::Add( &(*cost)[mfi.index()], wt);
        }
    }

    // Remove particles that are inside the embedded boundaries
#ifdef AMREX_USE_EB
    if (EB::enabled())
    {
        using warpx::fields::FieldType;
        auto & warpx = WarpX::GetInstance();
        scrapeParticlesAtEB(
            tmp_pc,
            warpx.m_fields.get_mr_levels(FieldType::distance_to_eb, warpx.finestLevel()),
            ParticleBoundaryProcess::Absorb());
    }
#endif

    // Redistribute the new particles that were added to the temporary container.
    // (This eliminates invalid particles, and makes sure that particles
    // are in the right tile.)
    tmp_pc.Redistribute();

    // Add the particles to the current container
    this->addParticles(tmp_pc, true);
}

void
PhysicalParticleContainer::Evolve (ablastr::fields::MultiFabRegister& fields,
                                   int lev,
                                   const std::string& current_fp_string,
                                   Real /*t*/, Real dt, DtType a_dt_type, bool skip_deposition,
                                   PushType push_type)
{
    using ablastr::fields::Direction;
    using warpx::fields::FieldType;

    WARPX_PROFILE("PhysicalParticleContainer::Evolve()");
    WARPX_PROFILE_VAR_NS("PhysicalParticleContainer::Evolve::GatherAndPush", blp_fg);

    BL_ASSERT(OnSameGrids(lev, *fields.get(FieldType::current_fp, Direction{0}, lev)));

    amrex::LayoutData<amrex::Real>* cost = WarpX::getCosts(lev);

    const iMultiFab* current_masks = WarpX::CurrentBufferMasks(lev);
    const iMultiFab* gather_masks = WarpX::GatherBufferMasks(lev);

    const bool has_rho = fields.has(FieldType::rho_fp, lev);
    const bool has_J_buf = fields.has_vector(FieldType::current_buf, lev);
    const bool has_E_cax = fields.has_vector(FieldType::Efield_cax, lev);
    const bool has_buffer = has_E_cax || has_J_buf;

    amrex::MultiFab & Ex = *fields.get(FieldType::Efield_aux, Direction{0}, lev);
    amrex::MultiFab & Ey = *fields.get(FieldType::Efield_aux, Direction{1}, lev);
    amrex::MultiFab & Ez = *fields.get(FieldType::Efield_aux, Direction{2}, lev);
    amrex::MultiFab & Bx = *fields.get(FieldType::Bfield_aux, Direction{0}, lev);
    amrex::MultiFab & By = *fields.get(FieldType::Bfield_aux, Direction{1}, lev);
    amrex::MultiFab & Bz = *fields.get(FieldType::Bfield_aux, Direction{2}, lev);

    if (m_do_back_transformed_particles)
    {
        for (WarpXParIter pti(*this, lev); pti.isValid(); ++pti)
        {
            const auto np = pti.numParticles();
            const auto t_lev = pti.GetLevel();
            const auto index = pti.GetPairIndex();
            tmp_particle_data.resize(finestLevel()+1);
            for (int i = 0; i < TmpIdx::nattribs; ++i) {
                tmp_particle_data[t_lev][index][i].resize(np);
            }
        }
    }

#ifdef AMREX_USE_OMP
#pragma omp parallel
#endif
    {
#ifdef AMREX_USE_OMP
        const int thread_num = omp_get_thread_num();
#else
        const int thread_num = 0;
#endif

        FArrayBox filtered_Ex, filtered_Ey, filtered_Ez;
        FArrayBox filtered_Bx, filtered_By, filtered_Bz;

        for (WarpXParIter pti(*this, lev); pti.isValid(); ++pti)
        {
            if (cost && WarpX::load_balance_costs_update_algo == LoadBalanceCostsUpdateAlgo::Timers)
            {
                amrex::Gpu::synchronize();
            }
            auto wt = static_cast<amrex::Real>(amrex::second());

            const Box& box = pti.validbox();

            // Extract particle data
            auto& attribs = pti.GetAttribs();
            auto&  wp = attribs[PIdx::w];
            auto& uxp = attribs[PIdx::ux];
            auto& uyp = attribs[PIdx::uy];
            auto& uzp = attribs[PIdx::uz];

            const long np = pti.numParticles();

            // Data on the grid
            FArrayBox const* exfab = &Ex[pti];
            FArrayBox const* eyfab = &Ey[pti];
            FArrayBox const* ezfab = &Ez[pti];
            FArrayBox const* bxfab = &Bx[pti];
            FArrayBox const* byfab = &By[pti];
            FArrayBox const* bzfab = &Bz[pti];

            Elixir exeli, eyeli, ezeli, bxeli, byeli, bzeli;

            if (WarpX::use_fdtd_nci_corr)
            {
                // Filter arrays Ex[pti], store the result in
                // filtered_Ex and update pointer exfab so that it
                // points to filtered_Ex (and do the same for all
                // components of E and B).
                applyNCIFilter(lev, pti.tilebox(), exeli, eyeli, ezeli, bxeli, byeli, bzeli,
                               filtered_Ex, filtered_Ey, filtered_Ez,
                               filtered_Bx, filtered_By, filtered_Bz,
                               Ex[pti], Ey[pti], Ez[pti], Bx[pti], By[pti], Bz[pti],
                               exfab, eyfab, ezfab, bxfab, byfab, bzfab);
            }

            // Determine which particles deposit/gather in the buffer, and
            // which particles deposit/gather in the fine patch
            long nfine_current = np;
            long nfine_gather = np;
            if (has_buffer && !do_not_push) {
                // - Modify `nfine_current` and `nfine_gather` (in place)
                //    so that they correspond to the number of particles
                //    that deposit/gather in the fine patch respectively.
                // - Reorder the particle arrays,
                //    so that the `nfine_current`/`nfine_gather` first particles
                //    deposit/gather in the fine patch
                //    and (thus) the `np-nfine_current`/`np-nfine_gather` last particles
                //    deposit/gather in the buffer
                PartitionParticlesInBuffers( nfine_current, nfine_gather, np,
                    pti, lev, current_masks, gather_masks );
            }

            const long np_current = has_J_buf ? nfine_current : np;

            if (has_rho && ! skip_deposition && ! do_not_deposit) {
                // Deposit charge before particle push, in component 0 of MultiFab rho.

                const int* const AMREX_RESTRICT ion_lev = (do_field_ionization)?
                    pti.GetiAttribs(particle_icomps["ionizationLevel"]).dataPtr():nullptr;

                amrex::MultiFab* rho = fields.get(FieldType::rho_fp, lev);
                DepositCharge(pti, wp, ion_lev, rho, 0, 0,
                              np_current, thread_num, lev, lev);
                if (has_buffer){
                    amrex::MultiFab* crho = fields.get(FieldType::rho_buf, lev);
                    DepositCharge(pti, wp, ion_lev, crho, 0, np_current,
                                  np-np_current, thread_num, lev, lev-1);
                }
            }

            if (! do_not_push)
            {
                const long np_gather = has_E_cax ? nfine_gather : np;

                int e_is_nodal = Ex.is_nodal() and Ey.is_nodal() and Ez.is_nodal();

                //
                // Gather and push for particles not in the buffer
                //
                WARPX_PROFILE_VAR_START(blp_fg);
                const auto np_to_push = np_gather;
                const auto gather_lev = lev;
                if (push_type == PushType::Explicit) {
                    PushPX(pti, exfab, eyfab, ezfab,
                           bxfab, byfab, bzfab,
                           Ex.nGrowVect(), e_is_nodal,
                           0, np_to_push, lev, gather_lev, dt, ScaleFields(false), a_dt_type);
                } else if (push_type == PushType::Implicit) {
                    ImplicitPushXP(pti, exfab, eyfab, ezfab,
                                   bxfab, byfab, bzfab,
                                   Ex.nGrowVect(), e_is_nodal,
                                   0, np_to_push, lev, gather_lev, dt, ScaleFields(false), a_dt_type);
                }

                if (np_gather < np)
                {
                    const IntVect& ref_ratio = WarpX::RefRatio(lev-1);
                    const Box& cbox = amrex::coarsen(box,ref_ratio);

                    amrex::MultiFab & cEx = *fields.get(FieldType::Efield_cax, Direction{0}, lev);
                    amrex::MultiFab & cEy = *fields.get(FieldType::Efield_cax, Direction{1}, lev);
                    amrex::MultiFab & cEz = *fields.get(FieldType::Efield_cax, Direction{2}, lev);
                    amrex::MultiFab & cBx = *fields.get(FieldType::Bfield_cax, Direction{0}, lev);
                    amrex::MultiFab & cBy = *fields.get(FieldType::Bfield_cax, Direction{1}, lev);
                    amrex::MultiFab & cBz = *fields.get(FieldType::Bfield_cax, Direction{2}, lev);

                    // Data on the grid
                    FArrayBox const* cexfab = &cEx[pti];
                    FArrayBox const* ceyfab = &cEy[pti];
                    FArrayBox const* cezfab = &cEz[pti];
                    FArrayBox const* cbxfab = &cBx[pti];
                    FArrayBox const* cbyfab = &cBy[pti];
                    FArrayBox const* cbzfab = &cBz[pti];

                    if (WarpX::use_fdtd_nci_corr)
                    {
                        // Filter arrays (*cEx)[pti], store the result in
                        // filtered_Ex and update pointer cexfab so that it
                        // points to filtered_Ex (and do the same for all
                        // components of E and B)
                        applyNCIFilter(lev-1, cbox, exeli, eyeli, ezeli, bxeli, byeli, bzeli,
                                       filtered_Ex, filtered_Ey, filtered_Ez,
                                       filtered_Bx, filtered_By, filtered_Bz,
                                       cEx[pti], cEy[pti], cEz[pti],
                                       cBx[pti], cBy[pti], cBz[pti],
                                       cexfab, ceyfab, cezfab, cbxfab, cbyfab, cbzfab);
                    }

                    // Field gather and push for particles in gather buffers
                    e_is_nodal = cEx.is_nodal() and cEy.is_nodal() and cEz.is_nodal();
                    if (push_type == PushType::Explicit) {
                        PushPX(pti, cexfab, ceyfab, cezfab,
                               cbxfab, cbyfab, cbzfab,
                               cEx.nGrowVect(), e_is_nodal,
                               nfine_gather, np-nfine_gather,
                               lev, lev-1, dt, ScaleFields(false), a_dt_type);
                    } else if (push_type == PushType::Implicit) {
                        ImplicitPushXP(pti, cexfab, ceyfab, cezfab,
                                       cbxfab, cbyfab, cbzfab,
                                       cEx.nGrowVect(), e_is_nodal,
                                       nfine_gather, np-nfine_gather,
                                       lev, lev-1, dt, ScaleFields(false), a_dt_type);
                    }
                }

                WARPX_PROFILE_VAR_STOP(blp_fg);

                // Current Deposition
                if (!skip_deposition)
                {
                    // Deposit at t_{n+1/2} with explicit push
                    const amrex::Real relative_time = (push_type == PushType::Explicit ? -0.5_rt * dt : 0.0_rt);

                    const int* const AMREX_RESTRICT ion_lev = (do_field_ionization)?
                        pti.GetiAttribs(particle_icomps["ionizationLevel"]).dataPtr():nullptr;

                    // Deposit inside domains
                    amrex::MultiFab * jx = fields.get(current_fp_string, Direction{0}, lev);
                    amrex::MultiFab * jy = fields.get(current_fp_string, Direction{1}, lev);
                    amrex::MultiFab * jz = fields.get(current_fp_string, Direction{2}, lev);
                    DepositCurrent(pti, wp, uxp, uyp, uzp, ion_lev, jx, jy, jz,
                                   0, np_current, thread_num,
                                   lev, lev, dt, relative_time, push_type);

                    if (has_buffer)
                    {
                        // Deposit in buffers
                        amrex::MultiFab * cjx = fields.get(FieldType::current_buf, Direction{0}, lev);
                        amrex::MultiFab * cjy = fields.get(FieldType::current_buf, Direction{1}, lev);
                        amrex::MultiFab * cjz = fields.get(FieldType::current_buf, Direction{2}, lev);
                        DepositCurrent(pti, wp, uxp, uyp, uzp, ion_lev, cjx, cjy, cjz,
                                       np_current, np-np_current, thread_num,
                                       lev, lev-1, dt, relative_time, push_type);
                    }
                } // end of "if electrostatic_solver_id == ElectrostaticSolverAlgo::None"
            } // end of "if do_not_push"

            if (has_rho && ! skip_deposition && ! do_not_deposit) {
                // Deposit charge after particle push, in component 1 of MultiFab rho.
                // (Skipped for electrostatic solver, as this may lead to out-of-bounds)
                if (WarpX::electrostatic_solver_id == ElectrostaticSolverAlgo::None) {
                    amrex::MultiFab* rho = fields.get(FieldType::rho_fp, lev);
                    WARPX_ALWAYS_ASSERT_WITH_MESSAGE(rho->nComp() >= 2,
                        "Cannot deposit charge in rho component 1: only component 0 is allocated!");

                    const int* const AMREX_RESTRICT ion_lev = (do_field_ionization)?
                        pti.GetiAttribs(particle_icomps["ionizationLevel"]).dataPtr():nullptr;

                    DepositCharge(pti, wp, ion_lev, rho, 1, 0,
                                  np_current, thread_num, lev, lev);
                    if (has_buffer){
                        amrex::MultiFab* crho = fields.get(FieldType::rho_buf, lev);
                        DepositCharge(pti, wp, ion_lev, crho, 1, np_current,
                                      np-np_current, thread_num, lev, lev-1);
                    }
                }
            }

            amrex::Gpu::synchronize();

            if (cost && WarpX::load_balance_costs_update_algo == LoadBalanceCostsUpdateAlgo::Timers)
            {
                wt = static_cast<amrex::Real>(amrex::second()) - wt;
                amrex::HostDevice::Atomic::Add( &(*cost)[pti.index()], wt);
            }
        }
    }
    // Split particles at the end of the timestep.
    // When subcycling is ON, the splitting is done on the last call to
    // PhysicalParticleContainer::Evolve on the finest level, i.e., at the
    // end of the large timestep. Otherwise, the pushes on different levels
    // are not consistent, and the call to Redistribute (inside
    // SplitParticles) may result in split particles to deposit twice on the
    // coarse level.
    if (do_splitting && (a_dt_type == DtType::SecondHalf || a_dt_type == DtType::Full) ){
        SplitParticles(lev);
    }
}

void
PhysicalParticleContainer::applyNCIFilter (
    int lev, const Box& box,
    Elixir& exeli, Elixir& eyeli, Elixir& ezeli,
    Elixir& bxeli, Elixir& byeli, Elixir& bzeli,
    FArrayBox& filtered_Ex, FArrayBox& filtered_Ey, FArrayBox& filtered_Ez,
    FArrayBox& filtered_Bx, FArrayBox& filtered_By, FArrayBox& filtered_Bz,
    const FArrayBox& Ex, const FArrayBox& Ey, const FArrayBox& Ez,
    const FArrayBox& Bx, const FArrayBox& By, const FArrayBox& Bz,
    FArrayBox const * & ex_ptr, FArrayBox const * & ey_ptr,
    FArrayBox const * & ez_ptr, FArrayBox const * & bx_ptr,
    FArrayBox const * & by_ptr, FArrayBox const * & bz_ptr)
{

    // Get instances of NCI Godfrey filters
    const auto& nci_godfrey_filter_exeybz = WarpX::GetInstance().nci_godfrey_filter_exeybz;
    const auto& nci_godfrey_filter_bxbyez = WarpX::GetInstance().nci_godfrey_filter_bxbyez;

#if defined(WARPX_DIM_1D_Z)
    const Box& tbox = amrex::grow(box, static_cast<int>(WarpX::noz));
#elif defined(WARPX_DIM_RCYLINDER) || defined(WARPX_DIM_RSPHERE)
    const Box& tbox = amrex::grow(box, static_cast<int>(WarpX::nox));
#elif defined(WARPX_DIM_XZ) || defined(WARPX_DIM_RZ)
    const Box& tbox = amrex::grow(box, {static_cast<int>(WarpX::nox),
                static_cast<int>(WarpX::noz)});
#else
    const Box& tbox = amrex::grow(box, {static_cast<int>(WarpX::nox),
                static_cast<int>(WarpX::noy),
                static_cast<int>(WarpX::noz)});
#endif

    // Filter Ex (Both 2D and 3D)
    filtered_Ex.resize(amrex::convert(tbox,Ex.box().ixType()));
    // Safeguard for GPU
    exeli = filtered_Ex.elixir();
    // Apply filter on Ex, result stored in filtered_Ex

    nci_godfrey_filter_exeybz[lev]->ApplyStencil(filtered_Ex, Ex, filtered_Ex.box());
    // Update ex_ptr reference
    ex_ptr = &filtered_Ex;

    // Filter Ez
    filtered_Ez.resize(amrex::convert(tbox,Ez.box().ixType()));
    ezeli = filtered_Ez.elixir();
    nci_godfrey_filter_bxbyez[lev]->ApplyStencil(filtered_Ez, Ez, filtered_Ez.box());
    ez_ptr = &filtered_Ez;

    // Filter By
    filtered_By.resize(amrex::convert(tbox,By.box().ixType()));
    byeli = filtered_By.elixir();
    nci_godfrey_filter_bxbyez[lev]->ApplyStencil(filtered_By, By, filtered_By.box());
    by_ptr = &filtered_By;
#if defined(WARPX_DIM_3D)
    // Filter Ey
    filtered_Ey.resize(amrex::convert(tbox,Ey.box().ixType()));
    eyeli = filtered_Ey.elixir();
    nci_godfrey_filter_exeybz[lev]->ApplyStencil(filtered_Ey, Ey, filtered_Ey.box());
    ey_ptr = &filtered_Ey;

    // Filter Bx
    filtered_Bx.resize(amrex::convert(tbox,Bx.box().ixType()));
    bxeli = filtered_Bx.elixir();
    nci_godfrey_filter_bxbyez[lev]->ApplyStencil(filtered_Bx, Bx, filtered_Bx.box());
    bx_ptr = &filtered_Bx;

    // Filter Bz
    filtered_Bz.resize(amrex::convert(tbox,Bz.box().ixType()));
    bzeli = filtered_Bz.elixir();
    nci_godfrey_filter_exeybz[lev]->ApplyStencil(filtered_Bz, Bz, filtered_Bz.box());
    bz_ptr = &filtered_Bz;
#else
    amrex::ignore_unused(eyeli, bxeli, bzeli,
        filtered_Ey, filtered_Bx, filtered_Bz,
        Ey, Bx, Bz, ey_ptr, bx_ptr, bz_ptr);
#endif
}

// Loop over all particles in the particle container and
// split particles tagged with p.id()=DoSplitParticleID
void
PhysicalParticleContainer::SplitParticles (int lev)
{
    auto& mypc = WarpX::GetInstance().GetPartContainer();
    auto& pctmp_split = mypc.GetPCtmp();
    RealVector psplit_x, psplit_y, psplit_z, psplit_w;
    RealVector psplit_ux, psplit_uy, psplit_uz;
    long np_split_to_add = 0;
    long np_split;
    if(split_type==0)
    {
        np_split = amrex::Math::powi<AMREX_SPACEDIM>(2);
    } else {
        np_split = 2*AMREX_SPACEDIM;
    }

    // Loop over particle interator
    for (WarpXParIter pti(*this, lev); pti.isValid(); ++pti)
    {
        const auto GetPosition = GetParticlePosition<PIdx>(pti);

        const amrex::Vector<int> ppc_nd = plasma_injectors[0]->num_particles_per_cell_each_dim;
        const std::array<Real,3>& dx = WarpX::CellSize(lev);
        amrex::Vector<Real> split_offset = {dx[0]/2._rt,
                                            dx[1]/2._rt,
                                            dx[2]/2._rt};
        if (ppc_nd[0] > 0){
            // offset for split particles is computed as a function of cell size
            // and number of particles per cell, so that a uniform distribution
            // before splitting results in a uniform distribution after splitting
            split_offset[0] /= ppc_nd[0];
            split_offset[1] /= ppc_nd[1];
            split_offset[2] /= ppc_nd[2];
        }
        // particle Struct Of Arrays data
        auto& attribs = pti.GetAttribs();
        auto& wp  = attribs[PIdx::w ];
        auto& uxp = attribs[PIdx::ux];
        auto& uyp = attribs[PIdx::uy];
        auto& uzp = attribs[PIdx::uz];

        ParticleTileType& ptile = ParticlesAt(lev, pti);
        auto& soa = ptile.GetStructOfArrays();
        uint64_t * const AMREX_RESTRICT idcpu = soa.GetIdCPUData().data();

        const long np = pti.numParticles();
        for(int i=0; i<np; i++){
            ParticleReal xp, yp, zp;
            GetPosition(i, xp, yp, zp);
            if (idcpu[i] == LongParticleIds::DoSplitParticleID){
                // If particle is tagged, split it and put the
                // split particles in local arrays psplit_x etc.
                np_split_to_add += np_split;
#if defined(WARPX_DIM_1D_Z)
                // Split particle in two along z axis
                // 2 particles in 1d, split_type doesn't matter? Discuss with Remi
                for (int ishift = -1; ishift < 2; ishift +=2 ){
                    // Add one particle with offset in z
                    psplit_x.push_back( xp );
                    psplit_y.push_back( yp );
                    psplit_z.push_back( zp + ishift*split_offset[2] );
                    psplit_ux.push_back( uxp[i] );
                    psplit_uy.push_back( uyp[i] );
                    psplit_uz.push_back( uzp[i] );
                    psplit_w.push_back( wp[i]/np_split );
                }
#elif defined(WARPX_DIM_RCYLINDER) || defined(WARPX_DIM_RSPHERE)
                // Split particle in two along x axis
                // 2 particles in 1d, split_type doesn't matter? Discuss with Remi
                for (int ishift = -1; ishift < 2; ishift +=2 ){
                    // Add one particle with offset in x
                    psplit_x.push_back( xp + ishift*split_offset[0] );
                    psplit_y.push_back( yp );
                    psplit_x.push_back( zp );
                    psplit_ux.push_back( uxp[i] );
                    psplit_uy.push_back( uyp[i] );
                    psplit_uz.push_back( uzp[i] );
                    psplit_w.push_back( wp[i]/np_split );
                }
#elif defined(WARPX_DIM_XZ) || defined(WARPX_DIM_RZ)
                if (split_type==0){
                    // Split particle in two along each diagonals
                    // 4 particles in 2d
                    for (int ishift = -1; ishift < 2; ishift +=2 ){
                        for (int kshift = -1; kshift < 2; kshift +=2 ){
                            // Add one particle with offset in x and z
                            psplit_x.push_back( xp + ishift*split_offset[0] );
                            psplit_y.push_back( yp );
                            psplit_z.push_back( zp + kshift*split_offset[2] );
                            psplit_ux.push_back( uxp[i] );
                            psplit_uy.push_back( uyp[i] );
                            psplit_uz.push_back( uzp[i] );
                            psplit_w.push_back( wp[i]/np_split );
                        }
                    }
                } else {
                    // Split particle in two along each axis
                    // 4 particles in 2d
                    for (int ishift = -1; ishift < 2; ishift +=2 ){
                        // Add one particle with offset in x
                        psplit_x.push_back( xp + ishift*split_offset[0] );
                        psplit_y.push_back( yp );
                        psplit_z.push_back( zp );
                        psplit_ux.push_back( uxp[i] );
                        psplit_uy.push_back( uyp[i] );
                        psplit_uz.push_back( uzp[i] );
                        psplit_w.push_back( wp[i]/np_split );
                        // Add one particle with offset in z
                        psplit_x.push_back( xp );
                        psplit_y.push_back( yp );
                        psplit_z.push_back( zp + ishift*split_offset[2] );
                        psplit_ux.push_back( uxp[i] );
                        psplit_uy.push_back( uyp[i] );
                        psplit_uz.push_back( uzp[i] );
                        psplit_w.push_back( wp[i]/np_split );
                    }
                }
#elif defined(WARPX_DIM_3D)
                if (split_type==0){
                    // Split particle in two along each diagonals
                    // 8 particles in 3d
                    for (int ishift = -1; ishift < 2; ishift +=2 ){
                        for (int jshift = -1; jshift < 2; jshift +=2 ){
                            for (int kshift = -1; kshift < 2; kshift +=2 ){
                                // Add one particle with offset in x, y and z
                                psplit_x.push_back( xp + ishift*split_offset[0] );
                                psplit_y.push_back( yp + jshift*split_offset[1] );
                                psplit_z.push_back( zp + kshift*split_offset[2] );
                                psplit_ux.push_back( uxp[i] );
                                psplit_uy.push_back( uyp[i] );
                                psplit_uz.push_back( uzp[i] );
                                psplit_w.push_back( wp[i]/np_split );
                            }
                        }
                    }
                } else {
                    // Split particle in two along each axis
                    // 6 particles in 3d
                    for (int ishift = -1; ishift < 2; ishift +=2 ){
                        // Add one particle with offset in x
                        psplit_x.push_back( xp + ishift*split_offset[0] );
                        psplit_y.push_back( yp );
                        psplit_z.push_back( zp );
                        psplit_ux.push_back( uxp[i] );
                        psplit_uy.push_back( uyp[i] );
                        psplit_uz.push_back( uzp[i] );
                        psplit_w.push_back( wp[i]/np_split );
                        // Add one particle with offset in y
                        psplit_x.push_back( xp );
                        psplit_y.push_back( yp + ishift*split_offset[1] );
                        psplit_z.push_back( zp );
                        psplit_ux.push_back( uxp[i] );
                        psplit_uy.push_back( uyp[i] );
                        psplit_uz.push_back( uzp[i] );
                        psplit_w.push_back( wp[i]/np_split );
                        // Add one particle with offset in z
                        psplit_x.push_back( xp );
                        psplit_y.push_back( yp );
                        psplit_z.push_back( zp + ishift*split_offset[2] );
                        psplit_ux.push_back( uxp[i] );
                        psplit_uy.push_back( uyp[i] );
                        psplit_uz.push_back( uzp[i] );
                        psplit_w.push_back( wp[i]/np_split );
                    }
                }
#endif
                // invalidate the particle
                idcpu[i] = amrex::ParticleIdCpus::Invalid;
            }
        }
    }
    // Add local arrays psplit_x etc. to the temporary
    // particle container pctmp_split. Split particles
    // are tagged with p.id()=NoSplitParticleID so that
    // they are not re-split when entering a higher level
    // AddNParticles calls Redistribute, so that particles
    // in pctmp_split are in the proper grids and tiles
    const amrex::Vector<ParticleReal> xp(psplit_x.data(), psplit_x.data() + np_split_to_add);
    const amrex::Vector<ParticleReal> yp(psplit_y.data(), psplit_y.data() + np_split_to_add);
    const amrex::Vector<ParticleReal> zp(psplit_z.data(), psplit_z.data() + np_split_to_add);
    const amrex::Vector<ParticleReal> uxp(psplit_ux.data(), psplit_ux.data() + np_split_to_add);
    const amrex::Vector<ParticleReal> uyp(psplit_uy.data(), psplit_uy.data() + np_split_to_add);
    const amrex::Vector<ParticleReal> uzp(psplit_uz.data(), psplit_uz.data() + np_split_to_add);
    const amrex::Vector<ParticleReal> wp(psplit_w.data(), psplit_w.data() + np_split_to_add);

    amrex::Vector<amrex::Vector<ParticleReal>> attr;
    attr.push_back(wp);
    const amrex::Vector<amrex::Vector<int>> attr_int;
    pctmp_split.AddNParticles(lev,
                              np_split_to_add,
                              xp,
                              yp,
                              zp,
                              uxp,
                              uyp,
                              uzp,
                              1,
                              attr,
                              0, attr_int,
                              1, LongParticleIds::NoSplitParticleID);
    // Copy particles from tmp to current particle container
    constexpr bool local_flag = true;
    addParticles(pctmp_split,local_flag);
    // Clear tmp container
    pctmp_split.clearParticles();
}

void
PhysicalParticleContainer::PushP (int lev, Real dt,
                                  const MultiFab& Ex, const MultiFab& Ey, const MultiFab& Ez,
                                  const MultiFab& Bx, const MultiFab& By, const MultiFab& Bz)
{
    WARPX_PROFILE("PhysicalParticleContainer::PushP()");

    if (do_not_push) { return; }

    const amrex::XDim3 dinv = WarpX::InvCellSize(std::max(lev,0));

#ifdef AMREX_USE_OMP
#pragma omp parallel
#endif
    {
        for (WarpXParIter pti(*this, lev); pti.isValid(); ++pti)
        {
            amrex::Box box = pti.tilebox();
            box.grow(Ex.nGrowVect());

            const long np = pti.numParticles();

            // Data on the grid
            const FArrayBox& exfab = Ex[pti];
            const FArrayBox& eyfab = Ey[pti];
            const FArrayBox& ezfab = Ez[pti];
            const FArrayBox& bxfab = Bx[pti];
            const FArrayBox& byfab = By[pti];
            const FArrayBox& bzfab = Bz[pti];

            const auto getPosition = GetParticlePosition<PIdx>(pti);

            const auto getExternalEB = GetExternalEBField(pti);

            const amrex::ParticleReal Ex_external_particle = m_E_external_particle[0];
            const amrex::ParticleReal Ey_external_particle = m_E_external_particle[1];
            const amrex::ParticleReal Ez_external_particle = m_E_external_particle[2];
            const amrex::ParticleReal Bx_external_particle = m_B_external_particle[0];
            const amrex::ParticleReal By_external_particle = m_B_external_particle[1];
            const amrex::ParticleReal Bz_external_particle = m_B_external_particle[2];

            const amrex::XDim3 xyzmin = WarpX::LowerCorner(box, lev, 0._rt);

            const Dim3 lo = lbound(box);

            const bool galerkin_interpolation = WarpX::galerkin_interpolation;
            const int nox = WarpX::nox;
            const int n_rz_azimuthal_modes = WarpX::n_rz_azimuthal_modes;

            amrex::Array4<const amrex::Real> const& ex_arr = exfab.array();
            amrex::Array4<const amrex::Real> const& ey_arr = eyfab.array();
            amrex::Array4<const amrex::Real> const& ez_arr = ezfab.array();
            amrex::Array4<const amrex::Real> const& bx_arr = bxfab.array();
            amrex::Array4<const amrex::Real> const& by_arr = byfab.array();
            amrex::Array4<const amrex::Real> const& bz_arr = bzfab.array();

            amrex::IndexType const ex_type = exfab.box().ixType();
            amrex::IndexType const ey_type = eyfab.box().ixType();
            amrex::IndexType const ez_type = ezfab.box().ixType();
            amrex::IndexType const bx_type = bxfab.box().ixType();
            amrex::IndexType const by_type = byfab.box().ixType();
            amrex::IndexType const bz_type = bzfab.box().ixType();

            auto& attribs = pti.GetAttribs();
            ParticleReal* const AMREX_RESTRICT ux = attribs[PIdx::ux].dataPtr();
            ParticleReal* const AMREX_RESTRICT uy = attribs[PIdx::uy].dataPtr();
            ParticleReal* const AMREX_RESTRICT uz = attribs[PIdx::uz].dataPtr();

            int* AMREX_RESTRICT ion_lev = nullptr;
            if (do_field_ionization) {
                ion_lev = pti.GetiAttribs(particle_icomps["ionizationLevel"]).dataPtr();
            }

            // Loop over the particles and update their momentum
            const amrex::ParticleReal q = this->charge;
            const amrex::ParticleReal m = this-> mass;

            const auto pusher_algo = WarpX::particle_pusher_algo;
            const auto do_crr = do_classical_radiation_reaction;

            const auto t_do_not_gather = do_not_gather;

            enum exteb_flags : int { no_exteb, has_exteb };

            const int exteb_runtime_flag = getExternalEB.isNoOp() ? no_exteb : has_exteb;

            amrex::ParallelFor(TypeList<CompileTimeOptions<no_exteb,has_exteb>>{},
                               {exteb_runtime_flag},
                               np, [=] AMREX_GPU_DEVICE (long ip, auto exteb_control)
            {
                amrex::ParticleReal xp, yp, zp;
                getPosition(ip, xp, yp, zp);

                amrex::ParticleReal Exp = Ex_external_particle;
                amrex::ParticleReal Eyp = Ey_external_particle;
                amrex::ParticleReal Ezp = Ez_external_particle;
                amrex::ParticleReal Bxp = Bx_external_particle;
                amrex::ParticleReal Byp = By_external_particle;
                amrex::ParticleReal Bzp = Bz_external_particle;

                if (!t_do_not_gather){
                    // first gather E and B to the particle positions
                    doGatherShapeN(xp, yp, zp, Exp, Eyp, Ezp, Bxp, Byp, Bzp,
                                   ex_arr, ey_arr, ez_arr, bx_arr, by_arr, bz_arr,
                                   ex_type, ey_type, ez_type, bx_type, by_type, bz_type,
                                   dinv, xyzmin, lo, n_rz_azimuthal_modes,
                                   nox, galerkin_interpolation);
                }

                // Externally applied E and B-field in Cartesian co-ordinates
                [[maybe_unused]] const auto& getExternalEB_tmp = getExternalEB;
                if constexpr (exteb_control == has_exteb) {
                    getExternalEB(ip, Exp, Eyp, Ezp, Bxp, Byp, Bzp);
                }

                if (do_crr) {
                    amrex::ParticleReal qp = q;
                    if (ion_lev) { qp *= ion_lev[ip]; }
                    UpdateMomentumBorisWithRadiationReaction(ux[ip], uy[ip], uz[ip],
                                                             Exp, Eyp, Ezp, Bxp,
                                                             Byp, Bzp, qp, m, dt);
                } else if (pusher_algo == ParticlePusherAlgo::Boris) {
                    amrex::ParticleReal qp = q;
                    if (ion_lev) { qp *= ion_lev[ip]; }
                    UpdateMomentumBoris( ux[ip], uy[ip], uz[ip],
                                         Exp, Eyp, Ezp, Bxp,
                                         Byp, Bzp, qp, m, dt);
                } else if (pusher_algo == ParticlePusherAlgo::Vay) {
                    amrex::ParticleReal qp = q;
                    if (ion_lev){ qp *= ion_lev[ip]; }
                    UpdateMomentumVay( ux[ip], uy[ip], uz[ip],
                                       Exp, Eyp, Ezp, Bxp,
                                       Byp, Bzp, qp, m, dt);
                } else if (pusher_algo == ParticlePusherAlgo::HigueraCary) {
                    amrex::ParticleReal qp = q;
                    if (ion_lev){ qp *= ion_lev[ip]; }
                    UpdateMomentumHigueraCary( ux[ip], uy[ip], uz[ip],
                                               Exp, Eyp, Ezp, Bxp,
                                               Byp, Bzp, qp, m, dt);
                } else {
                    amrex::Abort("Unknown particle pusher");
                }
            });
        }
    }
}

/* \brief Inject particles during the simulation
 * \param injection_box: domain where particles should be injected.
 */
void
PhysicalParticleContainer::ContinuousInjection (const RealBox& injection_box)
{
    // Inject plasma on level 0. Particles will be redistributed.
    const int lev=0;
    for (auto const& plasma_injector : plasma_injectors) {
        AddPlasma(*plasma_injector, lev, injection_box);
    }
}

/* \brief Inject a flux of particles during the simulation
 */
void
PhysicalParticleContainer::ContinuousFluxInjection (amrex::Real t, amrex::Real dt)
{
    for (auto const& plasma_injector : plasma_injectors) {
        if (plasma_injector->doFluxInjection()){
            // Check the optional parameters for start and stop of injection
            if ( ((plasma_injector->flux_tmin<0) || (t>=plasma_injector->flux_tmin)) &&
                 ((plasma_injector->flux_tmax<0) || (t< plasma_injector->flux_tmax)) ){

                AddPlasmaFlux(*plasma_injector, dt);

            }
        }
    }
}

/* \brief Perform the field gather and particle push operations in one fused kernel
 *
 */
void
PhysicalParticleContainer::PushPX (WarpXParIter& pti,
                                   amrex::FArrayBox const * exfab,
                                   amrex::FArrayBox const * eyfab,
                                   amrex::FArrayBox const * ezfab,
                                   amrex::FArrayBox const * bxfab,
                                   amrex::FArrayBox const * byfab,
                                   amrex::FArrayBox const * bzfab,
                                   const amrex::IntVect ngEB, const int /*e_is_nodal*/,
                                   const long offset,
                                   const long np_to_push,
                                   int lev, int gather_lev,
                                   amrex::Real dt, ScaleFields scaleFields,
                                   DtType a_dt_type)
{
    WARPX_ALWAYS_ASSERT_WITH_MESSAGE((gather_lev==(lev-1)) ||
                                     (gather_lev==(lev  )),
                                     "Gather buffers only work for lev-1");
    // If no particles, do not do anything
    if (np_to_push == 0) { return; }

    // Get cell size on gather_lev
    const amrex::XDim3 dinv = WarpX::InvCellSize(std::max(gather_lev,0));

    // Get box from which field is gathered.
    // If not gathering from the finest level, the box is coarsened.
    Box box;
    if (lev == gather_lev) {
        box = pti.tilebox();
    } else {
        const IntVect& ref_ratio = WarpX::RefRatio(gather_lev);
        box = amrex::coarsen(pti.tilebox(),ref_ratio);
    }

    // Add guard cells to the box.
    box.grow(ngEB);

    const auto getPosition = GetParticlePosition<PIdx>(pti, offset);
          auto setPosition = SetParticlePosition<PIdx>(pti, offset);

    const auto getExternalEB = GetExternalEBField(pti, offset);

    const amrex::ParticleReal Ex_external_particle = m_E_external_particle[0];
    const amrex::ParticleReal Ey_external_particle = m_E_external_particle[1];
    const amrex::ParticleReal Ez_external_particle = m_E_external_particle[2];
    const amrex::ParticleReal Bx_external_particle = m_B_external_particle[0];
    const amrex::ParticleReal By_external_particle = m_B_external_particle[1];
    const amrex::ParticleReal Bz_external_particle = m_B_external_particle[2];

    // Lower corner of tile box physical domain (take into account Galilean shift)
    const amrex::XDim3 xyzmin = WarpX::LowerCorner(box, gather_lev, 0._rt);

    const Dim3 lo = lbound(box);

    const bool galerkin_interpolation = WarpX::galerkin_interpolation;
    const int nox = WarpX::nox;
    const int n_rz_azimuthal_modes = WarpX::n_rz_azimuthal_modes;

    amrex::Array4<const amrex::Real> const& ex_arr = exfab->array();
    amrex::Array4<const amrex::Real> const& ey_arr = eyfab->array();
    amrex::Array4<const amrex::Real> const& ez_arr = ezfab->array();
    amrex::Array4<const amrex::Real> const& bx_arr = bxfab->array();
    amrex::Array4<const amrex::Real> const& by_arr = byfab->array();
    amrex::Array4<const amrex::Real> const& bz_arr = bzfab->array();

    amrex::IndexType const ex_type = exfab->box().ixType();
    amrex::IndexType const ey_type = eyfab->box().ixType();
    amrex::IndexType const ez_type = ezfab->box().ixType();
    amrex::IndexType const bx_type = bxfab->box().ixType();
    amrex::IndexType const by_type = byfab->box().ixType();
    amrex::IndexType const bz_type = bzfab->box().ixType();

    auto& attribs = pti.GetAttribs();
    ParticleReal* const AMREX_RESTRICT ux = attribs[PIdx::ux].dataPtr() + offset;
    ParticleReal* const AMREX_RESTRICT uy = attribs[PIdx::uy].dataPtr() + offset;
    ParticleReal* const AMREX_RESTRICT uz = attribs[PIdx::uz].dataPtr() + offset;

    const int do_copy = (m_do_back_transformed_particles && (a_dt_type!=DtType::SecondHalf) );
    CopyParticleAttribs copyAttribs;
    if (do_copy) {
        copyAttribs = CopyParticleAttribs(pti, tmp_particle_data, offset);
    }

    int* AMREX_RESTRICT ion_lev = nullptr;
    if (do_field_ionization) {
        ion_lev = pti.GetiAttribs(particle_icomps["ionizationLevel"]).dataPtr() + offset;
    }

    const bool save_previous_position = m_save_previous_position;
    ParticleReal* x_old = nullptr;
    ParticleReal* y_old = nullptr;
    ParticleReal* z_old = nullptr;
    if (save_previous_position) {
#if !defined(WARPX_DIM_1D_Z)
        x_old = pti.GetAttribs(particle_comps["prev_x"]).dataPtr() + offset;
#endif
#if defined(WARPX_DIM_3D)
        y_old = pti.GetAttribs(particle_comps["prev_y"]).dataPtr() + offset;
#endif
#if defined(WARPX_ZINDEX)
        z_old = pti.GetAttribs(particle_comps["prev_z"]).dataPtr() + offset;
#endif
        amrex::ignore_unused(x_old, y_old, z_old);
    }

    // Loop over the particles and update their momentum
    const amrex::ParticleReal q = this->charge;
    const amrex::ParticleReal m = this-> mass;

    const auto pusher_algo = WarpX::particle_pusher_algo;
    const auto do_crr = do_classical_radiation_reaction;
#ifdef WARPX_QED
    const auto do_sync = m_do_qed_quantum_sync;
    amrex::Real t_chi_max = 0.0;
    if (do_sync) { t_chi_max = m_shr_p_qs_engine->get_minimum_chi_part(); }

    QuantumSynchrotronEvolveOpticalDepth evolve_opt;
    amrex::ParticleReal* AMREX_RESTRICT p_optical_depth_QSR = nullptr;
    const bool local_has_quantum_sync = has_quantum_sync();
    if (local_has_quantum_sync) {
        evolve_opt = m_shr_p_qs_engine->build_evolve_functor();
        p_optical_depth_QSR = pti.GetAttribs(particle_comps["opticalDepthQSR"]).dataPtr()  + offset;
    }
#endif

    const auto t_do_not_gather = do_not_gather;

    enum exteb_flags : int { no_exteb, has_exteb };
    enum qed_flags : int { no_qed, has_qed };

    const int exteb_runtime_flag = getExternalEB.isNoOp() ? no_exteb : has_exteb;
#ifdef WARPX_QED
    const int qed_runtime_flag = (local_has_quantum_sync || do_sync) ? has_qed : no_qed;
#else
    int qed_runtime_flag = no_qed;
#endif

    // Using this version of ParallelFor with compile time options
    // improves performance when qed or external EB are not used by reducing
    // register pressure.
    amrex::ParallelFor(
        TypeList<CompileTimeOptions<no_exteb,has_exteb>, CompileTimeOptions<no_qed  ,has_qed>>{},
        {exteb_runtime_flag, qed_runtime_flag},
        np_to_push,
        [=] AMREX_GPU_DEVICE (long ip, auto exteb_control, auto qed_control)
    {
        amrex::ParticleReal xp, yp, zp;
        getPosition(ip, xp, yp, zp);

        if (save_previous_position) {
#if !defined(WARPX_DIM_1D_Z)
            x_old[ip] = xp;
#endif
#if defined(WARPX_DIM_3D)
            y_old[ip] = yp;
#endif
#if defined(WARPX_ZINDEX)
            z_old[ip] = zp;
#endif
        }

        amrex::ParticleReal Exp = Ex_external_particle;
        amrex::ParticleReal Eyp = Ey_external_particle;
        amrex::ParticleReal Ezp = Ez_external_particle;
        amrex::ParticleReal Bxp = Bx_external_particle;
        amrex::ParticleReal Byp = By_external_particle;
        amrex::ParticleReal Bzp = Bz_external_particle;

        if(!t_do_not_gather){
            // first gather E and B to the particle positions
            doGatherShapeN(xp, yp, zp, Exp, Eyp, Ezp, Bxp, Byp, Bzp,
                           ex_arr, ey_arr, ez_arr, bx_arr, by_arr, bz_arr,
                           ex_type, ey_type, ez_type, bx_type, by_type, bz_type,
                           dinv, xyzmin, lo, n_rz_azimuthal_modes,
                           nox, galerkin_interpolation);
        }

        [[maybe_unused]] const auto& getExternalEB_tmp = getExternalEB;
        if constexpr (exteb_control == has_exteb) {
            getExternalEB(ip, Exp, Eyp, Ezp, Bxp, Byp, Bzp);
        }

        scaleFields(xp, yp, zp, Exp, Eyp, Ezp, Bxp, Byp, Bzp);

#ifdef WARPX_QED
        if (!do_sync)
#endif
        {
            if (do_copy) {
                //  Copy the old x and u for the BTD
                copyAttribs(ip);
            }

            doParticleMomentumPush<0>(ux[ip], uy[ip], uz[ip],
                                      Exp, Eyp, Ezp, Bxp, Byp, Bzp,
                                      ion_lev ? ion_lev[ip] : 1,
                                      m, q, pusher_algo, do_crr,
#ifdef WARPX_QED
                                      t_chi_max,
#endif
                                      dt);

            UpdatePosition(xp, yp, zp, ux[ip], uy[ip], uz[ip], dt);
            setPosition(ip, xp, yp, zp);
        }
#ifdef WARPX_QED
        else {
            if constexpr (qed_control == has_qed) {
                if (do_copy) {
                    //  Copy the old x and u for the BTD
                    copyAttribs(ip);
                }

                doParticleMomentumPush<1>(ux[ip], uy[ip], uz[ip],
                                          Exp, Eyp, Ezp, Bxp, Byp, Bzp,
                                          ion_lev ? ion_lev[ip] : 1,
                                          m, q, pusher_algo, do_crr,
                                          t_chi_max,
                                          dt);

                UpdatePosition(xp, yp, zp, ux[ip], uy[ip], uz[ip], dt);
                setPosition(ip, xp, yp, zp);
            }
        }
#endif

#ifdef WARPX_QED
        [[maybe_unused]] auto foo_local_has_quantum_sync = local_has_quantum_sync;
        [[maybe_unused]] auto *foo_podq = p_optical_depth_QSR;
        [[maybe_unused]] const auto& foo_evolve_opt = evolve_opt; // have to do all these for nvcc
        if constexpr (qed_control == has_qed) {
            if (local_has_quantum_sync) {
                evolve_opt(ux[ip], uy[ip], uz[ip],
                           Exp, Eyp, Ezp,Bxp, Byp, Bzp,
                           dt, p_optical_depth_QSR[ip]);
            }
        }
#else
            amrex::ignore_unused(qed_control);
#endif
    });
}

/* \brief Perform the implicit particle push operation in one fused kernel
 *        The main difference from PushPX is the order of operations:
 *         - push position by 1/2 dt
 *         - gather fields
 *         - push velocity by dt
 *         - average old and new velocity to get time centered value
 *        The routines ends with both position and velocity at the half time level.
 */
void
PhysicalParticleContainer::ImplicitPushXP (WarpXParIter& pti,
                                           amrex::FArrayBox const * exfab,
                                           amrex::FArrayBox const * eyfab,
                                           amrex::FArrayBox const * ezfab,
                                           amrex::FArrayBox const * bxfab,
                                           amrex::FArrayBox const * byfab,
                                           amrex::FArrayBox const * bzfab,
                                           amrex::IntVect ngEB, int /*e_is_nodal*/,
                                           long offset,
                                           long np_to_push,
                                           int lev, int gather_lev,
                                           amrex::Real dt, ScaleFields scaleFields,
                                           DtType a_dt_type)
{
    WARPX_ALWAYS_ASSERT_WITH_MESSAGE((gather_lev==(lev-1)) ||
                                     (gather_lev==(lev  )),
                                     "Gather buffers only work for lev-1");
    // If no particles, do not do anything
    if (np_to_push == 0) { return; }

    // Get cell size on gather_lev
    const amrex::XDim3 dinv = WarpX::InvCellSize(std::max(gather_lev,0));

    // Get box from which field is gathered.
    // If not gathering from the finest level, the box is coarsened.
    Box box;
    if (lev == gather_lev) {
        box = pti.tilebox();
    } else {
        const IntVect& ref_ratio = WarpX::RefRatio(gather_lev);
        box = amrex::coarsen(pti.tilebox(),ref_ratio);
    }

    // Add guard cells to the box.
    box.grow(ngEB);

    auto setPosition = SetParticlePosition(pti, offset);

    const auto getExternalEB = GetExternalEBField(pti, offset);

    const amrex::ParticleReal Ex_external_particle = m_E_external_particle[0];
    const amrex::ParticleReal Ey_external_particle = m_E_external_particle[1];
    const amrex::ParticleReal Ez_external_particle = m_E_external_particle[2];
    const amrex::ParticleReal Bx_external_particle = m_B_external_particle[0];
    const amrex::ParticleReal By_external_particle = m_B_external_particle[1];
    const amrex::ParticleReal Bz_external_particle = m_B_external_particle[2];

    // Lower corner of tile box physical domain (take into account Galilean shift)
    const amrex::XDim3 xyzmin = WarpX::LowerCorner(box, gather_lev, 0._rt);

    const Dim3 lo = lbound(box);

    const auto depos_type = WarpX::current_deposition_algo;
    const int nox = WarpX::nox;
    const int n_rz_azimuthal_modes = WarpX::n_rz_azimuthal_modes;

    amrex::Array4<const amrex::Real> const& ex_arr = exfab->array();
    amrex::Array4<const amrex::Real> const& ey_arr = eyfab->array();
    amrex::Array4<const amrex::Real> const& ez_arr = ezfab->array();
    amrex::Array4<const amrex::Real> const& bx_arr = bxfab->array();
    amrex::Array4<const amrex::Real> const& by_arr = byfab->array();
    amrex::Array4<const amrex::Real> const& bz_arr = bzfab->array();

    amrex::IndexType const ex_type = exfab->box().ixType();
    amrex::IndexType const ey_type = eyfab->box().ixType();
    amrex::IndexType const ez_type = ezfab->box().ixType();
    amrex::IndexType const bx_type = bxfab->box().ixType();
    amrex::IndexType const by_type = byfab->box().ixType();
    amrex::IndexType const bz_type = bzfab->box().ixType();

    auto& attribs = pti.GetAttribs();
    ParticleReal* const AMREX_RESTRICT ux = attribs[PIdx::ux].dataPtr() + offset;
    ParticleReal* const AMREX_RESTRICT uy = attribs[PIdx::uy].dataPtr() + offset;
    ParticleReal* const AMREX_RESTRICT uz = attribs[PIdx::uz].dataPtr() + offset;

#if !defined(WARPX_DIM_1D_Z)
    ParticleReal* x_n = pti.GetAttribs(particle_comps["x_n"]).dataPtr();
#endif
#if defined(WARPX_DIM_3D) || defined(WARPX_DIM_RZ) || defined(WARPX_DIM_RCYLINDER) || defined(WARPX_DIM_RSPHERE)
    ParticleReal* y_n = pti.GetAttribs(particle_comps["y_n"]).dataPtr();
#endif
#if !defined(WARPX_DIM_RCYLINDER)
    ParticleReal* z_n = pti.GetAttribs(particle_comps["z_n"]).dataPtr();
#endif
    ParticleReal* ux_n = pti.GetAttribs(particle_comps["ux_n"]).dataPtr();
    ParticleReal* uy_n = pti.GetAttribs(particle_comps["uy_n"]).dataPtr();
    ParticleReal* uz_n = pti.GetAttribs(particle_comps["uz_n"]).dataPtr();

    const int do_copy = (m_do_back_transformed_particles && (a_dt_type!=DtType::SecondHalf) );
    CopyParticleAttribs copyAttribs;
    if (do_copy) {
        copyAttribs = CopyParticleAttribs(pti, tmp_particle_data, offset);
    }

    int* AMREX_RESTRICT ion_lev = nullptr;
    if (do_field_ionization) {
        ion_lev = pti.GetiAttribs(particle_icomps["ionizationLevel"]).dataPtr() + offset;
    }

    // Loop over the particles and update their momentum
    const amrex::ParticleReal q = this->charge;
    const amrex::ParticleReal m = this-> mass;

    const auto pusher_algo = WarpX::particle_pusher_algo;
    const auto do_crr = do_classical_radiation_reaction;
#ifdef WARPX_QED
    const auto do_sync = m_do_qed_quantum_sync;
    amrex::Real t_chi_max = 0.0;
    if (do_sync) { t_chi_max = m_shr_p_qs_engine->get_minimum_chi_part(); }

    QuantumSynchrotronEvolveOpticalDepth evolve_opt;
    amrex::ParticleReal* AMREX_RESTRICT p_optical_depth_QSR = nullptr;
    const bool local_has_quantum_sync = has_quantum_sync();
    if (local_has_quantum_sync) {
        evolve_opt = m_shr_p_qs_engine->build_evolve_functor();
        p_optical_depth_QSR = pti.GetAttribs(particle_comps["opticalDepthQSR"]).dataPtr()  + offset;
    }
#endif

    const auto t_do_not_gather = do_not_gather;

    enum exteb_flags : int { no_exteb, has_exteb };
    enum qed_flags : int { no_qed, has_qed };

    const int exteb_runtime_flag = getExternalEB.isNoOp() ? no_exteb : has_exteb;
#ifdef WARPX_QED
    const int qed_runtime_flag = (local_has_quantum_sync || do_sync) ? has_qed : no_qed;
#else
    const int qed_runtime_flag = no_qed;
#endif

    const int max_iterations = WarpX::max_particle_its_in_implicit_scheme;
    const amrex::ParticleReal particle_tolerance = WarpX::particle_tol_in_implicit_scheme;

    amrex::Gpu::Buffer<amrex::Long> unconverged_particles({0});
    amrex::Long* unconverged_particles_ptr = unconverged_particles.data();

    // Using this version of ParallelFor with compile time options
    // improves performance when qed or external EB are not used by reducing
    // register pressure.
    amrex::ParallelFor(TypeList<CompileTimeOptions<no_exteb,has_exteb>,
                                CompileTimeOptions<no_qed  ,has_qed>>{},
                       {exteb_runtime_flag, qed_runtime_flag},
                       np_to_push, [=] AMREX_GPU_DEVICE (long ip, auto exteb_control,
                                                         auto qed_control)
    {
        // Position advance starts from the position at the start of the step
        // but uses the most recent velocity.

#if !defined(WARPX_DIM_1D_Z)
        amrex::ParticleReal xp = x_n[ip];
        const amrex::ParticleReal xp_n = x_n[ip];
#else
        const amrex::ParticleReal xp = 0._rt;
        const amrex::ParticleReal xp_n = 0._rt;
#endif
#if defined(WARPX_DIM_3D) || defined(WARPX_DIM_RZ) || defined(WARPX_DIM_RCYLINDER) || defined(WARPX_DIM_RSPHERE)
        amrex::ParticleReal yp = y_n[ip];
        const amrex::ParticleReal yp_n = y_n[ip];
#else
        const amrex::ParticleReal yp = 0._rt;
        const amrex::ParticleReal yp_n = 0._rt;
#endif
#if !defined(WARPX_DIM_RCYLINDER)
        amrex::ParticleReal zp = z_n[ip];
        const amrex::ParticleReal zp_n = z_n[ip];
#else
        amrex::ParticleReal zp = 0._rt;
        const amrex::ParticleReal zp_n = 0._rt;
#endif

        amrex::ParticleReal dxp, dxp_save;
        amrex::ParticleReal dyp, dyp_save;
        amrex::ParticleReal dzp, dzp_save;
        auto idxg2 = static_cast<amrex::ParticleReal>(dinv.x*dinv.x);
        auto idyg2 = static_cast<amrex::ParticleReal>(dinv.y*dinv.y);
        auto idzg2 = static_cast<amrex::ParticleReal>(dinv.z*dinv.z);

        amrex::ParticleReal step_norm = 1._prt;
        for (int iter=0; iter<max_iterations;) {

            dxp = 0.0;
            dyp = 0.0;
            dzp = 0.0;
            UpdatePositionImplicit(dxp, dyp, dzp, ux_n[ip], uy_n[ip], uz_n[ip], ux[ip], uy[ip], uz[ip], 0.5_rt*dt);
#if !defined(WARPX_DIM_1D_Z)
            xp = xp_n + dxp;
#endif
#if defined(WARPX_DIM_3D) || defined(WARPX_DIM_RZ) || defined(WARPX_DIM_RCYLINDER) || defined(WARPX_DIM_RSPHERE)
            yp = yp_n + dyp;
#endif
#if !defined(WARPX_DIM_RCYLINDER)
            zp = zp_n + dzp;
#endif
            setPosition(ip, xp, yp, zp);

            PositionNorm( dxp, dyp, dzp, dxp_save, dyp_save, dzp_save,
                          idxg2, idyg2, idzg2, step_norm, iter );
            if( step_norm < particle_tolerance ) { break; }

            amrex::ParticleReal Exp = Ex_external_particle;
            amrex::ParticleReal Eyp = Ey_external_particle;
            amrex::ParticleReal Ezp = Ez_external_particle;
            amrex::ParticleReal Bxp = Bx_external_particle;
            amrex::ParticleReal Byp = By_external_particle;
            amrex::ParticleReal Bzp = Bz_external_particle;

            if(!t_do_not_gather){
                // first gather E and B to the particle positions
                doGatherShapeNImplicit(xp_n, yp_n, zp_n, xp, yp, zp, Exp, Eyp, Ezp, Bxp, Byp, Bzp,
                                       ex_arr, ey_arr, ez_arr, bx_arr, by_arr, bz_arr,
                                       ex_type, ey_type, ez_type, bx_type, by_type, bz_type,
                                       dinv, xyzmin, lo, n_rz_azimuthal_modes, nox,
                                       depos_type );
            }

            // Externally applied E and B-field in Cartesian co-ordinates
            [[maybe_unused]] const auto& getExternalEB_tmp = getExternalEB;
            if constexpr (exteb_control == has_exteb) {
                getExternalEB(ip, Exp, Eyp, Ezp, Bxp, Byp, Bzp);
            }

            scaleFields(xp, yp, zp, Exp, Eyp, Ezp, Bxp, Byp, Bzp);

            if (do_copy) {
                //  Copy the old x and u for the BTD
                copyAttribs(ip);
            }

            // The momentum push starts with the velocity at the start of the step
            ux[ip] = ux_n[ip];
            uy[ip] = uy_n[ip];
            uz[ip] = uz_n[ip];

#ifdef WARPX_QED
            if (!do_sync)
#endif
            {
                doParticleMomentumPush<0>(ux[ip], uy[ip], uz[ip],
                                          Exp, Eyp, Ezp, Bxp, Byp, Bzp,
                                          ion_lev ? ion_lev[ip] : 1,
                                          m, q, pusher_algo, do_crr,
#ifdef WARPX_QED
                                          t_chi_max,
#endif
                                          dt);
            }
#ifdef WARPX_QED
            else {
                if constexpr (qed_control == has_qed) {
                    doParticleMomentumPush<1>(ux[ip], uy[ip], uz[ip],
                                              Exp, Eyp, Ezp, Bxp, Byp, Bzp,
                                              ion_lev ? ion_lev[ip] : 1,
                                              m, q, pusher_algo, do_crr,
                                              t_chi_max,
                                              dt);
                }
            }
#endif

#ifdef WARPX_QED
            [[maybe_unused]] auto foo_local_has_quantum_sync = local_has_quantum_sync;
            [[maybe_unused]] auto *foo_podq = p_optical_depth_QSR;
            [[maybe_unused]] const auto& foo_evolve_opt = evolve_opt; // have to do all these for nvcc
            if constexpr (qed_control == has_qed) {
                if (local_has_quantum_sync) {
                    evolve_opt(ux[ip], uy[ip], uz[ip],
                               Exp, Eyp, Ezp,Bxp, Byp, Bzp,
                               dt, p_optical_depth_QSR[ip]);
                }
            }
#else
            amrex::ignore_unused(qed_control);
#endif

            // Take average to get the time centered value
            ux[ip] = 0.5_rt*(ux[ip] + ux_n[ip]);
            uy[ip] = 0.5_rt*(uy[ip] + uy_n[ip]);
            uz[ip] = 0.5_rt*(uz[ip] + uz_n[ip]);

            iter++;

            // particle did not converge
            if ( iter > 1 && iter == max_iterations ) {
#if !defined(AMREX_USE_GPU)
                std::stringstream convergenceMsg;
                convergenceMsg << "Picard solver for particle failed to converge after " <<
                    iter << " iterations.\n";
                convergenceMsg << "Position step norm is " << step_norm <<
                    " and the tolerance is " << particle_tolerance << "\n";
                convergenceMsg << " ux = " << ux[ip] << ", uy = " << uy[ip] << ", uz = " << uz[ip] << "\n";
                convergenceMsg << " xp = " << xp     << ", yp = " << yp     << ", zp = " << zp;
                ablastr::warn_manager::WMRecordWarning("ImplicitPushXP", convergenceMsg.str());
#endif

                // write signaling flag: how many particles did not converge?
                amrex::Gpu::Atomic::Add(unconverged_particles_ptr, amrex::Long(1));
            }

        } // end Picard iterations

    });

    auto const num_unconverged_particles = *(unconverged_particles.copyToHost());
    if (num_unconverged_particles > 0) {
        ablastr::warn_manager::WMRecordWarning("ImplicitPushXP",
            "Picard solver for " +
            std::to_string(num_unconverged_particles) +
            " particles failed to converge after " +
            std::to_string(max_iterations) + " iterations."
         );
    }
}

void
PhysicalParticleContainer::InitIonizationModule ()
{
    if (!do_field_ionization) { return; }
    const ParmParse pp_species_name(species_name);
    if (charge != PhysConst::q_e){
        ablastr::warn_manager::WMRecordWarning("Species",
            "charge != q_e for ionizable species '" +
            species_name + "':" +
            "overriding user value and setting charge = q_e.");
        charge = PhysConst::q_e;
    }
    utils::parser::queryWithParser(pp_species_name, "do_adk_correction", do_adk_correction);

    utils::parser::queryWithParser(
        pp_species_name, "ionization_initial_level", ionization_initial_level);
    pp_species_name.get("ionization_product_species", ionization_product_name);
    pp_species_name.get("physical_element", physical_element);
    WARPX_ALWAYS_ASSERT_WITH_MESSAGE(
        physical_element == "H" || !do_adk_correction,
        "Correction to ADK by Zhang et al., PRA 90, 043410 (2014) only works with Hydrogen");
    // Add runtime integer component for ionization level
    AddIntComp("ionizationLevel");
    // Get atomic number and ionization energies from file
    const int ion_element_id = utils::physics::ion_map_ids.at(physical_element);
    ion_atomic_number = utils::physics::ion_atomic_numbers[ion_element_id];
    Vector<Real> h_ionization_energies(ion_atomic_number);
    const int offset = utils::physics::ion_energy_offsets[ion_element_id];
    for(int i=0; i<ion_atomic_number; i++){
        h_ionization_energies[i] =
            utils::physics::table_ionization_energies[i+offset];
    }
    // Compute ADK prefactors (See Chen, JCP 236 (2013), equation (2))
    // For now, we assume l=0 and m=0.
    // The approximate expressions are used,
    // without Gamma function
    constexpr auto a3 = PhysConst::alpha*PhysConst::alpha*PhysConst::alpha;
    constexpr auto a4 = a3 * PhysConst::alpha;
    constexpr Real wa = a3 * PhysConst::c / PhysConst::r_e;
    constexpr Real Ea = PhysConst::m_e * PhysConst::c*PhysConst::c /PhysConst::q_e *
        a4/PhysConst::r_e;
    constexpr Real UH = utils::physics::table_ionization_energies[0];
    const Real l_eff = std::sqrt(UH/h_ionization_energies[0]) - 1._rt;

    const Real dt = WarpX::GetInstance().getdt(0);

    ionization_energies.resize(ion_atomic_number);
    adk_power.resize(ion_atomic_number);
    adk_prefactor.resize(ion_atomic_number);
    adk_exp_prefactor.resize(ion_atomic_number);

    Gpu::copyAsync(Gpu::hostToDevice,
                   h_ionization_energies.begin(), h_ionization_energies.end(),
                   ionization_energies.begin());

    adk_correction_factors.resize(4);
    if (do_adk_correction) {
        Vector<Real> h_correction_factors(4);
        constexpr int offset_corr = 0; // hard-coded: only Hydrogen
        for(int i=0; i<4; i++){
            h_correction_factors[i] = table_correction_factors[i+offset_corr];
        }
        Gpu::copyAsync(Gpu::hostToDevice,
                       h_correction_factors.begin(), h_correction_factors.end(),
                       adk_correction_factors.begin());
    }

    Real const* AMREX_RESTRICT p_ionization_energies = ionization_energies.data();
    Real * AMREX_RESTRICT p_adk_power = adk_power.data();
    Real * AMREX_RESTRICT p_adk_prefactor = adk_prefactor.data();
    Real * AMREX_RESTRICT p_adk_exp_prefactor = adk_exp_prefactor.data();
    amrex::ParallelFor(ion_atomic_number, [=] AMREX_GPU_DEVICE (int i) noexcept
    {
        const Real n_eff = (i+1) * std::sqrt(UH/p_ionization_energies[i]);
        const Real C2 = std::pow(2._rt,2._rt*n_eff)/(n_eff*std::tgamma(n_eff+l_eff+1._rt)*std::tgamma(n_eff-l_eff));
        p_adk_power[i] = -(2._rt*n_eff - 1._rt);
        const Real Uion = p_ionization_energies[i];
        p_adk_prefactor[i] = dt * wa * C2 * ( Uion/(2._rt*UH) )
            * std::pow(2._rt*std::pow((Uion/UH),3._rt/2._rt)*Ea,2._rt*n_eff - 1._rt);
        p_adk_exp_prefactor[i] = -2._rt/3._rt * std::pow( Uion/UH,3._rt/2._rt) * Ea;
    });

    Gpu::synchronize();
}

IonizationFilterFunc
PhysicalParticleContainer::getIonizationFunc (const WarpXParIter& pti,
                                              int lev,
                                              amrex::IntVect ngEB,
                                              const amrex::FArrayBox& Ex,
                                              const amrex::FArrayBox& Ey,
                                              const amrex::FArrayBox& Ez,
                                              const amrex::FArrayBox& Bx,
                                              const amrex::FArrayBox& By,
                                              const amrex::FArrayBox& Bz)
{
    WARPX_PROFILE("PhysicalParticleContainer::getIonizationFunc()");

    return {pti, lev, ngEB, Ex, Ey, Ez, Bx, By, Bz,
                                m_E_external_particle, m_B_external_particle,
                                ionization_energies.dataPtr(),
                                adk_prefactor.dataPtr(),
                                adk_exp_prefactor.dataPtr(),
                                adk_power.dataPtr(),
                                adk_correction_factors.dataPtr(),
                                particle_icomps["ionizationLevel"],
                                ion_atomic_number,
                                do_adk_correction};
}

PlasmaInjector* PhysicalParticleContainer::GetPlasmaInjector (int i)
{
    if (i < 0 || i >= static_cast<int>(plasma_injectors.size())) {
        return nullptr;
    } else {
        return plasma_injectors[i].get();
    }
}

void PhysicalParticleContainer::resample (const int timestep, const bool verbose)
{
    // In heavily load imbalanced simulations, MPI processes with few particles will spend most of
    // the time at the MPI synchronization in TotalNumberOfParticles(). Having two profiler entries
    // here is thus useful to avoid confusing time spent waiting for other processes with time
    // spent doing actual resampling.
    WARPX_PROFILE_VAR_NS("MultiParticleContainer::doResampling::MPI_synchronization",
                         blp_resample_synchronization);
    WARPX_PROFILE_VAR_NS("MultiParticleContainer::doResampling::ActualResampling",
                         blp_resample_actual);

    WARPX_PROFILE_VAR_START(blp_resample_synchronization);
    const amrex::Real global_numparts = TotalNumberOfParticles();
    WARPX_PROFILE_VAR_STOP(blp_resample_synchronization);

    WARPX_PROFILE_VAR_START(blp_resample_actual);
    if (m_resampler.triggered(timestep, global_numparts))
    {
        Redistribute();
        for (int lev = 0; lev <= maxLevel(); lev++)
        {
            for (WarpXParIter pti(*this, lev); pti.isValid(); ++pti)
            {
                m_resampler(pti, lev, this);
            }
        }
        deleteInvalidParticles();
        if (verbose) {
            amrex::Print() << Utils::TextMsg::Info(
                "Resampled " + species_name + " at step " + std::to_string(timestep)
                + ": macroparticle count decreased by "
                + std::to_string(static_cast<int>(global_numparts - TotalNumberOfParticles()))
            );
        }
    }
    WARPX_PROFILE_VAR_STOP(blp_resample_actual);
}

bool
PhysicalParticleContainer::findRefinedInjectionBox (amrex::Box& a_fine_injection_box, amrex::IntVect& a_rrfac)
{
    WARPX_PROFILE("PhysicalParticleContainer::findRefinedInjectionBox");

    // This does not work if the mesh is dynamic.  But in that case, we should
    // not use refined injected either.  We also assume there is only one fine level.
    static bool refine_injection = false;
    static Box fine_injection_box;
    static amrex::IntVect rrfac(AMREX_D_DECL(1,1,1));
    if (!refine_injection and WarpX::moving_window_active(WarpX::GetInstance().getistep(0)+1) and WarpX::refine_plasma and do_continuous_injection and numLevels() == 2) {
        refine_injection = true;
        fine_injection_box = ParticleBoxArray(1).minimalBox();
        fine_injection_box.setSmall(WarpX::moving_window_dir, std::numeric_limits<int>::lowest()/2);
        fine_injection_box.setBig(WarpX::moving_window_dir, std::numeric_limits<int>::max()/2);
        rrfac = m_gdb->refRatio(0);
        fine_injection_box.coarsen(rrfac);
    }
    a_fine_injection_box = fine_injection_box;
    a_rrfac = rrfac;
    return refine_injection;
}

#ifdef WARPX_QED


bool PhysicalParticleContainer::has_quantum_sync () const
{
    return m_do_qed_quantum_sync;
}

bool PhysicalParticleContainer::has_breit_wheeler () const
{
    return m_do_qed_breit_wheeler;
}

void
PhysicalParticleContainer::
set_breit_wheeler_engine_ptr (const std::shared_ptr<BreitWheelerEngine>& ptr)
{
    m_shr_p_bw_engine = ptr;
}

void
PhysicalParticleContainer::
set_quantum_sync_engine_ptr (const std::shared_ptr<QuantumSynchrotronEngine>& ptr)
{
    m_shr_p_qs_engine = ptr;
}

PhotonEmissionFilterFunc
PhysicalParticleContainer::getPhotonEmissionFilterFunc ()
{
    WARPX_PROFILE("PhysicalParticleContainer::getPhotonEmissionFunc()");
    return PhotonEmissionFilterFunc{particle_runtime_comps["opticalDepthQSR"]};
}

PairGenerationFilterFunc
PhysicalParticleContainer::getPairGenerationFilterFunc ()
{
    WARPX_PROFILE("PhysicalParticleContainer::getPairGenerationFunc()");
    return PairGenerationFilterFunc{particle_runtime_comps["opticalDepthBW"]};
}

#endif<|MERGE_RESOLUTION|>--- conflicted
+++ resolved
@@ -1724,9 +1724,6 @@
                     continue;
                 }
 
-<<<<<<< HEAD
-#if defined(WARPX_DIM_RZ) || defined(WARPX_DIM_RCYLINDER)
-=======
 #ifdef AMREX_USE_EB
                 if (inject_from_eb) {
                     // Injection from EB: rotate momentum according to the normal of the EB surface
@@ -1736,8 +1733,7 @@
                 }
 #endif
 
-#ifdef WARPX_DIM_RZ
->>>>>>> dc68659c
+#if defined(WARPX_DIM_RZ) || defined(WARPX_DIM_RCYLINDER)
                 // Conversion from cylindrical to Cartesian coordinates
                 // Replace the x and y, setting an angle theta.
                 // These x and y are used to get the momentum and flux
