--- conflicted
+++ resolved
@@ -1327,19 +1327,6 @@
                                    np_current, np-np_current, thread_num,
                                    lev, lev-1, dt);
                 }
-<<<<<<< HEAD
-
-
-
-
-                //
-                // copy particle data back
-                //
-                BL_PROFILE_VAR_START(blp_copy);
-                pti.SetPosition(m_xp[thread_num], m_yp[thread_num], m_zp[thread_num]);
-                BL_PROFILE_VAR_STOP(blp_copy);
-=======
->>>>>>> b60ec816
             }
 
             if (rho) {
@@ -1728,17 +1715,10 @@
                 UpdateMomentumBoris( ux[i], uy[i], uz[i],
                                      Ex[i], Ey[i], Ez[i], Bx[i],
                                      By[i], Bz[i], qp, m, dt);
-<<<<<<< HEAD
-                // UpdatePositionGalilean( x[i], y[i], z[i],
-                //                 ux[i], uy[i], uz[i], vx, vy, vz, dt );
-                UpdatePosition( x[i], y[i], z[i],
-                                ux[i], uy[i], uz[i], dt );
-=======
                 ParticleReal x, y, z;
                 GetPosition(i, x, y, z);
                 UpdatePosition(x, y, z, ux[i], uy[i], uz[i], dt );
                 SetPosition(i, x, y, z);
->>>>>>> b60ec816
             }
         );
     } else if (WarpX::particle_pusher_algo == ParticlePusherAlgo::Vay) {
@@ -1750,17 +1730,10 @@
                 UpdateMomentumVay( ux[i], uy[i], uz[i],
                                    Ex[i], Ey[i], Ez[i], Bx[i],
                                    By[i], Bz[i], qp, m, dt);
-<<<<<<< HEAD
-                // UpdatePositionGalilean( x[i], y[i], z[i],
-                //                 ux[i], uy[i], uz[i], vx, vy, vz, dt );
-                UpdatePosition( x[i], y[i], z[i],
-                                ux[i], uy[i], uz[i], dt );
-=======
                 ParticleReal x, y, z;
                 GetPosition(i, x, y, z);
                 UpdatePosition(x, y, z, ux[i], uy[i], uz[i], dt );
                 SetPosition(i, x, y, z);
->>>>>>> b60ec816
             }
         );
     } else if (WarpX::particle_pusher_algo == ParticlePusherAlgo::HigueraCary) {
