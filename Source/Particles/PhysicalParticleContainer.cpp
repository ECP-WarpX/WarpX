--- conflicted
+++ resolved
@@ -2058,7 +2058,7 @@
     return ref_fac;
 }
 
-<<<<<<< HEAD
+/*Function to store values for back-tranformed diagnostic"*/
 void
 PhysicalParticleContainer::warpx_copy_attribs(const long* np,
 								const amrex::Real* xp, const amrex::Real* yp, const amrex::Real* zp,
@@ -2077,8 +2077,8 @@
 			uxpold[n]=uxp[n];
 			uypold[n]=uyp[n];
 			uzpold[n]=uzp[n];
-	}
-=======
+}
+
 /* \brief Inject particles during the simulation
  * \param injection_box: domain where particles should be injected.
  */
@@ -2088,5 +2088,4 @@
     // Inject plasma on level 0. Paticles will be redistributed.
     const int lev=0;
     AddPlasma(lev, injection_box);
->>>>>>> 1cedc361
 }