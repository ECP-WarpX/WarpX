/* Copyright 2019-2020 Andrew Myers, Aurore Blelly, Axel Huebl
 * David Grote, Glenn Richardson, Jean-Luc Vay
 * Ligia Diana Amorim, Luca Fedeli, Maxence Thevenet
 * Michael Rowan, Remi Lehe, Revathi Jambunathan
 * Weiqun Zhang, Yinjian Zhao
 *
 * This file is part of WarpX.
 *
 * License: BSD-3-Clause-LBNL
 */
#include "PhysicalParticleContainer.H"

#include "Filter/NCIGodfreyFilter.H"
#include "Initialization/InjectorDensity.H"
#include "Initialization/InjectorMomentum.H"
#include "Initialization/InjectorPosition.H"
#include "MultiParticleContainer.H"
#ifdef WARPX_QED
#   include "Particles/ElementaryProcess/QEDInternals/BreitWheelerEngineWrapper.H"
#   include "Particles/ElementaryProcess/QEDInternals/QuantumSyncEngineWrapper.H"
#endif
#include "Particles/Gather/FieldGather.H"
#include "Particles/Gather/GetExternalFields.H"
#include "Particles/ParticleCreation/DefaultInitialization.H"
#include "Particles/Pusher/CopyParticleAttribs.H"
#include "Particles/Pusher/GetAndSetPosition.H"
#include "Particles/Pusher/PushSelector.H"
#include "Particles/Pusher/UpdateMomentumBoris.H"
#include "Particles/Pusher/UpdateMomentumBorisWithRadiationReaction.H"
#include "Particles/Pusher/UpdateMomentumHigueraCary.H"
#include "Particles/Pusher/UpdateMomentumVay.H"
#include "Particles/Pusher/UpdatePosition.H"
#include "Particles/SpeciesPhysicalProperties.H"
#include "Particles/WarpXParticleContainer.H"
#include "Utils/Parser/ParserUtils.H"
#include "Utils/ParticleUtils.H"
#include "Utils/Physics/IonizationEnergiesTable.H"
#include "Utils/TextMsg.H"
#include "Utils/WarpXAlgorithmSelection.H"
#include "Utils/WarpXConst.H"
#include "Utils/WarpXProfilerWrapper.H"
#ifdef AMREX_USE_EB
#   include "EmbeddedBoundary/ParticleBoundaryProcess.H"
#   include "EmbeddedBoundary/ParticleScraper.H"
#endif
#include "WarpX.H"

#include <ablastr/warn_manager/WarnManager.H>

#include <AMReX.H>
#include <AMReX_Algorithm.H>
#include <AMReX_Array.H>
#include <AMReX_Array4.H>
#include <AMReX_BLassert.H>
#include <AMReX_Box.H>
#include <AMReX_BoxArray.H>
#include <AMReX_Config.H>
#include <AMReX_Dim3.H>
#include <AMReX_Extension.H>
#include <AMReX_FArrayBox.H>
#include <AMReX_FabArray.H>
#include <AMReX_Geometry.H>
#include <AMReX_GpuAtomic.H>
#include <AMReX_GpuControl.H>
#include <AMReX_GpuDevice.H>
#include <AMReX_GpuElixir.H>
#include <AMReX_GpuLaunch.H>
#include <AMReX_GpuQualifiers.H>
#include <AMReX_INT.H>
#include <AMReX_IndexType.H>
#include <AMReX_IntVect.H>
#include <AMReX_LayoutData.H>
#include <AMReX_MFIter.H>
#include <AMReX_Math.H>
#include <AMReX_MultiFab.H>
#include <AMReX_PODVector.H>
#include <AMReX_ParGDB.H>
#include <AMReX_ParIter.H>
#include <AMReX_ParallelDescriptor.H>
#include <AMReX_ParmParse.H>
#include <AMReX_Particle.H>
#include <AMReX_ParticleContainerBase.H>
#include <AMReX_AmrParticles.H>
#include <AMReX_ParticleTile.H>
#include <AMReX_Print.H>
#include <AMReX_Random.H>
#include <AMReX_SPACE.H>
#include <AMReX_Scan.H>
#include <AMReX_StructOfArrays.H>
#include <AMReX_Utility.H>
#include <AMReX_Vector.H>
#include <AMReX_Parser.H>

#ifdef AMREX_USE_OMP
#   include <omp.h>
#endif

#ifdef WARPX_USE_OPENPMD
#   include <openPMD/openPMD.hpp>
#endif

#include <algorithm>
#include <array>
#include <cmath>
#include <cstdlib>
#include <limits>
#include <map>
#include <random>
#include <string>
#include <utility>
#include <vector>
#include <sstream>

using namespace amrex;

namespace
{
    using ParticleType = WarpXParticleContainer::ParticleType;

    // Since the user provides the density distribution
    // at t_lab=0 and in the lab-frame coordinates,
    // we need to find the lab-frame position of this
    // particle at t_lab=0, from its boosted-frame coordinates
    // Assuming ballistic motion, this is given by:
    // z0_lab = gamma*( z_boost*(1-beta*betaz_lab) - ct_boost*(betaz_lab-beta) )
    // where betaz_lab is the speed of the particle in the lab frame
    //
    // In order for this equation to be solvable, betaz_lab
    // is explicitly assumed to have no dependency on z0_lab
    //
    // Note that we use the bulk momentum to perform the ballistic correction
    // Assume no z0_lab dependency
    AMREX_GPU_HOST_DEVICE AMREX_FORCE_INLINE
    Real applyBallisticCorrection(const XDim3& pos, const InjectorMomentum* inj_mom,
                                  Real gamma_boost, Real beta_boost, Real t) noexcept
    {
        const XDim3 u_bulk = inj_mom->getBulkMomentum(pos.x, pos.y, pos.z);
        const Real gamma_bulk = std::sqrt(1._rt +
                  (u_bulk.x*u_bulk.x+u_bulk.y*u_bulk.y+u_bulk.z*u_bulk.z));
        const Real betaz_bulk = u_bulk.z/gamma_bulk;
        const Real z0 = gamma_boost * ( pos.z*(1.0_rt-beta_boost*betaz_bulk)
                             - PhysConst::c*t*(betaz_bulk-beta_boost) );
        return z0;
    }

    struct PDim3 {
        ParticleReal x, y, z;

        AMREX_GPU_HOST_DEVICE
        PDim3(const amrex::XDim3& a):
            x{a.x}, y{a.y}, z{a.z}
        {}

        AMREX_GPU_HOST_DEVICE
        ~PDim3() = default;

        AMREX_GPU_HOST_DEVICE
        PDim3(PDim3 const &)            = default;
        AMREX_GPU_HOST_DEVICE
        PDim3& operator=(PDim3 const &) = default;
        AMREX_GPU_HOST_DEVICE
        PDim3(PDim3&&)                  = default;
        AMREX_GPU_HOST_DEVICE
        PDim3& operator=(PDim3&&)       = default;
    };

    AMREX_GPU_HOST_DEVICE AMREX_FORCE_INLINE
    XDim3 getCellCoords (const GpuArray<Real, AMREX_SPACEDIM>& lo_corner,
                         const GpuArray<Real, AMREX_SPACEDIM>& dx,
                         const XDim3& r, const IntVect& iv) noexcept
    {
        XDim3 pos;
#if defined(WARPX_DIM_3D)
        pos.x = lo_corner[0] + (iv[0]+r.x)*dx[0];
        pos.y = lo_corner[1] + (iv[1]+r.y)*dx[1];
        pos.z = lo_corner[2] + (iv[2]+r.z)*dx[2];
#elif defined(WARPX_DIM_XZ) || defined(WARPX_DIM_RZ)
        pos.x = lo_corner[0] + (iv[0]+r.x)*dx[0];
        pos.y = 0.0_rt;
#if   defined WARPX_DIM_XZ
        pos.z = lo_corner[1] + (iv[1]+r.y)*dx[1];
#elif defined WARPX_DIM_RZ
        // Note that for RZ, r.y will be theta
        pos.z = lo_corner[1] + (iv[1]+r.z)*dx[1];
#endif
#else
        pos.x = 0.0_rt;
        pos.y = 0.0_rt;
        pos.z = lo_corner[0] + (iv[0]+r.x)*dx[0];
#endif
        return pos;
    }

    /**
     * \brief This function is called in AddPlasma when we want a particle to be removed at the
     * next call to redistribute. It initializes all the particle properties to zero (to be safe
     * and avoid any possible undefined behavior before the next call to redistribute) and sets
     * the particle id to -1 so that it can be effectively deleted.
     *
     * \param idcpu particle id soa data
     * \param pa particle real soa data
     * \param ip index for soa data
     * \param do_field_ionization whether species has ionization
     * \param pi ionization level data
     * \param has_quantum_sync whether species has quantum synchrotron
     * \param p_optical_depth_QSR quantum synchrotron optical depth data
     * \param has_breit_wheeler whether species has Breit-Wheeler
     * \param p_optical_depth_BW Breit-Wheeler optical depth data
     */
    AMREX_GPU_HOST_DEVICE AMREX_FORCE_INLINE
    void ZeroInitializeAndSetNegativeID (
        uint64_t * AMREX_RESTRICT idcpu,
        const GpuArray<ParticleReal*,PIdx::nattribs>& pa, long& ip,
        const bool& do_field_ionization, int* pi
#ifdef WARPX_QED
        ,const bool& has_quantum_sync, amrex::ParticleReal* AMREX_RESTRICT p_optical_depth_QSR
        ,const bool& has_breit_wheeler, amrex::ParticleReal* AMREX_RESTRICT p_optical_depth_BW
#endif
        ) noexcept
    {
        pa[PIdx::z][ip] = 0._rt;
#if (AMREX_SPACEDIM >= 2)
        pa[PIdx::x][ip] = 0._rt;
#endif
#if defined(WARPX_DIM_3D)
        pa[PIdx::y][ip] = 0._rt;
#endif
        pa[PIdx::w ][ip] = 0._rt;
        pa[PIdx::ux][ip] = 0._rt;
        pa[PIdx::uy][ip] = 0._rt;
        pa[PIdx::uz][ip] = 0._rt;
#ifdef WARPX_DIM_RZ
        pa[PIdx::theta][ip] = 0._rt;
#endif
        if (do_field_ionization) {pi[ip] = 0;}
#ifdef WARPX_QED
        if (has_quantum_sync) {p_optical_depth_QSR[ip] = 0._rt;}
        if (has_breit_wheeler) {p_optical_depth_BW[ip] = 0._rt;}
#endif

        idcpu[ip] = amrex::ParticleIdCpus::Invalid;
    }
}

PhysicalParticleContainer::PhysicalParticleContainer (AmrCore* amr_core, int ispecies,
                                                      const std::string& name)
    : WarpXParticleContainer(amr_core, ispecies),
      species_name(name)
{
    BackwardCompatibility();

    const ParmParse pp_species_name(species_name);

    std::string injection_style = "none";
    pp_species_name.query("injection_style", injection_style);
    if (injection_style != "none") {
        // The base plasma injector, whose input parameters have no source prefix.
        // Only created if needed
        plasma_injectors.push_back(std::make_unique<PlasmaInjector>(species_id, species_name, amr_core->Geom(0)));
    }

    std::vector<std::string> injection_sources;
    pp_species_name.queryarr("injection_sources", injection_sources);
    for (auto &source_name : injection_sources) {
        plasma_injectors.push_back(std::make_unique<PlasmaInjector>(species_id, species_name, amr_core->Geom(0),
                                                                    source_name));
    }

    // Setup the charge and mass. There are multiple ways that they can be specified, so checks are needed to
    // ensure that a value is specified and warnings given if multiple values are specified.
    // The ordering is that species.charge and species.mass take precedence over all other values.
    // Next is charge and mass determined from species_type.
    // Last is charge and mass from the plasma injector setup
    bool charge_from_source = false;
    bool mass_from_source = false;
    for (auto const& plasma_injector : plasma_injectors) {
        // For now, use the last value for charge and mass that is found.
        // A check could be added for consistency of multiple values, but it'll probably never be needed
        charge_from_source |= plasma_injector->queryCharge(charge);
        mass_from_source |= plasma_injector->queryMass(mass);
    }

    std::string physical_species_s;
    const bool species_is_specified = pp_species_name.query("species_type", physical_species_s);
    if (species_is_specified) {
        const auto physical_species_from_string = species::from_string( physical_species_s );
        WARPX_ALWAYS_ASSERT_WITH_MESSAGE(physical_species_from_string,
            physical_species_s + " does not exist!");
        physical_species = physical_species_from_string.value();
        charge = species::get_charge( physical_species );
        mass = species::get_mass( physical_species );
    }

    // parse charge and mass (overriding values above)
    const bool charge_is_specified = utils::parser::queryWithParser(pp_species_name, "charge", charge);
    const bool mass_is_specified = utils::parser::queryWithParser(pp_species_name, "mass", mass);

    if (charge_is_specified && species_is_specified) {
        ablastr::warn_manager::WMRecordWarning("Species",
            "Both '" + species_name +  ".charge' and " +
                species_name + ".species_type' are specified.\n" +
                species_name + ".charge' will take precedence.\n");
    }
    if (mass_is_specified && species_is_specified) {
        ablastr::warn_manager::WMRecordWarning("Species",
            "Both '" + species_name +  ".mass' and " +
                species_name + ".species_type' are specified.\n" +
                species_name + ".mass' will take precedence.\n");
    }

    WARPX_ALWAYS_ASSERT_WITH_MESSAGE(
        charge_from_source ||
        charge_is_specified ||
        species_is_specified,
        "Need to specify at least one of species_type or charge for species '" +
        species_name + "'."
    );

    WARPX_ALWAYS_ASSERT_WITH_MESSAGE(
        mass_from_source ||
        mass_is_specified ||
        species_is_specified,
        "Need to specify at least one of species_type or mass for species '" +
        species_name + "'."
    );

    pp_species_name.query("boost_adjust_transverse_positions", boost_adjust_transverse_positions);
    pp_species_name.query("do_backward_propagation", do_backward_propagation);
    pp_species_name.query("random_theta", m_rz_random_theta);

    // Initialize splitting
    pp_species_name.query("do_splitting", do_splitting);
    pp_species_name.query("split_type", split_type);
    pp_species_name.query("do_not_deposit", do_not_deposit);
    pp_species_name.query("do_not_gather", do_not_gather);
    pp_species_name.query("do_not_push", do_not_push);

    pp_species_name.query("do_continuous_injection", do_continuous_injection);
    pp_species_name.query("initialize_self_fields", initialize_self_fields);
    utils::parser::queryWithParser(
        pp_species_name, "self_fields_required_precision", self_fields_required_precision);
    utils::parser::queryWithParser(
        pp_species_name, "self_fields_absolute_tolerance", self_fields_absolute_tolerance);
    utils::parser::queryWithParser(
        pp_species_name, "self_fields_max_iters", self_fields_max_iters);
    pp_species_name.query("self_fields_verbosity", self_fields_verbosity);

    pp_species_name.query("do_field_ionization", do_field_ionization);

    pp_species_name.query("do_resampling", do_resampling);
    if (do_resampling) { m_resampler = Resampling(species_name); }

    //check if Radiation Reaction is enabled and do consistency checks
    pp_species_name.query("do_classical_radiation_reaction", do_classical_radiation_reaction);
    //if the species is not a lepton, do_classical_radiation_reaction
    //should be false
    WARPX_ALWAYS_ASSERT_WITH_MESSAGE(
        (!do_classical_radiation_reaction) ||
        AmIA<PhysicalSpecies::electron>() ||
        AmIA<PhysicalSpecies::positron>(),
        "can't enable classical radiation reaction for non lepton species '"
            + species_name + "'.");

    //Only Boris pusher is compatible with radiation reaction
    WARPX_ALWAYS_ASSERT_WITH_MESSAGE(
        (!do_classical_radiation_reaction) ||
        WarpX::particle_pusher_algo == ParticlePusherAlgo::Boris,
        "Radiation reaction can be enabled only if Boris pusher is used");
    //_____________________________

#ifdef WARPX_QED
    pp_species_name.query("do_qed_quantum_sync", m_do_qed_quantum_sync);
    if (m_do_qed_quantum_sync) {
        AddRealComp("opticalDepthQSR");
    }

    pp_species_name.query("do_qed_breit_wheeler", m_do_qed_breit_wheeler);
    if (m_do_qed_breit_wheeler) {
        AddRealComp("opticalDepthBW");
    }

    if(m_do_qed_quantum_sync){
        pp_species_name.get("qed_quantum_sync_phot_product_species",
            m_qed_quantum_sync_phot_product_name);
    }
#endif

    // User-defined integer attributes
    pp_species_name.queryarr("addIntegerAttributes", m_user_int_attribs);
    const auto n_user_int_attribs = static_cast<int>(m_user_int_attribs.size());
    std::vector< std::string > str_int_attrib_function;
    str_int_attrib_function.resize(n_user_int_attribs);
    m_user_int_attrib_parser.resize(n_user_int_attribs);
    for (int i = 0; i < n_user_int_attribs; ++i) {
        utils::parser::Store_parserString(
            pp_species_name, "attribute."+m_user_int_attribs.at(i)+"(x,y,z,ux,uy,uz,t)",
            str_int_attrib_function.at(i));
        m_user_int_attrib_parser.at(i) = std::make_unique<amrex::Parser>(
            utils::parser::makeParser(str_int_attrib_function.at(i),{"x","y","z","ux","uy","uz","t"}));
        AddIntComp(m_user_int_attribs.at(i));
    }

    // User-defined real attributes
    pp_species_name.queryarr("addRealAttributes", m_user_real_attribs);
    const auto n_user_real_attribs = static_cast<int>(m_user_real_attribs.size());
    std::vector< std::string > str_real_attrib_function;
    str_real_attrib_function.resize(n_user_real_attribs);
    m_user_real_attrib_parser.resize(n_user_real_attribs);
    for (int i = 0; i < n_user_real_attribs; ++i) {
        utils::parser::Store_parserString(
            pp_species_name, "attribute."+m_user_real_attribs.at(i)+"(x,y,z,ux,uy,uz,t)",
            str_real_attrib_function.at(i));
        m_user_real_attrib_parser.at(i) = std::make_unique<amrex::Parser>(
            utils::parser::makeParser(str_real_attrib_function.at(i),{"x","y","z","ux","uy","uz","t"}));
        AddRealComp(m_user_real_attribs.at(i));
    }

    // If old particle positions should be saved add the needed components
    pp_species_name.query("save_previous_position", m_save_previous_position);
    if (m_save_previous_position) {
#if (AMREX_SPACEDIM >= 2)
        AddRealComp("prev_x");
#endif
#if defined(WARPX_DIM_3D)
        AddRealComp("prev_y");
#endif
        AddRealComp("prev_z");
#ifdef WARPX_DIM_RZ
      amrex::Abort("Saving previous particle positions not yet implemented in RZ");
#endif
    }

    // Read reflection models for absorbing boundaries; defaults to a zero
    pp_species_name.query("reflection_model_xlo(E)", m_boundary_conditions.reflection_model_xlo_str);
    pp_species_name.query("reflection_model_xhi(E)", m_boundary_conditions.reflection_model_xhi_str);
    pp_species_name.query("reflection_model_ylo(E)", m_boundary_conditions.reflection_model_ylo_str);
    pp_species_name.query("reflection_model_yhi(E)", m_boundary_conditions.reflection_model_yhi_str);
    pp_species_name.query("reflection_model_zlo(E)", m_boundary_conditions.reflection_model_zlo_str);
    pp_species_name.query("reflection_model_zhi(E)", m_boundary_conditions.reflection_model_zhi_str);
    m_boundary_conditions.BuildReflectionModelParsers();

    const ParmParse pp_boundary("boundary");
    bool flag = false;
    pp_boundary.query("reflect_all_velocities", flag);
    m_boundary_conditions.Set_reflect_all_velocities(flag);

}

PhysicalParticleContainer::PhysicalParticleContainer (AmrCore* amr_core)
    : WarpXParticleContainer(amr_core, 0)
{
}

void
PhysicalParticleContainer::BackwardCompatibility ()
{
    const ParmParse pp_species_name(species_name);
    std::vector<std::string> backward_strings;
    if (pp_species_name.queryarr("plot_vars", backward_strings)){
        WARPX_ABORT_WITH_MESSAGE("<species>.plot_vars is not supported anymore. "
                     "Please use the new syntax for diagnostics, see documentation.");
    }

    int backward_int;
    if (pp_species_name.query("plot_species", backward_int)){
        WARPX_ABORT_WITH_MESSAGE("<species>.plot_species is not supported anymore. "
                     "Please use the new syntax for diagnostics, see documentation.");
    }
}

void PhysicalParticleContainer::InitData ()
{
    AddParticles(0); // Note - add on level 0
    Redistribute();  // We then redistribute
}

void PhysicalParticleContainer::MapParticletoBoostedFrame (
    ParticleReal& x, ParticleReal& y, ParticleReal& z, ParticleReal& ux, ParticleReal& uy, ParticleReal& uz, Real t_lab) const
{
    // Map the particles from the lab frame to the boosted frame.
    // This boosts the particle to the lab frame and calculates
    // the particle time in the boosted frame. It then maps
    // the position to the time in the boosted frame.

    // For now, start with the assumption that this will only happen
    // at the start of the simulation.
    const ParticleReal uz_boost = WarpX::gamma_boost*WarpX::beta_boost*PhysConst::c;

    // tpr is the particle's time in the boosted frame
    const ParticleReal tpr = WarpX::gamma_boost*t_lab - uz_boost*z/(PhysConst::c*PhysConst::c);

    // The particle's transformed location in the boosted frame
    const ParticleReal xpr = x;
    const ParticleReal ypr = y;
    const ParticleReal zpr = WarpX::gamma_boost*z - uz_boost*t_lab;

    // transform u and gamma to the boosted frame
    const ParticleReal gamma_lab = std::sqrt(1._rt + (ux*ux + uy*uy + uz*uz)/(PhysConst::c*PhysConst::c));
    // ux = ux;
    // uy = uy;
    uz = WarpX::gamma_boost*uz - uz_boost*gamma_lab;
    const ParticleReal gammapr = std::sqrt(1._rt + (ux*ux + uy*uy + uz*uz)/(PhysConst::c*PhysConst::c));

    const ParticleReal vxpr = ux/gammapr;
    const ParticleReal vypr = uy/gammapr;
    const ParticleReal vzpr = uz/gammapr;

    if (do_backward_propagation){
        uz = -uz;
    }

    //Move the particles to where they will be at t = t0, the current simulation time in the boosted frame
    constexpr int lev = 0;
    const amrex::Real t0 = WarpX::GetInstance().gett_new(lev);
    if (boost_adjust_transverse_positions) {
        x = xpr - (tpr-t0)*vxpr;
        y = ypr - (tpr-t0)*vypr;
    }
    z = zpr - (tpr-t0)*vzpr;

}

void
PhysicalParticleContainer::AddGaussianBeam (
    PlasmaInjector const& plasma_injector,
    const Real x_m, const Real y_m, const Real z_m,
    const Real x_rms, const Real y_rms, const Real z_rms,
    const Real x_cut, const Real y_cut, const Real z_cut,
    const Real q_tot, long npart,
    const int do_symmetrize,
    const int symmetrization_order, const Real focal_distance) {

    // Declare temporary vectors on the CPU
    Gpu::HostVector<ParticleReal> particle_x;
    Gpu::HostVector<ParticleReal> particle_y;
    Gpu::HostVector<ParticleReal> particle_z;
    Gpu::HostVector<ParticleReal> particle_ux;
    Gpu::HostVector<ParticleReal> particle_uy;
    Gpu::HostVector<ParticleReal> particle_uz;
    Gpu::HostVector<ParticleReal> particle_w;

    if (ParallelDescriptor::IOProcessor()) {
        // If do_symmetrize, create either 4x or 8x fewer particles, and
        // Replicate each particle either 4 times (x,y) (-x,y) (x,-y) (-x,-y)
        // or 8 times, additionally (y,x), (-y,x), (y,-x), (-y,-x)
        if (do_symmetrize){
            npart /= symmetrization_order;
        }
        for (long i = 0; i < npart; ++i) {
#if defined(WARPX_DIM_3D) || defined(WARPX_DIM_RZ)
            const Real weight = q_tot/(npart*charge);
            Real x = amrex::RandomNormal(x_m, x_rms);
            Real y = amrex::RandomNormal(y_m, y_rms);
            Real z = amrex::RandomNormal(z_m, z_rms);
#elif defined(WARPX_DIM_XZ)
            const Real weight = q_tot/(npart*charge*y_rms);
            Real x = amrex::RandomNormal(x_m, x_rms);
            constexpr Real y = 0._prt;
            Real z = amrex::RandomNormal(z_m, z_rms);
#elif defined(WARPX_DIM_1D_Z)
            const Real weight = q_tot/(npart*charge*x_rms*y_rms);
            constexpr Real x = 0._prt;
            constexpr Real y = 0._prt;
            Real z = amrex::RandomNormal(z_m, z_rms);
#endif
            if (plasma_injector.insideBounds(x, y, z)  &&
                std::abs( x - x_m ) <= x_cut * x_rms     &&
                std::abs( y - y_m ) <= y_cut * y_rms     &&
                std::abs( z - z_m ) <= z_cut * z_rms   ) {
                XDim3 u = plasma_injector.getMomentum(x, y, z);

            if (plasma_injector.do_focusing){
                XDim3 u_bulk = plasma_injector.getInjectorMomentumHost()->getBulkMomentum(x,y,z);
                Real u_bulk_norm = std::sqrt( u_bulk.x*u_bulk.x+u_bulk.y*u_bulk.y+u_bulk.z*u_bulk.z );

                // Compute the position of the focal plane
                // (it is located at a distance `focal_distance` from the beam centroid, in the direction of the bulk velocity)
                Real n_x = u_bulk.x/u_bulk_norm;
                Real n_y = u_bulk.y/u_bulk_norm;
                Real n_z = u_bulk.z/u_bulk_norm;
                Real x_f = x_m + focal_distance * n_x;
                Real y_f = y_m + focal_distance * n_y;
                Real z_f = z_m + focal_distance * n_z;
                Real gamma = std::sqrt( 1._rt + (u.x*u.x+u.y*u.y+u.z*u.z) );

                Real v_x = u.x / gamma * PhysConst::c;
                Real v_y = u.y / gamma * PhysConst::c;
                Real v_z = u.z / gamma * PhysConst::c;

                // Compute the time at which the particle will cross the focal plane
                Real v_dot_n = v_x * n_x + v_y * n_y + v_z * n_z;
                Real t = ((x_f-x)*n_x + (y_f-y)*n_y + (z_f-z)*n_z) / v_dot_n;

                // Displace particles in the direction orthogonal to the beam bulk momentum
                // i.e. orthogonal to (n_x, n_y, n_z)
#if defined(WARPX_DIM_3D) || defined(WARPX_DIM_RZ)
                x = x - (v_x - v_dot_n*n_x) * t;
                y = y - (v_y - v_dot_n*n_y) * t;
                z = z - (v_z - v_dot_n*n_z) * t;
#elif defined(WARPX_DIM_XZ)
                x = x - (v_x - v_dot_n*n_x) * t;
                z = z - (v_z - v_dot_n*n_z) * t;
#elif defined(WARPX_DIM_1D_Z)
                z = z - (v_z - v_dot_n*n_z) * t;
#endif
            }
                u.x *= PhysConst::c;
                u.y *= PhysConst::c;
                u.z *= PhysConst::c;

                if (do_symmetrize && symmetrization_order == 8){
                    // Add eight particles to the beam:
                    CheckAndAddParticle(x, y, z, u.x, u.y, u.z, weight/8._rt,
                                        particle_x,  particle_y,  particle_z,
                                        particle_ux, particle_uy, particle_uz,
                                        particle_w);
                    CheckAndAddParticle(x, -y, z, u.x, -u.y, u.z, weight/8._rt,
                                        particle_x,  particle_y,  particle_z,
                                        particle_ux, particle_uy, particle_uz,
                                        particle_w);
                    CheckAndAddParticle(-x, y, z, -u.x, u.y, u.z, weight/8._rt,
                                        particle_x,  particle_y,  particle_z,
                                        particle_ux, particle_uy, particle_uz,
                                        particle_w);
                    CheckAndAddParticle(-x, -y, z, -u.x, -u.y, u.z, weight/8._rt,
                                        particle_x,  particle_y,  particle_z,
                                        particle_ux, particle_uy, particle_uz,
                                        particle_w);
                    CheckAndAddParticle(y, x, z, u.y, u.x, u.z, weight/8._rt,
                                        particle_x,  particle_y,  particle_z,
                                        particle_ux, particle_uy, particle_uz,
                                        particle_w);
                    CheckAndAddParticle(-y, x, z, -u.y, u.x, u.z, weight/8._rt,
                                        particle_x,  particle_y,  particle_z,
                                        particle_ux, particle_uy, particle_uz,
                                        particle_w);
                    CheckAndAddParticle(y, -x, z, u.y, -u.x, u.z, weight/8._rt,
                                        particle_x,  particle_y,  particle_z,
                                        particle_ux, particle_uy, particle_uz,
                                        particle_w);
                    CheckAndAddParticle(-y, -x, z, -u.y, -u.x, u.z, weight/8._rt,
                                        particle_x,  particle_y,  particle_z,
                                        particle_ux, particle_uy, particle_uz,
                                        particle_w);
                } else if (do_symmetrize && symmetrization_order == 4){
                    // Add four particles to the beam:
                    CheckAndAddParticle(x, y, z, u.x, u.y, u.z, weight/4._rt,
                                        particle_x,  particle_y,  particle_z,
                                        particle_ux, particle_uy, particle_uz,
                                        particle_w);
                    CheckAndAddParticle(x, -y, z, u.x, -u.y, u.z, weight/4._rt,
                                        particle_x,  particle_y,  particle_z,
                                        particle_ux, particle_uy, particle_uz,
                                        particle_w);
                    CheckAndAddParticle(-x, y, z, -u.x, u.y, u.z, weight/4._rt,
                                        particle_x,  particle_y,  particle_z,
                                        particle_ux, particle_uy, particle_uz,
                                        particle_w);
                    CheckAndAddParticle(-x, -y, z, -u.x, -u.y, u.z, weight/4._rt,
                                        particle_x,  particle_y,  particle_z,
                                        particle_ux, particle_uy, particle_uz,
                                        particle_w);
                } else {
                    CheckAndAddParticle(x, y, z, u.x, u.y, u.z, weight,
                                        particle_x,  particle_y,  particle_z,
                                        particle_ux, particle_uy, particle_uz,
                                        particle_w);
                }
            }
        }
    }
    // Add the temporary CPU vectors to the particle structure
    auto const np = static_cast<long>(particle_z.size());

    const amrex::Vector<ParticleReal> xp(particle_x.data(), particle_x.data() + np);
    const amrex::Vector<ParticleReal> yp(particle_y.data(), particle_y.data() + np);
    const amrex::Vector<ParticleReal> zp(particle_z.data(), particle_z.data() + np);
    const amrex::Vector<ParticleReal> uxp(particle_ux.data(), particle_ux.data() + np);
    const amrex::Vector<ParticleReal> uyp(particle_uy.data(), particle_uy.data() + np);
    const amrex::Vector<ParticleReal> uzp(particle_uz.data(), particle_uz.data() + np);

    amrex::Vector<amrex::Vector<ParticleReal>> attr;
    const amrex::Vector<ParticleReal> wp(particle_w.data(), particle_w.data() + np);
    attr.push_back(wp);

    const amrex::Vector<amrex::Vector<int>> attr_int;

    AddNParticles(0, np, xp,  yp,  zp, uxp, uyp, uzp,
                  1, attr, 0, attr_int, 1);
}

void
PhysicalParticleContainer::AddPlasmaFromFile(PlasmaInjector & plasma_injector,
                                             ParticleReal q_tot,
                                             ParticleReal z_shift)
{
    // Declare temporary vectors on the CPU
    Gpu::HostVector<ParticleReal> particle_x;
    Gpu::HostVector<ParticleReal> particle_z;
    Gpu::HostVector<ParticleReal> particle_ux;
    Gpu::HostVector<ParticleReal> particle_uz;
    Gpu::HostVector<ParticleReal> particle_w;
    Gpu::HostVector<ParticleReal> particle_y;
    Gpu::HostVector<ParticleReal> particle_uy;

#ifdef WARPX_USE_OPENPMD
    //TODO: Make changes for read/write in multiple MPI ranks
    if (ParallelDescriptor::IOProcessor()) {
        // take ownership of the series and close it when done
        auto series = std::move(plasma_injector.m_openpmd_input_series);

        // assumption asserts: see PlasmaInjector
        openPMD::Iteration it = series->iterations.begin()->second;
        const ParmParse pp_species_name(species_name);
        pp_species_name.query("impose_t_lab_from_file", impose_t_lab_from_file);
        double t_lab = 0._prt;
        if (impose_t_lab_from_file) {
            // Impose t_lab as being the time stored in the openPMD file
            t_lab = it.time<double>() * it.timeUnitSI();
        }
        std::string const ps_name = it.particles.begin()->first;
        openPMD::ParticleSpecies ps = it.particles.begin()->second;

        auto const npart = ps["position"]["x"].getExtent()[0];
#if !defined(WARPX_DIM_1D_Z)  // 2D, 3D, and RZ
        const std::shared_ptr<ParticleReal> ptr_x = ps["position"]["x"].loadChunk<ParticleReal>();
        const std::shared_ptr<ParticleReal> ptr_offset_x = ps["positionOffset"]["x"].loadChunk<ParticleReal>();
        auto const position_unit_x = static_cast<ParticleReal>(ps["position"]["x"].unitSI());
        auto const position_offset_unit_x = static_cast<ParticleReal>(ps["positionOffset"]["x"].unitSI());
#endif
#if !(defined(WARPX_DIM_XZ) || defined(WARPX_DIM_1D_Z))
        const std::shared_ptr<ParticleReal> ptr_y = ps["position"]["y"].loadChunk<ParticleReal>();
        const std::shared_ptr<ParticleReal> ptr_offset_y = ps["positionOffset"]["y"].loadChunk<ParticleReal>();
        auto const position_unit_y = static_cast<ParticleReal>(ps["position"]["y"].unitSI());
        auto const position_offset_unit_y = static_cast<ParticleReal>(ps["positionOffset"]["y"].unitSI());
#endif
        const std::shared_ptr<ParticleReal> ptr_z = ps["position"]["z"].loadChunk<ParticleReal>();
        const std::shared_ptr<ParticleReal> ptr_offset_z = ps["positionOffset"]["z"].loadChunk<ParticleReal>();
        auto const position_unit_z = static_cast<ParticleReal>(ps["position"]["z"].unitSI());
        auto const position_offset_unit_z = static_cast<ParticleReal>(ps["positionOffset"]["z"].unitSI());
        const std::shared_ptr<ParticleReal> ptr_ux = ps["momentum"]["x"].loadChunk<ParticleReal>();
        auto const momentum_unit_x = static_cast<ParticleReal>(ps["momentum"]["x"].unitSI());
        const std::shared_ptr<ParticleReal> ptr_uz = ps["momentum"]["z"].loadChunk<ParticleReal>();
        auto const momentum_unit_z = static_cast<ParticleReal>(ps["momentum"]["z"].unitSI());
        const std::shared_ptr<ParticleReal> ptr_w = ps["weighting"][openPMD::RecordComponent::SCALAR].loadChunk<ParticleReal>();
        auto const w_unit = static_cast<ParticleReal>(ps["weighting"][openPMD::RecordComponent::SCALAR].unitSI());
        std::shared_ptr<ParticleReal> ptr_uy = nullptr;
        auto momentum_unit_y = 1.0_prt;
        if (ps["momentum"].contains("y")) {
            ptr_uy = ps["momentum"]["y"].loadChunk<ParticleReal>();
            momentum_unit_y = static_cast<ParticleReal>(ps["momentum"]["y"].unitSI());
        }
        series->flush();  // shared_ptr data can be read now

        if (q_tot != 0.0) {
            std::stringstream warnMsg;
            warnMsg << " Loading particle species from file. " << ps_name << ".q_tot is ignored.";
            ablastr::warn_manager::WMRecordWarning("AddPlasmaFromFile",
               warnMsg.str(), ablastr::warn_manager::WarnPriority::high);
        }

        for (auto i = decltype(npart){0}; i<npart; ++i){

            ParticleReal const weight = ptr_w.get()[i]*w_unit;

#if !defined(WARPX_DIM_1D_Z)
            ParticleReal const x = ptr_x.get()[i]*position_unit_x + ptr_offset_x.get()[i]*position_offset_unit_x;
#else
            ParticleReal const x = 0.0_prt;
#endif
#if defined(WARPX_DIM_3D) || defined(WARPX_DIM_RZ)
            ParticleReal const y = ptr_y.get()[i]*position_unit_y + ptr_offset_y.get()[i]*position_offset_unit_y;
#else
            ParticleReal const y = 0.0_prt;
#endif
            ParticleReal const z = ptr_z.get()[i]*position_unit_z + ptr_offset_z.get()[i]*position_offset_unit_z + z_shift;

            if (plasma_injector.insideBounds(x, y, z)) {
                ParticleReal const ux = ptr_ux.get()[i]*momentum_unit_x/mass;
                ParticleReal const uz = ptr_uz.get()[i]*momentum_unit_z/mass;
                ParticleReal uy = 0.0_prt;
                if (ps["momentum"].contains("y")) {
                    uy = ptr_uy.get()[i]*momentum_unit_y/mass;
                }
                CheckAndAddParticle(x, y, z, ux, uy, uz, weight,
                                    particle_x,  particle_y,  particle_z,
                                    particle_ux, particle_uy, particle_uz,
                                    particle_w, static_cast<amrex::Real>(t_lab));
            }
        }
        auto const np = particle_z.size();
        if (np < npart) {
            ablastr::warn_manager::WMRecordWarning("Species",
                "Simulation box doesn't cover all particles",
                ablastr::warn_manager::WarnPriority::high);
        }
    } // IO Processor
    auto const np = static_cast<long>(particle_z.size());
    const amrex::Vector<ParticleReal> xp(particle_x.data(), particle_x.data() + np);
    const amrex::Vector<ParticleReal> yp(particle_y.data(), particle_y.data() + np);
    const amrex::Vector<ParticleReal> zp(particle_z.data(), particle_z.data() + np);
    const amrex::Vector<ParticleReal> uxp(particle_ux.data(), particle_ux.data() + np);
    const amrex::Vector<ParticleReal> uyp(particle_uy.data(), particle_uy.data() + np);
    const amrex::Vector<ParticleReal> uzp(particle_uz.data(), particle_uz.data() + np);

    amrex::Vector<amrex::Vector<ParticleReal>> attr;
    const amrex::Vector<ParticleReal> wp(particle_w.data(), particle_w.data() + np);
    attr.push_back(wp);

    const amrex::Vector<amrex::Vector<int>> attr_int;

    AddNParticles(0, np, xp,  yp,  zp, uxp, uyp, uzp,
                  1, attr, 0, attr_int, 1);
#endif // WARPX_USE_OPENPMD

    ignore_unused(plasma_injector, q_tot, z_shift);
}

void
PhysicalParticleContainer::DefaultInitializeRuntimeAttributes (
    typename ContainerLike<amrex::PinnedArenaAllocator>::ParticleTileType& pinned_tile,
    int n_external_attr_real,
    int n_external_attr_int)
{
    ParticleCreation::DefaultInitializeRuntimeAttributes(pinned_tile,
                                       n_external_attr_real, n_external_attr_int,
                                       m_user_real_attribs, m_user_int_attribs,
                                       particle_comps, particle_icomps,
                                       amrex::GetVecOfPtrs(m_user_real_attrib_parser),
                                       amrex::GetVecOfPtrs(m_user_int_attrib_parser),
#ifdef WARPX_QED
                                       true,
                                       m_shr_p_bw_engine.get(),
                                       m_shr_p_qs_engine.get(),
#endif
                                       ionization_initial_level,
                                       0,pinned_tile.numParticles());
}


void
PhysicalParticleContainer::CheckAndAddParticle (
    ParticleReal x, ParticleReal y, ParticleReal z,
    ParticleReal ux, ParticleReal uy, ParticleReal uz,
    ParticleReal weight,
    Gpu::HostVector<ParticleReal>& particle_x,
    Gpu::HostVector<ParticleReal>& particle_y,
    Gpu::HostVector<ParticleReal>& particle_z,
    Gpu::HostVector<ParticleReal>& particle_ux,
    Gpu::HostVector<ParticleReal>& particle_uy,
    Gpu::HostVector<ParticleReal>& particle_uz,
    Gpu::HostVector<ParticleReal>& particle_w,
    Real t_lab) const
{
    if (WarpX::gamma_boost > 1.) {
        MapParticletoBoostedFrame(x, y, z, ux, uy, uz, t_lab);
    }
    particle_x.push_back(x);
    particle_y.push_back(y);
    particle_z.push_back(z);
    particle_ux.push_back(ux);
    particle_uy.push_back(uy);
    particle_uz.push_back(uz);
    particle_w.push_back(weight);
}

void
PhysicalParticleContainer::AddParticles (int lev)
{
    WARPX_PROFILE("PhysicalParticleContainer::AddParticles()");

    for (auto const& plasma_injector : plasma_injectors) {

        if (plasma_injector->add_single_particle) {
            if (WarpX::gamma_boost > 1.) {
                MapParticletoBoostedFrame(plasma_injector->single_particle_pos[0],
                                          plasma_injector->single_particle_pos[1],
                                          plasma_injector->single_particle_pos[2],
                                          plasma_injector->single_particle_u[0],
                                          plasma_injector->single_particle_u[1],
                                          plasma_injector->single_particle_u[2]);
            }
            const amrex::Vector<ParticleReal> xp = {plasma_injector->single_particle_pos[0]};
            const amrex::Vector<ParticleReal> yp = {plasma_injector->single_particle_pos[1]};
            const amrex::Vector<ParticleReal> zp = {plasma_injector->single_particle_pos[2]};
            const amrex::Vector<ParticleReal> uxp = {plasma_injector->single_particle_u[0]};
            const amrex::Vector<ParticleReal> uyp = {plasma_injector->single_particle_u[1]};
            const amrex::Vector<ParticleReal> uzp = {plasma_injector->single_particle_u[2]};
            const amrex::Vector<amrex::Vector<ParticleReal>> attr = {{plasma_injector->single_particle_weight}};
<<<<<<< HEAD
            amrex::Vector<amrex::Vector<int>> attr_int;
=======
            const amrex::Vector<amrex::Vector<int>> attr_int;
>>>>>>> e6b51842
            AddNParticles(lev, 1, xp, yp, zp, uxp, uyp, uzp,
                          1, attr, 0, attr_int, 0);
            return;
        }

        if (plasma_injector->add_multiple_particles) {
            if (WarpX::gamma_boost > 1.) {
                for (int i=0 ; i < plasma_injector->multiple_particles_pos_x.size() ; i++) {
                    MapParticletoBoostedFrame(plasma_injector->multiple_particles_pos_x[i],
                                              plasma_injector->multiple_particles_pos_y[i],
                                              plasma_injector->multiple_particles_pos_z[i],
                                              plasma_injector->multiple_particles_ux[i],
                                              plasma_injector->multiple_particles_uy[i],
                                              plasma_injector->multiple_particles_uz[i]);
                }
            }
            amrex::Vector<amrex::Vector<ParticleReal>> attr;
            attr.push_back(plasma_injector->multiple_particles_weight);
            const amrex::Vector<amrex::Vector<int>> attr_int;
            AddNParticles(lev, static_cast<int>(plasma_injector->multiple_particles_pos_x.size()),
                          plasma_injector->multiple_particles_pos_x,
                          plasma_injector->multiple_particles_pos_y,
                          plasma_injector->multiple_particles_pos_z,
                          plasma_injector->multiple_particles_ux,
                          plasma_injector->multiple_particles_uy,
                          plasma_injector->multiple_particles_uz,
                          1, attr, 0, attr_int, 0);
        }

        if (plasma_injector->gaussian_beam) {
            AddGaussianBeam(*plasma_injector,
                            plasma_injector->x_m,
                            plasma_injector->y_m,
                            plasma_injector->z_m,
                            plasma_injector->x_rms,
                            plasma_injector->y_rms,
                            plasma_injector->z_rms,
                            plasma_injector->x_cut,
                            plasma_injector->y_cut,
                            plasma_injector->z_cut,
                            plasma_injector->q_tot,
                            plasma_injector->npart,
                            plasma_injector->do_symmetrize,
                            plasma_injector->symmetrization_order,
                            plasma_injector->focal_distance);
        }

        if (plasma_injector->external_file) {
            AddPlasmaFromFile(*plasma_injector,
                              plasma_injector->q_tot,
                              plasma_injector->z_shift);
        }

        if ( plasma_injector->doInjection() ) {
            AddPlasma(*plasma_injector, lev);
        }
    }
}

void
PhysicalParticleContainer::AddPlasma (PlasmaInjector const& plasma_injector, int lev, RealBox part_realbox)
{
    WARPX_PROFILE("PhysicalParticleContainer::AddPlasma()");

    // If no part_realbox is provided, initialize particles in the whole domain
    const Geometry& geom = Geom(lev);
    if (!part_realbox.ok()) { part_realbox = geom.ProbDomain(); }

    const int num_ppc = plasma_injector.num_particles_per_cell;
#ifdef WARPX_DIM_RZ
    Real rmax = std::min(plasma_injector.xmax, part_realbox.hi(0));
#endif

    const auto dx = geom.CellSizeArray();
    const auto problo = geom.ProbLoArray();

    defineAllParticleTiles();

    amrex::LayoutData<amrex::Real>* cost = WarpX::getCosts(lev);

    const int nlevs = numLevels();
    static bool refine_injection = false;
    static Box fine_injection_box;
    static amrex::IntVect rrfac(AMREX_D_DECL(1,1,1));
    // This does not work if the mesh is dynamic.  But in that case, we should
    // not use refined injected either.  We also assume there is only one fine level.
    if (WarpX::moving_window_active(WarpX::GetInstance().getistep(0)+1) and WarpX::refine_plasma
        and do_continuous_injection and nlevs == 2)
    {
        refine_injection = true;
        fine_injection_box = ParticleBoxArray(1).minimalBox();
        fine_injection_box.setSmall(WarpX::moving_window_dir, std::numeric_limits<int>::lowest()/2);
        fine_injection_box.setBig(WarpX::moving_window_dir, std::numeric_limits<int>::max()/2);
        rrfac = m_gdb->refRatio(0);
        fine_injection_box.coarsen(rrfac);
    }

    InjectorPosition* inj_pos = plasma_injector.getInjectorPosition();
    InjectorDensity*  inj_rho = plasma_injector.getInjectorDensity();
    InjectorMomentum* inj_mom = plasma_injector.getInjectorMomentumDevice();
    const Real gamma_boost = WarpX::gamma_boost;
    const Real beta_boost = WarpX::beta_boost;
    const Real t = WarpX::GetInstance().gett_new(lev);
    const Real density_min = plasma_injector.density_min;
    const Real density_max = plasma_injector.density_max;

#ifdef WARPX_DIM_RZ
    const int nmodes = WarpX::n_rz_azimuthal_modes;
    bool radially_weighted = plasma_injector.radially_weighted;
#endif

    MFItInfo info;
    if (do_tiling && Gpu::notInLaunchRegion()) {
        info.EnableTiling(tile_size);
    }
#ifdef AMREX_USE_OMP
    info.SetDynamic(true);
#pragma omp parallel if (not WarpX::serialize_initial_conditions)
#endif
    for (MFIter mfi = MakeMFIter(lev, info); mfi.isValid(); ++mfi)
    {
        if (cost && WarpX::load_balance_costs_update_algo == LoadBalanceCostsUpdateAlgo::Timers)
        {
            amrex::Gpu::synchronize();
        }
        auto wt = static_cast<amrex::Real>(amrex::second());

        const Box& tile_box = mfi.tilebox();
        const RealBox tile_realbox = WarpX::getRealBox(tile_box, lev);

        // Find the cells of part_box that overlap with tile_realbox
        // If there is no overlap, just go to the next tile in the loop
        RealBox overlap_realbox;
        Box overlap_box;
        IntVect shifted;
        bool no_overlap = false;

        for (int dir=0; dir<AMREX_SPACEDIM; dir++) {
            if ( tile_realbox.lo(dir) <= part_realbox.hi(dir) ) {
                const Real ncells_adjust = std::floor( (tile_realbox.lo(dir) - part_realbox.lo(dir))/dx[dir] );
                overlap_realbox.setLo( dir, part_realbox.lo(dir) + std::max(ncells_adjust, 0._rt) * dx[dir]);
            } else {
                no_overlap = true; break;
            }
            if ( tile_realbox.hi(dir) >= part_realbox.lo(dir) ) {
                const Real ncells_adjust = std::floor( (part_realbox.hi(dir) - tile_realbox.hi(dir))/dx[dir] );
                overlap_realbox.setHi( dir, part_realbox.hi(dir) - std::max(ncells_adjust, 0._rt) * dx[dir]);
            } else {
                no_overlap = true; break;
            }
            // Count the number of cells in this direction in overlap_realbox
            overlap_box.setSmall( dir, 0 );
            overlap_box.setBig( dir,
                int( std::round((overlap_realbox.hi(dir)-overlap_realbox.lo(dir))
                                /dx[dir] )) - 1);
            shifted[dir] =
                static_cast<int>(std::round((overlap_realbox.lo(dir)-problo[dir])/dx[dir]));
            // shifted is exact in non-moving-window direction.  That's all we care.
        }
        if (no_overlap == 1) {
            continue; // Go to the next tile
        }

        const int grid_id = mfi.index();
        const int tile_id = mfi.LocalTileIndex();

        const GpuArray<Real,AMREX_SPACEDIM> overlap_corner
            {AMREX_D_DECL(overlap_realbox.lo(0),
                          overlap_realbox.lo(1),
                          overlap_realbox.lo(2))};

        // count the number of particles that each cell in overlap_box could add
        Gpu::DeviceVector<amrex::Long> counts(overlap_box.numPts(), 0);
        Gpu::DeviceVector<amrex::Long> offset(overlap_box.numPts());
        auto *pcounts = counts.data();
        const amrex::IntVect lrrfac = rrfac;
        Box fine_overlap_box; // default Box is NOT ok().
        if (refine_injection) {
            fine_overlap_box = overlap_box & amrex::shift(fine_injection_box, -shifted);
        }
        amrex::ParallelFor(overlap_box, [=] AMREX_GPU_DEVICE (int i, int j, int k) noexcept
        {
            const IntVect iv(AMREX_D_DECL(i, j, k));
            auto lo = getCellCoords(overlap_corner, dx, {0._rt, 0._rt, 0._rt}, iv);
            auto hi = getCellCoords(overlap_corner, dx, {1._rt, 1._rt, 1._rt}, iv);

            lo.z = applyBallisticCorrection(lo, inj_mom, gamma_boost, beta_boost, t);
            hi.z = applyBallisticCorrection(hi, inj_mom, gamma_boost, beta_boost, t);

            if (inj_pos->overlapsWith(lo, hi))
            {
                auto index = overlap_box.index(iv);
                const amrex::Long r = (fine_overlap_box.ok() && fine_overlap_box.contains(iv))?
                    (AMREX_D_TERM(lrrfac[0],*lrrfac[1],*lrrfac[2])) : (1);
                pcounts[index] = num_ppc*r;
                // update pcount by checking if cell-corners or cell-center
                // has non-zero density
                const auto xlim = GpuArray<Real, 3>{lo.x,(lo.x+hi.x)/2._rt,hi.x};
                const auto ylim = GpuArray<Real, 3>{lo.y,(lo.y+hi.y)/2._rt,hi.y};
                const auto zlim = GpuArray<Real, 3>{lo.z,(lo.z+hi.z)/2._rt,hi.z};

                const auto checker = [&](){
                    for (const auto& x : xlim) {
                        for (const auto& y : ylim) {
                            for (const auto& z : zlim) {
                                if (inj_pos->insideBounds(x,y,z) and (inj_rho->getDensity(x,y,z) > 0) ) {
                                    return 1;
                                }
                            }
                        }
                    }
                    return 0;
                };
                const int flag_pcount = checker();
                if (flag_pcount == 1) {
                    pcounts[index] = num_ppc*r;
                } else {
                    pcounts[index] = 0;
                }
            }
#if defined(WARPX_DIM_XZ) || defined(WARPX_DIM_RZ)
            amrex::ignore_unused(k);
#endif
#if defined(WARPX_DIM_1D_Z)
            amrex::ignore_unused(j,k);
#endif
        });

        // Max number of new particles. All of them are created,
        // and invalid ones are then discarded
        const amrex::Long max_new_particles = Scan::ExclusiveSum(counts.size(), counts.data(), offset.data());

        // Update NextID to include particles created in this function
        amrex::Long pid;
#ifdef AMREX_USE_OMP
#pragma omp critical (add_plasma_nextid)
#endif
        {
            pid = ParticleType::NextID();
            ParticleType::NextID(pid+max_new_particles);
        }
        WARPX_ALWAYS_ASSERT_WITH_MESSAGE(
            pid + max_new_particles < LongParticleIds::LastParticleID,
            "ERROR: overflow on particle id numbers");

        const int cpuid = ParallelDescriptor::MyProc();

        auto& particle_tile = GetParticles(lev)[std::make_pair(grid_id,tile_id)];

        if ( (NumRuntimeRealComps()>0) || (NumRuntimeIntComps()>0) ) {
            DefineAndReturnParticleTile(lev, grid_id, tile_id);
        }

        auto const old_size = static_cast<amrex::Long>(particle_tile.size());
        auto const new_size = old_size + max_new_particles;
        particle_tile.resize(new_size);

        auto& soa = particle_tile.GetStructOfArrays();
        GpuArray<ParticleReal*,PIdx::nattribs> pa;
        for (int ia = 0; ia < PIdx::nattribs; ++ia) {
            pa[ia] = soa.GetRealData(ia).data() + old_size;
        }
        uint64_t * AMREX_RESTRICT pa_idcpu = soa.GetIdCPUData().data() + old_size;
        // user-defined integer and real attributes
        const auto n_user_int_attribs = static_cast<int>(m_user_int_attribs.size());
        const auto n_user_real_attribs = static_cast<int>(m_user_real_attribs.size());
        amrex::Gpu::PinnedVector<int*> pa_user_int_pinned(n_user_int_attribs);
        amrex::Gpu::PinnedVector<ParticleReal*> pa_user_real_pinned(n_user_real_attribs);
        amrex::Gpu::PinnedVector< amrex::ParserExecutor<7> > user_int_attrib_parserexec_pinned(n_user_int_attribs);
        amrex::Gpu::PinnedVector< amrex::ParserExecutor<7> > user_real_attrib_parserexec_pinned(n_user_real_attribs);
        for (int ia = 0; ia < n_user_int_attribs; ++ia) {
            pa_user_int_pinned[ia] = soa.GetIntData(particle_icomps[m_user_int_attribs[ia]]).data() + old_size;
            user_int_attrib_parserexec_pinned[ia] = m_user_int_attrib_parser[ia]->compile<7>();
        }
        for (int ia = 0; ia < n_user_real_attribs; ++ia) {
            pa_user_real_pinned[ia] = soa.GetRealData(particle_comps[m_user_real_attribs[ia]]).data() + old_size;
            user_real_attrib_parserexec_pinned[ia] = m_user_real_attrib_parser[ia]->compile<7>();
        }
#ifdef AMREX_USE_GPU
        // To avoid using managed memory, we first define pinned memory vector, initialize on cpu,
        // and them memcpy to device from host
        amrex::Gpu::DeviceVector<int*> d_pa_user_int(n_user_int_attribs);
        amrex::Gpu::DeviceVector<ParticleReal*> d_pa_user_real(n_user_real_attribs);
        amrex::Gpu::DeviceVector< amrex::ParserExecutor<7> > d_user_int_attrib_parserexec(n_user_int_attribs);
        amrex::Gpu::DeviceVector< amrex::ParserExecutor<7> > d_user_real_attrib_parserexec(n_user_real_attribs);
        amrex::Gpu::copyAsync(Gpu::hostToDevice, pa_user_int_pinned.begin(),
                              pa_user_int_pinned.end(), d_pa_user_int.begin());
        amrex::Gpu::copyAsync(Gpu::hostToDevice, pa_user_real_pinned.begin(),
                              pa_user_real_pinned.end(), d_pa_user_real.begin());
        amrex::Gpu::copyAsync(Gpu::hostToDevice, user_int_attrib_parserexec_pinned.begin(),
                              user_int_attrib_parserexec_pinned.end(), d_user_int_attrib_parserexec.begin());
        amrex::Gpu::copyAsync(Gpu::hostToDevice, user_real_attrib_parserexec_pinned.begin(),
                              user_real_attrib_parserexec_pinned.end(), d_user_real_attrib_parserexec.begin());
        int** pa_user_int_data = d_pa_user_int.dataPtr();
        ParticleReal** pa_user_real_data = d_pa_user_real.dataPtr();
        amrex::ParserExecutor<7> const* user_int_parserexec_data = d_user_int_attrib_parserexec.dataPtr();
        amrex::ParserExecutor<7> const* user_real_parserexec_data = d_user_real_attrib_parserexec.dataPtr();
#else
        int** pa_user_int_data = pa_user_int_pinned.dataPtr();
        ParticleReal** pa_user_real_data = pa_user_real_pinned.dataPtr();
        amrex::ParserExecutor<7> const* user_int_parserexec_data = user_int_attrib_parserexec_pinned.dataPtr();
        amrex::ParserExecutor<7> const* user_real_parserexec_data = user_real_attrib_parserexec_pinned.dataPtr();
#endif

        int* pi = nullptr;
        if (do_field_ionization) {
            pi = soa.GetIntData(particle_icomps["ionizationLevel"]).data() + old_size;
        }

#ifdef WARPX_QED
        //Pointer to the optical depth component
        amrex::ParticleReal* p_optical_depth_QSR = nullptr;
        amrex::ParticleReal* p_optical_depth_BW  = nullptr;

        // If a QED effect is enabled, the corresponding optical depth
        // has to be initialized
        const bool loc_has_quantum_sync = has_quantum_sync();
        const bool loc_has_breit_wheeler = has_breit_wheeler();
        if (loc_has_quantum_sync) {
            p_optical_depth_QSR = soa.GetRealData(
                particle_comps["opticalDepthQSR"]).data() + old_size;
        }
        if(loc_has_breit_wheeler) {
            p_optical_depth_BW = soa.GetRealData(
                particle_comps["opticalDepthBW"]).data() + old_size;
        }

        //If needed, get the appropriate functors from the engines
        QuantumSynchrotronGetOpticalDepth quantum_sync_get_opt;
        BreitWheelerGetOpticalDepth breit_wheeler_get_opt;
        if(loc_has_quantum_sync){
            quantum_sync_get_opt =
                m_shr_p_qs_engine->build_optical_depth_functor();
        }
        if(loc_has_breit_wheeler){
            breit_wheeler_get_opt =
                m_shr_p_bw_engine->build_optical_depth_functor();
        }
#endif

        const bool loc_do_field_ionization = do_field_ionization;
        const int loc_ionization_initial_level = ionization_initial_level;

        // Loop over all new particles and inject them (creates too many
        // particles, in particular does not consider xmin, xmax etc.).
        // The invalid ones are given negative ID and are deleted during the
        // next redistribute.
        auto *const poffset = offset.data();
#ifdef WARPX_DIM_RZ
        const bool rz_random_theta = m_rz_random_theta;
#endif
        amrex::ParallelForRNG(overlap_box,
        [=] AMREX_GPU_DEVICE (int i, int j, int k, amrex::RandomEngine const& engine) noexcept
        {
            const IntVect iv = IntVect(AMREX_D_DECL(i, j, k));
            const auto index = overlap_box.index(iv);
#ifdef WARPX_DIM_RZ
            Real theta_offset = 0._rt;
            if (rz_random_theta) { theta_offset = amrex::Random(engine) * 2._rt * MathConst::pi; }
#endif

            Real scale_fac = 0.0_rt;
            if( pcounts[index] != 0) {
#if defined(WARPX_DIM_3D)
                scale_fac = dx[0]*dx[1]*dx[2]/pcounts[index];
#elif defined(WARPX_DIM_XZ) || defined(WARPX_DIM_RZ)
                scale_fac = dx[0]*dx[1]/pcounts[index];
#elif defined(WARPX_DIM_1D_Z)
                scale_fac = dx[0]/pcounts[index];
#endif
            }

            for (int i_part = 0; i_part < pcounts[index]; ++i_part)
            {
                long ip = poffset[index] + i_part;
                pa_idcpu[ip] = amrex::SetParticleIDandCPU(pid+ip, cpuid);
                const XDim3 r = (fine_overlap_box.ok() && fine_overlap_box.contains(iv)) ?
                  // In the refined injection region: use refinement ratio `lrrfac`
                  inj_pos->getPositionUnitBox(i_part, lrrfac, engine) :
                  // Otherwise: use 1 as the refinement ratio
                  inj_pos->getPositionUnitBox(i_part, amrex::IntVect::TheUnitVector(), engine);
                auto pos = getCellCoords(overlap_corner, dx, r, iv);

#if defined(WARPX_DIM_3D)
                if (!tile_realbox.contains(XDim3{pos.x,pos.y,pos.z})) {
                    ZeroInitializeAndSetNegativeID(pa_idcpu, pa, ip, loc_do_field_ionization, pi
#ifdef WARPX_QED
                                                   ,loc_has_quantum_sync, p_optical_depth_QSR
                                                   ,loc_has_breit_wheeler, p_optical_depth_BW
#endif
                                                   );
                    continue;
                }
#elif defined(WARPX_DIM_XZ) || defined(WARPX_DIM_RZ)
                amrex::ignore_unused(k);
                if (!tile_realbox.contains(XDim3{pos.x,pos.z,0.0_rt})) {
                    ZeroInitializeAndSetNegativeID(pa_idcpu, pa, ip, loc_do_field_ionization, pi
#ifdef WARPX_QED
                                                   ,loc_has_quantum_sync, p_optical_depth_QSR
                                                   ,loc_has_breit_wheeler, p_optical_depth_BW
#endif
                                                   );
                    continue;
                }
#else
                amrex::ignore_unused(j,k);
                if (!tile_realbox.contains(XDim3{pos.z,0.0_rt,0.0_rt})) {
                    ZeroInitializeAndSetNegativeID(pa_idcpu, pa, ip, loc_do_field_ionization, pi
#ifdef WARPX_QED
                                                   ,loc_has_quantum_sync, p_optical_depth_QSR
                                                   ,loc_has_breit_wheeler, p_optical_depth_BW
#endif
                                                   );
                    continue;
                }
#endif

                // Save the x and y values to use in the insideBounds checks.
                // This is needed with WARPX_DIM_RZ since x and y are modified.
                const Real xb = pos.x;
                const Real yb = pos.y;

#ifdef WARPX_DIM_RZ
                // Replace the x and y, setting an angle theta.
                // These x and y are used to get the momentum and density
                // With only 1 mode, the angle doesn't matter so
                // choose it randomly.
                const Real theta = (nmodes == 1 && rz_random_theta)?
                    (2._rt*MathConst::pi*amrex::Random(engine)):
                    (2._rt*MathConst::pi*r.y + theta_offset);
                pos.x = xb*std::cos(theta);
                pos.y = xb*std::sin(theta);
#endif

                Real dens;
                XDim3 u;
                if (gamma_boost == 1._rt) {
                    // Lab-frame simulation
                    // If the particle is not within the species's
                    // xmin, xmax, ymin, ymax, zmin, zmax, go to
                    // the next generated particle.

                    // include ballistic correction for plasma species with bulk motion
                    const Real z0 = applyBallisticCorrection(pos, inj_mom, gamma_boost,
                                                             beta_boost, t);
                    if (!inj_pos->insideBounds(xb, yb, z0)) {
                        ZeroInitializeAndSetNegativeID(pa_idcpu, pa, ip, loc_do_field_ionization, pi
#ifdef WARPX_QED
                                                   ,loc_has_quantum_sync, p_optical_depth_QSR
                                                   ,loc_has_breit_wheeler, p_optical_depth_BW
#endif
                                                   );
                        continue;
                    }

                    u = inj_mom->getMomentum(pos.x, pos.y, z0, engine);
                    dens = inj_rho->getDensity(pos.x, pos.y, z0);

                    // Remove particle if density below threshold
                    if ( dens < density_min ){
                        ZeroInitializeAndSetNegativeID(pa_idcpu, pa, ip, loc_do_field_ionization, pi
#ifdef WARPX_QED
                                                   ,loc_has_quantum_sync, p_optical_depth_QSR
                                                   ,loc_has_breit_wheeler, p_optical_depth_BW
#endif
                                                   );
                        continue;
                    }
                    // Cut density if above threshold
                    dens = amrex::min(dens, density_max);
                } else {
                    // Boosted-frame simulation
                    const Real z0_lab = applyBallisticCorrection(pos, inj_mom, gamma_boost,
                                                                 beta_boost, t);

                    // If the particle is not within the lab-frame zmin, zmax, etc.
                    // go to the next generated particle.
                    if (!inj_pos->insideBounds(xb, yb, z0_lab)) {
                        ZeroInitializeAndSetNegativeID(pa_idcpu, pa, ip, loc_do_field_ionization, pi
#ifdef WARPX_QED
                                                   ,loc_has_quantum_sync, p_optical_depth_QSR
                                                   ,loc_has_breit_wheeler, p_optical_depth_BW
#endif
                                                   );
                        continue;
                    }
                    // call `getDensity` with lab-frame parameters
                    dens = inj_rho->getDensity(pos.x, pos.y, z0_lab);
                    // Remove particle if density below threshold
                    if ( dens < density_min ){
                        ZeroInitializeAndSetNegativeID(pa_idcpu, pa, ip, loc_do_field_ionization, pi
#ifdef WARPX_QED
                                                   ,loc_has_quantum_sync, p_optical_depth_QSR
                                                   ,loc_has_breit_wheeler, p_optical_depth_BW
#endif
                                                   );
                        continue;
                    }
                    // Cut density if above threshold
                    dens = amrex::min(dens, density_max);

                    // get the full momentum, including thermal motion
                    u = inj_mom->getMomentum(pos.x, pos.y, 0._rt, engine);
                    const Real gamma_lab = std::sqrt( 1._rt+(u.x*u.x+u.y*u.y+u.z*u.z) );
                    const Real betaz_lab = u.z/(gamma_lab);

                    // At this point u and dens are the lab-frame quantities
                    // => Perform Lorentz transform
                    dens = gamma_boost * dens * ( 1.0_rt - beta_boost*betaz_lab );
                    u.z = gamma_boost * ( u.z -beta_boost*gamma_lab );
                }

                if (loc_do_field_ionization) {
                    pi[ip] = loc_ionization_initial_level;
                }

#ifdef WARPX_QED
                if(loc_has_quantum_sync){
                    p_optical_depth_QSR[ip] = quantum_sync_get_opt(engine);
                }

                if(loc_has_breit_wheeler){
                    p_optical_depth_BW[ip] = breit_wheeler_get_opt(engine);
                }
#endif
                // Initialize user-defined integers with user-defined parser
                for (int ia = 0; ia < n_user_int_attribs; ++ia) {
                    pa_user_int_data[ia][ip] = static_cast<int>(user_int_parserexec_data[ia](pos.x, pos.y, pos.z, u.x, u.y, u.z, t));
                }
                // Initialize user-defined real attributes with user-defined parser
                for (int ia = 0; ia < n_user_real_attribs; ++ia) {
                    pa_user_real_data[ia][ip] = user_real_parserexec_data[ia](pos.x, pos.y, pos.z, u.x, u.y, u.z, t);
                }

                u.x *= PhysConst::c;
                u.y *= PhysConst::c;
                u.z *= PhysConst::c;

                Real weight = dens;
                weight *= scale_fac;

#ifdef WARPX_DIM_RZ
                if (radially_weighted) {
                    weight *= 2._rt*MathConst::pi*xb;
                } else {
                    // This is not correct since it might shift the particle
                    // out of the local grid
                    pos.x = std::sqrt(xb*rmax);
                    weight *= dx[0];
                }
#endif
                pa[PIdx::w ][ip] = weight;
                pa[PIdx::ux][ip] = u.x;
                pa[PIdx::uy][ip] = u.y;
                pa[PIdx::uz][ip] = u.z;

#if defined(WARPX_DIM_3D)
                pa[PIdx::x][ip] = pos.x;
                pa[PIdx::y][ip] = pos.y;
                pa[PIdx::z][ip] = pos.z;
#elif defined(WARPX_DIM_XZ) || defined(WARPX_DIM_RZ)
#ifdef WARPX_DIM_RZ
                pa[PIdx::theta][ip] = theta;
#endif
                pa[PIdx::x][ip] = xb;
                pa[PIdx::z][ip] = pos.z;
#else
                pa[PIdx::z][ip] = pos.z;
#endif
            }
        });

        amrex::Gpu::synchronize();

        if (cost && WarpX::load_balance_costs_update_algo == LoadBalanceCostsUpdateAlgo::Timers)
        {
            wt = static_cast<amrex::Real>(amrex::second()) - wt;
            amrex::HostDevice::Atomic::Add( &(*cost)[mfi.index()], wt);
        }
    }

    // Remove particles that are inside the embedded boundaries
#ifdef AMREX_USE_EB
    auto & distance_to_eb = WarpX::GetInstance().GetDistanceToEB();
    scrapeParticles( *this, amrex::GetVecOfConstPtrs(distance_to_eb), ParticleBoundaryProcess::Absorb());
#endif

    // The function that calls this is responsible for redistributing particles.
}

void
PhysicalParticleContainer::AddPlasmaFlux (PlasmaInjector const& plasma_injector, amrex::Real dt)
{
    WARPX_PROFILE("PhysicalParticleContainer::AddPlasmaFlux()");

    const Geometry& geom = Geom(0);
    const amrex::RealBox& part_realbox = geom.ProbDomain();

    const amrex::Real num_ppc_real = plasma_injector.num_particles_per_cell_real;
#ifdef WARPX_DIM_RZ
    Real rmax = std::min(plasma_injector.xmax, geom.ProbDomain().hi(0));
#endif

    const auto dx = geom.CellSizeArray();
    const auto problo = geom.ProbLoArray();

    Real scale_fac = 0._rt;
    // Scale particle weight by the area of the emitting surface, within one cell
#if defined(WARPX_DIM_3D)
    scale_fac = dx[0]*dx[1]*dx[2]/dx[plasma_injector.flux_normal_axis]/num_ppc_real;
#elif defined(WARPX_DIM_RZ) || defined(WARPX_DIM_XZ)
    scale_fac = dx[0]*dx[1]/num_ppc_real;
    // When emission is in the r direction, the emitting surface is a cylinder.
    // The factor 2*pi*r is added later below.
    if (plasma_injector.flux_normal_axis == 0) { scale_fac /= dx[0]; }
    // When emission is in the z direction, the emitting surface is an annulus
    // The factor 2*pi*r is added later below.
    if (plasma_injector.flux_normal_axis == 2) { scale_fac /= dx[1]; }
    // When emission is in the theta direction (flux_normal_axis == 1),
    // the emitting surface is a rectangle, within the plane of the simulation
#elif defined(WARPX_DIM_1D_Z)
    scale_fac = dx[0]/num_ppc_real;
    if (plasma_injector.flux_normal_axis == 2) { scale_fac /= dx[0]; }
#endif

    amrex::LayoutData<amrex::Real>* cost = WarpX::getCosts(0);

    // Create temporary particle container to which particles will be added;
    // we will then call Redistribute on this new container and finally
    // add the new particles to the original container.
    PhysicalParticleContainer tmp_pc(&WarpX::GetInstance());
    for (int ic = 0; ic < NumRuntimeRealComps(); ++ic) { tmp_pc.AddRealComp(false); }
    for (int ic = 0; ic < NumRuntimeIntComps(); ++ic) { tmp_pc.AddIntComp(false); }
    tmp_pc.defineAllParticleTiles();

    const int nlevs = numLevels();
    static bool refine_injection = false;
    static Box fine_injection_box;
    static amrex::IntVect rrfac(AMREX_D_DECL(1,1,1));
    // This does not work if the mesh is dynamic.  But in that case, we should
    // not use refined injected either.  We also assume there is only one fine level.
    if (WarpX::refine_plasma && nlevs == 2)
    {
        refine_injection = true;
        fine_injection_box = ParticleBoxArray(1).minimalBox();
        rrfac = m_gdb->refRatio(0);
        fine_injection_box.coarsen(rrfac);
    }

    InjectorPosition* flux_pos = plasma_injector.getInjectorFluxPosition();
    InjectorFlux*  inj_flux = plasma_injector.getInjectorFlux();
    InjectorMomentum* inj_mom = plasma_injector.getInjectorMomentumDevice();
    constexpr int level_zero = 0;
    const amrex::Real t = WarpX::GetInstance().gett_new(level_zero);

#ifdef WARPX_DIM_RZ
    const int nmodes = WarpX::n_rz_azimuthal_modes;
    const bool rz_random_theta = m_rz_random_theta;
    bool radially_weighted = plasma_injector.radially_weighted;
#endif

    MFItInfo info;
    if (do_tiling && Gpu::notInLaunchRegion()) {
        info.EnableTiling(tile_size);
    }
#ifdef AMREX_USE_OMP
    info.SetDynamic(true);
#pragma omp parallel if (amrex::Gpu::notInLaunchRegion())
#endif
    for (MFIter mfi = MakeMFIter(0, info); mfi.isValid(); ++mfi)
    {
        if (cost && WarpX::load_balance_costs_update_algo == LoadBalanceCostsUpdateAlgo::Timers)
        {
            amrex::Gpu::synchronize();
        }
        auto wt = static_cast<amrex::Real>(amrex::second());

        const Box& tile_box = mfi.tilebox();
        const RealBox tile_realbox = WarpX::getRealBox(tile_box, 0);

        // Find the cells of part_realbox that overlap with tile_realbox
        // If there is no overlap, just go to the next tile in the loop
        RealBox overlap_realbox;
        Box overlap_box;
        IntVect shifted;
        bool no_overlap = false;

        for (int dir=0; dir<AMREX_SPACEDIM; dir++) {
#if (defined(WARPX_DIM_3D))
            if (dir == plasma_injector.flux_normal_axis) {
#elif defined(WARPX_DIM_XZ) || defined(WARPX_DIM_RZ)
            if (2*dir == plasma_injector.flux_normal_axis) {
            // The above formula captures the following cases:
            // - flux_normal_axis=0 (emission along x/r) and dir=0
            // - flux_normal_axis=2 (emission along z) and dir=1
#elif defined(WARPX_DIM_1D_Z)
            if ( (dir==0) && (plasma_injector.flux_normal_axis==2) ) {
#endif
                if (plasma_injector.flux_direction > 0) {
                    if (plasma_injector.surface_flux_pos <  tile_realbox.lo(dir) ||
                        plasma_injector.surface_flux_pos >= tile_realbox.hi(dir)) {
                            no_overlap = true;
                            break;
                    }
                } else {
                    if (plasma_injector.surface_flux_pos <= tile_realbox.lo(dir) ||
                        plasma_injector.surface_flux_pos >  tile_realbox.hi(dir)) {
                            no_overlap = true;
                            break;
                    }
                }
                overlap_realbox.setLo( dir, plasma_injector.surface_flux_pos );
                overlap_realbox.setHi( dir, plasma_injector.surface_flux_pos );
                overlap_box.setSmall( dir, 0 );
                overlap_box.setBig( dir, 0 );
                shifted[dir] =
                    static_cast<int>(std::round((overlap_realbox.lo(dir)-problo[dir])/dx[dir]));
            } else {
                if ( tile_realbox.lo(dir) <= part_realbox.hi(dir) ) {
                    const Real ncells_adjust = std::floor( (tile_realbox.lo(dir) - part_realbox.lo(dir))/dx[dir] );
                    overlap_realbox.setLo( dir, part_realbox.lo(dir) + std::max(ncells_adjust, 0._rt) * dx[dir]);
                } else {
                    no_overlap = true; break;
                }
                if ( tile_realbox.hi(dir) >= part_realbox.lo(dir) ) {
                    const Real ncells_adjust = std::floor( (part_realbox.hi(dir) - tile_realbox.hi(dir))/dx[dir] );
                    overlap_realbox.setHi( dir, part_realbox.hi(dir) - std::max(ncells_adjust, 0._rt) * dx[dir]);
                } else {
                    no_overlap = true; break;
                }
                // Count the number of cells in this direction in overlap_realbox
                overlap_box.setSmall( dir, 0 );
                overlap_box.setBig( dir,
                    int( std::round((overlap_realbox.hi(dir)-overlap_realbox.lo(dir))
                                    /dx[dir] )) - 1);
                shifted[dir] =
                    static_cast<int>(std::round((overlap_realbox.lo(dir)-problo[dir])/dx[dir]));
                // shifted is exact in non-moving-window direction.  That's all we care.
            }
        }
        if (no_overlap == 1) {
            continue; // Go to the next tile
        }

        const int grid_id = mfi.index();
        const int tile_id = mfi.LocalTileIndex();

        const GpuArray<Real,AMREX_SPACEDIM> overlap_corner
            {AMREX_D_DECL(overlap_realbox.lo(0),
                          overlap_realbox.lo(1),
                          overlap_realbox.lo(2))};

        // count the number of particles that each cell in overlap_box could add
        Gpu::DeviceVector<int> counts(overlap_box.numPts(), 0);
        Gpu::DeviceVector<int> offset(overlap_box.numPts());
        auto *pcounts = counts.data();
        const amrex::IntVect lrrfac = rrfac;
        Box fine_overlap_box; // default Box is NOT ok().
        if (refine_injection) {
            fine_overlap_box = overlap_box & amrex::shift(fine_injection_box, -shifted);
        }
        amrex::ParallelForRNG(overlap_box, [=] AMREX_GPU_DEVICE (int i, int j, int k, amrex::RandomEngine const& engine) noexcept
        {
            const IntVect iv(AMREX_D_DECL(i, j, k));
            auto lo = getCellCoords(overlap_corner, dx, {0._rt, 0._rt, 0._rt}, iv);
            auto hi = getCellCoords(overlap_corner, dx, {1._rt, 1._rt, 1._rt}, iv);

            const int num_ppc_int = static_cast<int>(num_ppc_real + amrex::Random(engine));

            if (flux_pos->overlapsWith(lo, hi))
            {
                auto index = overlap_box.index(iv);
                int r;
                if (fine_overlap_box.ok() && fine_overlap_box.contains(iv)) {
                    r = AMREX_D_TERM(lrrfac[0],*lrrfac[1],*lrrfac[2]);
                } else {
                    r = 1;
                }
                pcounts[index] = num_ppc_int*r;
            }
#if defined(WARPX_DIM_XZ) || defined(WARPX_DIM_RZ)
            amrex::ignore_unused(k);
#elif defined(WARPX_DIM_1D_Z)
            amrex::ignore_unused(j,k);
#endif
        });

        // Max number of new particles. All of them are created,
        // and invalid ones are then discarded
        const amrex::Long max_new_particles = Scan::ExclusiveSum(counts.size(), counts.data(), offset.data());

        // Update NextID to include particles created in this function
        amrex::Long pid;
#ifdef AMREX_USE_OMP
#pragma omp critical (add_plasma_nextid)
#endif
        {
            pid = ParticleType::NextID();
            ParticleType::NextID(pid+max_new_particles);
        }
        WARPX_ALWAYS_ASSERT_WITH_MESSAGE(
            pid + max_new_particles < LongParticleIds::LastParticleID,
            "overflow on particle id numbers");

        const int cpuid = ParallelDescriptor::MyProc();

        auto& particle_tile = tmp_pc.DefineAndReturnParticleTile(0, grid_id, tile_id);

        auto const old_size = static_cast<amrex::Long>(particle_tile.size());
        auto const new_size = old_size + max_new_particles;
        particle_tile.resize(new_size);

        auto& soa = particle_tile.GetStructOfArrays();
        GpuArray<ParticleReal*,PIdx::nattribs> pa;
        for (int ia = 0; ia < PIdx::nattribs; ++ia) {
            pa[ia] = soa.GetRealData(ia).data() + old_size;
        }
        uint64_t * AMREX_RESTRICT pa_idcpu = soa.GetIdCPUData().data() + old_size;

        // user-defined integer and real attributes
        const auto n_user_int_attribs = static_cast<int>(m_user_int_attribs.size());
        const auto n_user_real_attribs = static_cast<int>(m_user_real_attribs.size());
        amrex::Gpu::PinnedVector<int*> pa_user_int_pinned(n_user_int_attribs);
        amrex::Gpu::PinnedVector<ParticleReal*> pa_user_real_pinned(n_user_real_attribs);
        amrex::Gpu::PinnedVector< amrex::ParserExecutor<7> > user_int_attrib_parserexec_pinned(n_user_int_attribs);
        amrex::Gpu::PinnedVector< amrex::ParserExecutor<7> > user_real_attrib_parserexec_pinned(n_user_real_attribs);
        for (int ia = 0; ia < n_user_int_attribs; ++ia) {
            pa_user_int_pinned[ia] = soa.GetIntData(particle_icomps[m_user_int_attribs[ia]]).data() + old_size;
            user_int_attrib_parserexec_pinned[ia] = m_user_int_attrib_parser[ia]->compile<7>();
        }
        for (int ia = 0; ia < n_user_real_attribs; ++ia) {
            pa_user_real_pinned[ia] = soa.GetRealData(particle_comps[m_user_real_attribs[ia]]).data() + old_size;
            user_real_attrib_parserexec_pinned[ia] = m_user_real_attrib_parser[ia]->compile<7>();
        }
#ifdef AMREX_USE_GPU
        // To avoid using managed memory, we first define pinned memory vector, initialize on cpu,
        // and them memcpy to device from host
        amrex::Gpu::DeviceVector<int*> d_pa_user_int(n_user_int_attribs);
        amrex::Gpu::DeviceVector<ParticleReal*> d_pa_user_real(n_user_real_attribs);
        amrex::Gpu::DeviceVector< amrex::ParserExecutor<7> > d_user_int_attrib_parserexec(n_user_int_attribs);
        amrex::Gpu::DeviceVector< amrex::ParserExecutor<7> > d_user_real_attrib_parserexec(n_user_real_attribs);
        amrex::Gpu::copyAsync(Gpu::hostToDevice, pa_user_int_pinned.begin(),
                              pa_user_int_pinned.end(), d_pa_user_int.begin());
        amrex::Gpu::copyAsync(Gpu::hostToDevice, pa_user_real_pinned.begin(),
                              pa_user_real_pinned.end(), d_pa_user_real.begin());
        amrex::Gpu::copyAsync(Gpu::hostToDevice, user_int_attrib_parserexec_pinned.begin(),
                              user_int_attrib_parserexec_pinned.end(), d_user_int_attrib_parserexec.begin());
        amrex::Gpu::copyAsync(Gpu::hostToDevice, user_real_attrib_parserexec_pinned.begin(),
                              user_real_attrib_parserexec_pinned.end(), d_user_real_attrib_parserexec.begin());
        int** pa_user_int_data = d_pa_user_int.dataPtr();
        ParticleReal** pa_user_real_data = d_pa_user_real.dataPtr();
        amrex::ParserExecutor<7> const* user_int_parserexec_data = d_user_int_attrib_parserexec.dataPtr();
        amrex::ParserExecutor<7> const* user_real_parserexec_data = d_user_real_attrib_parserexec.dataPtr();
#else
        int** pa_user_int_data = pa_user_int_pinned.dataPtr();
        ParticleReal** pa_user_real_data = pa_user_real_pinned.dataPtr();
        amrex::ParserExecutor<7> const* user_int_parserexec_data = user_int_attrib_parserexec_pinned.dataPtr();
        amrex::ParserExecutor<7> const* user_real_parserexec_data = user_real_attrib_parserexec_pinned.dataPtr();
#endif

        int* p_ion_level = nullptr;
        if (do_field_ionization) {
            p_ion_level = soa.GetIntData(particle_icomps["ionizationLevel"]).data() + old_size;
        }

#ifdef WARPX_QED
        //Pointer to the optical depth component
        amrex::ParticleReal* p_optical_depth_QSR = nullptr;
        amrex::ParticleReal* p_optical_depth_BW  = nullptr;

        // If a QED effect is enabled, the corresponding optical depth
        // has to be initialized
        const bool loc_has_quantum_sync = has_quantum_sync();
        const bool loc_has_breit_wheeler = has_breit_wheeler();
        if (loc_has_quantum_sync) {
            p_optical_depth_QSR = soa.GetRealData(
                particle_comps["opticalDepthQSR"]).data() + old_size;
        }
        if(loc_has_breit_wheeler) {
            p_optical_depth_BW = soa.GetRealData(
                particle_comps["opticalDepthBW"]).data() + old_size;
        }

        //If needed, get the appropriate functors from the engines
        QuantumSynchrotronGetOpticalDepth quantum_sync_get_opt;
        BreitWheelerGetOpticalDepth breit_wheeler_get_opt;
        if(loc_has_quantum_sync){
            quantum_sync_get_opt =
                m_shr_p_qs_engine->build_optical_depth_functor();
        }
        if(loc_has_breit_wheeler){
            breit_wheeler_get_opt =
                m_shr_p_bw_engine->build_optical_depth_functor();
        }
#endif

        const bool loc_do_field_ionization = do_field_ionization;
        const int loc_ionization_initial_level = ionization_initial_level;
#ifdef WARPX_DIM_RZ
        int const loc_flux_normal_axis = plasma_injector.flux_normal_axis;
#endif

        // Loop over all new particles and inject them (creates too many
        // particles, in particular does not consider xmin, xmax etc.).
        // The invalid ones are given negative ID and are deleted during the
        // next redistribute.
        auto *const poffset = offset.data();
        amrex::ParallelForRNG(overlap_box,
        [=] AMREX_GPU_DEVICE (int i, int j, int k, amrex::RandomEngine const& engine) noexcept
        {
            const IntVect iv = IntVect(AMREX_D_DECL(i, j, k));
            const auto index = overlap_box.index(iv);
            for (int i_part = 0; i_part < pcounts[index]; ++i_part)
            {
                const long ip = poffset[index] + i_part;
                pa_idcpu[ip] = amrex::SetParticleIDandCPU(pid+ip, cpuid);

                // This assumes the flux_pos is of type InjectorPositionRandomPlane
                const XDim3 r = (fine_overlap_box.ok() && fine_overlap_box.contains(iv)) ?
                  // In the refined injection region: use refinement ratio `lrrfac`
                  flux_pos->getPositionUnitBox(i_part, lrrfac, engine) :
                  // Otherwise: use 1 as the refinement ratio
                  flux_pos->getPositionUnitBox(i_part, amrex::IntVect::TheUnitVector(), engine);
                auto pos = getCellCoords(overlap_corner, dx, r, iv);
                auto ppos = PDim3(pos);

                // inj_mom would typically be InjectorMomentumGaussianFlux
                XDim3 u;
                u = inj_mom->getMomentum(pos.x, pos.y, pos.z, engine);
                auto pu = PDim3(u);

                pu.x *= PhysConst::c;
                pu.y *= PhysConst::c;
                pu.z *= PhysConst::c;

                // The containsInclusive is used to allow the case of the flux surface
                // being on the boundary of the domain. After the UpdatePosition below,
                // the particles will be within the domain.
#if defined(WARPX_DIM_3D)
                if (!ParticleUtils::containsInclusive(tile_realbox, XDim3{ppos.x,ppos.y,ppos.z})) {
                    pa_idcpu[ip] = amrex::ParticleIdCpus::Invalid;
                    continue;
                }
#elif defined(WARPX_DIM_XZ) || defined(WARPX_DIM_RZ)
                amrex::ignore_unused(k);
                if (!ParticleUtils::containsInclusive(tile_realbox, XDim3{ppos.x,ppos.z,0.0_prt})) {
                    pa_idcpu[ip] = amrex::ParticleIdCpus::Invalid;
                    continue;
                }
#else
                amrex::ignore_unused(j,k);
                if (!ParticleUtils::containsInclusive(tile_realbox, XDim3{ppos.z,0.0_prt,0.0_prt})) {
                    pa_idcpu[ip] = amrex::ParticleIdCpus::Invalid;
                    continue;
                }
#endif
                // Lab-frame simulation
                // If the particle's initial position is not within or on the species's
                // xmin, xmax, ymin, ymax, zmin, zmax, go to the next generated particle.
                if (!flux_pos->insideBoundsInclusive(ppos.x, ppos.y, ppos.z)) {
                    pa_idcpu[ip] = amrex::ParticleIdCpus::Invalid;
                    continue;
                }

#ifdef WARPX_DIM_RZ
                // Conversion from cylindrical to Cartesian coordinates
                // Replace the x and y, setting an angle theta.
                // These x and y are used to get the momentum and flux
                // With only 1 mode, the angle doesn't matter so
                // choose it randomly.
                const Real theta = (nmodes == 1 && rz_random_theta)?
                    (2._prt*MathConst::pi*amrex::Random(engine)):
                    (2._prt*MathConst::pi*r.y);
                Real const cos_theta = std::cos(theta);
                Real const sin_theta = std::sin(theta);
                // Rotate the position
                amrex::Real radial_position = ppos.x;
                ppos.x = radial_position*cos_theta;
                ppos.y = radial_position*sin_theta;
                if (loc_flux_normal_axis != 2) {
                    // Rotate the momentum
                    // This because, when the flux direction is e.g. "r"
                    // the `inj_mom` objects generates a v*Gaussian distribution
                    // along the Cartesian "x" direction by default. This
                    // needs to be rotated along "r".
                    const Real ur = pu.x;
                    const Real ut = pu.y;
                    pu.x = cos_theta*ur - sin_theta*ut;
                    pu.y = sin_theta*ur + cos_theta*ut;
                }
#endif
                const Real flux = inj_flux->getFlux(ppos.x, ppos.y, ppos.z, t);
                // Remove particle if flux is negative or 0
                if (flux <= 0) {
                    pa_idcpu[ip] = amrex::ParticleIdCpus::Invalid;
                    continue;
                }

                if (loc_do_field_ionization) {
                    p_ion_level[ip] = loc_ionization_initial_level;
                }

#ifdef WARPX_QED
                if (loc_has_quantum_sync) {
                    p_optical_depth_QSR[ip] = quantum_sync_get_opt(engine);
                }

                if(loc_has_breit_wheeler){
                    p_optical_depth_BW[ip] = breit_wheeler_get_opt(engine);
                }
#endif
                // Initialize user-defined integers with user-defined parser
                for (int ia = 0; ia < n_user_int_attribs; ++ia) {
                    pa_user_int_data[ia][ip] = static_cast<int>(user_int_parserexec_data[ia](pos.x, pos.y, pos.z, u.x, u.y, u.z, t));
                }
                // Initialize user-defined real attributes with user-defined parser
                for (int ia = 0; ia < n_user_real_attribs; ++ia) {
                    pa_user_real_data[ia][ip] = user_real_parserexec_data[ia](pos.x, pos.y, pos.z, u.x, u.y, u.z, t);
                }

#ifdef WARPX_DIM_RZ
                // The particle weight is proportional to the user-specified
                // flux and the emission surface within
                // one cell (captured partially by `scale_fac`).
                // For cylindrical emission (flux_normal_axis==0
                // or flux_normal_axis==2), the emission surface depends on
                // the radius ; thus, the calculation is finalized here
                Real t_weight = flux * scale_fac * dt;
                if (loc_flux_normal_axis != 1) {
                    if (radially_weighted) {
                         t_weight *= 2._rt*MathConst::pi*radial_position;
                    } else {
                         // This is not correct since it might shift the particle
                         // out of the local grid
                         ppos.x = std::sqrt(radial_position*rmax);
                         t_weight *= dx[0];
                    }
                }
                const Real weight = t_weight;
#else
                const Real weight = flux * scale_fac * dt;
#endif
                pa[PIdx::w ][ip] = weight;
                pa[PIdx::ux][ip] = pu.x;
                pa[PIdx::uy][ip] = pu.y;
                pa[PIdx::uz][ip] = pu.z;

                // Update particle position by a random `t_fract`
                // so as to produce a continuous-looking flow of particles
                const amrex::Real t_fract = amrex::Random(engine)*dt;
                UpdatePosition(ppos.x, ppos.y, ppos.z, pu.x, pu.y, pu.z, t_fract);

#if defined(WARPX_DIM_3D)
                pa[PIdx::x][ip] = ppos.x;
                pa[PIdx::y][ip] = ppos.y;
                pa[PIdx::z][ip] = ppos.z;
#elif defined(WARPX_DIM_RZ)
                pa[PIdx::theta][ip] = std::atan2(ppos.y, ppos.x);
                pa[PIdx::x][ip] = std::sqrt(ppos.x*ppos.x + ppos.y*ppos.y);
                pa[PIdx::z][ip] = ppos.z;
#elif defined(WARPX_DIM_XZ)
                pa[PIdx::x][ip] = ppos.x;
                pa[PIdx::z][ip] = ppos.z;
#else
                pa[PIdx::z][ip] = ppos.z;
#endif
            }
        });

        amrex::Gpu::synchronize();

        if (cost && WarpX::load_balance_costs_update_algo == LoadBalanceCostsUpdateAlgo::Timers)
        {
            wt = static_cast<amrex::Real>(amrex::second()) - wt;
            amrex::HostDevice::Atomic::Add( &(*cost)[mfi.index()], wt);
        }
    }

    // Remove particles that are inside the embedded boundaries
#ifdef AMREX_USE_EB
    auto & distance_to_eb = WarpX::GetInstance().GetDistanceToEB();
    scrapeParticles(tmp_pc, amrex::GetVecOfConstPtrs(distance_to_eb), ParticleBoundaryProcess::Absorb());
#endif

    // Redistribute the new particles that were added to the temporary container.
    // (This eliminates invalid particles, and makes sure that particles
    // are in the right tile.)
    tmp_pc.Redistribute();

    // Add the particles to the current container, tile by tile
    for (int lev=0; lev<numLevels(); lev++) {
#ifdef AMREX_USE_OMP
#pragma omp parallel if (amrex::Gpu::notInLaunchRegion())
#endif
        for (MFIter mfi = MakeMFIter(lev, info); mfi.isValid(); ++mfi)
        {
            // Extract tiles
            const int grid_id = mfi.index();
            const int tile_id = mfi.LocalTileIndex();
            auto& src_tile = tmp_pc.DefineAndReturnParticleTile(lev, grid_id, tile_id);
            auto& dst_tile = DefineAndReturnParticleTile(lev, grid_id, tile_id);

            // Resize container and copy particles
            auto old_size = dst_tile.numParticles();
            auto n_new = src_tile.numParticles();
            dst_tile.resize( old_size+n_new );
            amrex::copyParticles(dst_tile, src_tile, 0, old_size, n_new);
        }
    }
}

void
PhysicalParticleContainer::Evolve (int lev,
                                   const MultiFab& Ex, const MultiFab& Ey, const MultiFab& Ez,
                                   const MultiFab& Bx, const MultiFab& By, const MultiFab& Bz,
                                   MultiFab& jx, MultiFab& jy, MultiFab& jz,
                                   MultiFab* cjx, MultiFab* cjy, MultiFab* cjz,
                                   MultiFab* rho, MultiFab* crho,
                                   const MultiFab* cEx, const MultiFab* cEy, const MultiFab* cEz,
                                   const MultiFab* cBx, const MultiFab* cBy, const MultiFab* cBz,
                                   Real /*t*/, Real dt, DtType a_dt_type, bool skip_deposition,
                                   PushType push_type)
{

    WARPX_PROFILE("PhysicalParticleContainer::Evolve()");
    WARPX_PROFILE_VAR_NS("PhysicalParticleContainer::Evolve::GatherAndPush", blp_fg);

    BL_ASSERT(OnSameGrids(lev,jx));

    amrex::LayoutData<amrex::Real>* cost = WarpX::getCosts(lev);

    const iMultiFab* current_masks = WarpX::CurrentBufferMasks(lev);
    const iMultiFab* gather_masks = WarpX::GatherBufferMasks(lev);

    const bool has_buffer = cEx || cjx;

    if (m_do_back_transformed_particles)
    {
        for (WarpXParIter pti(*this, lev); pti.isValid(); ++pti)
        {
            const auto np = pti.numParticles();
            const auto t_lev = pti.GetLevel();
            const auto index = pti.GetPairIndex();
            tmp_particle_data.resize(finestLevel()+1);
            for (int i = 0; i < TmpIdx::nattribs; ++i) {
                tmp_particle_data[t_lev][index][i].resize(np);
            }
        }
    }

#ifdef AMREX_USE_OMP
#pragma omp parallel
#endif
    {
#ifdef AMREX_USE_OMP
        const int thread_num = omp_get_thread_num();
#else
        const int thread_num = 0;
#endif

        FArrayBox filtered_Ex, filtered_Ey, filtered_Ez;
        FArrayBox filtered_Bx, filtered_By, filtered_Bz;

        for (WarpXParIter pti(*this, lev); pti.isValid(); ++pti)
        {
            if (cost && WarpX::load_balance_costs_update_algo == LoadBalanceCostsUpdateAlgo::Timers)
            {
                amrex::Gpu::synchronize();
            }
            auto wt = static_cast<amrex::Real>(amrex::second());

            const Box& box = pti.validbox();

            // Extract particle data
            auto& attribs = pti.GetAttribs();
            auto&  wp = attribs[PIdx::w];
            auto& uxp = attribs[PIdx::ux];
            auto& uyp = attribs[PIdx::uy];
            auto& uzp = attribs[PIdx::uz];

            const long np = pti.numParticles();

            // Data on the grid
            FArrayBox const* exfab = &Ex[pti];
            FArrayBox const* eyfab = &Ey[pti];
            FArrayBox const* ezfab = &Ez[pti];
            FArrayBox const* bxfab = &Bx[pti];
            FArrayBox const* byfab = &By[pti];
            FArrayBox const* bzfab = &Bz[pti];

            Elixir exeli, eyeli, ezeli, bxeli, byeli, bzeli;

            if (WarpX::use_fdtd_nci_corr)
            {
                // Filter arrays Ex[pti], store the result in
                // filtered_Ex and update pointer exfab so that it
                // points to filtered_Ex (and do the same for all
                // components of E and B).
                applyNCIFilter(lev, pti.tilebox(), exeli, eyeli, ezeli, bxeli, byeli, bzeli,
                               filtered_Ex, filtered_Ey, filtered_Ez,
                               filtered_Bx, filtered_By, filtered_Bz,
                               Ex[pti], Ey[pti], Ez[pti], Bx[pti], By[pti], Bz[pti],
                               exfab, eyfab, ezfab, bxfab, byfab, bzfab);
            }

            // Determine which particles deposit/gather in the buffer, and
            // which particles deposit/gather in the fine patch
            long nfine_current = np;
            long nfine_gather = np;
            if (has_buffer && !do_not_push) {
                // - Modify `nfine_current` and `nfine_gather` (in place)
                //    so that they correspond to the number of particles
                //    that deposit/gather in the fine patch respectively.
                // - Reorder the particle arrays,
                //    so that the `nfine_current`/`nfine_gather` first particles
                //    deposit/gather in the fine patch
                //    and (thus) the `np-nfine_current`/`np-nfine_gather` last particles
                //    deposit/gather in the buffer
                PartitionParticlesInBuffers( nfine_current, nfine_gather, np,
                    pti, lev, current_masks, gather_masks );
            }

            const long np_current = (cjx) ? nfine_current : np;

            if (rho && ! skip_deposition && ! do_not_deposit) {
                // Deposit charge before particle push, in component 0 of MultiFab rho.

                const int* const AMREX_RESTRICT ion_lev = (do_field_ionization)?
                    pti.GetiAttribs(particle_icomps["ionizationLevel"]).dataPtr():nullptr;

                DepositCharge(pti, wp, ion_lev, rho, 0, 0,
                              np_current, thread_num, lev, lev);
                if (has_buffer){
                    DepositCharge(pti, wp, ion_lev, crho, 0, np_current,
                                  np-np_current, thread_num, lev, lev-1);
                }
            }

            if (! do_not_push)
            {
                const long np_gather = (cEx) ? nfine_gather : np;

                int e_is_nodal = Ex.is_nodal() and Ey.is_nodal() and Ez.is_nodal();

                //
                // Gather and push for particles not in the buffer
                //
                WARPX_PROFILE_VAR_START(blp_fg);
                const auto np_to_push = np_gather;
                const auto gather_lev = lev;
                if (push_type == PushType::Explicit) {
                    PushPX(pti, exfab, eyfab, ezfab,
                           bxfab, byfab, bzfab,
                           Ex.nGrowVect(), e_is_nodal,
                           0, np_to_push, lev, gather_lev, dt, ScaleFields(false), a_dt_type);
                } else if (push_type == PushType::Implicit) {
                    ImplicitPushXP(pti, exfab, eyfab, ezfab,
                                   bxfab, byfab, bzfab,
                                   Ex.nGrowVect(), e_is_nodal,
                                   0, np_to_push, lev, gather_lev, dt, ScaleFields(false), a_dt_type);
                }

                if (np_gather < np)
                {
                    const IntVect& ref_ratio = WarpX::RefRatio(lev-1);
                    const Box& cbox = amrex::coarsen(box,ref_ratio);

                    // Data on the grid
                    FArrayBox const* cexfab = &(*cEx)[pti];
                    FArrayBox const* ceyfab = &(*cEy)[pti];
                    FArrayBox const* cezfab = &(*cEz)[pti];
                    FArrayBox const* cbxfab = &(*cBx)[pti];
                    FArrayBox const* cbyfab = &(*cBy)[pti];
                    FArrayBox const* cbzfab = &(*cBz)[pti];

                    if (WarpX::use_fdtd_nci_corr)
                    {
                        // Filter arrays (*cEx)[pti], store the result in
                        // filtered_Ex and update pointer cexfab so that it
                        // points to filtered_Ex (and do the same for all
                        // components of E and B)
                        applyNCIFilter(lev-1, cbox, exeli, eyeli, ezeli, bxeli, byeli, bzeli,
                                       filtered_Ex, filtered_Ey, filtered_Ez,
                                       filtered_Bx, filtered_By, filtered_Bz,
                                       (*cEx)[pti], (*cEy)[pti], (*cEz)[pti],
                                       (*cBx)[pti], (*cBy)[pti], (*cBz)[pti],
                                       cexfab, ceyfab, cezfab, cbxfab, cbyfab, cbzfab);
                    }

                    // Field gather and push for particles in gather buffers
                    e_is_nodal = cEx->is_nodal() and cEy->is_nodal() and cEz->is_nodal();
                    if (push_type == PushType::Explicit) {
                        PushPX(pti, cexfab, ceyfab, cezfab,
                               cbxfab, cbyfab, cbzfab,
                               cEx->nGrowVect(), e_is_nodal,
                               nfine_gather, np-nfine_gather,
                               lev, lev-1, dt, ScaleFields(false), a_dt_type);
                    } else if (push_type == PushType::Implicit) {
                        ImplicitPushXP(pti, cexfab, ceyfab, cezfab,
                                       cbxfab, cbyfab, cbzfab,
                                       cEx->nGrowVect(), e_is_nodal,
                                       nfine_gather, np-nfine_gather,
                                       lev, lev-1, dt, ScaleFields(false), a_dt_type);
                    }
                }

                WARPX_PROFILE_VAR_STOP(blp_fg);

                // Current Deposition
                if (!skip_deposition)
                {
                    // Deposit at t_{n+1/2} with explicit push
                    const amrex::Real relative_time = (push_type == PushType::Explicit ? -0.5_rt * dt : 0.0_rt);

                    const int* const AMREX_RESTRICT ion_lev = (do_field_ionization)?
                        pti.GetiAttribs(particle_icomps["ionizationLevel"]).dataPtr():nullptr;

                    // Deposit inside domains
                    DepositCurrent(pti, wp, uxp, uyp, uzp, ion_lev, &jx, &jy, &jz,
                                   0, np_current, thread_num,
                                   lev, lev, dt, relative_time, push_type);

                    if (has_buffer)
                    {
                        // Deposit in buffers
                        DepositCurrent(pti, wp, uxp, uyp, uzp, ion_lev, cjx, cjy, cjz,
                                       np_current, np-np_current, thread_num,
                                       lev, lev-1, dt, relative_time, push_type);
                    }
                } // end of "if electrostatic_solver_id == ElectrostaticSolverAlgo::None"
            } // end of "if do_not_push"

            if (rho && ! skip_deposition && ! do_not_deposit) {
                // Deposit charge after particle push, in component 1 of MultiFab rho.
                // (Skipped for electrostatic solver, as this may lead to out-of-bounds)
                if (WarpX::electrostatic_solver_id == ElectrostaticSolverAlgo::None) {

                    const int* const AMREX_RESTRICT ion_lev = (do_field_ionization)?
                        pti.GetiAttribs(particle_icomps["ionizationLevel"]).dataPtr():nullptr;

                    DepositCharge(pti, wp, ion_lev, rho, 1, 0,
                                  np_current, thread_num, lev, lev);
                    if (has_buffer){
                        DepositCharge(pti, wp, ion_lev, crho, 1, np_current,
                                      np-np_current, thread_num, lev, lev-1);
                    }
                }
            }

            amrex::Gpu::synchronize();

            if (cost && WarpX::load_balance_costs_update_algo == LoadBalanceCostsUpdateAlgo::Timers)
            {
                wt = static_cast<amrex::Real>(amrex::second()) - wt;
                amrex::HostDevice::Atomic::Add( &(*cost)[pti.index()], wt);
            }
        }
    }
    // Split particles at the end of the timestep.
    // When subcycling is ON, the splitting is done on the last call to
    // PhysicalParticleContainer::Evolve on the finest level, i.e., at the
    // end of the large timestep. Otherwise, the pushes on different levels
    // are not consistent, and the call to Redistribute (inside
    // SplitParticles) may result in split particles to deposit twice on the
    // coarse level.
    if (do_splitting && (a_dt_type == DtType::SecondHalf || a_dt_type == DtType::Full) ){
        SplitParticles(lev);
    }
}

void
PhysicalParticleContainer::applyNCIFilter (
    int lev, const Box& box,
    Elixir& exeli, Elixir& eyeli, Elixir& ezeli,
    Elixir& bxeli, Elixir& byeli, Elixir& bzeli,
    FArrayBox& filtered_Ex, FArrayBox& filtered_Ey, FArrayBox& filtered_Ez,
    FArrayBox& filtered_Bx, FArrayBox& filtered_By, FArrayBox& filtered_Bz,
    const FArrayBox& Ex, const FArrayBox& Ey, const FArrayBox& Ez,
    const FArrayBox& Bx, const FArrayBox& By, const FArrayBox& Bz,
    FArrayBox const * & ex_ptr, FArrayBox const * & ey_ptr,
    FArrayBox const * & ez_ptr, FArrayBox const * & bx_ptr,
    FArrayBox const * & by_ptr, FArrayBox const * & bz_ptr)
{

    // Get instances of NCI Godfrey filters
    const auto& nci_godfrey_filter_exeybz = WarpX::GetInstance().nci_godfrey_filter_exeybz;
    const auto& nci_godfrey_filter_bxbyez = WarpX::GetInstance().nci_godfrey_filter_bxbyez;

#if defined(WARPX_DIM_1D_Z)
    const Box& tbox = amrex::grow(box, static_cast<int>(WarpX::noz));
#elif defined(WARPX_DIM_XZ) || defined(WARPX_DIM_RZ)
    const Box& tbox = amrex::grow(box, {static_cast<int>(WarpX::nox),
                static_cast<int>(WarpX::noz)});
#else
    const Box& tbox = amrex::grow(box, {static_cast<int>(WarpX::nox),
                static_cast<int>(WarpX::noy),
                static_cast<int>(WarpX::noz)});
#endif

    // Filter Ex (Both 2D and 3D)
    filtered_Ex.resize(amrex::convert(tbox,Ex.box().ixType()));
    // Safeguard for GPU
    exeli = filtered_Ex.elixir();
    // Apply filter on Ex, result stored in filtered_Ex

    nci_godfrey_filter_exeybz[lev]->ApplyStencil(filtered_Ex, Ex, filtered_Ex.box());
    // Update ex_ptr reference
    ex_ptr = &filtered_Ex;

    // Filter Ez
    filtered_Ez.resize(amrex::convert(tbox,Ez.box().ixType()));
    ezeli = filtered_Ez.elixir();
    nci_godfrey_filter_bxbyez[lev]->ApplyStencil(filtered_Ez, Ez, filtered_Ez.box());
    ez_ptr = &filtered_Ez;

    // Filter By
    filtered_By.resize(amrex::convert(tbox,By.box().ixType()));
    byeli = filtered_By.elixir();
    nci_godfrey_filter_bxbyez[lev]->ApplyStencil(filtered_By, By, filtered_By.box());
    by_ptr = &filtered_By;
#if defined(WARPX_DIM_3D)
    // Filter Ey
    filtered_Ey.resize(amrex::convert(tbox,Ey.box().ixType()));
    eyeli = filtered_Ey.elixir();
    nci_godfrey_filter_exeybz[lev]->ApplyStencil(filtered_Ey, Ey, filtered_Ey.box());
    ey_ptr = &filtered_Ey;

    // Filter Bx
    filtered_Bx.resize(amrex::convert(tbox,Bx.box().ixType()));
    bxeli = filtered_Bx.elixir();
    nci_godfrey_filter_bxbyez[lev]->ApplyStencil(filtered_Bx, Bx, filtered_Bx.box());
    bx_ptr = &filtered_Bx;

    // Filter Bz
    filtered_Bz.resize(amrex::convert(tbox,Bz.box().ixType()));
    bzeli = filtered_Bz.elixir();
    nci_godfrey_filter_exeybz[lev]->ApplyStencil(filtered_Bz, Bz, filtered_Bz.box());
    bz_ptr = &filtered_Bz;
#else
    amrex::ignore_unused(eyeli, bxeli, bzeli,
        filtered_Ey, filtered_Bx, filtered_Bz,
        Ey, Bx, Bz, ey_ptr, bx_ptr, bz_ptr);
#endif
}

// Loop over all particles in the particle container and
// split particles tagged with p.id()=DoSplitParticleID
void
PhysicalParticleContainer::SplitParticles (int lev)
{
    auto& mypc = WarpX::GetInstance().GetPartContainer();
    auto& pctmp_split = mypc.GetPCtmp();
    RealVector psplit_x, psplit_y, psplit_z, psplit_w;
    RealVector psplit_ux, psplit_uy, psplit_uz;
    long np_split_to_add = 0;
    long np_split;
    if(split_type==0)
    {
        #if defined(WARPX_DIM_3D)
           np_split = 8;
        #elif defined(WARPX_DIM_XZ) || defined(WARPX_DIM_RZ)
           np_split = 4;
        #else
           np_split = 2;
        #endif
    } else {
        np_split = 2*AMREX_SPACEDIM;
    }

    // Loop over particle interator
    for (WarpXParIter pti(*this, lev); pti.isValid(); ++pti)
    {
        const auto GetPosition = GetParticlePosition<PIdx>(pti);

        const amrex::Vector<int> ppc_nd = plasma_injectors[0]->num_particles_per_cell_each_dim;
        const std::array<Real,3>& dx = WarpX::CellSize(lev);
        amrex::Vector<Real> split_offset = {dx[0]/2._rt,
                                            dx[1]/2._rt,
                                            dx[2]/2._rt};
        if (ppc_nd[0] > 0){
            // offset for split particles is computed as a function of cell size
            // and number of particles per cell, so that a uniform distribution
            // before splitting results in a uniform distribution after splitting
            split_offset[0] /= ppc_nd[0];
            split_offset[1] /= ppc_nd[1];
            split_offset[2] /= ppc_nd[2];
        }
        // particle Struct Of Arrays data
        auto& attribs = pti.GetAttribs();
        auto& wp  = attribs[PIdx::w ];
        auto& uxp = attribs[PIdx::ux];
        auto& uyp = attribs[PIdx::uy];
        auto& uzp = attribs[PIdx::uz];

        ParticleTileType& ptile = ParticlesAt(lev, pti);
        auto& soa = ptile.GetStructOfArrays();
        uint64_t * const AMREX_RESTRICT idcpu = soa.GetIdCPUData().data();

        const long np = pti.numParticles();
        for(int i=0; i<np; i++){
            ParticleReal xp, yp, zp;
            GetPosition(i, xp, yp, zp);
            if (idcpu[i] == LongParticleIds::DoSplitParticleID){
                // If particle is tagged, split it and put the
                // split particles in local arrays psplit_x etc.
                np_split_to_add += np_split;
#if defined(WARPX_DIM_1D_Z)
                // Split particle in two along z axis
                // 2 particles in 1d, split_type doesn't matter? Discuss with Remi
                for (int ishift = -1; ishift < 2; ishift +=2 ){
                    // Add one particle with offset in z
                    psplit_x.push_back( xp );
                    psplit_y.push_back( yp );
                    psplit_z.push_back( zp + ishift*split_offset[2] );
                    psplit_ux.push_back( uxp[i] );
                    psplit_uy.push_back( uyp[i] );
                    psplit_uz.push_back( uzp[i] );
                    psplit_w.push_back( wp[i]/np_split );
                }
#elif defined(WARPX_DIM_XZ) || defined(WARPX_DIM_RZ)
                if (split_type==0){
                    // Split particle in two along each diagonals
                    // 4 particles in 2d
                    for (int ishift = -1; ishift < 2; ishift +=2 ){
                        for (int kshift = -1; kshift < 2; kshift +=2 ){
                            // Add one particle with offset in x and z
                            psplit_x.push_back( xp + ishift*split_offset[0] );
                            psplit_y.push_back( yp );
                            psplit_z.push_back( zp + kshift*split_offset[2] );
                            psplit_ux.push_back( uxp[i] );
                            psplit_uy.push_back( uyp[i] );
                            psplit_uz.push_back( uzp[i] );
                            psplit_w.push_back( wp[i]/np_split );
                        }
                    }
                } else {
                    // Split particle in two along each axis
                    // 4 particles in 2d
                    for (int ishift = -1; ishift < 2; ishift +=2 ){
                        // Add one particle with offset in x
                        psplit_x.push_back( xp + ishift*split_offset[0] );
                        psplit_y.push_back( yp );
                        psplit_z.push_back( zp );
                        psplit_ux.push_back( uxp[i] );
                        psplit_uy.push_back( uyp[i] );
                        psplit_uz.push_back( uzp[i] );
                        psplit_w.push_back( wp[i]/np_split );
                        // Add one particle with offset in z
                        psplit_x.push_back( xp );
                        psplit_y.push_back( yp );
                        psplit_z.push_back( zp + ishift*split_offset[2] );
                        psplit_ux.push_back( uxp[i] );
                        psplit_uy.push_back( uyp[i] );
                        psplit_uz.push_back( uzp[i] );
                        psplit_w.push_back( wp[i]/np_split );
                    }
                }
#elif defined(WARPX_DIM_3D)
                if (split_type==0){
                    // Split particle in two along each diagonals
                    // 8 particles in 3d
                    for (int ishift = -1; ishift < 2; ishift +=2 ){
                        for (int jshift = -1; jshift < 2; jshift +=2 ){
                            for (int kshift = -1; kshift < 2; kshift +=2 ){
                                // Add one particle with offset in x, y and z
                                psplit_x.push_back( xp + ishift*split_offset[0] );
                                psplit_y.push_back( yp + jshift*split_offset[1] );
                                psplit_z.push_back( zp + kshift*split_offset[2] );
                                psplit_ux.push_back( uxp[i] );
                                psplit_uy.push_back( uyp[i] );
                                psplit_uz.push_back( uzp[i] );
                                psplit_w.push_back( wp[i]/np_split );
                            }
                        }
                    }
                } else {
                    // Split particle in two along each axis
                    // 6 particles in 3d
                    for (int ishift = -1; ishift < 2; ishift +=2 ){
                        // Add one particle with offset in x
                        psplit_x.push_back( xp + ishift*split_offset[0] );
                        psplit_y.push_back( yp );
                        psplit_z.push_back( zp );
                        psplit_ux.push_back( uxp[i] );
                        psplit_uy.push_back( uyp[i] );
                        psplit_uz.push_back( uzp[i] );
                        psplit_w.push_back( wp[i]/np_split );
                        // Add one particle with offset in y
                        psplit_x.push_back( xp );
                        psplit_y.push_back( yp + ishift*split_offset[1] );
                        psplit_z.push_back( zp );
                        psplit_ux.push_back( uxp[i] );
                        psplit_uy.push_back( uyp[i] );
                        psplit_uz.push_back( uzp[i] );
                        psplit_w.push_back( wp[i]/np_split );
                        // Add one particle with offset in z
                        psplit_x.push_back( xp );
                        psplit_y.push_back( yp );
                        psplit_z.push_back( zp + ishift*split_offset[2] );
                        psplit_ux.push_back( uxp[i] );
                        psplit_uy.push_back( uyp[i] );
                        psplit_uz.push_back( uzp[i] );
                        psplit_w.push_back( wp[i]/np_split );
                    }
                }
#endif
                // invalidate the particle
                idcpu[i] = amrex::ParticleIdCpus::Invalid;
            }
        }
    }
    // Add local arrays psplit_x etc. to the temporary
    // particle container pctmp_split. Split particles
    // are tagged with p.id()=NoSplitParticleID so that
    // they are not re-split when entering a higher level
    // AddNParticles calls Redistribute, so that particles
    // in pctmp_split are in the proper grids and tiles
    const amrex::Vector<ParticleReal> xp(psplit_x.data(), psplit_x.data() + np_split_to_add);
    const amrex::Vector<ParticleReal> yp(psplit_y.data(), psplit_y.data() + np_split_to_add);
    const amrex::Vector<ParticleReal> zp(psplit_z.data(), psplit_z.data() + np_split_to_add);
    const amrex::Vector<ParticleReal> uxp(psplit_ux.data(), psplit_ux.data() + np_split_to_add);
    const amrex::Vector<ParticleReal> uyp(psplit_uy.data(), psplit_uy.data() + np_split_to_add);
    const amrex::Vector<ParticleReal> uzp(psplit_uz.data(), psplit_uz.data() + np_split_to_add);
    const amrex::Vector<ParticleReal> wp(psplit_w.data(), psplit_w.data() + np_split_to_add);

    amrex::Vector<amrex::Vector<ParticleReal>> attr;
    attr.push_back(wp);
    const amrex::Vector<amrex::Vector<int>> attr_int;
    pctmp_split.AddNParticles(lev,
                              np_split_to_add,
                              xp,
                              yp,
                              zp,
                              uxp,
                              uyp,
                              uzp,
                              1,
                              attr,
                              0, attr_int,
                              1, LongParticleIds::NoSplitParticleID);
    // Copy particles from tmp to current particle container
    constexpr bool local_flag = true;
    addParticles(pctmp_split,local_flag);
    // Clear tmp container
    pctmp_split.clearParticles();
}

void
PhysicalParticleContainer::PushP (int lev, Real dt,
                                  const MultiFab& Ex, const MultiFab& Ey, const MultiFab& Ez,
                                  const MultiFab& Bx, const MultiFab& By, const MultiFab& Bz)
{
    WARPX_PROFILE("PhysicalParticleContainer::PushP()");

    if (do_not_push) { return; }

    const std::array<amrex::Real,3>& dx = WarpX::CellSize(std::max(lev,0));

#ifdef AMREX_USE_OMP
#pragma omp parallel
#endif
    {
        for (WarpXParIter pti(*this, lev); pti.isValid(); ++pti)
        {
            amrex::Box box = pti.tilebox();
            box.grow(Ex.nGrowVect());

            const long np = pti.numParticles();

            // Data on the grid
            const FArrayBox& exfab = Ex[pti];
            const FArrayBox& eyfab = Ey[pti];
            const FArrayBox& ezfab = Ez[pti];
            const FArrayBox& bxfab = Bx[pti];
            const FArrayBox& byfab = By[pti];
            const FArrayBox& bzfab = Bz[pti];

            const auto getPosition = GetParticlePosition<PIdx>(pti);

            const auto getExternalEB = GetExternalEBField(pti);

            const amrex::ParticleReal Ex_external_particle = m_E_external_particle[0];
            const amrex::ParticleReal Ey_external_particle = m_E_external_particle[1];
            const amrex::ParticleReal Ez_external_particle = m_E_external_particle[2];
            const amrex::ParticleReal Bx_external_particle = m_B_external_particle[0];
            const amrex::ParticleReal By_external_particle = m_B_external_particle[1];
            const amrex::ParticleReal Bz_external_particle = m_B_external_particle[2];

            const std::array<amrex::Real,3>& xyzmin = WarpX::LowerCorner(box, lev, 0._rt);

            const Dim3 lo = lbound(box);

            const bool galerkin_interpolation = WarpX::galerkin_interpolation;
            const int nox = WarpX::nox;
            const int n_rz_azimuthal_modes = WarpX::n_rz_azimuthal_modes;

            const amrex::GpuArray<amrex::Real, 3> dx_arr = {dx[0], dx[1], dx[2]};
            const amrex::GpuArray<amrex::Real, 3> xyzmin_arr = {xyzmin[0], xyzmin[1], xyzmin[2]};

            amrex::Array4<const amrex::Real> const& ex_arr = exfab.array();
            amrex::Array4<const amrex::Real> const& ey_arr = eyfab.array();
            amrex::Array4<const amrex::Real> const& ez_arr = ezfab.array();
            amrex::Array4<const amrex::Real> const& bx_arr = bxfab.array();
            amrex::Array4<const amrex::Real> const& by_arr = byfab.array();
            amrex::Array4<const amrex::Real> const& bz_arr = bzfab.array();

            amrex::IndexType const ex_type = exfab.box().ixType();
            amrex::IndexType const ey_type = eyfab.box().ixType();
            amrex::IndexType const ez_type = ezfab.box().ixType();
            amrex::IndexType const bx_type = bxfab.box().ixType();
            amrex::IndexType const by_type = byfab.box().ixType();
            amrex::IndexType const bz_type = bzfab.box().ixType();

            auto& attribs = pti.GetAttribs();
            ParticleReal* const AMREX_RESTRICT ux = attribs[PIdx::ux].dataPtr();
            ParticleReal* const AMREX_RESTRICT uy = attribs[PIdx::uy].dataPtr();
            ParticleReal* const AMREX_RESTRICT uz = attribs[PIdx::uz].dataPtr();

            int* AMREX_RESTRICT ion_lev = nullptr;
            if (do_field_ionization) {
                ion_lev = pti.GetiAttribs(particle_icomps["ionizationLevel"]).dataPtr();
            }

            // Loop over the particles and update their momentum
            const amrex::ParticleReal q = this->charge;
            const amrex::ParticleReal m = this-> mass;

            const auto pusher_algo = WarpX::particle_pusher_algo;
            const auto do_crr = do_classical_radiation_reaction;

            const auto t_do_not_gather = do_not_gather;

            enum exteb_flags : int { no_exteb, has_exteb };

            const int exteb_runtime_flag = getExternalEB.isNoOp() ? no_exteb : has_exteb;

            amrex::ParallelFor(TypeList<CompileTimeOptions<no_exteb,has_exteb>>{},
                               {exteb_runtime_flag},
                               np, [=] AMREX_GPU_DEVICE (long ip, auto exteb_control)
            {
                amrex::ParticleReal xp, yp, zp;
                getPosition(ip, xp, yp, zp);

                amrex::ParticleReal Exp = Ex_external_particle;
                amrex::ParticleReal Eyp = Ey_external_particle;
                amrex::ParticleReal Ezp = Ez_external_particle;
                amrex::ParticleReal Bxp = Bx_external_particle;
                amrex::ParticleReal Byp = By_external_particle;
                amrex::ParticleReal Bzp = Bz_external_particle;

                if (!t_do_not_gather){
                    // first gather E and B to the particle positions
                    doGatherShapeN(xp, yp, zp, Exp, Eyp, Ezp, Bxp, Byp, Bzp,
                                   ex_arr, ey_arr, ez_arr, bx_arr, by_arr, bz_arr,
                                   ex_type, ey_type, ez_type, bx_type, by_type, bz_type,
                                   dx_arr, xyzmin_arr, lo, n_rz_azimuthal_modes,
                                   nox, galerkin_interpolation);
                }

                // Externally applied E and B-field in Cartesian co-ordinates
                [[maybe_unused]] const auto& getExternalEB_tmp = getExternalEB;
                if constexpr (exteb_control == has_exteb) {
                    getExternalEB(ip, Exp, Eyp, Ezp, Bxp, Byp, Bzp);
                }

                if (do_crr) {
                    amrex::ParticleReal qp = q;
                    if (ion_lev) { qp *= ion_lev[ip]; }
                    UpdateMomentumBorisWithRadiationReaction(ux[ip], uy[ip], uz[ip],
                                                             Exp, Eyp, Ezp, Bxp,
                                                             Byp, Bzp, qp, m, dt);
                } else if (pusher_algo == ParticlePusherAlgo::Boris) {
                    amrex::ParticleReal qp = q;
                    if (ion_lev) { qp *= ion_lev[ip]; }
                    UpdateMomentumBoris( ux[ip], uy[ip], uz[ip],
                                         Exp, Eyp, Ezp, Bxp,
                                         Byp, Bzp, qp, m, dt);
                } else if (pusher_algo == ParticlePusherAlgo::Vay) {
                    amrex::ParticleReal qp = q;
                    if (ion_lev){ qp *= ion_lev[ip]; }
                    UpdateMomentumVay( ux[ip], uy[ip], uz[ip],
                                       Exp, Eyp, Ezp, Bxp,
                                       Byp, Bzp, qp, m, dt);
                } else if (pusher_algo == ParticlePusherAlgo::HigueraCary) {
                    amrex::ParticleReal qp = q;
                    if (ion_lev){ qp *= ion_lev[ip]; }
                    UpdateMomentumHigueraCary( ux[ip], uy[ip], uz[ip],
                                               Exp, Eyp, Ezp, Bxp,
                                               Byp, Bzp, qp, m, dt);
                } else {
                    amrex::Abort("Unknown particle pusher");
                }
            });
        }
    }
}

/* \brief Inject particles during the simulation
 * \param injection_box: domain where particles should be injected.
 */
void
PhysicalParticleContainer::ContinuousInjection (const RealBox& injection_box)
{
    // Inject plasma on level 0. Particles will be redistributed.
    const int lev=0;
    for (auto const& plasma_injector : plasma_injectors) {
        AddPlasma(*plasma_injector, lev, injection_box);
    }
}

/* \brief Inject a flux of particles during the simulation
 */
void
PhysicalParticleContainer::ContinuousFluxInjection (amrex::Real t, amrex::Real dt)
{
    for (auto const& plasma_injector : plasma_injectors) {
        if (plasma_injector->doFluxInjection()){
            // Check the optional parameters for start and stop of injection
            if ( ((plasma_injector->flux_tmin<0) || (t>=plasma_injector->flux_tmin)) &&
                 ((plasma_injector->flux_tmax<0) || (t< plasma_injector->flux_tmax)) ){

                AddPlasmaFlux(*plasma_injector, dt);

            }
        }
    }
}

/* \brief Perform the field gather and particle push operations in one fused kernel
 *
 */
void
PhysicalParticleContainer::PushPX (WarpXParIter& pti,
                                   amrex::FArrayBox const * exfab,
                                   amrex::FArrayBox const * eyfab,
                                   amrex::FArrayBox const * ezfab,
                                   amrex::FArrayBox const * bxfab,
                                   amrex::FArrayBox const * byfab,
                                   amrex::FArrayBox const * bzfab,
                                   const amrex::IntVect ngEB, const int /*e_is_nodal*/,
                                   const long offset,
                                   const long np_to_push,
                                   int lev, int gather_lev,
                                   amrex::Real dt, ScaleFields scaleFields,
                                   DtType a_dt_type)
{
    WARPX_ALWAYS_ASSERT_WITH_MESSAGE((gather_lev==(lev-1)) ||
                                     (gather_lev==(lev  )),
                                     "Gather buffers only work for lev-1");
    // If no particles, do not do anything
    if (np_to_push == 0) { return; }

    // Get cell size on gather_lev
    const std::array<Real,3>& dx = WarpX::CellSize(std::max(gather_lev,0));

    // Get box from which field is gathered.
    // If not gathering from the finest level, the box is coarsened.
    Box box;
    if (lev == gather_lev) {
        box = pti.tilebox();
    } else {
        const IntVect& ref_ratio = WarpX::RefRatio(gather_lev);
        box = amrex::coarsen(pti.tilebox(),ref_ratio);
    }

    // Add guard cells to the box.
    box.grow(ngEB);

    const auto getPosition = GetParticlePosition<PIdx>(pti, offset);
          auto setPosition = SetParticlePosition<PIdx>(pti, offset);

    const auto getExternalEB = GetExternalEBField(pti, offset);

    const amrex::ParticleReal Ex_external_particle = m_E_external_particle[0];
    const amrex::ParticleReal Ey_external_particle = m_E_external_particle[1];
    const amrex::ParticleReal Ez_external_particle = m_E_external_particle[2];
    const amrex::ParticleReal Bx_external_particle = m_B_external_particle[0];
    const amrex::ParticleReal By_external_particle = m_B_external_particle[1];
    const amrex::ParticleReal Bz_external_particle = m_B_external_particle[2];

    // Lower corner of tile box physical domain (take into account Galilean shift)
    const std::array<amrex::Real, 3>& xyzmin = WarpX::LowerCorner(box, gather_lev, 0._rt);

    const Dim3 lo = lbound(box);

    const bool galerkin_interpolation = WarpX::galerkin_interpolation;
    const int nox = WarpX::nox;
    const int n_rz_azimuthal_modes = WarpX::n_rz_azimuthal_modes;

    const amrex::GpuArray<amrex::Real, 3> dx_arr = {dx[0], dx[1], dx[2]};
    const amrex::GpuArray<amrex::Real, 3> xyzmin_arr = {xyzmin[0], xyzmin[1], xyzmin[2]};

    amrex::Array4<const amrex::Real> const& ex_arr = exfab->array();
    amrex::Array4<const amrex::Real> const& ey_arr = eyfab->array();
    amrex::Array4<const amrex::Real> const& ez_arr = ezfab->array();
    amrex::Array4<const amrex::Real> const& bx_arr = bxfab->array();
    amrex::Array4<const amrex::Real> const& by_arr = byfab->array();
    amrex::Array4<const amrex::Real> const& bz_arr = bzfab->array();

    amrex::IndexType const ex_type = exfab->box().ixType();
    amrex::IndexType const ey_type = eyfab->box().ixType();
    amrex::IndexType const ez_type = ezfab->box().ixType();
    amrex::IndexType const bx_type = bxfab->box().ixType();
    amrex::IndexType const by_type = byfab->box().ixType();
    amrex::IndexType const bz_type = bzfab->box().ixType();

    auto& attribs = pti.GetAttribs();
    ParticleReal* const AMREX_RESTRICT ux = attribs[PIdx::ux].dataPtr() + offset;
    ParticleReal* const AMREX_RESTRICT uy = attribs[PIdx::uy].dataPtr() + offset;
    ParticleReal* const AMREX_RESTRICT uz = attribs[PIdx::uz].dataPtr() + offset;

    const int do_copy = (m_do_back_transformed_particles && (a_dt_type!=DtType::SecondHalf) );
    CopyParticleAttribs copyAttribs;
    if (do_copy) {
        copyAttribs = CopyParticleAttribs(pti, tmp_particle_data, offset);
    }

    int* AMREX_RESTRICT ion_lev = nullptr;
    if (do_field_ionization) {
        ion_lev = pti.GetiAttribs(particle_icomps["ionizationLevel"]).dataPtr() + offset;
    }

    const bool save_previous_position = m_save_previous_position;
    ParticleReal* x_old = nullptr;
    ParticleReal* y_old = nullptr;
    ParticleReal* z_old = nullptr;
    if (save_previous_position) {
#if (AMREX_SPACEDIM >= 2)
        x_old = pti.GetAttribs(particle_comps["prev_x"]).dataPtr() + offset;
#else
    amrex::ignore_unused(x_old);
#endif
#if defined(WARPX_DIM_3D)
        y_old = pti.GetAttribs(particle_comps["prev_y"]).dataPtr() + offset;
#else
    amrex::ignore_unused(y_old);
#endif
        z_old = pti.GetAttribs(particle_comps["prev_z"]).dataPtr() + offset;
    }

    // Loop over the particles and update their momentum
    const amrex::ParticleReal q = this->charge;
    const amrex::ParticleReal m = this-> mass;

    const auto pusher_algo = WarpX::particle_pusher_algo;
    const auto do_crr = do_classical_radiation_reaction;
#ifdef WARPX_QED
    const auto do_sync = m_do_qed_quantum_sync;
    amrex::Real t_chi_max = 0.0;
    if (do_sync) { t_chi_max = m_shr_p_qs_engine->get_minimum_chi_part(); }

    QuantumSynchrotronEvolveOpticalDepth evolve_opt;
    amrex::ParticleReal* AMREX_RESTRICT p_optical_depth_QSR = nullptr;
    const bool local_has_quantum_sync = has_quantum_sync();
    if (local_has_quantum_sync) {
        evolve_opt = m_shr_p_qs_engine->build_evolve_functor();
        p_optical_depth_QSR = pti.GetAttribs(particle_comps["opticalDepthQSR"]).dataPtr()  + offset;
    }
#endif

    const auto t_do_not_gather = do_not_gather;

    enum exteb_flags : int { no_exteb, has_exteb };
    enum qed_flags : int { no_qed, has_qed };

    const int exteb_runtime_flag = getExternalEB.isNoOp() ? no_exteb : has_exteb;
#ifdef WARPX_QED
    const int qed_runtime_flag = (local_has_quantum_sync || do_sync) ? has_qed : no_qed;
#else
    int qed_runtime_flag = no_qed;
#endif

    // Using this version of ParallelFor with compile time options
    // improves performance when qed or external EB are not used by reducing
    // register pressure.
    amrex::ParallelFor(TypeList<CompileTimeOptions<no_exteb,has_exteb>,
                                CompileTimeOptions<no_qed  ,has_qed>>{},
                       {exteb_runtime_flag, qed_runtime_flag},
                       np_to_push, [=] AMREX_GPU_DEVICE (long ip, auto exteb_control,
                                                         auto qed_control)
    {
        amrex::ParticleReal xp, yp, zp;
        getPosition(ip, xp, yp, zp);

        if (save_previous_position) {
#if (AMREX_SPACEDIM >= 2)
            x_old[ip] = xp;
#endif
#if defined(WARPX_DIM_3D)
            y_old[ip] = yp;
#endif
            z_old[ip] = zp;
        }

        amrex::ParticleReal Exp = Ex_external_particle;
        amrex::ParticleReal Eyp = Ey_external_particle;
        amrex::ParticleReal Ezp = Ez_external_particle;
        amrex::ParticleReal Bxp = Bx_external_particle;
        amrex::ParticleReal Byp = By_external_particle;
        amrex::ParticleReal Bzp = Bz_external_particle;

        if(!t_do_not_gather){
            // first gather E and B to the particle positions
            doGatherShapeN(xp, yp, zp, Exp, Eyp, Ezp, Bxp, Byp, Bzp,
                           ex_arr, ey_arr, ez_arr, bx_arr, by_arr, bz_arr,
                           ex_type, ey_type, ez_type, bx_type, by_type, bz_type,
                           dx_arr, xyzmin_arr, lo, n_rz_azimuthal_modes,
                           nox, galerkin_interpolation);
        }

        [[maybe_unused]] const auto& getExternalEB_tmp = getExternalEB;
        if constexpr (exteb_control == has_exteb) {
            getExternalEB(ip, Exp, Eyp, Ezp, Bxp, Byp, Bzp);
        }

        scaleFields(xp, yp, zp, Exp, Eyp, Ezp, Bxp, Byp, Bzp);

#ifdef WARPX_QED
        if (!do_sync)
#endif
        {
            if (do_copy) {
                //  Copy the old x and u for the BTD
                copyAttribs(ip);
            }

            doParticleMomentumPush<0>(ux[ip], uy[ip], uz[ip],
                                      Exp, Eyp, Ezp, Bxp, Byp, Bzp,
                                      ion_lev ? ion_lev[ip] : 1,
                                      m, q, pusher_algo, do_crr,
#ifdef WARPX_QED
                                      t_chi_max,
#endif
                                      dt);

            UpdatePosition(xp, yp, zp, ux[ip], uy[ip], uz[ip], dt);
            setPosition(ip, xp, yp, zp);
        }
#ifdef WARPX_QED
        else {
            if constexpr (qed_control == has_qed) {
                if (do_copy) {
                    //  Copy the old x and u for the BTD
                    copyAttribs(ip);
                }

                doParticleMomentumPush<1>(ux[ip], uy[ip], uz[ip],
                                          Exp, Eyp, Ezp, Bxp, Byp, Bzp,
                                          ion_lev ? ion_lev[ip] : 1,
                                          m, q, pusher_algo, do_crr,
                                          t_chi_max,
                                          dt);

                UpdatePosition(xp, yp, zp, ux[ip], uy[ip], uz[ip], dt);
                setPosition(ip, xp, yp, zp);
            }
        }
#endif

#ifdef WARPX_QED
        [[maybe_unused]] auto foo_local_has_quantum_sync = local_has_quantum_sync;
        [[maybe_unused]] auto *foo_podq = p_optical_depth_QSR;
        [[maybe_unused]] const auto& foo_evolve_opt = evolve_opt; // have to do all these for nvcc
        if constexpr (qed_control == has_qed) {
            if (local_has_quantum_sync) {
                evolve_opt(ux[ip], uy[ip], uz[ip],
                           Exp, Eyp, Ezp,Bxp, Byp, Bzp,
                           dt, p_optical_depth_QSR[ip]);
            }
        }
#else
            amrex::ignore_unused(qed_control);
#endif
    });
}

/* \brief Perform the implicit particle push operation in one fused kernel
 *        The main difference from PushPX is the order of operations:
 *         - push position by 1/2 dt
 *         - gather fields
 *         - push velocity by dt
 *         - average old and new velocity to get time centered value
 *        The routines ends with both position and velocity at the half time level.
 */
void
PhysicalParticleContainer::ImplicitPushXP (WarpXParIter& pti,
                                           amrex::FArrayBox const * exfab,
                                           amrex::FArrayBox const * eyfab,
                                           amrex::FArrayBox const * ezfab,
                                           amrex::FArrayBox const * bxfab,
                                           amrex::FArrayBox const * byfab,
                                           amrex::FArrayBox const * bzfab,
                                           amrex::IntVect ngEB, int /*e_is_nodal*/,
                                           long offset,
                                           long np_to_push,
                                           int lev, int gather_lev,
                                           amrex::Real dt, ScaleFields scaleFields,
                                           DtType a_dt_type)
{
    WARPX_ALWAYS_ASSERT_WITH_MESSAGE((gather_lev==(lev-1)) ||
                                     (gather_lev==(lev  )),
                                     "Gather buffers only work for lev-1");
    // If no particles, do not do anything
    if (np_to_push == 0) { return; }

    // Get cell size on gather_lev
    const std::array<Real,3>& dx = WarpX::CellSize(std::max(gather_lev,0));

    // Get box from which field is gathered.
    // If not gathering from the finest level, the box is coarsened.
    Box box;
    if (lev == gather_lev) {
        box = pti.tilebox();
    } else {
        const IntVect& ref_ratio = WarpX::RefRatio(gather_lev);
        box = amrex::coarsen(pti.tilebox(),ref_ratio);
    }

    // Add guard cells to the box.
    box.grow(ngEB);

    auto setPosition = SetParticlePosition(pti, offset);

    const auto getExternalEB = GetExternalEBField(pti, offset);

    const amrex::ParticleReal Ex_external_particle = m_E_external_particle[0];
    const amrex::ParticleReal Ey_external_particle = m_E_external_particle[1];
    const amrex::ParticleReal Ez_external_particle = m_E_external_particle[2];
    const amrex::ParticleReal Bx_external_particle = m_B_external_particle[0];
    const amrex::ParticleReal By_external_particle = m_B_external_particle[1];
    const amrex::ParticleReal Bz_external_particle = m_B_external_particle[2];

    // Lower corner of tile box physical domain (take into account Galilean shift)
    const std::array<amrex::Real, 3>& xyzmin = WarpX::LowerCorner(box, gather_lev, 0._rt);

    const Dim3 lo = lbound(box);

    const int depos_type = WarpX::current_deposition_algo;
    const int nox = WarpX::nox;
    const int n_rz_azimuthal_modes = WarpX::n_rz_azimuthal_modes;

    const amrex::GpuArray<amrex::Real, 3> dx_arr = {dx[0], dx[1], dx[2]};
    const amrex::GpuArray<amrex::Real, 3> xyzmin_arr = {xyzmin[0], xyzmin[1], xyzmin[2]};

    amrex::Array4<const amrex::Real> const& ex_arr = exfab->array();
    amrex::Array4<const amrex::Real> const& ey_arr = eyfab->array();
    amrex::Array4<const amrex::Real> const& ez_arr = ezfab->array();
    amrex::Array4<const amrex::Real> const& bx_arr = bxfab->array();
    amrex::Array4<const amrex::Real> const& by_arr = byfab->array();
    amrex::Array4<const amrex::Real> const& bz_arr = bzfab->array();

    amrex::IndexType const ex_type = exfab->box().ixType();
    amrex::IndexType const ey_type = eyfab->box().ixType();
    amrex::IndexType const ez_type = ezfab->box().ixType();
    amrex::IndexType const bx_type = bxfab->box().ixType();
    amrex::IndexType const by_type = byfab->box().ixType();
    amrex::IndexType const bz_type = bzfab->box().ixType();

    auto& attribs = pti.GetAttribs();
    ParticleReal* const AMREX_RESTRICT ux = attribs[PIdx::ux].dataPtr() + offset;
    ParticleReal* const AMREX_RESTRICT uy = attribs[PIdx::uy].dataPtr() + offset;
    ParticleReal* const AMREX_RESTRICT uz = attribs[PIdx::uz].dataPtr() + offset;

#if (AMREX_SPACEDIM >= 2)
    ParticleReal* x_n = pti.GetAttribs(particle_comps["x_n"]).dataPtr();
#endif
#if defined(WARPX_DIM_3D) || defined(WARPX_DIM_RZ)
    ParticleReal* y_n = pti.GetAttribs(particle_comps["y_n"]).dataPtr();
#endif
    ParticleReal* z_n = pti.GetAttribs(particle_comps["z_n"]).dataPtr();
    ParticleReal* ux_n = pti.GetAttribs(particle_comps["ux_n"]).dataPtr();
    ParticleReal* uy_n = pti.GetAttribs(particle_comps["uy_n"]).dataPtr();
    ParticleReal* uz_n = pti.GetAttribs(particle_comps["uz_n"]).dataPtr();

    const int do_copy = (m_do_back_transformed_particles && (a_dt_type!=DtType::SecondHalf) );
    CopyParticleAttribs copyAttribs;
    if (do_copy) {
        copyAttribs = CopyParticleAttribs(pti, tmp_particle_data, offset);
    }

    int* AMREX_RESTRICT ion_lev = nullptr;
    if (do_field_ionization) {
        ion_lev = pti.GetiAttribs(particle_icomps["ionizationLevel"]).dataPtr() + offset;
    }

    // Loop over the particles and update their momentum
    const amrex::ParticleReal q = this->charge;
    const amrex::ParticleReal m = this-> mass;

    const auto pusher_algo = WarpX::particle_pusher_algo;
    const auto do_crr = do_classical_radiation_reaction;
#ifdef WARPX_QED
    const auto do_sync = m_do_qed_quantum_sync;
    amrex::Real t_chi_max = 0.0;
    if (do_sync) { t_chi_max = m_shr_p_qs_engine->get_minimum_chi_part(); }

    QuantumSynchrotronEvolveOpticalDepth evolve_opt;
    amrex::ParticleReal* AMREX_RESTRICT p_optical_depth_QSR = nullptr;
    const bool local_has_quantum_sync = has_quantum_sync();
    if (local_has_quantum_sync) {
        evolve_opt = m_shr_p_qs_engine->build_evolve_functor();
        p_optical_depth_QSR = pti.GetAttribs(particle_comps["opticalDepthQSR"]).dataPtr()  + offset;
    }
#endif

    const auto t_do_not_gather = do_not_gather;

    enum exteb_flags : int { no_exteb, has_exteb };
    enum qed_flags : int { no_qed, has_qed };

    const int exteb_runtime_flag = getExternalEB.isNoOp() ? no_exteb : has_exteb;
#ifdef WARPX_QED
    const int qed_runtime_flag = (local_has_quantum_sync || do_sync) ? has_qed : no_qed;
#else
    const int qed_runtime_flag = no_qed;
#endif

    // Using this version of ParallelFor with compile time options
    // improves performance when qed or external EB are not used by reducing
    // register pressure.
    amrex::ParallelFor(TypeList<CompileTimeOptions<no_exteb,has_exteb>,
                                CompileTimeOptions<no_qed  ,has_qed>>{},
                       {exteb_runtime_flag, qed_runtime_flag},
                       np_to_push, [=] AMREX_GPU_DEVICE (long ip, auto exteb_control,
                                                         auto qed_control)
    {
        // Position advance starts from the position at the start of the step
        // but uses the most recent velocity.
#if (AMREX_SPACEDIM >= 2)
        amrex::ParticleReal xp = x_n[ip];
        const amrex::ParticleReal xp_n = x_n[ip];
#else
        amrex::ParticleReal xp = 0._rt;
        const amrex::ParticleReal xp_n = 0._rt;
#endif
#if defined(WARPX_DIM_3D) || defined(WARPX_DIM_RZ)
        amrex::ParticleReal yp = y_n[ip];
        const amrex::ParticleReal yp_n = y_n[ip];
#else
        amrex::ParticleReal yp = 0._rt;
        const amrex::ParticleReal yp_n = 0._rt;
#endif
        amrex::ParticleReal zp = z_n[ip];
        const amrex::ParticleReal zp_n = z_n[ip];

        UpdatePositionImplicit(xp, yp, zp, ux_n[ip], uy_n[ip], uz_n[ip], ux[ip], uy[ip], uz[ip], 0.5_rt*dt);
        setPosition(ip, xp, yp, zp);

        amrex::ParticleReal Exp = Ex_external_particle;
        amrex::ParticleReal Eyp = Ey_external_particle;
        amrex::ParticleReal Ezp = Ez_external_particle;
        amrex::ParticleReal Bxp = Bx_external_particle;
        amrex::ParticleReal Byp = By_external_particle;
        amrex::ParticleReal Bzp = Bz_external_particle;

        if(!t_do_not_gather){
            // first gather E and B to the particle positions
            doGatherShapeNImplicit(xp_n, yp_n, zp_n, xp, yp, zp, Exp, Eyp, Ezp, Bxp, Byp, Bzp,
                                   ex_arr, ey_arr, ez_arr, bx_arr, by_arr, bz_arr,
                                   ex_type, ey_type, ez_type, bx_type, by_type, bz_type,
                                   dx_arr, xyzmin_arr, lo, n_rz_azimuthal_modes, nox,
                                   depos_type );
        }

        // Externally applied E and B-field in Cartesian co-ordinates
        [[maybe_unused]] const auto& getExternalEB_tmp = getExternalEB;
        if constexpr (exteb_control == has_exteb) {
            getExternalEB(ip, Exp, Eyp, Ezp, Bxp, Byp, Bzp);
        }

        scaleFields(xp, yp, zp, Exp, Eyp, Ezp, Bxp, Byp, Bzp);

        if (do_copy) {
            //  Copy the old x and u for the BTD
            copyAttribs(ip);
        }

        // The momentum push starts with the velocity at the start of the step
        ux[ip] = ux_n[ip];
        uy[ip] = uy_n[ip];
        uz[ip] = uz_n[ip];

#ifdef WARPX_QED
        if (!do_sync)
#endif
        {
            doParticleMomentumPush<0>(ux[ip], uy[ip], uz[ip],
                                      Exp, Eyp, Ezp, Bxp, Byp, Bzp,
                                      ion_lev ? ion_lev[ip] : 1,
                                      m, q, pusher_algo, do_crr,
#ifdef WARPX_QED
                                      t_chi_max,
#endif
                                      dt);
        }
#ifdef WARPX_QED
        else {
            if constexpr (qed_control == has_qed) {
                doParticleMomentumPush<1>(ux[ip], uy[ip], uz[ip],
                                          Exp, Eyp, Ezp, Bxp, Byp, Bzp,
                                          ion_lev ? ion_lev[ip] : 1,
                                          m, q, pusher_algo, do_crr,
                                          t_chi_max,
                                          dt);
            }
        }
#endif

#ifdef WARPX_QED
        [[maybe_unused]] auto foo_local_has_quantum_sync = local_has_quantum_sync;
        [[maybe_unused]] auto *foo_podq = p_optical_depth_QSR;
        [[maybe_unused]] const auto& foo_evolve_opt = evolve_opt; // have to do all these for nvcc
        if constexpr (qed_control == has_qed) {
            if (local_has_quantum_sync) {
                evolve_opt(ux[ip], uy[ip], uz[ip],
                           Exp, Eyp, Ezp,Bxp, Byp, Bzp,
                           dt, p_optical_depth_QSR[ip]);
            }
        }
#else
            amrex::ignore_unused(qed_control);
#endif

        // Take average to get the time centered value
        ux[ip] = 0.5_rt*(ux[ip] + ux_n[ip]);
        uy[ip] = 0.5_rt*(uy[ip] + uy_n[ip]);
        uz[ip] = 0.5_rt*(uz[ip] + uz_n[ip]);

    });
}

void
PhysicalParticleContainer::InitIonizationModule ()
{
    if (!do_field_ionization) { return; }
    const ParmParse pp_species_name(species_name);
    if (charge != PhysConst::q_e){
        ablastr::warn_manager::WMRecordWarning("Species",
            "charge != q_e for ionizable species '" +
            species_name + "':" +
            "overriding user value and setting charge = q_e.");
        charge = PhysConst::q_e;
    }
    utils::parser::queryWithParser(pp_species_name, "do_adk_correction", do_adk_correction);

    utils::parser::queryWithParser(
        pp_species_name, "ionization_initial_level", ionization_initial_level);
    pp_species_name.get("ionization_product_species", ionization_product_name);
    pp_species_name.get("physical_element", physical_element);
    WARPX_ALWAYS_ASSERT_WITH_MESSAGE(
        physical_element == "H" || !do_adk_correction,
        "Correction to ADK by Zhang et al., PRA 90, 043410 (2014) only works with Hydrogen");
    // Add runtime integer component for ionization level
    AddIntComp("ionizationLevel");
    // Get atomic number and ionization energies from file
    const int ion_element_id = utils::physics::ion_map_ids.at(physical_element);
    ion_atomic_number = utils::physics::ion_atomic_numbers[ion_element_id];
    Vector<Real> h_ionization_energies(ion_atomic_number);
    const int offset = utils::physics::ion_energy_offsets[ion_element_id];
    for(int i=0; i<ion_atomic_number; i++){
        h_ionization_energies[i] =
            utils::physics::table_ionization_energies[i+offset];
    }
    // Compute ADK prefactors (See Chen, JCP 236 (2013), equation (2))
    // For now, we assume l=0 and m=0.
    // The approximate expressions are used,
    // without Gamma function
    constexpr auto a3 = PhysConst::alpha*PhysConst::alpha*PhysConst::alpha;
    constexpr auto a4 = a3 * PhysConst::alpha;
    constexpr Real wa = a3 * PhysConst::c / PhysConst::r_e;
    constexpr Real Ea = PhysConst::m_e * PhysConst::c*PhysConst::c /PhysConst::q_e *
        a4/PhysConst::r_e;
    constexpr Real UH = utils::physics::table_ionization_energies[0];
    const Real l_eff = std::sqrt(UH/h_ionization_energies[0]) - 1._rt;

    const Real dt = WarpX::GetInstance().getdt(0);

    ionization_energies.resize(ion_atomic_number);
    adk_power.resize(ion_atomic_number);
    adk_prefactor.resize(ion_atomic_number);
    adk_exp_prefactor.resize(ion_atomic_number);

    Gpu::copyAsync(Gpu::hostToDevice,
                   h_ionization_energies.begin(), h_ionization_energies.end(),
                   ionization_energies.begin());

    adk_correction_factors.resize(4);
    if (do_adk_correction) {
        Vector<Real> h_correction_factors(4);
        constexpr int offset_corr = 0; // hard-coded: only Hydrogen
        for(int i=0; i<4; i++){
            h_correction_factors[i] = table_correction_factors[i+offset_corr];
        }
        Gpu::copyAsync(Gpu::hostToDevice,
                       h_correction_factors.begin(), h_correction_factors.end(),
                       adk_correction_factors.begin());
    }

    Real const* AMREX_RESTRICT p_ionization_energies = ionization_energies.data();
    Real * AMREX_RESTRICT p_adk_power = adk_power.data();
    Real * AMREX_RESTRICT p_adk_prefactor = adk_prefactor.data();
    Real * AMREX_RESTRICT p_adk_exp_prefactor = adk_exp_prefactor.data();
    amrex::ParallelFor(ion_atomic_number, [=] AMREX_GPU_DEVICE (int i) noexcept
    {
        const Real n_eff = (i+1) * std::sqrt(UH/p_ionization_energies[i]);
        const Real C2 = std::pow(2._rt,2._rt*n_eff)/(n_eff*std::tgamma(n_eff+l_eff+1._rt)*std::tgamma(n_eff-l_eff));
        p_adk_power[i] = -(2._rt*n_eff - 1._rt);
        const Real Uion = p_ionization_energies[i];
        p_adk_prefactor[i] = dt * wa * C2 * ( Uion/(2._rt*UH) )
            * std::pow(2._rt*std::pow((Uion/UH),3._rt/2._rt)*Ea,2._rt*n_eff - 1._rt);
        p_adk_exp_prefactor[i] = -2._rt/3._rt * std::pow( Uion/UH,3._rt/2._rt) * Ea;
    });

    Gpu::synchronize();
}

IonizationFilterFunc
PhysicalParticleContainer::getIonizationFunc (const WarpXParIter& pti,
                                              int lev,
                                              amrex::IntVect ngEB,
                                              const amrex::FArrayBox& Ex,
                                              const amrex::FArrayBox& Ey,
                                              const amrex::FArrayBox& Ez,
                                              const amrex::FArrayBox& Bx,
                                              const amrex::FArrayBox& By,
                                              const amrex::FArrayBox& Bz)
{
    WARPX_PROFILE("PhysicalParticleContainer::getIonizationFunc()");

    return {pti, lev, ngEB, Ex, Ey, Ez, Bx, By, Bz,
                                m_E_external_particle, m_B_external_particle,
                                ionization_energies.dataPtr(),
                                adk_prefactor.dataPtr(),
                                adk_exp_prefactor.dataPtr(),
                                adk_power.dataPtr(),
                                adk_correction_factors.dataPtr(),
                                particle_icomps["ionizationLevel"],
                                ion_atomic_number,
                                do_adk_correction};
}

PlasmaInjector* PhysicalParticleContainer::GetPlasmaInjector (int i)
{
    if (i < 0 || i >= static_cast<int>(plasma_injectors.size())) {
        return nullptr;
    } else {
        return plasma_injectors[i].get();
    }
}

void PhysicalParticleContainer::resample (const int timestep, const bool verbose)
{
    // In heavily load imbalanced simulations, MPI processes with few particles will spend most of
    // the time at the MPI synchronization in TotalNumberOfParticles(). Having two profiler entries
    // here is thus useful to avoid confusing time spent waiting for other processes with time
    // spent doing actual resampling.
    WARPX_PROFILE_VAR_NS("MultiParticleContainer::doResampling::MPI_synchronization",
                         blp_resample_synchronization);
    WARPX_PROFILE_VAR_NS("MultiParticleContainer::doResampling::ActualResampling",
                         blp_resample_actual);

    WARPX_PROFILE_VAR_START(blp_resample_synchronization);
    const amrex::Real global_numparts = TotalNumberOfParticles();
    WARPX_PROFILE_VAR_STOP(blp_resample_synchronization);

    WARPX_PROFILE_VAR_START(blp_resample_actual);
    if (m_resampler.triggered(timestep, global_numparts))
    {
        if (verbose) {
            amrex::Print() << Utils::TextMsg::Info(
                "Resampling " + species_name + " at step " + std::to_string(timestep)
            );
        }
        for (int lev = 0; lev <= maxLevel(); lev++)
        {
            for (WarpXParIter pti(*this, lev); pti.isValid(); ++pti)
            {
                m_resampler(pti, lev, this);
            }
        }
    }
    WARPX_PROFILE_VAR_STOP(blp_resample_actual);
}


#ifdef WARPX_QED


bool PhysicalParticleContainer::has_quantum_sync () const
{
    return m_do_qed_quantum_sync;
}

bool PhysicalParticleContainer::has_breit_wheeler () const
{
    return m_do_qed_breit_wheeler;
}

void
PhysicalParticleContainer::
set_breit_wheeler_engine_ptr (std::shared_ptr<BreitWheelerEngine> ptr)
{
    m_shr_p_bw_engine = ptr;
}

void
PhysicalParticleContainer::
set_quantum_sync_engine_ptr (std::shared_ptr<QuantumSynchrotronEngine> ptr)
{
    m_shr_p_qs_engine = ptr;
}

PhotonEmissionFilterFunc
PhysicalParticleContainer::getPhotonEmissionFilterFunc ()
{
    WARPX_PROFILE("PhysicalParticleContainer::getPhotonEmissionFunc()");
    return PhotonEmissionFilterFunc{particle_runtime_comps["opticalDepthQSR"]};
}

PairGenerationFilterFunc
PhysicalParticleContainer::getPairGenerationFilterFunc ()
{
    WARPX_PROFILE("PhysicalParticleContainer::getPairGenerationFunc()");
    return PairGenerationFilterFunc{particle_runtime_comps["opticalDepthBW"]};
}

#endif<|MERGE_RESOLUTION|>--- conflicted
+++ resolved
@@ -887,11 +887,7 @@
             const amrex::Vector<ParticleReal> uyp = {plasma_injector->single_particle_u[1]};
             const amrex::Vector<ParticleReal> uzp = {plasma_injector->single_particle_u[2]};
             const amrex::Vector<amrex::Vector<ParticleReal>> attr = {{plasma_injector->single_particle_weight}};
-<<<<<<< HEAD
-            amrex::Vector<amrex::Vector<int>> attr_int;
-=======
             const amrex::Vector<amrex::Vector<int>> attr_int;
->>>>>>> e6b51842
             AddNParticles(lev, 1, xp, yp, zp, uxp, uyp, uzp,
                           1, attr, 0, attr_int, 0);
             return;
