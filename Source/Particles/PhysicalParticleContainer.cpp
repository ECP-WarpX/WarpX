#include <limits>
#include <sstream>

#include <MultiParticleContainer.H>
#include <WarpX_f.H>
#include <WarpX.H>
#include <WarpXConst.H>
#include <WarpXWrappers.h>
#include <IonizationEnergiesTable.H>
#include <FieldGather.H>

#include <WarpXAlgorithmSelection.H>

// Import low-level single-particle kernels
#include <UpdatePosition.H>
#include <UpdateMomentumBoris.H>
#include <UpdateMomentumVay.H>

using namespace amrex;

PhysicalParticleContainer::PhysicalParticleContainer (AmrCore* amr_core, int ispecies,
                                                      const std::string& name)
    : WarpXParticleContainer(amr_core, ispecies),
      species_name(name)
{
    plasma_injector.reset(new PlasmaInjector(species_id, species_name));
    charge = plasma_injector->getCharge();
    mass = plasma_injector->getMass();

    ParmParse pp(species_name);

    pp.query("boost_adjust_transverse_positions", boost_adjust_transverse_positions);
    pp.query("do_backward_propagation", do_backward_propagation);

    // Initialize splitting
    pp.query("do_splitting", do_splitting);
    pp.query("split_type", split_type);

    pp.query("do_continuous_injection", do_continuous_injection);
    // Whether to plot back-transformed (lab-frame) diagnostics
    // for this species.
    pp.query("do_boosted_frame_diags", do_boosted_frame_diags);

    pp.query("do_field_ionization", do_field_ionization);
#ifdef AMREX_USE_GPU
    AMREX_ALWAYS_ASSERT_WITH_MESSAGE(
        do_field_ionization == 0,
        "Field ionization does not work on GPU so far, because the current "
        "version of Redistribute in AMReX does not work with runtime parameters");
#endif

    pp.query("plot_species", plot_species);
    int do_user_plot_vars;
    do_user_plot_vars = pp.queryarr("plot_vars", plot_vars);
    if (not do_user_plot_vars){
        // By default, all particle variables are dumped to plotfiles,
        // including {x,y,z,ux,uy,uz}old variables when running in a
        // boosted frame
        if (WarpX::do_boosted_frame_diagnostic && do_boosted_frame_diags){
            plot_flags.resize(PIdx::nattribs + 6, 1);
        } else {
            plot_flags.resize(PIdx::nattribs, 1);
        }
    } else {
        // Set plot_flag to 0 for all attribs
        if (WarpX::do_boosted_frame_diagnostic && do_boosted_frame_diags){
            plot_flags.resize(PIdx::nattribs + 6, 0);
        } else {
            plot_flags.resize(PIdx::nattribs, 0);
        }
        // If not none, set plot_flags values to 1 for elements in plot_vars.
        if (plot_vars[0] != "none"){
            for (const auto& var : plot_vars){
                // Return error if var not in PIdx.
                AMREX_ALWAYS_ASSERT_WITH_MESSAGE(
                    ParticleStringNames::to_index.count(var),
                    "plot_vars argument not in ParticleStringNames");
                plot_flags[ParticleStringNames::to_index.at(var)] = 1;
            }
        }
    }

    const Geometry& geom = Geom(0);
    m_initial_prob_lo = geom.ProbLoArray();

}

PhysicalParticleContainer::PhysicalParticleContainer (AmrCore* amr_core)
    : WarpXParticleContainer(amr_core, 0)
{
    plasma_injector.reset(new PlasmaInjector());
}

void PhysicalParticleContainer::InitData()
{
    // Init ionization module here instead of in the PhysicalParticleContainer
    // constructor because dt is required
    if (do_field_ionization) {InitIonizationModule();}
    AddParticles(0); // Note - add on level 0
    Redistribute();  // We then redistribute
}

void PhysicalParticleContainer::MapParticletoBoostedFrame(Real& x, Real& y, Real& z, std::array<Real, 3>& u)
{
    // Map the particles from the lab frame to the boosted frame.
    // This boosts the particle to the lab frame and calculates
    // the particle time in the boosted frame. It then maps
    // the position to the time in the boosted frame.

    // For now, start with the assumption that this will only happen
    // at the start of the simulation.
    const Real t_lab = 0.;

    const Real uz_boost = WarpX::gamma_boost*WarpX::beta_boost*PhysConst::c;

    // tpr is the particle's time in the boosted frame
    Real tpr = WarpX::gamma_boost*t_lab - uz_boost*z/(PhysConst::c*PhysConst::c);

    // The particle's transformed location in the boosted frame
    Real xpr = x;
    Real ypr = y;
    Real zpr = WarpX::gamma_boost*z - uz_boost*t_lab;

    // transform u and gamma to the boosted frame
    Real gamma_lab = std::sqrt(1. + (u[0]*u[0] + u[1]*u[1] + u[2]*u[2])/(PhysConst::c*PhysConst::c));
    // u[0] = u[0];
    // u[1] = u[1];
    u[2] = WarpX::gamma_boost*u[2] - uz_boost*gamma_lab;
    Real gammapr = std::sqrt(1. + (u[0]*u[0] + u[1]*u[1] + u[2]*u[2])/(PhysConst::c*PhysConst::c));

    Real vxpr = u[0]/gammapr;
    Real vypr = u[1]/gammapr;
    Real vzpr = u[2]/gammapr;

    if (do_backward_propagation){
        u[2] = -u[2];
    }

    // Move the particles to where they will be at t = 0 in the boosted frame
    if (boost_adjust_transverse_positions) {
        x = xpr - tpr*vxpr;
        y = ypr - tpr*vypr;
    }

    z = zpr - tpr*vzpr;

}

void
PhysicalParticleContainer::AddGaussianBeam(Real x_m, Real y_m, Real z_m,
                                           Real x_rms, Real y_rms, Real z_rms,
                                           Real q_tot, long npart,
                                           int do_symmetrize) {

    const Geometry& geom     = m_gdb->Geom(0);
    RealBox containing_bx = geom.ProbDomain();

    std::mt19937_64 mt(0451);
    std::normal_distribution<double> distx(x_m, x_rms);
    std::normal_distribution<double> disty(y_m, y_rms);
    std::normal_distribution<double> distz(z_m, z_rms);

    if (ParallelDescriptor::IOProcessor()) {
        // If do_symmetrize, create 4x fewer particles, and
        // Replicate each particle 4 times (x,y) (-x,y) (x,-y) (-x,-y)
        if (do_symmetrize){
            npart /= 4;
        }
        for (long i = 0; i < npart; ++i) {
#if (defined WARPX_DIM_3D) || (WARPX_DIM_RZ)
            Real weight = q_tot/npart/charge;
            Real x = distx(mt);
            Real y = disty(mt);
            Real z = distz(mt);
#elif (defined WARPX_DIM_XZ)
            Real weight = q_tot/npart/charge/y_rms;
            Real x = distx(mt);
            Real y = 0.;
            Real z = distz(mt);
#endif
            if (plasma_injector->insideBounds(x, y, z)) {
                XDim3 u = plasma_injector->getMomentum(x, y, z);
                u.x *= PhysConst::c;
                u.y *= PhysConst::c;
                u.z *= PhysConst::c;
                if (do_symmetrize){
                    // Add four particles to the beam:
                    CheckAndAddParticle( x, y, z, { u.x, u.y, u.z}, weight/4. );
                    CheckAndAddParticle( x,-y, z, { u.x,-u.y, u.z}, weight/4. );
                    CheckAndAddParticle(-x, y, z, {-u.x, u.y, u.z}, weight/4. );
                    CheckAndAddParticle(-x,-y, z, {-u.x,-u.y, u.z}, weight/4. );
                } else {
                    CheckAndAddParticle(x, y, z, {u.x,u.y,u.z}, weight);
                }
            }
        }
    }
    Redistribute();
}

void
PhysicalParticleContainer::CheckAndAddParticle(Real x, Real y, Real z,
                                               std::array<Real, 3> u,
                                               Real weight)
{
    std::array<Real,PIdx::nattribs> attribs;
    attribs.fill(0.0);

    // update attribs with input arguments
    if (WarpX::gamma_boost > 1.) {
        MapParticletoBoostedFrame(x, y, z, u);
    }
    attribs[PIdx::ux] = u[0];
    attribs[PIdx::uy] = u[1];
    attribs[PIdx::uz] = u[2];
    attribs[PIdx::w ] = weight;

    if ( (NumRuntimeRealComps()>0) || (NumRuntimeIntComps()>0) )
    {
        // need to create old values
        auto& particle_tile = DefineAndReturnParticleTile(0, 0, 0);
    }

    // add particle
    AddOneParticle(0, 0, 0, x, y, z, attribs);
}

void
PhysicalParticleContainer::AddParticles (int lev)
{
    BL_PROFILE("PhysicalParticleContainer::AddParticles()");

    if (plasma_injector->add_single_particle) {
        AddNParticles(lev, 1,
                      &(plasma_injector->single_particle_pos[0]),
                      &(plasma_injector->single_particle_pos[1]),
                      &(plasma_injector->single_particle_pos[2]),
                      &(plasma_injector->single_particle_vel[0]),
                      &(plasma_injector->single_particle_vel[1]),
                      &(plasma_injector->single_particle_vel[2]),
                      1, &(plasma_injector->single_particle_weight), 0);
        return;
    }

    if (plasma_injector->gaussian_beam) {
        AddGaussianBeam(plasma_injector->x_m,
                        plasma_injector->y_m,
                        plasma_injector->z_m,
                        plasma_injector->x_rms,
                        plasma_injector->y_rms,
                        plasma_injector->z_rms,
                        plasma_injector->q_tot,
                        plasma_injector->npart,
                        plasma_injector->do_symmetrize);


        return;
    }

    if ( plasma_injector->doInjection() ) {
        AddPlasma( lev );
    }
}

/**
 * Create new macroparticles for this species, with a fixed
 * number of particles per cell (in the cells of `part_realbox`).
 * The new particles are only created inside the intersection of `part_realbox`
 * with the local grid for the current proc.
 * @param lev the index of the refinement level
 * @param part_realbox the box in which new particles should be created
 * (this box should correspond to an integer number of cells in each direction,
 * but its boundaries need not be aligned with the actual cells of the simulation)
 */
void
PhysicalParticleContainer::AddPlasma (int lev, RealBox part_realbox)
{
    BL_PROFILE("PhysicalParticleContainer::AddPlasma");

    // If no part_realbox is provided, initialize particles in the whole domain
    const Geometry& geom = Geom(lev);
    if (!part_realbox.ok()) part_realbox = geom.ProbDomain();

    int num_ppc = plasma_injector->num_particles_per_cell;
#ifdef WARPX_DIM_RZ
    Real rmax = std::min(plasma_injector->xmax, part_realbox.hi(0));
#endif

    const auto dx = geom.CellSizeArray();
    const auto problo = geom.ProbLoArray();

    Real scale_fac;
#if AMREX_SPACEDIM==3
    scale_fac = dx[0]*dx[1]*dx[2]/num_ppc;
#elif AMREX_SPACEDIM==2
    scale_fac = dx[0]*dx[1]/num_ppc;
#endif

#ifdef _OPENMP
    // First touch all tiles in the map in serial
    for (MFIter mfi = MakeMFIter(lev); mfi.isValid(); ++mfi) {
        auto index = std::make_pair(mfi.index(), mfi.LocalTileIndex());
        GetParticles(lev)[index];
        tmp_particle_data.resize(finestLevel()+1);
        // Create map entry if not there
        tmp_particle_data[lev][index];
        if ( (NumRuntimeRealComps()>0) || (NumRuntimeIntComps()>0) ) {
            DefineAndReturnParticleTile(lev, mfi.index(), mfi.LocalTileIndex());
        }
    }
#endif

    MultiFab* cost = WarpX::getCosts(lev);

    const int nlevs = numLevels();
    static bool refine_injection = false;
    static Box fine_injection_box;
    static int rrfac = 1;
    // This does not work if the mesh is dynamic.  But in that case, we should
    // not use refined injected either.  We also assume there is only one fine level.
    if (WarpX::do_moving_window and WarpX::refine_plasma
        and do_continuous_injection and nlevs == 2)
    {
        refine_injection = true;
        fine_injection_box = ParticleBoxArray(1).minimalBox();
        fine_injection_box.setSmall(WarpX::moving_window_dir, std::numeric_limits<int>::lowest());
        fine_injection_box.setBig(WarpX::moving_window_dir, std::numeric_limits<int>::max());
        rrfac = m_gdb->refRatio(0)[0];
        fine_injection_box.coarsen(rrfac);
    }

    InjectorPosition* inj_pos = plasma_injector->getInjectorPosition();
    InjectorDensity*  inj_rho = plasma_injector->getInjectorDensity();
    InjectorMomentum* inj_mom = plasma_injector->getInjectorMomentum();
    Real gamma_boost = WarpX::gamma_boost;
    Real beta_boost = WarpX::beta_boost;
    Real t = WarpX::GetInstance().gett_new(lev);
    Real density_min = plasma_injector->density_min;
    Real density_max = plasma_injector->density_max;

#ifdef WARPX_DIM_RZ
    const long nmodes = WarpX::n_rz_azimuthal_modes;
    bool radially_weighted = plasma_injector->radially_weighted;
#endif

    MFItInfo info;
    if (do_tiling && Gpu::notInLaunchRegion()) {
        info.EnableTiling(tile_size);
    }
#ifdef _OPENMP
    info.SetDynamic(true);
#pragma omp parallel if (not WarpX::serialize_ics)
#endif
    for (MFIter mfi = MakeMFIter(lev, info); mfi.isValid(); ++mfi)
    {
        Real wt = amrex::second();

        const Box& tile_box = mfi.tilebox();
        const RealBox tile_realbox = WarpX::getRealBox(tile_box, lev);

        // Find the cells of part_box that overlap with tile_realbox
        // If there is no overlap, just go to the next tile in the loop
        RealBox overlap_realbox;
        Box overlap_box;
        IntVect shifted;
        bool no_overlap = false;

        for (int dir=0; dir<AMREX_SPACEDIM; dir++) {
            if ( tile_realbox.lo(dir) <= part_realbox.hi(dir) ) {
                Real ncells_adjust = std::floor( (tile_realbox.lo(dir) - part_realbox.lo(dir))/dx[dir] );
                overlap_realbox.setLo( dir, part_realbox.lo(dir) + std::max(ncells_adjust, 0.) * dx[dir]);
            } else {
                no_overlap = true; break;
            }
            if ( tile_realbox.hi(dir) >= part_realbox.lo(dir) ) {
                Real ncells_adjust = std::floor( (part_realbox.hi(dir) - tile_realbox.hi(dir))/dx[dir] );
                overlap_realbox.setHi( dir, part_realbox.hi(dir) - std::max(ncells_adjust, 0.) * dx[dir]);
            } else {
                no_overlap = true; break;
            }
            // Count the number of cells in this direction in overlap_realbox
            overlap_box.setSmall( dir, 0 );
            overlap_box.setBig( dir,
                int( std::round((overlap_realbox.hi(dir)-overlap_realbox.lo(dir))
                                /dx[dir] )) - 1);
            shifted[dir] = std::round((overlap_realbox.lo(dir)-problo[dir])/dx[dir]);
            // shifted is exact in non-moving-window direction.  That's all we care.
        }
        if (no_overlap == 1) {
            continue; // Go to the next tile
        }

        const int grid_id = mfi.index();
        const int tile_id = mfi.LocalTileIndex();

        // Max number of new particles, if particles are created in the whole
        // overlap_box. All of them are created, and invalid ones are then
        // discaded
        int max_new_particles = overlap_box.numPts() * num_ppc;

        // If refine injection, build pointer dp_cellid that holds pointer to
        // array of refined cell IDs.
        Vector<int> cellid_v;
        if (refine_injection and lev == 0)
        {
            // then how many new particles will be injected is not that simple
            // We have to shift fine_injection_box because overlap_box has been shifted.
            Box fine_overlap_box = overlap_box & amrex::shift(fine_injection_box,shifted);
            if (fine_overlap_box.ok()) {
                max_new_particles += fine_overlap_box.numPts() * num_ppc
                    * (AMREX_D_TERM(rrfac,*rrfac,*rrfac)-1);
                for (int icell = 0, ncells = overlap_box.numPts(); icell < ncells; ++icell) {
                    IntVect iv = overlap_box.atOffset(icell);
                    int r = (fine_overlap_box.contains(iv)) ? AMREX_D_TERM(rrfac,*rrfac,*rrfac) : 1;
                    for (int ipart = 0; ipart < r; ++ipart) {
                        cellid_v.push_back(icell);
                        cellid_v.push_back(ipart);
                    }
                }
            }
        }

        int const* hp_cellid = (cellid_v.empty()) ? nullptr : cellid_v.data();
        amrex::AsyncArray<int> cellid_aa(hp_cellid, cellid_v.size());
        int const* dp_cellid = cellid_aa.data();

        // Update NextID to include particles created in this function
        int pid;
#pragma omp critical (add_plasma_nextid)
        {
            pid = ParticleType::NextID();
            ParticleType::NextID(pid+max_new_particles);
        }
        const int cpuid = ParallelDescriptor::MyProc();

        auto& particle_tile = GetParticles(lev)[std::make_pair(grid_id,tile_id)];

        if ( (NumRuntimeRealComps()>0) || (NumRuntimeIntComps()>0) ) {
            DefineAndReturnParticleTile(lev, grid_id, tile_id);
        }

        auto old_size = particle_tile.GetArrayOfStructs().size();
        auto new_size = old_size + max_new_particles;
        particle_tile.resize(new_size);

        ParticleType* pp = particle_tile.GetArrayOfStructs()().data() + old_size;
        auto& soa = particle_tile.GetStructOfArrays();
        GpuArray<Real*,PIdx::nattribs> pa;
        for (int ia = 0; ia < PIdx::nattribs; ++ia) {
            pa[ia] = soa.GetRealData(ia).data() + old_size;
        }

        int* pi;
        if (do_field_ionization) {
            pi = soa.GetIntData(particle_icomps["ionization_level"]).data() + old_size;
        }

        const GpuArray<Real,AMREX_SPACEDIM> overlap_corner
            {AMREX_D_DECL(overlap_realbox.lo(0),
                          overlap_realbox.lo(1),
                          overlap_realbox.lo(2))};

        std::size_t shared_mem_bytes = plasma_injector->sharedMemoryNeeded();
        int lrrfac = rrfac;

        bool loc_do_field_ionization = do_field_ionization;
        int loc_ionization_initial_level = ionization_initial_level;

        bool fewer_than_one_ppc = plasma_injector->m_fewer_than_one_ppc;

        if (fewer_than_one_ppc && WarpX::moving_window_dir){
            AMREX_ALWAYS_ASSERT_WITH_MESSAGE(
                WarpX::moving_window_dir == AMREX_SPACEDIM-1,
                "can use fewer_than_one_ppc with moving window only if moving window direction is z"
                );
        }

        amrex::Dim3 part_every_ncell;
        amrex::Real fraction_part_per_cell;

        // If inject fewer than one particle par cell, store number of gap
        // cells into GPU-friendly variables
        if (plasma_injector->m_fewer_than_one_ppc)
        {
            part_every_ncell =
                Dim3{plasma_injector->m_particle_every_n_cell[0],
                     plasma_injector->m_particle_every_n_cell[1],
                     plasma_injector->m_particle_every_n_cell[2]
            };
            fraction_part_per_cell =
                (part_every_ncell.x*part_every_ncell.y*part_every_ncell.z);
        }

        const auto initial_prob_lo = m_initial_prob_lo;

        // Loop over all new particles and inject them (creates too many
        // particles, in particular does not consider xmin, xmax etc.).
        // The invalid ones are given negative ID and are deleted during the
        // next redistribute.
        amrex::For(max_new_particles, [=] AMREX_GPU_DEVICE (int ip) noexcept
        {
            ParticleType& p = pp[ip];
            p.id() = pid+ip;
            p.cpu() = cpuid;

            int cellid, i_part;
            Real fac;
            if (dp_cellid == nullptr) {
                cellid = ip/num_ppc;
                i_part = ip - cellid*num_ppc;
                fac = 1.0;
            } else {
                cellid = dp_cellid[2*ip];
                i_part = dp_cellid[2*ip+1];
                fac = lrrfac;
            }

            IntVect iv = overlap_box.atOffset(cellid);

            const XDim3 r = inj_pos->getPositionUnitBox(i_part, fac);
#if (AMREX_SPACEDIM == 3)
            Real x = overlap_corner[0] + (iv[0]+r.x)*dx[0];
            Real y = overlap_corner[1] + (iv[1]+r.y)*dx[1];
            Real z = overlap_corner[2] + (iv[2]+r.z)*dx[2];
#else
            Real x = overlap_corner[0] + (iv[0]+r.x)*dx[0];
            Real y = 0.0;
#if   defined WARPX_DIM_XZ
            Real z = overlap_corner[1] + (iv[1]+r.y)*dx[1];
#elif defined WARPX_DIM_RZ
            // Note that for RZ, r.y will be theta
            Real z = overlap_corner[1] + (iv[1]+r.z)*dx[1];
#endif
#endif

            if (fewer_than_one_ppc){
                // If using fewer than one particle per cell, disqualify all
                // but one particle every n cells
#if   (defined WARPX_DIM_3D)
                if ( ( int((x-initial_prob_lo[0])/dx[0]) % part_every_ncell.x != 0 ) ||
                     ( int((y-initial_prob_lo[1])/dx[1]) % part_every_ncell.y != 0 ) ||
                     ( int((z-initial_prob_lo[2])/dx[2]) % part_every_ncell.z != 0 ) ) {
#elif (defined WARPX_DIM_XZ)
                if ( ( int((x-initial_prob_lo[0])/dx[0]) % part_every_ncell.x != 0 ) ||
                     ( int((z-initial_prob_lo[1])/dx[1]) % part_every_ncell.y != 0 ) ) {
#elif (defined WARPX_DIM_RZ)
                if ( ( int((x-initial_prob_lo[0])/dx[0]) % part_every_ncell.x != 0 ) ||
                     ( int((z-initial_prob_lo[1])/dx[1]) % part_every_ncell.z != 0 ) ) {
#endif
                    p.id() = -1;
                }
#if   (defined WARPX_DIM_3D)
                if (int(initial_prob_lo[0]) % 2 == 0) x += dx[0]/2.;
                if (int(initial_prob_lo[1]) % 2 == 0) y += dx[1]/2.;
                if (int(initial_prob_lo[2]) % 2 == 0) z += dx[2]/2.;
#elif (defined WARPX_DIM_XZ) || (defined WARPX_DIM_RZ)
                if (int(initial_prob_lo[0]) % 2 == 0) x += dx[0]/2.;
                if (int(initial_prob_lo[1]) % 2 == 0) z += dx[1]/2.;
#endif
            }

#if (AMREX_SPACEDIM == 3)
            if (!tile_realbox.contains(XDim3{x,y,z})) {
                p.id() = -1;
                return;
            }
#else
            if (!tile_realbox.contains(XDim3{x,z,0.0})) {
                p.id() = -1;
                return;
            }
#endif

            // Save the x and y values to use in the insideBounds checks.
            // This is needed with WARPX_DIM_RZ since x and y are modified.
            Real xb = x;
            Real yb = y;

#ifdef WARPX_DIM_RZ
            // Replace the x and y, setting an angle theta.
            // These x and y are used to get the momentum and density
            Real theta;
            if (nmodes == 1) {
                // With only 1 mode, the angle doesn't matter so
                // choose it randomly.
                theta = 2.*MathConst::pi*amrex::Random();
            } else {
                theta = 2.*MathConst::pi*r.y;
            }
            x = xb*std::cos(theta);
            y = xb*std::sin(theta);
#endif

            Real dens;
            XDim3 u;
            if (gamma_boost == 1.) {
                // Lab-frame simulation
                // If the particle is not within the species's
                // xmin, xmax, ymin, ymax, zmin, zmax, go to
                // the next generated particle.
                if (!inj_pos->insideBounds(xb, yb, z)) {
                    p.id() = -1;
                    return;
                }
                u = inj_mom->getMomentum(x, y, z);
                dens = inj_rho->getDensity(x, y, z);
                // Remove particle if density below threshold
                if ( dens < density_min ){
                    p.id() = -1;
                    return;
                }
                // Cut density if above threshold
                dens = amrex::min(dens, density_max);
            } else {
                // Boosted-frame simulation
                // Since the user provides the density distribution
                // at t_lab=0 and in the lab-frame coordinates,
                // we need to find the lab-frame position of this
                // particle at t_lab=0, from its boosted-frame coordinates
                // Assuming ballistic motion, this is given by:
                // z0_lab = gamma*( z_boost*(1-beta*betaz_lab) - ct_boost*(betaz_lab-beta) )
                // where betaz_lab is the speed of the particle in the lab frame
                //
                // In order for this equation to be solvable, betaz_lab
                // is explicitly assumed to have no dependency on z0_lab
                u = inj_mom->getMomentum(x, y, 0.); // No z0_lab dependency
                // At this point u is the lab-frame momentum
                // => Apply the above formula for z0_lab
                Real gamma_lab = std::sqrt( 1.+(u.x*u.x+u.y*u.y+u.z*u.z) );
                Real betaz_lab = u.z/(gamma_lab);
                Real z0_lab = gamma_boost * ( z*(1-beta_boost*betaz_lab)
                                              - PhysConst::c*t*(betaz_lab-beta_boost) );
                // If the particle is not within the lab-frame zmin, zmax, etc.
                // go to the next generated particle.
                if (!inj_pos->insideBounds(xb, yb, z0_lab)) {
                    p.id() = -1;
                    return;
                }
                // call `getDensity` with lab-frame parameters
                dens = inj_rho->getDensity(x, y, z0_lab);
                // Remove particle if density below threshold
                if ( dens < density_min ){
                    p.id() = -1;
                    return;
                }
                // Cut density if above threshold
                dens = amrex::min(dens, density_max);
                // At this point u and dens are the lab-frame quantities
                // => Perform Lorentz transform
                dens = gamma_boost * dens * ( 1.0 - beta_boost*betaz_lab );
                u.z = gamma_boost * ( u.z -beta_boost*gamma_lab );
            }

            if (loc_do_field_ionization) {
                pi[ip] = loc_ionization_initial_level;
            }

            u.x *= PhysConst::c;
            u.y *= PhysConst::c;
            u.z *= PhysConst::c;

            Real weight = dens * scale_fac;
            if ( fewer_than_one_ppc == true ){
                weight *= fraction_part_per_cell;
            }
#ifdef WARPX_DIM_RZ
            if (radially_weighted) {
                weight *= 2.*MathConst::pi*xb;
            } else {
                // This is not correct since it might shift the particle
                // out of the local grid
                x = std::sqrt(xb*rmax);
                weight *= dx[0];
            }
#endif
            pa[PIdx::w ][ip] = weight;
            pa[PIdx::ux][ip] = u.x;
            pa[PIdx::uy][ip] = u.y;
            pa[PIdx::uz][ip] = u.z;

#if (AMREX_SPACEDIM == 3)
            p.pos(0) = x;
            p.pos(1) = y;
            p.pos(2) = z;
#elif (AMREX_SPACEDIM == 2)
#ifdef WARPX_DIM_RZ
            pa[PIdx::theta][ip] = theta;
#endif
            p.pos(0) = xb;
            p.pos(1) = z;
#endif
        }, shared_mem_bytes);

        if (cost) {
            wt = (amrex::second() - wt) / tile_box.d_numPts();
            Array4<Real> const& costarr = cost->array(mfi);
            amrex::ParallelFor(tile_box,
            [=] AMREX_GPU_DEVICE (int i, int j, int k) noexcept
            {
                costarr(i,j,k) += wt;
            });
        }
    }

    // The function that calls this is responsible for redistributing particles.
}

#ifdef WARPX_DO_ELECTROSTATIC
void
PhysicalParticleContainer::
FieldGatherES (const amrex::Vector<std::array<std::unique_ptr<amrex::MultiFab>, 3> >& E,
               const amrex::Vector<std::unique_ptr<amrex::FabArray<amrex::BaseFab<int> > > >& masks)
{

    const int num_levels = E.size();
    const int ng = E[0][0]->nGrow();

    if (num_levels == 1) {
        const int lev = 0;
        const auto& gm = m_gdb->Geom(lev);
        const auto& ba = m_gdb->ParticleBoxArray(lev);

        BoxArray nba = ba;
        nba.surroundingNodes();

        const Real* dx  = gm.CellSize();
        const Real* plo = gm.ProbLo();

        BL_ASSERT(OnSameGrids(lev, *E[lev][0]));

        for (WarpXParIter pti(*this, lev); pti.isValid(); ++pti) {
            const Box& box = nba[pti];

            const auto& particles = pti.GetArrayOfStructs();
            int nstride = particles.dataShape().first;
            const long np  = pti.numParticles();
            auto& attribs = pti.GetAttribs();
            auto& Exp = attribs[PIdx::Ex];
            auto& Eyp = attribs[PIdx::Ey];
#if AMREX_SPACEDIM == 3
            auto& Ezp = attribs[PIdx::Ez];
#endif
            Exp.assign(np,0.0);
            Eyp.assign(np,0.0);
#if AMREX_SPACEDIM == 3
            Ezp.assign(np,0.0);
#endif

            const FArrayBox& exfab = (*E[lev][0])[pti];
            const FArrayBox& eyfab = (*E[lev][1])[pti];
#if AMREX_SPACEDIM == 3
            const FArrayBox& ezfab = (*E[lev][2])[pti];
#endif

            WRPX_INTERPOLATE_CIC(particles.dataPtr(), nstride, np,
                                 Exp.dataPtr(), Eyp.dataPtr(),
#if AMREX_SPACEDIM == 3
                                 Ezp.dataPtr(),
#endif
                                 exfab.dataPtr(), eyfab.dataPtr(),
#if AMREX_SPACEDIM == 3
                                 ezfab.dataPtr(),
#endif
                                 box.loVect(), box.hiVect(), plo, dx, &ng);
        }

        return;
    }

    const BoxArray& fine_BA = E[1][0]->boxArray();
    const DistributionMapping& fine_dm = E[1][0]->DistributionMap();
    BoxArray coarsened_fine_BA = fine_BA;
    coarsened_fine_BA.coarsen(IntVect(AMREX_D_DECL(2,2,2)));

    MultiFab coarse_Ex(coarsened_fine_BA, fine_dm, 1, 1);
    MultiFab coarse_Ey(coarsened_fine_BA, fine_dm, 1, 1);
#if AMREX_SPACEDIM == 3
    MultiFab coarse_Ez(coarsened_fine_BA, fine_dm, 1, 1);
#endif

    coarse_Ex.copy(*E[0][0], 0, 0, 1, 1, 1);
    coarse_Ey.copy(*E[0][1], 0, 0, 1, 1, 1);
#if AMREX_SPACEDIM == 3
    coarse_Ez.copy(*E[0][2], 0, 0, 1, 1, 1);
#endif

    for (int lev = 0; lev < num_levels; ++lev) {
        const auto& gm = m_gdb->Geom(lev);
        const auto& ba = m_gdb->ParticleBoxArray(lev);

        BoxArray nba = ba;
        nba.surroundingNodes();

        const Real* dx  = gm.CellSize();
        const Real* plo = gm.ProbLo();

        BL_ASSERT(OnSameGrids(lev, *E[lev][0]));

        for (WarpXParIter pti(*this, lev); pti.isValid(); ++pti) {
            const Box& box = nba[pti];

            const auto& particles = pti.GetArrayOfStructs();
            int nstride = particles.dataShape().first;
            const long np  = pti.numParticles();

            auto& attribs = pti.GetAttribs();
            auto& Exp = attribs[PIdx::Ex];
            auto& Eyp = attribs[PIdx::Ey];
#if AMREX_SPACEDIM == 3
            auto& Ezp = attribs[PIdx::Ez];
#endif
            Exp.assign(np,0.0);
            Eyp.assign(np,0.0);
#if AMREX_SPACEDIM == 3
            Ezp.assign(np,0.0);
#endif

            const FArrayBox& exfab = (*E[lev][0])[pti];
            const FArrayBox& eyfab = (*E[lev][1])[pti];
#if AMREX_SPACEDIM == 3
            const FArrayBox& ezfab = (*E[lev][2])[pti];
#endif

            if (lev == 0) {
                WRPX_INTERPOLATE_CIC(particles.dataPtr(), nstride, np,
                                     Exp.dataPtr(), Eyp.dataPtr(),
#if AMREX_SPACEDIM == 3
                                     Ezp.dataPtr(),
#endif
                                     exfab.dataPtr(), eyfab.dataPtr(),
#if AMREX_SPACEDIM == 3
                                     ezfab.dataPtr(),
#endif
                                     box.loVect(), box.hiVect(), plo, dx, &ng);
            } else {

                const FArrayBox& exfab_coarse = coarse_Ex[pti];
                const FArrayBox& eyfab_coarse = coarse_Ey[pti];
#if AMREX_SPACEDIM == 3
                const FArrayBox& ezfab_coarse = coarse_Ez[pti];
#endif
                const Box& coarse_box = coarsened_fine_BA[pti];
                const Real* coarse_dx = Geom(0).CellSize();

                WRPX_INTERPOLATE_CIC_TWO_LEVELS(particles.dataPtr(), nstride, np,
                                                Exp.dataPtr(), Eyp.dataPtr(),
#if AMREX_SPACEDIM == 3
                                                Ezp.dataPtr(),
#endif
                                                exfab.dataPtr(), eyfab.dataPtr(),
#if AMREX_SPACEDIM == 3
                                                ezfab.dataPtr(),
#endif
                                                box.loVect(), box.hiVect(), dx,
                                                exfab_coarse.dataPtr(), eyfab_coarse.dataPtr(),
#if AMREX_SPACEDIM == 3
                                                ezfab_coarse.dataPtr(),
#endif
                                                (*masks[1])[pti].dataPtr(),
                                                coarse_box.loVect(), coarse_box.hiVect(), coarse_dx,
                                                plo, &ng, &lev);
            }
        }
    }
}

void
PhysicalParticleContainer::EvolveES (const Vector<std::array<std::unique_ptr<MultiFab>, 3> >& E,
                                     Vector<std::unique_ptr<MultiFab> >& rho,
                                     Real t, Real dt)
{
    BL_PROFILE("PPC::EvolveES()");

    int num_levels = rho.size();
    for (int lev = 0; lev < num_levels; ++lev) {
        BL_ASSERT(OnSameGrids(lev, *rho[lev]));
        const auto& gm = m_gdb->Geom(lev);
        const RealBox& prob_domain = gm.ProbDomain();
        for (WarpXParIter pti(*this, lev); pti.isValid(); ++pti) {
            // Particle structs
            auto& particles = pti.GetArrayOfStructs();
            int nstride = particles.dataShape().first;
            const long np  = pti.numParticles();

            // Particle attributes
            auto& attribs = pti.GetAttribs();
            auto& uxp = attribs[PIdx::ux];
            auto& uyp = attribs[PIdx::uy];

#if AMREX_SPACEDIM == 3
            auto& uzp = attribs[PIdx::uz];
#endif

            auto& Exp = attribs[PIdx::Ex];
            auto& Eyp = attribs[PIdx::Ey];

#if AMREX_SPACEDIM == 3
            auto& Ezp = attribs[PIdx::Ez];
#endif
            //
            // Particle Push
            //
            WRPX_PUSH_LEAPFROG(particles.dataPtr(), nstride, np,
                               uxp.dataPtr(), uyp.dataPtr(),
#if AMREX_SPACEDIM == 3
                               uzp.dataPtr(),
#endif
                               Exp.dataPtr(), Eyp.dataPtr(),
#if AMREX_SPACEDIM == 3
                               Ezp.dataPtr(),
#endif
                               &this->charge, &this->mass, &dt,
                               prob_domain.lo(), prob_domain.hi());
        }
    }
}
#endif // WARPX_DO_ELECTROSTATIC

void
PhysicalParticleContainer::FieldGather (int lev,
                                        const MultiFab& Ex, const MultiFab& Ey, const MultiFab& Ez,
                                        const MultiFab& Bx, const MultiFab& By, const MultiFab& Bz)
{
    const std::array<Real,3>& dx = WarpX::CellSize(lev);

    BL_ASSERT(OnSameGrids(lev,Ex));

    MultiFab* cost = WarpX::getCosts(lev);

#ifdef _OPENMP
#pragma omp parallel
#endif
    {
#ifdef _OPENMP
        int thread_num = omp_get_thread_num();
#else
        int thread_num = 0;
#endif
        for (WarpXParIter pti(*this, lev); pti.isValid(); ++pti)
        {
            Real wt = amrex::second();

            const Box& box = pti.validbox();

            auto& attribs = pti.GetAttribs();

            auto& Exp = attribs[PIdx::Ex];
            auto& Eyp = attribs[PIdx::Ey];
            auto& Ezp = attribs[PIdx::Ez];
            auto& Bxp = attribs[PIdx::Bx];
            auto& Byp = attribs[PIdx::By];
            auto& Bzp = attribs[PIdx::Bz];

            const long np = pti.numParticles();

            // Data on the grid
            const FArrayBox& exfab = Ex[pti];
            const FArrayBox& eyfab = Ey[pti];
            const FArrayBox& ezfab = Ez[pti];
            const FArrayBox& bxfab = Bx[pti];
            const FArrayBox& byfab = By[pti];
            const FArrayBox& bzfab = Bz[pti];

            Exp.assign(np,0.0);
            Eyp.assign(np,0.0);
            Ezp.assign(np,0.0);
            Bxp.assign(np,0.0);
            Byp.assign(np,0.0);
            Bzp.assign(np,0.0);

            //
            // copy data from particle container to temp arrays
            //
            pti.GetPosition(m_xp[thread_num], m_yp[thread_num], m_zp[thread_num]);

            //
            // Field Gather
            //
            int e_is_nodal = Ex.is_nodal() and Ey.is_nodal() and Ez.is_nodal();
            FieldGather(pti, Exp, Eyp, Ezp, Bxp, Byp, Bzp,
                        &exfab, &eyfab, &ezfab, &bxfab, &byfab, &bzfab,
                        Ex.nGrow(), e_is_nodal,
                        0, np, thread_num, lev, lev);

            if (cost) {
                const Box& tbx = pti.tilebox();
                wt = (amrex::second() - wt) / tbx.d_numPts();
                Array4<Real> const& costarr = cost->array(pti);
                amrex::ParallelFor(tbx,
                                   [=] AMREX_GPU_DEVICE (int i, int j, int k) noexcept
                                   {
                                       costarr(i,j,k) += wt;
                                   });
            }
        }
    }
}

void
PhysicalParticleContainer::Evolve (int lev,
                                   const MultiFab& Ex, const MultiFab& Ey, const MultiFab& Ez,
                                   const MultiFab& Bx, const MultiFab& By, const MultiFab& Bz,
                                   MultiFab& jx, MultiFab& jy, MultiFab& jz,
                                   MultiFab* cjx, MultiFab* cjy, MultiFab* cjz,
                                   MultiFab* rho, MultiFab* crho,
                                   const MultiFab* cEx, const MultiFab* cEy, const MultiFab* cEz,
                                   const MultiFab* cBx, const MultiFab* cBy, const MultiFab* cBz,
                                   Real t, Real dt, DtType a_dt_type)
{
    BL_PROFILE("PPC::Evolve()");
    BL_PROFILE_VAR_NS("PPC::Evolve::Copy", blp_copy);
    BL_PROFILE_VAR_NS("PPC::FieldGather", blp_fg);
    BL_PROFILE_VAR_NS("PPC::ParticlePush", blp_ppc_pp);

    const std::array<Real,3>& dx = WarpX::CellSize(lev);
    const std::array<Real,3>& cdx = WarpX::CellSize(std::max(lev-1,0));

    // Get instances of NCI Godfrey filters
    const auto& nci_godfrey_filter_exeybz = WarpX::GetInstance().nci_godfrey_filter_exeybz;
    const auto& nci_godfrey_filter_bxbyez = WarpX::GetInstance().nci_godfrey_filter_bxbyez;

    BL_ASSERT(OnSameGrids(lev,jx));

    MultiFab* cost = WarpX::getCosts(lev);
    const iMultiFab* current_masks = WarpX::CurrentBufferMasks(lev);
    const iMultiFab* gather_masks = WarpX::GatherBufferMasks(lev);

    bool has_buffer = cEx || cjx;

    if (WarpX::do_boosted_frame_diagnostic && do_boosted_frame_diags)
    {
        for (WarpXParIter pti(*this, lev); pti.isValid(); ++pti)
        {
            const auto np = pti.numParticles();
            const auto lev = pti.GetLevel();
            const auto index = pti.GetPairIndex();
            tmp_particle_data.resize(finestLevel()+1);
            for (int i = 0; i < TmpIdx::nattribs; ++i)
                tmp_particle_data[lev][index][i].resize(np);
        }
    }

#ifdef _OPENMP
#pragma omp parallel
#endif
    {
#ifdef _OPENMP
        int thread_num = omp_get_thread_num();
#else
        int thread_num = 0;
#endif

        FArrayBox filtered_Ex, filtered_Ey, filtered_Ez;
        FArrayBox filtered_Bx, filtered_By, filtered_Bz;

        for (WarpXParIter pti(*this, lev); pti.isValid(); ++pti)
        {
            Real wt = amrex::second();

            const Box& box = pti.validbox();

            auto& attribs = pti.GetAttribs();

            auto&  wp = attribs[PIdx::w];
            auto& uxp = attribs[PIdx::ux];
            auto& uyp = attribs[PIdx::uy];
            auto& uzp = attribs[PIdx::uz];
            auto& Exp = attribs[PIdx::Ex];
            auto& Eyp = attribs[PIdx::Ey];
            auto& Ezp = attribs[PIdx::Ez];
            auto& Bxp = attribs[PIdx::Bx];
            auto& Byp = attribs[PIdx::By];
            auto& Bzp = attribs[PIdx::Bz];

            const long np = pti.numParticles();

            // Data on the grid
            FArrayBox const* exfab = &(Ex[pti]);
            FArrayBox const* eyfab = &(Ey[pti]);
            FArrayBox const* ezfab = &(Ez[pti]);
            FArrayBox const* bxfab = &(Bx[pti]);
            FArrayBox const* byfab = &(By[pti]);
            FArrayBox const* bzfab = &(Bz[pti]);

            Elixir exeli, eyeli, ezeli, bxeli, byeli, bzeli;

            if (WarpX::use_fdtd_nci_corr)
            {
#if (AMREX_SPACEDIM == 2)
                const Box& tbox = amrex::grow(pti.tilebox(),{static_cast<int>(WarpX::nox),
                            static_cast<int>(WarpX::noz)});
#else
                const Box& tbox = amrex::grow(pti.tilebox(),{static_cast<int>(WarpX::nox),
                            static_cast<int>(WarpX::noy),
                            static_cast<int>(WarpX::noz)});
#endif

                // Filter Ex (Both 2D and 3D)
                filtered_Ex.resize(amrex::convert(tbox,WarpX::Ex_nodal_flag));
                // Safeguard for GPU
                exeli = filtered_Ex.elixir();
                // Apply filter on Ex, result stored in filtered_Ex
                nci_godfrey_filter_exeybz[lev]->ApplyStencil(filtered_Ex, Ex[pti], filtered_Ex.box());
                // Update exfab reference
                exfab = &filtered_Ex;

                // Filter Ez
                filtered_Ez.resize(amrex::convert(tbox,WarpX::Ez_nodal_flag));
                ezeli = filtered_Ez.elixir();
                nci_godfrey_filter_bxbyez[lev]->ApplyStencil(filtered_Ez, Ez[pti], filtered_Ez.box());
                ezfab = &filtered_Ez;

                // Filter By
                filtered_By.resize(amrex::convert(tbox,WarpX::By_nodal_flag));
                byeli = filtered_By.elixir();
                nci_godfrey_filter_bxbyez[lev]->ApplyStencil(filtered_By, By[pti], filtered_By.box());
                byfab = &filtered_By;
#if (AMREX_SPACEDIM == 3)
                // Filter Ey
                filtered_Ey.resize(amrex::convert(tbox,WarpX::Ey_nodal_flag));
                eyeli = filtered_Ey.elixir();
                nci_godfrey_filter_exeybz[lev]->ApplyStencil(filtered_Ey, Ey[pti], filtered_Ey.box());
                eyfab = &filtered_Ey;

                // Filter Bx
                filtered_Bx.resize(amrex::convert(tbox,WarpX::Bx_nodal_flag));
                bxeli = filtered_Bx.elixir();
                nci_godfrey_filter_bxbyez[lev]->ApplyStencil(filtered_Bx, Bx[pti], filtered_Bx.box());
                bxfab = &filtered_Bx;

                // Filter Bz
                filtered_Bz.resize(amrex::convert(tbox,WarpX::Bz_nodal_flag));
                bzeli = filtered_Bz.elixir();
                nci_godfrey_filter_exeybz[lev]->ApplyStencil(filtered_Bz, Bz[pti], filtered_Bz.box());
                bzfab = &filtered_Bz;
#endif
            }

            Exp.assign(np,0.0);
            Eyp.assign(np,0.0);
            Ezp.assign(np,0.0);
            Bxp.assign(np,WarpX::B_external[0]);
            Byp.assign(np,WarpX::B_external[1]);
            Bzp.assign(np,WarpX::B_external[2]);

            // Determine which particles deposit/gather in the buffer, and
            // which particles deposit/gather in the fine patch
            long nfine_current = np;
            long nfine_gather = np;
            if (has_buffer && !do_not_push) {
                // - Modify `nfine_current` and `nfine_gather` (in place)
                //    so that they correspond to the number of particles
                //    that deposit/gather in the fine patch respectively.
                // - Reorder the particle arrays,
                //    so that the `nfine_current`/`nfine_gather` first particles
                //    deposit/gather in the fine patch
                //    and (thus) the `np-nfine_current`/`np-nfine_gather` last particles
                //    deposit/gather in the buffer
                PartitionParticlesInBuffers( nfine_current, nfine_gather, np,
                    pti, lev, current_masks, gather_masks, uxp, uyp, uzp, wp );
            }

            const long np_current = (cjx) ? nfine_current : np;

            //
            // copy data from particle container to temp arrays
            //
            BL_PROFILE_VAR_START(blp_copy);
            pti.GetPosition(m_xp[thread_num], m_yp[thread_num], m_zp[thread_num]);
            BL_PROFILE_VAR_STOP(blp_copy);

            if (rho) {
                // Deposit charge before particle push, in component 0 of MultiFab rho.
                int* AMREX_RESTRICT ion_lev;
                if (do_field_ionization){
                    ion_lev = pti.GetiAttribs(particle_icomps["ionization_level"]).dataPtr();
                } else {
                    ion_lev = nullptr;
                }
                DepositCharge(pti, wp, ion_lev, rho, 0, 0,
                              np_current, thread_num, lev, lev);
                if (has_buffer){
                    DepositCharge(pti, wp, ion_lev, crho, 0, np_current,
                                  np-np_current, thread_num, lev, lev-1);
                }
            }

            if (! do_not_push)
            {
                const long np_gather = (cEx) ? nfine_gather : np;

                int e_is_nodal = Ex.is_nodal() and Ey.is_nodal() and Ez.is_nodal();

                //
                // Field Gather of Aux Data (i.e., the full solution)
                //
                BL_PROFILE_VAR_START(blp_fg);
                FieldGather(pti, Exp, Eyp, Ezp, Bxp, Byp, Bzp,
                            exfab, eyfab, ezfab, bxfab, byfab, bzfab,
                            Ex.nGrow(), e_is_nodal,
                            0, np_gather, thread_num, lev, lev);

                if (np_gather < np)
                {
                    const IntVect& ref_ratio = WarpX::RefRatio(lev-1);
                    const Box& cbox = amrex::coarsen(box,ref_ratio);

                    // Data on the grid
                    FArrayBox const* cexfab = &(*cEx)[pti];
                    FArrayBox const* ceyfab = &(*cEy)[pti];
                    FArrayBox const* cezfab = &(*cEz)[pti];
                    FArrayBox const* cbxfab = &(*cBx)[pti];
                    FArrayBox const* cbyfab = &(*cBy)[pti];
                    FArrayBox const* cbzfab = &(*cBz)[pti];

                    if (WarpX::use_fdtd_nci_corr)
                    {
#if (AMREX_SPACEDIM == 2)
                        const Box& tbox = amrex::grow(cbox,{static_cast<int>(WarpX::nox),
                                    static_cast<int>(WarpX::noz)});
#else
                        const Box& tbox = amrex::grow(cbox,{static_cast<int>(WarpX::nox),
                                    static_cast<int>(WarpX::noy),
                                    static_cast<int>(WarpX::noz)});
#endif

                        // Filter Ex (both 2D and 3D)
                        filtered_Ex.resize(amrex::convert(tbox,WarpX::Ex_nodal_flag));
                        // Safeguard for GPU
                        exeli = filtered_Ex.elixir();
                        // Apply filter on Ex, result stored in filtered_Ex
                        nci_godfrey_filter_exeybz[lev-1]->ApplyStencil(filtered_Ex, (*cEx)[pti], filtered_Ex.box());
                        // Update exfab reference
                        cexfab = &filtered_Ex;

                        // Filter Ez
                        filtered_Ez.resize(amrex::convert(tbox,WarpX::Ez_nodal_flag));
                        ezeli = filtered_Ez.elixir();
                        nci_godfrey_filter_bxbyez[lev-1]->ApplyStencil(filtered_Ez, (*cEz)[pti], filtered_Ez.box());
                        cezfab = &filtered_Ez;

                        // Filter By
                        filtered_By.resize(amrex::convert(tbox,WarpX::By_nodal_flag));
                        byeli = filtered_By.elixir();
                        nci_godfrey_filter_bxbyez[lev-1]->ApplyStencil(filtered_By, (*cBy)[pti], filtered_By.box());
                        cbyfab = &filtered_By;
#if (AMREX_SPACEDIM == 3)
                        // Filter Ey
                        filtered_Ey.resize(amrex::convert(tbox,WarpX::Ey_nodal_flag));
                        eyeli = filtered_Ey.elixir();
                        nci_godfrey_filter_exeybz[lev-1]->ApplyStencil(filtered_Ey, (*cEy)[pti], filtered_Ey.box());
                        ceyfab = &filtered_Ey;

                        // Filter Bx
                        filtered_Bx.resize(amrex::convert(tbox,WarpX::Bx_nodal_flag));
                        bxeli = filtered_Bx.elixir();
                        nci_godfrey_filter_bxbyez[lev-1]->ApplyStencil(filtered_Bx, (*cBx)[pti], filtered_Bx.box());
                        cbxfab = &filtered_Bx;

                        // Filter Bz
                        filtered_Bz.resize(amrex::convert(tbox,WarpX::Bz_nodal_flag));
                        bzeli = filtered_Bz.elixir();
                        nci_godfrey_filter_exeybz[lev-1]->ApplyStencil(filtered_Bz, (*cBz)[pti], filtered_Bz.box());
                        cbzfab = &filtered_Bz;
#endif
                    }

                    // Field gather for particles in gather buffers
                    e_is_nodal = cEx->is_nodal() and cEy->is_nodal() and cEz->is_nodal();
                    FieldGather(pti, Exp, Eyp, Ezp, Bxp, Byp, Bzp,
                                cexfab, ceyfab, cezfab,
                                cbxfab, cbyfab, cbzfab,
                                cEx->nGrow(), e_is_nodal,
                                nfine_gather, np-nfine_gather,
                                thread_num, lev, lev-1);
                }

                BL_PROFILE_VAR_STOP(blp_fg);

                //
                // Particle Push
                //
                BL_PROFILE_VAR_START(blp_ppc_pp);
                PushPX(pti, m_xp[thread_num], m_yp[thread_num], m_zp[thread_num], dt, a_dt_type);
                BL_PROFILE_VAR_STOP(blp_ppc_pp);

                //
                // Current Deposition
                //

                int* AMREX_RESTRICT ion_lev;
                if (do_field_ionization){
                    ion_lev = pti.GetiAttribs(particle_icomps["ionization_level"]).dataPtr();
                } else {
                    ion_lev = nullptr;
                }

                // Deposit inside domains
                DepositCurrent(pti, wp, uxp, uyp, uzp, ion_lev, &jx, &jy, &jz,
                               0, np_current, thread_num,
                               lev, lev, dt);
                if (has_buffer){
                    // Deposit in buffers
                    DepositCurrent(pti, wp, uxp, uyp, uzp, ion_lev, cjx, cjy, cjz,
                                   np_current, np-np_current, thread_num,
                                   lev, lev-1, dt);
                }


                //
                // copy particle data back
                //
                BL_PROFILE_VAR_START(blp_copy);
                pti.SetPosition(m_xp[thread_num], m_yp[thread_num], m_zp[thread_num]);
                BL_PROFILE_VAR_STOP(blp_copy);
            }

            if (rho) {
                // Deposit charge after particle push, in component 1 of MultiFab rho.
                int* AMREX_RESTRICT ion_lev;
                if (do_field_ionization){
                    ion_lev = pti.GetiAttribs(particle_icomps["ionization_level"]).dataPtr();
                } else {
                    ion_lev = nullptr;
                }
                DepositCharge(pti, wp, ion_lev, rho, 1, 0,
                              np_current, thread_num, lev, lev);
                if (has_buffer){
                    DepositCharge(pti, wp, ion_lev, crho, 1, np_current,
                                  np-np_current, thread_num, lev, lev-1);
                }
            }

            if (cost) {
                const Box& tbx = pti.tilebox();
                wt = (amrex::second() - wt) / tbx.d_numPts();
                Array4<Real> const& costarr = cost->array(pti);
                amrex::ParallelFor(tbx,
                                   [=] AMREX_GPU_DEVICE (int i, int j, int k) noexcept
                                   {
                                       costarr(i,j,k) += wt;
                                   });
            }
        }
    }
    // Split particles at the end of the timestep.
    // When subcycling is ON, the splitting is done on the last call to
    // PhysicalParticleContainer::Evolve on the finest level, i.e., at the
    // end of the large timestep. Otherwise, the pushes on different levels
    // are not consistent, and the call to Redistribute (inside
    // SplitParticles) may result in split particles to deposit twice on the
    // coarse level.
    if (do_splitting && (a_dt_type == DtType::SecondHalf || a_dt_type == DtType::Full) ){
        SplitParticles(lev);
    }
}

// Loop over all particles in the particle container and
// split particles tagged with p.id()=DoSplitParticleID
void
PhysicalParticleContainer::SplitParticles(int lev)
{
    auto& mypc = WarpX::GetInstance().GetPartContainer();
    auto& pctmp_split = mypc.GetPCtmp();
    Cuda::ManagedDeviceVector<Real> xp, yp, zp;
    RealVector psplit_x, psplit_y, psplit_z, psplit_w;
    RealVector psplit_ux, psplit_uy, psplit_uz;
    long np_split_to_add = 0;
    long np_split;
    if(split_type==0)
    {
        np_split = pow(2, AMREX_SPACEDIM);
    } else {
        np_split = 2*AMREX_SPACEDIM;
    }

    // Loop over particle interator
    for (WarpXParIter pti(*this, lev); pti.isValid(); ++pti)
    {
        pti.GetPosition(xp, yp, zp);

        // offset for split particles is computed as a function of cell size
        // and number of particles per cell, so that a uniform distribution
        // before splitting results in a uniform distribution after splitting.
        const amrex::Vector<int> ppc_nd = plasma_injector->num_particles_per_cell_each_dim;
        const std::array<Real,3>& dx = WarpX::CellSize(lev);
<<<<<<< HEAD
        amrex::Vector<amrex::Real> split_offset = {dx[0]/2/ppc_nd[0],
                                                   dx[1]/2/ppc_nd[1],
                                                   dx[2]/2/ppc_nd[2]};
        // Same thing when <1 ppc
        if ( plasma_injector->m_fewer_than_one_ppc ){
            split_offset[0] *= plasma_injector->m_particle_every_n_cell[0];
#if (AMREX_SPACEDIM==3)
            split_offset[1] *= plasma_injector->m_particle_every_n_cell[1];
            split_offset[2] *= plasma_injector->m_particle_every_n_cell[2];
#else
            split_offset[2] *= plasma_injector->m_particle_every_n_cell[1];
#endif
        }
=======
        amrex::Vector<amrex::Real> split_offset = {dx[0]/2./ppc_nd[0],
                                                   dx[1]/2./ppc_nd[1],
                                                   dx[2]/2./ppc_nd[2]};
>>>>>>> 6a9da1d7

        // particle Array Of Structs data
        auto& particles = pti.GetArrayOfStructs();
        // particle Struct Of Arrays data
        auto& attribs = pti.GetAttribs();
        auto& wp  = attribs[PIdx::w ];
        auto& uxp = attribs[PIdx::ux];
        auto& uyp = attribs[PIdx::uy];
        auto& uzp = attribs[PIdx::uz];
        const long np = pti.numParticles();
        for(int i=0; i<np; i++){
            auto& p = particles[i];
            if (p.id() == DoSplitParticleID){
                // If particle is tagged, split it and put the
                // split particles in local arrays psplit_x etc.
                np_split_to_add += np_split;
#if (AMREX_SPACEDIM==2)
                if (split_type==0){
                    // Split particle in two along each diagonals
                    // 4 particles in 2d
                    for (int ishift = -1; ishift < 2; ishift +=2 ){
                        for (int kshift = -1; kshift < 2; kshift +=2 ){
                            // Add one particle with offset in x and z
                            psplit_x.push_back( xp[i] + ishift*split_offset[0] );
                            psplit_y.push_back( yp[i] );
                            psplit_z.push_back( zp[i] + kshift*split_offset[2] );
                            psplit_ux.push_back( uxp[i] );
                            psplit_uy.push_back( uyp[i] );
                            psplit_uz.push_back( uzp[i] );
                            psplit_w.push_back( wp[i]/np_split );
                        }
                    }
                } else {
                    // Split particle in two along each axis
                    // 4 particles in 2d
                    for (int ishift = -1; ishift < 2; ishift +=2 ){
                        // Add one particle with offset in x
                        psplit_x.push_back( xp[i] + ishift*split_offset[0] );
                        psplit_y.push_back( yp[i] );
                        psplit_z.push_back( zp[i] );
                        psplit_ux.push_back( uxp[i] );
                        psplit_uy.push_back( uyp[i] );
                        psplit_uz.push_back( uzp[i] );
                        psplit_w.push_back( wp[i]/np_split );
                        // Add one particle with offset in z
                        psplit_x.push_back( xp[i] );
                        psplit_y.push_back( yp[i] );
                        psplit_z.push_back( zp[i] + ishift*split_offset[2] );
                        psplit_ux.push_back( uxp[i] );
                        psplit_uy.push_back( uyp[i] );
                        psplit_uz.push_back( uzp[i] );
                        psplit_w.push_back( wp[i]/np_split );
                    }
                }
#elif (AMREX_SPACEDIM==3)
                if (split_type==0){
                    // Split particle in two along each diagonals
                    // 8 particles in 3d
                    for (int ishift = -1; ishift < 2; ishift +=2 ){
                        for (int jshift = -1; jshift < 2; jshift +=2 ){
                            for (int kshift = -1; kshift < 2; kshift +=2 ){
                                // Add one particle with offset in x, y and z
                                psplit_x.push_back( xp[i] + ishift*split_offset[0] );
                                psplit_y.push_back( yp[i] + jshift*split_offset[1] );
                                psplit_z.push_back( zp[i] + kshift*split_offset[2] );
                                psplit_ux.push_back( uxp[i] );
                                psplit_uy.push_back( uyp[i] );
                                psplit_uz.push_back( uzp[i] );
                                psplit_w.push_back( wp[i]/np_split );
                            }
                        }
                    }
                } else {
                    // Split particle in two along each axis
                    // 6 particles in 3d
                    for (int ishift = -1; ishift < 2; ishift +=2 ){
                        // Add one particle with offset in x
                        psplit_x.push_back( xp[i] + ishift*split_offset[0] );
                        psplit_y.push_back( yp[i] );
                        psplit_z.push_back( zp[i] );
                        psplit_ux.push_back( uxp[i] );
                        psplit_uy.push_back( uyp[i] );
                        psplit_uz.push_back( uzp[i] );
                        psplit_w.push_back( wp[i]/np_split );
                        // Add one particle with offset in y
                        psplit_x.push_back( xp[i] );
                        psplit_y.push_back( yp[i] + ishift*split_offset[1] );
                        psplit_z.push_back( zp[i] );
                        psplit_ux.push_back( uxp[i] );
                        psplit_uy.push_back( uyp[i] );
                        psplit_uz.push_back( uzp[i] );
                        psplit_w.push_back( wp[i]/np_split );
                        // Add one particle with offset in z
                        psplit_x.push_back( xp[i] );
                        psplit_y.push_back( yp[i] );
                        psplit_z.push_back( zp[i] + ishift*split_offset[2] );
                        psplit_ux.push_back( uxp[i] );
                        psplit_uy.push_back( uyp[i] );
                        psplit_uz.push_back( uzp[i] );
                        psplit_w.push_back( wp[i]/np_split );
                    }
                }
#endif
                // invalidate the particle
                p.m_idata.id = -p.m_idata.id;
            }
        }
    }
    // Add local arrays psplit_x etc. to the temporary
    // particle container pctmp_split. Split particles
    // are tagged with p.id()=NoSplitParticleID so that
    // they are not re-split when entering a higher level
    // AddNParticles calls Redistribute, so that particles
    // in pctmp_split are in the proper grids and tiles
    pctmp_split.AddNParticles(lev,
                              np_split_to_add,
                              psplit_x.dataPtr(),
                              psplit_y.dataPtr(),
                              psplit_z.dataPtr(),
                              psplit_ux.dataPtr(),
                              psplit_uy.dataPtr(),
                              psplit_uz.dataPtr(),
                              1,
                              psplit_w.dataPtr(),
                              1, NoSplitParticleID);
    // Copy particles from tmp to current particle container
    addParticles(pctmp_split,1);
    // Clear tmp container
    pctmp_split.clearParticles();
}

void
PhysicalParticleContainer::PushPX(WarpXParIter& pti,
                                  Cuda::ManagedDeviceVector<Real>& xp,
                                  Cuda::ManagedDeviceVector<Real>& yp,
                                  Cuda::ManagedDeviceVector<Real>& zp,
                                  Real dt, DtType a_dt_type)
{

    // This wraps the momentum and position advance so that inheritors can modify the call.
    auto& attribs = pti.GetAttribs();
    // Extract pointers to the different particle quantities
    Real* const AMREX_RESTRICT x = xp.dataPtr();
    Real* const AMREX_RESTRICT y = yp.dataPtr();
    Real* const AMREX_RESTRICT z = zp.dataPtr();
    Real* const AMREX_RESTRICT ux = attribs[PIdx::ux].dataPtr();
    Real* const AMREX_RESTRICT uy = attribs[PIdx::uy].dataPtr();
    Real* const AMREX_RESTRICT uz = attribs[PIdx::uz].dataPtr();
    const Real* const AMREX_RESTRICT Ex = attribs[PIdx::Ex].dataPtr();
    const Real* const AMREX_RESTRICT Ey = attribs[PIdx::Ey].dataPtr();
    const Real* const AMREX_RESTRICT Ez = attribs[PIdx::Ez].dataPtr();
    const Real* const AMREX_RESTRICT Bx = attribs[PIdx::Bx].dataPtr();
    const Real* const AMREX_RESTRICT By = attribs[PIdx::By].dataPtr();
    const Real* const AMREX_RESTRICT Bz = attribs[PIdx::Bz].dataPtr();

    if (WarpX::do_boosted_frame_diagnostic && do_boosted_frame_diags && (a_dt_type!=DtType::SecondHalf))
    {
        copy_attribs(pti, x, y, z);
    }

    int* AMREX_RESTRICT ion_lev = nullptr;
    if (do_field_ionization){
        ion_lev = pti.GetiAttribs(particle_icomps["ionization_level"]).dataPtr();
    }

    // Loop over the particles and update their momentum
    const Real q = this->charge;
    const Real m = this-> mass;
    if (WarpX::particle_pusher_algo == ParticlePusherAlgo::Boris){
        amrex::ParallelFor(
            pti.numParticles(),
            [=] AMREX_GPU_DEVICE (long i) {
                Real qp = q;
                if (ion_lev){ qp *= ion_lev[i]; }
                UpdateMomentumBoris( ux[i], uy[i], uz[i],
                                     Ex[i], Ey[i], Ez[i], Bx[i],
                                     By[i], Bz[i], qp, m, dt);
                UpdatePosition( x[i], y[i], z[i],
                      ux[i], uy[i], uz[i], dt );
            }
        );
    } else if (WarpX::particle_pusher_algo == ParticlePusherAlgo::Vay) {
        amrex::ParallelFor(
            pti.numParticles(),
            [=] AMREX_GPU_DEVICE (long i) {
                Real qp = q;
                if (ion_lev){ qp *= ion_lev[i]; }
                UpdateMomentumVay( ux[i], uy[i], uz[i],
                                   Ex[i], Ey[i], Ez[i], Bx[i],
                                   By[i], Bz[i], qp, m, dt);
                UpdatePosition( x[i], y[i], z[i],
                                ux[i], uy[i], uz[i], dt );
            }
        );
    } else {
      amrex::Abort("Unknown particle pusher");
    };
}

void
PhysicalParticleContainer::PushP (int lev, Real dt,
                                  const MultiFab& Ex, const MultiFab& Ey, const MultiFab& Ez,
                                  const MultiFab& Bx, const MultiFab& By, const MultiFab& Bz)
{
    BL_PROFILE("PhysicalParticleContainer::PushP");

    if (do_not_push) return;

    const std::array<Real,3>& dx = WarpX::CellSize(lev);

#ifdef _OPENMP
#pragma omp parallel
#endif
    {
#ifdef _OPENMP
        int thread_num = omp_get_thread_num();
#else
        int thread_num = 0;
#endif
        for (WarpXParIter pti(*this, lev); pti.isValid(); ++pti)
        {
            const Box& box = pti.validbox();

            auto& attribs = pti.GetAttribs();

            auto& Exp = attribs[PIdx::Ex];
            auto& Eyp = attribs[PIdx::Ey];
            auto& Ezp = attribs[PIdx::Ez];
            auto& Bxp = attribs[PIdx::Bx];
            auto& Byp = attribs[PIdx::By];
            auto& Bzp = attribs[PIdx::Bz];

            const long np = pti.numParticles();

            // Data on the grid
            const FArrayBox& exfab = Ex[pti];
            const FArrayBox& eyfab = Ey[pti];
            const FArrayBox& ezfab = Ez[pti];
            const FArrayBox& bxfab = Bx[pti];
            const FArrayBox& byfab = By[pti];
            const FArrayBox& bzfab = Bz[pti];

            Exp.assign(np,0.0);
            Eyp.assign(np,0.0);
            Ezp.assign(np,0.0);
            Bxp.assign(np,WarpX::B_external[0]);
            Byp.assign(np,WarpX::B_external[1]);
            Bzp.assign(np,WarpX::B_external[2]);

            //
            // copy data from particle container to temp arrays
            //
            pti.GetPosition(m_xp[thread_num], m_yp[thread_num], m_zp[thread_num]);

            int e_is_nodal = Ex.is_nodal() and Ey.is_nodal() and Ez.is_nodal();
            FieldGather(pti, Exp, Eyp, Ezp, Bxp, Byp, Bzp,
                        &exfab, &eyfab, &ezfab, &bxfab, &byfab, &bzfab,
                        Ex.nGrow(), e_is_nodal,
                        0, np, thread_num, lev, lev);

            // This wraps the momentum advance so that inheritors can modify the call.
            // Extract pointers to the different particle quantities
            Real* const AMREX_RESTRICT ux = attribs[PIdx::ux].dataPtr();
            Real* const AMREX_RESTRICT uy = attribs[PIdx::uy].dataPtr();
            Real* const AMREX_RESTRICT uz = attribs[PIdx::uz].dataPtr();
            const Real* const AMREX_RESTRICT Expp = Exp.dataPtr();
            const Real* const AMREX_RESTRICT Eypp = Eyp.dataPtr();
            const Real* const AMREX_RESTRICT Ezpp = Ezp.dataPtr();
            const Real* const AMREX_RESTRICT Bxpp = Bxp.dataPtr();
            const Real* const AMREX_RESTRICT Bypp = Byp.dataPtr();
            const Real* const AMREX_RESTRICT Bzpp = Bzp.dataPtr();

            // Loop over the particles and update their momentum
            const Real q = this->charge;
            const Real m = this-> mass;
            if (WarpX::particle_pusher_algo == ParticlePusherAlgo::Boris){
                amrex::ParallelFor( pti.numParticles(),
                    [=] AMREX_GPU_DEVICE (long i) {
                        UpdateMomentumBoris( ux[i], uy[i], uz[i],
                              Expp[i], Eypp[i], Ezpp[i], Bxpp[i], Bypp[i], Bzpp[i], q, m, dt);
                    }
                );
            } else if (WarpX::particle_pusher_algo == ParticlePusherAlgo::Vay) {
                amrex::ParallelFor( pti.numParticles(),
                    [=] AMREX_GPU_DEVICE (long i) {
                        UpdateMomentumVay( ux[i], uy[i], uz[i],
                              Expp[i], Eypp[i], Ezpp[i], Bxpp[i], Bypp[i], Bzpp[i], q, m, dt);
                    }
                );
            } else {
              amrex::Abort("Unknown particle pusher");
            };
        }
    }
}

void PhysicalParticleContainer::copy_attribs(WarpXParIter& pti,const Real* xp,
                                             const Real* yp, const Real* zp)
{
    auto& attribs = pti.GetAttribs();
    Real* AMREX_RESTRICT uxp = attribs[PIdx::ux].dataPtr();
    Real* AMREX_RESTRICT uyp = attribs[PIdx::uy].dataPtr();
    Real* AMREX_RESTRICT uzp = attribs[PIdx::uz].dataPtr();

    const auto np = pti.numParticles();
    const auto lev = pti.GetLevel();
    const auto index = pti.GetPairIndex();
    Real* AMREX_RESTRICT xpold  = tmp_particle_data[lev][index][TmpIdx::xold ].dataPtr();
    Real* AMREX_RESTRICT ypold  = tmp_particle_data[lev][index][TmpIdx::yold ].dataPtr();
    Real* AMREX_RESTRICT zpold  = tmp_particle_data[lev][index][TmpIdx::zold ].dataPtr();
    Real* AMREX_RESTRICT uxpold = tmp_particle_data[lev][index][TmpIdx::uxold].dataPtr();
    Real* AMREX_RESTRICT uypold = tmp_particle_data[lev][index][TmpIdx::uyold].dataPtr();
    Real* AMREX_RESTRICT uzpold = tmp_particle_data[lev][index][TmpIdx::uzold].dataPtr();

    ParallelFor( np,
                 [=] AMREX_GPU_DEVICE (long i) {
                     xpold[i]=xp[i];
                     ypold[i]=yp[i];
                     zpold[i]=zp[i];

                     uxpold[i]=uxp[i];
                     uypold[i]=uyp[i];
                     uzpold[i]=uzp[i];
                 }
        );
}

void PhysicalParticleContainer::GetParticleSlice(const int direction, const Real z_old,
                                                 const Real z_new, const Real t_boost,
                                                 const Real t_lab, const Real dt,
                                                 DiagnosticParticles& diagnostic_particles)
{
    BL_PROFILE("PhysicalParticleContainer::GetParticleSlice");

    // Assume that the boost in the positive z direction.
#if (AMREX_SPACEDIM == 2)
    AMREX_ALWAYS_ASSERT(direction == 1);
#else
    AMREX_ALWAYS_ASSERT(direction == 2);
#endif

    // Note the the slice should always move in the negative boost direction.
    AMREX_ALWAYS_ASSERT(z_new < z_old);

    AMREX_ALWAYS_ASSERT(do_boosted_frame_diags == 1);

    const int nlevs = std::max(0, finestLevel()+1);

    // we figure out a box for coarse-grained rejection. If the RealBox corresponding to a
    // given tile doesn't intersect with this, there is no need to check any particles.
    const Real* base_dx = Geom(0).CellSize();
    const Real z_min = z_new - base_dx[direction];
    const Real z_max = z_old + base_dx[direction];

    RealBox slice_box = Geom(0).ProbDomain();
    slice_box.setLo(direction, z_min);
    slice_box.setHi(direction, z_max);

    diagnostic_particles.resize(finestLevel()+1);

    for (int lev = 0; lev < nlevs; ++lev) {

        const Real* dx  = Geom(lev).CellSize();
        const Real* plo = Geom(lev).ProbLo();

        // first we touch each map entry in serial
        for (WarpXParIter pti(*this, lev); pti.isValid(); ++pti)
        {
            auto index = std::make_pair(pti.index(), pti.LocalTileIndex());
            diagnostic_particles[lev][index];
        }

#ifdef _OPENMP
#pragma omp parallel
#endif
        {
            RealVector xp_new, yp_new, zp_new;

            for (WarpXParIter pti(*this, lev); pti.isValid(); ++pti)
            {
                const Box& box = pti.validbox();

                auto index = std::make_pair(pti.index(), pti.LocalTileIndex());

                const RealBox tile_real_box(box, dx, plo);

                if ( !slice_box.intersects(tile_real_box) ) continue;

                pti.GetPosition(xp_new, yp_new, zp_new);

                auto& attribs = pti.GetAttribs();

                auto& wp = attribs[PIdx::w ];

                auto& uxp_new = attribs[PIdx::ux   ];
                auto& uyp_new = attribs[PIdx::uy   ];
                auto& uzp_new = attribs[PIdx::uz   ];

                auto&  xp_old = tmp_particle_data[lev][index][TmpIdx::xold];
                auto&  yp_old = tmp_particle_data[lev][index][TmpIdx::yold];
                auto&  zp_old = tmp_particle_data[lev][index][TmpIdx::zold];
                auto& uxp_old = tmp_particle_data[lev][index][TmpIdx::uxold];
                auto& uyp_old = tmp_particle_data[lev][index][TmpIdx::uyold];
                auto& uzp_old = tmp_particle_data[lev][index][TmpIdx::uzold];

                const long np = pti.numParticles();

                Real uzfrm = -WarpX::gamma_boost*WarpX::beta_boost*PhysConst::c;
                Real inv_c2 = 1.0/PhysConst::c/PhysConst::c;

                for (long i = 0; i < np; ++i) {

                    // if the particle did not cross the plane of z_boost in the last
                    // timestep, skip it.
                    if ( not (((zp_new[i] >= z_new) && (zp_old[i] <= z_old)) ||
                              ((zp_new[i] <= z_new) && (zp_old[i] >= z_old))) ) continue;

                    // Lorentz transform particles to lab frame
                    Real gamma_new_p = std::sqrt(1.0 + inv_c2*(uxp_new[i]*uxp_new[i] + uyp_new[i]*uyp_new[i] + uzp_new[i]*uzp_new[i]));
                    Real t_new_p = WarpX::gamma_boost*t_boost - uzfrm*zp_new[i]*inv_c2;
                    Real z_new_p = WarpX::gamma_boost*(zp_new[i] + WarpX::beta_boost*PhysConst::c*t_boost);
                    Real uz_new_p = WarpX::gamma_boost*uzp_new[i] - gamma_new_p*uzfrm;

                    Real gamma_old_p = std::sqrt(1.0 + inv_c2*(uxp_old[i]*uxp_old[i] + uyp_old[i]*uyp_old[i] + uzp_old[i]*uzp_old[i]));
                    Real t_old_p = WarpX::gamma_boost*(t_boost - dt) - uzfrm*zp_old[i]*inv_c2;
                    Real z_old_p = WarpX::gamma_boost*(zp_old[i] + WarpX::beta_boost*PhysConst::c*(t_boost-dt));
                    Real uz_old_p = WarpX::gamma_boost*uzp_old[i] - gamma_old_p*uzfrm;

                    // interpolate in time to t_lab
                    Real weight_old = (t_new_p - t_lab) / (t_new_p - t_old_p);
                    Real weight_new = (t_lab - t_old_p) / (t_new_p - t_old_p);

                    Real xp = xp_old[i]*weight_old + xp_new[i]*weight_new;
                    Real yp = yp_old[i]*weight_old + yp_new[i]*weight_new;
                    Real zp = z_old_p  *weight_old + z_new_p  *weight_new;

                    Real uxp = uxp_old[i]*weight_old + uxp_new[i]*weight_new;
                    Real uyp = uyp_old[i]*weight_old + uyp_new[i]*weight_new;
                    Real uzp = uz_old_p  *weight_old + uz_new_p  *weight_new;

                    diagnostic_particles[lev][index].GetRealData(DiagIdx::w).push_back(wp[i]);

                    diagnostic_particles[lev][index].GetRealData(DiagIdx::x).push_back(xp);
                    diagnostic_particles[lev][index].GetRealData(DiagIdx::y).push_back(yp);
                    diagnostic_particles[lev][index].GetRealData(DiagIdx::z).push_back(zp);

                    diagnostic_particles[lev][index].GetRealData(DiagIdx::ux).push_back(uxp);
                    diagnostic_particles[lev][index].GetRealData(DiagIdx::uy).push_back(uyp);
                    diagnostic_particles[lev][index].GetRealData(DiagIdx::uz).push_back(uzp);
                }
            }
        }
    }
}

/* \brief Inject particles during the simulation
 * \param injection_box: domain where particles should be injected.
 */
void
PhysicalParticleContainer::ContinuousInjection(const RealBox& injection_box)
{
    // Inject plasma on level 0. Paticles will be redistributed.
    const int lev=0;
    AddPlasma(lev, injection_box);
}

/* \brief Gather fields from FArrayBox exfab, eyfab, ezfab, bxfab, byfab,
 * bzfab into arrays of fields on particles Exp, Eyp, Ezp, Bxp, Byp, Bzp.
 * \param Exp-Bzp: fields on particles.
 * \param exfab-bzfab: FAB of electric and magnetic fields for particles in pti
 * \param ngE: number of guard cells for E
 * \param e_is_nodal: 0 if E is staggered, 1 if E is nodal
 * \param offset: index of first particle for which fields are gathered
 * \param np_to_gather: number of particles onto which fields are gathered
 * \param thread_num: if using OpenMP, thread number
 * \param lev: level on which particles are located
 * \param gather_lev: level from which particles gather fields (lev-1) for
          particles in buffers.
 */
void
PhysicalParticleContainer::FieldGather (WarpXParIter& pti,
                                        RealVector& Exp,
                                        RealVector& Eyp,
                                        RealVector& Ezp,
                                        RealVector& Bxp,
                                        RealVector& Byp,
                                        RealVector& Bzp,
                                        FArrayBox const * exfab,
                                        FArrayBox const * eyfab,
                                        FArrayBox const * ezfab,
                                        FArrayBox const * bxfab,
                                        FArrayBox const * byfab,
                                        FArrayBox const * bzfab,
                                        const int ngE, const int e_is_nodal,
                                        const long offset,
                                        const long np_to_gather,
                                        int thread_num,
                                        int lev,
                                        int gather_lev)
{
    AMREX_ALWAYS_ASSERT_WITH_MESSAGE((gather_lev==(lev-1)) ||
                                     (gather_lev==(lev  )),
                                     "Gather buffers only work for lev-1");

    // If no particles, do not do anything
    if (np_to_gather == 0) return;
    // Get cell size on gather_lev
    const std::array<Real,3>& dx = WarpX::CellSize(std::max(gather_lev,0));
    // Set staggering shift depending on e_is_nodal
    const Real stagger_shift = e_is_nodal ? 0.0 : 0.5;

    // Get box from which field is gathered.
    // If not gathering from the finest level, the box is coarsened.
    Box box;
    if (lev == gather_lev) {
        box = pti.tilebox();
    } else {
        const IntVect& ref_ratio = WarpX::RefRatio(gather_lev);
        box = amrex::coarsen(pti.tilebox(),ref_ratio);
    }

    // Add guard cells to the box.
    box.grow(ngE);

    const Array4<const Real>& ex_arr = exfab->array();
    const Array4<const Real>& ey_arr = eyfab->array();
    const Array4<const Real>& ez_arr = ezfab->array();
    const Array4<const Real>& bx_arr = bxfab->array();
    const Array4<const Real>& by_arr = byfab->array();
    const Array4<const Real>& bz_arr = bzfab->array();

    const Real * const AMREX_RESTRICT xp = m_xp[thread_num].dataPtr() + offset;
    const Real * const AMREX_RESTRICT zp = m_zp[thread_num].dataPtr() + offset;
    const Real * const AMREX_RESTRICT yp = m_yp[thread_num].dataPtr() + offset;

    // Lower corner of tile box physical domain
    const std::array<Real, 3>& xyzmin = WarpX::LowerCorner(box, gather_lev);

    const Dim3 lo = lbound(box);

    // Depending on l_lower_in_v and WarpX::nox, call
    // different versions of template function doGatherShapeN
    if (WarpX::l_lower_order_in_v){
        if        (WarpX::nox == 1){
            doGatherShapeN<1,1>(xp, yp, zp,
                                Exp.dataPtr() + offset, Eyp.dataPtr() + offset,
                                Ezp.dataPtr() + offset, Bxp.dataPtr() + offset,
                                Byp.dataPtr() + offset, Bzp.dataPtr() + offset,
                                ex_arr, ey_arr, ez_arr, bx_arr, by_arr, bz_arr,
                                np_to_gather, dx,
                                xyzmin, lo, stagger_shift, WarpX::n_rz_azimuthal_modes);
        } else if (WarpX::nox == 2){
            doGatherShapeN<2,1>(xp, yp, zp,
                                Exp.dataPtr() + offset, Eyp.dataPtr() + offset,
                                Ezp.dataPtr() + offset, Bxp.dataPtr() + offset,
                                Byp.dataPtr() + offset, Bzp.dataPtr() + offset,
                                ex_arr, ey_arr, ez_arr, bx_arr, by_arr, bz_arr,
                                np_to_gather, dx,
                                xyzmin, lo, stagger_shift, WarpX::n_rz_azimuthal_modes);
        } else if (WarpX::nox == 3){
            doGatherShapeN<3,1>(xp, yp, zp,
                                Exp.dataPtr() + offset, Eyp.dataPtr() + offset,
                                Ezp.dataPtr() + offset, Bxp.dataPtr() + offset,
                                Byp.dataPtr() + offset, Bzp.dataPtr() + offset,
                                ex_arr, ey_arr, ez_arr, bx_arr, by_arr, bz_arr,
                                np_to_gather, dx,
                                xyzmin, lo, stagger_shift, WarpX::n_rz_azimuthal_modes);
        }
    } else {
        if        (WarpX::nox == 1){
            doGatherShapeN<1,0>(xp, yp, zp,
                                Exp.dataPtr() + offset, Eyp.dataPtr() + offset,
                                Ezp.dataPtr() + offset, Bxp.dataPtr() + offset,
                                Byp.dataPtr() + offset, Bzp.dataPtr() + offset,
                                ex_arr, ey_arr, ez_arr, bx_arr, by_arr, bz_arr,
                                np_to_gather, dx,
                                xyzmin, lo, stagger_shift, WarpX::n_rz_azimuthal_modes);
        } else if (WarpX::nox == 2){
            doGatherShapeN<2,0>(xp, yp, zp,
                                Exp.dataPtr() + offset, Eyp.dataPtr() + offset,
                                Ezp.dataPtr() + offset, Bxp.dataPtr() + offset,
                                Byp.dataPtr() + offset, Bzp.dataPtr() + offset,
                                ex_arr, ey_arr, ez_arr, bx_arr, by_arr, bz_arr,
                                np_to_gather, dx,
                                xyzmin, lo, stagger_shift, WarpX::n_rz_azimuthal_modes);
        } else if (WarpX::nox == 3){
            doGatherShapeN<3,0>(xp, yp, zp,
                                Exp.dataPtr() + offset, Eyp.dataPtr() + offset,
                                Ezp.dataPtr() + offset, Bxp.dataPtr() + offset,
                                Byp.dataPtr() + offset, Bzp.dataPtr() + offset,
                                ex_arr, ey_arr, ez_arr, bx_arr, by_arr, bz_arr,
                                np_to_gather, dx,
                                xyzmin, lo, stagger_shift, WarpX::n_rz_azimuthal_modes);
        }
    }
}


void PhysicalParticleContainer::InitIonizationModule ()
{
    if (!do_field_ionization) return;
    ParmParse pp(species_name);
    if (charge != PhysConst::q_e){
        amrex::Warning(
            "charge != q_e for ionizable species: overriding user value and setting charge = q_e.");
        charge = PhysConst::q_e;
    }
    pp.query("ionization_initial_level", ionization_initial_level);
    pp.get("ionization_product_species", ionization_product_name);
    pp.get("physical_element", physical_element);
    // Add runtime integer component for ionization level
    AddIntComp("ionization_level");
    // Get atomic number and ionization energies from file
    int ion_element_id = ion_map_ids[physical_element];
    ion_atomic_number = ion_atomic_numbers[ion_element_id];
    ionization_energies.resize(ion_atomic_number);
    int offset = ion_energy_offsets[ion_element_id];
    for(int i=0; i<ion_atomic_number; i++){
        ionization_energies[i] = table_ionization_energies[i+offset];
    }
    // Compute ADK prefactors (See Chen, JCP 236 (2013), equation (2))
    // For now, we assume l=0 and m=0.
    // The approximate expressions are used,
    // without Gamma function
    Real wa = std::pow(PhysConst::alpha,3) * PhysConst::c / PhysConst::r_e;
    Real Ea = PhysConst::m_e * PhysConst::c*PhysConst::c /PhysConst::q_e *
        std::pow(PhysConst::alpha,4)/PhysConst::r_e;
    Real UH = table_ionization_energies[0];
    Real l_eff = std::sqrt(UH/ionization_energies[0]) - 1.;

    const Real dt = WarpX::GetInstance().getdt(0);

    adk_power.resize(ion_atomic_number);
    adk_prefactor.resize(ion_atomic_number);
    adk_exp_prefactor.resize(ion_atomic_number);
    for (int i=0; i<ion_atomic_number; ++i){
        Real n_eff = (i+1) * std::sqrt(UH/ionization_energies[i]);
        Real C2 = std::pow(2,2*n_eff)/(n_eff*tgamma(n_eff+l_eff+1)*tgamma(n_eff-l_eff));
        adk_power[i] = -(2*n_eff - 1);
        Real Uion = ionization_energies[i];
        adk_prefactor[i] = dt * wa * C2 * ( Uion/(2*UH) )
            * std::pow(2*std::pow((Uion/UH),3./2)*Ea,2*n_eff - 1);
        adk_exp_prefactor[i] = -2./3 * std::pow( Uion/UH,3./2) * Ea;
    }
}

/* \brief create mask of ionized particles (1 if ionized, 0 otherwise)
 *
 * \param mfi: tile or grid
 * \param lev: MR level
 * \param ionization_mask: Array with as many elements as particles in mfi.
 * This function initialized the array, and set each element to 1 or 0
 * depending on whether the particle is ionized or not.
 */
void
PhysicalParticleContainer::buildIonizationMask (const amrex::MFIter& mfi, const int lev,
                                                amrex::Gpu::ManagedDeviceVector<int>& ionization_mask)
{
    BL_PROFILE("PPC::buildIonizationMask");
    // Get pointers to ionization data from pc_source
    const Real * const AMREX_RESTRICT p_ionization_energies = ionization_energies.dataPtr();
    const Real * const AMREX_RESTRICT p_adk_prefactor = adk_prefactor.dataPtr();
    const Real * const AMREX_RESTRICT p_adk_exp_prefactor = adk_exp_prefactor.dataPtr();
    const Real * const AMREX_RESTRICT p_adk_power = adk_power.dataPtr();

    // Current tile info
    const int grid_id = mfi.index();
    const int tile_id = mfi.LocalTileIndex();

    // Get GPU-friendly arrays of particle data
    auto& ptile = GetParticles(lev)[std::make_pair(grid_id,tile_id)];
    // Only need attribs (i.e., SoA data)
    auto& soa = ptile.GetStructOfArrays();
    const int np = ptile.GetArrayOfStructs().size();

    // If no particle, nothing to do.
    if (np == 0) return;
    // Otherwise, resize ionization_mask, and get poiters to attribs arrays.
    ionization_mask.resize(np);
    int * const AMREX_RESTRICT p_ionization_mask = ionization_mask.data();
    const Real * const AMREX_RESTRICT ux = soa.GetRealData(PIdx::ux).data();
    const Real * const AMREX_RESTRICT uy = soa.GetRealData(PIdx::uy).data();
    const Real * const AMREX_RESTRICT uz = soa.GetRealData(PIdx::uz).data();
    const Real * const AMREX_RESTRICT ex = soa.GetRealData(PIdx::Ex).data();
    const Real * const AMREX_RESTRICT ey = soa.GetRealData(PIdx::Ey).data();
    const Real * const AMREX_RESTRICT ez = soa.GetRealData(PIdx::Ez).data();
    const Real * const AMREX_RESTRICT bx = soa.GetRealData(PIdx::Bx).data();
    const Real * const AMREX_RESTRICT by = soa.GetRealData(PIdx::By).data();
    const Real * const AMREX_RESTRICT bz = soa.GetRealData(PIdx::Bz).data();
    int* ion_lev = soa.GetIntData(particle_icomps["ionization_level"]).data();

    Real c = PhysConst::c;
    Real c2_inv = 1./c/c;
    int atomic_number = ion_atomic_number;

    // Loop over all particles in grid/tile. If ionized, set mask to 1
    // and increment ionization level.
    ParallelFor(
        np,
        [=] AMREX_GPU_DEVICE (long i) {
            // Get index of ionization_level
            p_ionization_mask[i] = 0;
            if ( ion_lev[i]<atomic_number ){
                Real random_draw = amrex::Random();
                // Compute electric field amplitude in the particle's frame of
                // reference (particularly important when in boosted frame).
                Real ga = std::sqrt(1. + (ux[i]*ux[i] + uy[i]*uy[i] + uz[i]*uz[i]) * c2_inv);
                Real E = std::sqrt(
                    - ( ux[i]*ex[i] + uy[i]*ey[i] + uz[i]*ez[i] ) * ( ux[i]*ex[i] + uy[i]*ey[i] + uz[i]*ez[i] ) * c2_inv
                    + ( ga   *ex[i] + uy[i]*bz[i] - uz[i]*by[i] ) * ( ga   *ex[i] + uy[i]*bz[i] - uz[i]*by[i] )
                    + ( ga   *ey[i] + uz[i]*bx[i] - ux[i]*bz[i] ) * ( ga   *ey[i] + uz[i]*bx[i] - ux[i]*bz[i] )
                    + ( ga   *ez[i] + ux[i]*by[i] - uy[i]*bx[i] ) * ( ga   *ez[i] + ux[i]*by[i] - uy[i]*bx[i] )
                    );
                // Compute probability of ionization p
                Real w_dtau = 1./ ga * p_adk_prefactor[ion_lev[i]] *
                    std::pow(E,p_adk_power[ion_lev[i]]) *
                    std::exp( p_adk_exp_prefactor[ion_lev[i]]/E );
                Real p = 1. - std::exp( - w_dtau );

                if (random_draw < p){
                    // increment particle's ionization level
                    ion_lev[i] += 1;
                    // update mask
                    p_ionization_mask[i] = 1;
                }
            }
        }
    );
}<|MERGE_RESOLUTION|>--- conflicted
+++ resolved
@@ -1384,10 +1384,9 @@
         // before splitting results in a uniform distribution after splitting.
         const amrex::Vector<int> ppc_nd = plasma_injector->num_particles_per_cell_each_dim;
         const std::array<Real,3>& dx = WarpX::CellSize(lev);
-<<<<<<< HEAD
-        amrex::Vector<amrex::Real> split_offset = {dx[0]/2/ppc_nd[0],
-                                                   dx[1]/2/ppc_nd[1],
-                                                   dx[2]/2/ppc_nd[2]};
+        amrex::Vector<amrex::Real> split_offset = {dx[0]/2./ppc_nd[0],
+                                                   dx[1]/2./ppc_nd[1],
+                                                   dx[2]/2./ppc_nd[2]};
         // Same thing when <1 ppc
         if ( plasma_injector->m_fewer_than_one_ppc ){
             split_offset[0] *= plasma_injector->m_particle_every_n_cell[0];
@@ -1398,11 +1397,6 @@
             split_offset[2] *= plasma_injector->m_particle_every_n_cell[1];
 #endif
         }
-=======
-        amrex::Vector<amrex::Real> split_offset = {dx[0]/2./ppc_nd[0],
-                                                   dx[1]/2./ppc_nd[1],
-                                                   dx[2]/2./ppc_nd[2]};
->>>>>>> 6a9da1d7
 
         // particle Array Of Structs data
         auto& particles = pti.GetArrayOfStructs();
