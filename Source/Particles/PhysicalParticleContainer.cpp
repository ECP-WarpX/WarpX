/* Copyright 2019-2020 Andrew Myers, Aurore Blelly, Axel Huebl
 * David Grote, Glenn Richardson, Jean-Luc Vay
 * Ligia Diana Amorim, Luca Fedeli, Maxence Thevenet
 * Michael Rowan, Remi Lehe, Revathi Jambunathan
 * Weiqun Zhang, Yinjian Zhao
 *
 * This file is part of WarpX.
 *
 * License: BSD-3-Clause-LBNL
 */
#include "PhysicalParticleContainer.H"

#include "MultiParticleContainer.H"
#include "WarpX.H"
#include "Utils/WarpXConst.H"
#include "Utils/WarpXUtil.H"
#include "Python/WarpXWrappers.h"
#include "Utils/IonizationEnergiesTable.H"
#include "Particles/Gather/FieldGather.H"
#include "Particles/Pusher/GetAndSetPosition.H"
#include "Particles/Pusher/CopyParticleAttribs.H"
#include "Particles/Pusher/PushSelector.H"
#include "Particles/Gather/GetExternalFields.H"
#include "Utils/WarpXAlgorithmSelection.H"

#include <AMReX_Print.H>

#ifdef WARPX_USE_OPENPMD
#   include <openPMD/openPMD.hpp>
#endif

#include <cmath>
#include <limits>
#include <sstream>
#include <string>

using namespace amrex;

namespace
{
    // Since the user provides the density distribution
    // at t_lab=0 and in the lab-frame coordinates,
    // we need to find the lab-frame position of this
    // particle at t_lab=0, from its boosted-frame coordinates
    // Assuming ballistic motion, this is given by:
    // z0_lab = gamma*( z_boost*(1-beta*betaz_lab) - ct_boost*(betaz_lab-beta) )
    // where betaz_lab is the speed of the particle in the lab frame
    //
    // In order for this equation to be solvable, betaz_lab
    // is explicitly assumed to have no dependency on z0_lab
    //
    // Note that we use the bulk momentum to perform the ballistic correction
    // Assume no z0_lab dependency
    AMREX_GPU_HOST_DEVICE AMREX_FORCE_INLINE
    Real applyBallisticCorrection(const XDim3& pos, const InjectorMomentum* inj_mom,
                                  Real gamma_boost, Real beta_boost, Real t) noexcept
    {
        const XDim3 u_bulk = inj_mom->getBulkMomentum(pos.x, pos.y, pos.z);
        const Real gamma_bulk = std::sqrt(1._rt +
                  (u_bulk.x*u_bulk.x+u_bulk.y*u_bulk.y+u_bulk.z*u_bulk.z));
        const Real betaz_bulk = u_bulk.z/gamma_bulk;
        const Real z0 = gamma_boost * ( pos.z*(1.0_rt-beta_boost*betaz_bulk)
                             - PhysConst::c*t*(betaz_bulk-beta_boost) );
        return z0;
    }

    AMREX_GPU_HOST_DEVICE AMREX_FORCE_INLINE
    XDim3 getCellCoords (const GpuArray<Real, AMREX_SPACEDIM>& lo_corner,
                         const GpuArray<Real, AMREX_SPACEDIM>& dx,
                         const XDim3& r, const IntVect& iv) noexcept
    {
        XDim3 pos;
#if (AMREX_SPACEDIM == 3)
        pos.x = lo_corner[0] + (iv[0]+r.x)*dx[0];
        pos.y = lo_corner[1] + (iv[1]+r.y)*dx[1];
        pos.z = lo_corner[2] + (iv[2]+r.z)*dx[2];
#else
        pos.x = lo_corner[0] + (iv[0]+r.x)*dx[0];
        pos.y = 0.0_rt;
#if   defined WARPX_DIM_XZ
        pos.z = lo_corner[1] + (iv[1]+r.y)*dx[1];
#elif defined WARPX_DIM_RZ
        // Note that for RZ, r.y will be theta
        pos.z = lo_corner[1] + (iv[1]+r.z)*dx[1];
#endif
#endif
        return pos;
    }
}

PhysicalParticleContainer::PhysicalParticleContainer (AmrCore* amr_core, int ispecies,
                                                      const std::string& name)
    : WarpXParticleContainer(amr_core, ispecies),
      species_name(name)
{
    BackwardCompatibility();

    plasma_injector.reset(new PlasmaInjector(species_id, species_name));
    physical_species = plasma_injector->getPhysicalSpecies();
    charge = plasma_injector->getCharge();
    mass = plasma_injector->getMass();

    ParmParse pp(species_name);

    pp.query("boost_adjust_transverse_positions", boost_adjust_transverse_positions);
    pp.query("do_backward_propagation", do_backward_propagation);

    // Initialize splitting
    pp.query("do_splitting", do_splitting);
    pp.query("split_type", split_type);
    pp.query("do_not_deposit", do_not_deposit);
    pp.query("do_not_gather", do_not_gather);
    pp.query("do_not_push", do_not_push);

    pp.query("do_continuous_injection", do_continuous_injection);
    pp.query("initialize_self_fields", initialize_self_fields);
    pp.query("self_fields_required_precision", self_fields_required_precision);
    // Whether to plot back-transformed (lab-frame) diagnostics
    // for this species.
    pp.query("do_back_transformed_diagnostics", do_back_transformed_diagnostics);

    pp.query("do_field_ionization", do_field_ionization);

    //check if Radiation Reaction is enabled and do consistency checks
    pp.query("do_classical_radiation_reaction", do_classical_radiation_reaction);
    //if the species is not a lepton, do_classical_radiation_reaction
    //should be false
    WarpXUtilMsg::AlwaysAssert(
        !(do_classical_radiation_reaction &&
        !(AmIA<PhysicalSpecies::electron>() ||
        AmIA<PhysicalSpecies::positron>() )),
        "ERROR: can't enable classical radiation reaction for non lepton species '"
        + species_name + "'."
    );

    //Only Boris pusher is compatible with radiation reaction
    AMREX_ALWAYS_ASSERT_WITH_MESSAGE(
        !(do_classical_radiation_reaction &&
        WarpX::particle_pusher_algo != ParticlePusherAlgo::Boris),
        "Radiation reaction can be enabled only if Boris pusher is used");
    //_____________________________

#ifdef WARPX_QED
    pp.query("do_qed", m_do_qed);
    if(m_do_qed){
        //If do_qed is enabled, find out if Quantum Synchrotron process is enabled
        pp.query("do_qed_quantum_sync", m_do_qed_quantum_sync);
        if (m_do_qed_quantum_sync)
            AddRealComp("optical_depth_QSR");
        pp.query("do_qed_breit_wheeler", m_do_qed_breit_wheeler);
        if (m_do_qed_breit_wheeler)
            AddRealComp("optical_depth_BW");
    }

    if(m_do_qed_quantum_sync){
        pp.get("qed_quantum_sync_phot_product_species",
            m_qed_quantum_sync_phot_product_name);
    }


#endif

    // Parse galilean velocity
    ParmParse ppsatd("psatd");
    ppsatd.query("v_galilean", v_galilean);
    // Scale the velocity by the speed of light
    for (int i=0; i<3; i++) v_galilean[i] *= PhysConst::c;

    // build filter functors
    m_do_random_filter  = pp.query("random_fraction", m_random_fraction);
    m_do_uniform_filter = pp.query("uniform_stride",  m_uniform_stride);
    std::string buf;
    m_do_parser_filter  = pp.query("plot_filter_function(t,x,y,z,ux,uy,uz)", buf);
    if (m_do_parser_filter) {
        std::string function_string = "";
        Store_parserString(pp,"plot_filter_function(t,x,y,z,ux,uy,uz)",
                           function_string);
        m_particle_filter_parser.reset(new ParserWrapper<7>(
            makeParser(function_string,{"t","x","y","z","ux","uy","uz"})));
    }

}

PhysicalParticleContainer::PhysicalParticleContainer (AmrCore* amr_core)
    : WarpXParticleContainer(amr_core, 0)
{
    plasma_injector.reset(new PlasmaInjector());
}

void
PhysicalParticleContainer::BackwardCompatibility ()
{
    ParmParse pps(species_name);
    std::vector<std::string> backward_strings;
    if (pps.queryarr("plot_vars", backward_strings)){
        amrex::Abort("<species>.plot_vars is not supported anymore. "
                     "Please use the new syntax for diagnostics, see documentation.");
    }

    int backward_int;
    if (pps.query("plot_species", backward_int)){
        amrex::Abort("<species>.plot_species is not supported anymore. "
                     "Please use the new syntax for diagnostics, see documentation.");
    }
}

void PhysicalParticleContainer::InitData ()
{
    // Init ionization module here instead of in the PhysicalParticleContainer
    // constructor because dt is required
    if (do_field_ionization) {InitIonizationModule();}
    AddParticles(0); // Note - add on level 0
    Redistribute();  // We then redistribute
}

void PhysicalParticleContainer::MapParticletoBoostedFrame (
    Real& x, Real& y, Real& z, std::array<Real, 3>& u)
{
    // Map the particles from the lab frame to the boosted frame.
    // This boosts the particle to the lab frame and calculates
    // the particle time in the boosted frame. It then maps
    // the position to the time in the boosted frame.

    // For now, start with the assumption that this will only happen
    // at the start of the simulation.
    const Real t_lab = 0.;

    const Real uz_boost = WarpX::gamma_boost*WarpX::beta_boost*PhysConst::c;

    // tpr is the particle's time in the boosted frame
    Real tpr = WarpX::gamma_boost*t_lab - uz_boost*z/(PhysConst::c*PhysConst::c);

    // The particle's transformed location in the boosted frame
    Real xpr = x;
    Real ypr = y;
    Real zpr = WarpX::gamma_boost*z - uz_boost*t_lab;

    // transform u and gamma to the boosted frame
    Real gamma_lab = std::sqrt(1._rt + (u[0]*u[0] + u[1]*u[1] + u[2]*u[2])/(PhysConst::c*PhysConst::c));
    // u[0] = u[0];
    // u[1] = u[1];
    u[2] = WarpX::gamma_boost*u[2] - uz_boost*gamma_lab;
    Real gammapr = std::sqrt(1._rt + (u[0]*u[0] + u[1]*u[1] + u[2]*u[2])/(PhysConst::c*PhysConst::c));

    Real vxpr = u[0]/gammapr;
    Real vypr = u[1]/gammapr;
    Real vzpr = u[2]/gammapr;

    if (do_backward_propagation){
        u[2] = -u[2];
    }

    // Move the particles to where they will be at t = 0 in the boosted frame
    if (boost_adjust_transverse_positions) {
        x = xpr - tpr*vxpr;
        y = ypr - tpr*vypr;
    }

    z = zpr - tpr*vzpr;

}

void
PhysicalParticleContainer::AddGaussianBeam (
    const Real x_m, const Real y_m, const Real z_m,
    const Real x_rms, const Real y_rms, const Real z_rms,
    const Real x_cut, const Real y_cut, const Real z_cut,
    const Real q_tot, long npart,
    const int do_symmetrize) {

    std::mt19937_64 mt(0451);
    std::normal_distribution<double> distx(x_m, x_rms);
    std::normal_distribution<double> disty(y_m, y_rms);
    std::normal_distribution<double> distz(z_m, z_rms);

    // Declare temporary vectors on the CPU
    Gpu::HostVector<ParticleReal> particle_x;
    Gpu::HostVector<ParticleReal> particle_y;
    Gpu::HostVector<ParticleReal> particle_z;
    Gpu::HostVector<ParticleReal> particle_ux;
    Gpu::HostVector<ParticleReal> particle_uy;
    Gpu::HostVector<ParticleReal> particle_uz;
    Gpu::HostVector<ParticleReal> particle_w;
    int np = 0;

    if (ParallelDescriptor::IOProcessor()) {
        // If do_symmetrize, create 4x fewer particles, and
        // Replicate each particle 4 times (x,y) (-x,y) (x,-y) (-x,-y)
        if (do_symmetrize){
            npart /= 4;
        }
        for (long i = 0; i < npart; ++i) {
#if (defined WARPX_DIM_3D) || (defined WARPX_DIM_RZ)
            const Real weight = q_tot/(npart*charge);
            const Real x = distx(mt);
            const Real y = disty(mt);
            const Real z = distz(mt);
#elif (defined WARPX_DIM_XZ)
            const Real weight = q_tot/(npart*charge*y_rms);
            const Real x = distx(mt);
            constexpr Real y = 0._prt;
            const Real z = distz(mt);
#endif
            if (plasma_injector->insideBounds(x, y, z)  &&
                std::abs( x - x_m ) < x_cut * x_rms     &&
                std::abs( y - y_m ) < y_cut * y_rms     &&
                std::abs( z - z_m ) < z_cut * z_rms   ) {
                XDim3 u = plasma_injector->getMomentum(x, y, z);
                u.x *= PhysConst::c;
                u.y *= PhysConst::c;
                u.z *= PhysConst::c;
                if (do_symmetrize){
                    // Add four particles to the beam:
                    CheckAndAddParticle(x, y, z, { u.x, u.y, u.z}, weight/4.,
                                        particle_x,  particle_y,  particle_z,
                                        particle_ux, particle_uy, particle_uz,
                                        particle_w);
                    CheckAndAddParticle(x, -y, z, { u.x, -u.y, u.z}, weight/4.,
                                        particle_x,  particle_y,  particle_z,
                                        particle_ux, particle_uy, particle_uz,
                                        particle_w);
                    CheckAndAddParticle(-x, y, z, { -u.x, u.y, u.z}, weight/4.,
                                        particle_x,  particle_y,  particle_z,
                                        particle_ux, particle_uy, particle_uz,
                                        particle_w);
                    CheckAndAddParticle(-x, -y, z, { -u.x, -u.y, u.z}, weight/4.,
                                        particle_x,  particle_y,  particle_z,
                                        particle_ux, particle_uy, particle_uz,
                                        particle_w);
                } else {
                    CheckAndAddParticle(x, y, z, { u.x, u.y, u.z}, weight,
                                        particle_x,  particle_y,  particle_z,
                                        particle_ux, particle_uy, particle_uz,
                                        particle_w);
                }
            }
        }
    }
    // Add the temporary CPU vectors to the particle structure
    np = particle_z.size();
    AddNParticles(0,np,
                  particle_x.dataPtr(),  particle_y.dataPtr(),  particle_z.dataPtr(),
                  particle_ux.dataPtr(), particle_uy.dataPtr(), particle_uz.dataPtr(),
                  1, particle_w.dataPtr(),1);
}

void
PhysicalParticleContainer::AddPlasmaFromFile(ParticleReal q_tot,
                                             ParticleReal z_shift)
{
    // Declare temporary vectors on the CPU
    Gpu::HostVector<ParticleReal> particle_x;
    Gpu::HostVector<ParticleReal> particle_z;
    Gpu::HostVector<ParticleReal> particle_ux;
    Gpu::HostVector<ParticleReal> particle_uz;
    Gpu::HostVector<ParticleReal> particle_w;
    Gpu::HostVector<ParticleReal> particle_y;
    Gpu::HostVector<ParticleReal> particle_uy;

#ifdef WARPX_USE_OPENPMD
    //TODO: Make changes for read/write in multiple MPI ranks
    if (ParallelDescriptor::IOProcessor()) {
        AMREX_ALWAYS_ASSERT_WITH_MESSAGE(plasma_injector,
                                         "AddPlasmaFromFile: plasma injector not initialized.\n");
        // take ownership of the series and close it when done
        auto series = std::move(plasma_injector->m_openpmd_input_series);

        // assumption asserts: see PlasmaInjector
        openPMD::Iteration it = series->iterations.begin()->second;
        std::string const ps_name = it.particles.begin()->first;
        openPMD::ParticleSpecies ps = it.particles.begin()->second;

        auto const npart = ps["position"]["x"].getExtent()[0];
        std::shared_ptr<ParticleReal> ptr_x = ps["position"]["x"].loadChunk<ParticleReal>();
        double const position_unit_x = ps["position"]["x"].unitSI();
        std::shared_ptr<ParticleReal> ptr_z = ps["position"]["z"].loadChunk<ParticleReal>();
        double const position_unit_z = ps["position"]["z"].unitSI();
        std::shared_ptr<ParticleReal> ptr_ux = ps["momentum"]["x"].loadChunk<ParticleReal>();
        double const momentum_unit_x = ps["momentum"]["x"].unitSI();
        std::shared_ptr<ParticleReal> ptr_uz = ps["momentum"]["z"].loadChunk<ParticleReal>();
        double const momentum_unit_z = ps["momentum"]["z"].unitSI();
#   ifndef WARPX_DIM_XZ
        std::shared_ptr<ParticleReal> ptr_y = ps["position"]["y"].loadChunk<ParticleReal>();
        double const position_unit_y = ps["position"]["y"].unitSI();
#   endif
        std::shared_ptr<ParticleReal> ptr_uy = nullptr;
        double momentum_unit_y = 1.0;
        if (ps["momentum"].contains("y")) {
            ptr_uy = ps["momentum"]["y"].loadChunk<ParticleReal>();
             momentum_unit_y = ps["momentum"]["y"].unitSI();
        }
        series->flush();  // shared_ptr data can be read now

        ParticleReal weight = 1.0_prt;  // base standard: no info means "real" particles
        if (q_tot != 0.0) {
            weight = std::abs(q_tot) / ( std::abs(charge) * ParticleReal(npart) );
            if (ps.contains("weighting")) {
                Print() << "WARNING: Both '" << ps_name << ".q_tot' and '"
                        << ps_name << ".injection_file' specify a total charge.\n'"
                        << ps_name << ".q_tot' will take precedence.\n";
            }
        }
        // ED-PIC extension?
        else if (ps.contains("weighting")) {
            // TODO: Add ASSERT_WITH_MESSAGE to test if weighting is a constant record
            // TODO: Add ASSERT_WITH_MESSAGE for macroWeighted value in ED-PIC
            ParticleReal w = ps["weighting"][openPMD::RecordComponent::SCALAR].loadChunk<ParticleReal>().get()[0];
            double const w_unit = ps["weighting"][openPMD::RecordComponent::SCALAR].unitSI();
            weight = w * w_unit;
        }

        for (auto i = decltype(npart){0}; i<npart; ++i){
            ParticleReal const x = ptr_x.get()[i]*position_unit_x;
            ParticleReal const z = ptr_z.get()[i]*position_unit_z+z_shift;
#   if (defined WARPX_DIM_3D) || (defined WARPX_DIM_RZ)
            ParticleReal const y = ptr_y.get()[i]*position_unit_y;
#   else
            ParticleReal const y = 0.0_prt;
#   endif
            if (plasma_injector->insideBounds(x, y, z)) {
                ParticleReal const ux = ptr_ux.get()[i]*momentum_unit_x/PhysConst::m_e;
                ParticleReal const uz = ptr_uz.get()[i]*momentum_unit_z/PhysConst::m_e;
                ParticleReal uy = 0.0_prt;
                if (ps["momentum"].contains("y")) {
                    uy = ptr_uy.get()[i]*momentum_unit_y/PhysConst::m_e;
                }
                CheckAndAddParticle(x, y, z, { ux, uy, uz}, weight,
                                    particle_x,  particle_y,  particle_z,
                                    particle_ux, particle_uy, particle_uz,
                                    particle_w);
            }
        }
        auto const np = particle_z.size();
        if (np < npart) {
            Print() << "WARNING: Simulation box doesn't cover all particles\n";
        }
    } // IO Processor
    auto const np = particle_z.size();
    AddNParticles(0, np,
                  particle_x.dataPtr(),  particle_y.dataPtr(),  particle_z.dataPtr(),
                  particle_ux.dataPtr(), particle_uy.dataPtr(), particle_uz.dataPtr(),
                  1, particle_w.dataPtr(),1);
#endif // WARPX_USE_OPENPMD
    return;
}

void
PhysicalParticleContainer::CheckAndAddParticle (
    Real x, Real y, Real z,
    std::array<Real, 3> u,
    Real weight,
    Gpu::HostVector<ParticleReal>& particle_x,
    Gpu::HostVector<ParticleReal>& particle_y,
    Gpu::HostVector<ParticleReal>& particle_z,
    Gpu::HostVector<ParticleReal>& particle_ux,
    Gpu::HostVector<ParticleReal>& particle_uy,
    Gpu::HostVector<ParticleReal>& particle_uz,
    Gpu::HostVector<ParticleReal>& particle_w)
{
    if (WarpX::gamma_boost > 1.) {
        MapParticletoBoostedFrame(x, y, z, u);
    }
    particle_x.push_back(x);
    particle_y.push_back(y);
    particle_z.push_back(z);
    particle_ux.push_back(u[0]);
    particle_uy.push_back(u[1]);
    particle_uz.push_back(u[2]);
    particle_w.push_back(weight);
}

void
PhysicalParticleContainer::AddParticles (int lev)
{
    WARPX_PROFILE("PhysicalParticleContainer::AddParticles()");

    if (plasma_injector->add_single_particle) {
        AddNParticles(lev, 1,
                      &(plasma_injector->single_particle_pos[0]),
                      &(plasma_injector->single_particle_pos[1]),
                      &(plasma_injector->single_particle_pos[2]),
                      &(plasma_injector->single_particle_vel[0]),
                      &(plasma_injector->single_particle_vel[1]),
                      &(plasma_injector->single_particle_vel[2]),
                      1, &(plasma_injector->single_particle_weight), 0);
        return;
    }

    if (plasma_injector->gaussian_beam) {
        AddGaussianBeam(plasma_injector->x_m,
                        plasma_injector->y_m,
                        plasma_injector->z_m,
                        plasma_injector->x_rms,
                        plasma_injector->y_rms,
                        plasma_injector->z_rms,
                        plasma_injector->x_cut,
                        plasma_injector->y_cut,
                        plasma_injector->z_cut,
                        plasma_injector->q_tot,
                        plasma_injector->npart,
                        plasma_injector->do_symmetrize);


        return;
    }

    if (plasma_injector->external_file) {
        AddPlasmaFromFile(plasma_injector->q_tot,
                          plasma_injector->z_shift);
        return;
    }

    if ( plasma_injector->doInjection() ) {
        AddPlasma( lev );
    }
}

void
PhysicalParticleContainer::AddPlasma (int lev, RealBox part_realbox)
{
    WARPX_PROFILE("PhysicalParticleContainer::AddPlasma");

    // If no part_realbox is provided, initialize particles in the whole domain
    const Geometry& geom = Geom(lev);
    if (!part_realbox.ok()) part_realbox = geom.ProbDomain();

    int num_ppc = plasma_injector->num_particles_per_cell;
#ifdef WARPX_DIM_RZ
    Real rmax = std::min(plasma_injector->xmax, part_realbox.hi(0));
#endif

    const auto dx = geom.CellSizeArray();
    const auto problo = geom.ProbLoArray();

    Real scale_fac;
#if AMREX_SPACEDIM==3
    scale_fac = dx[0]*dx[1]*dx[2]/num_ppc;
#elif AMREX_SPACEDIM==2
    scale_fac = dx[0]*dx[1]/num_ppc;
#endif

    defineAllParticleTiles();

    amrex::LayoutData<amrex::Real>* cost = WarpX::getCosts(lev);

    const int nlevs = numLevels();
    static bool refine_injection = false;
    static Box fine_injection_box;
    static int rrfac = 1;
    // This does not work if the mesh is dynamic.  But in that case, we should
    // not use refined injected either.  We also assume there is only one fine level.
    if (WarpX::do_moving_window and WarpX::refine_plasma
        and do_continuous_injection and nlevs == 2)
    {
        refine_injection = true;
        fine_injection_box = ParticleBoxArray(1).minimalBox();
        fine_injection_box.setSmall(WarpX::moving_window_dir, std::numeric_limits<int>::lowest());
        fine_injection_box.setBig(WarpX::moving_window_dir, std::numeric_limits<int>::max());
        rrfac = m_gdb->refRatio(0)[0];
        fine_injection_box.coarsen(rrfac);
    }

    InjectorPosition* inj_pos = plasma_injector->getInjectorPosition();
    InjectorDensity*  inj_rho = plasma_injector->getInjectorDensity();
    InjectorMomentum* inj_mom = plasma_injector->getInjectorMomentum();
    Real gamma_boost = WarpX::gamma_boost;
    Real beta_boost = WarpX::beta_boost;
    Real t = WarpX::GetInstance().gett_new(lev);
    Real density_min = plasma_injector->density_min;
    Real density_max = plasma_injector->density_max;

#ifdef WARPX_DIM_RZ
    const long nmodes = WarpX::n_rz_azimuthal_modes;
    bool radially_weighted = plasma_injector->radially_weighted;
#endif

    MFItInfo info;
    if (do_tiling && Gpu::notInLaunchRegion()) {
        info.EnableTiling(tile_size);
    }
#ifdef _OPENMP
    info.SetDynamic(true);
#pragma omp parallel if (not WarpX::serialize_ics)
#endif
    for (MFIter mfi = MakeMFIter(lev, info); mfi.isValid(); ++mfi)
    {
        if (cost && WarpX::load_balance_costs_update_algo == LoadBalanceCostsUpdateAlgo::Timers)
        {
            amrex::Gpu::synchronize();
        }
        Real wt = amrex::second();

        const Box& tile_box = mfi.tilebox();
        const RealBox tile_realbox = WarpX::getRealBox(tile_box, lev);

        // Find the cells of part_box that overlap with tile_realbox
        // If there is no overlap, just go to the next tile in the loop
        RealBox overlap_realbox;
        Box overlap_box;
        IntVect shifted;
        bool no_overlap = false;

        for (int dir=0; dir<AMREX_SPACEDIM; dir++) {
            if ( tile_realbox.lo(dir) <= part_realbox.hi(dir) ) {
                Real ncells_adjust = std::floor( (tile_realbox.lo(dir) - part_realbox.lo(dir))/dx[dir] );
                overlap_realbox.setLo( dir, part_realbox.lo(dir) + std::max(ncells_adjust, 0._rt) * dx[dir]);
            } else {
                no_overlap = true; break;
            }
            if ( tile_realbox.hi(dir) >= part_realbox.lo(dir) ) {
                Real ncells_adjust = std::floor( (part_realbox.hi(dir) - tile_realbox.hi(dir))/dx[dir] );
                overlap_realbox.setHi( dir, part_realbox.hi(dir) - std::max(ncells_adjust, 0._rt) * dx[dir]);
            } else {
                no_overlap = true; break;
            }
            // Count the number of cells in this direction in overlap_realbox
            overlap_box.setSmall( dir, 0 );
            overlap_box.setBig( dir,
                int( std::round((overlap_realbox.hi(dir)-overlap_realbox.lo(dir))
                                /dx[dir] )) - 1);
            shifted[dir] =
                static_cast<int>(std::round((overlap_realbox.lo(dir)-problo[dir])/dx[dir]));
            // shifted is exact in non-moving-window direction.  That's all we care.
        }
        if (no_overlap == 1) {
            continue; // Go to the next tile
        }

        const int grid_id = mfi.index();
        const int tile_id = mfi.LocalTileIndex();

        const GpuArray<Real,AMREX_SPACEDIM> overlap_corner
            {AMREX_D_DECL(overlap_realbox.lo(0),
                          overlap_realbox.lo(1),
                          overlap_realbox.lo(2))};

        // count the number of particles that each cell in overlap_box could add
        Gpu::DeviceVector<int> counts(overlap_box.numPts()+1, 0);
        Gpu::DeviceVector<int> offset(overlap_box.numPts()+1, 0);
        auto pcounts = counts.data();
        int lrrfac = rrfac;
        int lrefine_injection = refine_injection;
        Box lfine_box = fine_injection_box;
        amrex::ParallelFor(overlap_box, [=] AMREX_GPU_DEVICE (int i, int j, int k) noexcept
        {
            IntVect iv(AMREX_D_DECL(i, j, k));
            auto lo = getCellCoords(overlap_corner, dx, {0._rt, 0._rt, 0._rt}, iv);
            auto hi = getCellCoords(overlap_corner, dx, {1._rt, 1._rt, 1._rt}, iv);

            lo.z = applyBallisticCorrection(lo, inj_mom, gamma_boost, beta_boost, t);
            hi.z = applyBallisticCorrection(hi, inj_mom, gamma_boost, beta_boost, t);

            if (inj_pos->overlapsWith(lo, hi))
            {
                auto index = overlap_box.index(iv);
                if (lrefine_injection) {
                    Box fine_overlap_box = overlap_box & amrex::shift(lfine_box, shifted);
                    if (fine_overlap_box.ok()) {
                        int r = (fine_overlap_box.contains(iv)) ?
                            AMREX_D_TERM(lrrfac,*lrrfac,*lrrfac) : 1;
                        pcounts[index] = num_ppc*r;
                    }
                } else {
                    pcounts[index] = num_ppc;
                }
            }
        });
        Gpu::exclusive_scan(counts.begin(), counts.end(), offset.begin());

        // Max number of new particles. All of them are created,
        // and invalid ones are then discarded
        int max_new_particles;
#ifdef AMREX_USE_GPU
        Gpu::dtoh_memcpy(&max_new_particles, offset.dataPtr()+overlap_box.numPts(), sizeof(int));
#else
        std::memcpy(&max_new_particles, offset.dataPtr()+overlap_box.numPts(), sizeof(int));
#endif

        // Update NextID to include particles created in this function
        int pid;
#ifdef _OPENMP
#pragma omp critical (add_plasma_nextid)
#endif
        {
            pid = ParticleType::NextID();
            ParticleType::NextID(pid+max_new_particles);
        }
        WarpXUtilMsg::AlwaysAssert(static_cast<int>(pid + max_new_particles) > 0,
                                   "ERROR: overflow on particle id numbers");

        const int cpuid = ParallelDescriptor::MyProc();

        auto& particle_tile = GetParticles(lev)[std::make_pair(grid_id,tile_id)];

        if ( (NumRuntimeRealComps()>0) || (NumRuntimeIntComps()>0) ) {
            DefineAndReturnParticleTile(lev, grid_id, tile_id);
        }

        auto old_size = particle_tile.GetArrayOfStructs().size();
        auto new_size = old_size + max_new_particles;
        particle_tile.resize(new_size);

        ParticleType* pp = particle_tile.GetArrayOfStructs()().data() + old_size;
        auto& soa = particle_tile.GetStructOfArrays();
        GpuArray<ParticleReal*,PIdx::nattribs> pa;
        for (int ia = 0; ia < PIdx::nattribs; ++ia) {
            pa[ia] = soa.GetRealData(ia).data() + old_size;
        }

        int* pi;
        if (do_field_ionization) {
            pi = soa.GetIntData(particle_icomps["ionization_level"]).data() + old_size;
        }

#ifdef WARPX_QED
        //Pointer to the optical depth component
        amrex::Real* p_optical_depth_QSR;
        amrex::Real* p_optical_depth_BW;

        // If a QED effect is enabled, the corresponding optical depth
        // has to be initialized
        bool loc_has_quantum_sync = has_quantum_sync();
        bool loc_has_breit_wheeler = has_breit_wheeler();
        if (loc_has_quantum_sync)
            p_optical_depth_QSR = soa.GetRealData(
                particle_comps["optical_depth_QSR"]).data() + old_size;
        if(loc_has_breit_wheeler)
            p_optical_depth_BW = soa.GetRealData(
                particle_comps["optical_depth_BW"]).data() + old_size;

        //If needed, get the appropriate functors from the engines
        QuantumSynchrotronGetOpticalDepth quantum_sync_get_opt;
        BreitWheelerGetOpticalDepth breit_wheeler_get_opt;
        if(loc_has_quantum_sync){
            quantum_sync_get_opt =
                m_shr_p_qs_engine->build_optical_depth_functor();
        }
        if(loc_has_breit_wheeler){
            breit_wheeler_get_opt =
                m_shr_p_bw_engine->build_optical_depth_functor();
        }
#endif

        bool loc_do_field_ionization = do_field_ionization;
        int loc_ionization_initial_level = ionization_initial_level;

        // Loop over all new particles and inject them (creates too many
        // particles, in particular does not consider xmin, xmax etc.).
        // The invalid ones are given negative ID and are deleted during the
        // next redistribute.
        const auto poffset = offset.data();
        amrex::For(overlap_box, [=] AMREX_GPU_DEVICE (int i, int j, int k) noexcept
        {
            IntVect iv = IntVect(AMREX_D_DECL(i, j, k));
            const auto index = overlap_box.index(iv);
            for (int i_part = 0; i_part < pcounts[index]; ++i_part)
            {
                long ip = poffset[index] + i_part;
                ParticleType& p = pp[ip];
                p.id() = pid+ip;
                p.cpu() = cpuid;

                const XDim3 r =
                    inj_pos->getPositionUnitBox(i_part, lrrfac);
                auto pos = getCellCoords(overlap_corner, dx, r, iv);

#if (AMREX_SPACEDIM == 3)
                if (!tile_realbox.contains(XDim3{pos.x,pos.y,pos.z})) {
                    p.id() = -1;
                    continue;
                }
#else
                if (!tile_realbox.contains(XDim3{pos.x,pos.z,0.0_rt})) {
                    p.id() = -1;
                    continue;
                }
#endif

                // Save the x and y values to use in the insideBounds checks.
                // This is needed with WARPX_DIM_RZ since x and y are modified.
                Real xb = pos.x;
                Real yb = pos.y;

#ifdef WARPX_DIM_RZ
                // Replace the x and y, setting an angle theta.
                // These x and y are used to get the momentum and density
                Real theta;
                if (nmodes == 1) {
                    // With only 1 mode, the angle doesn't matter so
                    // choose it randomly.
                    theta = 2._rt*MathConst::pi*amrex::Random();
                } else {
                    theta = 2._rt*MathConst::pi*r.y;
                }
                pos.x = xb*std::cos(theta);
                pos.y = xb*std::sin(theta);
#endif

                Real dens;
                XDim3 u;
                if (gamma_boost == 1._rt) {
                    // Lab-frame simulation
                    // If the particle is not within the species's
                    // xmin, xmax, ymin, ymax, zmin, zmax, go to
                    // the next generated particle.

                    // include ballistic correction for plasma species with bulk motion
                    const Real z0 = applyBallisticCorrection(pos, inj_mom, gamma_boost,
                                                             beta_boost, t);
                    if (!inj_pos->insideBounds(xb, yb, z0)) {
                        p.id() = -1;
                        continue;
                    }

                    u = inj_mom->getMomentum(pos.x, pos.y, z0);
                    dens = inj_rho->getDensity(pos.x, pos.y, z0);

                    // Remove particle if density below threshold
                    if ( dens < density_min ){
                        p.id() = -1;
                        continue;
                    }
                    // Cut density if above threshold
                    dens = amrex::min(dens, density_max);
                } else {
                    // Boosted-frame simulation
                    const Real z0_lab = applyBallisticCorrection(pos, inj_mom, gamma_boost,
                                                                 beta_boost, t);

                    // If the particle is not within the lab-frame zmin, zmax, etc.
                    // go to the next generated particle.
                    if (!inj_pos->insideBounds(xb, yb, z0_lab)) {
                        p.id() = -1;
                        continue;
                    }
                    // call `getDensity` with lab-frame parameters
                    dens = inj_rho->getDensity(pos.x, pos.y, z0_lab);
                    // Remove particle if density below threshold
                    if ( dens < density_min ){
                        p.id() = -1;
                        continue;
                    }
                    // Cut density if above threshold
                    dens = amrex::min(dens, density_max);

                    // get the full momentum, including thermal motion
                    u = inj_mom->getMomentum(pos.x, pos.y, 0._rt);
                    const Real gamma_lab = std::sqrt( 1._rt+(u.x*u.x+u.y*u.y+u.z*u.z) );
                    const Real betaz_lab = u.z/(gamma_lab);

                    // At this point u and dens are the lab-frame quantities
                    // => Perform Lorentz transform
                    dens = gamma_boost * dens * ( 1.0_rt - beta_boost*betaz_lab );
                    u.z = gamma_boost * ( u.z -beta_boost*gamma_lab );
                }

                if (loc_do_field_ionization) {
                    pi[ip] = loc_ionization_initial_level;
                }

#ifdef WARPX_QED
                if(loc_has_quantum_sync){
                    p_optical_depth_QSR[ip] = quantum_sync_get_opt();
                }

                if(loc_has_breit_wheeler){
                    p_optical_depth_BW[ip] = breit_wheeler_get_opt();
                }
#endif

                u.x *= PhysConst::c;
                u.y *= PhysConst::c;
                u.z *= PhysConst::c;

                // Real weight = dens * scale_fac / (AMREX_D_TERM(fac, *fac, *fac));
                Real weight = dens * scale_fac;
#ifdef WARPX_DIM_RZ
                if (radially_weighted) {
                    weight *= 2._rt*MathConst::pi*xb;
                } else {
                    // This is not correct since it might shift the particle
                    // out of the local grid
                    pos.x = std::sqrt(xb*rmax);
                    weight *= dx[0];
                }
#endif
                pa[PIdx::w ][ip] = weight;
                pa[PIdx::ux][ip] = u.x;
                pa[PIdx::uy][ip] = u.y;
                pa[PIdx::uz][ip] = u.z;

#if (AMREX_SPACEDIM == 3)
                p.pos(0) = pos.x;
                p.pos(1) = pos.y;
                p.pos(2) = pos.z;
#elif (AMREX_SPACEDIM == 2)
#ifdef WARPX_DIM_RZ
                pa[PIdx::theta][ip] = theta;
#endif
                p.pos(0) = xb;
                p.pos(1) = pos.z;
#endif
            }
        });

        if (cost && WarpX::load_balance_costs_update_algo == LoadBalanceCostsUpdateAlgo::Timers)
        {
            amrex::Gpu::synchronize();
            wt = amrex::second() - wt;
            amrex::HostDevice::Atomic::Add( &(*cost)[mfi.index()], wt);
        }
        amrex::Gpu::synchronize();
    }

    // The function that calls this is responsible for redistributing particles.
}

void
PhysicalParticleContainer::Evolve (int lev,
                                   const MultiFab& Ex, const MultiFab& Ey, const MultiFab& Ez,
                                   const MultiFab& Bx, const MultiFab& By, const MultiFab& Bz,
                                   const MultiFab& Ex_avg, const MultiFab& Ey_avg, const MultiFab& Ez_avg,
                                   const MultiFab& Bx_avg, const MultiFab& By_avg, const MultiFab& Bz_avg,
                                   MultiFab& jx, MultiFab& jy, MultiFab& jz,
                                   MultiFab* cjx, MultiFab* cjy, MultiFab* cjz,
                                   MultiFab* rho, MultiFab* crho,
                                   const MultiFab* cEx, const MultiFab* cEy, const MultiFab* cEz,
                                   const MultiFab* cBx, const MultiFab* cBy, const MultiFab* cBz,
                                   Real /*t*/, Real dt, DtType a_dt_type)
{

    WARPX_PROFILE("PPC::Evolve()");
    WARPX_PROFILE_VAR_NS("PPC::GatherAndPush", blp_fg);

    BL_ASSERT(OnSameGrids(lev,jx));

    amrex::LayoutData<amrex::Real>* cost = WarpX::getCosts(lev);

    const iMultiFab* current_masks = WarpX::CurrentBufferMasks(lev);
    const iMultiFab* gather_masks = WarpX::GatherBufferMasks(lev);

    bool has_buffer = cEx || cjx;

    if (WarpX::do_back_transformed_diagnostics && do_back_transformed_diagnostics)
    {
        for (WarpXParIter pti(*this, lev); pti.isValid(); ++pti)
        {
            const auto np = pti.numParticles();
            const auto t_lev = pti.GetLevel();
            const auto index = pti.GetPairIndex();
            tmp_particle_data.resize(finestLevel()+1);
            for (int i = 0; i < TmpIdx::nattribs; ++i)
                tmp_particle_data[t_lev][index][i].resize(np);
        }
    }

#ifdef _OPENMP
#pragma omp parallel
#endif
    {
#ifdef _OPENMP
        int thread_num = omp_get_thread_num();
#else
        int thread_num = 0;
#endif

        FArrayBox filtered_Ex, filtered_Ey, filtered_Ez;
        FArrayBox filtered_Bx, filtered_By, filtered_Bz;

        for (WarpXParIter pti(*this, lev); pti.isValid(); ++pti)
        {
            if (cost && WarpX::load_balance_costs_update_algo == LoadBalanceCostsUpdateAlgo::Timers)
            {
                amrex::Gpu::synchronize();
            }
            Real wt = amrex::second();

            const Box& box = pti.validbox();

            auto& attribs = pti.GetAttribs();

            auto&  wp = attribs[PIdx::w];
            auto& uxp = attribs[PIdx::ux];
            auto& uyp = attribs[PIdx::uy];
            auto& uzp = attribs[PIdx::uz];

            const long np = pti.numParticles();

            // Data on the grid
            FArrayBox const* exfab = WarpX::fft_do_time_averaging ? &(Ex_avg[pti]) : &(Ex[pti]);
            FArrayBox const* eyfab = WarpX::fft_do_time_averaging ? &(Ey_avg[pti]) : &(Ey[pti]);
            FArrayBox const* ezfab = WarpX::fft_do_time_averaging ? &(Ez_avg[pti]) : &(Ez[pti]);
            FArrayBox const* bxfab = WarpX::fft_do_time_averaging ? &(Bx_avg[pti]) : &(Bx[pti]);
            FArrayBox const* byfab = WarpX::fft_do_time_averaging ? &(By_avg[pti]) : &(By[pti]);
            FArrayBox const* bzfab = WarpX::fft_do_time_averaging ? &(Bz_avg[pti]) : &(Bz[pti]);

            Elixir exeli, eyeli, ezeli, bxeli, byeli, bzeli;

            if (WarpX::use_fdtd_nci_corr)
            {
                // Filter arrays Ex[pti], store the result in
                // filtered_Ex and update pointer exfab so that it
                // points to filtered_Ex (and do the same for all
                // components of E and B).
                applyNCIFilter(lev, pti.tilebox(), exeli, eyeli, ezeli, bxeli, byeli, bzeli,
                               filtered_Ex, filtered_Ey, filtered_Ez,
                               filtered_Bx, filtered_By, filtered_Bz,
                               Ex[pti], Ey[pti], Ez[pti], Bx[pti], By[pti], Bz[pti],
                               exfab, eyfab, ezfab, bxfab, byfab, bzfab);
            }

            // Determine which particles deposit/gather in the buffer, and
            // which particles deposit/gather in the fine patch
            long nfine_current = np;
            long nfine_gather = np;
            if (has_buffer && !do_not_push) {
                // - Modify `nfine_current` and `nfine_gather` (in place)
                //    so that they correspond to the number of particles
                //    that deposit/gather in the fine patch respectively.
                // - Reorder the particle arrays,
                //    so that the `nfine_current`/`nfine_gather` first particles
                //    deposit/gather in the fine patch
                //    and (thus) the `np-nfine_current`/`np-nfine_gather` last particles
                //    deposit/gather in the buffer
                PartitionParticlesInBuffers( nfine_current, nfine_gather, np,
                    pti, lev, current_masks, gather_masks, uxp, uyp, uzp, wp );
            }

            const long np_current = (cjx) ? nfine_current : np;

            if (rho) {
                // Deposit charge before particle push, in component 0 of MultiFab rho.
                int* AMREX_RESTRICT ion_lev;
                if (do_field_ionization){
                    ion_lev = pti.GetiAttribs(particle_icomps["ionization_level"]).dataPtr();
                } else {
                    ion_lev = nullptr;
                }
                DepositCharge(pti, wp, ion_lev, rho, 0, 0,
                              np_current, thread_num, lev, lev);
                if (has_buffer){
                    DepositCharge(pti, wp, ion_lev, crho, 0, np_current,
                                  np-np_current, thread_num, lev, lev-1);
                }
            }

            if (! do_not_push)
            {
                const long np_gather = (cEx) ? nfine_gather : np;

                int e_is_nodal = Ex.is_nodal() and Ey.is_nodal() and Ez.is_nodal();

                //
                // Gather and push for particles not in the buffer
                //
                WARPX_PROFILE_VAR_START(blp_fg);
                PushPX(pti, exfab, eyfab, ezfab,
                       bxfab, byfab, bzfab,
                       Ex.nGrow(), e_is_nodal,
                       0, np_gather, lev, lev, dt, ScaleFields(false), a_dt_type);

                if (np_gather < np)
                {
                    const IntVect& ref_ratio = WarpX::RefRatio(lev-1);
                    const Box& cbox = amrex::coarsen(box,ref_ratio);

                    // Data on the grid
                    FArrayBox const* cexfab = &(*cEx)[pti];
                    FArrayBox const* ceyfab = &(*cEy)[pti];
                    FArrayBox const* cezfab = &(*cEz)[pti];
                    FArrayBox const* cbxfab = &(*cBx)[pti];
                    FArrayBox const* cbyfab = &(*cBy)[pti];
                    FArrayBox const* cbzfab = &(*cBz)[pti];

                    if (WarpX::use_fdtd_nci_corr)
                    {
                        // Filter arrays (*cEx)[pti], store the result in
                        // filtered_Ex and update pointer cexfab so that it
                        // points to filtered_Ex (and do the same for all
                        // components of E and B)
                        applyNCIFilter(lev-1, cbox, exeli, eyeli, ezeli, bxeli, byeli, bzeli,
                                       filtered_Ex, filtered_Ey, filtered_Ez,
                                       filtered_Bx, filtered_By, filtered_Bz,
                                       (*cEx)[pti], (*cEy)[pti], (*cEz)[pti],
                                       (*cBx)[pti], (*cBy)[pti], (*cBz)[pti],
                                       cexfab, ceyfab, cezfab, cbxfab, cbyfab, cbzfab);
                    }

                    // Field gather and push for particles in gather buffers
                    e_is_nodal = cEx->is_nodal() and cEy->is_nodal() and cEz->is_nodal();
                    PushPX(pti, cexfab, ceyfab, cezfab,
                           cbxfab, cbyfab, cbzfab,
                           cEx->nGrow(), e_is_nodal,
                           nfine_gather, np-nfine_gather,
                           lev, lev-1, dt, ScaleFields(false), a_dt_type);
                }

                WARPX_PROFILE_VAR_STOP(blp_fg);

                //
                // Current Deposition (only needed for electromagnetic solver)
                //
                if (!WarpX::do_electrostatic) {
                    int* AMREX_RESTRICT ion_lev;
                    if (do_field_ionization){
                        ion_lev = pti.GetiAttribs(particle_icomps["ionization_level"]).dataPtr();
                    } else {
                        ion_lev = nullptr;
                    }
                    // Deposit inside domains
                    DepositCurrent(pti, wp, uxp, uyp, uzp, ion_lev, &jx, &jy, &jz,
                                   0, np_current, thread_num,
                                   lev, lev, dt);
                    if (has_buffer){
                        // Deposit in buffers
                        DepositCurrent(pti, wp, uxp, uyp, uzp, ion_lev, cjx, cjy, cjz,
                                       np_current, np-np_current, thread_num,
                                       lev, lev-1, dt);
                    }
                } // end of "if !do_electrostatic"
            } // end of "if do_not_push"

            if (rho) {
                // Deposit charge after particle push, in component 1 of MultiFab rho.
                // (Skipped for electrostatic solver, as this may lead to out-of-bounds)
                if (!WarpX::do_electrostatic) {
                    int* AMREX_RESTRICT ion_lev;
                    if (do_field_ionization){
                        ion_lev = pti.GetiAttribs(particle_icomps["ionization_level"]).dataPtr();
                    } else {
                        ion_lev = nullptr;
                    }
                    DepositCharge(pti, wp, ion_lev, rho, 1, 0,
                                  np_current, thread_num, lev, lev);
                    if (has_buffer){
                        DepositCharge(pti, wp, ion_lev, crho, 1, np_current,
                                      np-np_current, thread_num, lev, lev-1);
                    }
                }
            }

            if (cost && WarpX::load_balance_costs_update_algo == LoadBalanceCostsUpdateAlgo::Timers)
            {
                amrex::Gpu::synchronize();
                wt = amrex::second() - wt;
                amrex::HostDevice::Atomic::Add( &(*cost)[pti.index()], wt);
            }
        }
    }
    // Split particles at the end of the timestep.
    // When subcycling is ON, the splitting is done on the last call to
    // PhysicalParticleContainer::Evolve on the finest level, i.e., at the
    // end of the large timestep. Otherwise, the pushes on different levels
    // are not consistent, and the call to Redistribute (inside
    // SplitParticles) may result in split particles to deposit twice on the
    // coarse level.
    if (do_splitting && (a_dt_type == DtType::SecondHalf || a_dt_type == DtType::Full) ){
        SplitParticles(lev);
    }
}

void
PhysicalParticleContainer::applyNCIFilter (
    int lev, const Box& box,
    Elixir& exeli, Elixir& eyeli, Elixir& ezeli,
    Elixir& bxeli, Elixir& byeli, Elixir& bzeli,
    FArrayBox& filtered_Ex, FArrayBox& filtered_Ey, FArrayBox& filtered_Ez,
    FArrayBox& filtered_Bx, FArrayBox& filtered_By, FArrayBox& filtered_Bz,
    const FArrayBox& Ex, const FArrayBox& Ey, const FArrayBox& Ez,
    const FArrayBox& Bx, const FArrayBox& By, const FArrayBox& Bz,
    FArrayBox const * & ex_ptr, FArrayBox const * & ey_ptr,
    FArrayBox const * & ez_ptr, FArrayBox const * & bx_ptr,
    FArrayBox const * & by_ptr, FArrayBox const * & bz_ptr)
{

    // Get instances of NCI Godfrey filters
    const auto& nci_godfrey_filter_exeybz = WarpX::GetInstance().nci_godfrey_filter_exeybz;
    const auto& nci_godfrey_filter_bxbyez = WarpX::GetInstance().nci_godfrey_filter_bxbyez;

#if (AMREX_SPACEDIM == 2)
    const Box& tbox = amrex::grow(box,{static_cast<int>(WarpX::nox),
                static_cast<int>(WarpX::noz)});
#else
    const Box& tbox = amrex::grow(box,{static_cast<int>(WarpX::nox),
                static_cast<int>(WarpX::noy),
                static_cast<int>(WarpX::noz)});
#endif

    // Filter Ex (Both 2D and 3D)
    filtered_Ex.resize(amrex::convert(tbox,Ex.box().ixType()));
    // Safeguard for GPU
    exeli = filtered_Ex.elixir();
    // Apply filter on Ex, result stored in filtered_Ex

    nci_godfrey_filter_exeybz[lev]->ApplyStencil(filtered_Ex, Ex, filtered_Ex.box());
    // Update ex_ptr reference
    ex_ptr = &filtered_Ex;

    // Filter Ez
    filtered_Ez.resize(amrex::convert(tbox,Ez.box().ixType()));
    ezeli = filtered_Ez.elixir();
    nci_godfrey_filter_bxbyez[lev]->ApplyStencil(filtered_Ez, Ez, filtered_Ez.box());
    ez_ptr = &filtered_Ez;

    // Filter By
    filtered_By.resize(amrex::convert(tbox,By.box().ixType()));
    byeli = filtered_By.elixir();
    nci_godfrey_filter_bxbyez[lev]->ApplyStencil(filtered_By, By, filtered_By.box());
    by_ptr = &filtered_By;
#if (AMREX_SPACEDIM == 3)
    // Filter Ey
    filtered_Ey.resize(amrex::convert(tbox,Ey.box().ixType()));
    eyeli = filtered_Ey.elixir();
    nci_godfrey_filter_exeybz[lev]->ApplyStencil(filtered_Ey, Ey, filtered_Ey.box());
    ey_ptr = &filtered_Ey;

    // Filter Bx
    filtered_Bx.resize(amrex::convert(tbox,Bx.box().ixType()));
    bxeli = filtered_Bx.elixir();
    nci_godfrey_filter_bxbyez[lev]->ApplyStencil(filtered_Bx, Bx, filtered_Bx.box());
    bx_ptr = &filtered_Bx;

    // Filter Bz
    filtered_Bz.resize(amrex::convert(tbox,Bz.box().ixType()));
    bzeli = filtered_Bz.elixir();
    nci_godfrey_filter_exeybz[lev]->ApplyStencil(filtered_Bz, Bz, filtered_Bz.box());
    bz_ptr = &filtered_Bz;
#endif
}

// Loop over all particles in the particle container and
// split particles tagged with p.id()=DoSplitParticleID
void
PhysicalParticleContainer::SplitParticles (int lev)
{
    auto& mypc = WarpX::GetInstance().GetPartContainer();
    auto& pctmp_split = mypc.GetPCtmp();
    RealVector psplit_x, psplit_y, psplit_z, psplit_w;
    RealVector psplit_ux, psplit_uy, psplit_uz;
    long np_split_to_add = 0;
    long np_split;
    if(split_type==0)
    {
        np_split = pow(2, AMREX_SPACEDIM);
    } else {
        np_split = 2*AMREX_SPACEDIM;
    }

    // Loop over particle interator
    for (WarpXParIter pti(*this, lev); pti.isValid(); ++pti)
    {
        const auto GetPosition = GetParticlePosition(pti);

        const amrex::Vector<int> ppc_nd = plasma_injector->num_particles_per_cell_each_dim;
        const std::array<Real,3>& dx = WarpX::CellSize(lev);
        amrex::Vector<Real> split_offset = {dx[0]/2._rt,
                                            dx[1]/2._rt,
                                            dx[2]/2._rt};
        if (ppc_nd[0] > 0){
            // offset for split particles is computed as a function of cell size
            // and number of particles per cell, so that a uniform distribution
            // before splitting results in a uniform distribution after splitting
            split_offset[0] /= ppc_nd[0];
            split_offset[1] /= ppc_nd[1];
            split_offset[2] /= ppc_nd[2];
        }
        // particle Array Of Structs data
        auto& particles = pti.GetArrayOfStructs();
        // particle Struct Of Arrays data
        auto& attribs = pti.GetAttribs();
        auto& wp  = attribs[PIdx::w ];
        auto& uxp = attribs[PIdx::ux];
        auto& uyp = attribs[PIdx::uy];
        auto& uzp = attribs[PIdx::uz];
        const long np = pti.numParticles();
        for(int i=0; i<np; i++){
            ParticleReal xp, yp, zp;
            GetPosition(i, xp, yp, zp);
            auto& p = particles[i];
            if (p.id() == DoSplitParticleID){
                // If particle is tagged, split it and put the
                // split particles in local arrays psplit_x etc.
                np_split_to_add += np_split;
#if (AMREX_SPACEDIM==2)
                if (split_type==0){
                    // Split particle in two along each diagonals
                    // 4 particles in 2d
                    for (int ishift = -1; ishift < 2; ishift +=2 ){
                        for (int kshift = -1; kshift < 2; kshift +=2 ){
                            // Add one particle with offset in x and z
                            psplit_x.push_back( xp + ishift*split_offset[0] );
                            psplit_y.push_back( yp );
                            psplit_z.push_back( zp + kshift*split_offset[2] );
                            psplit_ux.push_back( uxp[i] );
                            psplit_uy.push_back( uyp[i] );
                            psplit_uz.push_back( uzp[i] );
                            psplit_w.push_back( wp[i]/np_split );
                        }
                    }
                } else {
                    // Split particle in two along each axis
                    // 4 particles in 2d
                    for (int ishift = -1; ishift < 2; ishift +=2 ){
                        // Add one particle with offset in x
                        psplit_x.push_back( xp + ishift*split_offset[0] );
                        psplit_y.push_back( yp );
                        psplit_z.push_back( zp );
                        psplit_ux.push_back( uxp[i] );
                        psplit_uy.push_back( uyp[i] );
                        psplit_uz.push_back( uzp[i] );
                        psplit_w.push_back( wp[i]/np_split );
                        // Add one particle with offset in z
                        psplit_x.push_back( xp );
                        psplit_y.push_back( yp );
                        psplit_z.push_back( zp + ishift*split_offset[2] );
                        psplit_ux.push_back( uxp[i] );
                        psplit_uy.push_back( uyp[i] );
                        psplit_uz.push_back( uzp[i] );
                        psplit_w.push_back( wp[i]/np_split );
                    }
                }
#elif (AMREX_SPACEDIM==3)
                if (split_type==0){
                    // Split particle in two along each diagonals
                    // 8 particles in 3d
                    for (int ishift = -1; ishift < 2; ishift +=2 ){
                        for (int jshift = -1; jshift < 2; jshift +=2 ){
                            for (int kshift = -1; kshift < 2; kshift +=2 ){
                                // Add one particle with offset in x, y and z
                                psplit_x.push_back( xp + ishift*split_offset[0] );
                                psplit_y.push_back( yp + jshift*split_offset[1] );
                                psplit_z.push_back( zp + kshift*split_offset[2] );
                                psplit_ux.push_back( uxp[i] );
                                psplit_uy.push_back( uyp[i] );
                                psplit_uz.push_back( uzp[i] );
                                psplit_w.push_back( wp[i]/np_split );
                            }
                        }
                    }
                } else {
                    // Split particle in two along each axis
                    // 6 particles in 3d
                    for (int ishift = -1; ishift < 2; ishift +=2 ){
                        // Add one particle with offset in x
                        psplit_x.push_back( xp + ishift*split_offset[0] );
                        psplit_y.push_back( yp );
                        psplit_z.push_back( zp );
                        psplit_ux.push_back( uxp[i] );
                        psplit_uy.push_back( uyp[i] );
                        psplit_uz.push_back( uzp[i] );
                        psplit_w.push_back( wp[i]/np_split );
                        // Add one particle with offset in y
                        psplit_x.push_back( xp );
                        psplit_y.push_back( yp + ishift*split_offset[1] );
                        psplit_z.push_back( zp );
                        psplit_ux.push_back( uxp[i] );
                        psplit_uy.push_back( uyp[i] );
                        psplit_uz.push_back( uzp[i] );
                        psplit_w.push_back( wp[i]/np_split );
                        // Add one particle with offset in z
                        psplit_x.push_back( xp );
                        psplit_y.push_back( yp );
                        psplit_z.push_back( zp + ishift*split_offset[2] );
                        psplit_ux.push_back( uxp[i] );
                        psplit_uy.push_back( uyp[i] );
                        psplit_uz.push_back( uzp[i] );
                        psplit_w.push_back( wp[i]/np_split );
                    }
                }
#endif
                // invalidate the particle
                p.id() = -p.id();
            }
        }
    }
    // Add local arrays psplit_x etc. to the temporary
    // particle container pctmp_split. Split particles
    // are tagged with p.id()=NoSplitParticleID so that
    // they are not re-split when entering a higher level
    // AddNParticles calls Redistribute, so that particles
    // in pctmp_split are in the proper grids and tiles
    pctmp_split.AddNParticles(lev,
                              np_split_to_add,
                              psplit_x.dataPtr(),
                              psplit_y.dataPtr(),
                              psplit_z.dataPtr(),
                              psplit_ux.dataPtr(),
                              psplit_uy.dataPtr(),
                              psplit_uz.dataPtr(),
                              1,
                              psplit_w.dataPtr(),
                              1, NoSplitParticleID);
    // Copy particles from tmp to current particle container
    addParticles(pctmp_split,1);
    // Clear tmp container
    pctmp_split.clearParticles();
}

void
PhysicalParticleContainer::PushP (int lev, Real dt,
                                  const MultiFab& Ex, const MultiFab& Ey, const MultiFab& Ez,
                                  const MultiFab& Bx, const MultiFab& By, const MultiFab& Bz)
{
    WARPX_PROFILE("PhysicalParticleContainer::PushP");

    if (do_not_push) return;

    const std::array<amrex::Real,3>& dx = WarpX::CellSize(std::max(lev,0));

#ifdef _OPENMP
#pragma omp parallel
#endif
    {
        for (WarpXParIter pti(*this, lev); pti.isValid(); ++pti)
        {
            amrex::Box box = pti.tilebox();
            box.grow(Ex.nGrow());

            const long np = pti.numParticles();

            // Data on the grid
            const FArrayBox& exfab = Ex[pti];
            const FArrayBox& eyfab = Ey[pti];
            const FArrayBox& ezfab = Ez[pti];
            const FArrayBox& bxfab = Bx[pti];
            const FArrayBox& byfab = By[pti];
            const FArrayBox& bzfab = Bz[pti];

            const auto getPosition = GetParticlePosition(pti);
                  auto setPosition = SetParticlePosition(pti);

            const auto getExternalE = GetExternalEField(pti);
            const auto getExternalB = GetExternalBField(pti);

            const auto& xyzmin = WarpX::GetInstance().LowerCornerWithGalilean(box,v_galilean,lev);

            const Dim3 lo = lbound(box);

            bool galerkin_interpolation = WarpX::galerkin_interpolation;
            int nox = WarpX::nox;
            int n_rz_azimuthal_modes = WarpX::n_rz_azimuthal_modes;

            amrex::GpuArray<amrex::Real, 3> dx_arr = {dx[0], dx[1], dx[2]};
            amrex::GpuArray<amrex::Real, 3> xyzmin_arr = {xyzmin[0], xyzmin[1], xyzmin[2]};

            amrex::Array4<const amrex::Real> const& ex_arr = exfab.array();
            amrex::Array4<const amrex::Real> const& ey_arr = eyfab.array();
            amrex::Array4<const amrex::Real> const& ez_arr = ezfab.array();
            amrex::Array4<const amrex::Real> const& bx_arr = bxfab.array();
            amrex::Array4<const amrex::Real> const& by_arr = byfab.array();
            amrex::Array4<const amrex::Real> const& bz_arr = bzfab.array();

            amrex::IndexType const ex_type = exfab.box().ixType();
            amrex::IndexType const ey_type = eyfab.box().ixType();
            amrex::IndexType const ez_type = ezfab.box().ixType();
            amrex::IndexType const bx_type = bxfab.box().ixType();
            amrex::IndexType const by_type = byfab.box().ixType();
            amrex::IndexType const bz_type = bzfab.box().ixType();

            auto& attribs = pti.GetAttribs();
            ParticleReal* const AMREX_RESTRICT ux = attribs[PIdx::ux].dataPtr();
            ParticleReal* const AMREX_RESTRICT uy = attribs[PIdx::uy].dataPtr();
            ParticleReal* const AMREX_RESTRICT uz = attribs[PIdx::uz].dataPtr();

            int* AMREX_RESTRICT ion_lev = nullptr;
            if (do_field_ionization) {
                ion_lev = pti.GetiAttribs(particle_icomps["ionization_level"]).dataPtr();
            }

            // Loop over the particles and update their momentum
            const amrex::Real q = this->charge;
            const amrex::Real m = this-> mass;

            const auto pusher_algo = WarpX::particle_pusher_algo;
            const auto do_crr = do_classical_radiation_reaction;

            const auto t_do_not_gather = do_not_gather;

            amrex::ParallelFor( np, [=] AMREX_GPU_DEVICE (long ip)
            {
                amrex::ParticleReal xp, yp, zp;
                getPosition(ip, xp, yp, zp);

                amrex::ParticleReal Exp = 0._rt, Eyp = 0._rt, Ezp = 0._rt;
                getExternalE(ip, Exp, Eyp, Ezp);

                amrex::ParticleReal Bxp = 0._rt, Byp = 0._rt, Bzp = 0._rt;
                getExternalB(ip, Bxp, Byp, Bzp);

<<<<<<< HEAD
                // first gather E and B to the particle positions
                doGatherShapeN(xp, yp, zp, Exp, Eyp, Ezp, Bxp, Byp, Bzp,
                               ex_arr, ey_arr, ez_arr, bx_arr, by_arr, bz_arr,
                               ex_type, ey_type, ez_type, bx_type, by_type, bz_type,
                               dx_arr, xyzmin_arr, lo, n_rz_azimuthal_modes,
                               nox, galerkin_interpolation);
=======
                if (!t_do_not_gather){
                    // first gather E and B to the particle positions
                    doGatherShapeN(xp, yp, zp, Exp, Eyp, Ezp, Bxp, Byp, Bzp,
                                   ex_arr, ey_arr, ez_arr, bx_arr, by_arr, bz_arr,
                                   ex_type, ey_type, ez_type, bx_type, by_type, bz_type,
                                   dx_arr, xyzmin_arr, lo, n_rz_azimuthal_modes,
                                   nox, l_lower_order_in_v);
                }
>>>>>>> 57cc9a33

                if (do_crr) {
                    amrex::Real qp = q;
                    if (ion_lev) { qp *= ion_lev[ip]; }
                    UpdateMomentumBorisWithRadiationReaction(ux[ip], uy[ip], uz[ip],
                                                             Exp, Eyp, Ezp, Bxp,
                                                             Byp, Bzp, qp, m, dt);
                } else if (pusher_algo == ParticlePusherAlgo::Boris) {
                    amrex::Real qp = q;
                    if (ion_lev) { qp *= ion_lev[ip]; }
                    UpdateMomentumBoris( ux[ip], uy[ip], uz[ip],
                                         Exp, Eyp, Ezp, Bxp,
                                         Byp, Bzp, qp, m, dt);
                } else if (pusher_algo == ParticlePusherAlgo::Vay) {
                    amrex::Real qp = q;
                    if (ion_lev){ qp *= ion_lev[ip]; }
                    UpdateMomentumVay( ux[ip], uy[ip], uz[ip],
                                       Exp, Eyp, Ezp, Bxp,
                                       Byp, Bzp, qp, m, dt);
                } else if (pusher_algo == ParticlePusherAlgo::HigueraCary) {
                    amrex::Real qp = q;
                    if (ion_lev){ qp *= ion_lev[ip]; }
                    UpdateMomentumHigueraCary( ux[ip], uy[ip], uz[ip],
                                               Exp, Eyp, Ezp, Bxp,
                                               Byp, Bzp, qp, m, dt);
                } else {
                    amrex::Abort("Unknown particle pusher");
                }
            });
        }
    }
}

void
PhysicalParticleContainer::GetParticleSlice (
    const int direction, const Real z_old,
    const Real z_new, const Real t_boost,
    const Real t_lab, const Real dt,
    DiagnosticParticles& diagnostic_particles)
{
    WARPX_PROFILE("PhysicalParticleContainer::GetParticleSlice");

    // Assume that the boost in the positive z direction.
#if (AMREX_SPACEDIM == 2)
    AMREX_ALWAYS_ASSERT(direction == 1);
#else
    AMREX_ALWAYS_ASSERT(direction == 2);
#endif

    // Note the the slice should always move in the negative boost direction.
    AMREX_ALWAYS_ASSERT(z_new < z_old);

    AMREX_ALWAYS_ASSERT(do_back_transformed_diagnostics == 1);

    const int nlevs = std::max(0, finestLevel()+1);

    // we figure out a box for coarse-grained rejection. If the RealBox corresponding to a
    // given tile doesn't intersect with this, there is no need to check any particles.
    const Real* base_dx = Geom(0).CellSize();
    const Real z_min = z_new - base_dx[direction];
    const Real z_max = z_old + base_dx[direction];

    RealBox slice_box = Geom(0).ProbDomain();
    slice_box.setLo(direction, z_min);
    slice_box.setHi(direction, z_max);

    diagnostic_particles.resize(finestLevel()+1);

    for (int lev = 0; lev < nlevs; ++lev) {

        const Real* dx  = Geom(lev).CellSize();
        const Real* plo = Geom(lev).ProbLo();

        // first we touch each map entry in serial
        for (WarpXParIter pti(*this, lev); pti.isValid(); ++pti)
        {
            auto index = std::make_pair(pti.index(), pti.LocalTileIndex());
            diagnostic_particles[lev][index];
        }

#ifdef _OPENMP
#pragma omp parallel
#endif
        {
            // Temporary arrays to store copy_flag and copy_index
            // for particles that cross the z-slice
            // These arrays are defined before the WarpXParIter to prevent them
            // from going out of scope after each iteration, while the kernels
            // may still need access to them.
            // Note that the destructor for WarpXParIter is synchronized.
            amrex::Gpu::ManagedDeviceVector<int> FlagForPartCopy;
            amrex::Gpu::ManagedDeviceVector<int> IndexForPartCopy;
            for (WarpXParIter pti(*this, lev); pti.isValid(); ++pti)
            {
                const Box& box = pti.validbox();
                auto index = std::make_pair(pti.index(), pti.LocalTileIndex());
                const RealBox tile_real_box(box, dx, plo);

                if ( !slice_box.intersects(tile_real_box) ) continue;

                const auto GetPosition = GetParticlePosition(pti);

                auto& attribs = pti.GetAttribs();
                Real* const AMREX_RESTRICT wpnew = attribs[PIdx::w].dataPtr();
                Real* const AMREX_RESTRICT uxpnew = attribs[PIdx::ux].dataPtr();
                Real* const AMREX_RESTRICT uypnew = attribs[PIdx::uy].dataPtr();
                Real* const AMREX_RESTRICT uzpnew = attribs[PIdx::uz].dataPtr();

                Real* const AMREX_RESTRICT
                  xpold = tmp_particle_data[lev][index][TmpIdx::xold].dataPtr();
                Real* const AMREX_RESTRICT
                  ypold = tmp_particle_data[lev][index][TmpIdx::yold].dataPtr();
                Real* const AMREX_RESTRICT
                  zpold = tmp_particle_data[lev][index][TmpIdx::zold].dataPtr();
                Real* const AMREX_RESTRICT
                  uxpold = tmp_particle_data[lev][index][TmpIdx::uxold].dataPtr();
                Real* const AMREX_RESTRICT
                  uypold = tmp_particle_data[lev][index][TmpIdx::uyold].dataPtr();
                Real* const AMREX_RESTRICT
                  uzpold = tmp_particle_data[lev][index][TmpIdx::uzold].dataPtr();

                const long np = pti.numParticles();

                Real uzfrm = -WarpX::gamma_boost*WarpX::beta_boost*PhysConst::c;
                Real inv_c2 = 1.0/PhysConst::c/PhysConst::c;

                FlagForPartCopy.resize(np);
                IndexForPartCopy.resize(np);

                int* const AMREX_RESTRICT Flag = FlagForPartCopy.dataPtr();
                int* const AMREX_RESTRICT IndexLocation = IndexForPartCopy.dataPtr();

                //Flag particles that need to be copied if they cross the z_slice
                amrex::ParallelFor(np,
                [=] AMREX_GPU_DEVICE(int i)
                {
                    ParticleReal xp, yp, zp;
                    GetPosition(i, xp, yp, zp);
                    Flag[i] = 0;
                    if ( (((zp >= z_new) && (zpold[i] <= z_old)) ||
                          ((zp <= z_new) && (zpold[i] >= z_old))) )
                    {
                        Flag[i] = 1;
                    }
                });

                // exclusive scan to obtain location indices using flag values
                // These location indices are used to copy data from
                // src to dst when the copy-flag is set to 1.
                amrex::Gpu::exclusive_scan(Flag,Flag+np,IndexLocation);

                const int total_partdiag_size = IndexLocation[np-1] + Flag[np-1];

                // allocate array size for diagnostic particle array
                diagnostic_particles[lev][index].resize(total_partdiag_size);

                amrex::Real gammaboost = WarpX::gamma_boost;
                amrex::Real betaboost = WarpX::beta_boost;
                amrex::Real Phys_c = PhysConst::c;

                Real* const AMREX_RESTRICT diag_wp =
                diagnostic_particles[lev][index].GetRealData(DiagIdx::w).data();
                Real* const AMREX_RESTRICT diag_xp =
                diagnostic_particles[lev][index].GetRealData(DiagIdx::x).data();
                Real* const AMREX_RESTRICT diag_yp =
                diagnostic_particles[lev][index].GetRealData(DiagIdx::y).data();
                Real* const AMREX_RESTRICT diag_zp =
                diagnostic_particles[lev][index].GetRealData(DiagIdx::z).data();
                Real* const AMREX_RESTRICT diag_uxp =
                diagnostic_particles[lev][index].GetRealData(DiagIdx::ux).data();
                Real* const AMREX_RESTRICT diag_uyp =
                diagnostic_particles[lev][index].GetRealData(DiagIdx::uy).data();
                Real* const AMREX_RESTRICT diag_uzp =
                diagnostic_particles[lev][index].GetRealData(DiagIdx::uz).data();

                // Copy particle data to diagnostic particle array on the GPU
                //  using flag and index values
                amrex::ParallelFor(np,
                [=] AMREX_GPU_DEVICE(int i)
                {
                    ParticleReal xp_new, yp_new, zp_new;
                    GetPosition(i, xp_new, yp_new, zp_new);
                    if (Flag[i] == 1)
                    {
                         // Lorentz Transform particles to lab-frame
                         const Real gamma_new_p = std::sqrt(1.0 + inv_c2*
                                                  (uxpnew[i]*uxpnew[i]
                                                 + uypnew[i]*uypnew[i]
                                                 + uzpnew[i]*uzpnew[i]));
                         const Real t_new_p = gammaboost*t_boost - uzfrm*zp_new*inv_c2;
                         const Real z_new_p = gammaboost*(zp_new + betaboost*Phys_c*t_boost);
                         const Real uz_new_p = gammaboost*uzpnew[i] - gamma_new_p*uzfrm;

                         const Real gamma_old_p = std::sqrt(1.0 + inv_c2*
                                                  (uxpold[i]*uxpold[i]
                                                 + uypold[i]*uypold[i]
                                                 + uzpold[i]*uzpold[i]));
                         const Real t_old_p = gammaboost*(t_boost - dt)
                                              - uzfrm*zpold[i]*inv_c2;
                         const Real z_old_p = gammaboost*(zpold[i]
                                              + betaboost*Phys_c*(t_boost-dt));
                         const Real uz_old_p = gammaboost*uzpold[i]
                                              - gamma_old_p*uzfrm;

                         // interpolate in time to t_lab
                         const Real weight_old = (t_new_p - t_lab)
                                               / (t_new_p - t_old_p);
                         const Real weight_new = (t_lab - t_old_p)
                                               / (t_new_p - t_old_p);

                         const Real xp = xpold[i]*weight_old + xp_new*weight_new;
                         const Real yp = ypold[i]*weight_old + yp_new*weight_new;
                         const Real zp = z_old_p*weight_old  + z_new_p*weight_new;

                         const Real uxp = uxpold[i]*weight_old
                                        + uxpnew[i]*weight_new;
                         const Real uyp = uypold[i]*weight_old
                                        + uypnew[i]*weight_new;
                         const Real uzp = uz_old_p*weight_old
                                        + uz_new_p  *weight_new;

                         const int loc = IndexLocation[i];
                         diag_wp[loc] = wpnew[i];
                         diag_xp[loc] = xp;
                         diag_yp[loc] = yp;
                         diag_zp[loc] = zp;
                         diag_uxp[loc] = uxp;
                         diag_uyp[loc] = uyp;
                         diag_uzp[loc] = uzp;
                    }
                });
            }
        }
    }
}

/* \brief Inject particles during the simulation
 * \param injection_box: domain where particles should be injected.
 */
void
PhysicalParticleContainer::ContinuousInjection (const RealBox& injection_box)
{
    // Inject plasma on level 0. Paticles will be redistributed.
    const int lev=0;
    AddPlasma(lev, injection_box);
}

/* \brief Perform the field gather and particle push operations in one fused kernel
 *
 */
void
PhysicalParticleContainer::PushPX (WarpXParIter& pti,
                                   amrex::FArrayBox const * exfab,
                                   amrex::FArrayBox const * eyfab,
                                   amrex::FArrayBox const * ezfab,
                                   amrex::FArrayBox const * bxfab,
                                   amrex::FArrayBox const * byfab,
                                   amrex::FArrayBox const * bzfab,
                                   const int ngE, const int /*e_is_nodal*/,
                                   const long offset,
                                   const long np_to_push,
                                   int lev, int gather_lev,
                                   amrex::Real dt, ScaleFields scaleFields,
                                   DtType a_dt_type)
{
    AMREX_ALWAYS_ASSERT_WITH_MESSAGE((gather_lev==(lev-1)) ||
                                     (gather_lev==(lev  )),
                                     "Gather buffers only work for lev-1");
    // If no particles, do not do anything
    if (np_to_push == 0) return;

    // Get cell size on gather_lev
    const std::array<Real,3>& dx = WarpX::CellSize(std::max(gather_lev,0));

    // Get box from which field is gathered.
    // If not gathering from the finest level, the box is coarsened.
    Box box;
    if (lev == gather_lev) {
        box = pti.tilebox();
    } else {
        const IntVect& ref_ratio = WarpX::RefRatio(gather_lev);
        box = amrex::coarsen(pti.tilebox(),ref_ratio);
    }

    // Add guard cells to the box.
    box.grow(ngE);

    const auto getPosition = GetParticlePosition(pti, offset);
          auto setPosition = SetParticlePosition(pti, offset);

    const auto getExternalE = GetExternalEField(pti, offset);
    const auto getExternalB = GetExternalBField(pti, offset);

    // Lower corner of tile box physical domain (take into account Galilean shift)
    Real cur_time = WarpX::GetInstance().gett_new(lev);
    const auto& time_of_last_gal_shift = WarpX::GetInstance().time_of_last_gal_shift;
    Real time_shift = (cur_time - time_of_last_gal_shift);
    amrex::Array<amrex::Real,3> galilean_shift = { v_galilean[0]*time_shift, v_galilean[1]*time_shift, v_galilean[2]*time_shift };
    const std::array<Real, 3>& xyzmin = WarpX::LowerCorner(box, galilean_shift, gather_lev);

    const Dim3 lo = lbound(box);

    bool galerkin_interpolation = WarpX::galerkin_interpolation;
    int nox = WarpX::nox;
    int n_rz_azimuthal_modes = WarpX::n_rz_azimuthal_modes;

    amrex::GpuArray<amrex::Real, 3> dx_arr = {dx[0], dx[1], dx[2]};
    amrex::GpuArray<amrex::Real, 3> xyzmin_arr = {xyzmin[0], xyzmin[1], xyzmin[2]};

    amrex::Array4<const amrex::Real> const& ex_arr = exfab->array();
    amrex::Array4<const amrex::Real> const& ey_arr = eyfab->array();
    amrex::Array4<const amrex::Real> const& ez_arr = ezfab->array();
    amrex::Array4<const amrex::Real> const& bx_arr = bxfab->array();
    amrex::Array4<const amrex::Real> const& by_arr = byfab->array();
    amrex::Array4<const amrex::Real> const& bz_arr = bzfab->array();

    amrex::IndexType const ex_type = exfab->box().ixType();
    amrex::IndexType const ey_type = eyfab->box().ixType();
    amrex::IndexType const ez_type = ezfab->box().ixType();
    amrex::IndexType const bx_type = bxfab->box().ixType();
    amrex::IndexType const by_type = byfab->box().ixType();
    amrex::IndexType const bz_type = bzfab->box().ixType();

    auto& attribs = pti.GetAttribs();
    ParticleReal* const AMREX_RESTRICT ux = attribs[PIdx::ux].dataPtr();
    ParticleReal* const AMREX_RESTRICT uy = attribs[PIdx::uy].dataPtr();
    ParticleReal* const AMREX_RESTRICT uz = attribs[PIdx::uz].dataPtr();

    auto copyAttribs = CopyParticleAttribs(pti, tmp_particle_data, offset);
    int do_copy = (WarpX::do_back_transformed_diagnostics &&
                          do_back_transformed_diagnostics &&
                   (a_dt_type!=DtType::SecondHalf));

    int* AMREX_RESTRICT ion_lev = nullptr;
    if (do_field_ionization) {
        ion_lev = pti.GetiAttribs(particle_icomps["ionization_level"]).dataPtr();
    }

    // Loop over the particles and update their momentum
    const amrex::Real q = this->charge;
    const amrex::Real m = this-> mass;

    const auto pusher_algo = WarpX::particle_pusher_algo;
    const auto do_crr = do_classical_radiation_reaction;
#ifdef WARPX_QED
    const auto do_sync = m_do_qed_quantum_sync;
    amrex::Real t_chi_max = 0.0;
    if (do_sync) t_chi_max = m_shr_p_qs_engine->get_ref_ctrl().chi_part_min;

    QuantumSynchrotronEvolveOpticalDepth evolve_opt;
    amrex::ParticleReal* AMREX_RESTRICT p_optical_depth_QSR = nullptr;
    const bool local_has_quantum_sync = has_quantum_sync();
    if (local_has_quantum_sync) {
        evolve_opt = m_shr_p_qs_engine->build_evolve_functor();
        p_optical_depth_QSR = pti.GetAttribs(particle_comps["optical_depth_QSR"]).dataPtr();
    }
#endif

    const auto t_do_not_gather = do_not_gather;

    amrex::ParallelFor( np_to_push, [=] AMREX_GPU_DEVICE (long ip)
    {
        amrex::ParticleReal xp, yp, zp;
        getPosition(ip, xp, yp, zp);

        amrex::ParticleReal Exp = 0._rt, Eyp = 0._rt, Ezp = 0._rt;
        getExternalE(ip, Exp, Eyp, Ezp);

        amrex::ParticleReal Bxp = 0._rt, Byp = 0._rt, Bzp = 0._rt;
        getExternalB(ip, Bxp, Byp, Bzp);

<<<<<<< HEAD
        // first gather E and B to the particle positions
        doGatherShapeN(xp, yp, zp, Exp, Eyp, Ezp, Bxp, Byp, Bzp,
                       ex_arr, ey_arr, ez_arr, bx_arr, by_arr, bz_arr,
                       ex_type, ey_type, ez_type, bx_type, by_type, bz_type,
                       dx_arr, xyzmin_arr, lo, n_rz_azimuthal_modes,
                       nox, galerkin_interpolation);
=======
        if(!t_do_not_gather){
            // first gather E and B to the particle positions
            doGatherShapeN(xp, yp, zp, Exp, Eyp, Ezp, Bxp, Byp, Bzp,
                           ex_arr, ey_arr, ez_arr, bx_arr, by_arr, bz_arr,
                           ex_type, ey_type, ez_type, bx_type, by_type, bz_type,
                           dx_arr, xyzmin_arr, lo, n_rz_azimuthal_modes,
                           nox, l_lower_order_in_v);
        }
>>>>>>> 57cc9a33

        scaleFields(xp, yp, zp, Exp, Eyp, Ezp, Bxp, Byp, Bzp);

#ifdef WARPX_QED
    if (local_has_quantum_sync) {
        const ParticleReal px = m * ux[ip];
        const ParticleReal py = m * uy[ip];
        const ParticleReal pz = m * uz[ip];

        bool has_event_happened = evolve_opt(px, py, pz,
                                             Exp, Eyp, Ezp,
                                             Bxp, Byp, Bzp,
                                             dt, p_optical_depth_QSR[ip]);
    }
#endif

        doParticlePush(getPosition, setPosition, copyAttribs, ip,
                       ux[ip+offset], uy[ip+offset], uz[ip+offset],
                       Exp, Eyp, Ezp, Bxp, Byp, Bzp,
                       ion_lev ? ion_lev[ip] : 0,
                       m, q, pusher_algo, do_crr, do_copy,
#ifdef WARPX_QED
                       do_sync,
                       t_chi_max,
#endif
                       dt);
    });
}

void
PhysicalParticleContainer::InitIonizationModule ()
{
    if (!do_field_ionization) return;
    ParmParse pp(species_name);
    if (charge != PhysConst::q_e){
        amrex::Warning(
            "charge != q_e for ionizable species: overriding user value and setting charge = q_e.");
        charge = PhysConst::q_e;
    }
    pp.query("ionization_initial_level", ionization_initial_level);
    pp.get("ionization_product_species", ionization_product_name);
    pp.get("physical_element", physical_element);
    // Add runtime integer component for ionization level
    AddIntComp("ionization_level");
    // Get atomic number and ionization energies from file
    int ion_element_id = ion_map_ids[physical_element];
    ion_atomic_number = ion_atomic_numbers[ion_element_id];
    ionization_energies.resize(ion_atomic_number);
    int offset = ion_energy_offsets[ion_element_id];
    for(int i=0; i<ion_atomic_number; i++){
        ionization_energies[i] = table_ionization_energies[i+offset];
    }
    // Compute ADK prefactors (See Chen, JCP 236 (2013), equation (2))
    // For now, we assume l=0 and m=0.
    // The approximate expressions are used,
    // without Gamma function
    Real wa = std::pow(PhysConst::alpha,3) * PhysConst::c / PhysConst::r_e;
    Real Ea = PhysConst::m_e * PhysConst::c*PhysConst::c /PhysConst::q_e *
        std::pow(PhysConst::alpha,4)/PhysConst::r_e;
    Real UH = table_ionization_energies[0];
    Real l_eff = std::sqrt(UH/ionization_energies[0]) - 1.;

    const Real dt = WarpX::GetInstance().getdt(0);

    adk_power.resize(ion_atomic_number);
    adk_prefactor.resize(ion_atomic_number);
    adk_exp_prefactor.resize(ion_atomic_number);
    for (int i=0; i<ion_atomic_number; ++i){
        Real n_eff = (i+1) * std::sqrt(UH/ionization_energies[i]);
        Real C2 = std::pow(2,2*n_eff)/(n_eff*tgamma(n_eff+l_eff+1)*tgamma(n_eff-l_eff));
        adk_power[i] = -(2*n_eff - 1);
        Real Uion = ionization_energies[i];
        adk_prefactor[i] = dt * wa * C2 * ( Uion/(2*UH) )
            * std::pow(2*std::pow((Uion/UH),3./2)*Ea,2*n_eff - 1);
        adk_exp_prefactor[i] = -2./3 * std::pow( Uion/UH,3./2) * Ea;
    }
}

IonizationFilterFunc
PhysicalParticleContainer::getIonizationFunc (const WarpXParIter& pti,
                                              int lev,
                                              int ngE,
                                              const amrex::FArrayBox& Ex,
                                              const amrex::FArrayBox& Ey,
                                              const amrex::FArrayBox& Ez,
                                              const amrex::FArrayBox& Bx,
                                              const amrex::FArrayBox& By,
                                              const amrex::FArrayBox& Bz)
{
    WARPX_PROFILE("PPC::getIonizationFunc");

    return IonizationFilterFunc(pti, lev, ngE, Ex, Ey, Ez, Bx, By, Bz,
                                v_galilean,
                                ionization_energies.dataPtr(),
                                adk_prefactor.dataPtr(),
                                adk_exp_prefactor.dataPtr(),
                                adk_power.dataPtr(),
                                particle_icomps["ionization_level"],
                                ion_atomic_number);
}

#ifdef WARPX_QED


bool PhysicalParticleContainer::has_quantum_sync () const
{
    return m_do_qed_quantum_sync;
}

bool PhysicalParticleContainer::has_breit_wheeler () const
{
    return m_do_qed_breit_wheeler;
}

void
PhysicalParticleContainer::
set_breit_wheeler_engine_ptr (std::shared_ptr<BreitWheelerEngine> ptr)
{
    m_shr_p_bw_engine = ptr;
}

void
PhysicalParticleContainer::
set_quantum_sync_engine_ptr (std::shared_ptr<QuantumSynchrotronEngine> ptr)
{
    m_shr_p_qs_engine = ptr;
}

PhotonEmissionFilterFunc
PhysicalParticleContainer::getPhotonEmissionFilterFunc ()
{
    WARPX_PROFILE("PPC::getPhotonEmissionFunc");
    return PhotonEmissionFilterFunc{particle_runtime_comps["optical_depth_QSR"]};
}

PairGenerationFilterFunc
PhysicalParticleContainer::getPairGenerationFilterFunc ()
{
    WARPX_PROFILE("PPC::getPairGenerationFunc");
    return PairGenerationFilterFunc{particle_runtime_comps["optical_depth_BW"]};
}

#endif<|MERGE_RESOLUTION|>--- conflicted
+++ resolved
@@ -1436,7 +1436,7 @@
 
             const Dim3 lo = lbound(box);
 
-            bool galerkin_interpolation = WarpX::galerkin_interpolation;
+            int l_lower_order_in_v = WarpX::l_lower_order_in_v;
             int nox = WarpX::nox;
             int n_rz_azimuthal_modes = WarpX::n_rz_azimuthal_modes;
 
@@ -1487,14 +1487,6 @@
                 amrex::ParticleReal Bxp = 0._rt, Byp = 0._rt, Bzp = 0._rt;
                 getExternalB(ip, Bxp, Byp, Bzp);
 
-<<<<<<< HEAD
-                // first gather E and B to the particle positions
-                doGatherShapeN(xp, yp, zp, Exp, Eyp, Ezp, Bxp, Byp, Bzp,
-                               ex_arr, ey_arr, ez_arr, bx_arr, by_arr, bz_arr,
-                               ex_type, ey_type, ez_type, bx_type, by_type, bz_type,
-                               dx_arr, xyzmin_arr, lo, n_rz_azimuthal_modes,
-                               nox, galerkin_interpolation);
-=======
                 if (!t_do_not_gather){
                     // first gather E and B to the particle positions
                     doGatherShapeN(xp, yp, zp, Exp, Eyp, Ezp, Bxp, Byp, Bzp,
@@ -1503,7 +1495,6 @@
                                    dx_arr, xyzmin_arr, lo, n_rz_azimuthal_modes,
                                    nox, l_lower_order_in_v);
                 }
->>>>>>> 57cc9a33
 
                 if (do_crr) {
                     amrex::Real qp = q;
@@ -1806,7 +1797,7 @@
 
     const Dim3 lo = lbound(box);
 
-    bool galerkin_interpolation = WarpX::galerkin_interpolation;
+    int l_lower_order_in_v = WarpX::l_lower_order_in_v;
     int nox = WarpX::nox;
     int n_rz_azimuthal_modes = WarpX::n_rz_azimuthal_modes;
 
@@ -1875,14 +1866,6 @@
         amrex::ParticleReal Bxp = 0._rt, Byp = 0._rt, Bzp = 0._rt;
         getExternalB(ip, Bxp, Byp, Bzp);
 
-<<<<<<< HEAD
-        // first gather E and B to the particle positions
-        doGatherShapeN(xp, yp, zp, Exp, Eyp, Ezp, Bxp, Byp, Bzp,
-                       ex_arr, ey_arr, ez_arr, bx_arr, by_arr, bz_arr,
-                       ex_type, ey_type, ez_type, bx_type, by_type, bz_type,
-                       dx_arr, xyzmin_arr, lo, n_rz_azimuthal_modes,
-                       nox, galerkin_interpolation);
-=======
         if(!t_do_not_gather){
             // first gather E and B to the particle positions
             doGatherShapeN(xp, yp, zp, Exp, Eyp, Ezp, Bxp, Byp, Bzp,
@@ -1891,7 +1874,6 @@
                            dx_arr, xyzmin_arr, lo, n_rz_azimuthal_modes,
                            nox, l_lower_order_in_v);
         }
->>>>>>> 57cc9a33
 
         scaleFields(xp, yp, zp, Exp, Eyp, Ezp, Bxp, Byp, Bzp);
 
