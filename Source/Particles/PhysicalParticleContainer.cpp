--- conflicted
+++ resolved
@@ -523,11 +523,7 @@
         openPMD::ParticleSpecies ps = it.particles.begin()->second;
 
         auto const npart = ps["position"]["x"].getExtent()[0];
-<<<<<<< HEAD
-#ifndef WARPX_DIM_1D_Z
-=======
 #if !(defined WARPX_DIM_1D_Z)
->>>>>>> e6b0c770
         std::shared_ptr<ParticleReal> ptr_x = ps["position"]["x"].loadChunk<ParticleReal>();
         double const position_unit_x = ps["position"]["x"].unitSI();
 #endif
