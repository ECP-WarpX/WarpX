/* Copyright 2019-2020 Andrew Myers, Aurore Blelly, Axel Huebl
 * David Grote, Glenn Richardson, Jean-Luc Vay
 * Ligia Diana Amorim, Luca Fedeli, Maxence Thevenet
 * Michael Rowan, Remi Lehe, Revathi Jambunathan
 * Weiqun Zhang, Yinjian Zhao
 *
 * This file is part of WarpX.
 *
 * License: BSD-3-Clause-LBNL
 */
#include "PhysicalParticleContainer.H"

#include "MultiParticleContainer.H"
#include "FortranInterface/WarpX_f.H"
#include "WarpX.H"
#include "Utils/WarpXConst.H"
#include "Utils/WarpXUtil.H"
#include "Python/WarpXWrappers.h"
#include "Utils/IonizationEnergiesTable.H"
#include "Particles/Gather/FieldGather.H"
#include "Particles/Pusher/GetAndSetPosition.H"

#include "Utils/WarpXAlgorithmSelection.H"

// Import low-level single-particle kernels
#include "Particles/Pusher/UpdatePosition.H"
#include "Particles/Pusher/UpdateMomentumBoris.H"
#include "Particles/Pusher/UpdateMomentumVay.H"
#include "Particles/Pusher/UpdateMomentumBorisWithRadiationReaction.H"
#include "Particles/Pusher/UpdateMomentumHigueraCary.H"

#include <limits>
#include <sstream>
#include <string>


using namespace amrex;

PhysicalParticleContainer::PhysicalParticleContainer (AmrCore* amr_core, int ispecies,
                                                      const std::string& name)
    : WarpXParticleContainer(amr_core, ispecies),
      species_name(name)
{
    plasma_injector.reset(new PlasmaInjector(species_id, species_name));
    physical_species = plasma_injector->getPhysicalSpecies();
    charge = plasma_injector->getCharge();
    mass = plasma_injector->getMass();

    ParmParse pp(species_name);

    pp.query("boost_adjust_transverse_positions", boost_adjust_transverse_positions);
    pp.query("do_backward_propagation", do_backward_propagation);

    // Initialize splitting
    pp.query("do_splitting", do_splitting);
    pp.query("split_type", split_type);
    pp.query("do_not_deposit", do_not_deposit);
    pp.query("do_not_gather", do_not_gather);
    pp.query("do_not_push", do_not_push);

    pp.query("do_continuous_injection", do_continuous_injection);
    pp.query("initialize_self_fields", initialize_self_fields);
    pp.query("self_fields_required_precision", self_fields_required_precision);
    // Whether to plot back-transformed (lab-frame) diagnostics
    // for this species.
    pp.query("do_back_transformed_diagnostics", do_back_transformed_diagnostics);

    pp.query("do_field_ionization", do_field_ionization);

    //check if Radiation Reaction is enabled and do consistency checks
    pp.query("do_classical_radiation_reaction", do_classical_radiation_reaction);
    //if the species is not a lepton, do_classical_radiation_reaction
    //should be false
    WarpXUtilMsg::AlwaysAssert(
        !(do_classical_radiation_reaction &&
        !(AmIA<PhysicalSpecies::electron>() ||
        AmIA<PhysicalSpecies::positron>() )),
        "ERROR: can't enable classical radiation reaction for non lepton species '"
        + species_name + "'."
    );

    //Only Boris pusher is compatible with radiation reaction
    AMREX_ALWAYS_ASSERT_WITH_MESSAGE(
        !(do_classical_radiation_reaction &&
        WarpX::particle_pusher_algo != ParticlePusherAlgo::Boris),
        "Radiation reaction can be enabled only if Boris pusher is used");
    //_____________________________

#ifdef WARPX_QED
    pp.query("do_qed", m_do_qed);
    if(m_do_qed){
        //If do_qed is enabled, find out if Quantum Synchrotron process is enabled
        pp.query("do_qed_quantum_sync", m_do_qed_quantum_sync);
        if (m_do_qed_quantum_sync)
            AddRealComp("optical_depth_QSR");
        pp.query("do_qed_breit_wheeler", m_do_qed_breit_wheeler);
        if (m_do_qed_breit_wheeler)
            AddRealComp("optical_depth_BW");
    }

    if(m_do_qed_quantum_sync){
        pp.get("qed_quantum_sync_phot_product_species",
            m_qed_quantum_sync_phot_product_name);
    }


#endif

    //variable to set plot_flags size
    int plot_flag_size = PIdx::nattribs;
    if(WarpX::do_back_transformed_diagnostics && do_back_transformed_diagnostics)
        plot_flag_size += 6;

#ifdef WARPX_QED
    if(m_do_qed){
        // plot_flag will have an entry for the optical depth
        plot_flag_size++;
    }
#endif
    //_______________________________

    pp.query("plot_species", plot_species);
    int do_user_plot_vars;
    do_user_plot_vars = pp.queryarr("plot_vars", plot_vars);
    if (not do_user_plot_vars){
        // By default, all particle variables are dumped to plotfiles,
        // including {x,y,z,ux,uy,uz}old variables when running in a
        // boosted frame
        plot_flags.resize(plot_flag_size, 1);
    } else {
        // Set plot_flag to 0 for all attribs
        plot_flags.resize(plot_flag_size, 0);

        // If not none, set plot_flags values to 1 for elements in plot_vars.
        if (plot_vars[0] != "none"){
            for (const auto& var : plot_vars){
                // Return error if var not in PIdx.
                WarpXUtilMsg::AlwaysAssert(
                    ParticleStringNames::to_index.count(var),
                    "ERROR: plot_vars argument '" + var +
                    "' not in ParticleStringNames"
                );
                plot_flags[ParticleStringNames::to_index.at(var)] = 1;
            }
        }

#ifdef WARPX_DIM_RZ
        // Always write out theta, whether or not it's requested,
        // to be consistent with always writing out r and z.
        plot_flags[ParticleStringNames::to_index.at("theta")] = 1;
#endif

    }

    // Parse galilean velocity
    ParmParse ppsatd("psatd");
    ppsatd.query("v_galilean", v_galilean);
    // Scale the velocity by the speed of light
    for (int i=0; i<3; i++) v_galilean[i] *= PhysConst::c;

    #ifdef WARPX_QED
        if(m_do_qed){
            //Optical depths is always plotted if QED is on
            plot_flags[plot_flag_size-1] = 1;
        }
    #endif
}

PhysicalParticleContainer::PhysicalParticleContainer (AmrCore* amr_core)
    : WarpXParticleContainer(amr_core, 0)
{
    plasma_injector.reset(new PlasmaInjector());
}

void PhysicalParticleContainer::InitData()
{
    // Init ionization module here instead of in the PhysicalParticleContainer
    // constructor because dt is required
    if (do_field_ionization) {InitIonizationModule();}
    AddParticles(0); // Note - add on level 0
    Redistribute();  // We then redistribute
}

void PhysicalParticleContainer::MapParticletoBoostedFrame(Real& x, Real& y, Real& z, std::array<Real, 3>& u)
{
    // Map the particles from the lab frame to the boosted frame.
    // This boosts the particle to the lab frame and calculates
    // the particle time in the boosted frame. It then maps
    // the position to the time in the boosted frame.

    // For now, start with the assumption that this will only happen
    // at the start of the simulation.
    const Real t_lab = 0.;

    const Real uz_boost = WarpX::gamma_boost*WarpX::beta_boost*PhysConst::c;

    // tpr is the particle's time in the boosted frame
    Real tpr = WarpX::gamma_boost*t_lab - uz_boost*z/(PhysConst::c*PhysConst::c);

    // The particle's transformed location in the boosted frame
    Real xpr = x;
    Real ypr = y;
    Real zpr = WarpX::gamma_boost*z - uz_boost*t_lab;

    // transform u and gamma to the boosted frame
    Real gamma_lab = std::sqrt(1. + (u[0]*u[0] + u[1]*u[1] + u[2]*u[2])/(PhysConst::c*PhysConst::c));
    // u[0] = u[0];
    // u[1] = u[1];
    u[2] = WarpX::gamma_boost*u[2] - uz_boost*gamma_lab;
    Real gammapr = std::sqrt(1. + (u[0]*u[0] + u[1]*u[1] + u[2]*u[2])/(PhysConst::c*PhysConst::c));

    Real vxpr = u[0]/gammapr;
    Real vypr = u[1]/gammapr;
    Real vzpr = u[2]/gammapr;

    if (do_backward_propagation){
        u[2] = -u[2];
    }

    // Move the particles to where they will be at t = 0 in the boosted frame
    if (boost_adjust_transverse_positions) {
        x = xpr - tpr*vxpr;
        y = ypr - tpr*vypr;
    }

    z = zpr - tpr*vzpr;

}

void
<<<<<<< HEAD
PhysicalParticleContainer::AddGaussianBeam (
    const Real x_m, const Real y_m, const Real z_m,
    const Real x_rms, const Real y_rms, const Real z_rms,
    const Real x_cut, const Real y_cut, const Real z_cut,
    const Real q_tot, long npart,
    const int do_symmetrize) {
=======
PhysicalParticleContainer::AddGaussianBeam(Real x_m, Real y_m, Real z_m,
                                           Real x_rms, Real y_rms, Real z_rms,
                                           Real q_tot, long npart,
                                           int do_symmetrize) {
>>>>>>> f790faed

    std::mt19937_64 mt(0451);
    std::normal_distribution<double> distx(x_m, x_rms);
    std::normal_distribution<double> disty(y_m, y_rms);
    std::normal_distribution<double> distz(z_m, z_rms);

    // Allocate temporary vectors on the CPU
    Gpu::HostVector<ParticleReal> particle_x;
    Gpu::HostVector<ParticleReal> particle_y;
    Gpu::HostVector<ParticleReal> particle_z;
    Gpu::HostVector<ParticleReal> particle_ux;
    Gpu::HostVector<ParticleReal> particle_uy;
    Gpu::HostVector<ParticleReal> particle_uz;
    Gpu::HostVector<ParticleReal> particle_w;
    int np = 0;

    if (ParallelDescriptor::IOProcessor()) {
        // If do_symmetrize, create 4x fewer particles, and
        // Replicate each particle 4 times (x,y) (-x,y) (x,-y) (-x,-y)
        if (do_symmetrize){
            npart /= 4;
        }
        for (long i = 0; i < npart; ++i) {
#if (defined WARPX_DIM_3D) || (WARPX_DIM_RZ)
            const Real weight = q_tot/(npart*charge);
            const Real x = distx(mt);
            const Real y = disty(mt);
            const Real z = distz(mt);
#elif (defined WARPX_DIM_XZ)
            const Real weight = q_tot/(npart*charge*y_rms);
            const Real x = distx(mt);
            constexpr Real y = 0.;
            const Real z = distz(mt);
#endif
            if (plasma_injector->insideBounds(x, y, z)  &&
                std::abs( x - x_m ) < x_cut * x_rms     &&
                std::abs( y - y_m ) < y_cut * y_rms     &&
                std::abs( z - z_m ) < z_cut * z_rms   ) {
                XDim3 u = plasma_injector->getMomentum(x, y, z);
                u.x *= PhysConst::c;
                u.y *= PhysConst::c;
                u.z *= PhysConst::c;
                if (do_symmetrize){
                    // Add four particles to the beam:
                    CheckAndAddParticle(x, y, z, { u.x, u.y, u.z}, weight/4.,
                                        particle_x,  particle_y,  particle_z,
                                        particle_ux, particle_uy, particle_uz,
                                        particle_w);
                    CheckAndAddParticle(x, -y, z, { u.x, -u.y, u.z}, weight/4.,
                                        particle_x,  particle_y,  particle_z,
                                        particle_ux, particle_uy, particle_uz,
                                        particle_w);
                    CheckAndAddParticle(-x, y, z, { -u.x, u.y, u.z}, weight/4.,
                                        particle_x,  particle_y,  particle_z,
                                        particle_ux, particle_uy, particle_uz,
                                        particle_w);
                    CheckAndAddParticle(-x, -y, z, { -u.x, -u.y, u.z}, weight/4.,
                                        particle_x,  particle_y,  particle_z,
                                        particle_ux, particle_uy, particle_uz,
                                        particle_w);
                } else {
                    CheckAndAddParticle(x, y, z, { u.x, u.y, u.z}, weight,
                                        particle_x,  particle_y,  particle_z,
                                        particle_ux, particle_uy, particle_uz,
                                        particle_w);
                }
            }
        }
    }
    // Add the temporary CPU vectors to the particle structure
    np = particle_z.size();
    AddNParticles(0,np,
                  particle_x.dataPtr(),  particle_y.dataPtr(),  particle_z.dataPtr(),
                  particle_ux.dataPtr(), particle_uy.dataPtr(), particle_uz.dataPtr(),
                  1, particle_w.dataPtr(),1);
}

void
PhysicalParticleContainer::AddPlasmaFromFile(const std::string s_f)
{
#ifdef WARPX_USE_OPENPMD
    openPMD::Series series = openPMD::Series(s_f, openPMD::AccessType::READ_ONLY);
    amrex::Print() << "openPMD standard version " << series.openPMD() << "\n";

    openPMD::Iteration& i = series.iterations[1];
    amrex::Print()  << "File contains " << i.particles.size() << " specie(s):" << "\n";
    for( auto const& ps : i.particles ) {
        amrex::Print() << "\t" << ps.first << "\n";
    }
    amrex::Print()<<"WARNING: this is WIP, no particle has been injected!!";
#endif
    return;
}

void
PhysicalParticleContainer::CheckAndAddParticle(Real x, Real y, Real z,
                                               std::array<Real, 3> u,
                                               Real weight,
                                               Gpu::HostVector<ParticleReal>& particle_x,
                                               Gpu::HostVector<ParticleReal>& particle_y,
                                               Gpu::HostVector<ParticleReal>& particle_z,
                                               Gpu::HostVector<ParticleReal>& particle_ux,
                                               Gpu::HostVector<ParticleReal>& particle_uy,
                                               Gpu::HostVector<ParticleReal>& particle_uz,
                                               Gpu::HostVector<ParticleReal>& particle_w)
{
    if (WarpX::gamma_boost > 1.) {
        MapParticletoBoostedFrame(x, y, z, u);
    }
    particle_x.push_back(x);
    particle_y.push_back(y);
    particle_z.push_back(z);
    particle_ux.push_back(u[0]);
    particle_uy.push_back(u[1]);
    particle_uz.push_back(u[2]);
    particle_w.push_back(weight);
}

void
PhysicalParticleContainer::AddParticles (int lev)
{
    WARPX_PROFILE("PhysicalParticleContainer::AddParticles()");

    if (plasma_injector->add_single_particle) {
        AddNParticles(lev, 1,
                      &(plasma_injector->single_particle_pos[0]),
                      &(plasma_injector->single_particle_pos[1]),
                      &(plasma_injector->single_particle_pos[2]),
                      &(plasma_injector->single_particle_vel[0]),
                      &(plasma_injector->single_particle_vel[1]),
                      &(plasma_injector->single_particle_vel[2]),
                      1, &(plasma_injector->single_particle_weight), 0);
        return;
    }

    if (plasma_injector->gaussian_beam) {
        AddGaussianBeam(plasma_injector->x_m,
                        plasma_injector->y_m,
                        plasma_injector->z_m,
                        plasma_injector->x_rms,
                        plasma_injector->y_rms,
                        plasma_injector->z_rms,
                        plasma_injector->x_cut,
                        plasma_injector->y_cut,
                        plasma_injector->z_cut,
                        plasma_injector->q_tot,
                        plasma_injector->npart,
                        plasma_injector->do_symmetrize);


        return;
    }

    if (plasma_injector->external_file) {
        AddPlasmaFromFile(plasma_injector->str_injection_file);
        return;
    }

    if ( plasma_injector->doInjection() ) {
        AddPlasma( lev );
    }
}

/**
 * Create new macroparticles for this species, with a fixed
 * number of particles per cell (in the cells of `part_realbox`).
 * The new particles are only created inside the intersection of `part_realbox`
 * with the local grid for the current proc.
 * @param lev the index of the refinement level
 * @param part_realbox the box in which new particles should be created
 * (this box should correspond to an integer number of cells in each direction,
 * but its boundaries need not be aligned with the actual cells of the simulation)
 */
void
PhysicalParticleContainer::AddPlasma (int lev, RealBox part_realbox)
{
    WARPX_PROFILE("PhysicalParticleContainer::AddPlasma");

    // If no part_realbox is provided, initialize particles in the whole domain
    const Geometry& geom = Geom(lev);
    if (!part_realbox.ok()) part_realbox = geom.ProbDomain();

    int num_ppc = plasma_injector->num_particles_per_cell;
#ifdef WARPX_DIM_RZ
    Real rmax = std::min(plasma_injector->xmax, part_realbox.hi(0));
#endif

    const auto dx = geom.CellSizeArray();
    const auto problo = geom.ProbLoArray();

    Real scale_fac;
#if AMREX_SPACEDIM==3
    scale_fac = dx[0]*dx[1]*dx[2]/num_ppc;
#elif AMREX_SPACEDIM==2
    scale_fac = dx[0]*dx[1]/num_ppc;
#endif

    defineAllParticleTiles();

    amrex::Vector<amrex::Real>* cost = WarpX::getCosts(lev);

    const int nlevs = numLevels();
    static bool refine_injection = false;
    static Box fine_injection_box;
    static int rrfac = 1;
    // This does not work if the mesh is dynamic.  But in that case, we should
    // not use refined injected either.  We also assume there is only one fine level.
    if (WarpX::do_moving_window and WarpX::refine_plasma
        and do_continuous_injection and nlevs == 2)
    {
        refine_injection = true;
        fine_injection_box = ParticleBoxArray(1).minimalBox();
        fine_injection_box.setSmall(WarpX::moving_window_dir, std::numeric_limits<int>::lowest());
        fine_injection_box.setBig(WarpX::moving_window_dir, std::numeric_limits<int>::max());
        rrfac = m_gdb->refRatio(0)[0];
        fine_injection_box.coarsen(rrfac);
    }

    InjectorPosition* inj_pos = plasma_injector->getInjectorPosition();
    InjectorDensity*  inj_rho = plasma_injector->getInjectorDensity();
    InjectorMomentum* inj_mom = plasma_injector->getInjectorMomentum();
    Real gamma_boost = WarpX::gamma_boost;
    Real beta_boost = WarpX::beta_boost;
    Real t = WarpX::GetInstance().gett_new(lev);
    Real density_min = plasma_injector->density_min;
    Real density_max = plasma_injector->density_max;

#ifdef WARPX_DIM_RZ
    const long nmodes = WarpX::n_rz_azimuthal_modes;
    bool radially_weighted = plasma_injector->radially_weighted;
#endif

    MFItInfo info;
    if (do_tiling && Gpu::notInLaunchRegion()) {
        info.EnableTiling(tile_size);
    }
#ifdef _OPENMP
    info.SetDynamic(true);
#pragma omp parallel if (not WarpX::serialize_ics)
#endif
    for (MFIter mfi = MakeMFIter(lev, info); mfi.isValid(); ++mfi)
    {
        if (cost && WarpX::load_balance_costs_update_algo == LoadBalanceCostsUpdateAlgo::Timers)
        {
            amrex::Gpu::synchronize();
        }
        Real wt = amrex::second();

        const Box& tile_box = mfi.tilebox();
        const RealBox tile_realbox = WarpX::getRealBox(tile_box, lev);

        // Find the cells of part_box that overlap with tile_realbox
        // If there is no overlap, just go to the next tile in the loop
        RealBox overlap_realbox;
        Box overlap_box;
        IntVect shifted;
        bool no_overlap = false;

        for (int dir=0; dir<AMREX_SPACEDIM; dir++) {
            if ( tile_realbox.lo(dir) <= part_realbox.hi(dir) ) {
                Real ncells_adjust = std::floor( (tile_realbox.lo(dir) - part_realbox.lo(dir))/dx[dir] );
                overlap_realbox.setLo( dir, part_realbox.lo(dir) + std::max(ncells_adjust, 0._rt) * dx[dir]);
            } else {
                no_overlap = true; break;
            }
            if ( tile_realbox.hi(dir) >= part_realbox.lo(dir) ) {
                Real ncells_adjust = std::floor( (part_realbox.hi(dir) - tile_realbox.hi(dir))/dx[dir] );
                overlap_realbox.setHi( dir, part_realbox.hi(dir) - std::max(ncells_adjust, 0._rt) * dx[dir]);
            } else {
                no_overlap = true; break;
            }
            // Count the number of cells in this direction in overlap_realbox
            overlap_box.setSmall( dir, 0 );
            overlap_box.setBig( dir,
                int( std::round((overlap_realbox.hi(dir)-overlap_realbox.lo(dir))
                                /dx[dir] )) - 1);
            shifted[dir] =
                static_cast<int>(std::round((overlap_realbox.lo(dir)-problo[dir])/dx[dir]));
            // shifted is exact in non-moving-window direction.  That's all we care.
        }
        if (no_overlap == 1) {
            continue; // Go to the next tile
        }

        const int grid_id = mfi.index();
        const int tile_id = mfi.LocalTileIndex();

        // Max number of new particles, if particles are created in the whole
        // overlap_box. All of them are created, and invalid ones are then
        // discaded
        int max_new_particles = overlap_box.numPts() * num_ppc;

        // If refine injection, build pointer dp_cellid that holds pointer to
        // array of refined cell IDs.
        Vector<int> cellid_v;
        if (refine_injection and lev == 0)
        {
            // then how many new particles will be injected is not that simple
            // We have to shift fine_injection_box because overlap_box has been shifted.
            Box fine_overlap_box = overlap_box & amrex::shift(fine_injection_box,shifted);
            if (fine_overlap_box.ok()) {
                max_new_particles += fine_overlap_box.numPts() * num_ppc
                    * (AMREX_D_TERM(rrfac,*rrfac,*rrfac)-1);
                for (int icell = 0, ncells = overlap_box.numPts(); icell < ncells; ++icell) {
                    IntVect iv = overlap_box.atOffset(icell);
                    int r = (fine_overlap_box.contains(iv)) ? AMREX_D_TERM(rrfac,*rrfac,*rrfac) : 1;
                    for (int ipart = 0; ipart < r; ++ipart) {
                        cellid_v.push_back(icell);
                        cellid_v.push_back(ipart);
                    }
                }
            }
        }
        int const* hp_cellid = (cellid_v.empty()) ? nullptr : cellid_v.data();
        amrex::AsyncArray<int> cellid_aa(hp_cellid, cellid_v.size());
        int const* dp_cellid = cellid_aa.data();

        // Update NextID to include particles created in this function
        int pid;
#ifdef _OPENMP
#pragma omp critical (add_plasma_nextid)
#endif
        {
            pid = ParticleType::NextID();
            ParticleType::NextID(pid+max_new_particles);
        }
        const int cpuid = ParallelDescriptor::MyProc();

        auto& particle_tile = GetParticles(lev)[std::make_pair(grid_id,tile_id)];

        if ( (NumRuntimeRealComps()>0) || (NumRuntimeIntComps()>0) ) {
            DefineAndReturnParticleTile(lev, grid_id, tile_id);
        }

        auto old_size = particle_tile.GetArrayOfStructs().size();
        auto new_size = old_size + max_new_particles;
        particle_tile.resize(new_size);

        ParticleType* pp = particle_tile.GetArrayOfStructs()().data() + old_size;
        auto& soa = particle_tile.GetStructOfArrays();
        GpuArray<ParticleReal*,PIdx::nattribs> pa;
        for (int ia = 0; ia < PIdx::nattribs; ++ia) {
            pa[ia] = soa.GetRealData(ia).data() + old_size;
        }

        int* pi;
        if (do_field_ionization) {
            pi = soa.GetIntData(particle_icomps["ionization_level"]).data() + old_size;
        }

#ifdef WARPX_QED
        //Pointer to the optical depth component
        amrex::Real* p_optical_depth_QSR;
        amrex::Real* p_optical_depth_BW;

        // If a QED effect is enabled, the corresponding optical depth
        // has to be initialized
        bool loc_has_quantum_sync = has_quantum_sync();
        bool loc_has_breit_wheeler = has_breit_wheeler();
        if (loc_has_quantum_sync)
            p_optical_depth_QSR = soa.GetRealData(
                particle_comps["optical_depth_QSR"]).data() + old_size;
        if(loc_has_breit_wheeler)
            p_optical_depth_BW = soa.GetRealData(
                particle_comps["optical_depth_BW"]).data() + old_size;

        //If needed, get the appropriate functors from the engines
        QuantumSynchrotronGetOpticalDepth quantum_sync_get_opt;
        BreitWheelerGetOpticalDepth breit_wheeler_get_opt;
        if(loc_has_quantum_sync){
            quantum_sync_get_opt =
                m_shr_p_qs_engine->build_optical_depth_functor();
        }
        if(loc_has_breit_wheeler){
            breit_wheeler_get_opt =
                m_shr_p_bw_engine->build_optical_depth_functor();
        }
#endif

        const GpuArray<Real,AMREX_SPACEDIM> overlap_corner
            {AMREX_D_DECL(overlap_realbox.lo(0),
                          overlap_realbox.lo(1),
                          overlap_realbox.lo(2))};

        int lrrfac = rrfac;

        bool loc_do_field_ionization = do_field_ionization;
        int loc_ionization_initial_level = ionization_initial_level;

        // Loop over all new particles and inject them (creates too many
        // particles, in particular does not consider xmin, xmax etc.).
        // The invalid ones are given negative ID and are deleted during the
        // next redistribute.
        amrex::For(max_new_particles, [=] AMREX_GPU_DEVICE (int ip) noexcept
        {
            ParticleType& p = pp[ip];
            p.id() = pid+ip;
            p.cpu() = cpuid;

            int cellid, i_part;
            Real fac;
            if (dp_cellid == nullptr) {
                cellid = ip/num_ppc;
                i_part = ip - cellid*num_ppc;
                fac = 1.0;
            } else {
                cellid = dp_cellid[2*ip];
                i_part = dp_cellid[2*ip+1];
                fac = lrrfac;
            }

            IntVect iv = overlap_box.atOffset(cellid);

            const XDim3 r =
                inj_pos->getPositionUnitBox(i_part, static_cast<int>(fac));
#if (AMREX_SPACEDIM == 3)
            Real x = overlap_corner[0] + (iv[0]+r.x)*dx[0];
            Real y = overlap_corner[1] + (iv[1]+r.y)*dx[1];
            Real z = overlap_corner[2] + (iv[2]+r.z)*dx[2];
#else
            Real x = overlap_corner[0] + (iv[0]+r.x)*dx[0];
            Real y = 0.0;
#if   defined WARPX_DIM_XZ
            Real z = overlap_corner[1] + (iv[1]+r.y)*dx[1];
#elif defined WARPX_DIM_RZ
            // Note that for RZ, r.y will be theta
            Real z = overlap_corner[1] + (iv[1]+r.z)*dx[1];
#endif
#endif

#if (AMREX_SPACEDIM == 3)
            if (!tile_realbox.contains(XDim3{x,y,z})) {
                p.id() = -1;
                return;
            }
#else
            if (!tile_realbox.contains(XDim3{x,z,0.0})) {
                p.id() = -1;
                return;
            }
#endif

            // Save the x and y values to use in the insideBounds checks.
            // This is needed with WARPX_DIM_RZ since x and y are modified.
            Real xb = x;
            Real yb = y;

#ifdef WARPX_DIM_RZ
            // Replace the x and y, setting an angle theta.
            // These x and y are used to get the momentum and density
            Real theta;
            if (nmodes == 1) {
                // With only 1 mode, the angle doesn't matter so
                // choose it randomly.
                theta = 2.*MathConst::pi*amrex::Random();
            } else {
                theta = 2.*MathConst::pi*r.y;
            }
            x = xb*std::cos(theta);
            y = xb*std::sin(theta);
#endif

            Real dens;
            XDim3 u;
            if (gamma_boost == 1.) {
                // Lab-frame simulation
                // If the particle is not within the species's
                // xmin, xmax, ymin, ymax, zmin, zmax, go to
                // the next generated particle.

                // include ballistic correction for plasma species with bulk motion
                const XDim3 u_bulk = inj_mom->getBulkMomentum(x, y, z);
                const Real gamma_bulk = std::sqrt(1.+(u_bulk.x*u_bulk.x+u_bulk.y*u_bulk.y+u_bulk.z*u_bulk.z));
                const Real betaz_bulk = u_bulk.z/gamma_bulk;
                const Real z0 = z - PhysConst::c*t*betaz_bulk;

                if (!inj_pos->insideBounds(xb, yb, z0)) {
                    p.id() = -1;
                    return;
                }

                u = inj_mom->getMomentum(x, y, z0);
                dens = inj_rho->getDensity(x, y, z0);
                // Remove particle if density below threshold
                if ( dens < density_min ){
                    p.id() = -1;
                    return;
                }
                // Cut density if above threshold
                dens = amrex::min(dens, density_max);
            } else {
                // Boosted-frame simulation
                // Since the user provides the density distribution
                // at t_lab=0 and in the lab-frame coordinates,
                // we need to find the lab-frame position of this
                // particle at t_lab=0, from its boosted-frame coordinates
                // Assuming ballistic motion, this is given by:
                // z0_lab = gamma*( z_boost*(1-beta*betaz_lab) - ct_boost*(betaz_lab-beta) )
                // where betaz_lab is the speed of the particle in the lab frame
                //
                // In order for this equation to be solvable, betaz_lab
                // is explicitly assumed to have no dependency on z0_lab
                //
                // Note that we use the bulk momentum to perform the ballastic correction
                const XDim3 u_bulk = inj_mom->getBulkMomentum(x, y, 0.); // No z0_lab dependency
                // At this point u is the lab-frame momentum
                // => Apply the above formula for z0_lab
                const Real gamma_lab_bulk = std::sqrt(1.+(u_bulk.x*u_bulk.x+u_bulk.y*u_bulk.y+u_bulk.z*u_bulk.z));
                const Real betaz_lab_bulk = u_bulk.z/(gamma_lab_bulk);
                const Real z0_lab = gamma_boost * ( z*(1-beta_boost*betaz_lab_bulk)
                                              - PhysConst::c*t*(betaz_lab_bulk-beta_boost) );
                // If the particle is not within the lab-frame zmin, zmax, etc.
                // go to the next generated particle.
                if (!inj_pos->insideBounds(xb, yb, z0_lab)) {
                    p.id() = -1;
                    return;
                }
                // call `getDensity` with lab-frame parameters
                dens = inj_rho->getDensity(x, y, z0_lab);
                // Remove particle if density below threshold
                if ( dens < density_min ){
                    p.id() = -1;
                    return;
                }
                // Cut density if above threshold
                dens = amrex::min(dens, density_max);

                // get the full momentum, including thermal motion
                u = inj_mom->getMomentum(x, y, 0.);
                const Real gamma_lab = std::sqrt( 1.+(u.x*u.x+u.y*u.y+u.z*u.z) );
                const Real betaz_lab = u.z/(gamma_lab);

                // At this point u and dens are the lab-frame quantities
                // => Perform Lorentz transform
                dens = gamma_boost * dens * ( 1.0 - beta_boost*betaz_lab );
                u.z = gamma_boost * ( u.z -beta_boost*gamma_lab );
            }

            if (loc_do_field_ionization) {
                pi[ip] = loc_ionization_initial_level;
            }

#ifdef WARPX_QED
            if(loc_has_quantum_sync){
                p_optical_depth_QSR[ip] = quantum_sync_get_opt();
            }

            if(loc_has_breit_wheeler){
                p_optical_depth_BW[ip] = breit_wheeler_get_opt();
            }
#endif

            u.x *= PhysConst::c;
            u.y *= PhysConst::c;
            u.z *= PhysConst::c;

            // Real weight = dens * scale_fac / (AMREX_D_TERM(fac, *fac, *fac));
            Real weight = dens * scale_fac;
#ifdef WARPX_DIM_RZ
            if (radially_weighted) {
                weight *= 2.*MathConst::pi*xb;
            } else {
                // This is not correct since it might shift the particle
                // out of the local grid
                x = std::sqrt(xb*rmax);
                weight *= dx[0];
            }
#endif
            pa[PIdx::w ][ip] = weight;
            pa[PIdx::ux][ip] = u.x;
            pa[PIdx::uy][ip] = u.y;
            pa[PIdx::uz][ip] = u.z;

#if (AMREX_SPACEDIM == 3)
            p.pos(0) = x;
            p.pos(1) = y;
            p.pos(2) = z;
#elif (AMREX_SPACEDIM == 2)
#ifdef WARPX_DIM_RZ
            pa[PIdx::theta][ip] = theta;
#endif
            p.pos(0) = xb;
            p.pos(1) = z;
#endif
        });

        if (cost && WarpX::load_balance_costs_update_algo == LoadBalanceCostsUpdateAlgo::Timers)
        {
            amrex::Gpu::synchronize();
            wt = amrex::second() - wt;
            amrex::HostDevice::Atomic::Add( &(*cost)[mfi.index()], wt);
        }
    }

    // The function that calls this is responsible for redistributing particles.
}

void
PhysicalParticleContainer::AssignExternalFieldOnParticles(WarpXParIter& pti,
                           RealVector& Exp, RealVector& Eyp, RealVector& Ezp,
                           RealVector& Bxp, RealVector& Byp, RealVector& Bzp, int lev)
{
   const long np = pti.numParticles();
    /// get WarpX class object
    auto & warpx = WarpX::GetInstance();
    /// get MultiParticleContainer class object
    auto & mypc = warpx.GetPartContainer();
   if (mypc.m_E_ext_particle_s=="constant" ||
       mypc.m_E_ext_particle_s=="default") {
       Exp.assign(np,mypc.m_E_external_particle[0]);
       Eyp.assign(np,mypc.m_E_external_particle[1]);
       Ezp.assign(np,mypc.m_E_external_particle[2]);
   }
   if (mypc.m_B_ext_particle_s=="constant" ||
       mypc.m_B_ext_particle_s=="default") {
       Bxp.assign(np,mypc.m_B_external_particle[0]);
       Byp.assign(np,mypc.m_B_external_particle[1]);
       Bzp.assign(np,mypc.m_B_external_particle[2]);
   }
   if (mypc.m_E_ext_particle_s=="parse_e_ext_particle_function") {
      const auto GetPosition = GetParticlePosition(pti);
      Real* const AMREX_RESTRICT Exp_data = Exp.dataPtr();
      Real* const AMREX_RESTRICT Eyp_data = Eyp.dataPtr();
      Real* const AMREX_RESTRICT Ezp_data = Ezp.dataPtr();
      ParserWrapper<4> *xfield_partparser = mypc.m_Ex_particle_parser.get();
      ParserWrapper<4> *yfield_partparser = mypc.m_Ey_particle_parser.get();
      ParserWrapper<4> *zfield_partparser = mypc.m_Ez_particle_parser.get();
      Real time = warpx.gett_new(lev);
      amrex::ParallelFor(pti.numParticles(),
                         [=] AMREX_GPU_DEVICE (long i) {
                             ParticleReal x, y, z;
                             GetPosition(i, x, y, z);
                             Exp_data[i] = (*xfield_partparser)(x, y, z, time);
                             Eyp_data[i] = (*yfield_partparser)(x, y, z, time);
                             Ezp_data[i] = (*zfield_partparser)(x, y, z, time);
                         });
   }
   if (mypc.m_B_ext_particle_s=="parse_b_ext_particle_function") {
      const auto GetPosition = GetParticlePosition(pti);
      Real* const AMREX_RESTRICT Bxp_data = Bxp.dataPtr();
      Real* const AMREX_RESTRICT Byp_data = Byp.dataPtr();
      Real* const AMREX_RESTRICT Bzp_data = Bzp.dataPtr();
      ParserWrapper<4> *xfield_partparser = mypc.m_Bx_particle_parser.get();
      ParserWrapper<4> *yfield_partparser = mypc.m_By_particle_parser.get();
      ParserWrapper<4> *zfield_partparser = mypc.m_Bz_particle_parser.get();
      Real time = warpx.gett_new(lev);
      amrex::ParallelFor(pti.numParticles(),
            [=] AMREX_GPU_DEVICE (long i) {
                             ParticleReal x, y, z;
                             GetPosition(i, x, y, z);
                             Bxp_data[i] = (*xfield_partparser)(x, y, z, time);
                             Byp_data[i] = (*yfield_partparser)(x, y, z, time);
                             Bzp_data[i] = (*zfield_partparser)(x, y, z, time);
                         });
   }
}



void
PhysicalParticleContainer::FieldGather (int lev,
                                        const amrex::MultiFab& Ex,
                                        const amrex::MultiFab& Ey,
                                        const amrex::MultiFab& Ez,
                                        const amrex::MultiFab& Bx,
                                        const amrex::MultiFab& By,
                                        const amrex::MultiFab& Bz)
{
    BL_ASSERT(OnSameGrids(lev,Ex));

    amrex::Vector<amrex::Real>* cost = WarpX::getCosts(lev);

#ifdef _OPENMP
#pragma omp parallel
#endif
    {
        for (WarpXParIter pti(*this, lev); pti.isValid(); ++pti)
        {
            if (cost && WarpX::load_balance_costs_update_algo == LoadBalanceCostsUpdateAlgo::Timers)
            {
                amrex::Gpu::synchronize();
            }
            Real wt = amrex::second();

            auto& attribs = pti.GetAttribs();

            auto& Exp = attribs[PIdx::Ex];
            auto& Eyp = attribs[PIdx::Ey];
            auto& Ezp = attribs[PIdx::Ez];
            auto& Bxp = attribs[PIdx::Bx];
            auto& Byp = attribs[PIdx::By];
            auto& Bzp = attribs[PIdx::Bz];

            const long np = pti.numParticles();

            // Data on the grid
            const FArrayBox& exfab = Ex[pti];
            const FArrayBox& eyfab = Ey[pti];
            const FArrayBox& ezfab = Ez[pti];
            const FArrayBox& bxfab = Bx[pti];
            const FArrayBox& byfab = By[pti];
            const FArrayBox& bzfab = Bz[pti];

            //
            // Field Gather
            //
            int e_is_nodal = Ex.is_nodal() and Ey.is_nodal() and Ez.is_nodal();
            FieldGather(pti, Exp, Eyp, Ezp, Bxp, Byp, Bzp,
                        &exfab, &eyfab, &ezfab, &bxfab, &byfab, &bzfab,
                        Ex.nGrow(), e_is_nodal,
                        0, np, lev, lev);

            if (cost && WarpX::load_balance_costs_update_algo == LoadBalanceCostsUpdateAlgo::Timers)
            {
                amrex::Gpu::synchronize();
                wt = amrex::second() - wt;
                amrex::HostDevice::Atomic::Add( &(*cost)[pti.index()], wt);
            }
        }
    }
}

void
PhysicalParticleContainer::Evolve (int lev,
                                   const MultiFab& Ex, const MultiFab& Ey, const MultiFab& Ez,
                                   const MultiFab& Bx, const MultiFab& By, const MultiFab& Bz,
                                   MultiFab& jx, MultiFab& jy, MultiFab& jz,
                                   MultiFab* cjx, MultiFab* cjy, MultiFab* cjz,
                                   MultiFab* rho, MultiFab* crho,
                                   const MultiFab* cEx, const MultiFab* cEy, const MultiFab* cEz,
                                   const MultiFab* cBx, const MultiFab* cBy, const MultiFab* cBz,
                                   Real /*t*/, Real dt, DtType a_dt_type)
{
    WARPX_PROFILE("PPC::Evolve()");
    WARPX_PROFILE_VAR_NS("PPC::Evolve::Copy", blp_copy);
    WARPX_PROFILE_VAR_NS("PPC::FieldGather", blp_fg);
    WARPX_PROFILE_VAR_NS("PPC::EvolveOpticalDepth", blp_ppc_qed_ev);
    WARPX_PROFILE_VAR_NS("PPC::ParticlePush", blp_ppc_pp);

    BL_ASSERT(OnSameGrids(lev,jx));

    amrex::Vector<amrex::Real>* cost = WarpX::getCosts(lev);

    const iMultiFab* current_masks = WarpX::CurrentBufferMasks(lev);
    const iMultiFab* gather_masks = WarpX::GatherBufferMasks(lev);

    bool has_buffer = cEx || cjx;

    if (WarpX::do_back_transformed_diagnostics && do_back_transformed_diagnostics)
    {
        for (WarpXParIter pti(*this, lev); pti.isValid(); ++pti)
        {
            const auto np = pti.numParticles();
            const auto t_lev = pti.GetLevel();
            const auto index = pti.GetPairIndex();
            tmp_particle_data.resize(finestLevel()+1);
            for (int i = 0; i < TmpIdx::nattribs; ++i)
                tmp_particle_data[t_lev][index][i].resize(np);
        }
    }

#ifdef _OPENMP
#pragma omp parallel
#endif
    {
#ifdef _OPENMP
        int thread_num = omp_get_thread_num();
#else
        int thread_num = 0;
#endif

        FArrayBox filtered_Ex, filtered_Ey, filtered_Ez;
        FArrayBox filtered_Bx, filtered_By, filtered_Bz;

        for (WarpXParIter pti(*this, lev); pti.isValid(); ++pti)
        {
            if (cost && WarpX::load_balance_costs_update_algo == LoadBalanceCostsUpdateAlgo::Timers)
            {
                amrex::Gpu::synchronize();
            }
            Real wt = amrex::second();

            const Box& box = pti.validbox();

            auto& attribs = pti.GetAttribs();

            auto&  wp = attribs[PIdx::w];
            auto& uxp = attribs[PIdx::ux];
            auto& uyp = attribs[PIdx::uy];
            auto& uzp = attribs[PIdx::uz];
            auto& Exp = attribs[PIdx::Ex];
            auto& Eyp = attribs[PIdx::Ey];
            auto& Ezp = attribs[PIdx::Ez];
            auto& Bxp = attribs[PIdx::Bx];
            auto& Byp = attribs[PIdx::By];
            auto& Bzp = attribs[PIdx::Bz];

            const long np = pti.numParticles();

            // Data on the grid
            FArrayBox const* exfab = &(Ex[pti]);
            FArrayBox const* eyfab = &(Ey[pti]);
            FArrayBox const* ezfab = &(Ez[pti]);
            FArrayBox const* bxfab = &(Bx[pti]);
            FArrayBox const* byfab = &(By[pti]);
            FArrayBox const* bzfab = &(Bz[pti]);

            Elixir exeli, eyeli, ezeli, bxeli, byeli, bzeli;

            if (WarpX::use_fdtd_nci_corr)
            {
                // Filter arrays Ex[pti], store the result in
                // filtered_Ex and update pointer exfab so that it
                // points to filtered_Ex (and do the same for all
                // components of E and B).
                applyNCIFilter(lev, pti.tilebox(), exeli, eyeli, ezeli, bxeli, byeli, bzeli,
                               filtered_Ex, filtered_Ey, filtered_Ez,
                               filtered_Bx, filtered_By, filtered_Bz,
                               Ex[pti], Ey[pti], Ez[pti], Bx[pti], By[pti], Bz[pti],
                               exfab, eyfab, ezfab, bxfab, byfab, bzfab);
            }

            // Determine which particles deposit/gather in the buffer, and
            // which particles deposit/gather in the fine patch
            long nfine_current = np;
            long nfine_gather = np;
            if (has_buffer && !do_not_push) {
                // - Modify `nfine_current` and `nfine_gather` (in place)
                //    so that they correspond to the number of particles
                //    that deposit/gather in the fine patch respectively.
                // - Reorder the particle arrays,
                //    so that the `nfine_current`/`nfine_gather` first particles
                //    deposit/gather in the fine patch
                //    and (thus) the `np-nfine_current`/`np-nfine_gather` last particles
                //    deposit/gather in the buffer
                PartitionParticlesInBuffers( nfine_current, nfine_gather, np,
                    pti, lev, current_masks, gather_masks, uxp, uyp, uzp, wp );
            }

            const long np_current = (cjx) ? nfine_current : np;

            if (rho) {
                // Deposit charge before particle push, in component 0 of MultiFab rho.
                int* AMREX_RESTRICT ion_lev;
                if (do_field_ionization){
                    ion_lev = pti.GetiAttribs(particle_icomps["ionization_level"]).dataPtr();
                } else {
                    ion_lev = nullptr;
                }
                DepositCharge(pti, wp, ion_lev, rho, 0, 0,
                              np_current, thread_num, lev, lev);
                if (has_buffer){
                    DepositCharge(pti, wp, ion_lev, crho, 0, np_current,
                                  np-np_current, thread_num, lev, lev-1);
                }
            }

            if (! do_not_push)
            {
                const long np_gather = (cEx) ? nfine_gather : np;

                int e_is_nodal = Ex.is_nodal() and Ey.is_nodal() and Ez.is_nodal();

                //
                // Field Gather of Aux Data (i.e., the full solution)
                //
                WARPX_PROFILE_VAR_START(blp_fg);
                FieldGather(pti, Exp, Eyp, Ezp, Bxp, Byp, Bzp,
                            exfab, eyfab, ezfab, bxfab, byfab, bzfab,
                            Ex.nGrow(), e_is_nodal,
                            0, np_gather, lev, lev);

                if (np_gather < np)
                {
                    const IntVect& ref_ratio = WarpX::RefRatio(lev-1);
                    const Box& cbox = amrex::coarsen(box,ref_ratio);

                    // Data on the grid
                    FArrayBox const* cexfab = &(*cEx)[pti];
                    FArrayBox const* ceyfab = &(*cEy)[pti];
                    FArrayBox const* cezfab = &(*cEz)[pti];
                    FArrayBox const* cbxfab = &(*cBx)[pti];
                    FArrayBox const* cbyfab = &(*cBy)[pti];
                    FArrayBox const* cbzfab = &(*cBz)[pti];

                    if (WarpX::use_fdtd_nci_corr)
                    {
                        // Filter arrays (*cEx)[pti], store the result in
                        // filtered_Ex and update pointer cexfab so that it
                        // points to filtered_Ex (and do the same for all
                        // components of E and B)
                        applyNCIFilter(lev-1, cbox, exeli, eyeli, ezeli, bxeli, byeli, bzeli,
                                       filtered_Ex, filtered_Ey, filtered_Ez,
                                       filtered_Bx, filtered_By, filtered_Bz,
                                       (*cEx)[pti], (*cEy)[pti], (*cEz)[pti],
                                       (*cBx)[pti], (*cBy)[pti], (*cBz)[pti],
                                       cexfab, ceyfab, cezfab, cbxfab, cbyfab, cbzfab);
                    }

                    // Field gather for particles in gather buffers
                    e_is_nodal = cEx->is_nodal() and cEy->is_nodal() and cEz->is_nodal();
                    FieldGather(pti, Exp, Eyp, Ezp, Bxp, Byp, Bzp,
                                cexfab, ceyfab, cezfab,
                                cbxfab, cbyfab, cbzfab,
                                cEx->nGrow(), e_is_nodal,
                                nfine_gather, np-nfine_gather,
                                lev, lev-1);
                }

                WARPX_PROFILE_VAR_STOP(blp_fg);

#ifdef WARPX_QED
                //
                //Evolve Optical Depth
                //
                WARPX_PROFILE_VAR_START(blp_ppc_qed_ev);
                EvolveOpticalDepth(pti, dt);
                WARPX_PROFILE_VAR_STOP(blp_ppc_qed_ev);
#endif

                //
                // Particle Push
                //
                WARPX_PROFILE_VAR_START(blp_ppc_pp);
                PushPX(pti, dt, a_dt_type);
                WARPX_PROFILE_VAR_STOP(blp_ppc_pp);

                //
                // Current Deposition (only needed for electromagnetic solver)
                //
                if (!WarpX::do_electrostatic) {
                    int* AMREX_RESTRICT ion_lev;
                    if (do_field_ionization){
                        ion_lev = pti.GetiAttribs(particle_icomps["ionization_level"]).dataPtr();
                    } else {
                        ion_lev = nullptr;
                    }
                    // Deposit inside domains
                    DepositCurrent(pti, wp, uxp, uyp, uzp, ion_lev, &jx, &jy, &jz,
                                   0, np_current, thread_num,
                                   lev, lev, dt);
                    if (has_buffer){
                        // Deposit in buffers
                        DepositCurrent(pti, wp, uxp, uyp, uzp, ion_lev, cjx, cjy, cjz,
                                       np_current, np-np_current, thread_num,
                                       lev, lev-1, dt);
                    }
                } // end of "if !do_electrostatic"
            } // end of "if do_not_push"

            if (rho) {
                // Deposit charge after particle push, in component 1 of MultiFab rho.
                // (Skipped for electrostatic solver, as this may lead to out-of-bounds)
                if (!WarpX::do_electrostatic) {
                    int* AMREX_RESTRICT ion_lev;
                    if (do_field_ionization){
                        ion_lev = pti.GetiAttribs(particle_icomps["ionization_level"]).dataPtr();
                    } else {
                        ion_lev = nullptr;
                    }
                    DepositCharge(pti, wp, ion_lev, rho, 1, 0,
                                  np_current, thread_num, lev, lev);
                    if (has_buffer){
                        DepositCharge(pti, wp, ion_lev, crho, 1, np_current,
                                      np-np_current, thread_num, lev, lev-1);
                    }
                }
            }

            if (cost && WarpX::load_balance_costs_update_algo == LoadBalanceCostsUpdateAlgo::Timers)
            {
                amrex::Gpu::synchronize();
                wt = amrex::second() - wt;
                amrex::HostDevice::Atomic::Add( &(*cost)[pti.index()], wt);
            }
        }
    }
    // Split particles at the end of the timestep.
    // When subcycling is ON, the splitting is done on the last call to
    // PhysicalParticleContainer::Evolve on the finest level, i.e., at the
    // end of the large timestep. Otherwise, the pushes on different levels
    // are not consistent, and the call to Redistribute (inside
    // SplitParticles) may result in split particles to deposit twice on the
    // coarse level.
    if (do_splitting && (a_dt_type == DtType::SecondHalf || a_dt_type == DtType::Full) ){
        SplitParticles(lev);
    }
}

void
PhysicalParticleContainer::applyNCIFilter (
    int lev, const Box& box,
    Elixir& exeli, Elixir& eyeli, Elixir& ezeli,
    Elixir& bxeli, Elixir& byeli, Elixir& bzeli,
    FArrayBox& filtered_Ex, FArrayBox& filtered_Ey, FArrayBox& filtered_Ez,
    FArrayBox& filtered_Bx, FArrayBox& filtered_By, FArrayBox& filtered_Bz,
    const FArrayBox& Ex, const FArrayBox& Ey, const FArrayBox& Ez,
    const FArrayBox& Bx, const FArrayBox& By, const FArrayBox& Bz,
    FArrayBox const * & ex_ptr, FArrayBox const * & ey_ptr,
    FArrayBox const * & ez_ptr, FArrayBox const * & bx_ptr,
    FArrayBox const * & by_ptr, FArrayBox const * & bz_ptr)
{

    // Get instances of NCI Godfrey filters
    const auto& nci_godfrey_filter_exeybz = WarpX::GetInstance().nci_godfrey_filter_exeybz;
    const auto& nci_godfrey_filter_bxbyez = WarpX::GetInstance().nci_godfrey_filter_bxbyez;

#if (AMREX_SPACEDIM == 2)
    const Box& tbox = amrex::grow(box,{static_cast<int>(WarpX::nox),
                static_cast<int>(WarpX::noz)});
#else
    const Box& tbox = amrex::grow(box,{static_cast<int>(WarpX::nox),
                static_cast<int>(WarpX::noy),
                static_cast<int>(WarpX::noz)});
#endif

    // Filter Ex (Both 2D and 3D)
    filtered_Ex.resize(amrex::convert(tbox,Ex.box().ixType()));
    // Safeguard for GPU
    exeli = filtered_Ex.elixir();
    // Apply filter on Ex, result stored in filtered_Ex

    nci_godfrey_filter_exeybz[lev]->ApplyStencil(filtered_Ex, Ex, filtered_Ex.box());
    // Update ex_ptr reference
    ex_ptr = &filtered_Ex;

    // Filter Ez
    filtered_Ez.resize(amrex::convert(tbox,Ez.box().ixType()));
    ezeli = filtered_Ez.elixir();
    nci_godfrey_filter_bxbyez[lev]->ApplyStencil(filtered_Ez, Ez, filtered_Ez.box());
    ez_ptr = &filtered_Ez;

    // Filter By
    filtered_By.resize(amrex::convert(tbox,By.box().ixType()));
    byeli = filtered_By.elixir();
    nci_godfrey_filter_bxbyez[lev]->ApplyStencil(filtered_By, By, filtered_By.box());
    by_ptr = &filtered_By;
#if (AMREX_SPACEDIM == 3)
    // Filter Ey
    filtered_Ey.resize(amrex::convert(tbox,Ey.box().ixType()));
    eyeli = filtered_Ey.elixir();
    nci_godfrey_filter_exeybz[lev]->ApplyStencil(filtered_Ey, Ey, filtered_Ey.box());
    ey_ptr = &filtered_Ey;

    // Filter Bx
    filtered_Bx.resize(amrex::convert(tbox,Bx.box().ixType()));
    bxeli = filtered_Bx.elixir();
    nci_godfrey_filter_bxbyez[lev]->ApplyStencil(filtered_Bx, Bx, filtered_Bx.box());
    bx_ptr = &filtered_Bx;

    // Filter Bz
    filtered_Bz.resize(amrex::convert(tbox,Bz.box().ixType()));
    bzeli = filtered_Bz.elixir();
    nci_godfrey_filter_exeybz[lev]->ApplyStencil(filtered_Bz, Bz, filtered_Bz.box());
    bz_ptr = &filtered_Bz;
#endif
}

// Loop over all particles in the particle container and
// split particles tagged with p.id()=DoSplitParticleID
void
PhysicalParticleContainer::SplitParticles(int lev)
{
    auto& mypc = WarpX::GetInstance().GetPartContainer();
    auto& pctmp_split = mypc.GetPCtmp();
    RealVector psplit_x, psplit_y, psplit_z, psplit_w;
    RealVector psplit_ux, psplit_uy, psplit_uz;
    long np_split_to_add = 0;
    long np_split;
    if(split_type==0)
    {
        np_split = pow(2, AMREX_SPACEDIM);
    } else {
        np_split = 2*AMREX_SPACEDIM;
    }

    // Loop over particle interator
    for (WarpXParIter pti(*this, lev); pti.isValid(); ++pti)
    {
        const auto GetPosition = GetParticlePosition(pti);

        const amrex::Vector<int> ppc_nd = plasma_injector->num_particles_per_cell_each_dim;
        const std::array<Real,3>& dx = WarpX::CellSize(lev);
        amrex::Vector<Real> split_offset = {dx[0]/2._rt,
                                            dx[1]/2._rt,
                                            dx[2]/2._rt};
        if (ppc_nd[0] > 0){
            // offset for split particles is computed as a function of cell size
            // and number of particles per cell, so that a uniform distribution
            // before splitting results in a uniform distribution after splitting
            split_offset[0] /= ppc_nd[0];
            split_offset[1] /= ppc_nd[1];
            split_offset[2] /= ppc_nd[2];
        }
        // particle Array Of Structs data
        auto& particles = pti.GetArrayOfStructs();
        // particle Struct Of Arrays data
        auto& attribs = pti.GetAttribs();
        auto& wp  = attribs[PIdx::w ];
        auto& uxp = attribs[PIdx::ux];
        auto& uyp = attribs[PIdx::uy];
        auto& uzp = attribs[PIdx::uz];
        const long np = pti.numParticles();
        for(int i=0; i<np; i++){
            ParticleReal xp, yp, zp;
            GetPosition(i, xp, yp, zp);
            auto& p = particles[i];
            if (p.id() == DoSplitParticleID){
                // If particle is tagged, split it and put the
                // split particles in local arrays psplit_x etc.
                np_split_to_add += np_split;
#if (AMREX_SPACEDIM==2)
                if (split_type==0){
                    // Split particle in two along each diagonals
                    // 4 particles in 2d
                    for (int ishift = -1; ishift < 2; ishift +=2 ){
                        for (int kshift = -1; kshift < 2; kshift +=2 ){
                            // Add one particle with offset in x and z
                            psplit_x.push_back( xp + ishift*split_offset[0] );
                            psplit_y.push_back( yp );
                            psplit_z.push_back( zp + kshift*split_offset[2] );
                            psplit_ux.push_back( uxp[i] );
                            psplit_uy.push_back( uyp[i] );
                            psplit_uz.push_back( uzp[i] );
                            psplit_w.push_back( wp[i]/np_split );
                        }
                    }
                } else {
                    // Split particle in two along each axis
                    // 4 particles in 2d
                    for (int ishift = -1; ishift < 2; ishift +=2 ){
                        // Add one particle with offset in x
                        psplit_x.push_back( xp + ishift*split_offset[0] );
                        psplit_y.push_back( yp );
                        psplit_z.push_back( zp );
                        psplit_ux.push_back( uxp[i] );
                        psplit_uy.push_back( uyp[i] );
                        psplit_uz.push_back( uzp[i] );
                        psplit_w.push_back( wp[i]/np_split );
                        // Add one particle with offset in z
                        psplit_x.push_back( xp );
                        psplit_y.push_back( yp );
                        psplit_z.push_back( zp + ishift*split_offset[2] );
                        psplit_ux.push_back( uxp[i] );
                        psplit_uy.push_back( uyp[i] );
                        psplit_uz.push_back( uzp[i] );
                        psplit_w.push_back( wp[i]/np_split );
                    }
                }
#elif (AMREX_SPACEDIM==3)
                if (split_type==0){
                    // Split particle in two along each diagonals
                    // 8 particles in 3d
                    for (int ishift = -1; ishift < 2; ishift +=2 ){
                        for (int jshift = -1; jshift < 2; jshift +=2 ){
                            for (int kshift = -1; kshift < 2; kshift +=2 ){
                                // Add one particle with offset in x, y and z
                                psplit_x.push_back( xp + ishift*split_offset[0] );
                                psplit_y.push_back( yp + jshift*split_offset[1] );
                                psplit_z.push_back( zp + kshift*split_offset[2] );
                                psplit_ux.push_back( uxp[i] );
                                psplit_uy.push_back( uyp[i] );
                                psplit_uz.push_back( uzp[i] );
                                psplit_w.push_back( wp[i]/np_split );
                            }
                        }
                    }
                } else {
                    // Split particle in two along each axis
                    // 6 particles in 3d
                    for (int ishift = -1; ishift < 2; ishift +=2 ){
                        // Add one particle with offset in x
                        psplit_x.push_back( xp + ishift*split_offset[0] );
                        psplit_y.push_back( yp );
                        psplit_z.push_back( zp );
                        psplit_ux.push_back( uxp[i] );
                        psplit_uy.push_back( uyp[i] );
                        psplit_uz.push_back( uzp[i] );
                        psplit_w.push_back( wp[i]/np_split );
                        // Add one particle with offset in y
                        psplit_x.push_back( xp );
                        psplit_y.push_back( yp + ishift*split_offset[1] );
                        psplit_z.push_back( zp );
                        psplit_ux.push_back( uxp[i] );
                        psplit_uy.push_back( uyp[i] );
                        psplit_uz.push_back( uzp[i] );
                        psplit_w.push_back( wp[i]/np_split );
                        // Add one particle with offset in z
                        psplit_x.push_back( xp );
                        psplit_y.push_back( yp );
                        psplit_z.push_back( zp + ishift*split_offset[2] );
                        psplit_ux.push_back( uxp[i] );
                        psplit_uy.push_back( uyp[i] );
                        psplit_uz.push_back( uzp[i] );
                        psplit_w.push_back( wp[i]/np_split );
                    }
                }
#endif
                // invalidate the particle
                p.m_idata.id = -p.m_idata.id;
            }
        }
    }
    // Add local arrays psplit_x etc. to the temporary
    // particle container pctmp_split. Split particles
    // are tagged with p.id()=NoSplitParticleID so that
    // they are not re-split when entering a higher level
    // AddNParticles calls Redistribute, so that particles
    // in pctmp_split are in the proper grids and tiles
    pctmp_split.AddNParticles(lev,
                              np_split_to_add,
                              psplit_x.dataPtr(),
                              psplit_y.dataPtr(),
                              psplit_z.dataPtr(),
                              psplit_ux.dataPtr(),
                              psplit_uy.dataPtr(),
                              psplit_uz.dataPtr(),
                              1,
                              psplit_w.dataPtr(),
                              1, NoSplitParticleID);
    // Copy particles from tmp to current particle container
    addParticles(pctmp_split,1);
    // Clear tmp container
    pctmp_split.clearParticles();
}

void
PhysicalParticleContainer::PushPX (WarpXParIter& pti, Real dt, DtType a_dt_type)
{

    // This wraps the momentum and position advance so that inheritors can modify the call.
    auto& attribs = pti.GetAttribs();
    // Extract pointers to the different particle quantities

    const auto GetPosition = GetParticlePosition(pti);
          auto SetPosition = SetParticlePosition(pti);

    ParticleReal* const AMREX_RESTRICT ux = attribs[PIdx::ux].dataPtr();
    ParticleReal* const AMREX_RESTRICT uy = attribs[PIdx::uy].dataPtr();
    ParticleReal* const AMREX_RESTRICT uz = attribs[PIdx::uz].dataPtr();
    const ParticleReal* const AMREX_RESTRICT Ex = attribs[PIdx::Ex].dataPtr();
    const ParticleReal* const AMREX_RESTRICT Ey = attribs[PIdx::Ey].dataPtr();
    const ParticleReal* const AMREX_RESTRICT Ez = attribs[PIdx::Ez].dataPtr();
    const ParticleReal* const AMREX_RESTRICT Bx = attribs[PIdx::Bx].dataPtr();
    const ParticleReal* const AMREX_RESTRICT By = attribs[PIdx::By].dataPtr();
    const ParticleReal* const AMREX_RESTRICT Bz = attribs[PIdx::Bz].dataPtr();

    if (WarpX::do_back_transformed_diagnostics && do_back_transformed_diagnostics && (a_dt_type!=DtType::SecondHalf))
    {
        copy_attribs(pti);
    }

    int* AMREX_RESTRICT ion_lev = nullptr;
    if (do_field_ionization){
        ion_lev = pti.GetiAttribs(particle_icomps["ionization_level"]).dataPtr();
    }

    // Loop over the particles and update their momentum
    const Real q = this->charge;
    const Real m = this-> mass;

#ifdef WARPX_QED
    if(do_classical_radiation_reaction){
        if(m_do_qed_quantum_sync){
            const auto t_chi_max = m_shr_p_qs_engine->get_ref_ctrl().chi_part_min;
            amrex::ParallelFor(
                pti.numParticles(),
                [=] AMREX_GPU_DEVICE (long i) {
                    auto chi = QedUtils::chi_lepton(m*ux[i], m*uy[i], m*uz[i],
                         Ex[i], Ey[i], Ez[i],
                         Bx[i], By[i], Bz[i]);
                    if(chi < t_chi_max){
                        UpdateMomentumBorisWithRadiationReaction( ux[i], uy[i], uz[i],
                                           Ex[i], Ey[i], Ez[i], Bx[i],
                                           By[i], Bz[i], q, m, dt);
                    }
                    else{
                        UpdateMomentumBoris( ux[i], uy[i], uz[i],
                                           Ex[i], Ey[i], Ez[i], Bx[i],
                                           By[i], Bz[i], q, m, dt);
                    }
                    ParticleReal x, y, z;
                    GetPosition(i, x, y, z);
                    UpdatePosition(x, y, z, ux[i], uy[i], uz[i], dt );
                    SetPosition(i, x, y, z);
                }
            );
        }else{
            amrex::ParallelFor(
                pti.numParticles(),
                [=] AMREX_GPU_DEVICE (long i) {
                    UpdateMomentumBorisWithRadiationReaction( ux[i], uy[i], uz[i],
                                       Ex[i], Ey[i], Ez[i], Bx[i],
                                       By[i], Bz[i], q, m, dt);
                    ParticleReal x, y, z;
                    GetPosition(i, x, y, z);
                    UpdatePosition(x, y, z, ux[i], uy[i], uz[i], dt );
                    SetPosition(i, x, y, z);
                }
            );
        }
#else
    if(do_classical_radiation_reaction){
        amrex::ParallelFor(
            pti.numParticles(),
            [=] AMREX_GPU_DEVICE (long i) {
                Real qp = q;
                if (ion_lev){ qp *= ion_lev[i]; }
                UpdateMomentumBorisWithRadiationReaction( ux[i], uy[i], uz[i],
                                   Ex[i], Ey[i], Ez[i], Bx[i],
                                   By[i], Bz[i], qp, m, dt);
                ParticleReal x, y, z;
                GetPosition(i, x, y, z);
                UpdatePosition(x, y, z, ux[i], uy[i], uz[i], dt );
                SetPosition(i, x, y, z);
            }
        );
#endif
    } else if (WarpX::particle_pusher_algo == ParticlePusherAlgo::Boris){
        amrex::ParallelFor(
            pti.numParticles(),
            [=] AMREX_GPU_DEVICE (long i) {
                Real qp = q;
                if (ion_lev){ qp *= ion_lev[i]; }
                UpdateMomentumBoris( ux[i], uy[i], uz[i],
                                     Ex[i], Ey[i], Ez[i], Bx[i],
                                     By[i], Bz[i], qp, m, dt);
                ParticleReal x, y, z;
                GetPosition(i, x, y, z);
                UpdatePosition(x, y, z, ux[i], uy[i], uz[i], dt );
                SetPosition(i, x, y, z);
            }
        );
    } else if (WarpX::particle_pusher_algo == ParticlePusherAlgo::Vay) {
        amrex::ParallelFor(
            pti.numParticles(),
            [=] AMREX_GPU_DEVICE (long i) {
                Real qp = q;
                if (ion_lev){ qp *= ion_lev[i]; }
                UpdateMomentumVay( ux[i], uy[i], uz[i],
                                   Ex[i], Ey[i], Ez[i], Bx[i],
                                   By[i], Bz[i], qp, m, dt);
                ParticleReal x, y, z;
                GetPosition(i, x, y, z);
                UpdatePosition(x, y, z, ux[i], uy[i], uz[i], dt );
                SetPosition(i, x, y, z);
            }
        );
    } else if (WarpX::particle_pusher_algo == ParticlePusherAlgo::HigueraCary) {
        amrex::ParallelFor(
            pti.numParticles(),
            [=] AMREX_GPU_DEVICE (long i) {
                Real qp = q;
                if (ion_lev){ qp *= ion_lev[i]; }
                UpdateMomentumHigueraCary( ux[i], uy[i], uz[i],
                                   Ex[i], Ey[i], Ez[i], Bx[i],
                                   By[i], Bz[i], qp, m, dt);
                ParticleReal x, y, z;
                GetPosition(i, x, y, z);
                UpdatePosition(x, y, z, ux[i], uy[i], uz[i], dt );
                SetPosition(i, x, y, z);
            }
        );
    } else {
      amrex::Abort("Unknown particle pusher");
    };
}

#ifdef WARPX_QED
void PhysicalParticleContainer::EvolveOpticalDepth(
    WarpXParIter& pti, amrex::Real dt)
{
    if(!has_quantum_sync())
        return;

    QuantumSynchrotronEvolveOpticalDepth evolve_opt =
        m_shr_p_qs_engine->build_evolve_functor();

    auto& attribs = pti.GetAttribs();
    const ParticleReal* const AMREX_RESTRICT ux = attribs[PIdx::ux].dataPtr();
    const ParticleReal* const AMREX_RESTRICT uy = attribs[PIdx::uy].dataPtr();
    const ParticleReal* const AMREX_RESTRICT uz = attribs[PIdx::uz].dataPtr();
    const ParticleReal* const AMREX_RESTRICT Ex = attribs[PIdx::Ex].dataPtr();
    const ParticleReal* const AMREX_RESTRICT Ey = attribs[PIdx::Ey].dataPtr();
    const ParticleReal* const AMREX_RESTRICT Ez = attribs[PIdx::Ez].dataPtr();
    const ParticleReal* const AMREX_RESTRICT Bx = attribs[PIdx::Bx].dataPtr();
    const ParticleReal* const AMREX_RESTRICT By = attribs[PIdx::By].dataPtr();
    const ParticleReal* const AMREX_RESTRICT Bz = attribs[PIdx::Bz].dataPtr();

    ParticleReal* const AMREX_RESTRICT p_optical_depth_QSR =
        pti.GetAttribs(particle_comps["optical_depth_QSR"]).dataPtr();

    const ParticleReal m = this->mass;

    amrex::ParallelFor(pti.numParticles(),
            [=] AMREX_GPU_DEVICE (long i) {
                const ParticleReal px = m * ux[i];
                const ParticleReal py = m * uy[i];
                const ParticleReal pz = m * uz[i];

                bool has_event_happened = evolve_opt(
                    px, py, pz,
                    Ex[i], Ey[i], Ez[i],
                    Bx[i], By[i], Bz[i],
                    dt, p_optical_depth_QSR[i]);
            }
    );

}
#endif

void
PhysicalParticleContainer::PushP (int lev, Real dt,
                                  const MultiFab& Ex, const MultiFab& Ey, const MultiFab& Ez,
                                  const MultiFab& Bx, const MultiFab& By, const MultiFab& Bz)
{
    WARPX_PROFILE("PhysicalParticleContainer::PushP");

    if (do_not_push) return;

#ifdef _OPENMP
#pragma omp parallel
#endif
    {
        for (WarpXParIter pti(*this, lev); pti.isValid(); ++pti)
        {
            auto& attribs = pti.GetAttribs();

            auto& Exp = attribs[PIdx::Ex];
            auto& Eyp = attribs[PIdx::Ey];
            auto& Ezp = attribs[PIdx::Ez];
            auto& Bxp = attribs[PIdx::Bx];
            auto& Byp = attribs[PIdx::By];
            auto& Bzp = attribs[PIdx::Bz];

            const long np = pti.numParticles();

            // Data on the grid
            const FArrayBox& exfab = Ex[pti];
            const FArrayBox& eyfab = Ey[pti];
            const FArrayBox& ezfab = Ez[pti];
            const FArrayBox& bxfab = Bx[pti];
            const FArrayBox& byfab = By[pti];
            const FArrayBox& bzfab = Bz[pti];

            int e_is_nodal = Ex.is_nodal() and Ey.is_nodal() and Ez.is_nodal();
            FieldGather(pti, Exp, Eyp, Ezp, Bxp, Byp, Bzp,
                        &exfab, &eyfab, &ezfab, &bxfab, &byfab, &bzfab,
                        Ex.nGrow(), e_is_nodal,
                        0, np, lev, lev);

            // This wraps the momentum advance so that inheritors can modify the call.
            // Extract pointers to the different particle quantities
            ParticleReal* const AMREX_RESTRICT ux = attribs[PIdx::ux].dataPtr();
            ParticleReal* const AMREX_RESTRICT uy = attribs[PIdx::uy].dataPtr();
            ParticleReal* const AMREX_RESTRICT uz = attribs[PIdx::uz].dataPtr();
            const ParticleReal* const AMREX_RESTRICT Expp = Exp.dataPtr();
            const ParticleReal* const AMREX_RESTRICT Eypp = Eyp.dataPtr();
            const ParticleReal* const AMREX_RESTRICT Ezpp = Ezp.dataPtr();
            const ParticleReal* const AMREX_RESTRICT Bxpp = Bxp.dataPtr();
            const ParticleReal* const AMREX_RESTRICT Bypp = Byp.dataPtr();
            const ParticleReal* const AMREX_RESTRICT Bzpp = Bzp.dataPtr();

            // Loop over the particles and update their momentum
            const Real q = this->charge;
            const Real m = this-> mass;

            int* AMREX_RESTRICT ion_lev = nullptr;
            if (do_field_ionization){
                ion_lev = pti.GetiAttribs(particle_icomps["ionization_level"]).dataPtr();
            }

            //Assumes that all consistency checks have been done at initialization
            if(do_classical_radiation_reaction){
                 amrex::ParallelFor(pti.numParticles(),
                    [=] AMREX_GPU_DEVICE (long i){
                        Real qp = q;
                        if (ion_lev){ qp *= ion_lev[i]; }
                        UpdateMomentumBorisWithRadiationReaction(
                            ux[i], uy[i], uz[i],
                            Expp[i], Eypp[i], Ezpp[i],
                            Bxpp[i], Bypp[i], Bzpp[i],
                            qp, m, dt);
                    }
                );
            } else if (WarpX::particle_pusher_algo == ParticlePusherAlgo::Boris){
                amrex::ParallelFor(pti.numParticles(),
                    [=] AMREX_GPU_DEVICE (long i) {
                        Real qp = q;
                        if (ion_lev){ qp *= ion_lev[i]; }
                        UpdateMomentumBoris(
                            ux[i], uy[i], uz[i],
                            Expp[i], Eypp[i], Ezpp[i],
                            Bxpp[i], Bypp[i], Bzpp[i],
                            qp, m, dt);
                    }
                );
            } else if (WarpX::particle_pusher_algo == ParticlePusherAlgo::Vay){
                amrex::ParallelFor(pti.numParticles(),
                    [=] AMREX_GPU_DEVICE (long i) {
                        Real qp = q;
                        if (ion_lev){ qp *= ion_lev[i]; }
                        UpdateMomentumVay(
                            ux[i], uy[i], uz[i],
                            Expp[i], Eypp[i], Ezpp[i],
                            Bxpp[i], Bypp[i], Bzpp[i],
                            qp, m, dt);
                    }
                );
            } else if (WarpX::particle_pusher_algo == ParticlePusherAlgo::HigueraCary){
                amrex::ParallelFor(pti.numParticles(),
                    [=] AMREX_GPU_DEVICE (long i) {
                        UpdateMomentumHigueraCary( ux[i], uy[i], uz[i],
                            Expp[i], Eypp[i], Ezpp[i],
                            Bxpp[i], Bypp[i], Bzpp[i],
                            q, m, dt);
                    }
                );
            } else {
              amrex::Abort("Unknown particle pusher");
            }

        }
    }
}

void PhysicalParticleContainer::copy_attribs (WarpXParIter& pti)
{
    auto& attribs = pti.GetAttribs();
    ParticleReal* AMREX_RESTRICT uxp = attribs[PIdx::ux].dataPtr();
    ParticleReal* AMREX_RESTRICT uyp = attribs[PIdx::uy].dataPtr();
    ParticleReal* AMREX_RESTRICT uzp = attribs[PIdx::uz].dataPtr();

    const auto np = pti.numParticles();
    const auto lev = pti.GetLevel();
    const auto index = pti.GetPairIndex();
    ParticleReal* AMREX_RESTRICT xpold  = tmp_particle_data[lev][index][TmpIdx::xold ].dataPtr();
    ParticleReal* AMREX_RESTRICT ypold  = tmp_particle_data[lev][index][TmpIdx::yold ].dataPtr();
    ParticleReal* AMREX_RESTRICT zpold  = tmp_particle_data[lev][index][TmpIdx::zold ].dataPtr();
    ParticleReal* AMREX_RESTRICT uxpold = tmp_particle_data[lev][index][TmpIdx::uxold].dataPtr();
    ParticleReal* AMREX_RESTRICT uypold = tmp_particle_data[lev][index][TmpIdx::uyold].dataPtr();
    ParticleReal* AMREX_RESTRICT uzpold = tmp_particle_data[lev][index][TmpIdx::uzold].dataPtr();

    const auto GetPosition = GetParticlePosition(pti);

    ParallelFor( np,
                 [=] AMREX_GPU_DEVICE (long i) {
                     ParticleReal x, y, z;
                     GetPosition(i, x, y, z);
                     xpold[i]=x;
                     ypold[i]=y;
                     zpold[i]=z;

                     uxpold[i]=uxp[i];
                     uypold[i]=uyp[i];
                     uzpold[i]=uzp[i];
                 }
        );
}

void PhysicalParticleContainer::GetParticleSlice(const int direction, const Real z_old,
                                                 const Real z_new, const Real t_boost,
                                                 const Real t_lab, const Real dt,
                                                 DiagnosticParticles& diagnostic_particles)
{
    WARPX_PROFILE("PhysicalParticleContainer::GetParticleSlice");

    // Assume that the boost in the positive z direction.
#if (AMREX_SPACEDIM == 2)
    AMREX_ALWAYS_ASSERT(direction == 1);
#else
    AMREX_ALWAYS_ASSERT(direction == 2);
#endif

    // Note the the slice should always move in the negative boost direction.
    AMREX_ALWAYS_ASSERT(z_new < z_old);

    AMREX_ALWAYS_ASSERT(do_back_transformed_diagnostics == 1);

    const int nlevs = std::max(0, finestLevel()+1);

    // we figure out a box for coarse-grained rejection. If the RealBox corresponding to a
    // given tile doesn't intersect with this, there is no need to check any particles.
    const Real* base_dx = Geom(0).CellSize();
    const Real z_min = z_new - base_dx[direction];
    const Real z_max = z_old + base_dx[direction];

    RealBox slice_box = Geom(0).ProbDomain();
    slice_box.setLo(direction, z_min);
    slice_box.setHi(direction, z_max);

    diagnostic_particles.resize(finestLevel()+1);

    for (int lev = 0; lev < nlevs; ++lev) {

        const Real* dx  = Geom(lev).CellSize();
        const Real* plo = Geom(lev).ProbLo();

        // first we touch each map entry in serial
        for (WarpXParIter pti(*this, lev); pti.isValid(); ++pti)
        {
            auto index = std::make_pair(pti.index(), pti.LocalTileIndex());
            diagnostic_particles[lev][index];
        }

#ifdef _OPENMP
#pragma omp parallel
#endif
        {
            for (WarpXParIter pti(*this, lev); pti.isValid(); ++pti)
            {
                const Box& box = pti.validbox();
                auto index = std::make_pair(pti.index(), pti.LocalTileIndex());
                const RealBox tile_real_box(box, dx, plo);

                if ( !slice_box.intersects(tile_real_box) ) continue;

                const auto GetPosition = GetParticlePosition(pti);

                auto& attribs = pti.GetAttribs();
                Real* const AMREX_RESTRICT wpnew = attribs[PIdx::w].dataPtr();
                Real* const AMREX_RESTRICT uxpnew = attribs[PIdx::ux].dataPtr();
                Real* const AMREX_RESTRICT uypnew = attribs[PIdx::uy].dataPtr();
                Real* const AMREX_RESTRICT uzpnew = attribs[PIdx::uz].dataPtr();

                Real* const AMREX_RESTRICT
                  xpold = tmp_particle_data[lev][index][TmpIdx::xold].dataPtr();
                Real* const AMREX_RESTRICT
                  ypold = tmp_particle_data[lev][index][TmpIdx::yold].dataPtr();
                Real* const AMREX_RESTRICT
                  zpold = tmp_particle_data[lev][index][TmpIdx::zold].dataPtr();
                Real* const AMREX_RESTRICT
                  uxpold = tmp_particle_data[lev][index][TmpIdx::uxold].dataPtr();
                Real* const AMREX_RESTRICT
                  uypold = tmp_particle_data[lev][index][TmpIdx::uyold].dataPtr();
                Real* const AMREX_RESTRICT
                  uzpold = tmp_particle_data[lev][index][TmpIdx::uzold].dataPtr();

                const long np = pti.numParticles();

                Real uzfrm = -WarpX::gamma_boost*WarpX::beta_boost*PhysConst::c;
                Real inv_c2 = 1.0/PhysConst::c/PhysConst::c;

                // temporary arrays to store copy_flag and copy_index
                // for particles that cross the z-slice
                amrex::Gpu::ManagedDeviceVector<int> FlagForPartCopy(np);
                amrex::Gpu::ManagedDeviceVector<int> IndexForPartCopy(np);

                int* const AMREX_RESTRICT Flag = FlagForPartCopy.dataPtr();
                int* const AMREX_RESTRICT IndexLocation = IndexForPartCopy.dataPtr();

                //Flag particles that need to be copied if they cross the z_slice
                amrex::ParallelFor(np,
                [=] AMREX_GPU_DEVICE(int i)
                {
                    ParticleReal xp, yp, zp;
                    GetPosition(i, xp, yp, zp);
                    Flag[i] = 0;
                    if ( (((zp >= z_new) && (zpold[i] <= z_old)) ||
                          ((zp <= z_new) && (zpold[i] >= z_old))) )
                    {
                        Flag[i] = 1;
                    }
                });

                // exclusive scan to obtain location indices using flag values
                // These location indices are used to copy data from
                // src to dst when the copy-flag is set to 1.
                amrex::Gpu::exclusive_scan(Flag,Flag+np,IndexLocation);

                const int total_partdiag_size = IndexLocation[np-1] + Flag[np-1];

                // allocate array size for diagnostic particle array
                diagnostic_particles[lev][index].resize(total_partdiag_size);

                amrex::Real gammaboost = WarpX::gamma_boost;
                amrex::Real betaboost = WarpX::beta_boost;
                amrex::Real Phys_c = PhysConst::c;

                Real* const AMREX_RESTRICT diag_wp =
                diagnostic_particles[lev][index].GetRealData(DiagIdx::w).data();
                Real* const AMREX_RESTRICT diag_xp =
                diagnostic_particles[lev][index].GetRealData(DiagIdx::x).data();
                Real* const AMREX_RESTRICT diag_yp =
                diagnostic_particles[lev][index].GetRealData(DiagIdx::y).data();
                Real* const AMREX_RESTRICT diag_zp =
                diagnostic_particles[lev][index].GetRealData(DiagIdx::z).data();
                Real* const AMREX_RESTRICT diag_uxp =
                diagnostic_particles[lev][index].GetRealData(DiagIdx::ux).data();
                Real* const AMREX_RESTRICT diag_uyp =
                diagnostic_particles[lev][index].GetRealData(DiagIdx::uy).data();
                Real* const AMREX_RESTRICT diag_uzp =
                diagnostic_particles[lev][index].GetRealData(DiagIdx::uz).data();

                // Copy particle data to diagnostic particle array on the GPU
                //  using flag and index values
                amrex::ParallelFor(np,
                [=] AMREX_GPU_DEVICE(int i)
                {
                    ParticleReal xp_new, yp_new, zp_new;
                    GetPosition(i, xp_new, yp_new, zp_new);
                    if (Flag[i] == 1)
                    {
                         // Lorentz Transform particles to lab-frame
                         const Real gamma_new_p = std::sqrt(1.0 + inv_c2*
                                                  (uxpnew[i]*uxpnew[i]
                                                 + uypnew[i]*uypnew[i]
                                                 + uzpnew[i]*uzpnew[i]));
                         const Real t_new_p = gammaboost*t_boost - uzfrm*zp_new*inv_c2;
                         const Real z_new_p = gammaboost*(zp_new + betaboost*Phys_c*t_boost);
                         const Real uz_new_p = gammaboost*uzpnew[i] - gamma_new_p*uzfrm;

                         const Real gamma_old_p = std::sqrt(1.0 + inv_c2*
                                                  (uxpold[i]*uxpold[i]
                                                 + uypold[i]*uypold[i]
                                                 + uzpold[i]*uzpold[i]));
                         const Real t_old_p = gammaboost*(t_boost - dt)
                                              - uzfrm*zpold[i]*inv_c2;
                         const Real z_old_p = gammaboost*(zpold[i]
                                              + betaboost*Phys_c*(t_boost-dt));
                         const Real uz_old_p = gammaboost*uzpold[i]
                                              - gamma_old_p*uzfrm;

                         // interpolate in time to t_lab
                         const Real weight_old = (t_new_p - t_lab)
                                               / (t_new_p - t_old_p);
                         const Real weight_new = (t_lab - t_old_p)
                                               / (t_new_p - t_old_p);

                         const Real xp = xpold[i]*weight_old + xp_new*weight_new;
                         const Real yp = ypold[i]*weight_old + yp_new*weight_new;
                         const Real zp = z_old_p*weight_old  + z_new_p*weight_new;

                         const Real uxp = uxpold[i]*weight_old
                                        + uxpnew[i]*weight_new;
                         const Real uyp = uypold[i]*weight_old
                                        + uypnew[i]*weight_new;
                         const Real uzp = uz_old_p*weight_old
                                        + uz_new_p  *weight_new;

                         const int loc = IndexLocation[i];
                         diag_wp[loc] = wpnew[i];
                         diag_xp[loc] = xp;
                         diag_yp[loc] = yp;
                         diag_zp[loc] = zp;
                         diag_uxp[loc] = uxp;
                         diag_uyp[loc] = uyp;
                         diag_uzp[loc] = uzp;
                    }
                });
            }
        }
    }
}

/* \brief Inject particles during the simulation
 * \param injection_box: domain where particles should be injected.
 */
void
PhysicalParticleContainer::ContinuousInjection(const RealBox& injection_box)
{
    // Inject plasma on level 0. Paticles will be redistributed.
    const int lev=0;
    AddPlasma(lev, injection_box);
}

/* \brief Gather fields from FArrayBox exfab, eyfab, ezfab, bxfab, byfab,
 * bzfab into arrays of fields on particles Exp, Eyp, Ezp, Bxp, Byp, Bzp.
 * \param Exp-Bzp: fields on particles.
 * \param exfab-bzfab: FAB of electric and magnetic fields for particles in pti
 * \param ngE: number of guard cells for E
 * \param e_is_nodal: 0 if E is staggered, 1 if E is nodal
 * \param offset: index of first particle for which fields are gathered
 * \param np_to_gather: number of particles onto which fields are gathered
 * \param lev: level on which particles are located
 * \param gather_lev: level from which particles gather fields (lev-1) for
          particles in buffers.
 */
void
PhysicalParticleContainer::FieldGather (WarpXParIter& pti,
                                        RealVector& Exp,
                                        RealVector& Eyp,
                                        RealVector& Ezp,
                                        RealVector& Bxp,
                                        RealVector& Byp,
                                        RealVector& Bzp,
                                        amrex::FArrayBox const * exfab,
                                        amrex::FArrayBox const * eyfab,
                                        amrex::FArrayBox const * ezfab,
                                        amrex::FArrayBox const * bxfab,
                                        amrex::FArrayBox const * byfab,
                                        amrex::FArrayBox const * bzfab,
                                        const int ngE, const int /*e_is_nodal*/,
                                        const long offset,
                                        const long np_to_gather,
                                        int lev,
                                        int gather_lev)
{
    AMREX_ALWAYS_ASSERT_WITH_MESSAGE((gather_lev==(lev-1)) ||
                                     (gather_lev==(lev  )),
                                     "Gather buffers only work for lev-1");
    // If no particles, do not do anything
    // If do_not_gather = 1 by user, do not do anything
    if (np_to_gather == 0 || do_not_gather) return;

    // initializing the field value to the externally applied field before
    // gathering fields from the grid to the particles.
    AssignExternalFieldOnParticles(pti, Exp, Eyp, Ezp, Bxp, Byp, Bzp, lev);


    // Get cell size on gather_lev
    const std::array<Real,3>& dx = WarpX::CellSize(std::max(gather_lev,0));

    // Get box from which field is gathered.
    // If not gathering from the finest level, the box is coarsened.
    Box box;
    if (lev == gather_lev) {
        box = pti.tilebox();
    } else {
        const IntVect& ref_ratio = WarpX::RefRatio(gather_lev);
        box = amrex::coarsen(pti.tilebox(),ref_ratio);
    }

    // Add guard cells to the box.
    box.grow(ngE);

    const auto GetPosition = GetParticlePosition(pti, offset);

    // Lower corner of tile box physical domain (take into account Galilean shift)
    Real cur_time = WarpX::GetInstance().gett_new(lev);
    const auto& time_of_last_gal_shift = WarpX::GetInstance().time_of_last_gal_shift;
    Real time_shift = (cur_time - time_of_last_gal_shift);
    amrex::Array<amrex::Real,3> galilean_shift = { v_galilean[0]*time_shift, v_galilean[1]*time_shift, v_galilean[2]*time_shift };
    const std::array<Real, 3>& xyzmin = WarpX::LowerCorner(box, galilean_shift, gather_lev);

    const Dim3 lo = lbound(box);

    // Depending on l_lower_in_v and WarpX::nox, call
    // different versions of template function doGatherShapeN
    if (WarpX::l_lower_order_in_v){
        if        (WarpX::nox == 1){
            doGatherShapeN<1,1>(GetPosition,
                                Exp.dataPtr() + offset, Eyp.dataPtr() + offset,
                                Ezp.dataPtr() + offset, Bxp.dataPtr() + offset,
                                Byp.dataPtr() + offset, Bzp.dataPtr() + offset,
                                exfab, eyfab, ezfab, bxfab, byfab, bzfab,
                                np_to_gather, dx,
                                xyzmin, lo, WarpX::n_rz_azimuthal_modes);
        } else if (WarpX::nox == 2){
            doGatherShapeN<2,1>(GetPosition,
                                Exp.dataPtr() + offset, Eyp.dataPtr() + offset,
                                Ezp.dataPtr() + offset, Bxp.dataPtr() + offset,
                                Byp.dataPtr() + offset, Bzp.dataPtr() + offset,
                                exfab, eyfab, ezfab, bxfab, byfab, bzfab,
                                np_to_gather, dx,
                                xyzmin, lo, WarpX::n_rz_azimuthal_modes);
        } else if (WarpX::nox == 3){
            doGatherShapeN<3,1>(GetPosition,
                                Exp.dataPtr() + offset, Eyp.dataPtr() + offset,
                                Ezp.dataPtr() + offset, Bxp.dataPtr() + offset,
                                Byp.dataPtr() + offset, Bzp.dataPtr() + offset,
                                exfab, eyfab, ezfab, bxfab, byfab, bzfab,
                                np_to_gather, dx,
                                xyzmin, lo, WarpX::n_rz_azimuthal_modes);
        }
    } else {
        if        (WarpX::nox == 1){
            doGatherShapeN<1,0>(GetPosition,
                                Exp.dataPtr() + offset, Eyp.dataPtr() + offset,
                                Ezp.dataPtr() + offset, Bxp.dataPtr() + offset,
                                Byp.dataPtr() + offset, Bzp.dataPtr() + offset,
                                exfab, eyfab, ezfab, bxfab, byfab, bzfab,
                                np_to_gather, dx,
                                xyzmin, lo, WarpX::n_rz_azimuthal_modes);
        } else if (WarpX::nox == 2){
            doGatherShapeN<2,0>(GetPosition,
                                Exp.dataPtr() + offset, Eyp.dataPtr() + offset,
                                Ezp.dataPtr() + offset, Bxp.dataPtr() + offset,
                                Byp.dataPtr() + offset, Bzp.dataPtr() + offset,
                                exfab, eyfab, ezfab, bxfab, byfab, bzfab,
                                np_to_gather, dx,
                                xyzmin, lo, WarpX::n_rz_azimuthal_modes);
        } else if (WarpX::nox == 3){
            doGatherShapeN<3,0>(GetPosition,
                                Exp.dataPtr() + offset, Eyp.dataPtr() + offset,
                                Ezp.dataPtr() + offset, Bxp.dataPtr() + offset,
                                Byp.dataPtr() + offset, Bzp.dataPtr() + offset,
                                exfab, eyfab, ezfab, bxfab, byfab, bzfab,
                                np_to_gather, dx,
                                xyzmin, lo, WarpX::n_rz_azimuthal_modes);
        }
    }
}


void PhysicalParticleContainer::InitIonizationModule ()
{
    if (!do_field_ionization) return;
    ParmParse pp(species_name);
    if (charge != PhysConst::q_e){
        amrex::Warning(
            "charge != q_e for ionizable species: overriding user value and setting charge = q_e.");
        charge = PhysConst::q_e;
    }
    pp.query("ionization_initial_level", ionization_initial_level);
    pp.get("ionization_product_species", ionization_product_name);
    pp.get("physical_element", physical_element);
    // Add runtime integer component for ionization level
    AddIntComp("ionization_level");
    // Get atomic number and ionization energies from file
    int ion_element_id = ion_map_ids[physical_element];
    ion_atomic_number = ion_atomic_numbers[ion_element_id];
    ionization_energies.resize(ion_atomic_number);
    int offset = ion_energy_offsets[ion_element_id];
    for(int i=0; i<ion_atomic_number; i++){
        ionization_energies[i] = table_ionization_energies[i+offset];
    }
    // Compute ADK prefactors (See Chen, JCP 236 (2013), equation (2))
    // For now, we assume l=0 and m=0.
    // The approximate expressions are used,
    // without Gamma function
    Real wa = std::pow(PhysConst::alpha,3) * PhysConst::c / PhysConst::r_e;
    Real Ea = PhysConst::m_e * PhysConst::c*PhysConst::c /PhysConst::q_e *
        std::pow(PhysConst::alpha,4)/PhysConst::r_e;
    Real UH = table_ionization_energies[0];
    Real l_eff = std::sqrt(UH/ionization_energies[0]) - 1.;

    const Real dt = WarpX::GetInstance().getdt(0);

    adk_power.resize(ion_atomic_number);
    adk_prefactor.resize(ion_atomic_number);
    adk_exp_prefactor.resize(ion_atomic_number);
    for (int i=0; i<ion_atomic_number; ++i){
        Real n_eff = (i+1) * std::sqrt(UH/ionization_energies[i]);
        Real C2 = std::pow(2,2*n_eff)/(n_eff*tgamma(n_eff+l_eff+1)*tgamma(n_eff-l_eff));
        adk_power[i] = -(2*n_eff - 1);
        Real Uion = ionization_energies[i];
        adk_prefactor[i] = dt * wa * C2 * ( Uion/(2*UH) )
            * std::pow(2*std::pow((Uion/UH),3./2)*Ea,2*n_eff - 1);
        adk_exp_prefactor[i] = -2./3 * std::pow( Uion/UH,3./2) * Ea;
    }
}

IonizationFilterFunc
PhysicalParticleContainer::getIonizationFunc ()
{
    WARPX_PROFILE("PPC::getIonizationFunc");

    return IonizationFilterFunc{ionization_energies.dataPtr(),
                                adk_prefactor.dataPtr(),
                                adk_exp_prefactor.dataPtr(),
                                adk_power.dataPtr(),
                                particle_icomps["ionization_level"],
                                ion_atomic_number};
}

#ifdef WARPX_QED


bool PhysicalParticleContainer::has_quantum_sync()
{
    return m_do_qed_quantum_sync;
}

bool PhysicalParticleContainer::has_breit_wheeler()
{
    return m_do_qed_breit_wheeler;
}

void
PhysicalParticleContainer::
set_breit_wheeler_engine_ptr(std::shared_ptr<BreitWheelerEngine> ptr)
{
    m_shr_p_bw_engine = ptr;
}

void
PhysicalParticleContainer::
set_quantum_sync_engine_ptr(std::shared_ptr<QuantumSynchrotronEngine> ptr)
{
    m_shr_p_qs_engine = ptr;
}

PhotonEmissionFilterFunc
PhysicalParticleContainer::getPhotonEmissionFilterFunc ()
{
    WARPX_PROFILE("PPC::getPhotonEmissionFunc");
    return PhotonEmissionFilterFunc{particle_runtime_comps["optical_depth_QSR"]};
}

PairGenerationFilterFunc
PhysicalParticleContainer::getPairGenerationFilterFunc ()
{
    WARPX_PROFILE("PPC::getPairGenerationFunc");
    return PairGenerationFilterFunc{particle_runtime_comps["optical_depth_BW"]};
}

#endif<|MERGE_RESOLUTION|>--- conflicted
+++ resolved
@@ -228,19 +228,12 @@
 }
 
 void
-<<<<<<< HEAD
 PhysicalParticleContainer::AddGaussianBeam (
     const Real x_m, const Real y_m, const Real z_m,
     const Real x_rms, const Real y_rms, const Real z_rms,
     const Real x_cut, const Real y_cut, const Real z_cut,
     const Real q_tot, long npart,
     const int do_symmetrize) {
-=======
-PhysicalParticleContainer::AddGaussianBeam(Real x_m, Real y_m, Real z_m,
-                                           Real x_rms, Real y_rms, Real z_rms,
-                                           Real q_tot, long npart,
-                                           int do_symmetrize) {
->>>>>>> f790faed
 
     std::mt19937_64 mt(0451);
     std::normal_distribution<double> distx(x_m, x_rms);
