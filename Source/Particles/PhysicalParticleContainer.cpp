--- conflicted
+++ resolved
@@ -442,16 +442,12 @@
             const Real weight = q_tot/(npart*charge*y_rms);
             const Real x = amrex::RandomNormal(x_m, x_rms);
             constexpr Real y = 0._prt;
-<<<<<<< HEAD
-            const Real z = distz(mt);
+            const Real z = amrex::RandomNormal(z_m, z_rms);
 #elif (defined WARPX_DIM_1D_Z)
             const Real weight = q_tot/(npart*charge*x_rms*y_rms);
             constexpr Real x = 0._prt;
             constexpr Real y = 0._prt;
-            const Real z = distz(mt);
-=======
             const Real z = amrex::RandomNormal(z_m, z_rms);
->>>>>>> b0c2c428
 #endif
             if (plasma_injector->insideBounds(x, y, z)  &&
                 std::abs( x - x_m ) < x_cut * x_rms     &&
