/* Copyright 2019-2020 Andrew Myers, Aurore Blelly, Axel Huebl
 * David Grote, Glenn Richardson, Jean-Luc Vay
 * Ligia Diana Amorim, Luca Fedeli, Maxence Thevenet
 * Michael Rowan, Remi Lehe, Revathi Jambunathan
 * Weiqun Zhang, Yinjian Zhao
 *
 * This file is part of WarpX.
 *
 * License: BSD-3-Clause-LBNL
 */
#include "PhysicalParticleContainer.H"

#include "Filter/NCIGodfreyFilter.H"
#include "Initialization/InjectorDensity.H"
#include "Initialization/InjectorMomentum.H"
#include "Initialization/InjectorPosition.H"
#include "MultiParticleContainer.H"
#include "Particles/AddPlasmaUtilities.H"
#ifdef WARPX_QED
#   include "Particles/ElementaryProcess/QEDInternals/BreitWheelerEngineWrapper.H"
#   include "Particles/ElementaryProcess/QEDInternals/QuantumSyncEngineWrapper.H"
#endif
#include "Particles/Gather/FieldGather.H"
#include "Particles/Gather/GetExternalFields.H"
#include "Particles/ParticleCreation/DefaultInitialization.H"
#include "Particles/Pusher/CopyParticleAttribs.H"
#include "Particles/Pusher/GetAndSetPosition.H"
#include "Particles/Pusher/PushSelector.H"
#include "Particles/Pusher/UpdateMomentumBoris.H"
#include "Particles/Pusher/UpdateMomentumBorisWithRadiationReaction.H"
#include "Particles/Pusher/UpdateMomentumHigueraCary.H"
#include "Particles/Pusher/UpdateMomentumVay.H"
#include "Particles/Pusher/UpdatePosition.H"
#include "Particles/SpeciesPhysicalProperties.H"
#include "Particles/WarpXParticleContainer.H"
#include "Utils/Parser/ParserUtils.H"
#include "Utils/ParticleUtils.H"
#include "Utils/Physics/IonizationEnergiesTable.H"
#include "Utils/TextMsg.H"
#include "Utils/WarpXAlgorithmSelection.H"
#include "Utils/WarpXConst.H"
#include "Utils/WarpXProfilerWrapper.H"
#include "EmbeddedBoundary/Enabled.H"
#ifdef AMREX_USE_EB
#   include "EmbeddedBoundary/ParticleBoundaryProcess.H"
#   include "EmbeddedBoundary/ParticleScraper.H"
#endif
#include "WarpX.H"

#include <ablastr/warn_manager/WarnManager.H>

#include <AMReX.H>
#include <AMReX_Algorithm.H>
#include <AMReX_Array.H>
#include <AMReX_Array4.H>
#include <AMReX_BLassert.H>
#include <AMReX_Box.H>
#include <AMReX_BoxArray.H>
#include <AMReX_Config.H>
#include <AMReX_Dim3.H>
#include <AMReX_Extension.H>
#include <AMReX_FArrayBox.H>
#include <AMReX_FabArray.H>
#include <AMReX_Geometry.H>
#include <AMReX_GpuAtomic.H>
#include <AMReX_GpuBuffer.H>
#include <AMReX_GpuControl.H>
#include <AMReX_GpuDevice.H>
#include <AMReX_GpuElixir.H>
#include <AMReX_GpuLaunch.H>
#include <AMReX_GpuQualifiers.H>
#include <AMReX_INT.H>
#include <AMReX_IndexType.H>
#include <AMReX_IntVect.H>
#include <AMReX_LayoutData.H>
#include <AMReX_MFIter.H>
#include <AMReX_Math.H>
#include <AMReX_MultiFab.H>
#include <AMReX_PODVector.H>
#include <AMReX_ParGDB.H>
#include <AMReX_ParIter.H>
#include <AMReX_ParallelDescriptor.H>
#include <AMReX_ParmParse.H>
#include <AMReX_Particle.H>
#include <AMReX_ParticleContainerBase.H>
#include <AMReX_AmrParticles.H>
#include <AMReX_ParticleTile.H>
#include <AMReX_Print.H>
#include <AMReX_Random.H>
#include <AMReX_SPACE.H>
#include <AMReX_Scan.H>
#include <AMReX_StructOfArrays.H>
#include <AMReX_Utility.H>
#include <AMReX_Vector.H>
#include <AMReX_Parser.H>

#ifdef AMREX_USE_OMP
#   include <omp.h>
#endif

#ifdef WARPX_USE_OPENPMD
#   include <openPMD/openPMD.hpp>
#endif

#include <algorithm>
#include <array>
#include <cmath>
#include <cstdlib>
#include <limits>
#include <map>
#include <random>
#include <string>
#include <utility>
#include <vector>
#include <sstream>

using namespace amrex;

namespace
{
    using ParticleType = WarpXParticleContainer::ParticleType;

    // Since the user provides the density distribution
    // at t_lab=0 and in the lab-frame coordinates,
    // we need to find the lab-frame position of this
    // particle at t_lab=0, from its boosted-frame coordinates
    // Assuming ballistic motion, this is given by:
    // z0_lab = gamma*( z_boost*(1-beta*betaz_lab) - ct_boost*(betaz_lab-beta) )
    // where betaz_lab is the speed of the particle in the lab frame
    //
    // In order for this equation to be solvable, betaz_lab
    // is explicitly assumed to have no dependency on z0_lab
    //
    // Note that we use the bulk momentum to perform the ballistic correction
    // Assume no z0_lab dependency
    AMREX_GPU_HOST_DEVICE AMREX_FORCE_INLINE
    Real applyBallisticCorrection(const XDim3& pos, const InjectorMomentum* inj_mom,
                                  Real gamma_boost, Real beta_boost, Real t) noexcept
    {
        const XDim3 u_bulk = inj_mom->getBulkMomentum(pos.x, pos.y, pos.z);
        const Real gamma_bulk = std::sqrt(1._rt +
                  (u_bulk.x*u_bulk.x+u_bulk.y*u_bulk.y+u_bulk.z*u_bulk.z));
        const Real betaz_bulk = u_bulk.z/gamma_bulk;
        const Real z0 = gamma_boost * ( pos.z*(1.0_rt-beta_boost*betaz_bulk)
                             - PhysConst::c*t*(betaz_bulk-beta_boost) );
        return z0;
    }

    struct PDim3 {
        ParticleReal x, y, z;

        AMREX_GPU_HOST_DEVICE
        PDim3(const amrex::XDim3& a):
            x{static_cast<ParticleReal>(a.x)},
            y{static_cast<ParticleReal>(a.y)},
            z{static_cast<ParticleReal>(a.z)}
        {}

        AMREX_GPU_HOST_DEVICE
        ~PDim3() = default;

        AMREX_GPU_HOST_DEVICE
        PDim3(PDim3 const &)            = default;
        AMREX_GPU_HOST_DEVICE
        PDim3& operator=(PDim3 const &) = default;
        AMREX_GPU_HOST_DEVICE
        PDim3(PDim3&&)                  = default;
        AMREX_GPU_HOST_DEVICE
        PDim3& operator=(PDim3&&)       = default;
    };

    AMREX_GPU_HOST_DEVICE AMREX_FORCE_INLINE
    XDim3 getCellCoords (const GpuArray<Real, AMREX_SPACEDIM>& lo_corner,
                         const GpuArray<Real, AMREX_SPACEDIM>& dx,
                         const XDim3& r, const IntVect& iv) noexcept
    {
        XDim3 pos;
#if defined(WARPX_DIM_3D)
        pos.x = lo_corner[0] + (iv[0]+r.x)*dx[0];
        pos.y = lo_corner[1] + (iv[1]+r.y)*dx[1];
        pos.z = lo_corner[2] + (iv[2]+r.z)*dx[2];
#elif defined(WARPX_DIM_XZ)
        pos.x = lo_corner[0] + (iv[0]+r.x)*dx[0];
        pos.y = 0.0_rt;
        pos.z = lo_corner[1] + (iv[1]+r.y)*dx[1];
#elif defined(WARPX_DIM_RZ)
        // Note that for RZ, r.y will be theta
        pos.x = lo_corner[0] + (iv[0]+r.x)*dx[0];
        pos.y = 0.0_rt;
        pos.z = lo_corner[1] + (iv[1]+r.z)*dx[1];
#elif defined(WARPX_DIM_1D_Z)
        pos.x = 0.0_rt;
        pos.y = 0.0_rt;
        pos.z = lo_corner[0] + (iv[0]+r.x)*dx[0];
#endif
        return pos;
    }

    /**
     * \brief This function is called in AddPlasma when we want a particle to be removed at the
     * next call to redistribute. It initializes all the particle properties to zero (to be safe
     * and avoid any possible undefined behavior before the next call to redistribute) and sets
     * the particle id to -1 so that it can be effectively deleted.
     *
     * \param idcpu particle id soa data
     * \param pa particle real soa data
     * \param ip index for soa data
     * \param do_field_ionization whether species has ionization
     * \param pi ionization level data
     * \param has_quantum_sync whether species has quantum synchrotron
     * \param p_optical_depth_QSR quantum synchrotron optical depth data
     * \param has_breit_wheeler whether species has Breit-Wheeler
     * \param p_optical_depth_BW Breit-Wheeler optical depth data
     */
    AMREX_GPU_HOST_DEVICE AMREX_FORCE_INLINE
    void ZeroInitializeAndSetNegativeID (
        uint64_t * AMREX_RESTRICT idcpu,
        const GpuArray<ParticleReal*,PIdx::nattribs>& pa, long& ip,
        const bool& do_field_ionization, int* pi
#ifdef WARPX_QED
        ,const bool& has_quantum_sync, amrex::ParticleReal* AMREX_RESTRICT p_optical_depth_QSR
        ,const bool& has_breit_wheeler, amrex::ParticleReal* AMREX_RESTRICT p_optical_depth_BW
#endif
        ) noexcept
    {
        for (int idx=0 ; idx < PIdx::nattribs ; idx++) {
            pa[idx][ip] = 0._rt;
        }
        if (do_field_ionization) {pi[ip] = 0;}
#ifdef WARPX_QED
        if (has_quantum_sync) {p_optical_depth_QSR[ip] = 0._rt;}
        if (has_breit_wheeler) {p_optical_depth_BW[ip] = 0._rt;}
#endif

        idcpu[ip] = amrex::ParticleIdCpus::Invalid;
    }
}

PhysicalParticleContainer::PhysicalParticleContainer (AmrCore* amr_core, int ispecies,
                                                      const std::string& name)
    : WarpXParticleContainer(amr_core, ispecies),
      species_name(name)
{
    BackwardCompatibility();

    const ParmParse pp_species_name(species_name);

    std::string injection_style = "none";
    pp_species_name.query("injection_style", injection_style);
    if (injection_style != "none") {
        // The base plasma injector, whose input parameters have no source prefix.
        // Only created if needed
        plasma_injectors.push_back(std::make_unique<PlasmaInjector>(species_id, species_name, amr_core->Geom(0)));
    }

    std::vector<std::string> injection_sources;
    pp_species_name.queryarr("injection_sources", injection_sources);
    for (auto &source_name : injection_sources) {
        plasma_injectors.push_back(std::make_unique<PlasmaInjector>(species_id, species_name, amr_core->Geom(0),
                                                                    source_name));
    }

    // Setup the charge and mass. There are multiple ways that they can be specified, so checks are needed to
    // ensure that a value is specified and warnings given if multiple values are specified.
    // The ordering is that species.charge and species.mass take precedence over all other values.
    // Next is charge and mass determined from species_type.
    // Last is charge and mass from the plasma injector setup
    bool charge_from_source = false;
    bool mass_from_source = false;
    for (auto const& plasma_injector : plasma_injectors) {
        // For now, use the last value for charge and mass that is found.
        // A check could be added for consistency of multiple values, but it'll probably never be needed
        charge_from_source |= plasma_injector->queryCharge(charge);
        mass_from_source |= plasma_injector->queryMass(mass);
    }

    std::string physical_species_s;
    const bool species_is_specified = pp_species_name.query("species_type", physical_species_s);
    if (species_is_specified) {
        const auto physical_species_from_string = species::from_string( physical_species_s );
        WARPX_ALWAYS_ASSERT_WITH_MESSAGE(physical_species_from_string,
            physical_species_s + " does not exist!");
        physical_species = physical_species_from_string.value();
        charge = species::get_charge( physical_species );
        mass = species::get_mass( physical_species );
    }

    // parse charge and mass (overriding values above)
    const bool charge_is_specified = utils::parser::queryWithParser(pp_species_name, "charge", charge);
    const bool mass_is_specified = utils::parser::queryWithParser(pp_species_name, "mass", mass);

    if (charge_is_specified && species_is_specified) {
        ablastr::warn_manager::WMRecordWarning("Species",
            "Both '" + species_name +  ".charge' and " +
                species_name + ".species_type' are specified.\n" +
                species_name + ".charge' will take precedence.\n");
    }
    if (mass_is_specified && species_is_specified) {
        ablastr::warn_manager::WMRecordWarning("Species",
            "Both '" + species_name +  ".mass' and " +
                species_name + ".species_type' are specified.\n" +
                species_name + ".mass' will take precedence.\n");
    }

    WARPX_ALWAYS_ASSERT_WITH_MESSAGE(
        charge_from_source ||
        charge_is_specified ||
        species_is_specified,
        "Need to specify at least one of species_type or charge for species '" +
        species_name + "'."
    );

    WARPX_ALWAYS_ASSERT_WITH_MESSAGE(
        mass_from_source ||
        mass_is_specified ||
        species_is_specified,
        "Need to specify at least one of species_type or mass for species '" +
        species_name + "'."
    );

    pp_species_name.query("boost_adjust_transverse_positions", boost_adjust_transverse_positions);
    pp_species_name.query("do_backward_propagation", do_backward_propagation);
    pp_species_name.query("random_theta", m_rz_random_theta);

    // Initialize splitting
    pp_species_name.query("do_splitting", do_splitting);
    pp_species_name.query("split_type", split_type);
    pp_species_name.query("do_not_deposit", do_not_deposit);
    pp_species_name.query("do_not_gather", do_not_gather);
    pp_species_name.query("do_not_push", do_not_push);

    pp_species_name.query("do_continuous_injection", do_continuous_injection);
    pp_species_name.query("initialize_self_fields", initialize_self_fields);
    utils::parser::queryWithParser(
        pp_species_name, "self_fields_required_precision", self_fields_required_precision);
    utils::parser::queryWithParser(
        pp_species_name, "self_fields_absolute_tolerance", self_fields_absolute_tolerance);
    utils::parser::queryWithParser(
        pp_species_name, "self_fields_max_iters", self_fields_max_iters);
    pp_species_name.query("self_fields_verbosity", self_fields_verbosity);

    pp_species_name.query("do_field_ionization", do_field_ionization);

    pp_species_name.query("do_resampling", do_resampling);
    if (do_resampling) { m_resampler = Resampling(species_name); }

    //check if Radiation Reaction is enabled and do consistency checks
    pp_species_name.query("do_classical_radiation_reaction", do_classical_radiation_reaction);
    //if the species is not a lepton, do_classical_radiation_reaction
    //should be false
    WARPX_ALWAYS_ASSERT_WITH_MESSAGE(
        (!do_classical_radiation_reaction) ||
        AmIA<PhysicalSpecies::electron>() ||
        AmIA<PhysicalSpecies::positron>(),
        "can't enable classical radiation reaction for non lepton species '"
            + species_name + "'.");

    //Only Boris pusher is compatible with radiation reaction
    WARPX_ALWAYS_ASSERT_WITH_MESSAGE(
        (!do_classical_radiation_reaction) ||
        WarpX::particle_pusher_algo == ParticlePusherAlgo::Boris,
        "Radiation reaction can be enabled only if Boris pusher is used");
    //_____________________________

#ifdef WARPX_QED
    pp_species_name.query("do_qed_quantum_sync", m_do_qed_quantum_sync);
    if (m_do_qed_quantum_sync) {
        AddRealComp("opticalDepthQSR");
    }

    pp_species_name.query("do_qed_breit_wheeler", m_do_qed_breit_wheeler);
    if (m_do_qed_breit_wheeler) {
        AddRealComp("opticalDepthBW");
    }

    if(m_do_qed_quantum_sync){
        pp_species_name.get("qed_quantum_sync_phot_product_species",
            m_qed_quantum_sync_phot_product_name);
    }
#endif

    // User-defined integer attributes
    pp_species_name.queryarr("addIntegerAttributes", m_user_int_attribs);
    const auto n_user_int_attribs = static_cast<int>(m_user_int_attribs.size());
    std::vector< std::string > str_int_attrib_function;
    str_int_attrib_function.resize(n_user_int_attribs);
    m_user_int_attrib_parser.resize(n_user_int_attribs);
    for (int i = 0; i < n_user_int_attribs; ++i) {
        utils::parser::Store_parserString(
            pp_species_name, "attribute."+m_user_int_attribs.at(i)+"(x,y,z,ux,uy,uz,t)",
            str_int_attrib_function.at(i));
        m_user_int_attrib_parser.at(i) = std::make_unique<amrex::Parser>(
            utils::parser::makeParser(str_int_attrib_function.at(i),{"x","y","z","ux","uy","uz","t"}));
        AddIntComp(m_user_int_attribs.at(i));
    }

    // User-defined real attributes
    pp_species_name.queryarr("addRealAttributes", m_user_real_attribs);
    const auto n_user_real_attribs = static_cast<int>(m_user_real_attribs.size());
    std::vector< std::string > str_real_attrib_function;
    str_real_attrib_function.resize(n_user_real_attribs);
    m_user_real_attrib_parser.resize(n_user_real_attribs);
    for (int i = 0; i < n_user_real_attribs; ++i) {
        utils::parser::Store_parserString(
            pp_species_name, "attribute."+m_user_real_attribs.at(i)+"(x,y,z,ux,uy,uz,t)",
            str_real_attrib_function.at(i));
        m_user_real_attrib_parser.at(i) = std::make_unique<amrex::Parser>(
            utils::parser::makeParser(str_real_attrib_function.at(i),{"x","y","z","ux","uy","uz","t"}));
        AddRealComp(m_user_real_attribs.at(i));
    }

    // If old particle positions should be saved add the needed components
    pp_species_name.query("save_previous_position", m_save_previous_position);
    if (m_save_previous_position) {
#if (AMREX_SPACEDIM >= 2)
        AddRealComp("prev_x");
#endif
#if defined(WARPX_DIM_3D)
        AddRealComp("prev_y");
#endif
        AddRealComp("prev_z");
#ifdef WARPX_DIM_RZ
      amrex::Abort("Saving previous particle positions not yet implemented in RZ");
#endif
    }

    // Read reflection models for absorbing boundaries; defaults to a zero
    pp_species_name.query("reflection_model_xlo(E)", m_boundary_conditions.reflection_model_xlo_str);
    pp_species_name.query("reflection_model_xhi(E)", m_boundary_conditions.reflection_model_xhi_str);
    pp_species_name.query("reflection_model_ylo(E)", m_boundary_conditions.reflection_model_ylo_str);
    pp_species_name.query("reflection_model_yhi(E)", m_boundary_conditions.reflection_model_yhi_str);
    pp_species_name.query("reflection_model_zlo(E)", m_boundary_conditions.reflection_model_zlo_str);
    pp_species_name.query("reflection_model_zhi(E)", m_boundary_conditions.reflection_model_zhi_str);
    m_boundary_conditions.BuildReflectionModelParsers();

    const ParmParse pp_boundary("boundary");
    bool flag = false;
    pp_boundary.query("reflect_all_velocities", flag);
    m_boundary_conditions.Set_reflect_all_velocities(flag);

    // currently supports only isotropic thermal distribution
    // same distribution is applied to all boundaries
    const amrex::ParmParse pp_species_boundary("boundary." + species_name);
    if (WarpX::isAnyParticleBoundaryThermal()) {
        amrex::Real boundary_uth;
        utils::parser::getWithParser(pp_species_boundary,"u_th",boundary_uth);
        m_boundary_conditions.SetThermalVelocity(boundary_uth);
    }
}

PhysicalParticleContainer::PhysicalParticleContainer (AmrCore* amr_core)
    : WarpXParticleContainer(amr_core, 0)
{
}

void
PhysicalParticleContainer::BackwardCompatibility ()
{
    const ParmParse pp_species_name(species_name);
    std::vector<std::string> backward_strings;
    if (pp_species_name.queryarr("plot_vars", backward_strings)){
        WARPX_ABORT_WITH_MESSAGE("<species>.plot_vars is not supported anymore. "
                     "Please use the new syntax for diagnostics, see documentation.");
    }

    int backward_int;
    if (pp_species_name.query("plot_species", backward_int)){
        WARPX_ABORT_WITH_MESSAGE("<species>.plot_species is not supported anymore. "
                     "Please use the new syntax for diagnostics, see documentation.");
    }
}

void PhysicalParticleContainer::InitData ()
{
    AddParticles(0); // Note - add on level 0
    Redistribute();  // We then redistribute
}

void PhysicalParticleContainer::MapParticletoBoostedFrame (
    ParticleReal& x, ParticleReal& y, ParticleReal& z, ParticleReal& ux, ParticleReal& uy, ParticleReal& uz, Real t_lab) const
{
    // Map the particles from the lab frame to the boosted frame.
    // This boosts the particle to the lab frame and calculates
    // the particle time in the boosted frame. It then maps
    // the position to the time in the boosted frame.

    // For now, start with the assumption that this will only happen
    // at the start of the simulation.
    const ParticleReal uz_boost = WarpX::gamma_boost*WarpX::beta_boost*PhysConst::c;

    // tpr is the particle's time in the boosted frame
    const ParticleReal tpr = WarpX::gamma_boost*t_lab - uz_boost*z/(PhysConst::c*PhysConst::c);

    // The particle's transformed location in the boosted frame
    const ParticleReal xpr = x;
    const ParticleReal ypr = y;
    const ParticleReal zpr = WarpX::gamma_boost*z - uz_boost*t_lab;

    // transform u and gamma to the boosted frame
    const ParticleReal gamma_lab = std::sqrt(1._rt + (ux*ux + uy*uy + uz*uz)/(PhysConst::c*PhysConst::c));
    // ux = ux;
    // uy = uy;
    uz = WarpX::gamma_boost*uz - uz_boost*gamma_lab;
    const ParticleReal gammapr = std::sqrt(1._rt + (ux*ux + uy*uy + uz*uz)/(PhysConst::c*PhysConst::c));

    const ParticleReal vxpr = ux/gammapr;
    const ParticleReal vypr = uy/gammapr;
    const ParticleReal vzpr = uz/gammapr;

    if (do_backward_propagation){
        uz = -uz;
    }

    //Move the particles to where they will be at t = t0, the current simulation time in the boosted frame
    constexpr int lev = 0;
    const amrex::Real t0 = WarpX::GetInstance().gett_new(lev);
    if (boost_adjust_transverse_positions) {
        x = xpr - (tpr-t0)*vxpr;
        y = ypr - (tpr-t0)*vypr;
    }
    z = zpr - (tpr-t0)*vzpr;

}

void
PhysicalParticleContainer::AddGaussianBeam (PlasmaInjector const& plasma_injector){

    const Real x_m = plasma_injector.x_m;
    const Real y_m = plasma_injector.y_m;
    const Real z_m = plasma_injector.z_m;
    const Real x_rms = plasma_injector.x_rms;
    const Real y_rms = plasma_injector.y_rms;
    const Real z_rms = plasma_injector.z_rms;
    const Real x_cut = plasma_injector.x_cut;
    const Real y_cut = plasma_injector.y_cut;
    const Real z_cut = plasma_injector.z_cut;
    const Real q_tot = plasma_injector.q_tot;
    long npart = plasma_injector.npart;
    const int do_symmetrize = plasma_injector.do_symmetrize;
    const int symmetrization_order = plasma_injector.symmetrization_order;
    const Real focal_distance = plasma_injector.focal_distance;

    // Declare temporary vectors on the CPU
    Gpu::HostVector<ParticleReal> particle_x;
    Gpu::HostVector<ParticleReal> particle_y;
    Gpu::HostVector<ParticleReal> particle_z;
    Gpu::HostVector<ParticleReal> particle_ux;
    Gpu::HostVector<ParticleReal> particle_uy;
    Gpu::HostVector<ParticleReal> particle_uz;
    Gpu::HostVector<ParticleReal> particle_w;

    if (ParallelDescriptor::IOProcessor()) {
        // If do_symmetrize, create either 4x or 8x fewer particles, and
        // Replicate each particle either 4 times (x,y) (-x,y) (x,-y) (-x,-y)
        // or 8 times, additionally (y,x), (-y,x), (y,-x), (-y,-x)
        if (do_symmetrize){
            npart /= symmetrization_order;
        }
        for (long i = 0; i < npart; ++i) {
#if defined(WARPX_DIM_3D) || defined(WARPX_DIM_RZ)
            const Real weight = q_tot/(npart*charge);
            Real x = amrex::RandomNormal(x_m, x_rms);
            Real y = amrex::RandomNormal(y_m, y_rms);
            Real z = amrex::RandomNormal(z_m, z_rms);
#elif defined(WARPX_DIM_XZ)
            const Real weight = q_tot/(npart*charge*y_rms);
            Real x = amrex::RandomNormal(x_m, x_rms);
            constexpr Real y = 0._prt;
            Real z = amrex::RandomNormal(z_m, z_rms);
#elif defined(WARPX_DIM_1D_Z)
            const Real weight = q_tot/(npart*charge*x_rms*y_rms);
            constexpr Real x = 0._prt;
            constexpr Real y = 0._prt;
            Real z = amrex::RandomNormal(z_m, z_rms);
#endif
            if (plasma_injector.insideBounds(x, y, z)  &&
                std::abs( x - x_m ) <= x_cut * x_rms     &&
                std::abs( y - y_m ) <= y_cut * y_rms     &&
                std::abs( z - z_m ) <= z_cut * z_rms   ) {
                XDim3 u = plasma_injector.getMomentum(x, y, z);

            if (plasma_injector.do_focusing){
                const XDim3 u_bulk = plasma_injector.getInjectorMomentumHost()->getBulkMomentum(x,y,z);
                const Real u_bulk_norm = std::sqrt( u_bulk.x*u_bulk.x+u_bulk.y*u_bulk.y+u_bulk.z*u_bulk.z );

                // Compute the position of the focal plane
                // (it is located at a distance `focal_distance` from the beam centroid, in the direction of the bulk velocity)
                const Real n_x = u_bulk.x/u_bulk_norm;
                const Real n_y = u_bulk.y/u_bulk_norm;
                const Real n_z = u_bulk.z/u_bulk_norm;
                const Real x_f = x_m + focal_distance * n_x;
                const Real y_f = y_m + focal_distance * n_y;
                const Real z_f = z_m + focal_distance * n_z;
                const Real gamma = std::sqrt( 1._rt + (u.x*u.x+u.y*u.y+u.z*u.z) );

                const Real v_x = u.x / gamma * PhysConst::c;
                const Real v_y = u.y / gamma * PhysConst::c;
                const Real v_z = u.z / gamma * PhysConst::c;

                // Compute the time at which the particle will cross the focal plane
                const Real v_dot_n = v_x * n_x + v_y * n_y + v_z * n_z;
                const Real t = ((x_f-x)*n_x + (y_f-y)*n_y + (z_f-z)*n_z) / v_dot_n;

                // Displace particles in the direction orthogonal to the beam bulk momentum
                // i.e. orthogonal to (n_x, n_y, n_z)
#if defined(WARPX_DIM_3D) || defined(WARPX_DIM_RZ)
                x = x - (v_x - v_dot_n*n_x) * t;
                y = y - (v_y - v_dot_n*n_y) * t;
                z = z - (v_z - v_dot_n*n_z) * t;
#elif defined(WARPX_DIM_XZ)
                x = x - (v_x - v_dot_n*n_x) * t;
                z = z - (v_z - v_dot_n*n_z) * t;
#elif defined(WARPX_DIM_1D_Z)
                z = z - (v_z - v_dot_n*n_z) * t;
#endif
            }
                u.x *= PhysConst::c;
                u.y *= PhysConst::c;
                u.z *= PhysConst::c;

                if (do_symmetrize && symmetrization_order == 8){
                    // Add eight particles to the beam:
                    CheckAndAddParticle(x, y, z, u.x, u.y, u.z, weight/8._rt,
                                        particle_x,  particle_y,  particle_z,
                                        particle_ux, particle_uy, particle_uz,
                                        particle_w);
                    CheckAndAddParticle(x, -y, z, u.x, -u.y, u.z, weight/8._rt,
                                        particle_x,  particle_y,  particle_z,
                                        particle_ux, particle_uy, particle_uz,
                                        particle_w);
                    CheckAndAddParticle(-x, y, z, -u.x, u.y, u.z, weight/8._rt,
                                        particle_x,  particle_y,  particle_z,
                                        particle_ux, particle_uy, particle_uz,
                                        particle_w);
                    CheckAndAddParticle(-x, -y, z, -u.x, -u.y, u.z, weight/8._rt,
                                        particle_x,  particle_y,  particle_z,
                                        particle_ux, particle_uy, particle_uz,
                                        particle_w);
                    CheckAndAddParticle(y, x, z, u.y, u.x, u.z, weight/8._rt,
                                        particle_x,  particle_y,  particle_z,
                                        particle_ux, particle_uy, particle_uz,
                                        particle_w);
                    CheckAndAddParticle(-y, x, z, -u.y, u.x, u.z, weight/8._rt,
                                        particle_x,  particle_y,  particle_z,
                                        particle_ux, particle_uy, particle_uz,
                                        particle_w);
                    CheckAndAddParticle(y, -x, z, u.y, -u.x, u.z, weight/8._rt,
                                        particle_x,  particle_y,  particle_z,
                                        particle_ux, particle_uy, particle_uz,
                                        particle_w);
                    CheckAndAddParticle(-y, -x, z, -u.y, -u.x, u.z, weight/8._rt,
                                        particle_x,  particle_y,  particle_z,
                                        particle_ux, particle_uy, particle_uz,
                                        particle_w);
                } else if (do_symmetrize && symmetrization_order == 4){
                    // Add four particles to the beam:
                    CheckAndAddParticle(x, y, z, u.x, u.y, u.z, weight/4._rt,
                                        particle_x,  particle_y,  particle_z,
                                        particle_ux, particle_uy, particle_uz,
                                        particle_w);
                    CheckAndAddParticle(x, -y, z, u.x, -u.y, u.z, weight/4._rt,
                                        particle_x,  particle_y,  particle_z,
                                        particle_ux, particle_uy, particle_uz,
                                        particle_w);
                    CheckAndAddParticle(-x, y, z, -u.x, u.y, u.z, weight/4._rt,
                                        particle_x,  particle_y,  particle_z,
                                        particle_ux, particle_uy, particle_uz,
                                        particle_w);
                    CheckAndAddParticle(-x, -y, z, -u.x, -u.y, u.z, weight/4._rt,
                                        particle_x,  particle_y,  particle_z,
                                        particle_ux, particle_uy, particle_uz,
                                        particle_w);
                } else {
                    CheckAndAddParticle(x, y, z, u.x, u.y, u.z, weight,
                                        particle_x,  particle_y,  particle_z,
                                        particle_ux, particle_uy, particle_uz,
                                        particle_w);
                }
            }
        }
    }
    // Add the temporary CPU vectors to the particle structure
    auto const np = static_cast<long>(particle_z.size());

    const amrex::Vector<ParticleReal> xp(particle_x.data(), particle_x.data() + np);
    const amrex::Vector<ParticleReal> yp(particle_y.data(), particle_y.data() + np);
    const amrex::Vector<ParticleReal> zp(particle_z.data(), particle_z.data() + np);
    const amrex::Vector<ParticleReal> uxp(particle_ux.data(), particle_ux.data() + np);
    const amrex::Vector<ParticleReal> uyp(particle_uy.data(), particle_uy.data() + np);
    const amrex::Vector<ParticleReal> uzp(particle_uz.data(), particle_uz.data() + np);

    amrex::Vector<amrex::Vector<ParticleReal>> attr;
    const amrex::Vector<ParticleReal> wp(particle_w.data(), particle_w.data() + np);
    attr.push_back(wp);

    const amrex::Vector<amrex::Vector<int>> attr_int;

    AddNParticles(0, np, xp,  yp,  zp, uxp, uyp, uzp,
                  1, attr, 0, attr_int, 1);
}

void
PhysicalParticleContainer::AddPlasmaFromFile(PlasmaInjector & plasma_injector,
                                             ParticleReal q_tot,
                                             ParticleReal z_shift)
{
    // Declare temporary vectors on the CPU
    Gpu::HostVector<ParticleReal> particle_x;
    Gpu::HostVector<ParticleReal> particle_z;
    Gpu::HostVector<ParticleReal> particle_ux;
    Gpu::HostVector<ParticleReal> particle_uz;
    Gpu::HostVector<ParticleReal> particle_w;
    Gpu::HostVector<ParticleReal> particle_y;
    Gpu::HostVector<ParticleReal> particle_uy;

#ifdef WARPX_USE_OPENPMD
    //TODO: Make changes for read/write in multiple MPI ranks
    if (ParallelDescriptor::IOProcessor()) {
        // take ownership of the series and close it when done
        auto series = std::move(plasma_injector.m_openpmd_input_series);

        // assumption asserts: see PlasmaInjector
        openPMD::Iteration it = series->iterations.begin()->second;
        const ParmParse pp_species_name(species_name);
        pp_species_name.query("impose_t_lab_from_file", impose_t_lab_from_file);
        double t_lab = 0._prt;
        if (impose_t_lab_from_file) {
            // Impose t_lab as being the time stored in the openPMD file
            t_lab = it.time<double>() * it.timeUnitSI();
        }
        std::string const ps_name = it.particles.begin()->first;
        openPMD::ParticleSpecies ps = it.particles.begin()->second;

        auto const npart = ps["position"]["x"].getExtent()[0];
#if !defined(WARPX_DIM_1D_Z)  // 2D, 3D, and RZ
        const std::shared_ptr<ParticleReal> ptr_x = ps["position"]["x"].loadChunk<ParticleReal>();
        const std::shared_ptr<ParticleReal> ptr_offset_x = ps["positionOffset"]["x"].loadChunk<ParticleReal>();
        auto const position_unit_x = static_cast<ParticleReal>(ps["position"]["x"].unitSI());
        auto const position_offset_unit_x = static_cast<ParticleReal>(ps["positionOffset"]["x"].unitSI());
#endif
#if !(defined(WARPX_DIM_XZ) || defined(WARPX_DIM_1D_Z))
        const std::shared_ptr<ParticleReal> ptr_y = ps["position"]["y"].loadChunk<ParticleReal>();
        const std::shared_ptr<ParticleReal> ptr_offset_y = ps["positionOffset"]["y"].loadChunk<ParticleReal>();
        auto const position_unit_y = static_cast<ParticleReal>(ps["position"]["y"].unitSI());
        auto const position_offset_unit_y = static_cast<ParticleReal>(ps["positionOffset"]["y"].unitSI());
#endif
        const std::shared_ptr<ParticleReal> ptr_z = ps["position"]["z"].loadChunk<ParticleReal>();
        const std::shared_ptr<ParticleReal> ptr_offset_z = ps["positionOffset"]["z"].loadChunk<ParticleReal>();
        auto const position_unit_z = static_cast<ParticleReal>(ps["position"]["z"].unitSI());
        auto const position_offset_unit_z = static_cast<ParticleReal>(ps["positionOffset"]["z"].unitSI());

        const std::shared_ptr<ParticleReal> ptr_ux = ps["momentum"]["x"].loadChunk<ParticleReal>();
        auto const momentum_unit_x = static_cast<ParticleReal>(ps["momentum"]["x"].unitSI());
        const std::shared_ptr<ParticleReal> ptr_uz = ps["momentum"]["z"].loadChunk<ParticleReal>();
        auto const momentum_unit_z = static_cast<ParticleReal>(ps["momentum"]["z"].unitSI());
        const std::shared_ptr<ParticleReal> ptr_w = ps["weighting"][openPMD::RecordComponent::SCALAR].loadChunk<ParticleReal>();
        auto const w_unit = static_cast<ParticleReal>(ps["weighting"][openPMD::RecordComponent::SCALAR].unitSI());
        std::shared_ptr<ParticleReal> ptr_uy = nullptr;
        auto momentum_unit_y = 1.0_prt;
        if (ps["momentum"].contains("y")) {
            ptr_uy = ps["momentum"]["y"].loadChunk<ParticleReal>();
            momentum_unit_y = static_cast<ParticleReal>(ps["momentum"]["y"].unitSI());
        }
        series->flush();  // shared_ptr data can be read now

        if (q_tot != 0.0) {
            std::stringstream warnMsg;
            warnMsg << " Loading particle species from file. " << ps_name << ".q_tot is ignored.";
            ablastr::warn_manager::WMRecordWarning("AddPlasmaFromFile",
               warnMsg.str(), ablastr::warn_manager::WarnPriority::high);
        }

        for (auto i = decltype(npart){0}; i<npart; ++i){

            ParticleReal const weight = ptr_w.get()[i]*w_unit;

#if !defined(WARPX_DIM_1D_Z)
            ParticleReal const x = ptr_x.get()[i]*position_unit_x + ptr_offset_x.get()[i]*position_offset_unit_x;
#else
            ParticleReal const x = 0.0_prt;
#endif
#if defined(WARPX_DIM_3D) || defined(WARPX_DIM_RZ)
            ParticleReal const y = ptr_y.get()[i]*position_unit_y + ptr_offset_y.get()[i]*position_offset_unit_y;
#else
            ParticleReal const y = 0.0_prt;
#endif
            ParticleReal const z = ptr_z.get()[i]*position_unit_z + ptr_offset_z.get()[i]*position_offset_unit_z + z_shift;

            if (plasma_injector.insideBounds(x, y, z)) {
                ParticleReal const ux = ptr_ux.get()[i]*momentum_unit_x/mass;
                ParticleReal const uz = ptr_uz.get()[i]*momentum_unit_z/mass;
                ParticleReal uy = 0.0_prt;
                if (ps["momentum"].contains("y")) {
                    uy = ptr_uy.get()[i]*momentum_unit_y/mass;
                }
                CheckAndAddParticle(x, y, z, ux, uy, uz, weight,
                                    particle_x,  particle_y,  particle_z,
                                    particle_ux, particle_uy, particle_uz,
                                    particle_w, static_cast<amrex::Real>(t_lab));
            }
        }
        auto const np = particle_z.size();
        if (np < npart) {
            ablastr::warn_manager::WMRecordWarning("Species",
                "Simulation box doesn't cover all particles",
                ablastr::warn_manager::WarnPriority::high);
        }
    } // IO Processor
    auto const np = static_cast<long>(particle_z.size());
    const amrex::Vector<ParticleReal> xp(particle_x.data(), particle_x.data() + np);
    const amrex::Vector<ParticleReal> yp(particle_y.data(), particle_y.data() + np);
    const amrex::Vector<ParticleReal> zp(particle_z.data(), particle_z.data() + np);
    const amrex::Vector<ParticleReal> uxp(particle_ux.data(), particle_ux.data() + np);
    const amrex::Vector<ParticleReal> uyp(particle_uy.data(), particle_uy.data() + np);
    const amrex::Vector<ParticleReal> uzp(particle_uz.data(), particle_uz.data() + np);

    amrex::Vector<amrex::Vector<ParticleReal>> attr;
    const amrex::Vector<ParticleReal> wp(particle_w.data(), particle_w.data() + np);
    attr.push_back(wp);

    const amrex::Vector<amrex::Vector<int>> attr_int;

    AddNParticles(0, np, xp,  yp,  zp, uxp, uyp, uzp,
                  1, attr, 0, attr_int, 1);
#endif // WARPX_USE_OPENPMD

    ignore_unused(plasma_injector, q_tot, z_shift);
}

void
PhysicalParticleContainer::DefaultInitializeRuntimeAttributes (
    typename ContainerLike<amrex::PinnedArenaAllocator>::ParticleTileType& pinned_tile,
    int n_external_attr_real,
    int n_external_attr_int)
{
    ParticleCreation::DefaultInitializeRuntimeAttributes(pinned_tile,
                                       n_external_attr_real, n_external_attr_int,
                                       m_user_real_attribs, m_user_int_attribs,
                                       particle_comps, particle_icomps,
                                       amrex::GetVecOfPtrs(m_user_real_attrib_parser),
                                       amrex::GetVecOfPtrs(m_user_int_attrib_parser),
#ifdef WARPX_QED
                                       true,
                                       m_shr_p_bw_engine.get(),
                                       m_shr_p_qs_engine.get(),
#endif
                                       ionization_initial_level,
                                       0,pinned_tile.numParticles());
}


void
PhysicalParticleContainer::CheckAndAddParticle (
    ParticleReal x, ParticleReal y, ParticleReal z,
    ParticleReal ux, ParticleReal uy, ParticleReal uz,
    ParticleReal weight,
    Gpu::HostVector<ParticleReal>& particle_x,
    Gpu::HostVector<ParticleReal>& particle_y,
    Gpu::HostVector<ParticleReal>& particle_z,
    Gpu::HostVector<ParticleReal>& particle_ux,
    Gpu::HostVector<ParticleReal>& particle_uy,
    Gpu::HostVector<ParticleReal>& particle_uz,
    Gpu::HostVector<ParticleReal>& particle_w,
    Real t_lab) const
{
    if (WarpX::gamma_boost > 1.) {
        MapParticletoBoostedFrame(x, y, z, ux, uy, uz, t_lab);
    }
    particle_x.push_back(x);
    particle_y.push_back(y);
    particle_z.push_back(z);
    particle_ux.push_back(ux);
    particle_uy.push_back(uy);
    particle_uz.push_back(uz);
    particle_w.push_back(weight);
}

void
PhysicalParticleContainer::AddParticles (int lev)
{
    WARPX_PROFILE("PhysicalParticleContainer::AddParticles()");

    for (auto const& plasma_injector : plasma_injectors) {

        if (plasma_injector->add_single_particle) {
            if (WarpX::gamma_boost > 1.) {
                MapParticletoBoostedFrame(plasma_injector->single_particle_pos[0],
                                          plasma_injector->single_particle_pos[1],
                                          plasma_injector->single_particle_pos[2],
                                          plasma_injector->single_particle_u[0],
                                          plasma_injector->single_particle_u[1],
                                          plasma_injector->single_particle_u[2]);
            }
            const amrex::Vector<ParticleReal> xp = {plasma_injector->single_particle_pos[0]};
            const amrex::Vector<ParticleReal> yp = {plasma_injector->single_particle_pos[1]};
            const amrex::Vector<ParticleReal> zp = {plasma_injector->single_particle_pos[2]};
            const amrex::Vector<ParticleReal> uxp = {plasma_injector->single_particle_u[0]};
            const amrex::Vector<ParticleReal> uyp = {plasma_injector->single_particle_u[1]};
            const amrex::Vector<ParticleReal> uzp = {plasma_injector->single_particle_u[2]};
            const amrex::Vector<amrex::Vector<ParticleReal>> attr = {{plasma_injector->single_particle_weight}};
            const amrex::Vector<amrex::Vector<int>> attr_int;
            AddNParticles(lev, 1, xp, yp, zp, uxp, uyp, uzp,
                          1, attr, 0, attr_int, 0);
            return;
        }

        if (plasma_injector->add_multiple_particles) {
            if (WarpX::gamma_boost > 1.) {
                for (int i=0 ; i < plasma_injector->multiple_particles_pos_x.size() ; i++) {
                    MapParticletoBoostedFrame(plasma_injector->multiple_particles_pos_x[i],
                                              plasma_injector->multiple_particles_pos_y[i],
                                              plasma_injector->multiple_particles_pos_z[i],
                                              plasma_injector->multiple_particles_ux[i],
                                              plasma_injector->multiple_particles_uy[i],
                                              plasma_injector->multiple_particles_uz[i]);
                }
            }
            amrex::Vector<amrex::Vector<ParticleReal>> attr;
            attr.push_back(plasma_injector->multiple_particles_weight);
            const amrex::Vector<amrex::Vector<int>> attr_int;
            AddNParticles(lev, static_cast<int>(plasma_injector->multiple_particles_pos_x.size()),
                          plasma_injector->multiple_particles_pos_x,
                          plasma_injector->multiple_particles_pos_y,
                          plasma_injector->multiple_particles_pos_z,
                          plasma_injector->multiple_particles_ux,
                          plasma_injector->multiple_particles_uy,
                          plasma_injector->multiple_particles_uz,
                          1, attr, 0, attr_int, 0);
        }

        if (plasma_injector->gaussian_beam) {
            AddGaussianBeam(*plasma_injector);
        }

        if (plasma_injector->external_file) {
            AddPlasmaFromFile(*plasma_injector,
                              plasma_injector->q_tot,
                              plasma_injector->z_shift);
        }

        if ( plasma_injector->doInjection() ) {
            AddPlasma(*plasma_injector, lev);
        }
    }
}

void
PhysicalParticleContainer::AddPlasma (PlasmaInjector const& plasma_injector, int lev, RealBox part_realbox)
{
    WARPX_PROFILE("PhysicalParticleContainer::AddPlasma()");

    // If no part_realbox is provided, initialize particles in the whole domain
    const Geometry& geom = Geom(lev);
    if (!part_realbox.ok()) { part_realbox = geom.ProbDomain(); }

    const int num_ppc = plasma_injector.num_particles_per_cell;
#ifdef WARPX_DIM_RZ
    const Real rmax = std::min(plasma_injector.xmax, part_realbox.hi(0));
#endif

    const auto dx = geom.CellSizeArray();
    const auto problo = geom.ProbLoArray();

    defineAllParticleTiles();

    amrex::LayoutData<amrex::Real>* cost = WarpX::getCosts(lev);

    Box fine_injection_box;
    amrex::IntVect rrfac(AMREX_D_DECL(1,1,1));
    const bool refine_injection = findRefinedInjectionBox(fine_injection_box, rrfac);

    InjectorPosition* inj_pos = plasma_injector.getInjectorPosition();
    InjectorDensity*  inj_rho = plasma_injector.getInjectorDensity();
    InjectorMomentum* inj_mom = plasma_injector.getInjectorMomentumDevice();
    const Real gamma_boost = WarpX::gamma_boost;
    const Real beta_boost = WarpX::beta_boost;
    const Real t = WarpX::GetInstance().gett_new(lev);
    const Real density_min = plasma_injector.density_min;
    const Real density_max = plasma_injector.density_max;

#ifdef WARPX_DIM_RZ
    const int nmodes = WarpX::n_rz_azimuthal_modes;
    const bool radially_weighted = plasma_injector.radially_weighted;
#endif

    auto n_user_int_attribs = static_cast<int>(m_user_int_attribs.size());
    auto n_user_real_attribs = static_cast<int>(m_user_real_attribs.size());
    const PlasmaParserWrapper plasma_parser_wrapper (m_user_int_attribs.size(),
                                                     m_user_real_attribs.size(),
                                                     m_user_int_attrib_parser,
                                                     m_user_real_attrib_parser);

    MFItInfo info;
    if (do_tiling && Gpu::notInLaunchRegion()) {
        info.EnableTiling(tile_size);
    }
#ifdef AMREX_USE_OMP
    info.SetDynamic(true);
#pragma omp parallel if (not WarpX::serialize_initial_conditions)
#endif
    for (MFIter mfi = MakeMFIter(lev, info); mfi.isValid(); ++mfi)
    {
        if (cost && WarpX::load_balance_costs_update_algo == LoadBalanceCostsUpdateAlgo::Timers)
        {
            amrex::Gpu::synchronize();
        }
        auto wt = static_cast<amrex::Real>(amrex::second());

        const Box& tile_box = mfi.tilebox();
        const RealBox tile_realbox = WarpX::getRealBox(tile_box, lev);

        // Find the cells of part_box that overlap with tile_realbox
        // If there is no overlap, just go to the next tile in the loop
        RealBox overlap_realbox;
        Box overlap_box;
        IntVect shifted;
        const bool no_overlap = find_overlap(tile_realbox, part_realbox, dx, problo, overlap_realbox, overlap_box, shifted);
        if (no_overlap) {
            continue; // Go to the next tile
        }

        const int grid_id = mfi.index();
        const int tile_id = mfi.LocalTileIndex();

        const GpuArray<Real,AMREX_SPACEDIM> overlap_corner
            {AMREX_D_DECL(overlap_realbox.lo(0),
                          overlap_realbox.lo(1),
                          overlap_realbox.lo(2))};

        // count the number of particles that each cell in overlap_box could add
        Gpu::DeviceVector<amrex::Long> counts(overlap_box.numPts(), 0);
        Gpu::DeviceVector<amrex::Long> offset(overlap_box.numPts());
        auto *pcounts = counts.data();
        const amrex::IntVect lrrfac = rrfac;
        Box fine_overlap_box; // default Box is NOT ok().
        if (refine_injection) {
            fine_overlap_box = overlap_box & amrex::shift(fine_injection_box, -shifted);
        }
        amrex::ParallelFor(overlap_box, [=] AMREX_GPU_DEVICE (int i, int j, int k) noexcept
        {
            const IntVect iv(AMREX_D_DECL(i, j, k));
            auto lo = getCellCoords(overlap_corner, dx, {0._rt, 0._rt, 0._rt}, iv);
            auto hi = getCellCoords(overlap_corner, dx, {1._rt, 1._rt, 1._rt}, iv);

            lo.z = applyBallisticCorrection(lo, inj_mom, gamma_boost, beta_boost, t);
            hi.z = applyBallisticCorrection(hi, inj_mom, gamma_boost, beta_boost, t);

            if (inj_pos->overlapsWith(lo, hi))
            {
                auto index = overlap_box.index(iv);
                const amrex::Long r = (fine_overlap_box.ok() && fine_overlap_box.contains(iv))?
                    (AMREX_D_TERM(lrrfac[0],*lrrfac[1],*lrrfac[2])) : (1);
                pcounts[index] = num_ppc*r;
                // update pcount by checking if cell-corners or cell-center
                // has non-zero density
                const auto xlim = GpuArray<Real, 3>{lo.x,(lo.x+hi.x)/2._rt,hi.x};
                const auto ylim = GpuArray<Real, 3>{lo.y,(lo.y+hi.y)/2._rt,hi.y};
                const auto zlim = GpuArray<Real, 3>{lo.z,(lo.z+hi.z)/2._rt,hi.z};

                const auto checker = [&](){
                    for (const auto& x : xlim) {
                        for (const auto& y : ylim) {
                            for (const auto& z : zlim) {
                                if (inj_pos->insideBounds(x,y,z) and (inj_rho->getDensity(x,y,z) > 0) ) {
                                    return 1;
                                }
                            }
                        }
                    }
                    return 0;
                };
                pcounts[index] = checker() ? num_ppc*r : 0;
            }
            amrex::ignore_unused(j,k);
        });

        // Max number of new particles. All of them are created,
        // and invalid ones are then discarded
        const amrex::Long max_new_particles = Scan::ExclusiveSum(counts.size(), counts.data(), offset.data());

        // Update NextID to include particles created in this function
        amrex::Long pid;
#ifdef AMREX_USE_OMP
#pragma omp critical (add_plasma_nextid)
#endif
        {
            pid = ParticleType::NextID();
            ParticleType::NextID(pid+max_new_particles);
        }
        WARPX_ALWAYS_ASSERT_WITH_MESSAGE(
            pid + max_new_particles < LongParticleIds::LastParticleID,
            "ERROR: overflow on particle id numbers");

        const int cpuid = ParallelDescriptor::MyProc();

        auto& particle_tile = GetParticles(lev)[std::make_pair(grid_id,tile_id)];

        if ( (NumRuntimeRealComps()>0) || (NumRuntimeIntComps()>0) ) {
            DefineAndReturnParticleTile(lev, grid_id, tile_id);
        }

        auto const old_size = static_cast<amrex::Long>(particle_tile.size());
        auto const new_size = old_size + max_new_particles;
        particle_tile.resize(new_size);

        auto& soa = particle_tile.GetStructOfArrays();
        GpuArray<ParticleReal*,PIdx::nattribs> pa;
        for (int ia = 0; ia < PIdx::nattribs; ++ia) {
            pa[ia] = soa.GetRealData(ia).data() + old_size;
        }
        uint64_t * AMREX_RESTRICT pa_idcpu = soa.GetIdCPUData().data() + old_size;

        PlasmaParserHelper plasma_parser_helper (soa, old_size, m_user_int_attribs, m_user_real_attribs, particle_icomps, particle_comps, plasma_parser_wrapper);
        int** pa_user_int_data = plasma_parser_helper.getUserIntDataPtrs();
        ParticleReal** pa_user_real_data = plasma_parser_helper.getUserRealDataPtrs();
        amrex::ParserExecutor<7> const* user_int_parserexec_data = plasma_parser_helper.getUserIntParserExecData();
        amrex::ParserExecutor<7> const* user_real_parserexec_data = plasma_parser_helper.getUserRealParserExecData();

        int* pi = nullptr;
        if (do_field_ionization) {
            pi = soa.GetIntData(particle_icomps["ionizationLevel"]).data() + old_size;
        }

#ifdef WARPX_QED
        //Pointer to the optical depth component
        amrex::ParticleReal* p_optical_depth_QSR = nullptr;
        amrex::ParticleReal* p_optical_depth_BW  = nullptr;

        // If a QED effect is enabled, the corresponding optical depth
        // has to be initialized
        const bool loc_has_quantum_sync = has_quantum_sync();
        const bool loc_has_breit_wheeler = has_breit_wheeler();
        if (loc_has_quantum_sync) {
            p_optical_depth_QSR = soa.GetRealData(
                particle_comps["opticalDepthQSR"]).data() + old_size;
        }
        if(loc_has_breit_wheeler) {
            p_optical_depth_BW = soa.GetRealData(
                particle_comps["opticalDepthBW"]).data() + old_size;
        }

        //If needed, get the appropriate functors from the engines
        QuantumSynchrotronGetOpticalDepth quantum_sync_get_opt;
        BreitWheelerGetOpticalDepth breit_wheeler_get_opt;
        if(loc_has_quantum_sync){
            quantum_sync_get_opt =
                m_shr_p_qs_engine->build_optical_depth_functor();
        }
        if(loc_has_breit_wheeler){
            breit_wheeler_get_opt =
                m_shr_p_bw_engine->build_optical_depth_functor();
        }
#endif

        const bool loc_do_field_ionization = do_field_ionization;
        const int loc_ionization_initial_level = ionization_initial_level;

        // Loop over all new particles and inject them (creates too many
        // particles, in particular does not consider xmin, xmax etc.).
        // The invalid ones are given negative ID and are deleted during the
        // next redistribute.
        auto *const poffset = offset.data();
#ifdef WARPX_DIM_RZ
        const bool rz_random_theta = m_rz_random_theta;
#endif
        amrex::ParallelForRNG(overlap_box,
        [=] AMREX_GPU_DEVICE (int i, int j, int k, amrex::RandomEngine const& engine) noexcept
        {
            const IntVect iv = IntVect(AMREX_D_DECL(i, j, k));
            amrex::ignore_unused(j,k);
            const auto index = overlap_box.index(iv);
#ifdef WARPX_DIM_RZ
            Real theta_offset = 0._rt;
            if (rz_random_theta) { theta_offset = amrex::Random(engine) * 2._rt * MathConst::pi; }
#endif

<<<<<<< HEAD
            const Real scale_fac = compute_scale_fac_volume(dx, pcounts[index]);
=======
            Real scale_fac = 0.0_rt;
            if( pcounts[index] != 0) {
                amrex::Real const dV = AMREX_D_TERM(dx[0], *dx[1], *dx[2]);
                scale_fac = dV/pcounts[index];
            }

>>>>>>> 28cf6840
            for (int i_part = 0; i_part < pcounts[index]; ++i_part)
            {
                long ip = poffset[index] + i_part;
                pa_idcpu[ip] = amrex::SetParticleIDandCPU(pid+ip, cpuid);
                const XDim3 r = (fine_overlap_box.ok() && fine_overlap_box.contains(iv)) ?
                  // In the refined injection region: use refinement ratio `lrrfac`
                  inj_pos->getPositionUnitBox(i_part, lrrfac, engine) :
                  // Otherwise: use 1 as the refinement ratio
                  inj_pos->getPositionUnitBox(i_part, amrex::IntVect::TheUnitVector(), engine);
                auto pos = getCellCoords(overlap_corner, dx, r, iv);

#if defined(WARPX_DIM_3D)
                bool const box_contains = tile_realbox.contains(XDim3{pos.x,pos.y,pos.z});
#elif defined(WARPX_DIM_XZ) || defined(WARPX_DIM_RZ)
<<<<<<< HEAD
                if (!tile_realbox.contains(XDim3{pos.x,pos.z,0.0_rt})) {
                    ZeroInitializeAndSetNegativeID(pa_idcpu, pa, ip, loc_do_field_ionization, pi
#ifdef WARPX_QED
                                                   ,loc_has_quantum_sync, p_optical_depth_QSR
                                                   ,loc_has_breit_wheeler, p_optical_depth_BW
#endif
                                                   );
                    continue;
                }
#else
                if (!tile_realbox.contains(XDim3{pos.z,0.0_rt,0.0_rt})) {
=======
                amrex::ignore_unused(k);
                bool const box_contains = tile_realbox.contains(XDim3{pos.x,pos.z,0.0_rt});
#elif defined(WARPX_DIM_1D_Z)
                amrex::ignore_unused(j,k);
                bool const box_contains = tile_realbox.contains(XDim3{pos.z,0.0_rt,0.0_rt});
#endif
                if (!box_contains) {
>>>>>>> 28cf6840
                    ZeroInitializeAndSetNegativeID(pa_idcpu, pa, ip, loc_do_field_ionization, pi
#ifdef WARPX_QED
                                                   ,loc_has_quantum_sync, p_optical_depth_QSR
                                                   ,loc_has_breit_wheeler, p_optical_depth_BW
#endif
                                                   );
                    continue;
                }

                // Save the x and y values to use in the insideBounds checks.
                // This is needed with WARPX_DIM_RZ since x and y are modified.
                const Real xb = pos.x;
                const Real yb = pos.y;

#ifdef WARPX_DIM_RZ
                // Replace the x and y, setting an angle theta.
                // These x and y are used to get the momentum and density
                // With only 1 mode, the angle doesn't matter so
                // choose it randomly.
                const Real theta = (nmodes == 1 && rz_random_theta)?
                    (2._rt*MathConst::pi*amrex::Random(engine)):
                    (2._rt*MathConst::pi*r.y + theta_offset);
                pos.x = xb*std::cos(theta);
                pos.y = xb*std::sin(theta);
#endif

                Real dens;
                XDim3 u;
                if (gamma_boost == 1._rt) {
                    // Lab-frame simulation
                    // If the particle is not within the species's
                    // xmin, xmax, ymin, ymax, zmin, zmax, go to
                    // the next generated particle.

                    // include ballistic correction for plasma species with bulk motion
                    const Real z0 = applyBallisticCorrection(pos, inj_mom, gamma_boost,
                                                             beta_boost, t);
                    if (!inj_pos->insideBounds(xb, yb, z0)) {
                        ZeroInitializeAndSetNegativeID(pa_idcpu, pa, ip, loc_do_field_ionization, pi
#ifdef WARPX_QED
                                                   ,loc_has_quantum_sync, p_optical_depth_QSR
                                                   ,loc_has_breit_wheeler, p_optical_depth_BW
#endif
                                                   );
                        continue;
                    }

                    u = inj_mom->getMomentum(pos.x, pos.y, z0, engine);
                    dens = inj_rho->getDensity(pos.x, pos.y, z0);

                    // Remove particle if density below threshold
                    if ( dens < density_min ){
                        ZeroInitializeAndSetNegativeID(pa_idcpu, pa, ip, loc_do_field_ionization, pi
#ifdef WARPX_QED
                                                   ,loc_has_quantum_sync, p_optical_depth_QSR
                                                   ,loc_has_breit_wheeler, p_optical_depth_BW
#endif
                                                   );
                        continue;
                    }
                    // Cut density if above threshold
                    dens = amrex::min(dens, density_max);
                } else {
                    // Boosted-frame simulation
                    const Real z0_lab = applyBallisticCorrection(pos, inj_mom, gamma_boost,
                                                                 beta_boost, t);

                    // If the particle is not within the lab-frame zmin, zmax, etc.
                    // go to the next generated particle.
                    if (!inj_pos->insideBounds(xb, yb, z0_lab)) {
                        ZeroInitializeAndSetNegativeID(pa_idcpu, pa, ip, loc_do_field_ionization, pi
#ifdef WARPX_QED
                                                   ,loc_has_quantum_sync, p_optical_depth_QSR
                                                   ,loc_has_breit_wheeler, p_optical_depth_BW
#endif
                                                   );
                        continue;
                    }
                    // call `getDensity` with lab-frame parameters
                    dens = inj_rho->getDensity(pos.x, pos.y, z0_lab);
                    // Remove particle if density below threshold
                    if ( dens < density_min ){
                        ZeroInitializeAndSetNegativeID(pa_idcpu, pa, ip, loc_do_field_ionization, pi
#ifdef WARPX_QED
                                                   ,loc_has_quantum_sync, p_optical_depth_QSR
                                                   ,loc_has_breit_wheeler, p_optical_depth_BW
#endif
                                                   );
                        continue;
                    }
                    // Cut density if above threshold
                    dens = amrex::min(dens, density_max);

                    // get the full momentum, including thermal motion
                    u = inj_mom->getMomentum(pos.x, pos.y, 0._rt, engine);
                    const Real gamma_lab = std::sqrt( 1._rt+(u.x*u.x+u.y*u.y+u.z*u.z) );
                    const Real betaz_lab = u.z/(gamma_lab);

                    // At this point u and dens are the lab-frame quantities
                    // => Perform Lorentz transform
                    dens = gamma_boost * dens * ( 1.0_rt - beta_boost*betaz_lab );
                    u.z = gamma_boost * ( u.z -beta_boost*gamma_lab );
                }

                if (loc_do_field_ionization) {
                    pi[ip] = loc_ionization_initial_level;
                }

#ifdef WARPX_QED
                if(loc_has_quantum_sync){
                    p_optical_depth_QSR[ip] = quantum_sync_get_opt(engine);
                }

                if(loc_has_breit_wheeler){
                    p_optical_depth_BW[ip] = breit_wheeler_get_opt(engine);
                }
#endif
                // Initialize user-defined integers with user-defined parser
                for (int ia = 0; ia < n_user_int_attribs; ++ia) {
                    pa_user_int_data[ia][ip] = static_cast<int>(user_int_parserexec_data[ia](pos.x, pos.y, pos.z, u.x, u.y, u.z, t));
                }
                // Initialize user-defined real attributes with user-defined parser
                for (int ia = 0; ia < n_user_real_attribs; ++ia) {
                    pa_user_real_data[ia][ip] = user_real_parserexec_data[ia](pos.x, pos.y, pos.z, u.x, u.y, u.z, t);
                }

                u.x *= PhysConst::c;
                u.y *= PhysConst::c;
                u.z *= PhysConst::c;

                Real weight = dens;
                weight *= scale_fac;

#ifdef WARPX_DIM_RZ
                if (radially_weighted) {
                    weight *= 2._rt*MathConst::pi*xb;
                } else {
                    // This is not correct since it might shift the particle
                    // out of the local grid
                    pos.x = std::sqrt(xb*rmax);
                    weight *= dx[0];
                }
#endif
                pa[PIdx::w ][ip] = weight;
                pa[PIdx::ux][ip] = u.x;
                pa[PIdx::uy][ip] = u.y;
                pa[PIdx::uz][ip] = u.z;

#if defined(WARPX_DIM_3D)
                pa[PIdx::x][ip] = pos.x;
                pa[PIdx::y][ip] = pos.y;
                pa[PIdx::z][ip] = pos.z;
#elif defined(WARPX_DIM_XZ)
                pa[PIdx::x][ip] = pos.x;
                pa[PIdx::z][ip] = pos.z;
#elif defined(WARPX_DIM_RZ)
                pa[PIdx::theta][ip] = theta;
                pa[PIdx::x][ip] = xb;
                pa[PIdx::z][ip] = pos.z;
#elif defined(WARPX_DIM_1D_Z)
                pa[PIdx::z][ip] = pos.z;
#endif
            }
        });

        amrex::Gpu::synchronize();

        if (cost && WarpX::load_balance_costs_update_algo == LoadBalanceCostsUpdateAlgo::Timers)
        {
            wt = static_cast<amrex::Real>(amrex::second()) - wt;
            amrex::HostDevice::Atomic::Add( &(*cost)[mfi.index()], wt);
        }
    }

    // Remove particles that are inside the embedded boundaries
#ifdef AMREX_USE_EB
    if (EB::enabled())
    {
        auto &distance_to_eb = WarpX::GetInstance().GetDistanceToEB();
        scrapeParticlesAtEB(*this, amrex::GetVecOfConstPtrs(distance_to_eb), ParticleBoundaryProcess::Absorb());
    }
#endif

    // The function that calls this is responsible for redistributing particles.
}

void
PhysicalParticleContainer::AddPlasmaFlux (PlasmaInjector const& plasma_injector, amrex::Real dt)
{
    WARPX_PROFILE("PhysicalParticleContainer::AddPlasmaFlux()");

    const Geometry& geom = Geom(0);
    const amrex::RealBox& part_realbox = geom.ProbDomain();

    const amrex::Real num_ppc_real = plasma_injector.num_particles_per_cell_real;
#ifdef WARPX_DIM_RZ
    const Real rmax = std::min(plasma_injector.xmax, geom.ProbDomain().hi(0));
#endif

    const auto dx = geom.CellSizeArray();
    const auto problo = geom.ProbLoArray();

    amrex::LayoutData<amrex::Real>* cost = WarpX::getCosts(0);

    // Create temporary particle container to which particles will be added;
    // we will then call Redistribute on this new container and finally
    // add the new particles to the original container.
    PhysicalParticleContainer tmp_pc(&WarpX::GetInstance());
    for (int ic = 0; ic < NumRuntimeRealComps(); ++ic) { tmp_pc.AddRealComp(false); }
    for (int ic = 0; ic < NumRuntimeIntComps(); ++ic) { tmp_pc.AddIntComp(false); }
    tmp_pc.defineAllParticleTiles();

    Box fine_injection_box;
    amrex::IntVect rrfac(AMREX_D_DECL(1,1,1));
    const bool refine_injection = findRefinedInjectionBox(fine_injection_box, rrfac);

    InjectorPosition* flux_pos = plasma_injector.getInjectorFluxPosition();
    InjectorFlux*  inj_flux = plasma_injector.getInjectorFlux();
    InjectorMomentum* inj_mom = plasma_injector.getInjectorMomentumDevice();
    constexpr int level_zero = 0;
    const amrex::Real t = WarpX::GetInstance().gett_new(level_zero);

#ifdef WARPX_DIM_RZ
    const int nmodes = WarpX::n_rz_azimuthal_modes;
    const bool rz_random_theta = m_rz_random_theta;
    const bool radially_weighted = plasma_injector.radially_weighted;
#endif

    auto n_user_int_attribs = static_cast<int>(m_user_int_attribs.size());
    auto n_user_real_attribs = static_cast<int>(m_user_real_attribs.size());
    const PlasmaParserWrapper plasma_parser_wrapper (m_user_int_attribs.size(),
                                                     m_user_real_attribs.size(),
                                                     m_user_int_attrib_parser,
                                                     m_user_real_attrib_parser);

    MFItInfo info;
    if (do_tiling && Gpu::notInLaunchRegion()) {
        info.EnableTiling(tile_size);
    }
#ifdef AMREX_USE_OMP
    info.SetDynamic(true);
#pragma omp parallel if (amrex::Gpu::notInLaunchRegion())
#endif
    for (MFIter mfi = MakeMFIter(0, info); mfi.isValid(); ++mfi)
    {
        if (cost && WarpX::load_balance_costs_update_algo == LoadBalanceCostsUpdateAlgo::Timers)
        {
            amrex::Gpu::synchronize();
        }
        auto wt = static_cast<amrex::Real>(amrex::second());

        const Box& tile_box = mfi.tilebox();
        const RealBox tile_realbox = WarpX::getRealBox(tile_box, 0);

        // Find the cells of part_realbox that overlap with tile_realbox
        // If there is no overlap, just go to the next tile in the loop
        RealBox overlap_realbox;
        Box overlap_box;
        IntVect shifted;
        const bool no_overlap = find_overlap_flux(tile_realbox, part_realbox, dx, problo, plasma_injector, overlap_realbox, overlap_box, shifted);
        if (no_overlap) {
            continue; // Go to the next tile
        }

        const int grid_id = mfi.index();
        const int tile_id = mfi.LocalTileIndex();

        const GpuArray<Real,AMREX_SPACEDIM> overlap_corner
            {AMREX_D_DECL(overlap_realbox.lo(0),
                          overlap_realbox.lo(1),
                          overlap_realbox.lo(2))};

        // count the number of particles that each cell in overlap_box could add
        Gpu::DeviceVector<int> counts(overlap_box.numPts(), 0);
        Gpu::DeviceVector<int> offset(overlap_box.numPts());
        auto *pcounts = counts.data();
        const amrex::IntVect lrrfac = rrfac;
        const int flux_normal_axis = plasma_injector.flux_normal_axis;
        Box fine_overlap_box; // default Box is NOT ok().
        if (refine_injection) {
            fine_overlap_box = overlap_box & amrex::shift(fine_injection_box, -shifted);
        }
        amrex::ParallelForRNG(overlap_box, [=] AMREX_GPU_DEVICE (int i, int j, int k, amrex::RandomEngine const& engine) noexcept
        {
            const IntVect iv(AMREX_D_DECL(i, j, k));
            auto lo = getCellCoords(overlap_corner, dx, {0._rt, 0._rt, 0._rt}, iv);
            auto hi = getCellCoords(overlap_corner, dx, {1._rt, 1._rt, 1._rt}, iv);

            const int num_ppc_int = static_cast<int>(num_ppc_real + amrex::Random(engine));

            if (flux_pos->overlapsWith(lo, hi))
            {
                auto index = overlap_box.index(iv);
                int r;
                if (fine_overlap_box.ok() && fine_overlap_box.contains(iv)) {
                    r = compute_area_weights(lrrfac, flux_normal_axis);
                } else {
                    r = 1;
                }
                pcounts[index] = num_ppc_int*r;
            }
            amrex::ignore_unused(j,k);
        });

        // Max number of new particles. All of them are created,
        // and invalid ones are then discarded
        const amrex::Long max_new_particles = Scan::ExclusiveSum(counts.size(), counts.data(), offset.data());

        // Update NextID to include particles created in this function
        amrex::Long pid;
#ifdef AMREX_USE_OMP
#pragma omp critical (add_plasma_nextid)
#endif
        {
            pid = ParticleType::NextID();
            ParticleType::NextID(pid+max_new_particles);
        }
        WARPX_ALWAYS_ASSERT_WITH_MESSAGE(
            pid + max_new_particles < LongParticleIds::LastParticleID,
            "overflow on particle id numbers");

        const int cpuid = ParallelDescriptor::MyProc();

        auto& particle_tile = tmp_pc.DefineAndReturnParticleTile(0, grid_id, tile_id);

        auto const old_size = static_cast<amrex::Long>(particle_tile.size());
        auto const new_size = old_size + max_new_particles;
        particle_tile.resize(new_size);

        auto& soa = particle_tile.GetStructOfArrays();
        GpuArray<ParticleReal*,PIdx::nattribs> pa;
        for (int ia = 0; ia < PIdx::nattribs; ++ia) {
            pa[ia] = soa.GetRealData(ia).data() + old_size;
        }
        uint64_t * AMREX_RESTRICT pa_idcpu = soa.GetIdCPUData().data() + old_size;

        PlasmaParserHelper plasma_parser_helper (soa, old_size, m_user_int_attribs, m_user_real_attribs, particle_icomps, particle_comps, plasma_parser_wrapper);
        int** pa_user_int_data = plasma_parser_helper.getUserIntDataPtrs();
        ParticleReal** pa_user_real_data = plasma_parser_helper.getUserRealDataPtrs();
        amrex::ParserExecutor<7> const* user_int_parserexec_data = plasma_parser_helper.getUserIntParserExecData();
        amrex::ParserExecutor<7> const* user_real_parserexec_data = plasma_parser_helper.getUserRealParserExecData();

        int* p_ion_level = nullptr;
        if (do_field_ionization) {
            p_ion_level = soa.GetIntData(particle_icomps["ionizationLevel"]).data() + old_size;
        }

#ifdef WARPX_QED
        //Pointer to the optical depth component
        amrex::ParticleReal* p_optical_depth_QSR = nullptr;
        amrex::ParticleReal* p_optical_depth_BW  = nullptr;

        // If a QED effect is enabled, the corresponding optical depth
        // has to be initialized
        const bool loc_has_quantum_sync = has_quantum_sync();
        const bool loc_has_breit_wheeler = has_breit_wheeler();
        if (loc_has_quantum_sync) {
            p_optical_depth_QSR = soa.GetRealData(
                particle_comps["opticalDepthQSR"]).data() + old_size;
        }
        if(loc_has_breit_wheeler) {
            p_optical_depth_BW = soa.GetRealData(
                particle_comps["opticalDepthBW"]).data() + old_size;
        }

        //If needed, get the appropriate functors from the engines
        QuantumSynchrotronGetOpticalDepth quantum_sync_get_opt;
        BreitWheelerGetOpticalDepth breit_wheeler_get_opt;
        if(loc_has_quantum_sync){
            quantum_sync_get_opt =
                m_shr_p_qs_engine->build_optical_depth_functor();
        }
        if(loc_has_breit_wheeler){
            breit_wheeler_get_opt =
                m_shr_p_bw_engine->build_optical_depth_functor();
        }
#endif

        const bool loc_do_field_ionization = do_field_ionization;
        const int loc_ionization_initial_level = ionization_initial_level;
#ifdef WARPX_DIM_RZ
        int const loc_flux_normal_axis = plasma_injector.flux_normal_axis;
#endif

        // Loop over all new particles and inject them (creates too many
        // particles, in particular does not consider xmin, xmax etc.).
        // The invalid ones are given negative ID and are deleted during the
        // next redistribute.
        auto *const poffset = offset.data();
        amrex::ParallelForRNG(overlap_box,
        [=] AMREX_GPU_DEVICE (int i, int j, int k, amrex::RandomEngine const& engine) noexcept
        {
            const IntVect iv = IntVect(AMREX_D_DECL(i, j, k));
            const auto index = overlap_box.index(iv);

            Real scale_fac = compute_scale_fac_area(dx, num_ppc_real, flux_normal_axis);

            auto lo = getCellCoords(overlap_corner, dx, {0._rt, 0._rt, 0._rt}, iv);
            auto hi = getCellCoords(overlap_corner, dx, {1._rt, 1._rt, 1._rt}, iv);

            if (flux_pos->overlapsWith(lo, hi))
            {
                int r;
                if (fine_overlap_box.ok() && fine_overlap_box.contains(iv)) {
                    r = compute_area_weights(lrrfac, flux_normal_axis);
                } else {
                    r = 1;
                }
                scale_fac /= r;
            }
            amrex::ignore_unused(j,k);

            for (int i_part = 0; i_part < pcounts[index]; ++i_part)
            {
                const long ip = poffset[index] + i_part;
                pa_idcpu[ip] = amrex::SetParticleIDandCPU(pid+ip, cpuid);

                // This assumes the flux_pos is of type InjectorPositionRandomPlane
                const XDim3 r = (fine_overlap_box.ok() && fine_overlap_box.contains(iv)) ?
                  // In the refined injection region: use refinement ratio `lrrfac`
                  flux_pos->getPositionUnitBox(i_part, lrrfac, engine) :
                  // Otherwise: use 1 as the refinement ratio
                  flux_pos->getPositionUnitBox(i_part, amrex::IntVect::TheUnitVector(), engine);
                auto pos = getCellCoords(overlap_corner, dx, r, iv);
                auto ppos = PDim3(pos);

                // inj_mom would typically be InjectorMomentumGaussianFlux
                XDim3 u;
                u = inj_mom->getMomentum(pos.x, pos.y, pos.z, engine);
                auto pu = PDim3(u);

                pu.x *= PhysConst::c;
                pu.y *= PhysConst::c;
                pu.z *= PhysConst::c;

                // The containsInclusive is used to allow the case of the flux surface
                // being on the boundary of the domain. After the UpdatePosition below,
                // the particles will be within the domain.
#if defined(WARPX_DIM_3D)
                if (!ParticleUtils::containsInclusive(tile_realbox, XDim3{ppos.x,ppos.y,ppos.z})) {
                    pa_idcpu[ip] = amrex::ParticleIdCpus::Invalid;
                    continue;
                }
#elif defined(WARPX_DIM_XZ) || defined(WARPX_DIM_RZ)
                amrex::ignore_unused(k);
                if (!ParticleUtils::containsInclusive(tile_realbox, XDim3{ppos.x,ppos.z,0.0_prt})) {
                    pa_idcpu[ip] = amrex::ParticleIdCpus::Invalid;
                    continue;
                }
#else
                amrex::ignore_unused(j,k);
                if (!ParticleUtils::containsInclusive(tile_realbox, XDim3{ppos.z,0.0_prt,0.0_prt})) {
                    pa_idcpu[ip] = amrex::ParticleIdCpus::Invalid;
                    continue;
                }
#endif
                // Lab-frame simulation
                // If the particle's initial position is not within or on the species's
                // xmin, xmax, ymin, ymax, zmin, zmax, go to the next generated particle.
                if (!flux_pos->insideBoundsInclusive(ppos.x, ppos.y, ppos.z)) {
                    pa_idcpu[ip] = amrex::ParticleIdCpus::Invalid;
                    continue;
                }

#ifdef WARPX_DIM_RZ
                // Conversion from cylindrical to Cartesian coordinates
                // Replace the x and y, setting an angle theta.
                // These x and y are used to get the momentum and flux
                // With only 1 mode, the angle doesn't matter so
                // choose it randomly.
                const Real theta = (nmodes == 1 && rz_random_theta)?
                    (2._prt*MathConst::pi*amrex::Random(engine)):
                    (2._prt*MathConst::pi*r.y);
                Real const cos_theta = std::cos(theta);
                Real const sin_theta = std::sin(theta);
                // Rotate the position
                const amrex::Real radial_position = ppos.x;
                ppos.x = radial_position*cos_theta;
                ppos.y = radial_position*sin_theta;
                if (loc_flux_normal_axis != 2) {
                    // Rotate the momentum
                    // This because, when the flux direction is e.g. "r"
                    // the `inj_mom` objects generates a v*Gaussian distribution
                    // along the Cartesian "x" direction by default. This
                    // needs to be rotated along "r".
                    const Real ur = pu.x;
                    const Real ut = pu.y;
                    pu.x = cos_theta*ur - sin_theta*ut;
                    pu.y = sin_theta*ur + cos_theta*ut;
                }
#endif
                const Real flux = inj_flux->getFlux(ppos.x, ppos.y, ppos.z, t);
                // Remove particle if flux is negative or 0
                if (flux <= 0) {
                    pa_idcpu[ip] = amrex::ParticleIdCpus::Invalid;
                    continue;
                }

                if (loc_do_field_ionization) {
                    p_ion_level[ip] = loc_ionization_initial_level;
                }

#ifdef WARPX_QED
                if (loc_has_quantum_sync) {
                    p_optical_depth_QSR[ip] = quantum_sync_get_opt(engine);
                }

                if(loc_has_breit_wheeler){
                    p_optical_depth_BW[ip] = breit_wheeler_get_opt(engine);
                }
#endif
                // Initialize user-defined integers with user-defined parser
                for (int ia = 0; ia < n_user_int_attribs; ++ia) {
                    pa_user_int_data[ia][ip] = static_cast<int>(user_int_parserexec_data[ia](pos.x, pos.y, pos.z, u.x, u.y, u.z, t));
                }
                // Initialize user-defined real attributes with user-defined parser
                for (int ia = 0; ia < n_user_real_attribs; ++ia) {
                    pa_user_real_data[ia][ip] = user_real_parserexec_data[ia](pos.x, pos.y, pos.z, u.x, u.y, u.z, t);
                }

#ifdef WARPX_DIM_RZ
                // The particle weight is proportional to the user-specified
                // flux and the emission surface within
                // one cell (captured partially by `scale_fac`).
                // For cylindrical emission (flux_normal_axis==0
                // or flux_normal_axis==2), the emission surface depends on
                // the radius ; thus, the calculation is finalized here
                Real t_weight = flux * scale_fac * dt;
                if (loc_flux_normal_axis != 1) {
                    if (radially_weighted) {
                         t_weight *= 2._rt*MathConst::pi*radial_position;
                    } else {
                         // This is not correct since it might shift the particle
                         // out of the local grid
                         ppos.x = std::sqrt(radial_position*rmax);
                         t_weight *= dx[0];
                    }
                }
                const Real weight = t_weight;
#else
                const Real weight = flux * scale_fac * dt;
#endif
                pa[PIdx::w ][ip] = weight;
                pa[PIdx::ux][ip] = pu.x;
                pa[PIdx::uy][ip] = pu.y;
                pa[PIdx::uz][ip] = pu.z;

                // Update particle position by a random `t_fract`
                // so as to produce a continuous-looking flow of particles
                const amrex::Real t_fract = amrex::Random(engine)*dt;
                UpdatePosition(ppos.x, ppos.y, ppos.z, pu.x, pu.y, pu.z, t_fract);

#if defined(WARPX_DIM_3D)
                pa[PIdx::x][ip] = ppos.x;
                pa[PIdx::y][ip] = ppos.y;
                pa[PIdx::z][ip] = ppos.z;
#elif defined(WARPX_DIM_RZ)
                pa[PIdx::theta][ip] = std::atan2(ppos.y, ppos.x);
                pa[PIdx::x][ip] = std::sqrt(ppos.x*ppos.x + ppos.y*ppos.y);
                pa[PIdx::z][ip] = ppos.z;
#elif defined(WARPX_DIM_XZ)
                pa[PIdx::x][ip] = ppos.x;
                pa[PIdx::z][ip] = ppos.z;
#elif defined(WARPX_DIM_1D_Z)
                pa[PIdx::z][ip] = ppos.z;
#endif
            }
        });

        amrex::Gpu::synchronize();

        if (cost && WarpX::load_balance_costs_update_algo == LoadBalanceCostsUpdateAlgo::Timers)
        {
            wt = static_cast<amrex::Real>(amrex::second()) - wt;
            amrex::HostDevice::Atomic::Add( &(*cost)[mfi.index()], wt);
        }
    }

    // Remove particles that are inside the embedded boundaries
#ifdef AMREX_USE_EB
    if (EB::enabled())
    {
        auto & distance_to_eb = WarpX::GetInstance().GetDistanceToEB();
        scrapeParticlesAtEB(tmp_pc, amrex::GetVecOfConstPtrs(distance_to_eb), ParticleBoundaryProcess::Absorb());
    }
#endif

    // Redistribute the new particles that were added to the temporary container.
    // (This eliminates invalid particles, and makes sure that particles
    // are in the right tile.)
    tmp_pc.Redistribute();

    // Add the particles to the current container
    this->addParticles(tmp_pc, true);
}

void
PhysicalParticleContainer::Evolve (int lev,
                                   const MultiFab& Ex, const MultiFab& Ey, const MultiFab& Ez,
                                   const MultiFab& Bx, const MultiFab& By, const MultiFab& Bz,
                                   MultiFab& jx, MultiFab& jy, MultiFab& jz,
                                   MultiFab* cjx, MultiFab* cjy, MultiFab* cjz,
                                   MultiFab* rho, MultiFab* crho,
                                   const MultiFab* cEx, const MultiFab* cEy, const MultiFab* cEz,
                                   const MultiFab* cBx, const MultiFab* cBy, const MultiFab* cBz,
                                   Real /*t*/, Real dt, DtType a_dt_type, bool skip_deposition,
                                   PushType push_type)
{

    WARPX_PROFILE("PhysicalParticleContainer::Evolve()");
    WARPX_PROFILE_VAR_NS("PhysicalParticleContainer::Evolve::GatherAndPush", blp_fg);

    BL_ASSERT(OnSameGrids(lev,jx));

    amrex::LayoutData<amrex::Real>* cost = WarpX::getCosts(lev);

    const iMultiFab* current_masks = WarpX::CurrentBufferMasks(lev);
    const iMultiFab* gather_masks = WarpX::GatherBufferMasks(lev);

    const bool has_buffer = cEx || cjx;

    if (m_do_back_transformed_particles)
    {
        for (WarpXParIter pti(*this, lev); pti.isValid(); ++pti)
        {
            const auto np = pti.numParticles();
            const auto t_lev = pti.GetLevel();
            const auto index = pti.GetPairIndex();
            tmp_particle_data.resize(finestLevel()+1);
            for (int i = 0; i < TmpIdx::nattribs; ++i) {
                tmp_particle_data[t_lev][index][i].resize(np);
            }
        }
    }

#ifdef AMREX_USE_OMP
#pragma omp parallel
#endif
    {
#ifdef AMREX_USE_OMP
        const int thread_num = omp_get_thread_num();
#else
        const int thread_num = 0;
#endif

        FArrayBox filtered_Ex, filtered_Ey, filtered_Ez;
        FArrayBox filtered_Bx, filtered_By, filtered_Bz;

        for (WarpXParIter pti(*this, lev); pti.isValid(); ++pti)
        {
            if (cost && WarpX::load_balance_costs_update_algo == LoadBalanceCostsUpdateAlgo::Timers)
            {
                amrex::Gpu::synchronize();
            }
            auto wt = static_cast<amrex::Real>(amrex::second());

            const Box& box = pti.validbox();

            // Extract particle data
            auto& attribs = pti.GetAttribs();
            auto&  wp = attribs[PIdx::w];
            auto& uxp = attribs[PIdx::ux];
            auto& uyp = attribs[PIdx::uy];
            auto& uzp = attribs[PIdx::uz];

            const long np = pti.numParticles();

            // Data on the grid
            FArrayBox const* exfab = &Ex[pti];
            FArrayBox const* eyfab = &Ey[pti];
            FArrayBox const* ezfab = &Ez[pti];
            FArrayBox const* bxfab = &Bx[pti];
            FArrayBox const* byfab = &By[pti];
            FArrayBox const* bzfab = &Bz[pti];

            Elixir exeli, eyeli, ezeli, bxeli, byeli, bzeli;

            if (WarpX::use_fdtd_nci_corr)
            {
                // Filter arrays Ex[pti], store the result in
                // filtered_Ex and update pointer exfab so that it
                // points to filtered_Ex (and do the same for all
                // components of E and B).
                applyNCIFilter(lev, pti.tilebox(), exeli, eyeli, ezeli, bxeli, byeli, bzeli,
                               filtered_Ex, filtered_Ey, filtered_Ez,
                               filtered_Bx, filtered_By, filtered_Bz,
                               Ex[pti], Ey[pti], Ez[pti], Bx[pti], By[pti], Bz[pti],
                               exfab, eyfab, ezfab, bxfab, byfab, bzfab);
            }

            // Determine which particles deposit/gather in the buffer, and
            // which particles deposit/gather in the fine patch
            long nfine_current = np;
            long nfine_gather = np;
            if (has_buffer && !do_not_push) {
                // - Modify `nfine_current` and `nfine_gather` (in place)
                //    so that they correspond to the number of particles
                //    that deposit/gather in the fine patch respectively.
                // - Reorder the particle arrays,
                //    so that the `nfine_current`/`nfine_gather` first particles
                //    deposit/gather in the fine patch
                //    and (thus) the `np-nfine_current`/`np-nfine_gather` last particles
                //    deposit/gather in the buffer
                PartitionParticlesInBuffers( nfine_current, nfine_gather, np,
                    pti, lev, current_masks, gather_masks );
            }

            const long np_current = (cjx) ? nfine_current : np;

            if (rho && ! skip_deposition && ! do_not_deposit) {
                // Deposit charge before particle push, in component 0 of MultiFab rho.

                const int* const AMREX_RESTRICT ion_lev = (do_field_ionization)?
                    pti.GetiAttribs(particle_icomps["ionizationLevel"]).dataPtr():nullptr;

                DepositCharge(pti, wp, ion_lev, rho, 0, 0,
                              np_current, thread_num, lev, lev);
                if (has_buffer){
                    DepositCharge(pti, wp, ion_lev, crho, 0, np_current,
                                  np-np_current, thread_num, lev, lev-1);
                }
            }

            if (! do_not_push)
            {
                const long np_gather = (cEx) ? nfine_gather : np;

                int e_is_nodal = Ex.is_nodal() and Ey.is_nodal() and Ez.is_nodal();

                //
                // Gather and push for particles not in the buffer
                //
                WARPX_PROFILE_VAR_START(blp_fg);
                const auto np_to_push = np_gather;
                const auto gather_lev = lev;
                if (push_type == PushType::Explicit) {
                    PushPX(pti, exfab, eyfab, ezfab,
                           bxfab, byfab, bzfab,
                           Ex.nGrowVect(), e_is_nodal,
                           0, np_to_push, lev, gather_lev, dt, ScaleFields(false), a_dt_type);
                } else if (push_type == PushType::Implicit) {
                    ImplicitPushXP(pti, exfab, eyfab, ezfab,
                                   bxfab, byfab, bzfab,
                                   Ex.nGrowVect(), e_is_nodal,
                                   0, np_to_push, lev, gather_lev, dt, ScaleFields(false), a_dt_type);
                }

                if (np_gather < np)
                {
                    const IntVect& ref_ratio = WarpX::RefRatio(lev-1);
                    const Box& cbox = amrex::coarsen(box,ref_ratio);

                    // Data on the grid
                    FArrayBox const* cexfab = &(*cEx)[pti];
                    FArrayBox const* ceyfab = &(*cEy)[pti];
                    FArrayBox const* cezfab = &(*cEz)[pti];
                    FArrayBox const* cbxfab = &(*cBx)[pti];
                    FArrayBox const* cbyfab = &(*cBy)[pti];
                    FArrayBox const* cbzfab = &(*cBz)[pti];

                    if (WarpX::use_fdtd_nci_corr)
                    {
                        // Filter arrays (*cEx)[pti], store the result in
                        // filtered_Ex and update pointer cexfab so that it
                        // points to filtered_Ex (and do the same for all
                        // components of E and B)
                        applyNCIFilter(lev-1, cbox, exeli, eyeli, ezeli, bxeli, byeli, bzeli,
                                       filtered_Ex, filtered_Ey, filtered_Ez,
                                       filtered_Bx, filtered_By, filtered_Bz,
                                       (*cEx)[pti], (*cEy)[pti], (*cEz)[pti],
                                       (*cBx)[pti], (*cBy)[pti], (*cBz)[pti],
                                       cexfab, ceyfab, cezfab, cbxfab, cbyfab, cbzfab);
                    }

                    // Field gather and push for particles in gather buffers
                    e_is_nodal = cEx->is_nodal() and cEy->is_nodal() and cEz->is_nodal();
                    if (push_type == PushType::Explicit) {
                        PushPX(pti, cexfab, ceyfab, cezfab,
                               cbxfab, cbyfab, cbzfab,
                               cEx->nGrowVect(), e_is_nodal,
                               nfine_gather, np-nfine_gather,
                               lev, lev-1, dt, ScaleFields(false), a_dt_type);
                    } else if (push_type == PushType::Implicit) {
                        ImplicitPushXP(pti, cexfab, ceyfab, cezfab,
                                       cbxfab, cbyfab, cbzfab,
                                       cEx->nGrowVect(), e_is_nodal,
                                       nfine_gather, np-nfine_gather,
                                       lev, lev-1, dt, ScaleFields(false), a_dt_type);
                    }
                }

                WARPX_PROFILE_VAR_STOP(blp_fg);

                // Current Deposition
                if (!skip_deposition)
                {
                    // Deposit at t_{n+1/2} with explicit push
                    const amrex::Real relative_time = (push_type == PushType::Explicit ? -0.5_rt * dt : 0.0_rt);

                    const int* const AMREX_RESTRICT ion_lev = (do_field_ionization)?
                        pti.GetiAttribs(particle_icomps["ionizationLevel"]).dataPtr():nullptr;

                    // Deposit inside domains
                    DepositCurrent(pti, wp, uxp, uyp, uzp, ion_lev, &jx, &jy, &jz,
                                   0, np_current, thread_num,
                                   lev, lev, dt, relative_time, push_type);

                    if (has_buffer)
                    {
                        // Deposit in buffers
                        DepositCurrent(pti, wp, uxp, uyp, uzp, ion_lev, cjx, cjy, cjz,
                                       np_current, np-np_current, thread_num,
                                       lev, lev-1, dt, relative_time, push_type);
                    }
                } // end of "if electrostatic_solver_id == ElectrostaticSolverAlgo::None"
            } // end of "if do_not_push"

            if (rho && ! skip_deposition && ! do_not_deposit) {
                // Deposit charge after particle push, in component 1 of MultiFab rho.
                // (Skipped for electrostatic solver, as this may lead to out-of-bounds)
                if (WarpX::electrostatic_solver_id == ElectrostaticSolverAlgo::None) {
                    WARPX_ALWAYS_ASSERT_WITH_MESSAGE(rho->nComp() >= 2,
                        "Cannot deposit charge in rho component 1: only component 0 is allocated!");

                    const int* const AMREX_RESTRICT ion_lev = (do_field_ionization)?
                        pti.GetiAttribs(particle_icomps["ionizationLevel"]).dataPtr():nullptr;

                    DepositCharge(pti, wp, ion_lev, rho, 1, 0,
                                  np_current, thread_num, lev, lev);
                    if (has_buffer){
                        DepositCharge(pti, wp, ion_lev, crho, 1, np_current,
                                      np-np_current, thread_num, lev, lev-1);
                    }
                }
            }

            amrex::Gpu::synchronize();

            if (cost && WarpX::load_balance_costs_update_algo == LoadBalanceCostsUpdateAlgo::Timers)
            {
                wt = static_cast<amrex::Real>(amrex::second()) - wt;
                amrex::HostDevice::Atomic::Add( &(*cost)[pti.index()], wt);
            }
        }
    }
    // Split particles at the end of the timestep.
    // When subcycling is ON, the splitting is done on the last call to
    // PhysicalParticleContainer::Evolve on the finest level, i.e., at the
    // end of the large timestep. Otherwise, the pushes on different levels
    // are not consistent, and the call to Redistribute (inside
    // SplitParticles) may result in split particles to deposit twice on the
    // coarse level.
    if (do_splitting && (a_dt_type == DtType::SecondHalf || a_dt_type == DtType::Full) ){
        SplitParticles(lev);
    }
}

void
PhysicalParticleContainer::applyNCIFilter (
    int lev, const Box& box,
    Elixir& exeli, Elixir& eyeli, Elixir& ezeli,
    Elixir& bxeli, Elixir& byeli, Elixir& bzeli,
    FArrayBox& filtered_Ex, FArrayBox& filtered_Ey, FArrayBox& filtered_Ez,
    FArrayBox& filtered_Bx, FArrayBox& filtered_By, FArrayBox& filtered_Bz,
    const FArrayBox& Ex, const FArrayBox& Ey, const FArrayBox& Ez,
    const FArrayBox& Bx, const FArrayBox& By, const FArrayBox& Bz,
    FArrayBox const * & ex_ptr, FArrayBox const * & ey_ptr,
    FArrayBox const * & ez_ptr, FArrayBox const * & bx_ptr,
    FArrayBox const * & by_ptr, FArrayBox const * & bz_ptr)
{

    // Get instances of NCI Godfrey filters
    const auto& nci_godfrey_filter_exeybz = WarpX::GetInstance().nci_godfrey_filter_exeybz;
    const auto& nci_godfrey_filter_bxbyez = WarpX::GetInstance().nci_godfrey_filter_bxbyez;

#if defined(WARPX_DIM_1D_Z)
    const Box& tbox = amrex::grow(box, static_cast<int>(WarpX::noz));
#elif defined(WARPX_DIM_XZ) || defined(WARPX_DIM_RZ)
    const Box& tbox = amrex::grow(box, {static_cast<int>(WarpX::nox),
                static_cast<int>(WarpX::noz)});
#else
    const Box& tbox = amrex::grow(box, {static_cast<int>(WarpX::nox),
                static_cast<int>(WarpX::noy),
                static_cast<int>(WarpX::noz)});
#endif

    // Filter Ex (Both 2D and 3D)
    filtered_Ex.resize(amrex::convert(tbox,Ex.box().ixType()));
    // Safeguard for GPU
    exeli = filtered_Ex.elixir();
    // Apply filter on Ex, result stored in filtered_Ex

    nci_godfrey_filter_exeybz[lev]->ApplyStencil(filtered_Ex, Ex, filtered_Ex.box());
    // Update ex_ptr reference
    ex_ptr = &filtered_Ex;

    // Filter Ez
    filtered_Ez.resize(amrex::convert(tbox,Ez.box().ixType()));
    ezeli = filtered_Ez.elixir();
    nci_godfrey_filter_bxbyez[lev]->ApplyStencil(filtered_Ez, Ez, filtered_Ez.box());
    ez_ptr = &filtered_Ez;

    // Filter By
    filtered_By.resize(amrex::convert(tbox,By.box().ixType()));
    byeli = filtered_By.elixir();
    nci_godfrey_filter_bxbyez[lev]->ApplyStencil(filtered_By, By, filtered_By.box());
    by_ptr = &filtered_By;
#if defined(WARPX_DIM_3D)
    // Filter Ey
    filtered_Ey.resize(amrex::convert(tbox,Ey.box().ixType()));
    eyeli = filtered_Ey.elixir();
    nci_godfrey_filter_exeybz[lev]->ApplyStencil(filtered_Ey, Ey, filtered_Ey.box());
    ey_ptr = &filtered_Ey;

    // Filter Bx
    filtered_Bx.resize(amrex::convert(tbox,Bx.box().ixType()));
    bxeli = filtered_Bx.elixir();
    nci_godfrey_filter_bxbyez[lev]->ApplyStencil(filtered_Bx, Bx, filtered_Bx.box());
    bx_ptr = &filtered_Bx;

    // Filter Bz
    filtered_Bz.resize(amrex::convert(tbox,Bz.box().ixType()));
    bzeli = filtered_Bz.elixir();
    nci_godfrey_filter_exeybz[lev]->ApplyStencil(filtered_Bz, Bz, filtered_Bz.box());
    bz_ptr = &filtered_Bz;
#else
    amrex::ignore_unused(eyeli, bxeli, bzeli,
        filtered_Ey, filtered_Bx, filtered_Bz,
        Ey, Bx, Bz, ey_ptr, bx_ptr, bz_ptr);
#endif
}

// Loop over all particles in the particle container and
// split particles tagged with p.id()=DoSplitParticleID
void
PhysicalParticleContainer::SplitParticles (int lev)
{
    auto& mypc = WarpX::GetInstance().GetPartContainer();
    auto& pctmp_split = mypc.GetPCtmp();
    RealVector psplit_x, psplit_y, psplit_z, psplit_w;
    RealVector psplit_ux, psplit_uy, psplit_uz;
    long np_split_to_add = 0;
    long np_split;
    if(split_type==0)
    {
        np_split = amrex::Math::powi<AMREX_SPACEDIM>(2);
    } else {
        np_split = 2*AMREX_SPACEDIM;
    }

    // Loop over particle interator
    for (WarpXParIter pti(*this, lev); pti.isValid(); ++pti)
    {
        const auto GetPosition = GetParticlePosition<PIdx>(pti);

        const amrex::Vector<int> ppc_nd = plasma_injectors[0]->num_particles_per_cell_each_dim;
        const std::array<Real,3>& dx = WarpX::CellSize(lev);
        amrex::Vector<Real> split_offset = {dx[0]/2._rt,
                                            dx[1]/2._rt,
                                            dx[2]/2._rt};
        if (ppc_nd[0] > 0){
            // offset for split particles is computed as a function of cell size
            // and number of particles per cell, so that a uniform distribution
            // before splitting results in a uniform distribution after splitting
            split_offset[0] /= ppc_nd[0];
            split_offset[1] /= ppc_nd[1];
            split_offset[2] /= ppc_nd[2];
        }
        // particle Struct Of Arrays data
        auto& attribs = pti.GetAttribs();
        auto& wp  = attribs[PIdx::w ];
        auto& uxp = attribs[PIdx::ux];
        auto& uyp = attribs[PIdx::uy];
        auto& uzp = attribs[PIdx::uz];

        ParticleTileType& ptile = ParticlesAt(lev, pti);
        auto& soa = ptile.GetStructOfArrays();
        uint64_t * const AMREX_RESTRICT idcpu = soa.GetIdCPUData().data();

        const long np = pti.numParticles();
        for(int i=0; i<np; i++){
            ParticleReal xp, yp, zp;
            GetPosition(i, xp, yp, zp);
            if (idcpu[i] == LongParticleIds::DoSplitParticleID){
                // If particle is tagged, split it and put the
                // split particles in local arrays psplit_x etc.
                np_split_to_add += np_split;
#if defined(WARPX_DIM_1D_Z)
                // Split particle in two along z axis
                // 2 particles in 1d, split_type doesn't matter? Discuss with Remi
                for (int ishift = -1; ishift < 2; ishift +=2 ){
                    // Add one particle with offset in z
                    psplit_x.push_back( xp );
                    psplit_y.push_back( yp );
                    psplit_z.push_back( zp + ishift*split_offset[2] );
                    psplit_ux.push_back( uxp[i] );
                    psplit_uy.push_back( uyp[i] );
                    psplit_uz.push_back( uzp[i] );
                    psplit_w.push_back( wp[i]/np_split );
                }
#elif defined(WARPX_DIM_XZ) || defined(WARPX_DIM_RZ)
                if (split_type==0){
                    // Split particle in two along each diagonals
                    // 4 particles in 2d
                    for (int ishift = -1; ishift < 2; ishift +=2 ){
                        for (int kshift = -1; kshift < 2; kshift +=2 ){
                            // Add one particle with offset in x and z
                            psplit_x.push_back( xp + ishift*split_offset[0] );
                            psplit_y.push_back( yp );
                            psplit_z.push_back( zp + kshift*split_offset[2] );
                            psplit_ux.push_back( uxp[i] );
                            psplit_uy.push_back( uyp[i] );
                            psplit_uz.push_back( uzp[i] );
                            psplit_w.push_back( wp[i]/np_split );
                        }
                    }
                } else {
                    // Split particle in two along each axis
                    // 4 particles in 2d
                    for (int ishift = -1; ishift < 2; ishift +=2 ){
                        // Add one particle with offset in x
                        psplit_x.push_back( xp + ishift*split_offset[0] );
                        psplit_y.push_back( yp );
                        psplit_z.push_back( zp );
                        psplit_ux.push_back( uxp[i] );
                        psplit_uy.push_back( uyp[i] );
                        psplit_uz.push_back( uzp[i] );
                        psplit_w.push_back( wp[i]/np_split );
                        // Add one particle with offset in z
                        psplit_x.push_back( xp );
                        psplit_y.push_back( yp );
                        psplit_z.push_back( zp + ishift*split_offset[2] );
                        psplit_ux.push_back( uxp[i] );
                        psplit_uy.push_back( uyp[i] );
                        psplit_uz.push_back( uzp[i] );
                        psplit_w.push_back( wp[i]/np_split );
                    }
                }
#elif defined(WARPX_DIM_3D)
                if (split_type==0){
                    // Split particle in two along each diagonals
                    // 8 particles in 3d
                    for (int ishift = -1; ishift < 2; ishift +=2 ){
                        for (int jshift = -1; jshift < 2; jshift +=2 ){
                            for (int kshift = -1; kshift < 2; kshift +=2 ){
                                // Add one particle with offset in x, y and z
                                psplit_x.push_back( xp + ishift*split_offset[0] );
                                psplit_y.push_back( yp + jshift*split_offset[1] );
                                psplit_z.push_back( zp + kshift*split_offset[2] );
                                psplit_ux.push_back( uxp[i] );
                                psplit_uy.push_back( uyp[i] );
                                psplit_uz.push_back( uzp[i] );
                                psplit_w.push_back( wp[i]/np_split );
                            }
                        }
                    }
                } else {
                    // Split particle in two along each axis
                    // 6 particles in 3d
                    for (int ishift = -1; ishift < 2; ishift +=2 ){
                        // Add one particle with offset in x
                        psplit_x.push_back( xp + ishift*split_offset[0] );
                        psplit_y.push_back( yp );
                        psplit_z.push_back( zp );
                        psplit_ux.push_back( uxp[i] );
                        psplit_uy.push_back( uyp[i] );
                        psplit_uz.push_back( uzp[i] );
                        psplit_w.push_back( wp[i]/np_split );
                        // Add one particle with offset in y
                        psplit_x.push_back( xp );
                        psplit_y.push_back( yp + ishift*split_offset[1] );
                        psplit_z.push_back( zp );
                        psplit_ux.push_back( uxp[i] );
                        psplit_uy.push_back( uyp[i] );
                        psplit_uz.push_back( uzp[i] );
                        psplit_w.push_back( wp[i]/np_split );
                        // Add one particle with offset in z
                        psplit_x.push_back( xp );
                        psplit_y.push_back( yp );
                        psplit_z.push_back( zp + ishift*split_offset[2] );
                        psplit_ux.push_back( uxp[i] );
                        psplit_uy.push_back( uyp[i] );
                        psplit_uz.push_back( uzp[i] );
                        psplit_w.push_back( wp[i]/np_split );
                    }
                }
#endif
                // invalidate the particle
                idcpu[i] = amrex::ParticleIdCpus::Invalid;
            }
        }
    }
    // Add local arrays psplit_x etc. to the temporary
    // particle container pctmp_split. Split particles
    // are tagged with p.id()=NoSplitParticleID so that
    // they are not re-split when entering a higher level
    // AddNParticles calls Redistribute, so that particles
    // in pctmp_split are in the proper grids and tiles
    const amrex::Vector<ParticleReal> xp(psplit_x.data(), psplit_x.data() + np_split_to_add);
    const amrex::Vector<ParticleReal> yp(psplit_y.data(), psplit_y.data() + np_split_to_add);
    const amrex::Vector<ParticleReal> zp(psplit_z.data(), psplit_z.data() + np_split_to_add);
    const amrex::Vector<ParticleReal> uxp(psplit_ux.data(), psplit_ux.data() + np_split_to_add);
    const amrex::Vector<ParticleReal> uyp(psplit_uy.data(), psplit_uy.data() + np_split_to_add);
    const amrex::Vector<ParticleReal> uzp(psplit_uz.data(), psplit_uz.data() + np_split_to_add);
    const amrex::Vector<ParticleReal> wp(psplit_w.data(), psplit_w.data() + np_split_to_add);

    amrex::Vector<amrex::Vector<ParticleReal>> attr;
    attr.push_back(wp);
    const amrex::Vector<amrex::Vector<int>> attr_int;
    pctmp_split.AddNParticles(lev,
                              np_split_to_add,
                              xp,
                              yp,
                              zp,
                              uxp,
                              uyp,
                              uzp,
                              1,
                              attr,
                              0, attr_int,
                              1, LongParticleIds::NoSplitParticleID);
    // Copy particles from tmp to current particle container
    constexpr bool local_flag = true;
    addParticles(pctmp_split,local_flag);
    // Clear tmp container
    pctmp_split.clearParticles();
}

void
PhysicalParticleContainer::PushP (int lev, Real dt,
                                  const MultiFab& Ex, const MultiFab& Ey, const MultiFab& Ez,
                                  const MultiFab& Bx, const MultiFab& By, const MultiFab& Bz)
{
    WARPX_PROFILE("PhysicalParticleContainer::PushP()");

    if (do_not_push) { return; }

    const amrex::XDim3 dinv = WarpX::InvCellSize(std::max(lev,0));

#ifdef AMREX_USE_OMP
#pragma omp parallel
#endif
    {
        for (WarpXParIter pti(*this, lev); pti.isValid(); ++pti)
        {
            amrex::Box box = pti.tilebox();
            box.grow(Ex.nGrowVect());

            const long np = pti.numParticles();

            // Data on the grid
            const FArrayBox& exfab = Ex[pti];
            const FArrayBox& eyfab = Ey[pti];
            const FArrayBox& ezfab = Ez[pti];
            const FArrayBox& bxfab = Bx[pti];
            const FArrayBox& byfab = By[pti];
            const FArrayBox& bzfab = Bz[pti];

            const auto getPosition = GetParticlePosition<PIdx>(pti);

            const auto getExternalEB = GetExternalEBField(pti);

            const amrex::ParticleReal Ex_external_particle = m_E_external_particle[0];
            const amrex::ParticleReal Ey_external_particle = m_E_external_particle[1];
            const amrex::ParticleReal Ez_external_particle = m_E_external_particle[2];
            const amrex::ParticleReal Bx_external_particle = m_B_external_particle[0];
            const amrex::ParticleReal By_external_particle = m_B_external_particle[1];
            const amrex::ParticleReal Bz_external_particle = m_B_external_particle[2];

            const amrex::XDim3 xyzmin = WarpX::LowerCorner(box, lev, 0._rt);

            const Dim3 lo = lbound(box);

            const bool galerkin_interpolation = WarpX::galerkin_interpolation;
            const int nox = WarpX::nox;
            const int n_rz_azimuthal_modes = WarpX::n_rz_azimuthal_modes;

            amrex::Array4<const amrex::Real> const& ex_arr = exfab.array();
            amrex::Array4<const amrex::Real> const& ey_arr = eyfab.array();
            amrex::Array4<const amrex::Real> const& ez_arr = ezfab.array();
            amrex::Array4<const amrex::Real> const& bx_arr = bxfab.array();
            amrex::Array4<const amrex::Real> const& by_arr = byfab.array();
            amrex::Array4<const amrex::Real> const& bz_arr = bzfab.array();

            amrex::IndexType const ex_type = exfab.box().ixType();
            amrex::IndexType const ey_type = eyfab.box().ixType();
            amrex::IndexType const ez_type = ezfab.box().ixType();
            amrex::IndexType const bx_type = bxfab.box().ixType();
            amrex::IndexType const by_type = byfab.box().ixType();
            amrex::IndexType const bz_type = bzfab.box().ixType();

            auto& attribs = pti.GetAttribs();
            ParticleReal* const AMREX_RESTRICT ux = attribs[PIdx::ux].dataPtr();
            ParticleReal* const AMREX_RESTRICT uy = attribs[PIdx::uy].dataPtr();
            ParticleReal* const AMREX_RESTRICT uz = attribs[PIdx::uz].dataPtr();

            int* AMREX_RESTRICT ion_lev = nullptr;
            if (do_field_ionization) {
                ion_lev = pti.GetiAttribs(particle_icomps["ionizationLevel"]).dataPtr();
            }

            // Loop over the particles and update their momentum
            const amrex::ParticleReal q = this->charge;
            const amrex::ParticleReal m = this-> mass;

            const auto pusher_algo = WarpX::particle_pusher_algo;
            const auto do_crr = do_classical_radiation_reaction;

            const auto t_do_not_gather = do_not_gather;

            enum exteb_flags : int { no_exteb, has_exteb };

            const int exteb_runtime_flag = getExternalEB.isNoOp() ? no_exteb : has_exteb;

            amrex::ParallelFor(TypeList<CompileTimeOptions<no_exteb,has_exteb>>{},
                               {exteb_runtime_flag},
                               np, [=] AMREX_GPU_DEVICE (long ip, auto exteb_control)
            {
                amrex::ParticleReal xp, yp, zp;
                getPosition(ip, xp, yp, zp);

                amrex::ParticleReal Exp = Ex_external_particle;
                amrex::ParticleReal Eyp = Ey_external_particle;
                amrex::ParticleReal Ezp = Ez_external_particle;
                amrex::ParticleReal Bxp = Bx_external_particle;
                amrex::ParticleReal Byp = By_external_particle;
                amrex::ParticleReal Bzp = Bz_external_particle;

                if (!t_do_not_gather){
                    // first gather E and B to the particle positions
                    doGatherShapeN(xp, yp, zp, Exp, Eyp, Ezp, Bxp, Byp, Bzp,
                                   ex_arr, ey_arr, ez_arr, bx_arr, by_arr, bz_arr,
                                   ex_type, ey_type, ez_type, bx_type, by_type, bz_type,
                                   dinv, xyzmin, lo, n_rz_azimuthal_modes,
                                   nox, galerkin_interpolation);
                }

                // Externally applied E and B-field in Cartesian co-ordinates
                [[maybe_unused]] const auto& getExternalEB_tmp = getExternalEB;
                if constexpr (exteb_control == has_exteb) {
                    getExternalEB(ip, Exp, Eyp, Ezp, Bxp, Byp, Bzp);
                }

                if (do_crr) {
                    amrex::ParticleReal qp = q;
                    if (ion_lev) { qp *= ion_lev[ip]; }
                    UpdateMomentumBorisWithRadiationReaction(ux[ip], uy[ip], uz[ip],
                                                             Exp, Eyp, Ezp, Bxp,
                                                             Byp, Bzp, qp, m, dt);
                } else if (pusher_algo == ParticlePusherAlgo::Boris) {
                    amrex::ParticleReal qp = q;
                    if (ion_lev) { qp *= ion_lev[ip]; }
                    UpdateMomentumBoris( ux[ip], uy[ip], uz[ip],
                                         Exp, Eyp, Ezp, Bxp,
                                         Byp, Bzp, qp, m, dt);
                } else if (pusher_algo == ParticlePusherAlgo::Vay) {
                    amrex::ParticleReal qp = q;
                    if (ion_lev){ qp *= ion_lev[ip]; }
                    UpdateMomentumVay( ux[ip], uy[ip], uz[ip],
                                       Exp, Eyp, Ezp, Bxp,
                                       Byp, Bzp, qp, m, dt);
                } else if (pusher_algo == ParticlePusherAlgo::HigueraCary) {
                    amrex::ParticleReal qp = q;
                    if (ion_lev){ qp *= ion_lev[ip]; }
                    UpdateMomentumHigueraCary( ux[ip], uy[ip], uz[ip],
                                               Exp, Eyp, Ezp, Bxp,
                                               Byp, Bzp, qp, m, dt);
                } else {
                    amrex::Abort("Unknown particle pusher");
                }
            });
        }
    }
}

/* \brief Inject particles during the simulation
 * \param injection_box: domain where particles should be injected.
 */
void
PhysicalParticleContainer::ContinuousInjection (const RealBox& injection_box)
{
    // Inject plasma on level 0. Particles will be redistributed.
    const int lev=0;
    for (auto const& plasma_injector : plasma_injectors) {
        AddPlasma(*plasma_injector, lev, injection_box);
    }
}

/* \brief Inject a flux of particles during the simulation
 */
void
PhysicalParticleContainer::ContinuousFluxInjection (amrex::Real t, amrex::Real dt)
{
    for (auto const& plasma_injector : plasma_injectors) {
        if (plasma_injector->doFluxInjection()){
            // Check the optional parameters for start and stop of injection
            if ( ((plasma_injector->flux_tmin<0) || (t>=plasma_injector->flux_tmin)) &&
                 ((plasma_injector->flux_tmax<0) || (t< plasma_injector->flux_tmax)) ){

                AddPlasmaFlux(*plasma_injector, dt);

            }
        }
    }
}

/* \brief Perform the field gather and particle push operations in one fused kernel
 *
 */
void
PhysicalParticleContainer::PushPX (WarpXParIter& pti,
                                   amrex::FArrayBox const * exfab,
                                   amrex::FArrayBox const * eyfab,
                                   amrex::FArrayBox const * ezfab,
                                   amrex::FArrayBox const * bxfab,
                                   amrex::FArrayBox const * byfab,
                                   amrex::FArrayBox const * bzfab,
                                   const amrex::IntVect ngEB, const int /*e_is_nodal*/,
                                   const long offset,
                                   const long np_to_push,
                                   int lev, int gather_lev,
                                   amrex::Real dt, ScaleFields scaleFields,
                                   DtType a_dt_type)
{
    WARPX_ALWAYS_ASSERT_WITH_MESSAGE((gather_lev==(lev-1)) ||
                                     (gather_lev==(lev  )),
                                     "Gather buffers only work for lev-1");
    // If no particles, do not do anything
    if (np_to_push == 0) { return; }

    // Get cell size on gather_lev
    const amrex::XDim3 dinv = WarpX::InvCellSize(std::max(gather_lev,0));

    // Get box from which field is gathered.
    // If not gathering from the finest level, the box is coarsened.
    Box box;
    if (lev == gather_lev) {
        box = pti.tilebox();
    } else {
        const IntVect& ref_ratio = WarpX::RefRatio(gather_lev);
        box = amrex::coarsen(pti.tilebox(),ref_ratio);
    }

    // Add guard cells to the box.
    box.grow(ngEB);

    const auto getPosition = GetParticlePosition<PIdx>(pti, offset);
          auto setPosition = SetParticlePosition<PIdx>(pti, offset);

    const auto getExternalEB = GetExternalEBField(pti, offset);

    const amrex::ParticleReal Ex_external_particle = m_E_external_particle[0];
    const amrex::ParticleReal Ey_external_particle = m_E_external_particle[1];
    const amrex::ParticleReal Ez_external_particle = m_E_external_particle[2];
    const amrex::ParticleReal Bx_external_particle = m_B_external_particle[0];
    const amrex::ParticleReal By_external_particle = m_B_external_particle[1];
    const amrex::ParticleReal Bz_external_particle = m_B_external_particle[2];

    // Lower corner of tile box physical domain (take into account Galilean shift)
    const amrex::XDim3 xyzmin = WarpX::LowerCorner(box, gather_lev, 0._rt);

    const Dim3 lo = lbound(box);

    const bool galerkin_interpolation = WarpX::galerkin_interpolation;
    const int nox = WarpX::nox;
    const int n_rz_azimuthal_modes = WarpX::n_rz_azimuthal_modes;

    amrex::Array4<const amrex::Real> const& ex_arr = exfab->array();
    amrex::Array4<const amrex::Real> const& ey_arr = eyfab->array();
    amrex::Array4<const amrex::Real> const& ez_arr = ezfab->array();
    amrex::Array4<const amrex::Real> const& bx_arr = bxfab->array();
    amrex::Array4<const amrex::Real> const& by_arr = byfab->array();
    amrex::Array4<const amrex::Real> const& bz_arr = bzfab->array();

    amrex::IndexType const ex_type = exfab->box().ixType();
    amrex::IndexType const ey_type = eyfab->box().ixType();
    amrex::IndexType const ez_type = ezfab->box().ixType();
    amrex::IndexType const bx_type = bxfab->box().ixType();
    amrex::IndexType const by_type = byfab->box().ixType();
    amrex::IndexType const bz_type = bzfab->box().ixType();

    auto& attribs = pti.GetAttribs();
    ParticleReal* const AMREX_RESTRICT ux = attribs[PIdx::ux].dataPtr() + offset;
    ParticleReal* const AMREX_RESTRICT uy = attribs[PIdx::uy].dataPtr() + offset;
    ParticleReal* const AMREX_RESTRICT uz = attribs[PIdx::uz].dataPtr() + offset;

    const int do_copy = (m_do_back_transformed_particles && (a_dt_type!=DtType::SecondHalf) );
    CopyParticleAttribs copyAttribs;
    if (do_copy) {
        copyAttribs = CopyParticleAttribs(pti, tmp_particle_data, offset);
    }

    int* AMREX_RESTRICT ion_lev = nullptr;
    if (do_field_ionization) {
        ion_lev = pti.GetiAttribs(particle_icomps["ionizationLevel"]).dataPtr() + offset;
    }

    const bool save_previous_position = m_save_previous_position;
    ParticleReal* x_old = nullptr;
    ParticleReal* y_old = nullptr;
    ParticleReal* z_old = nullptr;
    if (save_previous_position) {
#if (AMREX_SPACEDIM >= 2)
        x_old = pti.GetAttribs(particle_comps["prev_x"]).dataPtr() + offset;
#endif
#if defined(WARPX_DIM_3D)
        y_old = pti.GetAttribs(particle_comps["prev_y"]).dataPtr() + offset;
#endif
        z_old = pti.GetAttribs(particle_comps["prev_z"]).dataPtr() + offset;
        amrex::ignore_unused(x_old, y_old);
    }

    // Loop over the particles and update their momentum
    const amrex::ParticleReal q = this->charge;
    const amrex::ParticleReal m = this-> mass;

    const auto pusher_algo = WarpX::particle_pusher_algo;
    const auto do_crr = do_classical_radiation_reaction;
#ifdef WARPX_QED
    const auto do_sync = m_do_qed_quantum_sync;
    amrex::Real t_chi_max = 0.0;
    if (do_sync) { t_chi_max = m_shr_p_qs_engine->get_minimum_chi_part(); }

    QuantumSynchrotronEvolveOpticalDepth evolve_opt;
    amrex::ParticleReal* AMREX_RESTRICT p_optical_depth_QSR = nullptr;
    const bool local_has_quantum_sync = has_quantum_sync();
    if (local_has_quantum_sync) {
        evolve_opt = m_shr_p_qs_engine->build_evolve_functor();
        p_optical_depth_QSR = pti.GetAttribs(particle_comps["opticalDepthQSR"]).dataPtr()  + offset;
    }
#endif

    const auto t_do_not_gather = do_not_gather;

    enum exteb_flags : int { no_exteb, has_exteb };
    enum qed_flags : int { no_qed, has_qed };

    const int exteb_runtime_flag = getExternalEB.isNoOp() ? no_exteb : has_exteb;
#ifdef WARPX_QED
    const int qed_runtime_flag = (local_has_quantum_sync || do_sync) ? has_qed : no_qed;
#else
    int qed_runtime_flag = no_qed;
#endif

    // Using this version of ParallelFor with compile time options
    // improves performance when qed or external EB are not used by reducing
    // register pressure.
    amrex::ParallelFor(
        TypeList<CompileTimeOptions<no_exteb,has_exteb>, CompileTimeOptions<no_qed  ,has_qed>>{},
        {exteb_runtime_flag, qed_runtime_flag},
        np_to_push,
        [=] AMREX_GPU_DEVICE (long ip, auto exteb_control, auto qed_control)
    {
        amrex::ParticleReal xp, yp, zp;
        getPosition(ip, xp, yp, zp);

        if (save_previous_position) {
#if (AMREX_SPACEDIM >= 2)
            x_old[ip] = xp;
#endif
#if defined(WARPX_DIM_3D)
            y_old[ip] = yp;
#endif
            z_old[ip] = zp;
        }

        amrex::ParticleReal Exp = Ex_external_particle;
        amrex::ParticleReal Eyp = Ey_external_particle;
        amrex::ParticleReal Ezp = Ez_external_particle;
        amrex::ParticleReal Bxp = Bx_external_particle;
        amrex::ParticleReal Byp = By_external_particle;
        amrex::ParticleReal Bzp = Bz_external_particle;

        if(!t_do_not_gather){
            // first gather E and B to the particle positions
            doGatherShapeN(xp, yp, zp, Exp, Eyp, Ezp, Bxp, Byp, Bzp,
                           ex_arr, ey_arr, ez_arr, bx_arr, by_arr, bz_arr,
                           ex_type, ey_type, ez_type, bx_type, by_type, bz_type,
                           dinv, xyzmin, lo, n_rz_azimuthal_modes,
                           nox, galerkin_interpolation);
        }

        [[maybe_unused]] const auto& getExternalEB_tmp = getExternalEB;
        if constexpr (exteb_control == has_exteb) {
            getExternalEB(ip, Exp, Eyp, Ezp, Bxp, Byp, Bzp);
        }

        scaleFields(xp, yp, zp, Exp, Eyp, Ezp, Bxp, Byp, Bzp);

#ifdef WARPX_QED
        if (!do_sync)
#endif
        {
            if (do_copy) {
                //  Copy the old x and u for the BTD
                copyAttribs(ip);
            }

            doParticleMomentumPush<0>(ux[ip], uy[ip], uz[ip],
                                      Exp, Eyp, Ezp, Bxp, Byp, Bzp,
                                      ion_lev ? ion_lev[ip] : 1,
                                      m, q, pusher_algo, do_crr,
#ifdef WARPX_QED
                                      t_chi_max,
#endif
                                      dt);

            UpdatePosition(xp, yp, zp, ux[ip], uy[ip], uz[ip], dt);
            setPosition(ip, xp, yp, zp);
        }
#ifdef WARPX_QED
        else {
            if constexpr (qed_control == has_qed) {
                if (do_copy) {
                    //  Copy the old x and u for the BTD
                    copyAttribs(ip);
                }

                doParticleMomentumPush<1>(ux[ip], uy[ip], uz[ip],
                                          Exp, Eyp, Ezp, Bxp, Byp, Bzp,
                                          ion_lev ? ion_lev[ip] : 1,
                                          m, q, pusher_algo, do_crr,
                                          t_chi_max,
                                          dt);

                UpdatePosition(xp, yp, zp, ux[ip], uy[ip], uz[ip], dt);
                setPosition(ip, xp, yp, zp);
            }
        }
#endif

#ifdef WARPX_QED
        [[maybe_unused]] auto foo_local_has_quantum_sync = local_has_quantum_sync;
        [[maybe_unused]] auto *foo_podq = p_optical_depth_QSR;
        [[maybe_unused]] const auto& foo_evolve_opt = evolve_opt; // have to do all these for nvcc
        if constexpr (qed_control == has_qed) {
            if (local_has_quantum_sync) {
                evolve_opt(ux[ip], uy[ip], uz[ip],
                           Exp, Eyp, Ezp,Bxp, Byp, Bzp,
                           dt, p_optical_depth_QSR[ip]);
            }
        }
#else
            amrex::ignore_unused(qed_control);
#endif
    });
}

/* \brief Perform the implicit particle push operation in one fused kernel
 *        The main difference from PushPX is the order of operations:
 *         - push position by 1/2 dt
 *         - gather fields
 *         - push velocity by dt
 *         - average old and new velocity to get time centered value
 *        The routines ends with both position and velocity at the half time level.
 */
void
PhysicalParticleContainer::ImplicitPushXP (WarpXParIter& pti,
                                           amrex::FArrayBox const * exfab,
                                           amrex::FArrayBox const * eyfab,
                                           amrex::FArrayBox const * ezfab,
                                           amrex::FArrayBox const * bxfab,
                                           amrex::FArrayBox const * byfab,
                                           amrex::FArrayBox const * bzfab,
                                           amrex::IntVect ngEB, int /*e_is_nodal*/,
                                           long offset,
                                           long np_to_push,
                                           int lev, int gather_lev,
                                           amrex::Real dt, ScaleFields scaleFields,
                                           DtType a_dt_type)
{
    WARPX_ALWAYS_ASSERT_WITH_MESSAGE((gather_lev==(lev-1)) ||
                                     (gather_lev==(lev  )),
                                     "Gather buffers only work for lev-1");
    // If no particles, do not do anything
    if (np_to_push == 0) { return; }

    // Get cell size on gather_lev
    const amrex::XDim3 dinv = WarpX::InvCellSize(std::max(gather_lev,0));

    // Get box from which field is gathered.
    // If not gathering from the finest level, the box is coarsened.
    Box box;
    if (lev == gather_lev) {
        box = pti.tilebox();
    } else {
        const IntVect& ref_ratio = WarpX::RefRatio(gather_lev);
        box = amrex::coarsen(pti.tilebox(),ref_ratio);
    }

    // Add guard cells to the box.
    box.grow(ngEB);

    auto setPosition = SetParticlePosition(pti, offset);

    const auto getExternalEB = GetExternalEBField(pti, offset);

    const amrex::ParticleReal Ex_external_particle = m_E_external_particle[0];
    const amrex::ParticleReal Ey_external_particle = m_E_external_particle[1];
    const amrex::ParticleReal Ez_external_particle = m_E_external_particle[2];
    const amrex::ParticleReal Bx_external_particle = m_B_external_particle[0];
    const amrex::ParticleReal By_external_particle = m_B_external_particle[1];
    const amrex::ParticleReal Bz_external_particle = m_B_external_particle[2];

    // Lower corner of tile box physical domain (take into account Galilean shift)
    const amrex::XDim3 xyzmin = WarpX::LowerCorner(box, gather_lev, 0._rt);

    const Dim3 lo = lbound(box);

    const int depos_type = WarpX::current_deposition_algo;
    const int nox = WarpX::nox;
    const int n_rz_azimuthal_modes = WarpX::n_rz_azimuthal_modes;

    amrex::Array4<const amrex::Real> const& ex_arr = exfab->array();
    amrex::Array4<const amrex::Real> const& ey_arr = eyfab->array();
    amrex::Array4<const amrex::Real> const& ez_arr = ezfab->array();
    amrex::Array4<const amrex::Real> const& bx_arr = bxfab->array();
    amrex::Array4<const amrex::Real> const& by_arr = byfab->array();
    amrex::Array4<const amrex::Real> const& bz_arr = bzfab->array();

    amrex::IndexType const ex_type = exfab->box().ixType();
    amrex::IndexType const ey_type = eyfab->box().ixType();
    amrex::IndexType const ez_type = ezfab->box().ixType();
    amrex::IndexType const bx_type = bxfab->box().ixType();
    amrex::IndexType const by_type = byfab->box().ixType();
    amrex::IndexType const bz_type = bzfab->box().ixType();

    auto& attribs = pti.GetAttribs();
    ParticleReal* const AMREX_RESTRICT ux = attribs[PIdx::ux].dataPtr() + offset;
    ParticleReal* const AMREX_RESTRICT uy = attribs[PIdx::uy].dataPtr() + offset;
    ParticleReal* const AMREX_RESTRICT uz = attribs[PIdx::uz].dataPtr() + offset;

#if (AMREX_SPACEDIM >= 2)
    ParticleReal* x_n = pti.GetAttribs(particle_comps["x_n"]).dataPtr();
#endif
#if defined(WARPX_DIM_3D) || defined(WARPX_DIM_RZ)
    ParticleReal* y_n = pti.GetAttribs(particle_comps["y_n"]).dataPtr();
#endif
    ParticleReal* z_n = pti.GetAttribs(particle_comps["z_n"]).dataPtr();
    ParticleReal* ux_n = pti.GetAttribs(particle_comps["ux_n"]).dataPtr();
    ParticleReal* uy_n = pti.GetAttribs(particle_comps["uy_n"]).dataPtr();
    ParticleReal* uz_n = pti.GetAttribs(particle_comps["uz_n"]).dataPtr();

    const int do_copy = (m_do_back_transformed_particles && (a_dt_type!=DtType::SecondHalf) );
    CopyParticleAttribs copyAttribs;
    if (do_copy) {
        copyAttribs = CopyParticleAttribs(pti, tmp_particle_data, offset);
    }

    int* AMREX_RESTRICT ion_lev = nullptr;
    if (do_field_ionization) {
        ion_lev = pti.GetiAttribs(particle_icomps["ionizationLevel"]).dataPtr() + offset;
    }

    // Loop over the particles and update their momentum
    const amrex::ParticleReal q = this->charge;
    const amrex::ParticleReal m = this-> mass;

    const auto pusher_algo = WarpX::particle_pusher_algo;
    const auto do_crr = do_classical_radiation_reaction;
#ifdef WARPX_QED
    const auto do_sync = m_do_qed_quantum_sync;
    amrex::Real t_chi_max = 0.0;
    if (do_sync) { t_chi_max = m_shr_p_qs_engine->get_minimum_chi_part(); }

    QuantumSynchrotronEvolveOpticalDepth evolve_opt;
    amrex::ParticleReal* AMREX_RESTRICT p_optical_depth_QSR = nullptr;
    const bool local_has_quantum_sync = has_quantum_sync();
    if (local_has_quantum_sync) {
        evolve_opt = m_shr_p_qs_engine->build_evolve_functor();
        p_optical_depth_QSR = pti.GetAttribs(particle_comps["opticalDepthQSR"]).dataPtr()  + offset;
    }
#endif

    const auto t_do_not_gather = do_not_gather;

    enum exteb_flags : int { no_exteb, has_exteb };
    enum qed_flags : int { no_qed, has_qed };

    const int exteb_runtime_flag = getExternalEB.isNoOp() ? no_exteb : has_exteb;
#ifdef WARPX_QED
    const int qed_runtime_flag = (local_has_quantum_sync || do_sync) ? has_qed : no_qed;
#else
    const int qed_runtime_flag = no_qed;
#endif

    const int max_iterations = WarpX::max_particle_its_in_implicit_scheme;
    const amrex::ParticleReal particle_tolerance = WarpX::particle_tol_in_implicit_scheme;

    amrex::Gpu::Buffer<amrex::Long> unconverged_particles({0});
    amrex::Long* unconverged_particles_ptr = unconverged_particles.data();

    // Using this version of ParallelFor with compile time options
    // improves performance when qed or external EB are not used by reducing
    // register pressure.
    amrex::ParallelFor(TypeList<CompileTimeOptions<no_exteb,has_exteb>,
                                CompileTimeOptions<no_qed  ,has_qed>>{},
                       {exteb_runtime_flag, qed_runtime_flag},
                       np_to_push, [=] AMREX_GPU_DEVICE (long ip, auto exteb_control,
                                                         auto qed_control)
    {
        // Position advance starts from the position at the start of the step
        // but uses the most recent velocity.

#if (AMREX_SPACEDIM >= 2)
        amrex::ParticleReal xp = x_n[ip];
        const amrex::ParticleReal xp_n = x_n[ip];
#else
        const amrex::ParticleReal xp = 0._rt;
        const amrex::ParticleReal xp_n = 0._rt;
#endif
#if defined(WARPX_DIM_3D) || defined(WARPX_DIM_RZ)
        amrex::ParticleReal yp = y_n[ip];
        const amrex::ParticleReal yp_n = y_n[ip];
#else
        const amrex::ParticleReal yp = 0._rt;
        const amrex::ParticleReal yp_n = 0._rt;
#endif
        amrex::ParticleReal zp = z_n[ip];
        const amrex::ParticleReal zp_n = z_n[ip];

        amrex::ParticleReal dxp, dxp_save;
        amrex::ParticleReal dyp, dyp_save;
        amrex::ParticleReal dzp, dzp_save;
        auto idxg2 = static_cast<amrex::ParticleReal>(dinv.x*dinv.x);
        auto idyg2 = static_cast<amrex::ParticleReal>(dinv.y*dinv.y);
        auto idzg2 = static_cast<amrex::ParticleReal>(dinv.z*dinv.z);

        amrex::ParticleReal step_norm = 1._prt;
        for (int iter=0; iter<max_iterations;) {

            dxp = 0.0;
            dyp = 0.0;
            dzp = 0.0;
            UpdatePositionImplicit(dxp, dyp, dzp, ux_n[ip], uy_n[ip], uz_n[ip], ux[ip], uy[ip], uz[ip], 0.5_rt*dt);
#if !defined(WARPX_DIM_1D_Z)
            xp = xp_n + dxp;
#endif
#if defined(WARPX_DIM_3D) || defined(WARPX_DIM_RZ)
            yp = yp_n + dyp;
#endif
            zp = zp_n + dzp;
            setPosition(ip, xp, yp, zp);

            PositionNorm( dxp, dyp, dzp, dxp_save, dyp_save, dzp_save,
                          idxg2, idyg2, idzg2, step_norm, iter );
            if( step_norm < particle_tolerance ) { break; }

            amrex::ParticleReal Exp = Ex_external_particle;
            amrex::ParticleReal Eyp = Ey_external_particle;
            amrex::ParticleReal Ezp = Ez_external_particle;
            amrex::ParticleReal Bxp = Bx_external_particle;
            amrex::ParticleReal Byp = By_external_particle;
            amrex::ParticleReal Bzp = Bz_external_particle;

            if(!t_do_not_gather){
                // first gather E and B to the particle positions
                doGatherShapeNImplicit(xp_n, yp_n, zp_n, xp, yp, zp, Exp, Eyp, Ezp, Bxp, Byp, Bzp,
                                       ex_arr, ey_arr, ez_arr, bx_arr, by_arr, bz_arr,
                                       ex_type, ey_type, ez_type, bx_type, by_type, bz_type,
                                       dinv, xyzmin, lo, n_rz_azimuthal_modes, nox,
                                       depos_type );
            }

            // Externally applied E and B-field in Cartesian co-ordinates
            [[maybe_unused]] const auto& getExternalEB_tmp = getExternalEB;
            if constexpr (exteb_control == has_exteb) {
                getExternalEB(ip, Exp, Eyp, Ezp, Bxp, Byp, Bzp);
            }

            scaleFields(xp, yp, zp, Exp, Eyp, Ezp, Bxp, Byp, Bzp);

            if (do_copy) {
                //  Copy the old x and u for the BTD
                copyAttribs(ip);
            }

            // The momentum push starts with the velocity at the start of the step
            ux[ip] = ux_n[ip];
            uy[ip] = uy_n[ip];
            uz[ip] = uz_n[ip];

#ifdef WARPX_QED
            if (!do_sync)
#endif
            {
                doParticleMomentumPush<0>(ux[ip], uy[ip], uz[ip],
                                          Exp, Eyp, Ezp, Bxp, Byp, Bzp,
                                          ion_lev ? ion_lev[ip] : 1,
                                          m, q, pusher_algo, do_crr,
#ifdef WARPX_QED
                                          t_chi_max,
#endif
                                          dt);
            }
#ifdef WARPX_QED
            else {
                if constexpr (qed_control == has_qed) {
                    doParticleMomentumPush<1>(ux[ip], uy[ip], uz[ip],
                                              Exp, Eyp, Ezp, Bxp, Byp, Bzp,
                                              ion_lev ? ion_lev[ip] : 1,
                                              m, q, pusher_algo, do_crr,
                                              t_chi_max,
                                              dt);
                }
            }
#endif

#ifdef WARPX_QED
            [[maybe_unused]] auto foo_local_has_quantum_sync = local_has_quantum_sync;
            [[maybe_unused]] auto *foo_podq = p_optical_depth_QSR;
            [[maybe_unused]] const auto& foo_evolve_opt = evolve_opt; // have to do all these for nvcc
            if constexpr (qed_control == has_qed) {
                if (local_has_quantum_sync) {
                    evolve_opt(ux[ip], uy[ip], uz[ip],
                               Exp, Eyp, Ezp,Bxp, Byp, Bzp,
                               dt, p_optical_depth_QSR[ip]);
                }
            }
#else
            amrex::ignore_unused(qed_control);
#endif

            // Take average to get the time centered value
            ux[ip] = 0.5_rt*(ux[ip] + ux_n[ip]);
            uy[ip] = 0.5_rt*(uy[ip] + uy_n[ip]);
            uz[ip] = 0.5_rt*(uz[ip] + uz_n[ip]);

            iter++;

            // particle did not converge
            if ( iter > 1 && iter == max_iterations ) {
#if !defined(AMREX_USE_GPU)
                std::stringstream convergenceMsg;
                convergenceMsg << "Picard solver for particle failed to converge after " <<
                    iter << " iterations. " << std::endl;
                convergenceMsg << "Position step norm is " << step_norm <<
                    " and the tolerance is " << particle_tolerance << std::endl;
                convergenceMsg << " ux = " << ux[ip] << ", uy = " << uy[ip] << ", uz = " << uz[ip] << std::endl;
                convergenceMsg << " xp = " << xp     << ", yp = " << yp     << ", zp = " << zp;
                ablastr::warn_manager::WMRecordWarning("ImplicitPushXP", convergenceMsg.str());
#endif

                // write signaling flag: how many particles did not converge?
                amrex::Gpu::Atomic::Add(unconverged_particles_ptr, amrex::Long(1));
            }

        } // end Picard iterations

    });

    auto const num_unconverged_particles = *(unconverged_particles.copyToHost());
    if (num_unconverged_particles > 0) {
        ablastr::warn_manager::WMRecordWarning("ImplicitPushXP",
            "Picard solver for " +
            std::to_string(num_unconverged_particles) +
            " particles failed to converge after " +
            std::to_string(max_iterations) + " iterations."
         );
    }
}

void
PhysicalParticleContainer::InitIonizationModule ()
{
    if (!do_field_ionization) { return; }
    const ParmParse pp_species_name(species_name);
    if (charge != PhysConst::q_e){
        ablastr::warn_manager::WMRecordWarning("Species",
            "charge != q_e for ionizable species '" +
            species_name + "':" +
            "overriding user value and setting charge = q_e.");
        charge = PhysConst::q_e;
    }
    utils::parser::queryWithParser(pp_species_name, "do_adk_correction", do_adk_correction);

    utils::parser::queryWithParser(
        pp_species_name, "ionization_initial_level", ionization_initial_level);
    pp_species_name.get("ionization_product_species", ionization_product_name);
    pp_species_name.get("physical_element", physical_element);
    WARPX_ALWAYS_ASSERT_WITH_MESSAGE(
        physical_element == "H" || !do_adk_correction,
        "Correction to ADK by Zhang et al., PRA 90, 043410 (2014) only works with Hydrogen");
    // Add runtime integer component for ionization level
    AddIntComp("ionizationLevel");
    // Get atomic number and ionization energies from file
    const int ion_element_id = utils::physics::ion_map_ids.at(physical_element);
    ion_atomic_number = utils::physics::ion_atomic_numbers[ion_element_id];
    Vector<Real> h_ionization_energies(ion_atomic_number);
    const int offset = utils::physics::ion_energy_offsets[ion_element_id];
    for(int i=0; i<ion_atomic_number; i++){
        h_ionization_energies[i] =
            utils::physics::table_ionization_energies[i+offset];
    }
    // Compute ADK prefactors (See Chen, JCP 236 (2013), equation (2))
    // For now, we assume l=0 and m=0.
    // The approximate expressions are used,
    // without Gamma function
    constexpr auto a3 = PhysConst::alpha*PhysConst::alpha*PhysConst::alpha;
    constexpr auto a4 = a3 * PhysConst::alpha;
    constexpr Real wa = a3 * PhysConst::c / PhysConst::r_e;
    constexpr Real Ea = PhysConst::m_e * PhysConst::c*PhysConst::c /PhysConst::q_e *
        a4/PhysConst::r_e;
    constexpr Real UH = utils::physics::table_ionization_energies[0];
    const Real l_eff = std::sqrt(UH/h_ionization_energies[0]) - 1._rt;

    const Real dt = WarpX::GetInstance().getdt(0);

    ionization_energies.resize(ion_atomic_number);
    adk_power.resize(ion_atomic_number);
    adk_prefactor.resize(ion_atomic_number);
    adk_exp_prefactor.resize(ion_atomic_number);

    Gpu::copyAsync(Gpu::hostToDevice,
                   h_ionization_energies.begin(), h_ionization_energies.end(),
                   ionization_energies.begin());

    adk_correction_factors.resize(4);
    if (do_adk_correction) {
        Vector<Real> h_correction_factors(4);
        constexpr int offset_corr = 0; // hard-coded: only Hydrogen
        for(int i=0; i<4; i++){
            h_correction_factors[i] = table_correction_factors[i+offset_corr];
        }
        Gpu::copyAsync(Gpu::hostToDevice,
                       h_correction_factors.begin(), h_correction_factors.end(),
                       adk_correction_factors.begin());
    }

    Real const* AMREX_RESTRICT p_ionization_energies = ionization_energies.data();
    Real * AMREX_RESTRICT p_adk_power = adk_power.data();
    Real * AMREX_RESTRICT p_adk_prefactor = adk_prefactor.data();
    Real * AMREX_RESTRICT p_adk_exp_prefactor = adk_exp_prefactor.data();
    amrex::ParallelFor(ion_atomic_number, [=] AMREX_GPU_DEVICE (int i) noexcept
    {
        const Real n_eff = (i+1) * std::sqrt(UH/p_ionization_energies[i]);
        const Real C2 = std::pow(2._rt,2._rt*n_eff)/(n_eff*std::tgamma(n_eff+l_eff+1._rt)*std::tgamma(n_eff-l_eff));
        p_adk_power[i] = -(2._rt*n_eff - 1._rt);
        const Real Uion = p_ionization_energies[i];
        p_adk_prefactor[i] = dt * wa * C2 * ( Uion/(2._rt*UH) )
            * std::pow(2._rt*std::pow((Uion/UH),3._rt/2._rt)*Ea,2._rt*n_eff - 1._rt);
        p_adk_exp_prefactor[i] = -2._rt/3._rt * std::pow( Uion/UH,3._rt/2._rt) * Ea;
    });

    Gpu::synchronize();
}

IonizationFilterFunc
PhysicalParticleContainer::getIonizationFunc (const WarpXParIter& pti,
                                              int lev,
                                              amrex::IntVect ngEB,
                                              const amrex::FArrayBox& Ex,
                                              const amrex::FArrayBox& Ey,
                                              const amrex::FArrayBox& Ez,
                                              const amrex::FArrayBox& Bx,
                                              const amrex::FArrayBox& By,
                                              const amrex::FArrayBox& Bz)
{
    WARPX_PROFILE("PhysicalParticleContainer::getIonizationFunc()");

    return {pti, lev, ngEB, Ex, Ey, Ez, Bx, By, Bz,
                                m_E_external_particle, m_B_external_particle,
                                ionization_energies.dataPtr(),
                                adk_prefactor.dataPtr(),
                                adk_exp_prefactor.dataPtr(),
                                adk_power.dataPtr(),
                                adk_correction_factors.dataPtr(),
                                particle_icomps["ionizationLevel"],
                                ion_atomic_number,
                                do_adk_correction};
}

PlasmaInjector* PhysicalParticleContainer::GetPlasmaInjector (int i)
{
    if (i < 0 || i >= static_cast<int>(plasma_injectors.size())) {
        return nullptr;
    } else {
        return plasma_injectors[i].get();
    }
}

void PhysicalParticleContainer::resample (const int timestep, const bool verbose)
{
    // In heavily load imbalanced simulations, MPI processes with few particles will spend most of
    // the time at the MPI synchronization in TotalNumberOfParticles(). Having two profiler entries
    // here is thus useful to avoid confusing time spent waiting for other processes with time
    // spent doing actual resampling.
    WARPX_PROFILE_VAR_NS("MultiParticleContainer::doResampling::MPI_synchronization",
                         blp_resample_synchronization);
    WARPX_PROFILE_VAR_NS("MultiParticleContainer::doResampling::ActualResampling",
                         blp_resample_actual);

    WARPX_PROFILE_VAR_START(blp_resample_synchronization);
    const amrex::Real global_numparts = TotalNumberOfParticles();
    WARPX_PROFILE_VAR_STOP(blp_resample_synchronization);

    WARPX_PROFILE_VAR_START(blp_resample_actual);
    if (m_resampler.triggered(timestep, global_numparts))
    {
        Redistribute();
        for (int lev = 0; lev <= maxLevel(); lev++)
        {
            for (WarpXParIter pti(*this, lev); pti.isValid(); ++pti)
            {
                m_resampler(pti, lev, this);
            }
        }
        deleteInvalidParticles();
        if (verbose) {
            amrex::Print() << Utils::TextMsg::Info(
                "Resampled " + species_name + " at step " + std::to_string(timestep)
                + ": macroparticle count decreased by "
                + std::to_string(static_cast<int>(global_numparts - TotalNumberOfParticles()))
            );
        }
    }
    WARPX_PROFILE_VAR_STOP(blp_resample_actual);
}

bool
PhysicalParticleContainer::findRefinedInjectionBox (amrex::Box& a_fine_injection_box, amrex::IntVect& a_rrfac)
{
    WARPX_PROFILE("PhysicalParticleContainer::findRefinedInjectionBox");

    // This does not work if the mesh is dynamic.  But in that case, we should
    // not use refined injected either.  We also assume there is only one fine level.
    static bool refine_injection = false;
    static Box fine_injection_box;
    static amrex::IntVect rrfac(AMREX_D_DECL(1,1,1));
    if (!refine_injection and WarpX::moving_window_active(WarpX::GetInstance().getistep(0)+1) and WarpX::refine_plasma and do_continuous_injection and numLevels() == 2) {
        refine_injection = true;
        fine_injection_box = ParticleBoxArray(1).minimalBox();
        fine_injection_box.setSmall(WarpX::moving_window_dir, std::numeric_limits<int>::lowest()/2);
        fine_injection_box.setBig(WarpX::moving_window_dir, std::numeric_limits<int>::max()/2);
        rrfac = m_gdb->refRatio(0);
        fine_injection_box.coarsen(rrfac);
    }
    a_fine_injection_box = fine_injection_box;
    a_rrfac = rrfac;
    return refine_injection;
}

#ifdef WARPX_QED


bool PhysicalParticleContainer::has_quantum_sync () const
{
    return m_do_qed_quantum_sync;
}

bool PhysicalParticleContainer::has_breit_wheeler () const
{
    return m_do_qed_breit_wheeler;
}

void
PhysicalParticleContainer::
set_breit_wheeler_engine_ptr (const std::shared_ptr<BreitWheelerEngine>& ptr)
{
    m_shr_p_bw_engine = ptr;
}

void
PhysicalParticleContainer::
set_quantum_sync_engine_ptr (const std::shared_ptr<QuantumSynchrotronEngine>& ptr)
{
    m_shr_p_qs_engine = ptr;
}

PhotonEmissionFilterFunc
PhysicalParticleContainer::getPhotonEmissionFilterFunc ()
{
    WARPX_PROFILE("PhysicalParticleContainer::getPhotonEmissionFunc()");
    return PhotonEmissionFilterFunc{particle_runtime_comps["opticalDepthQSR"]};
}

PairGenerationFilterFunc
PhysicalParticleContainer::getPairGenerationFilterFunc ()
{
    WARPX_PROFILE("PhysicalParticleContainer::getPairGenerationFunc()");
    return PairGenerationFilterFunc{particle_runtime_comps["opticalDepthBW"]};
}

#endif<|MERGE_RESOLUTION|>--- conflicted
+++ resolved
@@ -1174,16 +1174,7 @@
             if (rz_random_theta) { theta_offset = amrex::Random(engine) * 2._rt * MathConst::pi; }
 #endif
 
-<<<<<<< HEAD
             const Real scale_fac = compute_scale_fac_volume(dx, pcounts[index]);
-=======
-            Real scale_fac = 0.0_rt;
-            if( pcounts[index] != 0) {
-                amrex::Real const dV = AMREX_D_TERM(dx[0], *dx[1], *dx[2]);
-                scale_fac = dV/pcounts[index];
-            }
-
->>>>>>> 28cf6840
             for (int i_part = 0; i_part < pcounts[index]; ++i_part)
             {
                 long ip = poffset[index] + i_part;
@@ -1198,7 +1189,6 @@
 #if defined(WARPX_DIM_3D)
                 bool const box_contains = tile_realbox.contains(XDim3{pos.x,pos.y,pos.z});
 #elif defined(WARPX_DIM_XZ) || defined(WARPX_DIM_RZ)
-<<<<<<< HEAD
                 if (!tile_realbox.contains(XDim3{pos.x,pos.z,0.0_rt})) {
                     ZeroInitializeAndSetNegativeID(pa_idcpu, pa, ip, loc_do_field_ionization, pi
 #ifdef WARPX_QED
@@ -1210,15 +1200,6 @@
                 }
 #else
                 if (!tile_realbox.contains(XDim3{pos.z,0.0_rt,0.0_rt})) {
-=======
-                amrex::ignore_unused(k);
-                bool const box_contains = tile_realbox.contains(XDim3{pos.x,pos.z,0.0_rt});
-#elif defined(WARPX_DIM_1D_Z)
-                amrex::ignore_unused(j,k);
-                bool const box_contains = tile_realbox.contains(XDim3{pos.z,0.0_rt,0.0_rt});
-#endif
-                if (!box_contains) {
->>>>>>> 28cf6840
                     ZeroInitializeAndSetNegativeID(pa_idcpu, pa, ip, loc_do_field_ionization, pi
 #ifdef WARPX_QED
                                                    ,loc_has_quantum_sync, p_optical_depth_QSR
