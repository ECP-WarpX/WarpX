#include <limits>
#include <sstream>

#include <PhysicalParticleContainer.H>

#include <MultiParticleContainer.H>
#include <WarpX_f.H>
#include <WarpX.H>
#include <WarpXConst.H>
#include <WarpXWrappers.h>
#include <IonizationEnergiesTable.H>
#include <FieldGather.H>

#include <WarpXAlgorithmSelection.H>

// Import low-level single-particle kernels
#include <UpdatePosition.H>
#include <UpdateMomentumBoris.H>
#include <UpdateMomentumVay.H>
#include <UpdateMomentumBorisWithRadiationReaction.H>
#include <UpdateMomentumHigueraCary.H>

using namespace amrex;

PhysicalParticleContainer::PhysicalParticleContainer (AmrCore* amr_core, int ispecies,
                                                      const std::string& name)
    : WarpXParticleContainer(amr_core, ispecies),
      species_name(name)
{
    plasma_injector.reset(new PlasmaInjector(species_id, species_name));
    charge = plasma_injector->getCharge();
    mass = plasma_injector->getMass();

    ParmParse pp(species_name);

    pp.query("boost_adjust_transverse_positions", boost_adjust_transverse_positions);
    pp.query("do_backward_propagation", do_backward_propagation);

    // Initialize splitting
    pp.query("do_splitting", do_splitting);
    pp.query("split_type", split_type);
    pp.query("do_not_deposit", do_not_deposit);

    pp.query("do_continuous_injection", do_continuous_injection);
    pp.query("initialize_self_fields", initialize_self_fields);
    pp.query("self_fields_required_precision", self_fields_required_precision);
    // Whether to plot back-transformed (lab-frame) diagnostics
    // for this species.
    pp.query("do_back_transformed_diagnostics", do_back_transformed_diagnostics);

    pp.query("do_field_ionization", do_field_ionization);

    //check if Radiation Reaction is enabled and do consistency checks
    pp.query("do_classical_radiation_reaction", do_classical_radiation_reaction);
    //if the species is not a lepton, do_classical_radiation_reaction
    //should be false
    AMREX_ALWAYS_ASSERT_WITH_MESSAGE(
        !(do_classical_radiation_reaction && !AmIALepton()),
        "Can't enable classical radiation reaction for non lepton species. " );

    //Only Boris pusher is compatible with radiation reaction
    AMREX_ALWAYS_ASSERT_WITH_MESSAGE(
        !(do_classical_radiation_reaction &&
        WarpX::particle_pusher_algo != ParticlePusherAlgo::Boris),
        "Radiation reaction can be enabled only if Boris pusher is used");
    //_____________________________

#ifdef WARPX_QED
    //Add real component if QED is enabled
    pp.query("do_qed", m_do_qed);
    if(m_do_qed)
        AddRealComp("tau");

    //IF do_qed is enabled, find out if Quantum Synchrotron process is enabled
    if(m_do_qed)
        pp.query("do_qed_quantum_sync", m_do_qed_quantum_sync);

    //TODO: SHOULD CHECK IF SPECIES IS EITHER ELECTRONS OR POSITRONS!!
#endif

    //variable to set plot_flags size
    int plot_flag_size = PIdx::nattribs;
    if(WarpX::do_back_transformed_diagnostics && do_back_transformed_diagnostics)
        plot_flag_size += 6;

#ifdef WARPX_QED
    if(m_do_qed){
        // plot_flag will have an entry for the optical depth
        plot_flag_size++;
    }
#endif
    //_______________________________

    pp.query("plot_species", plot_species);
    int do_user_plot_vars;
    do_user_plot_vars = pp.queryarr("plot_vars", plot_vars);
    if (not do_user_plot_vars){
        // By default, all particle variables are dumped to plotfiles,
        // including {x,y,z,ux,uy,uz}old variables when running in a
        // boosted frame
        plot_flags.resize(plot_flag_size, 1);
    } else {
        // Set plot_flag to 0 for all attribs
        plot_flags.resize(plot_flag_size, 0);

        // If not none, set plot_flags values to 1 for elements in plot_vars.
        if (plot_vars[0] != "none"){
            for (const auto& var : plot_vars){
                // Return error if var not in PIdx.
                AMREX_ALWAYS_ASSERT_WITH_MESSAGE(
                    ParticleStringNames::to_index.count(var),
                    "plot_vars argument not in ParticleStringNames");
                plot_flags[ParticleStringNames::to_index.at(var)] = 1;
            }
        }
    }

<<<<<<< HEAD
    // Parse galilean velocity
    ParmParse ppsatd("psatd");
    ppsatd.query("v_galilean", v_galilean);
    // Scale the velocity by the speed of light
    for (int i=0; i<3; i++) v_galilean[i] *= PhysConst::c;

=======
    #ifdef WARPX_QED
        if(m_do_qed){
            //Optical depths is always plotted if QED is on
            plot_flags[plot_flag_size-1] = 1;
        }
    #endif
>>>>>>> 6064a326
}

PhysicalParticleContainer::PhysicalParticleContainer (AmrCore* amr_core)
    : WarpXParticleContainer(amr_core, 0)
{
    plasma_injector.reset(new PlasmaInjector());
}

void PhysicalParticleContainer::InitData()
{
    // Init ionization module here instead of in the PhysicalParticleContainer
    // constructor because dt is required
    if (do_field_ionization) {InitIonizationModule();}

    AddParticles(0); // Note - add on level 0

    Redistribute();  // We then redistribute
}

void PhysicalParticleContainer::MapParticletoBoostedFrame(Real& x, Real& y, Real& z, std::array<Real, 3>& u)
{
    // Map the particles from the lab frame to the boosted frame.
    // This boosts the particle to the lab frame and calculates
    // the particle time in the boosted frame. It then maps
    // the position to the time in the boosted frame.

    // For now, start with the assumption that this will only happen
    // at the start of the simulation.
    const Real t_lab = 0.;

    const Real uz_boost = WarpX::gamma_boost*WarpX::beta_boost*PhysConst::c;

    // tpr is the particle's time in the boosted frame
    Real tpr = WarpX::gamma_boost*t_lab - uz_boost*z/(PhysConst::c*PhysConst::c);

    // The particle's transformed location in the boosted frame
    Real xpr = x;
    Real ypr = y;
    Real zpr = WarpX::gamma_boost*z - uz_boost*t_lab;

    // transform u and gamma to the boosted frame
    Real gamma_lab = std::sqrt(1. + (u[0]*u[0] + u[1]*u[1] + u[2]*u[2])/(PhysConst::c*PhysConst::c));
    // u[0] = u[0];
    // u[1] = u[1];
    u[2] = WarpX::gamma_boost*u[2] - uz_boost*gamma_lab;
    Real gammapr = std::sqrt(1. + (u[0]*u[0] + u[1]*u[1] + u[2]*u[2])/(PhysConst::c*PhysConst::c));

    Real vxpr = u[0]/gammapr;
    Real vypr = u[1]/gammapr;
    Real vzpr = u[2]/gammapr;

    if (do_backward_propagation){
        u[2] = -u[2];
    }

    // Move the particles to where they will be at t = 0 in the boosted frame
    if (boost_adjust_transverse_positions) {
        x = xpr - tpr*vxpr;
        y = ypr - tpr*vypr;
    }

    z = zpr - tpr*vzpr;

}

void
PhysicalParticleContainer::AddGaussianBeam(Real x_m, Real y_m, Real z_m,
                                           Real x_rms, Real y_rms, Real z_rms,
                                           Real q_tot, long npart,
                                           int do_symmetrize) {

    const Geometry& geom     = m_gdb->Geom(0);
    RealBox containing_bx = geom.ProbDomain();

    std::mt19937_64 mt(0451);
    std::normal_distribution<double> distx(x_m, x_rms);
    std::normal_distribution<double> disty(y_m, y_rms);
    std::normal_distribution<double> distz(z_m, z_rms);

    // Allocate temporary vectors on the CPU
    Gpu::HostVector<ParticleReal> particle_x;
    Gpu::HostVector<ParticleReal> particle_y;
    Gpu::HostVector<ParticleReal> particle_z;
    Gpu::HostVector<ParticleReal> particle_ux;
    Gpu::HostVector<ParticleReal> particle_uy;
    Gpu::HostVector<ParticleReal> particle_uz;
    Gpu::HostVector<ParticleReal> particle_w;
    int np = 0;

    if (ParallelDescriptor::IOProcessor()) {
        // If do_symmetrize, create 4x fewer particles, and
        // Replicate each particle 4 times (x,y) (-x,y) (x,-y) (-x,-y)
        if (do_symmetrize){
            npart /= 4;
        }
        for (long i = 0; i < npart; ++i) {
#if (defined WARPX_DIM_3D) || (WARPX_DIM_RZ)
            Real weight = q_tot/npart/charge;
            Real x = distx(mt);
            Real y = disty(mt);
            Real z = distz(mt);
#elif (defined WARPX_DIM_XZ)
            Real weight = q_tot/npart/charge/y_rms;
            Real x = distx(mt);
            Real y = 0.;
            Real z = distz(mt);
#endif
            if (plasma_injector->insideBounds(x, y, z)) {
                XDim3 u = plasma_injector->getMomentum(x, y, z);
                u.x *= PhysConst::c;
                u.y *= PhysConst::c;
                u.z *= PhysConst::c;
                if (do_symmetrize){
                    // Add four particles to the beam:
                    CheckAndAddParticle(x, y, z, { u.x, u.y, u.z}, weight/4.,
                                        particle_x,  particle_y,  particle_z,
                                        particle_ux, particle_uy, particle_uz,
                                        particle_w);
                    CheckAndAddParticle(x, -y, z, { u.x, -u.y, u.z}, weight/4.,
                                        particle_x,  particle_y,  particle_z,
                                        particle_ux, particle_uy, particle_uz,
                                        particle_w);
                    CheckAndAddParticle(-x, y, z, { -u.x, u.y, u.z}, weight/4.,
                                        particle_x,  particle_y,  particle_z,
                                        particle_ux, particle_uy, particle_uz,
                                        particle_w);
                    CheckAndAddParticle(-x, -y, z, { -u.x, -u.y, u.z}, weight/4.,
                                        particle_x,  particle_y,  particle_z,
                                        particle_ux, particle_uy, particle_uz,
                                        particle_w);
                } else {
                    CheckAndAddParticle(x, y, z, { u.x, u.y, u.z}, weight,
                                        particle_x,  particle_y,  particle_z,
                                        particle_ux, particle_uy, particle_uz,
                                        particle_w);
                }
            }
        }
    }
    // Add the temporary CPU vectors to the particle structure
    np = particle_z.size();
    AddNParticles(0,np,
                  particle_x.dataPtr(),  particle_y.dataPtr(),  particle_z.dataPtr(),
                  particle_ux.dataPtr(), particle_uy.dataPtr(), particle_uz.dataPtr(),
                  1, particle_w.dataPtr(),1);
}

void
PhysicalParticleContainer::CheckAndAddParticle(Real x, Real y, Real z,
                                               std::array<Real, 3> u,
                                               Real weight,
                                               Gpu::HostVector<ParticleReal>& particle_x,
                                               Gpu::HostVector<ParticleReal>& particle_y,
                                               Gpu::HostVector<ParticleReal>& particle_z,
                                               Gpu::HostVector<ParticleReal>& particle_ux,
                                               Gpu::HostVector<ParticleReal>& particle_uy,
                                               Gpu::HostVector<ParticleReal>& particle_uz,
                                               Gpu::HostVector<ParticleReal>& particle_w)
{
    if (WarpX::gamma_boost > 1.) {
        MapParticletoBoostedFrame(x, y, z, u);
    }
    particle_x.push_back(x);
    particle_y.push_back(y);
    particle_z.push_back(z);
    particle_ux.push_back(u[0]);
    particle_uy.push_back(u[1]);
    particle_uz.push_back(u[2]);
    particle_w.push_back(weight);
}

void
PhysicalParticleContainer::AddParticles (int lev)
{
    BL_PROFILE("PhysicalParticleContainer::AddParticles()");

    if (plasma_injector->add_single_particle) {
        AddNParticles(lev, 1,
                      &(plasma_injector->single_particle_pos[0]),
                      &(plasma_injector->single_particle_pos[1]),
                      &(plasma_injector->single_particle_pos[2]),
                      &(plasma_injector->single_particle_vel[0]),
                      &(plasma_injector->single_particle_vel[1]),
                      &(plasma_injector->single_particle_vel[2]),
                      1, &(plasma_injector->single_particle_weight), 0);
        return;
    }

    if (plasma_injector->gaussian_beam) {
        AddGaussianBeam(plasma_injector->x_m,
                        plasma_injector->y_m,
                        plasma_injector->z_m,
                        plasma_injector->x_rms,
                        plasma_injector->y_rms,
                        plasma_injector->z_rms,
                        plasma_injector->q_tot,
                        plasma_injector->npart,
                        plasma_injector->do_symmetrize);


        return;
    }

    if ( plasma_injector->doInjection() ) {
        AddPlasma( lev );
    }
}

/**
 * Create new macroparticles for this species, with a fixed
 * number of particles per cell (in the cells of `part_realbox`).
 * The new particles are only created inside the intersection of `part_realbox`
 * with the local grid for the current proc.
 * @param lev the index of the refinement level
 * @param part_realbox the box in which new particles should be created
 * (this box should correspond to an integer number of cells in each direction,
 * but its boundaries need not be aligned with the actual cells of the simulation)
 */
void
PhysicalParticleContainer::AddPlasma (int lev, RealBox part_realbox)
{
    BL_PROFILE("PhysicalParticleContainer::AddPlasma");

    // If no part_realbox is provided, initialize particles in the whole domain
    const Geometry& geom = Geom(lev);
    if (!part_realbox.ok()) part_realbox = geom.ProbDomain();

    int num_ppc = plasma_injector->num_particles_per_cell;
#ifdef WARPX_DIM_RZ
    Real rmax = std::min(plasma_injector->xmax, part_realbox.hi(0));
#endif

    const auto dx = geom.CellSizeArray();
    const auto problo = geom.ProbLoArray();

    Real scale_fac;
#if AMREX_SPACEDIM==3
    scale_fac = dx[0]*dx[1]*dx[2]/num_ppc;
#elif AMREX_SPACEDIM==2
    scale_fac = dx[0]*dx[1]/num_ppc;
#endif

#ifdef _OPENMP
    // First touch all tiles in the map in serial
    for (MFIter mfi = MakeMFIter(lev); mfi.isValid(); ++mfi) {
        auto index = std::make_pair(mfi.index(), mfi.LocalTileIndex());
        GetParticles(lev)[index];
        tmp_particle_data.resize(finestLevel()+1);
        // Create map entry if not there
        tmp_particle_data[lev][index];
        if ( (NumRuntimeRealComps()>0) || (NumRuntimeIntComps()>0) ) {
            DefineAndReturnParticleTile(lev, mfi.index(), mfi.LocalTileIndex());
        }
    }
#endif

    MultiFab* cost = WarpX::getCosts(lev);

    const int nlevs = numLevels();
    static bool refine_injection = false;
    static Box fine_injection_box;
    static int rrfac = 1;
    // This does not work if the mesh is dynamic.  But in that case, we should
    // not use refined injected either.  We also assume there is only one fine level.
    if (WarpX::do_moving_window and WarpX::refine_plasma
        and do_continuous_injection and nlevs == 2)
    {
        refine_injection = true;
        fine_injection_box = ParticleBoxArray(1).minimalBox();
        fine_injection_box.setSmall(WarpX::moving_window_dir, std::numeric_limits<int>::lowest());
        fine_injection_box.setBig(WarpX::moving_window_dir, std::numeric_limits<int>::max());
        rrfac = m_gdb->refRatio(0)[0];
        fine_injection_box.coarsen(rrfac);
    }

    InjectorPosition* inj_pos = plasma_injector->getInjectorPosition();
    InjectorDensity*  inj_rho = plasma_injector->getInjectorDensity();
    InjectorMomentum* inj_mom = plasma_injector->getInjectorMomentum();
    Real gamma_boost = WarpX::gamma_boost;
    Real beta_boost = WarpX::beta_boost;
    Real t = WarpX::GetInstance().gett_new(lev);
    Real density_min = plasma_injector->density_min;
    Real density_max = plasma_injector->density_max;

#ifdef WARPX_DIM_RZ
    const long nmodes = WarpX::n_rz_azimuthal_modes;
    bool radially_weighted = plasma_injector->radially_weighted;
#endif

    MFItInfo info;
    if (do_tiling && Gpu::notInLaunchRegion()) {
        info.EnableTiling(tile_size);
    }
#ifdef _OPENMP
    info.SetDynamic(true);
#pragma omp parallel if (not WarpX::serialize_ics)
#endif
    for (MFIter mfi = MakeMFIter(lev, info); mfi.isValid(); ++mfi)
    {
        Real wt = amrex::second();

        const Box& tile_box = mfi.tilebox();
        const RealBox tile_realbox = WarpX::getRealBox(tile_box, lev);

        // Find the cells of part_box that overlap with tile_realbox
        // If there is no overlap, just go to the next tile in the loop
        RealBox overlap_realbox;
        Box overlap_box;
        IntVect shifted;
        bool no_overlap = false;

        for (int dir=0; dir<AMREX_SPACEDIM; dir++) {
            if ( tile_realbox.lo(dir) <= part_realbox.hi(dir) ) {
                Real ncells_adjust = std::floor( (tile_realbox.lo(dir) - part_realbox.lo(dir))/dx[dir] );
                overlap_realbox.setLo( dir, part_realbox.lo(dir) + std::max(ncells_adjust, 0._rt) * dx[dir]);
            } else {
                no_overlap = true; break;
            }
            if ( tile_realbox.hi(dir) >= part_realbox.lo(dir) ) {
                Real ncells_adjust = std::floor( (part_realbox.hi(dir) - tile_realbox.hi(dir))/dx[dir] );
                overlap_realbox.setHi( dir, part_realbox.hi(dir) - std::max(ncells_adjust, 0._rt) * dx[dir]);
            } else {
                no_overlap = true; break;
            }
            // Count the number of cells in this direction in overlap_realbox
            overlap_box.setSmall( dir, 0 );
            overlap_box.setBig( dir,
                int( std::round((overlap_realbox.hi(dir)-overlap_realbox.lo(dir))
                                /dx[dir] )) - 1);
            shifted[dir] =
                static_cast<int>(std::round((overlap_realbox.lo(dir)-problo[dir])/dx[dir]));
            // shifted is exact in non-moving-window direction.  That's all we care.
        }
        if (no_overlap == 1) {
            continue; // Go to the next tile
        }

        const int grid_id = mfi.index();
        const int tile_id = mfi.LocalTileIndex();

        // Max number of new particles, if particles are created in the whole
        // overlap_box. All of them are created, and invalid ones are then
        // discaded
        int max_new_particles = overlap_box.numPts() * num_ppc;

        // If refine injection, build pointer dp_cellid that holds pointer to
        // array of refined cell IDs.
        Vector<int> cellid_v;
        if (refine_injection and lev == 0)
        {
            // then how many new particles will be injected is not that simple
            // We have to shift fine_injection_box because overlap_box has been shifted.
            Box fine_overlap_box = overlap_box & amrex::shift(fine_injection_box,shifted);
            if (fine_overlap_box.ok()) {
                max_new_particles += fine_overlap_box.numPts() * num_ppc
                    * (AMREX_D_TERM(rrfac,*rrfac,*rrfac)-1);
                for (int icell = 0, ncells = overlap_box.numPts(); icell < ncells; ++icell) {
                    IntVect iv = overlap_box.atOffset(icell);
                    int r = (fine_overlap_box.contains(iv)) ? AMREX_D_TERM(rrfac,*rrfac,*rrfac) : 1;
                    for (int ipart = 0; ipart < r; ++ipart) {
                        cellid_v.push_back(icell);
                        cellid_v.push_back(ipart);
                    }
                }
            }
        }
        int const* hp_cellid = (cellid_v.empty()) ? nullptr : cellid_v.data();
        amrex::AsyncArray<int> cellid_aa(hp_cellid, cellid_v.size());
        int const* dp_cellid = cellid_aa.data();

        // Update NextID to include particles created in this function
        int pid;
#pragma omp critical (add_plasma_nextid)
        {
            pid = ParticleType::NextID();
            ParticleType::NextID(pid+max_new_particles);
        }
        const int cpuid = ParallelDescriptor::MyProc();

        auto& particle_tile = GetParticles(lev)[std::make_pair(grid_id,tile_id)];

        if ( (NumRuntimeRealComps()>0) || (NumRuntimeIntComps()>0) ) {
            DefineAndReturnParticleTile(lev, grid_id, tile_id);
        }

        auto old_size = particle_tile.GetArrayOfStructs().size();
        auto new_size = old_size + max_new_particles;
        particle_tile.resize(new_size);

        ParticleType* pp = particle_tile.GetArrayOfStructs()().data() + old_size;
        auto& soa = particle_tile.GetStructOfArrays();
        GpuArray<ParticleReal*,PIdx::nattribs> pa;
        for (int ia = 0; ia < PIdx::nattribs; ++ia) {
            pa[ia] = soa.GetRealData(ia).data() + old_size;
        }

        int* pi;
        if (do_field_ionization) {
            pi = soa.GetIntData(particle_icomps["ionization_level"]).data() + old_size;
        }

#ifdef WARPX_QED
        //Pointer to the optical depth component
        amrex::Real* p_tau;

        //If a QED effect is enabled, tau has to be initialized
        bool loc_has_quantum_sync = has_quantum_sync();
        bool loc_has_breit_wheeler = has_breit_wheeler();
        if(loc_has_quantum_sync || loc_has_breit_wheeler){
            p_tau = soa.GetRealData(particle_comps["tau"]).data() + old_size;
        }

        //If needed, get the appropriate functors from the engines
        QuantumSynchrotronGetOpticalDepth quantum_sync_get_opt;
        BreitWheelerGetOpticalDepth breit_wheeler_get_opt;
        if(loc_has_quantum_sync){
            quantum_sync_get_opt =
                m_shr_p_qs_engine->build_optical_depth_functor();
        }
        if(loc_has_breit_wheeler){
            breit_wheeler_get_opt =
                m_shr_p_bw_engine->build_optical_depth_functor();
        }
#endif

        const GpuArray<Real,AMREX_SPACEDIM> overlap_corner
            {AMREX_D_DECL(overlap_realbox.lo(0),
                          overlap_realbox.lo(1),
                          overlap_realbox.lo(2))};

        std::size_t shared_mem_bytes = plasma_injector->sharedMemoryNeeded();
        int lrrfac = rrfac;

        bool loc_do_field_ionization = do_field_ionization;
        int loc_ionization_initial_level = ionization_initial_level;

        // Loop over all new particles and inject them (creates too many
        // particles, in particular does not consider xmin, xmax etc.).
        // The invalid ones are given negative ID and are deleted during the
        // next redistribute.
        amrex::For(max_new_particles, [=] AMREX_GPU_DEVICE (int ip) noexcept
        {
            ParticleType& p = pp[ip];
            p.id() = pid+ip;
            p.cpu() = cpuid;

            int cellid, i_part;
            Real fac;
            if (dp_cellid == nullptr) {
                cellid = ip/num_ppc;
                i_part = ip - cellid*num_ppc;
                fac = 1.0;
            } else {
                cellid = dp_cellid[2*ip];
                i_part = dp_cellid[2*ip+1];
                fac = lrrfac;
            }

            IntVect iv = overlap_box.atOffset(cellid);

            const XDim3 r =
                inj_pos->getPositionUnitBox(i_part, static_cast<int>(fac));
#if (AMREX_SPACEDIM == 3)
            Real x = overlap_corner[0] + (iv[0]+r.x)*dx[0];
            Real y = overlap_corner[1] + (iv[1]+r.y)*dx[1];
            Real z = overlap_corner[2] + (iv[2]+r.z)*dx[2];
#else
            Real x = overlap_corner[0] + (iv[0]+r.x)*dx[0];
            Real y = 0.0;
#if   defined WARPX_DIM_XZ
            Real z = overlap_corner[1] + (iv[1]+r.y)*dx[1];
#elif defined WARPX_DIM_RZ
            // Note that for RZ, r.y will be theta
            Real z = overlap_corner[1] + (iv[1]+r.z)*dx[1];
#endif
#endif

#if (AMREX_SPACEDIM == 3)
            if (!tile_realbox.contains(XDim3{x,y,z})) {
                p.id() = -1;
                return;
            }
#else
            if (!tile_realbox.contains(XDim3{x,z,0.0})) {
                p.id() = -1;
                return;
            }
#endif

            // Save the x and y values to use in the insideBounds checks.
            // This is needed with WARPX_DIM_RZ since x and y are modified.
            Real xb = x;
            Real yb = y;

#ifdef WARPX_DIM_RZ
            // Replace the x and y, setting an angle theta.
            // These x and y are used to get the momentum and density
            Real theta;
            if (nmodes == 1) {
                // With only 1 mode, the angle doesn't matter so
                // choose it randomly.
                theta = 2.*MathConst::pi*amrex::Random();
            } else {
                theta = 2.*MathConst::pi*r.y;
            }
            x = xb*std::cos(theta);
            y = xb*std::sin(theta);
#endif

            Real dens;
            XDim3 u;
            if (gamma_boost == 1.) {
                // Lab-frame simulation
                // If the particle is not within the species's
                // xmin, xmax, ymin, ymax, zmin, zmax, go to
                // the next generated particle.
                if (!inj_pos->insideBounds(xb, yb, z)) {
                    p.id() = -1;
                    return;
                }
                u = inj_mom->getMomentum(x, y, z);
                dens = inj_rho->getDensity(x, y, z);
                // Remove particle if density below threshold
                if ( dens < density_min ){
                    p.id() = -1;
                    return;
                }
                // Cut density if above threshold
                dens = amrex::min(dens, density_max);
            } else {
                // Boosted-frame simulation
                // Since the user provides the density distribution
                // at t_lab=0 and in the lab-frame coordinates,
                // we need to find the lab-frame position of this
                // particle at t_lab=0, from its boosted-frame coordinates
                // Assuming ballistic motion, this is given by:
                // z0_lab = gamma*( z_boost*(1-beta*betaz_lab) - ct_boost*(betaz_lab-beta) )
                // where betaz_lab is the speed of the particle in the lab frame
                //
                // In order for this equation to be solvable, betaz_lab
                // is explicitly assumed to have no dependency on z0_lab
                u = inj_mom->getMomentum(x, y, 0.); // No z0_lab dependency
                // At this point u is the lab-frame momentum
                // => Apply the above formula for z0_lab
                Real gamma_lab = std::sqrt( 1.+(u.x*u.x+u.y*u.y+u.z*u.z) );
                Real betaz_lab = u.z/(gamma_lab);
                Real z0_lab = gamma_boost * ( z*(1-beta_boost*betaz_lab)
                                              - PhysConst::c*t*(betaz_lab-beta_boost) );
                // If the particle is not within the lab-frame zmin, zmax, etc.
                // go to the next generated particle.
                if (!inj_pos->insideBounds(xb, yb, z0_lab)) {
                    p.id() = -1;
                    return;
                }
                // call `getDensity` with lab-frame parameters
                dens = inj_rho->getDensity(x, y, z0_lab);
                // Remove particle if density below threshold
                if ( dens < density_min ){
                    p.id() = -1;
                    return;
                }
                // Cut density if above threshold
                dens = amrex::min(dens, density_max);
                // At this point u and dens are the lab-frame quantities
                // => Perform Lorentz transform
                dens = gamma_boost * dens * ( 1.0 - beta_boost*betaz_lab );
                u.z = gamma_boost * ( u.z -beta_boost*gamma_lab );
            }

            if (loc_do_field_ionization) {
                pi[ip] = loc_ionization_initial_level;
            }

#ifdef WARPX_QED
            if(loc_has_quantum_sync){
                p_tau[ip] = quantum_sync_get_opt();
            }

            if(loc_has_breit_wheeler){
                p_tau[ip] = breit_wheeler_get_opt();
            }
#endif

            u.x *= PhysConst::c;
            u.y *= PhysConst::c;
            u.z *= PhysConst::c;

            // Real weight = dens * scale_fac / (AMREX_D_TERM(fac, *fac, *fac));
            Real weight = dens * scale_fac;
#ifdef WARPX_DIM_RZ
            if (radially_weighted) {
                weight *= 2.*MathConst::pi*xb;
            } else {
                // This is not correct since it might shift the particle
                // out of the local grid
                x = std::sqrt(xb*rmax);
                weight *= dx[0];
            }
#endif
            pa[PIdx::w ][ip] = weight;
            pa[PIdx::ux][ip] = u.x;
            pa[PIdx::uy][ip] = u.y;
            pa[PIdx::uz][ip] = u.z;

#if (AMREX_SPACEDIM == 3)
            p.pos(0) = x;
            p.pos(1) = y;
            p.pos(2) = z;
#elif (AMREX_SPACEDIM == 2)
#ifdef WARPX_DIM_RZ
            pa[PIdx::theta][ip] = theta;
#endif
            p.pos(0) = xb;
            p.pos(1) = z;
#endif
        }, shared_mem_bytes);

        if (cost) {
            wt = (amrex::second() - wt) / tile_box.d_numPts();
            Array4<Real> const& costarr = cost->array(mfi);
            amrex::ParallelFor(tile_box,
            [=] AMREX_GPU_DEVICE (int i, int j, int k) noexcept
            {
                costarr(i,j,k) += wt;
            });
        }
    }

    // The function that calls this is responsible for redistributing particles.
}

#ifdef WARPX_DO_ELECTROSTATIC
void
PhysicalParticleContainer::
FieldGatherES (const amrex::Vector<std::array<std::unique_ptr<amrex::MultiFab>, 3> >& E,
               const amrex::Vector<std::unique_ptr<amrex::FabArray<amrex::BaseFab<int> > > >& masks)
{

    const int num_levels = E.size();
    const int ng = E[0][0]->nGrow();

    if (num_levels == 1) {
        const int lev = 0;
        const auto& gm = m_gdb->Geom(lev);
        const auto& ba = m_gdb->ParticleBoxArray(lev);

        BoxArray nba = ba;
        nba.surroundingNodes();

        const Real* dx  = gm.CellSize();
        const Real* plo = gm.ProbLo();

        BL_ASSERT(OnSameGrids(lev, *E[lev][0]));

        for (WarpXParIter pti(*this, lev); pti.isValid(); ++pti) {
            const Box& box = nba[pti];

            const auto& particles = pti.GetArrayOfStructs();
            int nstride = particles.dataShape().first;
            const long np  = pti.numParticles();
            auto& attribs = pti.GetAttribs();
            auto& Exp = attribs[PIdx::Ex];
            auto& Eyp = attribs[PIdx::Ey];
#if AMREX_SPACEDIM == 3
            auto& Ezp = attribs[PIdx::Ez];
#endif
            Exp.assign(np,0.0);
            Eyp.assign(np,0.0);
#if AMREX_SPACEDIM == 3
            Ezp.assign(np,0.0);
#endif

            const FArrayBox& exfab = (*E[lev][0])[pti];
            const FArrayBox& eyfab = (*E[lev][1])[pti];
#if AMREX_SPACEDIM == 3
            const FArrayBox& ezfab = (*E[lev][2])[pti];
#endif

            WRPX_INTERPOLATE_CIC(particles.dataPtr(), nstride, np,
                                 Exp.dataPtr(), Eyp.dataPtr(),
#if AMREX_SPACEDIM == 3
                                 Ezp.dataPtr(),
#endif
                                 exfab.dataPtr(), eyfab.dataPtr(),
#if AMREX_SPACEDIM == 3
                                 ezfab.dataPtr(),
#endif
                                 box.loVect(), box.hiVect(), plo, dx, &ng);
        }

        return;
    }

    const BoxArray& fine_BA = E[1][0]->boxArray();
    const DistributionMapping& fine_dm = E[1][0]->DistributionMap();
    BoxArray coarsened_fine_BA = fine_BA;
    coarsened_fine_BA.coarsen(IntVect(AMREX_D_DECL(2,2,2)));

    MultiFab coarse_Ex(coarsened_fine_BA, fine_dm, 1, 1);
    MultiFab coarse_Ey(coarsened_fine_BA, fine_dm, 1, 1);
#if AMREX_SPACEDIM == 3
    MultiFab coarse_Ez(coarsened_fine_BA, fine_dm, 1, 1);
#endif

    coarse_Ex.copy(*E[0][0], 0, 0, 1, 1, 1);
    coarse_Ey.copy(*E[0][1], 0, 0, 1, 1, 1);
#if AMREX_SPACEDIM == 3
    coarse_Ez.copy(*E[0][2], 0, 0, 1, 1, 1);
#endif

    for (int lev = 0; lev < num_levels; ++lev) {
        const auto& gm = m_gdb->Geom(lev);
        const auto& ba = m_gdb->ParticleBoxArray(lev);

        BoxArray nba = ba;
        nba.surroundingNodes();

        const Real* dx  = gm.CellSize();
        const Real* plo = gm.ProbLo();

        BL_ASSERT(OnSameGrids(lev, *E[lev][0]));

        for (WarpXParIter pti(*this, lev); pti.isValid(); ++pti) {
            const Box& box = nba[pti];

            const auto& particles = pti.GetArrayOfStructs();
            int nstride = particles.dataShape().first;
            const long np  = pti.numParticles();

            auto& attribs = pti.GetAttribs();
            auto& Exp = attribs[PIdx::Ex];
            auto& Eyp = attribs[PIdx::Ey];
#if AMREX_SPACEDIM == 3
            auto& Ezp = attribs[PIdx::Ez];
#endif
            Exp.assign(np,0.0);
            Eyp.assign(np,0.0);
#if AMREX_SPACEDIM == 3
            Ezp.assign(np,0.0);
#endif

            const FArrayBox& exfab = (*E[lev][0])[pti];
            const FArrayBox& eyfab = (*E[lev][1])[pti];
#if AMREX_SPACEDIM == 3
            const FArrayBox& ezfab = (*E[lev][2])[pti];
#endif

            if (lev == 0) {
                WRPX_INTERPOLATE_CIC(particles.dataPtr(), nstride, np,
                                     Exp.dataPtr(), Eyp.dataPtr(),
#if AMREX_SPACEDIM == 3
                                     Ezp.dataPtr(),
#endif
                                     exfab.dataPtr(), eyfab.dataPtr(),
#if AMREX_SPACEDIM == 3
                                     ezfab.dataPtr(),
#endif
                                     box.loVect(), box.hiVect(), plo, dx, &ng);
            } else {

                const FArrayBox& exfab_coarse = coarse_Ex[pti];
                const FArrayBox& eyfab_coarse = coarse_Ey[pti];
#if AMREX_SPACEDIM == 3
                const FArrayBox& ezfab_coarse = coarse_Ez[pti];
#endif
                const Box& coarse_box = coarsened_fine_BA[pti];
                const Real* coarse_dx = Geom(0).CellSize();

                WRPX_INTERPOLATE_CIC_TWO_LEVELS(particles.dataPtr(), nstride, np,
                                                Exp.dataPtr(), Eyp.dataPtr(),
#if AMREX_SPACEDIM == 3
                                                Ezp.dataPtr(),
#endif
                                                exfab.dataPtr(), eyfab.dataPtr(),
#if AMREX_SPACEDIM == 3
                                                ezfab.dataPtr(),
#endif
                                                box.loVect(), box.hiVect(), dx,
                                                exfab_coarse.dataPtr(), eyfab_coarse.dataPtr(),
#if AMREX_SPACEDIM == 3
                                                ezfab_coarse.dataPtr(),
#endif
                                                (*masks[1])[pti].dataPtr(),
                                                coarse_box.loVect(), coarse_box.hiVect(), coarse_dx,
                                                plo, &ng, &lev);
            }
        }
    }
}

void
PhysicalParticleContainer::EvolveES (const Vector<std::array<std::unique_ptr<MultiFab>, 3> >& E,
                                     Vector<std::unique_ptr<MultiFab> >& rho,
                                     Real t, Real dt)
{
    BL_PROFILE("PPC::EvolveES()");

    int num_levels = rho.size();
    for (int lev = 0; lev < num_levels; ++lev) {
        BL_ASSERT(OnSameGrids(lev, *rho[lev]));
        const auto& gm = m_gdb->Geom(lev);
        const RealBox& prob_domain = gm.ProbDomain();
        for (WarpXParIter pti(*this, lev); pti.isValid(); ++pti) {
            // Particle structs
            auto& particles = pti.GetArrayOfStructs();
            int nstride = particles.dataShape().first;
            const long np  = pti.numParticles();

            // Particle attributes
            auto& attribs = pti.GetAttribs();
            auto& uxp = attribs[PIdx::ux];
            auto& uyp = attribs[PIdx::uy];

#if AMREX_SPACEDIM == 3
            auto& uzp = attribs[PIdx::uz];
#endif

            auto& Exp = attribs[PIdx::Ex];
            auto& Eyp = attribs[PIdx::Ey];

#if AMREX_SPACEDIM == 3
            auto& Ezp = attribs[PIdx::Ez];
#endif
            //
            // Particle Push
            //
            WRPX_PUSH_LEAPFROG(particles.dataPtr(), nstride, np,
                               uxp.dataPtr(), uyp.dataPtr(),
#if AMREX_SPACEDIM == 3
                               uzp.dataPtr(),
#endif
                               Exp.dataPtr(), Eyp.dataPtr(),
#if AMREX_SPACEDIM == 3
                               Ezp.dataPtr(),
#endif
                               &this->charge, &this->mass, &dt,
                               prob_domain.lo(), prob_domain.hi());
        }
    }
}
#endif // WARPX_DO_ELECTROSTATIC

void
PhysicalParticleContainer::FieldGather (int lev,
                                        const amrex::MultiFab& Ex,
                                        const amrex::MultiFab& Ey,
                                        const amrex::MultiFab& Ez,
                                        const amrex::MultiFab& Bx,
                                        const amrex::MultiFab& By,
                                        const amrex::MultiFab& Bz)
{
    const std::array<Real,3>& dx = WarpX::CellSize(lev);

    BL_ASSERT(OnSameGrids(lev,Ex));

    MultiFab* cost = WarpX::getCosts(lev);

#ifdef _OPENMP
#pragma omp parallel
#endif
    {
#ifdef _OPENMP
        int thread_num = omp_get_thread_num();
#else
        int thread_num = 0;
#endif
        for (WarpXParIter pti(*this, lev); pti.isValid(); ++pti)
        {
            Real wt = amrex::second();

            const Box& box = pti.validbox();

            auto& attribs = pti.GetAttribs();

            auto& Exp = attribs[PIdx::Ex];
            auto& Eyp = attribs[PIdx::Ey];
            auto& Ezp = attribs[PIdx::Ez];
            auto& Bxp = attribs[PIdx::Bx];
            auto& Byp = attribs[PIdx::By];
            auto& Bzp = attribs[PIdx::Bz];

            const long np = pti.numParticles();

            // Data on the grid
            const FArrayBox& exfab = Ex[pti];
            const FArrayBox& eyfab = Ey[pti];
            const FArrayBox& ezfab = Ez[pti];
            const FArrayBox& bxfab = Bx[pti];
            const FArrayBox& byfab = By[pti];
            const FArrayBox& bzfab = Bz[pti];

            Exp.assign(np,WarpX::E_external_particle[0]);
            Eyp.assign(np,WarpX::E_external_particle[1]);
            Ezp.assign(np,WarpX::E_external_particle[2]);
            Bxp.assign(np,WarpX::B_external_particle[0]);
            Byp.assign(np,WarpX::B_external_particle[1]);
            Bzp.assign(np,WarpX::B_external_particle[2]);

            //
            // copy data from particle container to temp arrays
            //
            pti.GetPosition(m_xp[thread_num], m_yp[thread_num], m_zp[thread_num]);

            //
            // Field Gather
            //
            int e_is_nodal = Ex.is_nodal() and Ey.is_nodal() and Ez.is_nodal();
            FieldGather(pti, Exp, Eyp, Ezp, Bxp, Byp, Bzp,
                        &exfab, &eyfab, &ezfab, &bxfab, &byfab, &bzfab,
                        Ex.nGrow(), e_is_nodal,
                        0, np, thread_num, lev, lev);

            if (cost) {
                const Box& tbx = pti.tilebox();
                wt = (amrex::second() - wt) / tbx.d_numPts();
                Array4<Real> const& costarr = cost->array(pti);
                amrex::ParallelFor(tbx,
                                   [=] AMREX_GPU_DEVICE (int i, int j, int k) noexcept
                                   {
                                       costarr(i,j,k) += wt;
                                   });
            }
        }
    }
}

void
PhysicalParticleContainer::Evolve (int lev,
                                   const MultiFab& Ex, const MultiFab& Ey, const MultiFab& Ez,
                                   const MultiFab& Bx, const MultiFab& By, const MultiFab& Bz,
                                   MultiFab& jx, MultiFab& jy, MultiFab& jz,
                                   MultiFab* cjx, MultiFab* cjy, MultiFab* cjz,
                                   MultiFab* rho, MultiFab* crho,
                                   const MultiFab* cEx, const MultiFab* cEy, const MultiFab* cEz,
                                   const MultiFab* cBx, const MultiFab* cBy, const MultiFab* cBz,
                                   Real t, Real dt, DtType a_dt_type)
{
    BL_PROFILE("PPC::Evolve()");
    BL_PROFILE_VAR_NS("PPC::Evolve::Copy", blp_copy);
    BL_PROFILE_VAR_NS("PPC::FieldGather", blp_fg);
    BL_PROFILE_VAR_NS("PPC::EvolveOpticalDepth", blp_ppc_qed_ev);
    BL_PROFILE_VAR_NS("PPC::ParticlePush", blp_ppc_pp);

    const std::array<Real,3>& dx = WarpX::CellSize(lev);
    const std::array<Real,3>& cdx = WarpX::CellSize(std::max(lev-1,0));

    // Get instances of NCI Godfrey filters
    const auto& nci_godfrey_filter_exeybz = WarpX::GetInstance().nci_godfrey_filter_exeybz;
    const auto& nci_godfrey_filter_bxbyez = WarpX::GetInstance().nci_godfrey_filter_bxbyez;

    BL_ASSERT(OnSameGrids(lev,jx));

    MultiFab* cost = WarpX::getCosts(lev);
    const iMultiFab* current_masks = WarpX::CurrentBufferMasks(lev);
    const iMultiFab* gather_masks = WarpX::GatherBufferMasks(lev);

    bool has_buffer = cEx || cjx;

    if (WarpX::do_back_transformed_diagnostics && do_back_transformed_diagnostics)
    {
        for (WarpXParIter pti(*this, lev); pti.isValid(); ++pti)
        {
            const auto np = pti.numParticles();
            const auto t_lev = pti.GetLevel();
            const auto index = pti.GetPairIndex();
            tmp_particle_data.resize(finestLevel()+1);
            for (int i = 0; i < TmpIdx::nattribs; ++i)
                tmp_particle_data[t_lev][index][i].resize(np);
        }
    }

#ifdef _OPENMP
#pragma omp parallel
#endif
    {
#ifdef _OPENMP
        int thread_num = omp_get_thread_num();
#else
        int thread_num = 0;
#endif

        FArrayBox filtered_Ex, filtered_Ey, filtered_Ez;
        FArrayBox filtered_Bx, filtered_By, filtered_Bz;

        for (WarpXParIter pti(*this, lev); pti.isValid(); ++pti)
        {
            Real wt = amrex::second();

            const Box& box = pti.validbox();

            auto& attribs = pti.GetAttribs();

            auto&  wp = attribs[PIdx::w];
            auto& uxp = attribs[PIdx::ux];
            auto& uyp = attribs[PIdx::uy];
            auto& uzp = attribs[PIdx::uz];
            auto& Exp = attribs[PIdx::Ex];
            auto& Eyp = attribs[PIdx::Ey];
            auto& Ezp = attribs[PIdx::Ez];
            auto& Bxp = attribs[PIdx::Bx];
            auto& Byp = attribs[PIdx::By];
            auto& Bzp = attribs[PIdx::Bz];

            const long np = pti.numParticles();

            // Data on the grid
            FArrayBox const* exfab = &(Ex[pti]);
            FArrayBox const* eyfab = &(Ey[pti]);
            FArrayBox const* ezfab = &(Ez[pti]);
            FArrayBox const* bxfab = &(Bx[pti]);
            FArrayBox const* byfab = &(By[pti]);
            FArrayBox const* bzfab = &(Bz[pti]);

            Elixir exeli, eyeli, ezeli, bxeli, byeli, bzeli;

            if (WarpX::use_fdtd_nci_corr)
            {
                // Filter arrays Ex[pti], store the result in
                // filtered_Ex and update pointer exfab so that it
                // points to filtered_Ex (and do the same for all
                // components of E and B).
                applyNCIFilter(lev, pti.tilebox(), exeli, eyeli, ezeli, bxeli, byeli, bzeli,
                               filtered_Ex, filtered_Ey, filtered_Ez,
                               filtered_Bx, filtered_By, filtered_Bz,
                               Ex[pti], Ey[pti], Ez[pti], Bx[pti], By[pti], Bz[pti],
                               exfab, eyfab, ezfab, bxfab, byfab, bzfab);
            }

            Exp.assign(np,WarpX::E_external_particle[0]);
            Eyp.assign(np,WarpX::E_external_particle[1]);
            Ezp.assign(np,WarpX::E_external_particle[2]);

            Bxp.assign(np,WarpX::B_external_particle[0]);
            Byp.assign(np,WarpX::B_external_particle[1]);
            Bzp.assign(np,WarpX::B_external_particle[2]);

            // Determine which particles deposit/gather in the buffer, and
            // which particles deposit/gather in the fine patch
            long nfine_current = np;
            long nfine_gather = np;
            if (has_buffer && !do_not_push) {
                // - Modify `nfine_current` and `nfine_gather` (in place)
                //    so that they correspond to the number of particles
                //    that deposit/gather in the fine patch respectively.
                // - Reorder the particle arrays,
                //    so that the `nfine_current`/`nfine_gather` first particles
                //    deposit/gather in the fine patch
                //    and (thus) the `np-nfine_current`/`np-nfine_gather` last particles
                //    deposit/gather in the buffer
                PartitionParticlesInBuffers( nfine_current, nfine_gather, np,
                    pti, lev, current_masks, gather_masks, uxp, uyp, uzp, wp );
            }

            const long np_current = (cjx) ? nfine_current : np;

            //
            // copy data from particle container to temp arrays
            //
            BL_PROFILE_VAR_START(blp_copy);
            pti.GetPosition(m_xp[thread_num], m_yp[thread_num], m_zp[thread_num]);
            BL_PROFILE_VAR_STOP(blp_copy);

            if (rho) {
                // Deposit charge before particle push, in component 0 of MultiFab rho.
                int* AMREX_RESTRICT ion_lev;
                if (do_field_ionization){
                    ion_lev = pti.GetiAttribs(particle_icomps["ionization_level"]).dataPtr();
                } else {
                    ion_lev = nullptr;
                }
                DepositCharge(pti, wp, ion_lev, rho, 0, 0,
                              np_current, thread_num, lev, lev);
                if (has_buffer){
                    DepositCharge(pti, wp, ion_lev, crho, 0, np_current,
                                  np-np_current, thread_num, lev, lev-1);
                }
            }

            if (! do_not_push)
            {
                const long np_gather = (cEx) ? nfine_gather : np;

                int e_is_nodal = Ex.is_nodal() and Ey.is_nodal() and Ez.is_nodal();

                //
                // Field Gather of Aux Data (i.e., the full solution)
                //
                BL_PROFILE_VAR_START(blp_fg);
                FieldGather(pti, Exp, Eyp, Ezp, Bxp, Byp, Bzp,
                            exfab, eyfab, ezfab, bxfab, byfab, bzfab,
                            Ex.nGrow(), e_is_nodal,
                            0, np_gather, thread_num, lev, lev);

                if (np_gather < np)
                {
                    const IntVect& ref_ratio = WarpX::RefRatio(lev-1);
                    const Box& cbox = amrex::coarsen(box,ref_ratio);

                    // Data on the grid
                    FArrayBox const* cexfab = &(*cEx)[pti];
                    FArrayBox const* ceyfab = &(*cEy)[pti];
                    FArrayBox const* cezfab = &(*cEz)[pti];
                    FArrayBox const* cbxfab = &(*cBx)[pti];
                    FArrayBox const* cbyfab = &(*cBy)[pti];
                    FArrayBox const* cbzfab = &(*cBz)[pti];

                    if (WarpX::use_fdtd_nci_corr)
                    {
                        // Filter arrays (*cEx)[pti], store the result in
                        // filtered_Ex and update pointer cexfab so that it
                        // points to filtered_Ex (and do the same for all
                        // components of E and B)
                        applyNCIFilter(lev-1, cbox, exeli, eyeli, ezeli, bxeli, byeli, bzeli,
                                       filtered_Ex, filtered_Ey, filtered_Ez,
                                       filtered_Bx, filtered_By, filtered_Bz,
                                       (*cEx)[pti], (*cEy)[pti], (*cEz)[pti],
                                       (*cBx)[pti], (*cBy)[pti], (*cBz)[pti],
                                       cexfab, ceyfab, cezfab, cbxfab, cbyfab, cbzfab);
                    }

                    // Field gather for particles in gather buffers
                    e_is_nodal = cEx->is_nodal() and cEy->is_nodal() and cEz->is_nodal();
                    FieldGather(pti, Exp, Eyp, Ezp, Bxp, Byp, Bzp,
                                cexfab, ceyfab, cezfab,
                                cbxfab, cbyfab, cbzfab,
                                cEx->nGrow(), e_is_nodal,
                                nfine_gather, np-nfine_gather,
                                thread_num, lev, lev-1);
                }

                BL_PROFILE_VAR_STOP(blp_fg);

#ifdef WARPX_QED
                //
                //Evolve Optical Depth
                //
                BL_PROFILE_VAR_START(blp_ppc_qed_ev);
                EvolveOpticalDepth(pti, dt);
                BL_PROFILE_VAR_STOP(blp_ppc_qed_ev);
#endif

                //
                // Particle Push
                //
                BL_PROFILE_VAR_START(blp_ppc_pp);
                PushPX(pti, m_xp[thread_num], m_yp[thread_num], m_zp[thread_num], dt, a_dt_type);
                BL_PROFILE_VAR_STOP(blp_ppc_pp);

                //
                // Current Deposition
                //

                int* AMREX_RESTRICT ion_lev;
                if (do_field_ionization){
                    ion_lev = pti.GetiAttribs(particle_icomps["ionization_level"]).dataPtr();
                } else {
                    ion_lev = nullptr;
                }
                // Deposit inside domains
                DepositCurrent(pti, wp, uxp, uyp, uzp, ion_lev, &jx, &jy, &jz,
                               0, np_current, thread_num,
                               lev, lev, dt);

                if (has_buffer){
                    // Deposit in buffers
                    DepositCurrent(pti, wp, uxp, uyp, uzp, ion_lev, cjx, cjy, cjz,
                                   np_current, np-np_current, thread_num,
                                   lev, lev-1, dt);
                }




                //
                // copy particle data back
                //
                BL_PROFILE_VAR_START(blp_copy);
                pti.SetPosition(m_xp[thread_num], m_yp[thread_num], m_zp[thread_num]);
                BL_PROFILE_VAR_STOP(blp_copy);
            }

            if (rho) {
                // Deposit charge after particle push, in component 1 of MultiFab rho.
                int* AMREX_RESTRICT ion_lev;
                if (do_field_ionization){
                    ion_lev = pti.GetiAttribs(particle_icomps["ionization_level"]).dataPtr();
                } else {
                    ion_lev = nullptr;
                }
                DepositCharge(pti, wp, ion_lev, rho, 1, 0,
                              np_current, thread_num, lev, lev);
                if (has_buffer){
                    DepositCharge(pti, wp, ion_lev, crho, 1, np_current,
                                  np-np_current, thread_num, lev, lev-1);
                }
            }

            if (cost) {
                const Box& tbx = pti.tilebox();
                wt = (amrex::second() - wt) / tbx.d_numPts();
                Array4<Real> const& costarr = cost->array(pti);
                amrex::ParallelFor(tbx,
                                   [=] AMREX_GPU_DEVICE (int i, int j, int k) noexcept
                                   {
                                       costarr(i,j,k) += wt;
                                   });
            }
        }
    }
    // Split particles at the end of the timestep.
    // When subcycling is ON, the splitting is done on the last call to
    // PhysicalParticleContainer::Evolve on the finest level, i.e., at the
    // end of the large timestep. Otherwise, the pushes on different levels
    // are not consistent, and the call to Redistribute (inside
    // SplitParticles) may result in split particles to deposit twice on the
    // coarse level.
    if (do_splitting && (a_dt_type == DtType::SecondHalf || a_dt_type == DtType::Full) ){
        SplitParticles(lev);
    }
}

void
PhysicalParticleContainer::applyNCIFilter (
    int lev, const Box& box,
    Elixir& exeli, Elixir& eyeli, Elixir& ezeli,
    Elixir& bxeli, Elixir& byeli, Elixir& bzeli,
    FArrayBox& filtered_Ex, FArrayBox& filtered_Ey, FArrayBox& filtered_Ez,
    FArrayBox& filtered_Bx, FArrayBox& filtered_By, FArrayBox& filtered_Bz,
    const FArrayBox& Ex, const FArrayBox& Ey, const FArrayBox& Ez,
    const FArrayBox& Bx, const FArrayBox& By, const FArrayBox& Bz,
    FArrayBox const * & ex_ptr, FArrayBox const * & ey_ptr,
    FArrayBox const * & ez_ptr, FArrayBox const * & bx_ptr,
    FArrayBox const * & by_ptr, FArrayBox const * & bz_ptr)
{

    // Get instances of NCI Godfrey filters
    const auto& nci_godfrey_filter_exeybz = WarpX::GetInstance().nci_godfrey_filter_exeybz;
    const auto& nci_godfrey_filter_bxbyez = WarpX::GetInstance().nci_godfrey_filter_bxbyez;

#if (AMREX_SPACEDIM == 2)
    const Box& tbox = amrex::grow(box,{static_cast<int>(WarpX::nox),
                static_cast<int>(WarpX::noz)});
#else
    const Box& tbox = amrex::grow(box,{static_cast<int>(WarpX::nox),
                static_cast<int>(WarpX::noy),
                static_cast<int>(WarpX::noz)});
#endif

    // Filter Ex (Both 2D and 3D)
    filtered_Ex.resize(amrex::convert(tbox,Ex.box().ixType()));
    // Safeguard for GPU
    exeli = filtered_Ex.elixir();
    // Apply filter on Ex, result stored in filtered_Ex

    nci_godfrey_filter_exeybz[lev]->ApplyStencil(filtered_Ex, Ex, filtered_Ex.box());
    // Update ex_ptr reference
    ex_ptr = &filtered_Ex;

    // Filter Ez
    filtered_Ez.resize(amrex::convert(tbox,Ez.box().ixType()));
    ezeli = filtered_Ez.elixir();
    nci_godfrey_filter_bxbyez[lev]->ApplyStencil(filtered_Ez, Ez, filtered_Ez.box());
    ez_ptr = &filtered_Ez;

    // Filter By
    filtered_By.resize(amrex::convert(tbox,By.box().ixType()));
    byeli = filtered_By.elixir();
    nci_godfrey_filter_bxbyez[lev]->ApplyStencil(filtered_By, By, filtered_By.box());
    by_ptr = &filtered_By;
#if (AMREX_SPACEDIM == 3)
    // Filter Ey
    filtered_Ey.resize(amrex::convert(tbox,Ey.box().ixType()));
    eyeli = filtered_Ey.elixir();
    nci_godfrey_filter_exeybz[lev]->ApplyStencil(filtered_Ey, Ey, filtered_Ey.box());
    ey_ptr = &filtered_Ey;

    // Filter Bx
    filtered_Bx.resize(amrex::convert(tbox,Bx.box().ixType()));
    bxeli = filtered_Bx.elixir();
    nci_godfrey_filter_bxbyez[lev]->ApplyStencil(filtered_Bx, Bx, filtered_Bx.box());
    bx_ptr = &filtered_Bx;

    // Filter Bz
    filtered_Bz.resize(amrex::convert(tbox,Bz.box().ixType()));
    bzeli = filtered_Bz.elixir();
    nci_godfrey_filter_exeybz[lev]->ApplyStencil(filtered_Bz, Bz, filtered_Bz.box());
    bz_ptr = &filtered_Bz;
#endif
}

// Loop over all particles in the particle container and
// split particles tagged with p.id()=DoSplitParticleID
void
PhysicalParticleContainer::SplitParticles(int lev)
{
    auto& mypc = WarpX::GetInstance().GetPartContainer();
    auto& pctmp_split = mypc.GetPCtmp();
    Gpu::ManagedDeviceVector<ParticleReal> xp, yp, zp;
    RealVector psplit_x, psplit_y, psplit_z, psplit_w;
    RealVector psplit_ux, psplit_uy, psplit_uz;
    long np_split_to_add = 0;
    long np_split;
    if(split_type==0)
    {
        np_split = pow(2, AMREX_SPACEDIM);
    } else {
        np_split = 2*AMREX_SPACEDIM;
    }

    // Loop over particle interator
    for (WarpXParIter pti(*this, lev); pti.isValid(); ++pti)
    {
        pti.GetPosition(xp, yp, zp);

        const amrex::Vector<int> ppc_nd = plasma_injector->num_particles_per_cell_each_dim;
        const std::array<Real,3>& dx = WarpX::CellSize(lev);
        amrex::Vector<Real> split_offset = {dx[0]/2._rt,
                                            dx[1]/2._rt,
                                            dx[2]/2._rt};
        if (ppc_nd[0] > 0){
            // offset for split particles is computed as a function of cell size
            // and number of particles per cell, so that a uniform distribution
            // before splitting results in a uniform distribution after splitting
            split_offset[0] /= ppc_nd[0];
            split_offset[1] /= ppc_nd[1];
            split_offset[2] /= ppc_nd[2];
        }
        // particle Array Of Structs data
        auto& particles = pti.GetArrayOfStructs();
        // particle Struct Of Arrays data
        auto& attribs = pti.GetAttribs();
        auto& wp  = attribs[PIdx::w ];
        auto& uxp = attribs[PIdx::ux];
        auto& uyp = attribs[PIdx::uy];
        auto& uzp = attribs[PIdx::uz];
        const long np = pti.numParticles();
        for(int i=0; i<np; i++){
            auto& p = particles[i];
            if (p.id() == DoSplitParticleID){
                // If particle is tagged, split it and put the
                // split particles in local arrays psplit_x etc.
                np_split_to_add += np_split;
#if (AMREX_SPACEDIM==2)
                if (split_type==0){
                    // Split particle in two along each diagonals
                    // 4 particles in 2d
                    for (int ishift = -1; ishift < 2; ishift +=2 ){
                        for (int kshift = -1; kshift < 2; kshift +=2 ){
                            // Add one particle with offset in x and z
                            psplit_x.push_back( xp[i] + ishift*split_offset[0] );
                            psplit_y.push_back( yp[i] );
                            psplit_z.push_back( zp[i] + kshift*split_offset[2] );
                            psplit_ux.push_back( uxp[i] );
                            psplit_uy.push_back( uyp[i] );
                            psplit_uz.push_back( uzp[i] );
                            psplit_w.push_back( wp[i]/np_split );
                        }
                    }
                } else {
                    // Split particle in two along each axis
                    // 4 particles in 2d
                    for (int ishift = -1; ishift < 2; ishift +=2 ){
                        // Add one particle with offset in x
                        psplit_x.push_back( xp[i] + ishift*split_offset[0] );
                        psplit_y.push_back( yp[i] );
                        psplit_z.push_back( zp[i] );
                        psplit_ux.push_back( uxp[i] );
                        psplit_uy.push_back( uyp[i] );
                        psplit_uz.push_back( uzp[i] );
                        psplit_w.push_back( wp[i]/np_split );
                        // Add one particle with offset in z
                        psplit_x.push_back( xp[i] );
                        psplit_y.push_back( yp[i] );
                        psplit_z.push_back( zp[i] + ishift*split_offset[2] );
                        psplit_ux.push_back( uxp[i] );
                        psplit_uy.push_back( uyp[i] );
                        psplit_uz.push_back( uzp[i] );
                        psplit_w.push_back( wp[i]/np_split );
                    }
                }
#elif (AMREX_SPACEDIM==3)
                if (split_type==0){
                    // Split particle in two along each diagonals
                    // 8 particles in 3d
                    for (int ishift = -1; ishift < 2; ishift +=2 ){
                        for (int jshift = -1; jshift < 2; jshift +=2 ){
                            for (int kshift = -1; kshift < 2; kshift +=2 ){
                                // Add one particle with offset in x, y and z
                                psplit_x.push_back( xp[i] + ishift*split_offset[0] );
                                psplit_y.push_back( yp[i] + jshift*split_offset[1] );
                                psplit_z.push_back( zp[i] + kshift*split_offset[2] );
                                psplit_ux.push_back( uxp[i] );
                                psplit_uy.push_back( uyp[i] );
                                psplit_uz.push_back( uzp[i] );
                                psplit_w.push_back( wp[i]/np_split );
                            }
                        }
                    }
                } else {
                    // Split particle in two along each axis
                    // 6 particles in 3d
                    for (int ishift = -1; ishift < 2; ishift +=2 ){
                        // Add one particle with offset in x
                        psplit_x.push_back( xp[i] + ishift*split_offset[0] );
                        psplit_y.push_back( yp[i] );
                        psplit_z.push_back( zp[i] );
                        psplit_ux.push_back( uxp[i] );
                        psplit_uy.push_back( uyp[i] );
                        psplit_uz.push_back( uzp[i] );
                        psplit_w.push_back( wp[i]/np_split );
                        // Add one particle with offset in y
                        psplit_x.push_back( xp[i] );
                        psplit_y.push_back( yp[i] + ishift*split_offset[1] );
                        psplit_z.push_back( zp[i] );
                        psplit_ux.push_back( uxp[i] );
                        psplit_uy.push_back( uyp[i] );
                        psplit_uz.push_back( uzp[i] );
                        psplit_w.push_back( wp[i]/np_split );
                        // Add one particle with offset in z
                        psplit_x.push_back( xp[i] );
                        psplit_y.push_back( yp[i] );
                        psplit_z.push_back( zp[i] + ishift*split_offset[2] );
                        psplit_ux.push_back( uxp[i] );
                        psplit_uy.push_back( uyp[i] );
                        psplit_uz.push_back( uzp[i] );
                        psplit_w.push_back( wp[i]/np_split );
                    }
                }
#endif
                // invalidate the particle
                p.m_idata.id = -p.m_idata.id;
            }
        }
    }
    // Add local arrays psplit_x etc. to the temporary
    // particle container pctmp_split. Split particles
    // are tagged with p.id()=NoSplitParticleID so that
    // they are not re-split when entering a higher level
    // AddNParticles calls Redistribute, so that particles
    // in pctmp_split are in the proper grids and tiles
    pctmp_split.AddNParticles(lev,
                              np_split_to_add,
                              psplit_x.dataPtr(),
                              psplit_y.dataPtr(),
                              psplit_z.dataPtr(),
                              psplit_ux.dataPtr(),
                              psplit_uy.dataPtr(),
                              psplit_uz.dataPtr(),
                              1,
                              psplit_w.dataPtr(),
                              1, NoSplitParticleID);
    // Copy particles from tmp to current particle container
    addParticles(pctmp_split,1);
    // Clear tmp container
    pctmp_split.clearParticles();
}

void
PhysicalParticleContainer::PushPX(WarpXParIter& pti,
                                  Gpu::ManagedDeviceVector<ParticleReal>& xp,
                                  Gpu::ManagedDeviceVector<ParticleReal>& yp,
                                  Gpu::ManagedDeviceVector<ParticleReal>& zp,
                                  Real dt, DtType a_dt_type)
{

    // This wraps the momentum and position advance so that inheritors can modify the call.
    auto& attribs = pti.GetAttribs();
    // Extract pointers to the different particle quantities
    ParticleReal* const AMREX_RESTRICT x = xp.dataPtr();
    ParticleReal* const AMREX_RESTRICT y = yp.dataPtr();
    ParticleReal* const AMREX_RESTRICT z = zp.dataPtr();
    ParticleReal* const AMREX_RESTRICT ux = attribs[PIdx::ux].dataPtr();
    ParticleReal* const AMREX_RESTRICT uy = attribs[PIdx::uy].dataPtr();
    ParticleReal* const AMREX_RESTRICT uz = attribs[PIdx::uz].dataPtr();
    const ParticleReal* const AMREX_RESTRICT Ex = attribs[PIdx::Ex].dataPtr();
    const ParticleReal* const AMREX_RESTRICT Ey = attribs[PIdx::Ey].dataPtr();
    const ParticleReal* const AMREX_RESTRICT Ez = attribs[PIdx::Ez].dataPtr();
    const ParticleReal* const AMREX_RESTRICT Bx = attribs[PIdx::Bx].dataPtr();
    const ParticleReal* const AMREX_RESTRICT By = attribs[PIdx::By].dataPtr();
    const ParticleReal* const AMREX_RESTRICT Bz = attribs[PIdx::Bz].dataPtr();

    if (WarpX::do_back_transformed_diagnostics && do_back_transformed_diagnostics && (a_dt_type!=DtType::SecondHalf))
    {
        copy_attribs(pti, x, y, z);
    }

    int* AMREX_RESTRICT ion_lev = nullptr;
    if (do_field_ionization){
        ion_lev = pti.GetiAttribs(particle_icomps["ionization_level"]).dataPtr();
    }

    // Loop over the particles and update their momentum
    const Real q = this->charge;
    const Real m = this-> mass;

<<<<<<< HEAD

    Real vx = v_galilean[0];
    Real vy = v_galilean[1];
    Real vz = v_galilean[2];

    if (WarpX::particle_pusher_algo == ParticlePusherAlgo::Boris){
=======
#ifdef WARPX_QED

    if(do_classical_radiation_reaction){
        if(m_do_qed_quantum_sync){
            const auto t_chi_max = m_shr_p_qs_engine->get_ref_ctrl().chi_part_min;
            amrex::ParallelFor(
                pti.numParticles(),
                [=] AMREX_GPU_DEVICE (long i) {
                    auto chi = QedUtils::chi_lepton(m*ux[i], m*uy[i], m*uz[i],
                         Ex[i], Ey[i], Ez[i],
                         Bx[i], By[i], Bz[i]);
                    if(chi < t_chi_max){
                        UpdateMomentumBorisWithRadiationReaction( ux[i], uy[i], uz[i],
                                           Ex[i], Ey[i], Ez[i], Bx[i],
                                           By[i], Bz[i], q, m, dt);
                    }
                    else{
                        UpdateMomentumBoris( ux[i], uy[i], uz[i],
                                           Ex[i], Ey[i], Ez[i], Bx[i],
                                           By[i], Bz[i], q, m, dt);
                    }
                    UpdatePosition( x[i], y[i], z[i],
                                    ux[i], uy[i], uz[i], dt );
                }
            );
        }else{
            amrex::ParallelFor(
                pti.numParticles(),
                [=] AMREX_GPU_DEVICE (long i) {
                    UpdateMomentumBorisWithRadiationReaction( ux[i], uy[i], uz[i],
                                       Ex[i], Ey[i], Ez[i], Bx[i],
                                       By[i], Bz[i], q, m, dt);
                    UpdatePosition( x[i], y[i], z[i],
                                    ux[i], uy[i], uz[i], dt );
                }
            );
        }
#else
    if(do_classical_radiation_reaction){
        amrex::ParallelFor(
            pti.numParticles(),
            [=] AMREX_GPU_DEVICE (long i) {
                Real qp = q;
                if (ion_lev){ qp *= ion_lev[i]; }
                UpdateMomentumBorisWithRadiationReaction( ux[i], uy[i], uz[i],
                                   Ex[i], Ey[i], Ez[i], Bx[i],
                                   By[i], Bz[i], qp, m, dt);
                UpdatePosition( x[i], y[i], z[i],
                                ux[i], uy[i], uz[i], dt );
            }
        );
#endif
    } else if (WarpX::particle_pusher_algo == ParticlePusherAlgo::Boris){
>>>>>>> 6064a326
        amrex::ParallelFor(
            pti.numParticles(),
            [=] AMREX_GPU_DEVICE (long i) {
                Real qp = q;
                if (ion_lev){ qp *= ion_lev[i]; }
                UpdateMomentumBoris( ux[i], uy[i], uz[i],
                                     Ex[i], Ey[i], Ez[i], Bx[i],
                                     By[i], Bz[i], qp, m, dt);
                UpdatePositionGalilean( x[i], y[i], z[i],
                                ux[i], uy[i], uz[i], vx, vy, vz, dt );
            }
        );
    } else if (WarpX::particle_pusher_algo == ParticlePusherAlgo::Vay) {
        amrex::ParallelFor(
            pti.numParticles(),
            [=] AMREX_GPU_DEVICE (long i) {
                Real qp = q;
                if (ion_lev){ qp *= ion_lev[i]; }
                UpdateMomentumVay( ux[i], uy[i], uz[i],
                                   Ex[i], Ey[i], Ez[i], Bx[i],
                                   By[i], Bz[i], qp, m, dt);
                UpdatePositionGalilean( x[i], y[i], z[i],
                                ux[i], uy[i], uz[i], vx, vy, vz, dt );
            }
        );
    } else if (WarpX::particle_pusher_algo == ParticlePusherAlgo::HigueraCary) {
        amrex::ParallelFor(
            pti.numParticles(),
            [=] AMREX_GPU_DEVICE (long i) {
                Real qp = q;
                if (ion_lev){ qp *= ion_lev[i]; }
                UpdateMomentumHigueraCary( ux[i], uy[i], uz[i],
                                   Ex[i], Ey[i], Ez[i], Bx[i],
                                   By[i], Bz[i], qp, m, dt);
                UpdatePosition( x[i], y[i], z[i],
                                ux[i], uy[i], uz[i], dt );
            }
        );
    } else {
      amrex::Abort("Unknown particle pusher");
    };
}

#ifdef WARPX_QED
void PhysicalParticleContainer::EvolveOpticalDepth(
    WarpXParIter& pti, amrex::Real dt)
{
    if(!has_quantum_sync())
        return;

    QuantumSynchrotronEvolveOpticalDepth evolve_opt =
        m_shr_p_qs_engine->build_evolve_functor();

    auto& attribs = pti.GetAttribs();
    const ParticleReal* const AMREX_RESTRICT ux = attribs[PIdx::ux].dataPtr();
    const ParticleReal* const AMREX_RESTRICT uy = attribs[PIdx::uy].dataPtr();
    const ParticleReal* const AMREX_RESTRICT uz = attribs[PIdx::uz].dataPtr();
    const ParticleReal* const AMREX_RESTRICT Ex = attribs[PIdx::Ex].dataPtr();
    const ParticleReal* const AMREX_RESTRICT Ey = attribs[PIdx::Ey].dataPtr();
    const ParticleReal* const AMREX_RESTRICT Ez = attribs[PIdx::Ez].dataPtr();
    const ParticleReal* const AMREX_RESTRICT Bx = attribs[PIdx::Bx].dataPtr();
    const ParticleReal* const AMREX_RESTRICT By = attribs[PIdx::By].dataPtr();
    const ParticleReal* const AMREX_RESTRICT Bz = attribs[PIdx::Bz].dataPtr();

    ParticleReal* const AMREX_RESTRICT p_tau =
        pti.GetAttribs(particle_comps["tau"]).dataPtr();

    const ParticleReal m = this->mass;

    amrex::ParallelFor(pti.numParticles(),
            [=] AMREX_GPU_DEVICE (long i) {
                const ParticleReal px = m * ux[i];
                const ParticleReal py = m * uy[i];
                const ParticleReal pz = m * uz[i];

                bool has_event_happened = evolve_opt(
                    px, py, pz,
                    Ex[i], Ey[i], Ez[i],
                    Bx[i], By[i], Bz[i],
                    dt, p_tau[i]);
            }
    );

}
#endif

void
PhysicalParticleContainer::PushP (int lev, Real dt,
                                  const MultiFab& Ex, const MultiFab& Ey, const MultiFab& Ez,
                                  const MultiFab& Bx, const MultiFab& By, const MultiFab& Bz)
{
    BL_PROFILE("PhysicalParticleContainer::PushP");

    if (do_not_push) return;

    const std::array<Real,3>& dx = WarpX::CellSize(lev);

#ifdef _OPENMP
#pragma omp parallel
#endif
    {
#ifdef _OPENMP
        int thread_num = omp_get_thread_num();
#else
        int thread_num = 0;
#endif
        for (WarpXParIter pti(*this, lev); pti.isValid(); ++pti)
        {
            const Box& box = pti.validbox();

            auto& attribs = pti.GetAttribs();

            auto& Exp = attribs[PIdx::Ex];
            auto& Eyp = attribs[PIdx::Ey];
            auto& Ezp = attribs[PIdx::Ez];
            auto& Bxp = attribs[PIdx::Bx];
            auto& Byp = attribs[PIdx::By];
            auto& Bzp = attribs[PIdx::Bz];

            const long np = pti.numParticles();

            // Data on the grid
            const FArrayBox& exfab = Ex[pti];
            const FArrayBox& eyfab = Ey[pti];
            const FArrayBox& ezfab = Ez[pti];
            const FArrayBox& bxfab = Bx[pti];
            const FArrayBox& byfab = By[pti];
            const FArrayBox& bzfab = Bz[pti];

            Exp.assign(np,WarpX::E_external_particle[0]);
            Eyp.assign(np,WarpX::E_external_particle[1]);
            Ezp.assign(np,WarpX::E_external_particle[2]);

            Bxp.assign(np,WarpX::B_external_particle[0]);
            Byp.assign(np,WarpX::B_external_particle[1]);
            Bzp.assign(np,WarpX::B_external_particle[2]);

            //
            // copy data from particle container to temp arrays
            //
            pti.GetPosition(m_xp[thread_num], m_yp[thread_num], m_zp[thread_num]);

            int e_is_nodal = Ex.is_nodal() and Ey.is_nodal() and Ez.is_nodal();
            FieldGather(pti, Exp, Eyp, Ezp, Bxp, Byp, Bzp,
                        &exfab, &eyfab, &ezfab, &bxfab, &byfab, &bzfab,
                        Ex.nGrow(), e_is_nodal,
                        0, np, thread_num, lev, lev);

            // This wraps the momentum advance so that inheritors can modify the call.
            // Extract pointers to the different particle quantities
            ParticleReal* const AMREX_RESTRICT ux = attribs[PIdx::ux].dataPtr();
            ParticleReal* const AMREX_RESTRICT uy = attribs[PIdx::uy].dataPtr();
            ParticleReal* const AMREX_RESTRICT uz = attribs[PIdx::uz].dataPtr();
            const ParticleReal* const AMREX_RESTRICT Expp = Exp.dataPtr();
            const ParticleReal* const AMREX_RESTRICT Eypp = Eyp.dataPtr();
            const ParticleReal* const AMREX_RESTRICT Ezpp = Ezp.dataPtr();
            const ParticleReal* const AMREX_RESTRICT Bxpp = Bxp.dataPtr();
            const ParticleReal* const AMREX_RESTRICT Bypp = Byp.dataPtr();
            const ParticleReal* const AMREX_RESTRICT Bzpp = Bzp.dataPtr();

            // Loop over the particles and update their momentum
            const Real q = this->charge;
            const Real m = this-> mass;

            int* AMREX_RESTRICT ion_lev = nullptr;
            if (do_field_ionization){
                ion_lev = pti.GetiAttribs(particle_icomps["ionization_level"]).dataPtr();
            }

            //Assumes that all consistency checks have been done at initialization
            if(do_classical_radiation_reaction){
                 amrex::ParallelFor(pti.numParticles(),
                    [=] AMREX_GPU_DEVICE (long i){
                        Real qp = q;
                        if (ion_lev){ qp *= ion_lev[i]; }
                        UpdateMomentumBorisWithRadiationReaction(
                            ux[i], uy[i], uz[i],
                            Expp[i], Eypp[i], Ezpp[i],
                            Bxpp[i], Bypp[i], Bzpp[i],
                            qp, m, dt);
                    }
                );
            } else if (WarpX::particle_pusher_algo == ParticlePusherAlgo::Boris){
                amrex::ParallelFor(pti.numParticles(),
                    [=] AMREX_GPU_DEVICE (long i) {
                        Real qp = q;
                        if (ion_lev){ qp *= ion_lev[i]; }
                        UpdateMomentumBoris(
                            ux[i], uy[i], uz[i],
                            Expp[i], Eypp[i], Ezpp[i],
                            Bxpp[i], Bypp[i], Bzpp[i],
                            qp, m, dt);
                    }
                );
            } else if (WarpX::particle_pusher_algo == ParticlePusherAlgo::Vay){
                amrex::ParallelFor(pti.numParticles(),
                    [=] AMREX_GPU_DEVICE (long i) {
                        Real qp = q;
                        if (ion_lev){ qp *= ion_lev[i]; }
                        UpdateMomentumVay(
                            ux[i], uy[i], uz[i],
                            Expp[i], Eypp[i], Ezpp[i],
                            Bxpp[i], Bypp[i], Bzpp[i],
                            qp, m, dt);
                    }
                );
            } else if (WarpX::particle_pusher_algo == ParticlePusherAlgo::HigueraCary){
                amrex::ParallelFor(pti.numParticles(),
                    [=] AMREX_GPU_DEVICE (long i) {
                        UpdateMomentumHigueraCary( ux[i], uy[i], uz[i],
                            Expp[i], Eypp[i], Ezpp[i],
                            Bxpp[i], Bypp[i], Bzpp[i],
                            q, m, dt);
                    }
                );
            } else {
              amrex::Abort("Unknown particle pusher");
            }

        }
    }
}

void PhysicalParticleContainer::copy_attribs(WarpXParIter& pti,const ParticleReal* xp,
                                             const ParticleReal* yp, const ParticleReal* zp)
{
    auto& attribs = pti.GetAttribs();
    ParticleReal* AMREX_RESTRICT uxp = attribs[PIdx::ux].dataPtr();
    ParticleReal* AMREX_RESTRICT uyp = attribs[PIdx::uy].dataPtr();
    ParticleReal* AMREX_RESTRICT uzp = attribs[PIdx::uz].dataPtr();

    const auto np = pti.numParticles();
    const auto lev = pti.GetLevel();
    const auto index = pti.GetPairIndex();
    ParticleReal* AMREX_RESTRICT xpold  = tmp_particle_data[lev][index][TmpIdx::xold ].dataPtr();
    ParticleReal* AMREX_RESTRICT ypold  = tmp_particle_data[lev][index][TmpIdx::yold ].dataPtr();
    ParticleReal* AMREX_RESTRICT zpold  = tmp_particle_data[lev][index][TmpIdx::zold ].dataPtr();
    ParticleReal* AMREX_RESTRICT uxpold = tmp_particle_data[lev][index][TmpIdx::uxold].dataPtr();
    ParticleReal* AMREX_RESTRICT uypold = tmp_particle_data[lev][index][TmpIdx::uyold].dataPtr();
    ParticleReal* AMREX_RESTRICT uzpold = tmp_particle_data[lev][index][TmpIdx::uzold].dataPtr();

    ParallelFor( np,
                 [=] AMREX_GPU_DEVICE (long i) {
                     xpold[i]=xp[i];
                     ypold[i]=yp[i];
                     zpold[i]=zp[i];

                     uxpold[i]=uxp[i];
                     uypold[i]=uyp[i];
                     uzpold[i]=uzp[i];
                 }
        );
}

void PhysicalParticleContainer::GetParticleSlice(const int direction, const Real z_old,
                                                 const Real z_new, const Real t_boost,
                                                 const Real t_lab, const Real dt,
                                                 DiagnosticParticles& diagnostic_particles)
{
    BL_PROFILE("PhysicalParticleContainer::GetParticleSlice");

    // Assume that the boost in the positive z direction.
#if (AMREX_SPACEDIM == 2)
    AMREX_ALWAYS_ASSERT(direction == 1);
#else
    AMREX_ALWAYS_ASSERT(direction == 2);
#endif

    // Note the the slice should always move in the negative boost direction.
    AMREX_ALWAYS_ASSERT(z_new < z_old);

    AMREX_ALWAYS_ASSERT(do_back_transformed_diagnostics == 1);

    const int nlevs = std::max(0, finestLevel()+1);

    // we figure out a box for coarse-grained rejection. If the RealBox corresponding to a
    // given tile doesn't intersect with this, there is no need to check any particles.
    const Real* base_dx = Geom(0).CellSize();
    const Real z_min = z_new - base_dx[direction];
    const Real z_max = z_old + base_dx[direction];

    RealBox slice_box = Geom(0).ProbDomain();
    slice_box.setLo(direction, z_min);
    slice_box.setHi(direction, z_max);

    diagnostic_particles.resize(finestLevel()+1);

    for (int lev = 0; lev < nlevs; ++lev) {

        const Real* dx  = Geom(lev).CellSize();
        const Real* plo = Geom(lev).ProbLo();

        // first we touch each map entry in serial
        for (WarpXParIter pti(*this, lev); pti.isValid(); ++pti)
        {
            auto index = std::make_pair(pti.index(), pti.LocalTileIndex());
            diagnostic_particles[lev][index];
        }

#ifdef _OPENMP
#pragma omp parallel
#endif
        {
#ifdef _OPENMP
        int thread_num = omp_get_thread_num();
#else
        int thread_num = 0;
#endif
            for (WarpXParIter pti(*this, lev); pti.isValid(); ++pti)
            {
                int counter_for_ParticleCopy = 0;
                const Box& box = pti.validbox();
                auto index = std::make_pair(pti.index(), pti.LocalTileIndex());
                const RealBox tile_real_box(box, dx, plo);

                if ( !slice_box.intersects(tile_real_box) ) continue;

                pti.GetPosition(m_xp[thread_num],m_yp[thread_num],m_zp[thread_num]);
                Real *const AMREX_RESTRICT xpnew = m_xp[thread_num].dataPtr();
                Real *const AMREX_RESTRICT ypnew = m_yp[thread_num].dataPtr();
                Real *const AMREX_RESTRICT zpnew = m_zp[thread_num].dataPtr();

                auto& attribs = pti.GetAttribs();
                Real* const AMREX_RESTRICT wpnew = attribs[PIdx::w].dataPtr();
                Real* const AMREX_RESTRICT uxpnew = attribs[PIdx::ux].dataPtr();
                Real* const AMREX_RESTRICT uypnew = attribs[PIdx::uy].dataPtr();
                Real* const AMREX_RESTRICT uzpnew = attribs[PIdx::uz].dataPtr();

                Real* const AMREX_RESTRICT
                  xpold = tmp_particle_data[lev][index][TmpIdx::xold].dataPtr();
                Real* const AMREX_RESTRICT
                  ypold = tmp_particle_data[lev][index][TmpIdx::yold].dataPtr();
                Real* const AMREX_RESTRICT
                  zpold = tmp_particle_data[lev][index][TmpIdx::zold].dataPtr();
                Real* const AMREX_RESTRICT
                  uxpold = tmp_particle_data[lev][index][TmpIdx::uxold].dataPtr();
                Real* const AMREX_RESTRICT
                  uypold = tmp_particle_data[lev][index][TmpIdx::uyold].dataPtr();
                Real* const AMREX_RESTRICT
                  uzpold = tmp_particle_data[lev][index][TmpIdx::uzold].dataPtr();

                const long np = pti.numParticles();

                Real uzfrm = -WarpX::gamma_boost*WarpX::beta_boost*PhysConst::c;
                Real inv_c2 = 1.0/PhysConst::c/PhysConst::c;

                // temporary arrays to store copy_flag and copy_index
                // for particles that cross the z-slice
                amrex::Gpu::ManagedDeviceVector<int> FlagForPartCopy(np);
                amrex::Gpu::ManagedDeviceVector<int> IndexForPartCopy(np);

                int* const AMREX_RESTRICT Flag = FlagForPartCopy.dataPtr();
                int* const AMREX_RESTRICT IndexLocation = IndexForPartCopy.dataPtr();

                //Flag particles that need to be copied if they cross the z_slice
                amrex::ParallelFor(np,
                [=] AMREX_GPU_DEVICE(int i)
                {
                   Flag[i] = 0;
                   if ( (((zpnew[i] >= z_new) && (zpold[i] <= z_old)) ||
                         ((zpnew[i] <= z_new) && (zpold[i] >= z_old))) )
                   {
                      Flag[i] = 1;
                   }
                });

                // exclusive scan to obtain location indices using flag values
                // These location indices are used to copy data from
                // src to dst when the copy-flag is set to 1.
                amrex::Gpu::exclusive_scan(Flag,Flag+np,IndexLocation);

                const int total_partdiag_size = IndexLocation[np-1] + Flag[np-1];

                // allocate array size for diagnostic particle array
                diagnostic_particles[lev][index].resize(total_partdiag_size);

                amrex::Real gammaboost = WarpX::gamma_boost;
                amrex::Real betaboost = WarpX::beta_boost;
                amrex::Real Phys_c = PhysConst::c;

                Real* const AMREX_RESTRICT diag_wp =
                diagnostic_particles[lev][index].GetRealData(DiagIdx::w).data();
                Real* const AMREX_RESTRICT diag_xp =
                diagnostic_particles[lev][index].GetRealData(DiagIdx::x).data();
                Real* const AMREX_RESTRICT diag_yp =
                diagnostic_particles[lev][index].GetRealData(DiagIdx::y).data();
                Real* const AMREX_RESTRICT diag_zp =
                diagnostic_particles[lev][index].GetRealData(DiagIdx::z).data();
                Real* const AMREX_RESTRICT diag_uxp =
                diagnostic_particles[lev][index].GetRealData(DiagIdx::ux).data();
                Real* const AMREX_RESTRICT diag_uyp =
                diagnostic_particles[lev][index].GetRealData(DiagIdx::uy).data();
                Real* const AMREX_RESTRICT diag_uzp =
                diagnostic_particles[lev][index].GetRealData(DiagIdx::uz).data();

                // Copy particle data to diagnostic particle array on the GPU
                //  using flag and index values
                amrex::ParallelFor(np,
                [=] AMREX_GPU_DEVICE(int i)
                {
                    if (Flag[i] == 1)
                    {
                         // Lorentz Transform particles to lab-frame
                         const Real gamma_new_p = std::sqrt(1.0 + inv_c2*
                                                  (uxpnew[i]*uxpnew[i]
                                                 + uypnew[i]*uypnew[i]
                                                 + uzpnew[i]*uzpnew[i]));
                         const Real t_new_p = gammaboost*t_boost
                                              - uzfrm*zpnew[i]*inv_c2;
                         const Real z_new_p = gammaboost*(zpnew[i]
                                              + betaboost*Phys_c*t_boost);
                         const Real uz_new_p = gammaboost*uzpnew[i]
                                              - gamma_new_p*uzfrm;
                         const Real gamma_old_p = std::sqrt(1.0 + inv_c2*
                                                  (uxpold[i]*uxpold[i]
                                                 + uypold[i]*uypold[i]
                                                 + uzpold[i]*uzpold[i]));
                         const Real t_old_p = gammaboost*(t_boost - dt)
                                              - uzfrm*zpold[i]*inv_c2;
                         const Real z_old_p = gammaboost*(zpold[i]
                                              + betaboost*Phys_c*(t_boost-dt));
                         const Real uz_old_p = gammaboost*uzpold[i]
                                              - gamma_old_p*uzfrm;

                         // interpolate in time to t_lab
                         const Real weight_old = (t_new_p - t_lab)
                                               / (t_new_p - t_old_p);
                         const Real weight_new = (t_lab - t_old_p)
                                               / (t_new_p - t_old_p);

                         const Real xp = xpold[i]*weight_old
                                       + xpnew[i]*weight_new;
                         const Real yp = ypold[i]*weight_old
                                       + ypnew[i]*weight_new;
                         const Real zp = z_old_p*weight_old
                                       + z_new_p*weight_new;
                         const Real uxp = uxpold[i]*weight_old
                                        + uxpnew[i]*weight_new;
                         const Real uyp = uypold[i]*weight_old
                                        + uypnew[i]*weight_new;
                         const Real uzp = uz_old_p*weight_old
                                        + uz_new_p  *weight_new;

                         const int loc = IndexLocation[i];
                         diag_wp[loc] = wpnew[i];
                         diag_xp[loc] = xp;
                         diag_yp[loc] = yp;
                         diag_zp[loc] = zp;
                         diag_uxp[loc] = uxp;
                         diag_uyp[loc] = uyp;
                         diag_uzp[loc] = uzp;
                    }
                });
            }
        }
    }
}

/* \brief Inject particles during the simulation
 * \param injection_box: domain where particles should be injected.
 */
void
PhysicalParticleContainer::ContinuousInjection(const RealBox& injection_box)
{
    // Inject plasma on level 0. Paticles will be redistributed.
    const int lev=0;
    AddPlasma(lev, injection_box);
}

/* \brief Gather fields from FArrayBox exfab, eyfab, ezfab, bxfab, byfab,
 * bzfab into arrays of fields on particles Exp, Eyp, Ezp, Bxp, Byp, Bzp.
 * \param Exp-Bzp: fields on particles.
 * \param exfab-bzfab: FAB of electric and magnetic fields for particles in pti
 * \param ngE: number of guard cells for E
 * \param e_is_nodal: 0 if E is staggered, 1 if E is nodal
 * \param offset: index of first particle for which fields are gathered
 * \param np_to_gather: number of particles onto which fields are gathered
 * \param thread_num: if using OpenMP, thread number
 * \param lev: level on which particles are located
 * \param gather_lev: level from which particles gather fields (lev-1) for
          particles in buffers.
 */
void
PhysicalParticleContainer::FieldGather (WarpXParIter& pti,
                                        RealVector& Exp,
                                        RealVector& Eyp,
                                        RealVector& Ezp,
                                        RealVector& Bxp,
                                        RealVector& Byp,
                                        RealVector& Bzp,
                                        amrex::FArrayBox const * exfab,
                                        amrex::FArrayBox const * eyfab,
                                        amrex::FArrayBox const * ezfab,
                                        amrex::FArrayBox const * bxfab,
                                        amrex::FArrayBox const * byfab,
                                        amrex::FArrayBox const * bzfab,
                                        const int ngE, const int e_is_nodal,
                                        const long offset,
                                        const long np_to_gather,
                                        int thread_num,
                                        int lev,
                                        int gather_lev)
{
    AMREX_ALWAYS_ASSERT_WITH_MESSAGE((gather_lev==(lev-1)) ||
                                     (gather_lev==(lev  )),
                                     "Gather buffers only work for lev-1");

    // If no particles, do not do anything
    if (np_to_gather == 0) return;
    // Get cell size on gather_lev
    const std::array<Real,3>& dx = WarpX::CellSize(std::max(gather_lev,0));

    // Get box from which field is gathered.
    // If not gathering from the finest level, the box is coarsened.
    Box box;
    if (lev == gather_lev) {
        box = pti.tilebox();
    } else {
        const IntVect& ref_ratio = WarpX::RefRatio(gather_lev);
        box = amrex::coarsen(pti.tilebox(),ref_ratio);
    }

    // Add guard cells to the box.
    box.grow(ngE);

    const ParticleReal * const AMREX_RESTRICT xp = m_xp[thread_num].dataPtr() + offset;
    const ParticleReal * const AMREX_RESTRICT zp = m_zp[thread_num].dataPtr() + offset;
    const ParticleReal * const AMREX_RESTRICT yp = m_yp[thread_num].dataPtr() + offset;

    // Lower corner of tile box physical domain
    const std::array<Real, 3>& xyzmin = WarpX::LowerCorner(box, gather_lev);

    const Dim3 lo = lbound(box);

    // Depending on l_lower_in_v and WarpX::nox, call
    // different versions of template function doGatherShapeN
    if (WarpX::l_lower_order_in_v){
        if        (WarpX::nox == 1){
            doGatherShapeN<1,1>(xp, yp, zp,
                                Exp.dataPtr() + offset, Eyp.dataPtr() + offset,
                                Ezp.dataPtr() + offset, Bxp.dataPtr() + offset,
                                Byp.dataPtr() + offset, Bzp.dataPtr() + offset,
                                exfab, eyfab, ezfab, bxfab, byfab, bzfab,
                                np_to_gather, dx,
                                xyzmin, lo, WarpX::n_rz_azimuthal_modes);
        } else if (WarpX::nox == 2){
            doGatherShapeN<2,1>(xp, yp, zp,
                                Exp.dataPtr() + offset, Eyp.dataPtr() + offset,
                                Ezp.dataPtr() + offset, Bxp.dataPtr() + offset,
                                Byp.dataPtr() + offset, Bzp.dataPtr() + offset,
                                exfab, eyfab, ezfab, bxfab, byfab, bzfab,
                                np_to_gather, dx,
                                xyzmin, lo, WarpX::n_rz_azimuthal_modes);
        } else if (WarpX::nox == 3){
            doGatherShapeN<3,1>(xp, yp, zp,
                                Exp.dataPtr() + offset, Eyp.dataPtr() + offset,
                                Ezp.dataPtr() + offset, Bxp.dataPtr() + offset,
                                Byp.dataPtr() + offset, Bzp.dataPtr() + offset,
                                exfab, eyfab, ezfab, bxfab, byfab, bzfab,
                                np_to_gather, dx,
                                xyzmin, lo, WarpX::n_rz_azimuthal_modes);
        }
    } else {
        if        (WarpX::nox == 1){
            doGatherShapeN<1,0>(xp, yp, zp,
                                Exp.dataPtr() + offset, Eyp.dataPtr() + offset,
                                Ezp.dataPtr() + offset, Bxp.dataPtr() + offset,
                                Byp.dataPtr() + offset, Bzp.dataPtr() + offset,
                                exfab, eyfab, ezfab, bxfab, byfab, bzfab,
                                np_to_gather, dx,
                                xyzmin, lo, WarpX::n_rz_azimuthal_modes);
        } else if (WarpX::nox == 2){
            doGatherShapeN<2,0>(xp, yp, zp,
                                Exp.dataPtr() + offset, Eyp.dataPtr() + offset,
                                Ezp.dataPtr() + offset, Bxp.dataPtr() + offset,
                                Byp.dataPtr() + offset, Bzp.dataPtr() + offset,
                                exfab, eyfab, ezfab, bxfab, byfab, bzfab,
                                np_to_gather, dx,
                                xyzmin, lo, WarpX::n_rz_azimuthal_modes);
        } else if (WarpX::nox == 3){
            doGatherShapeN<3,0>(xp, yp, zp,
                                Exp.dataPtr() + offset, Eyp.dataPtr() + offset,
                                Ezp.dataPtr() + offset, Bxp.dataPtr() + offset,
                                Byp.dataPtr() + offset, Bzp.dataPtr() + offset,
                                exfab, eyfab, ezfab, bxfab, byfab, bzfab,
                                np_to_gather, dx,
                                xyzmin, lo, WarpX::n_rz_azimuthal_modes);
        }
    }
}


void PhysicalParticleContainer::InitIonizationModule ()
{
    if (!do_field_ionization) return;
    ParmParse pp(species_name);
    if (charge != PhysConst::q_e){
        amrex::Warning(
            "charge != q_e for ionizable species: overriding user value and setting charge = q_e.");
        charge = PhysConst::q_e;
    }
    pp.query("ionization_initial_level", ionization_initial_level);
    pp.get("ionization_product_species", ionization_product_name);
    pp.get("physical_element", physical_element);
    // Add runtime integer component for ionization level
    AddIntComp("ionization_level");
    // Get atomic number and ionization energies from file
    int ion_element_id = ion_map_ids[physical_element];
    ion_atomic_number = ion_atomic_numbers[ion_element_id];
    ionization_energies.resize(ion_atomic_number);
    int offset = ion_energy_offsets[ion_element_id];
    for(int i=0; i<ion_atomic_number; i++){
        ionization_energies[i] = table_ionization_energies[i+offset];
    }
    // Compute ADK prefactors (See Chen, JCP 236 (2013), equation (2))
    // For now, we assume l=0 and m=0.
    // The approximate expressions are used,
    // without Gamma function
    Real wa = std::pow(PhysConst::alpha,3) * PhysConst::c / PhysConst::r_e;
    Real Ea = PhysConst::m_e * PhysConst::c*PhysConst::c /PhysConst::q_e *
        std::pow(PhysConst::alpha,4)/PhysConst::r_e;
    Real UH = table_ionization_energies[0];
    Real l_eff = std::sqrt(UH/ionization_energies[0]) - 1.;

    const Real dt = WarpX::GetInstance().getdt(0);

    adk_power.resize(ion_atomic_number);
    adk_prefactor.resize(ion_atomic_number);
    adk_exp_prefactor.resize(ion_atomic_number);
    for (int i=0; i<ion_atomic_number; ++i){
        Real n_eff = (i+1) * std::sqrt(UH/ionization_energies[i]);
        Real C2 = std::pow(2,2*n_eff)/(n_eff*tgamma(n_eff+l_eff+1)*tgamma(n_eff-l_eff));
        adk_power[i] = -(2*n_eff - 1);
        Real Uion = ionization_energies[i];
        adk_prefactor[i] = dt * wa * C2 * ( Uion/(2*UH) )
            * std::pow(2*std::pow((Uion/UH),3./2)*Ea,2*n_eff - 1);
        adk_exp_prefactor[i] = -2./3 * std::pow( Uion/UH,3./2) * Ea;
    }
}

/* \brief create mask of ionized particles (1 if ionized, 0 otherwise)
 *
 * \param mfi: tile or grid
 * \param lev: MR level
 * \param ionization_mask: Array with as many elements as particles in mfi.
 * This function initialized the array, and set each element to 1 or 0
 * depending on whether the particle is ionized or not.
 */
void
PhysicalParticleContainer::buildIonizationMask (const amrex::MFIter& mfi, const int lev,
                                                amrex::Gpu::ManagedDeviceVector<int>& ionization_mask)
{
    BL_PROFILE("PPC::buildIonizationMask");
    // Get pointers to ionization data from pc_source
    const Real * const AMREX_RESTRICT p_ionization_energies = ionization_energies.dataPtr();
    const Real * const AMREX_RESTRICT p_adk_prefactor = adk_prefactor.dataPtr();
    const Real * const AMREX_RESTRICT p_adk_exp_prefactor = adk_exp_prefactor.dataPtr();
    const Real * const AMREX_RESTRICT p_adk_power = adk_power.dataPtr();

    // Current tile info
    const int grid_id = mfi.index();
    const int tile_id = mfi.LocalTileIndex();

    // Get GPU-friendly arrays of particle data
    auto& ptile = GetParticles(lev)[std::make_pair(grid_id,tile_id)];
    // Only need attribs (i.e., SoA data)
    auto& soa = ptile.GetStructOfArrays();
    const int np = ptile.GetArrayOfStructs().size();

    // If no particle, nothing to do.
    if (np == 0) return;
    // Otherwise, resize ionization_mask, and get poiters to attribs arrays.
    ionization_mask.resize(np);
    int * const AMREX_RESTRICT p_ionization_mask = ionization_mask.data();
    const ParticleReal * const AMREX_RESTRICT ux = soa.GetRealData(PIdx::ux).data();
    const ParticleReal * const AMREX_RESTRICT uy = soa.GetRealData(PIdx::uy).data();
    const ParticleReal * const AMREX_RESTRICT uz = soa.GetRealData(PIdx::uz).data();
    const ParticleReal * const AMREX_RESTRICT ex = soa.GetRealData(PIdx::Ex).data();
    const ParticleReal * const AMREX_RESTRICT ey = soa.GetRealData(PIdx::Ey).data();
    const ParticleReal * const AMREX_RESTRICT ez = soa.GetRealData(PIdx::Ez).data();
    const ParticleReal * const AMREX_RESTRICT bx = soa.GetRealData(PIdx::Bx).data();
    const ParticleReal * const AMREX_RESTRICT by = soa.GetRealData(PIdx::By).data();
    const ParticleReal * const AMREX_RESTRICT bz = soa.GetRealData(PIdx::Bz).data();
    int* ion_lev = soa.GetIntData(particle_icomps["ionization_level"]).data();

    Real c = PhysConst::c;
    Real c2_inv = 1./c/c;
    int atomic_number = ion_atomic_number;

    // Loop over all particles in grid/tile. If ionized, set mask to 1
    // and increment ionization level.
    ParallelFor(
        np,
        [=] AMREX_GPU_DEVICE (long i) {
            // Get index of ionization_level
            p_ionization_mask[i] = 0;
            if ( ion_lev[i]<atomic_number ){
                Real random_draw = amrex::Random();
                // Compute electric field amplitude in the particle's frame of
                // reference (particularly important when in boosted frame).
                Real ga = std::sqrt(1. + (ux[i]*ux[i] + uy[i]*uy[i] + uz[i]*uz[i]) * c2_inv);
                Real E = std::sqrt(
                    - ( ux[i]*ex[i] + uy[i]*ey[i] + uz[i]*ez[i] ) * ( ux[i]*ex[i] + uy[i]*ey[i] + uz[i]*ez[i] ) * c2_inv
                    + ( ga   *ex[i] + uy[i]*bz[i] - uz[i]*by[i] ) * ( ga   *ex[i] + uy[i]*bz[i] - uz[i]*by[i] )
                    + ( ga   *ey[i] + uz[i]*bx[i] - ux[i]*bz[i] ) * ( ga   *ey[i] + uz[i]*bx[i] - ux[i]*bz[i] )
                    + ( ga   *ez[i] + ux[i]*by[i] - uy[i]*bx[i] ) * ( ga   *ez[i] + ux[i]*by[i] - uy[i]*bx[i] )
                    );
                // Compute probability of ionization p
                Real w_dtau = 1./ ga * p_adk_prefactor[ion_lev[i]] *
                    std::pow(E,p_adk_power[ion_lev[i]]) *
                    std::exp( p_adk_exp_prefactor[ion_lev[i]]/E );
                Real p = 1. - std::exp( - w_dtau );

                if (random_draw < p){
                    // update mask
                    p_ionization_mask[i] = 1;
                }
            }
        }
    );
}

//This function return true if the PhysicalParticleContainer contains electrons
//or positrons, false otherwise
bool
PhysicalParticleContainer::AmIALepton(){
    return (this-> mass == PhysConst::m_e);
}

#ifdef WARPX_QED

bool PhysicalParticleContainer::has_quantum_sync()
{
    return m_do_qed_quantum_sync;
}

bool PhysicalParticleContainer::has_breit_wheeler()
{
    return m_do_qed_breit_wheeler;
}

void
PhysicalParticleContainer::
set_breit_wheeler_engine_ptr(std::shared_ptr<BreitWheelerEngine> ptr)
{
    m_shr_p_bw_engine = ptr;
}

void
PhysicalParticleContainer::
set_quantum_sync_engine_ptr(std::shared_ptr<QuantumSynchrotronEngine> ptr)
{
    m_shr_p_qs_engine = ptr;
}
#endif<|MERGE_RESOLUTION|>--- conflicted
+++ resolved
@@ -115,21 +115,18 @@
         }
     }
 
-<<<<<<< HEAD
     // Parse galilean velocity
     ParmParse ppsatd("psatd");
     ppsatd.query("v_galilean", v_galilean);
     // Scale the velocity by the speed of light
     for (int i=0; i<3; i++) v_galilean[i] *= PhysConst::c;
 
-=======
     #ifdef WARPX_QED
         if(m_do_qed){
             //Optical depths is always plotted if QED is on
             plot_flags[plot_flag_size-1] = 1;
         }
     #endif
->>>>>>> 6064a326
 }
 
 PhysicalParticleContainer::PhysicalParticleContainer (AmrCore* amr_core)
@@ -1625,16 +1622,13 @@
     const Real q = this->charge;
     const Real m = this-> mass;
 
-<<<<<<< HEAD
-
     Real vx = v_galilean[0];
     Real vy = v_galilean[1];
     Real vz = v_galilean[2];
 
-    if (WarpX::particle_pusher_algo == ParticlePusherAlgo::Boris){
-=======
 #ifdef WARPX_QED
-
+    AMREX_ALWAYS_ASSERT_WITH_MESSAGE(((v_galilean[0]==0) && (v_galilean[1]==0)
+                && (v_galilean[2]==0)), "QED + galilean (or averaged galilean) not implemented." );
     if(do_classical_radiation_reaction){
         if(m_do_qed_quantum_sync){
             const auto t_chi_max = m_shr_p_qs_engine->get_ref_ctrl().chi_part_min;
@@ -1672,6 +1666,8 @@
         }
 #else
     if(do_classical_radiation_reaction){
+        AMREX_ALWAYS_ASSERT_WITH_MESSAGE(((v_galilean[0]==0) && (v_galilean[1]==0)
+                  && (v_galilean[2]==0)), "Radiation Reaction + galilean (or averaged galilean) not implemented." );
         amrex::ParallelFor(
             pti.numParticles(),
             [=] AMREX_GPU_DEVICE (long i) {
@@ -1686,7 +1682,6 @@
         );
 #endif
     } else if (WarpX::particle_pusher_algo == ParticlePusherAlgo::Boris){
->>>>>>> 6064a326
         amrex::ParallelFor(
             pti.numParticles(),
             [=] AMREX_GPU_DEVICE (long i) {
