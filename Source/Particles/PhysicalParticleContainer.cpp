#include <limits>
#include <sstream>

#include <PhysicalParticleContainer.H>

#include <MultiParticleContainer.H>
#include <WarpX_f.H>
#include <WarpX.H>
#include <WarpXConst.H>
#include <WarpXWrappers.h>
#include <IonizationEnergiesTable.H>
#include <FieldGather.H>

#include <WarpXAlgorithmSelection.H>

// Import low-level single-particle kernels
#include <UpdatePosition.H>
#include <UpdateMomentumBoris.H>
#include <UpdateMomentumVay.H>
#include <UpdateMomentumBorisWithRadiationReaction.H>
#include <UpdateMomentumHigueraCary.H>

using namespace amrex;

PhysicalParticleContainer::PhysicalParticleContainer (AmrCore* amr_core, int ispecies,
                                                      const std::string& name)
    : WarpXParticleContainer(amr_core, ispecies),
      species_name(name)
{
    plasma_injector.reset(new PlasmaInjector(species_id, species_name));
    charge = plasma_injector->getCharge();
    mass = plasma_injector->getMass();

    ParmParse pp(species_name);

    pp.query("boost_adjust_transverse_positions", boost_adjust_transverse_positions);
    pp.query("do_backward_propagation", do_backward_propagation);

    // Initialize splitting
    pp.query("do_splitting", do_splitting);
    pp.query("split_type", split_type);
    pp.query("do_not_deposit", do_not_deposit);

    pp.query("do_continuous_injection", do_continuous_injection);
    pp.query("initialize_self_fields", initialize_self_fields);
    pp.query("self_fields_required_precision", self_fields_required_precision);
    // Whether to plot back-transformed (lab-frame) diagnostics
    // for this species.
    pp.query("do_back_transformed_diagnostics", do_back_transformed_diagnostics);

    pp.query("do_field_ionization", do_field_ionization);

    //check if Radiation Reaction is enabled and do consistency checks
    pp.query("do_classical_radiation_reaction", do_classical_radiation_reaction);
    //if the species is not a lepton, do_classical_radiation_reaction
    //should be false
    AMREX_ALWAYS_ASSERT_WITH_MESSAGE(
        !(do_classical_radiation_reaction && !AmIALepton()),
        "Can't enable classical radiation reaction for non lepton species. " );

    //Only Boris pusher is compatible with radiation reaction
    AMREX_ALWAYS_ASSERT_WITH_MESSAGE(
        !(do_classical_radiation_reaction &&
        WarpX::particle_pusher_algo != ParticlePusherAlgo::Boris),
        "Radiation reaction can be enabled only if Boris pusher is used");
    //_____________________________

#ifdef WARPX_QED
    //Add real component if QED is enabled
    pp.query("do_qed", m_do_qed);
    if(m_do_qed)
        AddRealComp("tau");

    //IF do_qed is enabled, find out if Quantum Synchrotron process is enabled
    if(m_do_qed)
        pp.query("do_qed_quantum_sync", m_do_qed_quantum_sync);

    //TODO: SHOULD CHECK IF SPECIES IS EITHER ELECTRONS OR POSITRONS!!
#endif

    //variable to set plot_flags size
    int plot_flag_size = PIdx::nattribs;
    if(WarpX::do_back_transformed_diagnostics && do_back_transformed_diagnostics)
        plot_flag_size += 6;

#ifdef WARPX_QED
    if(m_do_qed){
        // plot_flag will have an entry for the optical depth
        plot_flag_size++;
    }
#endif
    //_______________________________

    pp.query("plot_species", plot_species);
    int do_user_plot_vars;
    do_user_plot_vars = pp.queryarr("plot_vars", plot_vars);
    if (not do_user_plot_vars){
        // By default, all particle variables are dumped to plotfiles,
        // including {x,y,z,ux,uy,uz}old variables when running in a
        // boosted frame
        plot_flags.resize(plot_flag_size, 1);
    } else {
        // Set plot_flag to 0 for all attribs
        plot_flags.resize(plot_flag_size, 0);

        // If not none, set plot_flags values to 1 for elements in plot_vars.
        if (plot_vars[0] != "none"){
            for (const auto& var : plot_vars){
                // Return error if var not in PIdx.
                AMREX_ALWAYS_ASSERT_WITH_MESSAGE(
                    ParticleStringNames::to_index.count(var),
                    "plot_vars argument not in ParticleStringNames");
                plot_flags[ParticleStringNames::to_index.at(var)] = 1;
            }
        }
    }

    // Parse galilean velocity
    ParmParse ppsatd("psatd");
<<<<<<< HEAD
    ppsatd.queryarr("v_galilean", v_galilean);
=======
    ppsatd.query("v_galilean", v_galilean);
>>>>>>> 7b87d99a
    // Scale the velocity by the speed of light
    for (int i=0; i<3; i++) v_galilean[i] *= PhysConst::c;

    #ifdef WARPX_QED
        if(m_do_qed){
            //Optical depths is always plotted if QED is on
            plot_flags[plot_flag_size-1] = 1;
        }
    #endif

}

PhysicalParticleContainer::PhysicalParticleContainer (AmrCore* amr_core)
    : WarpXParticleContainer(amr_core, 0)
{
    plasma_injector.reset(new PlasmaInjector());
}

void PhysicalParticleContainer::InitData()
{
    // Init ionization module here instead of in the PhysicalParticleContainer
    // constructor because dt is required
    if (do_field_ionization) {InitIonizationModule();}

    AddParticles(0); // Note - add on level 0

    Redistribute();  // We then redistribute
}

void PhysicalParticleContainer::MapParticletoBoostedFrame(Real& x, Real& y, Real& z, std::array<Real, 3>& u)
{
    // Map the particles from the lab frame to the boosted frame.
    // This boosts the particle to the lab frame and calculates
    // the particle time in the boosted frame. It then maps
    // the position to the time in the boosted frame.

    // For now, start with the assumption that this will only happen
    // at the start of the simulation.
    const Real t_lab = 0.;

    const Real uz_boost = WarpX::gamma_boost*WarpX::beta_boost*PhysConst::c;

    // tpr is the particle's time in the boosted frame
    Real tpr = WarpX::gamma_boost*t_lab - uz_boost*z/(PhysConst::c*PhysConst::c);

    // The particle's transformed location in the boosted frame
    Real xpr = x;
    Real ypr = y;
    Real zpr = WarpX::gamma_boost*z - uz_boost*t_lab;

    // transform u and gamma to the boosted frame
    Real gamma_lab = std::sqrt(1. + (u[0]*u[0] + u[1]*u[1] + u[2]*u[2])/(PhysConst::c*PhysConst::c));
    // u[0] = u[0];
    // u[1] = u[1];
    u[2] = WarpX::gamma_boost*u[2] - uz_boost*gamma_lab;
    Real gammapr = std::sqrt(1. + (u[0]*u[0] + u[1]*u[1] + u[2]*u[2])/(PhysConst::c*PhysConst::c));

    Real vxpr = u[0]/gammapr;
    Real vypr = u[1]/gammapr;
    Real vzpr = u[2]/gammapr;

    if (do_backward_propagation){
        u[2] = -u[2];
    }

    // Move the particles to where they will be at t = 0 in the boosted frame
    if (boost_adjust_transverse_positions) {
        x = xpr - tpr*vxpr;
        y = ypr - tpr*vypr;
    }

    z = zpr - tpr*vzpr;

}

void
PhysicalParticleContainer::AddGaussianBeam(Real x_m, Real y_m, Real z_m,
                                           Real x_rms, Real y_rms, Real z_rms,
                                           Real q_tot, long npart,
                                           int do_symmetrize) {

    const Geometry& geom     = m_gdb->Geom(0);
    RealBox containing_bx = geom.ProbDomain();

    std::mt19937_64 mt(0451);
    std::normal_distribution<double> distx(x_m, x_rms);
    std::normal_distribution<double> disty(y_m, y_rms);
    std::normal_distribution<double> distz(z_m, z_rms);

    // Allocate temporary vectors on the CPU
    Gpu::HostVector<ParticleReal> particle_x;
    Gpu::HostVector<ParticleReal> particle_y;
    Gpu::HostVector<ParticleReal> particle_z;
    Gpu::HostVector<ParticleReal> particle_ux;
    Gpu::HostVector<ParticleReal> particle_uy;
    Gpu::HostVector<ParticleReal> particle_uz;
    Gpu::HostVector<ParticleReal> particle_w;
    int np = 0;

    if (ParallelDescriptor::IOProcessor()) {
        // If do_symmetrize, create 4x fewer particles, and
        // Replicate each particle 4 times (x,y) (-x,y) (x,-y) (-x,-y)
        if (do_symmetrize){
            npart /= 4;
        }
        for (long i = 0; i < npart; ++i) {
#if (defined WARPX_DIM_3D) || (WARPX_DIM_RZ)
            Real weight = q_tot/npart/charge;
            Real x = distx(mt);
            Real y = disty(mt);
            Real z = distz(mt);
#elif (defined WARPX_DIM_XZ)
            Real weight = q_tot/npart/charge/y_rms;
            Real x = distx(mt);
            Real y = 0.;
            Real z = distz(mt);
#endif
            if (plasma_injector->insideBounds(x, y, z)) {
                XDim3 u = plasma_injector->getMomentum(x, y, z);
                u.x *= PhysConst::c;
                u.y *= PhysConst::c;
                u.z *= PhysConst::c;
                if (do_symmetrize){
                    // Add four particles to the beam:
                    CheckAndAddParticle(x, y, z, { u.x, u.y, u.z}, weight/4.,
                                        particle_x,  particle_y,  particle_z,
                                        particle_ux, particle_uy, particle_uz,
                                        particle_w);
                    CheckAndAddParticle(x, -y, z, { u.x, -u.y, u.z}, weight/4.,
                                        particle_x,  particle_y,  particle_z,
                                        particle_ux, particle_uy, particle_uz,
                                        particle_w);
                    CheckAndAddParticle(-x, y, z, { -u.x, u.y, u.z}, weight/4.,
                                        particle_x,  particle_y,  particle_z,
                                        particle_ux, particle_uy, particle_uz,
                                        particle_w);
                    CheckAndAddParticle(-x, -y, z, { -u.x, -u.y, u.z}, weight/4.,
                                        particle_x,  particle_y,  particle_z,
                                        particle_ux, particle_uy, particle_uz,
                                        particle_w);
                } else {
                    CheckAndAddParticle(x, y, z, { u.x, u.y, u.z}, weight,
                                        particle_x,  particle_y,  particle_z,
                                        particle_ux, particle_uy, particle_uz,
                                        particle_w);
                }
            }
        }
    }
    // Add the temporary CPU vectors to the particle structure
    np = particle_z.size();
    AddNParticles(0,np,
                  particle_x.dataPtr(),  particle_y.dataPtr(),  particle_z.dataPtr(),
                  particle_ux.dataPtr(), particle_uy.dataPtr(), particle_uz.dataPtr(),
                  1, particle_w.dataPtr(),1);
}

void
PhysicalParticleContainer::CheckAndAddParticle(Real x, Real y, Real z,
                                               std::array<Real, 3> u,
                                               Real weight,
                                               Gpu::HostVector<ParticleReal>& particle_x,
                                               Gpu::HostVector<ParticleReal>& particle_y,
                                               Gpu::HostVector<ParticleReal>& particle_z,
                                               Gpu::HostVector<ParticleReal>& particle_ux,
                                               Gpu::HostVector<ParticleReal>& particle_uy,
                                               Gpu::HostVector<ParticleReal>& particle_uz,
                                               Gpu::HostVector<ParticleReal>& particle_w)
{
    if (WarpX::gamma_boost > 1.) {
        MapParticletoBoostedFrame(x, y, z, u);
    }
    particle_x.push_back(x);
    particle_y.push_back(y);
    particle_z.push_back(z);
    particle_ux.push_back(u[0]);
    particle_uy.push_back(u[1]);
    particle_uz.push_back(u[2]);
    particle_w.push_back(weight);
}

void
PhysicalParticleContainer::AddParticles (int lev)
{
    BL_PROFILE("PhysicalParticleContainer::AddParticles()");

    if (plasma_injector->add_single_particle) {
        AddNParticles(lev, 1,
                      &(plasma_injector->single_particle_pos[0]),
                      &(plasma_injector->single_particle_pos[1]),
                      &(plasma_injector->single_particle_pos[2]),
                      &(plasma_injector->single_particle_vel[0]),
                      &(plasma_injector->single_particle_vel[1]),
                      &(plasma_injector->single_particle_vel[2]),
                      1, &(plasma_injector->single_particle_weight), 0);
        return;
    }

    if (plasma_injector->gaussian_beam) {
        AddGaussianBeam(plasma_injector->x_m,
                        plasma_injector->y_m,
                        plasma_injector->z_m,
                        plasma_injector->x_rms,
                        plasma_injector->y_rms,
                        plasma_injector->z_rms,
                        plasma_injector->q_tot,
                        plasma_injector->npart,
                        plasma_injector->do_symmetrize);


        return;
    }

    if ( plasma_injector->doInjection() ) {
        AddPlasma( lev );
    }
}

/**
 * Create new macroparticles for this species, with a fixed
 * number of particles per cell (in the cells of `part_realbox`).
 * The new particles are only created inside the intersection of `part_realbox`
 * with the local grid for the current proc.
 * @param lev the index of the refinement level
 * @param part_realbox the box in which new particles should be created
 * (this box should correspond to an integer number of cells in each direction,
 * but its boundaries need not be aligned with the actual cells of the simulation)
 */
void
PhysicalParticleContainer::AddPlasma (int lev, RealBox part_realbox)
{
    BL_PROFILE("PhysicalParticleContainer::AddPlasma");

    // If no part_realbox is provided, initialize particles in the whole domain
    const Geometry& geom = Geom(lev);
    if (!part_realbox.ok()) part_realbox = geom.ProbDomain();

    int num_ppc = plasma_injector->num_particles_per_cell;
#ifdef WARPX_DIM_RZ
    Real rmax = std::min(plasma_injector->xmax, part_realbox.hi(0));
#endif

    const auto dx = geom.CellSizeArray();
    const auto problo = geom.ProbLoArray();

    Real scale_fac;
#if AMREX_SPACEDIM==3
    scale_fac = dx[0]*dx[1]*dx[2]/num_ppc;
#elif AMREX_SPACEDIM==2
    scale_fac = dx[0]*dx[1]/num_ppc;
#endif

#ifdef _OPENMP
    // First touch all tiles in the map in serial
    for (MFIter mfi = MakeMFIter(lev); mfi.isValid(); ++mfi) {
        auto index = std::make_pair(mfi.index(), mfi.LocalTileIndex());
        GetParticles(lev)[index];
        tmp_particle_data.resize(finestLevel()+1);
        // Create map entry if not there
        tmp_particle_data[lev][index];
        if ( (NumRuntimeRealComps()>0) || (NumRuntimeIntComps()>0) ) {
            DefineAndReturnParticleTile(lev, mfi.index(), mfi.LocalTileIndex());
        }
    }
#endif

    MultiFab* cost = WarpX::getCosts(lev);

    const int nlevs = numLevels();
    static bool refine_injection = false;
    static Box fine_injection_box;
    static int rrfac = 1;
    // This does not work if the mesh is dynamic.  But in that case, we should
    // not use refined injected either.  We also assume there is only one fine level.
    if (WarpX::do_moving_window and WarpX::refine_plasma
        and do_continuous_injection and nlevs == 2)
    {
        refine_injection = true;
        fine_injection_box = ParticleBoxArray(1).minimalBox();
        fine_injection_box.setSmall(WarpX::moving_window_dir, std::numeric_limits<int>::lowest());
        fine_injection_box.setBig(WarpX::moving_window_dir, std::numeric_limits<int>::max());
        rrfac = m_gdb->refRatio(0)[0];
        fine_injection_box.coarsen(rrfac);
    }

    InjectorPosition* inj_pos = plasma_injector->getInjectorPosition();
    InjectorDensity*  inj_rho = plasma_injector->getInjectorDensity();
    InjectorMomentum* inj_mom = plasma_injector->getInjectorMomentum();
    Real gamma_boost = WarpX::gamma_boost;
    Real beta_boost = WarpX::beta_boost;
    Real t = WarpX::GetInstance().gett_new(lev);
    Real density_min = plasma_injector->density_min;
    Real density_max = plasma_injector->density_max;

#ifdef WARPX_DIM_RZ
    const long nmodes = WarpX::n_rz_azimuthal_modes;
    bool radially_weighted = plasma_injector->radially_weighted;
#endif

    MFItInfo info;
    if (do_tiling && Gpu::notInLaunchRegion()) {
        info.EnableTiling(tile_size);
    }
#ifdef _OPENMP
    info.SetDynamic(true);
#pragma omp parallel if (not WarpX::serialize_ics)
#endif
    for (MFIter mfi = MakeMFIter(lev, info); mfi.isValid(); ++mfi)
    {
        Real wt = amrex::second();

        const Box& tile_box = mfi.tilebox();
        const RealBox tile_realbox = WarpX::getRealBox(tile_box, lev);

        // Find the cells of part_box that overlap with tile_realbox
        // If there is no overlap, just go to the next tile in the loop
        RealBox overlap_realbox;
        Box overlap_box;
        IntVect shifted;
        bool no_overlap = false;

        for (int dir=0; dir<AMREX_SPACEDIM; dir++) {
            if ( tile_realbox.lo(dir) <= part_realbox.hi(dir) ) {
                Real ncells_adjust = std::floor( (tile_realbox.lo(dir) - part_realbox.lo(dir))/dx[dir] );
                overlap_realbox.setLo( dir, part_realbox.lo(dir) + std::max(ncells_adjust, 0._rt) * dx[dir]);
            } else {
                no_overlap = true; break;
            }
            if ( tile_realbox.hi(dir) >= part_realbox.lo(dir) ) {
                Real ncells_adjust = std::floor( (part_realbox.hi(dir) - tile_realbox.hi(dir))/dx[dir] );
                overlap_realbox.setHi( dir, part_realbox.hi(dir) - std::max(ncells_adjust, 0._rt) * dx[dir]);
            } else {
                no_overlap = true; break;
            }
            // Count the number of cells in this direction in overlap_realbox
            overlap_box.setSmall( dir, 0 );
            overlap_box.setBig( dir,
                int( std::round((overlap_realbox.hi(dir)-overlap_realbox.lo(dir))
                                /dx[dir] )) - 1);
            shifted[dir] =
                static_cast<int>(std::round((overlap_realbox.lo(dir)-problo[dir])/dx[dir]));
            // shifted is exact in non-moving-window direction.  That's all we care.
        }
        if (no_overlap == 1) {
            continue; // Go to the next tile
        }

        const int grid_id = mfi.index();
        const int tile_id = mfi.LocalTileIndex();

        // Max number of new particles, if particles are created in the whole
        // overlap_box. All of them are created, and invalid ones are then
        // discaded
        int max_new_particles = overlap_box.numPts() * num_ppc;

        // If refine injection, build pointer dp_cellid that holds pointer to
        // array of refined cell IDs.
        Vector<int> cellid_v;
        if (refine_injection and lev == 0)
        {
            // then how many new particles will be injected is not that simple
            // We have to shift fine_injection_box because overlap_box has been shifted.
            Box fine_overlap_box = overlap_box & amrex::shift(fine_injection_box,shifted);
            if (fine_overlap_box.ok()) {
                max_new_particles += fine_overlap_box.numPts() * num_ppc
                    * (AMREX_D_TERM(rrfac,*rrfac,*rrfac)-1);
                for (int icell = 0, ncells = overlap_box.numPts(); icell < ncells; ++icell) {
                    IntVect iv = overlap_box.atOffset(icell);
                    int r = (fine_overlap_box.contains(iv)) ? AMREX_D_TERM(rrfac,*rrfac,*rrfac) : 1;
                    for (int ipart = 0; ipart < r; ++ipart) {
                        cellid_v.push_back(icell);
                        cellid_v.push_back(ipart);
                    }
                }
            }
        }
        int const* hp_cellid = (cellid_v.empty()) ? nullptr : cellid_v.data();
        amrex::AsyncArray<int> cellid_aa(hp_cellid, cellid_v.size());
        int const* dp_cellid = cellid_aa.data();

        // Update NextID to include particles created in this function
        int pid;
#pragma omp critical (add_plasma_nextid)
        {
            pid = ParticleType::NextID();
            ParticleType::NextID(pid+max_new_particles);
        }
        const int cpuid = ParallelDescriptor::MyProc();

        auto& particle_tile = GetParticles(lev)[std::make_pair(grid_id,tile_id)];

        if ( (NumRuntimeRealComps()>0) || (NumRuntimeIntComps()>0) ) {
            DefineAndReturnParticleTile(lev, grid_id, tile_id);
        }

        auto old_size = particle_tile.GetArrayOfStructs().size();
        auto new_size = old_size + max_new_particles;
        particle_tile.resize(new_size);

        ParticleType* pp = particle_tile.GetArrayOfStructs()().data() + old_size;
        auto& soa = particle_tile.GetStructOfArrays();
        GpuArray<ParticleReal*,PIdx::nattribs> pa;
        for (int ia = 0; ia < PIdx::nattribs; ++ia) {
            pa[ia] = soa.GetRealData(ia).data() + old_size;
        }

        int* pi;
        if (do_field_ionization) {
            pi = soa.GetIntData(particle_icomps["ionization_level"]).data() + old_size;
        }

#ifdef WARPX_QED
        //Pointer to the optical depth component
        amrex::Real* p_tau;

        //If a QED effect is enabled, tau has to be initialized
        bool loc_has_quantum_sync = has_quantum_sync();
        bool loc_has_breit_wheeler = has_breit_wheeler();
        if(loc_has_quantum_sync || loc_has_breit_wheeler){
            p_tau = soa.GetRealData(particle_comps["tau"]).data() + old_size;
        }

        //If needed, get the appropriate functors from the engines
        QuantumSynchrotronGetOpticalDepth quantum_sync_get_opt;
        BreitWheelerGetOpticalDepth breit_wheeler_get_opt;
        if(loc_has_quantum_sync){
            quantum_sync_get_opt =
                m_shr_p_qs_engine->build_optical_depth_functor();
        }
        if(loc_has_breit_wheeler){
            breit_wheeler_get_opt =
                m_shr_p_bw_engine->build_optical_depth_functor();
        }
#endif

        const GpuArray<Real,AMREX_SPACEDIM> overlap_corner
            {AMREX_D_DECL(overlap_realbox.lo(0),
                          overlap_realbox.lo(1),
                          overlap_realbox.lo(2))};

        std::size_t shared_mem_bytes = plasma_injector->sharedMemoryNeeded();
        int lrrfac = rrfac;

        bool loc_do_field_ionization = do_field_ionization;
        int loc_ionization_initial_level = ionization_initial_level;

        // Loop over all new particles and inject them (creates too many
        // particles, in particular does not consider xmin, xmax etc.).
        // The invalid ones are given negative ID and are deleted during the
        // next redistribute.
        amrex::For(max_new_particles, [=] AMREX_GPU_DEVICE (int ip) noexcept
        {
            ParticleType& p = pp[ip];
            p.id() = pid+ip;
            p.cpu() = cpuid;

            int cellid, i_part;
            Real fac;
            if (dp_cellid == nullptr) {
                cellid = ip/num_ppc;
                i_part = ip - cellid*num_ppc;
                fac = 1.0;
            } else {
                cellid = dp_cellid[2*ip];
                i_part = dp_cellid[2*ip+1];
                fac = lrrfac;
            }

            IntVect iv = overlap_box.atOffset(cellid);

            const XDim3 r =
                inj_pos->getPositionUnitBox(i_part, static_cast<int>(fac));
#if (AMREX_SPACEDIM == 3)
            Real x = overlap_corner[0] + (iv[0]+r.x)*dx[0];
            Real y = overlap_corner[1] + (iv[1]+r.y)*dx[1];
            Real z = overlap_corner[2] + (iv[2]+r.z)*dx[2];
#else
            Real x = overlap_corner[0] + (iv[0]+r.x)*dx[0];
            Real y = 0.0;
#if   defined WARPX_DIM_XZ
            Real z = overlap_corner[1] + (iv[1]+r.y)*dx[1];
#elif defined WARPX_DIM_RZ
            // Note that for RZ, r.y will be theta
            Real z = overlap_corner[1] + (iv[1]+r.z)*dx[1];
#endif
#endif

#if (AMREX_SPACEDIM == 3)
            if (!tile_realbox.contains(XDim3{x,y,z})) {
                p.id() = -1;
                return;
            }
#else
            if (!tile_realbox.contains(XDim3{x,z,0.0})) {
                p.id() = -1;
                return;
            }
#endif

            // Save the x and y values to use in the insideBounds checks.
            // This is needed with WARPX_DIM_RZ since x and y are modified.
            Real xb = x;
            Real yb = y;

#ifdef WARPX_DIM_RZ
            // Replace the x and y, setting an angle theta.
            // These x and y are used to get the momentum and density
            Real theta;
            if (nmodes == 1) {
                // With only 1 mode, the angle doesn't matter so
                // choose it randomly.
                theta = 2.*MathConst::pi*amrex::Random();
            } else {
                theta = 2.*MathConst::pi*r.y;
            }
            x = xb*std::cos(theta);
            y = xb*std::sin(theta);
#endif

            Real dens;
            XDim3 u;
            if (gamma_boost == 1.) {
                // Lab-frame simulation
                // If the particle is not within the species's
                // xmin, xmax, ymin, ymax, zmin, zmax, go to
                // the next generated particle.
                if (!inj_pos->insideBounds(xb, yb, z)) {
                    p.id() = -1;
                    return;
                }
                u = inj_mom->getMomentum(x, y, z);
                dens = inj_rho->getDensity(x, y, z);
                // Remove particle if density below threshold
                if ( dens < density_min ){
                    p.id() = -1;
                    return;
                }
                // Cut density if above threshold
                dens = amrex::min(dens, density_max);
            } else {
                // Boosted-frame simulation
                // Since the user provides the density distribution
                // at t_lab=0 and in the lab-frame coordinates,
                // we need to find the lab-frame position of this
                // particle at t_lab=0, from its boosted-frame coordinates
                // Assuming ballistic motion, this is given by:
                // z0_lab = gamma*( z_boost*(1-beta*betaz_lab) - ct_boost*(betaz_lab-beta) )
                // where betaz_lab is the speed of the particle in the lab frame
                //
                // In order for this equation to be solvable, betaz_lab
                // is explicitly assumed to have no dependency on z0_lab
                u = inj_mom->getMomentum(x, y, 0.); // No z0_lab dependency
                // At this point u is the lab-frame momentum
                // => Apply the above formula for z0_lab
                Real gamma_lab = std::sqrt( 1.+(u.x*u.x+u.y*u.y+u.z*u.z) );
                Real betaz_lab = u.z/(gamma_lab);
                Real z0_lab = gamma_boost * ( z*(1-beta_boost*betaz_lab)
                                              - PhysConst::c*t*(betaz_lab-beta_boost) );
                // If the particle is not within the lab-frame zmin, zmax, etc.
                // go to the next generated particle.
                if (!inj_pos->insideBounds(xb, yb, z0_lab)) {
                    p.id() = -1;
                    return;
                }
                // call `getDensity` with lab-frame parameters
                dens = inj_rho->getDensity(x, y, z0_lab);
                // Remove particle if density below threshold
                if ( dens < density_min ){
                    p.id() = -1;
                    return;
                }
                // Cut density if above threshold
                dens = amrex::min(dens, density_max);
                // At this point u and dens are the lab-frame quantities
                // => Perform Lorentz transform
                dens = gamma_boost * dens * ( 1.0 - beta_boost*betaz_lab );
                u.z = gamma_boost * ( u.z -beta_boost*gamma_lab );
            }

            if (loc_do_field_ionization) {
                pi[ip] = loc_ionization_initial_level;
            }

#ifdef WARPX_QED
            if(loc_has_quantum_sync){
                p_tau[ip] = quantum_sync_get_opt();
            }

            if(loc_has_breit_wheeler){
                p_tau[ip] = breit_wheeler_get_opt();
            }
#endif

            u.x *= PhysConst::c;
            u.y *= PhysConst::c;
            u.z *= PhysConst::c;

            // Real weight = dens * scale_fac / (AMREX_D_TERM(fac, *fac, *fac));
            Real weight = dens * scale_fac;
#ifdef WARPX_DIM_RZ
            if (radially_weighted) {
                weight *= 2.*MathConst::pi*xb;
            } else {
                // This is not correct since it might shift the particle
                // out of the local grid
                x = std::sqrt(xb*rmax);
                weight *= dx[0];
            }
#endif
            pa[PIdx::w ][ip] = weight;
            pa[PIdx::ux][ip] = u.x;
            pa[PIdx::uy][ip] = u.y;
            pa[PIdx::uz][ip] = u.z;

#if (AMREX_SPACEDIM == 3)
            p.pos(0) = x;
            p.pos(1) = y;
            p.pos(2) = z;
#elif (AMREX_SPACEDIM == 2)
#ifdef WARPX_DIM_RZ
            pa[PIdx::theta][ip] = theta;
#endif
            p.pos(0) = xb;
            p.pos(1) = z;
#endif
        }, shared_mem_bytes);

        if (cost) {
            wt = (amrex::second() - wt) / tile_box.d_numPts();
            Array4<Real> const& costarr = cost->array(mfi);
            amrex::ParallelFor(tile_box,
            [=] AMREX_GPU_DEVICE (int i, int j, int k) noexcept
            {
                costarr(i,j,k) += wt;
            });
        }
    }

    // The function that calls this is responsible for redistributing particles.
}

#ifdef WARPX_DO_ELECTROSTATIC
void
PhysicalParticleContainer::
FieldGatherES (const amrex::Vector<std::array<std::unique_ptr<amrex::MultiFab>, 3> >& E,
               const amrex::Vector<std::unique_ptr<amrex::FabArray<amrex::BaseFab<int> > > >& masks)
{

    const int num_levels = E.size();
    const int ng = E[0][0]->nGrow();

    if (num_levels == 1) {
        const int lev = 0;
        const auto& gm = m_gdb->Geom(lev);
        const auto& ba = m_gdb->ParticleBoxArray(lev);

        BoxArray nba = ba;
        nba.surroundingNodes();

        const Real* dx  = gm.CellSize();
        const Real* plo = gm.ProbLo();

        BL_ASSERT(OnSameGrids(lev, *E[lev][0]));

        for (WarpXParIter pti(*this, lev); pti.isValid(); ++pti) {
            const Box& box = nba[pti];

            const auto& particles = pti.GetArrayOfStructs();
            int nstride = particles.dataShape().first;
            const long np  = pti.numParticles();
            auto& attribs = pti.GetAttribs();
            auto& Exp = attribs[PIdx::Ex];
            auto& Eyp = attribs[PIdx::Ey];
#if AMREX_SPACEDIM == 3
            auto& Ezp = attribs[PIdx::Ez];
#endif
            Exp.assign(np,0.0);
            Eyp.assign(np,0.0);
#if AMREX_SPACEDIM == 3
            Ezp.assign(np,0.0);
#endif

            const FArrayBox& exfab = (*E[lev][0])[pti];
            const FArrayBox& eyfab = (*E[lev][1])[pti];
#if AMREX_SPACEDIM == 3
            const FArrayBox& ezfab = (*E[lev][2])[pti];
#endif

            WRPX_INTERPOLATE_CIC(particles.dataPtr(), nstride, np,
                                 Exp.dataPtr(), Eyp.dataPtr(),
#if AMREX_SPACEDIM == 3
                                 Ezp.dataPtr(),
#endif
                                 exfab.dataPtr(), eyfab.dataPtr(),
#if AMREX_SPACEDIM == 3
                                 ezfab.dataPtr(),
#endif
                                 box.loVect(), box.hiVect(), plo, dx, &ng);
        }

        return;
    }

    const BoxArray& fine_BA = E[1][0]->boxArray();
    const DistributionMapping& fine_dm = E[1][0]->DistributionMap();
    BoxArray coarsened_fine_BA = fine_BA;
    coarsened_fine_BA.coarsen(IntVect(AMREX_D_DECL(2,2,2)));

    MultiFab coarse_Ex(coarsened_fine_BA, fine_dm, 1, 1);
    MultiFab coarse_Ey(coarsened_fine_BA, fine_dm, 1, 1);
#if AMREX_SPACEDIM == 3
    MultiFab coarse_Ez(coarsened_fine_BA, fine_dm, 1, 1);
#endif

    coarse_Ex.copy(*E[0][0], 0, 0, 1, 1, 1);
    coarse_Ey.copy(*E[0][1], 0, 0, 1, 1, 1);
#if AMREX_SPACEDIM == 3
    coarse_Ez.copy(*E[0][2], 0, 0, 1, 1, 1);
#endif

    for (int lev = 0; lev < num_levels; ++lev) {
        const auto& gm = m_gdb->Geom(lev);
        const auto& ba = m_gdb->ParticleBoxArray(lev);

        BoxArray nba = ba;
        nba.surroundingNodes();

        const Real* dx  = gm.CellSize();
        const Real* plo = gm.ProbLo();

        BL_ASSERT(OnSameGrids(lev, *E[lev][0]));

        for (WarpXParIter pti(*this, lev); pti.isValid(); ++pti) {
            const Box& box = nba[pti];

            const auto& particles = pti.GetArrayOfStructs();
            int nstride = particles.dataShape().first;
            const long np  = pti.numParticles();

            auto& attribs = pti.GetAttribs();
            auto& Exp = attribs[PIdx::Ex];
            auto& Eyp = attribs[PIdx::Ey];
#if AMREX_SPACEDIM == 3
            auto& Ezp = attribs[PIdx::Ez];
#endif
            Exp.assign(np,0.0);
            Eyp.assign(np,0.0);
#if AMREX_SPACEDIM == 3
            Ezp.assign(np,0.0);
#endif

            const FArrayBox& exfab = (*E[lev][0])[pti];
            const FArrayBox& eyfab = (*E[lev][1])[pti];
#if AMREX_SPACEDIM == 3
            const FArrayBox& ezfab = (*E[lev][2])[pti];
#endif

            if (lev == 0) {
                WRPX_INTERPOLATE_CIC(particles.dataPtr(), nstride, np,
                                     Exp.dataPtr(), Eyp.dataPtr(),
#if AMREX_SPACEDIM == 3
                                     Ezp.dataPtr(),
#endif
                                     exfab.dataPtr(), eyfab.dataPtr(),
#if AMREX_SPACEDIM == 3
                                     ezfab.dataPtr(),
#endif
                                     box.loVect(), box.hiVect(), plo, dx, &ng);
            } else {

                const FArrayBox& exfab_coarse = coarse_Ex[pti];
                const FArrayBox& eyfab_coarse = coarse_Ey[pti];
#if AMREX_SPACEDIM == 3
                const FArrayBox& ezfab_coarse = coarse_Ez[pti];
#endif
                const Box& coarse_box = coarsened_fine_BA[pti];
                const Real* coarse_dx = Geom(0).CellSize();

                WRPX_INTERPOLATE_CIC_TWO_LEVELS(particles.dataPtr(), nstride, np,
                                                Exp.dataPtr(), Eyp.dataPtr(),
#if AMREX_SPACEDIM == 3
                                                Ezp.dataPtr(),
#endif
                                                exfab.dataPtr(), eyfab.dataPtr(),
#if AMREX_SPACEDIM == 3
                                                ezfab.dataPtr(),
#endif
                                                box.loVect(), box.hiVect(), dx,
                                                exfab_coarse.dataPtr(), eyfab_coarse.dataPtr(),
#if AMREX_SPACEDIM == 3
                                                ezfab_coarse.dataPtr(),
#endif
                                                (*masks[1])[pti].dataPtr(),
                                                coarse_box.loVect(), coarse_box.hiVect(), coarse_dx,
                                                plo, &ng, &lev);
            }
        }
    }
}

void
PhysicalParticleContainer::EvolveES (const Vector<std::array<std::unique_ptr<MultiFab>, 3> >& E,
                                     Vector<std::unique_ptr<MultiFab> >& rho,
                                     Real t, Real dt)
{
    BL_PROFILE("PPC::EvolveES()");

    int num_levels = rho.size();
    for (int lev = 0; lev < num_levels; ++lev) {
        BL_ASSERT(OnSameGrids(lev, *rho[lev]));
        const auto& gm = m_gdb->Geom(lev);
        const RealBox& prob_domain = gm.ProbDomain();
        for (WarpXParIter pti(*this, lev); pti.isValid(); ++pti) {
            // Particle structs
            auto& particles = pti.GetArrayOfStructs();
            int nstride = particles.dataShape().first;
            const long np  = pti.numParticles();

            // Particle attributes
            auto& attribs = pti.GetAttribs();
            auto& uxp = attribs[PIdx::ux];
            auto& uyp = attribs[PIdx::uy];

#if AMREX_SPACEDIM == 3
            auto& uzp = attribs[PIdx::uz];
#endif

            auto& Exp = attribs[PIdx::Ex];
            auto& Eyp = attribs[PIdx::Ey];

#if AMREX_SPACEDIM == 3
            auto& Ezp = attribs[PIdx::Ez];
#endif
            //
            // Particle Push
            //
            WRPX_PUSH_LEAPFROG(particles.dataPtr(), nstride, np,
                               uxp.dataPtr(), uyp.dataPtr(),
#if AMREX_SPACEDIM == 3
                               uzp.dataPtr(),
#endif
                               Exp.dataPtr(), Eyp.dataPtr(),
#if AMREX_SPACEDIM == 3
                               Ezp.dataPtr(),
#endif
                               &this->charge, &this->mass, &dt,
                               prob_domain.lo(), prob_domain.hi());
        }
    }
}
#endif // WARPX_DO_ELECTROSTATIC

void
PhysicalParticleContainer::FieldGather (int lev,
                                        const amrex::MultiFab& Ex,
                                        const amrex::MultiFab& Ey,
                                        const amrex::MultiFab& Ez,
                                        const amrex::MultiFab& Bx,
                                        const amrex::MultiFab& By,
                                        const amrex::MultiFab& Bz,
                                        const amrex::MultiFab& Ex_avg,
                                        const amrex::MultiFab& Ey_avg,
                                        const amrex::MultiFab& Ez_avg,
                                        const amrex::MultiFab& Bx_avg,
                                        const amrex::MultiFab& By_avg,
                                        const amrex::MultiFab& Bz_avg)
{
    const std::array<Real,3>& dx = WarpX::CellSize(lev);

    BL_ASSERT(OnSameGrids(lev,Ex));

    MultiFab* cost = WarpX::getCosts(lev);

#ifdef _OPENMP
#pragma omp parallel
#endif
    {
#ifdef _OPENMP
        int thread_num = omp_get_thread_num();
#else
        int thread_num = 0;
#endif
        for (WarpXParIter pti(*this, lev); pti.isValid(); ++pti)
        {
            Real wt = amrex::second();

            const Box& box = pti.validbox();

            auto& attribs = pti.GetAttribs();

            auto& Exp = attribs[PIdx::Ex];
            auto& Eyp = attribs[PIdx::Ey];
            auto& Ezp = attribs[PIdx::Ez];
            auto& Bxp = attribs[PIdx::Bx];
            auto& Byp = attribs[PIdx::By];
            auto& Bzp = attribs[PIdx::Bz];

            const long np = pti.numParticles();

            // Data on the grid
            const FArrayBox& exfab = Ex[pti];
            const FArrayBox& eyfab = Ey[pti];
            const FArrayBox& ezfab = Ez[pti];
            const FArrayBox& bxfab = Bx[pti];
            const FArrayBox& byfab = By[pti];
            const FArrayBox& bzfab = Bz[pti];

            // const FArrayBox& exfab = Ex_avg[pti]; //oshapoval
            // const FArrayBox& eyfab = Ey_avg[pti];
            // const FArrayBox& ezfab = Ez_avg[pti];
            // const FArrayBox& bxfab = Bx_avg[pti];
            // const FArrayBox& byfab = By_avg[pti];
            // const FArrayBox& bzfab = Bz_avg[pti]; //oshapoval

            Exp.assign(np,WarpX::E_external_particle[0]);
            Eyp.assign(np,WarpX::E_external_particle[1]);
            Ezp.assign(np,WarpX::E_external_particle[2]);
            Bxp.assign(np,WarpX::B_external_particle[0]);
            Byp.assign(np,WarpX::B_external_particle[1]);
            Bzp.assign(np,WarpX::B_external_particle[2]);

            //
            // copy data from particle container to temp arrays
            //
            pti.GetPosition(m_xp[thread_num], m_yp[thread_num], m_zp[thread_num]);

            //
            // Field Gather
            //
            int e_is_nodal = Ex.is_nodal() and Ey.is_nodal() and Ez.is_nodal();
            FieldGather(pti, Exp, Eyp, Ezp, Bxp, Byp, Bzp,
                        &exfab, &eyfab, &ezfab, &bxfab, &byfab, &bzfab,
                        Ex.nGrow(), e_is_nodal,
                        0, np, thread_num, lev, lev);

            if (cost) {
                const Box& tbx = pti.tilebox();
                wt = (amrex::second() - wt) / tbx.d_numPts();
                Array4<Real> const& costarr = cost->array(pti);
                amrex::ParallelFor(tbx,
                                   [=] AMREX_GPU_DEVICE (int i, int j, int k) noexcept
                                   {
                                       costarr(i,j,k) += wt;
                                   });
            }
        }
    }
}

void
PhysicalParticleContainer::Evolve (int lev,
                                   const MultiFab& Ex, const MultiFab& Ey, const MultiFab& Ez,
                                   const MultiFab& Bx, const MultiFab& By, const MultiFab& Bz,
                                   const MultiFab& Ex_avg, const MultiFab& Ey_avg, const MultiFab& Ez_avg,
                                   const MultiFab& Bx_avg, const MultiFab& By_avg, const MultiFab& Bz_avg,
                                   MultiFab& jx, MultiFab& jy, MultiFab& jz,
                                   MultiFab* cjx, MultiFab* cjy, MultiFab* cjz,
                                   MultiFab* rho, MultiFab* crho,
                                   const MultiFab* cEx, const MultiFab* cEy, const MultiFab* cEz,
                                   const MultiFab* cBx, const MultiFab* cBy, const MultiFab* cBz,
                                   Real t, Real dt, DtType a_dt_type)
{
    BL_PROFILE("PPC::Evolve()");
    BL_PROFILE_VAR_NS("PPC::Evolve::Copy", blp_copy);
    BL_PROFILE_VAR_NS("PPC::FieldGather", blp_fg);
    BL_PROFILE_VAR_NS("PPC::EvolveOpticalDepth", blp_ppc_qed_ev);
    BL_PROFILE_VAR_NS("PPC::ParticlePush", blp_ppc_pp);

    const std::array<Real,3>& dx = WarpX::CellSize(lev);
    const std::array<Real,3>& cdx = WarpX::CellSize(std::max(lev-1,0));

    // Get instances of NCI Godfrey filters
    const auto& nci_godfrey_filter_exeybz = WarpX::GetInstance().nci_godfrey_filter_exeybz;
    const auto& nci_godfrey_filter_bxbyez = WarpX::GetInstance().nci_godfrey_filter_bxbyez;

    BL_ASSERT(OnSameGrids(lev,jx));

    MultiFab* cost = WarpX::getCosts(lev);
    const iMultiFab* current_masks = WarpX::CurrentBufferMasks(lev);
    const iMultiFab* gather_masks = WarpX::GatherBufferMasks(lev);

    bool has_buffer = cEx || cjx;

    if (WarpX::do_back_transformed_diagnostics && do_back_transformed_diagnostics)
    {
        for (WarpXParIter pti(*this, lev); pti.isValid(); ++pti)
        {
            const auto np = pti.numParticles();
            const auto t_lev = pti.GetLevel();
            const auto index = pti.GetPairIndex();
            tmp_particle_data.resize(finestLevel()+1);
            for (int i = 0; i < TmpIdx::nattribs; ++i)
                tmp_particle_data[t_lev][index][i].resize(np);
        }
    }

#ifdef _OPENMP
#pragma omp parallel
#endif
    {
#ifdef _OPENMP
        int thread_num = omp_get_thread_num();
#else
        int thread_num = 0;
#endif

        FArrayBox filtered_Ex, filtered_Ey, filtered_Ez;
        FArrayBox filtered_Bx, filtered_By, filtered_Bz;

        for (WarpXParIter pti(*this, lev); pti.isValid(); ++pti)
        {
            Real wt = amrex::second();

            const Box& box = pti.validbox();

            auto& attribs = pti.GetAttribs();

            auto&  wp = attribs[PIdx::w];
            auto& uxp = attribs[PIdx::ux];
            auto& uyp = attribs[PIdx::uy];
            auto& uzp = attribs[PIdx::uz];
            auto& Exp = attribs[PIdx::Ex];
            auto& Eyp = attribs[PIdx::Ey];
            auto& Ezp = attribs[PIdx::Ez];
            auto& Bxp = attribs[PIdx::Bx];
            auto& Byp = attribs[PIdx::By];
            auto& Bzp = attribs[PIdx::Bz];

            const long np = pti.numParticles();

            // Data on the grid
            // FArrayBox const* exfab = &(Ex[pti]);
            // FArrayBox const* eyfab = &(Ey[pti]);
            // FArrayBox const* ezfab = &(Ez[pti]);
            // FArrayBox const* bxfab = &(Bx[pti]);
            // FArrayBox const* byfab = &(By[pti]);
            // FArrayBox const* bzfab = &(Bz[pti]);

            FArrayBox const* exfab = &(Ex_avg[pti]); //oshapoval
            FArrayBox const* eyfab = &(Ey_avg[pti]); //oshapoval
            FArrayBox const* ezfab = &(Ez_avg[pti]); //oshapoval
            FArrayBox const* bxfab = &(Bx_avg[pti]); //oshapoval
            FArrayBox const* byfab = &(By_avg[pti]); //oshapoval
            FArrayBox const* bzfab = &(Bz_avg[pti]); //oshapoval


            Elixir exeli, eyeli, ezeli, bxeli, byeli, bzeli;

            if (WarpX::use_fdtd_nci_corr)
            {
                // Filter arrays Ex[pti], store the result in
                // filtered_Ex and update pointer exfab so that it
                // points to filtered_Ex (and do the same for all
                // components of E and B).
                applyNCIFilter(lev, pti.tilebox(), exeli, eyeli, ezeli, bxeli, byeli, bzeli,
                               filtered_Ex, filtered_Ey, filtered_Ez,
                               filtered_Bx, filtered_By, filtered_Bz,
                               Ex[pti], Ey[pti], Ez[pti], Bx[pti], By[pti], Bz[pti],
                               exfab, eyfab, ezfab, bxfab, byfab, bzfab);
            }

            Exp.assign(np,WarpX::E_external_particle[0]);
            Eyp.assign(np,WarpX::E_external_particle[1]);
            Ezp.assign(np,WarpX::E_external_particle[2]);

            Bxp.assign(np,WarpX::B_external_particle[0]);
            Byp.assign(np,WarpX::B_external_particle[1]);
            Bzp.assign(np,WarpX::B_external_particle[2]);

            // Determine which particles deposit/gather in the buffer, and
            // which particles deposit/gather in the fine patch
            long nfine_current = np;
            long nfine_gather = np;
            if (has_buffer && !do_not_push) {
                // - Modify `nfine_current` and `nfine_gather` (in place)
                //    so that they correspond to the number of particles
                //    that deposit/gather in the fine patch respectively.
                // - Reorder the particle arrays,
                //    so that the `nfine_current`/`nfine_gather` first particles
                //    deposit/gather in the fine patch
                //    and (thus) the `np-nfine_current`/`np-nfine_gather` last particles
                //    deposit/gather in the buffer
                PartitionParticlesInBuffers( nfine_current, nfine_gather, np,
                    pti, lev, current_masks, gather_masks, uxp, uyp, uzp, wp );
            }

            const long np_current = (cjx) ? nfine_current : np;

            //
            // copy data from particle container to temp arrays
            //
            BL_PROFILE_VAR_START(blp_copy);
            pti.GetPosition(m_xp[thread_num], m_yp[thread_num], m_zp[thread_num]);
            BL_PROFILE_VAR_STOP(blp_copy);

            if (rho) {
                // Deposit charge before particle push, in component 0 of MultiFab rho.
                int* AMREX_RESTRICT ion_lev;
                if (do_field_ionization){
                    ion_lev = pti.GetiAttribs(particle_icomps["ionization_level"]).dataPtr();
                } else {
                    ion_lev = nullptr;
                }
                DepositCharge(pti, wp, ion_lev, rho, 0, 0,
                              np_current, thread_num, lev, lev);
                if (has_buffer){
                    DepositCharge(pti, wp, ion_lev, crho, 0, np_current,
                                  np-np_current, thread_num, lev, lev-1);
                }
            }

            if (! do_not_push)
            {
                const long np_gather = (cEx) ? nfine_gather : np;

                int e_is_nodal = Ex.is_nodal() and Ey.is_nodal() and Ez.is_nodal();

                //
                // Field Gather of Aux Data (i.e., the full solution)
                //
                BL_PROFILE_VAR_START(blp_fg);
                FieldGather(pti, Exp, Eyp, Ezp, Bxp, Byp, Bzp,
                            exfab, eyfab, ezfab, bxfab, byfab, bzfab,
                            Ex.nGrow(), e_is_nodal,
                            0, np_gather, thread_num, lev, lev);

                if (np_gather < np)
                {
                    const IntVect& ref_ratio = WarpX::RefRatio(lev-1);
                    const Box& cbox = amrex::coarsen(box,ref_ratio);

                    // Data on the grid
                    FArrayBox const* cexfab = &(*cEx)[pti];
                    FArrayBox const* ceyfab = &(*cEy)[pti];
                    FArrayBox const* cezfab = &(*cEz)[pti];
                    FArrayBox const* cbxfab = &(*cBx)[pti];
                    FArrayBox const* cbyfab = &(*cBy)[pti];
                    FArrayBox const* cbzfab = &(*cBz)[pti];

                    if (WarpX::use_fdtd_nci_corr)
                    {
                        // Filter arrays (*cEx)[pti], store the result in
                        // filtered_Ex and update pointer cexfab so that it
                        // points to filtered_Ex (and do the same for all
                        // components of E and B)
                        applyNCIFilter(lev-1, cbox, exeli, eyeli, ezeli, bxeli, byeli, bzeli,
                                       filtered_Ex, filtered_Ey, filtered_Ez,
                                       filtered_Bx, filtered_By, filtered_Bz,
                                       (*cEx)[pti], (*cEy)[pti], (*cEz)[pti],
                                       (*cBx)[pti], (*cBy)[pti], (*cBz)[pti],
                                       cexfab, ceyfab, cezfab, cbxfab, cbyfab, cbzfab);
                    }

                    // Field gather for particles in gather buffers
                    e_is_nodal = cEx->is_nodal() and cEy->is_nodal() and cEz->is_nodal();
                    FieldGather(pti, Exp, Eyp, Ezp, Bxp, Byp, Bzp,
                                cexfab, ceyfab, cezfab,
                                cbxfab, cbyfab, cbzfab,
                                cEx->nGrow(), e_is_nodal,
                                nfine_gather, np-nfine_gather,
                                thread_num, lev, lev-1);
                }

                BL_PROFILE_VAR_STOP(blp_fg);

#ifdef WARPX_QED
                //
                //Evolve Optical Depth
                //
                BL_PROFILE_VAR_START(blp_ppc_qed_ev);
                EvolveOpticalDepth(pti, dt);
                BL_PROFILE_VAR_STOP(blp_ppc_qed_ev);
#endif

                //
                // Particle Push
                //
                BL_PROFILE_VAR_START(blp_ppc_pp);
                PushPX(pti, m_xp[thread_num], m_yp[thread_num], m_zp[thread_num], dt, a_dt_type);
                BL_PROFILE_VAR_STOP(blp_ppc_pp);

                //
                // Current Deposition
                //

                int* AMREX_RESTRICT ion_lev;
                if (do_field_ionization){
                    ion_lev = pti.GetiAttribs(particle_icomps["ionization_level"]).dataPtr();
                } else {
                    ion_lev = nullptr;
                }
                // Deposit inside domains
                DepositCurrent(pti, wp, uxp, uyp, uzp, ion_lev, &jx, &jy, &jz,
                               0, np_current, thread_num,
                               lev, lev, dt);

                if (has_buffer){
                    // Deposit in buffers
                    DepositCurrent(pti, wp, uxp, uyp, uzp, ion_lev, cjx, cjy, cjz,
                                   np_current, np-np_current, thread_num,
                                   lev, lev-1, dt);
                }




                //
                // copy particle data back
                //
                BL_PROFILE_VAR_START(blp_copy);
                pti.SetPosition(m_xp[thread_num], m_yp[thread_num], m_zp[thread_num]);
                BL_PROFILE_VAR_STOP(blp_copy);
            }

            if (rho) {
                // Deposit charge after particle push, in component 1 of MultiFab rho.
                int* AMREX_RESTRICT ion_lev;
                if (do_field_ionization){
                    ion_lev = pti.GetiAttribs(particle_icomps["ionization_level"]).dataPtr();
                } else {
                    ion_lev = nullptr;
                }
                DepositCharge(pti, wp, ion_lev, rho, 1, 0,
                              np_current, thread_num, lev, lev);
                if (has_buffer){
                    DepositCharge(pti, wp, ion_lev, crho, 1, np_current,
                                  np-np_current, thread_num, lev, lev-1);
                }
            }

            if (cost) {
                const Box& tbx = pti.tilebox();
                wt = (amrex::second() - wt) / tbx.d_numPts();
                Array4<Real> const& costarr = cost->array(pti);
                amrex::ParallelFor(tbx,
                                   [=] AMREX_GPU_DEVICE (int i, int j, int k) noexcept
                                   {
                                       costarr(i,j,k) += wt;
                                   });
            }
        }
    }
    // Split particles at the end of the timestep.
    // When subcycling is ON, the splitting is done on the last call to
    // PhysicalParticleContainer::Evolve on the finest level, i.e., at the
    // end of the large timestep. Otherwise, the pushes on different levels
    // are not consistent, and the call to Redistribute (inside
    // SplitParticles) may result in split particles to deposit twice on the
    // coarse level.
    if (do_splitting && (a_dt_type == DtType::SecondHalf || a_dt_type == DtType::Full) ){
        SplitParticles(lev);
    }
}

void
PhysicalParticleContainer::applyNCIFilter (
    int lev, const Box& box,
    Elixir& exeli, Elixir& eyeli, Elixir& ezeli,
    Elixir& bxeli, Elixir& byeli, Elixir& bzeli,
    FArrayBox& filtered_Ex, FArrayBox& filtered_Ey, FArrayBox& filtered_Ez,
    FArrayBox& filtered_Bx, FArrayBox& filtered_By, FArrayBox& filtered_Bz,
    const FArrayBox& Ex, const FArrayBox& Ey, const FArrayBox& Ez,
    const FArrayBox& Bx, const FArrayBox& By, const FArrayBox& Bz,
    FArrayBox const * & ex_ptr, FArrayBox const * & ey_ptr,
    FArrayBox const * & ez_ptr, FArrayBox const * & bx_ptr,
    FArrayBox const * & by_ptr, FArrayBox const * & bz_ptr)
{

    // Get instances of NCI Godfrey filters
    const auto& nci_godfrey_filter_exeybz = WarpX::GetInstance().nci_godfrey_filter_exeybz;
    const auto& nci_godfrey_filter_bxbyez = WarpX::GetInstance().nci_godfrey_filter_bxbyez;

#if (AMREX_SPACEDIM == 2)
    const Box& tbox = amrex::grow(box,{static_cast<int>(WarpX::nox),
                static_cast<int>(WarpX::noz)});
#else
    const Box& tbox = amrex::grow(box,{static_cast<int>(WarpX::nox),
                static_cast<int>(WarpX::noy),
                static_cast<int>(WarpX::noz)});
#endif

    // Filter Ex (Both 2D and 3D)
    filtered_Ex.resize(amrex::convert(tbox,Ex.box().ixType()));
    // Safeguard for GPU
    exeli = filtered_Ex.elixir();
    // Apply filter on Ex, result stored in filtered_Ex

    nci_godfrey_filter_exeybz[lev]->ApplyStencil(filtered_Ex, Ex, filtered_Ex.box());
    // Update ex_ptr reference
    ex_ptr = &filtered_Ex;

    // Filter Ez
    filtered_Ez.resize(amrex::convert(tbox,Ez.box().ixType()));
    ezeli = filtered_Ez.elixir();
    nci_godfrey_filter_bxbyez[lev]->ApplyStencil(filtered_Ez, Ez, filtered_Ez.box());
    ez_ptr = &filtered_Ez;

    // Filter By
    filtered_By.resize(amrex::convert(tbox,By.box().ixType()));
    byeli = filtered_By.elixir();
    nci_godfrey_filter_bxbyez[lev]->ApplyStencil(filtered_By, By, filtered_By.box());
    by_ptr = &filtered_By;
#if (AMREX_SPACEDIM == 3)
    // Filter Ey
    filtered_Ey.resize(amrex::convert(tbox,Ey.box().ixType()));
    eyeli = filtered_Ey.elixir();
    nci_godfrey_filter_exeybz[lev]->ApplyStencil(filtered_Ey, Ey, filtered_Ey.box());
    ey_ptr = &filtered_Ey;

    // Filter Bx
    filtered_Bx.resize(amrex::convert(tbox,Bx.box().ixType()));
    bxeli = filtered_Bx.elixir();
    nci_godfrey_filter_bxbyez[lev]->ApplyStencil(filtered_Bx, Bx, filtered_Bx.box());
    bx_ptr = &filtered_Bx;

    // Filter Bz
    filtered_Bz.resize(amrex::convert(tbox,Bz.box().ixType()));
    bzeli = filtered_Bz.elixir();
    nci_godfrey_filter_exeybz[lev]->ApplyStencil(filtered_Bz, Bz, filtered_Bz.box());
    bz_ptr = &filtered_Bz;
#endif
}

// Loop over all particles in the particle container and
// split particles tagged with p.id()=DoSplitParticleID
void
PhysicalParticleContainer::SplitParticles(int lev)
{
    auto& mypc = WarpX::GetInstance().GetPartContainer();
    auto& pctmp_split = mypc.GetPCtmp();
    Gpu::ManagedDeviceVector<ParticleReal> xp, yp, zp;
    RealVector psplit_x, psplit_y, psplit_z, psplit_w;
    RealVector psplit_ux, psplit_uy, psplit_uz;
    long np_split_to_add = 0;
    long np_split;
    if(split_type==0)
    {
        np_split = pow(2, AMREX_SPACEDIM);
    } else {
        np_split = 2*AMREX_SPACEDIM;
    }

    // Loop over particle interator
    for (WarpXParIter pti(*this, lev); pti.isValid(); ++pti)
    {
        pti.GetPosition(xp, yp, zp);

        const amrex::Vector<int> ppc_nd = plasma_injector->num_particles_per_cell_each_dim;
        const std::array<Real,3>& dx = WarpX::CellSize(lev);
        amrex::Vector<Real> split_offset = {dx[0]/2._rt,
                                            dx[1]/2._rt,
                                            dx[2]/2._rt};
        if (ppc_nd[0] > 0){
            // offset for split particles is computed as a function of cell size
            // and number of particles per cell, so that a uniform distribution
            // before splitting results in a uniform distribution after splitting
            split_offset[0] /= ppc_nd[0];
            split_offset[1] /= ppc_nd[1];
            split_offset[2] /= ppc_nd[2];
        }
        // particle Array Of Structs data
        auto& particles = pti.GetArrayOfStructs();
        // particle Struct Of Arrays data
        auto& attribs = pti.GetAttribs();
        auto& wp  = attribs[PIdx::w ];
        auto& uxp = attribs[PIdx::ux];
        auto& uyp = attribs[PIdx::uy];
        auto& uzp = attribs[PIdx::uz];
        const long np = pti.numParticles();
        for(int i=0; i<np; i++){
            auto& p = particles[i];
            if (p.id() == DoSplitParticleID){
                // If particle is tagged, split it and put the
                // split particles in local arrays psplit_x etc.
                np_split_to_add += np_split;
#if (AMREX_SPACEDIM==2)
                if (split_type==0){
                    // Split particle in two along each diagonals
                    // 4 particles in 2d
                    for (int ishift = -1; ishift < 2; ishift +=2 ){
                        for (int kshift = -1; kshift < 2; kshift +=2 ){
                            // Add one particle with offset in x and z
                            psplit_x.push_back( xp[i] + ishift*split_offset[0] );
                            psplit_y.push_back( yp[i] );
                            psplit_z.push_back( zp[i] + kshift*split_offset[2] );
                            psplit_ux.push_back( uxp[i] );
                            psplit_uy.push_back( uyp[i] );
                            psplit_uz.push_back( uzp[i] );
                            psplit_w.push_back( wp[i]/np_split );
                        }
                    }
                } else {
                    // Split particle in two along each axis
                    // 4 particles in 2d
                    for (int ishift = -1; ishift < 2; ishift +=2 ){
                        // Add one particle with offset in x
                        psplit_x.push_back( xp[i] + ishift*split_offset[0] );
                        psplit_y.push_back( yp[i] );
                        psplit_z.push_back( zp[i] );
                        psplit_ux.push_back( uxp[i] );
                        psplit_uy.push_back( uyp[i] );
                        psplit_uz.push_back( uzp[i] );
                        psplit_w.push_back( wp[i]/np_split );
                        // Add one particle with offset in z
                        psplit_x.push_back( xp[i] );
                        psplit_y.push_back( yp[i] );
                        psplit_z.push_back( zp[i] + ishift*split_offset[2] );
                        psplit_ux.push_back( uxp[i] );
                        psplit_uy.push_back( uyp[i] );
                        psplit_uz.push_back( uzp[i] );
                        psplit_w.push_back( wp[i]/np_split );
                    }
                }
#elif (AMREX_SPACEDIM==3)
                if (split_type==0){
                    // Split particle in two along each diagonals
                    // 8 particles in 3d
                    for (int ishift = -1; ishift < 2; ishift +=2 ){
                        for (int jshift = -1; jshift < 2; jshift +=2 ){
                            for (int kshift = -1; kshift < 2; kshift +=2 ){
                                // Add one particle with offset in x, y and z
                                psplit_x.push_back( xp[i] + ishift*split_offset[0] );
                                psplit_y.push_back( yp[i] + jshift*split_offset[1] );
                                psplit_z.push_back( zp[i] + kshift*split_offset[2] );
                                psplit_ux.push_back( uxp[i] );
                                psplit_uy.push_back( uyp[i] );
                                psplit_uz.push_back( uzp[i] );
                                psplit_w.push_back( wp[i]/np_split );
                            }
                        }
                    }
                } else {
                    // Split particle in two along each axis
                    // 6 particles in 3d
                    for (int ishift = -1; ishift < 2; ishift +=2 ){
                        // Add one particle with offset in x
                        psplit_x.push_back( xp[i] + ishift*split_offset[0] );
                        psplit_y.push_back( yp[i] );
                        psplit_z.push_back( zp[i] );
                        psplit_ux.push_back( uxp[i] );
                        psplit_uy.push_back( uyp[i] );
                        psplit_uz.push_back( uzp[i] );
                        psplit_w.push_back( wp[i]/np_split );
                        // Add one particle with offset in y
                        psplit_x.push_back( xp[i] );
                        psplit_y.push_back( yp[i] + ishift*split_offset[1] );
                        psplit_z.push_back( zp[i] );
                        psplit_ux.push_back( uxp[i] );
                        psplit_uy.push_back( uyp[i] );
                        psplit_uz.push_back( uzp[i] );
                        psplit_w.push_back( wp[i]/np_split );
                        // Add one particle with offset in z
                        psplit_x.push_back( xp[i] );
                        psplit_y.push_back( yp[i] );
                        psplit_z.push_back( zp[i] + ishift*split_offset[2] );
                        psplit_ux.push_back( uxp[i] );
                        psplit_uy.push_back( uyp[i] );
                        psplit_uz.push_back( uzp[i] );
                        psplit_w.push_back( wp[i]/np_split );
                    }
                }
#endif
                // invalidate the particle
                p.m_idata.id = -p.m_idata.id;
            }
        }
    }
    // Add local arrays psplit_x etc. to the temporary
    // particle container pctmp_split. Split particles
    // are tagged with p.id()=NoSplitParticleID so that
    // they are not re-split when entering a higher level
    // AddNParticles calls Redistribute, so that particles
    // in pctmp_split are in the proper grids and tiles
    pctmp_split.AddNParticles(lev,
                              np_split_to_add,
                              psplit_x.dataPtr(),
                              psplit_y.dataPtr(),
                              psplit_z.dataPtr(),
                              psplit_ux.dataPtr(),
                              psplit_uy.dataPtr(),
                              psplit_uz.dataPtr(),
                              1,
                              psplit_w.dataPtr(),
                              1, NoSplitParticleID);
    // Copy particles from tmp to current particle container
    addParticles(pctmp_split,1);
    // Clear tmp container
    pctmp_split.clearParticles();
}

void
PhysicalParticleContainer::PushPX(WarpXParIter& pti,
                                  Gpu::ManagedDeviceVector<ParticleReal>& xp,
                                  Gpu::ManagedDeviceVector<ParticleReal>& yp,
                                  Gpu::ManagedDeviceVector<ParticleReal>& zp,
                                  Real dt, DtType a_dt_type)
{

    // This wraps the momentum and position advance so that inheritors can modify the call.
    auto& attribs = pti.GetAttribs();
    // Extract pointers to the different particle quantities
    ParticleReal* const AMREX_RESTRICT x = xp.dataPtr();
    ParticleReal* const AMREX_RESTRICT y = yp.dataPtr();
    ParticleReal* const AMREX_RESTRICT z = zp.dataPtr();
    ParticleReal* const AMREX_RESTRICT ux = attribs[PIdx::ux].dataPtr();
    ParticleReal* const AMREX_RESTRICT uy = attribs[PIdx::uy].dataPtr();
    ParticleReal* const AMREX_RESTRICT uz = attribs[PIdx::uz].dataPtr();
    const ParticleReal* const AMREX_RESTRICT Ex = attribs[PIdx::Ex].dataPtr();
    const ParticleReal* const AMREX_RESTRICT Ey = attribs[PIdx::Ey].dataPtr();
    const ParticleReal* const AMREX_RESTRICT Ez = attribs[PIdx::Ez].dataPtr();
    const ParticleReal* const AMREX_RESTRICT Bx = attribs[PIdx::Bx].dataPtr();
    const ParticleReal* const AMREX_RESTRICT By = attribs[PIdx::By].dataPtr();
    const ParticleReal* const AMREX_RESTRICT Bz = attribs[PIdx::Bz].dataPtr();

    if (WarpX::do_back_transformed_diagnostics && do_back_transformed_diagnostics && (a_dt_type!=DtType::SecondHalf))
    {
        copy_attribs(pti, x, y, z);
    }

    int* AMREX_RESTRICT ion_lev = nullptr;
    if (do_field_ionization){
        ion_lev = pti.GetiAttribs(particle_icomps["ionization_level"]).dataPtr();
    }

    // Loop over the particles and update their momentum
    const Real q = this->charge;
    const Real m = this-> mass;

    Real vx = v_galilean[0];
    Real vy = v_galilean[1];
    Real vz = v_galilean[2];

#ifdef WARPX_QED
<<<<<<< HEAD
    AMREX_ALWAYS_ASSERT_WITH_MESSAGE(((v_galilean[0]==0) && (v_galilean[1]==0) && (v_galilean[2]==0)), "QED + galilean (or averaged galilean) not implemented." );
=======
    AMREX_ALWAYS_ASSERT_WITH_MESSAGE(((v_galilean[0]==0) && (v_galilean[1]==0)
                && (v_galilean[2]==0)), "QED + galilean (or averaged galilean) not implemented." );
>>>>>>> 7b87d99a
    if(do_classical_radiation_reaction){
        if(m_do_qed_quantum_sync){
            const auto t_chi_max = m_shr_p_qs_engine->get_ref_ctrl().chi_part_min;
            amrex::ParallelFor(
                pti.numParticles(),
                [=] AMREX_GPU_DEVICE (long i) {
                    auto chi = QedUtils::chi_lepton(m*ux[i], m*uy[i], m*uz[i],
                         Ex[i], Ey[i], Ez[i],
                         Bx[i], By[i], Bz[i]);
                    if(chi < t_chi_max){
                        UpdateMomentumBorisWithRadiationReaction( ux[i], uy[i], uz[i],
                                           Ex[i], Ey[i], Ez[i], Bx[i],
                                           By[i], Bz[i], q, m, dt);
                    }
                    else{
                        UpdateMomentumBoris( ux[i], uy[i], uz[i],
                                           Ex[i], Ey[i], Ez[i], Bx[i],
                                           By[i], Bz[i], q, m, dt);
                    }
                    UpdatePosition( x[i], y[i], z[i],
                                    ux[i], uy[i], uz[i], dt );
                }
            );
        }else{
            amrex::ParallelFor(
                pti.numParticles(),
                [=] AMREX_GPU_DEVICE (long i) {
                    UpdateMomentumBorisWithRadiationReaction( ux[i], uy[i], uz[i],
                                       Ex[i], Ey[i], Ez[i], Bx[i],
                                       By[i], Bz[i], q, m, dt);
                    UpdatePosition( x[i], y[i], z[i],
                                    ux[i], uy[i], uz[i], dt );
                }
            );
        }
#else
    if(do_classical_radiation_reaction){
<<<<<<< HEAD
        AMREX_ALWAYS_ASSERT_WITH_MESSAGE(((v_galilean[0]==0) && (v_galilean[1]==0) && (v_galilean[2]==0)), "Radiation Reaction + galilean (or averaged galilean) not implemented." );
=======
        AMREX_ALWAYS_ASSERT_WITH_MESSAGE(((v_galilean[0]==0) && (v_galilean[1]==0)
                  && (v_galilean[2]==0)), "Radiation Reaction + galilean (or averaged galilean) not implemented." );
>>>>>>> 7b87d99a
        amrex::ParallelFor(
            pti.numParticles(),
            [=] AMREX_GPU_DEVICE (long i) {
                Real qp = q;
                if (ion_lev){ qp *= ion_lev[i]; }
                UpdateMomentumBorisWithRadiationReaction( ux[i], uy[i], uz[i],
                                   Ex[i], Ey[i], Ez[i], Bx[i],
                                   By[i], Bz[i], qp, m, dt);
                UpdatePosition( x[i], y[i], z[i],
                                ux[i], uy[i], uz[i], dt );
            }
        );
#endif
    } else if (WarpX::particle_pusher_algo == ParticlePusherAlgo::Boris){
        amrex::ParallelFor(
            pti.numParticles(),
            [=] AMREX_GPU_DEVICE (long i) {
                Real qp = q;
                if (ion_lev){ qp *= ion_lev[i]; }
                UpdateMomentumBoris( ux[i], uy[i], uz[i],
                                     Ex[i], Ey[i], Ez[i], Bx[i],
                                     By[i], Bz[i], qp, m, dt);
<<<<<<< HEAD
                UpdatePositionGalilean( x[i], y[i], z[i],
                                ux[i], uy[i], uz[i], vx, vy, vz, dt );
=======
                // UpdatePositionGalilean( x[i], y[i], z[i],
                //                 ux[i], uy[i], uz[i], vx, vy, vz, dt );
                UpdatePosition( x[i], y[i], z[i],
                                ux[i], uy[i], uz[i], dt );
>>>>>>> 7b87d99a
            }
        );
    } else if (WarpX::particle_pusher_algo == ParticlePusherAlgo::Vay) {
        amrex::ParallelFor(
            pti.numParticles(),
            [=] AMREX_GPU_DEVICE (long i) {
                Real qp = q;
                if (ion_lev){ qp *= ion_lev[i]; }
                UpdateMomentumVay( ux[i], uy[i], uz[i],
                                   Ex[i], Ey[i], Ez[i], Bx[i],
                                   By[i], Bz[i], qp, m, dt);
<<<<<<< HEAD
                UpdatePositionGalilean( x[i], y[i], z[i],
                                ux[i], uy[i], uz[i], vx, vy, vz, dt );
=======
                // UpdatePositionGalilean( x[i], y[i], z[i],
                //                 ux[i], uy[i], uz[i], vx, vy, vz, dt );
                UpdatePosition( x[i], y[i], z[i],
                                ux[i], uy[i], uz[i], dt );
>>>>>>> 7b87d99a
            }
        );
    } else if (WarpX::particle_pusher_algo == ParticlePusherAlgo::HigueraCary) {
        amrex::ParallelFor(
            pti.numParticles(),
            [=] AMREX_GPU_DEVICE (long i) {
                Real qp = q;
                if (ion_lev){ qp *= ion_lev[i]; }
                UpdateMomentumHigueraCary( ux[i], uy[i], uz[i],
                                   Ex[i], Ey[i], Ez[i], Bx[i],
                                   By[i], Bz[i], qp, m, dt);
                UpdatePosition( x[i], y[i], z[i],
                                ux[i], uy[i], uz[i], dt );
            }
        );
    } else {
      amrex::Abort("Unknown particle pusher");
    };
}

#ifdef WARPX_QED
void PhysicalParticleContainer::EvolveOpticalDepth(
    WarpXParIter& pti, amrex::Real dt)
{
    if(!has_quantum_sync())
        return;

    QuantumSynchrotronEvolveOpticalDepth evolve_opt =
        m_shr_p_qs_engine->build_evolve_functor();

    auto& attribs = pti.GetAttribs();
    const ParticleReal* const AMREX_RESTRICT ux = attribs[PIdx::ux].dataPtr();
    const ParticleReal* const AMREX_RESTRICT uy = attribs[PIdx::uy].dataPtr();
    const ParticleReal* const AMREX_RESTRICT uz = attribs[PIdx::uz].dataPtr();
    const ParticleReal* const AMREX_RESTRICT Ex = attribs[PIdx::Ex].dataPtr();
    const ParticleReal* const AMREX_RESTRICT Ey = attribs[PIdx::Ey].dataPtr();
    const ParticleReal* const AMREX_RESTRICT Ez = attribs[PIdx::Ez].dataPtr();
    const ParticleReal* const AMREX_RESTRICT Bx = attribs[PIdx::Bx].dataPtr();
    const ParticleReal* const AMREX_RESTRICT By = attribs[PIdx::By].dataPtr();
    const ParticleReal* const AMREX_RESTRICT Bz = attribs[PIdx::Bz].dataPtr();

    ParticleReal* const AMREX_RESTRICT p_tau =
        pti.GetAttribs(particle_comps["tau"]).dataPtr();

    const ParticleReal m = this->mass;

    amrex::ParallelFor(pti.numParticles(),
            [=] AMREX_GPU_DEVICE (long i) {
                const ParticleReal px = m * ux[i];
                const ParticleReal py = m * uy[i];
                const ParticleReal pz = m * uz[i];

                bool has_event_happened = evolve_opt(
                    px, py, pz,
                    Ex[i], Ey[i], Ez[i],
                    Bx[i], By[i], Bz[i],
                    dt, p_tau[i]);
            }
    );

}
#endif

void
PhysicalParticleContainer::PushP (int lev, Real dt,
                                  const MultiFab& Ex, const MultiFab& Ey, const MultiFab& Ez,
                                  const MultiFab& Bx, const MultiFab& By, const MultiFab& Bz)
{
    BL_PROFILE("PhysicalParticleContainer::PushP");

    if (do_not_push) return;

    const std::array<Real,3>& dx = WarpX::CellSize(lev);

#ifdef _OPENMP
#pragma omp parallel
#endif
    {
#ifdef _OPENMP
        int thread_num = omp_get_thread_num();
#else
        int thread_num = 0;
#endif
        for (WarpXParIter pti(*this, lev); pti.isValid(); ++pti)
        {
            const Box& box = pti.validbox();

            auto& attribs = pti.GetAttribs();

            auto& Exp = attribs[PIdx::Ex];
            auto& Eyp = attribs[PIdx::Ey];
            auto& Ezp = attribs[PIdx::Ez];
            auto& Bxp = attribs[PIdx::Bx];
            auto& Byp = attribs[PIdx::By];
            auto& Bzp = attribs[PIdx::Bz];

            const long np = pti.numParticles();

            // Data on the grid
            const FArrayBox& exfab = Ex[pti];
            const FArrayBox& eyfab = Ey[pti];
            const FArrayBox& ezfab = Ez[pti];
            const FArrayBox& bxfab = Bx[pti];
            const FArrayBox& byfab = By[pti];
            const FArrayBox& bzfab = Bz[pti];

            Exp.assign(np,WarpX::E_external_particle[0]);
            Eyp.assign(np,WarpX::E_external_particle[1]);
            Ezp.assign(np,WarpX::E_external_particle[2]);

            Bxp.assign(np,WarpX::B_external_particle[0]);
            Byp.assign(np,WarpX::B_external_particle[1]);
            Bzp.assign(np,WarpX::B_external_particle[2]);

            //
            // copy data from particle container to temp arrays
            //
            pti.GetPosition(m_xp[thread_num], m_yp[thread_num], m_zp[thread_num]);

            int e_is_nodal = Ex.is_nodal() and Ey.is_nodal() and Ez.is_nodal();
            FieldGather(pti, Exp, Eyp, Ezp, Bxp, Byp, Bzp,
                        &exfab, &eyfab, &ezfab, &bxfab, &byfab, &bzfab,
                        Ex.nGrow(), e_is_nodal,
                        0, np, thread_num, lev, lev);

            // This wraps the momentum advance so that inheritors can modify the call.
            // Extract pointers to the different particle quantities
            ParticleReal* const AMREX_RESTRICT ux = attribs[PIdx::ux].dataPtr();
            ParticleReal* const AMREX_RESTRICT uy = attribs[PIdx::uy].dataPtr();
            ParticleReal* const AMREX_RESTRICT uz = attribs[PIdx::uz].dataPtr();
            const ParticleReal* const AMREX_RESTRICT Expp = Exp.dataPtr();
            const ParticleReal* const AMREX_RESTRICT Eypp = Eyp.dataPtr();
            const ParticleReal* const AMREX_RESTRICT Ezpp = Ezp.dataPtr();
            const ParticleReal* const AMREX_RESTRICT Bxpp = Bxp.dataPtr();
            const ParticleReal* const AMREX_RESTRICT Bypp = Byp.dataPtr();
            const ParticleReal* const AMREX_RESTRICT Bzpp = Bzp.dataPtr();

            // Loop over the particles and update their momentum
            const Real q = this->charge;
            const Real m = this-> mass;

            int* AMREX_RESTRICT ion_lev = nullptr;
            if (do_field_ionization){
                ion_lev = pti.GetiAttribs(particle_icomps["ionization_level"]).dataPtr();
            }

            //Assumes that all consistency checks have been done at initialization
            if(do_classical_radiation_reaction){
                 amrex::ParallelFor(pti.numParticles(),
                    [=] AMREX_GPU_DEVICE (long i){
                        Real qp = q;
                        if (ion_lev){ qp *= ion_lev[i]; }
                        UpdateMomentumBorisWithRadiationReaction(
                            ux[i], uy[i], uz[i],
                            Expp[i], Eypp[i], Ezpp[i],
                            Bxpp[i], Bypp[i], Bzpp[i],
                            qp, m, dt);
                    }
                );
            } else if (WarpX::particle_pusher_algo == ParticlePusherAlgo::Boris){
                amrex::ParallelFor(pti.numParticles(),
                    [=] AMREX_GPU_DEVICE (long i) {
                        Real qp = q;
                        if (ion_lev){ qp *= ion_lev[i]; }
                        UpdateMomentumBoris(
                            ux[i], uy[i], uz[i],
                            Expp[i], Eypp[i], Ezpp[i],
                            Bxpp[i], Bypp[i], Bzpp[i],
                            qp, m, dt);
                    }
                );
            } else if (WarpX::particle_pusher_algo == ParticlePusherAlgo::Vay){
                amrex::ParallelFor(pti.numParticles(),
                    [=] AMREX_GPU_DEVICE (long i) {
                        Real qp = q;
                        if (ion_lev){ qp *= ion_lev[i]; }
                        UpdateMomentumVay(
                            ux[i], uy[i], uz[i],
                            Expp[i], Eypp[i], Ezpp[i],
                            Bxpp[i], Bypp[i], Bzpp[i],
                            qp, m, dt);
                    }
                );
            } else if (WarpX::particle_pusher_algo == ParticlePusherAlgo::HigueraCary){
                amrex::ParallelFor(pti.numParticles(),
                    [=] AMREX_GPU_DEVICE (long i) {
                        UpdateMomentumHigueraCary( ux[i], uy[i], uz[i],
                            Expp[i], Eypp[i], Ezpp[i],
                            Bxpp[i], Bypp[i], Bzpp[i],
                            q, m, dt);
                    }
                );
            } else {
              amrex::Abort("Unknown particle pusher");
            }

        }
    }
}

void PhysicalParticleContainer::copy_attribs(WarpXParIter& pti,const ParticleReal* xp,
                                             const ParticleReal* yp, const ParticleReal* zp)
{
    auto& attribs = pti.GetAttribs();
    ParticleReal* AMREX_RESTRICT uxp = attribs[PIdx::ux].dataPtr();
    ParticleReal* AMREX_RESTRICT uyp = attribs[PIdx::uy].dataPtr();
    ParticleReal* AMREX_RESTRICT uzp = attribs[PIdx::uz].dataPtr();

    const auto np = pti.numParticles();
    const auto lev = pti.GetLevel();
    const auto index = pti.GetPairIndex();
    ParticleReal* AMREX_RESTRICT xpold  = tmp_particle_data[lev][index][TmpIdx::xold ].dataPtr();
    ParticleReal* AMREX_RESTRICT ypold  = tmp_particle_data[lev][index][TmpIdx::yold ].dataPtr();
    ParticleReal* AMREX_RESTRICT zpold  = tmp_particle_data[lev][index][TmpIdx::zold ].dataPtr();
    ParticleReal* AMREX_RESTRICT uxpold = tmp_particle_data[lev][index][TmpIdx::uxold].dataPtr();
    ParticleReal* AMREX_RESTRICT uypold = tmp_particle_data[lev][index][TmpIdx::uyold].dataPtr();
    ParticleReal* AMREX_RESTRICT uzpold = tmp_particle_data[lev][index][TmpIdx::uzold].dataPtr();

    ParallelFor( np,
                 [=] AMREX_GPU_DEVICE (long i) {
                     xpold[i]=xp[i];
                     ypold[i]=yp[i];
                     zpold[i]=zp[i];

                     uxpold[i]=uxp[i];
                     uypold[i]=uyp[i];
                     uzpold[i]=uzp[i];
                 }
        );
}

void PhysicalParticleContainer::GetParticleSlice(const int direction, const Real z_old,
                                                 const Real z_new, const Real t_boost,
                                                 const Real t_lab, const Real dt,
                                                 DiagnosticParticles& diagnostic_particles)
{
    BL_PROFILE("PhysicalParticleContainer::GetParticleSlice");

    // Assume that the boost in the positive z direction.
#if (AMREX_SPACEDIM == 2)
    AMREX_ALWAYS_ASSERT(direction == 1);
#else
    AMREX_ALWAYS_ASSERT(direction == 2);
#endif

    // Note the the slice should always move in the negative boost direction.
    AMREX_ALWAYS_ASSERT(z_new < z_old);

    AMREX_ALWAYS_ASSERT(do_back_transformed_diagnostics == 1);

    const int nlevs = std::max(0, finestLevel()+1);

    // we figure out a box for coarse-grained rejection. If the RealBox corresponding to a
    // given tile doesn't intersect with this, there is no need to check any particles.
    const Real* base_dx = Geom(0).CellSize();
    const Real z_min = z_new - base_dx[direction];
    const Real z_max = z_old + base_dx[direction];

    RealBox slice_box = Geom(0).ProbDomain();
    slice_box.setLo(direction, z_min);
    slice_box.setHi(direction, z_max);

    diagnostic_particles.resize(finestLevel()+1);

    for (int lev = 0; lev < nlevs; ++lev) {

        const Real* dx  = Geom(lev).CellSize();
        const Real* plo = Geom(lev).ProbLo();

        // first we touch each map entry in serial
        for (WarpXParIter pti(*this, lev); pti.isValid(); ++pti)
        {
            auto index = std::make_pair(pti.index(), pti.LocalTileIndex());
            diagnostic_particles[lev][index];
        }

#ifdef _OPENMP
#pragma omp parallel
#endif
        {
#ifdef _OPENMP
        int thread_num = omp_get_thread_num();
#else
        int thread_num = 0;
#endif
            for (WarpXParIter pti(*this, lev); pti.isValid(); ++pti)
            {
                int counter_for_ParticleCopy = 0;
                const Box& box = pti.validbox();
                auto index = std::make_pair(pti.index(), pti.LocalTileIndex());
                const RealBox tile_real_box(box, dx, plo);

                if ( !slice_box.intersects(tile_real_box) ) continue;

                pti.GetPosition(m_xp[thread_num],m_yp[thread_num],m_zp[thread_num]);
                Real *const AMREX_RESTRICT xpnew = m_xp[thread_num].dataPtr();
                Real *const AMREX_RESTRICT ypnew = m_yp[thread_num].dataPtr();
                Real *const AMREX_RESTRICT zpnew = m_zp[thread_num].dataPtr();

                auto& attribs = pti.GetAttribs();
                Real* const AMREX_RESTRICT wpnew = attribs[PIdx::w].dataPtr();
                Real* const AMREX_RESTRICT uxpnew = attribs[PIdx::ux].dataPtr();
                Real* const AMREX_RESTRICT uypnew = attribs[PIdx::uy].dataPtr();
                Real* const AMREX_RESTRICT uzpnew = attribs[PIdx::uz].dataPtr();

                Real* const AMREX_RESTRICT
                  xpold = tmp_particle_data[lev][index][TmpIdx::xold].dataPtr();
                Real* const AMREX_RESTRICT
                  ypold = tmp_particle_data[lev][index][TmpIdx::yold].dataPtr();
                Real* const AMREX_RESTRICT
                  zpold = tmp_particle_data[lev][index][TmpIdx::zold].dataPtr();
                Real* const AMREX_RESTRICT
                  uxpold = tmp_particle_data[lev][index][TmpIdx::uxold].dataPtr();
                Real* const AMREX_RESTRICT
                  uypold = tmp_particle_data[lev][index][TmpIdx::uyold].dataPtr();
                Real* const AMREX_RESTRICT
                  uzpold = tmp_particle_data[lev][index][TmpIdx::uzold].dataPtr();

                const long np = pti.numParticles();

                Real uzfrm = -WarpX::gamma_boost*WarpX::beta_boost*PhysConst::c;
                Real inv_c2 = 1.0/PhysConst::c/PhysConst::c;

                // temporary arrays to store copy_flag and copy_index
                // for particles that cross the z-slice
                amrex::Gpu::ManagedDeviceVector<int> FlagForPartCopy(np);
                amrex::Gpu::ManagedDeviceVector<int> IndexForPartCopy(np);

                int* const AMREX_RESTRICT Flag = FlagForPartCopy.dataPtr();
                int* const AMREX_RESTRICT IndexLocation = IndexForPartCopy.dataPtr();

                //Flag particles that need to be copied if they cross the z_slice
                amrex::ParallelFor(np,
                [=] AMREX_GPU_DEVICE(int i)
                {
                   Flag[i] = 0;
                   if ( (((zpnew[i] >= z_new) && (zpold[i] <= z_old)) ||
                         ((zpnew[i] <= z_new) && (zpold[i] >= z_old))) )
                   {
                      Flag[i] = 1;
                   }
                });

                // exclusive scan to obtain location indices using flag values
                // These location indices are used to copy data from
                // src to dst when the copy-flag is set to 1.
                amrex::Gpu::exclusive_scan(Flag,Flag+np,IndexLocation);

                const int total_partdiag_size = IndexLocation[np-1] + Flag[np-1];

                // allocate array size for diagnostic particle array
                diagnostic_particles[lev][index].resize(total_partdiag_size);

                amrex::Real gammaboost = WarpX::gamma_boost;
                amrex::Real betaboost = WarpX::beta_boost;
                amrex::Real Phys_c = PhysConst::c;

                Real* const AMREX_RESTRICT diag_wp =
                diagnostic_particles[lev][index].GetRealData(DiagIdx::w).data();
                Real* const AMREX_RESTRICT diag_xp =
                diagnostic_particles[lev][index].GetRealData(DiagIdx::x).data();
                Real* const AMREX_RESTRICT diag_yp =
                diagnostic_particles[lev][index].GetRealData(DiagIdx::y).data();
                Real* const AMREX_RESTRICT diag_zp =
                diagnostic_particles[lev][index].GetRealData(DiagIdx::z).data();
                Real* const AMREX_RESTRICT diag_uxp =
                diagnostic_particles[lev][index].GetRealData(DiagIdx::ux).data();
                Real* const AMREX_RESTRICT diag_uyp =
                diagnostic_particles[lev][index].GetRealData(DiagIdx::uy).data();
                Real* const AMREX_RESTRICT diag_uzp =
                diagnostic_particles[lev][index].GetRealData(DiagIdx::uz).data();

                // Copy particle data to diagnostic particle array on the GPU
                //  using flag and index values
                amrex::ParallelFor(np,
                [=] AMREX_GPU_DEVICE(int i)
                {
                    if (Flag[i] == 1)
                    {
                         // Lorentz Transform particles to lab-frame
                         const Real gamma_new_p = std::sqrt(1.0 + inv_c2*
                                                  (uxpnew[i]*uxpnew[i]
                                                 + uypnew[i]*uypnew[i]
                                                 + uzpnew[i]*uzpnew[i]));
                         const Real t_new_p = gammaboost*t_boost
                                              - uzfrm*zpnew[i]*inv_c2;
                         const Real z_new_p = gammaboost*(zpnew[i]
                                              + betaboost*Phys_c*t_boost);
                         const Real uz_new_p = gammaboost*uzpnew[i]
                                              - gamma_new_p*uzfrm;
                         const Real gamma_old_p = std::sqrt(1.0 + inv_c2*
                                                  (uxpold[i]*uxpold[i]
                                                 + uypold[i]*uypold[i]
                                                 + uzpold[i]*uzpold[i]));
                         const Real t_old_p = gammaboost*(t_boost - dt)
                                              - uzfrm*zpold[i]*inv_c2;
                         const Real z_old_p = gammaboost*(zpold[i]
                                              + betaboost*Phys_c*(t_boost-dt));
                         const Real uz_old_p = gammaboost*uzpold[i]
                                              - gamma_old_p*uzfrm;

                         // interpolate in time to t_lab
                         const Real weight_old = (t_new_p - t_lab)
                                               / (t_new_p - t_old_p);
                         const Real weight_new = (t_lab - t_old_p)
                                               / (t_new_p - t_old_p);

                         const Real xp = xpold[i]*weight_old
                                       + xpnew[i]*weight_new;
                         const Real yp = ypold[i]*weight_old
                                       + ypnew[i]*weight_new;
                         const Real zp = z_old_p*weight_old
                                       + z_new_p*weight_new;
                         const Real uxp = uxpold[i]*weight_old
                                        + uxpnew[i]*weight_new;
                         const Real uyp = uypold[i]*weight_old
                                        + uypnew[i]*weight_new;
                         const Real uzp = uz_old_p*weight_old
                                        + uz_new_p  *weight_new;

                         const int loc = IndexLocation[i];
                         diag_wp[loc] = wpnew[i];
                         diag_xp[loc] = xp;
                         diag_yp[loc] = yp;
                         diag_zp[loc] = zp;
                         diag_uxp[loc] = uxp;
                         diag_uyp[loc] = uyp;
                         diag_uzp[loc] = uzp;
                    }
                });
            }
        }
    }
}

/* \brief Inject particles during the simulation
 * \param injection_box: domain where particles should be injected.
 */
void
PhysicalParticleContainer::ContinuousInjection(const RealBox& injection_box)
{
    // Inject plasma on level 0. Paticles will be redistributed.
    const int lev=0;
    AddPlasma(lev, injection_box);
}

/* \brief Gather fields from FArrayBox exfab, eyfab, ezfab, bxfab, byfab,
 * bzfab into arrays of fields on particles Exp, Eyp, Ezp, Bxp, Byp, Bzp.
 * \param Exp-Bzp: fields on particles.
 * \param exfab-bzfab: FAB of electric and magnetic fields for particles in pti
 * \param ngE: number of guard cells for E
 * \param e_is_nodal: 0 if E is staggered, 1 if E is nodal
 * \param offset: index of first particle for which fields are gathered
 * \param np_to_gather: number of particles onto which fields are gathered
 * \param thread_num: if using OpenMP, thread number
 * \param lev: level on which particles are located
 * \param gather_lev: level from which particles gather fields (lev-1) for
          particles in buffers.
 */
void
PhysicalParticleContainer::FieldGather (WarpXParIter& pti,
                                        RealVector& Exp,
                                        RealVector& Eyp,
                                        RealVector& Ezp,
                                        RealVector& Bxp,
                                        RealVector& Byp,
                                        RealVector& Bzp,
                                        amrex::FArrayBox const * exfab,
                                        amrex::FArrayBox const * eyfab,
                                        amrex::FArrayBox const * ezfab,
                                        amrex::FArrayBox const * bxfab,
                                        amrex::FArrayBox const * byfab,
                                        amrex::FArrayBox const * bzfab,
                                        const int ngE, const int e_is_nodal,
                                        const long offset,
                                        const long np_to_gather,
                                        int thread_num,
                                        int lev,
                                        int gather_lev)
{
    AMREX_ALWAYS_ASSERT_WITH_MESSAGE((gather_lev==(lev-1)) ||
                                     (gather_lev==(lev  )),
                                     "Gather buffers only work for lev-1");

    // If no particles, do not do anything
    if (np_to_gather == 0) return;
    // Get cell size on gather_lev
    const std::array<Real,3>& dx = WarpX::CellSize(std::max(gather_lev,0));

    // Get box from which field is gathered.
    // If not gathering from the finest level, the box is coarsened.
    Box box;
    if (lev == gather_lev) {
        box = pti.tilebox();
    } else {
        const IntVect& ref_ratio = WarpX::RefRatio(gather_lev);
        box = amrex::coarsen(pti.tilebox(),ref_ratio);
    }

    // Add guard cells to the box.
    box.grow(ngE);

    const ParticleReal * const AMREX_RESTRICT xp = m_xp[thread_num].dataPtr() + offset;
    const ParticleReal * const AMREX_RESTRICT zp = m_zp[thread_num].dataPtr() + offset;
    const ParticleReal * const AMREX_RESTRICT yp = m_yp[thread_num].dataPtr() + offset;

    // Lower corner of tile box physical domain
    Real cur_time = WarpX::GetInstance().gett_new(lev);
    const auto& time_of_last_gal_shift = WarpX::GetInstance().time_of_last_gal_shift;
    Real time_shift = (cur_time - time_of_last_gal_shift);

    #if (AMREX_SPACEDIM == 3)
        amrex::Array<amrex::Real,3> galilean_shift = { v_galilean[0]*time_shift, v_galilean[1]*time_shift, v_galilean[2]*time_shift };
    #elif (AMREX_SPACEDIM == 2)
        amrex::Array<amrex::Real,3> galilean_shift = { v_galilean[0]*time_shift, std::numeric_limits<Real>::quiet_NaN(), v_galilean[2]*time_shift };
    #endif

    const std::array<Real, 3>& xyzmin = WarpX::LowerCorner(box, galilean_shift, gather_lev);

    const Dim3 lo = lbound(box);

    // Depending on l_lower_in_v and WarpX::nox, call
    // different versions of template function doGatherShapeN
    if (WarpX::l_lower_order_in_v){
        if        (WarpX::nox == 1){
            doGatherShapeN<1,1>(xp, yp, zp,
                                Exp.dataPtr() + offset, Eyp.dataPtr() + offset,
                                Ezp.dataPtr() + offset, Bxp.dataPtr() + offset,
                                Byp.dataPtr() + offset, Bzp.dataPtr() + offset,
                                exfab, eyfab, ezfab, bxfab, byfab, bzfab,
                                np_to_gather, dx,
                                xyzmin, lo, WarpX::n_rz_azimuthal_modes);
        } else if (WarpX::nox == 2){
            doGatherShapeN<2,1>(xp, yp, zp,
                                Exp.dataPtr() + offset, Eyp.dataPtr() + offset,
                                Ezp.dataPtr() + offset, Bxp.dataPtr() + offset,
                                Byp.dataPtr() + offset, Bzp.dataPtr() + offset,
                                exfab, eyfab, ezfab, bxfab, byfab, bzfab,
                                np_to_gather, dx,
                                xyzmin, lo, WarpX::n_rz_azimuthal_modes);
        } else if (WarpX::nox == 3){
            doGatherShapeN<3,1>(xp, yp, zp,
                                Exp.dataPtr() + offset, Eyp.dataPtr() + offset,
                                Ezp.dataPtr() + offset, Bxp.dataPtr() + offset,
                                Byp.dataPtr() + offset, Bzp.dataPtr() + offset,
                                exfab, eyfab, ezfab, bxfab, byfab, bzfab,
                                np_to_gather, dx,
                                xyzmin, lo, WarpX::n_rz_azimuthal_modes);
        }
    } else {
        if        (WarpX::nox == 1){
            doGatherShapeN<1,0>(xp, yp, zp,
                                Exp.dataPtr() + offset, Eyp.dataPtr() + offset,
                                Ezp.dataPtr() + offset, Bxp.dataPtr() + offset,
                                Byp.dataPtr() + offset, Bzp.dataPtr() + offset,
                                exfab, eyfab, ezfab, bxfab, byfab, bzfab,
                                np_to_gather, dx,
                                xyzmin, lo, WarpX::n_rz_azimuthal_modes);
        } else if (WarpX::nox == 2){
            doGatherShapeN<2,0>(xp, yp, zp,
                                Exp.dataPtr() + offset, Eyp.dataPtr() + offset,
                                Ezp.dataPtr() + offset, Bxp.dataPtr() + offset,
                                Byp.dataPtr() + offset, Bzp.dataPtr() + offset,
                                exfab, eyfab, ezfab, bxfab, byfab, bzfab,
                                np_to_gather, dx,
                                xyzmin, lo, WarpX::n_rz_azimuthal_modes);
        } else if (WarpX::nox == 3){
            doGatherShapeN<3,0>(xp, yp, zp,
                                Exp.dataPtr() + offset, Eyp.dataPtr() + offset,
                                Ezp.dataPtr() + offset, Bxp.dataPtr() + offset,
                                Byp.dataPtr() + offset, Bzp.dataPtr() + offset,
                                exfab, eyfab, ezfab, bxfab, byfab, bzfab,
                                np_to_gather, dx,
                                xyzmin, lo, WarpX::n_rz_azimuthal_modes);
        }
    }
}


void PhysicalParticleContainer::InitIonizationModule ()
{
    if (!do_field_ionization) return;
    ParmParse pp(species_name);
    if (charge != PhysConst::q_e){
        amrex::Warning(
            "charge != q_e for ionizable species: overriding user value and setting charge = q_e.");
        charge = PhysConst::q_e;
    }
    pp.query("ionization_initial_level", ionization_initial_level);
    pp.get("ionization_product_species", ionization_product_name);
    pp.get("physical_element", physical_element);
    // Add runtime integer component for ionization level
    AddIntComp("ionization_level");
    // Get atomic number and ionization energies from file
    int ion_element_id = ion_map_ids[physical_element];
    ion_atomic_number = ion_atomic_numbers[ion_element_id];
    ionization_energies.resize(ion_atomic_number);
    int offset = ion_energy_offsets[ion_element_id];
    for(int i=0; i<ion_atomic_number; i++){
        ionization_energies[i] = table_ionization_energies[i+offset];
    }
    // Compute ADK prefactors (See Chen, JCP 236 (2013), equation (2))
    // For now, we assume l=0 and m=0.
    // The approximate expressions are used,
    // without Gamma function
    Real wa = std::pow(PhysConst::alpha,3) * PhysConst::c / PhysConst::r_e;
    Real Ea = PhysConst::m_e * PhysConst::c*PhysConst::c /PhysConst::q_e *
        std::pow(PhysConst::alpha,4)/PhysConst::r_e;
    Real UH = table_ionization_energies[0];
    Real l_eff = std::sqrt(UH/ionization_energies[0]) - 1.;

    const Real dt = WarpX::GetInstance().getdt(0);

    adk_power.resize(ion_atomic_number);
    adk_prefactor.resize(ion_atomic_number);
    adk_exp_prefactor.resize(ion_atomic_number);
    for (int i=0; i<ion_atomic_number; ++i){
        Real n_eff = (i+1) * std::sqrt(UH/ionization_energies[i]);
        Real C2 = std::pow(2,2*n_eff)/(n_eff*tgamma(n_eff+l_eff+1)*tgamma(n_eff-l_eff));
        adk_power[i] = -(2*n_eff - 1);
        Real Uion = ionization_energies[i];
        adk_prefactor[i] = dt * wa * C2 * ( Uion/(2*UH) )
            * std::pow(2*std::pow((Uion/UH),3./2)*Ea,2*n_eff - 1);
        adk_exp_prefactor[i] = -2./3 * std::pow( Uion/UH,3./2) * Ea;
    }
}

/* \brief create mask of ionized particles (1 if ionized, 0 otherwise)
 *
 * \param mfi: tile or grid
 * \param lev: MR level
 * \param ionization_mask: Array with as many elements as particles in mfi.
 * This function initialized the array, and set each element to 1 or 0
 * depending on whether the particle is ionized or not.
 */
void
PhysicalParticleContainer::buildIonizationMask (const amrex::MFIter& mfi, const int lev,
                                                amrex::Gpu::ManagedDeviceVector<int>& ionization_mask)
{
    BL_PROFILE("PPC::buildIonizationMask");
    // Get pointers to ionization data from pc_source
    const Real * const AMREX_RESTRICT p_ionization_energies = ionization_energies.dataPtr();
    const Real * const AMREX_RESTRICT p_adk_prefactor = adk_prefactor.dataPtr();
    const Real * const AMREX_RESTRICT p_adk_exp_prefactor = adk_exp_prefactor.dataPtr();
    const Real * const AMREX_RESTRICT p_adk_power = adk_power.dataPtr();

    // Current tile info
    const int grid_id = mfi.index();
    const int tile_id = mfi.LocalTileIndex();

    // Get GPU-friendly arrays of particle data
    auto& ptile = GetParticles(lev)[std::make_pair(grid_id,tile_id)];
    // Only need attribs (i.e., SoA data)
    auto& soa = ptile.GetStructOfArrays();
    const int np = ptile.GetArrayOfStructs().size();

    // If no particle, nothing to do.
    if (np == 0) return;
    // Otherwise, resize ionization_mask, and get poiters to attribs arrays.
    ionization_mask.resize(np);
    int * const AMREX_RESTRICT p_ionization_mask = ionization_mask.data();
    const ParticleReal * const AMREX_RESTRICT ux = soa.GetRealData(PIdx::ux).data();
    const ParticleReal * const AMREX_RESTRICT uy = soa.GetRealData(PIdx::uy).data();
    const ParticleReal * const AMREX_RESTRICT uz = soa.GetRealData(PIdx::uz).data();
    const ParticleReal * const AMREX_RESTRICT ex = soa.GetRealData(PIdx::Ex).data();
    const ParticleReal * const AMREX_RESTRICT ey = soa.GetRealData(PIdx::Ey).data();
    const ParticleReal * const AMREX_RESTRICT ez = soa.GetRealData(PIdx::Ez).data();
    const ParticleReal * const AMREX_RESTRICT bx = soa.GetRealData(PIdx::Bx).data();
    const ParticleReal * const AMREX_RESTRICT by = soa.GetRealData(PIdx::By).data();
    const ParticleReal * const AMREX_RESTRICT bz = soa.GetRealData(PIdx::Bz).data();
    int* ion_lev = soa.GetIntData(particle_icomps["ionization_level"]).data();

    Real c = PhysConst::c;
    Real c2_inv = 1./c/c;
    int atomic_number = ion_atomic_number;

    // Loop over all particles in grid/tile. If ionized, set mask to 1
    // and increment ionization level.
    ParallelFor(
        np,
        [=] AMREX_GPU_DEVICE (long i) {
            // Get index of ionization_level
            p_ionization_mask[i] = 0;
            if ( ion_lev[i]<atomic_number ){
                Real random_draw = amrex::Random();
                // Compute electric field amplitude in the particle's frame of
                // reference (particularly important when in boosted frame).
                Real ga = std::sqrt(1. + (ux[i]*ux[i] + uy[i]*uy[i] + uz[i]*uz[i]) * c2_inv);
                Real E = std::sqrt(
                    - ( ux[i]*ex[i] + uy[i]*ey[i] + uz[i]*ez[i] ) * ( ux[i]*ex[i] + uy[i]*ey[i] + uz[i]*ez[i] ) * c2_inv
                    + ( ga   *ex[i] + uy[i]*bz[i] - uz[i]*by[i] ) * ( ga   *ex[i] + uy[i]*bz[i] - uz[i]*by[i] )
                    + ( ga   *ey[i] + uz[i]*bx[i] - ux[i]*bz[i] ) * ( ga   *ey[i] + uz[i]*bx[i] - ux[i]*bz[i] )
                    + ( ga   *ez[i] + ux[i]*by[i] - uy[i]*bx[i] ) * ( ga   *ez[i] + ux[i]*by[i] - uy[i]*bx[i] )
                    );
                // Compute probability of ionization p
                Real w_dtau = 1./ ga * p_adk_prefactor[ion_lev[i]] *
                    std::pow(E,p_adk_power[ion_lev[i]]) *
                    std::exp( p_adk_exp_prefactor[ion_lev[i]]/E );
                Real p = 1. - std::exp( - w_dtau );

                if (random_draw < p){
                    // update mask
                    p_ionization_mask[i] = 1;
                }
            }
        }
    );
}

//This function return true if the PhysicalParticleContainer contains electrons
//or positrons, false otherwise
bool
PhysicalParticleContainer::AmIALepton(){
    return (this-> mass == PhysConst::m_e);
}

#ifdef WARPX_QED

bool PhysicalParticleContainer::has_quantum_sync()
{
    return m_do_qed_quantum_sync;
}

bool PhysicalParticleContainer::has_breit_wheeler()
{
    return m_do_qed_breit_wheeler;
}

void
PhysicalParticleContainer::
set_breit_wheeler_engine_ptr(std::shared_ptr<BreitWheelerEngine> ptr)
{
    m_shr_p_bw_engine = ptr;
}

void
PhysicalParticleContainer::
set_quantum_sync_engine_ptr(std::shared_ptr<QuantumSynchrotronEngine> ptr)
{
    m_shr_p_qs_engine = ptr;
}
#endif<|MERGE_RESOLUTION|>--- conflicted
+++ resolved
@@ -117,11 +117,9 @@
 
     // Parse galilean velocity
     ParmParse ppsatd("psatd");
-<<<<<<< HEAD
-    ppsatd.queryarr("v_galilean", v_galilean);
-=======
+    //ppsatd.queryarr("v_galilean", v_galilean);
     ppsatd.query("v_galilean", v_galilean);
->>>>>>> 7b87d99a
+
     // Scale the velocity by the speed of light
     for (int i=0; i<3; i++) v_galilean[i] *= PhysConst::c;
 
@@ -131,7 +129,6 @@
             plot_flags[plot_flag_size-1] = 1;
         }
     #endif
-
 }
 
 PhysicalParticleContainer::PhysicalParticleContainer (AmrCore* amr_core)
@@ -1655,12 +1652,8 @@
     Real vz = v_galilean[2];
 
 #ifdef WARPX_QED
-<<<<<<< HEAD
-    AMREX_ALWAYS_ASSERT_WITH_MESSAGE(((v_galilean[0]==0) && (v_galilean[1]==0) && (v_galilean[2]==0)), "QED + galilean (or averaged galilean) not implemented." );
-=======
     AMREX_ALWAYS_ASSERT_WITH_MESSAGE(((v_galilean[0]==0) && (v_galilean[1]==0)
                 && (v_galilean[2]==0)), "QED + galilean (or averaged galilean) not implemented." );
->>>>>>> 7b87d99a
     if(do_classical_radiation_reaction){
         if(m_do_qed_quantum_sync){
             const auto t_chi_max = m_shr_p_qs_engine->get_ref_ctrl().chi_part_min;
@@ -1698,12 +1691,8 @@
         }
 #else
     if(do_classical_radiation_reaction){
-<<<<<<< HEAD
-        AMREX_ALWAYS_ASSERT_WITH_MESSAGE(((v_galilean[0]==0) && (v_galilean[1]==0) && (v_galilean[2]==0)), "Radiation Reaction + galilean (or averaged galilean) not implemented." );
-=======
         AMREX_ALWAYS_ASSERT_WITH_MESSAGE(((v_galilean[0]==0) && (v_galilean[1]==0)
                   && (v_galilean[2]==0)), "Radiation Reaction + galilean (or averaged galilean) not implemented." );
->>>>>>> 7b87d99a
         amrex::ParallelFor(
             pti.numParticles(),
             [=] AMREX_GPU_DEVICE (long i) {
@@ -1726,15 +1715,10 @@
                 UpdateMomentumBoris( ux[i], uy[i], uz[i],
                                      Ex[i], Ey[i], Ez[i], Bx[i],
                                      By[i], Bz[i], qp, m, dt);
-<<<<<<< HEAD
-                UpdatePositionGalilean( x[i], y[i], z[i],
-                                ux[i], uy[i], uz[i], vx, vy, vz, dt );
-=======
                 // UpdatePositionGalilean( x[i], y[i], z[i],
                 //                 ux[i], uy[i], uz[i], vx, vy, vz, dt );
                 UpdatePosition( x[i], y[i], z[i],
                                 ux[i], uy[i], uz[i], dt );
->>>>>>> 7b87d99a
             }
         );
     } else if (WarpX::particle_pusher_algo == ParticlePusherAlgo::Vay) {
@@ -1746,15 +1730,10 @@
                 UpdateMomentumVay( ux[i], uy[i], uz[i],
                                    Ex[i], Ey[i], Ez[i], Bx[i],
                                    By[i], Bz[i], qp, m, dt);
-<<<<<<< HEAD
-                UpdatePositionGalilean( x[i], y[i], z[i],
-                                ux[i], uy[i], uz[i], vx, vy, vz, dt );
-=======
                 // UpdatePositionGalilean( x[i], y[i], z[i],
                 //                 ux[i], uy[i], uz[i], vx, vy, vz, dt );
                 UpdatePosition( x[i], y[i], z[i],
                                 ux[i], uy[i], uz[i], dt );
->>>>>>> 7b87d99a
             }
         );
     } else if (WarpX::particle_pusher_algo == ParticlePusherAlgo::HigueraCary) {
