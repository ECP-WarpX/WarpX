--- conflicted
+++ resolved
@@ -330,17 +330,13 @@
                       const amrex::MultiFab& Bz);
 #endif
 
-<<<<<<< HEAD
     void doRadiation(amrex::Real dt, amrex::Real cur_time);
 
     void keepoldmomentum();
     void keepoldmomentum_p(std::unique_ptr<WarpXParticleContainer>& pc);
 
     void Dump_radiations();
-    int getSpeciesID (std::string product_str) const;
-=======
     [[nodiscard]] int getSpeciesID (std::string product_str) const;
->>>>>>> 3c627da8
 
 protected:
 
