--- conflicted
+++ resolved
@@ -234,15 +234,9 @@
     void SetParticleBoxArray (int lev, amrex::BoxArray& new_ba);
     void SetParticleDistributionMap (int lev, amrex::DistributionMapping& new_dm);
 
-<<<<<<< HEAD
-    int nSpecies() const {return species_names.size();}
-    int nLasers() const {return lasers_names.size();}
-    int nContainers() const {return allcontainers.size();}
-=======
     int nSpecies () const {return species_names.size();}
     int nLasers () const {return lasers_names.size();}
     int nContainers () const {return allcontainers.size();}
->>>>>>> a51ac61c
 
     /** Whether back-transformed diagnostics need to be performed for any plasma species.
      *
