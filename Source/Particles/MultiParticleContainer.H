--- conflicted
+++ resolved
@@ -281,14 +281,9 @@
 
     std::vector<PCTypes> species_types;
 
-<<<<<<< HEAD
-=======
-    Resampling m_resampler;
-
     /** Whether to absorb particles exiting the domain */
     ParticleBC m_boundary_conditions = ParticleBC::none;
 
->>>>>>> 8797c599
     template<typename ...Args>
     amrex::MFItInfo getMFItInfo (const WarpXParticleContainer& pc_src,
                                  Args const&... pc_dsts) const noexcept
