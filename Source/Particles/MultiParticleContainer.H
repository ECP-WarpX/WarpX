
#ifndef WARPX_ParticleContainer_H_
#define WARPX_ParticleContainer_H_

#include <memory>
#include <map>
#include <string>

#include <AMReX_Particles.H>

#include <WarpXParticleContainer.H>
#include <PhysicalParticleContainer.H>
#include <RigidInjectedParticleContainer.H>
#include <PhotonParticleContainer.H>
#include <LaserParticleContainer.H>

//
// MultiParticleContainer holds multiple (nspecies or npsecies+1 when
// using laser) WarpXParticleContainer.  WarpXParticleContainer is
// derived from amrex::ParticleContainer, and it is
// polymorphic. PhysicalParticleContainer and LaserParticleContainer are
// concrete class dervied from WarpXParticlContainer.
//

//
#ifdef WARPX_QED
    #include "breit_wheeler_engine_wrapper.h"
#endif

class MultiParticleContainer
{

public:

    MultiParticleContainer (amrex::AmrCore* amr_core);

    ~MultiParticleContainer() {}

    WarpXParticleContainer& GetParticleContainer (int ispecies) {
	return *allcontainers[ispecies];
    }

    std::array<amrex::Real, 3> meanParticleVelocity(int ispecies) {
        return allcontainers[ispecies]->meanParticleVelocity();
    }

    void AllocData ();

    void InitData ();

#ifdef WARPX_DO_ELECTROSTATIC
    ///
    /// Performs the field gather operation using the input field E, for all the species
    /// in the MultiParticleContainer. This is the electrostatic version of the field gather.
    ///
    void FieldGatherES (const amrex::Vector<std::array<std::unique_ptr<amrex::MultiFab>, 3> >& E,
                        const amrex::Vector<std::unique_ptr<amrex::FabArray<amrex::BaseFab<int> > > >& masks);

    ///
    /// This evolves all the particles by one PIC time step, including charge deposition, the
    /// field solve, and pushing the particles, for all the species in the MultiParticleContainer.
    /// This is the electrostatic version.
    ///
    void EvolveES (const amrex::Vector<std::array<std::unique_ptr<amrex::MultiFab>, 3> >& E,
                         amrex::Vector<std::unique_ptr<amrex::MultiFab> >& rho,
                   amrex::Real t, amrex::Real dt);

    ///
    /// This pushes the particle positions by one half time step for all the species in the
    /// MultiParticleContainer. It is used to desynchronize the particles after initializaton
    /// or when restarting from a checkpoint. This is the electrostatic version.
    ///
    void PushXES (amrex::Real dt);

    ///
    /// This deposits the particle charge onto rho, accumulating the value for all the species
    /// in the MultiParticleContainer. rho is assumed to contain node-centered multifabs.
    /// This version is hard-coded for CIC deposition.
    ///
    void DepositCharge(amrex::Vector<std::unique_ptr<amrex::MultiFab> >& rho, bool local = false);

    ///
    /// This returns the total particle charge for all the species in this MultiParticleContainer.
    /// This is needed to subtract the offset for periodic boundary conditions.
    ///
    amrex::Real sumParticleCharge(bool local = false);
#endif // WARPX_DO_ELECTROSTATIC

    ///
    /// Performs the field gather operation using the input fields E and B, for all the species
    /// in the MultiParticleContainer. This is the electromagnetic version of the field gather.
    ///
    void FieldGather (int lev,
                      const amrex::MultiFab& Ex, const amrex::MultiFab& Ey, const amrex::MultiFab& Ez,
                      const amrex::MultiFab& Bx, const amrex::MultiFab& By, const amrex::MultiFab& Bz);

    ///
    /// This evolves all the particles by one PIC time step, including current deposition, the
    /// field solve, and pushing the particles, for all the species in the MultiParticleContainer.
    /// This is the electromagnetic version.
    ///
    void Evolve (int lev,
		 const amrex::MultiFab& Ex, const amrex::MultiFab& Ey, const amrex::MultiFab& Ez,
		 const amrex::MultiFab& Bx, const amrex::MultiFab& By, const amrex::MultiFab& Bz,
		 amrex::MultiFab& jx,  amrex::MultiFab& jy, amrex::MultiFab& jz,
		 amrex::MultiFab* cjx,  amrex::MultiFab* cjy, amrex::MultiFab* cjz,
                 amrex::MultiFab* rho, amrex::MultiFab* crho,
		 const amrex::MultiFab* cEx, const amrex::MultiFab* cEy, const amrex::MultiFab* cEz,
		 const amrex::MultiFab* cBx, const amrex::MultiFab* cBy, const amrex::MultiFab* cBz,
                 amrex::Real t, amrex::Real dt);

    ///
    /// This pushes the particle positions by one half time step for all the species in the
    /// MultiParticleContainer. It is used to desynchronize the particles after initializaton
    /// or when restarting from a checkpoint. This is the electromagnetic version.
    ///
    void PushX (amrex::Real dt);

    ///
    /// This pushes the particle momenta by dt for all the species in the
    /// MultiParticleContainer. It is used to desynchronize the particles after initializaton
    /// or when restarting from a checkpoint.  It is also used to synchronize particles at the
    /// the end of the run.  This is the electromagnetic version.
    ///
    void PushP (int lev, amrex::Real dt,
                const amrex::MultiFab& Ex, const amrex::MultiFab& Ey, const amrex::MultiFab& Ez,
                const amrex::MultiFab& Bx, const amrex::MultiFab& By, const amrex::MultiFab& Bz);

    ///
    /// This deposits the particle charge onto a node-centered MultiFab and returns a unique ptr
    /// to it. The charge density is accumulated over all the particles in the MultiParticleContainer
    /// This version uses PICSAR routines to perform the deposition.
    ///
    std::unique_ptr<amrex::MultiFab> GetChargeDensity(int lev, bool local = false);

    void Checkpoint (const std::string& dir) const;

    void WritePlotFile( const std::string& dir,
                        const amrex::Vector<std::string>& real_names) const;

    void Restart (const std::string& dir);

    void PostRestart ();

    void ReadHeader (std::istream& is);

    void WriteHeader (std::ostream& os) const;

    void SortParticlesByCell ();

    void Redistribute ();

    void RedistributeLocal (const int num_ghost);

    amrex::Vector<long> NumberOfParticlesInGrid(int lev) const;

    void Increment (amrex::MultiFab& mf, int lev);

    void SetParticleBoxArray (int lev, amrex::BoxArray& new_ba);
    void SetParticleDistributionMap (int lev, amrex::DistributionMapping& new_dm);

    int nSpecies() const {return nspecies;}

    int nSpeciesBoostedFrameDiags() const {return nspecies_boosted_frame_diags;}
    int mapSpeciesBoostedFrameDiags(int i) const {return map_species_boosted_frame_diags[i];}
    int doBoostedFrameDiags() const {return do_boosted_frame_diags;}

    int nSpeciesDepositOnMainGrid () const {
        int r = 0;
        for (int i : deposit_on_main_grid) {
            if (i) ++r;
        }
        return r;
    }

    void GetLabFrameData(const std::string& snapshot_name,
                         const int i_lab, const int direction,
                         const amrex::Real z_old, const amrex::Real z_new,
                         const amrex::Real t_boost, const amrex::Real t_lab, const amrex::Real dt,
                         amrex::Vector<WarpXParticleContainer::DiagnosticParticleData>& parts) const;

    // Inject particles during the simulation (for particles entering the
    // simulation domain after some iterations, due to flowing plasma and/or
    // moving window).
    void ContinuousInjection(const amrex::RealBox& injection_box) const;
    // Update injection position for continuously-injected species.
    void UpdateContinuousInjectionPosition(amrex::Real dt) const;
    int doContinuousInjection() const;

<<<<<<< HEAD
    //
    // Parameters for the Cherenkov corrector in the FDTD solver.
    // Both stencils are calculated ar runtime.
    //
    // Number of coefficients for the stencil of the NCI corrector.
    // The stencil is applied in the z direction only.
    static constexpr int nstencilz_fdtd_nci_corr=5;

    amrex::Vector<amrex::Array<amrex::Real, nstencilz_fdtd_nci_corr> > fdtd_nci_stencilz_ex;
    amrex::Vector<amrex::Array<amrex::Real, nstencilz_fdtd_nci_corr> > fdtd_nci_stencilz_by;

=======
>>>>>>> f7f240be
    std::vector<std::string> GetSpeciesNames() const { return species_names; }

    PhysicalParticleContainer& GetPCtmp () { return *pc_tmp; }

    //bw_engine is a public member of the MultiParticleContainer object
#ifdef WARPX_QED
    warpx_breit_wheeler_engine bw_engine;
#endif

protected:

    // Particle container types
    enum struct PCTypes {Physical, RigidInjected, Photon};

    std::vector<std::string> species_names;

    std::vector<std::string> lasers_names;

    std::vector<int> deposit_on_main_grid;

    std::vector<PCTypes> species_types;

private:

    // physical particles (+ laser)
    amrex::Vector<std::unique_ptr<WarpXParticleContainer> > allcontainers;
    // Temporary particle container, used e.g. for particle splitting.
    std::unique_ptr<PhysicalParticleContainer> pc_tmp;

    void ReadParameters ();

    // Number of species dumped in BoostedFrameDiagnostics
    int nspecies_boosted_frame_diags = 0;
    // map_species_boosted_frame_diags[i] is the species ID in
    // MultiParticleContainer for 0<i<nspecies_boosted_frame_diags
    std::vector<int> map_species_boosted_frame_diags;
    int do_boosted_frame_diags = 0;

    // runtime parameters
    int nlasers = 0;
    int nspecies = 1;   // physical particles only. nspecies+nlasers == allcontainers.size().
};
#endif /*WARPX_ParticleContainer_H_*/<|MERGE_RESOLUTION|>--- conflicted
+++ resolved
@@ -187,20 +187,6 @@
     void UpdateContinuousInjectionPosition(amrex::Real dt) const;
     int doContinuousInjection() const;
 
-<<<<<<< HEAD
-    //
-    // Parameters for the Cherenkov corrector in the FDTD solver.
-    // Both stencils are calculated ar runtime.
-    //
-    // Number of coefficients for the stencil of the NCI corrector.
-    // The stencil is applied in the z direction only.
-    static constexpr int nstencilz_fdtd_nci_corr=5;
-
-    amrex::Vector<amrex::Array<amrex::Real, nstencilz_fdtd_nci_corr> > fdtd_nci_stencilz_ex;
-    amrex::Vector<amrex::Array<amrex::Real, nstencilz_fdtd_nci_corr> > fdtd_nci_stencilz_by;
-
-=======
->>>>>>> f7f240be
     std::vector<std::string> GetSpeciesNames() const { return species_names; }
 
     PhysicalParticleContainer& GetPCtmp () { return *pc_tmp; }
