#ifndef WARPX_ParticleContainer_H_
#define WARPX_ParticleContainer_H_

#include "ElementaryProcess.H"

#include <WarpXParticleContainer.H>
#include <PhysicalParticleContainer.H>
#include <RigidInjectedParticleContainer.H>
#include <PhotonParticleContainer.H>
#include <LaserParticleContainer.H>

#include <AMReX_Particles.H>
#ifdef WARPX_QED
    #include <QedChiFunctions.H>
    #include <BreitWheelerEngineWrapper.H>
    #include <QuantumSyncEngineWrapper.H>
#endif

#include <memory>
#include <map>
#include <string>
#include <algorithm>

//
// MultiParticleContainer holds multiple (nspecies or npsecies+1 when
// using laser) WarpXParticleContainer.  WarpXParticleContainer is
// derived from amrex::ParticleContainer, and it is
// polymorphic. PhysicalParticleContainer and LaserParticleContainer are
// concrete class derived from WarpXParticlContainer.
//

class MultiParticleContainer
{

public:

    MultiParticleContainer (amrex::AmrCore* amr_core);

    ~MultiParticleContainer() {}

    WarpXParticleContainer& GetParticleContainer (int ispecies) {
        return *allcontainers[ispecies];
    }

#ifdef WARPX_USE_OPENPMD
    std::unique_ptr<WarpXParticleContainer>& GetUniqueContainer(int ispecies) {
      return  allcontainers[ispecies];
    }
#endif
    std::array<amrex::Real, 3> meanParticleVelocity(int ispecies) {
        return allcontainers[ispecies]->meanParticleVelocity();
    }

    void AllocData ();

    void InitData ();

#ifdef WARPX_DO_ELECTROSTATIC
    ///
    /// Performs the field gather operation using the input field E, for all the species
    /// in the MultiParticleContainer. This is the electrostatic version of the field gather.
    ///
    void FieldGatherES (const amrex::Vector<std::array<std::unique_ptr<amrex::MultiFab>, 3> >& E,
                        const amrex::Vector<std::unique_ptr<amrex::FabArray<amrex::BaseFab<int> > > >& masks);

    ///
    /// This evolves all the particles by one PIC time step, including charge deposition, the
    /// field solve, and pushing the particles, for all the species in the MultiParticleContainer.
    /// This is the electrostatic version.
    ///
    void EvolveES (const amrex::Vector<std::array<std::unique_ptr<amrex::MultiFab>, 3> >& E,
                         amrex::Vector<std::unique_ptr<amrex::MultiFab> >& rho,
                   amrex::Real t, amrex::Real dt);

    ///
    /// This pushes the particle positions by one half time step for all the species in the
    /// MultiParticleContainer. It is used to desynchronize the particles after initializaton
    /// or when restarting from a checkpoint. This is the electrostatic version.
    ///
    void PushXES (amrex::Real dt);

    ///
    /// This deposits the particle charge onto rho, accumulating the value for all the species
    /// in the MultiParticleContainer. rho is assumed to contain node-centered multifabs.
    /// This version is hard-coded for CIC deposition.
    ///
    void DepositCharge(amrex::Vector<std::unique_ptr<amrex::MultiFab> >& rho, bool local = false);

    ///
    /// This returns the total particle charge for all the species in this MultiParticleContainer.
    /// This is needed to subtract the offset for periodic boundary conditions.
    ///
    amrex::Real sumParticleCharge(bool local = false);
#endif // WARPX_DO_ELECTROSTATIC

    ///
    /// Performs the field gather operation using the input fields E and B, for all the species
    /// in the MultiParticleContainer. This is the electromagnetic version of the field gather.
    ///
    void FieldGather (int lev,
                      const amrex::MultiFab& Ex, const amrex::MultiFab& Ey,
                      const amrex::MultiFab& Ez, const amrex::MultiFab& Bx,
                      const amrex::MultiFab& By, const amrex::MultiFab& Bz);

    ///
    /// This evolves all the particles by one PIC time step, including current deposition, the
    /// field solve, and pushing the particles, for all the species in the MultiParticleContainer.
    /// This is the electromagnetic version.
    ///
    void Evolve (int lev,
                 const amrex::MultiFab& Ex, const amrex::MultiFab& Ey, const amrex::MultiFab& Ez,
                 const amrex::MultiFab& Bx, const amrex::MultiFab& By, const amrex::MultiFab& Bz,
                 amrex::MultiFab& jx,  amrex::MultiFab& jy, amrex::MultiFab& jz,
                 amrex::MultiFab* cjx,  amrex::MultiFab* cjy, amrex::MultiFab* cjz,
                 amrex::MultiFab* rho, amrex::MultiFab* crho,
                 const amrex::MultiFab* cEx, const amrex::MultiFab* cEy, const amrex::MultiFab* cEz,
                 const amrex::MultiFab* cBx, const amrex::MultiFab* cBy, const amrex::MultiFab* cBz,
                 amrex::Real t, amrex::Real dt, DtType a_dt_type=DtType::Full);

    ///
    /// This pushes the particle positions by one half time step for all the species in the
    /// MultiParticleContainer. It is used to desynchronize the particles after initializaton
    /// or when restarting from a checkpoint. This is the electromagnetic version.
    ///
    void PushX (amrex::Real dt);

    ///
    /// This pushes the particle momenta by dt for all the species in the
    /// MultiParticleContainer. It is used to desynchronize the particles after initializaton
    /// or when restarting from a checkpoint.  It is also used to synchronize particles at the
    /// the end of the run.  This is the electromagnetic version.
    ///
    void PushP (int lev, amrex::Real dt,
                const amrex::MultiFab& Ex, const amrex::MultiFab& Ey, const amrex::MultiFab& Ez,
                const amrex::MultiFab& Bx, const amrex::MultiFab& By, const amrex::MultiFab& Bz);

    ///
    /// This deposits the particle charge onto a node-centered MultiFab and returns a unique ptr
    /// to it. The charge density is accumulated over all the particles in the MultiParticleContainer
    ///
    std::unique_ptr<amrex::MultiFab> GetChargeDensity(int lev, bool local = false);

    void doFieldIonization ();

    void Checkpoint (const std::string& dir) const;

    void WritePlotFile (const std::string& dir) const;

    void Restart (const std::string& dir);

    void PostRestart ();

    void ReadHeader (std::istream& is);

    void WriteHeader (std::ostream& os) const;

    void SortParticlesByCell ();

    void Redistribute ();

    void RedistributeLocal (const int num_ghost);

    amrex::Vector<long> NumberOfParticlesInGrid(int lev) const;

    void Increment (amrex::MultiFab& mf, int lev);

    void SetParticleBoxArray (int lev, amrex::BoxArray& new_ba);
    void SetParticleDistributionMap (int lev, amrex::DistributionMapping& new_dm);

    int nSpecies() const {return nspecies;}

    int nSpeciesBackTransformedDiagnostics() const {return nspecies_back_transformed_diagnostics;}
    int mapSpeciesBackTransformedDiagnostics(int i) const {return map_species_back_transformed_diagnostics[i];}
    int doBackTransformedDiagnostics() const {return do_back_transformed_diagnostics;}

    int nSpeciesDepositOnMainGrid () const {
        bool const onMainGrid = true;
        auto const & v = m_deposit_on_main_grid;
        return std::count( v.begin(), v.end(), onMainGrid );
    }

    int nSpeciesGatherFromMainGrid() const {
        bool const fromMainGrid = true;
        auto const & v = m_gather_from_main_grid;
        return std::count( v.begin(), v.end(), fromMainGrid );
    }

    void GetLabFrameData(const std::string& snapshot_name,
                         const int i_lab, const int direction,
                         const amrex::Real z_old, const amrex::Real z_new,
                         const amrex::Real t_boost, const amrex::Real t_lab, const amrex::Real dt,
                         amrex::Vector<WarpXParticleContainer::DiagnosticParticleData>& parts) const;

    // Inject particles during the simulation (for particles entering the
    // simulation domain after some iterations, due to flowing plasma and/or
    // moving window).
    void ContinuousInjection(const amrex::RealBox& injection_box) const;
    // Update injection position for continuously-injected species.
    void UpdateContinuousInjectionPosition(amrex::Real dt) const;
    int doContinuousInjection() const;

    std::vector<std::string> GetSpeciesNames() const { return species_names; }

    PhysicalParticleContainer& GetPCtmp () { return *pc_tmp; }

    IonizationProcess ionization_process;

#ifdef WARPX_QED
    /*
    *   TO ADD
    */
    std::unique_ptr<QedBreitWheelerPairCreationProcess>
        m_p_unq_qed_breit_wheeler_process;
    std::unique_ptr<QedQuantumSynchrotronEmissionProcess>
        m_p_unq_qed_quantum_sync_process;

    void doQedEvents();
    void doQedBreitWheeler(std::unique_ptr<WarpXParticleContainer>& p_source);
    void doQedQuantumSync(std::unique_ptr<WarpXParticleContainer>& p_source);
#endif

protected:

    // Particle container types
    enum struct PCTypes {Physical, RigidInjected, Photon};

    std::vector<std::string> species_names;

    std::vector<std::string> lasers_names;

    //! instead of depositing (current, charge) on the finest patch level, deposit to the coarsest grid
    std::vector<bool> m_deposit_on_main_grid;

    //! instead of gathering fields from the finest patch level, gather from the coarsest
    std::vector<bool> m_gather_from_main_grid;

    std::vector<PCTypes> species_types;

#ifdef WARPX_QED
    // The QED engines
    std::shared_ptr<BreitWheelerEngine> m_shr_p_bw_engine;
    std::shared_ptr<QuantumSynchrotronEngine> m_shr_p_qs_engine;
    //_______________________________

    /**
     * Initialize QED engines and provides smart pointers
     * to species who need QED processes
     */
    void InitQED ();

    //Variables to store how many species need a QED process
    int m_nspecies_quantum_sync = 0;
    int m_nspecies_breit_wheeler = 0;
    //________

    /**
     * Returns the number of species having Quantum Synchrotron process enabled
     */
    int NSpeciesQuantumSync() const { return  m_nspecies_quantum_sync;}

    /**
     * Returns the number of species having Breit Wheeler process enabled
     */
    int NSpeciesBreitWheeler() const { return m_nspecies_breit_wheeler;}

    /**
     * Initializes the Quantum Synchrotron engine
     */
    void InitQuantumSync ();

    /**
     * Initializes the Quantum Synchrotron engine
     */
    void InitBreitWheeler ();

    /**
     * Called by InitQuantumSync if a new table has
     * to be generated.
     */
    void QuantumSyncGenerateTable();

    /**
     * Called by InitBreitWheeler if a new table has
     * to be generated.
     */
    void BreitWheelerGenerateTable();
<<<<<<< HEAD
=======

>>>>>>> 974c8884
#endif

private:

    // physical particles (+ laser)
    amrex::Vector<std::unique_ptr<WarpXParticleContainer> > allcontainers;
    // Temporary particle container, used e.g. for particle splitting.
    std::unique_ptr<PhysicalParticleContainer> pc_tmp;

    void ReadParameters ();

    void mapSpeciesProduct ();
    int getSpeciesID (std::string product_str);

    // Number of species dumped in BackTransformedDiagnostics
    int nspecies_back_transformed_diagnostics = 0;
    // map_species_back_transformed_diagnostics[i] is the species ID in
    // MultiParticleContainer for 0<i<nspecies_back_transformed_diagnostics
    std::vector<int> map_species_back_transformed_diagnostics;
    int do_back_transformed_diagnostics = 0;

    // runtime parameters
    int nlasers = 0;
    int nspecies = 1;   // physical particles only. nspecies+nlasers == allcontainers.size().

    // TO ADD
    void TouchAllTileseOfSpeciesAtLevel
        (std::unique_ptr<WarpXParticleContainer>& p_spec, int lev);
};
#endif /*WARPX_ParticleContainer_H_*/<|MERGE_RESOLUTION|>--- conflicted
+++ resolved
@@ -284,10 +284,6 @@
      * to be generated.
      */
     void BreitWheelerGenerateTable();
-<<<<<<< HEAD
-=======
-
->>>>>>> 974c8884
 #endif
 
 private:
