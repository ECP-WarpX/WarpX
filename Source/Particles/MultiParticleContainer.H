--- conflicted
+++ resolved
@@ -316,13 +316,10 @@
     // runtime parameters
     int nlasers = 0;
     int nspecies = 1;   // physical particles only. nspecies+nlasers == allcontainers.size().
-<<<<<<< HEAD
 
     // TO ADD
     void TouchAllTileseOfSpeciesAtLevel
         (std::unique_ptr<WarpXParticleContainer>& p_spec, int lev);
-=======
     int ncollisions = 0;
->>>>>>> 7d1a5724
 };
 #endif /*WARPX_ParticleContainer_H_*/