#ifndef WARPX_ParticleContainer_H_
#define WARPX_ParticleContainer_H_

#include "ElementaryProcess.H"

#include <WarpXParticleContainer.H>
#include <PhysicalParticleContainer.H>
#include <RigidInjectedParticleContainer.H>
#include <PhotonParticleContainer.H>
#include <LaserParticleContainer.H>

#include <AMReX_Particles.H>
#ifdef WARPX_QED
    #include <QedChiFunctions.H>
    #include <BreitWheelerEngineWrapper.H>
    #include <QuantumSyncEngineWrapper.H>
#endif

#include <memory>
#include <map>
#include <string>
#include <algorithm>

//
// MultiParticleContainer holds multiple (nspecies or npsecies+1 when
// using laser) WarpXParticleContainer.  WarpXParticleContainer is
// derived from amrex::ParticleContainer, and it is
// polymorphic. PhysicalParticleContainer and LaserParticleContainer are
// concrete class derived from WarpXParticlContainer.
//

class MultiParticleContainer
{

public:

    MultiParticleContainer (amrex::AmrCore* amr_core);

    ~MultiParticleContainer() {}

    WarpXParticleContainer& GetParticleContainer (int ispecies) {
        return *allcontainers[ispecies];
    }

    std::array<amrex::Real, 3> meanParticleVelocity(int ispecies) {
        return allcontainers[ispecies]->meanParticleVelocity();
    }

    void AllocData ();

    void InitData ();

#ifdef WARPX_DO_ELECTROSTATIC
    ///
    /// Performs the field gather operation using the input field E, for all the species
    /// in the MultiParticleContainer. This is the electrostatic version of the field gather.
    ///
    void FieldGatherES (const amrex::Vector<std::array<std::unique_ptr<amrex::MultiFab>, 3> >& E,
                        const amrex::Vector<std::unique_ptr<amrex::FabArray<amrex::BaseFab<int> > > >& masks);

    ///
    /// This evolves all the particles by one PIC time step, including charge deposition, the
    /// field solve, and pushing the particles, for all the species in the MultiParticleContainer.
    /// This is the electrostatic version.
    ///
    void EvolveES (const amrex::Vector<std::array<std::unique_ptr<amrex::MultiFab>, 3> >& E,
                         amrex::Vector<std::unique_ptr<amrex::MultiFab> >& rho,
                   amrex::Real t, amrex::Real dt);

    ///
    /// This pushes the particle positions by one half time step for all the species in the
    /// MultiParticleContainer. It is used to desynchronize the particles after initializaton
    /// or when restarting from a checkpoint. This is the electrostatic version.
    ///
    void PushXES (amrex::Real dt);

    ///
    /// This deposits the particle charge onto rho, accumulating the value for all the species
    /// in the MultiParticleContainer. rho is assumed to contain node-centered multifabs.
    /// This version is hard-coded for CIC deposition.
    ///
    void DepositCharge(amrex::Vector<std::unique_ptr<amrex::MultiFab> >& rho, bool local = false);

    ///
    /// This returns the total particle charge for all the species in this MultiParticleContainer.
    /// This is needed to subtract the offset for periodic boundary conditions.
    ///
    amrex::Real sumParticleCharge(bool local = false);
#endif // WARPX_DO_ELECTROSTATIC

    ///
    /// Performs the field gather operation using the input fields E and B, for all the species
    /// in the MultiParticleContainer. This is the electromagnetic version of the field gather.
    ///
    void FieldGather (int lev,
                      const amrex::MultiFab& Ex, const amrex::MultiFab& Ey,
                      const amrex::MultiFab& Ez, const amrex::MultiFab& Bx,
                      const amrex::MultiFab& By, const amrex::MultiFab& Bz);

    ///
    /// This evolves all the particles by one PIC time step, including current deposition, the
    /// field solve, and pushing the particles, for all the species in the MultiParticleContainer.
    /// This is the electromagnetic version.
    ///
    void Evolve (int lev,
                 const amrex::MultiFab& Ex, const amrex::MultiFab& Ey, const amrex::MultiFab& Ez,
                 const amrex::MultiFab& Bx, const amrex::MultiFab& By, const amrex::MultiFab& Bz,
                 amrex::MultiFab& jx,  amrex::MultiFab& jy, amrex::MultiFab& jz,
                 amrex::MultiFab* cjx,  amrex::MultiFab* cjy, amrex::MultiFab* cjz,
                 amrex::MultiFab* rho, amrex::MultiFab* crho,
                 const amrex::MultiFab* cEx, const amrex::MultiFab* cEy, const amrex::MultiFab* cEz,
                 const amrex::MultiFab* cBx, const amrex::MultiFab* cBy, const amrex::MultiFab* cBz,
                 amrex::Real t, amrex::Real dt, DtType a_dt_type=DtType::Full);

    ///
    /// This pushes the particle positions by one half time step for all the species in the
    /// MultiParticleContainer. It is used to desynchronize the particles after initializaton
    /// or when restarting from a checkpoint. This is the electromagnetic version.
    ///
    void PushX (amrex::Real dt);

    ///
    /// This pushes the particle momenta by dt for all the species in the
    /// MultiParticleContainer. It is used to desynchronize the particles after initializaton
    /// or when restarting from a checkpoint.  It is also used to synchronize particles at the
    /// the end of the run.  This is the electromagnetic version.
    ///
    void PushP (int lev, amrex::Real dt,
                const amrex::MultiFab& Ex, const amrex::MultiFab& Ey, const amrex::MultiFab& Ez,
                const amrex::MultiFab& Bx, const amrex::MultiFab& By, const amrex::MultiFab& Bz);

    ///
    /// This deposits the particle charge onto a node-centered MultiFab and returns a unique ptr
    /// to it. The charge density is accumulated over all the particles in the MultiParticleContainer
    ///
    std::unique_ptr<amrex::MultiFab> GetChargeDensity(int lev, bool local = false);

    void doFieldIonization ();

    void Checkpoint (const std::string& dir) const;

    void WritePlotFile (const std::string& dir) const;

    void Restart (const std::string& dir);

    void PostRestart ();

    void ReadHeader (std::istream& is);

    void WriteHeader (std::ostream& os) const;

    void SortParticlesByCell ();

    void Redistribute ();

    void RedistributeLocal (const int num_ghost);

    amrex::Vector<long> NumberOfParticlesInGrid(int lev) const;

    void Increment (amrex::MultiFab& mf, int lev);

    void SetParticleBoxArray (int lev, amrex::BoxArray& new_ba);
    void SetParticleDistributionMap (int lev, amrex::DistributionMapping& new_dm);

    int nSpecies() const {return nspecies;}

    int nSpeciesBackTransformedDiagnostics() const {return nspecies_back_transformed_diagnostics;}
    int mapSpeciesBackTransformedDiagnostics(int i) const {return map_species_back_transformed_diagnostics[i];}
    int doBackTransformedDiagnostics() const {return do_back_transformed_diagnostics;}

    int nSpeciesDepositOnMainGrid () const {
        bool const onMainGrid = true;
        auto const & v = m_deposit_on_main_grid;
        return std::count( v.begin(), v.end(), onMainGrid );
    }

    int nSpeciesGatherFromMainGrid() const {
        bool const fromMainGrid = true;
        auto const & v = m_gather_from_main_grid;
        return std::count( v.begin(), v.end(), fromMainGrid );
    }

    void GetLabFrameData(const std::string& snapshot_name,
                         const int i_lab, const int direction,
                         const amrex::Real z_old, const amrex::Real z_new,
                         const amrex::Real t_boost, const amrex::Real t_lab, const amrex::Real dt,
                         amrex::Vector<WarpXParticleContainer::DiagnosticParticleData>& parts) const;

    // Inject particles during the simulation (for particles entering the
    // simulation domain after some iterations, due to flowing plasma and/or
    // moving window).
    void ContinuousInjection(const amrex::RealBox& injection_box) const;
    // Update injection position for continuously-injected species.
    void UpdateContinuousInjectionPosition(amrex::Real dt) const;
    int doContinuousInjection() const;

    std::vector<std::string> GetSpeciesNames() const { return species_names; }

    PhysicalParticleContainer& GetPCtmp () { return *pc_tmp; }

    IonizationProcess ionization_process;

#ifdef WARPX_QED
    /*
    *   TO ADD
    */
    std::unique_ptr<QedBreitWheelerPairCreationProcess>
        m_p_unq_qed_breit_wheeler_process;
    std::unique_ptr<QedQuantumSynchrotronEmissionProcess>
        m_p_unq_qed_quantum_sync_process;

    void doQedEvents();
    void doQedBreitWheeler(std::unique_ptr<WarpXParticleContainer>& p_source);
    void doQedQuantumSync(std::unique_ptr<WarpXParticleContainer>& p_source);
#endif

protected:

    // Particle container types
    enum struct PCTypes {Physical, RigidInjected, Photon};

    std::vector<std::string> species_names;

    std::vector<std::string> lasers_names;

    //! instead of depositing (current, charge) on the finest patch level, deposit to the coarsest grid
    std::vector<bool> m_deposit_on_main_grid;

    //! instead of gathering fields from the finest patch level, gather from the coarsest
    std::vector<bool> m_gather_from_main_grid;

    std::vector<PCTypes> species_types;

#ifdef WARPX_QED
    // The QED engines
    std::shared_ptr<BreitWheelerEngine> m_shr_p_bw_engine;
    std::shared_ptr<QuantumSynchrotronEngine> m_shr_p_qs_engine;
    //_______________________________

    /**
     * Initialize QED engines and provides smart pointers
     * to species who need QED processes
     */
    void InitQED ();

    //Variables to store how many species need a QED process
    int m_nspecies_quantum_sync = 0;
    int m_nspecies_breit_wheeler = 0;
    //________

    /**
     * Returns the number of species having Quantum Synchrotron process enabled
     */
    int NSpeciesQuantumSync() const { return  m_nspecies_quantum_sync;}

    /**
     * Returns the number of species having Breit Wheeler process enabled
     */
    int NSpeciesBreitWheeler() const { return m_nspecies_breit_wheeler;}

    /**
     * Initializes the Quantum Synchrotron engine
     */
    void InitQuantumSync ();

    /**
     * Initializes the Quantum Synchrotron engine
     */
    void InitBreitWheeler ();

    /**
     * Called by InitQuantumSync if a new table has
     * to be generated.
     */
    void QuantumSyncGenerateTable();

    /**
     * Called by InitBreitWheeler if a new table has
     * to be generated.
     */
<<<<<<< HEAD
    std::tuple<bool, std::string, PicsarBreitWheelerCtrl>
    ParseBreitWheelerParams ();
=======
    void BreitWheelerGenerateTable();
>>>>>>> 5d7940bf

#endif

private:

    // physical particles (+ laser)
    amrex::Vector<std::unique_ptr<WarpXParticleContainer> > allcontainers;
    // Temporary particle container, used e.g. for particle splitting.
    std::unique_ptr<PhysicalParticleContainer> pc_tmp;

    void ReadParameters ();

    void mapSpeciesProduct ();
    int getSpeciesID (std::string product_str);

    // Number of species dumped in BackTransformedDiagnostics
    int nspecies_back_transformed_diagnostics = 0;
    // map_species_back_transformed_diagnostics[i] is the species ID in
    // MultiParticleContainer for 0<i<nspecies_back_transformed_diagnostics
    std::vector<int> map_species_back_transformed_diagnostics;
    int do_back_transformed_diagnostics = 0;

    // runtime parameters
    int nlasers = 0;
    int nspecies = 1;   // physical particles only. nspecies+nlasers == allcontainers.size().

    // TO ADD
    void TouchAllTileseOfSpeciesAtLevel
        (std::unique_ptr<WarpXParticleContainer>& p_spec, int lev);
};
#endif /*WARPX_ParticleContainer_H_*/<|MERGE_RESOLUTION|>--- conflicted
+++ resolved
@@ -278,13 +278,7 @@
      * Called by InitBreitWheeler if a new table has
      * to be generated.
      */
-<<<<<<< HEAD
-    std::tuple<bool, std::string, PicsarBreitWheelerCtrl>
-    ParseBreitWheelerParams ();
-=======
     void BreitWheelerGenerateTable();
->>>>>>> 5d7940bf
-
 #endif
 
 private:
