/* Copyright 2019-2020 Andrew Myers, Ann Almgren, Axel Huebl
 * David Grote, Jean-Luc Vay, Junmin Gu
 * Luca Fedeli, Mathieu Lobet, Maxence Thevenet
 * Remi Lehe, Revathi Jambunathan, Weiqun Zhang
 * Yinjian Zhao
 *
 * This file is part of WarpX.
 *
 * License: BSD-3-Clause-LBNL
 */
#ifndef WARPX_ParticleContainer_H_
#define WARPX_ParticleContainer_H_

#include "MultiParticleContainer_fwd.H"

#include "Evolve/WarpXDtType.H"
#include "Particles/Collision/CollisionHandler.H"
#ifdef WARPX_QED
#   include "Particles/ElementaryProcess/QEDInternals/BreitWheelerEngineWrapper_fwd.H"
#   include "Particles/ElementaryProcess/QEDInternals/QuantumSyncEngineWrapper_fwd.H"
#endif
#include "PhysicalParticleContainer.H"
#include "Utils/TextMsg.H"
#include "Utils/WarpXConst.H"
#include "WarpXParticleContainer.H"
#include "ParticleBoundaries.H"

#include <AMReX_BLassert.H>
#include <AMReX_Box.H>
#include <AMReX_Config.H>
#include <AMReX_GpuControl.H>
#include <AMReX_INT.H>
#include <AMReX_MFIter.H>
#include <AMReX_REAL.H>
#include <AMReX_RealBox.H>
#include <AMReX_Vector.H>

#include <AMReX_BaseFwd.H>
#include <AMReX_AmrCoreFwd.H>

#include <algorithm>
#include <array>
#include <iosfwd>
#include <iterator>
#include <limits>
#include <memory>
#include <string>
#include <vector>

/**
 * The class MultiParticleContainer holds multiple instances of the polymorphic
 * class WarpXParticleContainer, stored in its member variable "allcontainers".
 * The class WarpX typically has a single (pointer to an) instance of
 * MultiParticleContainer.
 *
 * MultiParticleContainer typically has two types of functions:
 * - Functions that loop over all instances of WarpXParticleContainer in
 *   allcontainers and calls the corresponding function (for instance,
 *   MultiParticleContainer::Evolve loops over all particles containers and
 *   calls the corresponding WarpXParticleContainer::Evolve function).
 * - Functions that specifically handle multiple species (for instance
 *   ReadParameters or mapSpeciesProduct).
 */
class MultiParticleContainer
{

public:

    MultiParticleContainer (amrex::AmrCore* amr_core);

    ~MultiParticleContainer() = default;

    [[nodiscard]] WarpXParticleContainer&
    GetParticleContainer (int index) const {return *allcontainers[index];}

    [[nodiscard]] WarpXParticleContainer*
    GetParticleContainerPtr (int index) const {return allcontainers[index].get();}

    [[nodiscard]] WarpXParticleContainer&
    GetParticleContainerFromName (const std::string& name) const;

    std::array<amrex::ParticleReal, 3> meanParticleVelocity(int index) {
        return allcontainers[index]->meanParticleVelocity();
    }

    void AllocData ();

    void InitData ();

    void InitMultiPhysicsModules ();

    ///
    /// This evolves all the particles by one PIC time step, including current deposition, the
    /// field solve, and pushing the particles, for all the species in the MultiParticleContainer.
    /// This is the electromagnetic version.
    ///
    void Evolve (int lev,
                 const amrex::MultiFab& Ex, const amrex::MultiFab& Ey, const amrex::MultiFab& Ez,
                 const amrex::MultiFab& Bx, const amrex::MultiFab& By, const amrex::MultiFab& Bz,
                 amrex::MultiFab& jx,  amrex::MultiFab& jy, amrex::MultiFab& jz,
                 amrex::MultiFab* cjx,  amrex::MultiFab* cjy, amrex::MultiFab* cjz,
                 amrex::MultiFab* rho, amrex::MultiFab* crho,
                 const amrex::MultiFab* cEx, const amrex::MultiFab* cEy, const amrex::MultiFab* cEz,
                 const amrex::MultiFab* cBx, const amrex::MultiFab* cBy, const amrex::MultiFab* cBz,
                 amrex::Real t, amrex::Real dt, DtType a_dt_type=DtType::Full, bool skip_deposition=false);

    ///
    /// This pushes the particle positions by one half time step for all the species in the
    /// MultiParticleContainer. It is used to desynchronize the particles after initializaton
    /// or when restarting from a checkpoint.
    ///
    void PushX (amrex::Real dt);

    ///
    /// This pushes the particle momenta by dt for all the species in the
    /// MultiParticleContainer. It is used to desynchronize the particles after initializaton
    /// or when restarting from a checkpoint.  It is also used to synchronize particles at the
    /// the end of the run.  This is the electromagnetic version.
    ///
    void PushP (int lev, amrex::Real dt,
                const amrex::MultiFab& Ex, const amrex::MultiFab& Ey, const amrex::MultiFab& Ez,
                const amrex::MultiFab& Bx, const amrex::MultiFab& By, const amrex::MultiFab& Bz);

    /**
    * \brief This returns a MultiFAB filled with zeros. It is used to return the charge density
    * when there is no particle species.
    *
    * @param[in] lev the index of the refinement level.
    */
    std::unique_ptr<amrex::MultiFab> GetZeroChargeDensity(int lev);

    /**
     * \brief Deposit charge density.
     *
     * \param[in,out] rho vector of charge densities (one pointer to MultiFab per mesh refinement level)
     * \param[in] relative_time Time at which to deposit rho, relative to the time of the
     *                          current positions of the particles. When different than 0,
     *                          the particle position will be temporarily modified to match
     *                          the time of the deposition.
     */
    void
    DepositCharge (amrex::Vector<std::unique_ptr<amrex::MultiFab> >& rho,
                   amrex::Real relative_time);

    /**
     * \brief Deposit current density.
     *
     * \param[in,out] J vector of current densities (one three-dimensional array of pointers
     *                to MultiFabs per mesh refinement level)
     * \param[in] dt Time step for particle level
     * \param[in] relative_time Time at which to deposit J, relative to the time of the
     *                          current positions of the particles. When different than 0,
     *                          the particle position will be temporarily modified to match
     *                          the time of the deposition.
     */
    void
    DepositCurrent (amrex::Vector<std::array< std::unique_ptr<amrex::MultiFab>, 3 > >& J,
                    amrex::Real dt, amrex::Real relative_time);

    ///
    /// This deposits the particle charge onto a node-centered MultiFab and returns a unique ptr
    /// to it. The charge density is accumulated over all the particles in the MultiParticleContainer

    std::unique_ptr<amrex::MultiFab> GetChargeDensity(int lev, bool local = false);

    void doFieldIonization (int lev,
                            const amrex::MultiFab& Ex, const amrex::MultiFab& Ey, const amrex::MultiFab& Ez,
                            const amrex::MultiFab& Bx, const amrex::MultiFab& By, const amrex::MultiFab& Bz);

    void doCollisions (amrex::Real cur_time, amrex::Real dt);

    /**
    * \brief This function loops over all species and performs resampling if appropriate.
    *
    * @param[in] timestep the current timestep.
    */
    void doResampling (int timestep, bool verbose);

#ifdef WARPX_QED
    /** If Schwinger process is activated, this function is called at every
     * timestep in Evolve and is used to create Schwinger electron-positron pairs.
     * Within this function we loop over all cells to calculate the number of
     * created physical pairs. If this number is higher than 0, we create a single
     * particle per species in this cell, with a weight corresponding to the number of physical
     * particles.
     */
    void doQEDSchwinger ();

    /** This function computes the box outside which Schwinger process is disabled. The box is
     * defined by m_qed_schwinger_xmin/xmax/ymin/ymax/zmin/zmax and the warpx level 0 geometry
     * object (to make the link between Real and int quatities).
     */
    [[nodiscard]] amrex::Box ComputeSchwingerGlobalBox () const;
#endif

    void Restart (const std::string& dir);

    void PostRestart ();

    void ReadHeader (std::istream& is);

    void WriteHeader (std::ostream& os) const;

    void SortParticlesByBin (amrex::IntVect bin_size);

    void Redistribute ();

    void defineAllParticleTiles ();

    void RedistributeLocal (int num_ghost);

    /** Apply BC. For now, just discard particles outside the domain, regardless
     *  of the whole simulation BC. */
    void ApplyBoundaryConditions ();

    /**
    * \brief This returns a vector filled with zeros whose size is the number of boxes in the
    * simulation boxarray. It is used to return the number of particles in each grid when there is
    * no particle species.
    *
    * @param[in] lev the index of the refinement level.
    */
    [[nodiscard]] amrex::Vector<amrex::Long> GetZeroParticlesInGrid(int lev) const;

    [[nodiscard]] amrex::Vector<amrex::Long> NumberOfParticlesInGrid(int lev) const;

    void Increment (amrex::MultiFab& mf, int lev);

    void SetParticleBoxArray (int lev, amrex::BoxArray& new_ba);
    void SetParticleDistributionMap (int lev, amrex::DistributionMapping& new_dm);

<<<<<<< HEAD
    [[nodiscard]] int nSpecies () const {return species_names.size();}
    [[nodiscard]] int nLasers () const {return lasers_names.size();}
    [[nodiscard]] int nContainers () const {return allcontainers.size();}
=======
    int nSpecies () const {return static_cast<int>(species_names.size());}
    int nLasers () const {return static_cast<int>(lasers_names.size());}
    int nContainers () const {return static_cast<int>(allcontainers.size());}
>>>>>>> 8459109a

    /** Whether back-transformed diagnostics need to be performed for any plasma species.
     *
     * \param[in] do_back_transformed_particles The parameter to set if back-transformed particles are set to true/false
     */
    void SetDoBackTransformedParticles (bool do_back_transformed_particles);
    /** Whether back-transformed diagnostics is set for species with species_name.
     *
     * \param[in] species_name The species for which back-transformed particles is set.
     * \param[in] do_back_transformed_particles The parameter to set if back-transformed particles are set to true/false
     */
    void SetDoBackTransformedParticles (std::string species_name, bool do_back_transformed_particles);

    [[nodiscard]] int nSpeciesDepositOnMainGrid () const
    {
        bool const onMainGrid = true;
        auto const & v = m_deposit_on_main_grid;
        return static_cast<int>(std::count( v.begin(), v.end(), onMainGrid ));
    }

    [[nodiscard]] int nSpeciesGatherFromMainGrid() const
    {
        bool const fromMainGrid = true;
        auto const & v = m_gather_from_main_grid;
        return static_cast<int>(std::count( v.begin(), v.end(), fromMainGrid ));
    }

    // Inject particles during the simulation (for particles entering the
    // simulation domain after some iterations, due to flowing plasma and/or
    // moving window).
    void ContinuousInjection(const amrex::RealBox& injection_box) const;

    /**
     * \brief  Update antenna position for continuous injection of lasers
     *         in a boosted frame. Empty function for containers other than lasers.
     */
    void UpdateAntennaPosition(amrex::Real dt) const;

    [[nodiscard]] int doContinuousInjection() const;

    // Inject particles from a surface during the simulation
    void ContinuousFluxInjection(amrex::Real t, amrex::Real dt) const;

    [[nodiscard]] std::vector<std::string> GetSpeciesNames() const { return species_names; }

    [[nodiscard]] std::vector<std::string> GetLasersNames() const { return lasers_names; }

    [[nodiscard]] std::vector<std::string> GetSpeciesAndLasersNames() const
    {
        std::vector<std::string> tmp = species_names;
        tmp.insert(tmp.end(), lasers_names.begin(), lasers_names.end());
        return tmp;
    }

    PhysicalParticleContainer& GetPCtmp () { return *pc_tmp; }

    void ScrapeParticles (const amrex::Vector<const amrex::MultiFab*>& distance_to_eb);

    std::string m_B_ext_particle_s = "none";
    std::string m_E_ext_particle_s = "none";
    // External fields added to particle fields.
    amrex::Vector<amrex::ParticleReal> m_B_external_particle;
    amrex::Vector<amrex::ParticleReal> m_E_external_particle;
    // Parser for B_external on the particle
    std::unique_ptr<amrex::Parser> m_Bx_particle_parser;
    std::unique_ptr<amrex::Parser> m_By_particle_parser;
    std::unique_ptr<amrex::Parser> m_Bz_particle_parser;
    // Parser for E_external on the particle
    std::unique_ptr<amrex::Parser> m_Ex_particle_parser;
    std::unique_ptr<amrex::Parser> m_Ey_particle_parser;
    std::unique_ptr<amrex::Parser> m_Ez_particle_parser;

    amrex::ParticleReal m_repeated_plasma_lens_period;
    amrex::Vector<amrex::ParticleReal> h_repeated_plasma_lens_starts;
    amrex::Vector<amrex::ParticleReal> h_repeated_plasma_lens_lengths;
    amrex::Vector<amrex::ParticleReal> h_repeated_plasma_lens_strengths_E;
    amrex::Vector<amrex::ParticleReal> h_repeated_plasma_lens_strengths_B;
    amrex::Gpu::DeviceVector<amrex::ParticleReal> d_repeated_plasma_lens_starts;
    amrex::Gpu::DeviceVector<amrex::ParticleReal> d_repeated_plasma_lens_lengths;
    amrex::Gpu::DeviceVector<amrex::ParticleReal> d_repeated_plasma_lens_strengths_E;
    amrex::Gpu::DeviceVector<amrex::ParticleReal> d_repeated_plasma_lens_strengths_B;

#ifdef WARPX_QED
    /**
    * \brief Performs QED events (Breit-Wheeler process and photon emission)
    */
    void doQedEvents (int lev,
                      const amrex::MultiFab& Ex,
                      const amrex::MultiFab& Ey,
                      const amrex::MultiFab& Ez,
                      const amrex::MultiFab& Bx,
                      const amrex::MultiFab& By,
                      const amrex::MultiFab& Bz);
#endif

    [[nodiscard]] int getSpeciesID (std::string product_str) const;

protected:

#ifdef WARPX_QED
    /**
    * \brief Performs Breit-Wheeler process for the species for which it is enabled
    */
    void doQedBreitWheeler (int lev,
                            const amrex::MultiFab& Ex,
                            const amrex::MultiFab& Ey,
                            const amrex::MultiFab& Ez,
                            const amrex::MultiFab& Bx,
                            const amrex::MultiFab& By,
                            const amrex::MultiFab& Bz);

    /**
    * \brief Performs QED photon emission for the species for which it is enabled
    */
    void doQedQuantumSync (int lev,
                           const amrex::MultiFab& Ex,
                           const amrex::MultiFab& Ey,
                           const amrex::MultiFab& Ez,
                           const amrex::MultiFab& Bx,
                           const amrex::MultiFab& By,
                           const amrex::MultiFab& Bz);
#endif

    // Particle container types
    enum struct PCTypes {Physical, RigidInjected, Photon};

    std::vector<std::string> species_names;

    std::vector<std::string> lasers_names;

    std::unique_ptr<CollisionHandler> collisionhandler;

    //! instead of depositing (current, charge) on the finest patch level, deposit to the coarsest grid
    std::vector<bool> m_deposit_on_main_grid;
    std::vector<bool> m_laser_deposit_on_main_grid;

    //! instead of gathering fields from the finest patch level, gather from the coarsest
    std::vector<bool> m_gather_from_main_grid;

    std::vector<PCTypes> species_types;

    template<typename ...Args>
    [[nodiscard]]
    amrex::MFItInfo getMFItInfo (const WarpXParticleContainer& pc_src,
                                 Args const&... pc_dsts) const noexcept
    {
        amrex::MFItInfo info;

        MFItInfoCheckTiling(pc_src, pc_dsts...);

        if (WarpXParticleContainer::do_tiling && amrex::Gpu::notInLaunchRegion()) {
            info.EnableTiling(WarpXParticleContainer::tile_size);
        }

#ifdef AMREX_USE_OMP
        info.SetDynamic(true);
#endif

        return info;
    }


#ifdef WARPX_QED
    // The QED engines
    std::shared_ptr<BreitWheelerEngine> m_shr_p_bw_engine;
    std::shared_ptr<QuantumSynchrotronEngine> m_shr_p_qs_engine;
    //_______________________________

    /**
     * Initialize QED engines and provides smart pointers
     * to species who need QED processes
     */
    void InitQED ();

    //Variables to store how many species need a QED process
    int m_nspecies_quantum_sync = 0;
    int m_nspecies_breit_wheeler = 0;
    //________

    static constexpr auto m_default_quantum_sync_photon_creation_energy_threshold =
        static_cast<amrex::ParticleReal>(
        2.0 * PhysConst::m_e * PhysConst::c * PhysConst::c );  /*!< Default value of the energy threshold for photon creation in Quantum Synchrotron process.*/


    amrex::ParticleReal m_quantum_sync_photon_creation_energy_threshold =
        m_default_quantum_sync_photon_creation_energy_threshold; /*!< Energy threshold for photon creation in Quantum Synchrotron process.*/

    /**
     * Returns the number of species having Quantum Synchrotron process enabled
     */
    [[nodiscard]] int NSpeciesQuantumSync() const { return  m_nspecies_quantum_sync;}

    /**
     * Returns the number of species having Breit Wheeler process enabled
     */
    [[nodiscard]] int NSpeciesBreitWheeler() const { return m_nspecies_breit_wheeler;}

    /**
     * Initializes the Quantum Synchrotron engine
     */
    void InitQuantumSync ();

    /**
     * Initializes the Quantum Synchrotron engine
     */
    void InitBreitWheeler ();

    /**
     * Called by InitQuantumSync if a new table has
     * to be generated.
     */
    void QuantumSyncGenerateTable();

    /**
     * Called by InitBreitWheeler if a new table has
     * to be generated.
     */
    void BreitWheelerGenerateTable();

    /** Whether or not to activate Schwinger process */
    bool m_do_qed_schwinger = false;
    /** Name of Schwinger electron product species */
    std::string m_qed_schwinger_ele_product_name;
    /** Name of Schwinger positron product species */
    std::string m_qed_schwinger_pos_product_name;
    /** Index for Schwinger electron product species in allcontainers */
    int m_qed_schwinger_ele_product;
    /** Index for Schwinger positron product species in allcontainers */
    int m_qed_schwinger_pos_product;
    /** Transverse size used in 2D Schwinger pair production rate calculations */
    amrex::Real m_qed_schwinger_y_size;
    /** If the number of physical Schwinger pairs created within a cell is
     * higher than this threshold we use a Gaussian distribution rather than
     * a Poisson distribution for the pair production rate calculations
     */
    int m_qed_schwinger_threshold_poisson_gaussian = 25;
    /** The 6 following variables are spatial boundaries beyond which Schwinger process is
     *  deactivated
     */
    amrex::Real m_qed_schwinger_xmin = std::numeric_limits<amrex::Real>::lowest();
    amrex::Real m_qed_schwinger_xmax = std::numeric_limits<amrex::Real>::max();
    amrex::Real m_qed_schwinger_ymin = std::numeric_limits<amrex::Real>::lowest();
    amrex::Real m_qed_schwinger_ymax = std::numeric_limits<amrex::Real>::max();
    amrex::Real m_qed_schwinger_zmin = std::numeric_limits<amrex::Real>::lowest();
    amrex::Real m_qed_schwinger_zmax = std::numeric_limits<amrex::Real>::max();

#endif

private:

    // physical particles (+ laser)
    amrex::Vector<std::unique_ptr<WarpXParticleContainer>> allcontainers;
    // Temporary particle container, used e.g. for particle splitting.
    std::unique_ptr<PhysicalParticleContainer> pc_tmp;

    void ReadParameters ();

    void mapSpeciesProduct ();

    bool m_do_back_transformed_particles = false;

    void MFItInfoCheckTiling(const WarpXParticleContainer& /*pc_src*/) const noexcept
    {}

    template<typename First, typename ...Args>
    void MFItInfoCheckTiling(const WarpXParticleContainer& pc_src,
                             First const& pc_dst, Args const&... others) const noexcept
    {
        if (WarpXParticleContainer::do_tiling && amrex::Gpu::notInLaunchRegion()) {
            WARPX_ALWAYS_ASSERT_WITH_MESSAGE(pc_dst.do_tiling,
                "For particle creation processes, either all or none of the "
                "particle species must use tiling.");
        }

        MFItInfoCheckTiling(pc_src, others...);
    }

    /**
    * Should be called right after mapSpeciesProduct in InitData.
    * It checks the physical correctness of product particle species
    * selected by the user for ionization process.
    */
    void CheckIonizationProductSpecies();

#ifdef WARPX_QED
    /**
    * Should be called right after mapSpeciesProduct in InitData.
    * It checks the physical correctness of product particle species
    * selected by the user for QED processes.
    */
    void CheckQEDProductSpecies();
#endif


};
#endif /*WARPX_ParticleContainer_H_*/<|MERGE_RESOLUTION|>--- conflicted
+++ resolved
@@ -229,15 +229,9 @@
     void SetParticleBoxArray (int lev, amrex::BoxArray& new_ba);
     void SetParticleDistributionMap (int lev, amrex::DistributionMapping& new_dm);
 
-<<<<<<< HEAD
-    [[nodiscard]] int nSpecies () const {return species_names.size();}
-    [[nodiscard]] int nLasers () const {return lasers_names.size();}
-    [[nodiscard]] int nContainers () const {return allcontainers.size();}
-=======
-    int nSpecies () const {return static_cast<int>(species_names.size());}
-    int nLasers () const {return static_cast<int>(lasers_names.size());}
-    int nContainers () const {return static_cast<int>(allcontainers.size());}
->>>>>>> 8459109a
+    [[nodiscard]] int nSpecies () const {return static_cast<int>(species_names.size());}
+    [[nodiscard]] int nLasers () const {return static_cast<int>(lasers_names.size());}
+    [[nodiscard]] int nContainers () const {return static_cast<int>(allcontainers.size());}
 
     /** Whether back-transformed diagnostics need to be performed for any plasma species.
      *
