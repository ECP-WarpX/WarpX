--- conflicted
+++ resolved
@@ -109,29 +109,10 @@
     */
     AMREX_GPU_HOST_DEVICE AMREX_FORCE_INLINE
     void
-<<<<<<< HEAD
-    apply_boundaries (
-#ifndef WARPX_DIM_1D_Z
-              amrex::ParticleReal& x, amrex::Real xmin, amrex::Real xmax,
-#endif
-#if (defined WARPX_DIM_3D) || (defined WARPX_DIM_RZ) || (defined WARPX_DIM_RCYLINDER) || (defined WARPX_DIM_RSPHERE)
-                      amrex::ParticleReal& y,
-#endif
-#if (defined WARPX_DIM_3D)
-                      amrex::Real ymin, amrex::Real ymax,
-#endif
-#if !defined(WARPX_DIM_RCYLINDER)
-                      amrex::ParticleReal& z,
-#endif
-#if defined(WARPX_ZINDEX)
-                      amrex::Real zmin, amrex::Real zmax,
-#endif
-=======
     apply_boundaries ([[maybe_unused]] amrex::ParticleReal& x,
                       [[maybe_unused]] amrex::ParticleReal& y,
                       [[maybe_unused]] amrex::ParticleReal& z,
                       amrex::XDim3 gridmin, amrex::XDim3 gridmax,
->>>>>>> a1efef29
                       amrex::ParticleReal& ux, amrex::ParticleReal& uy, amrex::ParticleReal& uz,
                       bool& particle_lost,
                       ParticleBoundaries::ParticleBoundariesData const& boundaries,
