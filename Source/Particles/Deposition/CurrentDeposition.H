--- conflicted
+++ resolved
@@ -111,13 +111,8 @@
 #if (defined WARPX_DIM_RZ)
             // In RZ, wqx is actually wqr, and wqy is wqtheta
             // Convert to cylinderical at the mid point
-<<<<<<< HEAD
-            const amrex::Real xpmid = xp[ip] - 0.5*dt*(vx - vx_gal);
-            const amrex::Real ypmid = yp[ip] - 0.5*dt*(vy-vy_gal);
-=======
-            const amrex::Real xpmid = xp - 0.5*dt*vx;
-            const amrex::Real ypmid = yp - 0.5*dt*vy;
->>>>>>> b60ec816
+            const amrex::Real xpmid = xp - 0.5*dt*(vx - vx_gal);
+            const amrex::Real ypmid = yp - 0.5*dt*(vy-vy_gal);
             const amrex::Real rpmid = std::sqrt(xpmid*xpmid + ypmid*ypmid);
             amrex::Real costheta;
             amrex::Real sintheta;
@@ -142,11 +137,7 @@
 #if (defined WARPX_DIM_RZ)
             const amrex::Real xmid = (rpmid - xmin)*dxi;
 #else
-<<<<<<< HEAD
-            const amrex::Real xmid = (xp[ip]-xmin)*dxi-dts2dx*(vx - vx_gal);
-=======
-            const amrex::Real xmid = (xp - xmin)*dxi - dts2dx*vx;
->>>>>>> b60ec816
+            const amrex::Real xmid = (xp - xmin)*dxi - dts2dx*(vx - vx_gal);
 #endif
             // j_j[xyz] leftmost grid point in x that the particle touches for the centering of each current
             // sx_j[xyz] shape factor along x for the centering of each current
@@ -171,11 +162,7 @@
 
 #if (defined WARPX_DIM_3D)
             // y direction
-<<<<<<< HEAD
-            const amrex::Real ymid = (yp[ip]-ymin)*dyi-dts2dy*(vy-vy_gal);
-=======
-            const amrex::Real ymid = (yp - ymin)*dyi - dts2dy*vy;
->>>>>>> b60ec816
+            const amrex::Real ymid = (yp - ymin)*dyi - dts2dy*(vy-vy_gal);
             amrex::Real sy_node[depos_order + 1];
             amrex::Real sy_cell[depos_order + 1];
             int k_node;
@@ -195,11 +182,7 @@
 #endif
 
             // z direction
-<<<<<<< HEAD
-            const amrex::Real zmid = (zp[ip]-zmin)*dzi-dts2dz*(vz -vz_gal);
-=======
-            const amrex::Real zmid = (zp - zmin)*dzi - dts2dz*vz;
->>>>>>> b60ec816
+            const amrex::Real zmid = (zp - zmin)*dzi - dts2dz*(vz - vz_gal);
             amrex::Real sz_node[depos_order + 1];
             amrex::Real sz_cell[depos_order + 1];
             int l_node;
