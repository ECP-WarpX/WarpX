--- conflicted
+++ resolved
@@ -34,11 +34,7 @@
                         const amrex::ParticleReal * const uxp,
                         const amrex::ParticleReal * const uyp,
                         const amrex::ParticleReal * const uzp,
-<<<<<<< HEAD
-                        const std::vector<amrex::Real>& v_galilean,
-=======
                         const std::array<amrex::Real,3>& v_galilean,
->>>>>>> 7b87d99a
                         const int * const ion_lev,
                         amrex::FArrayBox& jx_fab,
                         amrex::FArrayBox& jy_fab,
@@ -53,15 +49,9 @@
     // (do_ionization=1)
     const bool do_ionization = ion_lev;
 
-<<<<<<< HEAD
-    const amrex::Real vx_gal = v_galilean[0];
-    const amrex::Real vy_gal = v_galilean[1];
-    const amrex::Real vz_gal = v_galilean[2];
-=======
     const amrex::Real vx_gal = 0.0; //v_galilean[0];
     const amrex::Real vy_gal = 0.0; //v_galilean[1];
     const amrex::Real vz_gal = 0.0; //v_galilean[2];
->>>>>>> 7b87d99a
 
     const amrex::Real dxi = 1.0/dx[0];
     const amrex::Real dzi = 1.0/dx[2];
@@ -162,11 +152,7 @@
 
 #if (defined WARPX_DIM_3D)
             // y direction
-<<<<<<< HEAD
-            const amrex::Real ymid= (yp[ip]-ymin)*dyi-dts2dy*(vy-vy_gal);
-=======
             const amrex::Real ymid = (yp[ip]-ymin)*dyi-dts2dy*(vy-vy_gal);
->>>>>>> 7b87d99a
             amrex::Real sy_node[depos_order + 1];
             amrex::Real sy_cell[depos_order + 1];
             int k_node;
@@ -186,11 +172,7 @@
 #endif
 
             // z direction
-<<<<<<< HEAD
-            const amrex::Real zmid= (zp[ip]-zmin)*dzi-dts2dz*(vz -vz_gal);
-=======
             const amrex::Real zmid = (zp[ip]-zmin)*dzi-dts2dz*(vz -vz_gal);
->>>>>>> 7b87d99a
             amrex::Real sz_node[depos_order + 1];
             amrex::Real sz_cell[depos_order + 1];
             int l_node;
