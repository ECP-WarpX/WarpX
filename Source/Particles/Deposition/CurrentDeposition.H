#ifndef CURRENTDEPOSITION_H_
#define CURRENTDEPOSITION_H_

#include "ShapeFactors.H"
#include <WarpX_Complex.H>

#include <AMReX_Array4.H>
#include <AMReX_REAL.H>

/**
 * \brief Current Deposition for thread thread_num
 * /param xp, yp, zp   : Pointer to arrays of particle positions.
 * \param wp           : Pointer to array of particle weights.
 * \param uxp uyp uzp  : Pointer to arrays of particle momentum.
 * \param ion_lev      : Pointer to array of particle ionization level. This is
                         required to have the charge of each macroparticle
                         since q is a scalar. For non-ionizable species,
                         ion_lev is a null pointer.
 * \param jx_fab       : FArrayBox of current density, either full array or tile.
 * \param jy_fab       : FArrayBox of current density, either full array or tile.
 * \param jz_fab       : FArrayBox of current density, either full array or tile.
 * \param np_to_depose : Number of particles for which current is deposited.
 * \param dt           : Time step for particle level
 * \param dx           : 3D cell size
 * \param xyzmin       : Physical lower bounds of domain.
 * \param lo           : Index lower bounds of domain.
 * /param q            : species charge.
 */
template <int depos_order>
void doDepositionShapeN(const amrex::ParticleReal * const xp,
                        const amrex::ParticleReal * const yp,
                        const amrex::ParticleReal * const zp,
                        const amrex::ParticleReal * const wp,
                        const amrex::ParticleReal * const uxp,
                        const amrex::ParticleReal * const uyp,
                        const amrex::ParticleReal * const uzp,
                        const std::vector<amrex::Real>& v_galilean,
                        const int * const ion_lev,
                        amrex::FArrayBox& jx_fab,
                        amrex::FArrayBox& jy_fab,
                        amrex::FArrayBox& jz_fab,
                        const long np_to_depose, const amrex::Real dt,
                        const std::array<amrex::Real,3>& dx,
                        const std::array<amrex::Real,3>& xyzmin,
                        const amrex::Dim3 lo,
                        const amrex::Real q)
{
    // Whether ion_lev is a null pointer (do_ionization=0) or a real pointer
    // (do_ionization=1)
    const bool do_ionization = ion_lev;

    const amrex::Real vx_gal = v_galilean[0];
    const amrex::Real vy_gal = v_galilean[1];
    const amrex::Real vz_gal = v_galilean[2];

    const amrex::Real dxi = 1.0/dx[0];
    const amrex::Real dzi = 1.0/dx[2];
    const amrex::Real dts2dx = 0.5*dt*dxi;
    const amrex::Real dts2dz = 0.5*dt*dzi;
#if (AMREX_SPACEDIM == 2)
    const amrex::Real invvol = dxi*dzi;
#elif (defined WARPX_DIM_3D)
    const amrex::Real dyi = 1.0/dx[1];
    const amrex::Real dts2dy = 0.5*dt*dyi;
    const amrex::Real invvol = dxi*dyi*dzi;
#endif

    const amrex::Real xmin = xyzmin[0];
    const amrex::Real ymin = xyzmin[1];
    const amrex::Real zmin = xyzmin[2];

    const amrex::Real clightsq = 1.0/PhysConst::c/PhysConst::c;

    amrex::Array4<amrex::Real> const& jx_arr = jx_fab.array();
    amrex::Array4<amrex::Real> const& jy_arr = jy_fab.array();
    amrex::Array4<amrex::Real> const& jz_arr = jz_fab.array();
    amrex::IntVect const jx_type = jx_fab.box().type();
    amrex::IntVect const jy_type = jy_fab.box().type();
    amrex::IntVect const jz_type = jz_fab.box().type();

    constexpr int zdir = (AMREX_SPACEDIM - 1);
    constexpr int NODE = amrex::IndexType::NODE;
    constexpr int CELL = amrex::IndexType::CELL;

    // Loop over particles and deposit into jx_fab, jy_fab and jz_fab
    amrex::ParallelFor(
        np_to_depose,
        [=] AMREX_GPU_DEVICE (long ip) {
            // --- Get particle quantities
            const amrex::Real gaminv = 1.0/std::sqrt(1.0 + uxp[ip]*uxp[ip]*clightsq
                                                         + uyp[ip]*uyp[ip]*clightsq
                                                         + uzp[ip]*uzp[ip]*clightsq);
            amrex::Real wq  = q*wp[ip];
            if (do_ionization){
                wq *= ion_lev[ip];
            }
            const amrex::Real vx  = uxp[ip]*gaminv;
            const amrex::Real vy  = uyp[ip]*gaminv;
            const amrex::Real vz  = uzp[ip]*gaminv;
            // wqx, wqy wqz are particle current in each direction
#if (defined WARPX_DIM_RZ)
            // In RZ, wqx is actually wqr, and wqy is wqtheta
            // Convert to cylinderical at the mid point
            const amrex::Real xpmid = xp[ip] - 0.5*dt*(vx - vx_gal);
            const amrex::Real ypmid = yp[ip] - 0.5*dt*(vy-vy_gal);
            const amrex::Real rpmid = std::sqrt(xpmid*xpmid + ypmid*ypmid);
            amrex::Real costheta;
            amrex::Real sintheta;
            if (rpmid > 0.) {
                costheta = xpmid/rpmid;
                sintheta = ypmid/rpmid;
            } else {
                costheta = 1.;
                sintheta = 0.;
            }
            const amrex::Real wqx = wq*invvol*(+vx*costheta + vy*sintheta);
            const amrex::Real wqy = wq*invvol*(-vx*sintheta + vy*costheta);
#else
            const amrex::Real wqx = wq*invvol*vx;
            const amrex::Real wqy = wq*invvol*vy;
#endif
            const amrex::Real wqz = wq*invvol*vz;

            // --- Compute shape factors
            // x direction
            // Get particle position after 1/2 push back in position
#if (defined WARPX_DIM_RZ)
            const amrex::Real xmid = (rpmid - xmin)*dxi;
#else
<<<<<<< HEAD
            const amrex::Real xmid = (xp[ip]-xmin)*dxi-dts2dx*(vx - vx_gal);
=======
            const amrex::Real xmid = (xp[ip] - xmin)*dxi - dts2dx*vx;
>>>>>>> 6064a326
#endif
            // j_j[xyz] leftmost grid point in x that the particle touches for the centering of each current
            // sx_j[xyz] shape factor along x for the centering of each current
            // There are only two possible centerings, node or cell centered, so at most only two shape factor
            // arrays will be needed.
            amrex::Real sx_node[depos_order + 1];
            amrex::Real sx_cell[depos_order + 1];
            int j_node;
            int j_cell;
            if (jx_type[0] == NODE || jy_type[0] == NODE || jz_type[0] == NODE) {
                j_node = compute_shape_factor<depos_order>(sx_node, xmid);
            }
            if (jx_type[0] == CELL || jy_type[0] == CELL || jz_type[0] == CELL) {
                j_cell = compute_shape_factor<depos_order>(sx_cell, xmid - 0.5);
            }
            const amrex::Real (&sx_jx)[depos_order + 1] = ((jx_type[0] == NODE) ? sx_node : sx_cell);
            const amrex::Real (&sx_jy)[depos_order + 1] = ((jy_type[0] == NODE) ? sx_node : sx_cell);
            const amrex::Real (&sx_jz)[depos_order + 1] = ((jz_type[0] == NODE) ? sx_node : sx_cell);
            int const j_jx = ((jx_type[0] == NODE) ? j_node : j_cell);
            int const j_jy = ((jy_type[0] == NODE) ? j_node : j_cell);
            int const j_jz = ((jz_type[0] == NODE) ? j_node : j_cell);

#if (defined WARPX_DIM_3D)
            // y direction
<<<<<<< HEAD
            const amrex::Real ymid= (yp[ip]-ymin)*dyi-dts2dy*(vy-vy_gal);
            amrex::Real sy [depos_order + 1];
            const int k  = compute_shape_factor<depos_order>(sy,  ymid);
            amrex::Real sy0[depos_order + 1];
            const int k0 = compute_shape_factor<depos_order>(sy0, ymid-stagger_shift);
=======
            const amrex::Real ymid = (yp[ip] - ymin)*dyi - dts2dy*vy;
            amrex::Real sy_node[depos_order + 1];
            amrex::Real sy_cell[depos_order + 1];
            int k_node;
            int k_cell;
            if (jx_type[1] == NODE || jy_type[1] == NODE || jz_type[1] == NODE) {
                k_node = compute_shape_factor<depos_order>(sy_node, ymid);
            }
            if (jx_type[1] == CELL || jy_type[1] == CELL || jz_type[1] == CELL) {
                k_cell = compute_shape_factor<depos_order>(sy_cell, ymid - 0.5);
            }
            const amrex::Real (&sy_jx)[depos_order + 1] = ((jx_type[1] == NODE) ? sy_node : sy_cell);
            const amrex::Real (&sy_jy)[depos_order + 1] = ((jy_type[1] == NODE) ? sy_node : sy_cell);
            const amrex::Real (&sy_jz)[depos_order + 1] = ((jz_type[1] == NODE) ? sy_node : sy_cell);
            int const k_jx = ((jx_type[1] == NODE) ? k_node : k_cell);
            int const k_jy = ((jy_type[1] == NODE) ? k_node : k_cell);
            int const k_jz = ((jz_type[1] == NODE) ? k_node : k_cell);
>>>>>>> 6064a326
#endif

            // z direction
<<<<<<< HEAD
            const amrex::Real zmid= (zp[ip]-zmin)*dzi-dts2dz*(vz -vz_gal);
            amrex::Real sz [depos_order + 1];
            const int l  = compute_shape_factor<depos_order>(sz,  zmid);
            amrex::Real sz0[depos_order + 1];
            const int l0 = compute_shape_factor<depos_order>(sz0, zmid-stagger_shift);
=======
            const amrex::Real zmid = (zp[ip] - zmin)*dzi - dts2dz*vz;
            amrex::Real sz_node[depos_order + 1];
            amrex::Real sz_cell[depos_order + 1];
            int l_node;
            int l_cell;
            if (jx_type[zdir] == NODE || jy_type[zdir] == NODE || jz_type[zdir] == NODE) {
                l_node = compute_shape_factor<depos_order>(sz_node, zmid);
            }
            if (jx_type[zdir] == CELL || jy_type[zdir] == CELL || jz_type[zdir] == CELL) {
                l_cell = compute_shape_factor<depos_order>(sz_cell, zmid - 0.5);
            }
            const amrex::Real (&sz_jx)[depos_order + 1] = ((jx_type[zdir] == NODE) ? sz_node : sz_cell);
            const amrex::Real (&sz_jy)[depos_order + 1] = ((jy_type[zdir] == NODE) ? sz_node : sz_cell);
            const amrex::Real (&sz_jz)[depos_order + 1] = ((jz_type[zdir] == NODE) ? sz_node : sz_cell);
            int const l_jx = ((jx_type[zdir] == NODE) ? l_node : l_cell);
            int const l_jy = ((jy_type[zdir] == NODE) ? l_node : l_cell);
            int const l_jz = ((jz_type[zdir] == NODE) ? l_node : l_cell);
>>>>>>> 6064a326

            // Deposit current into jx_arr, jy_arr and jz_arr
#if (defined WARPX_DIM_XZ) || (defined WARPX_DIM_RZ)
            for (int iz=0; iz<=depos_order; iz++){
                for (int ix=0; ix<=depos_order; ix++){
                    amrex::Gpu::Atomic::Add(
                        &jx_arr(lo.x+j_jx+ix, lo.y+l_jx+iz, 0, 0),
                        sx_jx[ix]*sz_jx[iz]*wqx);
                    amrex::Gpu::Atomic::Add(
                        &jy_arr(lo.x+j_jy+ix, lo.y+l_jy+iz, 0, 0),
                        sx_jy[ix]*sz_jy[iz]*wqy);
                    amrex::Gpu::Atomic::Add(
                        &jz_arr(lo.x+j_jz+ix, lo.y+l_jz+iz, 0, 0),
                        sx_jz[ix]*sz_jz[iz]*wqz);
                }
            }
#elif (defined WARPX_DIM_3D)
            for (int iz=0; iz<=depos_order; iz++){
                for (int iy=0; iy<=depos_order; iy++){
                    for (int ix=0; ix<=depos_order; ix++){
                        amrex::Gpu::Atomic::Add(
                            &jx_arr(lo.x+j_jx+ix, lo.y+k_jx+iy, lo.z+l_jx+iz),
                            sx_jx[ix]*sy_jx[iy]*sz_jx[iz]*wqx);
                        amrex::Gpu::Atomic::Add(
                            &jy_arr(lo.x+j_jy+ix, lo.y+k_jy+iy, lo.z+l_jy+iz),
                            sx_jy[ix]*sy_jy[iy]*sz_jy[iz]*wqy);
                        amrex::Gpu::Atomic::Add(
                            &jz_arr(lo.x+j_jz+ix, lo.y+k_jz+iy, lo.z+l_jz+iz),
                            sx_jz[ix]*sy_jz[iy]*sz_jz[iz]*wqz);
                    }
                }
            }
#endif
        }
        );
}

/**
 * \brief Esirkepov Current Deposition for thread thread_num
 *
 * \param xp, yp, zp   : Pointer to arrays of particle positions.
 * \param wp           : Pointer to array of particle weights.
 * \param uxp uyp uzp  : Pointer to arrays of particle momentum.
 * \param ion_lev      : Pointer to array of particle ionization level. This is
                         required to have the charge of each macroparticle
                         since q is a scalar. For non-ionizable species,
                         ion_lev is a null pointer.
 * \param Jx_arr       : Array4 of current density, either full array or tile.
 * \param Jy_arr       : Array4 of current density, either full array or tile.
 * \param Jz_arr       : Array4 of current density, either full array or tile.
 * \param np_to_depose : Number of particles for which current is deposited.
 * \param dt           : Time step for particle level
 * \param dx           : 3D cell size
 * \param xyzmin       : Physical lower bounds of domain.
 * \param lo           : Index lower bounds of domain.
 * \param q            : species charge.
 * \param n_rz_azimuthal_modes: Number of azimuthal modes when using RZ geometry
 */
template <int depos_order>
void doEsirkepovDepositionShapeN (const amrex::ParticleReal * const xp,
                                  const amrex::ParticleReal * const yp,
                                  const amrex::ParticleReal * const zp,
                                  const amrex::ParticleReal * const wp,
                                  const amrex::ParticleReal * const uxp,
                                  const amrex::ParticleReal * const uyp,
                                  const amrex::ParticleReal * const uzp,
                                  const int * ion_lev,
                                  const amrex::Array4<amrex::Real>& Jx_arr,
                                  const amrex::Array4<amrex::Real>& Jy_arr,
                                  const amrex::Array4<amrex::Real>& Jz_arr,
                                  const long np_to_depose,
                                  const amrex::Real dt,
                                  const std::array<amrex::Real,3>& dx,
                                  const std::array<amrex::Real, 3> xyzmin,
                                  const amrex::Dim3 lo,
                                  const amrex::Real q,
                                  const long n_rz_azimuthal_modes)
{
    using namespace amrex;

    // Whether ion_lev is a null pointer (do_ionization=0) or a real pointer
    // (do_ionization=1)
    bool const do_ionization = ion_lev;
    Real const dxi = 1.0_rt / dx[0];
    Real const dtsdx0 = dt*dxi;
    Real const xmin = xyzmin[0];
#if (defined WARPX_DIM_3D)
    Real const dyi = 1.0_rt / dx[1];
    Real const dtsdy0 = dt*dyi;
    Real const ymin = xyzmin[1];
#endif
    Real const dzi = 1.0_rt / dx[2];
    Real const dtsdz0 = dt*dzi;
    Real const zmin = xyzmin[2];

#if (defined WARPX_DIM_3D)
    Real const invdtdx = 1.0_rt / (dt*dx[1]*dx[2]);
    Real const invdtdy = 1.0_rt / (dt*dx[0]*dx[2]);
    Real const invdtdz = 1.0_rt / (dt*dx[0]*dx[1]);
#elif (defined WARPX_DIM_XZ) || (defined WARPX_DIM_RZ)
    Real const invdtdx = 1.0_rt / (dt*dx[2]);
    Real const invdtdz = 1.0_rt / (dt*dx[0]);
    Real const invvol = 1.0_rt / (dx[0]*dx[2]);
#endif

#if (defined WARPX_DIM_RZ)
    Complex const I = Complex{0., 1.};
#endif

    Real const clightsq = 1.0_rt / ( PhysConst::c * PhysConst::c );

    // Loop over particles and deposit into Jx_arr, Jy_arr and Jz_arr
    amrex::ParallelFor(
        np_to_depose,
        [=] AMREX_GPU_DEVICE (long const ip) {

            // --- Get particle quantities
        Real const gaminv = 1.0/std::sqrt(1.0 + uxp[ip]*uxp[ip]*clightsq
                                                         + uyp[ip]*uyp[ip]*clightsq
                                                         + uzp[ip]*uzp[ip]*clightsq);

            // wqx, wqy wqz are particle current in each direction
            Real wq = q*wp[ip];
            if (do_ionization){
                wq *= ion_lev[ip];
            }
            Real const wqx = wq*invdtdx;
#if (defined WARPX_DIM_3D)
            Real const wqy = wq*invdtdy;
#endif
            Real const wqz = wq*invdtdz;

            // computes current and old position in grid units
#if (defined WARPX_DIM_RZ)
            Real const xp_mid = xp[ip] - 0.5_rt * dt*uxp[ip]*gaminv;
            Real const yp_mid = yp[ip] - 0.5_rt * dt*uyp[ip]*gaminv;
            Real const xp_old = xp[ip] - dt*uxp[ip]*gaminv;
            Real const yp_old = yp[ip] - dt*uyp[ip]*gaminv;
            Real const rp_new = std::sqrt(xp[ip]*xp[ip] + yp[ip]*yp[ip]);
            Real const rp_mid = std::sqrt(xp_mid*xp_mid + yp_mid*yp_mid);
            Real const rp_old = std::sqrt(xp_old*xp_old + yp_old*yp_old);
            Real costheta_new, sintheta_new;
            if (rp_new > 0._rt) {
                costheta_new = xp[ip]/rp_new;
                sintheta_new = yp[ip]/rp_new;
            } else {
                costheta_new = 1.;
                sintheta_new = 0.;
            }
            amrex::Real costheta_mid, sintheta_mid;
            if (rp_mid > 0._rt) {
                costheta_mid = xp_mid/rp_mid;
                sintheta_mid = yp_mid/rp_mid;
            } else {
                costheta_mid = 1.;
                sintheta_mid = 0.;
            }
            amrex::Real costheta_old, sintheta_old;
            if (rp_old > 0._rt) {
                costheta_old = xp_old/rp_old;
                sintheta_old = yp_old/rp_old;
            } else {
                costheta_old = 1.;
                sintheta_old = 0.;
            }
            const Complex xy_new0 = Complex{costheta_new, sintheta_new};
            const Complex xy_mid0 = Complex{costheta_mid, sintheta_mid};
            const Complex xy_old0 = Complex{costheta_old, sintheta_old};
            Real const x_new = (rp_new - xmin)*dxi;
            Real const x_old = (rp_old - xmin)*dxi;
#else
            Real const x_new = (xp[ip] - xmin)*dxi;
            Real const x_old = x_new - dtsdx0*uxp[ip]*gaminv;
#endif
#if (defined WARPX_DIM_3D)
            Real const y_new = (yp[ip] - ymin)*dyi;
            Real const y_old = y_new - dtsdy0*uyp[ip]*gaminv;
#endif
            Real const z_new = (zp[ip] - zmin)*dzi;
            Real const z_old = z_new - dtsdz0*uzp[ip]*gaminv;

#if (defined WARPX_DIM_RZ)
            Real const vy = (-uxp[ip]*sintheta_mid + uyp[ip]*costheta_mid)*gaminv;
#elif (defined WARPX_DIM_XZ)
            Real const vy = uyp[ip]*gaminv;
#endif

            // Shape factor arrays
            // Note that there are extra values above and below
            // to possibly hold the factor for the old particle
            // which can be at a different grid location.
            Real sx_new[depos_order + 3] = {0.};
            Real sx_old[depos_order + 3] = {0.};
#if (defined WARPX_DIM_3D)
            Real sy_new[depos_order + 3] = {0.};
            Real sy_old[depos_order + 3] = {0.};
#endif
            Real sz_new[depos_order + 3] = {0.};
            Real sz_old[depos_order + 3] = {0.};

            // --- Compute shape factors
            // Compute shape factors for position as they are now and at old positions
            // [ijk]_new: leftmost grid point that the particle touches
            const int i_new = compute_shape_factor<depos_order>(sx_new+1, x_new);
            const int i_old = compute_shifted_shape_factor<depos_order>(sx_old, x_old, i_new);
#if (defined WARPX_DIM_3D)
            const int j_new = compute_shape_factor<depos_order>(sy_new+1, y_new);
            const int j_old = compute_shifted_shape_factor<depos_order>(sy_old, y_old, j_new);
#endif
            const int k_new = compute_shape_factor<depos_order>(sz_new+1, z_new);
            const int k_old = compute_shifted_shape_factor<depos_order>(sz_old, z_old, k_new);

            // computes min/max positions of current contributions
            int dil = 1, diu = 1;
            if (i_old < i_new) dil = 0;
            if (i_old > i_new) diu = 0;
#if (defined WARPX_DIM_3D)
            int djl = 1, dju = 1;
            if (j_old < j_new) djl = 0;
            if (j_old > j_new) dju = 0;
#endif
            int dkl = 1, dku = 1;
            if (k_old < k_new) dkl = 0;
            if (k_old > k_new) dku = 0;

#if (defined WARPX_DIM_3D)

            for (int k=dkl; k<=depos_order+2-dku; k++) {
                for (int j=djl; j<=depos_order+2-dju; j++) {
                    amrex::Real sdxi = 0.;
                    for (int i=dil; i<=depos_order+1-diu; i++) {
                        sdxi += wqx*(sx_old[i] - sx_new[i])*((sy_new[j] + 0.5*(sy_old[j] - sy_new[j]))*sz_new[k] +
                                                             (0.5*sy_new[j] + 1./3.*(sy_old[j] - sy_new[j]))*(sz_old[k] - sz_new[k]));
                        amrex::Gpu::Atomic::Add( &Jx_arr(lo.x+i_new-1+i, lo.y+j_new-1+j, lo.z+k_new-1+k), sdxi);
                    }
                }
            }
            for (int k=dkl; k<=depos_order+2-dku; k++) {
                for (int i=dil; i<=depos_order+2-diu; i++) {
                    amrex::Real sdyj = 0.;
                    for (int j=djl; j<=depos_order+1-dju; j++) {
                        sdyj += wqy*(sy_old[j] - sy_new[j])*((sz_new[k] + 0.5*(sz_old[k] - sz_new[k]))*sx_new[i] +
                                                             (0.5*sz_new[k] + 1./3.*(sz_old[k] - sz_new[k]))*(sx_old[i] - sx_new[i]));
                        amrex::Gpu::Atomic::Add( &Jy_arr(lo.x+i_new-1+i, lo.y+j_new-1+j, lo.z+k_new-1+k), sdyj);
                    }
                }
            }
            for (int j=djl; j<=depos_order+2-dju; j++) {
                for (int i=dil; i<=depos_order+2-diu; i++) {
                    amrex::Real sdzk = 0.;
                    for (int k=dkl; k<=depos_order+1-dku; k++) {
                        sdzk += wqz*(sz_old[k] - sz_new[k])*((sx_new[i] + 0.5*(sx_old[i] - sx_new[i]))*sy_new[j] +
                                                             (0.5*sx_new[i] + 1./3.*(sx_old[i] - sx_new[i]))*(sy_old[j] - sy_new[j]));
                        amrex::Gpu::Atomic::Add( &Jz_arr(lo.x+i_new-1+i, lo.y+j_new-1+j, lo.z+k_new-1+k), sdzk);
                    }
                }
            }

#elif (defined WARPX_DIM_XZ) || (defined WARPX_DIM_RZ)

            for (int k=dkl; k<=depos_order+2-dku; k++) {
                amrex::Real sdxi = 0.;
                for (int i=dil; i<=depos_order+1-diu; i++) {
                    sdxi += wqx*(sx_old[i] - sx_new[i])*(sz_new[k] + 0.5*(sz_old[k] - sz_new[k]));
                    amrex::Gpu::Atomic::Add( &Jx_arr(lo.x+i_new-1+i, lo.y+k_new-1+k, 0, 0), sdxi);
#if (defined WARPX_DIM_RZ)
                    Complex xy_mid = xy_mid0; // Throughout the following loop, xy_mid takes the value e^{i m theta}
                    for (int imode=1 ; imode < n_rz_azimuthal_modes ; imode++) {
                        // The factor 2 comes from the normalization of the modes
                        const Complex djr_cmplx = 2._rt *sdxi*xy_mid;
                        amrex::Gpu::Atomic::Add( &Jx_arr(lo.x+i_new-1+i, lo.y+k_new-1+k, 0, 2*imode-1), djr_cmplx.real());
                        amrex::Gpu::Atomic::Add( &Jx_arr(lo.x+i_new-1+i, lo.y+k_new-1+k, 0, 2*imode), djr_cmplx.imag());
                        xy_mid = xy_mid*xy_mid0;
                    }
#endif
                }
            }
            for (int k=dkl; k<=depos_order+2-dku; k++) {
                for (int i=dil; i<=depos_order+2-diu; i++) {
                    Real const sdyj = wq*vy*invvol*((sz_new[k] + 0.5_rt * (sz_old[k] - sz_new[k]))*sx_new[i] +
                                                           (0.5_rt * sz_new[k] + 1._rt / 3._rt *(sz_old[k] - sz_new[k]))*(sx_old[i] - sx_new[i]));
                    amrex::Gpu::Atomic::Add( &Jy_arr(lo.x+i_new-1+i, lo.y+k_new-1+k, 0, 0), sdyj);
#if (defined WARPX_DIM_RZ)
                    Complex xy_new = xy_new0;
                    Complex xy_mid = xy_mid0;
                    Complex xy_old = xy_old0;
                    // Throughout the following loop, xy_ takes the value e^{i m theta_}
                    for (int imode=1 ; imode < n_rz_azimuthal_modes ; imode++) {
                        // The factor 2 comes from the normalization of the modes
                        // The minus sign comes from the different convention with respect to Davidson et al.
                        const Complex djt_cmplx = -2._rt * I*(i_new-1 + i + xmin*dxi)*wq*invdtdx/(amrex::Real)imode*
                                                  (sx_new[i]*sz_new[k]*(xy_new - xy_mid) + sx_old[i]*sz_old[k]*(xy_mid - xy_old));
                        amrex::Gpu::Atomic::Add( &Jy_arr(lo.x+i_new-1+i, lo.y+k_new-1+k, 0, 2*imode-1), djt_cmplx.real());
                        amrex::Gpu::Atomic::Add( &Jy_arr(lo.x+i_new-1+i, lo.y+k_new-1+k, 0, 2*imode), djt_cmplx.imag());
                        xy_new = xy_new*xy_new0;
                        xy_mid = xy_mid*xy_mid0;
                        xy_old = xy_old*xy_old0;
                    }
#endif
                }
            }
            for (int i=dil; i<=depos_order+2-diu; i++) {
                Real sdzk = 0.;
                for (int k=dkl; k<=depos_order+1-dku; k++) {
                    sdzk += wqz*(sz_old[k] - sz_new[k])*(sx_new[i] + 0.5_rt * (sx_old[i] - sx_new[i]));
                    amrex::Gpu::Atomic::Add( &Jz_arr(lo.x+i_new-1+i, lo.y+k_new-1+k, 0, 0), sdzk);
#if (defined WARPX_DIM_RZ)
                    Complex xy_mid = xy_mid0; // Throughout the following loop, xy_mid takes the value e^{i m theta}
                    for (int imode=1 ; imode < n_rz_azimuthal_modes ; imode++) {
                        // The factor 2 comes from the normalization of the modes
                        const Complex djz_cmplx = 2._rt * sdzk * xy_mid;
                        amrex::Gpu::Atomic::Add( &Jz_arr(lo.x+i_new-1+i, lo.y+k_new-1+k, 0, 2*imode-1), djz_cmplx.real());
                        amrex::Gpu::Atomic::Add( &Jz_arr(lo.x+i_new-1+i, lo.y+k_new-1+k, 0, 2*imode), djz_cmplx.imag());
                        xy_mid = xy_mid*xy_mid0;
                    }
#endif
                }
            }

#endif
        }
        );
}

#endif // CURRENTDEPOSITION_H_<|MERGE_RESOLUTION|>--- conflicted
+++ resolved
@@ -127,11 +127,7 @@
 #if (defined WARPX_DIM_RZ)
             const amrex::Real xmid = (rpmid - xmin)*dxi;
 #else
-<<<<<<< HEAD
             const amrex::Real xmid = (xp[ip]-xmin)*dxi-dts2dx*(vx - vx_gal);
-=======
-            const amrex::Real xmid = (xp[ip] - xmin)*dxi - dts2dx*vx;
->>>>>>> 6064a326
 #endif
             // j_j[xyz] leftmost grid point in x that the particle touches for the centering of each current
             // sx_j[xyz] shape factor along x for the centering of each current
@@ -156,14 +152,7 @@
 
 #if (defined WARPX_DIM_3D)
             // y direction
-<<<<<<< HEAD
             const amrex::Real ymid= (yp[ip]-ymin)*dyi-dts2dy*(vy-vy_gal);
-            amrex::Real sy [depos_order + 1];
-            const int k  = compute_shape_factor<depos_order>(sy,  ymid);
-            amrex::Real sy0[depos_order + 1];
-            const int k0 = compute_shape_factor<depos_order>(sy0, ymid-stagger_shift);
-=======
-            const amrex::Real ymid = (yp[ip] - ymin)*dyi - dts2dy*vy;
             amrex::Real sy_node[depos_order + 1];
             amrex::Real sy_cell[depos_order + 1];
             int k_node;
@@ -180,18 +169,10 @@
             int const k_jx = ((jx_type[1] == NODE) ? k_node : k_cell);
             int const k_jy = ((jy_type[1] == NODE) ? k_node : k_cell);
             int const k_jz = ((jz_type[1] == NODE) ? k_node : k_cell);
->>>>>>> 6064a326
 #endif
 
             // z direction
-<<<<<<< HEAD
             const amrex::Real zmid= (zp[ip]-zmin)*dzi-dts2dz*(vz -vz_gal);
-            amrex::Real sz [depos_order + 1];
-            const int l  = compute_shape_factor<depos_order>(sz,  zmid);
-            amrex::Real sz0[depos_order + 1];
-            const int l0 = compute_shape_factor<depos_order>(sz0, zmid-stagger_shift);
-=======
-            const amrex::Real zmid = (zp[ip] - zmin)*dzi - dts2dz*vz;
             amrex::Real sz_node[depos_order + 1];
             amrex::Real sz_cell[depos_order + 1];
             int l_node;
@@ -208,7 +189,6 @@
             int const l_jx = ((jx_type[zdir] == NODE) ? l_node : l_cell);
             int const l_jy = ((jy_type[zdir] == NODE) ? l_node : l_cell);
             int const l_jz = ((jz_type[zdir] == NODE) ? l_node : l_cell);
->>>>>>> 6064a326
 
             // Deposit current into jx_arr, jy_arr and jz_arr
 #if (defined WARPX_DIM_XZ) || (defined WARPX_DIM_RZ)
