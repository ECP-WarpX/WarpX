--- conflicted
+++ resolved
@@ -21,9 +21,7 @@
  * \param np_to_depose : Number of particles for which current is deposited.
  * \param dt           : Time step for particle level
  * \param dx           : 3D cell size
- * \param xyzminx      : Physical lower bounds of domain for jx.
- * \param xyzminy      : Physical lower bounds of domain for jy.
- * \param xyzminz      : Physical lower bounds of domain for jz.
+ * \param xyzmin       : Physical lower bounds of domain.
  * \param lo           : Index lower bounds of domain.
  * /param q            : species charge.
  */
@@ -41,18 +39,10 @@
                         amrex::FArrayBox& jz_fab,
                         const long np_to_depose, const amrex::Real dt,
                         const std::array<amrex::Real,3>& dx,
-<<<<<<< HEAD
-                        const std::array<amrex::Real,3>& xyzminx,
-                        const std::array<amrex::Real,3>& xyzminy,
-                        const std::array<amrex::Real,3>& xyzminz,
+                        const std::array<amrex::Real,3>& xyzmin,
                         const amrex::Dim3 lo,
                         const amrex::Real q,
                         const long n_rz_azimuthal_modes)
-=======
-                        const std::array<amrex::Real,3>& xyzmin,
-                        const amrex::Dim3 lo,
-                        const amrex::Real q)
->>>>>>> 13f3c877
 {
     // Whether ion_lev is a null pointer (do_ionization=0) or a real pointer
     // (do_ionization=1)
@@ -69,22 +59,9 @@
     const amrex::Real invvol = dxi*dyi*dzi;
 #endif
 
-<<<<<<< HEAD
-    // This assumes that the centering in the directions transverse
-    // to the direction of the current are the same.
-    const amrex::Real xmin_x  = xyzminx[0];
-    const amrex::Real xmin_yz = xyzminz[0];
-#if (defined WARPX_DIM_3D)
-    const amrex::Real ymin_y  = xyzminy[1];
-    const amrex::Real ymin_xz = xyzminx[1];
-#endif
-    const amrex::Real zmin_z  = xyzminz[2];
-    const amrex::Real zmin_xy = xyzminx[2];
-=======
     const amrex::Real xmin = xyzmin[0];
     const amrex::Real ymin = xyzmin[1];
     const amrex::Real zmin = xyzmin[2];
->>>>>>> 13f3c877
 
     const amrex::Real clightsq = 1.0/PhysConst::c/PhysConst::c;
 
@@ -143,35 +120,11 @@
             // x direction
             // Get particle position after 1/2 push back in position
 #if (defined WARPX_DIM_RZ)
-<<<<<<< HEAD
-            const amrex::Real xmid_yz = (rpmid - xmin_yz)*dxi;
-            const amrex::Real xmid_x  = (rpmid - xmin_x )*dxi;
-#else
-            const amrex::Real xmid_yz = (xp[ip] - xmin_yz)*dxi - dts2dx*vx;
-            const amrex::Real xmid_x  = (xp[ip] - xmin_x )*dxi - dts2dx*vx;
-#endif
-            // Compute shape factors for jy, jz, perpendicular to the x-axis
-            amrex::Real sx_yz[depos_order + 1];
-            // j_yz: leftmost grid point (node-centered) that the particle touches
-            const int j_yz = compute_shape_factor<depos_order>(sx_yz, xmid_yz);
-            // Compute shape factors for jx, parallel to the x-axis
-            amrex::Real sx_x[depos_order + 1];
-            // j_x: leftmost grid point (cell-centered) that the particle touches
-            const int j_x = compute_shape_factor<depos_order>(sx_x, xmid_x);
-
-#if (defined WARPX_DIM_3D)
-            // y direction
-            const amrex::Real ymid_xz = (yp[ip] - ymin_xz)*dyi - dts2dy*vy;
-            const amrex::Real ymid_y  = (yp[ip] - ymin_y )*dyi - dts2dy*vy;
-            amrex::Real sy_xz[depos_order + 1];
-            const int k_xz = compute_shape_factor<depos_order>(sy_xz, ymid_xz);
-            amrex::Real sy_y[depos_order + 1];
-            const int k_y = compute_shape_factor<depos_order>(sy_y, ymid_y);
-=======
             const amrex::Real xmid = (rpmid - xmin)*dxi;
 #else
             const amrex::Real xmid = (xp[ip] - xmin)*dxi - dts2dx*vx;
 #endif
+
             // j_j[xyz] leftmost grid point in x that the particle touches for the centering of each current
             // sx_j[xyz] shape factor along x for the centering of each current
             // There are only two possible centerings, node or cell centered, so at most only two shape factor
@@ -212,18 +165,9 @@
             int const k_jx = ((jx_type[1] == NODE) ? k_node : k_cell);
             int const k_jy = ((jy_type[1] == NODE) ? k_node : k_cell);
             int const k_jz = ((jz_type[1] == NODE) ? k_node : k_cell);
->>>>>>> 13f3c877
 #endif
 
             // z direction
-<<<<<<< HEAD
-            const amrex::Real zmid_xy = (zp[ip] - zmin_xy)*dzi - dts2dz*vz;
-            const amrex::Real zmid_z  = (zp[ip] - zmin_z )*dzi - dts2dz*vz;
-            amrex::Real sz_xy[depos_order + 1];
-            const int l_xy = compute_shape_factor<depos_order>(sz_xy, zmid_xy);
-            amrex::Real sz_z[depos_order + 1];
-            const int l_z = compute_shape_factor<depos_order>(sz_z, zmid_z);
-=======
             const amrex::Real zmid = (zp[ip] - zmin)*dzi - dts2dz*vz;
             amrex::Real sz_node[depos_order + 1];
             amrex::Real sz_cell[depos_order + 1];
@@ -241,35 +185,12 @@
             int const l_jx = ((jx_type[zdir] == NODE) ? l_node : l_cell);
             int const l_jy = ((jy_type[zdir] == NODE) ? l_node : l_cell);
             int const l_jz = ((jz_type[zdir] == NODE) ? l_node : l_cell);
->>>>>>> 13f3c877
 
             // Deposit current into jx_arr, jy_arr and jz_arr
 #if (defined WARPX_DIM_XZ) || (defined WARPX_DIM_RZ)
             for (int iz=0; iz<=depos_order; iz++){
                 for (int ix=0; ix<=depos_order; ix++){
                     amrex::Gpu::Atomic::Add(
-<<<<<<< HEAD
-                        &jx_arr(lo.x+j_x+ix, lo.y+l_xy+iz, 0, 0),
-                        sx_x[ix]*sz_xy[iz]*wqx);
-                    amrex::Gpu::Atomic::Add(
-                        &jy_arr(lo.x+j_yz+ix, lo.y+l_xy+iz, 0, 0),
-                        sx_yz[ix]*sz_xy[iz]*wqy);
-                    amrex::Gpu::Atomic::Add(
-                        &jz_arr(lo.x+j_yz+ix, lo.y+l_z+iz, 0, 0),
-                        sx_yz[ix]*sz_z[iz]*wqz);
-#if (defined WARPX_DIM_RZ)
-                    Complex xy = xy0; // Throughout the following loop, xy takes the value e^{i m theta}
-                    for (int imode=1 ; imode < n_rz_azimuthal_modes ; imode++) {
-                        amrex::Gpu::Atomic::Add( &jx_arr(lo.x+j_x+ix, lo.y+l_xy+iz, 0, 2*imode-1), sx_x[ix]*sz_xy[iz]*wqx*xy.real());
-                        amrex::Gpu::Atomic::Add( &jx_arr(lo.x+j_x+ix, lo.y+l_xy+iz, 0, 2*imode  ), sx_x[ix]*sz_xy[iz]*wqx*xy.imag());
-                        amrex::Gpu::Atomic::Add( &jy_arr(lo.x+j_yz+ix, lo.y+l_xy+iz, 0, 2*imode-1), sx_yz[ix]*sz_xy[iz]*wqy*xy.real());
-                        amrex::Gpu::Atomic::Add( &jy_arr(lo.x+j_yz+ix, lo.y+l_xy+iz, 0, 2*imode  ), sx_yz[ix]*sz_xy[iz]*wqy*xy.imag());
-                        amrex::Gpu::Atomic::Add( &jz_arr(lo.x+j_yz+ix, lo.y+l_z+iz, 0, 2*imode-1), sx_yz[ix]*sz_z[iz]*wqz*xy.real());
-                        amrex::Gpu::Atomic::Add( &jz_arr(lo.x+j_yz+ix, lo.y+l_z+iz, 0, 2*imode  ), sx_yz[ix]*sz_z[iz]*wqz*xy.imag());
-                        xy = xy*xy0;
-                    }
-#endif
-=======
                         &jx_arr(lo.x+j_jx+ix, lo.y+l_jx+iz, 0, 0),
                         sx_jx[ix]*sz_jx[iz]*wqx);
                     amrex::Gpu::Atomic::Add(
@@ -278,7 +199,22 @@
                     amrex::Gpu::Atomic::Add(
                         &jz_arr(lo.x+j_jz+ix, lo.y+l_jz+iz, 0, 0),
                         sx_jz[ix]*sz_jz[iz]*wqz);
->>>>>>> 13f3c877
+                    if (lo.x+j_jz+ix == 10) {
+                      std::cout << "JZ " << lo.y+l_jz+iz << " " << sx_jz[ix]*sz_jz[iz]*wqz << "\n";
+                    }
+#if (defined WARPX_DIM_RZ)
+                    Complex xy = xy0; // Note that xy is equal to e^{i m theta}
+                    for (int imode=1 ; imode < n_rz_azimuthal_modes ; imode++) {
+                        // The factor 2 on the weighting comes from the normalization of the modes
+                        amrex::Gpu::Atomic::Add( &jx_arr(lo.x+j_jx+ix, lo.y+l_jx+iz, 0, 2*imode-1), 2.*sx_jx[ix]*sz_jx[iz]*wqx*xy.real());
+                        amrex::Gpu::Atomic::Add( &jx_arr(lo.x+j_jx+ix, lo.y+l_jx+iz, 0, 2*imode  ), 2.*sx_jx[ix]*sz_jx[iz]*wqx*xy.imag());
+                        amrex::Gpu::Atomic::Add( &jy_arr(lo.x+j_jy+ix, lo.y+l_jy+iz, 0, 2*imode-1), 2.*sx_jy[ix]*sz_jy[iz]*wqy*xy.real());
+                        amrex::Gpu::Atomic::Add( &jy_arr(lo.x+j_jy+ix, lo.y+l_jy+iz, 0, 2*imode  ), 2.*sx_jy[ix]*sz_jy[iz]*wqy*xy.imag());
+                        amrex::Gpu::Atomic::Add( &jz_arr(lo.x+j_jz+ix, lo.y+l_jz+iz, 0, 2*imode-1), 2.*sx_jz[ix]*sz_jz[iz]*wqz*xy.real());
+                        amrex::Gpu::Atomic::Add( &jz_arr(lo.x+j_jz+ix, lo.y+l_jz+iz, 0, 2*imode  ), 2.*sx_jz[ix]*sz_jz[iz]*wqz*xy.imag());
+                        xy = xy*xy0;
+                    }
+#endif
                 }
             }
 #elif (defined WARPX_DIM_3D)
@@ -286,16 +222,6 @@
                 for (int iy=0; iy<=depos_order; iy++){
                     for (int ix=0; ix<=depos_order; ix++){
                         amrex::Gpu::Atomic::Add(
-<<<<<<< HEAD
-                            &jx_arr(lo.x+j_x+ix, lo.y+k_xz+iy, lo.z+l_xy+iz),
-                            sx_x[ix]*sy_xz[iy]*sz_xy[iz]*wqx);
-                        amrex::Gpu::Atomic::Add(
-                            &jy_arr(lo.x+j_yz+ix, lo.y+k_y+iy, lo.z+l_xy+iz),
-                            sx_yz[ix]*sy_y[iy]*sz_xy[iz]*wqy);
-                        amrex::Gpu::Atomic::Add(
-                            &jz_arr(lo.x+j_yz+ix, lo.y+k_xz+iy, lo.z+l_z+iz),
-                            sx_yz[ix]*sy_xz[iy]*sz_z[iz]*wqz);
-=======
                             &jx_arr(lo.x+j_jx+ix, lo.y+k_jx+iy, lo.z+l_jx+iz),
                             sx_jx[ix]*sy_jx[iy]*sz_jx[iz]*wqx);
                         amrex::Gpu::Atomic::Add(
@@ -304,7 +230,6 @@
                         amrex::Gpu::Atomic::Add(
                             &jz_arr(lo.x+j_jz+ix, lo.y+k_jz+iy, lo.z+l_jz+iz),
                             sx_jz[ix]*sy_jz[iy]*sz_jz[iz]*wqz);
->>>>>>> 13f3c877
                     }
                 }
             }
@@ -580,6 +505,9 @@
                 for (int k=dkl; k<=depos_order+1-dku; k++) {
                     sdzk += wqz*(sz_old[k] - sz_new[k])*(sx_new[i] + 0.5_rt * (sx_old[i] - sx_new[i]));
                     amrex::Gpu::Atomic::Add( &Jz_arr(lo.x+i_new-1+i, lo.y+k_new-1+k, 0, 0), sdzk);
+                    if (lo.x+i_new-1+i == 10) {
+                      std::cout << "JZ " << lo.y+k_new-1+k << " " << sdzk << "\n";
+                    }
 #if (defined WARPX_DIM_RZ)
                     Complex xy_mid = xy_mid0; // Throughout the following loop, xy_mid takes the value e^{i m theta}
                     for (int imode=1 ; imode < n_rz_azimuthal_modes ; imode++) {
