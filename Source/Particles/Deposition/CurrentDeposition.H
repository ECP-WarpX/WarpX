#ifndef CURRENTDEPOSITION_H_
#define CURRENTDEPOSITION_H_

#include "ShapeFactors.H"
#include <WarpX_Complex.H>

#include <AMReX_Array4.H>
#include <AMReX_REAL.H>

/**
 * \brief Current Deposition for thread thread_num
 * /param xp, yp, zp   : Pointer to arrays of particle positions.
 * \param wp           : Pointer to array of particle weights.
 * \param uxp uyp uzp  : Pointer to arrays of particle momentum.
 * \param ion_lev      : Pointer to array of particle ionization level. This is
                         required to have the charge of each macroparticle
                         since q is a scalar. For non-ionizable species,
                         ion_lev is a null pointer.
 * \param jx_fab       : FArrayBox of current density, either full array or tile.
 * \param jy_fab       : FArrayBox of current density, either full array or tile.
 * \param jz_fab       : FArrayBox of current density, either full array or tile.
 * \param np_to_depose : Number of particles for which current is deposited.
 * \param dt           : Time step for particle level
 * \param dx           : 3D cell size
 * \param xyzmin       : Physical lower bounds of domain.
 * \param lo           : Index lower bounds of domain.
 * /param q            : species charge.
 */
template <int depos_order>
<<<<<<< HEAD
void doDepositionShapeN(const amrex::Real * const xp,
                        const amrex::Real * const yp,
                        const amrex::Real * const zp,
                        const amrex::Real * const wp,
                        const amrex::Real * const uxp,
                        const amrex::Real * const uyp,
                        const amrex::Real * const uzp,
                        const std::array<amrex::Real,3>& v_galilean,
=======
void doDepositionShapeN(const amrex::ParticleReal * const xp,
                        const amrex::ParticleReal * const yp,
                        const amrex::ParticleReal * const zp,
                        const amrex::ParticleReal * const wp,
                        const amrex::ParticleReal * const uxp,
                        const amrex::ParticleReal * const uyp,
                        const amrex::ParticleReal * const uzp,
>>>>>>> 6064a326
                        const int * const ion_lev,
                        amrex::FArrayBox& jx_fab,
                        amrex::FArrayBox& jy_fab,
                        amrex::FArrayBox& jz_fab,
                        const long np_to_depose, const amrex::Real dt,
                        const std::array<amrex::Real,3>& dx,
                        const std::array<amrex::Real,3>& xyzmin,
                        const amrex::Dim3 lo,
                        const amrex::Real q)
{
    // Whether ion_lev is a null pointer (do_ionization=0) or a real pointer
    // (do_ionization=1)
    const bool do_ionization = ion_lev;

    const amrex::Real vx_gal = v_galilean[0];
    const amrex::Real vy_gal = v_galilean[1];
    const amrex::Real vz_gal = v_galilean[2];

    const amrex::Real dxi = 1.0/dx[0];
    const amrex::Real dzi = 1.0/dx[2];
    const amrex::Real dts2dx = 0.5*dt*dxi;
    const amrex::Real dts2dz = 0.5*dt*dzi;
#if (AMREX_SPACEDIM == 2)
    const amrex::Real invvol = dxi*dzi;
#elif (defined WARPX_DIM_3D)
    const amrex::Real dyi = 1.0/dx[1];
    const amrex::Real dts2dy = 0.5*dt*dyi;
    const amrex::Real invvol = dxi*dyi*dzi;
#endif

    const amrex::Real xmin = xyzmin[0];
    const amrex::Real ymin = xyzmin[1];
    const amrex::Real zmin = xyzmin[2];

    const amrex::Real clightsq = 1.0/PhysConst::c/PhysConst::c;

    amrex::Array4<amrex::Real> const& jx_arr = jx_fab.array();
    amrex::Array4<amrex::Real> const& jy_arr = jy_fab.array();
    amrex::Array4<amrex::Real> const& jz_arr = jz_fab.array();
    amrex::IntVect const jx_type = jx_fab.box().type();
    amrex::IntVect const jy_type = jy_fab.box().type();
    amrex::IntVect const jz_type = jz_fab.box().type();

    constexpr int zdir = (AMREX_SPACEDIM - 1);
    constexpr int NODE = amrex::IndexType::NODE;
    constexpr int CELL = amrex::IndexType::CELL;

    // Loop over particles and deposit into jx_fab, jy_fab and jz_fab
    amrex::ParallelFor(
        np_to_depose,
        [=] AMREX_GPU_DEVICE (long ip) {
            // --- Get particle quantities
            const amrex::Real gaminv = 1.0/std::sqrt(1.0 + uxp[ip]*uxp[ip]*clightsq
                                                         + uyp[ip]*uyp[ip]*clightsq
                                                         + uzp[ip]*uzp[ip]*clightsq);
            amrex::Real wq  = q*wp[ip];
            if (do_ionization){
                wq *= ion_lev[ip];
            }
            const amrex::Real vx  = uxp[ip]*gaminv;
            const amrex::Real vy  = uyp[ip]*gaminv;
            const amrex::Real vz  = uzp[ip]*gaminv;
            // wqx, wqy wqz are particle current in each direction
#if (defined WARPX_DIM_RZ)
            // In RZ, wqx is actually wqr, and wqy is wqtheta
            // Convert to cylinderical at the mid point
            const amrex::Real xpmid = xp[ip] - 0.5*dt*(vx - vx_gal);
            const amrex::Real ypmid = yp[ip] - 0.5*dt*(vy-vy_gal);
            const amrex::Real rpmid = std::sqrt(xpmid*xpmid + ypmid*ypmid);
            amrex::Real costheta;
            amrex::Real sintheta;
            if (rpmid > 0.) {
                costheta = xpmid/rpmid;
                sintheta = ypmid/rpmid;
            } else {
                costheta = 1.;
                sintheta = 0.;
            }
            const amrex::Real wqx = wq*invvol*(+vx*costheta + vy*sintheta);
            const amrex::Real wqy = wq*invvol*(-vx*sintheta + vy*costheta);
#else
            const amrex::Real wqx = wq*invvol*vx;
            const amrex::Real wqy = wq*invvol*vy;
#endif
            const amrex::Real wqz = wq*invvol*vz;

            // --- Compute shape factors
            // x direction
            // Get particle position after 1/2 push back in position
#if (defined WARPX_DIM_RZ)
            const amrex::Real xmid = (rpmid - xmin)*dxi;
#else
<<<<<<< HEAD
            const amrex::Real xmid = (xp[ip]-xmin)*dxi-dts2dx*(vx - vx_gal);
=======
            const amrex::Real xmid = (xp[ip] - xmin)*dxi - dts2dx*vx;
>>>>>>> 6064a326
#endif
            // j_j[xyz] leftmost grid point in x that the particle touches for the centering of each current
            // sx_j[xyz] shape factor along x for the centering of each current
            // There are only two possible centerings, node or cell centered, so at most only two shape factor
            // arrays will be needed.
            amrex::Real sx_node[depos_order + 1];
            amrex::Real sx_cell[depos_order + 1];
            int j_node;
            int j_cell;
            if (jx_type[0] == NODE || jy_type[0] == NODE || jz_type[0] == NODE) {
                j_node = compute_shape_factor<depos_order>(sx_node, xmid);
            }
            if (jx_type[0] == CELL || jy_type[0] == CELL || jz_type[0] == CELL) {
                j_cell = compute_shape_factor<depos_order>(sx_cell, xmid - 0.5);
            }
            const amrex::Real (&sx_jx)[depos_order + 1] = ((jx_type[0] == NODE) ? sx_node : sx_cell);
            const amrex::Real (&sx_jy)[depos_order + 1] = ((jy_type[0] == NODE) ? sx_node : sx_cell);
            const amrex::Real (&sx_jz)[depos_order + 1] = ((jz_type[0] == NODE) ? sx_node : sx_cell);
            int const j_jx = ((jx_type[0] == NODE) ? j_node : j_cell);
            int const j_jy = ((jy_type[0] == NODE) ? j_node : j_cell);
            int const j_jz = ((jz_type[0] == NODE) ? j_node : j_cell);

#if (defined WARPX_DIM_3D)
            // y direction
<<<<<<< HEAD
            const amrex::Real ymid= (yp[ip]-ymin)*dyi-dts2dy*(vy-vy_gal);
            amrex::Real sy [depos_order + 1];
            const int k  = compute_shape_factor<depos_order>(sy,  ymid);
            amrex::Real sy0[depos_order + 1];
            const int k0 = compute_shape_factor<depos_order>(sy0, ymid-stagger_shift);
=======
            const amrex::Real ymid = (yp[ip] - ymin)*dyi - dts2dy*vy;
            amrex::Real sy_node[depos_order + 1];
            amrex::Real sy_cell[depos_order + 1];
            int k_node;
            int k_cell;
            if (jx_type[1] == NODE || jy_type[1] == NODE || jz_type[1] == NODE) {
                k_node = compute_shape_factor<depos_order>(sy_node, ymid);
            }
            if (jx_type[1] == CELL || jy_type[1] == CELL || jz_type[1] == CELL) {
                k_cell = compute_shape_factor<depos_order>(sy_cell, ymid - 0.5);
            }
            const amrex::Real (&sy_jx)[depos_order + 1] = ((jx_type[1] == NODE) ? sy_node : sy_cell);
            const amrex::Real (&sy_jy)[depos_order + 1] = ((jy_type[1] == NODE) ? sy_node : sy_cell);
            const amrex::Real (&sy_jz)[depos_order + 1] = ((jz_type[1] == NODE) ? sy_node : sy_cell);
            int const k_jx = ((jx_type[1] == NODE) ? k_node : k_cell);
            int const k_jy = ((jy_type[1] == NODE) ? k_node : k_cell);
            int const k_jz = ((jz_type[1] == NODE) ? k_node : k_cell);
>>>>>>> 6064a326
#endif

            // z direction
<<<<<<< HEAD
            const amrex::Real zmid= (zp[ip]-zmin)*dzi-dts2dz*(vz -vz_gal);
            amrex::Real sz [depos_order + 1];
            const int l  = compute_shape_factor<depos_order>(sz,  zmid);
            amrex::Real sz0[depos_order + 1];
            const int l0 = compute_shape_factor<depos_order>(sz0, zmid-stagger_shift);
=======
            const amrex::Real zmid = (zp[ip] - zmin)*dzi - dts2dz*vz;
            amrex::Real sz_node[depos_order + 1];
            amrex::Real sz_cell[depos_order + 1];
            int l_node;
            int l_cell;
            if (jx_type[zdir] == NODE || jy_type[zdir] == NODE || jz_type[zdir] == NODE) {
                l_node = compute_shape_factor<depos_order>(sz_node, zmid);
            }
            if (jx_type[zdir] == CELL || jy_type[zdir] == CELL || jz_type[zdir] == CELL) {
                l_cell = compute_shape_factor<depos_order>(sz_cell, zmid - 0.5);
            }
            const amrex::Real (&sz_jx)[depos_order + 1] = ((jx_type[zdir] == NODE) ? sz_node : sz_cell);
            const amrex::Real (&sz_jy)[depos_order + 1] = ((jy_type[zdir] == NODE) ? sz_node : sz_cell);
            const amrex::Real (&sz_jz)[depos_order + 1] = ((jz_type[zdir] == NODE) ? sz_node : sz_cell);
            int const l_jx = ((jx_type[zdir] == NODE) ? l_node : l_cell);
            int const l_jy = ((jy_type[zdir] == NODE) ? l_node : l_cell);
            int const l_jz = ((jz_type[zdir] == NODE) ? l_node : l_cell);
>>>>>>> 6064a326

            // Deposit current into jx_arr, jy_arr and jz_arr
#if (defined WARPX_DIM_XZ) || (defined WARPX_DIM_RZ)
            for (int iz=0; iz<=depos_order; iz++){
                for (int ix=0; ix<=depos_order; ix++){
                    amrex::Gpu::Atomic::Add(
                        &jx_arr(lo.x+j_jx+ix, lo.y+l_jx+iz, 0, 0),
                        sx_jx[ix]*sz_jx[iz]*wqx);
                    amrex::Gpu::Atomic::Add(
                        &jy_arr(lo.x+j_jy+ix, lo.y+l_jy+iz, 0, 0),
                        sx_jy[ix]*sz_jy[iz]*wqy);
                    amrex::Gpu::Atomic::Add(
                        &jz_arr(lo.x+j_jz+ix, lo.y+l_jz+iz, 0, 0),
                        sx_jz[ix]*sz_jz[iz]*wqz);
                }
            }
#elif (defined WARPX_DIM_3D)
            for (int iz=0; iz<=depos_order; iz++){
                for (int iy=0; iy<=depos_order; iy++){
                    for (int ix=0; ix<=depos_order; ix++){
                        amrex::Gpu::Atomic::Add(
                            &jx_arr(lo.x+j_jx+ix, lo.y+k_jx+iy, lo.z+l_jx+iz),
                            sx_jx[ix]*sy_jx[iy]*sz_jx[iz]*wqx);
                        amrex::Gpu::Atomic::Add(
                            &jy_arr(lo.x+j_jy+ix, lo.y+k_jy+iy, lo.z+l_jy+iz),
                            sx_jy[ix]*sy_jy[iy]*sz_jy[iz]*wqy);
                        amrex::Gpu::Atomic::Add(
                            &jz_arr(lo.x+j_jz+ix, lo.y+k_jz+iy, lo.z+l_jz+iz),
                            sx_jz[ix]*sy_jz[iy]*sz_jz[iz]*wqz);
                    }
                }
            }
#endif
        }
        );
}

/**
 * \brief Esirkepov Current Deposition for thread thread_num
 *
 * \param xp, yp, zp   : Pointer to arrays of particle positions.
 * \param wp           : Pointer to array of particle weights.
 * \param uxp uyp uzp  : Pointer to arrays of particle momentum.
 * \param ion_lev      : Pointer to array of particle ionization level. This is
                         required to have the charge of each macroparticle
                         since q is a scalar. For non-ionizable species,
                         ion_lev is a null pointer.
 * \param Jx_arr       : Array4 of current density, either full array or tile.
 * \param Jy_arr       : Array4 of current density, either full array or tile.
 * \param Jz_arr       : Array4 of current density, either full array or tile.
 * \param np_to_depose : Number of particles for which current is deposited.
 * \param dt           : Time step for particle level
 * \param dx           : 3D cell size
 * \param xyzmin       : Physical lower bounds of domain.
 * \param lo           : Index lower bounds of domain.
 * \param q            : species charge.
 * \param n_rz_azimuthal_modes: Number of azimuthal modes when using RZ geometry
 */
template <int depos_order>
void doEsirkepovDepositionShapeN (const amrex::ParticleReal * const xp,
                                  const amrex::ParticleReal * const yp,
                                  const amrex::ParticleReal * const zp,
                                  const amrex::ParticleReal * const wp,
                                  const amrex::ParticleReal * const uxp,
                                  const amrex::ParticleReal * const uyp,
                                  const amrex::ParticleReal * const uzp,
                                  const int * ion_lev,
                                  const amrex::Array4<amrex::Real>& Jx_arr,
                                  const amrex::Array4<amrex::Real>& Jy_arr,
                                  const amrex::Array4<amrex::Real>& Jz_arr,
                                  const long np_to_depose,
                                  const amrex::Real dt,
                                  const std::array<amrex::Real,3>& dx,
                                  const std::array<amrex::Real, 3> xyzmin,
                                  const amrex::Dim3 lo,
                                  const amrex::Real q,
                                  const long n_rz_azimuthal_modes)
{
    using namespace amrex;

    // Whether ion_lev is a null pointer (do_ionization=0) or a real pointer
    // (do_ionization=1)
    bool const do_ionization = ion_lev;
    Real const dxi = 1.0_rt / dx[0];
    Real const dtsdx0 = dt*dxi;
    Real const xmin = xyzmin[0];
#if (defined WARPX_DIM_3D)
    Real const dyi = 1.0_rt / dx[1];
    Real const dtsdy0 = dt*dyi;
    Real const ymin = xyzmin[1];
#endif
    Real const dzi = 1.0_rt / dx[2];
    Real const dtsdz0 = dt*dzi;
    Real const zmin = xyzmin[2];

#if (defined WARPX_DIM_3D)
    Real const invdtdx = 1.0_rt / (dt*dx[1]*dx[2]);
    Real const invdtdy = 1.0_rt / (dt*dx[0]*dx[2]);
    Real const invdtdz = 1.0_rt / (dt*dx[0]*dx[1]);
#elif (defined WARPX_DIM_XZ) || (defined WARPX_DIM_RZ)
    Real const invdtdx = 1.0_rt / (dt*dx[2]);
    Real const invdtdz = 1.0_rt / (dt*dx[0]);
    Real const invvol = 1.0_rt / (dx[0]*dx[2]);
#endif

#if (defined WARPX_DIM_RZ)
    Complex const I = Complex{0., 1.};
#endif

    Real const clightsq = 1.0_rt / ( PhysConst::c * PhysConst::c );

    // Loop over particles and deposit into Jx_arr, Jy_arr and Jz_arr
    amrex::ParallelFor(
        np_to_depose,
        [=] AMREX_GPU_DEVICE (long const ip) {

            // --- Get particle quantities
        Real const gaminv = 1.0/std::sqrt(1.0 + uxp[ip]*uxp[ip]*clightsq
                                                         + uyp[ip]*uyp[ip]*clightsq
                                                         + uzp[ip]*uzp[ip]*clightsq);

            // wqx, wqy wqz are particle current in each direction
            Real wq = q*wp[ip];
            if (do_ionization){
                wq *= ion_lev[ip];
            }
            Real const wqx = wq*invdtdx;
#if (defined WARPX_DIM_3D)
            Real const wqy = wq*invdtdy;
#endif
            Real const wqz = wq*invdtdz;

            // computes current and old position in grid units
#if (defined WARPX_DIM_RZ)
            Real const xp_mid = xp[ip] - 0.5_rt * dt*uxp[ip]*gaminv;
            Real const yp_mid = yp[ip] - 0.5_rt * dt*uyp[ip]*gaminv;
            Real const xp_old = xp[ip] - dt*uxp[ip]*gaminv;
            Real const yp_old = yp[ip] - dt*uyp[ip]*gaminv;
            Real const rp_new = std::sqrt(xp[ip]*xp[ip] + yp[ip]*yp[ip]);
            Real const rp_mid = std::sqrt(xp_mid*xp_mid + yp_mid*yp_mid);
            Real const rp_old = std::sqrt(xp_old*xp_old + yp_old*yp_old);
            Real costheta_new, sintheta_new;
            if (rp_new > 0._rt) {
                costheta_new = xp[ip]/rp_new;
                sintheta_new = yp[ip]/rp_new;
            } else {
                costheta_new = 1.;
                sintheta_new = 0.;
            }
            amrex::Real costheta_mid, sintheta_mid;
            if (rp_mid > 0._rt) {
                costheta_mid = xp_mid/rp_mid;
                sintheta_mid = yp_mid/rp_mid;
            } else {
                costheta_mid = 1.;
                sintheta_mid = 0.;
            }
            amrex::Real costheta_old, sintheta_old;
            if (rp_old > 0._rt) {
                costheta_old = xp_old/rp_old;
                sintheta_old = yp_old/rp_old;
            } else {
                costheta_old = 1.;
                sintheta_old = 0.;
            }
            const Complex xy_new0 = Complex{costheta_new, sintheta_new};
            const Complex xy_mid0 = Complex{costheta_mid, sintheta_mid};
            const Complex xy_old0 = Complex{costheta_old, sintheta_old};
            Real const x_new = (rp_new - xmin)*dxi;
            Real const x_old = (rp_old - xmin)*dxi;
#else
            Real const x_new = (xp[ip] - xmin)*dxi;
            Real const x_old = x_new - dtsdx0*uxp[ip]*gaminv;
#endif
#if (defined WARPX_DIM_3D)
            Real const y_new = (yp[ip] - ymin)*dyi;
            Real const y_old = y_new - dtsdy0*uyp[ip]*gaminv;
#endif
            Real const z_new = (zp[ip] - zmin)*dzi;
            Real const z_old = z_new - dtsdz0*uzp[ip]*gaminv;

#if (defined WARPX_DIM_RZ)
            Real const vy = (-uxp[ip]*sintheta_mid + uyp[ip]*costheta_mid)*gaminv;
#elif (defined WARPX_DIM_XZ)
            Real const vy = uyp[ip]*gaminv;
#endif

            // Shape factor arrays
            // Note that there are extra values above and below
            // to possibly hold the factor for the old particle
            // which can be at a different grid location.
            Real sx_new[depos_order + 3] = {0.};
            Real sx_old[depos_order + 3] = {0.};
#if (defined WARPX_DIM_3D)
            Real sy_new[depos_order + 3] = {0.};
            Real sy_old[depos_order + 3] = {0.};
#endif
            Real sz_new[depos_order + 3] = {0.};
            Real sz_old[depos_order + 3] = {0.};

            // --- Compute shape factors
            // Compute shape factors for position as they are now and at old positions
            // [ijk]_new: leftmost grid point that the particle touches
            const int i_new = compute_shape_factor<depos_order>(sx_new+1, x_new);
            const int i_old = compute_shifted_shape_factor<depos_order>(sx_old, x_old, i_new);
#if (defined WARPX_DIM_3D)
            const int j_new = compute_shape_factor<depos_order>(sy_new+1, y_new);
            const int j_old = compute_shifted_shape_factor<depos_order>(sy_old, y_old, j_new);
#endif
            const int k_new = compute_shape_factor<depos_order>(sz_new+1, z_new);
            const int k_old = compute_shifted_shape_factor<depos_order>(sz_old, z_old, k_new);

            // computes min/max positions of current contributions
            int dil = 1, diu = 1;
            if (i_old < i_new) dil = 0;
            if (i_old > i_new) diu = 0;
#if (defined WARPX_DIM_3D)
            int djl = 1, dju = 1;
            if (j_old < j_new) djl = 0;
            if (j_old > j_new) dju = 0;
#endif
            int dkl = 1, dku = 1;
            if (k_old < k_new) dkl = 0;
            if (k_old > k_new) dku = 0;

#if (defined WARPX_DIM_3D)

            for (int k=dkl; k<=depos_order+2-dku; k++) {
                for (int j=djl; j<=depos_order+2-dju; j++) {
                    amrex::Real sdxi = 0.;
                    for (int i=dil; i<=depos_order+1-diu; i++) {
                        sdxi += wqx*(sx_old[i] - sx_new[i])*((sy_new[j] + 0.5*(sy_old[j] - sy_new[j]))*sz_new[k] +
                                                             (0.5*sy_new[j] + 1./3.*(sy_old[j] - sy_new[j]))*(sz_old[k] - sz_new[k]));
                        amrex::Gpu::Atomic::Add( &Jx_arr(lo.x+i_new-1+i, lo.y+j_new-1+j, lo.z+k_new-1+k), sdxi);
                    }
                }
            }
            for (int k=dkl; k<=depos_order+2-dku; k++) {
                for (int i=dil; i<=depos_order+2-diu; i++) {
                    amrex::Real sdyj = 0.;
                    for (int j=djl; j<=depos_order+1-dju; j++) {
                        sdyj += wqy*(sy_old[j] - sy_new[j])*((sz_new[k] + 0.5*(sz_old[k] - sz_new[k]))*sx_new[i] +
                                                             (0.5*sz_new[k] + 1./3.*(sz_old[k] - sz_new[k]))*(sx_old[i] - sx_new[i]));
                        amrex::Gpu::Atomic::Add( &Jy_arr(lo.x+i_new-1+i, lo.y+j_new-1+j, lo.z+k_new-1+k), sdyj);
                    }
                }
            }
            for (int j=djl; j<=depos_order+2-dju; j++) {
                for (int i=dil; i<=depos_order+2-diu; i++) {
                    amrex::Real sdzk = 0.;
                    for (int k=dkl; k<=depos_order+1-dku; k++) {
                        sdzk += wqz*(sz_old[k] - sz_new[k])*((sx_new[i] + 0.5*(sx_old[i] - sx_new[i]))*sy_new[j] +
                                                             (0.5*sx_new[i] + 1./3.*(sx_old[i] - sx_new[i]))*(sy_old[j] - sy_new[j]));
                        amrex::Gpu::Atomic::Add( &Jz_arr(lo.x+i_new-1+i, lo.y+j_new-1+j, lo.z+k_new-1+k), sdzk);
                    }
                }
            }

#elif (defined WARPX_DIM_XZ) || (defined WARPX_DIM_RZ)

            for (int k=dkl; k<=depos_order+2-dku; k++) {
                amrex::Real sdxi = 0.;
                for (int i=dil; i<=depos_order+1-diu; i++) {
                    sdxi += wqx*(sx_old[i] - sx_new[i])*(sz_new[k] + 0.5*(sz_old[k] - sz_new[k]));
                    amrex::Gpu::Atomic::Add( &Jx_arr(lo.x+i_new-1+i, lo.y+k_new-1+k, 0, 0), sdxi);
#if (defined WARPX_DIM_RZ)
                    Complex xy_mid = xy_mid0; // Throughout the following loop, xy_mid takes the value e^{i m theta}
                    for (int imode=1 ; imode < n_rz_azimuthal_modes ; imode++) {
                        // The factor 2 comes from the normalization of the modes
                        const Complex djr_cmplx = 2._rt *sdxi*xy_mid;
                        amrex::Gpu::Atomic::Add( &Jx_arr(lo.x+i_new-1+i, lo.y+k_new-1+k, 0, 2*imode-1), djr_cmplx.real());
                        amrex::Gpu::Atomic::Add( &Jx_arr(lo.x+i_new-1+i, lo.y+k_new-1+k, 0, 2*imode), djr_cmplx.imag());
                        xy_mid = xy_mid*xy_mid0;
                    }
#endif
                }
            }
            for (int k=dkl; k<=depos_order+2-dku; k++) {
                for (int i=dil; i<=depos_order+2-diu; i++) {
                    Real const sdyj = wq*vy*invvol*((sz_new[k] + 0.5_rt * (sz_old[k] - sz_new[k]))*sx_new[i] +
                                                           (0.5_rt * sz_new[k] + 1._rt / 3._rt *(sz_old[k] - sz_new[k]))*(sx_old[i] - sx_new[i]));
                    amrex::Gpu::Atomic::Add( &Jy_arr(lo.x+i_new-1+i, lo.y+k_new-1+k, 0, 0), sdyj);
#if (defined WARPX_DIM_RZ)
                    Complex xy_new = xy_new0;
                    Complex xy_mid = xy_mid0;
                    Complex xy_old = xy_old0;
                    // Throughout the following loop, xy_ takes the value e^{i m theta_}
                    for (int imode=1 ; imode < n_rz_azimuthal_modes ; imode++) {
                        // The factor 2 comes from the normalization of the modes
                        // The minus sign comes from the different convention with respect to Davidson et al.
                        const Complex djt_cmplx = -2._rt * I*(i_new-1 + i + xmin*dxi)*wq*invdtdx/(amrex::Real)imode*
                                                  (sx_new[i]*sz_new[k]*(xy_new - xy_mid) + sx_old[i]*sz_old[k]*(xy_mid - xy_old));
                        amrex::Gpu::Atomic::Add( &Jy_arr(lo.x+i_new-1+i, lo.y+k_new-1+k, 0, 2*imode-1), djt_cmplx.real());
                        amrex::Gpu::Atomic::Add( &Jy_arr(lo.x+i_new-1+i, lo.y+k_new-1+k, 0, 2*imode), djt_cmplx.imag());
                        xy_new = xy_new*xy_new0;
                        xy_mid = xy_mid*xy_mid0;
                        xy_old = xy_old*xy_old0;
                    }
#endif
                }
            }
            for (int i=dil; i<=depos_order+2-diu; i++) {
                Real sdzk = 0.;
                for (int k=dkl; k<=depos_order+1-dku; k++) {
                    sdzk += wqz*(sz_old[k] - sz_new[k])*(sx_new[i] + 0.5_rt * (sx_old[i] - sx_new[i]));
                    amrex::Gpu::Atomic::Add( &Jz_arr(lo.x+i_new-1+i, lo.y+k_new-1+k, 0, 0), sdzk);
#if (defined WARPX_DIM_RZ)
                    Complex xy_mid = xy_mid0; // Throughout the following loop, xy_mid takes the value e^{i m theta}
                    for (int imode=1 ; imode < n_rz_azimuthal_modes ; imode++) {
                        // The factor 2 comes from the normalization of the modes
                        const Complex djz_cmplx = 2._rt * sdzk * xy_mid;
                        amrex::Gpu::Atomic::Add( &Jz_arr(lo.x+i_new-1+i, lo.y+k_new-1+k, 0, 2*imode-1), djz_cmplx.real());
                        amrex::Gpu::Atomic::Add( &Jz_arr(lo.x+i_new-1+i, lo.y+k_new-1+k, 0, 2*imode), djz_cmplx.imag());
                        xy_mid = xy_mid*xy_mid0;
                    }
#endif
                }
            }

#endif
        }
        );
}

#endif // CURRENTDEPOSITION_H_<|MERGE_RESOLUTION|>--- conflicted
+++ resolved
@@ -27,16 +27,6 @@
  * /param q            : species charge.
  */
 template <int depos_order>
-<<<<<<< HEAD
-void doDepositionShapeN(const amrex::Real * const xp,
-                        const amrex::Real * const yp,
-                        const amrex::Real * const zp,
-                        const amrex::Real * const wp,
-                        const amrex::Real * const uxp,
-                        const amrex::Real * const uyp,
-                        const amrex::Real * const uzp,
-                        const std::array<amrex::Real,3>& v_galilean,
-=======
 void doDepositionShapeN(const amrex::ParticleReal * const xp,
                         const amrex::ParticleReal * const yp,
                         const amrex::ParticleReal * const zp,
@@ -44,7 +34,7 @@
                         const amrex::ParticleReal * const uxp,
                         const amrex::ParticleReal * const uyp,
                         const amrex::ParticleReal * const uzp,
->>>>>>> 6064a326
+                        const std::array<amrex::Real,3>& v_galilean,
                         const int * const ion_lev,
                         amrex::FArrayBox& jx_fab,
                         amrex::FArrayBox& jy_fab,
@@ -137,11 +127,7 @@
 #if (defined WARPX_DIM_RZ)
             const amrex::Real xmid = (rpmid - xmin)*dxi;
 #else
-<<<<<<< HEAD
             const amrex::Real xmid = (xp[ip]-xmin)*dxi-dts2dx*(vx - vx_gal);
-=======
-            const amrex::Real xmid = (xp[ip] - xmin)*dxi - dts2dx*vx;
->>>>>>> 6064a326
 #endif
             // j_j[xyz] leftmost grid point in x that the particle touches for the centering of each current
             // sx_j[xyz] shape factor along x for the centering of each current
@@ -166,14 +152,7 @@
 
 #if (defined WARPX_DIM_3D)
             // y direction
-<<<<<<< HEAD
-            const amrex::Real ymid= (yp[ip]-ymin)*dyi-dts2dy*(vy-vy_gal);
-            amrex::Real sy [depos_order + 1];
-            const int k  = compute_shape_factor<depos_order>(sy,  ymid);
-            amrex::Real sy0[depos_order + 1];
-            const int k0 = compute_shape_factor<depos_order>(sy0, ymid-stagger_shift);
-=======
-            const amrex::Real ymid = (yp[ip] - ymin)*dyi - dts2dy*vy;
+            const amrex::Real ymid = (yp[ip]-ymin)*dyi-dts2dy*(vy-vy_gal);
             amrex::Real sy_node[depos_order + 1];
             amrex::Real sy_cell[depos_order + 1];
             int k_node;
@@ -190,18 +169,10 @@
             int const k_jx = ((jx_type[1] == NODE) ? k_node : k_cell);
             int const k_jy = ((jy_type[1] == NODE) ? k_node : k_cell);
             int const k_jz = ((jz_type[1] == NODE) ? k_node : k_cell);
->>>>>>> 6064a326
 #endif
 
             // z direction
-<<<<<<< HEAD
-            const amrex::Real zmid= (zp[ip]-zmin)*dzi-dts2dz*(vz -vz_gal);
-            amrex::Real sz [depos_order + 1];
-            const int l  = compute_shape_factor<depos_order>(sz,  zmid);
-            amrex::Real sz0[depos_order + 1];
-            const int l0 = compute_shape_factor<depos_order>(sz0, zmid-stagger_shift);
-=======
-            const amrex::Real zmid = (zp[ip] - zmin)*dzi - dts2dz*vz;
+            const amrex::Real zmid = (zp[ip]-zmin)*dzi-dts2dz*(vz -vz_gal);
             amrex::Real sz_node[depos_order + 1];
             amrex::Real sz_cell[depos_order + 1];
             int l_node;
@@ -218,7 +189,6 @@
             int const l_jx = ((jx_type[zdir] == NODE) ? l_node : l_cell);
             int const l_jy = ((jy_type[zdir] == NODE) ? l_node : l_cell);
             int const l_jz = ((jz_type[zdir] == NODE) ? l_node : l_cell);
->>>>>>> 6064a326
 
             // Deposit current into jx_arr, jy_arr and jz_arr
 #if (defined WARPX_DIM_XZ) || (defined WARPX_DIM_RZ)
