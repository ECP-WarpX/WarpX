/* Copyright 2019 Axel Huebl, David Grote, Maxence Thevenet
 * Remi Lehe, Weiqun Zhang, Michael Rowan
 *
 * This file is part of WarpX.
 *
 * License: BSD-3-Clause-LBNL
 */
#ifndef CURRENTDEPOSITION_H_
#define CURRENTDEPOSITION_H_

<<<<<<< HEAD
#include "Parallelization/KernelTimer.H"
#include "Particles/Deposition/SharedDepositionUtils.H"
=======
#include "Particles/Deposition/SharedDepositionUtils.H"
#include "ablastr/parallelization/KernelTimer.H"
>>>>>>> f6cda9ab
#include "Particles/Pusher/GetAndSetPosition.H"
#include "Particles/ShapeFactors.H"
#include "Utils/WarpXAlgorithmSelection.H"
#include "Utils/WarpXConst.H"
#ifdef WARPX_DIM_RZ
#   include "Utils/WarpX_Complex.H"
#endif

#include <AMReX.H>
#include <AMReX_Arena.H>
#include <AMReX_Array4.H>
#include <AMReX_REAL.H>

using namespace amrex::literals;

/**
 * \brief Current Deposition for thread thread_num
 * \tparam depos_order deposition order
 * \param GetPosition  A functor for returning the particle position.
 * \param wp           Pointer to array of particle weights.
 * \param uxp,uyp,uzp  Pointer to arrays of particle momentum.
 * \param ion_lev      Pointer to array of particle ionization level. This is
                         required to have the charge of each macroparticle
                         since q is a scalar. For non-ionizable species,
                         ion_lev is a null pointer.
 * \param jx_fab,jy_fab,jz_fab FArrayBox of current density, either full array or tile.
 * \param np_to_depose Number of particles for which current is deposited.
 * \param relative_time Time at which to deposit J, relative to the time of the
 *                      current positions of the particles. When different than 0,
 *                      the particle position will be temporarily modified to match
 *                      the time of the deposition.
 * \param dx           3D cell size
 * \param xyzmin       Physical lower bounds of domain.
 * \param lo           Index lower bounds of domain.
 * \param q            species charge.
 * \param n_rz_azimuthal_modes Number of azimuthal modes when using RZ geometry.
 * \param cost  Pointer to (load balancing) cost corresponding to box where present particles deposit current.
 * \param load_balance_costs_update_algo Selected method for updating load balance costs.
 */
template <int depos_order>
void doDepositionShapeN (const GetParticlePosition& GetPosition,
                         const amrex::ParticleReal * const wp,
                         const amrex::ParticleReal * const uxp,
                         const amrex::ParticleReal * const uyp,
                         const amrex::ParticleReal * const uzp,
                         const int * const ion_lev,
                         amrex::FArrayBox& jx_fab,
                         amrex::FArrayBox& jy_fab,
                         amrex::FArrayBox& jz_fab,
                         const long np_to_depose,
                         const amrex::Real relative_time,
                         const std::array<amrex::Real,3>& dx,
                         const std::array<amrex::Real,3>& xyzmin,
                         const amrex::Dim3 lo,
                         const amrex::Real q,
                         const int n_rz_azimuthal_modes,
                         amrex::Real* cost,
                         const long load_balance_costs_update_algo)
{
#if !defined(WARPX_DIM_RZ)
    amrex::ignore_unused(n_rz_azimuthal_modes);
#endif

#if !defined(AMREX_USE_GPU)
    amrex::ignore_unused(cost, load_balance_costs_update_algo);
#endif

    // Whether ion_lev is a null pointer (do_ionization=0) or a real pointer
    // (do_ionization=1)
    const bool do_ionization = ion_lev;
    const amrex::Real dzi = 1.0_rt/dx[2];
#if defined(WARPX_DIM_1D_Z)
    const amrex::Real invvol = dzi;
#endif
#if defined(WARPX_DIM_XZ) || defined(WARPX_DIM_RZ)
    const amrex::Real dxi = 1.0_rt/dx[0];
    const amrex::Real invvol = dxi*dzi;
#elif defined(WARPX_DIM_3D)
    const amrex::Real dxi = 1.0_rt/dx[0];
    const amrex::Real dyi = 1.0_rt/dx[1];
    const amrex::Real invvol = dxi*dyi*dzi;
#endif

#if (AMREX_SPACEDIM >= 2)
    const amrex::Real xmin = xyzmin[0];
#endif
#if defined(WARPX_DIM_3D)
    const amrex::Real ymin = xyzmin[1];
#endif
    const amrex::Real zmin = xyzmin[2];

    const amrex::Real clightsq = 1.0_rt/PhysConst::c/PhysConst::c;

    amrex::Array4<amrex::Real> const& jx_arr = jx_fab.array();
    amrex::Array4<amrex::Real> const& jy_arr = jy_fab.array();
    amrex::Array4<amrex::Real> const& jz_arr = jz_fab.array();
    amrex::IntVect const jx_type = jx_fab.box().type();
    amrex::IntVect const jy_type = jy_fab.box().type();
    amrex::IntVect const jz_type = jz_fab.box().type();

    constexpr int zdir = WARPX_ZINDEX;
    constexpr int NODE = amrex::IndexType::NODE;
    constexpr int CELL = amrex::IndexType::CELL;

    // Loop over particles and deposit into jx_fab, jy_fab and jz_fab
#if defined(WARPX_USE_GPUCLOCK)
    amrex::Real* cost_real = nullptr;
    if( load_balance_costs_update_algo == LoadBalanceCostsUpdateAlgo::GpuClock) {
        cost_real = (amrex::Real *) amrex::The_Managed_Arena()->alloc(sizeof(amrex::Real));
        *cost_real = 0._rt;
    }
#endif
    amrex::ParallelFor(
        np_to_depose,
        [=] AMREX_GPU_DEVICE (long ip) {
#if defined(WARPX_USE_GPUCLOCK)
            const auto KernelTimer = ablastr::parallelization::KernelTimer(
                cost && (load_balance_costs_update_algo == LoadBalanceCostsUpdateAlgo::GpuClock),
                cost_real);
#endif

            // --- Get particle quantities
            const amrex::Real gaminv = 1.0_rt/std::sqrt(1.0_rt + uxp[ip]*uxp[ip]*clightsq
                                                        + uyp[ip]*uyp[ip]*clightsq
                                                        + uzp[ip]*uzp[ip]*clightsq);
            amrex::Real wq  = q*wp[ip];
            if (do_ionization){
                wq *= ion_lev[ip];
            }

            amrex::ParticleReal xp, yp, zp;
            GetPosition(ip, xp, yp, zp);

            const amrex::Real vx  = uxp[ip]*gaminv;
            const amrex::Real vy  = uyp[ip]*gaminv;
            const amrex::Real vz  = uzp[ip]*gaminv;
            // wqx, wqy wqz are particle current in each direction
#if defined(WARPX_DIM_RZ)
            // In RZ, wqx is actually wqr, and wqy is wqtheta
            // Convert to cylinderical at the mid point
            const amrex::Real xpmid = xp + relative_time*vx;
            const amrex::Real ypmid = yp + relative_time*vy;
            const amrex::Real rpmid = std::sqrt(xpmid*xpmid + ypmid*ypmid);
            amrex::Real costheta;
            amrex::Real sintheta;
            if (rpmid > 0._rt) {
                costheta = xpmid/rpmid;
                sintheta = ypmid/rpmid;
            } else {
                costheta = 1._rt;
                sintheta = 0._rt;
            }
            const Complex xy0 = Complex{costheta, sintheta};
            const amrex::Real wqx = wq*invvol*(+vx*costheta + vy*sintheta);
            const amrex::Real wqy = wq*invvol*(-vx*sintheta + vy*costheta);
#else
            const amrex::Real wqx = wq*invvol*vx;
            const amrex::Real wqy = wq*invvol*vy;
#endif
            const amrex::Real wqz = wq*invvol*vz;

            // --- Compute shape factors
            Compute_shape_factor< depos_order > const compute_shape_factor;
#if (AMREX_SPACEDIM >= 2)
            // x direction
            // Get particle position after 1/2 push back in position
#if defined(WARPX_DIM_RZ)
            // Keep these double to avoid bug in single precision
            const double xmid = (rpmid - xmin)*dxi;
#else
            const double xmid = ((xp - xmin) + relative_time*vx)*dxi;
#endif
            // j_j[xyz] leftmost grid point in x that the particle touches for the centering of each current
            // sx_j[xyz] shape factor along x for the centering of each current
            // There are only two possible centerings, node or cell centered, so at most only two shape factor
            // arrays will be needed.
            // Keep these double to avoid bug in single precision
            double sx_node[depos_order + 1] = {0.};
            double sx_cell[depos_order + 1] = {0.};
            int j_node = 0;
            int j_cell = 0;
            if (jx_type[0] == NODE || jy_type[0] == NODE || jz_type[0] == NODE) {
                j_node = compute_shape_factor(sx_node, xmid);
            }
            if (jx_type[0] == CELL || jy_type[0] == CELL || jz_type[0] == CELL) {
                j_cell = compute_shape_factor(sx_cell, xmid - 0.5);
            }

            amrex::Real sx_jx[depos_order + 1] = {0._rt};
            amrex::Real sx_jy[depos_order + 1] = {0._rt};
            amrex::Real sx_jz[depos_order + 1] = {0._rt};
            for (int ix=0; ix<=depos_order; ix++)
            {
                sx_jx[ix] = ((jx_type[0] == NODE) ? amrex::Real(sx_node[ix]) : amrex::Real(sx_cell[ix]));
                sx_jy[ix] = ((jy_type[0] == NODE) ? amrex::Real(sx_node[ix]) : amrex::Real(sx_cell[ix]));
                sx_jz[ix] = ((jz_type[0] == NODE) ? amrex::Real(sx_node[ix]) : amrex::Real(sx_cell[ix]));
            }

            int const j_jx = ((jx_type[0] == NODE) ? j_node : j_cell);
            int const j_jy = ((jy_type[0] == NODE) ? j_node : j_cell);
            int const j_jz = ((jz_type[0] == NODE) ? j_node : j_cell);
#endif //AMREX_SPACEDIM >= 2

#if defined(WARPX_DIM_3D)
            // y direction
            // Keep these double to avoid bug in single precision
            const double ymid = ((yp - ymin) + relative_time*vy)*dyi;
            double sy_node[depos_order + 1] = {0.};
            double sy_cell[depos_order + 1] = {0.};
            int k_node = 0;
            int k_cell = 0;
            if (jx_type[1] == NODE || jy_type[1] == NODE || jz_type[1] == NODE) {
                k_node = compute_shape_factor(sy_node, ymid);
            }
            if (jx_type[1] == CELL || jy_type[1] == CELL || jz_type[1] == CELL) {
                k_cell = compute_shape_factor(sy_cell, ymid - 0.5);
            }
            amrex::Real sy_jx[depos_order + 1] = {0._rt};
            amrex::Real sy_jy[depos_order + 1] = {0._rt};
            amrex::Real sy_jz[depos_order + 1] = {0._rt};
            for (int iy=0; iy<=depos_order; iy++)
            {
                sy_jx[iy] = ((jx_type[1] == NODE) ? amrex::Real(sy_node[iy]) : amrex::Real(sy_cell[iy]));
                sy_jy[iy] = ((jy_type[1] == NODE) ? amrex::Real(sy_node[iy]) : amrex::Real(sy_cell[iy]));
                sy_jz[iy] = ((jz_type[1] == NODE) ? amrex::Real(sy_node[iy]) : amrex::Real(sy_cell[iy]));
            }
            int const k_jx = ((jx_type[1] == NODE) ? k_node : k_cell);
            int const k_jy = ((jy_type[1] == NODE) ? k_node : k_cell);
            int const k_jz = ((jz_type[1] == NODE) ? k_node : k_cell);
#endif

            // z direction
            // Keep these double to avoid bug in single precision
            const double zmid = ((zp - zmin) + relative_time*vz)*dzi;
            double sz_node[depos_order + 1] = {0.};
            double sz_cell[depos_order + 1] = {0.};
            int l_node = 0;
            int l_cell = 0;
            if (jx_type[zdir] == NODE || jy_type[zdir] == NODE || jz_type[zdir] == NODE) {
                l_node = compute_shape_factor(sz_node, zmid);
            }
            if (jx_type[zdir] == CELL || jy_type[zdir] == CELL || jz_type[zdir] == CELL) {
                l_cell = compute_shape_factor(sz_cell, zmid - 0.5);
            }
            amrex::Real sz_jx[depos_order + 1] = {0._rt};
            amrex::Real sz_jy[depos_order + 1] = {0._rt};
            amrex::Real sz_jz[depos_order + 1] = {0._rt};
            for (int iz=0; iz<=depos_order; iz++)
            {
                sz_jx[iz] = ((jx_type[zdir] == NODE) ? amrex::Real(sz_node[iz]) : amrex::Real(sz_cell[iz]));
                sz_jy[iz] = ((jy_type[zdir] == NODE) ? amrex::Real(sz_node[iz]) : amrex::Real(sz_cell[iz]));
                sz_jz[iz] = ((jz_type[zdir] == NODE) ? amrex::Real(sz_node[iz]) : amrex::Real(sz_cell[iz]));
            }
            int const l_jx = ((jx_type[zdir] == NODE) ? l_node : l_cell);
            int const l_jy = ((jy_type[zdir] == NODE) ? l_node : l_cell);
            int const l_jz = ((jz_type[zdir] == NODE) ? l_node : l_cell);

            // Deposit current into jx_arr, jy_arr and jz_arr
#if defined(WARPX_DIM_1D_Z)
            for (int iz=0; iz<=depos_order; iz++){
                amrex::Gpu::Atomic::AddNoRet(
                    &jx_arr(lo.x+l_jx+iz, 0, 0, 0),
                    sz_jx[iz]*wqx);
                amrex::Gpu::Atomic::AddNoRet(
                    &jy_arr(lo.x+l_jy+iz, 0, 0, 0),
                    sz_jy[iz]*wqy);
                amrex::Gpu::Atomic::AddNoRet(
                    &jz_arr(lo.x+l_jz+iz, 0, 0, 0),
                    sz_jz[iz]*wqz);
            }
#endif
#if defined(WARPX_DIM_XZ) || defined(WARPX_DIM_RZ)
            for (int iz=0; iz<=depos_order; iz++){
                for (int ix=0; ix<=depos_order; ix++){
                    amrex::Gpu::Atomic::AddNoRet(
                        &jx_arr(lo.x+j_jx+ix, lo.y+l_jx+iz, 0, 0),
                        sx_jx[ix]*sz_jx[iz]*wqx);
                    amrex::Gpu::Atomic::AddNoRet(
                        &jy_arr(lo.x+j_jy+ix, lo.y+l_jy+iz, 0, 0),
                        sx_jy[ix]*sz_jy[iz]*wqy);
                    amrex::Gpu::Atomic::AddNoRet(
                        &jz_arr(lo.x+j_jz+ix, lo.y+l_jz+iz, 0, 0),
                        sx_jz[ix]*sz_jz[iz]*wqz);
#if defined(WARPX_DIM_RZ)
                    Complex xy = xy0; // Note that xy is equal to e^{i m theta}
                    for (int imode=1 ; imode < n_rz_azimuthal_modes ; imode++) {
                        // The factor 2 on the weighting comes from the normalization of the modes
                        amrex::Gpu::Atomic::AddNoRet( &jx_arr(lo.x+j_jx+ix, lo.y+l_jx+iz, 0, 2*imode-1), 2._rt*sx_jx[ix]*sz_jx[iz]*wqx*xy.real());
                        amrex::Gpu::Atomic::AddNoRet( &jx_arr(lo.x+j_jx+ix, lo.y+l_jx+iz, 0, 2*imode  ), 2._rt*sx_jx[ix]*sz_jx[iz]*wqx*xy.imag());
                        amrex::Gpu::Atomic::AddNoRet( &jy_arr(lo.x+j_jy+ix, lo.y+l_jy+iz, 0, 2*imode-1), 2._rt*sx_jy[ix]*sz_jy[iz]*wqy*xy.real());
                        amrex::Gpu::Atomic::AddNoRet( &jy_arr(lo.x+j_jy+ix, lo.y+l_jy+iz, 0, 2*imode  ), 2._rt*sx_jy[ix]*sz_jy[iz]*wqy*xy.imag());
                        amrex::Gpu::Atomic::AddNoRet( &jz_arr(lo.x+j_jz+ix, lo.y+l_jz+iz, 0, 2*imode-1), 2._rt*sx_jz[ix]*sz_jz[iz]*wqz*xy.real());
                        amrex::Gpu::Atomic::AddNoRet( &jz_arr(lo.x+j_jz+ix, lo.y+l_jz+iz, 0, 2*imode  ), 2._rt*sx_jz[ix]*sz_jz[iz]*wqz*xy.imag());
                        xy = xy*xy0;
                    }
#endif
                }
            }
#elif defined(WARPX_DIM_3D)
            for (int iz=0; iz<=depos_order; iz++){
                for (int iy=0; iy<=depos_order; iy++){
                    for (int ix=0; ix<=depos_order; ix++){
                        amrex::Gpu::Atomic::AddNoRet(
                            &jx_arr(lo.x+j_jx+ix, lo.y+k_jx+iy, lo.z+l_jx+iz),
                            sx_jx[ix]*sy_jx[iy]*sz_jx[iz]*wqx);
                        amrex::Gpu::Atomic::AddNoRet(
                            &jy_arr(lo.x+j_jy+ix, lo.y+k_jy+iy, lo.z+l_jy+iz),
                            sx_jy[ix]*sy_jy[iy]*sz_jy[iz]*wqy);
                        amrex::Gpu::Atomic::AddNoRet(
                            &jz_arr(lo.x+j_jz+ix, lo.y+k_jz+iy, lo.z+l_jz+iz),
                            sx_jz[ix]*sy_jz[iy]*sz_jz[iz]*wqz);
                    }
                }
            }
#endif
        }
    );
#if defined(WARPX_USE_GPUCLOCK)
    if(cost && load_balance_costs_update_algo == LoadBalanceCostsUpdateAlgo::GpuClock) {
        amrex::Gpu::streamSynchronize();
        *cost += *cost_real;
        amrex::The_Managed_Arena()->free(cost_real);
    }
#endif
}

/**
 * \brief Current Deposition for thread thread_num using shared memory
 * \tparam depos_order deposition order
 * \param GetPosition  A functor for returning the particle position.
 * \param wp           Pointer to array of particle weights.
<<<<<<< HEAD
 * \param uxp,uyp,uzp  Pointer to arrays of particle momentum.  * \param ion_lev      Pointer to array of particle ionization level. This is
=======
 * \param uxp,uyp,uzp  Pointer to arrays of particle momentum.
 * \param ion_lev      Pointer to array of particle ionization level. This is
>>>>>>> f6cda9ab
                         required to have the charge of each macroparticle
                         since q is a scalar. For non-ionizable species,
                         ion_lev is a null pointer.
 * \param jx_fab,jy_fab,jz_fab FArrayBox of current density, either full array or tile.
 * \param np_to_depose Number of particles for which current is deposited.
 * \param dt           Time step for particle level
 * \param relative_time Time at which to deposit J, relative to the time of the
 *                      current positions of the particles. When different than 0,
 *                      the particle position will be temporarily modified to match
 *                      the time of the deposition.
 * \param dx           3D cell size
 * \param xyzmin       Physical lower bounds of domain.
 * \param lo           Index lower bounds of domain.
 * \param q            species charge.
 * \param n_rz_azimuthal_modes Number of azimuthal modes when using RZ geometry.
 * \param cost  Pointer to (load balancing) cost corresponding to box where present particles deposit current.
 * \param load_balance_costs_update_algo Selected method for updating load balance costs.
 */
template <int depos_order>
void doDepositionSharedShapeN (const GetParticlePosition& GetPosition,
                               const amrex::ParticleReal * const wp,
                               const amrex::ParticleReal * const uxp,
                               const amrex::ParticleReal * const uyp,
                               const amrex::ParticleReal * const uzp,
                               const int * const ion_lev,
                               amrex::FArrayBox& jx_fab,
                               amrex::FArrayBox& jy_fab,
                               amrex::FArrayBox& jz_fab,
                               const long np_to_depose,
                               const amrex::Real relative_time,
                               const std::array<amrex::Real,3>& dx,
                               const std::array<amrex::Real,3>& xyzmin,
                               const amrex::Dim3 lo,
                               const amrex::Real q,
                               const int n_rz_azimuthal_modes,
                               amrex::Real* cost,
                               const long load_balance_costs_update_algo,
                               const amrex::DenseBins<WarpXParticleContainer::ParticleType>& a_bins,
                               const amrex::Box& box,
                               const amrex::Geometry& geom,
                               const amrex::IntVect& a_tbox_max_size)
{
#if defined(AMREX_USE_HIP) || defined(AMREX_USE_CUDA)
    using namespace amrex;

    auto permutation = a_bins.permutationPtr();

    amrex::Array4<amrex::Real> const& jx_arr = jx_fab.array();
    amrex::Array4<amrex::Real> const& jy_arr = jy_fab.array();
    amrex::Array4<amrex::Real> const& jz_arr = jz_fab.array();
    amrex::IntVect const jx_type = jx_fab.box().type();
    amrex::IntVect const jy_type = jy_fab.box().type();
    amrex::IntVect const jz_type = jz_fab.box().type();

    constexpr int zdir = WARPX_ZINDEX;
    constexpr int NODE = amrex::IndexType::NODE;
    constexpr int CELL = amrex::IndexType::CELL;

    // Loop over particles and deposit into jx_fab, jy_fab and jz_fab
#if defined(WARPX_USE_GPUCLOCK)
    amrex::Real* cost_real = nullptr;
<<<<<<< HEAD
    if( load_balance_costs_update_algo == LoadBalanceCostsUpdateAlgo::GpuClock) {
=======
    if (cost && load_balance_costs_update_algo == LoadBalanceCostsUpdateAlgo::GpuClock) {
>>>>>>> f6cda9ab
        cost_real = (amrex::Real *) amrex::The_Managed_Arena()->alloc(sizeof(amrex::Real));
        *cost_real = 0._rt;
    }
#endif
    const auto dxiarr = geom.InvCellSizeArray();
    const auto plo = geom.ProbLoArray();
    const auto domain = geom.Domain();

    amrex::Box sample_tbox(IntVect(AMREX_D_DECL(0,0,0)), a_tbox_max_size - 1);
<<<<<<< HEAD
    sample_tbox.grow((depos_order+1) / 2);
=======
    sample_tbox.grow(depos_order);
>>>>>>> f6cda9ab

    amrex::Box sample_tbox_x = convert(sample_tbox, jx_type);
    amrex::Box sample_tbox_y = convert(sample_tbox, jy_type);
    amrex::Box sample_tbox_z = convert(sample_tbox, jz_type);

    const auto npts = amrex::max(sample_tbox_x.numPts(), sample_tbox_y.numPts(), sample_tbox_z.numPts());

    const int nblocks = a_bins.numBins();
    const int threads_per_block = WarpX::shared_mem_current_tpb;
    const auto offsets_ptr = a_bins.offsetsPtr();

    const std::size_t shared_mem_bytes = npts*sizeof(amrex::Real);
<<<<<<< HEAD
    //amrex::Print() << "current deposition shared mem request " << shared_mem_bytes << "\n";
=======
>>>>>>> f6cda9ab
    const amrex::IntVect bin_size = WarpX::shared_tilesize;
    const std::size_t max_shared_mem_bytes = amrex::Gpu::Device::sharedMemPerBlock();
    WARPX_ALWAYS_ASSERT_WITH_MESSAGE(shared_mem_bytes <= max_shared_mem_bytes,
                                     "Tile size too big for GPU shared memory current deposition");

    amrex::ignore_unused(np_to_depose);
    // Launch one thread-block per bin
    amrex::launch(
            nblocks, threads_per_block, shared_mem_bytes, amrex::Gpu::gpuStream(),
            [=] AMREX_GPU_DEVICE () noexcept {
#if defined(WARPX_USE_GPUCLOCK)
<<<<<<< HEAD
        KernelTimer kernelTimer(cost && load_balance_costs_update_algo
                                == LoadBalanceCostsUpdateAlgo::GpuClock, cost_real);
=======
        const auto KernelTimer = ablastr::parallelization::KernelTimer(
                cost && (load_balance_costs_update_algo == LoadBalanceCostsUpdateAlgo::GpuClock),
                cost_real);
>>>>>>> f6cda9ab
#endif
        const int bin_id = blockIdx.x;
        const unsigned int bin_start = offsets_ptr[bin_id];
        const unsigned int bin_stop = offsets_ptr[bin_id+1];

        if (bin_start == bin_stop) { return; /*this bin has no particles*/ }

        // These boxes define the index space for the shared memory buffers
        amrex::Box buffer_box;
        {
            ParticleReal xp, yp, zp;
            GetPosition(permutation[bin_start], xp, yp, zp);
#if defined(WARPX_DIM_3D)
            IntVect iv = IntVect(int( amrex::Math::floor((xp-plo[0]) * dxiarr[0]) ),
                                 int( amrex::Math::floor((yp-plo[1]) * dxiarr[1]) ),
                                 int( amrex::Math::floor((zp-plo[2]) * dxiarr[2]) ));
#elif defined(WARPX_DIM_XZ) || defined(WARPX_DIM_RZ)
            IntVect iv = IntVect(int( amrex::Math::floor((xp-plo[0]) * dxiarr[0]) ),
                                 int( amrex::Math::floor((zp-plo[1]) * dxiarr[1]) ));
#elif defined(WARPX_DIM_1D_Z)
            IntVect iv = IntVect(int( amrex::Math::floor((zp-plo[0]) * dxiarr[0]) ));
#endif
            iv += domain.smallEnd();
            getTileIndex(iv, box, true, bin_size, buffer_box);
        }

<<<<<<< HEAD
        buffer_box.grow((depos_order+1)/2);
=======
        buffer_box.grow(depos_order);
>>>>>>> f6cda9ab
        Box tbox_x = convert(buffer_box, jx_type);
        Box tbox_y = convert(buffer_box, jy_type);
        Box tbox_z = convert(buffer_box, jz_type);

        Gpu::SharedMemory<amrex::Real> gsm;
        amrex::Real* const shared = gsm.dataPtr();

        amrex::Array4<amrex::Real> const jx_buff(shared,
                amrex::begin(tbox_x), amrex::end(tbox_x), 1);
        amrex::Array4<amrex::Real> const jy_buff(shared,
                amrex::begin(tbox_y), amrex::end(tbox_y), 1);
        amrex::Array4<amrex::Real> const jz_buff(shared,
                amrex::begin(tbox_z), amrex::end(tbox_z), 1);

        // Zero-initialize the temporary array in shared memory
        volatile amrex::Real* vs = shared;
        for (int i = threadIdx.x; i < npts; i += blockDim.x){
            vs[i] = 0.0;
        }
        __syncthreads();
        for (unsigned int ip_orig = bin_start+threadIdx.x; ip_orig<bin_stop; ip_orig += blockDim.x)
        {
            unsigned int ip = permutation[ip_orig];
            depositComponent<depos_order>(GetPosition, wp, uxp, uyp, uzp, ion_lev, jx_buff, jx_type,
                                          relative_time, dx, xyzmin, lo, q, n_rz_azimuthal_modes,
                                          ip, zdir, NODE, CELL, 0);
        }

        __syncthreads();
        addLocalToGlobal(tbox_x, jx_arr, jx_buff);
        for (int i = threadIdx.x; i < npts; i += blockDim.x){
            vs[i] = 0.0;
        }

        __syncthreads();
        for (unsigned int ip_orig = bin_start+threadIdx.x; ip_orig<bin_stop; ip_orig += blockDim.x)
        {
            unsigned int ip = permutation[ip_orig];
            depositComponent<depos_order>(GetPosition, wp, uxp, uyp, uzp, ion_lev, jy_buff, jy_type,
                                          relative_time, dx, xyzmin, lo, q, n_rz_azimuthal_modes,
                                          ip, zdir, NODE, CELL, 1);
        }

        __syncthreads();
        addLocalToGlobal(tbox_y, jy_arr, jy_buff);
        for (int i = threadIdx.x; i < npts; i += blockDim.x){
            vs[i] = 0.0;
        }

        __syncthreads();
        for (unsigned int ip_orig = bin_start+threadIdx.x; ip_orig<bin_stop; ip_orig += blockDim.x)
        {
            unsigned int ip = permutation[ip_orig];
            depositComponent<depos_order>(GetPosition, wp, uxp, uyp, uzp, ion_lev, jz_buff, jz_type,
                                          relative_time, dx, xyzmin, lo, q, n_rz_azimuthal_modes,
                                          ip, zdir, NODE, CELL, 2);
        }

        __syncthreads();
        addLocalToGlobal(tbox_z, jz_arr, jz_buff);
    });
#if defined(WARPX_USE_GPUCLOCK)
<<<<<<< HEAD
    if( load_balance_costs_update_algo == LoadBalanceCostsUpdateAlgo::GpuClock) {
=======
    if (cost && load_balance_costs_update_algo == LoadBalanceCostsUpdateAlgo::GpuClock) {
>>>>>>> f6cda9ab
        amrex::Gpu::streamSynchronize();
        *cost += *cost_real;
        amrex::The_Managed_Arena()->free(cost_real);
    }
#endif
#else // not using hip/cuda
    // Note, you should never reach this part of the code. This funcion cannot be called unless
    // using HIP/CUDA, and those things are checked prior
    //don't use any args
    ignore_unused( GetPosition, wp, uxp, uyp, uzp, ion_lev, jx_fab, jy_fab, jz_fab, np_to_depose, relative_time, dx, xyzmin, lo, q, n_rz_azimuthal_modes, cost, load_balance_costs_update_algo, a_bins, box, geom, a_tbox_max_size);
    amrex::Abort("Shared memory only implemented for HIP/CUDA");
#endif
}

/**
 * \brief Esirkepov Current Deposition for thread thread_num
 *
 * \tparam depos_order  deposition order
 * \param GetPosition  A functor for returning the particle position.
 * \param wp           Pointer to array of particle weights.
 * \param uxp,uyp,uzp  Pointer to arrays of particle momentum.
 * \param ion_lev      Pointer to array of particle ionization level. This is
                       required to have the charge of each macroparticle
                       since q is a scalar. For non-ionizable species,
                       ion_lev is a null pointer.
 * \param Jx_arr,Jy_arr,Jz_arr Array4 of current density, either full array or tile.
 * \param np_to_depose Number of particles for which current is deposited.
 * \param dt           Time step for particle level
 * \param[in] relative_time Time at which to deposit J, relative to the time of the
 *                          current positions of the particles. When different than 0,
 *                          the particle position will be temporarily modified to match
 *                          the time of the deposition.
 * \param dx           3D cell size
 * \param xyzmin       Physical lower bounds of domain.
 * \param lo           Index lower bounds of domain.
 * \param q            species charge.
 * \param n_rz_azimuthal_modes Number of azimuthal modes when using RZ geometry.
 * \param cost Pointer to (load balancing) cost corresponding to box where present particles deposit current.
 * \param load_balance_costs_update_algo Selected method for updating load balance costs.
 */
template <int depos_order>
void doEsirkepovDepositionShapeN (const GetParticlePosition& GetPosition,
                                  const amrex::ParticleReal * const wp,
                                  const amrex::ParticleReal * const uxp,
                                  const amrex::ParticleReal * const uyp,
                                  const amrex::ParticleReal * const uzp,
                                  const int * const ion_lev,
                                  const amrex::Array4<amrex::Real>& Jx_arr,
                                  const amrex::Array4<amrex::Real>& Jy_arr,
                                  const amrex::Array4<amrex::Real>& Jz_arr,
                                  const long np_to_depose,
                                  const amrex::Real dt,
                                  const amrex::Real relative_time,
                                  const std::array<amrex::Real,3>& dx,
                                  const std::array<amrex::Real, 3> xyzmin,
                                  const amrex::Dim3 lo,
                                  const amrex::Real q,
                                  const int n_rz_azimuthal_modes,
                                  amrex::Real * const cost,
                                  const long load_balance_costs_update_algo)
{
    using namespace amrex;
#if !defined(WARPX_DIM_RZ)
    ignore_unused(n_rz_azimuthal_modes);
#endif

#if !defined(AMREX_USE_GPU)
    amrex::ignore_unused(cost, load_balance_costs_update_algo);
#endif

    // Whether ion_lev is a null pointer (do_ionization=0) or a real pointer
    // (do_ionization=1)
    bool const do_ionization = ion_lev;
#if !defined(WARPX_DIM_1D_Z)
    Real const dxi = 1.0_rt / dx[0];
#endif
#if !defined(WARPX_DIM_1D_Z)
    Real const xmin = xyzmin[0];
#endif
#if defined(WARPX_DIM_3D)
    Real const dyi = 1.0_rt / dx[1];
    Real const ymin = xyzmin[1];
#endif
    Real const dzi = 1.0_rt / dx[2];
    Real const zmin = xyzmin[2];

#if defined(WARPX_DIM_3D)
    Real const invdtdx = 1.0_rt / (dt*dx[1]*dx[2]);
    Real const invdtdy = 1.0_rt / (dt*dx[0]*dx[2]);
    Real const invdtdz = 1.0_rt / (dt*dx[0]*dx[1]);
#elif defined(WARPX_DIM_XZ) || defined(WARPX_DIM_RZ)
    Real const invdtdx = 1.0_rt / (dt*dx[2]);
    Real const invdtdz = 1.0_rt / (dt*dx[0]);
    Real const invvol = 1.0_rt / (dx[0]*dx[2]);
#elif defined(WARPX_DIM_1D_Z)
    Real const invdtdz = 1.0_rt / (dt*dx[0]);
    Real const invvol = 1.0_rt / (dx[2]);
#endif

#if defined(WARPX_DIM_RZ)
    Complex const I = Complex{0._rt, 1._rt};
#endif

    Real const clightsq = 1.0_rt / ( PhysConst::c * PhysConst::c );
#if !defined(WARPX_DIM_1D_Z)
    Real constexpr one_third = 1.0_rt / 3.0_rt;
    Real constexpr one_sixth = 1.0_rt / 6.0_rt;
#endif

    // Loop over particles and deposit into Jx_arr, Jy_arr and Jz_arr
#if defined(WARPX_USE_GPUCLOCK)
    amrex::Real* cost_real = nullptr;
    if( load_balance_costs_update_algo == LoadBalanceCostsUpdateAlgo::GpuClock) {
        cost_real = (amrex::Real *) amrex::The_Managed_Arena()->alloc(sizeof(amrex::Real));
        *cost_real = 0._rt;
    }
#endif
    amrex::ParallelFor(
        np_to_depose,
        [=] AMREX_GPU_DEVICE (long const ip) {
#if defined(WARPX_USE_GPUCLOCK)
            const auto KernelTimer = ablastr::parallelization::KernelTimer(
                cost && (load_balance_costs_update_algo == LoadBalanceCostsUpdateAlgo::GpuClock),
                cost_real);
#endif

            // --- Get particle quantities
            Real const gaminv = 1.0_rt/std::sqrt(1.0_rt + uxp[ip]*uxp[ip]*clightsq
                                                 + uyp[ip]*uyp[ip]*clightsq
                                                 + uzp[ip]*uzp[ip]*clightsq);

            // wqx, wqy wqz are particle current in each direction
            Real wq = q*wp[ip];
            if (do_ionization){
                wq *= ion_lev[ip];
            }

            ParticleReal xp, yp, zp;
            GetPosition(ip, xp, yp, zp);

#if !defined(WARPX_DIM_1D_Z)
            Real const wqx = wq*invdtdx;
#endif
#if defined(WARPX_DIM_3D)
            Real const wqy = wq*invdtdy;
#endif
            Real const wqz = wq*invdtdz;

            // computes current and old position in grid units
#if defined(WARPX_DIM_RZ)
            Real const xp_new = xp + (relative_time + 0.5_rt*dt)*uxp[ip]*gaminv;
            Real const yp_new = yp + (relative_time + 0.5_rt*dt)*uyp[ip]*gaminv;
            Real const xp_mid = xp_new - 0.5_rt*dt*uxp[ip]*gaminv;
            Real const yp_mid = yp_new - 0.5_rt*dt*uyp[ip]*gaminv;
            Real const xp_old = xp_new - dt*uxp[ip]*gaminv;
            Real const yp_old = yp_new - dt*uyp[ip]*gaminv;
            Real const rp_new = std::sqrt(xp_new*xp_new + yp_new*yp_new);
            Real const rp_mid = std::sqrt(xp_mid*xp_mid + yp_mid*yp_mid);
            Real const rp_old = std::sqrt(xp_old*xp_old + yp_old*yp_old);
            Real costheta_new, sintheta_new;
            if (rp_new > 0._rt) {
                costheta_new = xp_new/rp_new;
                sintheta_new = yp_new/rp_new;
            } else {
                costheta_new = 1._rt;
                sintheta_new = 0._rt;
            }
            amrex::Real costheta_mid, sintheta_mid;
            if (rp_mid > 0._rt) {
                costheta_mid = xp_mid/rp_mid;
                sintheta_mid = yp_mid/rp_mid;
            } else {
                costheta_mid = 1._rt;
                sintheta_mid = 0._rt;
            }
            amrex::Real costheta_old, sintheta_old;
            if (rp_old > 0._rt) {
                costheta_old = xp_old/rp_old;
                sintheta_old = yp_old/rp_old;
            } else {
                costheta_old = 1._rt;
                sintheta_old = 0._rt;
            }
            const Complex xy_new0 = Complex{costheta_new, sintheta_new};
            const Complex xy_mid0 = Complex{costheta_mid, sintheta_mid};
            const Complex xy_old0 = Complex{costheta_old, sintheta_old};
            // Keep these double to avoid bug in single precision
            double const x_new = (rp_new - xmin)*dxi;
            double const x_old = (rp_old - xmin)*dxi;
#else
#if !defined(WARPX_DIM_1D_Z)
            // Keep these double to avoid bug in single precision
            double const x_new = (xp - xmin + (relative_time + 0.5_rt*dt)*uxp[ip]*gaminv)*dxi;
            double const x_old = x_new - dt*dxi*uxp[ip]*gaminv;
#endif
#endif
#if defined(WARPX_DIM_3D)
            // Keep these double to avoid bug in single precision
            double const y_new = (yp - ymin + (relative_time + 0.5_rt*dt)*uyp[ip]*gaminv)*dyi;
            double const y_old = y_new - dt*dyi*uyp[ip]*gaminv;
#endif
            // Keep these double to avoid bug in single precision
            double const z_new = (zp - zmin + (relative_time + 0.5_rt*dt)*uzp[ip]*gaminv)*dzi;
            double const z_old = z_new - dt*dzi*uzp[ip]*gaminv;

#if defined(WARPX_DIM_RZ)
            Real const vy = (-uxp[ip]*sintheta_mid + uyp[ip]*costheta_mid)*gaminv;
#elif defined(WARPX_DIM_XZ)
            Real const vy = uyp[ip]*gaminv;
#elif defined(WARPX_DIM_1D_Z)
            Real const vx = uxp[ip]*gaminv;
            Real const vy = uyp[ip]*gaminv;
#endif

            // Shape factor arrays
            // Note that there are extra values above and below
            // to possibly hold the factor for the old particle
            // which can be at a different grid location.
            // Keep these double to avoid bug in single precision
#if !defined(WARPX_DIM_1D_Z)
            double sx_new[depos_order + 3] = {0.};
            double sx_old[depos_order + 3] = {0.};
#endif
#if defined(WARPX_DIM_3D)
            // Keep these double to avoid bug in single precision
            double sy_new[depos_order + 3] = {0.};
            double sy_old[depos_order + 3] = {0.};
#endif
            // Keep these double to avoid bug in single precision
            double sz_new[depos_order + 3] = {0.};
            double sz_old[depos_order + 3] = {0.};

            // --- Compute shape factors
            // Compute shape factors for position as they are now and at old positions
            // [ijk]_new: leftmost grid point that the particle touches
            Compute_shape_factor< depos_order > compute_shape_factor;
            Compute_shifted_shape_factor< depos_order > compute_shifted_shape_factor;

#if !defined(WARPX_DIM_1D_Z)
            const int i_new = compute_shape_factor(sx_new+1, x_new);
            const int i_old = compute_shifted_shape_factor(sx_old, x_old, i_new);
#endif
#if defined(WARPX_DIM_3D)
            const int j_new = compute_shape_factor(sy_new+1, y_new);
            const int j_old = compute_shifted_shape_factor(sy_old, y_old, j_new);
#endif
            const int k_new = compute_shape_factor(sz_new+1, z_new);
            const int k_old = compute_shifted_shape_factor(sz_old, z_old, k_new);

            // computes min/max positions of current contributions
#if !defined(WARPX_DIM_1D_Z)
            int dil = 1, diu = 1;
            if (i_old < i_new) dil = 0;
            if (i_old > i_new) diu = 0;
#endif
#if defined(WARPX_DIM_3D)
            int djl = 1, dju = 1;
            if (j_old < j_new) djl = 0;
            if (j_old > j_new) dju = 0;
#endif
            int dkl = 1, dku = 1;
            if (k_old < k_new) dkl = 0;
            if (k_old > k_new) dku = 0;

#if defined(WARPX_DIM_3D)

            for (int k=dkl; k<=depos_order+2-dku; k++) {
                for (int j=djl; j<=depos_order+2-dju; j++) {
                    amrex::Real sdxi = 0._rt;
                    for (int i=dil; i<=depos_order+1-diu; i++) {
                        sdxi += wqx*(sx_old[i] - sx_new[i])*(
                            one_third*(sy_new[j]*sz_new[k] + sy_old[j]*sz_old[k])
                           +one_sixth*(sy_new[j]*sz_old[k] + sy_old[j]*sz_new[k]));
                        amrex::Gpu::Atomic::AddNoRet( &Jx_arr(lo.x+i_new-1+i, lo.y+j_new-1+j, lo.z+k_new-1+k), sdxi);
                    }
                }
            }
            for (int k=dkl; k<=depos_order+2-dku; k++) {
                for (int i=dil; i<=depos_order+2-diu; i++) {
                    amrex::Real sdyj = 0._rt;
                    for (int j=djl; j<=depos_order+1-dju; j++) {
                        sdyj += wqy*(sy_old[j] - sy_new[j])*(
                            one_third*(sx_new[i]*sz_new[k] + sx_old[i]*sz_old[k])
                           +one_sixth*(sx_new[i]*sz_old[k] + sx_old[i]*sz_new[k]));
                        amrex::Gpu::Atomic::AddNoRet( &Jy_arr(lo.x+i_new-1+i, lo.y+j_new-1+j, lo.z+k_new-1+k), sdyj);
                    }
                }
            }
            for (int j=djl; j<=depos_order+2-dju; j++) {
                for (int i=dil; i<=depos_order+2-diu; i++) {
                    amrex::Real sdzk = 0._rt;
                    for (int k=dkl; k<=depos_order+1-dku; k++) {
                        sdzk += wqz*(sz_old[k] - sz_new[k])*(
                            one_third*(sx_new[i]*sy_new[j] + sx_old[i]*sy_old[j])
                           +one_sixth*(sx_new[i]*sy_old[j] + sx_old[i]*sy_new[j]));
                        amrex::Gpu::Atomic::AddNoRet( &Jz_arr(lo.x+i_new-1+i, lo.y+j_new-1+j, lo.z+k_new-1+k), sdzk);
                    }
                }
            }

#elif defined(WARPX_DIM_XZ) || defined(WARPX_DIM_RZ)

            for (int k=dkl; k<=depos_order+2-dku; k++) {
                amrex::Real sdxi = 0._rt;
                for (int i=dil; i<=depos_order+1-diu; i++) {
                    sdxi += wqx*(sx_old[i] - sx_new[i])*0.5_rt*(sz_new[k] + sz_old[k]);
                    amrex::Gpu::Atomic::AddNoRet( &Jx_arr(lo.x+i_new-1+i, lo.y+k_new-1+k, 0, 0), sdxi);
#if defined(WARPX_DIM_RZ)
                    Complex xy_mid = xy_mid0; // Throughout the following loop, xy_mid takes the value e^{i m theta}
                    for (int imode=1 ; imode < n_rz_azimuthal_modes ; imode++) {
                        // The factor 2 comes from the normalization of the modes
                        const Complex djr_cmplx = 2._rt *sdxi*xy_mid;
                        amrex::Gpu::Atomic::AddNoRet( &Jx_arr(lo.x+i_new-1+i, lo.y+k_new-1+k, 0, 2*imode-1), djr_cmplx.real());
                        amrex::Gpu::Atomic::AddNoRet( &Jx_arr(lo.x+i_new-1+i, lo.y+k_new-1+k, 0, 2*imode), djr_cmplx.imag());
                        xy_mid = xy_mid*xy_mid0;
                    }
#endif
                }
            }
            for (int k=dkl; k<=depos_order+2-dku; k++) {
                for (int i=dil; i<=depos_order+2-diu; i++) {
                    Real const sdyj = wq*vy*invvol*(
                        one_third*(sx_new[i]*sz_new[k] + sx_old[i]*sz_old[k])
                       +one_sixth*(sx_new[i]*sz_old[k] + sx_old[i]*sz_new[k]));
                    amrex::Gpu::Atomic::AddNoRet( &Jy_arr(lo.x+i_new-1+i, lo.y+k_new-1+k, 0, 0), sdyj);
#if defined(WARPX_DIM_RZ)
                    Complex xy_new = xy_new0;
                    Complex xy_mid = xy_mid0;
                    Complex xy_old = xy_old0;
                    // Throughout the following loop, xy_ takes the value e^{i m theta_}
                    for (int imode=1 ; imode < n_rz_azimuthal_modes ; imode++) {
                        // The factor 2 comes from the normalization of the modes
                        // The minus sign comes from the different convention with respect to Davidson et al.
                        const Complex djt_cmplx = -2._rt * I*(i_new-1 + i + xmin*dxi)*wq*invdtdx/(amrex::Real)imode
                                                  *(Complex(sx_new[i]*sz_new[k], 0._rt)*(xy_new - xy_mid)
                                                  + Complex(sx_old[i]*sz_old[k], 0._rt)*(xy_mid - xy_old));
                        amrex::Gpu::Atomic::AddNoRet( &Jy_arr(lo.x+i_new-1+i, lo.y+k_new-1+k, 0, 2*imode-1), djt_cmplx.real());
                        amrex::Gpu::Atomic::AddNoRet( &Jy_arr(lo.x+i_new-1+i, lo.y+k_new-1+k, 0, 2*imode), djt_cmplx.imag());
                        xy_new = xy_new*xy_new0;
                        xy_mid = xy_mid*xy_mid0;
                        xy_old = xy_old*xy_old0;
                    }
#endif
                }
            }
            for (int i=dil; i<=depos_order+2-diu; i++) {
                Real sdzk = 0._rt;
                for (int k=dkl; k<=depos_order+1-dku; k++) {
                    sdzk += wqz*(sz_old[k] - sz_new[k])*0.5_rt*(sx_new[i] + sx_old[i]);
                    amrex::Gpu::Atomic::AddNoRet( &Jz_arr(lo.x+i_new-1+i, lo.y+k_new-1+k, 0, 0), sdzk);
#if defined(WARPX_DIM_RZ)
                    Complex xy_mid = xy_mid0; // Throughout the following loop, xy_mid takes the value e^{i m theta}
                    for (int imode=1 ; imode < n_rz_azimuthal_modes ; imode++) {
                        // The factor 2 comes from the normalization of the modes
                        const Complex djz_cmplx = 2._rt * sdzk * xy_mid;
                        amrex::Gpu::Atomic::AddNoRet( &Jz_arr(lo.x+i_new-1+i, lo.y+k_new-1+k, 0, 2*imode-1), djz_cmplx.real());
                        amrex::Gpu::Atomic::AddNoRet( &Jz_arr(lo.x+i_new-1+i, lo.y+k_new-1+k, 0, 2*imode), djz_cmplx.imag());
                        xy_mid = xy_mid*xy_mid0;
                    }
#endif
                }
            }
#elif defined(WARPX_DIM_1D_Z)

            for (int k=dkl; k<=depos_order+2-dku; k++) {
                amrex::Real const sdxi = wq*vx*invvol*0.5_rt*(sz_old[k] + sz_new[k]);
                amrex::Gpu::Atomic::AddNoRet( &Jx_arr(lo.x+k_new-1+k, 0, 0, 0), sdxi);
            }
            for (int k=dkl; k<=depos_order+2-dku; k++) {
                amrex::Real const sdyj = wq*vy*invvol*0.5_rt*(sz_old[k] + sz_new[k]);
                amrex::Gpu::Atomic::AddNoRet( &Jy_arr(lo.x+k_new-1+k, 0, 0, 0), sdyj);
            }
            amrex::Real sdzk = 0._rt;
            for (int k=dkl; k<=depos_order+1-dku; k++) {
                sdzk += wqz*(sz_old[k] - sz_new[k]);
                amrex::Gpu::Atomic::AddNoRet( &Jz_arr(lo.x+k_new-1+k, 0, 0, 0), sdzk);
            }
#endif
        }
    );
#if defined(WARPX_USE_GPUCLOCK)
    if(cost && load_balance_costs_update_algo == LoadBalanceCostsUpdateAlgo::GpuClock) {
        amrex::Gpu::streamSynchronize();
        *cost += *cost_real;
        amrex::The_Managed_Arena()->free(cost_real);
    }
#endif
}

/**
 * \brief Vay current deposition
 * (<a href="https://doi.org/10.1016/j.jcp.2013.03.010"> Vay et al, 2013</a>)
 * for thread \c thread_num: deposit \c D in real space and store the result in
 * \c Dx_fab, \c Dy_fab, \c Dz_fab
 *
 * \tparam depos_order  deposition order
 * \param[in] GetPosition  Functor that returns the particle position
 * \param[in] wp           Pointer to array of particle weights
 * \param[in] uxp,uyp,uzp  Pointer to arrays of particle momentum along \c x
 * \param[in] ion_lev      Pointer to array of particle ionization level. This is
                           required to have the charge of each macroparticle since \c q
                           is a scalar. For non-ionizable species, \c ion_lev is \c null
 * \param[in,out] Dx_fab,Dy_fab,Dz_fab FArrayBox of Vay current density, either full array or tile
 * \param[in] np_to_depose Number of particles for which current is deposited
 * \param[in] dt           Time step for particle level
 * \param[in] relative_time Time at which to deposit D, relative to the time of the
 *                          current positions of the particles. When different than 0,
 *                          the particle position will be temporarily modified to match
 *                          the time of the deposition.
 * \param[in] dx           3D cell size
 * \param[in] xyzmin       3D lower bounds of physical domain
 * \param[in] lo           Dimension-agnostic lower bounds of index domain
 * \param[in] q            Species charge
 * \param[in] n_rz_azimuthal_modes Number of azimuthal modes in RZ geometry
 * \param[in,out] cost     Pointer to (load balancing) cost corresponding to box where
                           present particles deposit current
 * \param[in] load_balance_costs_update_algo Selected method for updating load balance costs
 */
template <int depos_order>
void doVayDepositionShapeN (const GetParticlePosition& GetPosition,
                            const amrex::ParticleReal* const wp,
                            const amrex::ParticleReal* const uxp,
                            const amrex::ParticleReal* const uyp,
                            const amrex::ParticleReal* const uzp,
                            const int* const ion_lev,
                            amrex::FArrayBox& Dx_fab,
                            amrex::FArrayBox& Dy_fab,
                            amrex::FArrayBox& Dz_fab,
                            const long np_to_depose,
                            const amrex::Real dt,
                            const amrex::Real relative_time,
                            const std::array<amrex::Real,3>& dx,
                            const std::array<amrex::Real,3>& xyzmin,
                            const amrex::Dim3 lo,
                            const amrex::Real q,
                            const int n_rz_azimuthal_modes,
                            amrex::Real* cost,
                            const long load_balance_costs_update_algo)
{
#if defined(WARPX_DIM_RZ)
    amrex::ignore_unused(GetPosition,
        wp, uxp, uyp, uzp, ion_lev, Dx_fab, Dy_fab, Dz_fab,
        np_to_depose, dt, relative_time, dx, xyzmin, lo, q, n_rz_azimuthal_modes);
    amrex::Abort("Vay deposition not implemented in RZ geometry");
#endif

#if defined(WARPX_DIM_1D_Z)
    amrex::ignore_unused(GetPosition,
        wp, uxp, uyp, uzp, ion_lev, Dx_fab, Dy_fab, Dz_fab,
        np_to_depose, dt, relative_time, dx, xyzmin, lo, q, n_rz_azimuthal_modes);
    amrex::Abort("Vay deposition not implemented in cartesian 1D geometry");
#endif

#if !defined(AMREX_USE_GPU)
    amrex::ignore_unused(cost, load_balance_costs_update_algo);
#endif

#if !(defined WARPX_DIM_RZ || defined WARPX_DIM_1D_Z)
    amrex::ignore_unused(n_rz_azimuthal_modes);

    // If ion_lev is a null pointer, then do_ionization=0, else do_ionization=1
    const bool do_ionization = ion_lev;

    // Inverse cell volume in each direction
    const amrex::Real dxi = 1._rt / dx[0];
    const amrex::Real dzi = 1._rt / dx[2];
#if defined(WARPX_DIM_3D)
    const amrex::Real dyi = 1._rt / dx[1];
#endif

    // Inverse of time step
    const amrex::Real invdt = 1._rt / dt;

    // Total inverse cell volume
#if   defined(WARPX_DIM_XZ)
    const amrex::Real invvol = dxi * dzi;
#elif defined(WARPX_DIM_3D)
    const amrex::Real invvol = dxi * dyi * dzi;
#endif

    // Lower bound of physical domain in each direction
    const amrex::Real xmin = xyzmin[0];
    const amrex::Real zmin = xyzmin[2];
#if defined(WARPX_DIM_3D)
    const amrex::Real ymin = xyzmin[1];
#endif

    // Allocate temporary arrays
#if defined(WARPX_DIM_3D)
    AMREX_ALWAYS_ASSERT(Dx_fab.box() == Dy_fab.box() && Dx_fab.box() == Dz_fab.box());
    amrex::FArrayBox temp_fab{Dx_fab.box(), 4};
#elif defined(WARPX_DIM_XZ)
    AMREX_ALWAYS_ASSERT(Dx_fab.box() == Dz_fab.box());
    amrex::FArrayBox temp_fab{Dx_fab.box(), 2};
#endif
    temp_fab.setVal<amrex::RunOn::Device>(0._rt);
    amrex::Array4<amrex::Real> const& temp_arr = temp_fab.array();

    // Inverse of light speed squared
    const amrex::Real invcsq = 1._rt / (PhysConst::c * PhysConst::c);

    // Arrays where D will be stored
    amrex::Array4<amrex::Real> const& Dx_arr = Dx_fab.array();
    amrex::Array4<amrex::Real> const& Dy_arr = Dy_fab.array();
    amrex::Array4<amrex::Real> const& Dz_arr = Dz_fab.array();

    // Loop over particles and deposit (Dx,Dy,Dz) into Dx_fab, Dy_fab and Dz_fab
#if defined(WARPX_USE_GPUCLOCK)
    amrex::Real* cost_real = nullptr;
    if( load_balance_costs_update_algo == LoadBalanceCostsUpdateAlgo::GpuClock) {
        cost_real = (amrex::Real *) amrex::The_Managed_Arena()->alloc(sizeof(amrex::Real));
        *cost_real = 0._rt;
    }
#endif
    amrex::ParallelFor(np_to_depose, [=] AMREX_GPU_DEVICE (long ip)
    {
#if defined(WARPX_USE_GPUCLOCK)
        const auto KernelTimer = ablastr::parallelization::KernelTimer(
            cost && (load_balance_costs_update_algo == LoadBalanceCostsUpdateAlgo::GpuClock),
            cost_real);
#endif

        // Inverse of Lorentz factor gamma
        const amrex::Real invgam = 1._rt / std::sqrt(1._rt + uxp[ip] * uxp[ip] * invcsq
                                                           + uyp[ip] * uyp[ip] * invcsq
                                                           + uzp[ip] * uzp[ip] * invcsq);
        // Product of particle charges and weights
        amrex::Real wq = q * wp[ip];
        if (do_ionization) wq *= ion_lev[ip];

        // Current particle positions (in physical units)
        amrex::ParticleReal xp, yp, zp;
        GetPosition(ip, xp, yp, zp);

        // Particle velocities
        const amrex::Real vx = uxp[ip] * invgam;
        const amrex::Real vy = uyp[ip] * invgam;
        const amrex::Real vz = uzp[ip] * invgam;

        // Modify the particle position to match the time of the deposition
        xp += relative_time * vx;
        yp += relative_time * vy;
        zp += relative_time * vz;

        // Particle current densities
#if defined(WARPX_DIM_XZ)
        const amrex::Real wqy = wq * vy * invvol;
#endif

        // Current and old particle positions in grid units
        // Keep these double to avoid bug in single precision.
        double const x_new = (xp - xmin + 0.5_rt*dt*vx) * dxi;
        double const x_old = (xp - xmin - 0.5_rt*dt*vx) * dxi;
#if defined(WARPX_DIM_3D)
        // Keep these double to avoid bug in single precision.
        double const y_new = (yp - ymin + 0.5_rt*dt*vy) * dyi;
        double const y_old = (yp - ymin - 0.5_rt*dt*vy) * dyi;
#endif
        // Keep these double to avoid bug in single precision.
        double const z_new = (zp - zmin + 0.5_rt*dt*vz) * dzi;
        double const z_old = (zp - zmin - 0.5_rt*dt*vz) * dzi;

        // Shape factor arrays for current and old positions (nodal)
        // Keep these double to avoid bug in single precision.
        double sx_new[depos_order+1] = {0.};
        double sx_old[depos_order+1] = {0.};
#if defined(WARPX_DIM_3D)
        // Keep these double to avoid bug in single precision.
        double sy_new[depos_order+1] = {0.};
        double sy_old[depos_order+1] = {0.};
#endif
        // Keep these double to avoid bug in single precision.
        double sz_new[depos_order+1] = {0.};
        double sz_old[depos_order+1] = {0.};

        // Compute shape factors for current positions

        // i_new leftmost grid point in x that the particle touches
        // sx_new shape factor along x for the centering of each current
        Compute_shape_factor< depos_order > const compute_shape_factor;
        const int i_new = compute_shape_factor(sx_new, x_new);
#if defined(WARPX_DIM_3D)
        // j_new leftmost grid point in y that the particle touches
        // sy_new shape factor along y for the centering of each current
        const int j_new = compute_shape_factor(sy_new, y_new);
#endif
        // k_new leftmost grid point in z that the particle touches
        // sz_new shape factor along z for the centering of each current
        const int k_new = compute_shape_factor(sz_new, z_new);

        // Compute shape factors for old positions

        // i_old leftmost grid point in x that the particle touches
        // sx_old shape factor along x for the centering of each current
        const int i_old = compute_shape_factor(sx_old, x_old);
#if defined(WARPX_DIM_3D)
        // j_old leftmost grid point in y that the particle touches
        // sy_old shape factor along y for the centering of each current
        const int j_old = compute_shape_factor(sy_old, y_old);
#endif
        // k_old leftmost grid point in z that the particle touches
        // sz_old shape factor along z for the centering of each current
        const int k_old = compute_shape_factor(sz_old, z_old);

        // Deposit current into Dx_arr, Dy_arr and Dz_arr
#if defined(WARPX_DIM_XZ)

        for (int k=0; k<=depos_order; k++) {
            for (int i=0; i<=depos_order; i++) {

                // Re-casting sx_new and sz_new from double to amrex::Real so that
                // Atomic::Add has consistent types in its argument
                auto const sxn_szn = static_cast<amrex::Real>(sx_new[i] * sz_new[k]);
                auto const sxo_szn = static_cast<amrex::Real>(sx_old[i] * sz_new[k]);
                auto const sxn_szo = static_cast<amrex::Real>(sx_new[i] * sz_old[k]);
                auto const sxo_szo = static_cast<amrex::Real>(sx_old[i] * sz_old[k]);

                if (i_new == i_old && k_new == k_old) {
                    // temp arrays for Dx and Dz
                    amrex::Gpu::Atomic::AddNoRet(&temp_arr(lo.x + i_new + i, lo.y + k_new + k, 0, 0),
                        wq * invvol * invdt * (sxn_szn - sxo_szo));

                    amrex::Gpu::Atomic::AddNoRet(&temp_arr(lo.x + i_new + i, lo.y + k_new + k, 0, 1),
                        wq * invvol * invdt * (sxn_szo - sxo_szn));

                    // Dy
                    amrex::Gpu::Atomic::AddNoRet(&Dy_arr(lo.x + i_new + i, lo.y + k_new + k, 0, 0),
                        wqy * 0.25_rt * (sxn_szn + sxn_szo + sxo_szn + sxo_szo));
                } else {
                    // temp arrays for Dx and Dz
                    amrex::Gpu::Atomic::AddNoRet(&temp_arr(lo.x + i_new + i, lo.y + k_new + k, 0, 0),
                        wq * invvol * invdt * sxn_szn);

                    amrex::Gpu::Atomic::AddNoRet(&temp_arr(lo.x + i_old + i, lo.y + k_old + k, 0, 0),
                        - wq * invvol * invdt * sxo_szo);

                    amrex::Gpu::Atomic::AddNoRet(&temp_arr(lo.x + i_new + i, lo.y + k_old + k, 0, 1),
                        wq * invvol * invdt * sxn_szo);

                    amrex::Gpu::Atomic::AddNoRet(&temp_arr(lo.x + i_old + i, lo.y + k_new + k, 0, 1),
                        - wq * invvol * invdt * sxo_szn);

                    // Dy
                    amrex::Gpu::Atomic::AddNoRet(&Dy_arr(lo.x + i_new + i, lo.y + k_new + k, 0, 0),
                        wqy * 0.25_rt * sxn_szn);

                    amrex::Gpu::Atomic::AddNoRet(&Dy_arr(lo.x + i_new + i, lo.y + k_old + k, 0, 0),
                        wqy * 0.25_rt * sxn_szo);

                    amrex::Gpu::Atomic::AddNoRet(&Dy_arr(lo.x + i_old + i, lo.y + k_new + k, 0, 0),
                        wqy * 0.25_rt * sxo_szn);

                    amrex::Gpu::Atomic::AddNoRet(&Dy_arr(lo.x + i_old + i, lo.y + k_old + k, 0, 0),
                        wqy * 0.25_rt * sxo_szo);
                }

            }
        }

#elif defined(WARPX_DIM_3D)

        for (int k=0; k<=depos_order; k++) {
            for (int j=0; j<=depos_order; j++) {

                auto const syn_szn = static_cast<amrex::Real>(sy_new[j] * sz_new[k]);
                auto const syo_szn = static_cast<amrex::Real>(sy_old[j] * sz_new[k]);
                auto const syn_szo = static_cast<amrex::Real>(sy_new[j] * sz_old[k]);
                auto const syo_szo = static_cast<amrex::Real>(sy_old[j] * sz_old[k]);

                for (int i=0; i<=depos_order; i++) {

                    auto const sxn_syn_szn = static_cast<amrex::Real>(sx_new[i]) * syn_szn;
                    auto const sxo_syn_szn = static_cast<amrex::Real>(sx_old[i]) * syn_szn;
                    auto const sxn_syo_szn = static_cast<amrex::Real>(sx_new[i]) * syo_szn;
                    auto const sxo_syo_szn = static_cast<amrex::Real>(sx_old[i]) * syo_szn;
                    auto const sxn_syn_szo = static_cast<amrex::Real>(sx_new[i]) * syn_szo;
                    auto const sxo_syn_szo = static_cast<amrex::Real>(sx_old[i]) * syn_szo;
                    auto const sxn_syo_szo = static_cast<amrex::Real>(sx_new[i]) * syo_szo;
                    auto const sxo_syo_szo = static_cast<amrex::Real>(sx_old[i]) * syo_szo;

                    if (i_new == i_old && j_new == j_old && k_new == k_old) {
                        // temp arrays for Dx, Dy and Dz
                        amrex::Gpu::Atomic::AddNoRet(&temp_arr(lo.x + i_new + i, lo.y + j_new + j, lo.z + k_new + k, 0),
                            wq * invvol * invdt * (sxn_syn_szn - sxo_syo_szo));

                        amrex::Gpu::Atomic::AddNoRet(&temp_arr(lo.x + i_new + i, lo.y + j_new + j, lo.z + k_new + k, 1),
                            wq * invvol * invdt * (sxn_syn_szo - sxo_syo_szn));

                        amrex::Gpu::Atomic::AddNoRet(&temp_arr(lo.x + i_new + i, lo.y + j_new + j, lo.z + k_new + k, 2),
                            wq * invvol * invdt * (sxn_syo_szn - sxo_syn_szo));

                        amrex::Gpu::Atomic::AddNoRet(&temp_arr(lo.x + i_new + i, lo.y + j_new + j, lo.z + k_new + k, 3),
                            wq * invvol * invdt * (sxo_syn_szn - sxn_syo_szo));
                    } else {
                        // temp arrays for Dx, Dy and Dz
                        amrex::Gpu::Atomic::AddNoRet(&temp_arr(lo.x + i_new + i, lo.y + j_new + j, lo.z + k_new + k, 0),
                            wq * invvol * invdt * sxn_syn_szn);

                        amrex::Gpu::Atomic::AddNoRet(&temp_arr(lo.x + i_old + i, lo.y + j_old + j, lo.z + k_old + k, 0),
                            - wq * invvol * invdt * sxo_syo_szo);

                        amrex::Gpu::Atomic::AddNoRet(&temp_arr(lo.x + i_new + i, lo.y + j_new + j, lo.z + k_old + k, 1),
                            wq * invvol * invdt * sxn_syn_szo);

                        amrex::Gpu::Atomic::AddNoRet(&temp_arr(lo.x + i_old + i, lo.y + j_old + j, lo.z + k_new + k, 1),
                            - wq * invvol * invdt * sxo_syo_szn);

                        amrex::Gpu::Atomic::AddNoRet(&temp_arr(lo.x + i_new + i, lo.y + j_old + j, lo.z + k_new + k, 2),
                            wq * invvol * invdt * sxn_syo_szn);

                        amrex::Gpu::Atomic::AddNoRet(&temp_arr(lo.x + i_old + i, lo.y + j_new + j, lo.z + k_old + k, 2),
                            - wq * invvol * invdt * sxo_syn_szo);

                        amrex::Gpu::Atomic::AddNoRet(&temp_arr(lo.x + i_old + i, lo.y + j_new + j, lo.z + k_new + k, 3),
                            wq * invvol * invdt * sxo_syn_szn);

                        amrex::Gpu::Atomic::AddNoRet(&temp_arr(lo.x + i_new + i, lo.y + j_old + j, lo.z + k_old + k, 3),
                            - wq * invvol * invdt * sxn_syo_szo);
                    }
                }
            }
        }
#endif
    } );

#if defined(WARPX_DIM_3D)
    amrex::ParallelFor(Dx_fab.box(), [=] AMREX_GPU_DEVICE (int i, int j, int k) noexcept
    {
        const amrex::Real t_a = temp_arr(i,j,k,0);
        const amrex::Real t_b = temp_arr(i,j,k,1);
        const amrex::Real t_c = temp_arr(i,j,k,2);
        const amrex::Real t_d = temp_arr(i,j,k,3);
        Dx_arr(i,j,k) += (1._rt/6._rt)*(2_rt*t_a       + t_b       + t_c - 2._rt*t_d);
        Dy_arr(i,j,k) += (1._rt/6._rt)*(2_rt*t_a       + t_b - 2._rt*t_c       + t_d);
        Dz_arr(i,j,k) += (1._rt/6._rt)*(2_rt*t_a - 2._rt*t_b       + t_c       + t_d);
    });
#elif defined(WARPX_DIM_XZ)
    amrex::ParallelFor(Dx_fab.box(), [=] AMREX_GPU_DEVICE (int i, int j, int) noexcept
    {
        const amrex::Real t_a = temp_arr(i,j,0,0);
        const amrex::Real t_b = temp_arr(i,j,0,1);
        Dx_arr(i,j,0) += (0.5_rt)*(t_a + t_b);
        Dz_arr(i,j,0) += (0.5_rt)*(t_a - t_b);
    });
#endif
    // Synchronize so that temp_fab can be safely deallocated in its destructor
    amrex::Gpu::streamSynchronize();


#   if defined(WARPX_USE_GPUCLOCK)
    if( load_balance_costs_update_algo == LoadBalanceCostsUpdateAlgo::GpuClock) {
        amrex::Gpu::streamSynchronize();
        *cost += *cost_real;
        amrex::The_Managed_Arena()->free(cost_real);
    }
#   endif
#endif // #if !(defined WARPX_DIM_RZ || defined WARPX_DIM_1D_Z)
}

/**
 * \brief Esirkepov current Deposition for thread thread_num using shared memory
 * \tparam depos_order deposition order
 * \param GetPosition  A functor for returning the particle position.
 * \param wp           Pointer to array of particle weights.
 * \param uxp,uyp,uzp  Pointer to arrays of particle momentum.
 * \param ion_lev      Pointer to array of particle ionization level. This is
                         required to have the charge of each macroparticle
                         since q is a scalar. For non-ionizable species,
                         ion_lev is a null pointer.
 * \param jx_fab,jy_fab,jz_fab FArrayBox of current density, either full array or tile.
 * \param np_to_depose Number of particles for which current is deposited.
 * \param dt           Time step for particle level
 * \param relative_time Time at which to deposit J, relative to the time of the
 *                      current positions of the particles. When different than 0,
 *                      the particle position will be temporarily modified to match
 *                      the time of the deposition.
 * \param dx           3D cell size
 * \param xyzmin       Physical lower bounds of domain.
 * \param lo           Index lower bounds of domain.
 * \param q            species charge.
 * \param n_rz_azimuthal_modes Number of azimuthal modes when using RZ geometry.
 * \param cost  Pointer to (load balancing) cost corresponding to box where present particles deposit current.
 * \param load_balance_costs_update_algo Selected method for updating load balance costs.
 */
template <int depos_order>
void doEsirkepovDepositionSharedShapeN (const GetParticlePosition& GetPosition,
                               const amrex::ParticleReal * const wp,
                               const amrex::ParticleReal * const uxp,
                               const amrex::ParticleReal * const uyp,
                               const amrex::ParticleReal * const uzp,
                               const int * const ion_lev,
                               amrex::FArrayBox& jx_fab,
                               amrex::FArrayBox& jy_fab,
                               amrex::FArrayBox& jz_fab,
                               const long np_to_depose,
                               const amrex::Real dt,
                               const amrex::Real relative_time,
                               const std::array<amrex::Real,3>& dx,
                               const std::array<amrex::Real,3>& xyzmin,
                               const amrex::Dim3 lo,
                               const amrex::Real q,
                               const int n_rz_azimuthal_modes,
                               amrex::Real* cost,
                               const long load_balance_costs_update_algo,
                               const amrex::DenseBins<WarpXParticleContainer::ParticleType>& a_bins,
                               const amrex::Box& box,
                               const amrex::Geometry& geom,
                               const amrex::IntVect& a_tbox_max_size)
{
    using namespace amrex;

    auto permutation = a_bins.permutationPtr();

#if !defined(AMREX_USE_GPU)
    amrex::ignore_unused(cost, load_balance_costs_update_algo, a_bins, box, geom, a_tbox_max_size);
#endif

    amrex::Array4<amrex::Real> const& jx_arr = jx_fab.array();
    amrex::Array4<amrex::Real> const& jy_arr = jy_fab.array();
    amrex::Array4<amrex::Real> const& jz_arr = jz_fab.array();
    amrex::IntVect const jx_type = jx_fab.box().type();
    amrex::IntVect const jy_type = jy_fab.box().type();
    amrex::IntVect const jz_type = jz_fab.box().type();

    //constexpr int zdir = WARPX_ZINDEX;
    //constexpr int NODE = amrex::IndexType::NODE;
    //constexpr int CELL = amrex::IndexType::CELL;

    // Loop over particles and deposit into jx_fab, jy_fab and jz_fab
#if defined(WARPX_USE_GPUCLOCK)
    amrex::Real* cost_real = nullptr;
    if( load_balance_costs_update_algo == LoadBalanceCostsUpdateAlgo::GpuClock) {
        cost_real = (amrex::Real *) amrex::The_Managed_Arena()->alloc(sizeof(amrex::Real));
        *cost_real = 0._rt;
    }
#endif

#if defined(AMREX_USE_CUDA) || defined(AMREX_USE_HIP)
    const auto dxiarr = geom.InvCellSizeArray();
    const auto plo = geom.ProbLoArray();
    const auto domain = geom.Domain();

    const amrex::Box sample_tbox(IntVect(AMREX_D_DECL(0,0,0)), a_tbox_max_size - 1);
    amrex::Box sample_tbox_x = convert(sample_tbox, jx_type);
    amrex::Box sample_tbox_y = convert(sample_tbox, jy_type);
    amrex::Box sample_tbox_z = convert(sample_tbox, jz_type);

    sample_tbox_x.grow(depos_order);
    sample_tbox_y.grow(depos_order);
    sample_tbox_z.grow(depos_order);

    const auto npts = amrex::max(sample_tbox_x.numPts(), sample_tbox_y.numPts(), sample_tbox_z.numPts());

    const int nblocks = a_bins.numBins();
    const int threads_per_block = WarpX::shared_mem_current_tpb;
    const auto offsets_ptr = a_bins.offsetsPtr();

    const std::size_t shared_mem_bytes = npts*sizeof(amrex::Real);
    const amrex::IntVect bin_size = WarpX::shared_tilesize;
    //amrex::Print() << "current deposition shared mem request " << shared_mem_bytes << "\n";
    const std::size_t max_shared_mem_bytes = amrex::Gpu::Device::sharedMemPerBlock();
    WARPX_ALWAYS_ASSERT_WITH_MESSAGE(shared_mem_bytes <= max_shared_mem_bytes,
                                     "Tile size too big for GPU shared memory current deposition");

    amrex::ignore_unused(np_to_depose);
    // Launch one thread-block per bin
    amrex::launch(
            nblocks, threads_per_block, shared_mem_bytes, amrex::Gpu::gpuStream(),
            [=] AMREX_GPU_DEVICE () noexcept
#else
    // fall back to non-shared implementation
    amrex::ParallelFor(np_to_depose, [=] AMREX_GPU_DEVICE (long ip_orig) noexcept
#endif
    {
#if defined(WARPX_USE_GPUCLOCK)
        KernelTimer kernelTimer(cost && load_balance_costs_update_algo
                                == LoadBalanceCostsUpdateAlgo::GpuClock, cost_real);
#endif
#if defined(AMREX_USE_CUDA) || defined(AMREX_USE_HIP)
        const int bin_id = blockIdx.x;
        const unsigned int bin_start = offsets_ptr[bin_id];
        const unsigned int bin_stop = offsets_ptr[bin_id+1];

        if (bin_start == bin_stop) { return; /*this bin has no particles*/ }

        // These boxes define the index space for the shared memory buffers
        amrex::Box buffer_box_x;
        amrex::Box buffer_box_y;
        amrex::Box buffer_box_z;
        {
            ParticleReal xp, yp, zp;
            GetPosition(permutation[bin_start], xp, yp, zp);
#if defined(WARPX_DIM_3D)
            IntVect iv = IntVect(int( amrex::Math::floor((xp-plo[0]) * dxiarr[0]) ),
                                 int( amrex::Math::floor((yp-plo[1]) * dxiarr[1]) ),
                                 int( amrex::Math::floor((zp-plo[2]) * dxiarr[2]) ));
#elif defined(WARPX_DIM_XZ) || defined(WARPX_DIM_RZ)
            IntVect iv = IntVect(int( amrex::Math::floor((xp-plo[0]) * dxiarr[0]) ),
                                 int( amrex::Math::floor((zp-plo[1]) * dxiarr[1]) ));
#elif defined(WARPX_DIM_1D_Z)
            IntVect iv = IntVect(int( amrex::Math::floor((zp-plo[0]) * dxiarr[0]) ));
#endif
            iv += domain.smallEnd();
            // Looks like it sets buffer box to contain the tile
            // iv is a point. first box is the entire domain, last box gets written with size bin_size
            getTileIndex(iv, box, true, bin_size, buffer_box_x);
            getTileIndex(iv, box, true, bin_size, buffer_box_y);
            getTileIndex(iv, box, true, bin_size, buffer_box_z);
        }

        Box tbox_x = convert(buffer_box_x, jx_type);
        Box tbox_y = convert(buffer_box_y, jy_type);
        Box tbox_z = convert(buffer_box_z, jz_type);

        tbox_x.grow(depos_order);
        tbox_y.grow(depos_order);
        tbox_z.grow(depos_order);

        Gpu::SharedMemory<amrex::Real> gsm;
        amrex::Real* const shared = gsm.dataPtr();

        amrex::Array4<amrex::Real> const jx_buff(shared,
                amrex::begin(tbox_x), amrex::end(tbox_x), 1);
        amrex::Array4<amrex::Real> const jy_buff(shared,
                amrex::begin(tbox_y), amrex::end(tbox_y), 1);
        amrex::Array4<amrex::Real> const jz_buff(shared,
                amrex::begin(tbox_z), amrex::end(tbox_z), 1);

        // Zero-initialize the temporary array in shared memory
        volatile amrex::Real* vs = shared;
        for (int i = threadIdx.x; i < npts; i += blockDim.x){
            vs[i] = 0.0;
        }
        __syncthreads();
#else
        amrex::Array4<amrex::Real> const& jx_buff = jx_arr;
        amrex::Array4<amrex::Real> const& jy_buff = jy_arr;
        amrex::Array4<amrex::Real> const& jz_buff = jz_arr;
#endif

#if defined(AMREX_USE_CUDA) || defined(AMREX_USE_HIP)
        for (unsigned int ip_orig = bin_start+threadIdx.x; ip_orig<bin_stop; ip_orig += blockDim.x)
#endif
        {
            unsigned int ip = permutation[ip_orig];
            depositEsirkepovComponentX<depos_order>(GetPosition, wp, uxp, uyp, uzp, ion_lev, jx_buff,// jx_type,
                                          dt, relative_time, dx, xyzmin, lo, q, n_rz_azimuthal_modes,
                                          ip); 
                                          //zdir, NODE, CELL, 
                                          //0);
        }

#if defined(AMREX_USE_CUDA) || defined(AMREX_USE_HIP)
        __syncthreads();
        addLocalToGlobal(tbox_x, jx_arr, jx_buff);
        for (int i = threadIdx.x; i < npts; i += blockDim.x){
            vs[i] = 0.0;
        }
        __syncthreads();
#endif

#if defined(AMREX_USE_CUDA) || defined(AMREX_USE_HIP)
        for (unsigned int ip_orig = bin_start+threadIdx.x; ip_orig<bin_stop; ip_orig += blockDim.x)
#endif
        {
            unsigned int ip = permutation[ip_orig];
            depositEsirkepovComponentY<depos_order>(GetPosition, wp, uxp, uyp, uzp, ion_lev, jy_buff,// jy_type,
                                          dt, relative_time, dx, xyzmin, lo, q, n_rz_azimuthal_modes,
                                          ip); 
                                          //zdir, NODE, CELL,
                                          //1);
        }

#if defined(AMREX_USE_CUDA) || defined(AMREX_USE_HIP)
        __syncthreads();
        addLocalToGlobal(tbox_y, jy_arr, jy_buff);
        for (int i = threadIdx.x; i < npts; i += blockDim.x){
            vs[i] = 0.0;
        }
        __syncthreads();
#endif

#if defined(AMREX_USE_CUDA) || defined(AMREX_USE_HIP)
        for (unsigned int ip_orig = bin_start+threadIdx.x; ip_orig<bin_stop; ip_orig += blockDim.x)
#endif
        {
            unsigned int ip = permutation[ip_orig];
            depositEsirkepovComponentZ<depos_order>(GetPosition, wp, uxp, uyp, uzp, ion_lev, jz_buff, //jz_type,
                                          dt, relative_time, dx, xyzmin, lo, q, n_rz_azimuthal_modes,
                                          ip);
                                          //zdir, NODE, CELL, 
                                          //2);
        }

#if defined(AMREX_USE_CUDA) || defined(AMREX_USE_HIP)
        __syncthreads();
        addLocalToGlobal(tbox_z, jz_arr, jz_buff);
#endif
    });
#if defined(WARPX_USE_GPUCLOCK)
    if( load_balance_costs_update_algo == LoadBalanceCostsUpdateAlgo::GpuClock) {
        amrex::Gpu::streamSynchronize();
        *cost += *cost_real;
        amrex::The_Managed_Arena()->free(cost_real);
    }
#endif
}
#endif // CURRENTDEPOSITION_H_<|MERGE_RESOLUTION|>--- conflicted
+++ resolved
@@ -8,13 +8,8 @@
 #ifndef CURRENTDEPOSITION_H_
 #define CURRENTDEPOSITION_H_
 
-<<<<<<< HEAD
-#include "Parallelization/KernelTimer.H"
-#include "Particles/Deposition/SharedDepositionUtils.H"
-=======
 #include "Particles/Deposition/SharedDepositionUtils.H"
 #include "ablastr/parallelization/KernelTimer.H"
->>>>>>> f6cda9ab
 #include "Particles/Pusher/GetAndSetPosition.H"
 #include "Particles/ShapeFactors.H"
 #include "Utils/WarpXAlgorithmSelection.H"
@@ -346,12 +341,8 @@
  * \tparam depos_order deposition order
  * \param GetPosition  A functor for returning the particle position.
  * \param wp           Pointer to array of particle weights.
-<<<<<<< HEAD
- * \param uxp,uyp,uzp  Pointer to arrays of particle momentum.  * \param ion_lev      Pointer to array of particle ionization level. This is
-=======
  * \param uxp,uyp,uzp  Pointer to arrays of particle momentum.
  * \param ion_lev      Pointer to array of particle ionization level. This is
->>>>>>> f6cda9ab
                          required to have the charge of each macroparticle
                          since q is a scalar. For non-ionizable species,
                          ion_lev is a null pointer.
@@ -413,11 +404,7 @@
     // Loop over particles and deposit into jx_fab, jy_fab and jz_fab
 #if defined(WARPX_USE_GPUCLOCK)
     amrex::Real* cost_real = nullptr;
-<<<<<<< HEAD
-    if( load_balance_costs_update_algo == LoadBalanceCostsUpdateAlgo::GpuClock) {
-=======
     if (cost && load_balance_costs_update_algo == LoadBalanceCostsUpdateAlgo::GpuClock) {
->>>>>>> f6cda9ab
         cost_real = (amrex::Real *) amrex::The_Managed_Arena()->alloc(sizeof(amrex::Real));
         *cost_real = 0._rt;
     }
@@ -427,11 +414,7 @@
     const auto domain = geom.Domain();
 
     amrex::Box sample_tbox(IntVect(AMREX_D_DECL(0,0,0)), a_tbox_max_size - 1);
-<<<<<<< HEAD
-    sample_tbox.grow((depos_order+1) / 2);
-=======
     sample_tbox.grow(depos_order);
->>>>>>> f6cda9ab
 
     amrex::Box sample_tbox_x = convert(sample_tbox, jx_type);
     amrex::Box sample_tbox_y = convert(sample_tbox, jy_type);
@@ -444,10 +427,6 @@
     const auto offsets_ptr = a_bins.offsetsPtr();
 
     const std::size_t shared_mem_bytes = npts*sizeof(amrex::Real);
-<<<<<<< HEAD
-    //amrex::Print() << "current deposition shared mem request " << shared_mem_bytes << "\n";
-=======
->>>>>>> f6cda9ab
     const amrex::IntVect bin_size = WarpX::shared_tilesize;
     const std::size_t max_shared_mem_bytes = amrex::Gpu::Device::sharedMemPerBlock();
     WARPX_ALWAYS_ASSERT_WITH_MESSAGE(shared_mem_bytes <= max_shared_mem_bytes,
@@ -459,14 +438,9 @@
             nblocks, threads_per_block, shared_mem_bytes, amrex::Gpu::gpuStream(),
             [=] AMREX_GPU_DEVICE () noexcept {
 #if defined(WARPX_USE_GPUCLOCK)
-<<<<<<< HEAD
-        KernelTimer kernelTimer(cost && load_balance_costs_update_algo
-                                == LoadBalanceCostsUpdateAlgo::GpuClock, cost_real);
-=======
         const auto KernelTimer = ablastr::parallelization::KernelTimer(
                 cost && (load_balance_costs_update_algo == LoadBalanceCostsUpdateAlgo::GpuClock),
                 cost_real);
->>>>>>> f6cda9ab
 #endif
         const int bin_id = blockIdx.x;
         const unsigned int bin_start = offsets_ptr[bin_id];
@@ -493,11 +467,7 @@
             getTileIndex(iv, box, true, bin_size, buffer_box);
         }
 
-<<<<<<< HEAD
-        buffer_box.grow((depos_order+1)/2);
-=======
         buffer_box.grow(depos_order);
->>>>>>> f6cda9ab
         Box tbox_x = convert(buffer_box, jx_type);
         Box tbox_y = convert(buffer_box, jy_type);
         Box tbox_z = convert(buffer_box, jz_type);
@@ -560,11 +530,7 @@
         addLocalToGlobal(tbox_z, jz_arr, jz_buff);
     });
 #if defined(WARPX_USE_GPUCLOCK)
-<<<<<<< HEAD
-    if( load_balance_costs_update_algo == LoadBalanceCostsUpdateAlgo::GpuClock) {
-=======
     if (cost && load_balance_costs_update_algo == LoadBalanceCostsUpdateAlgo::GpuClock) {
->>>>>>> f6cda9ab
         amrex::Gpu::streamSynchronize();
         *cost += *cost_real;
         amrex::The_Managed_Arena()->free(cost_real);
