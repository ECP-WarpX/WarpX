--- conflicted
+++ resolved
@@ -2381,7 +2381,6 @@
 
 #endif // #if !(defined WARPX_DIM_RZ || defined WARPX_DIM_1D_Z)
 }
-<<<<<<< HEAD
 
 /**
  * \brief Esirkepov current Deposition for thread thread_num using shared memory
@@ -2629,7 +2628,4 @@
     }
 #endif
 }
-#endif // CURRENTDEPOSITION_H_
-=======
-#endif // WARPX_CURRENTDEPOSITION_H_
->>>>>>> 7f4b086e
+#endif // WARPX_CURRENTDEPOSITION_H_