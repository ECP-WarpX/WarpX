/* Copyright 2019 Axel Huebl, David Grote, Maxence Thevenet
 * Weiqun Zhang
 *
 * This file is part of WarpX.
 *
 * License: BSD-3-Clause-LBNL
 */
#ifndef CHARGEDEPOSITION_H_
#define CHARGEDEPOSITION_H_

<<<<<<< HEAD
#include "GetAndSetPosition.H"
#include "ShapeFactors.H"
#include <WarpX_Complex.H>
=======
#include "Particles/Pusher/GetAndSetPosition.H"
#include "Particles/ShapeFactors.H"

>>>>>>> 1de8b68f

/* \brief Charge Deposition for thread thread_num
 * /param GetPosition : A functor for returning the particle position.
 * \param wp           : Pointer to array of particle weights.
 * \param ion_lev      : Pointer to array of particle ionization level. This is
                         required to have the charge of each macroparticle
                         since q is a scalar. For non-ionizable species,
                         ion_lev is a null pointer.
 * \param rho_fab      : Array4 of charge density, either full array or tile.
 * \param np_to_depose : Number of particles for which current is deposited.
 * \param dx           : 3D cell size
 * \param xyzmin       : Physical lower bounds of domain.
 * \param lo           : Index lower bounds of domain.
 * /param q            : species charge.
 */
template <int depos_order>
void doChargeDepositionShapeN(const GetParticlePosition& GetPosition,
                              const amrex::ParticleReal * const wp,
                              const int * const ion_lev,
                              amrex::FArrayBox& rho_fab,
                              const long np_to_depose,
                              const std::array<amrex::Real,3>& dx,
                              const std::array<amrex::Real, 3> xyzmin,
                              const amrex::Dim3 lo,
                              const amrex::Real q,
                              const long n_rz_azimuthal_modes)
{
    // Whether ion_lev is a null pointer (do_ionization=0) or a real pointer
    // (do_ionization=1)
    const bool do_ionization = ion_lev;
    const amrex::Real dxi = 1.0/dx[0];
    const amrex::Real dzi = 1.0/dx[2];
#if (AMREX_SPACEDIM == 2)
    const amrex::Real invvol = dxi*dzi;
#elif (defined WARPX_DIM_3D)
    const amrex::Real dyi = 1.0/dx[1];
    const amrex::Real invvol = dxi*dyi*dzi;
#endif

    const amrex::Real xmin = xyzmin[0];
    const amrex::Real ymin = xyzmin[1];
    const amrex::Real zmin = xyzmin[2];

    amrex::Array4<amrex::Real> const& rho_arr = rho_fab.array();
    amrex::IntVect const rho_type = rho_fab.box().type();

    constexpr int zdir = (AMREX_SPACEDIM - 1);
    constexpr int NODE = amrex::IndexType::NODE;
    constexpr int CELL = amrex::IndexType::CELL;

    // Loop over particles and deposit into rho_fab
    amrex::ParallelFor(
        np_to_depose,
        [=] AMREX_GPU_DEVICE (long ip) {
            // --- Get particle quantities
            amrex::Real wq = q*wp[ip]*invvol;
            if (do_ionization){
                wq *= ion_lev[ip];
            }

            amrex::ParticleReal xp, yp, zp;
            GetPosition(ip, xp, yp, zp);

            // --- Compute shape factors
            // x direction
            // Get particle position in grid coordinates
#if (defined WARPX_DIM_RZ)
            const amrex::Real rp = std::sqrt(xp*xp + yp*yp);
            amrex::Real costheta;
            amrex::Real sintheta;
            if (rp > 0.) {
                costheta = xp/rp;
                sintheta = yp/rp;
            } else {
                costheta = 1.;
                sintheta = 0.;
            }
            const Complex xy0 = Complex{costheta, sintheta};
            const amrex::Real x = (rp - xmin)*dxi;
#else
            const amrex::Real x = (xp - xmin)*dxi;
#endif

            // Compute shape factor along x
            // i: leftmost grid point that the particle touches
            amrex::Real sx[depos_order + 1];
            int i;
            if (rho_type[0] == NODE) {
                i = compute_shape_factor<depos_order>(sx, x);
            } else if (rho_type[0] == CELL) {
                i = compute_shape_factor<depos_order>(sx, x - 0.5);
            }

#if (defined WARPX_DIM_3D)
            // y direction
            const amrex::Real y = (yp - ymin)*dyi;
            amrex::Real sy[depos_order + 1];
            int j;
            if (rho_type[1] == NODE) {
                j = compute_shape_factor<depos_order>(sy, y);
            } else if (rho_type[1] == CELL) {
                j = compute_shape_factor<depos_order>(sy, y - 0.5);
            }
#endif
            // z direction
            const amrex::Real z = (zp - zmin)*dzi;
            amrex::Real sz[depos_order + 1];
            int k;
            if (rho_type[zdir] == NODE) {
                k = compute_shape_factor<depos_order>(sz, z);
            } else if (rho_type[zdir] == CELL) {
                k = compute_shape_factor<depos_order>(sz, z - 0.5);
            }

            // Deposit charge into rho_arr
#if (defined WARPX_DIM_XZ) || (defined WARPX_DIM_RZ)
            for (int iz=0; iz<=depos_order; iz++){
                for (int ix=0; ix<=depos_order; ix++){
                    amrex::Gpu::Atomic::Add(
                        &rho_arr(lo.x+i+ix, lo.y+k+iz, 0, 0),
                        sx[ix]*sz[iz]*wq);
#if (defined WARPX_DIM_RZ)
                    Complex xy = xy0; // Throughout the following loop, xy takes the value e^{i m theta}
                    for (int imode=1 ; imode < n_rz_azimuthal_modes ; imode++) {
                        amrex::Gpu::Atomic::Add( &rho_arr(lo.x+i+ix, lo.y+k+iz, 0, 2*imode-1), sx[ix]*sz[iz]*wq*xy.real());
                        amrex::Gpu::Atomic::Add( &rho_arr(lo.x+i+ix, lo.y+k+iz, 0, 2*imode  ), sx[ix]*sz[iz]*wq*xy.imag());
                        xy = xy*xy0;
                    }
#endif
                }
            }
#elif (defined WARPX_DIM_3D)
            for (int iz=0; iz<=depos_order; iz++){
                for (int iy=0; iy<=depos_order; iy++){
                    for (int ix=0; ix<=depos_order; ix++){
                        amrex::Gpu::Atomic::Add(
                            &rho_arr(lo.x+i+ix, lo.y+j+iy, lo.z+k+iz),
                            sx[ix]*sy[iy]*sz[iz]*wq);
                    }
                }
            }
#endif
        }
        );
}

#endif // CHARGEDEPOSITION_H_<|MERGE_RESOLUTION|>--- conflicted
+++ resolved
@@ -8,15 +8,8 @@
 #ifndef CHARGEDEPOSITION_H_
 #define CHARGEDEPOSITION_H_
 
-<<<<<<< HEAD
-#include "GetAndSetPosition.H"
-#include "ShapeFactors.H"
-#include <WarpX_Complex.H>
-=======
 #include "Particles/Pusher/GetAndSetPosition.H"
 #include "Particles/ShapeFactors.H"
-
->>>>>>> 1de8b68f
 
 /* \brief Charge Deposition for thread thread_num
  * /param GetPosition : A functor for returning the particle position.
