--- conflicted
+++ resolved
@@ -203,7 +203,6 @@
         }
         );
 #if defined(WARPX_USE_GPUCLOCK)
-<<<<<<< HEAD
     if( load_balance_costs_update_algo == LoadBalanceCostsUpdateAlgo::GpuClock) {
         amrex::Gpu::streamSynchronize();
         *cost += *cost_real;
@@ -500,10 +499,7 @@
       }
       );
 #if defined(WARPX_USE_GPUCLOCK)
-        if( load_balance_costs_update_algo == LoadBalanceCostsUpdateAlgo::GpuClock) {
-=======
         if(cost && load_balance_costs_update_algo == LoadBalanceCostsUpdateAlgo::GpuClock) {
->>>>>>> 7bc37c47
             amrex::Gpu::streamSynchronize();
             *cost += *cost_real;
             amrex::The_Managed_Arena()->free(cost_real);
