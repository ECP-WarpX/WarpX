/* Copyright 2019 Axel Huebl, Andrew Myers, David Grote, Maxence Thevenet
 * Weiqun Zhang
 *
 * This file is part of WarpX.
 *
 * License: BSD-3-Clause-LBNL
 */
#ifndef CHARGEDEPOSITION_H_
#define CHARGEDEPOSITION_H_

<<<<<<< HEAD
#include "Parallelization/KernelTimer.H"
#include "Particles/Deposition/SharedDepositionUtils.H"
=======
#include "Particles/Deposition/SharedDepositionUtils.H"
#include "ablastr/parallelization/KernelTimer.H"
>>>>>>> f6cda9ab
#include "Particles/Pusher/GetAndSetPosition.H"
#include "Particles/ShapeFactors.H"
#include "Utils/WarpXAlgorithmSelection.H"
#include "Utils/WarpXProfilerWrapper.H"
#ifdef WARPX_DIM_RZ
#   include "Utils/WarpX_Complex.H"
#endif

#include <AMReX.H>

/* \brief Perform charge deposition on a tile
 * \param GetPosition : A functor for returning the particle position.
 * \param wp           : Pointer to array of particle weights.
 * \param ion_lev      : Pointer to array of particle ionization level. This is
                         required to have the charge of each macroparticle
                         since q is a scalar. For non-ionizable species,
                         ion_lev is a null pointer.
 * \param rho_fab      : FArrayBox of charge density, either full array or tile.
 * \param np_to_depose : Number of particles for which current is deposited.
 * \param dx           : 3D cell size
 * \param xyzmin       : Physical lower bounds of domain.
 * \param lo           : Index lower bounds of domain.
 * \param q            : species charge.
 * \param n_rz_azimuthal_modes: Number of azimuthal modes when using RZ geometry.
 * \param cost: Pointer to (load balancing) cost corresponding to box where present particles deposit current.
 * \param load_balance_costs_update_algo: Selected method for updating load balance costs.
 */
template <int depos_order>
void doChargeDepositionShapeN (const GetParticlePosition& GetPosition,
                               const amrex::ParticleReal * const wp,
                               const int * const ion_lev,
                               amrex::FArrayBox& rho_fab,
                               const long np_to_depose,
                               const std::array<amrex::Real,3>& dx,
                               const std::array<amrex::Real, 3> xyzmin,
                               const amrex::Dim3 lo,
                               const amrex::Real q,
                               const int n_rz_azimuthal_modes,
                               amrex::Real* cost,
                               const long load_balance_costs_update_algo)
{
    using namespace amrex;

#if !defined(AMREX_USE_GPU)
    amrex::ignore_unused(cost, load_balance_costs_update_algo);
#endif

    // Whether ion_lev is a null pointer (do_ionization=0) or a real pointer
    // (do_ionization=1)
    const bool do_ionization = ion_lev;
    const amrex::Real dzi = 1.0_rt/dx[2];
#if defined(WARPX_DIM_1D_Z)
    const amrex::Real invvol = dzi;
#endif
#if defined(WARPX_DIM_XZ) || defined(WARPX_DIM_RZ)
    const amrex::Real dxi = 1.0_rt/dx[0];
    const amrex::Real invvol = dxi*dzi;
#elif defined(WARPX_DIM_3D)
    const amrex::Real dxi = 1.0_rt/dx[0];
    const amrex::Real dyi = 1.0_rt/dx[1];
    const amrex::Real invvol = dxi*dyi*dzi;
#endif

#if defined(WARPX_DIM_XZ) || defined(WARPX_DIM_RZ) || defined(WARPX_DIM_3D)
    const amrex::Real xmin = xyzmin[0];
#endif
#if defined(WARPX_DIM_3D)
    const amrex::Real ymin = xyzmin[1];
#endif
    const amrex::Real zmin = xyzmin[2];

    amrex::Array4<amrex::Real> const& rho_arr = rho_fab.array();
    amrex::IntVect const rho_type = rho_fab.box().type();

    constexpr int NODE = amrex::IndexType::NODE;
    constexpr int CELL = amrex::IndexType::CELL;

    // Loop over particles and deposit into rho_fab
#if defined(WARPX_USE_GPUCLOCK)
    amrex::Real* cost_real = nullptr;
    if( load_balance_costs_update_algo == LoadBalanceCostsUpdateAlgo::GpuClock) {
        cost_real = (amrex::Real *) amrex::The_Managed_Arena()->alloc(sizeof(amrex::Real));
        *cost_real = 0.;
    }
#endif
    amrex::ParallelFor(
        np_to_depose,
        [=] AMREX_GPU_DEVICE (long ip) {
#if defined(WARPX_USE_GPUCLOCK)
<<<<<<< HEAD
            KernelTimer kernelTimer(cost && load_balance_costs_update_algo
                                    == LoadBalanceCostsUpdateAlgo::GpuClock, cost_real);
=======
            const auto KernelTimer = ablastr::parallelization::KernelTimer(
                cost && (load_balance_costs_update_algo == LoadBalanceCostsUpdateAlgo::GpuClock),
                cost_real);
>>>>>>> f6cda9ab
#endif
            // --- Get particle quantities
            amrex::Real wq = q*wp[ip]*invvol;
            if (do_ionization){
                wq *= ion_lev[ip];
            }

            amrex::ParticleReal xp, yp, zp;
            GetPosition(ip, xp, yp, zp);

            // --- Compute shape factors
            Compute_shape_factor< depos_order > const compute_shape_factor;
#if defined(WARPX_DIM_XZ) || defined(WARPX_DIM_RZ) || defined(WARPX_DIM_3D)
            // x direction
            // Get particle position in grid coordinates
#if defined(WARPX_DIM_RZ)
            const amrex::Real rp = std::sqrt(xp*xp + yp*yp);
            amrex::Real costheta;
            amrex::Real sintheta;
            if (rp > 0.) {
                costheta = xp/rp;
                sintheta = yp/rp;
            } else {
                costheta = 1._rt;
                sintheta = 0._rt;
            }
            const Complex xy0 = Complex{costheta, sintheta};
            const amrex::Real x = (rp - xmin)*dxi;
#else
            const amrex::Real x = (xp - xmin)*dxi;
#endif

            // Compute shape factor along x
            // i: leftmost grid point that the particle touches
            amrex::Real sx[depos_order + 1] = {0._rt};
            int i = 0;
            if (rho_type[0] == NODE) {
                i = compute_shape_factor(sx, x);
            } else if (rho_type[0] == CELL) {
                i = compute_shape_factor(sx, x - 0.5_rt);
            }
#endif //defined(WARPX_DIM_XZ) || defined(WARPX_DIM_RZ) || defined(WARPX_DIM_3D)
#if defined(WARPX_DIM_3D)
            // y direction
            const amrex::Real y = (yp - ymin)*dyi;
            amrex::Real sy[depos_order + 1] = {0._rt};
            int j = 0;
            if (rho_type[1] == NODE) {
                j = compute_shape_factor(sy, y);
            } else if (rho_type[1] == CELL) {
                j = compute_shape_factor(sy, y - 0.5_rt);
            }
#endif
            // z direction
            const amrex::Real z = (zp - zmin)*dzi;
            amrex::Real sz[depos_order + 1] = {0._rt};
            int k = 0;
            if (rho_type[WARPX_ZINDEX] == NODE) {
                k = compute_shape_factor(sz, z);
            } else if (rho_type[WARPX_ZINDEX] == CELL) {
                k = compute_shape_factor(sz, z - 0.5_rt);
            }

            // Deposit charge into rho_arr
#if defined(WARPX_DIM_1D_Z)
            for (int iz=0; iz<=depos_order; iz++){
                amrex::Gpu::Atomic::AddNoRet(
                    &rho_arr(lo.x+k+iz, 0, 0, 0),
                    sz[iz]*wq);
            }
#endif
#if defined(WARPX_DIM_XZ) || defined(WARPX_DIM_RZ)
            for (int iz=0; iz<=depos_order; iz++){
                for (int ix=0; ix<=depos_order; ix++){
                    amrex::Gpu::Atomic::AddNoRet(
                        &rho_arr(lo.x+i+ix, lo.y+k+iz, 0, 0),
                        sx[ix]*sz[iz]*wq);
#if defined(WARPX_DIM_RZ)
                    Complex xy = xy0; // Throughout the following loop, xy takes the value e^{i m theta}
                    for (int imode=1 ; imode < n_rz_azimuthal_modes ; imode++) {
                        // The factor 2 on the weighting comes from the normalization of the modes
                        amrex::Gpu::Atomic::AddNoRet( &rho_arr(lo.x+i+ix, lo.y+k+iz, 0, 2*imode-1), 2._rt*sx[ix]*sz[iz]*wq*xy.real());
                        amrex::Gpu::Atomic::AddNoRet( &rho_arr(lo.x+i+ix, lo.y+k+iz, 0, 2*imode  ), 2._rt*sx[ix]*sz[iz]*wq*xy.imag());
                        xy = xy*xy0;
                    }
#endif
                }
            }
#elif defined(WARPX_DIM_3D)
            for (int iz=0; iz<=depos_order; iz++){
                for (int iy=0; iy<=depos_order; iy++){
                    for (int ix=0; ix<=depos_order; ix++){
                        amrex::Gpu::Atomic::AddNoRet(
                            &rho_arr(lo.x+i+ix, lo.y+j+iy, lo.z+k+iz),
                            sx[ix]*sy[iy]*sz[iz]*wq);
                    }
                }
            }
#endif
        }
        );
#if defined(WARPX_USE_GPUCLOCK)
<<<<<<< HEAD
    if( load_balance_costs_update_algo == LoadBalanceCostsUpdateAlgo::GpuClock) {
=======
    if (cost && load_balance_costs_update_algo == LoadBalanceCostsUpdateAlgo::GpuClock) {
>>>>>>> f6cda9ab
        amrex::Gpu::streamSynchronize();
        *cost += *cost_real;
        amrex::The_Managed_Arena()->free(cost_real);
    }
#endif

#ifndef WARPX_DIM_RZ
    amrex::ignore_unused(n_rz_azimuthal_modes);
#endif
}

/* \brief Perform charge deposition on a tile using shared memory
 * \param GetPosition   : A functor for returning the particle position.
 * \param wp            : Pointer to array of particle weights.
 * \param ion_lev       : Pointer to array of particle ionization level. This is
                          required to have the charge of each macroparticle
                          since q is a scalar. For non-ionizable species,
                          ion_lev is a null pointer.
 * \param rho_fab       : FArrayBox of charge density, either full array or tile.
 * \param np_to_deposit : Number of particles for which charge is deposited.
 * \param dx            : 3D cell size
 * \param xyzmin        : Physical lower bounds of domain.
 * \param lo            : Index lower bounds of domain.
 * \param q             : species charge.
 * \param n_rz_azimuthal_modes: Number of azimuthal modes when using RZ geometry.
 * \param cost: Pointer to (load balancing) cost corresponding to box where present particles deposit current.
 * \param load_balance_costs_update_algo: Selected method for updating load balance costs.
 */
template <int depos_order>
void doChargeDepositionSharedShapeN (const GetParticlePosition& GetPosition,
                                     const amrex::ParticleReal * const wp,
                                     const int * const ion_lev,
                                     amrex::FArrayBox& rho_fab,
                                     const amrex::IntVect& ix_type,
                                     const long np_to_deposit,
                                     const std::array<amrex::Real,3>& dx,
                                     const std::array<amrex::Real, 3> xyzmin,
                                     const amrex::Dim3 lo,
                                     const amrex::Real q,
                                     const int n_rz_azimuthal_modes,
                                     amrex::Real* cost,
                                     const long load_balance_costs_update_algo,
                                     const amrex::DenseBins<WarpXParticleContainer::ParticleType>& a_bins,
                                     const amrex::Box& box,
                                     const amrex::Geometry& geom,
                                     const amrex::IntVect& a_tbox_max_size)
{
    using namespace amrex;

    auto permutation = a_bins.permutationPtr();

#if !defined(AMREX_USE_GPU)
    amrex::ignore_unused(ix_type, cost, load_balance_costs_update_algo, a_bins, box, geom, a_tbox_max_size);
#endif

    // Whether ion_lev is a null pointer (do_ionization=0) or a real pointer
    // (do_ionization=1)
    const bool do_ionization = ion_lev;
    const amrex::Real dzi = 1.0_rt/dx[2];
#if defined(WARPX_DIM_1D_Z)
    const amrex::Real invvol = dzi;
#endif
#if defined(WARPX_DIM_XZ) || defined(WARPX_DIM_RZ)
    const amrex::Real dxi = 1.0_rt/dx[0];
    const amrex::Real invvol = dxi*dzi;
#elif defined(WARPX_DIM_3D)
    const amrex::Real dxi = 1.0_rt/dx[0];
    const amrex::Real dyi = 1.0_rt/dx[1];
    const amrex::Real invvol = dxi*dyi*dzi;
#endif

#if defined(WARPX_DIM_XZ) || defined(WARPX_DIM_RZ) || defined(WARPX_DIM_3D)
    const amrex::Real xmin = xyzmin[0];
#endif
#if defined(WARPX_DIM_3D)
    const amrex::Real ymin = xyzmin[1];
#endif
    const amrex::Real zmin = xyzmin[2];

    amrex::Array4<amrex::Real> const& rho_arr = rho_fab.array();
    auto rho_box = rho_fab.box();
    amrex::IntVect const rho_type = rho_box.type();

    constexpr int NODE = amrex::IndexType::NODE;
    constexpr int CELL = amrex::IndexType::CELL;

    // Loop over particles and deposit into rho_fab
#if defined(WARPX_USE_GPUCLOCK)
    amrex::Real* cost_real = nullptr;
    if( load_balance_costs_update_algo == LoadBalanceCostsUpdateAlgo::GpuClock) {
        cost_real = (amrex::Real *) amrex::The_Managed_Arena()->alloc(sizeof(amrex::Real));
        *cost_real = 0.;
    }
#endif

#if defined(AMREX_USE_CUDA) || defined(AMREX_USE_HIP)
    const auto dxiarr = geom.InvCellSizeArray();
    const auto plo = geom.ProbLoArray();
    const auto domain = geom.Domain();

    const amrex::Box sample_tbox(IntVect(AMREX_D_DECL(0, 0, 0)), a_tbox_max_size - 1);
    amrex::Box sample_tbox_x = convert(sample_tbox, ix_type);

    sample_tbox_x.grow(depos_order);

    const auto npts = sample_tbox_x.numPts();

    const int nblocks = a_bins.numBins();
    const auto offsets_ptr = a_bins.offsetsPtr();
    const int threads_per_block = 256;

    std::size_t shared_mem_bytes = npts*sizeof(amrex::Real);
    amrex::IntVect bin_size = WarpX::shared_tilesize;

    const std::size_t max_shared_mem_bytes = amrex::Gpu::Device::sharedMemPerBlock();

    WARPX_ALWAYS_ASSERT_WITH_MESSAGE(shared_mem_bytes <= max_shared_mem_bytes,
<<<<<<< HEAD
                                      "Tile size too big for GPU shared memory charge deposition");
=======
                                     "Tile size too big for GPU shared memory charge deposition");
>>>>>>> f6cda9ab
#endif

#if defined(AMREX_USE_CUDA) || defined(AMREX_USE_HIP)
    amrex::ignore_unused(np_to_deposit);
    // Loop with one block per tile (the shared memory is allocated on a per-block basis)
    // The threads within each block loop over the particles of its tile
    // (Each threads processes a different set of particles.)
    amrex::launch(
                  nblocks, threads_per_block, shared_mem_bytes, amrex::Gpu::gpuStream(),
                  [=] AMREX_GPU_DEVICE () noexcept
#else // defined(AMREX_USE_CUDA) || defined(AMREX_USE_HIP)
    amrex::ParallelFor(np_to_deposit, [=] AMREX_GPU_DEVICE (long ip_orig) noexcept
#endif
      {
#if defined(AMREX_USE_CUDA) || defined(AMREX_USE_HIP)
        const int bin_id = blockIdx.x;
        const unsigned int bin_start = offsets_ptr[bin_id];
        const unsigned int bin_stop = offsets_ptr[bin_id+1];

        if (bin_start == bin_stop) { return; }

        amrex::Box buffer_box;
        {
          ParticleReal xp, yp, zp;
          GetPosition(permutation[bin_start], xp, yp, zp);
#if defined(WARPX_DIM_3D)
          IntVect iv = IntVect(int(amrex::Math::floor((xp-plo[0])*dxiarr[0])),
                               int(amrex::Math::floor((yp-plo[1])*dxiarr[1])),
                               int(amrex::Math::floor((zp-plo[2])*dxiarr[2])));
#elif defined(WARPX_DIM_XZ) || defined(WARPX_DIM_RZ)
          IntVect iv = IntVect(
                               int(amrex::Math::floor((xp-plo[0])*dxiarr[0])),
                               int(amrex::Math::floor((zp-plo[1])*dxiarr[1])));
#elif defined(WARPX_DIM_1D_Z)
          IntVect iv = IntVect(int(amrex::Math::floor((zp-plo[0])*dxiarr[0])));
#endif
          iv += domain.smallEnd();
          getTileIndex(iv, box, true, bin_size, buffer_box);
        }

        Box tbx = convert( buffer_box, ix_type);
        tbx.grow(depos_order);

        Gpu::SharedMemory<amrex::Real> gsm;
        amrex::Real* const shared = gsm.dataPtr();

        amrex::Array4<amrex::Real> buf(shared, amrex::begin(tbx), amrex::end(tbx), 1);

        // Zero-initialize the temporary array in shared memory
        volatile amrex::Real* vs = shared;
        for (int i = threadIdx.x; i < tbx.numPts(); i += blockDim.x) {
          vs[i] = 0.0;
        }
        __syncthreads();
#else
        amrex::Array4<amrex::Real> const &buf = rho_arr;
#endif // defined(AMREX_USE_CUDA) || defined(AMREX_USE_HIP)

#if defined(AMREX_USE_CUDA) || defined(AMREX_USE_HIP)
        // Loop over macroparticles: each threads loops over particles with a stride of `blockDim.x`
        for (unsigned int ip_orig = bin_start + threadIdx.x; ip_orig < bin_stop; ip_orig += blockDim.x)
#endif
        {
            unsigned int ip = permutation[ip_orig];

#if defined(WARPX_USE_GPUCLOCK)
<<<<<<< HEAD
            KernelTimer kernelTimer(cost && load_balance_costs_update_algo
                                 == LoadBalanceCostsUpdateAlgo::GpuClock, cost_real);
=======
            const auto KernelTimer = ablastr::parallelization::KernelTimer(
                cost && (load_balance_costs_update_algo == LoadBalanceCostsUpdateAlgo::GpuClock),
                cost_real);
>>>>>>> f6cda9ab
#endif
            // --- Get particle quantities
            amrex::Real wq = q*wp[ip]*invvol;
            if (do_ionization){
                wq *= ion_lev[ip];
            }

            amrex::ParticleReal xp, yp, zp;
            GetPosition(ip, xp, yp, zp);

            // --- Compute shape factors
            Compute_shape_factor< depos_order > const compute_shape_factor;
#if defined(WARPX_DIM_XZ) || defined(WARPX_DIM_RZ) || defined(WARPX_DIM_3D)
            // x direction
            // Get particle position in grid coordinates
#if defined(WARPX_DIM_RZ)
            const amrex::Real rp = std::sqrt(xp*xp + yp*yp);
            amrex::Real costheta;
            amrex::Real sintheta;
            if (rp > 0.) {
                costheta = xp/rp;
                sintheta = yp/rp;
            } else {
                costheta = 1._rt;
                sintheta = 0._rt;
            }
            const Complex xy0 = Complex{costheta, sintheta};
            const amrex::Real x = (rp - xmin)*dxi;
#else
            const amrex::Real x = (xp - xmin)*dxi;
#endif

            // Compute shape factor along x
            // i: leftmost grid point that the particle touches
            amrex::Real sx[depos_order + 1] = {0._rt};
            int i = 0;
            if (rho_type[0] == NODE) {
                i = compute_shape_factor(sx, x);
            } else if (rho_type[0] == CELL) {
                i = compute_shape_factor(sx, x - 0.5_rt);
            }
#endif //defined(WARPX_DIM_XZ) || defined(WARPX_DIM_RZ) || defined(WARPX_DIM_3D)
#if defined(WARPX_DIM_3D)
            // y direction
            const amrex::Real y = (yp - ymin)*dyi;
            amrex::Real sy[depos_order + 1] = {0._rt};
            int j = 0;
            if (rho_type[1] == NODE) {
                j = compute_shape_factor(sy, y);
            } else if (rho_type[1] == CELL) {
                j = compute_shape_factor(sy, y - 0.5_rt);
            }
#endif
            // z direction
            const amrex::Real z = (zp - zmin)*dzi;
            amrex::Real sz[depos_order + 1] = {0._rt};
            int k = 0;
            if (rho_type[WARPX_ZINDEX] == NODE) {
                k = compute_shape_factor(sz, z);
            } else if (rho_type[WARPX_ZINDEX] == CELL) {
                k = compute_shape_factor(sz, z - 0.5_rt);
            }

            // Deposit charge into buf
#if defined(WARPX_DIM_1D_Z)
            for (int iz=0; iz<=depos_order; iz++){
                amrex::Gpu::Atomic::AddNoRet(
                    &buf(lo.x+k+iz, 0, 0, 0),
                    sz[iz]*wq);
            }
#endif
#if defined(WARPX_DIM_XZ) || defined(WARPX_DIM_RZ)
            for (int iz=0; iz<=depos_order; iz++){
                for (int ix=0; ix<=depos_order; ix++){
                    amrex::Gpu::Atomic::AddNoRet(
                        &buf(lo.x+i+ix, lo.y+k+iz, 0, 0),
                        sx[ix]*sz[iz]*wq);
#if defined(WARPX_DIM_RZ)
                    Complex xy = xy0; // Throughout the following loop, xy takes the value e^{i m theta}
                    for (int imode=1 ; imode < n_rz_azimuthal_modes ; imode++) {
                        // The factor 2 on the weighting comes from the normalization of the modes
                        amrex::Gpu::Atomic::AddNoRet( &buf(lo.x+i+ix, lo.y+k+iz, 0, 2*imode-1), 2._rt*sx[ix]*sz[iz]*wq*xy.real());
                        amrex::Gpu::Atomic::AddNoRet( &buf(lo.x+i+ix, lo.y+k+iz, 0, 2*imode  ), 2._rt*sx[ix]*sz[iz]*wq*xy.imag());
                        xy = xy*xy0;
                    }
#endif
                }
            }
#elif defined(WARPX_DIM_3D)
            for (int iz=0; iz<=depos_order; iz++){
                for (int iy=0; iy<=depos_order; iy++){
                    for (int ix=0; ix<=depos_order; ix++){
                        amrex::Gpu::Atomic::AddNoRet(
                            &buf(lo.x+i+ix, lo.y+j+iy, lo.z+k+iz),
                            sx[ix]*sy[iy]*sz[iz]*wq);
                    }
                }
            }
#endif
        }

#if defined(AMREX_USE_CUDA) || defined(AMREX_USE_HIP)
          __syncthreads();

          addLocalToGlobal(tbx, rho_arr, buf);
#endif // defined(AMREX_USE_CUDA) || defined(AMREX_USE_HIP)
      }
      );
#if defined(WARPX_USE_GPUCLOCK)
        if(cost && load_balance_costs_update_algo == LoadBalanceCostsUpdateAlgo::GpuClock) {
            amrex::Gpu::streamSynchronize();
            *cost += *cost_real;
            amrex::The_Managed_Arena()->free(cost_real);
        }
#endif

#ifndef WARPX_DIM_RZ
        amrex::ignore_unused(n_rz_azimuthal_modes);
#endif
}

#endif // CHARGEDEPOSITION_H_<|MERGE_RESOLUTION|>--- conflicted
+++ resolved
@@ -8,13 +8,8 @@
 #ifndef CHARGEDEPOSITION_H_
 #define CHARGEDEPOSITION_H_
 
-<<<<<<< HEAD
-#include "Parallelization/KernelTimer.H"
-#include "Particles/Deposition/SharedDepositionUtils.H"
-=======
 #include "Particles/Deposition/SharedDepositionUtils.H"
 #include "ablastr/parallelization/KernelTimer.H"
->>>>>>> f6cda9ab
 #include "Particles/Pusher/GetAndSetPosition.H"
 #include "Particles/ShapeFactors.H"
 #include "Utils/WarpXAlgorithmSelection.H"
@@ -104,14 +99,9 @@
         np_to_depose,
         [=] AMREX_GPU_DEVICE (long ip) {
 #if defined(WARPX_USE_GPUCLOCK)
-<<<<<<< HEAD
-            KernelTimer kernelTimer(cost && load_balance_costs_update_algo
-                                    == LoadBalanceCostsUpdateAlgo::GpuClock, cost_real);
-=======
             const auto KernelTimer = ablastr::parallelization::KernelTimer(
                 cost && (load_balance_costs_update_algo == LoadBalanceCostsUpdateAlgo::GpuClock),
                 cost_real);
->>>>>>> f6cda9ab
 #endif
             // --- Get particle quantities
             amrex::Real wq = q*wp[ip]*invvol;
@@ -214,11 +204,7 @@
         }
         );
 #if defined(WARPX_USE_GPUCLOCK)
-<<<<<<< HEAD
-    if( load_balance_costs_update_algo == LoadBalanceCostsUpdateAlgo::GpuClock) {
-=======
     if (cost && load_balance_costs_update_algo == LoadBalanceCostsUpdateAlgo::GpuClock) {
->>>>>>> f6cda9ab
         amrex::Gpu::streamSynchronize();
         *cost += *cost_real;
         amrex::The_Managed_Arena()->free(cost_real);
@@ -336,11 +322,7 @@
     const std::size_t max_shared_mem_bytes = amrex::Gpu::Device::sharedMemPerBlock();
 
     WARPX_ALWAYS_ASSERT_WITH_MESSAGE(shared_mem_bytes <= max_shared_mem_bytes,
-<<<<<<< HEAD
-                                      "Tile size too big for GPU shared memory charge deposition");
-=======
                                      "Tile size too big for GPU shared memory charge deposition");
->>>>>>> f6cda9ab
 #endif
 
 #if defined(AMREX_USE_CUDA) || defined(AMREX_USE_HIP)
@@ -407,14 +389,9 @@
             unsigned int ip = permutation[ip_orig];
 
 #if defined(WARPX_USE_GPUCLOCK)
-<<<<<<< HEAD
-            KernelTimer kernelTimer(cost && load_balance_costs_update_algo
-                                 == LoadBalanceCostsUpdateAlgo::GpuClock, cost_real);
-=======
             const auto KernelTimer = ablastr::parallelization::KernelTimer(
                 cost && (load_balance_costs_update_algo == LoadBalanceCostsUpdateAlgo::GpuClock),
                 cost_real);
->>>>>>> f6cda9ab
 #endif
             // --- Get particle quantities
             amrex::Real wq = q*wp[ip]*invvol;
