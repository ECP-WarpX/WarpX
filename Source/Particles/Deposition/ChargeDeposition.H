--- conflicted
+++ resolved
@@ -98,11 +98,7 @@
             for (int iz=0; iz<=depos_order; iz++){
                 for (int ix=0; ix<=depos_order; ix++){
                     amrex::Gpu::Atomic::Add(
-<<<<<<< HEAD
-                        &rho_arr(lo.x+i+ix, lo.y+k+iz, 0),
-=======
-                        &rho_arr(lo.x+i+ix, lo.y+k+iz, 0, 0), 
->>>>>>> a339934b
+                        &rho_arr(lo.x+i+ix, lo.y+k+iz, 0, 0),
                         sx[ix]*sz[iz]*wq);
 #if (defined WARPX_DIM_RZ)
                     Complex xy = xy0; // Throughout the following loop, xy takes the value e^{i m theta}
