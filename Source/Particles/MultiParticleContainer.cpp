/* Copyright 2019-2020 Andrew Myers, Ann Almgren, Axel Huebl
 * David Grote, Jean-Luc Vay, Luca Fedeli
 * Mathieu Lobet, Maxence Thevenet, Neil Zaim
 * Remi Lehe, Revathi Jambunathan, Weiqun Zhang
 * Yinjian Zhao
 *
 *
 * This file is part of WarpX.
 *
 * License: BSD-3-Clause-LBNL
 */
#include "MultiParticleContainer.H"
#include "Particles/ElementaryProcess/Ionization.H"
#ifdef WARPX_QED
#   include "Particles/ElementaryProcess/QEDInternals/BreitWheelerEngineWrapper.H"
#   include "Particles/ElementaryProcess/QEDInternals/QuantumSyncEngineWrapper.H"
#   include "Particles/ElementaryProcess/QEDSchwingerProcess.H"
#   include "Particles/ElementaryProcess/QEDPairGeneration.H"
#   include "Particles/ElementaryProcess/QEDPhotonEmission.H"
#endif
#include "Particles/LaserParticleContainer.H"
#include "Particles/ParticleCreation/FilterCopyTransform.H"
#ifdef WARPX_QED
#   include "Particles/ParticleCreation/FilterCreateTransformFromFAB.H"
#endif
#include "Particles/ParticleCreation/SmartCopy.H"
#include "Particles/ParticleCreation/SmartCreate.H"
#include "Particles/ParticleCreation/SmartUtils.H"
#include "Particles/PhotonParticleContainer.H"
#include "Particles/PhysicalParticleContainer.H"
#include "Particles/RigidInjectedParticleContainer.H"
#include "Particles/WarpXParticleContainer.H"
#include "SpeciesPhysicalProperties.H"
#include "Utils/WarpXAlgorithmSelection.H"
#include "Utils/WarpXProfilerWrapper.H"
#ifdef AMREX_USE_EB
#   include "EmbeddedBoundary/ParticleScraper.H"
#   include "EmbeddedBoundary/ParticleBoundaryProcess.H"
#endif

#include "WarpX.H"

#include <AMReX.H>
#include <AMReX_Array.H>
#include <AMReX_Array4.H>
#include <AMReX_BoxArray.H>
#include <AMReX_DistributionMapping.H>
#include <AMReX_FArrayBox.H>
#include <AMReX_FabArray.H>
#include <AMReX_Geometry.H>
#include <AMReX_GpuAtomic.H>
#include <AMReX_GpuDevice.H>
#include <AMReX_IntVect.H>
#include <AMReX_LayoutData.H>
#include <AMReX_MultiFab.H>
#include <AMReX_PODVector.H>
#include <AMReX_ParIter.H>
#include <AMReX_ParallelDescriptor.H>
#include <AMReX_ParmParse.H>
#include <AMReX_ParticleTile.H>
#include <AMReX_Particles.H>
#include <AMReX_Print.H>
#include <AMReX_StructOfArrays.H>
#include <AMReX_Utility.H>
#include <AMReX_Vector.H>

#include <algorithm>
#include <cmath>
#include <limits>
#include <map>
#include <string>
#include <utility>
#include <vector>

using namespace amrex;

namespace
{
    /** A little collection to transport six Array4 that point to the EM fields */
    struct MyFieldList
    {
        Array4< amrex::Real const > const Ex, Ey, Ez, Bx, By, Bz;
    };
}

MultiParticleContainer::MultiParticleContainer (AmrCore* amr_core)
{

    ReadParameters();

    auto const nspecies = static_cast<int>(species_names.size());
    auto const nlasers = static_cast<int>(lasers_names.size());

    allcontainers.resize(nspecies + nlasers);
    for (int i = 0; i < nspecies; ++i) {
        if (species_types[i] == PCTypes::Physical) {
            allcontainers[i] = std::make_unique<PhysicalParticleContainer>(amr_core, i, species_names[i]);
        }
        else if (species_types[i] == PCTypes::RigidInjected) {
            allcontainers[i] = std::make_unique<RigidInjectedParticleContainer>(amr_core, i, species_names[i]);
        }
        else if (species_types[i] == PCTypes::Photon) {
            allcontainers[i] = std::make_unique<PhotonParticleContainer>(amr_core, i, species_names[i]);
        }
        allcontainers[i]->m_deposit_on_main_grid = m_deposit_on_main_grid[i];
        allcontainers[i]->m_gather_from_main_grid = m_gather_from_main_grid[i];
    }

    for (int i = nspecies; i < nspecies+nlasers; ++i) {
        allcontainers[i] = std::make_unique<LaserParticleContainer>(amr_core, i, lasers_names[i-nspecies]);
    }

    pc_tmp = std::make_unique<PhysicalParticleContainer>(amr_core);

    // Compute the number of species for which lab-frame data is dumped
    // nspecies_lab_frame_diags, and map their ID to MultiParticleContainer
    // particle IDs in map_species_lab_diags.
    map_species_back_transformed_diagnostics.resize(nspecies);
    nspecies_back_transformed_diagnostics = 0;
    for (int i=0; i<nspecies; i++){
        auto& pc = allcontainers[i];
        if (pc->do_back_transformed_diagnostics){
            map_species_back_transformed_diagnostics[nspecies_back_transformed_diagnostics] = i;
            do_back_transformed_diagnostics = 1;
            nspecies_back_transformed_diagnostics += 1;
        }
    }

    // Setup particle collisions
    collisionhandler = std::make_unique<CollisionHandler>();

}

void
MultiParticleContainer::ReadParameters ()
{
    static bool initialized = false;
    if (!initialized)
    {
        ParmParse pp_particles("particles");

        // allocating and initializing default values of external fields for particles
        m_E_external_particle.resize(3);
        m_B_external_particle.resize(3);
        // initialize E and B fields to 0.0
        for (int idim = 0; idim < 3; ++idim) {
            m_E_external_particle[idim] = 0.0;
            m_B_external_particle[idim] = 0.0;
        }
        // default values of E_external_particle and B_external_particle
        // are used to set the E and B field when "constant" or "parser"
        // is not explicitly used in the input
        pp_particles.query("B_ext_particle_init_style", m_B_ext_particle_s);
        std::transform(m_B_ext_particle_s.begin(),
                       m_B_ext_particle_s.end(),
                       m_B_ext_particle_s.begin(),
                       ::tolower);
        pp_particles.query("E_ext_particle_init_style", m_E_ext_particle_s);
        std::transform(m_E_ext_particle_s.begin(),
                       m_E_ext_particle_s.end(),
                       m_E_ext_particle_s.begin(),
                       ::tolower);
        // if the input string for B_external on particles is "constant"
        // then the values for the external B on particles must
        // be provided in the input file.
        if (m_B_ext_particle_s == "constant")
            getArrWithParser(pp_particles, "B_external_particle", m_B_external_particle);

        // if the input string for E_external on particles is "constant"
        // then the values for the external E on particles must
        // be provided in the input file.
        if (m_E_ext_particle_s == "constant")
            getArrWithParser(pp_particles, "E_external_particle", m_E_external_particle);

        // if the input string for B_ext_particle_s is
        // "parse_b_ext_particle_function" then the mathematical expression
        // for the Bx_, By_, Bz_external_particle_function(x,y,z)
        // must be provided in the input file.
        if (m_B_ext_particle_s == "parse_b_ext_particle_function") {
           // store the mathematical expression as string
           std::string str_Bx_ext_particle_function;
           std::string str_By_ext_particle_function;
           std::string str_Bz_ext_particle_function;
           Store_parserString(pp_particles, "Bx_external_particle_function(x,y,z,t)",
                                      str_Bx_ext_particle_function);
           Store_parserString(pp_particles, "By_external_particle_function(x,y,z,t)",
                                      str_By_ext_particle_function);
           Store_parserString(pp_particles, "Bz_external_particle_function(x,y,z,t)",
                                      str_Bz_ext_particle_function);

           // Parser for B_external on the particle
           m_Bx_particle_parser = std::make_unique<amrex::Parser>(
                                    makeParser(str_Bx_ext_particle_function,{"x","y","z","t"}));
           m_By_particle_parser = std::make_unique<amrex::Parser>(
                                    makeParser(str_By_ext_particle_function,{"x","y","z","t"}));
           m_Bz_particle_parser = std::make_unique<amrex::Parser>(
                                    makeParser(str_Bz_ext_particle_function,{"x","y","z","t"}));

        }

        // if the input string for E_ext_particle_s is
        // "parse_e_ext_particle_function" then the mathematical expression
        // for the Ex_, Ey_, Ez_external_particle_function(x,y,z)
        // must be provided in the input file.
        if (m_E_ext_particle_s == "parse_e_ext_particle_function") {
           // store the mathematical expression as string
           std::string str_Ex_ext_particle_function;
           std::string str_Ey_ext_particle_function;
           std::string str_Ez_ext_particle_function;
           Store_parserString(pp_particles, "Ex_external_particle_function(x,y,z,t)",
                                      str_Ex_ext_particle_function);
           Store_parserString(pp_particles, "Ey_external_particle_function(x,y,z,t)",
                                      str_Ey_ext_particle_function);
           Store_parserString(pp_particles, "Ez_external_particle_function(x,y,z,t)",
                                      str_Ez_ext_particle_function);
           // Parser for E_external on the particle
           m_Ex_particle_parser = std::make_unique<amrex::Parser>(
                                    makeParser(str_Ex_ext_particle_function,{"x","y","z","t"}));
           m_Ey_particle_parser = std::make_unique<amrex::Parser>(
                                    makeParser(str_Ey_ext_particle_function,{"x","y","z","t"}));
           m_Ez_particle_parser = std::make_unique<amrex::Parser>(
                                    makeParser(str_Ez_ext_particle_function,{"x","y","z","t"}));

        }

        // if the input string for E_ext_particle_s or B_ext_particle_s is
        // "repeated_plasma_lens" then the plasma lens properties
        // must be provided in the input file.
        if (m_E_ext_particle_s == "repeated_plasma_lens" ||
            m_B_ext_particle_s == "repeated_plasma_lens") {
            queryWithParser(pp_particles, "repeated_plasma_lens_period", m_repeated_plasma_lens_period);
            getArrWithParser(pp_particles, "repeated_plasma_lens_starts", h_repeated_plasma_lens_starts);
            getArrWithParser(pp_particles, "repeated_plasma_lens_lengths", h_repeated_plasma_lens_lengths);

            int n_lenses = static_cast<int>(h_repeated_plasma_lens_starts.size());
            d_repeated_plasma_lens_starts.resize(n_lenses);
            d_repeated_plasma_lens_lengths.resize(n_lenses);
            amrex::Gpu::copyAsync(amrex::Gpu::hostToDevice,
                       h_repeated_plasma_lens_starts.begin(), h_repeated_plasma_lens_starts.end(),
                       d_repeated_plasma_lens_starts.begin());
            amrex::Gpu::copyAsync(amrex::Gpu::hostToDevice,
                       h_repeated_plasma_lens_lengths.begin(), h_repeated_plasma_lens_lengths.end(),
                       d_repeated_plasma_lens_lengths.begin());

            if (m_E_ext_particle_s == "repeated_plasma_lens") {
                getArrWithParser(pp_particles, "repeated_plasma_lens_strengths_E", h_repeated_plasma_lens_strengths_E);
            }
            if (m_B_ext_particle_s == "repeated_plasma_lens") {
                getArrWithParser(pp_particles, "repeated_plasma_lens_strengths_B", h_repeated_plasma_lens_strengths_B);
            }
            if (WarpX::gamma_boost > 1._rt) {
                AMREX_ALWAYS_ASSERT_WITH_MESSAGE(
                     m_E_ext_particle_s == "repeated_plasma_lens" || m_E_ext_particle_s == "default",
                     "With gamma_boost > 1, E_ext_particle_init_style and B_ext_particle_init_style"
                     "must be either repeated_plasma_lens or unspecified");
                AMREX_ALWAYS_ASSERT_WITH_MESSAGE(
                     m_B_ext_particle_s == "repeated_plasma_lens" || m_B_ext_particle_s == "default",
                     "With gamma_boost > 1, E_ext_particle_init_style and B_ext_particle_init_style"
                     "must be either repeated_plasma_lens or unspecified");
                if (m_E_ext_particle_s == "default") {
                    m_E_ext_particle_s = "repeated_plasma_lens";
                    h_repeated_plasma_lens_strengths_E.resize(n_lenses);
                }
                if (m_B_ext_particle_s == "default") {
                    m_B_ext_particle_s = "repeated_plasma_lens";
                    h_repeated_plasma_lens_strengths_B.resize(n_lenses);
                }
            }

            if (m_E_ext_particle_s == "repeated_plasma_lens") {
                d_repeated_plasma_lens_strengths_E.resize(n_lenses);
                amrex::Gpu::copyAsync(amrex::Gpu::hostToDevice,
                           h_repeated_plasma_lens_strengths_E.begin(), h_repeated_plasma_lens_strengths_E.end(),
                           d_repeated_plasma_lens_strengths_E.begin());
            }
            if (m_B_ext_particle_s == "repeated_plasma_lens") {
                d_repeated_plasma_lens_strengths_B.resize(n_lenses);
                amrex::Gpu::copyAsync(amrex::Gpu::hostToDevice,
                           h_repeated_plasma_lens_strengths_B.begin(), h_repeated_plasma_lens_strengths_B.end(),
                           d_repeated_plasma_lens_strengths_B.begin());
            }
            amrex::Gpu::synchronize();
        }


        // particle species
        pp_particles.queryarr("species_names", species_names);
        auto const nspecies = species_names.size();

        if (nspecies > 0) {
            // Get species to deposit on main grid
            m_deposit_on_main_grid.resize(nspecies, false);
            std::vector<std::string> tmp;
            pp_particles.queryarr("deposit_on_main_grid", tmp);
            for (auto const& name : tmp) {
                auto it = std::find(species_names.begin(), species_names.end(), name);
                WarpXUtilMsg::AlwaysAssert(
                    it != species_names.end(),
                    "ERROR: species '" + name
                    + "' in particles.deposit_on_main_grid must be part of particles.species_names"
                );
                int i = std::distance(species_names.begin(), it);
                m_deposit_on_main_grid[i] = true;
            }

            m_gather_from_main_grid.resize(nspecies, false);
            std::vector<std::string> tmp_gather;
            pp_particles.queryarr("gather_from_main_grid", tmp_gather);
            for (auto const& name : tmp_gather) {
                auto it = std::find(species_names.begin(), species_names.end(), name);
                WarpXUtilMsg::AlwaysAssert(
                    it != species_names.end(),
                    "ERROR: species '" + name
                    + "' in particles.gather_from_main_grid must be part of particles.species_names"
                );
                int i = std::distance(species_names.begin(), it);
                m_gather_from_main_grid.at(i) = true;
            }

            species_types.resize(nspecies, PCTypes::Physical);

            // Get rigid-injected species
            std::vector<std::string> rigid_injected_species;
            pp_particles.queryarr("rigid_injected_species", rigid_injected_species);
            if (!rigid_injected_species.empty()) {
                for (auto const& name : rigid_injected_species) {
                    auto it = std::find(species_names.begin(), species_names.end(), name);
                    WarpXUtilMsg::AlwaysAssert(
                        it != species_names.end(),
                        "ERROR: species '" + name
                        + "' in particles.rigid_injected_species must be part of particles.species_names"
                    );
                    int i = std::distance(species_names.begin(), it);
                    species_types[i] = PCTypes::RigidInjected;
                }
            }
            // Get photon species
            std::vector<std::string> photon_species;
            pp_particles.queryarr("photon_species", photon_species);
            if (!photon_species.empty()) {
                for (auto const& name : photon_species) {
                    auto it = std::find(species_names.begin(), species_names.end(), name);
                    WarpXUtilMsg::AlwaysAssert(
                        it != species_names.end(),
                        "ERROR: species '" + name
                        + "' in particles.photon_species must be part of particles.species_names"
                    );
                    int i = std::distance(species_names.begin(), it);
                    species_types[i] = PCTypes::Photon;
                }
            }

        }
        pp_particles.query("use_fdtd_nci_corr", WarpX::use_fdtd_nci_corr);
#ifdef WARPX_DIM_RZ
        AMREX_ALWAYS_ASSERT_WITH_MESSAGE(WarpX::use_fdtd_nci_corr==0,
                            "ERROR: use_fdtd_nci_corr is not supported in RZ");
#endif

        // The boundary conditions are read in in ReadBCParams
        m_boundary_conditions.SetBoundsX(WarpX::particle_boundary_lo[0], WarpX::particle_boundary_hi[0]);
#ifdef WARPX_DIM_3D
        m_boundary_conditions.SetBoundsY(WarpX::particle_boundary_lo[1], WarpX::particle_boundary_hi[1]);
        m_boundary_conditions.SetBoundsZ(WarpX::particle_boundary_lo[2], WarpX::particle_boundary_hi[2]);
#else
        m_boundary_conditions.SetBoundsZ(WarpX::particle_boundary_lo[1], WarpX::particle_boundary_hi[1]);
#endif

        {
            ParmParse pp_boundary("boundary");
            bool flag = false;
            pp_boundary.query("reflect_all_velocities", flag);
            m_boundary_conditions.Set_reflect_all_velocities(flag);
        }

        ParmParse pp_lasers("lasers");
        pp_lasers.queryarr("names", lasers_names);

#ifdef WARPX_QED
        ParmParse pp_warpx("warpx");
        pp_warpx.query("do_qed_schwinger", m_do_qed_schwinger);

        if (m_do_qed_schwinger) {
            ParmParse pp_qed_schwinger("qed_schwinger");
            pp_qed_schwinger.get("ele_product_species", m_qed_schwinger_ele_product_name);
            pp_qed_schwinger.get("pos_product_species", m_qed_schwinger_pos_product_name);
#if (AMREX_SPACEDIM == 2)
            getWithParser(pp_qed_schwinger, "y_size",m_qed_schwinger_y_size);
#endif
            pp_qed_schwinger.query("threshold_poisson_gaussian", m_qed_schwinger_threshold_poisson_gaussian);
            queryWithParser(pp_qed_schwinger, "xmin", m_qed_schwinger_xmin);
            queryWithParser(pp_qed_schwinger, "xmax", m_qed_schwinger_xmax);
#if (AMREX_SPACEDIM == 3)
            queryWithParser(pp_qed_schwinger, "ymin", m_qed_schwinger_ymin);
            queryWithParser(pp_qed_schwinger, "ymax", m_qed_schwinger_ymax);
#endif
            queryWithParser(pp_qed_schwinger, "zmin", m_qed_schwinger_zmin);
            queryWithParser(pp_qed_schwinger, "zmax", m_qed_schwinger_zmax);
        }
#endif
        initialized = true;
    }
}

void
MultiParticleContainer::AllocData ()
{
    for (auto& pc : allcontainers) {
        pc->AllocData();
    }
    pc_tmp->AllocData();
}

void
MultiParticleContainer::InitData ()
{
    for (auto& pc : allcontainers) {
        pc->InitData();
    }
    pc_tmp->InitData();
    // For each species, get the ID of its product species.
    // This is used for ionization and pair creation processes.
    mapSpeciesProduct();

    CheckIonizationProductSpecies();

#ifdef WARPX_QED
    CheckQEDProductSpecies();
    InitQED();
#endif

}

void
MultiParticleContainer::Evolve (int lev,
                                const MultiFab& Ex, const MultiFab& Ey, const MultiFab& Ez,
                                const MultiFab& Bx, const MultiFab& By, const MultiFab& Bz,
                                MultiFab& jx, MultiFab& jy, MultiFab& jz,
                                MultiFab* cjx,  MultiFab* cjy, MultiFab* cjz,
                                MultiFab* rho, MultiFab* crho,
                                const MultiFab* cEx, const MultiFab* cEy, const MultiFab* cEz,
                                const MultiFab* cBx, const MultiFab* cBy, const MultiFab* cBz,
                                Real t, Real dt, DtType a_dt_type, bool skip_deposition)
{
    if (! skip_deposition) {
        jx.setVal(0.0);
        jy.setVal(0.0);
        jz.setVal(0.0);
        if (cjx) cjx->setVal(0.0);
        if (cjy) cjy->setVal(0.0);
        if (cjz) cjz->setVal(0.0);
        if (rho) rho->setVal(0.0);
        if (crho) crho->setVal(0.0);
    }
    for (auto& pc : allcontainers) {
        pc->Evolve(lev, Ex, Ey, Ez, Bx, By, Bz, jx, jy, jz, cjx, cjy, cjz,
                   rho, crho, cEx, cEy, cEz, cBx, cBy, cBz, t, dt, a_dt_type, skip_deposition);
    }
}

void
MultiParticleContainer::PushX (Real dt)
{
    for (auto& pc : allcontainers) {
        pc->PushX(dt);
    }
}

void
MultiParticleContainer::PushP (int lev, Real dt,
                               const MultiFab& Ex, const MultiFab& Ey, const MultiFab& Ez,
                               const MultiFab& Bx, const MultiFab& By, const MultiFab& Bz)
{
    for (auto& pc : allcontainers) {
        pc->PushP(lev, dt, Ex, Ey, Ez, Bx, By, Bz);
    }
}

std::unique_ptr<MultiFab>
MultiParticleContainer::GetZeroChargeDensity (const int lev)
{
    WarpX& warpx = WarpX::GetInstance();

    BoxArray ba = warpx.boxArray(lev);
    DistributionMapping dmap = warpx.DistributionMap(lev);
    const int ng_rho = warpx.get_ng_depos_rho().max();

    auto zero_rho = std::make_unique<MultiFab>(amrex::convert(ba,IntVect::TheNodeVector()),
                                               dmap,WarpX::ncomps,ng_rho);
    zero_rho->setVal(amrex::Real(0.0));
    return zero_rho;
}

void
MultiParticleContainer::DepositCurrent (
    amrex::Vector<std::array< std::unique_ptr<amrex::MultiFab>, 3 > >& J,
    const amrex::Real dt, const amrex::Real relative_t)
{
    // Reset the J arrays
    for (int lev = 0; lev < J.size(); ++lev)
    {
        J[lev][0]->setVal(0.0, J[lev][0]->nGrowVect());
        J[lev][1]->setVal(0.0, J[lev][1]->nGrowVect());
        J[lev][2]->setVal(0.0, J[lev][2]->nGrowVect());
    }

    // Call the deposition kernel for each species
    for (auto& pc : allcontainers)
    {
        pc->DepositCurrent(J, dt, relative_t);
    }

#ifdef WARPX_DIM_RZ
    for (int lev = 0; lev < J.size(); ++lev)
    {
        WarpX::GetInstance().ApplyInverseVolumeScalingToCurrentDensity(J[lev][0].get(), J[lev][1].get(), J[lev][2].get(), lev);
    }
#endif
}

void
MultiParticleContainer::DepositCharge (
    amrex::Vector<std::unique_ptr<amrex::MultiFab> >& rho,
    const amrex::Real relative_t)
{
    // Reset the rho array
    for (int lev = 0; lev < rho.size(); ++lev)
    {
        rho[lev]->setVal(0.0, 0, WarpX::ncomps, rho[lev]->nGrowVect());
    }

    // Push the particles in time, if needed
    if (relative_t != 0.) PushX(relative_t);

    // Call the deposition kernel for each species
    for (auto& pc : allcontainers)
    {
        bool const local = true;
        bool const reset = false;
        bool const do_rz_volume_scaling = false;
        bool const interpolate_across_levels = false;
        pc->DepositCharge(rho, local, reset, do_rz_volume_scaling,
<<<<<<< HEAD
                              interpolate_across_levels, icomp);
=======
                              interpolate_across_levels);
>>>>>>> 9a4f5bd6
    }

    // Push the particles back in time
    if (relative_t != 0.) PushX(-relative_t);

#ifdef WARPX_DIM_RZ
    for (int lev = 0; lev < rho.size(); ++lev)
    {
        WarpX::GetInstance().ApplyInverseVolumeScalingToChargeDensity(rho[lev].get(), lev);
    }
#endif
}

std::unique_ptr<MultiFab>
MultiParticleContainer::GetChargeDensity (int lev, bool local)
{
    if (allcontainers.empty())
    {
        std::unique_ptr<MultiFab> rho = GetZeroChargeDensity(lev);
        return rho;
    }
    else
    {
        std::unique_ptr<MultiFab> rho = allcontainers[0]->GetChargeDensity(lev, true);
        for (unsigned i = 1, n = allcontainers.size(); i < n; ++i) {
            std::unique_ptr<MultiFab> rhoi = allcontainers[i]->GetChargeDensity(lev, true);
            MultiFab::Add(*rho, *rhoi, 0, 0, rho->nComp(), rho->nGrowVect());
        }
        if (!local) {
            const Geometry& gm = allcontainers[0]->Geom(lev);
            rho->SumBoundary(gm.periodicity());
        }
        return rho;
    }
}

void
MultiParticleContainer::SortParticlesByBin (amrex::IntVect bin_size)
{
    for (auto& pc : allcontainers) {
        pc->SortParticlesByBin(bin_size);
    }
}

void
MultiParticleContainer::Redistribute ()
{
    for (auto& pc : allcontainers) {
        pc->Redistribute();
    }
}

void
MultiParticleContainer::defineAllParticleTiles ()
{
    for (auto& pc : allcontainers) {
        pc->defineAllParticleTiles();
    }
}

void
MultiParticleContainer::RedistributeLocal (const int num_ghost)
{
    for (auto& pc : allcontainers) {
        pc->Redistribute(0, 0, 0, num_ghost);
    }
}

void
MultiParticleContainer::ApplyBoundaryConditions ()
{
    for (auto& pc : allcontainers) {
        pc->ApplyBoundaryConditions(m_boundary_conditions);
    }
}

Vector<Long>
MultiParticleContainer::GetZeroParticlesInGrid (const int lev) const
{
    WarpX& warpx = WarpX::GetInstance();
    const int num_boxes = warpx.boxArray(lev).size();
    const Vector<Long> r(num_boxes, 0);
    return r;
}

Vector<Long>
MultiParticleContainer::NumberOfParticlesInGrid (int lev) const
{
    if (allcontainers.empty())
    {
        const Vector<Long> r = GetZeroParticlesInGrid(lev);
        return r;
    }
    else
    {
        const bool only_valid=true, only_local=true;
        Vector<Long> r = allcontainers[0]->NumberOfParticlesInGrid(lev,only_valid,only_local);
        for (unsigned i = 1, n = allcontainers.size(); i < n; ++i) {
            const auto& ri = allcontainers[i]->NumberOfParticlesInGrid(lev,only_valid,only_local);
            for (unsigned j=0, m=ri.size(); j<m; ++j) {
                r[j] += ri[j];
            }
        }
        ParallelDescriptor::ReduceLongSum(r.data(),r.size());
        return r;
    }
}

void
MultiParticleContainer::Increment (MultiFab& mf, int lev)
{
    for (auto& pc : allcontainers) {
        pc->Increment(mf,lev);
    }
}

void
MultiParticleContainer::SetParticleBoxArray (int lev, BoxArray& new_ba)
{
    for (auto& pc : allcontainers) {
        pc->SetParticleBoxArray(lev,new_ba);
    }
}

void
MultiParticleContainer::SetParticleDistributionMap (int lev, DistributionMapping& new_dm)
{
    for (auto& pc : allcontainers) {
        pc->SetParticleDistributionMap(lev,new_dm);
    }
}

void
MultiParticleContainer::PostRestart ()
{
    for (auto& pc : allcontainers) {
        pc->PostRestart();
    }
    pc_tmp->PostRestart();
}

void
MultiParticleContainer
::GetLabFrameData (const std::string& /*snapshot_name*/,
                   const int /*i_lab*/, const int direction,
                   const Real z_old, const Real z_new,
                   const Real t_boost, const Real t_lab, const Real dt,
                   Vector<WarpXParticleContainer::DiagnosticParticleData>& parts) const
{

    WARPX_PROFILE("MultiParticleContainer::GetLabFrameData()");

    // Loop over particle species
    for (int i = 0; i < nspecies_back_transformed_diagnostics; ++i){
        int isp = map_species_back_transformed_diagnostics[i];
        WarpXParticleContainer* pc = allcontainers[isp].get();
        WarpXParticleContainer::DiagnosticParticles diagnostic_particles;
        pc->GetParticleSlice(direction, z_old, z_new, t_boost, t_lab, dt, diagnostic_particles);
        // Here, diagnostic_particles[lev][index] is a WarpXParticleContainer::DiagnosticParticleData
        // where "lev" is the AMR level and "index" is a [grid index][tile index] pair.

        // Loop over AMR levels
        for (int lev = 0; lev <= pc->finestLevel(); ++lev){
            // Loop over [grid index][tile index] pairs
            // and Fills parts[species number i] with particle data from all grids and
            // tiles in diagnostic_particles. parts contains particles from all
            // AMR levels indistinctly.
            for (auto it = diagnostic_particles[lev].begin(); it != diagnostic_particles[lev].end(); ++it){
                // it->first is the [grid index][tile index] key
                // it->second is the corresponding
                // WarpXParticleContainer::DiagnosticParticleData value
                parts[i].GetRealData(DiagIdx::w).insert(  parts[i].GetRealData(DiagIdx::w  ).end(),
                                                          it->second.GetRealData(DiagIdx::w  ).begin(),
                                                          it->second.GetRealData(DiagIdx::w  ).end());

                parts[i].GetRealData(DiagIdx::x).insert(  parts[i].GetRealData(DiagIdx::x  ).end(),
                                                          it->second.GetRealData(DiagIdx::x  ).begin(),
                                                          it->second.GetRealData(DiagIdx::x  ).end());

                parts[i].GetRealData(DiagIdx::y).insert(  parts[i].GetRealData(DiagIdx::y  ).end(),
                                                          it->second.GetRealData(DiagIdx::y  ).begin(),
                                                          it->second.GetRealData(DiagIdx::y  ).end());

                parts[i].GetRealData(DiagIdx::z).insert(  parts[i].GetRealData(DiagIdx::z  ).end(),
                                                          it->second.GetRealData(DiagIdx::z  ).begin(),
                                                          it->second.GetRealData(DiagIdx::z  ).end());

                parts[i].GetRealData(DiagIdx::ux).insert(  parts[i].GetRealData(DiagIdx::ux).end(),
                                                           it->second.GetRealData(DiagIdx::ux).begin(),
                                                           it->second.GetRealData(DiagIdx::ux).end());

                parts[i].GetRealData(DiagIdx::uy).insert(  parts[i].GetRealData(DiagIdx::uy).end(),
                                                           it->second.GetRealData(DiagIdx::uy).begin(),
                                                           it->second.GetRealData(DiagIdx::uy).end());

                parts[i].GetRealData(DiagIdx::uz).insert(  parts[i].GetRealData(DiagIdx::uz).end(),
                                                           it->second.GetRealData(DiagIdx::uz).begin(),
                                                           it->second.GetRealData(DiagIdx::uz).end());
            }
        }
    }
}

/* \brief Continuous injection for particles initially outside of the domain.
 * \param injection_box: Domain where new particles should be injected.
 * Loop over all WarpXParticleContainer in MultiParticleContainer and
 * calls virtual function ContinuousInjection.
 */
void
MultiParticleContainer::ContinuousInjection (const RealBox& injection_box) const
{
    for (auto& pc : allcontainers){
        if (pc->do_continuous_injection){
            pc->ContinuousInjection(injection_box);
        }
    }
}

/* \brief Update position of continuous injection parameters.
 * \param dt: simulation time step (level 0)
 * All classes inherited from WarpXParticleContainer do not have
 * a position to update (PhysicalParticleContainer does not do anything).
 */
void
MultiParticleContainer::UpdateContinuousInjectionPosition (Real dt) const
{
    for (auto& pc : allcontainers){
        if (pc->do_continuous_injection){
            pc->UpdateContinuousInjectionPosition(dt);
        }
    }
}

int
MultiParticleContainer::doContinuousInjection () const
{
    int warpx_do_continuous_injection = 0;
    for (auto& pc : allcontainers){
        if (pc->do_continuous_injection){
            warpx_do_continuous_injection = 1;
        }
    }
    return warpx_do_continuous_injection;
}

/* \brief Continuous injection of a flux of particles
 * Loop over all WarpXParticleContainer in MultiParticleContainer and
 * calls virtual function ContinuousFluxInjection.
 */
void
MultiParticleContainer::ContinuousFluxInjection (amrex::Real dt) const
{
    for (auto& pc : allcontainers){
        pc->ContinuousFluxInjection(dt);
    }
}

/* \brief Get ID of product species of each species.
 * The users specifies the name of the product species,
 * this routine get its ID.
 */
void
MultiParticleContainer::mapSpeciesProduct ()
{
    for (int i=0; i < static_cast<int>(species_names.size()); i++){
        auto& pc = allcontainers[i];
        // If species pc has ionization on, find species with name
        // pc->ionization_product_name and store its ID into
        // pc->ionization_product.
        if (pc->do_field_ionization){
            const int i_product = getSpeciesID(pc->ionization_product_name);
            pc->ionization_product = i_product;
        }

#ifdef WARPX_QED
        if (pc->has_breit_wheeler()){
            const int i_product_ele = getSpeciesID(
                pc->m_qed_breit_wheeler_ele_product_name);
            pc->m_qed_breit_wheeler_ele_product = i_product_ele;

            const int i_product_pos = getSpeciesID(
                pc->m_qed_breit_wheeler_pos_product_name);
            pc->m_qed_breit_wheeler_pos_product = i_product_pos;
        }

        if(pc->has_quantum_sync()){
            const int i_product_phot = getSpeciesID(
                pc->m_qed_quantum_sync_phot_product_name);
            pc->m_qed_quantum_sync_phot_product = i_product_phot;
        }
#endif

    }

#ifdef WARPX_QED
    if (m_do_qed_schwinger) {
    m_qed_schwinger_ele_product =
        getSpeciesID(m_qed_schwinger_ele_product_name);
    m_qed_schwinger_pos_product =
        getSpeciesID(m_qed_schwinger_pos_product_name);
    }
#endif
}

/* \brief Given a species name, return its ID.
 */
int
MultiParticleContainer::getSpeciesID (std::string product_str) const
{
    int i_product = 0;
    bool found = 0;
    // Loop over species
    for (int i=0; i < static_cast<int>(species_names.size()); i++){
        // If species name matches, store its ID
        // into i_product
        if (species_names[i] == product_str){
            found = 1;
            i_product = i;
        }
    }

    WarpXUtilMsg::AlwaysAssert(
        found != 0,
        "ERROR: could not find the ID of product species '"
        + product_str + "'" + ". Wrong name?"
    );

    return i_product;
}

void
MultiParticleContainer::doFieldIonization (int lev,
                                           const MultiFab& Ex,
                                           const MultiFab& Ey,
                                           const MultiFab& Ez,
                                           const MultiFab& Bx,
                                           const MultiFab& By,
                                           const MultiFab& Bz)
{
    WARPX_PROFILE("MultiParticleContainer::doFieldIonization()");

    amrex::LayoutData<amrex::Real>* cost = WarpX::getCosts(lev);

    // Loop over all species.
    // Ionized particles in pc_source create particles in pc_product
    for (auto& pc_source : allcontainers)
    {
        if (!pc_source->do_field_ionization){ continue; }

        auto& pc_product = allcontainers[pc_source->ionization_product];

        SmartCopyFactory copy_factory(*pc_source, *pc_product);
        auto phys_pc_ptr = static_cast<PhysicalParticleContainer*>(pc_source.get());

        auto Copy      = copy_factory.getSmartCopy();
        auto Transform = IonizationTransformFunc();

        pc_source ->defineAllParticleTiles();
        pc_product->defineAllParticleTiles();

        auto info = getMFItInfo(*pc_source, *pc_product);

#ifdef AMREX_USE_OMP
#pragma omp parallel if (Gpu::notInLaunchRegion())
#endif
        for (WarpXParIter pti(*pc_source, lev, info); pti.isValid(); ++pti)
        {
            if (cost && WarpX::load_balance_costs_update_algo == LoadBalanceCostsUpdateAlgo::Timers)
            {
                amrex::Gpu::synchronize();
            }
            Real wt = amrex::second();

            auto& src_tile = pc_source ->ParticlesAt(lev, pti);
            auto& dst_tile = pc_product->ParticlesAt(lev, pti);

            auto Filter = phys_pc_ptr->getIonizationFunc(pti, lev, Ex.nGrowVect(),
                                                         Ex[pti], Ey[pti], Ez[pti],
                                                         Bx[pti], By[pti], Bz[pti]);

            const auto np_dst = dst_tile.numParticles();
            const auto num_added = filterCopyTransformParticles<1>(dst_tile, src_tile, np_dst,
                                                                   Filter, Copy, Transform);

            setNewParticleIDs(dst_tile, np_dst, num_added);

            if (cost && WarpX::load_balance_costs_update_algo == LoadBalanceCostsUpdateAlgo::Timers)
            {
                amrex::Gpu::synchronize();
                wt = amrex::second() - wt;
                amrex::HostDevice::Atomic::Add( &(*cost)[pti.index()], wt);
            }
        }
    }
}

void
MultiParticleContainer::doCollisions ( Real cur_time )
{
    WARPX_PROFILE("MultiParticleContainer::doCollisions()");
    collisionhandler->doCollisions(cur_time, this);
}

void MultiParticleContainer::doResampling (const int timestep)
{
    for (auto& pc : allcontainers)
    {
        // do_resampling can only be true for PhysicalParticleContainers
        if (!pc->do_resampling){ continue; }

        pc->resample(timestep);
    }
}

void MultiParticleContainer::CheckIonizationProductSpecies()
{
    for (int i=0; i < static_cast<int>(species_names.size()); i++){
        if (allcontainers[i]->do_field_ionization){
            AMREX_ALWAYS_ASSERT_WITH_MESSAGE(
                i != allcontainers[i]->ionization_product,
                "ERROR: ionization product cannot be the same species");
        }
    }
}

void MultiParticleContainer::ScrapeParticles (const amrex::Vector<const amrex::MultiFab*>& distance_to_eb)
{
#ifdef AMREX_USE_EB
    for (auto& pc : allcontainers) {
        scrapeParticles(*pc, distance_to_eb, ParticleBoundaryProcess::Absorb());
    }
#else
    amrex::ignore_unused(distance_to_eb);
#endif
}

#ifdef WARPX_QED
void MultiParticleContainer::InitQED ()
{
    m_shr_p_qs_engine = std::make_shared<QuantumSynchrotronEngine>();
    m_shr_p_bw_engine = std::make_shared<BreitWheelerEngine>();

    m_nspecies_quantum_sync = 0;
    m_nspecies_breit_wheeler = 0;

    for (auto& pc : allcontainers) {
        if(pc->has_quantum_sync()){
            pc->set_quantum_sync_engine_ptr
                (m_shr_p_qs_engine);
            m_nspecies_quantum_sync++;
        }
        if(pc->has_breit_wheeler()){
            pc->set_breit_wheeler_engine_ptr
                (m_shr_p_bw_engine);
            m_nspecies_breit_wheeler++;
        }
    }

    if(m_nspecies_quantum_sync != 0)
        InitQuantumSync();

    if(m_nspecies_breit_wheeler !=0)
        InitBreitWheeler();

}

void MultiParticleContainer::InitQuantumSync ()
{
    std::string lookup_table_mode;
    ParmParse pp_qed_qs("qed_qs");

    //If specified, use a user-defined energy threshold for photon creation
    ParticleReal temp;
    constexpr auto mec2 = PhysConst::c * PhysConst::c * PhysConst::m_e;
    if(queryWithParser(pp_qed_qs, "photon_creation_energy_threshold", temp)){
        temp *= mec2;
        m_quantum_sync_photon_creation_energy_threshold = temp;
    }
    else{
        amrex::Print() << "Using default value (2*me*c^2)" <<
            " for photon energy creation threshold \n" ;
    }

    // qs_minimum_chi_part is the minimum chi parameter to be
    // considered for Synchrotron emission. If a lepton has chi < chi_min,
    // the optical depth is not evolved and photon generation is ignored
    amrex::Real qs_minimum_chi_part;
    getWithParser(pp_qed_qs, "chi_min", qs_minimum_chi_part);


    pp_qed_qs.query("lookup_table_mode", lookup_table_mode);
    if(lookup_table_mode.empty()){
        amrex::Abort("Quantum Synchrotron table mode should be provided");
    }

    if(lookup_table_mode == "generate"){
        amrex::Print() << "Quantum Synchrotron table will be generated. \n" ;
#ifndef WARPX_QED_TABLE_GEN
        amrex::Error("Error: Compile with QED_TABLE_GEN=TRUE to enable table generation!\n");
#else
        QuantumSyncGenerateTable();
#endif
    }
    else if(lookup_table_mode == "load"){
        amrex::Print() << "Quantum Synchrotron table will be read from file. \n" ;
        std::string load_table_name;
        pp_qed_qs.query("load_table_from", load_table_name);
        if(load_table_name.empty()){
            amrex::Abort("Quantum Synchrotron table name should be provided");
        }
        Vector<char> table_data;
        ParallelDescriptor::ReadAndBcastFile(load_table_name, table_data);
        ParallelDescriptor::Barrier();
        m_shr_p_qs_engine->init_lookup_tables_from_raw_data(table_data,
            qs_minimum_chi_part);
    }
    else if(lookup_table_mode == "builtin"){
        amrex::Print() << "Built-in Quantum Synchrotron table will be used. \n" ;
        m_shr_p_qs_engine->init_builtin_tables(qs_minimum_chi_part);
    }
    else{
        amrex::Abort("Unknown Quantum Synchrotron table mode");
    }

    if(!m_shr_p_qs_engine->are_lookup_tables_initialized()){
        amrex::Abort("Table initialization has failed!");
    }
}

void MultiParticleContainer::InitBreitWheeler ()
{
    std::string lookup_table_mode;
    ParmParse pp_qed_bw("qed_bw");

    // bw_minimum_chi_phot is the minimum chi parameter to be
    // considered for pair production. If a photon has chi < chi_min,
    // the optical depth is not evolved and photon generation is ignored
    amrex::Real bw_minimum_chi_part;
    if(!queryWithParser(pp_qed_bw, "chi_min", bw_minimum_chi_part))
        amrex::Abort("qed_bw.chi_min should be provided!");

    pp_qed_bw.query("lookup_table_mode", lookup_table_mode);
    if(lookup_table_mode.empty()){
        amrex::Abort("Breit Wheeler table mode should be provided");
    }

    if(lookup_table_mode == "generate"){
        amrex::Print() << "Breit Wheeler table will be generated. \n" ;
#ifndef WARPX_QED_TABLE_GEN
        amrex::Error("Error: Compile with QED_TABLE_GEN=TRUE to enable table generation!\n");
#else
        BreitWheelerGenerateTable();
#endif
    }
    else if(lookup_table_mode == "load"){
        amrex::Print() << "Breit Wheeler table will be read from file. \n" ;
        std::string load_table_name;
        pp_qed_bw.query("load_table_from", load_table_name);
        if(load_table_name.empty()){
            amrex::Abort("Breit Wheeler table name should be provided");
        }
        Vector<char> table_data;
        ParallelDescriptor::ReadAndBcastFile(load_table_name, table_data);
        ParallelDescriptor::Barrier();
        m_shr_p_bw_engine->init_lookup_tables_from_raw_data(
            table_data, bw_minimum_chi_part);
    }
    else if(lookup_table_mode == "builtin"){
        amrex::Print() << "Built-in Breit Wheeler table will be used. \n" ;
        m_shr_p_bw_engine->init_builtin_tables(bw_minimum_chi_part);
    }
    else{
        amrex::Abort("Unknown Breit Wheeler table mode");
    }

    if(!m_shr_p_bw_engine->are_lookup_tables_initialized()){
        amrex::Abort("Table initialization has failed!");
    }
}

void
MultiParticleContainer::QuantumSyncGenerateTable ()
{
    ParmParse pp_qed_qs("qed_qs");
    std::string table_name;
    pp_qed_qs.query("save_table_in", table_name);
    if(table_name.empty())
        amrex::Abort("qed_qs.save_table_in should be provided!");

    // qs_minimum_chi_part is the minimum chi parameter to be
    // considered for Synchrotron emission. If a lepton has chi < chi_min,
    // the optical depth is not evolved and photon generation is ignored
    amrex::Real qs_minimum_chi_part;
    getWithParser(pp_qed_qs, "chi_min", qs_minimum_chi_part);

    if(ParallelDescriptor::IOProcessor()){
        PicsarQuantumSyncCtrl ctrl;

        //==Table parameters==

        //--- sub-table 1 (1D)
        //These parameters are used to pre-compute a function
        //which appears in the evolution of the optical depth

        //Minimun chi for the table. If a lepton has chi < tab_dndt_chi_min,
        //chi is considered as if it were equal to tab_dndt_chi_min
        getWithParser(pp_qed_qs, "tab_dndt_chi_min", ctrl.dndt_params.chi_part_min);

        //Maximum chi for the table. If a lepton has chi > tab_dndt_chi_max,
        //chi is considered as if it were equal to tab_dndt_chi_max
        getWithParser(pp_qed_qs, "tab_dndt_chi_max", ctrl.dndt_params.chi_part_max);

        //How many points should be used for chi in the table
        pp_qed_qs.get("tab_dndt_how_many", ctrl.dndt_params.chi_part_how_many);
        //------

        //--- sub-table 2 (2D)
        //These parameters are used to pre-compute a function
        //which is used to extract the properties of the generated
        //photons.

        //Minimun chi for the table. If a lepton has chi < tab_em_chi_min,
        //chi is considered as if it were equal to tab_em_chi_min
        getWithParser(pp_qed_qs, "tab_em_chi_min", ctrl.phot_em_params.chi_part_min);

        //Maximum chi for the table. If a lepton has chi > tab_em_chi_max,
        //chi is considered as if it were equal to tab_em_chi_max
        getWithParser(pp_qed_qs, "tab_em_chi_max", ctrl.phot_em_params.chi_part_max);

        //How many points should be used for chi in the table
        pp_qed_qs.get("tab_em_chi_how_many", ctrl.phot_em_params.chi_part_how_many);

        //The other axis of the table is the ratio between the quantum
        //parameter of the emitted photon and the quantum parameter of the
        //lepton. This parameter is the minimum ratio to consider for the table.
        getWithParser(pp_qed_qs, "tab_em_frac_min", ctrl.phot_em_params.frac_min);

        //This parameter is the number of different points to consider for the second
        //axis
        pp_qed_qs.get("tab_em_frac_how_many", ctrl.phot_em_params.frac_how_many);
        //====================

        m_shr_p_qs_engine->compute_lookup_tables(ctrl, qs_minimum_chi_part);
        const auto data = m_shr_p_qs_engine->export_lookup_tables_data();
        WarpXUtilIO::WriteBinaryDataOnFile(table_name,
            Vector<char>{data.begin(), data.end()});
    }

    ParallelDescriptor::Barrier();
    Vector<char> table_data;
    ParallelDescriptor::ReadAndBcastFile(table_name, table_data);
    ParallelDescriptor::Barrier();

    //No need to initialize from raw data for the processor that
    //has just generated the table
    if(!ParallelDescriptor::IOProcessor()){
        m_shr_p_qs_engine->init_lookup_tables_from_raw_data(
            table_data, qs_minimum_chi_part);
    }
}

void
MultiParticleContainer::BreitWheelerGenerateTable ()
{
    ParmParse pp_qed_bw("qed_bw");
    std::string table_name;
    pp_qed_bw.query("save_table_in", table_name);
    if(table_name.empty())
        amrex::Abort("qed_bw.save_table_in should be provided!");

    // bw_minimum_chi_phot is the minimum chi parameter to be
    // considered for pair production. If a photon has chi < chi_min,
    // the optical depth is not evolved and photon generation is ignored
    amrex::Real bw_minimum_chi_part;
    getWithParser(pp_qed_bw, "chi_min", bw_minimum_chi_part);

    if(ParallelDescriptor::IOProcessor()){
        PicsarBreitWheelerCtrl ctrl;

        //==Table parameters==

        //--- sub-table 1 (1D)
        //These parameters are used to pre-compute a function
        //which appears in the evolution of the optical depth

        //Minimun chi for the table. If a photon has chi < tab_dndt_chi_min,
        //an analytical approximation is used.
        getWithParser(pp_qed_bw, "tab_dndt_chi_min", ctrl.dndt_params.chi_phot_min);

        //Maximum chi for the table. If a photon has chi > tab_dndt_chi_max,
        //an analytical approximation is used.
        getWithParser(pp_qed_bw, "tab_dndt_chi_max", ctrl.dndt_params.chi_phot_max);

        //How many points should be used for chi in the table
        pp_qed_bw.get("tab_dndt_how_many", ctrl.dndt_params.chi_phot_how_many);
        //------

        //--- sub-table 2 (2D)
        //These parameters are used to pre-compute a function
        //which is used to extract the properties of the generated
        //particles.

        //Minimun chi for the table. If a photon has chi < tab_pair_chi_min
        //chi is considered as it were equal to chi_phot_tpair_min
        getWithParser(pp_qed_bw, "tab_pair_chi_min", ctrl.pair_prod_params.chi_phot_min);

        //Maximum chi for the table. If a photon has chi > tab_pair_chi_max
        //chi is considered as it were equal to chi_phot_tpair_max
        getWithParser(pp_qed_bw, "tab_pair_chi_max", ctrl.pair_prod_params.chi_phot_max);

        //How many points should be used for chi in the table
        pp_qed_bw.get("tab_pair_chi_how_many", ctrl.pair_prod_params.chi_phot_how_many);

        //The other axis of the table is the fraction of the initial energy
        //'taken away' by the most energetic particle of the pair.
        //This parameter is the number of different fractions to consider
        pp_qed_bw.get("tab_pair_frac_how_many", ctrl.pair_prod_params.frac_how_many);
        //====================

        m_shr_p_bw_engine->compute_lookup_tables(ctrl, bw_minimum_chi_part);
        const auto data = m_shr_p_bw_engine->export_lookup_tables_data();
        WarpXUtilIO::WriteBinaryDataOnFile(table_name,
            Vector<char>{data.begin(), data.end()});
    }

    ParallelDescriptor::Barrier();
    Vector<char> table_data;
    ParallelDescriptor::ReadAndBcastFile(table_name, table_data);
    ParallelDescriptor::Barrier();

    //No need to initialize from raw data for the processor that
    //has just generated the table
    if(!ParallelDescriptor::IOProcessor()){
        m_shr_p_bw_engine->init_lookup_tables_from_raw_data(
            table_data, bw_minimum_chi_part);
    }
}

void
MultiParticleContainer::doQEDSchwinger ()
{
    WARPX_PROFILE("MultiParticleContainer::doQEDSchwinger()");

    if (!m_do_qed_schwinger) {return;}

    auto & warpx = WarpX::GetInstance();

    AMREX_ALWAYS_ASSERT_WITH_MESSAGE(warpx.do_nodal ||
       warpx.field_gathering_algo == GatheringAlgo::MomentumConserving,
          "ERROR: Schwinger process only implemented for warpx.do_nodal = 1"
                                 "or algo.field_gathering = momentum-conserving");

    constexpr int level_0 = 0;

    AMREX_ALWAYS_ASSERT_WITH_MESSAGE(warpx.maxLevel() == level_0,
        "ERROR: Schwinger process not implemented with mesh refinement");

#ifdef WARPX_DIM_RZ
    amrex::Abort("Schwinger process not implemented in rz geometry");
#endif

// Get cell volume. In 2D the transverse size is
// chosen by the user in the input file.
    amrex::Geometry const & geom = warpx.Geom(level_0);
#if (AMREX_SPACEDIM == 2)
    const auto dV = geom.CellSize(0) * geom.CellSize(1)
        * m_qed_schwinger_y_size;
#elif (AMREX_SPACEDIM == 3)
    const auto dV = geom.CellSize(0) * geom.CellSize(1)
        * geom.CellSize(2);
#endif

   // Get the temporal step
   const auto dt =  warpx.getdt(level_0);

    auto& pc_product_ele =
            allcontainers[m_qed_schwinger_ele_product];
    auto& pc_product_pos =
            allcontainers[m_qed_schwinger_pos_product];

    pc_product_ele->defineAllParticleTiles();
    pc_product_pos->defineAllParticleTiles();

    const MultiFab & Ex = warpx.getEfield(level_0,0);
    const MultiFab & Ey = warpx.getEfield(level_0,1);
    const MultiFab & Ez = warpx.getEfield(level_0,2);
    const MultiFab & Bx = warpx.getBfield(level_0,0);
    const MultiFab & By = warpx.getBfield(level_0,1);
    const MultiFab & Bz = warpx.getBfield(level_0,2);

#ifdef AMREX_USE_OMP
#pragma omp parallel if (amrex::Gpu::notInLaunchRegion())
#endif
     for (MFIter mfi(Ex, TilingIfNotGPU()); mfi.isValid(); ++mfi )
     {
        // Make the box cell centered to avoid creating particles twice on the tile edges
        amrex::Box box = enclosedCells(mfi.nodaltilebox());

        // Get the box representing global Schwinger boundaries
        const amrex::Box global_schwinger_box = ComputeSchwingerGlobalBox();

        // If Schwinger process is not activated anywhere in the current box, we move to the next
        // one. Otherwise we use the intersection of current box with global Schwinger box.
        if (!box.intersects(global_schwinger_box)) {continue;}
        box &= global_schwinger_box;

        const MyFieldList fieldsEB = {
            Ex[mfi].array(), Ey[mfi].array(), Ez[mfi].array(),
            Bx[mfi].array(), By[mfi].array(), Bz[mfi].array()};

        auto& dst_ele_tile = pc_product_ele->ParticlesAt(level_0, mfi);
        auto& dst_pos_tile = pc_product_pos->ParticlesAt(level_0, mfi);

        const auto np_ele_dst = dst_ele_tile.numParticles();
        const auto np_pos_dst = dst_pos_tile.numParticles();

        const auto Filter  = SchwingerFilterFunc{
                              m_qed_schwinger_threshold_poisson_gaussian,
                              dV, dt};

        const SmartCreateFactory create_factory_ele(*pc_product_ele);
        const SmartCreateFactory create_factory_pos(*pc_product_pos);
        const auto CreateEle = create_factory_ele.getSmartCreate();
        const auto CreatePos = create_factory_pos.getSmartCreate();

        const auto Transform = SchwingerTransformFunc{m_qed_schwinger_y_size,
                            ParticleStringNames::to_index.find("w")->second};

        const auto num_added = filterCreateTransformFromFAB<1>( dst_ele_tile,
                               dst_pos_tile, box, fieldsEB, np_ele_dst,
                               np_pos_dst,Filter, CreateEle, CreatePos,
                               Transform);

        setNewParticleIDs(dst_ele_tile, np_ele_dst, num_added);
        setNewParticleIDs(dst_pos_tile, np_pos_dst, num_added);

    }
}

amrex::Box
MultiParticleContainer::ComputeSchwingerGlobalBox () const
{
    auto & warpx = WarpX::GetInstance();
    constexpr int level_0 = 0;
    amrex::Geometry const & geom = warpx.Geom(level_0);

#if (AMREX_SPACEDIM == 3)
    const amrex::Array<amrex::Real,3> schwinger_min{m_qed_schwinger_xmin,
                                                    m_qed_schwinger_ymin,
                                                    m_qed_schwinger_zmin};
    const amrex::Array<amrex::Real,3> schwinger_max{m_qed_schwinger_xmax,
                                                    m_qed_schwinger_ymax,
                                                    m_qed_schwinger_zmax};
#else
    const amrex::Array<amrex::Real,2> schwinger_min{m_qed_schwinger_xmin,
                                                    m_qed_schwinger_zmin};
    const amrex::Array<amrex::Real,2> schwinger_max{m_qed_schwinger_xmax,
                                                    m_qed_schwinger_zmax};
#endif

    // Box inside which Schwinger is activated
    amrex::Box schwinger_global_box;

    for (int dir=0; dir<AMREX_SPACEDIM; dir++)
    {
        // Dealing with these corner cases should ensure that we don't overflow on the integers
        if (schwinger_min[dir] < geom.ProbLo(dir))
        {
            schwinger_global_box.setSmall(dir, std::numeric_limits<int>::lowest());
        }
        else if (schwinger_min[dir] > geom.ProbHi(dir))
        {
            schwinger_global_box.setSmall(dir, std::numeric_limits<int>::max());
        }
        else
        {
            // Schwinger pairs are currently created on the lower nodes of a cell. Using ceil here
            // excludes all cells whose lower node is strictly lower than schwinger_min[dir].
            schwinger_global_box.setSmall(dir, static_cast<int>(std::ceil(
                               (schwinger_min[dir] - geom.ProbLo(dir)) / geom.CellSize(dir))));
        }

        if (schwinger_max[dir] < geom.ProbLo(dir))
        {
            schwinger_global_box.setBig(dir, std::numeric_limits<int>::lowest());
        }
        else if (schwinger_max[dir] > geom.ProbHi(dir))
        {
            schwinger_global_box.setBig(dir, std::numeric_limits<int>::max());
        }
        else
        {
            // Schwinger pairs are currently created on the lower nodes of a cell. Using floor here
            // excludes all cells whose lower node is strictly higher than schwinger_max[dir].
            schwinger_global_box.setBig(dir, static_cast<int>(std::floor(
                               (schwinger_max[dir] - geom.ProbLo(dir)) / geom.CellSize(dir))));
        }
    }

    return schwinger_global_box;
}

void MultiParticleContainer::doQedEvents (int lev,
                                          const MultiFab& Ex,
                                          const MultiFab& Ey,
                                          const MultiFab& Ez,
                                          const MultiFab& Bx,
                                          const MultiFab& By,
                                          const MultiFab& Bz)
{
    WARPX_PROFILE("MultiParticleContainer::doQedEvents()");

    doQedBreitWheeler(lev, Ex, Ey, Ez, Bx, By, Bz);
    doQedQuantumSync(lev, Ex, Ey, Ez, Bx, By, Bz);
}

void MultiParticleContainer::doQedBreitWheeler (int lev,
                                                const MultiFab& Ex,
                                                const MultiFab& Ey,
                                                const MultiFab& Ez,
                                                const MultiFab& Bx,
                                                const MultiFab& By,
                                                const MultiFab& Bz)
{
    WARPX_PROFILE("MultiParticleContainer::doQedBreitWheeler()");

    amrex::LayoutData<amrex::Real>* cost = WarpX::getCosts(lev);

    // Loop over all species.
    // Photons undergoing Breit Wheeler process create electrons
    // in pc_product_ele and positrons in pc_product_pos

    for (auto& pc_source : allcontainers){
        if(!pc_source->has_breit_wheeler()) continue;

        // Get product species
        auto& pc_product_ele =
            allcontainers[pc_source->m_qed_breit_wheeler_ele_product];
        auto& pc_product_pos =
            allcontainers[pc_source->m_qed_breit_wheeler_pos_product];

        SmartCopyFactory copy_factory_ele(*pc_source, *pc_product_ele);
        SmartCopyFactory copy_factory_pos(*pc_source, *pc_product_pos);
        auto phys_pc_ptr = static_cast<PhysicalParticleContainer*>(pc_source.get());

        const auto Filter  = phys_pc_ptr->getPairGenerationFilterFunc();
        const auto CopyEle = copy_factory_ele.getSmartCopy();
        const auto CopyPos = copy_factory_pos.getSmartCopy();

        const auto pair_gen_functor = m_shr_p_bw_engine->build_pair_functor();

        pc_source ->defineAllParticleTiles();
        pc_product_pos->defineAllParticleTiles();
        pc_product_ele->defineAllParticleTiles();

        auto info = getMFItInfo(*pc_source, *pc_product_ele, *pc_product_pos);

#ifdef AMREX_USE_OMP
#pragma omp parallel if (Gpu::notInLaunchRegion())
#endif
        for (WarpXParIter pti(*pc_source, lev, info); pti.isValid(); ++pti)
        {
            if (cost && WarpX::load_balance_costs_update_algo == LoadBalanceCostsUpdateAlgo::Timers)
            {
                amrex::Gpu::synchronize();
            }
            Real wt = amrex::second();

            auto Transform = PairGenerationTransformFunc(pair_gen_functor,
                                                         pti, lev, Ex.nGrowVect(),
                                                         Ex[pti], Ey[pti], Ez[pti],
                                                         Bx[pti], By[pti], Bz[pti],
                                                         pc_source->get_v_galilean());

            auto& src_tile = pc_source->ParticlesAt(lev, pti);
            auto& dst_ele_tile = pc_product_ele->ParticlesAt(lev, pti);
            auto& dst_pos_tile = pc_product_pos->ParticlesAt(lev, pti);

            const auto np_dst_ele = dst_ele_tile.numParticles();
            const auto np_dst_pos = dst_pos_tile.numParticles();
            const auto num_added = filterCopyTransformParticles<1>(
                                                      dst_ele_tile, dst_pos_tile,
                                                      src_tile, np_dst_ele, np_dst_pos,
                                                      Filter, CopyEle, CopyPos, Transform);

            setNewParticleIDs(dst_ele_tile, np_dst_ele, num_added);
            setNewParticleIDs(dst_pos_tile, np_dst_pos, num_added);

            if (cost && WarpX::load_balance_costs_update_algo == LoadBalanceCostsUpdateAlgo::Timers)
            {
                amrex::Gpu::synchronize();
                wt = amrex::second() - wt;
                amrex::HostDevice::Atomic::Add( &(*cost)[pti.index()], wt);
            }
        }
    }
}

void MultiParticleContainer::doQedQuantumSync (int lev,
                                               const MultiFab& Ex,
                                               const MultiFab& Ey,
                                               const MultiFab& Ez,
                                               const MultiFab& Bx,
                                               const MultiFab& By,
                                               const MultiFab& Bz)
{
    WARPX_PROFILE("MultiParticleContainer::doQedQuantumSync()");

    amrex::LayoutData<amrex::Real>* cost = WarpX::getCosts(lev);

    // Loop over all species.
    // Electrons or positrons undergoing Quantum photon emission process
    // create photons in pc_product_phot

    for (auto& pc_source : allcontainers){
        if(!pc_source->has_quantum_sync()){ continue; }

        // Get product species
        auto& pc_product_phot =
            allcontainers[pc_source->m_qed_quantum_sync_phot_product];

        SmartCopyFactory copy_factory_phot(*pc_source, *pc_product_phot);
        auto phys_pc_ptr =
            static_cast<PhysicalParticleContainer*>(pc_source.get());

        const auto Filter   = phys_pc_ptr->getPhotonEmissionFilterFunc();
        const auto CopyPhot = copy_factory_phot.getSmartCopy();

        pc_source ->defineAllParticleTiles();
        pc_product_phot->defineAllParticleTiles();

        auto info = getMFItInfo(*pc_source, *pc_product_phot);

#ifdef AMREX_USE_OMP
#pragma omp parallel if (Gpu::notInLaunchRegion())
#endif
        for (WarpXParIter pti(*pc_source, lev, info); pti.isValid(); ++pti)
        {
            if (cost && WarpX::load_balance_costs_update_algo == LoadBalanceCostsUpdateAlgo::Timers)
            {
                amrex::Gpu::synchronize();
            }
            Real wt = amrex::second();

            auto Transform = PhotonEmissionTransformFunc(
                  m_shr_p_qs_engine->build_optical_depth_functor(),
                  pc_source->particle_runtime_comps["opticalDepthQSR"],
                  m_shr_p_qs_engine->build_phot_em_functor(),
                  pti, lev, Ex.nGrowVect(),
                  Ex[pti], Ey[pti], Ez[pti],
                  Bx[pti], By[pti], Bz[pti],
                  pc_source->get_v_galilean());

            auto& src_tile = pc_source->ParticlesAt(lev, pti);
            auto& dst_tile = pc_product_phot->ParticlesAt(lev, pti);

            const auto np_dst = dst_tile.numParticles();

            const auto num_added =
                filterCopyTransformParticles<1>(dst_tile, src_tile, np_dst,
                                                Filter, CopyPhot, Transform);

            setNewParticleIDs(dst_tile, np_dst, num_added);

            cleanLowEnergyPhotons(
                                  dst_tile, np_dst, num_added,
                                  m_quantum_sync_photon_creation_energy_threshold);

            if (cost && WarpX::load_balance_costs_update_algo == LoadBalanceCostsUpdateAlgo::Timers)
            {
                amrex::Gpu::synchronize();
                wt = amrex::second() - wt;
                amrex::HostDevice::Atomic::Add( &(*cost)[pti.index()], wt);
            }
        }
    }
}

void MultiParticleContainer::CheckQEDProductSpecies()
{
    auto const nspecies = static_cast<int>(species_names.size());
    for (int i=0; i<nspecies; i++){
        const auto& pc = allcontainers[i];
        if (pc->has_breit_wheeler()){
            AMREX_ALWAYS_ASSERT_WITH_MESSAGE(
                i != pc->m_qed_breit_wheeler_ele_product,
                "ERROR: Breit Wheeler product cannot be the same species");

            AMREX_ALWAYS_ASSERT_WITH_MESSAGE(
                i != pc->m_qed_breit_wheeler_pos_product,
                "ERROR: Breit Wheeler product cannot be the same species");

            AMREX_ALWAYS_ASSERT_WITH_MESSAGE(
                allcontainers[pc->m_qed_breit_wheeler_ele_product]->
                    AmIA<PhysicalSpecies::electron>()
                &&
                allcontainers[pc->m_qed_breit_wheeler_pos_product]->
                    AmIA<PhysicalSpecies::positron>(),
                "ERROR: Breit Wheeler product species are of wrong type");
        }

        if(pc->has_quantum_sync()){
            AMREX_ALWAYS_ASSERT_WITH_MESSAGE(
                i != pc->m_qed_quantum_sync_phot_product,
                "ERROR: Quantum Synchrotron product cannot be the same species");

            AMREX_ALWAYS_ASSERT_WITH_MESSAGE(
                allcontainers[pc->m_qed_quantum_sync_phot_product]->
                    AmIA<PhysicalSpecies::photon>(),
                "ERROR: Quantum Synchrotron product species is of wrong type");
        }
    }

    if (m_do_qed_schwinger) {
        AMREX_ALWAYS_ASSERT_WITH_MESSAGE(
                allcontainers[m_qed_schwinger_ele_product]->
                    AmIA<PhysicalSpecies::electron>()
                &&
                allcontainers[m_qed_schwinger_pos_product]->
                    AmIA<PhysicalSpecies::positron>(),
                "ERROR: Schwinger process product species are of wrong type");
    }

}

#endif<|MERGE_RESOLUTION|>--- conflicted
+++ resolved
@@ -540,11 +540,7 @@
         bool const do_rz_volume_scaling = false;
         bool const interpolate_across_levels = false;
         pc->DepositCharge(rho, local, reset, do_rz_volume_scaling,
-<<<<<<< HEAD
-                              interpolate_across_levels, icomp);
-=======
                               interpolate_across_levels);
->>>>>>> 9a4f5bd6
     }
 
     // Push the particles back in time
