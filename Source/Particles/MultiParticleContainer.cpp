/* Copyright 2019-2020 Andrew Myers, Ann Almgren, Axel Huebl
 * David Grote, Jean-Luc Vay, Luca Fedeli
 * Mathieu Lobet, Maxence Thevenet, Neil Zaim
 * Remi Lehe, Revathi Jambunathan, Weiqun Zhang
 * Yinjian Zhao
 *
 *
 * This file is part of WarpX.
 *
 * License: BSD-3-Clause-LBNL
 */
#include "MultiParticleContainer.H"
#include "Particles/ElementaryProcess/Ionization.H"
#ifdef WARPX_QED
#   include "Particles/ElementaryProcess/QEDInternals/BreitWheelerEngineWrapper.H"
#   include "Particles/ElementaryProcess/QEDInternals/QuantumSyncEngineWrapper.H"
#   include "Particles/ElementaryProcess/QEDSchwingerProcess.H"
#   include "Particles/ElementaryProcess/QEDPairGeneration.H"
#   include "Particles/ElementaryProcess/QEDPhotonEmission.H"
#endif
#include "Particles/LaserParticleContainer.H"
#include "Particles/NamedComponentParticleContainer.H"
#include "Particles/ParticleCreation/FilterCopyTransform.H"
#ifdef WARPX_QED
#   include "Particles/ParticleCreation/FilterCreateTransformFromFAB.H"
#endif
#include "Particles/ParticleCreation/SmartCopy.H"
#include "Particles/ParticleCreation/SmartCreate.H"
#include "Particles/ParticleCreation/SmartUtils.H"
#include "Particles/PhotonParticleContainer.H"
#include "Particles/PhysicalParticleContainer.H"
#include "Particles/RigidInjectedParticleContainer.H"
#include "Particles/WarpXParticleContainer.H"
#include "SpeciesPhysicalProperties.H"
#include "Utils/Parser/ParserUtils.H"
#include "Utils/WarpXAlgorithmSelection.H"
#include "Utils/WarpXProfilerWrapper.H"
#include "Utils/WarpXUtil.H"
#ifdef AMREX_USE_EB
#   include "EmbeddedBoundary/ParticleScraper.H"
#   include "EmbeddedBoundary/ParticleBoundaryProcess.H"
#endif

#include "WarpX.H"

#include <ablastr/utils/Communication.H>
#include <ablastr/warn_manager/WarnManager.H>

#include <AMReX.H>
#include <AMReX_Array.H>
#include <AMReX_Array4.H>
#include <AMReX_BoxArray.H>
#include <AMReX_DistributionMapping.H>
#include <AMReX_FArrayBox.H>
#include <AMReX_FabArray.H>
#include <AMReX_Geometry.H>
#include <AMReX_GpuAtomic.H>
#include <AMReX_GpuDevice.H>
#include <AMReX_IntVect.H>
#include <AMReX_LayoutData.H>
#include <AMReX_MultiFab.H>
#include <AMReX_PODVector.H>
#include <AMReX_ParIter.H>
#include <AMReX_ParallelDescriptor.H>
#include <AMReX_ParmParse.H>
#include <AMReX_ParticleTile.H>
#include <AMReX_Particles.H>
#include <AMReX_Print.H>
#include <AMReX_StructOfArrays.H>
#include <AMReX_Utility.H>
#include <AMReX_Vector.H>

#include <algorithm>
#include <cmath>
#include <limits>
#include <map>
#include <string>
#include <utility>
#include <vector>

using namespace amrex;

namespace
{
    /** A little collection to transport six Array4 that point to the EM fields */
    struct MyFieldList
    {
        Array4< amrex::Real const > const Ex, Ey, Ez, Bx, By, Bz;
    };
}

MultiParticleContainer::MultiParticleContainer (AmrCore* amr_core)
{

    ReadParameters();

    auto const nspecies = static_cast<int>(species_names.size());
    auto const nlasers = static_cast<int>(lasers_names.size());

    allcontainers.resize(nspecies + nlasers);
    for (int i = 0; i < nspecies; ++i) {
        if (species_types[i] == PCTypes::Physical) {
            allcontainers[i] = std::make_unique<PhysicalParticleContainer>(amr_core, i, species_names[i]);
        }
        else if (species_types[i] == PCTypes::RigidInjected) {
            allcontainers[i] = std::make_unique<RigidInjectedParticleContainer>(amr_core, i, species_names[i]);
        }
        else if (species_types[i] == PCTypes::Photon) {
            allcontainers[i] = std::make_unique<PhotonParticleContainer>(amr_core, i, species_names[i]);
        }
        allcontainers[i]->m_deposit_on_main_grid = m_deposit_on_main_grid[i];
        allcontainers[i]->m_gather_from_main_grid = m_gather_from_main_grid[i];
    }

    for (int i = nspecies; i < nspecies+nlasers; ++i) {
        allcontainers[i] = std::make_unique<LaserParticleContainer>(amr_core, i, lasers_names[i-nspecies]);
        allcontainers[i]->m_deposit_on_main_grid = m_laser_deposit_on_main_grid[i-nspecies];
    }

    pc_tmp = std::make_unique<PhysicalParticleContainer>(amr_core);

    // Setup particle collisions
    collisionhandler = std::make_unique<CollisionHandler>(this);

}

void
MultiParticleContainer::ReadParameters ()
{
    static bool initialized = false;
    if (!initialized)
    {
        ParmParse pp_particles("particles");

        // allocating and initializing default values of external fields for particles
        m_E_external_particle.resize(3);
        m_B_external_particle.resize(3);
        // initialize E and B fields to 0.0
        for (int idim = 0; idim < 3; ++idim) {
            m_E_external_particle[idim] = 0.0;
            m_B_external_particle[idim] = 0.0;
        }
        // default values of E_external_particle and B_external_particle
        // are used to set the E and B field when "constant" or "parser"
        // is not explicitly used in the input
        pp_particles.query("B_ext_particle_init_style", m_B_ext_particle_s);
        std::transform(m_B_ext_particle_s.begin(),
                       m_B_ext_particle_s.end(),
                       m_B_ext_particle_s.begin(),
                       ::tolower);
        pp_particles.query("E_ext_particle_init_style", m_E_ext_particle_s);
        std::transform(m_E_ext_particle_s.begin(),
                       m_E_ext_particle_s.end(),
                       m_E_ext_particle_s.begin(),
                       ::tolower);
        // if the input string for B_external on particles is "constant"
        // then the values for the external B on particles must
        // be provided in the input file.
        if (m_B_ext_particle_s == "constant")
            utils::parser::getArrWithParser(
                pp_particles, "B_external_particle", m_B_external_particle);

        // if the input string for E_external on particles is "constant"
        // then the values for the external E on particles must
        // be provided in the input file.
        if (m_E_ext_particle_s == "constant")
            utils::parser::getArrWithParser(
                pp_particles, "E_external_particle", m_E_external_particle);

        // if the input string for B_ext_particle_s is
        // "parse_b_ext_particle_function" then the mathematical expression
        // for the Bx_, By_, Bz_external_particle_function(x,y,z)
        // must be provided in the input file.
        if (m_B_ext_particle_s == "parse_b_ext_particle_function") {
           // store the mathematical expression as string
           std::string str_Bx_ext_particle_function;
           std::string str_By_ext_particle_function;
           std::string str_Bz_ext_particle_function;
           utils::parser::Store_parserString(
                pp_particles, "Bx_external_particle_function(x,y,z,t)",
                str_Bx_ext_particle_function);
           utils::parser::Store_parserString(
                pp_particles, "By_external_particle_function(x,y,z,t)",
                str_By_ext_particle_function);
           utils::parser::Store_parserString(
                pp_particles, "Bz_external_particle_function(x,y,z,t)",
                str_Bz_ext_particle_function);

           // Parser for B_external on the particle
           m_Bx_particle_parser = std::make_unique<amrex::Parser>(
               utils::parser::makeParser(str_Bx_ext_particle_function,{"x","y","z","t"}));
           m_By_particle_parser = std::make_unique<amrex::Parser>(
               utils::parser::makeParser(str_By_ext_particle_function,{"x","y","z","t"}));
           m_Bz_particle_parser = std::make_unique<amrex::Parser>(
               utils::parser::makeParser(str_Bz_ext_particle_function,{"x","y","z","t"}));

        }

        // if the input string for E_ext_particle_s is
        // "parse_e_ext_particle_function" then the mathematical expression
        // for the Ex_, Ey_, Ez_external_particle_function(x,y,z)
        // must be provided in the input file.
        if (m_E_ext_particle_s == "parse_e_ext_particle_function") {
           // store the mathematical expression as string
           std::string str_Ex_ext_particle_function;
           std::string str_Ey_ext_particle_function;
           std::string str_Ez_ext_particle_function;
           utils::parser::Store_parserString(
               pp_particles, "Ex_external_particle_function(x,y,z,t)",
               str_Ex_ext_particle_function);
           utils::parser::Store_parserString(
               pp_particles, "Ey_external_particle_function(x,y,z,t)",
               str_Ey_ext_particle_function);
           utils::parser::Store_parserString(
               pp_particles, "Ez_external_particle_function(x,y,z,t)",
               str_Ez_ext_particle_function);
           // Parser for E_external on the particle
           m_Ex_particle_parser = std::make_unique<amrex::Parser>(
               utils::parser::makeParser(str_Ex_ext_particle_function,{"x","y","z","t"}));
           m_Ey_particle_parser = std::make_unique<amrex::Parser>(
               utils::parser::makeParser(str_Ey_ext_particle_function,{"x","y","z","t"}));
           m_Ez_particle_parser = std::make_unique<amrex::Parser>(
               utils::parser::makeParser(str_Ez_ext_particle_function,{"x","y","z","t"}));

        }

        // if the input string for E_ext_particle_s or B_ext_particle_s is
        // "repeated_plasma_lens" then the plasma lens properties
        // must be provided in the input file.
        if (m_E_ext_particle_s == "repeated_plasma_lens" ||
            m_B_ext_particle_s == "repeated_plasma_lens") {
            utils::parser::getWithParser(
                pp_particles, "repeated_plasma_lens_period",
                m_repeated_plasma_lens_period);
            WARPX_ALWAYS_ASSERT_WITH_MESSAGE(m_repeated_plasma_lens_period > 0._rt,
                                             "The period of the repeated plasma lens must be greater than zero");
            utils::parser::getArrWithParser(
                pp_particles, "repeated_plasma_lens_starts",
                h_repeated_plasma_lens_starts);
            utils::parser::getArrWithParser(
                pp_particles, "repeated_plasma_lens_lengths",
                h_repeated_plasma_lens_lengths);

            int n_lenses = static_cast<int>(h_repeated_plasma_lens_starts.size());
            d_repeated_plasma_lens_starts.resize(n_lenses);
            d_repeated_plasma_lens_lengths.resize(n_lenses);
            amrex::Gpu::copyAsync(amrex::Gpu::hostToDevice,
                       h_repeated_plasma_lens_starts.begin(), h_repeated_plasma_lens_starts.end(),
                       d_repeated_plasma_lens_starts.begin());
            amrex::Gpu::copyAsync(amrex::Gpu::hostToDevice,
                       h_repeated_plasma_lens_lengths.begin(), h_repeated_plasma_lens_lengths.end(),
                       d_repeated_plasma_lens_lengths.begin());

            h_repeated_plasma_lens_strengths_E.resize(n_lenses);
            h_repeated_plasma_lens_strengths_B.resize(n_lenses);

            if (m_E_ext_particle_s == "repeated_plasma_lens") {
                utils::parser::getArrWithParser(
                    pp_particles, "repeated_plasma_lens_strengths_E",
                    h_repeated_plasma_lens_strengths_E);
            }
            if (m_B_ext_particle_s == "repeated_plasma_lens") {
                utils::parser::getArrWithParser(
                    pp_particles, "repeated_plasma_lens_strengths_B",
                    h_repeated_plasma_lens_strengths_B);
            }

            d_repeated_plasma_lens_strengths_E.resize(n_lenses);
            d_repeated_plasma_lens_strengths_B.resize(n_lenses);
            amrex::Gpu::copyAsync(amrex::Gpu::hostToDevice,
                       h_repeated_plasma_lens_strengths_E.begin(), h_repeated_plasma_lens_strengths_E.end(),
                       d_repeated_plasma_lens_strengths_E.begin());
            amrex::Gpu::copyAsync(amrex::Gpu::hostToDevice,
                       h_repeated_plasma_lens_strengths_B.begin(), h_repeated_plasma_lens_strengths_B.end(),
                       d_repeated_plasma_lens_strengths_B.begin());

            amrex::Gpu::synchronize();
        }


        // particle species
        pp_particles.queryarr("species_names", species_names);
        auto const nspecies = species_names.size();

        if (nspecies > 0) {
            // Get species to deposit on main grid
            m_deposit_on_main_grid.resize(nspecies, false);
            std::vector<std::string> tmp;
            pp_particles.queryarr("deposit_on_main_grid", tmp);
            for (auto const& name : tmp) {
                auto it = std::find(species_names.begin(), species_names.end(), name);
                WARPX_ALWAYS_ASSERT_WITH_MESSAGE(
                    it != species_names.end(),
                    "species '" + name
                    + "' in particles.deposit_on_main_grid must be part of particles.species_names");
                int i = std::distance(species_names.begin(), it);
                m_deposit_on_main_grid[i] = true;
            }

            m_gather_from_main_grid.resize(nspecies, false);
            std::vector<std::string> tmp_gather;
            pp_particles.queryarr("gather_from_main_grid", tmp_gather);
            for (auto const& name : tmp_gather) {
                auto it = std::find(species_names.begin(), species_names.end(), name);
                WARPX_ALWAYS_ASSERT_WITH_MESSAGE(
                    it != species_names.end(),
                    "species '" + name
                        + "' in particles.gather_from_main_grid must be part of particles.species_names");
                int i = std::distance(species_names.begin(), it);
                m_gather_from_main_grid.at(i) = true;
            }

            species_types.resize(nspecies, PCTypes::Physical);

            // Get rigid-injected species
            std::vector<std::string> rigid_injected_species;
            pp_particles.queryarr("rigid_injected_species", rigid_injected_species);
            if (!rigid_injected_species.empty()) {
                for (auto const& name : rigid_injected_species) {
                    auto it = std::find(species_names.begin(), species_names.end(), name);
                    WARPX_ALWAYS_ASSERT_WITH_MESSAGE(
                        it != species_names.end(),
                        "species '" + name
                        + "' in particles.rigid_injected_species must be part of particles.species_names");
                    int i = std::distance(species_names.begin(), it);
                    species_types[i] = PCTypes::RigidInjected;
                }
            }
            // Get photon species
            std::vector<std::string> photon_species;
            pp_particles.queryarr("photon_species", photon_species);
            if (!photon_species.empty()) {
                for (auto const& name : photon_species) {
                    auto it = std::find(species_names.begin(), species_names.end(), name);
                    WARPX_ALWAYS_ASSERT_WITH_MESSAGE(
                        it != species_names.end(),
                        "species '" + name
                        + "' in particles.photon_species must be part of particles.species_names");
                    int i = std::distance(species_names.begin(), it);
                    species_types[i] = PCTypes::Photon;
                }
            }

        }
        pp_particles.query("use_fdtd_nci_corr", WarpX::use_fdtd_nci_corr);
#ifdef WARPX_DIM_RZ
        WARPX_ALWAYS_ASSERT_WITH_MESSAGE(WarpX::use_fdtd_nci_corr==0,
                            "ERROR: use_fdtd_nci_corr is not supported in RZ");
#endif
#ifdef WARPX_DIM_1D_Z
        WARPX_ALWAYS_ASSERT_WITH_MESSAGE(WarpX::use_fdtd_nci_corr==0,
                            "ERROR: use_fdtd_nci_corr is not supported in 1D");
#endif

        ParmParse pp_lasers("lasers");
        pp_lasers.queryarr("names", lasers_names);
        auto const nlasers = lasers_names.size();
        // Get lasers to deposit on main grid
        m_laser_deposit_on_main_grid.resize(nlasers, false);
        std::vector<std::string> tmp;
        pp_lasers.queryarr("deposit_on_main_grid", tmp);
        for (auto const& name : tmp) {
            auto it = std::find(lasers_names.begin(), lasers_names.end(), name);
            WARPX_ALWAYS_ASSERT_WITH_MESSAGE(
                it != lasers_names.end(),
                "laser '" + name
                + "' in lasers.deposit_on_main_grid must be part of lasers.lasers_names");
            int i = std::distance(lasers_names.begin(), it);
            m_laser_deposit_on_main_grid[i] = true;
        }


#ifdef WARPX_QED
        ParmParse pp_warpx("warpx");
        pp_warpx.query("do_qed_schwinger", m_do_qed_schwinger);

        if (m_do_qed_schwinger) {
            ParmParse pp_qed_schwinger("qed_schwinger");
            pp_qed_schwinger.get("ele_product_species", m_qed_schwinger_ele_product_name);
            pp_qed_schwinger.get("pos_product_species", m_qed_schwinger_pos_product_name);
#if defined(WARPX_DIM_XZ) || defined(WARPX_DIM_RZ)
            utils::parser::getWithParser(
                pp_qed_schwinger, "y_size",m_qed_schwinger_y_size);
#endif
            utils::parser::queryWithParser(
                pp_qed_schwinger, "threshold_poisson_gaussian",
                m_qed_schwinger_threshold_poisson_gaussian);
            utils::parser::queryWithParser(
                pp_qed_schwinger, "xmin", m_qed_schwinger_xmin);
            utils::parser::queryWithParser(
                pp_qed_schwinger, "xmax", m_qed_schwinger_xmax);
#if defined(WARPX_DIM_3D)
            utils::parser::queryWithParser(
                pp_qed_schwinger, "ymin", m_qed_schwinger_ymin);
            utils::parser::queryWithParser(
                pp_qed_schwinger, "ymax", m_qed_schwinger_ymax);
#endif
            utils::parser::queryWithParser(
                pp_qed_schwinger, "zmin", m_qed_schwinger_zmin);
            utils::parser::queryWithParser(
                pp_qed_schwinger, "zmax", m_qed_schwinger_zmax);
        }
#endif
        initialized = true;
    }
}

WarpXParticleContainer&
MultiParticleContainer::GetParticleContainerFromName (const std::string& name) const
{
    auto it = std::find(species_names.begin(), species_names.end(), name);
    WARPX_ALWAYS_ASSERT_WITH_MESSAGE(
        it != species_names.end(),
        "unknown species name");
    int i = std::distance(species_names.begin(), it);
    return *allcontainers[i];
}

void
MultiParticleContainer::AllocData ()
{
    for (auto& pc : allcontainers) {
        pc->AllocData();
    }
    pc_tmp->AllocData();
}

void
MultiParticleContainer::InitData ()
{
    InitMultiPhysicsModules();

    for (auto& pc : allcontainers) {
        pc->InitData();
    }
    pc_tmp->InitData();

}

void
MultiParticleContainer::PostRestart ()
{
    InitMultiPhysicsModules();

    for (auto& pc : allcontainers) {
        pc->PostRestart();
    }
    pc_tmp->PostRestart();
}

void
MultiParticleContainer::InitMultiPhysicsModules ()
{
    // Init ionization module here instead of in the MultiParticleContainer
    // constructor because dt is required to compute ionization rate pre-factors
    for (auto& pc : allcontainers) {
        pc->InitIonizationModule();
    }
    // For each species, get the ID of its product species.
    // This is used for ionization and pair creation processes.
    mapSpeciesProduct();
    CheckIonizationProductSpecies();
#ifdef WARPX_QED
    CheckQEDProductSpecies();
    InitQED();
#endif
}

void
MultiParticleContainer::Evolve (int lev,
                                const MultiFab& Ex, const MultiFab& Ey, const MultiFab& Ez,
                                const MultiFab& Bx, const MultiFab& By, const MultiFab& Bz,
                                MultiFab& jx, MultiFab& jy, MultiFab& jz,
                                MultiFab* cjx,  MultiFab* cjy, MultiFab* cjz,
                                MultiFab* rho, MultiFab* crho,
                                const MultiFab* cEx, const MultiFab* cEy, const MultiFab* cEz,
                                const MultiFab* cBx, const MultiFab* cBy, const MultiFab* cBz,
                                Real t, Real dt, DtType a_dt_type, bool skip_deposition)
{
    if (! skip_deposition) {
        jx.setVal(0.0);
        jy.setVal(0.0);
        jz.setVal(0.0);
        if (cjx) cjx->setVal(0.0);
        if (cjy) cjy->setVal(0.0);
        if (cjz) cjz->setVal(0.0);
        if (rho) rho->setVal(0.0);
        if (crho) crho->setVal(0.0);
    }
    for (auto& pc : allcontainers) {
        pc->Evolve(lev, Ex, Ey, Ez, Bx, By, Bz, jx, jy, jz, cjx, cjy, cjz,
                   rho, crho, cEx, cEy, cEz, cBx, cBy, cBz, t, dt, a_dt_type, skip_deposition);
    }
}

void
MultiParticleContainer::PushX (Real dt)
{
    for (auto& pc : allcontainers) {
        pc->PushX(dt);
    }
}

void
MultiParticleContainer::PushP (int lev, Real dt,
                               const MultiFab& Ex, const MultiFab& Ey, const MultiFab& Ez,
                               const MultiFab& Bx, const MultiFab& By, const MultiFab& Bz)
{
    for (auto& pc : allcontainers) {
        pc->PushP(lev, dt, Ex, Ey, Ez, Bx, By, Bz);
    }
}

std::unique_ptr<MultiFab>
MultiParticleContainer::GetZeroChargeDensity (const int lev)
{
    WarpX& warpx = WarpX::GetInstance();

    BoxArray nba = warpx.boxArray(lev);
    DistributionMapping dmap = warpx.DistributionMap(lev);
    const int ng_rho = warpx.get_ng_depos_rho().max();

    bool is_PSATD_RZ = false;
#ifdef WARPX_DIM_RZ
    if (WarpX::electromagnetic_solver_id == ElectromagneticSolverAlgo::PSATD)
        is_PSATD_RZ = true;
#endif
    if( !is_PSATD_RZ )
        nba.surroundingNodes();

    auto zero_rho = std::make_unique<MultiFab>(nba, dmap, WarpX::ncomps, ng_rho);
    zero_rho->setVal(amrex::Real(0.0));
    return zero_rho;
}

void
MultiParticleContainer::DepositCurrent (
    amrex::Vector<std::array< std::unique_ptr<amrex::MultiFab>, 3 > >& J,
    const amrex::Real dt, const amrex::Real relative_time)
{
    // Reset the J arrays
    for (auto& J_lev : J)
    {
        J_lev[0]->setVal(0.0_rt);
        J_lev[1]->setVal(0.0_rt);
        J_lev[2]->setVal(0.0_rt);
    }

    // Call the deposition kernel for each species
    for (auto& pc : allcontainers)
    {
        pc->DepositCurrent(J, dt, relative_time);
    }

    for (int lev = 0; lev < J.size(); ++lev)
    {
<<<<<<< HEAD
#ifdef WARPX_DIM_RZ
        WarpX::GetInstance().ApplyInverseVolumeScalingToCurrentDensity(J[lev][0].get(), J[lev][1].get(), J[lev][2].get(), lev);
#else
        // Set current density at PEC boundaries, if needed.
        WarpX::GetInstance().ApplyJfieldBoundary(
            lev, J[lev][0].get(), J[lev][1].get(), J[lev][2].get()
        );
=======
        WarpX::GetInstance().ApplyInverseVolumeScalingToCurrentDensity(
            J[lev][0].get(), J[lev][1].get(), J[lev][2].get(), lev);
    }
>>>>>>> aefd2344
#endif
    }
}

void
MultiParticleContainer::DepositCharge (
    amrex::Vector<std::unique_ptr<amrex::MultiFab> >& rho,
    const amrex::Real relative_time)
{
    // Reset the rho array
    for (auto& rho_lev : rho)
    {
        rho_lev->setVal(0.0_rt);
    }

    // Push the particles in time, if needed
    if (relative_time != 0.) PushX(relative_time);

    // Call the deposition kernel for each species
    for (auto& pc : allcontainers)
    {
        if (pc->do_not_deposit) continue;

        bool const local = true;
        bool const reset = false;
        bool const do_rz_volume_scaling = false;
        bool const interpolate_across_levels = false;
        pc->DepositCharge(rho, local, reset, do_rz_volume_scaling,
                              interpolate_across_levels);
    }

    // Push the particles back in time
    if (relative_time != 0.) PushX(-relative_time);

#ifdef WARPX_DIM_RZ
    for (int lev = 0; lev < rho.size(); ++lev)
    {
        WarpX::GetInstance().ApplyInverseVolumeScalingToChargeDensity(rho[lev].get(), lev);
    }
#endif
}

std::unique_ptr<MultiFab>
MultiParticleContainer::GetChargeDensity (int lev, bool local)
{
    std::unique_ptr<MultiFab> rho = GetZeroChargeDensity(lev);

    for (auto& container : allcontainers) {
        if (container->do_not_deposit) continue;
        std::unique_ptr<MultiFab> rhoi = container->GetChargeDensity(lev, true);
        MultiFab::Add(*rho, *rhoi, 0, 0, rho->nComp(), rho->nGrowVect());
    }
    if (!local) {
        const Geometry& gm = allcontainers[0]->Geom(lev);
        ablastr::utils::communication::SumBoundary(*rho, WarpX::do_single_precision_comms, gm.periodicity());
    }

    return rho;
}

void
MultiParticleContainer::SortParticlesByBin (amrex::IntVect bin_size)
{
    for (auto& pc : allcontainers) {
        pc->SortParticlesByBin(bin_size);
    }
}

void
MultiParticleContainer::Redistribute ()
{
    for (auto& pc : allcontainers) {
        pc->Redistribute();
    }
}

void
MultiParticleContainer::defineAllParticleTiles ()
{
    for (auto& pc : allcontainers) {
        pc->defineAllParticleTiles();
    }
}

void
MultiParticleContainer::RedistributeLocal (const int num_ghost)
{
    for (auto& pc : allcontainers) {
        pc->Redistribute(0, 0, 0, num_ghost);
    }
}

void
MultiParticleContainer::ApplyBoundaryConditions ()
{
    for (auto& pc : allcontainers) {
        pc->ApplyBoundaryConditions();
    }
}

Vector<Long>
MultiParticleContainer::GetZeroParticlesInGrid (const int lev) const
{
    WarpX& warpx = WarpX::GetInstance();
    const int num_boxes = warpx.boxArray(lev).size();
    const Vector<Long> r(num_boxes, 0);
    return r;
}

Vector<Long>
MultiParticleContainer::NumberOfParticlesInGrid (int lev) const
{
    if (allcontainers.empty())
    {
        const Vector<Long> r = GetZeroParticlesInGrid(lev);
        return r;
    }
    else
    {
        const bool only_valid=true, only_local=true;
        Vector<Long> r = allcontainers[0]->NumberOfParticlesInGrid(lev,only_valid,only_local);
        for (unsigned i = 1, n = allcontainers.size(); i < n; ++i) {
            const auto& ri = allcontainers[i]->NumberOfParticlesInGrid(lev,only_valid,only_local);
            for (unsigned j=0, m=ri.size(); j<m; ++j) {
                r[j] += ri[j];
            }
        }
        ParallelDescriptor::ReduceLongSum(r.data(),r.size());
        return r;
    }
}

void
MultiParticleContainer::Increment (MultiFab& mf, int lev)
{
    for (auto& pc : allcontainers) {
        pc->Increment(mf,lev);
    }
}

void
MultiParticleContainer::SetParticleBoxArray (int lev, BoxArray& new_ba)
{
    for (auto& pc : allcontainers) {
        pc->SetParticleBoxArray(lev,new_ba);
    }
}

void
MultiParticleContainer::SetParticleDistributionMap (int lev, DistributionMapping& new_dm)
{
    for (auto& pc : allcontainers) {
        pc->SetParticleDistributionMap(lev,new_dm);
    }
}

/* \brief Continuous injection for particles initially outside of the domain.
 * \param injection_box: Domain where new particles should be injected.
 * Loop over all WarpXParticleContainer in MultiParticleContainer and
 * calls virtual function ContinuousInjection.
 */
void
MultiParticleContainer::ContinuousInjection (const RealBox& injection_box) const
{
    for (auto& pc : allcontainers){
        if (pc->do_continuous_injection){
            pc->ContinuousInjection(injection_box);
        }
    }
}

/* \brief Update position of continuous injection parameters.
 * \param dt: simulation time step (level 0)
 * All classes inherited from WarpXParticleContainer do not have
 * a position to update (PhysicalParticleContainer does not do anything).
 */
void
MultiParticleContainer::UpdateContinuousInjectionPosition (Real dt) const
{
    for (auto& pc : allcontainers){
        if (pc->do_continuous_injection){
            pc->UpdateContinuousInjectionPosition(dt);
        }
    }
}

int
MultiParticleContainer::doContinuousInjection () const
{
    int warpx_do_continuous_injection = 0;
    for (auto& pc : allcontainers){
        if (pc->do_continuous_injection){
            warpx_do_continuous_injection = 1;
        }
    }
    return warpx_do_continuous_injection;
}

/* \brief Continuous injection of a flux of particles
 * Loop over all WarpXParticleContainer in MultiParticleContainer and
 * calls virtual function ContinuousFluxInjection.
 */
void
MultiParticleContainer::ContinuousFluxInjection (amrex::Real t, amrex::Real dt) const
{
    for (auto& pc : allcontainers){
        pc->ContinuousFluxInjection(t, dt);
    }
}

/* \brief Get ID of product species of each species.
 * The users specifies the name of the product species,
 * this routine get its ID.
 */
void
MultiParticleContainer::mapSpeciesProduct ()
{
    for (int i=0; i < static_cast<int>(species_names.size()); i++){
        auto& pc = allcontainers[i];
        // If species pc has ionization on, find species with name
        // pc->ionization_product_name and store its ID into
        // pc->ionization_product.
        if (pc->do_field_ionization){
            const int i_product = getSpeciesID(pc->ionization_product_name);
            pc->ionization_product = i_product;
        }

#ifdef WARPX_QED
        if (pc->has_breit_wheeler()){
            const int i_product_ele = getSpeciesID(
                pc->m_qed_breit_wheeler_ele_product_name);
            pc->m_qed_breit_wheeler_ele_product = i_product_ele;

            const int i_product_pos = getSpeciesID(
                pc->m_qed_breit_wheeler_pos_product_name);
            pc->m_qed_breit_wheeler_pos_product = i_product_pos;
        }

        if(pc->has_quantum_sync()){
            const int i_product_phot = getSpeciesID(
                pc->m_qed_quantum_sync_phot_product_name);
            pc->m_qed_quantum_sync_phot_product = i_product_phot;
        }
#endif

    }

#ifdef WARPX_QED
    if (m_do_qed_schwinger) {
    m_qed_schwinger_ele_product =
        getSpeciesID(m_qed_schwinger_ele_product_name);
    m_qed_schwinger_pos_product =
        getSpeciesID(m_qed_schwinger_pos_product_name);
    }
#endif
}

/* \brief Given a species name, return its ID.
 */
int
MultiParticleContainer::getSpeciesID (std::string product_str) const
{
    auto species_and_lasers_names = GetSpeciesAndLasersNames();
    int i_product = 0;
    bool found = 0;
    // Loop over species
    for (int i=0; i < static_cast<int>(species_and_lasers_names.size()); i++){
        // If species name matches, store its ID
        // into i_product
        if (species_and_lasers_names[i] == product_str){
            found = 1;
            i_product = i;
        }
    }

    WARPX_ALWAYS_ASSERT_WITH_MESSAGE(
        found != 0,
        "could not find the ID of product species '"
        + product_str + "'" + ". Wrong name?");

    return i_product;
}

void
MultiParticleContainer::SetDoBackTransformedParticles (const bool do_back_transformed_particles) {
    m_do_back_transformed_particles = do_back_transformed_particles;
}

void
MultiParticleContainer::SetDoBackTransformedParticles (std::string species_name, const bool do_back_transformed_particles) {
    auto species_names_list = GetSpeciesNames();
    bool found = 0;
    // Loop over species
    for (int i = 0; i < static_cast<int>(species_names.size()); ++i) {
        // If species name matches, set back-transformed particles parameters
        if (species_names_list[i] == species_name) {
           found = 1;
           auto& pc = allcontainers[i];
           pc->SetDoBackTransformedParticles(do_back_transformed_particles);
        }
    }
    WARPX_ALWAYS_ASSERT_WITH_MESSAGE(
        found != 0,
        "ERROR: could not find the ID of product species '"
        + species_name + "'" + ". Wrong name?");
}

void
MultiParticleContainer::doFieldIonization (int lev,
                                           const MultiFab& Ex,
                                           const MultiFab& Ey,
                                           const MultiFab& Ez,
                                           const MultiFab& Bx,
                                           const MultiFab& By,
                                           const MultiFab& Bz)
{
    WARPX_PROFILE("MultiParticleContainer::doFieldIonization()");

    amrex::LayoutData<amrex::Real>* cost = WarpX::getCosts(lev);

    // Loop over all species.
    // Ionized particles in pc_source create particles in pc_product
    for (auto& pc_source : allcontainers)
    {
        if (!pc_source->do_field_ionization){ continue; }

        auto& pc_product = allcontainers[pc_source->ionization_product];

        SmartCopyFactory copy_factory(*pc_source, *pc_product);
        auto phys_pc_ptr = static_cast<PhysicalParticleContainer*>(pc_source.get());

        auto Copy      = copy_factory.getSmartCopy();
        auto Transform = IonizationTransformFunc();

        pc_source ->defineAllParticleTiles();
        pc_product->defineAllParticleTiles();

        auto info = getMFItInfo(*pc_source, *pc_product);

#ifdef AMREX_USE_OMP
#pragma omp parallel if (Gpu::notInLaunchRegion())
#endif
        for (WarpXParIter pti(*pc_source, lev, info); pti.isValid(); ++pti)
        {
            if (cost && WarpX::load_balance_costs_update_algo == LoadBalanceCostsUpdateAlgo::Timers)
            {
                amrex::Gpu::synchronize();
            }
            Real wt = amrex::second();

            auto& src_tile = pc_source ->ParticlesAt(lev, pti);
            auto& dst_tile = pc_product->ParticlesAt(lev, pti);

            auto Filter = phys_pc_ptr->getIonizationFunc(pti, lev, Ex.nGrowVect(),
                                                         Ex[pti], Ey[pti], Ez[pti],
                                                         Bx[pti], By[pti], Bz[pti]);

            const auto np_dst = dst_tile.numParticles();
            const auto num_added = filterCopyTransformParticles<1>(dst_tile, src_tile, np_dst,
                                                                   Filter, Copy, Transform);

            setNewParticleIDs(dst_tile, np_dst, num_added);

            if (cost && WarpX::load_balance_costs_update_algo == LoadBalanceCostsUpdateAlgo::Timers)
            {
                amrex::Gpu::synchronize();
                wt = amrex::second() - wt;
                amrex::HostDevice::Atomic::Add( &(*cost)[pti.index()], wt);
            }
        }
    }
}

void
MultiParticleContainer::doCollisions ( Real cur_time, amrex::Real dt )
{
    WARPX_PROFILE("MultiParticleContainer::doCollisions()");
    collisionhandler->doCollisions(cur_time, dt, this);
}

void MultiParticleContainer::doResampling (const int timestep)
{
    for (auto& pc : allcontainers)
    {
        // do_resampling can only be true for PhysicalParticleContainers
        if (!pc->do_resampling){ continue; }

        pc->resample(timestep);
    }
}

void MultiParticleContainer::CheckIonizationProductSpecies()
{
    for (int i=0; i < static_cast<int>(species_names.size()); i++){
        if (allcontainers[i]->do_field_ionization){
            WARPX_ALWAYS_ASSERT_WITH_MESSAGE(
                i != allcontainers[i]->ionization_product,
                "ERROR: ionization product cannot be the same species");
        }
    }
}

void MultiParticleContainer::ScrapeParticles (const amrex::Vector<const amrex::MultiFab*>& distance_to_eb)
{
#ifdef AMREX_USE_EB
    for (auto& pc : allcontainers) {
        scrapeParticles(*pc, distance_to_eb, ParticleBoundaryProcess::Absorb());
    }
#else
    amrex::ignore_unused(distance_to_eb);
#endif
}

#ifdef WARPX_QED
void MultiParticleContainer::InitQED ()
{
    m_shr_p_qs_engine = std::make_shared<QuantumSynchrotronEngine>();
    m_shr_p_bw_engine = std::make_shared<BreitWheelerEngine>();

    m_nspecies_quantum_sync = 0;
    m_nspecies_breit_wheeler = 0;

    for (auto& pc : allcontainers) {
        if(pc->has_quantum_sync()){
            pc->set_quantum_sync_engine_ptr
                (m_shr_p_qs_engine);
            m_nspecies_quantum_sync++;
        }
        if(pc->has_breit_wheeler()){
            pc->set_breit_wheeler_engine_ptr
                (m_shr_p_bw_engine);
            m_nspecies_breit_wheeler++;
        }
    }

    if(m_nspecies_quantum_sync != 0)
        InitQuantumSync();

    if(m_nspecies_breit_wheeler !=0)
        InitBreitWheeler();

}

void MultiParticleContainer::InitQuantumSync ()
{
    std::string lookup_table_mode;
    ParmParse pp_qed_qs("qed_qs");

    //If specified, use a user-defined energy threshold for photon creation
    ParticleReal temp;
    constexpr auto mec2 = PhysConst::c * PhysConst::c * PhysConst::m_e;
    if(utils::parser::queryWithParser(
        pp_qed_qs, "photon_creation_energy_threshold", temp)){
        temp *= mec2;
        m_quantum_sync_photon_creation_energy_threshold = temp;
    }
    else{
        ablastr::warn_manager::WMRecordWarning("QED",
            "Using default value (2*me*c^2) for photon energy creation threshold",
            ablastr::warn_manager::WarnPriority::low);
    }

    // qs_minimum_chi_part is the minimum chi parameter to be
    // considered for Synchrotron emission. If a lepton has chi < chi_min,
    // the optical depth is not evolved and photon generation is ignored
    amrex::Real qs_minimum_chi_part;
    utils::parser::getWithParser(pp_qed_qs, "chi_min", qs_minimum_chi_part);


    pp_qed_qs.query("lookup_table_mode", lookup_table_mode);
    if(lookup_table_mode.empty()){
        amrex::Abort("Quantum Synchrotron table mode should be provided");
    }

    if(lookup_table_mode == "generate"){
        ablastr::warn_manager::WMRecordWarning("QED",
            "A new Quantum Synchrotron table will be generated.",
            ablastr::warn_manager::WarnPriority::low);
#ifndef WARPX_QED_TABLE_GEN
        amrex::Error("Error: Compile with QED_TABLE_GEN=TRUE to enable table generation!\n");
#else
        QuantumSyncGenerateTable();
#endif
    }
    else if(lookup_table_mode == "load"){
        std::string load_table_name;
        pp_qed_qs.query("load_table_from", load_table_name);
        ablastr::warn_manager::WMRecordWarning("QED",
            "The Quantum Synchrotron table will be read from the file: " + load_table_name,
            ablastr::warn_manager::WarnPriority::low);
        if(load_table_name.empty()){
            amrex::Abort("Quantum Synchrotron table name should be provided");
        }
        Vector<char> table_data;
        ParallelDescriptor::ReadAndBcastFile(load_table_name, table_data);
        ParallelDescriptor::Barrier();
        m_shr_p_qs_engine->init_lookup_tables_from_raw_data(table_data,
            qs_minimum_chi_part);
    }
    else if(lookup_table_mode == "builtin"){
        ablastr::warn_manager::WMRecordWarning("QED",
            "The built-in Quantum Synchrotron table will be used. "
            "This low resolution table is intended for testing purposes only.",
            ablastr::warn_manager::WarnPriority::medium);
        m_shr_p_qs_engine->init_builtin_tables(qs_minimum_chi_part);
    }
    else{
        amrex::Abort("Unknown Quantum Synchrotron table mode");
    }

    if(!m_shr_p_qs_engine->are_lookup_tables_initialized()){
        amrex::Abort("Table initialization has failed!");
    }
}

void MultiParticleContainer::InitBreitWheeler ()
{
    std::string lookup_table_mode;
    ParmParse pp_qed_bw("qed_bw");

    // bw_minimum_chi_phot is the minimum chi parameter to be
    // considered for pair production. If a photon has chi < chi_min,
    // the optical depth is not evolved and photon generation is ignored
    amrex::Real bw_minimum_chi_part;
    if(!utils::parser::queryWithParser(pp_qed_bw, "chi_min", bw_minimum_chi_part))
        amrex::Abort("qed_bw.chi_min should be provided!");

    pp_qed_bw.query("lookup_table_mode", lookup_table_mode);
    if(lookup_table_mode.empty()){
        amrex::Abort("Breit Wheeler table mode should be provided");
    }

    if(lookup_table_mode == "generate"){
        ablastr::warn_manager::WMRecordWarning("QED",
            "A new Breit Wheeler table will be generated.",
            ablastr::warn_manager::WarnPriority::low);
#ifndef WARPX_QED_TABLE_GEN
        amrex::Error("Error: Compile with QED_TABLE_GEN=TRUE to enable table generation!\n");
#else
        BreitWheelerGenerateTable();
#endif
    }
    else if(lookup_table_mode == "load"){
        std::string load_table_name;
        pp_qed_bw.query("load_table_from", load_table_name);
        ablastr::warn_manager::WMRecordWarning("QED",
            "The Breit Wheeler table will be read from the file:" + load_table_name,
            ablastr::warn_manager::WarnPriority::low);
        if(load_table_name.empty()){
            amrex::Abort("Breit Wheeler table name should be provided");
        }
        Vector<char> table_data;
        ParallelDescriptor::ReadAndBcastFile(load_table_name, table_data);
        ParallelDescriptor::Barrier();
        m_shr_p_bw_engine->init_lookup_tables_from_raw_data(
            table_data, bw_minimum_chi_part);
    }
    else if(lookup_table_mode == "builtin"){
        ablastr::warn_manager::WMRecordWarning("QED",
            "The built-in Breit Wheeler table will be used. "
            "This low resolution table is intended for testing purposes only.",
            ablastr::warn_manager::WarnPriority::medium);
        m_shr_p_bw_engine->init_builtin_tables(bw_minimum_chi_part);
    }
    else{
        amrex::Abort("Unknown Breit Wheeler table mode");
    }

    if(!m_shr_p_bw_engine->are_lookup_tables_initialized()){
        amrex::Abort("Table initialization has failed!");
    }
}

void
MultiParticleContainer::QuantumSyncGenerateTable ()
{
    ParmParse pp_qed_qs("qed_qs");
    std::string table_name;
    pp_qed_qs.query("save_table_in", table_name);
    if(table_name.empty())
        amrex::Abort("qed_qs.save_table_in should be provided!");

    // qs_minimum_chi_part is the minimum chi parameter to be
    // considered for Synchrotron emission. If a lepton has chi < chi_min,
    // the optical depth is not evolved and photon generation is ignored
    amrex::Real qs_minimum_chi_part;
    utils::parser::getWithParser(pp_qed_qs, "chi_min", qs_minimum_chi_part);

    if(ParallelDescriptor::IOProcessor()){
        PicsarQuantumSyncCtrl ctrl;

        //==Table parameters==

        //--- sub-table 1 (1D)
        //These parameters are used to pre-compute a function
        //which appears in the evolution of the optical depth

        //Minimun chi for the table. If a lepton has chi < tab_dndt_chi_min,
        //chi is considered as if it were equal to tab_dndt_chi_min
        utils::parser::getWithParser(
            pp_qed_qs, "tab_dndt_chi_min", ctrl.dndt_params.chi_part_min);

        //Maximum chi for the table. If a lepton has chi > tab_dndt_chi_max,
        //chi is considered as if it were equal to tab_dndt_chi_max
        utils::parser::getWithParser(
            pp_qed_qs, "tab_dndt_chi_max", ctrl.dndt_params.chi_part_max);

        //How many points should be used for chi in the table
        utils::parser::getWithParser(
            pp_qed_qs, "tab_dndt_how_many", ctrl.dndt_params.chi_part_how_many);
        //------

        //--- sub-table 2 (2D)
        //These parameters are used to pre-compute a function
        //which is used to extract the properties of the generated
        //photons.

        //Minimun chi for the table. If a lepton has chi < tab_em_chi_min,
        //chi is considered as if it were equal to tab_em_chi_min
        utils::parser::getWithParser(
            pp_qed_qs, "tab_em_chi_min", ctrl.phot_em_params.chi_part_min);

        //Maximum chi for the table. If a lepton has chi > tab_em_chi_max,
        //chi is considered as if it were equal to tab_em_chi_max
        utils::parser::getWithParser(
            pp_qed_qs, "tab_em_chi_max", ctrl.phot_em_params.chi_part_max);

        //How many points should be used for chi in the table
        utils::parser::getWithParser(
            pp_qed_qs, "tab_em_chi_how_many", ctrl.phot_em_params.chi_part_how_many);

        //The other axis of the table is the ratio between the quantum
        //parameter of the emitted photon and the quantum parameter of the
        //lepton. This parameter is the minimum ratio to consider for the table.
        utils::parser::getWithParser(
            pp_qed_qs, "tab_em_frac_min", ctrl.phot_em_params.frac_min);

        //This parameter is the number of different points to consider for the second
        //axis
        utils::parser::getWithParser(
            pp_qed_qs, "tab_em_frac_how_many", ctrl.phot_em_params.frac_how_many);
        //====================

        m_shr_p_qs_engine->compute_lookup_tables(ctrl, qs_minimum_chi_part);
        const auto data = m_shr_p_qs_engine->export_lookup_tables_data();
        WarpXUtilIO::WriteBinaryDataOnFile(table_name,
            Vector<char>{data.begin(), data.end()});
    }

    ParallelDescriptor::Barrier();
    Vector<char> table_data;
    ParallelDescriptor::ReadAndBcastFile(table_name, table_data);
    ParallelDescriptor::Barrier();

    //No need to initialize from raw data for the processor that
    //has just generated the table
    if(!ParallelDescriptor::IOProcessor()){
        m_shr_p_qs_engine->init_lookup_tables_from_raw_data(
            table_data, qs_minimum_chi_part);
    }
}

void
MultiParticleContainer::BreitWheelerGenerateTable ()
{
    ParmParse pp_qed_bw("qed_bw");
    std::string table_name;
    pp_qed_bw.query("save_table_in", table_name);
    if(table_name.empty())
        amrex::Abort("qed_bw.save_table_in should be provided!");

    // bw_minimum_chi_phot is the minimum chi parameter to be
    // considered for pair production. If a photon has chi < chi_min,
    // the optical depth is not evolved and photon generation is ignored
    amrex::Real bw_minimum_chi_part;
    utils::parser::getWithParser(pp_qed_bw, "chi_min", bw_minimum_chi_part);

    if(ParallelDescriptor::IOProcessor()){
        PicsarBreitWheelerCtrl ctrl;

        //==Table parameters==

        //--- sub-table 1 (1D)
        //These parameters are used to pre-compute a function
        //which appears in the evolution of the optical depth

        //Minimun chi for the table. If a photon has chi < tab_dndt_chi_min,
        //an analytical approximation is used.
        utils::parser::getWithParser(
            pp_qed_bw, "tab_dndt_chi_min", ctrl.dndt_params.chi_phot_min);

        //Maximum chi for the table. If a photon has chi > tab_dndt_chi_max,
        //an analytical approximation is used.
        utils::parser::getWithParser(
            pp_qed_bw, "tab_dndt_chi_max", ctrl.dndt_params.chi_phot_max);

        //How many points should be used for chi in the table
        utils::parser::getWithParser(
            pp_qed_bw, "tab_dndt_how_many", ctrl.dndt_params.chi_phot_how_many);
        //------

        //--- sub-table 2 (2D)
        //These parameters are used to pre-compute a function
        //which is used to extract the properties of the generated
        //particles.

        //Minimun chi for the table. If a photon has chi < tab_pair_chi_min
        //chi is considered as it were equal to chi_phot_tpair_min
        utils::parser::getWithParser(
            pp_qed_bw, "tab_pair_chi_min", ctrl.pair_prod_params.chi_phot_min);

        //Maximum chi for the table. If a photon has chi > tab_pair_chi_max
        //chi is considered as it were equal to chi_phot_tpair_max
        utils::parser::getWithParser(
            pp_qed_bw, "tab_pair_chi_max", ctrl.pair_prod_params.chi_phot_max);

        //How many points should be used for chi in the table
        utils::parser::getWithParser(
            pp_qed_bw, "tab_pair_chi_how_many", ctrl.pair_prod_params.chi_phot_how_many);

        //The other axis of the table is the fraction of the initial energy
        //'taken away' by the most energetic particle of the pair.
        //This parameter is the number of different fractions to consider
        utils::parser::getWithParser(
            pp_qed_bw, "tab_pair_frac_how_many", ctrl.pair_prod_params.frac_how_many);
        //====================

        m_shr_p_bw_engine->compute_lookup_tables(ctrl, bw_minimum_chi_part);
        const auto data = m_shr_p_bw_engine->export_lookup_tables_data();
        WarpXUtilIO::WriteBinaryDataOnFile(table_name,
            Vector<char>{data.begin(), data.end()});
    }

    ParallelDescriptor::Barrier();
    Vector<char> table_data;
    ParallelDescriptor::ReadAndBcastFile(table_name, table_data);
    ParallelDescriptor::Barrier();

    //No need to initialize from raw data for the processor that
    //has just generated the table
    if(!ParallelDescriptor::IOProcessor()){
        m_shr_p_bw_engine->init_lookup_tables_from_raw_data(
            table_data, bw_minimum_chi_part);
    }
}

void
MultiParticleContainer::doQEDSchwinger ()
{
    WARPX_PROFILE("MultiParticleContainer::doQEDSchwinger()");

    if (!m_do_qed_schwinger) {return;}

    auto & warpx = WarpX::GetInstance();

    WARPX_ALWAYS_ASSERT_WITH_MESSAGE(warpx.grid_type == GridType::Collocated ||
       warpx.field_gathering_algo == GatheringAlgo::MomentumConserving,
          "ERROR: Schwinger process only implemented for warpx.grid_type=collocated"
                                 "or algo.field_gathering = momentum-conserving");

    constexpr int level_0 = 0;

    WARPX_ALWAYS_ASSERT_WITH_MESSAGE(warpx.maxLevel() == level_0,
        "ERROR: Schwinger process not implemented with mesh refinement");

#ifdef WARPX_DIM_RZ
    amrex::Abort("Schwinger process not implemented in rz geometry");
#endif
#ifdef WARPX_DIM_1D_Z
    amrex::Abort("Schwinger process not implemented in 1D geometry");
#endif

// Get cell volume. In 2D the transverse size is
// chosen by the user in the input file.
    amrex::Geometry const & geom = warpx.Geom(level_0);
#if defined(WARPX_DIM_1D_Z)
    const auto dV = geom.CellSize(0); // TODO: scale properly
#elif defined(WARPX_DIM_XZ) || defined(WARPX_DIM_RZ)
    const auto dV = geom.CellSize(0) * geom.CellSize(1)
        * m_qed_schwinger_y_size;
#elif defined(WARPX_DIM_3D)
    const auto dV = geom.CellSize(0) * geom.CellSize(1)
        * geom.CellSize(2);
#endif

   // Get the temporal step
   const auto dt =  warpx.getdt(level_0);

    auto& pc_product_ele =
            allcontainers[m_qed_schwinger_ele_product];
    auto& pc_product_pos =
            allcontainers[m_qed_schwinger_pos_product];

    pc_product_ele->defineAllParticleTiles();
    pc_product_pos->defineAllParticleTiles();

    const MultiFab & Ex = warpx.getEfield(level_0,0);
    const MultiFab & Ey = warpx.getEfield(level_0,1);
    const MultiFab & Ez = warpx.getEfield(level_0,2);
    const MultiFab & Bx = warpx.getBfield(level_0,0);
    const MultiFab & By = warpx.getBfield(level_0,1);
    const MultiFab & Bz = warpx.getBfield(level_0,2);

#ifdef AMREX_USE_OMP
#pragma omp parallel if (amrex::Gpu::notInLaunchRegion())
#endif
     for (MFIter mfi(Ex, TilingIfNotGPU()); mfi.isValid(); ++mfi )
     {
        // Make the box cell centered to avoid creating particles twice on the tile edges
        amrex::Box box = enclosedCells(mfi.nodaltilebox());

        // Get the box representing global Schwinger boundaries
        const amrex::Box global_schwinger_box = ComputeSchwingerGlobalBox();

        // If Schwinger process is not activated anywhere in the current box, we move to the next
        // one. Otherwise we use the intersection of current box with global Schwinger box.
        if (!box.intersects(global_schwinger_box)) {continue;}
        box &= global_schwinger_box;

        const MyFieldList fieldsEB = {
            Ex[mfi].array(), Ey[mfi].array(), Ez[mfi].array(),
            Bx[mfi].array(), By[mfi].array(), Bz[mfi].array()};

        auto& dst_ele_tile = pc_product_ele->ParticlesAt(level_0, mfi);
        auto& dst_pos_tile = pc_product_pos->ParticlesAt(level_0, mfi);

        const auto np_ele_dst = dst_ele_tile.numParticles();
        const auto np_pos_dst = dst_pos_tile.numParticles();

        const auto Filter  = SchwingerFilterFunc{
                              m_qed_schwinger_threshold_poisson_gaussian,
                              dV, dt};

        const SmartCreateFactory create_factory_ele(*pc_product_ele);
        const SmartCreateFactory create_factory_pos(*pc_product_pos);
        const auto CreateEle = create_factory_ele.getSmartCreate();
        const auto CreatePos = create_factory_pos.getSmartCreate();

        const auto Transform = SchwingerTransformFunc{m_qed_schwinger_y_size, PIdx::w};

        const auto num_added = filterCreateTransformFromFAB<1>( dst_ele_tile,
                               dst_pos_tile, box, fieldsEB, np_ele_dst,
                               np_pos_dst,Filter, CreateEle, CreatePos,
                               Transform);

        setNewParticleIDs(dst_ele_tile, np_ele_dst, num_added);
        setNewParticleIDs(dst_pos_tile, np_pos_dst, num_added);

    }
}

amrex::Box
MultiParticleContainer::ComputeSchwingerGlobalBox () const
{
    auto & warpx = WarpX::GetInstance();
    constexpr int level_0 = 0;
    amrex::Geometry const & geom = warpx.Geom(level_0);

#if defined(WARPX_DIM_3D)
    const amrex::Array<amrex::Real,3> schwinger_min{m_qed_schwinger_xmin,
                                                    m_qed_schwinger_ymin,
                                                    m_qed_schwinger_zmin};
    const amrex::Array<amrex::Real,3> schwinger_max{m_qed_schwinger_xmax,
                                                    m_qed_schwinger_ymax,
                                                    m_qed_schwinger_zmax};
#else
    const amrex::Array<amrex::Real,2> schwinger_min{m_qed_schwinger_xmin,
                                                    m_qed_schwinger_zmin};
    const amrex::Array<amrex::Real,2> schwinger_max{m_qed_schwinger_xmax,
                                                    m_qed_schwinger_zmax};
#endif

    // Box inside which Schwinger is activated
    amrex::Box schwinger_global_box;

    for (int dir=0; dir<AMREX_SPACEDIM; dir++)
    {
        // Dealing with these corner cases should ensure that we don't overflow on the integers
        if (schwinger_min[dir] < geom.ProbLo(dir))
        {
            schwinger_global_box.setSmall(dir, std::numeric_limits<int>::lowest());
        }
        else if (schwinger_min[dir] > geom.ProbHi(dir))
        {
            schwinger_global_box.setSmall(dir, std::numeric_limits<int>::max());
        }
        else
        {
            // Schwinger pairs are currently created on the lower nodes of a cell. Using ceil here
            // excludes all cells whose lower node is strictly lower than schwinger_min[dir].
            schwinger_global_box.setSmall(dir, static_cast<int>(std::ceil(
                               (schwinger_min[dir] - geom.ProbLo(dir)) / geom.CellSize(dir))));
        }

        if (schwinger_max[dir] < geom.ProbLo(dir))
        {
            schwinger_global_box.setBig(dir, std::numeric_limits<int>::lowest());
        }
        else if (schwinger_max[dir] > geom.ProbHi(dir))
        {
            schwinger_global_box.setBig(dir, std::numeric_limits<int>::max());
        }
        else
        {
            // Schwinger pairs are currently created on the lower nodes of a cell. Using floor here
            // excludes all cells whose lower node is strictly higher than schwinger_max[dir].
            schwinger_global_box.setBig(dir, static_cast<int>(std::floor(
                               (schwinger_max[dir] - geom.ProbLo(dir)) / geom.CellSize(dir))));
        }
    }

    return schwinger_global_box;
}

void MultiParticleContainer::doQedEvents (int lev,
                                          const MultiFab& Ex,
                                          const MultiFab& Ey,
                                          const MultiFab& Ez,
                                          const MultiFab& Bx,
                                          const MultiFab& By,
                                          const MultiFab& Bz)
{
    WARPX_PROFILE("MultiParticleContainer::doQedEvents()");

    doQedBreitWheeler(lev, Ex, Ey, Ez, Bx, By, Bz);
    doQedQuantumSync(lev, Ex, Ey, Ez, Bx, By, Bz);
}

void MultiParticleContainer::doQedBreitWheeler (int lev,
                                                const MultiFab& Ex,
                                                const MultiFab& Ey,
                                                const MultiFab& Ez,
                                                const MultiFab& Bx,
                                                const MultiFab& By,
                                                const MultiFab& Bz)
{
    WARPX_PROFILE("MultiParticleContainer::doQedBreitWheeler()");

    amrex::LayoutData<amrex::Real>* cost = WarpX::getCosts(lev);

    // Loop over all species.
    // Photons undergoing Breit Wheeler process create electrons
    // in pc_product_ele and positrons in pc_product_pos

    for (auto& pc_source : allcontainers){
        if(!pc_source->has_breit_wheeler()) continue;

        // Get product species
        auto& pc_product_ele =
            allcontainers[pc_source->m_qed_breit_wheeler_ele_product];
        auto& pc_product_pos =
            allcontainers[pc_source->m_qed_breit_wheeler_pos_product];

        SmartCopyFactory copy_factory_ele(*pc_source, *pc_product_ele);
        SmartCopyFactory copy_factory_pos(*pc_source, *pc_product_pos);
        auto phys_pc_ptr = static_cast<PhysicalParticleContainer*>(pc_source.get());

        const auto Filter  = phys_pc_ptr->getPairGenerationFilterFunc();
        const auto CopyEle = copy_factory_ele.getSmartCopy();
        const auto CopyPos = copy_factory_pos.getSmartCopy();

        const auto pair_gen_functor = m_shr_p_bw_engine->build_pair_functor();

        pc_source ->defineAllParticleTiles();
        pc_product_pos->defineAllParticleTiles();
        pc_product_ele->defineAllParticleTiles();

        auto info = getMFItInfo(*pc_source, *pc_product_ele, *pc_product_pos);

#ifdef AMREX_USE_OMP
#pragma omp parallel if (Gpu::notInLaunchRegion())
#endif
        for (WarpXParIter pti(*pc_source, lev, info); pti.isValid(); ++pti)
        {
            if (cost && WarpX::load_balance_costs_update_algo == LoadBalanceCostsUpdateAlgo::Timers)
            {
                amrex::Gpu::synchronize();
            }
            Real wt = amrex::second();

            auto Transform = PairGenerationTransformFunc(pair_gen_functor,
                                                         pti, lev, Ex.nGrowVect(),
                                                         Ex[pti], Ey[pti], Ez[pti],
                                                         Bx[pti], By[pti], Bz[pti]);

            auto& src_tile = pc_source->ParticlesAt(lev, pti);
            auto& dst_ele_tile = pc_product_ele->ParticlesAt(lev, pti);
            auto& dst_pos_tile = pc_product_pos->ParticlesAt(lev, pti);

            const auto np_dst_ele = dst_ele_tile.numParticles();
            const auto np_dst_pos = dst_pos_tile.numParticles();
            const auto num_added = filterCopyTransformParticles<1>(
                                                      dst_ele_tile, dst_pos_tile,
                                                      src_tile, np_dst_ele, np_dst_pos,
                                                      Filter, CopyEle, CopyPos, Transform);

            setNewParticleIDs(dst_ele_tile, np_dst_ele, num_added);
            setNewParticleIDs(dst_pos_tile, np_dst_pos, num_added);

            if (cost && WarpX::load_balance_costs_update_algo == LoadBalanceCostsUpdateAlgo::Timers)
            {
                amrex::Gpu::synchronize();
                wt = amrex::second() - wt;
                amrex::HostDevice::Atomic::Add( &(*cost)[pti.index()], wt);
            }
        }
    }
}

void MultiParticleContainer::doQedQuantumSync (int lev,
                                               const MultiFab& Ex,
                                               const MultiFab& Ey,
                                               const MultiFab& Ez,
                                               const MultiFab& Bx,
                                               const MultiFab& By,
                                               const MultiFab& Bz)
{
    WARPX_PROFILE("MultiParticleContainer::doQedQuantumSync()");

    amrex::LayoutData<amrex::Real>* cost = WarpX::getCosts(lev);

    // Loop over all species.
    // Electrons or positrons undergoing Quantum photon emission process
    // create photons in pc_product_phot

    for (auto& pc_source : allcontainers){
        if(!pc_source->has_quantum_sync()){ continue; }

        // Get product species
        auto& pc_product_phot =
            allcontainers[pc_source->m_qed_quantum_sync_phot_product];

        SmartCopyFactory copy_factory_phot(*pc_source, *pc_product_phot);
        auto phys_pc_ptr =
            static_cast<PhysicalParticleContainer*>(pc_source.get());

        const auto Filter   = phys_pc_ptr->getPhotonEmissionFilterFunc();
        const auto CopyPhot = copy_factory_phot.getSmartCopy();

        pc_source ->defineAllParticleTiles();
        pc_product_phot->defineAllParticleTiles();

        auto info = getMFItInfo(*pc_source, *pc_product_phot);

#ifdef AMREX_USE_OMP
#pragma omp parallel if (Gpu::notInLaunchRegion())
#endif
        for (WarpXParIter pti(*pc_source, lev, info); pti.isValid(); ++pti)
        {
            if (cost && WarpX::load_balance_costs_update_algo == LoadBalanceCostsUpdateAlgo::Timers)
            {
                amrex::Gpu::synchronize();
            }
            Real wt = amrex::second();

            auto Transform = PhotonEmissionTransformFunc(
                  m_shr_p_qs_engine->build_optical_depth_functor(),
                  pc_source->particle_runtime_comps["opticalDepthQSR"],
                  m_shr_p_qs_engine->build_phot_em_functor(),
                  pti, lev, Ex.nGrowVect(),
                  Ex[pti], Ey[pti], Ez[pti],
                  Bx[pti], By[pti], Bz[pti]);

            auto& src_tile = pc_source->ParticlesAt(lev, pti);
            auto& dst_tile = pc_product_phot->ParticlesAt(lev, pti);

            const auto np_dst = dst_tile.numParticles();

            const auto num_added =
                filterCopyTransformParticles<1>(dst_tile, src_tile, np_dst,
                                                Filter, CopyPhot, Transform);

            setNewParticleIDs(dst_tile, np_dst, num_added);

            cleanLowEnergyPhotons(
                                  dst_tile, np_dst, num_added,
                                  m_quantum_sync_photon_creation_energy_threshold);

            if (cost && WarpX::load_balance_costs_update_algo == LoadBalanceCostsUpdateAlgo::Timers)
            {
                amrex::Gpu::synchronize();
                wt = amrex::second() - wt;
                amrex::HostDevice::Atomic::Add( &(*cost)[pti.index()], wt);
            }
        }
    }
}

void MultiParticleContainer::CheckQEDProductSpecies()
{
    auto const nspecies = static_cast<int>(species_names.size());
    for (int i=0; i<nspecies; i++){
        const auto& pc = allcontainers[i];
        if (pc->has_breit_wheeler()){
            WARPX_ALWAYS_ASSERT_WITH_MESSAGE(
                i != pc->m_qed_breit_wheeler_ele_product,
                "ERROR: Breit Wheeler product cannot be the same species");

            WARPX_ALWAYS_ASSERT_WITH_MESSAGE(
                i != pc->m_qed_breit_wheeler_pos_product,
                "ERROR: Breit Wheeler product cannot be the same species");

            WARPX_ALWAYS_ASSERT_WITH_MESSAGE(
                allcontainers[pc->m_qed_breit_wheeler_ele_product]->
                    AmIA<PhysicalSpecies::electron>()
                &&
                allcontainers[pc->m_qed_breit_wheeler_pos_product]->
                    AmIA<PhysicalSpecies::positron>(),
                "ERROR: Breit Wheeler product species are of wrong type");
        }

        if(pc->has_quantum_sync()){
            WARPX_ALWAYS_ASSERT_WITH_MESSAGE(
                i != pc->m_qed_quantum_sync_phot_product,
                "ERROR: Quantum Synchrotron product cannot be the same species");

            WARPX_ALWAYS_ASSERT_WITH_MESSAGE(
                allcontainers[pc->m_qed_quantum_sync_phot_product]->
                    AmIA<PhysicalSpecies::photon>(),
                "ERROR: Quantum Synchrotron product species is of wrong type");
        }
    }

    if (m_do_qed_schwinger) {
        WARPX_ALWAYS_ASSERT_WITH_MESSAGE(
                allcontainers[m_qed_schwinger_ele_product]->
                    AmIA<PhysicalSpecies::electron>()
                &&
                allcontainers[m_qed_schwinger_pos_product]->
                    AmIA<PhysicalSpecies::positron>(),
                "ERROR: Schwinger process product species are of wrong type");
    }

}

#endif<|MERGE_RESOLUTION|>--- conflicted
+++ resolved
@@ -554,19 +554,14 @@
 
     for (int lev = 0; lev < J.size(); ++lev)
     {
-<<<<<<< HEAD
 #ifdef WARPX_DIM_RZ
-        WarpX::GetInstance().ApplyInverseVolumeScalingToCurrentDensity(J[lev][0].get(), J[lev][1].get(), J[lev][2].get(), lev);
+        WarpX::GetInstance().ApplyInverseVolumeScalingToCurrentDensity(
+            J[lev][0].get(), J[lev][1].get(), J[lev][2].get(), lev);
 #else
         // Set current density at PEC boundaries, if needed.
         WarpX::GetInstance().ApplyJfieldBoundary(
             lev, J[lev][0].get(), J[lev][1].get(), J[lev][2].get()
         );
-=======
-        WarpX::GetInstance().ApplyInverseVolumeScalingToCurrentDensity(
-            J[lev][0].get(), J[lev][1].get(), J[lev][2].get(), lev);
-    }
->>>>>>> aefd2344
 #endif
     }
 }
