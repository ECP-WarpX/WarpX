#include <MultiParticleContainer.H>

#include <AMReX_Vector.H>

#include <WarpX_f.H>
#include <WarpX.H>

//This is now needed for writing a binary file on disk.
#include <WarpXUtil.H>

#include <limits>
#include <algorithm>
#include <string>

using namespace amrex;

MultiParticleContainer::MultiParticleContainer (AmrCore* amr_core)
{

    ReadParameters();

    allcontainers.resize(nspecies + nlasers);
    for (int i = 0; i < nspecies; ++i) {
        if (species_types[i] == PCTypes::Physical) {
            allcontainers[i].reset(new PhysicalParticleContainer(amr_core, i, species_names[i]));
        }
        else if (species_types[i] == PCTypes::RigidInjected) {
            allcontainers[i].reset(new RigidInjectedParticleContainer(amr_core, i, species_names[i]));
        }
        else if (species_types[i] == PCTypes::Photon) {
            allcontainers[i].reset(new PhotonParticleContainer(amr_core, i, species_names[i]));
        }
        allcontainers[i]->m_deposit_on_main_grid = m_deposit_on_main_grid[i];
        allcontainers[i]->m_gather_from_main_grid = m_gather_from_main_grid[i];
    }

    for (int i = nspecies; i < nspecies+nlasers; ++i) {
        allcontainers[i].reset(new LaserParticleContainer(amr_core, i, lasers_names[i-nspecies]));
    }

    pc_tmp.reset(new PhysicalParticleContainer(amr_core));

    // Compute the number of species for which lab-frame data is dumped
    // nspecies_lab_frame_diags, and map their ID to MultiParticleContainer
    // particle IDs in map_species_lab_diags.
    map_species_back_transformed_diagnostics.resize(nspecies);
    nspecies_back_transformed_diagnostics = 0;
    for (int i=0; i<nspecies; i++){
        auto& pc = allcontainers[i];
        if (pc->do_back_transformed_diagnostics){
            map_species_back_transformed_diagnostics[nspecies_back_transformed_diagnostics] = i;
            do_back_transformed_diagnostics = 1;
            nspecies_back_transformed_diagnostics += 1;
        }
    }
    ionization_process = IonizationProcess();
}

void
MultiParticleContainer::ReadParameters ()
{
    static bool initialized = false;
    if (!initialized)
    {
        ParmParse pp("particles");

        pp.query("nspecies", nspecies);
        BL_ASSERT(nspecies >= 0);

        if (nspecies > 0) {
            // Get species names
            pp.getarr("species_names", species_names);
            BL_ASSERT(species_names.size() == nspecies);

            // Get species to deposit on main grid
            m_deposit_on_main_grid.resize(nspecies, false);
            std::vector<std::string> tmp;
            pp.queryarr("deposit_on_main_grid", tmp);
            for (auto const& name : tmp) {
                auto it = std::find(species_names.begin(), species_names.end(), name);
                AMREX_ALWAYS_ASSERT_WITH_MESSAGE(it != species_names.end(), "ERROR: species in particles.deposit_on_main_grid must be part of particles.species_names");
                int i = std::distance(species_names.begin(), it);
                m_deposit_on_main_grid[i] = true;
            }

            m_gather_from_main_grid.resize(nspecies, false);
            std::vector<std::string> tmp_gather;
            pp.queryarr("gather_from_main_grid", tmp_gather);
            for (auto const& name : tmp_gather) {
                auto it = std::find(species_names.begin(), species_names.end(), name);
                AMREX_ALWAYS_ASSERT_WITH_MESSAGE(it != species_names.end(), "ERROR: species in particles.gather_from_main_grid must be part of particles.species_names");
                int i = std::distance(species_names.begin(), it);
                m_gather_from_main_grid.at(i) = true;
            }

            species_types.resize(nspecies, PCTypes::Physical);

            // Get rigid-injected species
            std::vector<std::string> rigid_injected_species;
            pp.queryarr("rigid_injected_species", rigid_injected_species);
            if (!rigid_injected_species.empty()) {
                for (auto const& name : rigid_injected_species) {
                    auto it = std::find(species_names.begin(), species_names.end(), name);
                    AMREX_ALWAYS_ASSERT_WITH_MESSAGE(it != species_names.end(), "ERROR: species in particles.rigid_injected_species must be part of particles.species_names");
                    int i = std::distance(species_names.begin(), it);
                    species_types[i] = PCTypes::RigidInjected;
                }
            }
            // Get photon species
            std::vector<std::string> photon_species;
            pp.queryarr("photon_species", photon_species);
            if (!photon_species.empty()) {
                for (auto const& name : photon_species) {
                    auto it = std::find(species_names.begin(), species_names.end(), name);
                    AMREX_ALWAYS_ASSERT_WITH_MESSAGE(
                        it != species_names.end(),
                        "ERROR: species in particles.rigid_injected_species must be part of particles.species_names");
                    int i = std::distance(species_names.begin(), it);
                    species_types[i] = PCTypes::Photon;
                }
            }

        }

        pp.query("use_fdtd_nci_corr", WarpX::use_fdtd_nci_corr);
        pp.query("l_lower_order_in_v", WarpX::l_lower_order_in_v);

        ParmParse ppl("lasers");
        ppl.query("nlasers", nlasers);
        BL_ASSERT(nlasers >= 0);
        if (nlasers > 0) {
            ppl.getarr("names", lasers_names);
            BL_ASSERT(lasers_names.size() == nlasers);
        }

        initialized = true;
    }
}

void
MultiParticleContainer::AllocData ()
{
    for (auto& pc : allcontainers) {
        pc->AllocData();
    }
    pc_tmp->AllocData();
}

void
MultiParticleContainer::InitData ()
{
    for (auto& pc : allcontainers) {
        pc->InitData();
    }
    pc_tmp->InitData();
    // For each species, get the ID of its product species.
    // This is used for ionization and pair creation processes.
    mapSpeciesProduct();

#ifdef WARPX_QED
    InitQED();
#endif

}


#ifdef WARPX_DO_ELECTROSTATIC
void
MultiParticleContainer::FieldGatherES (const Vector<std::array<std::unique_ptr<MultiFab>, 3> >& E,
                                       const amrex::Vector<std::unique_ptr<amrex::FabArray<amrex::BaseFab<int> > > >& masks)
{
    for (auto& pc : allcontainers) {
        pc->FieldGatherES(E, masks);
    }
}

void
MultiParticleContainer::EvolveES (const Vector<std::array<std::unique_ptr<MultiFab>, 3> >& E,
                                        Vector<std::unique_ptr<MultiFab> >& rho,
                                  Real t, Real dt)
{

    int nlevs = rho.size();
    int ng = rho[0]->nGrow();

    for (unsigned i = 0; i < nlevs; i++) {
        rho[i]->setVal(0.0, ng);
    }

    for (auto& pc : allcontainers) {
        pc->EvolveES(E, rho, t, dt);
    }

    for (unsigned i = 0; i < nlevs; i++) {
        const Geometry& gm = allcontainers[0]->Geom(i);
        rho[i]->SumBoundary(gm.periodicity());
    }
}

void
MultiParticleContainer::PushXES (Real dt)
{
    for (auto& pc : allcontainers) {
        pc->PushXES(dt);
    }
}

void
MultiParticleContainer::
DepositCharge (Vector<std::unique_ptr<MultiFab> >& rho, bool local)
{
    int nlevs = rho.size();
    int ng = rho[0]->nGrow();

    for (unsigned i = 0; i < nlevs; i++) {
        rho[i]->setVal(0.0, ng);
    }

    for (unsigned i = 0, n = allcontainers.size(); i < n; ++i) {
        allcontainers[i]->DepositCharge(rho, true);
    }

    if (!local) {
        for (unsigned i = 0; i < nlevs; i++) {
            const Geometry& gm = allcontainers[0]->Geom(i);
            rho[i]->SumBoundary(gm.periodicity());
        }
    }
}

amrex::Real
MultiParticleContainer::sumParticleCharge (bool local)
{
    amrex::Real total_charge = allcontainers[0]->sumParticleCharge(local);
    for (unsigned i = 1, n = allcontainers.size(); i < n; ++i) {
        total_charge += allcontainers[i]->sumParticleCharge(local);
    }
    return total_charge;
}

#endif // WARPX_DO_ELECTROSTATIC

void
MultiParticleContainer::FieldGather (int lev,
                                     const MultiFab& Ex, const MultiFab& Ey,
                                     const MultiFab& Ez, const MultiFab& Bx,
                                     const MultiFab& By, const MultiFab& Bz)
{
    for (auto& pc : allcontainers) {
        pc->FieldGather(lev, Ex, Ey, Ez, Bx, By, Bz);
    }
}

void
MultiParticleContainer::Evolve (int lev,
                                const MultiFab& Ex, const MultiFab& Ey, const MultiFab& Ez,
                                const MultiFab& Bx, const MultiFab& By, const MultiFab& Bz,
                                MultiFab& jx, MultiFab& jy, MultiFab& jz,
                                MultiFab* cjx,  MultiFab* cjy, MultiFab* cjz,
                                MultiFab* rho, MultiFab* crho,
                                const MultiFab* cEx, const MultiFab* cEy, const MultiFab* cEz,
                                const MultiFab* cBx, const MultiFab* cBy, const MultiFab* cBz,
                                Real t, Real dt, DtType a_dt_type)
{
    jx.setVal(0.0);
    jy.setVal(0.0);
    jz.setVal(0.0);
    if (cjx) cjx->setVal(0.0);
    if (cjy) cjy->setVal(0.0);
    if (cjz) cjz->setVal(0.0);
    if (rho) rho->setVal(0.0);
    if (crho) crho->setVal(0.0);
    for (auto& pc : allcontainers) {
        pc->Evolve(lev, Ex, Ey, Ez, Bx, By, Bz, jx, jy, jz, cjx, cjy, cjz,
                   rho, crho, cEx, cEy, cEz, cBx, cBy, cBz, t, dt, a_dt_type);
    }
}

void
MultiParticleContainer::PushX (Real dt)
{
    for (auto& pc : allcontainers) {
        pc->PushX(dt);
    }
}

void
MultiParticleContainer::PushP (int lev, Real dt,
                               const MultiFab& Ex, const MultiFab& Ey, const MultiFab& Ez,
                               const MultiFab& Bx, const MultiFab& By, const MultiFab& Bz)
{
    for (auto& pc : allcontainers) {
        pc->PushP(lev, dt, Ex, Ey, Ez, Bx, By, Bz);
    }
}

std::unique_ptr<MultiFab>
MultiParticleContainer::GetChargeDensity (int lev, bool local)
{
    std::unique_ptr<MultiFab> rho = allcontainers[0]->GetChargeDensity(lev, true);
    for (unsigned i = 1, n = allcontainers.size(); i < n; ++i) {
        std::unique_ptr<MultiFab> rhoi = allcontainers[i]->GetChargeDensity(lev, true);
        MultiFab::Add(*rho, *rhoi, 0, 0, rho->nComp(), rho->nGrow());
    }
    if (!local) {
        const Geometry& gm = allcontainers[0]->Geom(lev);
        rho->SumBoundary(gm.periodicity());
    }
    return rho;
}

void
MultiParticleContainer::SortParticlesByCell ()
{
    for (auto& pc : allcontainers) {
        pc->SortParticlesByCell();
    }
}

void
MultiParticleContainer::Redistribute ()
{
    for (auto& pc : allcontainers) {
        pc->Redistribute();
    }
}

void
MultiParticleContainer::RedistributeLocal (const int num_ghost)
{
    for (auto& pc : allcontainers) {
        pc->Redistribute(0, 0, 0, num_ghost);
    }
}

Vector<long>
MultiParticleContainer::NumberOfParticlesInGrid (int lev) const
{
    const bool only_valid=true, only_local=true;
    Vector<long> r = allcontainers[0]->NumberOfParticlesInGrid(lev,only_valid,only_local);
    for (unsigned i = 1, n = allcontainers.size(); i < n; ++i) {
        const auto& ri = allcontainers[i]->NumberOfParticlesInGrid(lev,only_valid,only_local);
        for (unsigned j=0, m=ri.size(); j<m; ++j) {
            r[j] += ri[j];
        }
    }
    ParallelDescriptor::ReduceLongSum(r.data(),r.size());
    return r;
}

void
MultiParticleContainer::Increment (MultiFab& mf, int lev)
{
    for (auto& pc : allcontainers) {
        pc->Increment(mf,lev);
    }
}

void
MultiParticleContainer::SetParticleBoxArray (int lev, BoxArray& new_ba)
{
    for (auto& pc : allcontainers) {
        pc->SetParticleBoxArray(lev,new_ba);
    }
}

void
MultiParticleContainer::SetParticleDistributionMap (int lev, DistributionMapping& new_dm)
{
    for (auto& pc : allcontainers) {
        pc->SetParticleDistributionMap(lev,new_dm);
    }
}

void
MultiParticleContainer::PostRestart ()
{
    for (auto& pc : allcontainers) {
        pc->PostRestart();
    }
    pc_tmp->PostRestart();
}

void
MultiParticleContainer
::GetLabFrameData(const std::string& snapshot_name,
                  const int i_lab, const int direction,
                  const Real z_old, const Real z_new,
                  const Real t_boost, const Real t_lab, const Real dt,
                  Vector<WarpXParticleContainer::DiagnosticParticleData>& parts) const
{

    BL_PROFILE("MultiParticleContainer::GetLabFrameData");

    // Loop over particle species
    for (int i = 0; i < nspecies_back_transformed_diagnostics; ++i){
        int isp = map_species_back_transformed_diagnostics[i];
        WarpXParticleContainer* pc = allcontainers[isp].get();
        WarpXParticleContainer::DiagnosticParticles diagnostic_particles;
        pc->GetParticleSlice(direction, z_old, z_new, t_boost, t_lab, dt, diagnostic_particles);
        // Here, diagnostic_particles[lev][index] is a WarpXParticleContainer::DiagnosticParticleData
        // where "lev" is the AMR level and "index" is a [grid index][tile index] pair.

        // Loop over AMR levels
        for (int lev = 0; lev <= pc->finestLevel(); ++lev){
            // Loop over [grid index][tile index] pairs
            // and Fills parts[species number i] with particle data from all grids and
            // tiles in diagnostic_particles. parts contains particles from all
            // AMR levels indistinctly.
            for (auto it = diagnostic_particles[lev].begin(); it != diagnostic_particles[lev].end(); ++it){
                // it->first is the [grid index][tile index] key
                // it->second is the corresponding
                // WarpXParticleContainer::DiagnosticParticleData value
                parts[i].GetRealData(DiagIdx::w).insert(  parts[i].GetRealData(DiagIdx::w  ).end(),
                                                          it->second.GetRealData(DiagIdx::w  ).begin(),
                                                          it->second.GetRealData(DiagIdx::w  ).end());

                parts[i].GetRealData(DiagIdx::x).insert(  parts[i].GetRealData(DiagIdx::x  ).end(),
                                                          it->second.GetRealData(DiagIdx::x  ).begin(),
                                                          it->second.GetRealData(DiagIdx::x  ).end());

                parts[i].GetRealData(DiagIdx::y).insert(  parts[i].GetRealData(DiagIdx::y  ).end(),
                                                          it->second.GetRealData(DiagIdx::y  ).begin(),
                                                          it->second.GetRealData(DiagIdx::y  ).end());

                parts[i].GetRealData(DiagIdx::z).insert(  parts[i].GetRealData(DiagIdx::z  ).end(),
                                                          it->second.GetRealData(DiagIdx::z  ).begin(),
                                                          it->second.GetRealData(DiagIdx::z  ).end());

                parts[i].GetRealData(DiagIdx::ux).insert(  parts[i].GetRealData(DiagIdx::ux).end(),
                                                           it->second.GetRealData(DiagIdx::ux).begin(),
                                                           it->second.GetRealData(DiagIdx::ux).end());

                parts[i].GetRealData(DiagIdx::uy).insert(  parts[i].GetRealData(DiagIdx::uy).end(),
                                                           it->second.GetRealData(DiagIdx::uy).begin(),
                                                           it->second.GetRealData(DiagIdx::uy).end());

                parts[i].GetRealData(DiagIdx::uz).insert(  parts[i].GetRealData(DiagIdx::uz).end(),
                                                           it->second.GetRealData(DiagIdx::uz).begin(),
                                                           it->second.GetRealData(DiagIdx::uz).end());
            }
        }
    }
}

/* \brief Continuous injection for particles initially outside of the domain.
 * \param injection_box: Domain where new particles should be injected.
 * Loop over all WarpXParticleContainer in MultiParticleContainer and
 * calls virtual function ContinuousInjection.
 */
void
MultiParticleContainer::ContinuousInjection(const RealBox& injection_box) const
{
    for (int i=0; i<nspecies+nlasers; i++){
        auto& pc = allcontainers[i];
        if (pc->do_continuous_injection){
            pc->ContinuousInjection(injection_box);
        }
    }
}

/* \brief Update position of continuous injection parameters.
 * \param dt: simulation time step (level 0)
 * All classes inherited from WarpXParticleContainer do not have
 * a position to update (PhysicalParticleContainer does not do anything).
 */
void
MultiParticleContainer::UpdateContinuousInjectionPosition(Real dt) const
{
    for (int i=0; i<nspecies+nlasers; i++){
        auto& pc = allcontainers[i];
        if (pc->do_continuous_injection){
            pc->UpdateContinuousInjectionPosition(dt);
        }
    }
}

int
MultiParticleContainer::doContinuousInjection () const
{
    int warpx_do_continuous_injection = 0;
    for (int i=0; i<nspecies+nlasers; i++){
        auto& pc = allcontainers[i];
        if (pc->do_continuous_injection){
            warpx_do_continuous_injection = 1;
        }
    }
    return warpx_do_continuous_injection;
}

/* \brief Get ID of product species of each species.
 * The users specifies the name of the product species,
 * this routine get its ID.
 */
void
MultiParticleContainer::mapSpeciesProduct ()
{
    for (int i=0; i<nspecies; i++){
        auto& pc = allcontainers[i];
        // If species pc has ionization on, find species with name
        // pc->ionization_product_name and store its ID into
        // pc->ionization_product.
        if (pc->do_field_ionization){
            const int i_product = getSpeciesID(pc->ionization_product_name);
            AMREX_ALWAYS_ASSERT_WITH_MESSAGE(
                i != i_product,
                "ERROR: ionization product cannot be the same species");
            pc->ionization_product = i_product;
        }

#ifdef WARPX_QED
        if (pc->has_breit_wheeler()){
            const int i_product_ele = getSpeciesID(
                pc->m_qed_breit_wheeler_ele_product_name);
            AMREX_ALWAYS_ASSERT_WITH_MESSAGE(
                i != i_product_ele,
                "ERROR: Breit Wheeler product cannot be the same species");
            pc->m_qed_breit_wheeler_ele_product = i_product_ele;

            const int i_product_pos = getSpeciesID(
                pc->m_qed_breit_wheeler_pos_product_name);
            AMREX_ALWAYS_ASSERT_WITH_MESSAGE(
                i != i_product_pos,
                "ERROR: Breit Wheeler product cannot be the same species");
            pc->m_qed_breit_wheeler_pos_product = i_product_pos;

            AMREX_ALWAYS_ASSERT_WITH_MESSAGE(i_product_ele < allcontainers.size(),
                "ERROR: Breit Wheeler product species not found");
            AMREX_ALWAYS_ASSERT_WITH_MESSAGE(i_product_pos < allcontainers.size(),
                "ERROR: Breit Wheeler product species not found");
            AMREX_ALWAYS_ASSERT_WITH_MESSAGE(
                allcontainers[i_product_ele]->AmIAnElectron() &&
                allcontainers[i_product_pos]->AmIAPositron(),
                "ERROR: Breit Wheeler product species are of wrong type");
        }

        if(pc->has_quantum_sync()){
            const int i_product_phot = getSpeciesID(
                pc->m_qed_quantum_sync_phot_product_name);
            AMREX_ALWAYS_ASSERT_WITH_MESSAGE(
                i != i_product_phot,
                "ERROR: Quantum Synchrotron product cannot be the same species");
            pc->m_qed_quantum_sync_phot_product = i_product_phot;

            AMREX_ALWAYS_ASSERT_WITH_MESSAGE(i_product_phot < allcontainers.size(),
                "ERROR: Quantum Synchrotron product species not found");
            AMREX_ALWAYS_ASSERT_WITH_MESSAGE(
                allcontainers[i_product_phot]->AmIAPhoton(),
                "ERROR: Quantum Synchrotron product species is of wrong type");
        }
#endif

    }
}

/* \brief Given a species name, return its ID.
 */
int
MultiParticleContainer::getSpeciesID (std::string product_str)
{
    int i_product;
    bool found = 0;
    // Loop over species
    for (int i=0; i<nspecies; i++){
        // If species name matches, store its ID
        // into i_product
        if (species_names[i] == product_str){
            found = 1;
            i_product = i;
        }
    }
    AMREX_ALWAYS_ASSERT_WITH_MESSAGE(
        found != 0,
        "ERROR: could not find product species ID. Wrong name?");
    return i_product;
}

void
MultiParticleContainer::doFieldIonization ()
{
    BL_PROFILE("MPC::doFieldIonization");
    // Loop over all species.
    // Ionized particles in pc_source create particles in pc_product
    for (auto& pc_source : allcontainers){

        // Skip if not ionizable
        if (!pc_source->do_field_ionization){ continue; }

        // Get product species
        auto& pc_product = allcontainers[pc_source->ionization_product];

        for (int lev = 0; lev <= pc_source->finestLevel(); ++lev){

            // When using runtime components, AMReX requires to touch all tiles
            // in serial and create particles tiles with runtime components if
            // they do not exist (or if they were defined by default, i.e.,
            // without runtime component).
#ifdef _OPENMP
            // Touch all tiles of source species in serial if runtime attribs
            if ( (pc_source->NumRuntimeRealComps()>0) || (pc_source->NumRuntimeIntComps()>0) ){
                TouchAllTileseOfSpeciesAtLevel(pc_source, lev);
            }
#endif
            // Touch all tiles of product species in serial
            TouchAllTileseOfSpeciesAtLevel(pc_product, lev);

            // Enable tiling
            MFItInfo info;
            if (pc_source->do_tiling && Gpu::notInLaunchRegion()) {
                AMREX_ALWAYS_ASSERT_WITH_MESSAGE(
                    pc_product->do_tiling,
                    "For ionization, either all or none of the "
                    "particle species must use tiling.");
                info.EnableTiling(pc_source->tile_size);
            }

#ifdef _OPENMP
            info.SetDynamic(true);
#pragma omp parallel
#endif
            // Loop over all grids (if not tiling) or grids and tiles (if tiling)
            for (MFIter mfi = pc_source->MakeMFIter(lev, info); mfi.isValid(); ++mfi)
            {
                // Ionization mask: one element per source particles.
                // 0 if not ionized, 1 if ionized.
                amrex::Gpu::ManagedDeviceVector<int> is_ionized;
                pc_source->buildIonizationMask(mfi, lev, is_ionized);
                // Create particles in pc_product
                int do_boost = WarpX::do_back_transformed_diagnostics
                    && pc_product->doBackTransformedDiagnostics();
                amrex::Gpu::ManagedDeviceVector<int> v_do_back_transformed_product{do_boost};
                const amrex::Vector<WarpXParticleContainer*> v_pc_product {pc_product.get()};
                // Copy source to product particles, and increase ionization
                // level of source particle
                ionization_process.createParticles(lev, mfi, pc_source, v_pc_product,
                                                   is_ionized, v_do_back_transformed_product);
                // Synchronize to prevent the destruction of temporary arrays (at the
                // end of the function call) before the kernel executes.
                Gpu::streamSynchronize();
            }
        } // lev
    } // pc_source
}

#ifdef WARPX_QED
void MultiParticleContainer::InitQED ()
{
    m_shr_p_qs_engine = std::make_shared<QuantumSynchrotronEngine>();
    m_shr_p_bw_engine = std::make_shared<BreitWheelerEngine>();

    m_nspecies_quantum_sync = 0;
    m_nspecies_breit_wheeler = 0;

    for (auto& pc : allcontainers) {
        if(pc->has_quantum_sync()){
            pc->set_quantum_sync_engine_ptr
                (m_shr_p_qs_engine);
            m_nspecies_quantum_sync++;
        }
        if(pc->has_breit_wheeler()){
            pc->set_breit_wheeler_engine_ptr
                (m_shr_p_bw_engine);
            m_nspecies_breit_wheeler++;
        }
    }

    if(m_nspecies_quantum_sync != 0)
        InitQuantumSync();

    if(m_nspecies_breit_wheeler !=0)
        InitBreitWheeler();

}

void MultiParticleContainer::InitQuantumSync ()
{
    std::string lookup_table_mode;
    ParmParse pp("qed_qs");
    pp.query("lookup_table_mode", lookup_table_mode);
    if(lookup_table_mode.empty()){
        amrex::Abort("Quantum Synchrotron table mode should be provided");
    }

    if(lookup_table_mode == "generate"){
        amrex::Print() << "Quantum Synchrotron table will be generated. \n" ;
#ifndef WARPX_QED_TABLE_GEN
        amrex::Error("Error: Compile with QED_TABLE_GEN=TRUE to enable table generation!\n");
#else
        QuantumSyncGenerateTable();
#endif
    }
    else if(lookup_table_mode == "load"){
        amrex::Print() << "Quantum Synchrotron table will be read from file. \n" ;
        std::string load_table_name;
        pp.query("load_table_from", load_table_name);
        if(load_table_name.empty()){
            amrex::Abort("Quantum Synchrotron table name should be provided");
        }
        Vector<char> table_data;
        ParallelDescriptor::ReadAndBcastFile(load_table_name, table_data);
        ParallelDescriptor::Barrier();
        m_shr_p_qs_engine->init_lookup_tables_from_raw_data(table_data);
    }
    else if(lookup_table_mode == "dummy_builtin"){
        amrex::Print() << "Built-in Quantum Synchrotron dummy table will be used. \n" ;
        m_shr_p_qs_engine->init_dummy_tables();
    }
    else{
        amrex::Abort("Unknown Quantum Synchrotron table mode");
    }

<<<<<<< HEAD
    if(!m_shr_p_qs_engine->are_lookup_tables_initialized())
        amrex::Error("Table initialization has failed!\n");

    //ADD COMMENT
    m_p_unq_qed_quantum_sync_process = std::make_unique<
        QedQuantumSynchrotronEmissionProcess>(
            m_shr_p_qs_engine->build_phot_em_functor());
=======
    if(!m_shr_p_qs_engine->are_lookup_tables_initialized()){
        amrex::Abort("Table initialization has failed!");
    }
>>>>>>> 5d7940bf
}

void MultiParticleContainer::InitBreitWheeler ()
{
    std::string lookup_table_mode;
    ParmParse pp("qed_bw");
    pp.query("lookup_table_mode", lookup_table_mode);
    if(lookup_table_mode.empty()){
        amrex::Abort("Breit Wheeler table mode should be provided");
    }

    if(lookup_table_mode == "generate"){
        amrex::Print() << "Breit Wheeler table will be generated. \n" ;
#ifndef WARPX_QED_TABLE_GEN
        amrex::Error("Error: Compile with QED_TABLE_GEN=TRUE to enable table generation!\n");
#else
        BreitWheelerGenerateTable();
#endif
    }
    else if(lookup_table_mode == "load"){
        amrex::Print() << "Breit Wheeler table will be read from file. \n" ;
        std::string load_table_name;
        pp.query("load_table_from", load_table_name);
        if(load_table_name.empty()){
            amrex::Abort("Breit Wheeler table name should be provided");
        }
        Vector<char> table_data;
        ParallelDescriptor::ReadAndBcastFile(load_table_name, table_data);
        ParallelDescriptor::Barrier();
        m_shr_p_bw_engine->init_lookup_tables_from_raw_data(table_data);
    }
    else if(lookup_table_mode == "dummy_builtin"){
        amrex::Print() << "Built-in Breit Wheeler dummy table will be used. \n" ;
        m_shr_p_bw_engine->init_dummy_tables();
    }
    else{
        amrex::Abort("Unknown Breit Wheeler table mode");
    }

<<<<<<< HEAD
    if(!m_shr_p_bw_engine->are_lookup_tables_initialized())
        amrex::Error("Table initialization has failed!\n");

    //ADD COMMENT
    m_p_unq_qed_breit_wheeler_process = std::make_unique<
        QedBreitWheelerPairCreationProcess>(
            m_shr_p_bw_engine->build_pair_functor());
=======
    if(!m_shr_p_bw_engine->are_lookup_tables_initialized()){
        amrex::Abort("Table initialization has failed!");
    }
>>>>>>> 5d7940bf
}

void
MultiParticleContainer::QuantumSyncGenerateTable ()
{
    ParmParse pp("qed_qs");
    std::string table_name;
    pp.query("save_table_in", table_name);
    if(table_name.empty())
        amrex::Abort("qed_qs.save_table_in should be provided!");

    if(ParallelDescriptor::IOProcessor()){
        PicsarQuantumSynchrotronCtrl ctrl;
        int t_int;

        // Engine paramenter: chi_part_min is the minium chi parameter to be
        // considered by the engine. If a lepton has chi < chi_part_min,
        // the optical depth is not evolved and photon generation is ignored
        if(!pp.query("chi_min", ctrl.chi_part_min))
            amrex::Abort("qed_qs.chi_min should be provided!");

        //==Table parameters==

        //--- sub-table 1 (1D)
        //These parameters are used to pre-compute a function
        //which appears in the evolution of the optical depth

        //Minimun chi for the table. If a lepton has chi < chi_part_tdndt_min,
        //chi is considered as it were equal to chi_part_tdndt_min
        if(!pp.query("tab_dndt_chi_min", ctrl.chi_part_tdndt_min))
            amrex::Abort("qed_qs.tab_dndt_chi_min should be provided!");

        //Maximum chi for the table. If a lepton has chi > chi_part_tdndt_max,
        //chi is considered as it were equal to chi_part_tdndt_max
        if(!pp.query("tab_dndt_chi_max", ctrl.chi_part_tdndt_max))
            amrex::Abort("qed_qs.tab_dndt_chi_max should be provided!");

        //How many points should be used for chi in the table
        if(!pp.query("tab_dndt_how_many", t_int))
            amrex::Abort("qed_qs.tab_dndt_how_many should be provided!");
        ctrl.chi_part_tdndt_how_many = t_int;
        //------

        //--- sub-table 2 (2D)
        //These parameters are used to pre-compute a function
        //which is used to extract the properties of the generated
        //photons.

        //Minimun chi for the table. If a lepton has chi < chi_part_tem_min,
        //chi is considered as it were equal to chi_part_tem_min
        if(!pp.query("tab_em_chi_min", ctrl.chi_part_tem_min))
            amrex::Abort("qed_qs.tab_em_chi_min should be provided!");

        //Maximum chi for the table. If a lepton has chi > chi_part_tem_max,
        //chi is considered as it were equal to chi_part_tem_max
        if(!pp.query("tab_em_chi_max", ctrl.chi_part_tem_max))
            amrex::Abort("qed_qs.tab_em_chi_max should be provided!");

        //How many points should be used for chi in the table
        if(!pp.query("tab_em_chi_how_many", t_int))
            amrex::Abort("qed_qs.tab_em_chi_how_many should be provided!");
        ctrl.chi_part_tem_how_many = t_int;

        //The other axis of the table is a cumulative probability distribution
        //(corresponding to different energies of the generated particles)
        //This parameter is the number of different points to consider
        if(!pp.query("tab_em_prob_how_many", t_int))
            amrex::Abort("qed_qs.tab_em_prob_how_many should be provided!");
        ctrl.prob_tem_how_many = t_int;
        //====================

        m_shr_p_qs_engine->compute_lookup_tables(ctrl);
        WarpXUtilIO::WriteBinaryDataOnFile(table_name,
            m_shr_p_qs_engine->export_lookup_tables_data());
    }

    ParallelDescriptor::Barrier();
    Vector<char> table_data;
    ParallelDescriptor::ReadAndBcastFile(table_name, table_data);
    ParallelDescriptor::Barrier();

    //No need to initialize from raw data for the processor that
    //has just generated the table
    if(!ParallelDescriptor::IOProcessor()){
        m_shr_p_qs_engine->init_lookup_tables_from_raw_data(table_data);
    }
}

void
MultiParticleContainer::BreitWheelerGenerateTable ()
{
    ParmParse pp("qed_bw");
    std::string table_name;
    pp.query("save_table_in", table_name);
    if(table_name.empty())
        amrex::Abort("qed_bw.save_table_in should be provided!");

    if(ParallelDescriptor::IOProcessor()){
        PicsarBreitWheelerCtrl ctrl;
        int t_int;

        // Engine paramenter: chi_phot_min is the minium chi parameter to be
        // considered by the engine. If a photon has chi < chi_phot_min,
        // the optical depth is not evolved and pair generation is ignored
        if(!pp.query("chi_min", ctrl.chi_phot_min))
            amrex::Abort("qed_bw.chi_min should be provided!");

        //==Table parameters==

        //--- sub-table 1 (1D)
        //These parameters are used to pre-compute a function
        //which appears in the evolution of the optical depth

        //Minimun chi for the table. If a photon has chi < chi_phot_tdndt_min,
        //an analytical approximation is used.
        if(!pp.query("tab_dndt_chi_min", ctrl.chi_phot_tdndt_min))
            amrex::Abort("qed_bw.tab_dndt_chi_min should be provided!");

        //Maximum chi for the table. If a photon has chi > chi_phot_tdndt_min,
        //an analytical approximation is used.
        if(!pp.query("tab_dndt_chi_max", ctrl.chi_phot_tdndt_max))
            amrex::Abort("qed_bw.tab_dndt_chi_max should be provided!");

        //How many points should be used for chi in the table
        if(!pp.query("tab_dndt_how_many", t_int))
            amrex::Abort("qed_bw.tab_dndt_how_many should be provided!");
        ctrl.chi_phot_tdndt_how_many = t_int;
        //------

        //--- sub-table 2 (2D)
        //These parameters are used to pre-compute a function
        //which is used to extract the properties of the generated
        //particles.

        //Minimun chi for the table. If a photon has chi < chi_phot_tpair_min
        //chi is considered as it were equal to chi_phot_tpair_min
        if(!pp.query("tab_pair_chi_min", ctrl.chi_phot_tpair_min))
            amrex::Abort("qed_bw.tab_pair_chi_min should be provided!");

        //Maximum chi for the table. If a photon has chi > chi_phot_tpair_max
        //chi is considered as it were equal to chi_phot_tpair_max
        if(!pp.query("tab_pair_chi_max", ctrl.chi_phot_tpair_max))
            amrex::Abort("qed_bw.tab_pair_chi_max should be provided!");

        //How many points should be used for chi in the table
        if(!pp.query("tab_pair_chi_how_many", t_int))
            amrex::Abort("qed_bw.tab_pair_chi_how_many should be provided!");
        ctrl.chi_phot_tpair_how_many = t_int;

        //The other axis of the table is the fraction of the initial energy
        //'taken away' by the most energetic particle of the pair.
        //This parameter is the number of different fractions to consider
        if(!pp.query("tab_pair_frac_how_many", t_int))
            amrex::Abort("qed_bw.tab_pair_frac_how_many should be provided!");
        ctrl.chi_frac_tpair_how_many = t_int;
        //====================

        m_shr_p_bw_engine->compute_lookup_tables(ctrl);
        WarpXUtilIO::WriteBinaryDataOnFile(table_name,
            m_shr_p_bw_engine->export_lookup_tables_data());
    }

    ParallelDescriptor::Barrier();
    Vector<char> table_data;
    ParallelDescriptor::ReadAndBcastFile(table_name, table_data);
    ParallelDescriptor::Barrier();

    //No need to initialize from raw data for the processor that
    //has just generated the table
    if(!ParallelDescriptor::IOProcessor()){
        m_shr_p_bw_engine->init_lookup_tables_from_raw_data(table_data);
    }
}

// TO ADD
void MultiParticleContainer::TouchAllTileseOfSpeciesAtLevel
        (std::unique_ptr<WarpXParticleContainer>& p_spec, int lev)
{
    for (MFIter mfi = p_spec->MakeMFIter(lev); mfi.isValid(); ++mfi) {
        const int grid_id = mfi.index();
        const int tile_id = mfi.LocalTileIndex();
        p_spec->GetParticles(lev)[std::make_pair(grid_id,tile_id)];
        p_spec->DefineAndReturnParticleTile(lev, grid_id, tile_id);
    }
}

void MultiParticleContainer::doQedEvents()
{
    BL_PROFILE("MPC::doQedEvents");

    // Loop over all species.
   for (auto& pc_source : allcontainers){
        if(pc_source->has_breit_wheeler()){
            doQedBreitWheeler(pc_source);
        }
        else if(pc_source->has_quantum_sync()){
            doQedQuantumSync(pc_source);
        }
   }
}

void MultiParticleContainer::doQedBreitWheeler(
    std::unique_ptr<WarpXParticleContainer>& pc_source)
{
    BL_PROFILE("MPC::doQedEvents::doQedBreitWheeler");

    // Get product species
    auto& pc_product_ele = allcontainers[pc_source->m_qed_breit_wheeler_ele_product];
    auto& pc_product_pos = allcontainers[pc_source->m_qed_breit_wheeler_pos_product];

    for (int lev = 0; lev <= pc_source->finestLevel(); ++lev){

        // When using runtime components, AMReX requires to touch all tiles
        // in serial and create particles tiles with runtime components if
        // they do not exist (or if they were defined by default, i.e.,
        // without runtime component).
#ifdef _OPENMP
        // Touch all tiles of source species in serial if runtime attribs
        if ( (pc_source->NumRuntimeRealComps()>0) || (pc_source->NumRuntimeIntComps()>0) ){
            TouchAllTileseOfSpeciesAtLevel(pc_source, lev);
        }
#endif
        // Touch all tiles of product species in serial
        TouchAllTileseOfSpeciesAtLevel(pc_product_ele, lev);
        TouchAllTileseOfSpeciesAtLevel(pc_product_pos, lev);

        // Enable tiling
        MFItInfo info;
        if (pc_source->do_tiling && Gpu::notInLaunchRegion()) {
            AMREX_ALWAYS_ASSERT_WITH_MESSAGE(
                pc_product_ele->do_tiling,
                "For Breit Wheeler, either all or none of the "
                "particle species must use tiling.");
            AMREX_ALWAYS_ASSERT_WITH_MESSAGE(
                pc_product_pos->do_tiling,
                "For Breit Wheeler, either all or none of the "
                "particle species must use tiling.");
            info.EnableTiling(pc_product_ele->tile_size);
            info.EnableTiling(pc_product_pos->tile_size);
        }

#ifdef _OPENMP
        info.SetDynamic(true);
#pragma omp parallel
#endif

        // Loop over all grids (if not tiling) or grids and tiles (if tiling)
        for (MFIter mfi = pc_source->MakeMFIter(lev, info); mfi.isValid(); ++mfi)
        {
            // Breit Wheeler mask: one element per source particles.
            // 0 no BW, 1 BW
            amrex::Gpu::ManagedDeviceVector<int> should_do_breit_wheel;
            pc_source->BuildQedMask(mfi, lev, should_do_breit_wheel);
            // Create particles in pc_product
            int do_boost_ele = WarpX::do_back_transformed_diagnostics
                && pc_product_ele->doBackTransformedDiagnostics();
            int do_boost_pos = WarpX::do_back_transformed_diagnostics
                && pc_product_pos->doBackTransformedDiagnostics();
            amrex::Gpu::ManagedDeviceVector<int>
                v_do_back_transformed_product{do_boost_ele, do_boost_pos};
            const amrex::Vector<WarpXParticleContainer*>
                v_pc_product {pc_product_ele.get(), pc_product_pos.get()};
            // ADD COMMENT HERE

            const int grid_id = mfi.index();
            const int tile_id = mfi.LocalTileIndex();
            auto grid_title = std::make_pair(grid_id,tile_id);
            const auto p_ele_init_size = pc_product_ele->
                GetParticles(lev)[grid_title].GetArrayOfStructs().size();
            const auto p_pos_init_size = pc_product_pos->
                GetParticles(lev)[grid_title].GetArrayOfStructs().size();

            m_p_unq_qed_breit_wheeler_process->createParticles
                (lev, mfi, pc_source, v_pc_product,
                should_do_breit_wheel, v_do_back_transformed_product);
            // Synchronize to prevent the destruction of temporary arrays (at the
            // end of the function call) before the kernel executes.
            Gpu::streamSynchronize();

            if(pc_product_ele->has_quantum_sync()){
                auto& ptile_ele = pc_product_ele->GetParticles(lev)[grid_title];
                const auto p_ele_new_size =
                    ptile_ele.GetArrayOfStructs().size();
                auto particle_comps = pc_product_ele->getParticleComps();
                ParticleReal * const AMREX_RESTRICT p_tau =
                    ptile_ele.GetStructOfArrays().GetRealData(
                        particle_comps["tau"]).data();

                auto get_opt =
                    m_shr_p_qs_engine->build_optical_depth_functor();

                amrex::ParallelFor(p_ele_new_size-p_ele_init_size,
                [=] AMREX_GPU_DEVICE (long i){
                    p_tau[i+p_ele_init_size] = get_opt();
                });
            }

            if(pc_product_pos->has_quantum_sync()){
                auto& ptile_pos = pc_product_pos->GetParticles(lev)[grid_title];
                const auto p_pos_new_size =
                    ptile_pos.GetArrayOfStructs().size();
                auto particle_comps = pc_product_pos->getParticleComps();
                ParticleReal * const AMREX_RESTRICT p_tau =
                    ptile_pos.GetStructOfArrays().GetRealData(
                        particle_comps["tau"]).data();

                auto get_opt =
                    m_shr_p_qs_engine->build_optical_depth_functor();

                amrex::ParallelFor(p_pos_new_size-p_pos_init_size,
                [=] AMREX_GPU_DEVICE (long i){
                    p_tau[i+p_pos_init_size] = get_opt();
                });
            }

            Gpu::streamSynchronize();
        }
    }
}

void MultiParticleContainer::doQedQuantumSync(
    std::unique_ptr<WarpXParticleContainer>& pc_source)
{
    BL_PROFILE("MPC::doQedEvents::doQedQuantumSync");

        // Get product species
    auto& pc_product_phot= allcontainers[pc_source->m_qed_quantum_sync_phot_product];

    for (int lev = 0; lev <= pc_source->finestLevel(); ++lev){

        // When using runtime components, AMReX requires to touch all tiles
        // in serial and create particles tiles with runtime components if
        // they do not exist (or if they were defined by default, i.e.,
        // without runtime component).
#ifdef _OPENMP
        // Touch all tiles of source species in serial if runtime attribs
        if ( (pc_source->NumRuntimeRealComps()>0) || (pc_source->NumRuntimeIntComps()>0) ){
            TouchAllTileseOfSpeciesAtLevel(pc_source, lev);
        }
#endif
        // Touch all tiles of product species in serial
        TouchAllTileseOfSpeciesAtLevel(pc_product_phot, lev);

        // Enable tiling
        MFItInfo info;
        if (pc_source->do_tiling && Gpu::notInLaunchRegion()) {
            AMREX_ALWAYS_ASSERT_WITH_MESSAGE(
                pc_product_phot->do_tiling,
                "For Quantum Synchrotron, either all or none of the "
                "particle species must use tiling.");
            info.EnableTiling(pc_product_phot->tile_size);
        }

#ifdef _OPENMP
        info.SetDynamic(true);
#pragma omp parallel
#endif

        // Loop over all grids (if not tiling) or grids and tiles (if tiling)
        for (MFIter mfi = pc_source->MakeMFIter(lev, info); mfi.isValid(); ++mfi)
        {
            // Breit Wheeler mask: one element per source particles.
            // 0 no BW, 1 BW
            amrex::Gpu::ManagedDeviceVector<int> should_do_quantum_sync;
            pc_source->BuildQedMaskAndResetTauQuantumSync
                (mfi, lev, should_do_quantum_sync);

             // Create particles in pc_product
            int do_boost_phot = WarpX::do_back_transformed_diagnostics
                && pc_product_phot->doBackTransformedDiagnostics();
            amrex::Gpu::ManagedDeviceVector<int>
                v_do_back_transformed_product{do_boost_phot};
            const amrex::Vector<WarpXParticleContainer*>
                v_pc_product {pc_product_phot.get()};
            // ADD COMMENT HERE

            const int grid_id = mfi.index();
            const int tile_id = mfi.LocalTileIndex();
            auto grid_title = std::make_pair(grid_id,tile_id);
            const auto p_phot_init_size = pc_product_phot->
                GetParticles(lev)[grid_title].GetArrayOfStructs().size();

            m_p_unq_qed_quantum_sync_process->createParticles
                (lev, mfi, pc_source, v_pc_product,
                should_do_quantum_sync, v_do_back_transformed_product);
            // Synchronize to prevent the destruction of temporary arrays (at the
            // end of the function call) before the kernel executes.
            Gpu::streamSynchronize();

            if(pc_product_phot->has_breit_wheeler()){
                auto& ptile_phot = pc_product_phot->GetParticles(lev)[grid_title];
                const auto p_phot_new_size =
                    ptile_phot.GetArrayOfStructs().size();
                auto particle_comps = pc_product_phot->getParticleComps();
                ParticleReal * const AMREX_RESTRICT p_tau =
                    ptile_phot.GetStructOfArrays().GetRealData(
                        particle_comps["tau"]).data();

                auto get_opt =
                    m_shr_p_bw_engine->build_optical_depth_functor();

                amrex::ParallelFor(p_phot_new_size-p_phot_init_size,
                [=] AMREX_GPU_DEVICE (long i){
                    p_tau[i+p_phot_init_size] = get_opt();
                });
            }

            Gpu::streamSynchronize();
        }
    }
}
#endif<|MERGE_RESOLUTION|>--- conflicted
+++ resolved
@@ -709,7 +709,6 @@
         amrex::Abort("Unknown Quantum Synchrotron table mode");
     }
 
-<<<<<<< HEAD
     if(!m_shr_p_qs_engine->are_lookup_tables_initialized())
         amrex::Error("Table initialization has failed!\n");
 
@@ -717,11 +716,6 @@
     m_p_unq_qed_quantum_sync_process = std::make_unique<
         QedQuantumSynchrotronEmissionProcess>(
             m_shr_p_qs_engine->build_phot_em_functor());
-=======
-    if(!m_shr_p_qs_engine->are_lookup_tables_initialized()){
-        amrex::Abort("Table initialization has failed!");
-    }
->>>>>>> 5d7940bf
 }
 
 void MultiParticleContainer::InitBreitWheeler ()
@@ -761,7 +755,6 @@
         amrex::Abort("Unknown Breit Wheeler table mode");
     }
 
-<<<<<<< HEAD
     if(!m_shr_p_bw_engine->are_lookup_tables_initialized())
         amrex::Error("Table initialization has failed!\n");
 
@@ -769,11 +762,6 @@
     m_p_unq_qed_breit_wheeler_process = std::make_unique<
         QedBreitWheelerPairCreationProcess>(
             m_shr_p_bw_engine->build_pair_functor());
-=======
-    if(!m_shr_p_bw_engine->are_lookup_tables_initialized()){
-        amrex::Abort("Table initialization has failed!");
-    }
->>>>>>> 5d7940bf
 }
 
 void
