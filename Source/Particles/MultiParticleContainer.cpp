/* Copyright 2019-2020 Andrew Myers, Ann Almgren, Axel Huebl
 * David Grote, Jean-Luc Vay, Luca Fedeli
 * Mathieu Lobet, Maxence Thevenet, Neil Zaim
 * Remi Lehe, Revathi Jambunathan, Weiqun Zhang
 * Yinjian Zhao
 *
 *
 * This file is part of WarpX.
 *
 * License: BSD-3-Clause-LBNL
 */
#include "MultiParticleContainer.H"
#include "SpeciesPhysicalProperties.H"
#include "WarpX.H"
#ifdef WARPX_QED
    #include "Particles/ElementaryProcess/QEDInternals/SchwingerProcessWrapper.H"
    #include "Particles/ElementaryProcess/QEDSchwingerProcess.H"
    #include "Particles/ParticleCreation/FilterCreateTransformFromFAB.H"
#endif

#include <AMReX_Vector.H>

#include <limits>
#include <algorithm>
#include <string>
#include <vector>

using namespace amrex;

MultiParticleContainer::MultiParticleContainer (AmrCore* amr_core)
{

    ReadParameters();

    auto const nspecies = static_cast<int>(species_names.size());
    auto const nlasers = static_cast<int>(lasers_names.size());

    allcontainers.resize(nspecies + nlasers);
    for (int i = 0; i < nspecies; ++i) {
        if (species_types[i] == PCTypes::Physical) {
            allcontainers[i] = std::make_unique<PhysicalParticleContainer>(amr_core, i, species_names[i]);
        }
        else if (species_types[i] == PCTypes::RigidInjected) {
            allcontainers[i] = std::make_unique<RigidInjectedParticleContainer>(amr_core, i, species_names[i]);
        }
        else if (species_types[i] == PCTypes::Photon) {
            allcontainers[i] = std::make_unique<PhotonParticleContainer>(amr_core, i, species_names[i]);
        }
        allcontainers[i]->m_deposit_on_main_grid = m_deposit_on_main_grid[i];
        allcontainers[i]->m_gather_from_main_grid = m_gather_from_main_grid[i];
    }

    for (int i = nspecies; i < nspecies+nlasers; ++i) {
        allcontainers[i] = std::make_unique<LaserParticleContainer>(amr_core, i, lasers_names[i-nspecies]);
    }

    pc_tmp = std::make_unique<PhysicalParticleContainer>(amr_core);

    // Compute the number of species for which lab-frame data is dumped
    // nspecies_lab_frame_diags, and map their ID to MultiParticleContainer
    // particle IDs in map_species_lab_diags.
    map_species_back_transformed_diagnostics.resize(nspecies);
    nspecies_back_transformed_diagnostics = 0;
    for (int i=0; i<nspecies; i++){
        auto& pc = allcontainers[i];
        if (pc->do_back_transformed_diagnostics){
            map_species_back_transformed_diagnostics[nspecies_back_transformed_diagnostics] = i;
            do_back_transformed_diagnostics = 1;
            nspecies_back_transformed_diagnostics += 1;
        }
    }

    // Setup particle collisions
    collisionhandler = std::make_unique<CollisionHandler>();

}

void
MultiParticleContainer::ReadParameters ()
{
    static bool initialized = false;
    if (!initialized)
    {
        ParmParse pp_particles("particles");

        // allocating and initializing default values of external fields for particles
        m_E_external_particle.resize(3);
        m_B_external_particle.resize(3);
        // initialize E and B fields to 0.0
        for (int idim = 0; idim < 3; ++idim) {
            m_E_external_particle[idim] = 0.0;
            m_B_external_particle[idim] = 0.0;
        }
        // default values of E_external_particle and B_external_particle
        // are used to set the E and B field when "constant" or "parser"
        // is not explicitly used in the input
        pp_particles.query("B_ext_particle_init_style", m_B_ext_particle_s);
        std::transform(m_B_ext_particle_s.begin(),
                       m_B_ext_particle_s.end(),
                       m_B_ext_particle_s.begin(),
                       ::tolower);
        pp_particles.query("E_ext_particle_init_style", m_E_ext_particle_s);
        std::transform(m_E_ext_particle_s.begin(),
                       m_E_ext_particle_s.end(),
                       m_E_ext_particle_s.begin(),
                       ::tolower);
        // if the input string for B_external on particles is "constant"
        // then the values for the external B on particles must
        // be provided in the input file.
        if (m_B_ext_particle_s == "constant")
            pp_particles.getarr("B_external_particle", m_B_external_particle);

        // if the input string for E_external on particles is "constant"
        // then the values for the external E on particles must
        // be provided in the input file.
        if (m_E_ext_particle_s == "constant")
            pp_particles.getarr("E_external_particle", m_E_external_particle);

        // if the input string for B_ext_particle_s is
        // "parse_b_ext_particle_function" then the mathematical expression
        // for the Bx_, By_, Bz_external_particle_function(x,y,z)
        // must be provided in the input file.
        if (m_B_ext_particle_s == "parse_b_ext_particle_function") {
           // store the mathematical expression as string
           std::string str_Bx_ext_particle_function;
           std::string str_By_ext_particle_function;
           std::string str_Bz_ext_particle_function;
           Store_parserString(pp_particles, "Bx_external_particle_function(x,y,z,t)",
                                      str_Bx_ext_particle_function);
           Store_parserString(pp_particles, "By_external_particle_function(x,y,z,t)",
                                      str_By_ext_particle_function);
           Store_parserString(pp_particles, "Bz_external_particle_function(x,y,z,t)",
                                      str_Bz_ext_particle_function);

           // Parser for B_external on the particle
           m_Bx_particle_parser = std::make_unique<ParserWrapper<4>>(
                                    makeParser(str_Bx_ext_particle_function,{"x","y","z","t"}));
           m_By_particle_parser = std::make_unique<ParserWrapper<4>>(
                                    makeParser(str_By_ext_particle_function,{"x","y","z","t"}));
           m_Bz_particle_parser = std::make_unique<ParserWrapper<4>>(
                                    makeParser(str_Bz_ext_particle_function,{"x","y","z","t"}));

        }

        // if the input string for E_ext_particle_s is
        // "parse_e_ext_particle_function" then the mathematical expression
        // for the Ex_, Ey_, Ez_external_particle_function(x,y,z)
        // must be provided in the input file.
        if (m_E_ext_particle_s == "parse_e_ext_particle_function") {
           // store the mathematical expression as string
           std::string str_Ex_ext_particle_function;
           std::string str_Ey_ext_particle_function;
           std::string str_Ez_ext_particle_function;
           Store_parserString(pp_particles, "Ex_external_particle_function(x,y,z,t)",
                                      str_Ex_ext_particle_function);
           Store_parserString(pp_particles, "Ey_external_particle_function(x,y,z,t)",
                                      str_Ey_ext_particle_function);
           Store_parserString(pp_particles, "Ez_external_particle_function(x,y,z,t)",
                                      str_Ez_ext_particle_function);
           // Parser for E_external on the particle
           m_Ex_particle_parser = std::make_unique<ParserWrapper<4>>(
                                    makeParser(str_Ex_ext_particle_function,{"x","y","z","t"}));
           m_Ey_particle_parser = std::make_unique<ParserWrapper<4>>(
                                    makeParser(str_Ey_ext_particle_function,{"x","y","z","t"}));
           m_Ez_particle_parser = std::make_unique<ParserWrapper<4>>(
                                    makeParser(str_Ez_ext_particle_function,{"x","y","z","t"}));

        }


        // particle species
        pp_particles.queryarr("species_names", species_names);
        auto const nspecies = species_names.size();

        if (nspecies > 0) {
            // Get species to deposit on main grid
            m_deposit_on_main_grid.resize(nspecies, false);
            std::vector<std::string> tmp;
            pp_particles.queryarr("deposit_on_main_grid", tmp);
            for (auto const& name : tmp) {
                auto it = std::find(species_names.begin(), species_names.end(), name);
                WarpXUtilMsg::AlwaysAssert(
                    it != species_names.end(),
                    "ERROR: species '" + name
                    + "' in particles.deposit_on_main_grid must be part of particles.species_names"
                );
                int i = std::distance(species_names.begin(), it);
                m_deposit_on_main_grid[i] = true;
            }

            m_gather_from_main_grid.resize(nspecies, false);
            std::vector<std::string> tmp_gather;
            pp_particles.queryarr("gather_from_main_grid", tmp_gather);
            for (auto const& name : tmp_gather) {
                auto it = std::find(species_names.begin(), species_names.end(), name);
                WarpXUtilMsg::AlwaysAssert(
                    it != species_names.end(),
                    "ERROR: species '" + name
                    + "' in particles.gather_from_main_grid must be part of particles.species_names"
                );
                int i = std::distance(species_names.begin(), it);
                m_gather_from_main_grid.at(i) = true;
            }

            species_types.resize(nspecies, PCTypes::Physical);

            // Get rigid-injected species
            std::vector<std::string> rigid_injected_species;
            pp_particles.queryarr("rigid_injected_species", rigid_injected_species);
            if (!rigid_injected_species.empty()) {
                for (auto const& name : rigid_injected_species) {
                    auto it = std::find(species_names.begin(), species_names.end(), name);
                    WarpXUtilMsg::AlwaysAssert(
                        it != species_names.end(),
                        "ERROR: species '" + name
                        + "' in particles.rigid_injected_species must be part of particles.species_names"
                    );
                    int i = std::distance(species_names.begin(), it);
                    species_types[i] = PCTypes::RigidInjected;
                }
            }
            // Get photon species
            std::vector<std::string> photon_species;
            pp_particles.queryarr("photon_species", photon_species);
            if (!photon_species.empty()) {
                for (auto const& name : photon_species) {
                    auto it = std::find(species_names.begin(), species_names.end(), name);
                    WarpXUtilMsg::AlwaysAssert(
                        it != species_names.end(),
                        "ERROR: species '" + name
                        + "' in particles.photon_species must be part of particles.species_names"
                    );
                    int i = std::distance(species_names.begin(), it);
                    species_types[i] = PCTypes::Photon;
                }
            }

        }
        pp_particles.query("use_fdtd_nci_corr", WarpX::use_fdtd_nci_corr);
#ifdef WARPX_DIM_RZ
        AMREX_ALWAYS_ASSERT_WITH_MESSAGE(WarpX::use_fdtd_nci_corr==0,
                            "ERROR: use_fdtd_nci_corr is not supported in RZ");
#endif

        std::string boundary_conditions = "none";
<<<<<<< HEAD
        pp.query("boundary_conditions", boundary_conditions);
        m_boundary_conditions.SetAll(boundary_conditions);

        std::vector<std::string> boundary_conditions_x;
        pp.queryarr("boundary_conditions_x", boundary_conditions_x);
        m_boundary_conditions.SetBoundsX(boundary_conditions_x);
#ifdef WARPX_DIM_3D
        std::vector<std::string> boundary_conditions_y;
        pp.queryarr("boundary_conditions_y", boundary_conditions_y);
        m_boundary_conditions.SetBoundsY(boundary_conditions_y);
#endif
        std::vector<std::string> boundary_conditions_z;
        pp.queryarr("boundary_conditions_z", boundary_conditions_z);
        m_boundary_conditions.SetBoundsZ(boundary_conditions_z);
=======
        pp_particles.query("boundary_conditions", boundary_conditions);
        if        (boundary_conditions == "none"){
            m_boundary_conditions = ParticleBC::none;
        } else if (boundary_conditions == "absorbing"){
            m_boundary_conditions = ParticleBC::absorbing;
        } else {
            amrex::Abort("unknown particle BC type");
        }
>>>>>>> 106a2287

        ParmParse pp_lasers("lasers");
        pp_lasers.queryarr("names", lasers_names);

#ifdef WARPX_QED
        ParmParse pp_warpx("warpx");
        pp_warpx.query("do_qed_schwinger", m_do_qed_schwinger);

        if (m_do_qed_schwinger) {
            ParmParse pp_qed_schwinger("qed_schwinger");
            pp_qed_schwinger.get("ele_product_species", m_qed_schwinger_ele_product_name);
            pp_qed_schwinger.get("pos_product_species", m_qed_schwinger_pos_product_name);
#if (AMREX_SPACEDIM == 2)
            getWithParser(pp_qed_schwinger, "y_size",m_qed_schwinger_y_size);
#endif
            pp_qed_schwinger.query("threshold_poisson_gaussian", m_qed_schwinger_threshold_poisson_gaussian);
            queryWithParser(pp_qed_schwinger, "xmin", m_qed_schwinger_xmin);
            queryWithParser(pp_qed_schwinger, "xmax", m_qed_schwinger_xmax);
#if (AMREX_SPACEDIM == 3)
            queryWithParser(pp_qed_schwinger, "ymin", m_qed_schwinger_ymin);
            queryWithParser(pp_qed_schwinger, "ymax", m_qed_schwinger_ymax);
#endif
            queryWithParser(pp_qed_schwinger, "zmin", m_qed_schwinger_zmin);
            queryWithParser(pp_qed_schwinger, "zmax", m_qed_schwinger_zmax);
        }
#endif
        initialized = true;
    }
}

void
MultiParticleContainer::AllocData ()
{
    for (auto& pc : allcontainers) {
        pc->AllocData();
    }
    pc_tmp->AllocData();
}

void
MultiParticleContainer::InitData ()
{
    for (auto& pc : allcontainers) {
        pc->InitData();
    }
    pc_tmp->InitData();
    // For each species, get the ID of its product species.
    // This is used for ionization and pair creation processes.
    mapSpeciesProduct();

    CheckIonizationProductSpecies();

#ifdef WARPX_QED
    CheckQEDProductSpecies();
    InitQED();
#endif

}

void
MultiParticleContainer::Evolve (int lev,
                                const MultiFab& Ex, const MultiFab& Ey, const MultiFab& Ez,
                                const MultiFab& Bx, const MultiFab& By, const MultiFab& Bz,
                                const MultiFab& Ex_avg, const MultiFab& Ey_avg, const MultiFab& Ez_avg,
                                const MultiFab& Bx_avg, const MultiFab& By_avg, const MultiFab& Bz_avg,
                                MultiFab& jx, MultiFab& jy, MultiFab& jz,
                                MultiFab* cjx,  MultiFab* cjy, MultiFab* cjz,
                                MultiFab* rho, MultiFab* crho,
                                const MultiFab* cEx, const MultiFab* cEy, const MultiFab* cEz,
                                const MultiFab* cBx, const MultiFab* cBy, const MultiFab* cBz,
                                Real t, Real dt, DtType a_dt_type)
{
    jx.setVal(0.0);
    jy.setVal(0.0);
    jz.setVal(0.0);
    if (cjx) cjx->setVal(0.0);
    if (cjy) cjy->setVal(0.0);
    if (cjz) cjz->setVal(0.0);
    if (rho) rho->setVal(0.0);
    if (crho) crho->setVal(0.0);
    for (auto& pc : allcontainers) {
        pc->Evolve(lev, Ex, Ey, Ez, Bx, By, Bz, Ex_avg, Ey_avg, Ez_avg, Bx_avg, By_avg, Bz_avg, jx, jy, jz, cjx, cjy, cjz,
                   rho, crho, cEx, cEy, cEz, cBx, cBy, cBz, t, dt, a_dt_type);
    }
}

void
MultiParticleContainer::PushX (Real dt)
{
    for (auto& pc : allcontainers) {
        pc->PushX(dt);
    }
}

void
MultiParticleContainer::PushP (int lev, Real dt,
                               const MultiFab& Ex, const MultiFab& Ey, const MultiFab& Ez,
                               const MultiFab& Bx, const MultiFab& By, const MultiFab& Bz)
{
    for (auto& pc : allcontainers) {
        pc->PushP(lev, dt, Ex, Ey, Ez, Bx, By, Bz);
    }
}

std::unique_ptr<MultiFab>
MultiParticleContainer::GetZeroChargeDensity (const int lev)
{
    WarpX& warpx = WarpX::GetInstance();

    BoxArray ba = warpx.boxArray(lev);
    DistributionMapping dmap = warpx.DistributionMap(lev);
    const int ng_rho = warpx.get_ng_depos_rho().max();

    auto zero_rho = std::make_unique<MultiFab>(amrex::convert(ba,IntVect::TheNodeVector()),
                                               dmap,WarpX::ncomps,ng_rho);
    zero_rho->setVal(amrex::Real(0.0));
    return zero_rho;
}

std::unique_ptr<MultiFab>
MultiParticleContainer::GetChargeDensity (int lev, bool local)
{
    if (allcontainers.size() == 0)
    {
        std::unique_ptr<MultiFab> rho = GetZeroChargeDensity(lev);
        return rho;
    }
    else
    {
        std::unique_ptr<MultiFab> rho = allcontainers[0]->GetChargeDensity(lev, true);
        for (unsigned i = 1, n = allcontainers.size(); i < n; ++i) {
            std::unique_ptr<MultiFab> rhoi = allcontainers[i]->GetChargeDensity(lev, true);
            MultiFab::Add(*rho, *rhoi, 0, 0, rho->nComp(), rho->nGrowVect());
        }
        if (!local) {
            const Geometry& gm = allcontainers[0]->Geom(lev);
            rho->SumBoundary(gm.periodicity());
        }
        return rho;
    }
}

void
MultiParticleContainer::SortParticlesByBin (amrex::IntVect bin_size)
{
    for (auto& pc : allcontainers) {
        pc->SortParticlesByBin(bin_size);
    }
}

void
MultiParticleContainer::Redistribute ()
{
    for (auto& pc : allcontainers) {
        pc->Redistribute();
    }
}

void
MultiParticleContainer::defineAllParticleTiles ()
{
    for (auto& pc : allcontainers) {
        pc->defineAllParticleTiles();
    }
}

void
MultiParticleContainer::RedistributeLocal (const int num_ghost)
{
    for (auto& pc : allcontainers) {
        pc->Redistribute(0, 0, 0, num_ghost);
    }
}

void
MultiParticleContainer::ApplyBoundaryConditions ()
{
    for (auto& pc : allcontainers) {
        pc->ApplyBoundaryConditions(m_boundary_conditions);
    }
}

Vector<Long>
MultiParticleContainer::GetZeroParticlesInGrid (const int lev) const
{
    WarpX& warpx = WarpX::GetInstance();
    const int num_boxes = warpx.boxArray(lev).size();
    const Vector<Long> r(num_boxes, 0);
    return r;
}

Vector<Long>
MultiParticleContainer::NumberOfParticlesInGrid (int lev) const
{
    if (allcontainers.size() == 0)
    {
        const Vector<Long> r = GetZeroParticlesInGrid(lev);
        return r;
    }
    else
    {
        const bool only_valid=true, only_local=true;
        Vector<Long> r = allcontainers[0]->NumberOfParticlesInGrid(lev,only_valid,only_local);
        for (unsigned i = 1, n = allcontainers.size(); i < n; ++i) {
            const auto& ri = allcontainers[i]->NumberOfParticlesInGrid(lev,only_valid,only_local);
            for (unsigned j=0, m=ri.size(); j<m; ++j) {
                r[j] += ri[j];
            }
        }
        ParallelDescriptor::ReduceLongSum(r.data(),r.size());
        return r;
    }
}

void
MultiParticleContainer::Increment (MultiFab& mf, int lev)
{
    for (auto& pc : allcontainers) {
        pc->Increment(mf,lev);
    }
}

void
MultiParticleContainer::SetParticleBoxArray (int lev, BoxArray& new_ba)
{
    for (auto& pc : allcontainers) {
        pc->SetParticleBoxArray(lev,new_ba);
    }
}

void
MultiParticleContainer::SetParticleDistributionMap (int lev, DistributionMapping& new_dm)
{
    for (auto& pc : allcontainers) {
        pc->SetParticleDistributionMap(lev,new_dm);
    }
}

void
MultiParticleContainer::PostRestart ()
{
    for (auto& pc : allcontainers) {
        pc->PostRestart();
    }
    pc_tmp->PostRestart();
}

void
MultiParticleContainer
::GetLabFrameData (const std::string& /*snapshot_name*/,
                   const int /*i_lab*/, const int direction,
                   const Real z_old, const Real z_new,
                   const Real t_boost, const Real t_lab, const Real dt,
                   Vector<WarpXParticleContainer::DiagnosticParticleData>& parts) const
{

    WARPX_PROFILE("MultiParticleContainer::GetLabFrameData()");

    // Loop over particle species
    for (int i = 0; i < nspecies_back_transformed_diagnostics; ++i){
        int isp = map_species_back_transformed_diagnostics[i];
        WarpXParticleContainer* pc = allcontainers[isp].get();
        WarpXParticleContainer::DiagnosticParticles diagnostic_particles;
        pc->GetParticleSlice(direction, z_old, z_new, t_boost, t_lab, dt, diagnostic_particles);
        // Here, diagnostic_particles[lev][index] is a WarpXParticleContainer::DiagnosticParticleData
        // where "lev" is the AMR level and "index" is a [grid index][tile index] pair.

        // Loop over AMR levels
        for (int lev = 0; lev <= pc->finestLevel(); ++lev){
            // Loop over [grid index][tile index] pairs
            // and Fills parts[species number i] with particle data from all grids and
            // tiles in diagnostic_particles. parts contains particles from all
            // AMR levels indistinctly.
            for (auto it = diagnostic_particles[lev].begin(); it != diagnostic_particles[lev].end(); ++it){
                // it->first is the [grid index][tile index] key
                // it->second is the corresponding
                // WarpXParticleContainer::DiagnosticParticleData value
                parts[i].GetRealData(DiagIdx::w).insert(  parts[i].GetRealData(DiagIdx::w  ).end(),
                                                          it->second.GetRealData(DiagIdx::w  ).begin(),
                                                          it->second.GetRealData(DiagIdx::w  ).end());

                parts[i].GetRealData(DiagIdx::x).insert(  parts[i].GetRealData(DiagIdx::x  ).end(),
                                                          it->second.GetRealData(DiagIdx::x  ).begin(),
                                                          it->second.GetRealData(DiagIdx::x  ).end());

                parts[i].GetRealData(DiagIdx::y).insert(  parts[i].GetRealData(DiagIdx::y  ).end(),
                                                          it->second.GetRealData(DiagIdx::y  ).begin(),
                                                          it->second.GetRealData(DiagIdx::y  ).end());

                parts[i].GetRealData(DiagIdx::z).insert(  parts[i].GetRealData(DiagIdx::z  ).end(),
                                                          it->second.GetRealData(DiagIdx::z  ).begin(),
                                                          it->second.GetRealData(DiagIdx::z  ).end());

                parts[i].GetRealData(DiagIdx::ux).insert(  parts[i].GetRealData(DiagIdx::ux).end(),
                                                           it->second.GetRealData(DiagIdx::ux).begin(),
                                                           it->second.GetRealData(DiagIdx::ux).end());

                parts[i].GetRealData(DiagIdx::uy).insert(  parts[i].GetRealData(DiagIdx::uy).end(),
                                                           it->second.GetRealData(DiagIdx::uy).begin(),
                                                           it->second.GetRealData(DiagIdx::uy).end());

                parts[i].GetRealData(DiagIdx::uz).insert(  parts[i].GetRealData(DiagIdx::uz).end(),
                                                           it->second.GetRealData(DiagIdx::uz).begin(),
                                                           it->second.GetRealData(DiagIdx::uz).end());
            }
        }
    }
}

/* \brief Continuous injection for particles initially outside of the domain.
 * \param injection_box: Domain where new particles should be injected.
 * Loop over all WarpXParticleContainer in MultiParticleContainer and
 * calls virtual function ContinuousInjection.
 */
void
MultiParticleContainer::ContinuousInjection (const RealBox& injection_box) const
{
    for (auto& pc : allcontainers){
        if (pc->do_continuous_injection){
            pc->ContinuousInjection(injection_box);
        }
    }
}

/* \brief Update position of continuous injection parameters.
 * \param dt: simulation time step (level 0)
 * All classes inherited from WarpXParticleContainer do not have
 * a position to update (PhysicalParticleContainer does not do anything).
 */
void
MultiParticleContainer::UpdateContinuousInjectionPosition (Real dt) const
{
    for (auto& pc : allcontainers){
        if (pc->do_continuous_injection){
            pc->UpdateContinuousInjectionPosition(dt);
        }
    }
}

int
MultiParticleContainer::doContinuousInjection () const
{
    int warpx_do_continuous_injection = 0;
    for (auto& pc : allcontainers){
        if (pc->do_continuous_injection){
            warpx_do_continuous_injection = 1;
        }
    }
    return warpx_do_continuous_injection;
}

/* \brief Get ID of product species of each species.
 * The users specifies the name of the product species,
 * this routine get its ID.
 */
void
MultiParticleContainer::mapSpeciesProduct ()
{
    for (int i=0; i < static_cast<int>(species_names.size()); i++){
        auto& pc = allcontainers[i];
        // If species pc has ionization on, find species with name
        // pc->ionization_product_name and store its ID into
        // pc->ionization_product.
        if (pc->do_field_ionization){
            const int i_product = getSpeciesID(pc->ionization_product_name);
            pc->ionization_product = i_product;
        }

#ifdef WARPX_QED
        if (pc->has_breit_wheeler()){
            const int i_product_ele = getSpeciesID(
                pc->m_qed_breit_wheeler_ele_product_name);
            pc->m_qed_breit_wheeler_ele_product = i_product_ele;

            const int i_product_pos = getSpeciesID(
                pc->m_qed_breit_wheeler_pos_product_name);
            pc->m_qed_breit_wheeler_pos_product = i_product_pos;
        }

        if(pc->has_quantum_sync()){
            const int i_product_phot = getSpeciesID(
                pc->m_qed_quantum_sync_phot_product_name);
            pc->m_qed_quantum_sync_phot_product = i_product_phot;
        }
#endif

    }

#ifdef WARPX_QED
    if (m_do_qed_schwinger) {
    m_qed_schwinger_ele_product =
        getSpeciesID(m_qed_schwinger_ele_product_name);
    m_qed_schwinger_pos_product =
        getSpeciesID(m_qed_schwinger_pos_product_name);
    }
#endif
}

/* \brief Given a species name, return its ID.
 */
int
MultiParticleContainer::getSpeciesID (std::string product_str) const
{
    int i_product = 0;
    bool found = 0;
    // Loop over species
    for (int i=0; i < static_cast<int>(species_names.size()); i++){
        // If species name matches, store its ID
        // into i_product
        if (species_names[i] == product_str){
            found = 1;
            i_product = i;
        }
    }

    WarpXUtilMsg::AlwaysAssert(
        found != 0,
        "ERROR: could not find the ID of product species '"
        + product_str + "'" + ". Wrong name?"
    );

    return i_product;
}

void
MultiParticleContainer::doFieldIonization (int lev,
                                           const MultiFab& Ex,
                                           const MultiFab& Ey,
                                           const MultiFab& Ez,
                                           const MultiFab& Bx,
                                           const MultiFab& By,
                                           const MultiFab& Bz)
{
    WARPX_PROFILE("MultiParticleContainer::doFieldIonization()");

    amrex::LayoutData<amrex::Real>* cost = WarpX::getCosts(lev);

    // Loop over all species.
    // Ionized particles in pc_source create particles in pc_product
    for (auto& pc_source : allcontainers)
    {
        if (!pc_source->do_field_ionization){ continue; }

        auto& pc_product = allcontainers[pc_source->ionization_product];

        SmartCopyFactory copy_factory(*pc_source, *pc_product);
        auto phys_pc_ptr = static_cast<PhysicalParticleContainer*>(pc_source.get());

        auto Copy      = copy_factory.getSmartCopy();
        auto Transform = IonizationTransformFunc();

        pc_source ->defineAllParticleTiles();
        pc_product->defineAllParticleTiles();

        auto info = getMFItInfo(*pc_source, *pc_product);

#ifdef AMREX_USE_OMP
#pragma omp parallel if (Gpu::notInLaunchRegion())
#endif
        for (WarpXParIter pti(*pc_source, lev, info); pti.isValid(); ++pti)
        {
            if (cost && WarpX::load_balance_costs_update_algo == LoadBalanceCostsUpdateAlgo::Timers)
            {
                amrex::Gpu::synchronize();
            }
            Real wt = amrex::second();

            auto& src_tile = pc_source ->ParticlesAt(lev, pti);
            auto& dst_tile = pc_product->ParticlesAt(lev, pti);

            auto Filter = phys_pc_ptr->getIonizationFunc(pti, lev, Ex.nGrowVect(),
                                                         Ex[pti], Ey[pti], Ez[pti],
                                                         Bx[pti], By[pti], Bz[pti]);

            const auto np_dst = dst_tile.numParticles();
            const auto num_added = filterCopyTransformParticles<1>(dst_tile, src_tile, np_dst,
                                                                   Filter, Copy, Transform);

            setNewParticleIDs(dst_tile, np_dst, num_added);

            if (cost && WarpX::load_balance_costs_update_algo == LoadBalanceCostsUpdateAlgo::Timers)
            {
                amrex::Gpu::synchronize();
                wt = amrex::second() - wt;
                amrex::HostDevice::Atomic::Add( &(*cost)[pti.index()], wt);
            }
        }
    }
}

void
MultiParticleContainer::doCollisions ( Real cur_time )
{
    WARPX_PROFILE("MultiParticleContainer::doCollisions()");
    collisionhandler->doCollisions(cur_time, this);
}

void MultiParticleContainer::doResampling (const int timestep)
{
    for (auto& pc : allcontainers)
    {
        // do_resampling can only be true for PhysicalParticleContainers
        if (!pc->do_resampling){ continue; }

        pc->resample(timestep);
    }
}

void MultiParticleContainer::CheckIonizationProductSpecies()
{
    for (int i=0; i < static_cast<int>(species_names.size()); i++){
        if (allcontainers[i]->do_field_ionization){
            AMREX_ALWAYS_ASSERT_WITH_MESSAGE(
                i != allcontainers[i]->ionization_product,
                "ERROR: ionization product cannot be the same species");
        }
    }
}

#ifdef WARPX_QED
void MultiParticleContainer::InitQED ()
{
    m_shr_p_qs_engine = std::make_shared<QuantumSynchrotronEngine>();
    m_shr_p_bw_engine = std::make_shared<BreitWheelerEngine>();

    m_nspecies_quantum_sync = 0;
    m_nspecies_breit_wheeler = 0;

    for (auto& pc : allcontainers) {
        if(pc->has_quantum_sync()){
            pc->set_quantum_sync_engine_ptr
                (m_shr_p_qs_engine);
            m_nspecies_quantum_sync++;
        }
        if(pc->has_breit_wheeler()){
            pc->set_breit_wheeler_engine_ptr
                (m_shr_p_bw_engine);
            m_nspecies_breit_wheeler++;
        }
    }

    if(m_nspecies_quantum_sync != 0)
        InitQuantumSync();

    if(m_nspecies_breit_wheeler !=0)
        InitBreitWheeler();

}

void MultiParticleContainer::InitQuantumSync ()
{
    std::string lookup_table_mode;
    ParmParse pp_qed_qs("qed_qs");

    //If specified, use a user-defined energy threshold for photon creation
    ParticleReal temp;
    constexpr auto mec2 = PhysConst::c * PhysConst::c * PhysConst::m_e;
    if(queryWithParser(pp_qed_qs, "photon_creation_energy_threshold", temp)){
        temp *= mec2;
        m_quantum_sync_photon_creation_energy_threshold = temp;
    }
    else{
        amrex::Print() << "Using default value (2*me*c^2)" <<
            " for photon energy creation threshold \n" ;
    }

    // qs_minimum_chi_part is the minimum chi parameter to be
    // considered for Synchrotron emission. If a lepton has chi < chi_min,
    // the optical depth is not evolved and photon generation is ignored
    amrex::Real qs_minimum_chi_part;
    getWithParser(pp_qed_qs, "chi_min", qs_minimum_chi_part);


    pp_qed_qs.query("lookup_table_mode", lookup_table_mode);
    if(lookup_table_mode.empty()){
        amrex::Abort("Quantum Synchrotron table mode should be provided");
    }

    if(lookup_table_mode == "generate"){
        amrex::Print() << "Quantum Synchrotron table will be generated. \n" ;
#ifndef WARPX_QED_TABLE_GEN
        amrex::Error("Error: Compile with QED_TABLE_GEN=TRUE to enable table generation!\n");
#else
        QuantumSyncGenerateTable();
#endif
    }
    else if(lookup_table_mode == "load"){
        amrex::Print() << "Quantum Synchrotron table will be read from file. \n" ;
        std::string load_table_name;
        pp_qed_qs.query("load_table_from", load_table_name);
        if(load_table_name.empty()){
            amrex::Abort("Quantum Synchrotron table name should be provided");
        }
        Vector<char> table_data;
        ParallelDescriptor::ReadAndBcastFile(load_table_name, table_data);
        ParallelDescriptor::Barrier();
        m_shr_p_qs_engine->init_lookup_tables_from_raw_data(table_data,
            qs_minimum_chi_part);
    }
    else if(lookup_table_mode == "builtin"){
        amrex::Print() << "Built-in Quantum Synchrotron table will be used. \n" ;
        m_shr_p_qs_engine->init_builtin_tables(qs_minimum_chi_part);
    }
    else{
        amrex::Abort("Unknown Quantum Synchrotron table mode");
    }

    if(!m_shr_p_qs_engine->are_lookup_tables_initialized()){
        amrex::Abort("Table initialization has failed!");
    }
}

void MultiParticleContainer::InitBreitWheeler ()
{
    std::string lookup_table_mode;
    ParmParse pp_qed_bw("qed_bw");

    // bw_minimum_chi_phot is the minimum chi parameter to be
    // considered for pair production. If a photon has chi < chi_min,
    // the optical depth is not evolved and photon generation is ignored
    amrex::Real bw_minimum_chi_part;
    if(!queryWithParser(pp_qed_bw, "chi_min", bw_minimum_chi_part))
        amrex::Abort("qed_bw.chi_min should be provided!");

    pp_qed_bw.query("lookup_table_mode", lookup_table_mode);
    if(lookup_table_mode.empty()){
        amrex::Abort("Breit Wheeler table mode should be provided");
    }

    if(lookup_table_mode == "generate"){
        amrex::Print() << "Breit Wheeler table will be generated. \n" ;
#ifndef WARPX_QED_TABLE_GEN
        amrex::Error("Error: Compile with QED_TABLE_GEN=TRUE to enable table generation!\n");
#else
        BreitWheelerGenerateTable();
#endif
    }
    else if(lookup_table_mode == "load"){
        amrex::Print() << "Breit Wheeler table will be read from file. \n" ;
        std::string load_table_name;
        pp_qed_bw.query("load_table_from", load_table_name);
        if(load_table_name.empty()){
            amrex::Abort("Breit Wheeler table name should be provided");
        }
        Vector<char> table_data;
        ParallelDescriptor::ReadAndBcastFile(load_table_name, table_data);
        ParallelDescriptor::Barrier();
        m_shr_p_bw_engine->init_lookup_tables_from_raw_data(
            table_data, bw_minimum_chi_part);
    }
    else if(lookup_table_mode == "builtin"){
        amrex::Print() << "Built-in Breit Wheeler table will be used. \n" ;
        m_shr_p_bw_engine->init_builtin_tables(bw_minimum_chi_part);
    }
    else{
        amrex::Abort("Unknown Breit Wheeler table mode");
    }

    if(!m_shr_p_bw_engine->are_lookup_tables_initialized()){
        amrex::Abort("Table initialization has failed!");
    }
}

void
MultiParticleContainer::QuantumSyncGenerateTable ()
{
    ParmParse pp_qed_qs("qed_qs");
    std::string table_name;
    pp_qed_qs.query("save_table_in", table_name);
    if(table_name.empty())
        amrex::Abort("qed_qs.save_table_in should be provided!");

    // qs_minimum_chi_part is the minimum chi parameter to be
    // considered for Synchrotron emission. If a lepton has chi < chi_min,
    // the optical depth is not evolved and photon generation is ignored
    amrex::Real qs_minimum_chi_part;
    getWithParser(pp_qed_qs, "chi_min", qs_minimum_chi_part);

    if(ParallelDescriptor::IOProcessor()){
        PicsarQuantumSyncCtrl ctrl;

        //==Table parameters==

        //--- sub-table 1 (1D)
        //These parameters are used to pre-compute a function
        //which appears in the evolution of the optical depth

        //Minimun chi for the table. If a lepton has chi < tab_dndt_chi_min,
        //chi is considered as if it were equal to tab_dndt_chi_min
        getWithParser(pp_qed_qs, "tab_dndt_chi_min", ctrl.dndt_params.chi_part_min);

        //Maximum chi for the table. If a lepton has chi > tab_dndt_chi_max,
        //chi is considered as if it were equal to tab_dndt_chi_max
        getWithParser(pp_qed_qs, "tab_dndt_chi_max", ctrl.dndt_params.chi_part_max);

        //How many points should be used for chi in the table
        pp_qed_qs.get("tab_dndt_how_many", ctrl.dndt_params.chi_part_how_many);
        //------

        //--- sub-table 2 (2D)
        //These parameters are used to pre-compute a function
        //which is used to extract the properties of the generated
        //photons.

        //Minimun chi for the table. If a lepton has chi < tab_em_chi_min,
        //chi is considered as if it were equal to tab_em_chi_min
        getWithParser(pp_qed_qs, "tab_em_chi_min", ctrl.phot_em_params.chi_part_min);

        //Maximum chi for the table. If a lepton has chi > tab_em_chi_max,
        //chi is considered as if it were equal to tab_em_chi_max
        getWithParser(pp_qed_qs, "tab_em_chi_max", ctrl.phot_em_params.chi_part_max);

        //How many points should be used for chi in the table
        pp_qed_qs.get("tab_em_chi_how_many", ctrl.phot_em_params.chi_part_how_many);

        //The other axis of the table is the ratio between the quantum
        //parameter of the emitted photon and the quantum parameter of the
        //lepton. This parameter is the minimum ratio to consider for the table.
        getWithParser(pp_qed_qs, "tab_em_frac_min", ctrl.phot_em_params.frac_min);

        //This parameter is the number of different points to consider for the second
        //axis
        pp_qed_qs.get("tab_em_frac_how_many", ctrl.phot_em_params.frac_how_many);
        //====================

        m_shr_p_qs_engine->compute_lookup_tables(ctrl, qs_minimum_chi_part);
        const auto data = m_shr_p_qs_engine->export_lookup_tables_data();
        WarpXUtilIO::WriteBinaryDataOnFile(table_name,
            Vector<char>{data.begin(), data.end()});
    }

    ParallelDescriptor::Barrier();
    Vector<char> table_data;
    ParallelDescriptor::ReadAndBcastFile(table_name, table_data);
    ParallelDescriptor::Barrier();

    //No need to initialize from raw data for the processor that
    //has just generated the table
    if(!ParallelDescriptor::IOProcessor()){
        m_shr_p_qs_engine->init_lookup_tables_from_raw_data(
            table_data, qs_minimum_chi_part);
    }
}

void
MultiParticleContainer::BreitWheelerGenerateTable ()
{
    ParmParse pp_qed_bw("qed_bw");
    std::string table_name;
    pp_qed_bw.query("save_table_in", table_name);
    if(table_name.empty())
        amrex::Abort("qed_bw.save_table_in should be provided!");

    // bw_minimum_chi_phot is the minimum chi parameter to be
    // considered for pair production. If a photon has chi < chi_min,
    // the optical depth is not evolved and photon generation is ignored
    amrex::Real bw_minimum_chi_part;
    getWithParser(pp_qed_bw, "chi_min", bw_minimum_chi_part);

    if(ParallelDescriptor::IOProcessor()){
        PicsarBreitWheelerCtrl ctrl;

        //==Table parameters==

        //--- sub-table 1 (1D)
        //These parameters are used to pre-compute a function
        //which appears in the evolution of the optical depth

        //Minimun chi for the table. If a photon has chi < tab_dndt_chi_min,
        //an analytical approximation is used.
        getWithParser(pp_qed_bw, "tab_dndt_chi_min", ctrl.dndt_params.chi_phot_min);

        //Maximum chi for the table. If a photon has chi > tab_dndt_chi_max,
        //an analytical approximation is used.
        getWithParser(pp_qed_bw, "tab_dndt_chi_max", ctrl.dndt_params.chi_phot_max);

        //How many points should be used for chi in the table
        pp_qed_bw.get("tab_dndt_how_many", ctrl.dndt_params.chi_phot_how_many);
        //------

        //--- sub-table 2 (2D)
        //These parameters are used to pre-compute a function
        //which is used to extract the properties of the generated
        //particles.

        //Minimun chi for the table. If a photon has chi < tab_pair_chi_min
        //chi is considered as it were equal to chi_phot_tpair_min
        getWithParser(pp_qed_bw, "tab_pair_chi_min", ctrl.pair_prod_params.chi_phot_min);

        //Maximum chi for the table. If a photon has chi > tab_pair_chi_max
        //chi is considered as it were equal to chi_phot_tpair_max
        getWithParser(pp_qed_bw, "tab_pair_chi_max", ctrl.pair_prod_params.chi_phot_max);

        //How many points should be used for chi in the table
        pp_qed_bw.get("tab_pair_chi_how_many", ctrl.pair_prod_params.chi_phot_how_many);

        //The other axis of the table is the fraction of the initial energy
        //'taken away' by the most energetic particle of the pair.
        //This parameter is the number of different fractions to consider
        pp_qed_bw.get("tab_pair_frac_how_many", ctrl.pair_prod_params.frac_how_many);
        //====================

        m_shr_p_bw_engine->compute_lookup_tables(ctrl, bw_minimum_chi_part);
        const auto data = m_shr_p_bw_engine->export_lookup_tables_data();
        WarpXUtilIO::WriteBinaryDataOnFile(table_name,
            Vector<char>{data.begin(), data.end()});
    }

    ParallelDescriptor::Barrier();
    Vector<char> table_data;
    ParallelDescriptor::ReadAndBcastFile(table_name, table_data);
    ParallelDescriptor::Barrier();

    //No need to initialize from raw data for the processor that
    //has just generated the table
    if(!ParallelDescriptor::IOProcessor()){
        m_shr_p_bw_engine->init_lookup_tables_from_raw_data(
            table_data, bw_minimum_chi_part);
    }
}

void
MultiParticleContainer::doQEDSchwinger ()
{
    WARPX_PROFILE("MultiParticleContainer::doQEDSchwinger()");

    if (!m_do_qed_schwinger) {return;}

    auto & warpx = WarpX::GetInstance();

    AMREX_ALWAYS_ASSERT_WITH_MESSAGE(warpx.do_nodal ||
       warpx.field_gathering_algo == GatheringAlgo::MomentumConserving,
          "ERROR: Schwinger process only implemented for warpx.do_nodal = 1"
                                 "or algo.field_gathering = momentum-conserving");

    constexpr int level_0 = 0;

    AMREX_ALWAYS_ASSERT_WITH_MESSAGE(warpx.maxLevel() == level_0,
        "ERROR: Schwinger process not implemented with mesh refinement");

#ifdef WARPX_DIM_RZ
    amrex::Abort("Schwinger process not implemented in rz geometry");
#endif

// Get cell volume. In 2D the transverse size is
// chosen by the user in the input file.
    amrex::Geometry const & geom = warpx.Geom(level_0);
#if (AMREX_SPACEDIM == 2)
    const auto dV = geom.CellSize(0) * geom.CellSize(1)
        * m_qed_schwinger_y_size;
#elif (AMREX_SPACEDIM == 3)
    const auto dV = geom.CellSize(0) * geom.CellSize(1)
        * geom.CellSize(2);
#endif

   // Get the temporal step
   const auto dt =  warpx.getdt(level_0);

    auto& pc_product_ele =
            allcontainers[m_qed_schwinger_ele_product];
    auto& pc_product_pos =
            allcontainers[m_qed_schwinger_pos_product];

    pc_product_ele->defineAllParticleTiles();
    pc_product_pos->defineAllParticleTiles();

    const MultiFab & Ex = warpx.getEfield(level_0,0);
    const MultiFab & Ey = warpx.getEfield(level_0,1);
    const MultiFab & Ez = warpx.getEfield(level_0,2);
    const MultiFab & Bx = warpx.getBfield(level_0,0);
    const MultiFab & By = warpx.getBfield(level_0,1);
    const MultiFab & Bz = warpx.getBfield(level_0,2);

#ifdef AMREX_USE_OMP
#pragma omp parallel if (amrex::Gpu::notInLaunchRegion())
#endif
     for (MFIter mfi(Ex, TilingIfNotGPU()); mfi.isValid(); ++mfi )
     {
        // Make the box cell centered to avoid creating particles twice on the tile edges
        amrex::Box box = enclosedCells(mfi.nodaltilebox());

        // Get the box representing global Schwinger boundaries
        const amrex::Box global_schwinger_box = ComputeSchwingerGlobalBox();

        // If Schwinger process is not activated anywhere in the current box, we move to the next
        // one. Otherwise we use the intersection of current box with global Schwinger box.
        if (!box.intersects(global_schwinger_box)) {continue;}
        box &= global_schwinger_box;

        const auto& arrEx = Ex[mfi].array();
        const auto& arrEy = Ey[mfi].array();
        const auto& arrEz = Ez[mfi].array();
        const auto& arrBx = Bx[mfi].array();
        const auto& arrBy = By[mfi].array();
        const auto& arrBz = Bz[mfi].array();

        const Array4<const amrex::Real> array_EMFAB [] = {arrEx,arrEy,arrEz,
                                           arrBx,arrBy,arrBz};

        auto& dst_ele_tile = pc_product_ele->ParticlesAt(level_0, mfi);
        auto& dst_pos_tile = pc_product_pos->ParticlesAt(level_0, mfi);

        const auto np_ele_dst = dst_ele_tile.numParticles();
        const auto np_pos_dst = dst_pos_tile.numParticles();

        const auto Filter  = SchwingerFilterFunc{
                              m_qed_schwinger_threshold_poisson_gaussian,
                              dV, dt};

        const SmartCreateFactory create_factory_ele(*pc_product_ele);
        const SmartCreateFactory create_factory_pos(*pc_product_pos);
        const auto CreateEle = create_factory_ele.getSmartCreate();
        const auto CreatePos = create_factory_pos.getSmartCreate();

        const auto Transform = SchwingerTransformFunc{m_qed_schwinger_y_size,
                            ParticleStringNames::to_index.find("w")->second};

        const auto num_added = filterCreateTransformFromFAB<1>( dst_ele_tile,
                              dst_pos_tile, box, array_EMFAB, np_ele_dst,
                               np_pos_dst,Filter, CreateEle, CreatePos,
                                Transform);

        setNewParticleIDs(dst_ele_tile, np_ele_dst, num_added);
        setNewParticleIDs(dst_pos_tile, np_pos_dst, num_added);

    }
}

amrex::Box
MultiParticleContainer::ComputeSchwingerGlobalBox () const
{
    auto & warpx = WarpX::GetInstance();
    constexpr int level_0 = 0;
    amrex::Geometry const & geom = warpx.Geom(level_0);

#if (AMREX_SPACEDIM == 3)
    const amrex::Array<amrex::Real,3> schwinger_min{m_qed_schwinger_xmin,
                                                    m_qed_schwinger_ymin,
                                                    m_qed_schwinger_zmin};
    const amrex::Array<amrex::Real,3> schwinger_max{m_qed_schwinger_xmax,
                                                    m_qed_schwinger_ymax,
                                                    m_qed_schwinger_zmax};
#else
    const amrex::Array<amrex::Real,2> schwinger_min{m_qed_schwinger_xmin,
                                                    m_qed_schwinger_zmin};
    const amrex::Array<amrex::Real,2> schwinger_max{m_qed_schwinger_xmax,
                                                    m_qed_schwinger_zmax};
#endif

    // Box inside which Schwinger is activated
    amrex::Box schwinger_global_box;

    for (int dir=0; dir<AMREX_SPACEDIM; dir++)
    {
        // Dealing with these corner cases should ensure that we don't overflow on the integers
        if (schwinger_min[dir] < geom.ProbLo(dir))
        {
            schwinger_global_box.setSmall(dir, std::numeric_limits<int>::lowest());
        }
        else if (schwinger_min[dir] > geom.ProbHi(dir))
        {
            schwinger_global_box.setSmall(dir, std::numeric_limits<int>::max());
        }
        else
        {
            // Schwinger pairs are currently created on the lower nodes of a cell. Using ceil here
            // excludes all cells whose lower node is strictly lower than schwinger_min[dir].
            schwinger_global_box.setSmall(dir, static_cast<int>(std::ceil(
                               (schwinger_min[dir] - geom.ProbLo(dir)) / geom.CellSize(dir))));
        }

        if (schwinger_max[dir] < geom.ProbLo(dir))
        {
            schwinger_global_box.setBig(dir, std::numeric_limits<int>::lowest());
        }
        else if (schwinger_max[dir] > geom.ProbHi(dir))
        {
            schwinger_global_box.setBig(dir, std::numeric_limits<int>::max());
        }
        else
        {
            // Schwinger pairs are currently created on the lower nodes of a cell. Using floor here
            // excludes all cells whose lower node is strictly higher than schwinger_max[dir].
            schwinger_global_box.setBig(dir, static_cast<int>(std::floor(
                               (schwinger_max[dir] - geom.ProbLo(dir)) / geom.CellSize(dir))));
        }
    }

    return schwinger_global_box;
}

void MultiParticleContainer::doQedEvents (int lev,
                                          const MultiFab& Ex,
                                          const MultiFab& Ey,
                                          const MultiFab& Ez,
                                          const MultiFab& Bx,
                                          const MultiFab& By,
                                          const MultiFab& Bz)
{
    WARPX_PROFILE("MultiParticleContainer::doQedEvents()");

    doQedBreitWheeler(lev, Ex, Ey, Ez, Bx, By, Bz);
    doQedQuantumSync(lev, Ex, Ey, Ez, Bx, By, Bz);
}

void MultiParticleContainer::doQedBreitWheeler (int lev,
                                                const MultiFab& Ex,
                                                const MultiFab& Ey,
                                                const MultiFab& Ez,
                                                const MultiFab& Bx,
                                                const MultiFab& By,
                                                const MultiFab& Bz)
{
    WARPX_PROFILE("MultiParticleContainer::doQedBreitWheeler()");

    amrex::LayoutData<amrex::Real>* cost = WarpX::getCosts(lev);

    // Loop over all species.
    // Photons undergoing Breit Wheeler process create electrons
    // in pc_product_ele and positrons in pc_product_pos

    for (auto& pc_source : allcontainers){
        if(!pc_source->has_breit_wheeler()) continue;

        // Get product species
        auto& pc_product_ele =
            allcontainers[pc_source->m_qed_breit_wheeler_ele_product];
        auto& pc_product_pos =
            allcontainers[pc_source->m_qed_breit_wheeler_pos_product];

        SmartCopyFactory copy_factory_ele(*pc_source, *pc_product_ele);
        SmartCopyFactory copy_factory_pos(*pc_source, *pc_product_pos);
        auto phys_pc_ptr = static_cast<PhysicalParticleContainer*>(pc_source.get());

        const auto Filter  = phys_pc_ptr->getPairGenerationFilterFunc();
        const auto CopyEle = copy_factory_ele.getSmartCopy();
        const auto CopyPos = copy_factory_pos.getSmartCopy();

        const auto pair_gen_functor = m_shr_p_bw_engine->build_pair_functor();

        pc_source ->defineAllParticleTiles();
        pc_product_pos->defineAllParticleTiles();
        pc_product_ele->defineAllParticleTiles();

        auto info = getMFItInfo(*pc_source, *pc_product_ele, *pc_product_pos);

#ifdef AMREX_USE_OMP
#pragma omp parallel if (Gpu::notInLaunchRegion())
#endif
        for (WarpXParIter pti(*pc_source, lev, info); pti.isValid(); ++pti)
        {
            if (cost && WarpX::load_balance_costs_update_algo == LoadBalanceCostsUpdateAlgo::Timers)
            {
                amrex::Gpu::synchronize();
            }
            Real wt = amrex::second();

            auto Transform = PairGenerationTransformFunc(pair_gen_functor,
                                                         pti, lev, Ex.nGrowVect(),
                                                         Ex[pti], Ey[pti], Ez[pti],
                                                         Bx[pti], By[pti], Bz[pti],
                                                         pc_source->get_v_galilean());

            auto& src_tile = pc_source->ParticlesAt(lev, pti);
            auto& dst_ele_tile = pc_product_ele->ParticlesAt(lev, pti);
            auto& dst_pos_tile = pc_product_pos->ParticlesAt(lev, pti);

            const auto np_dst_ele = dst_ele_tile.numParticles();
            const auto np_dst_pos = dst_pos_tile.numParticles();
            const auto num_added = filterCopyTransformParticles<1>(
                                                      dst_ele_tile, dst_pos_tile,
                                                      src_tile, np_dst_ele, np_dst_pos,
                                                      Filter, CopyEle, CopyPos, Transform);

            setNewParticleIDs(dst_ele_tile, np_dst_ele, num_added);
            setNewParticleIDs(dst_pos_tile, np_dst_pos, num_added);

            if (cost && WarpX::load_balance_costs_update_algo == LoadBalanceCostsUpdateAlgo::Timers)
            {
                amrex::Gpu::synchronize();
                wt = amrex::second() - wt;
                amrex::HostDevice::Atomic::Add( &(*cost)[pti.index()], wt);
            }
        }
    }
}

void MultiParticleContainer::doQedQuantumSync (int lev,
                                               const MultiFab& Ex,
                                               const MultiFab& Ey,
                                               const MultiFab& Ez,
                                               const MultiFab& Bx,
                                               const MultiFab& By,
                                               const MultiFab& Bz)
{
    WARPX_PROFILE("MultiParticleContainer::doQedQuantumSync()");

    amrex::LayoutData<amrex::Real>* cost = WarpX::getCosts(lev);

    // Loop over all species.
    // Electrons or positrons undergoing Quantum photon emission process
    // create photons in pc_product_phot

    for (auto& pc_source : allcontainers){
        if(!pc_source->has_quantum_sync()){ continue; }

        // Get product species
        auto& pc_product_phot =
            allcontainers[pc_source->m_qed_quantum_sync_phot_product];

        SmartCopyFactory copy_factory_phot(*pc_source, *pc_product_phot);
        auto phys_pc_ptr =
            static_cast<PhysicalParticleContainer*>(pc_source.get());

        const auto Filter   = phys_pc_ptr->getPhotonEmissionFilterFunc();
        const auto CopyPhot = copy_factory_phot.getSmartCopy();

        pc_source ->defineAllParticleTiles();
        pc_product_phot->defineAllParticleTiles();

        auto info = getMFItInfo(*pc_source, *pc_product_phot);

#ifdef AMREX_USE_OMP
#pragma omp parallel if (Gpu::notInLaunchRegion())
#endif
        for (WarpXParIter pti(*pc_source, lev, info); pti.isValid(); ++pti)
        {
            if (cost && WarpX::load_balance_costs_update_algo == LoadBalanceCostsUpdateAlgo::Timers)
            {
                amrex::Gpu::synchronize();
            }
            Real wt = amrex::second();

            auto Transform = PhotonEmissionTransformFunc(
                  m_shr_p_qs_engine->build_optical_depth_functor(),
                  pc_source->particle_runtime_comps["optical_depth_QSR"],
                  m_shr_p_qs_engine->build_phot_em_functor(),
                  pti, lev, Ex.nGrowVect(),
                  Ex[pti], Ey[pti], Ez[pti],
                  Bx[pti], By[pti], Bz[pti],
                  pc_source->get_v_galilean());

            auto& src_tile = pc_source->ParticlesAt(lev, pti);
            auto& dst_tile = pc_product_phot->ParticlesAt(lev, pti);

            const auto np_dst = dst_tile.numParticles();

            const auto num_added =
                filterCopyTransformParticles<1>(dst_tile, src_tile, np_dst,
                                                Filter, CopyPhot, Transform);

            setNewParticleIDs(dst_tile, np_dst, num_added);

            cleanLowEnergyPhotons(
                                  dst_tile, np_dst, num_added,
                                  m_quantum_sync_photon_creation_energy_threshold);

            if (cost && WarpX::load_balance_costs_update_algo == LoadBalanceCostsUpdateAlgo::Timers)
            {
                amrex::Gpu::synchronize();
                wt = amrex::second() - wt;
                amrex::HostDevice::Atomic::Add( &(*cost)[pti.index()], wt);
            }
        }
    }
}

void MultiParticleContainer::CheckQEDProductSpecies()
{
    auto const nspecies = static_cast<int>(species_names.size());
    for (int i=0; i<nspecies; i++){
        const auto& pc = allcontainers[i];
        if (pc->has_breit_wheeler()){
            AMREX_ALWAYS_ASSERT_WITH_MESSAGE(
                i != pc->m_qed_breit_wheeler_ele_product,
                "ERROR: Breit Wheeler product cannot be the same species");

            AMREX_ALWAYS_ASSERT_WITH_MESSAGE(
                i != pc->m_qed_breit_wheeler_pos_product,
                "ERROR: Breit Wheeler product cannot be the same species");

            AMREX_ALWAYS_ASSERT_WITH_MESSAGE(
                allcontainers[pc->m_qed_breit_wheeler_ele_product]->
                    AmIA<PhysicalSpecies::electron>()
                &&
                allcontainers[pc->m_qed_breit_wheeler_pos_product]->
                    AmIA<PhysicalSpecies::positron>(),
                "ERROR: Breit Wheeler product species are of wrong type");
        }

        if(pc->has_quantum_sync()){
            AMREX_ALWAYS_ASSERT_WITH_MESSAGE(
                i != pc->m_qed_quantum_sync_phot_product,
                "ERROR: Quantum Synchrotron product cannot be the same species");

            AMREX_ALWAYS_ASSERT_WITH_MESSAGE(
                allcontainers[pc->m_qed_quantum_sync_phot_product]->
                    AmIA<PhysicalSpecies::photon>(),
                "ERROR: Quantum Synchrotron product species is of wrong type");
        }
    }

    if (m_do_qed_schwinger) {
        AMREX_ALWAYS_ASSERT_WITH_MESSAGE(
                allcontainers[m_qed_schwinger_ele_product]->
                    AmIA<PhysicalSpecies::electron>()
                &&
                allcontainers[m_qed_schwinger_pos_product]->
                    AmIA<PhysicalSpecies::positron>(),
                "ERROR: Schwinger process product species are of wrong type");
    }

}

#endif<|MERGE_RESOLUTION|>--- conflicted
+++ resolved
@@ -243,31 +243,20 @@
 #endif
 
         std::string boundary_conditions = "none";
-<<<<<<< HEAD
-        pp.query("boundary_conditions", boundary_conditions);
+        pp_particles.query("boundary_conditions", boundary_conditions);
         m_boundary_conditions.SetAll(boundary_conditions);
 
         std::vector<std::string> boundary_conditions_x;
-        pp.queryarr("boundary_conditions_x", boundary_conditions_x);
+        pp_particles.queryarr("boundary_conditions_x", boundary_conditions_x);
         m_boundary_conditions.SetBoundsX(boundary_conditions_x);
 #ifdef WARPX_DIM_3D
         std::vector<std::string> boundary_conditions_y;
-        pp.queryarr("boundary_conditions_y", boundary_conditions_y);
+        pp_particles.queryarr("boundary_conditions_y", boundary_conditions_y);
         m_boundary_conditions.SetBoundsY(boundary_conditions_y);
 #endif
         std::vector<std::string> boundary_conditions_z;
-        pp.queryarr("boundary_conditions_z", boundary_conditions_z);
+        pp_particles.queryarr("boundary_conditions_z", boundary_conditions_z);
         m_boundary_conditions.SetBoundsZ(boundary_conditions_z);
-=======
-        pp_particles.query("boundary_conditions", boundary_conditions);
-        if        (boundary_conditions == "none"){
-            m_boundary_conditions = ParticleBC::none;
-        } else if (boundary_conditions == "absorbing"){
-            m_boundary_conditions = ParticleBC::absorbing;
-        } else {
-            amrex::Abort("unknown particle BC type");
-        }
->>>>>>> 106a2287
 
         ParmParse pp_lasers("lasers");
         pp_lasers.queryarr("names", lasers_names);
