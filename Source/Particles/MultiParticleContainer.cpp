/* Copyright 2019-2020 Andrew Myers, Ann Almgren, Axel Huebl
 * David Grote, Jean-Luc Vay, Luca Fedeli
 * Mathieu Lobet, Maxence Thevenet, Neil Zaim
 * Remi Lehe, Revathi Jambunathan, Weiqun Zhang
 * Yinjian Zhao
 *
 *
 * This file is part of WarpX.
 *
 * License: BSD-3-Clause-LBNL
 */
#include "MultiParticleContainer.H"

#include "FieldSolver/Fields.H"
#include "Particles/ElementaryProcess/Ionization.H"
#ifdef WARPX_QED
#   include "Particles/ElementaryProcess/QEDInternals/BreitWheelerEngineWrapper.H"
#   include "Particles/ElementaryProcess/QEDInternals/QuantumSyncEngineWrapper.H"
#   include "Particles/ElementaryProcess/QEDSchwingerProcess.H"
#   include "Particles/ElementaryProcess/QEDPairGeneration.H"
#   include "Particles/ElementaryProcess/QEDPhotonEmission.H"
#endif
#include "Particles/LaserParticleContainer.H"
#include "Particles/NamedComponentParticleContainer.H"
#include "Particles/ParticleCreation/FilterCopyTransform.H"
#ifdef WARPX_QED
#   include "Particles/ParticleCreation/FilterCreateTransformFromFAB.H"
#endif
#include "Particles/ParticleCreation/SmartCopy.H"
#include "Particles/ParticleCreation/SmartCreate.H"
#include "Particles/ParticleCreation/SmartUtils.H"
#include "Particles/PhotonParticleContainer.H"
#include "Particles/PhysicalParticleContainer.H"
#include "Particles/RigidInjectedParticleContainer.H"
#include "Particles/WarpXParticleContainer.H"
#include "SpeciesPhysicalProperties.H"
#include "Utils/Parser/ParserUtils.H"
#include "Utils/TextMsg.H"
#include "Utils/WarpXAlgorithmSelection.H"
#include "Utils/WarpXProfilerWrapper.H"
#include "Utils/WarpXUtil.H"
#ifdef AMREX_USE_EB
#   include "EmbeddedBoundary/ParticleScraper.H"
#   include "EmbeddedBoundary/ParticleBoundaryProcess.H"
#endif

#include "WarpX.H"

#include <ablastr/utils/Communication.H>
#include <ablastr/warn_manager/WarnManager.H>

#include <AMReX.H>
#include <AMReX_Array.H>
#include <AMReX_Array4.H>
#include <AMReX_BoxArray.H>
#include <AMReX_DistributionMapping.H>
#include <AMReX_FArrayBox.H>
#include <AMReX_FabArray.H>
#include <AMReX_Geometry.H>
#include <AMReX_GpuAtomic.H>
#include <AMReX_GpuDevice.H>
#include <AMReX_IntVect.H>
#include <AMReX_LayoutData.H>
#include <AMReX_MultiFab.H>
#include <AMReX_PODVector.H>
#include <AMReX_ParIter.H>
#include <AMReX_ParallelDescriptor.H>
#include <AMReX_ParmParse.H>
#include <AMReX_ParticleTile.H>
#include <AMReX_Particles.H>
#include <AMReX_Print.H>
#include <AMReX_StructOfArrays.H>
#include <AMReX_Utility.H>
#include <AMReX_Vector.H>

#include <algorithm>
#include <cmath>
#include <limits>
#include <map>
#include <string>
#include <utility>
#include <vector>

using namespace amrex;
using namespace warpx::fields;

namespace
{
    /** A little collection to transport six Array4 that point to the EM fields */
    struct MyFieldList
    {
        Array4< amrex::Real const > const Ex, Ey, Ez, Bx, By, Bz;
    };
}

MultiParticleContainer::MultiParticleContainer (AmrCore* amr_core)
{

    ReadParameters();

    auto const nspecies = static_cast<int>(species_names.size());
    auto const nlasers = static_cast<int>(lasers_names.size());

    allcontainers.resize(nspecies + nlasers);
    for (int i = 0; i < nspecies; ++i) {
        if (species_types[i] == PCTypes::Physical) {
            allcontainers[i] = std::make_unique<PhysicalParticleContainer>(amr_core, i, species_names[i]);
        }
        else if (species_types[i] == PCTypes::RigidInjected) {
            allcontainers[i] = std::make_unique<RigidInjectedParticleContainer>(amr_core, i, species_names[i]);
        }
        else if (species_types[i] == PCTypes::Photon) {
            allcontainers[i] = std::make_unique<PhotonParticleContainer>(amr_core, i, species_names[i]);
        }
        allcontainers[i]->m_deposit_on_main_grid = m_deposit_on_main_grid[i];
        allcontainers[i]->m_gather_from_main_grid = m_gather_from_main_grid[i];
    }

    for (int i = nspecies; i < nspecies+nlasers; ++i) {
        allcontainers[i] = std::make_unique<LaserParticleContainer>(amr_core, i, lasers_names[i-nspecies]);
        allcontainers[i]->m_deposit_on_main_grid = m_laser_deposit_on_main_grid[i-nspecies];
    }

    pc_tmp = std::make_unique<PhysicalParticleContainer>(amr_core);

    // Setup particle collisions
    collisionhandler = std::make_unique<CollisionHandler>(this);

}

void
MultiParticleContainer::ReadParameters ()
{
    static bool initialized = false;
    if (!initialized)
    {
        const ParmParse pp_particles("particles");

        // default values of E_external_particle and B_external_particle
        // are used to set the E and B field when "constant" or "parser"
        // is not explicitly used in the input
        pp_particles.query("B_ext_particle_init_style", m_B_ext_particle_s);
        std::transform(m_B_ext_particle_s.begin(),
                       m_B_ext_particle_s.end(),
                       m_B_ext_particle_s.begin(),
                       ::tolower);
        pp_particles.query("E_ext_particle_init_style", m_E_ext_particle_s);
        std::transform(m_E_ext_particle_s.begin(),
                       m_E_ext_particle_s.end(),
                       m_E_ext_particle_s.begin(),
                       ::tolower);

        // if the input string for B_ext_particle_s is
        // "parse_b_ext_particle_function" then the mathematical expression
        // for the Bx_, By_, Bz_external_particle_function(x,y,z)
        // must be provided in the input file.
        if (m_B_ext_particle_s == "parse_b_ext_particle_function") {
           // store the mathematical expression as string
           std::string str_Bx_ext_particle_function;
           std::string str_By_ext_particle_function;
           std::string str_Bz_ext_particle_function;
           utils::parser::Store_parserString(
                pp_particles, "Bx_external_particle_function(x,y,z,t)",
                str_Bx_ext_particle_function);
           utils::parser::Store_parserString(
                pp_particles, "By_external_particle_function(x,y,z,t)",
                str_By_ext_particle_function);
           utils::parser::Store_parserString(
                pp_particles, "Bz_external_particle_function(x,y,z,t)",
                str_Bz_ext_particle_function);

           // Parser for B_external on the particle
           m_Bx_particle_parser = std::make_unique<amrex::Parser>(
               utils::parser::makeParser(str_Bx_ext_particle_function,{"x","y","z","t"}));
           m_By_particle_parser = std::make_unique<amrex::Parser>(
               utils::parser::makeParser(str_By_ext_particle_function,{"x","y","z","t"}));
           m_Bz_particle_parser = std::make_unique<amrex::Parser>(
               utils::parser::makeParser(str_Bz_ext_particle_function,{"x","y","z","t"}));

        }

        // if the input string for E_ext_particle_s is
        // "parse_e_ext_particle_function" then the mathematical expression
        // for the Ex_, Ey_, Ez_external_particle_function(x,y,z)
        // must be provided in the input file.
        if (m_E_ext_particle_s == "parse_e_ext_particle_function") {
           // store the mathematical expression as string
           std::string str_Ex_ext_particle_function;
           std::string str_Ey_ext_particle_function;
           std::string str_Ez_ext_particle_function;
           utils::parser::Store_parserString(
               pp_particles, "Ex_external_particle_function(x,y,z,t)",
               str_Ex_ext_particle_function);
           utils::parser::Store_parserString(
               pp_particles, "Ey_external_particle_function(x,y,z,t)",
               str_Ey_ext_particle_function);
           utils::parser::Store_parserString(
               pp_particles, "Ez_external_particle_function(x,y,z,t)",
               str_Ez_ext_particle_function);
           // Parser for E_external on the particle
           m_Ex_particle_parser = std::make_unique<amrex::Parser>(
               utils::parser::makeParser(str_Ex_ext_particle_function,{"x","y","z","t"}));
           m_Ey_particle_parser = std::make_unique<amrex::Parser>(
               utils::parser::makeParser(str_Ey_ext_particle_function,{"x","y","z","t"}));
           m_Ez_particle_parser = std::make_unique<amrex::Parser>(
               utils::parser::makeParser(str_Ez_ext_particle_function,{"x","y","z","t"}));

        }

        // if the input string for E_ext_particle_s or B_ext_particle_s is
        // "repeated_plasma_lens" then the plasma lens properties
        // must be provided in the input file.
        if (m_E_ext_particle_s == "repeated_plasma_lens" ||
            m_B_ext_particle_s == "repeated_plasma_lens") {
            utils::parser::getWithParser(
                pp_particles, "repeated_plasma_lens_period",
                m_repeated_plasma_lens_period);
            WARPX_ALWAYS_ASSERT_WITH_MESSAGE(m_repeated_plasma_lens_period > 0._rt,
                                             "The period of the repeated plasma lens must be greater than zero");
            utils::parser::getArrWithParser(
                pp_particles, "repeated_plasma_lens_starts",
                h_repeated_plasma_lens_starts);
            utils::parser::getArrWithParser(
                pp_particles, "repeated_plasma_lens_lengths",
                h_repeated_plasma_lens_lengths);

            const int n_lenses = static_cast<int>(h_repeated_plasma_lens_starts.size());
            d_repeated_plasma_lens_starts.resize(n_lenses);
            d_repeated_plasma_lens_lengths.resize(n_lenses);
            amrex::Gpu::copyAsync(amrex::Gpu::hostToDevice,
                       h_repeated_plasma_lens_starts.begin(), h_repeated_plasma_lens_starts.end(),
                       d_repeated_plasma_lens_starts.begin());
            amrex::Gpu::copyAsync(amrex::Gpu::hostToDevice,
                       h_repeated_plasma_lens_lengths.begin(), h_repeated_plasma_lens_lengths.end(),
                       d_repeated_plasma_lens_lengths.begin());

            h_repeated_plasma_lens_strengths_E.resize(n_lenses);
            h_repeated_plasma_lens_strengths_B.resize(n_lenses);

            if (m_E_ext_particle_s == "repeated_plasma_lens") {
                utils::parser::getArrWithParser(
                    pp_particles, "repeated_plasma_lens_strengths_E",
                    h_repeated_plasma_lens_strengths_E);
            }
            if (m_B_ext_particle_s == "repeated_plasma_lens") {
                utils::parser::getArrWithParser(
                    pp_particles, "repeated_plasma_lens_strengths_B",
                    h_repeated_plasma_lens_strengths_B);
            }

            d_repeated_plasma_lens_strengths_E.resize(n_lenses);
            d_repeated_plasma_lens_strengths_B.resize(n_lenses);
            amrex::Gpu::copyAsync(amrex::Gpu::hostToDevice,
                       h_repeated_plasma_lens_strengths_E.begin(), h_repeated_plasma_lens_strengths_E.end(),
                       d_repeated_plasma_lens_strengths_E.begin());
            amrex::Gpu::copyAsync(amrex::Gpu::hostToDevice,
                       h_repeated_plasma_lens_strengths_B.begin(), h_repeated_plasma_lens_strengths_B.end(),
                       d_repeated_plasma_lens_strengths_B.begin());

            amrex::Gpu::synchronize();
        }


        // particle species
        pp_particles.queryarr("species_names", species_names);
        auto const nspecies = species_names.size();

        if (nspecies > 0) {
            // Get species to deposit on main grid
            m_deposit_on_main_grid.resize(nspecies, false);
            std::vector<std::string> tmp;
            pp_particles.queryarr("deposit_on_main_grid", tmp);
            for (auto const& name : tmp) {
                auto it = std::find(species_names.begin(), species_names.end(), name);
                WARPX_ALWAYS_ASSERT_WITH_MESSAGE(
                    it != species_names.end(),
                    "species '" + name
                    + "' in particles.deposit_on_main_grid must be part of particles.species_names");
                const auto i = static_cast<int>(std::distance(species_names.begin(), it));
                m_deposit_on_main_grid[i] = true;
            }

            m_gather_from_main_grid.resize(nspecies, false);
            std::vector<std::string> tmp_gather;
            pp_particles.queryarr("gather_from_main_grid", tmp_gather);
            for (auto const& name : tmp_gather) {
                auto it = std::find(species_names.begin(), species_names.end(), name);
                WARPX_ALWAYS_ASSERT_WITH_MESSAGE(
                    it != species_names.end(),
                    "species '" + name
                        + "' in particles.gather_from_main_grid must be part of particles.species_names");
                const auto i = static_cast<int>(std::distance(species_names.begin(), it));
                m_gather_from_main_grid.at(i) = true;
            }

            species_types.resize(nspecies, PCTypes::Physical);

            // Get rigid-injected species
            std::vector<std::string> rigid_injected_species;
            pp_particles.queryarr("rigid_injected_species", rigid_injected_species);
            if (!rigid_injected_species.empty()) {
                for (auto const& name : rigid_injected_species) {
                    auto it = std::find(species_names.begin(), species_names.end(), name);
                    WARPX_ALWAYS_ASSERT_WITH_MESSAGE(
                        it != species_names.end(),
                        "species '" + name
                        + "' in particles.rigid_injected_species must be part of particles.species_names");
                    const auto i = static_cast<int>(std::distance(species_names.begin(), it));
                    species_types[i] = PCTypes::RigidInjected;
                }
            }
            // Get photon species
            std::vector<std::string> photon_species;
            pp_particles.queryarr("photon_species", photon_species);
            if (!photon_species.empty()) {
                for (auto const& name : photon_species) {
                    auto it = std::find(species_names.begin(), species_names.end(), name);
                    WARPX_ALWAYS_ASSERT_WITH_MESSAGE(
                        it != species_names.end(),
                        "species '" + name
                        + "' in particles.photon_species must be part of particles.species_names");
                    const auto i = static_cast<int>(std::distance(species_names.begin(), it));
                    species_types[i] = PCTypes::Photon;
                }
            }

        }
        pp_particles.query("use_fdtd_nci_corr", WarpX::use_fdtd_nci_corr);
#ifdef WARPX_DIM_RZ
        WARPX_ALWAYS_ASSERT_WITH_MESSAGE(WarpX::use_fdtd_nci_corr==0,
                            "ERROR: use_fdtd_nci_corr is not supported in RZ");
#endif
#ifdef WARPX_DIM_1D_Z
        WARPX_ALWAYS_ASSERT_WITH_MESSAGE(WarpX::use_fdtd_nci_corr==0,
                            "ERROR: use_fdtd_nci_corr is not supported in 1D");
#endif

        const ParmParse pp_lasers("lasers");
        pp_lasers.queryarr("names", lasers_names);
        auto const nlasers = lasers_names.size();
        // Get lasers to deposit on main grid
        m_laser_deposit_on_main_grid.resize(nlasers, false);
        std::vector<std::string> tmp;
        pp_lasers.queryarr("deposit_on_main_grid", tmp);
        for (auto const& name : tmp) {
            auto it = std::find(lasers_names.begin(), lasers_names.end(), name);
            WARPX_ALWAYS_ASSERT_WITH_MESSAGE(
                it != lasers_names.end(),
                "laser '" + name
                + "' in lasers.deposit_on_main_grid must be part of lasers.lasers_names");
            const auto i = static_cast<int>(std::distance(lasers_names.begin(), it));
            m_laser_deposit_on_main_grid[i] = true;
        }


#ifdef WARPX_QED
        const ParmParse pp_warpx("warpx");
        pp_warpx.query("do_qed_schwinger", m_do_qed_schwinger);

        if (m_do_qed_schwinger) {
            const ParmParse pp_qed_schwinger("qed_schwinger");
            pp_qed_schwinger.get("ele_product_species", m_qed_schwinger_ele_product_name);
            pp_qed_schwinger.get("pos_product_species", m_qed_schwinger_pos_product_name);
#if defined(WARPX_DIM_XZ) || defined(WARPX_DIM_RZ)
            utils::parser::getWithParser(
                pp_qed_schwinger, "y_size",m_qed_schwinger_y_size);
#endif
            utils::parser::queryWithParser(
                pp_qed_schwinger, "threshold_poisson_gaussian",
                m_qed_schwinger_threshold_poisson_gaussian);
            utils::parser::queryWithParser(
                pp_qed_schwinger, "xmin", m_qed_schwinger_xmin);
            utils::parser::queryWithParser(
                pp_qed_schwinger, "xmax", m_qed_schwinger_xmax);
#if defined(WARPX_DIM_3D)
            utils::parser::queryWithParser(
                pp_qed_schwinger, "ymin", m_qed_schwinger_ymin);
            utils::parser::queryWithParser(
                pp_qed_schwinger, "ymax", m_qed_schwinger_ymax);
#endif
            utils::parser::queryWithParser(
                pp_qed_schwinger, "zmin", m_qed_schwinger_zmin);
            utils::parser::queryWithParser(
                pp_qed_schwinger, "zmax", m_qed_schwinger_zmax);
        }
#endif
        initialized = true;
    }
}

WarpXParticleContainer&
MultiParticleContainer::GetParticleContainerFromName (const std::string& name) const
{
    auto it = std::find(species_names.begin(), species_names.end(), name);
    WARPX_ALWAYS_ASSERT_WITH_MESSAGE(
        it != species_names.end(),
        "unknown species name");
    const auto i = static_cast<int>(std::distance(species_names.begin(), it));
    return *allcontainers[i];
}

void
MultiParticleContainer::AllocData ()
{
    for (auto& pc : allcontainers) {
        pc->AllocData();
    }
    pc_tmp->AllocData();
}

void
MultiParticleContainer::InitData ()
{
    InitMultiPhysicsModules();

    for (auto& pc : allcontainers) {
        pc->InitData();
    }
    pc_tmp->InitData();

}

void
MultiParticleContainer::PostRestart ()
{
    InitMultiPhysicsModules();

    for (auto& pc : allcontainers) {
        pc->PostRestart();
    }
    pc_tmp->PostRestart();
}

void
MultiParticleContainer::InitMultiPhysicsModules ()
{
    // Init ionization module here instead of in the MultiParticleContainer
    // constructor because dt is required to compute ionization rate pre-factors
    for (auto& pc : allcontainers) {
        pc->InitIonizationModule();
    }
    // For each species, get the ID of its product species.
    // This is used for ionization and pair creation processes.
    mapSpeciesProduct();
    CheckIonizationProductSpecies();
#ifdef WARPX_QED
    CheckQEDProductSpecies();
    InitQED();
#endif
}

void
MultiParticleContainer::Evolve (int lev,
                                const MultiFab& Ex, const MultiFab& Ey, const MultiFab& Ez,
                                const MultiFab& Bx, const MultiFab& By, const MultiFab& Bz,
                                MultiFab& jx, MultiFab& jy, MultiFab& jz,
                                MultiFab* cjx,  MultiFab* cjy, MultiFab* cjz,
                                MultiFab* rho, MultiFab* crho,
                                const MultiFab* cEx, const MultiFab* cEy, const MultiFab* cEz,
                                const MultiFab* cBx, const MultiFab* cBy, const MultiFab* cBz,
                                Real t, Real dt, DtType a_dt_type, bool skip_deposition,
                                PushType push_type)
{
    if (! skip_deposition) {
        jx.setVal(0.0);
        jy.setVal(0.0);
        jz.setVal(0.0);
        if (cjx) { cjx->setVal(0.0); }
        if (cjy) { cjy->setVal(0.0); }
        if (cjz) { cjz->setVal(0.0); }
        if (rho) { rho->setVal(0.0); }
        if (crho) { crho->setVal(0.0); }
    }
    for (auto& pc : allcontainers) {
        pc->Evolve(lev, Ex, Ey, Ez, Bx, By, Bz, jx, jy, jz, cjx, cjy, cjz,
                   rho, crho, cEx, cEy, cEz, cBx, cBy, cBz, t, dt, a_dt_type, skip_deposition, push_type);
    }
}

void
MultiParticleContainer::PushX (Real dt)
{
    for (auto& pc : allcontainers) {
        pc->PushX(dt);
    }
}

void
MultiParticleContainer::PushP (int lev, Real dt,
                               const MultiFab& Ex, const MultiFab& Ey, const MultiFab& Ez,
                               const MultiFab& Bx, const MultiFab& By, const MultiFab& Bz)
{
    for (auto& pc : allcontainers) {
        pc->PushP(lev, dt, Ex, Ey, Ez, Bx, By, Bz);
    }
}

std::unique_ptr<MultiFab>
MultiParticleContainer::GetZeroChargeDensity (const int lev)
{
    const WarpX& warpx = WarpX::GetInstance();

    BoxArray nba = warpx.boxArray(lev);
    const DistributionMapping dmap = warpx.DistributionMap(lev);
    const int ng_rho = warpx.get_ng_depos_rho().max();

#ifdef WARPX_DIM_RZ
    const bool is_PSATD_RZ =
        (WarpX::electromagnetic_solver_id == ElectromagneticSolverAlgo::PSATD);
#else
    const bool is_PSATD_RZ = false;
#endif

    if( !is_PSATD_RZ ) {
        nba.surroundingNodes();
    }

    auto zero_rho = std::make_unique<MultiFab>(nba, dmap, WarpX::ncomps, ng_rho);
    zero_rho->setVal(amrex::Real(0.0));
    return zero_rho;
}

void
MultiParticleContainer::DepositCurrent (
    amrex::Vector<std::array< std::unique_ptr<amrex::MultiFab>, 3 > >& J,
    const amrex::Real dt, const amrex::Real relative_time)
{
    // Reset the J arrays
    for (auto& J_lev : J)
    {
        J_lev[0]->setVal(0.0_rt);
        J_lev[1]->setVal(0.0_rt);
        J_lev[2]->setVal(0.0_rt);
    }

    // Call the deposition kernel for each species
    for (auto& pc : allcontainers)
    {
        pc->DepositCurrent(J, dt, relative_time);
    }

#ifdef WARPX_DIM_RZ
    for (int lev = 0; lev < J.size(); ++lev)
    {
        WarpX::GetInstance().ApplyInverseVolumeScalingToCurrentDensity(
            J[lev][0].get(), J[lev][1].get(), J[lev][2].get(), lev);
    }
#endif
}

void
MultiParticleContainer::DepositCharge (
    amrex::Vector<std::unique_ptr<amrex::MultiFab> >& rho,
    const amrex::Real relative_time)
{
    // Reset the rho array
    for (auto& rho_lev : rho)
    {
        rho_lev->setVal(0.0_rt);
    }

    // Push the particles in time, if needed
    if (relative_time != 0.) { PushX(relative_time); }

    bool const local = true;
    bool const reset = false;
    bool const apply_boundary_and_scale_volume = false;
    bool const interpolate_across_levels = false;
    // Call the deposition kernel for each species
    for (auto& pc : allcontainers)
    {
        if (pc->do_not_deposit) { continue; }
        pc->DepositCharge(rho, local, reset, apply_boundary_and_scale_volume,
                              interpolate_across_levels);
    }

    // Push the particles back in time
    if (relative_time != 0.) { PushX(-relative_time); }

#ifdef WARPX_DIM_RZ
    for (int lev = 0; lev < rho.size(); ++lev)
    {
        WarpX::GetInstance().ApplyInverseVolumeScalingToChargeDensity(rho[lev].get(), lev);
    }
#endif
}

std::unique_ptr<MultiFab>
MultiParticleContainer::GetChargeDensity (int lev, bool local)
{
    std::unique_ptr<MultiFab> rho = GetZeroChargeDensity(lev);

    for (auto& container : allcontainers) {
        if (container->do_not_deposit) { continue; }
        const std::unique_ptr<MultiFab> rhoi = container->GetChargeDensity(lev, true);
        MultiFab::Add(*rho, *rhoi, 0, 0, rho->nComp(), rho->nGrowVect());
    }
    if (!local) {
        const Geometry& gm = allcontainers[0]->Geom(lev);
        // Possible performance optimization:
        // pass less than `rho->nGrowVect()` in the fifth input variable `dst_ng`
        ablastr::utils::communication::SumBoundary(
            *rho, 0, rho->nComp(), rho->nGrowVect(), rho->nGrowVect(),
            WarpX::do_single_precision_comms, gm.periodicity());
    }

    return rho;
}

void
MultiParticleContainer::SortParticlesByBin (amrex::IntVect bin_size)
{
    for (auto& pc : allcontainers) {
        if (WarpX::sort_particles_for_deposition) {
            pc->SortParticlesForDeposition(WarpX::sort_idx_type);
        } else {
            pc->SortParticlesByBin(bin_size);
        }
    }
}

void
MultiParticleContainer::Redistribute ()
{
    for (auto& pc : allcontainers) {
        pc->Redistribute();
    }
}

void
MultiParticleContainer::defineAllParticleTiles ()
{
    for (auto& pc : allcontainers) {
        pc->defineAllParticleTiles();
    }
}

void
MultiParticleContainer::deleteInvalidParticles ()
{
    for (auto& pc : allcontainers) {
        pc->deleteInvalidParticles();
    }
}

void
MultiParticleContainer::RedistributeLocal (const int num_ghost)
{
    for (auto& pc : allcontainers) {
        pc->Redistribute(0, 0, 0, num_ghost);
    }
}

void
MultiParticleContainer::ApplyBoundaryConditions ()
{
    for (auto& pc : allcontainers) {
        pc->ApplyBoundaryConditions();
    }
}

Vector<Long>
MultiParticleContainer::GetZeroParticlesInGrid (const int lev) const
{
    const WarpX& warpx = WarpX::GetInstance();
    const auto num_boxes = static_cast<int>(warpx.boxArray(lev).size());
    Vector<Long> r(num_boxes, 0);
    return r;
}

Vector<Long>
MultiParticleContainer::NumberOfParticlesInGrid (int lev) const
{
    if (allcontainers.empty())
    {
        Vector<Long> r = GetZeroParticlesInGrid(lev);
        return r;
    }
    else
    {
        const bool only_valid=true, only_local=true;
        Vector<Long> r = allcontainers[0]->NumberOfParticlesInGrid(lev,only_valid,only_local);
        for (unsigned i = 1, n = allcontainers.size(); i < n; ++i) {
            const auto& ri = allcontainers[i]->NumberOfParticlesInGrid(lev,only_valid,only_local);
            for (unsigned j=0, m=ri.size(); j<m; ++j) {
                r[j] += ri[j];
            }
        }
        ParallelDescriptor::ReduceLongSum(r.data(),static_cast<int>(r.size()));
        return r;
    }
}

void
MultiParticleContainer::Increment (MultiFab& mf, int lev)
{
    for (auto& pc : allcontainers) {
        pc->Increment(mf,lev);
    }
}

void
MultiParticleContainer::SetParticleBoxArray (int lev, BoxArray& new_ba)
{
    for (auto& pc : allcontainers) {
        pc->SetParticleBoxArray(lev,new_ba);
    }
}

void
MultiParticleContainer::SetParticleDistributionMap (int lev, DistributionMapping& new_dm)
{
    for (auto& pc : allcontainers) {
        pc->SetParticleDistributionMap(lev,new_dm);
    }
}

/* \brief Continuous injection for particles initially outside of the domain.
 * \param injection_box: Domain where new particles should be injected.
 * Loop over all WarpXParticleContainer in MultiParticleContainer and
 * calls virtual function ContinuousInjection.
 */
void
MultiParticleContainer::ContinuousInjection (const RealBox& injection_box) const
{
    for (const auto& pc : allcontainers){
        if (pc->do_continuous_injection){
            pc->ContinuousInjection(injection_box);
        }
    }
}

void
MultiParticleContainer::UpdateAntennaPosition (const amrex::Real dt) const
{
    for (const auto& pc : allcontainers){
        if (pc->do_continuous_injection){
            pc->UpdateAntennaPosition(dt);
        }
    }
}

int
MultiParticleContainer::doContinuousInjection () const
{
    int warpx_do_continuous_injection = 0;
    for (const auto& pc : allcontainers){
        if (pc->do_continuous_injection){
            warpx_do_continuous_injection = 1;
        }
    }
    return warpx_do_continuous_injection;
}

/* \brief Continuous injection of a flux of particles
 * Loop over all WarpXParticleContainer in MultiParticleContainer and
 * calls virtual function ContinuousFluxInjection.
 */
void
MultiParticleContainer::ContinuousFluxInjection (amrex::Real t, amrex::Real dt) const
{
    for (const auto& pc : allcontainers){
        pc->ContinuousFluxInjection(t, dt);
    }
}

/* \brief Get ID of product species of each species.
 * The users specifies the name of the product species,
 * this routine get its ID.
 */
void
MultiParticleContainer::mapSpeciesProduct ()
{
    for (int i=0; i < static_cast<int>(species_names.size()); i++){
        auto& pc = allcontainers[i];
        // If species pc has ionization on, find species with name
        // pc->ionization_product_name and store its ID into
        // pc->ionization_product.
        if (pc->do_field_ionization){
            const int i_product = getSpeciesID(pc->ionization_product_name);
            pc->ionization_product = i_product;
        }

#ifdef WARPX_QED
        if (pc->has_breit_wheeler()){
            const int i_product_ele = getSpeciesID(
                pc->m_qed_breit_wheeler_ele_product_name);
            pc->m_qed_breit_wheeler_ele_product = i_product_ele;

            const int i_product_pos = getSpeciesID(
                pc->m_qed_breit_wheeler_pos_product_name);
            pc->m_qed_breit_wheeler_pos_product = i_product_pos;
        }

        if(pc->has_quantum_sync()){
            const int i_product_phot = getSpeciesID(
                pc->m_qed_quantum_sync_phot_product_name);
            pc->m_qed_quantum_sync_phot_product = i_product_phot;
        }
#endif

    }

#ifdef WARPX_QED
    if (m_do_qed_schwinger) {
        m_qed_schwinger_ele_product =
            getSpeciesID(m_qed_schwinger_ele_product_name);
        m_qed_schwinger_pos_product =
            getSpeciesID(m_qed_schwinger_pos_product_name);
    }
#endif
}

/* \brief Given a species name, return its ID.
 */
int
MultiParticleContainer::getSpeciesID (const std::string& product_str) const
{
    auto species_and_lasers_names = GetSpeciesAndLasersNames();
    int i_product = 0;
    bool found = false;
    // Loop over species
    for (int i=0; i < static_cast<int>(species_and_lasers_names.size()); i++){
        // If species name matches, store its ID
        // into i_product
        if (species_and_lasers_names[i] == product_str){
            found = true;
            i_product = i;
        }
    }

    WARPX_ALWAYS_ASSERT_WITH_MESSAGE(
        found != 0,
        "could not find the ID of product species '"
        + product_str + "'" + ". Wrong name?");

    return i_product;
}

void
MultiParticleContainer::SetDoBackTransformedParticles (const bool do_back_transformed_particles) {
    m_do_back_transformed_particles = do_back_transformed_particles;
}

void
MultiParticleContainer::SetDoBackTransformedParticles (const std::string& species_name, const bool do_back_transformed_particles) {
    auto species_names_list = GetSpeciesNames();
    bool found = false;
    // Loop over species
    for (int i = 0; i < static_cast<int>(species_names.size()); ++i) {
        // If species name matches, set back-transformed particles parameters
        if (species_names_list[i] == species_name) {
           found = true;
           auto& pc = allcontainers[i];
           pc->SetDoBackTransformedParticles(do_back_transformed_particles);
        }
    }
    WARPX_ALWAYS_ASSERT_WITH_MESSAGE(
        found != 0,
        "ERROR: could not find the ID of product species '"
        + species_name + "'" + ". Wrong name?");
}

void
MultiParticleContainer::doFieldIonization (int lev,
                                           const MultiFab& Ex,
                                           const MultiFab& Ey,
                                           const MultiFab& Ez,
                                           const MultiFab& Bx,
                                           const MultiFab& By,
                                           const MultiFab& Bz)
{
    WARPX_PROFILE("MultiParticleContainer::doFieldIonization()");

    amrex::LayoutData<amrex::Real>* cost = WarpX::getCosts(lev);

    // Loop over all species.
    // Ionized particles in pc_source create particles in pc_product
    for (auto& pc_source : allcontainers)
    {
        if (!pc_source->do_field_ionization){ continue; }

        auto& pc_product = allcontainers[pc_source->ionization_product];

        const SmartCopyFactory copy_factory(*pc_source, *pc_product);
        auto *phys_pc_ptr = static_cast<PhysicalParticleContainer*>(pc_source.get());

        auto Copy      = copy_factory.getSmartCopy();
        auto Transform = IonizationTransformFunc();

        pc_source ->defineAllParticleTiles();
        pc_product->defineAllParticleTiles();

        auto info = getMFItInfo(*pc_source, *pc_product);

#ifdef AMREX_USE_OMP
#pragma omp parallel if (Gpu::notInLaunchRegion())
#endif
        for (WarpXParIter pti(*pc_source, lev, info); pti.isValid(); ++pti)
        {
            if (cost && WarpX::load_balance_costs_update_algo == LoadBalanceCostsUpdateAlgo::Timers)
            {
                amrex::Gpu::synchronize();
            }
            auto wt = static_cast<amrex::Real>(amrex::second());

            auto& src_tile = pc_source ->ParticlesAt(lev, pti);
            auto& dst_tile = pc_product->ParticlesAt(lev, pti);

            auto Filter = phys_pc_ptr->getIonizationFunc(pti, lev, Ex.nGrowVect(),
                                                         Ex[pti], Ey[pti], Ez[pti],
                                                         Bx[pti], By[pti], Bz[pti]);

            const auto np_dst = dst_tile.numParticles();
            const auto num_added = filterCopyTransformParticles<1>(*pc_product, dst_tile, src_tile, np_dst,
                                                                   Filter, Copy, Transform);

            setNewParticleIDs(dst_tile, np_dst, num_added);

            if (cost && WarpX::load_balance_costs_update_algo == LoadBalanceCostsUpdateAlgo::Timers)
            {
                amrex::Gpu::synchronize();
                wt = static_cast<amrex::Real>(amrex::second()) - wt;
                amrex::HostDevice::Atomic::Add( &(*cost)[pti.index()], wt);
            }
        }
    }
}

void
MultiParticleContainer::doCollisions ( Real cur_time, amrex::Real dt )
{
    WARPX_PROFILE("MultiParticleContainer::doCollisions()");
    collisionhandler->doCollisions(cur_time, dt, this);
}

void MultiParticleContainer::doResampling (const int timestep, const bool verbose)
{
    for (auto& pc : allcontainers)
    {
        // do_resampling can only be true for PhysicalParticleContainers
        if (!pc->do_resampling){ continue; }

        pc->resample(timestep, verbose);
    }
}

void MultiParticleContainer::CheckIonizationProductSpecies()
{
    for (int i=0; i < static_cast<int>(species_names.size()); i++){
        if (allcontainers[i]->do_field_ionization){
            WARPX_ALWAYS_ASSERT_WITH_MESSAGE(
                i != allcontainers[i]->ionization_product,
                "ERROR: ionization product cannot be the same species");
        }
    }
}

void MultiParticleContainer::ScrapeParticlesAtEB (const amrex::Vector<const amrex::MultiFab*>& distance_to_eb)
{
#ifdef AMREX_USE_EB
    amrex::Real particle_removal_depth = WarpX::GetInstance().GetParticleRemovalDepth();
    for (auto& pc : allcontainers) {
<<<<<<< HEAD
        scrapeParticles(*pc, distance_to_eb, ParticleBoundaryProcess::Absorb(), particle_removal_depth );
=======
        scrapeParticlesAtEB(*pc, distance_to_eb, ParticleBoundaryProcess::Absorb());
>>>>>>> c5a57327
    }
#else
    amrex::ignore_unused(distance_to_eb);
#endif
}

#ifdef WARPX_QED
void MultiParticleContainer::InitQED ()
{
    m_shr_p_qs_engine = std::make_shared<QuantumSynchrotronEngine>();
    m_shr_p_bw_engine = std::make_shared<BreitWheelerEngine>();

    m_nspecies_quantum_sync = 0;
    m_nspecies_breit_wheeler = 0;

    for (auto& pc : allcontainers) {
        if(pc->has_quantum_sync()){
            pc->set_quantum_sync_engine_ptr
                (m_shr_p_qs_engine);
            m_nspecies_quantum_sync++;
        }
        if(pc->has_breit_wheeler()){
            pc->set_breit_wheeler_engine_ptr
                (m_shr_p_bw_engine);
            m_nspecies_breit_wheeler++;
        }
    }

    if(m_nspecies_quantum_sync != 0) {
        InitQuantumSync();
    }

    if(m_nspecies_breit_wheeler !=0) {
        InitBreitWheeler();
    }

}

void MultiParticleContainer::InitQuantumSync ()
{
    std::string lookup_table_mode;
    const ParmParse pp_qed_qs("qed_qs");

    //If specified, use a user-defined energy threshold for photon creation
    ParticleReal temp;
    constexpr auto mec2 = PhysConst::c * PhysConst::c * PhysConst::m_e;
    if(utils::parser::queryWithParser(
        pp_qed_qs, "photon_creation_energy_threshold", temp)){
        temp *= mec2;
        m_quantum_sync_photon_creation_energy_threshold = temp;
    }
    else{
        ablastr::warn_manager::WMRecordWarning("QED",
            "Using default value (2*me*c^2) for photon energy creation threshold",
            ablastr::warn_manager::WarnPriority::low);
    }

    // qs_minimum_chi_part is the minimum chi parameter to be
    // considered for Synchrotron emission. If a lepton has chi < chi_min,
    // the optical depth is not evolved and photon generation is ignored
    amrex::Real qs_minimum_chi_part;
    utils::parser::getWithParser(pp_qed_qs, "chi_min", qs_minimum_chi_part);


    pp_qed_qs.query("lookup_table_mode", lookup_table_mode);
    if(lookup_table_mode.empty()){
        WARPX_ABORT_WITH_MESSAGE("Quantum Synchrotron table mode should be provided");
    }

    if(lookup_table_mode == "generate"){
        ablastr::warn_manager::WMRecordWarning("QED",
            "A new Quantum Synchrotron table will be generated.",
            ablastr::warn_manager::WarnPriority::low);
#ifndef WARPX_QED_TABLE_GEN
        WARPX_ABORT_WITH_MESSAGE("Error: Compile with QED_TABLE_GEN=TRUE to enable table generation!\n");
#else
        QuantumSyncGenerateTable();
#endif
    }
    else if(lookup_table_mode == "load"){
        std::string load_table_name;
        pp_qed_qs.query("load_table_from", load_table_name);
        ablastr::warn_manager::WMRecordWarning("QED",
            "The Quantum Synchrotron table will be read from the file: " + load_table_name,
            ablastr::warn_manager::WarnPriority::low);
        if(load_table_name.empty()){
            WARPX_ABORT_WITH_MESSAGE("Quantum Synchrotron table name should be provided");
        }
        Vector<char> table_data;
        ParallelDescriptor::ReadAndBcastFile(load_table_name, table_data);
        ParallelDescriptor::Barrier();
        m_shr_p_qs_engine->init_lookup_tables_from_raw_data(table_data,
            qs_minimum_chi_part);
    }
    else if(lookup_table_mode == "builtin"){
        ablastr::warn_manager::WMRecordWarning("QED",
            "The built-in Quantum Synchrotron table will be used. "
            "This low resolution table is intended for testing purposes only.",
            ablastr::warn_manager::WarnPriority::medium);
        m_shr_p_qs_engine->init_builtin_tables(qs_minimum_chi_part);
    }
    else{
        WARPX_ABORT_WITH_MESSAGE("Unknown Quantum Synchrotron table mode");
    }

    WARPX_ALWAYS_ASSERT_WITH_MESSAGE(
        m_shr_p_qs_engine->are_lookup_tables_initialized(),
        "Table initialization has failed!");
}

void MultiParticleContainer::InitBreitWheeler ()
{
    std::string lookup_table_mode;
    const ParmParse pp_qed_bw("qed_bw");

    // bw_minimum_chi_phot is the minimum chi parameter to be
    // considered for pair production. If a photon has chi < chi_min,
    // the optical depth is not evolved and photon generation is ignored
    amrex::Real bw_minimum_chi_part;
    if(!utils::parser::queryWithParser(pp_qed_bw, "chi_min", bw_minimum_chi_part)) {
        WARPX_ABORT_WITH_MESSAGE("qed_bw.chi_min should be provided!");
    }

    pp_qed_bw.query("lookup_table_mode", lookup_table_mode);
    if(lookup_table_mode.empty()){
        WARPX_ABORT_WITH_MESSAGE("Breit Wheeler table mode should be provided");
    }

    if(lookup_table_mode == "generate"){
        ablastr::warn_manager::WMRecordWarning("QED",
            "A new Breit Wheeler table will be generated.",
            ablastr::warn_manager::WarnPriority::low);
#ifndef WARPX_QED_TABLE_GEN
        amrex::Error("Error: Compile with QED_TABLE_GEN=TRUE to enable table generation!\n");
#else
        BreitWheelerGenerateTable();
#endif
    }
    else if(lookup_table_mode == "load"){
        std::string load_table_name;
        pp_qed_bw.query("load_table_from", load_table_name);
        ablastr::warn_manager::WMRecordWarning("QED",
            "The Breit Wheeler table will be read from the file:" + load_table_name,
            ablastr::warn_manager::WarnPriority::low);
        if(load_table_name.empty()){
            WARPX_ABORT_WITH_MESSAGE("Breit Wheeler table name should be provided");
        }
        Vector<char> table_data;
        ParallelDescriptor::ReadAndBcastFile(load_table_name, table_data);
        ParallelDescriptor::Barrier();
        m_shr_p_bw_engine->init_lookup_tables_from_raw_data(
            table_data, bw_minimum_chi_part);
    }
    else if(lookup_table_mode == "builtin"){
        ablastr::warn_manager::WMRecordWarning("QED",
            "The built-in Breit Wheeler table will be used. "
            "This low resolution table is intended for testing purposes only.",
            ablastr::warn_manager::WarnPriority::medium);
        m_shr_p_bw_engine->init_builtin_tables(bw_minimum_chi_part);
    }
    else{
        WARPX_ABORT_WITH_MESSAGE("Unknown Breit Wheeler table mode");
    }

    WARPX_ALWAYS_ASSERT_WITH_MESSAGE(
        m_shr_p_bw_engine->are_lookup_tables_initialized(),
        "Table initialization has failed!");
}

void
MultiParticleContainer::QuantumSyncGenerateTable ()
{
    const ParmParse pp_qed_qs("qed_qs");
    std::string table_name;
    pp_qed_qs.query("save_table_in", table_name);
    WARPX_ALWAYS_ASSERT_WITH_MESSAGE(
        !table_name.empty(),
        "qed_qs.save_table_in should be provided!");

    // qs_minimum_chi_part is the minimum chi parameter to be
    // considered for Synchrotron emission. If a lepton has chi < chi_min,
    // the optical depth is not evolved and photon generation is ignored
    amrex::Real qs_minimum_chi_part;
    utils::parser::getWithParser(pp_qed_qs, "chi_min", qs_minimum_chi_part);

    if(ParallelDescriptor::IOProcessor()){
        PicsarQuantumSyncCtrl ctrl;

        //==Table parameters==

        //--- sub-table 1 (1D)
        //These parameters are used to pre-compute a function
        //which appears in the evolution of the optical depth

        //Minimun chi for the table. If a lepton has chi < tab_dndt_chi_min,
        //chi is considered as if it were equal to tab_dndt_chi_min
        utils::parser::getWithParser(
            pp_qed_qs, "tab_dndt_chi_min", ctrl.dndt_params.chi_part_min);

        //Maximum chi for the table. If a lepton has chi > tab_dndt_chi_max,
        //chi is considered as if it were equal to tab_dndt_chi_max
        utils::parser::getWithParser(
            pp_qed_qs, "tab_dndt_chi_max", ctrl.dndt_params.chi_part_max);

        //How many points should be used for chi in the table
        utils::parser::getWithParser(
            pp_qed_qs, "tab_dndt_how_many", ctrl.dndt_params.chi_part_how_many);
        //------

        //--- sub-table 2 (2D)
        //These parameters are used to pre-compute a function
        //which is used to extract the properties of the generated
        //photons.

        //Minimun chi for the table. If a lepton has chi < tab_em_chi_min,
        //chi is considered as if it were equal to tab_em_chi_min
        utils::parser::getWithParser(
            pp_qed_qs, "tab_em_chi_min", ctrl.phot_em_params.chi_part_min);

        //Maximum chi for the table. If a lepton has chi > tab_em_chi_max,
        //chi is considered as if it were equal to tab_em_chi_max
        utils::parser::getWithParser(
            pp_qed_qs, "tab_em_chi_max", ctrl.phot_em_params.chi_part_max);

        //How many points should be used for chi in the table
        utils::parser::getWithParser(
            pp_qed_qs, "tab_em_chi_how_many", ctrl.phot_em_params.chi_part_how_many);

        //The other axis of the table is the ratio between the quantum
        //parameter of the emitted photon and the quantum parameter of the
        //lepton. This parameter is the minimum ratio to consider for the table.
        utils::parser::getWithParser(
            pp_qed_qs, "tab_em_frac_min", ctrl.phot_em_params.frac_min);

        //This parameter is the number of different points to consider for the second
        //axis
        utils::parser::getWithParser(
            pp_qed_qs, "tab_em_frac_how_many", ctrl.phot_em_params.frac_how_many);
        //====================

        m_shr_p_qs_engine->compute_lookup_tables(ctrl, qs_minimum_chi_part);
        const auto data = m_shr_p_qs_engine->export_lookup_tables_data();
        WarpXUtilIO::WriteBinaryDataOnFile(table_name,
            Vector<char>{data.begin(), data.end()});
    }

    ParallelDescriptor::Barrier();
    Vector<char> table_data;
    ParallelDescriptor::ReadAndBcastFile(table_name, table_data);
    ParallelDescriptor::Barrier();

    //No need to initialize from raw data for the processor that
    //has just generated the table
    if(!ParallelDescriptor::IOProcessor()){
        m_shr_p_qs_engine->init_lookup_tables_from_raw_data(
            table_data, qs_minimum_chi_part);
    }
}

void
MultiParticleContainer::BreitWheelerGenerateTable ()
{
    const ParmParse pp_qed_bw("qed_bw");
    std::string table_name;
    pp_qed_bw.query("save_table_in", table_name);
    WARPX_ALWAYS_ASSERT_WITH_MESSAGE(
        !table_name.empty(),
        "qed_bw.save_table_in should be provided!");

    // bw_minimum_chi_phot is the minimum chi parameter to be
    // considered for pair production. If a photon has chi < chi_min,
    // the optical depth is not evolved and photon generation is ignored
    amrex::Real bw_minimum_chi_part;
    utils::parser::getWithParser(pp_qed_bw, "chi_min", bw_minimum_chi_part);

    if(ParallelDescriptor::IOProcessor()){
        PicsarBreitWheelerCtrl ctrl;

        //==Table parameters==

        //--- sub-table 1 (1D)
        //These parameters are used to pre-compute a function
        //which appears in the evolution of the optical depth

        //Minimun chi for the table. If a photon has chi < tab_dndt_chi_min,
        //an analytical approximation is used.
        utils::parser::getWithParser(
            pp_qed_bw, "tab_dndt_chi_min", ctrl.dndt_params.chi_phot_min);

        //Maximum chi for the table. If a photon has chi > tab_dndt_chi_max,
        //an analytical approximation is used.
        utils::parser::getWithParser(
            pp_qed_bw, "tab_dndt_chi_max", ctrl.dndt_params.chi_phot_max);

        //How many points should be used for chi in the table
        utils::parser::getWithParser(
            pp_qed_bw, "tab_dndt_how_many", ctrl.dndt_params.chi_phot_how_many);
        //------

        //--- sub-table 2 (2D)
        //These parameters are used to pre-compute a function
        //which is used to extract the properties of the generated
        //particles.

        //Minimun chi for the table. If a photon has chi < tab_pair_chi_min
        //chi is considered as it were equal to chi_phot_tpair_min
        utils::parser::getWithParser(
            pp_qed_bw, "tab_pair_chi_min", ctrl.pair_prod_params.chi_phot_min);

        //Maximum chi for the table. If a photon has chi > tab_pair_chi_max
        //chi is considered as it were equal to chi_phot_tpair_max
        utils::parser::getWithParser(
            pp_qed_bw, "tab_pair_chi_max", ctrl.pair_prod_params.chi_phot_max);

        //How many points should be used for chi in the table
        utils::parser::getWithParser(
            pp_qed_bw, "tab_pair_chi_how_many", ctrl.pair_prod_params.chi_phot_how_many);

        //The other axis of the table is the fraction of the initial energy
        //'taken away' by the most energetic particle of the pair.
        //This parameter is the number of different fractions to consider
        utils::parser::getWithParser(
            pp_qed_bw, "tab_pair_frac_how_many", ctrl.pair_prod_params.frac_how_many);
        //====================

        m_shr_p_bw_engine->compute_lookup_tables(ctrl, bw_minimum_chi_part);
        const auto data = m_shr_p_bw_engine->export_lookup_tables_data();
        WarpXUtilIO::WriteBinaryDataOnFile(table_name,
            Vector<char>{data.begin(), data.end()});
    }

    ParallelDescriptor::Barrier();
    Vector<char> table_data;
    ParallelDescriptor::ReadAndBcastFile(table_name, table_data);
    ParallelDescriptor::Barrier();

    //No need to initialize from raw data for the processor that
    //has just generated the table
    if(!ParallelDescriptor::IOProcessor()){
        m_shr_p_bw_engine->init_lookup_tables_from_raw_data(
            table_data, bw_minimum_chi_part);
    }
}

void
MultiParticleContainer::doQEDSchwinger ()
{
    WARPX_PROFILE("MultiParticleContainer::doQEDSchwinger()");

    if (!m_do_qed_schwinger) {return;}

    auto & warpx = WarpX::GetInstance();

    WARPX_ALWAYS_ASSERT_WITH_MESSAGE(warpx.grid_type == GridType::Collocated ||
       warpx.field_gathering_algo == GatheringAlgo::MomentumConserving,
          "ERROR: Schwinger process only implemented for warpx.grid_type=collocated"
                                 "or algo.field_gathering = momentum-conserving");

    constexpr int level_0 = 0;

    WARPX_ALWAYS_ASSERT_WITH_MESSAGE(warpx.maxLevel() == level_0,
        "ERROR: Schwinger process not implemented with mesh refinement");

#ifdef WARPX_DIM_RZ
    WARPX_ABORT_WITH_MESSAGE("Schwinger process not implemented in rz geometry");
#endif
#ifdef WARPX_DIM_1D_Z
    WARPX_ABORT_WITH_MESSAGE("Schwinger process not implemented in 1D geometry");
#endif

// Get cell volume. In 2D the transverse size is
// chosen by the user in the input file.
    amrex::Geometry const & geom = warpx.Geom(level_0);
#if defined(WARPX_DIM_1D_Z)
    const auto dV = geom.CellSize(0); // TODO: scale properly
#elif defined(WARPX_DIM_XZ) || defined(WARPX_DIM_RZ)
    const auto dV = geom.CellSize(0) * geom.CellSize(1)
        * m_qed_schwinger_y_size;
#elif defined(WARPX_DIM_3D)
    const auto dV = geom.CellSize(0) * geom.CellSize(1)
        * geom.CellSize(2);
#endif

    // Get the temporal step
    const auto dt =  warpx.getdt(level_0);

    auto& pc_product_ele =
            allcontainers[m_qed_schwinger_ele_product];
    auto& pc_product_pos =
            allcontainers[m_qed_schwinger_pos_product];

    pc_product_ele->defineAllParticleTiles();
    pc_product_pos->defineAllParticleTiles();

    const MultiFab & Ex = warpx.getField(FieldType::Efield_aux, level_0,0);
    const MultiFab & Ey = warpx.getField(FieldType::Efield_aux, level_0,1);
    const MultiFab & Ez = warpx.getField(FieldType::Efield_aux, level_0,2);
    const MultiFab & Bx = warpx.getField(FieldType::Bfield_aux, level_0,0);
    const MultiFab & By = warpx.getField(FieldType::Bfield_aux, level_0,1);
    const MultiFab & Bz = warpx.getField(FieldType::Bfield_aux, level_0,2);

#ifdef AMREX_USE_OMP
#pragma omp parallel if (amrex::Gpu::notInLaunchRegion())
#endif
    for (MFIter mfi(Ex, TilingIfNotGPU()); mfi.isValid(); ++mfi )
    {
        // Make the box cell centered to avoid creating particles twice on the tile edges
        amrex::Box box = enclosedCells(mfi.nodaltilebox());

        // Get the box representing global Schwinger boundaries
        const amrex::Box global_schwinger_box = ComputeSchwingerGlobalBox();

        // If Schwinger process is not activated anywhere in the current box, we move to the next
        // one. Otherwise we use the intersection of current box with global Schwinger box.
        if (!box.intersects(global_schwinger_box)) {continue;}
        box &= global_schwinger_box;

        const MyFieldList fieldsEB = {
            Ex[mfi].array(), Ey[mfi].array(), Ez[mfi].array(),
            Bx[mfi].array(), By[mfi].array(), Bz[mfi].array()};

        auto& dst_ele_tile = pc_product_ele->ParticlesAt(level_0, mfi);
        auto& dst_pos_tile = pc_product_pos->ParticlesAt(level_0, mfi);

        const auto np_ele_dst = dst_ele_tile.numParticles();
        const auto np_pos_dst = dst_pos_tile.numParticles();

        const auto Filter  = SchwingerFilterFunc{
                              m_qed_schwinger_threshold_poisson_gaussian,
                              dV, dt};

        const SmartCreateFactory create_factory_ele(*pc_product_ele);
        const SmartCreateFactory create_factory_pos(*pc_product_pos);
        const auto CreateEle = create_factory_ele.getSmartCreate();
        const auto CreatePos = create_factory_pos.getSmartCreate();

        const auto Transform = SchwingerTransformFunc{m_qed_schwinger_y_size, PIdx::w};

        const amrex::Geometry& geom_level_zero = warpx.Geom(level_0);

        const auto num_added = filterCreateTransformFromFAB<1>( *pc_product_ele, *pc_product_pos, dst_ele_tile,
                               dst_pos_tile, box, fieldsEB, np_ele_dst,
                               np_pos_dst,Filter, CreateEle, CreatePos,
                               Transform, geom_level_zero);

        setNewParticleIDs(dst_ele_tile, np_ele_dst, num_added);
        setNewParticleIDs(dst_pos_tile, np_pos_dst, num_added);

    }
}

amrex::Box
MultiParticleContainer::ComputeSchwingerGlobalBox () const
{
    auto & warpx = WarpX::GetInstance();
    constexpr int level_0 = 0;
    amrex::Geometry const & geom = warpx.Geom(level_0);

#if defined(WARPX_DIM_3D)
    const amrex::Array<amrex::Real,3> schwinger_min{m_qed_schwinger_xmin,
                                                    m_qed_schwinger_ymin,
                                                    m_qed_schwinger_zmin};
    const amrex::Array<amrex::Real,3> schwinger_max{m_qed_schwinger_xmax,
                                                    m_qed_schwinger_ymax,
                                                    m_qed_schwinger_zmax};
#else
    const amrex::Array<amrex::Real,2> schwinger_min{m_qed_schwinger_xmin,
                                                    m_qed_schwinger_zmin};
    const amrex::Array<amrex::Real,2> schwinger_max{m_qed_schwinger_xmax,
                                                    m_qed_schwinger_zmax};
#endif

    // Box inside which Schwinger is activated
    amrex::Box schwinger_global_box;

    for (int dir=0; dir<AMREX_SPACEDIM; dir++)
    {
        // Dealing with these corner cases should ensure that we don't overflow on the integers
        if (schwinger_min[dir] < geom.ProbLo(dir))
        {
            schwinger_global_box.setSmall(dir, std::numeric_limits<int>::lowest());
        }
        else if (schwinger_min[dir] > geom.ProbHi(dir))
        {
            schwinger_global_box.setSmall(dir, std::numeric_limits<int>::max());
        }
        else
        {
            // Schwinger pairs are currently created on the lower nodes of a cell. Using ceil here
            // excludes all cells whose lower node is strictly lower than schwinger_min[dir].
            schwinger_global_box.setSmall(dir, static_cast<int>(std::ceil(
                               (schwinger_min[dir] - geom.ProbLo(dir)) / geom.CellSize(dir))));
        }

        if (schwinger_max[dir] < geom.ProbLo(dir))
        {
            schwinger_global_box.setBig(dir, std::numeric_limits<int>::lowest());
        }
        else if (schwinger_max[dir] > geom.ProbHi(dir))
        {
            schwinger_global_box.setBig(dir, std::numeric_limits<int>::max());
        }
        else
        {
            // Schwinger pairs are currently created on the lower nodes of a cell. Using floor here
            // excludes all cells whose lower node is strictly higher than schwinger_max[dir].
            schwinger_global_box.setBig(dir, static_cast<int>(std::floor(
                               (schwinger_max[dir] - geom.ProbLo(dir)) / geom.CellSize(dir))));
        }
    }

    return schwinger_global_box;
}

void MultiParticleContainer::doQedEvents (int lev,
                                          const MultiFab& Ex,
                                          const MultiFab& Ey,
                                          const MultiFab& Ez,
                                          const MultiFab& Bx,
                                          const MultiFab& By,
                                          const MultiFab& Bz)
{
    WARPX_PROFILE("MultiParticleContainer::doQedEvents()");

    doQedBreitWheeler(lev, Ex, Ey, Ez, Bx, By, Bz);
    doQedQuantumSync(lev, Ex, Ey, Ez, Bx, By, Bz);
}

void MultiParticleContainer::doQedBreitWheeler (int lev,
                                                const MultiFab& Ex,
                                                const MultiFab& Ey,
                                                const MultiFab& Ez,
                                                const MultiFab& Bx,
                                                const MultiFab& By,
                                                const MultiFab& Bz)
{
    WARPX_PROFILE("MultiParticleContainer::doQedBreitWheeler()");

    amrex::LayoutData<amrex::Real>* cost = WarpX::getCosts(lev);

    // Loop over all species.
    // Photons undergoing Breit Wheeler process create electrons
    // in pc_product_ele and positrons in pc_product_pos

    for (auto& pc_source : allcontainers){
        if(!pc_source->has_breit_wheeler()) { continue; }

        // Get product species
        auto& pc_product_ele =
            allcontainers[pc_source->m_qed_breit_wheeler_ele_product];
        auto& pc_product_pos =
            allcontainers[pc_source->m_qed_breit_wheeler_pos_product];

        const SmartCopyFactory copy_factory_ele(*pc_source, *pc_product_ele);
        const SmartCopyFactory copy_factory_pos(*pc_source, *pc_product_pos);
        auto *phys_pc_ptr = static_cast<PhysicalParticleContainer*>(pc_source.get());

        const auto Filter  = phys_pc_ptr->getPairGenerationFilterFunc();
        const auto CopyEle = copy_factory_ele.getSmartCopy();
        const auto CopyPos = copy_factory_pos.getSmartCopy();

        const auto pair_gen_functor = m_shr_p_bw_engine->build_pair_functor();

        pc_source ->defineAllParticleTiles();
        pc_product_pos->defineAllParticleTiles();
        pc_product_ele->defineAllParticleTiles();

        auto info = getMFItInfo(*pc_source, *pc_product_ele, *pc_product_pos);

#ifdef AMREX_USE_OMP
#pragma omp parallel if (Gpu::notInLaunchRegion())
#endif
        for (WarpXParIter pti(*pc_source, lev, info); pti.isValid(); ++pti)
        {
            if (cost && WarpX::load_balance_costs_update_algo == LoadBalanceCostsUpdateAlgo::Timers)
            {
                amrex::Gpu::synchronize();
            }
            auto wt = static_cast<amrex::Real>(amrex::second());

            auto Transform = PairGenerationTransformFunc(pair_gen_functor,
                                                         pti, lev, Ex.nGrowVect(),
                                                         Ex[pti], Ey[pti], Ez[pti],
                                                         Bx[pti], By[pti], Bz[pti],
                                                         phys_pc_ptr->m_E_external_particle,
                                                         phys_pc_ptr->m_B_external_particle);

            auto& src_tile = pc_source->ParticlesAt(lev, pti);
            auto& dst_ele_tile = pc_product_ele->ParticlesAt(lev, pti);
            auto& dst_pos_tile = pc_product_pos->ParticlesAt(lev, pti);

            const auto np_dst_ele = dst_ele_tile.numParticles();
            const auto np_dst_pos = dst_pos_tile.numParticles();
            const auto num_added = filterCopyTransformParticles<1>(*pc_product_ele, *pc_product_pos,
                                                      dst_ele_tile, dst_pos_tile,
                                                      src_tile, np_dst_ele, np_dst_pos,
                                                      Filter, CopyEle, CopyPos, Transform);

            setNewParticleIDs(dst_ele_tile, np_dst_ele, num_added);
            setNewParticleIDs(dst_pos_tile, np_dst_pos, num_added);

            if (cost && WarpX::load_balance_costs_update_algo == LoadBalanceCostsUpdateAlgo::Timers)
            {
                amrex::Gpu::synchronize();
                wt = static_cast<amrex::Real>(amrex::second()) - wt;
                amrex::HostDevice::Atomic::Add( &(*cost)[pti.index()], wt);
            }
        }
    }
}

void MultiParticleContainer::doQedQuantumSync (int lev,
                                               const MultiFab& Ex,
                                               const MultiFab& Ey,
                                               const MultiFab& Ez,
                                               const MultiFab& Bx,
                                               const MultiFab& By,
                                               const MultiFab& Bz)
{
    WARPX_PROFILE("MultiParticleContainer::doQedQuantumSync()");

    amrex::LayoutData<amrex::Real>* cost = WarpX::getCosts(lev);

    // Loop over all species.
    // Electrons or positrons undergoing Quantum photon emission process
    // create photons in pc_product_phot

    for (auto& pc_source : allcontainers){
        if(!pc_source->has_quantum_sync()){ continue; }

        // Get product species
        auto& pc_product_phot =
            allcontainers[pc_source->m_qed_quantum_sync_phot_product];

        const SmartCopyFactory copy_factory_phot(*pc_source, *pc_product_phot);
        auto *phys_pc_ptr =
            static_cast<PhysicalParticleContainer*>(pc_source.get());

        const auto Filter   = phys_pc_ptr->getPhotonEmissionFilterFunc();
        const auto CopyPhot = copy_factory_phot.getSmartCopy();

        pc_source ->defineAllParticleTiles();
        pc_product_phot->defineAllParticleTiles();

        auto info = getMFItInfo(*pc_source, *pc_product_phot);

#ifdef AMREX_USE_OMP
#pragma omp parallel if (Gpu::notInLaunchRegion())
#endif
        for (WarpXParIter pti(*pc_source, lev, info); pti.isValid(); ++pti)
        {
            if (cost && WarpX::load_balance_costs_update_algo == LoadBalanceCostsUpdateAlgo::Timers)
            {
                amrex::Gpu::synchronize();
            }
            auto wt = static_cast<amrex::Real>(amrex::second());

            auto Transform = PhotonEmissionTransformFunc(
                  m_shr_p_qs_engine->build_optical_depth_functor(),
                  pc_source->particle_runtime_comps["opticalDepthQSR"],
                  m_shr_p_qs_engine->build_phot_em_functor(),
                  pti, lev, Ex.nGrowVect(),
                  Ex[pti], Ey[pti], Ez[pti],
                  Bx[pti], By[pti], Bz[pti],
                  phys_pc_ptr->m_E_external_particle,
                  phys_pc_ptr->m_B_external_particle);

            auto& src_tile = pc_source->ParticlesAt(lev, pti);
            auto& dst_tile = pc_product_phot->ParticlesAt(lev, pti);

            const auto np_dst = dst_tile.numParticles();

            const auto num_added =
                filterCopyTransformParticles<1>(*pc_product_phot, dst_tile, src_tile, np_dst,
                                                Filter, CopyPhot, Transform);

            setNewParticleIDs(dst_tile, np_dst, num_added);

            cleanLowEnergyPhotons(
                                  dst_tile, np_dst, num_added,
                                  m_quantum_sync_photon_creation_energy_threshold);

            if (cost && WarpX::load_balance_costs_update_algo == LoadBalanceCostsUpdateAlgo::Timers)
            {
                amrex::Gpu::synchronize();
                wt = static_cast<amrex::Real>(amrex::second()) - wt;
                amrex::HostDevice::Atomic::Add( &(*cost)[pti.index()], wt);
            }
        }
    }
}

void MultiParticleContainer::CheckQEDProductSpecies()
{
    auto const nspecies = static_cast<int>(species_names.size());
    for (int i=0; i<nspecies; i++){
        const auto& pc = allcontainers[i];
        if (pc->has_breit_wheeler()){
            WARPX_ALWAYS_ASSERT_WITH_MESSAGE(
                i != pc->m_qed_breit_wheeler_ele_product,
                "ERROR: Breit Wheeler product cannot be the same species");

            WARPX_ALWAYS_ASSERT_WITH_MESSAGE(
                i != pc->m_qed_breit_wheeler_pos_product,
                "ERROR: Breit Wheeler product cannot be the same species");

            WARPX_ALWAYS_ASSERT_WITH_MESSAGE(
                allcontainers[pc->m_qed_breit_wheeler_ele_product]->
                    AmIA<PhysicalSpecies::electron>()
                &&
                allcontainers[pc->m_qed_breit_wheeler_pos_product]->
                    AmIA<PhysicalSpecies::positron>(),
                "ERROR: Breit Wheeler product species are of wrong type");
        }

        if(pc->has_quantum_sync()){
            WARPX_ALWAYS_ASSERT_WITH_MESSAGE(
                i != pc->m_qed_quantum_sync_phot_product,
                "ERROR: Quantum Synchrotron product cannot be the same species");

            WARPX_ALWAYS_ASSERT_WITH_MESSAGE(
                allcontainers[pc->m_qed_quantum_sync_phot_product]->
                    AmIA<PhysicalSpecies::photon>(),
                "ERROR: Quantum Synchrotron product species is of wrong type");
        }
    }

    if (m_do_qed_schwinger) {
        WARPX_ALWAYS_ASSERT_WITH_MESSAGE(
                allcontainers[m_qed_schwinger_ele_product]->
                    AmIA<PhysicalSpecies::electron>()
                &&
                allcontainers[m_qed_schwinger_pos_product]->
                    AmIA<PhysicalSpecies::positron>(),
                "ERROR: Schwinger process product species are of wrong type");
    }

}

#endif<|MERGE_RESOLUTION|>--- conflicted
+++ resolved
@@ -961,11 +961,7 @@
 #ifdef AMREX_USE_EB
     amrex::Real particle_removal_depth = WarpX::GetInstance().GetParticleRemovalDepth();
     for (auto& pc : allcontainers) {
-<<<<<<< HEAD
-        scrapeParticles(*pc, distance_to_eb, ParticleBoundaryProcess::Absorb(), particle_removal_depth );
-=======
-        scrapeParticlesAtEB(*pc, distance_to_eb, ParticleBoundaryProcess::Absorb());
->>>>>>> c5a57327
+        scrapeParticlesAtEB(*pc, distance_to_eb, ParticleBoundaryProcess::Absorb(), particle_removal_depth );
     }
 #else
     amrex::ignore_unused(distance_to_eb);
