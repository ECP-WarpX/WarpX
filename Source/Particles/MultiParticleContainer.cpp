/* Copyright 2019-2020 Andrew Myers, Ann Almgren, Axel Huebl
 * David Grote, Jean-Luc Vay, Luca Fedeli
 * Mathieu Lobet, Maxence Thevenet, Remi Lehe
 * Revathi Jambunathan, Weiqun Zhang, Yinjian Zhao
 *
 *
 * This file is part of WarpX.
 *
 * License: BSD-3-Clause-LBNL
 */
#include "MultiParticleContainer.H"
#include "SpeciesPhysicalProperties.H"
#include "Utils/WarpXUtil.H"
#include "WarpX.H"

#include <AMReX_Vector.H>

#include <limits>
#include <algorithm>
#include <string>


using namespace amrex;

MultiParticleContainer::MultiParticleContainer (AmrCore* amr_core)
{

    ReadParameters();

    allcontainers.resize(nspecies + nlasers);
    for (int i = 0; i < nspecies; ++i) {
        if (species_types[i] == PCTypes::Physical) {
            allcontainers[i].reset(new PhysicalParticleContainer(amr_core, i, species_names[i]));
        }
        else if (species_types[i] == PCTypes::RigidInjected) {
            allcontainers[i].reset(new RigidInjectedParticleContainer(amr_core, i, species_names[i]));
        }
        else if (species_types[i] == PCTypes::Photon) {
            allcontainers[i].reset(new PhotonParticleContainer(amr_core, i, species_names[i]));
        }
        allcontainers[i]->m_deposit_on_main_grid = m_deposit_on_main_grid[i];
        allcontainers[i]->m_gather_from_main_grid = m_gather_from_main_grid[i];
    }

    for (int i = nspecies; i < nspecies+nlasers; ++i) {
        allcontainers[i].reset(new LaserParticleContainer(amr_core, i, lasers_names[i-nspecies]));
    }

    pc_tmp.reset(new PhysicalParticleContainer(amr_core));

    // Compute the number of species for which lab-frame data is dumped
    // nspecies_lab_frame_diags, and map their ID to MultiParticleContainer
    // particle IDs in map_species_lab_diags.
    map_species_back_transformed_diagnostics.resize(nspecies);
    nspecies_back_transformed_diagnostics = 0;
    for (int i=0; i<nspecies; i++){
        auto& pc = allcontainers[i];
        if (pc->do_back_transformed_diagnostics){
            map_species_back_transformed_diagnostics[nspecies_back_transformed_diagnostics] = i;
            do_back_transformed_diagnostics = 1;
            nspecies_back_transformed_diagnostics += 1;
        }
    }

    // collision
    allcollisions.resize(ncollisions);
    for (int i = 0; i < ncollisions; ++i) {
        allcollisions[i].reset
            (new CollisionType(species_names, collision_names[i]));
    }

}

void
MultiParticleContainer::ReadParameters ()
{
    static bool initialized = false;
    if (!initialized)
    {
        ParmParse pp("particles");

        // allocating and initializing default values of external fields for particles
        m_E_external_particle.resize(3);
        m_B_external_particle.resize(3);
        // initialize E and B fields to 0.0
        for (int idim = 0; idim < 3; ++idim) {
            m_E_external_particle[idim] = 0.0;
            m_B_external_particle[idim] = 0.0;
        }
        // default values of E_external_particle and B_external_particle
        // are used to set the E and B field when "constant" or "parser"
        // is not explicitly used in the input
        pp.query("B_ext_particle_init_style", m_B_ext_particle_s);
        std::transform(m_B_ext_particle_s.begin(),
                       m_B_ext_particle_s.end(),
                       m_B_ext_particle_s.begin(),
                       ::tolower);
        pp.query("E_ext_particle_init_style", m_E_ext_particle_s);
        std::transform(m_E_ext_particle_s.begin(),
                       m_E_ext_particle_s.end(),
                       m_E_ext_particle_s.begin(),
                       ::tolower);
        // if the input string for B_external on particles is "constant"
        // then the values for the external B on particles must
        // be provided in the input file.
        if (m_B_ext_particle_s == "constant")
            pp.getarr("B_external_particle", m_B_external_particle);

        // if the input string for E_external on particles is "constant"
        // then the values for the external E on particles must
        // be provided in the input file.
        if (m_E_ext_particle_s == "constant")
            pp.getarr("E_external_particle", m_E_external_particle);

        // if the input string for B_ext_particle_s is
        // "parse_b_ext_particle_function" then the mathematical expression
        // for the Bx_, By_, Bz_external_particle_function(x,y,z)
        // must be provided in the input file.
        if (m_B_ext_particle_s == "parse_b_ext_particle_function") {
           // store the mathematical expression as string
           std::string str_Bx_ext_particle_function;
           std::string str_By_ext_particle_function;
           std::string str_Bz_ext_particle_function;
           Store_parserString(pp, "Bx_external_particle_function(x,y,z,t)",
                                      str_Bx_ext_particle_function);
           Store_parserString(pp, "By_external_particle_function(x,y,z,t)",
                                      str_By_ext_particle_function);
           Store_parserString(pp, "Bz_external_particle_function(x,y,z,t)",
                                      str_Bz_ext_particle_function);

           // Parser for B_external on the particle
           m_Bx_particle_parser.reset(new ParserWrapper<4>(
                                    makeParser(str_Bx_ext_particle_function,{"x","y","z","t"})));
           m_By_particle_parser.reset(new ParserWrapper<4>(
                                    makeParser(str_By_ext_particle_function,{"x","y","z","t"})));
           m_Bz_particle_parser.reset(new ParserWrapper<4>(
                                    makeParser(str_Bz_ext_particle_function,{"x","y","z","t"})));

        }

        // if the input string for E_ext_particle_s is
        // "parse_e_ext_particle_function" then the mathematical expression
        // for the Ex_, Ey_, Ez_external_particle_function(x,y,z)
        // must be provided in the input file.
        if (m_E_ext_particle_s == "parse_e_ext_particle_function") {
           // store the mathematical expression as string
           std::string str_Ex_ext_particle_function;
           std::string str_Ey_ext_particle_function;
           std::string str_Ez_ext_particle_function;
           Store_parserString(pp, "Ex_external_particle_function(x,y,z,t)",
                                      str_Ex_ext_particle_function);
           Store_parserString(pp, "Ey_external_particle_function(x,y,z,t)",
                                      str_Ey_ext_particle_function);
           Store_parserString(pp, "Ez_external_particle_function(x,y,z,t)",
                                      str_Ez_ext_particle_function);
           // Parser for E_external on the particle
           m_Ex_particle_parser.reset(new ParserWrapper<4>(
                                    makeParser(str_Ex_ext_particle_function,{"x","y","z","t"})));
           m_Ey_particle_parser.reset(new ParserWrapper<4>(
                                    makeParser(str_Ey_ext_particle_function,{"x","y","z","t"})));
           m_Ez_particle_parser.reset(new ParserWrapper<4>(
                                    makeParser(str_Ez_ext_particle_function,{"x","y","z","t"})));

        }




        pp.query("nspecies", nspecies);
        AMREX_ALWAYS_ASSERT(nspecies >= 0);

        if (nspecies > 0) {
            // Get species names
            pp.getarr("species_names", species_names);
            AMREX_ALWAYS_ASSERT(species_names.size() == nspecies);

            // Get species to deposit on main grid
            m_deposit_on_main_grid.resize(nspecies, false);
            std::vector<std::string> tmp;
            pp.queryarr("deposit_on_main_grid", tmp);
            for (auto const& name : tmp) {
                auto it = std::find(species_names.begin(), species_names.end(), name);
                WarpXUtilMsg::AlwaysAssert(
                    it != species_names.end(),
                    "ERROR: species '" + name
                    + "' in particles.deposit_on_main_grid must be part of particles.species_names"
                );
                int i = std::distance(species_names.begin(), it);
                m_deposit_on_main_grid[i] = true;
            }

            m_gather_from_main_grid.resize(nspecies, false);
            std::vector<std::string> tmp_gather;
            pp.queryarr("gather_from_main_grid", tmp_gather);
            for (auto const& name : tmp_gather) {
                auto it = std::find(species_names.begin(), species_names.end(), name);
                WarpXUtilMsg::AlwaysAssert(
                    it != species_names.end(),
                    "ERROR: species '" + name
                    + "' in particles.gather_from_main_grid must be part of particles.species_names"
                );
                int i = std::distance(species_names.begin(), it);
                m_gather_from_main_grid.at(i) = true;
            }

            species_types.resize(nspecies, PCTypes::Physical);

            // Get rigid-injected species
            std::vector<std::string> rigid_injected_species;
            pp.queryarr("rigid_injected_species", rigid_injected_species);
            if (!rigid_injected_species.empty()) {
                for (auto const& name : rigid_injected_species) {
                    auto it = std::find(species_names.begin(), species_names.end(), name);
                    WarpXUtilMsg::AlwaysAssert(
                        it != species_names.end(),
                        "ERROR: species '" + name
                        + "' in particles.rigid_injected_species must be part of particles.species_names"
                    );
                    int i = std::distance(species_names.begin(), it);
                    species_types[i] = PCTypes::RigidInjected;
                }
            }
            // Get photon species
            std::vector<std::string> photon_species;
            pp.queryarr("photon_species", photon_species);
            if (!photon_species.empty()) {
                for (auto const& name : photon_species) {
                    auto it = std::find(species_names.begin(), species_names.end(), name);
                    WarpXUtilMsg::AlwaysAssert(
                        it != species_names.end(),
                        "ERROR: species '" + name
                        + "' in particles.rigid_injected_species must be part of particles.species_names"
                    );
                    int i = std::distance(species_names.begin(), it);
                    species_types[i] = PCTypes::Photon;
                }
            }

            // collision
            ParmParse pc("collisions");
            pc.query("ncollisions", ncollisions);
            AMREX_ALWAYS_ASSERT(ncollisions >= 0);
            if (ncollisions > 0) {
                pc.getarr("collision_names", collision_names);
                AMREX_ALWAYS_ASSERT(collision_names.size() == ncollisions);
            }

        }

        pp.query("use_fdtd_nci_corr", WarpX::use_fdtd_nci_corr);
        pp.query("l_lower_order_in_v", WarpX::l_lower_order_in_v);

        ParmParse ppl("lasers");
        ppl.query("nlasers", nlasers);
        AMREX_ALWAYS_ASSERT(nlasers >= 0);
        if (nlasers > 0) {
            ppl.getarr("names", lasers_names);
            AMREX_ALWAYS_ASSERT(lasers_names.size() == nlasers);
        }

        initialized = true;
    }
}

void
MultiParticleContainer::AllocData ()
{
    for (auto& pc : allcontainers) {
        pc->AllocData();
    }
    pc_tmp->AllocData();
}

void
MultiParticleContainer::InitData ()
{
    for (auto& pc : allcontainers) {
        pc->InitData();
    }
    pc_tmp->InitData();
    // For each species, get the ID of its product species.
    // This is used for ionization and pair creation processes.
    mapSpeciesProduct();

    CheckIonizationProductSpecies();

#ifdef WARPX_QED
    CheckQEDProductSpecies();
    InitQED();
#endif

}

void
MultiParticleContainer::FieldGather (int lev,
                                     const MultiFab& Ex, const MultiFab& Ey,
                                     const MultiFab& Ez, const MultiFab& Bx,
                                     const MultiFab& By, const MultiFab& Bz)
{
    for (auto& pc : allcontainers) {
        pc->FieldGather(lev, Ex, Ey, Ez, Bx, By, Bz);
    }
}

void
MultiParticleContainer::Evolve (int lev,
                                const MultiFab& Ex, const MultiFab& Ey, const MultiFab& Ez,
                                const MultiFab& Bx, const MultiFab& By, const MultiFab& Bz,
                                MultiFab& jx, MultiFab& jy, MultiFab& jz,
                                MultiFab* cjx,  MultiFab* cjy, MultiFab* cjz,
                                MultiFab* rho, MultiFab* crho,
                                const MultiFab* cEx, const MultiFab* cEy, const MultiFab* cEz,
                                const MultiFab* cBx, const MultiFab* cBy, const MultiFab* cBz,
                                Real t, Real dt, DtType a_dt_type)
{
    jx.setVal(0.0);
    jy.setVal(0.0);
    jz.setVal(0.0);
    if (cjx) cjx->setVal(0.0);
    if (cjy) cjy->setVal(0.0);
    if (cjz) cjz->setVal(0.0);
    if (rho) rho->setVal(0.0);
    if (crho) crho->setVal(0.0);
    for (auto& pc : allcontainers) {
        pc->Evolve(lev, Ex, Ey, Ez, Bx, By, Bz, jx, jy, jz, cjx, cjy, cjz,
                   rho, crho, cEx, cEy, cEz, cBx, cBy, cBz, t, dt, a_dt_type);
    }
}

void
MultiParticleContainer::PushX (Real dt)
{
    for (auto& pc : allcontainers) {
        pc->PushX(dt);
    }
}

void
MultiParticleContainer::PushP (int lev, Real dt,
                               const MultiFab& Ex, const MultiFab& Ey, const MultiFab& Ez,
                               const MultiFab& Bx, const MultiFab& By, const MultiFab& Bz)
{
    for (auto& pc : allcontainers) {
        pc->PushP(lev, dt, Ex, Ey, Ez, Bx, By, Bz);
    }
}

std::unique_ptr<MultiFab>
MultiParticleContainer::GetChargeDensity (int lev, bool local)
{
    std::unique_ptr<MultiFab> rho = allcontainers[0]->GetChargeDensity(lev, true);
    for (unsigned i = 1, n = allcontainers.size(); i < n; ++i) {
        std::unique_ptr<MultiFab> rhoi = allcontainers[i]->GetChargeDensity(lev, true);
        MultiFab::Add(*rho, *rhoi, 0, 0, rho->nComp(), rho->nGrow());
    }
    if (!local) {
        const Geometry& gm = allcontainers[0]->Geom(lev);
        rho->SumBoundary(gm.periodicity());
    }
    return rho;
}

void
MultiParticleContainer::SortParticlesByBin (amrex::IntVect bin_size)
{
    for (auto& pc : allcontainers) {
        pc->SortParticlesByBin(bin_size);
    }
}

void
MultiParticleContainer::Redistribute ()
{
    for (auto& pc : allcontainers) {
        pc->Redistribute();
    }
}

void
MultiParticleContainer::RedistributeLocal (const int num_ghost)
{
    for (auto& pc : allcontainers) {
        pc->Redistribute(0, 0, 0, num_ghost);
    }
}

Vector<long>
MultiParticleContainer::NumberOfParticlesInGrid (int lev) const
{
    const bool only_valid=true, only_local=true;
    Vector<long> r = allcontainers[0]->NumberOfParticlesInGrid(lev,only_valid,only_local);
    for (unsigned i = 1, n = allcontainers.size(); i < n; ++i) {
        const auto& ri = allcontainers[i]->NumberOfParticlesInGrid(lev,only_valid,only_local);
        for (unsigned j=0, m=ri.size(); j<m; ++j) {
            r[j] += ri[j];
        }
    }
    ParallelDescriptor::ReduceLongSum(r.data(),r.size());
    return r;
}

void
MultiParticleContainer::Increment (MultiFab& mf, int lev)
{
    for (auto& pc : allcontainers) {
        pc->Increment(mf,lev);
    }
}

void
MultiParticleContainer::SetParticleBoxArray (int lev, BoxArray& new_ba)
{
    for (auto& pc : allcontainers) {
        pc->SetParticleBoxArray(lev,new_ba);
    }
}

void
MultiParticleContainer::SetParticleDistributionMap (int lev, DistributionMapping& new_dm)
{
    for (auto& pc : allcontainers) {
        pc->SetParticleDistributionMap(lev,new_dm);
    }
}

void
MultiParticleContainer::PostRestart ()
{
    for (auto& pc : allcontainers) {
        pc->PostRestart();
    }
    pc_tmp->PostRestart();
}

void
MultiParticleContainer
::GetLabFrameData (const std::string& /*snapshot_name*/,
                   const int /*i_lab*/, const int direction,
                   const Real z_old, const Real z_new,
                   const Real t_boost, const Real t_lab, const Real dt,
                   Vector<WarpXParticleContainer::DiagnosticParticleData>& parts) const
{

    WARPX_PROFILE("MultiParticleContainer::GetLabFrameData");

    // Loop over particle species
    for (int i = 0; i < nspecies_back_transformed_diagnostics; ++i){
        int isp = map_species_back_transformed_diagnostics[i];
        WarpXParticleContainer* pc = allcontainers[isp].get();
        WarpXParticleContainer::DiagnosticParticles diagnostic_particles;
        pc->GetParticleSlice(direction, z_old, z_new, t_boost, t_lab, dt, diagnostic_particles);
        // Here, diagnostic_particles[lev][index] is a WarpXParticleContainer::DiagnosticParticleData
        // where "lev" is the AMR level and "index" is a [grid index][tile index] pair.

        // Loop over AMR levels
        for (int lev = 0; lev <= pc->finestLevel(); ++lev){
            // Loop over [grid index][tile index] pairs
            // and Fills parts[species number i] with particle data from all grids and
            // tiles in diagnostic_particles. parts contains particles from all
            // AMR levels indistinctly.
            for (auto it = diagnostic_particles[lev].begin(); it != diagnostic_particles[lev].end(); ++it){
                // it->first is the [grid index][tile index] key
                // it->second is the corresponding
                // WarpXParticleContainer::DiagnosticParticleData value
                parts[i].GetRealData(DiagIdx::w).insert(  parts[i].GetRealData(DiagIdx::w  ).end(),
                                                          it->second.GetRealData(DiagIdx::w  ).begin(),
                                                          it->second.GetRealData(DiagIdx::w  ).end());

                parts[i].GetRealData(DiagIdx::x).insert(  parts[i].GetRealData(DiagIdx::x  ).end(),
                                                          it->second.GetRealData(DiagIdx::x  ).begin(),
                                                          it->second.GetRealData(DiagIdx::x  ).end());

                parts[i].GetRealData(DiagIdx::y).insert(  parts[i].GetRealData(DiagIdx::y  ).end(),
                                                          it->second.GetRealData(DiagIdx::y  ).begin(),
                                                          it->second.GetRealData(DiagIdx::y  ).end());

                parts[i].GetRealData(DiagIdx::z).insert(  parts[i].GetRealData(DiagIdx::z  ).end(),
                                                          it->second.GetRealData(DiagIdx::z  ).begin(),
                                                          it->second.GetRealData(DiagIdx::z  ).end());

                parts[i].GetRealData(DiagIdx::ux).insert(  parts[i].GetRealData(DiagIdx::ux).end(),
                                                           it->second.GetRealData(DiagIdx::ux).begin(),
                                                           it->second.GetRealData(DiagIdx::ux).end());

                parts[i].GetRealData(DiagIdx::uy).insert(  parts[i].GetRealData(DiagIdx::uy).end(),
                                                           it->second.GetRealData(DiagIdx::uy).begin(),
                                                           it->second.GetRealData(DiagIdx::uy).end());

                parts[i].GetRealData(DiagIdx::uz).insert(  parts[i].GetRealData(DiagIdx::uz).end(),
                                                           it->second.GetRealData(DiagIdx::uz).begin(),
                                                           it->second.GetRealData(DiagIdx::uz).end());
            }
        }
    }
}

/* \brief Continuous injection for particles initially outside of the domain.
 * \param injection_box: Domain where new particles should be injected.
 * Loop over all WarpXParticleContainer in MultiParticleContainer and
 * calls virtual function ContinuousInjection.
 */
void
MultiParticleContainer::ContinuousInjection (const RealBox& injection_box) const
{
    for (int i=0; i<nspecies+nlasers; i++){
        auto& pc = allcontainers[i];
        if (pc->do_continuous_injection){
            pc->ContinuousInjection(injection_box);
        }
    }
}

/* \brief Update position of continuous injection parameters.
 * \param dt: simulation time step (level 0)
 * All classes inherited from WarpXParticleContainer do not have
 * a position to update (PhysicalParticleContainer does not do anything).
 */
void
MultiParticleContainer::UpdateContinuousInjectionPosition (Real dt) const
{
    for (int i=0; i<nspecies+nlasers; i++){
        auto& pc = allcontainers[i];
        if (pc->do_continuous_injection){
            pc->UpdateContinuousInjectionPosition(dt);
        }
    }
}

int
MultiParticleContainer::doContinuousInjection () const
{
    int warpx_do_continuous_injection = 0;
    for (int i=0; i<nspecies+nlasers; i++){
        auto& pc = allcontainers[i];
        if (pc->do_continuous_injection){
            warpx_do_continuous_injection = 1;
        }
    }
    return warpx_do_continuous_injection;
}

/* \brief Get ID of product species of each species.
 * The users specifies the name of the product species,
 * this routine get its ID.
 */
void
MultiParticleContainer::mapSpeciesProduct ()
{
    for (int i=0; i<nspecies; i++){
        auto& pc = allcontainers[i];
        // If species pc has ionization on, find species with name
        // pc->ionization_product_name and store its ID into
        // pc->ionization_product.
        if (pc->do_field_ionization){
<<<<<<< HEAD
            int i_product = getSpeciesID(pc->ionization_product_name);
            WarpXUtilMsg::AlwaysAssert(
                i != i_product,
                "ERROR: ionization product of species '" + species_names[i] +
                "' cannot be the same species."
            );
=======
            const int i_product = getSpeciesID(pc->ionization_product_name);
>>>>>>> 314acff8
            pc->ionization_product = i_product;
        }

#ifdef WARPX_QED
        if (pc->has_breit_wheeler()){
            const int i_product_ele = getSpeciesID(
                pc->m_qed_breit_wheeler_ele_product_name);
            pc->m_qed_breit_wheeler_ele_product = i_product_ele;

            const int i_product_pos = getSpeciesID(
                pc->m_qed_breit_wheeler_pos_product_name);
            pc->m_qed_breit_wheeler_pos_product = i_product_pos;
        }

        if(pc->has_quantum_sync()){
            const int i_product_phot = getSpeciesID(
                pc->m_qed_quantum_sync_phot_product_name);
            pc->m_qed_quantum_sync_phot_product = i_product_phot;
        }
#endif

    }

}

/* \brief Given a species name, return its ID.
 */
int
MultiParticleContainer::getSpeciesID (std::string product_str)
{
    int i_product;
    bool found = 0;
    // Loop over species
    for (int i=0; i<nspecies; i++){
        // If species name matches, store its ID
        // into i_product
        if (species_names[i] == product_str){
            found = 1;
            i_product = i;
        }
    }

    WarpXUtilMsg::AlwaysAssert(
        found != 0,
        "ERROR: could not find the ID of product species '"
        + product_str + "'" + ". Wrong name?"
    );

    return i_product;
}

void
MultiParticleContainer::doFieldIonization ()
{
    WARPX_PROFILE("MPC::doFieldIonization");

    // Loop over all species.
    // Ionized particles in pc_source create particles in pc_product
    for (auto& pc_source : allcontainers)
    {
        if (!pc_source->do_field_ionization){ continue; }

        auto& pc_product = allcontainers[pc_source->ionization_product];

        SmartCopyFactory copy_factory(*pc_source, *pc_product);
        auto phys_pc_ptr = static_cast<PhysicalParticleContainer*>(pc_source.get());

        auto Filter    = phys_pc_ptr->getIonizationFunc();
        auto Copy      = copy_factory.getSmartCopy();
        auto Transform = IonizationTransformFunc();

        pc_source ->defineAllParticleTiles();
        pc_product->defineAllParticleTiles();

        for (int lev = 0; lev <= pc_source->finestLevel(); ++lev)
        {
            const auto info = getMFItInfo(*pc_source, *pc_product);

#ifdef _OPENMP
#pragma omp parallel if (Gpu::notInLaunchRegion())
#endif
            for (MFIter mfi = pc_source->MakeMFIter(lev, info); mfi.isValid(); ++mfi)
            {
                auto& src_tile = pc_source ->ParticlesAt(lev, mfi);
                auto& dst_tile = pc_product->ParticlesAt(lev, mfi);

                const auto np_dst = dst_tile.numParticles();
                const auto num_added = filterCopyTransformParticles<1>(dst_tile, src_tile, np_dst,
                                                                 Filter, Copy, Transform);

                setNewParticleIDs(dst_tile, np_dst, num_added);
            }
        }
    }
}

void
MultiParticleContainer::doCoulombCollisions ()
{
    WARPX_PROFILE("MPC::doCoulombCollisions");

    for (int i = 0; i < ncollisions; ++i)
    {
        auto& species1 = allcontainers[ allcollisions[i]->m_species1_index ];
        auto& species2 = allcontainers[ allcollisions[i]->m_species2_index ];

        // Enable tiling
        MFItInfo info;
        if (Gpu::notInLaunchRegion()) info.EnableTiling(species1->tile_size);

        // Loop over refinement levels
        for (int lev = 0; lev <= species1->finestLevel(); ++lev){

            // Loop over all grids/tiles at this level
#ifdef _OPENMP
            info.SetDynamic(true);
#pragma omp parallel if (Gpu::notInLaunchRegion())
#endif
            for (MFIter mfi = species1->MakeMFIter(lev, info); mfi.isValid(); ++mfi){

                CollisionType::doCoulombCollisionsWithinTile
                    ( lev, mfi, species1, species2,
                      allcollisions[i]->m_isSameSpecies,
                      allcollisions[i]->m_CoulombLog );

            }
        }
    }
}

void MultiParticleContainer::CheckIonizationProductSpecies()
{
    for (int i=0; i<nspecies; i++){
        if (allcontainers[i]->do_field_ionization){
            AMREX_ALWAYS_ASSERT_WITH_MESSAGE(
                i != allcontainers[i]->ionization_product,
                "ERROR: ionization product cannot be the same species");
        }
    }
}

#ifdef WARPX_QED
void MultiParticleContainer::InitQED ()
{
    m_shr_p_qs_engine = std::make_shared<QuantumSynchrotronEngine>();
    m_shr_p_bw_engine = std::make_shared<BreitWheelerEngine>();

    m_nspecies_quantum_sync = 0;
    m_nspecies_breit_wheeler = 0;

    for (auto& pc : allcontainers) {
        if(pc->has_quantum_sync()){
            pc->set_quantum_sync_engine_ptr
                (m_shr_p_qs_engine);
            m_nspecies_quantum_sync++;
        }
        if(pc->has_breit_wheeler()){
            pc->set_breit_wheeler_engine_ptr
                (m_shr_p_bw_engine);
            m_nspecies_breit_wheeler++;
        }
    }

    if(m_nspecies_quantum_sync != 0)
        InitQuantumSync();

    if(m_nspecies_breit_wheeler !=0)
        InitBreitWheeler();

}

void MultiParticleContainer::InitQuantumSync ()
{
    std::string lookup_table_mode;
    ParmParse pp("qed_qs");

    //If specified, use a user-defined energy threshold for photon creaction
    ParticleReal temp;
    if(pp.query("photon_creation_energy_threshold", temp)){
        m_quantum_sync_photon_creation_energy_threshold = temp;
    }
    else{
        amrex::Print() << "Using default value (2*me*c^2)" <<
            " for photon energy creaction threshold \n" ;
    }

    pp.query("lookup_table_mode", lookup_table_mode);
    if(lookup_table_mode.empty()){
        amrex::Abort("Quantum Synchrotron table mode should be provided");
    }

    if(lookup_table_mode == "generate"){
        amrex::Print() << "Quantum Synchrotron table will be generated. \n" ;
#ifndef WARPX_QED_TABLE_GEN
        amrex::Error("Error: Compile with QED_TABLE_GEN=TRUE to enable table generation!\n");
#else
        QuantumSyncGenerateTable();
#endif
    }
    else if(lookup_table_mode == "load"){
        amrex::Print() << "Quantum Synchrotron table will be read from file. \n" ;
        std::string load_table_name;
        pp.query("load_table_from", load_table_name);
        if(load_table_name.empty()){
            amrex::Abort("Quantum Synchrotron table name should be provided");
        }
        Vector<char> table_data;
        ParallelDescriptor::ReadAndBcastFile(load_table_name, table_data);
        ParallelDescriptor::Barrier();
        m_shr_p_qs_engine->init_lookup_tables_from_raw_data(table_data);
    }
    else if(lookup_table_mode == "dummy_builtin"){
        amrex::Print() << "Built-in Quantum Synchrotron dummy table will be used. \n" ;
        m_shr_p_qs_engine->init_dummy_tables();
    }
    else{
        amrex::Abort("Unknown Quantum Synchrotron table mode");
    }

    if(!m_shr_p_qs_engine->are_lookup_tables_initialized()){
        amrex::Abort("Table initialization has failed!");
    }
}

void MultiParticleContainer::InitBreitWheeler ()
{
    std::string lookup_table_mode;
    ParmParse pp("qed_bw");
    pp.query("lookup_table_mode", lookup_table_mode);
    if(lookup_table_mode.empty()){
        amrex::Abort("Breit Wheeler table mode should be provided");
    }

    if(lookup_table_mode == "generate"){
        amrex::Print() << "Breit Wheeler table will be generated. \n" ;
#ifndef WARPX_QED_TABLE_GEN
        amrex::Error("Error: Compile with QED_TABLE_GEN=TRUE to enable table generation!\n");
#else
        BreitWheelerGenerateTable();
#endif
    }
    else if(lookup_table_mode == "load"){
        amrex::Print() << "Breit Wheeler table will be read from file. \n" ;
        std::string load_table_name;
        pp.query("load_table_from", load_table_name);
        if(load_table_name.empty()){
            amrex::Abort("Breit Wheeler table name should be provided");
        }
        Vector<char> table_data;
        ParallelDescriptor::ReadAndBcastFile(load_table_name, table_data);
        ParallelDescriptor::Barrier();
        m_shr_p_bw_engine->init_lookup_tables_from_raw_data(table_data);
    }
    else if(lookup_table_mode == "dummy_builtin"){
        amrex::Print() << "Built-in Breit Wheeler dummy table will be used. \n" ;
        m_shr_p_bw_engine->init_dummy_tables();
    }
    else{
        amrex::Abort("Unknown Breit Wheeler table mode");
    }

    if(!m_shr_p_bw_engine->are_lookup_tables_initialized()){
        amrex::Abort("Table initialization has failed!");
    }
}

void
MultiParticleContainer::QuantumSyncGenerateTable ()
{
    ParmParse pp("qed_qs");
    std::string table_name;
    pp.query("save_table_in", table_name);
    if(table_name.empty())
        amrex::Abort("qed_qs.save_table_in should be provided!");

    if(ParallelDescriptor::IOProcessor()){
        PicsarQuantumSynchrotronCtrl ctrl;
        int t_int;

        // Engine paramenter: chi_part_min is the minium chi parameter to be
        // considered by the engine. If a lepton has chi < chi_part_min,
        // the optical depth is not evolved and photon generation is ignored
        if(!pp.query("chi_min", ctrl.chi_part_min))
            amrex::Abort("qed_qs.chi_min should be provided!");

        //==Table parameters==

        //--- sub-table 1 (1D)
        //These parameters are used to pre-compute a function
        //which appears in the evolution of the optical depth

        //Minimun chi for the table. If a lepton has chi < chi_part_tdndt_min,
        //chi is considered as it were equal to chi_part_tdndt_min
        if(!pp.query("tab_dndt_chi_min", ctrl.chi_part_tdndt_min))
            amrex::Abort("qed_qs.tab_dndt_chi_min should be provided!");

        //Maximum chi for the table. If a lepton has chi > chi_part_tdndt_max,
        //chi is considered as it were equal to chi_part_tdndt_max
        if(!pp.query("tab_dndt_chi_max", ctrl.chi_part_tdndt_max))
            amrex::Abort("qed_qs.tab_dndt_chi_max should be provided!");

        //How many points should be used for chi in the table
        if(!pp.query("tab_dndt_how_many", t_int))
            amrex::Abort("qed_qs.tab_dndt_how_many should be provided!");
        ctrl.chi_part_tdndt_how_many = t_int;
        //------

        //--- sub-table 2 (2D)
        //These parameters are used to pre-compute a function
        //which is used to extract the properties of the generated
        //photons.

        //Minimun chi for the table. If a lepton has chi < chi_part_tem_min,
        //chi is considered as it were equal to chi_part_tem_min
        if(!pp.query("tab_em_chi_min", ctrl.chi_part_tem_min))
            amrex::Abort("qed_qs.tab_em_chi_min should be provided!");

        //Maximum chi for the table. If a lepton has chi > chi_part_tem_max,
        //chi is considered as it were equal to chi_part_tem_max
        if(!pp.query("tab_em_chi_max", ctrl.chi_part_tem_max))
            amrex::Abort("qed_qs.tab_em_chi_max should be provided!");

        //How many points should be used for chi in the table
        if(!pp.query("tab_em_chi_how_many", t_int))
            amrex::Abort("qed_qs.tab_em_chi_how_many should be provided!");
        ctrl.chi_part_tem_how_many = t_int;

        //The other axis of the table is a cumulative probability distribution
        //(corresponding to different energies of the generated particles)
        //This parameter is the number of different points to consider
        if(!pp.query("tab_em_prob_how_many", t_int))
            amrex::Abort("qed_qs.tab_em_prob_how_many should be provided!");
        ctrl.prob_tem_how_many = t_int;
        //====================

        m_shr_p_qs_engine->compute_lookup_tables(ctrl);
        WarpXUtilIO::WriteBinaryDataOnFile(table_name,
            m_shr_p_qs_engine->export_lookup_tables_data());
    }

    ParallelDescriptor::Barrier();
    Vector<char> table_data;
    ParallelDescriptor::ReadAndBcastFile(table_name, table_data);
    ParallelDescriptor::Barrier();

    //No need to initialize from raw data for the processor that
    //has just generated the table
    if(!ParallelDescriptor::IOProcessor()){
        m_shr_p_qs_engine->init_lookup_tables_from_raw_data(table_data);
    }
}

void
MultiParticleContainer::BreitWheelerGenerateTable ()
{
    ParmParse pp("qed_bw");
    std::string table_name;
    pp.query("save_table_in", table_name);
    if(table_name.empty())
        amrex::Abort("qed_bw.save_table_in should be provided!");

    if(ParallelDescriptor::IOProcessor()){
        PicsarBreitWheelerCtrl ctrl;
        int t_int;

        // Engine paramenter: chi_phot_min is the minium chi parameter to be
        // considered by the engine. If a photon has chi < chi_phot_min,
        // the optical depth is not evolved and pair generation is ignored
        if(!pp.query("chi_min", ctrl.chi_phot_min))
            amrex::Abort("qed_bw.chi_min should be provided!");

        //==Table parameters==

        //--- sub-table 1 (1D)
        //These parameters are used to pre-compute a function
        //which appears in the evolution of the optical depth

        //Minimun chi for the table. If a photon has chi < chi_phot_tdndt_min,
        //an analytical approximation is used.
        if(!pp.query("tab_dndt_chi_min", ctrl.chi_phot_tdndt_min))
            amrex::Abort("qed_bw.tab_dndt_chi_min should be provided!");

        //Maximum chi for the table. If a photon has chi > chi_phot_tdndt_min,
        //an analytical approximation is used.
        if(!pp.query("tab_dndt_chi_max", ctrl.chi_phot_tdndt_max))
            amrex::Abort("qed_bw.tab_dndt_chi_max should be provided!");

        //How many points should be used for chi in the table
        if(!pp.query("tab_dndt_how_many", t_int))
            amrex::Abort("qed_bw.tab_dndt_how_many should be provided!");
        ctrl.chi_phot_tdndt_how_many = t_int;
        //------

        //--- sub-table 2 (2D)
        //These parameters are used to pre-compute a function
        //which is used to extract the properties of the generated
        //particles.

        //Minimun chi for the table. If a photon has chi < chi_phot_tpair_min
        //chi is considered as it were equal to chi_phot_tpair_min
        if(!pp.query("tab_pair_chi_min", ctrl.chi_phot_tpair_min))
            amrex::Abort("qed_bw.tab_pair_chi_min should be provided!");

        //Maximum chi for the table. If a photon has chi > chi_phot_tpair_max
        //chi is considered as it were equal to chi_phot_tpair_max
        if(!pp.query("tab_pair_chi_max", ctrl.chi_phot_tpair_max))
            amrex::Abort("qed_bw.tab_pair_chi_max should be provided!");

        //How many points should be used for chi in the table
        if(!pp.query("tab_pair_chi_how_many", t_int))
            amrex::Abort("qed_bw.tab_pair_chi_how_many should be provided!");
        ctrl.chi_phot_tpair_how_many = t_int;

        //The other axis of the table is the fraction of the initial energy
        //'taken away' by the most energetic particle of the pair.
        //This parameter is the number of different fractions to consider
        if(!pp.query("tab_pair_frac_how_many", t_int))
            amrex::Abort("qed_bw.tab_pair_frac_how_many should be provided!");
        ctrl.chi_frac_tpair_how_many = t_int;
        //====================

        m_shr_p_bw_engine->compute_lookup_tables(ctrl);
        WarpXUtilIO::WriteBinaryDataOnFile(table_name,
            m_shr_p_bw_engine->export_lookup_tables_data());
    }

    ParallelDescriptor::Barrier();
    Vector<char> table_data;
    ParallelDescriptor::ReadAndBcastFile(table_name, table_data);
    ParallelDescriptor::Barrier();

    //No need to initialize from raw data for the processor that
    //has just generated the table
    if(!ParallelDescriptor::IOProcessor()){
        m_shr_p_bw_engine->init_lookup_tables_from_raw_data(table_data);
    }
}

void MultiParticleContainer::doQedEvents()
{
    WARPX_PROFILE("MPC::doQedEvents");

    doQedBreitWheeler();
    doQedQuantumSync();
}

void MultiParticleContainer::doQedBreitWheeler()
{
    WARPX_PROFILE("MPC::doQedBreitWheeler");

    // Loop over all species.
    // Photons undergoing Breit Wheeler process create electrons
    // in pc_product_ele and positrons in pc_product_pos

    for (auto& pc_source : allcontainers){
        if(!pc_source->has_breit_wheeler()) continue;

        // Get product species
        auto& pc_product_ele =
            allcontainers[pc_source->m_qed_breit_wheeler_ele_product];
        auto& pc_product_pos =
            allcontainers[pc_source->m_qed_breit_wheeler_pos_product];

        SmartCopyFactory copy_factory_ele(*pc_source, *pc_product_ele);
        SmartCopyFactory copy_factory_pos(*pc_source, *pc_product_pos);
        auto phys_pc_ptr = static_cast<PhysicalParticleContainer*>(pc_source.get());

        const auto Filter  = phys_pc_ptr->getPairGenerationFilterFunc();
        const auto CopyEle = copy_factory_ele.getSmartCopy();
        const auto CopyPos = copy_factory_pos.getSmartCopy();

        const auto pair_gen_functor = m_shr_p_bw_engine->build_pair_functor();
        auto Transform = PairGenerationTransformFunc(pair_gen_functor);

        pc_source ->defineAllParticleTiles();
        pc_product_pos->defineAllParticleTiles();
        pc_product_ele->defineAllParticleTiles();

        for (int lev = 0; lev <= pc_source->finestLevel(); ++lev)
        {
            const auto info = getMFItInfo(*pc_source, *pc_product_ele, *pc_product_pos);

#ifdef _OPENMP
#pragma omp parallel if (Gpu::notInLaunchRegion())
#endif
            for (MFIter mfi = pc_source->MakeMFIter(lev, info); mfi.isValid(); ++mfi)
            {
                auto& src_tile = pc_source->ParticlesAt(lev, mfi);
                auto& dst_ele_tile = pc_product_ele->ParticlesAt(lev, mfi);
                auto& dst_pos_tile = pc_product_pos->ParticlesAt(lev, mfi);

                const auto np_dst_ele = dst_ele_tile.numParticles();
                const auto np_dst_pos = dst_pos_tile.numParticles();
                const auto num_added = filterCopyTransformParticles<1>(
                    dst_ele_tile, dst_pos_tile,
                    src_tile, np_dst_ele, np_dst_pos,
                    Filter, CopyEle, CopyPos, Transform);

                setNewParticleIDs(dst_ele_tile, np_dst_ele, num_added);
                setNewParticleIDs(dst_pos_tile, np_dst_pos, num_added);
            }
        }
   }
}

void MultiParticleContainer::doQedQuantumSync()
{
    WARPX_PROFILE("MPC::doQedEvents::doQedQuantumSync");

    // Loop over all species.
    // Electrons or positrons undergoing Quantum photon emission process
    // create photons in pc_product_phot

    for (auto& pc_source : allcontainers){
        if(!pc_source->has_quantum_sync()){ continue; }

                // Get product species
        auto& pc_product_phot =
            allcontainers[pc_source->m_qed_quantum_sync_phot_product];

        SmartCopyFactory copy_factory_phot(*pc_source, *pc_product_phot);
        auto phys_pc_ptr =
            static_cast<PhysicalParticleContainer*>(pc_source.get());

        const auto Filter   = phys_pc_ptr->getPhotonEmissionFilterFunc();
        const auto CopyPhot = copy_factory_phot.getSmartCopy();

        auto Transform = PhotonEmissionTransformFunc(
            m_shr_p_qs_engine->build_optical_depth_functor(),
            pc_source->particle_runtime_comps["optical_depth_QSR"],
             m_shr_p_qs_engine->build_phot_em_functor());

        pc_source ->defineAllParticleTiles();
        pc_product_phot->defineAllParticleTiles();

        for (int lev = 0; lev <= pc_source->finestLevel(); ++lev)
        {
            const auto info = getMFItInfo(*pc_source, *pc_product_phot);

#ifdef _OPENMP
#pragma omp parallel if (Gpu::notInLaunchRegion())
#endif
            for (MFIter mfi = pc_source->MakeMFIter(lev, info); mfi.isValid(); ++mfi)
            {
                auto& src_tile = pc_source->ParticlesAt(lev, mfi);
                auto& dst_tile = pc_product_phot->ParticlesAt(lev, mfi);

                const auto np_dst = dst_tile.numParticles();

                const auto num_added =
                    filterCopyTransformParticles<1>(dst_tile, src_tile, np_dst,
                        Filter, CopyPhot, Transform);

                setNewParticleIDs(dst_tile, np_dst, num_added);

                cleanLowEnergyPhotons(
                    dst_tile, np_dst, num_added,
                    m_quantum_sync_photon_creation_energy_threshold);

            }
        }
    }

}

void MultiParticleContainer::CheckQEDProductSpecies()
{
    for (int i=0; i<nspecies; i++){
        const auto& pc = allcontainers[i];
        if (pc->has_breit_wheeler()){
            AMREX_ALWAYS_ASSERT_WITH_MESSAGE(
                i != pc->m_qed_breit_wheeler_ele_product,
                "ERROR: Breit Wheeler product cannot be the same species");

            AMREX_ALWAYS_ASSERT_WITH_MESSAGE(
                i != pc->m_qed_breit_wheeler_pos_product,
                "ERROR: Breit Wheeler product cannot be the same species");

            AMREX_ALWAYS_ASSERT_WITH_MESSAGE(
                allcontainers[pc->m_qed_breit_wheeler_ele_product]->
                    AmIA<PhysicalSpecies::electron>()
                &&
                allcontainers[pc->m_qed_breit_wheeler_pos_product]->
                    AmIA<PhysicalSpecies::positron>(),
                "ERROR: Breit Wheeler product species are of wrong type");
        }

        if(pc->has_quantum_sync()){
            AMREX_ALWAYS_ASSERT_WITH_MESSAGE(
                i != pc->m_qed_quantum_sync_phot_product,
                "ERROR: Quantum Synchrotron product cannot be the same species");

            AMREX_ALWAYS_ASSERT_WITH_MESSAGE(
                allcontainers[pc->m_qed_quantum_sync_phot_product]->
                    AmIA<PhysicalSpecies::photon>(),
                "ERROR: Quantum Synchrotron product species is of wrong type");
        }
    }
}


#endif<|MERGE_RESOLUTION|>--- conflicted
+++ resolved
@@ -552,16 +552,7 @@
         // pc->ionization_product_name and store its ID into
         // pc->ionization_product.
         if (pc->do_field_ionization){
-<<<<<<< HEAD
-            int i_product = getSpeciesID(pc->ionization_product_name);
-            WarpXUtilMsg::AlwaysAssert(
-                i != i_product,
-                "ERROR: ionization product of species '" + species_names[i] +
-                "' cannot be the same species."
-            );
-=======
             const int i_product = getSpeciesID(pc->ionization_product_name);
->>>>>>> 314acff8
             pc->ionization_product = i_product;
         }
 
