/* Copyright 2019-2020 Andrew Myers, Ann Almgren, Axel Huebl
 * David Grote, Jean-Luc Vay, Luca Fedeli
 * Mathieu Lobet, Maxence Thevenet, Neil Zaim
 * Remi Lehe, Revathi Jambunathan, Weiqun Zhang
 * Yinjian Zhao
 *
 *
 * This file is part of WarpX.
 *
 * License: BSD-3-Clause-LBNL
 */
#include "MultiParticleContainer.H"
#include "Particles/ElementaryProcess/Ionization.H"
#ifdef WARPX_QED
#   include "Particles/ElementaryProcess/QEDInternals/BreitWheelerEngineWrapper.H"
#   include "Particles/ElementaryProcess/QEDInternals/QuantumSyncEngineWrapper.H"
#   include "Particles/ElementaryProcess/QEDSchwingerProcess.H"
#   include "Particles/ElementaryProcess/QEDPairGeneration.H"
#   include "Particles/ElementaryProcess/QEDPhotonEmission.H"
#endif
#include "Particles/LaserParticleContainer.H"
#include "Particles/ParticleCreation/FilterCopyTransform.H"
#ifdef WARPX_QED
#   include "Particles/ParticleCreation/FilterCreateTransformFromFAB.H"
#endif
#include "Particles/ParticleCreation/SmartCopy.H"
#include "Particles/ParticleCreation/SmartCreate.H"
#include "Particles/ParticleCreation/SmartUtils.H"
#include "Particles/PhotonParticleContainer.H"
#include "Particles/PhysicalParticleContainer.H"
#include "Particles/RigidInjectedParticleContainer.H"
#include "Particles/WarpXParticleContainer.H"
#include "SpeciesPhysicalProperties.H"
#include "Utils/WarpXAlgorithmSelection.H"
#include "Utils/WarpXProfilerWrapper.H"
#ifdef AMREX_USE_EB
#   include "EmbeddedBoundary/ParticleScraper.H"
#   include "EmbeddedBoundary/ParticleBoundaryProcess.H"
#endif

#include "WarpX.H"

#include <AMReX.H>
#include <AMReX_Array.H>
#include <AMReX_Array4.H>
#include <AMReX_BoxArray.H>
#include <AMReX_DistributionMapping.H>
#include <AMReX_FArrayBox.H>
#include <AMReX_FabArray.H>
#include <AMReX_Geometry.H>
#include <AMReX_GpuAtomic.H>
#include <AMReX_GpuDevice.H>
#include <AMReX_IntVect.H>
#include <AMReX_LayoutData.H>
#include <AMReX_MultiFab.H>
#include <AMReX_PODVector.H>
#include <AMReX_ParIter.H>
#include <AMReX_ParallelDescriptor.H>
#include <AMReX_ParmParse.H>
#include <AMReX_ParticleTile.H>
#include <AMReX_Particles.H>
#include <AMReX_Print.H>
#include <AMReX_StructOfArrays.H>
#include <AMReX_Utility.H>
#include <AMReX_Vector.H>

#include <algorithm>
#include <cmath>
#include <limits>
#include <map>
#include <string>
#include <utility>
#include <vector>

using namespace amrex;

namespace
{
    /** A little collection to transport six Array4 that point to the EM fields */
    struct MyFieldList
    {
        Array4< amrex::Real const > const Ex, Ey, Ez, Bx, By, Bz;
    };
}

MultiParticleContainer::MultiParticleContainer (AmrCore* amr_core)
{

    ReadParameters();

    auto const nspecies = static_cast<int>(species_names.size());
    auto const nlasers = static_cast<int>(lasers_names.size());

    allcontainers.resize(nspecies + nlasers);
    for (int i = 0; i < nspecies; ++i) {
        if (species_types[i] == PCTypes::Physical) {
            allcontainers[i] = std::make_unique<PhysicalParticleContainer>(amr_core, i, species_names[i]);
        }
        else if (species_types[i] == PCTypes::RigidInjected) {
            allcontainers[i] = std::make_unique<RigidInjectedParticleContainer>(amr_core, i, species_names[i]);
        }
        else if (species_types[i] == PCTypes::Photon) {
            allcontainers[i] = std::make_unique<PhotonParticleContainer>(amr_core, i, species_names[i]);
        }
        allcontainers[i]->m_deposit_on_main_grid = m_deposit_on_main_grid[i];
        allcontainers[i]->m_gather_from_main_grid = m_gather_from_main_grid[i];
    }

    for (int i = nspecies; i < nspecies+nlasers; ++i) {
        allcontainers[i] = std::make_unique<LaserParticleContainer>(amr_core, i, lasers_names[i-nspecies]);
    }

    pc_tmp = std::make_unique<PhysicalParticleContainer>(amr_core);

    // Compute the number of species for which lab-frame data is dumped
    // nspecies_lab_frame_diags, and map their ID to MultiParticleContainer
    // particle IDs in map_species_lab_diags.
    map_species_back_transformed_diagnostics.resize(nspecies);
    nspecies_back_transformed_diagnostics = 0;
    for (int i=0; i<nspecies; i++){
        auto& pc = allcontainers[i];
        if (pc->do_back_transformed_diagnostics){
            map_species_back_transformed_diagnostics[nspecies_back_transformed_diagnostics] = i;
            do_back_transformed_diagnostics = 1;
            nspecies_back_transformed_diagnostics += 1;
        }
    }

    // Setup particle collisions
    collisionhandler = std::make_unique<CollisionHandler>();

}

void
MultiParticleContainer::ReadParameters ()
{
    static bool initialized = false;
    if (!initialized)
    {
        ParmParse pp_particles("particles");

        // allocating and initializing default values of external fields for particles
        m_E_external_particle.resize(3);
        m_B_external_particle.resize(3);
        // initialize E and B fields to 0.0
        for (int idim = 0; idim < 3; ++idim) {
            m_E_external_particle[idim] = 0.0;
            m_B_external_particle[idim] = 0.0;
        }
        // default values of E_external_particle and B_external_particle
        // are used to set the E and B field when "constant" or "parser"
        // is not explicitly used in the input
        pp_particles.query("B_ext_particle_init_style", m_B_ext_particle_s);
        std::transform(m_B_ext_particle_s.begin(),
                       m_B_ext_particle_s.end(),
                       m_B_ext_particle_s.begin(),
                       ::tolower);
        pp_particles.query("E_ext_particle_init_style", m_E_ext_particle_s);
        std::transform(m_E_ext_particle_s.begin(),
                       m_E_ext_particle_s.end(),
                       m_E_ext_particle_s.begin(),
                       ::tolower);
        // if the input string for B_external on particles is "constant"
        // then the values for the external B on particles must
        // be provided in the input file.
        if (m_B_ext_particle_s == "constant")
            getArrWithParser(pp_particles, "B_external_particle", m_B_external_particle);

        // if the input string for E_external on particles is "constant"
        // then the values for the external E on particles must
        // be provided in the input file.
        if (m_E_ext_particle_s == "constant")
            getArrWithParser(pp_particles, "E_external_particle", m_E_external_particle);

        // if the input string for B_ext_particle_s is
        // "parse_b_ext_particle_function" then the mathematical expression
        // for the Bx_, By_, Bz_external_particle_function(x,y,z)
        // must be provided in the input file.
        if (m_B_ext_particle_s == "parse_b_ext_particle_function") {
           // store the mathematical expression as string
           std::string str_Bx_ext_particle_function;
           std::string str_By_ext_particle_function;
           std::string str_Bz_ext_particle_function;
           Store_parserString(pp_particles, "Bx_external_particle_function(x,y,z,t)",
                                      str_Bx_ext_particle_function);
           Store_parserString(pp_particles, "By_external_particle_function(x,y,z,t)",
                                      str_By_ext_particle_function);
           Store_parserString(pp_particles, "Bz_external_particle_function(x,y,z,t)",
                                      str_Bz_ext_particle_function);

           // Parser for B_external on the particle
           m_Bx_particle_parser = std::make_unique<amrex::Parser>(
                                    makeParser(str_Bx_ext_particle_function,{"x","y","z","t"}));
           m_By_particle_parser = std::make_unique<amrex::Parser>(
                                    makeParser(str_By_ext_particle_function,{"x","y","z","t"}));
           m_Bz_particle_parser = std::make_unique<amrex::Parser>(
                                    makeParser(str_Bz_ext_particle_function,{"x","y","z","t"}));

        }

        // if the input string for E_ext_particle_s is
        // "parse_e_ext_particle_function" then the mathematical expression
        // for the Ex_, Ey_, Ez_external_particle_function(x,y,z)
        // must be provided in the input file.
        if (m_E_ext_particle_s == "parse_e_ext_particle_function") {
           // store the mathematical expression as string
           std::string str_Ex_ext_particle_function;
           std::string str_Ey_ext_particle_function;
           std::string str_Ez_ext_particle_function;
           Store_parserString(pp_particles, "Ex_external_particle_function(x,y,z,t)",
                                      str_Ex_ext_particle_function);
           Store_parserString(pp_particles, "Ey_external_particle_function(x,y,z,t)",
                                      str_Ey_ext_particle_function);
           Store_parserString(pp_particles, "Ez_external_particle_function(x,y,z,t)",
                                      str_Ez_ext_particle_function);
           // Parser for E_external on the particle
           m_Ex_particle_parser = std::make_unique<amrex::Parser>(
                                    makeParser(str_Ex_ext_particle_function,{"x","y","z","t"}));
           m_Ey_particle_parser = std::make_unique<amrex::Parser>(
                                    makeParser(str_Ey_ext_particle_function,{"x","y","z","t"}));
           m_Ez_particle_parser = std::make_unique<amrex::Parser>(
                                    makeParser(str_Ez_ext_particle_function,{"x","y","z","t"}));

        }


        // particle species
        pp_particles.queryarr("species_names", species_names);
        auto const nspecies = species_names.size();

        if (nspecies > 0) {
            // Get species to deposit on main grid
            m_deposit_on_main_grid.resize(nspecies, false);
            std::vector<std::string> tmp;
            pp_particles.queryarr("deposit_on_main_grid", tmp);
            for (auto const& name : tmp) {
                auto it = std::find(species_names.begin(), species_names.end(), name);
                WarpXUtilMsg::AlwaysAssert(
                    it != species_names.end(),
                    "ERROR: species '" + name
                    + "' in particles.deposit_on_main_grid must be part of particles.species_names"
                );
                int i = std::distance(species_names.begin(), it);
                m_deposit_on_main_grid[i] = true;
            }

            m_gather_from_main_grid.resize(nspecies, false);
            std::vector<std::string> tmp_gather;
            pp_particles.queryarr("gather_from_main_grid", tmp_gather);
            for (auto const& name : tmp_gather) {
                auto it = std::find(species_names.begin(), species_names.end(), name);
                WarpXUtilMsg::AlwaysAssert(
                    it != species_names.end(),
                    "ERROR: species '" + name
                    + "' in particles.gather_from_main_grid must be part of particles.species_names"
                );
                int i = std::distance(species_names.begin(), it);
                m_gather_from_main_grid.at(i) = true;
            }

            species_types.resize(nspecies, PCTypes::Physical);

            // Get rigid-injected species
            std::vector<std::string> rigid_injected_species;
            pp_particles.queryarr("rigid_injected_species", rigid_injected_species);
            if (!rigid_injected_species.empty()) {
                for (auto const& name : rigid_injected_species) {
                    auto it = std::find(species_names.begin(), species_names.end(), name);
                    WarpXUtilMsg::AlwaysAssert(
                        it != species_names.end(),
                        "ERROR: species '" + name
                        + "' in particles.rigid_injected_species must be part of particles.species_names"
                    );
                    int i = std::distance(species_names.begin(), it);
                    species_types[i] = PCTypes::RigidInjected;
                }
            }
            // Get photon species
            std::vector<std::string> photon_species;
            pp_particles.queryarr("photon_species", photon_species);
            if (!photon_species.empty()) {
                for (auto const& name : photon_species) {
                    auto it = std::find(species_names.begin(), species_names.end(), name);
                    WarpXUtilMsg::AlwaysAssert(
                        it != species_names.end(),
                        "ERROR: species '" + name
                        + "' in particles.photon_species must be part of particles.species_names"
                    );
                    int i = std::distance(species_names.begin(), it);
                    species_types[i] = PCTypes::Photon;
                }
            }

        }
        pp_particles.query("use_fdtd_nci_corr", WarpX::use_fdtd_nci_corr);
#ifdef WARPX_DIM_RZ
        AMREX_ALWAYS_ASSERT_WITH_MESSAGE(WarpX::use_fdtd_nci_corr==0,
                            "ERROR: use_fdtd_nci_corr is not supported in RZ");
#endif

        // The boundary conditions are read in in ReadBCParams
        m_boundary_conditions.SetBoundsX(WarpX::particle_boundary_lo[0], WarpX::particle_boundary_hi[0]);
#ifdef WARPX_DIM_3D
        m_boundary_conditions.SetBoundsY(WarpX::particle_boundary_lo[1], WarpX::particle_boundary_hi[1]);
        m_boundary_conditions.SetBoundsZ(WarpX::particle_boundary_lo[2], WarpX::particle_boundary_hi[2]);
#else
        m_boundary_conditions.SetBoundsZ(WarpX::particle_boundary_lo[1], WarpX::particle_boundary_hi[1]);
#endif

        {
            ParmParse pp_boundary("boundary");
            bool flag = false;
            pp_boundary.query("reflect_all_velocities", flag);
            m_boundary_conditions.Set_reflect_all_velocities(flag);
        }

        ParmParse pp_lasers("lasers");
        pp_lasers.queryarr("names", lasers_names);

#ifdef WARPX_QED
        ParmParse pp_warpx("warpx");
        pp_warpx.query("do_qed_schwinger", m_do_qed_schwinger);

        if (m_do_qed_schwinger) {
            ParmParse pp_qed_schwinger("qed_schwinger");
            pp_qed_schwinger.get("ele_product_species", m_qed_schwinger_ele_product_name);
            pp_qed_schwinger.get("pos_product_species", m_qed_schwinger_pos_product_name);
#if (AMREX_SPACEDIM == 2)
            getWithParser(pp_qed_schwinger, "y_size",m_qed_schwinger_y_size);
#endif
            pp_qed_schwinger.query("threshold_poisson_gaussian", m_qed_schwinger_threshold_poisson_gaussian);
            queryWithParser(pp_qed_schwinger, "xmin", m_qed_schwinger_xmin);
            queryWithParser(pp_qed_schwinger, "xmax", m_qed_schwinger_xmax);
#if (AMREX_SPACEDIM == 3)
            queryWithParser(pp_qed_schwinger, "ymin", m_qed_schwinger_ymin);
            queryWithParser(pp_qed_schwinger, "ymax", m_qed_schwinger_ymax);
#endif
            queryWithParser(pp_qed_schwinger, "zmin", m_qed_schwinger_zmin);
            queryWithParser(pp_qed_schwinger, "zmax", m_qed_schwinger_zmax);
        }
#endif
        initialized = true;
    }
}

void
MultiParticleContainer::AllocData ()
{
    for (auto& pc : allcontainers) {
        pc->AllocData();
    }
    pc_tmp->AllocData();
}

void
MultiParticleContainer::InitData ()
{
    for (auto& pc : allcontainers) {
        pc->InitData();
    }
    pc_tmp->InitData();
    // For each species, get the ID of its product species.
    // This is used for ionization and pair creation processes.
    mapSpeciesProduct();

    CheckIonizationProductSpecies();

#ifdef WARPX_QED
    CheckQEDProductSpecies();
    InitQED();
#endif

}

void
MultiParticleContainer::Evolve (int lev,
                                const MultiFab& Ex, const MultiFab& Ey, const MultiFab& Ez,
                                const MultiFab& Bx, const MultiFab& By, const MultiFab& Bz,
                                MultiFab& jx, MultiFab& jy, MultiFab& jz,
                                MultiFab* cjx,  MultiFab* cjy, MultiFab* cjz,
                                MultiFab* rho, MultiFab* crho,
                                const MultiFab* cEx, const MultiFab* cEy, const MultiFab* cEz,
                                const MultiFab* cBx, const MultiFab* cBy, const MultiFab* cBz,
                                Real t, Real dt, DtType a_dt_type, bool skip_deposition)
{
    if (! skip_deposition) {
        jx.setVal(0.0);
        jy.setVal(0.0);
        jz.setVal(0.0);
        if (cjx) cjx->setVal(0.0);
        if (cjy) cjy->setVal(0.0);
        if (cjz) cjz->setVal(0.0);
        if (rho) rho->setVal(0.0);
        if (crho) crho->setVal(0.0);
    }
    for (auto& pc : allcontainers) {
        pc->Evolve(lev, Ex, Ey, Ez, Bx, By, Bz, jx, jy, jz, cjx, cjy, cjz,
                   rho, crho, cEx, cEy, cEz, cBx, cBy, cBz, t, dt, a_dt_type, skip_deposition);
    }
}

void
MultiParticleContainer::PushX (Real dt)
{
    for (auto& pc : allcontainers) {
        pc->PushX(dt);
    }
}

void
MultiParticleContainer::PushP (int lev, Real dt,
                               const MultiFab& Ex, const MultiFab& Ey, const MultiFab& Ez,
                               const MultiFab& Bx, const MultiFab& By, const MultiFab& Bz)
{
    for (auto& pc : allcontainers) {
        pc->PushP(lev, dt, Ex, Ey, Ez, Bx, By, Bz);
    }
}

std::unique_ptr<MultiFab>
MultiParticleContainer::GetZeroChargeDensity (const int lev)
{
    WarpX& warpx = WarpX::GetInstance();

    BoxArray ba = warpx.boxArray(lev);
    DistributionMapping dmap = warpx.DistributionMap(lev);
    const int ng_rho = warpx.get_ng_depos_rho().max();

    auto zero_rho = std::make_unique<MultiFab>(amrex::convert(ba,IntVect::TheNodeVector()),
                                               dmap,WarpX::ncomps,ng_rho);
    zero_rho->setVal(amrex::Real(0.0));
    return zero_rho;
}

void
MultiParticleContainer::DepositCurrent (
    amrex::Vector<std::array< std::unique_ptr<amrex::MultiFab>, 3 > >& J,
    const amrex::Real dt, const amrex::Real relative_t)
{
    // Reset the J arrays
    for (int lev = 0; lev < J.size(); ++lev)
    {
        J[lev][0]->setVal(0.0, J[lev][0]->nGrowVect());
        J[lev][1]->setVal(0.0, J[lev][1]->nGrowVect());
        J[lev][2]->setVal(0.0, J[lev][2]->nGrowVect());
    }

    // Call the deposition kernel for each species
    for (int ispecies = 0; ispecies < nSpecies(); ispecies++)
    {
        WarpXParticleContainer& species = GetParticleContainer(ispecies);
        species.DepositCurrent(J, dt, relative_t);
    }

#ifdef WARPX_DIM_RZ
    for (int lev = 0; lev < J.size(); ++lev)
    {
        WarpX::GetInstance().ApplyInverseVolumeScalingToCurrentDensity(J[lev][0].get(), J[lev][1].get(), J[lev][2].get(), lev);
    }
#endif
}

void
MultiParticleContainer::DepositCharge (
    amrex::Vector<std::unique_ptr<amrex::MultiFab> >& rho,
    const amrex::Real relative_t, const int icomp)
{
    // Reset the rho array
    for (int lev = 0; lev < rho.size(); ++lev)
    {
        int const nc = WarpX::ncomps;
        rho[lev]->setVal(0.0, icomp*nc, nc, rho[lev]->nGrowVect());
    }

    // Push the particles in time, if needed
    if (relative_t != 0.) PushX(relative_t);

    // Call the deposition kernel for each species
    for (int ispecies = 0; ispecies < nSpecies(); ispecies++)
    {
        WarpXParticleContainer& species = GetParticleContainer(ispecies);
        bool const local = true;
        bool const reset = false;
        bool const do_rz_volume_scaling = false;
        bool const interpolate_across_levels = false;
        species.DepositCharge(rho, local, reset, do_rz_volume_scaling,
                              interpolate_across_levels, icomp);
    }

    // Push the particles back in time
    if (relative_t != 0.) PushX(-relative_t);

#ifdef WARPX_DIM_RZ
    for (int lev = 0; lev < rho.size(); ++lev)
    {
        WarpX::GetInstance().ApplyInverseVolumeScalingToChargeDensity(rho[lev].get(), lev);
    }
#endif
}

std::unique_ptr<MultiFab>
MultiParticleContainer::GetChargeDensity (int lev, bool local)
{
    if (allcontainers.empty())
    {
        std::unique_ptr<MultiFab> rho = GetZeroChargeDensity(lev);
        return rho;
    }
    else
    {
        std::unique_ptr<MultiFab> rho = allcontainers[0]->GetChargeDensity(lev, true);
        for (unsigned i = 1, n = allcontainers.size(); i < n; ++i) {
            std::unique_ptr<MultiFab> rhoi = allcontainers[i]->GetChargeDensity(lev, true);
            MultiFab::Add(*rho, *rhoi, 0, 0, rho->nComp(), rho->nGrowVect());
        }
        if (!local) {
            const Geometry& gm = allcontainers[0]->Geom(lev);
            rho->SumBoundary(gm.periodicity());
        }
        return rho;
    }
}

void
MultiParticleContainer::SortParticlesByBin (amrex::IntVect bin_size)
{
    for (auto& pc : allcontainers) {
        pc->SortParticlesByBin(bin_size);
    }
}

void
MultiParticleContainer::Redistribute ()
{
    for (auto& pc : allcontainers) {
        pc->Redistribute();
    }
}

void
MultiParticleContainer::defineAllParticleTiles ()
{
    for (auto& pc : allcontainers) {
        pc->defineAllParticleTiles();
    }
}

void
MultiParticleContainer::RedistributeLocal (const int num_ghost)
{
    for (auto& pc : allcontainers) {
        pc->Redistribute(0, 0, 0, num_ghost);
    }
}

void
MultiParticleContainer::ApplyBoundaryConditions ()
{
    for (auto& pc : allcontainers) {
        pc->ApplyBoundaryConditions(m_boundary_conditions);
    }
}

Vector<Long>
MultiParticleContainer::GetZeroParticlesInGrid (const int lev) const
{
    WarpX& warpx = WarpX::GetInstance();
    const int num_boxes = warpx.boxArray(lev).size();
    const Vector<Long> r(num_boxes, 0);
    return r;
}

Vector<Long>
MultiParticleContainer::NumberOfParticlesInGrid (int lev) const
{
    if (allcontainers.empty())
    {
        const Vector<Long> r = GetZeroParticlesInGrid(lev);
        return r;
    }
    else
    {
        const bool only_valid=true, only_local=true;
        Vector<Long> r = allcontainers[0]->NumberOfParticlesInGrid(lev,only_valid,only_local);
        for (unsigned i = 1, n = allcontainers.size(); i < n; ++i) {
            const auto& ri = allcontainers[i]->NumberOfParticlesInGrid(lev,only_valid,only_local);
            for (unsigned j=0, m=ri.size(); j<m; ++j) {
                r[j] += ri[j];
            }
        }
        ParallelDescriptor::ReduceLongSum(r.data(),r.size());
        return r;
    }
}

void
MultiParticleContainer::Increment (MultiFab& mf, int lev)
{
    for (auto& pc : allcontainers) {
        pc->Increment(mf,lev);
    }
}

void
MultiParticleContainer::SetParticleBoxArray (int lev, BoxArray& new_ba)
{
    for (auto& pc : allcontainers) {
        pc->SetParticleBoxArray(lev,new_ba);
    }
}

void
MultiParticleContainer::SetParticleDistributionMap (int lev, DistributionMapping& new_dm)
{
    for (auto& pc : allcontainers) {
        pc->SetParticleDistributionMap(lev,new_dm);
    }
}

void
MultiParticleContainer::PostRestart ()
{
    for (auto& pc : allcontainers) {
        pc->PostRestart();
    }
    pc_tmp->PostRestart();
}

void
MultiParticleContainer
::GetLabFrameData (const std::string& /*snapshot_name*/,
                   const int /*i_lab*/, const int direction,
                   const Real z_old, const Real z_new,
                   const Real t_boost, const Real t_lab, const Real dt,
                   Vector<WarpXParticleContainer::DiagnosticParticleData>& parts) const
{

    WARPX_PROFILE("MultiParticleContainer::GetLabFrameData()");

    // Loop over particle species
    for (int i = 0; i < nspecies_back_transformed_diagnostics; ++i){
        int isp = map_species_back_transformed_diagnostics[i];
        WarpXParticleContainer* pc = allcontainers[isp].get();
        WarpXParticleContainer::DiagnosticParticles diagnostic_particles;
        pc->GetParticleSlice(direction, z_old, z_new, t_boost, t_lab, dt, diagnostic_particles);
        // Here, diagnostic_particles[lev][index] is a WarpXParticleContainer::DiagnosticParticleData
        // where "lev" is the AMR level and "index" is a [grid index][tile index] pair.

        // Loop over AMR levels
        for (int lev = 0; lev <= pc->finestLevel(); ++lev){
            // Loop over [grid index][tile index] pairs
            // and Fills parts[species number i] with particle data from all grids and
            // tiles in diagnostic_particles. parts contains particles from all
            // AMR levels indistinctly.
            for (auto it = diagnostic_particles[lev].begin(); it != diagnostic_particles[lev].end(); ++it){
                // it->first is the [grid index][tile index] key
                // it->second is the corresponding
                // WarpXParticleContainer::DiagnosticParticleData value
                parts[i].GetRealData(DiagIdx::w).insert(  parts[i].GetRealData(DiagIdx::w  ).end(),
                                                          it->second.GetRealData(DiagIdx::w  ).begin(),
                                                          it->second.GetRealData(DiagIdx::w  ).end());

                parts[i].GetRealData(DiagIdx::x).insert(  parts[i].GetRealData(DiagIdx::x  ).end(),
                                                          it->second.GetRealData(DiagIdx::x  ).begin(),
                                                          it->second.GetRealData(DiagIdx::x  ).end());

                parts[i].GetRealData(DiagIdx::y).insert(  parts[i].GetRealData(DiagIdx::y  ).end(),
                                                          it->second.GetRealData(DiagIdx::y  ).begin(),
                                                          it->second.GetRealData(DiagIdx::y  ).end());

                parts[i].GetRealData(DiagIdx::z).insert(  parts[i].GetRealData(DiagIdx::z  ).end(),
                                                          it->second.GetRealData(DiagIdx::z  ).begin(),
                                                          it->second.GetRealData(DiagIdx::z  ).end());

                parts[i].GetRealData(DiagIdx::ux).insert(  parts[i].GetRealData(DiagIdx::ux).end(),
                                                           it->second.GetRealData(DiagIdx::ux).begin(),
                                                           it->second.GetRealData(DiagIdx::ux).end());

                parts[i].GetRealData(DiagIdx::uy).insert(  parts[i].GetRealData(DiagIdx::uy).end(),
                                                           it->second.GetRealData(DiagIdx::uy).begin(),
                                                           it->second.GetRealData(DiagIdx::uy).end());

                parts[i].GetRealData(DiagIdx::uz).insert(  parts[i].GetRealData(DiagIdx::uz).end(),
                                                           it->second.GetRealData(DiagIdx::uz).begin(),
                                                           it->second.GetRealData(DiagIdx::uz).end());
            }
        }
    }
}

/* \brief Continuous injection for particles initially outside of the domain.
 * \param injection_box: Domain where new particles should be injected.
 * Loop over all WarpXParticleContainer in MultiParticleContainer and
 * calls virtual function ContinuousInjection.
 */
void
MultiParticleContainer::ContinuousInjection (const RealBox& injection_box) const
{
    for (auto& pc : allcontainers){
        if (pc->do_continuous_injection){
            pc->ContinuousInjection(injection_box);
        }
    }
}

/* \brief Update position of continuous injection parameters.
 * \param dt: simulation time step (level 0)
 * All classes inherited from WarpXParticleContainer do not have
 * a position to update (PhysicalParticleContainer does not do anything).
 */
void
MultiParticleContainer::UpdateContinuousInjectionPosition (Real dt) const
{
    for (auto& pc : allcontainers){
        if (pc->do_continuous_injection){
            pc->UpdateContinuousInjectionPosition(dt);
        }
    }
}

int
MultiParticleContainer::doContinuousInjection () const
{
    int warpx_do_continuous_injection = 0;
    for (auto& pc : allcontainers){
        if (pc->do_continuous_injection){
            warpx_do_continuous_injection = 1;
        }
    }
    return warpx_do_continuous_injection;
}

/* \brief Continuous injection of a flux of particles
 * Loop over all WarpXParticleContainer in MultiParticleContainer and
 * calls virtual function ContinuousFluxInjection.
 */
void
MultiParticleContainer::ContinuousFluxInjection (amrex::Real dt) const
{
    for (auto& pc : allcontainers){
        pc->ContinuousFluxInjection(dt);
    }
}

/* \brief Get ID of product species of each species.
 * The users specifies the name of the product species,
 * this routine get its ID.
 */
void
MultiParticleContainer::mapSpeciesProduct ()
{
    for (int i=0; i < static_cast<int>(species_names.size()); i++){
        auto& pc = allcontainers[i];
        // If species pc has ionization on, find species with name
        // pc->ionization_product_name and store its ID into
        // pc->ionization_product.
        if (pc->do_field_ionization){
            const int i_product = getSpeciesID(pc->ionization_product_name);
            pc->ionization_product = i_product;
        }

#ifdef WARPX_QED
        if (pc->has_breit_wheeler()){
            const int i_product_ele = getSpeciesID(
                pc->m_qed_breit_wheeler_ele_product_name);
            pc->m_qed_breit_wheeler_ele_product = i_product_ele;

            const int i_product_pos = getSpeciesID(
                pc->m_qed_breit_wheeler_pos_product_name);
            pc->m_qed_breit_wheeler_pos_product = i_product_pos;
        }

        if(pc->has_quantum_sync()){
            const int i_product_phot = getSpeciesID(
                pc->m_qed_quantum_sync_phot_product_name);
            pc->m_qed_quantum_sync_phot_product = i_product_phot;
        }
#endif

    }

#ifdef WARPX_QED
    if (m_do_qed_schwinger) {
    m_qed_schwinger_ele_product =
        getSpeciesID(m_qed_schwinger_ele_product_name);
    m_qed_schwinger_pos_product =
        getSpeciesID(m_qed_schwinger_pos_product_name);
    }
#endif
}

/* \brief Given a species name, return its ID.
 */
int
MultiParticleContainer::getSpeciesID (std::string product_str) const
{
    int i_product = 0;
    bool found = 0;
    // Loop over species
    for (int i=0; i < static_cast<int>(species_names.size()); i++){
        // If species name matches, store its ID
        // into i_product
        if (species_names[i] == product_str){
            found = 1;
            i_product = i;
        }
    }

    WarpXUtilMsg::AlwaysAssert(
        found != 0,
        "ERROR: could not find the ID of product species '"
        + product_str + "'" + ". Wrong name?"
    );

    return i_product;
}

void
MultiParticleContainer::doFieldIonization (int lev,
                                           const MultiFab& Ex,
                                           const MultiFab& Ey,
                                           const MultiFab& Ez,
                                           const MultiFab& Bx,
                                           const MultiFab& By,
                                           const MultiFab& Bz)
{
    WARPX_PROFILE("MultiParticleContainer::doFieldIonization()");

    amrex::LayoutData<amrex::Real>* cost = WarpX::getCosts(lev);

    // Loop over all species.
    // Ionized particles in pc_source create particles in pc_product
    for (auto& pc_source : allcontainers)
    {
        if (!pc_source->do_field_ionization){ continue; }

        auto& pc_product = allcontainers[pc_source->ionization_product];

        SmartCopyFactory copy_factory(*pc_source, *pc_product);
        auto phys_pc_ptr = static_cast<PhysicalParticleContainer*>(pc_source.get());

        auto Copy      = copy_factory.getSmartCopy();
        auto Transform = IonizationTransformFunc();

        pc_source ->defineAllParticleTiles();
        pc_product->defineAllParticleTiles();

        auto info = getMFItInfo(*pc_source, *pc_product);

#ifdef AMREX_USE_OMP
#pragma omp parallel if (Gpu::notInLaunchRegion())
#endif
        for (WarpXParIter pti(*pc_source, lev, info); pti.isValid(); ++pti)
        {
            if (cost && WarpX::load_balance_costs_update_algo == LoadBalanceCostsUpdateAlgo::Timers)
            {
                amrex::Gpu::synchronize();
            }
            Real wt = amrex::second();

            auto& src_tile = pc_source ->ParticlesAt(lev, pti);
            auto& dst_tile = pc_product->ParticlesAt(lev, pti);

            auto Filter = phys_pc_ptr->getIonizationFunc(pti, lev, Ex.nGrowVect(),
                                                         Ex[pti], Ey[pti], Ez[pti],
                                                         Bx[pti], By[pti], Bz[pti]);

            const auto np_dst = dst_tile.numParticles();
            const auto num_added = filterCopyTransformParticles<1>(dst_tile, src_tile, np_dst,
                                                                   Filter, Copy, Transform);

            setNewParticleIDs(dst_tile, np_dst, num_added);

            if (cost && WarpX::load_balance_costs_update_algo == LoadBalanceCostsUpdateAlgo::Timers)
            {
                amrex::Gpu::synchronize();
                wt = amrex::second() - wt;
                amrex::HostDevice::Atomic::Add( &(*cost)[pti.index()], wt);
            }
        }
    }
}

void
MultiParticleContainer::doCollisions ( Real cur_time )
{
    WARPX_PROFILE("MultiParticleContainer::doCollisions()");
    collisionhandler->doCollisions(cur_time, this);
}

void MultiParticleContainer::doResampling (const int timestep)
{
    for (auto& pc : allcontainers)
    {
        // do_resampling can only be true for PhysicalParticleContainers
        if (!pc->do_resampling){ continue; }

        pc->resample(timestep);
    }
}

void MultiParticleContainer::CheckIonizationProductSpecies()
{
    for (int i=0; i < static_cast<int>(species_names.size()); i++){
        if (allcontainers[i]->do_field_ionization){
            AMREX_ALWAYS_ASSERT_WITH_MESSAGE(
                i != allcontainers[i]->ionization_product,
                "ERROR: ionization product cannot be the same species");
        }
    }
}

void MultiParticleContainer::ScrapeParticles (const amrex::Vector<const amrex::MultiFab*>& distance_to_eb)
{
#ifdef AMREX_USE_EB
    for (auto& pc : allcontainers) {
        scrapeParticles(*pc, distance_to_eb, ParticleBoundaryProcess::Absorb());
    }
#else
    amrex::ignore_unused(distance_to_eb);
#endif
}

#ifdef WARPX_QED
void MultiParticleContainer::InitQED ()
{
    m_shr_p_qs_engine = std::make_shared<QuantumSynchrotronEngine>();
    m_shr_p_bw_engine = std::make_shared<BreitWheelerEngine>();

    m_nspecies_quantum_sync = 0;
    m_nspecies_breit_wheeler = 0;

    for (auto& pc : allcontainers) {
        if(pc->has_quantum_sync()){
            pc->set_quantum_sync_engine_ptr
                (m_shr_p_qs_engine);
            m_nspecies_quantum_sync++;
        }
        if(pc->has_breit_wheeler()){
            pc->set_breit_wheeler_engine_ptr
                (m_shr_p_bw_engine);
            m_nspecies_breit_wheeler++;
        }
    }

    if(m_nspecies_quantum_sync != 0)
        InitQuantumSync();

    if(m_nspecies_breit_wheeler !=0)
        InitBreitWheeler();

}

void MultiParticleContainer::InitQuantumSync ()
{
    std::string lookup_table_mode;
    ParmParse pp_qed_qs("qed_qs");

    //If specified, use a user-defined energy threshold for photon creation
    ParticleReal temp;
    constexpr auto mec2 = PhysConst::c * PhysConst::c * PhysConst::m_e;
    if(queryWithParser(pp_qed_qs, "photon_creation_energy_threshold", temp)){
        temp *= mec2;
        m_quantum_sync_photon_creation_energy_threshold = temp;
    }
    else{
        amrex::Print() << "Using default value (2*me*c^2)" <<
            " for photon energy creation threshold \n" ;
    }

    // qs_minimum_chi_part is the minimum chi parameter to be
    // considered for Synchrotron emission. If a lepton has chi < chi_min,
    // the optical depth is not evolved and photon generation is ignored
    amrex::Real qs_minimum_chi_part;
    getWithParser(pp_qed_qs, "chi_min", qs_minimum_chi_part);


    pp_qed_qs.query("lookup_table_mode", lookup_table_mode);
    if(lookup_table_mode.empty()){
        amrex::Abort("Quantum Synchrotron table mode should be provided");
    }

    if(lookup_table_mode == "generate"){
        amrex::Print() << "Quantum Synchrotron table will be generated. \n" ;
#ifndef WARPX_QED_TABLE_GEN
        amrex::Error("Error: Compile with QED_TABLE_GEN=TRUE to enable table generation!\n");
#else
        QuantumSyncGenerateTable();
#endif
    }
    else if(lookup_table_mode == "load"){
        amrex::Print() << "Quantum Synchrotron table will be read from file. \n" ;
        std::string load_table_name;
        pp_qed_qs.query("load_table_from", load_table_name);
        if(load_table_name.empty()){
            amrex::Abort("Quantum Synchrotron table name should be provided");
        }
        Vector<char> table_data;
        ParallelDescriptor::ReadAndBcastFile(load_table_name, table_data);
        ParallelDescriptor::Barrier();
        m_shr_p_qs_engine->init_lookup_tables_from_raw_data(table_data,
            qs_minimum_chi_part);
    }
    else if(lookup_table_mode == "builtin"){
        amrex::Print() << "Built-in Quantum Synchrotron table will be used. \n" ;
        m_shr_p_qs_engine->init_builtin_tables(qs_minimum_chi_part);
    }
    else{
        amrex::Abort("Unknown Quantum Synchrotron table mode");
    }

    if(!m_shr_p_qs_engine->are_lookup_tables_initialized()){
        amrex::Abort("Table initialization has failed!");
    }
}

void MultiParticleContainer::InitBreitWheeler ()
{
    std::string lookup_table_mode;
    ParmParse pp_qed_bw("qed_bw");

    // bw_minimum_chi_phot is the minimum chi parameter to be
    // considered for pair production. If a photon has chi < chi_min,
    // the optical depth is not evolved and photon generation is ignored
    amrex::Real bw_minimum_chi_part;
    if(!queryWithParser(pp_qed_bw, "chi_min", bw_minimum_chi_part))
        amrex::Abort("qed_bw.chi_min should be provided!");

    pp_qed_bw.query("lookup_table_mode", lookup_table_mode);
    if(lookup_table_mode.empty()){
        amrex::Abort("Breit Wheeler table mode should be provided");
    }

    if(lookup_table_mode == "generate"){
        amrex::Print() << "Breit Wheeler table will be generated. \n" ;
#ifndef WARPX_QED_TABLE_GEN
        amrex::Error("Error: Compile with QED_TABLE_GEN=TRUE to enable table generation!\n");
#else
        BreitWheelerGenerateTable();
#endif
    }
    else if(lookup_table_mode == "load"){
        amrex::Print() << "Breit Wheeler table will be read from file. \n" ;
        std::string load_table_name;
        pp_qed_bw.query("load_table_from", load_table_name);
        if(load_table_name.empty()){
            amrex::Abort("Breit Wheeler table name should be provided");
        }
        Vector<char> table_data;
        ParallelDescriptor::ReadAndBcastFile(load_table_name, table_data);
        ParallelDescriptor::Barrier();
        m_shr_p_bw_engine->init_lookup_tables_from_raw_data(
            table_data, bw_minimum_chi_part);
    }
    else if(lookup_table_mode == "builtin"){
        amrex::Print() << "Built-in Breit Wheeler table will be used. \n" ;
        m_shr_p_bw_engine->init_builtin_tables(bw_minimum_chi_part);
    }
    else{
        amrex::Abort("Unknown Breit Wheeler table mode");
    }

    if(!m_shr_p_bw_engine->are_lookup_tables_initialized()){
        amrex::Abort("Table initialization has failed!");
    }
}

void
MultiParticleContainer::QuantumSyncGenerateTable ()
{
    ParmParse pp_qed_qs("qed_qs");
    std::string table_name;
    pp_qed_qs.query("save_table_in", table_name);
    if(table_name.empty())
        amrex::Abort("qed_qs.save_table_in should be provided!");

    // qs_minimum_chi_part is the minimum chi parameter to be
    // considered for Synchrotron emission. If a lepton has chi < chi_min,
    // the optical depth is not evolved and photon generation is ignored
    amrex::Real qs_minimum_chi_part;
    getWithParser(pp_qed_qs, "chi_min", qs_minimum_chi_part);

    if(ParallelDescriptor::IOProcessor()){
        PicsarQuantumSyncCtrl ctrl;

        //==Table parameters==

        //--- sub-table 1 (1D)
        //These parameters are used to pre-compute a function
        //which appears in the evolution of the optical depth

        //Minimun chi for the table. If a lepton has chi < tab_dndt_chi_min,
        //chi is considered as if it were equal to tab_dndt_chi_min
        getWithParser(pp_qed_qs, "tab_dndt_chi_min", ctrl.dndt_params.chi_part_min);

        //Maximum chi for the table. If a lepton has chi > tab_dndt_chi_max,
        //chi is considered as if it were equal to tab_dndt_chi_max
        getWithParser(pp_qed_qs, "tab_dndt_chi_max", ctrl.dndt_params.chi_part_max);

        //How many points should be used for chi in the table
        pp_qed_qs.get("tab_dndt_how_many", ctrl.dndt_params.chi_part_how_many);
        //------

        //--- sub-table 2 (2D)
        //These parameters are used to pre-compute a function
        //which is used to extract the properties of the generated
        //photons.

        //Minimun chi for the table. If a lepton has chi < tab_em_chi_min,
        //chi is considered as if it were equal to tab_em_chi_min
        getWithParser(pp_qed_qs, "tab_em_chi_min", ctrl.phot_em_params.chi_part_min);

        //Maximum chi for the table. If a lepton has chi > tab_em_chi_max,
        //chi is considered as if it were equal to tab_em_chi_max
        getWithParser(pp_qed_qs, "tab_em_chi_max", ctrl.phot_em_params.chi_part_max);

        //How many points should be used for chi in the table
        pp_qed_qs.get("tab_em_chi_how_many", ctrl.phot_em_params.chi_part_how_many);

        //The other axis of the table is the ratio between the quantum
        //parameter of the emitted photon and the quantum parameter of the
        //lepton. This parameter is the minimum ratio to consider for the table.
        getWithParser(pp_qed_qs, "tab_em_frac_min", ctrl.phot_em_params.frac_min);

        //This parameter is the number of different points to consider for the second
        //axis
        pp_qed_qs.get("tab_em_frac_how_many", ctrl.phot_em_params.frac_how_many);
        //====================

        m_shr_p_qs_engine->compute_lookup_tables(ctrl, qs_minimum_chi_part);
        const auto data = m_shr_p_qs_engine->export_lookup_tables_data();
        WarpXUtilIO::WriteBinaryDataOnFile(table_name,
            Vector<char>{data.begin(), data.end()});
    }

    ParallelDescriptor::Barrier();
    Vector<char> table_data;
    ParallelDescriptor::ReadAndBcastFile(table_name, table_data);
    ParallelDescriptor::Barrier();

    //No need to initialize from raw data for the processor that
    //has just generated the table
    if(!ParallelDescriptor::IOProcessor()){
        m_shr_p_qs_engine->init_lookup_tables_from_raw_data(
            table_data, qs_minimum_chi_part);
    }
}

void
MultiParticleContainer::BreitWheelerGenerateTable ()
{
    ParmParse pp_qed_bw("qed_bw");
    std::string table_name;
    pp_qed_bw.query("save_table_in", table_name);
    if(table_name.empty())
        amrex::Abort("qed_bw.save_table_in should be provided!");

    // bw_minimum_chi_phot is the minimum chi parameter to be
    // considered for pair production. If a photon has chi < chi_min,
    // the optical depth is not evolved and photon generation is ignored
    amrex::Real bw_minimum_chi_part;
    getWithParser(pp_qed_bw, "chi_min", bw_minimum_chi_part);

    if(ParallelDescriptor::IOProcessor()){
        PicsarBreitWheelerCtrl ctrl;

        //==Table parameters==

        //--- sub-table 1 (1D)
        //These parameters are used to pre-compute a function
        //which appears in the evolution of the optical depth

        //Minimun chi for the table. If a photon has chi < tab_dndt_chi_min,
        //an analytical approximation is used.
        getWithParser(pp_qed_bw, "tab_dndt_chi_min", ctrl.dndt_params.chi_phot_min);

        //Maximum chi for the table. If a photon has chi > tab_dndt_chi_max,
        //an analytical approximation is used.
        getWithParser(pp_qed_bw, "tab_dndt_chi_max", ctrl.dndt_params.chi_phot_max);

        //How many points should be used for chi in the table
        pp_qed_bw.get("tab_dndt_how_many", ctrl.dndt_params.chi_phot_how_many);
        //------

        //--- sub-table 2 (2D)
        //These parameters are used to pre-compute a function
        //which is used to extract the properties of the generated
        //particles.

        //Minimun chi for the table. If a photon has chi < tab_pair_chi_min
        //chi is considered as it were equal to chi_phot_tpair_min
        getWithParser(pp_qed_bw, "tab_pair_chi_min", ctrl.pair_prod_params.chi_phot_min);

        //Maximum chi for the table. If a photon has chi > tab_pair_chi_max
        //chi is considered as it were equal to chi_phot_tpair_max
        getWithParser(pp_qed_bw, "tab_pair_chi_max", ctrl.pair_prod_params.chi_phot_max);

        //How many points should be used for chi in the table
        pp_qed_bw.get("tab_pair_chi_how_many", ctrl.pair_prod_params.chi_phot_how_many);

        //The other axis of the table is the fraction of the initial energy
        //'taken away' by the most energetic particle of the pair.
        //This parameter is the number of different fractions to consider
        pp_qed_bw.get("tab_pair_frac_how_many", ctrl.pair_prod_params.frac_how_many);
        //====================

        m_shr_p_bw_engine->compute_lookup_tables(ctrl, bw_minimum_chi_part);
        const auto data = m_shr_p_bw_engine->export_lookup_tables_data();
        WarpXUtilIO::WriteBinaryDataOnFile(table_name,
            Vector<char>{data.begin(), data.end()});
    }

    ParallelDescriptor::Barrier();
    Vector<char> table_data;
    ParallelDescriptor::ReadAndBcastFile(table_name, table_data);
    ParallelDescriptor::Barrier();

    //No need to initialize from raw data for the processor that
    //has just generated the table
    if(!ParallelDescriptor::IOProcessor()){
        m_shr_p_bw_engine->init_lookup_tables_from_raw_data(
            table_data, bw_minimum_chi_part);
    }
}

void
MultiParticleContainer::doQEDSchwinger ()
{
    WARPX_PROFILE("MultiParticleContainer::doQEDSchwinger()");

    if (!m_do_qed_schwinger) {return;}

    auto & warpx = WarpX::GetInstance();

    AMREX_ALWAYS_ASSERT_WITH_MESSAGE(warpx.do_nodal ||
       warpx.field_gathering_algo == GatheringAlgo::MomentumConserving,
          "ERROR: Schwinger process only implemented for warpx.do_nodal = 1"
                                 "or algo.field_gathering = momentum-conserving");

    constexpr int level_0 = 0;

    AMREX_ALWAYS_ASSERT_WITH_MESSAGE(warpx.maxLevel() == level_0,
        "ERROR: Schwinger process not implemented with mesh refinement");

#ifdef WARPX_DIM_RZ
    amrex::Abort("Schwinger process not implemented in rz geometry");
#endif

// Get cell volume. In 2D the transverse size is
// chosen by the user in the input file.
    amrex::Geometry const & geom = warpx.Geom(level_0);
#if (AMREX_SPACEDIM == 2)
    const auto dV = geom.CellSize(0) * geom.CellSize(1)
        * m_qed_schwinger_y_size;
#elif (AMREX_SPACEDIM == 3)
    const auto dV = geom.CellSize(0) * geom.CellSize(1)
        * geom.CellSize(2);
#endif

   // Get the temporal step
   const auto dt =  warpx.getdt(level_0);

    auto& pc_product_ele =
            allcontainers[m_qed_schwinger_ele_product];
    auto& pc_product_pos =
            allcontainers[m_qed_schwinger_pos_product];

    pc_product_ele->defineAllParticleTiles();
    pc_product_pos->defineAllParticleTiles();

    const MultiFab & Ex = warpx.getEfield(level_0,0);
    const MultiFab & Ey = warpx.getEfield(level_0,1);
    const MultiFab & Ez = warpx.getEfield(level_0,2);
    const MultiFab & Bx = warpx.getBfield(level_0,0);
    const MultiFab & By = warpx.getBfield(level_0,1);
    const MultiFab & Bz = warpx.getBfield(level_0,2);

#ifdef AMREX_USE_OMP
#pragma omp parallel if (amrex::Gpu::notInLaunchRegion())
#endif
     for (MFIter mfi(Ex, TilingIfNotGPU()); mfi.isValid(); ++mfi )
     {
        // Make the box cell centered to avoid creating particles twice on the tile edges
        amrex::Box box = enclosedCells(mfi.nodaltilebox());

        // Get the box representing global Schwinger boundaries
        const amrex::Box global_schwinger_box = ComputeSchwingerGlobalBox();

        // If Schwinger process is not activated anywhere in the current box, we move to the next
        // one. Otherwise we use the intersection of current box with global Schwinger box.
        if (!box.intersects(global_schwinger_box)) {continue;}
        box &= global_schwinger_box;

        const MyFieldList fieldsEB = {
            Ex[mfi].array(), Ey[mfi].array(), Ez[mfi].array(),
            Bx[mfi].array(), By[mfi].array(), Bz[mfi].array()};

        auto& dst_ele_tile = pc_product_ele->ParticlesAt(level_0, mfi);
        auto& dst_pos_tile = pc_product_pos->ParticlesAt(level_0, mfi);

        const auto np_ele_dst = dst_ele_tile.numParticles();
        const auto np_pos_dst = dst_pos_tile.numParticles();

        const auto Filter  = SchwingerFilterFunc{
                              m_qed_schwinger_threshold_poisson_gaussian,
                              dV, dt};

        const SmartCreateFactory create_factory_ele(*pc_product_ele);
        const SmartCreateFactory create_factory_pos(*pc_product_pos);
        const auto CreateEle = create_factory_ele.getSmartCreate();
        const auto CreatePos = create_factory_pos.getSmartCreate();

        const auto Transform = SchwingerTransformFunc{m_qed_schwinger_y_size,
                            ParticleStringNames::to_index.find("w")->second};

        const auto num_added = filterCreateTransformFromFAB<1>( dst_ele_tile,
                               dst_pos_tile, box, fieldsEB, np_ele_dst,
                               np_pos_dst,Filter, CreateEle, CreatePos,
                               Transform);

        setNewParticleIDs(dst_ele_tile, np_ele_dst, num_added);
        setNewParticleIDs(dst_pos_tile, np_pos_dst, num_added);

    }
}

amrex::Box
MultiParticleContainer::ComputeSchwingerGlobalBox () const
{
    auto & warpx = WarpX::GetInstance();
    constexpr int level_0 = 0;
    amrex::Geometry const & geom = warpx.Geom(level_0);

#if (AMREX_SPACEDIM == 3)
    const amrex::Array<amrex::Real,3> schwinger_min{m_qed_schwinger_xmin,
                                                    m_qed_schwinger_ymin,
                                                    m_qed_schwinger_zmin};
    const amrex::Array<amrex::Real,3> schwinger_max{m_qed_schwinger_xmax,
                                                    m_qed_schwinger_ymax,
                                                    m_qed_schwinger_zmax};
#else
    const amrex::Array<amrex::Real,2> schwinger_min{m_qed_schwinger_xmin,
                                                    m_qed_schwinger_zmin};
    const amrex::Array<amrex::Real,2> schwinger_max{m_qed_schwinger_xmax,
                                                    m_qed_schwinger_zmax};
#endif

    // Box inside which Schwinger is activated
    amrex::Box schwinger_global_box;

    for (int dir=0; dir<AMREX_SPACEDIM; dir++)
    {
        // Dealing with these corner cases should ensure that we don't overflow on the integers
        if (schwinger_min[dir] < geom.ProbLo(dir))
        {
            schwinger_global_box.setSmall(dir, std::numeric_limits<int>::lowest());
        }
        else if (schwinger_min[dir] > geom.ProbHi(dir))
        {
            schwinger_global_box.setSmall(dir, std::numeric_limits<int>::max());
        }
        else
        {
            // Schwinger pairs are currently created on the lower nodes of a cell. Using ceil here
            // excludes all cells whose lower node is strictly lower than schwinger_min[dir].
            schwinger_global_box.setSmall(dir, static_cast<int>(std::ceil(
                               (schwinger_min[dir] - geom.ProbLo(dir)) / geom.CellSize(dir))));
        }

        if (schwinger_max[dir] < geom.ProbLo(dir))
        {
            schwinger_global_box.setBig(dir, std::numeric_limits<int>::lowest());
        }
        else if (schwinger_max[dir] > geom.ProbHi(dir))
        {
            schwinger_global_box.setBig(dir, std::numeric_limits<int>::max());
        }
        else
        {
            // Schwinger pairs are currently created on the lower nodes of a cell. Using floor here
            // excludes all cells whose lower node is strictly higher than schwinger_max[dir].
            schwinger_global_box.setBig(dir, static_cast<int>(std::floor(
                               (schwinger_max[dir] - geom.ProbLo(dir)) / geom.CellSize(dir))));
        }
    }

    return schwinger_global_box;
}

void MultiParticleContainer::doQedEvents (int lev,
                                          const MultiFab& Ex,
                                          const MultiFab& Ey,
                                          const MultiFab& Ez,
                                          const MultiFab& Bx,
                                          const MultiFab& By,
                                          const MultiFab& Bz)
{
    WARPX_PROFILE("MultiParticleContainer::doQedEvents()");

    doQedBreitWheeler(lev, Ex, Ey, Ez, Bx, By, Bz);
    doQedQuantumSync(lev, Ex, Ey, Ez, Bx, By, Bz);
}

void MultiParticleContainer::doQedBreitWheeler (int lev,
                                                const MultiFab& Ex,
                                                const MultiFab& Ey,
                                                const MultiFab& Ez,
                                                const MultiFab& Bx,
                                                const MultiFab& By,
                                                const MultiFab& Bz)
{
    WARPX_PROFILE("MultiParticleContainer::doQedBreitWheeler()");

    amrex::LayoutData<amrex::Real>* cost = WarpX::getCosts(lev);

    // Loop over all species.
    // Photons undergoing Breit Wheeler process create electrons
    // in pc_product_ele and positrons in pc_product_pos

    for (auto& pc_source : allcontainers){
        if(!pc_source->has_breit_wheeler()) continue;

        // Get product species
        auto& pc_product_ele =
            allcontainers[pc_source->m_qed_breit_wheeler_ele_product];
        auto& pc_product_pos =
            allcontainers[pc_source->m_qed_breit_wheeler_pos_product];

        SmartCopyFactory copy_factory_ele(*pc_source, *pc_product_ele);
        SmartCopyFactory copy_factory_pos(*pc_source, *pc_product_pos);
        auto phys_pc_ptr = static_cast<PhysicalParticleContainer*>(pc_source.get());

        const auto Filter  = phys_pc_ptr->getPairGenerationFilterFunc();
        const auto CopyEle = copy_factory_ele.getSmartCopy();
        const auto CopyPos = copy_factory_pos.getSmartCopy();

        const auto pair_gen_functor = m_shr_p_bw_engine->build_pair_functor();

        pc_source ->defineAllParticleTiles();
        pc_product_pos->defineAllParticleTiles();
        pc_product_ele->defineAllParticleTiles();

        auto info = getMFItInfo(*pc_source, *pc_product_ele, *pc_product_pos);

#ifdef AMREX_USE_OMP
#pragma omp parallel if (Gpu::notInLaunchRegion())
#endif
        for (WarpXParIter pti(*pc_source, lev, info); pti.isValid(); ++pti)
        {
            if (cost && WarpX::load_balance_costs_update_algo == LoadBalanceCostsUpdateAlgo::Timers)
            {
                amrex::Gpu::synchronize();
            }
            Real wt = amrex::second();

            auto Transform = PairGenerationTransformFunc(pair_gen_functor,
                                                         pti, lev, Ex.nGrowVect(),
                                                         Ex[pti], Ey[pti], Ez[pti],
                                                         Bx[pti], By[pti], Bz[pti],
                                                         pc_source->get_v_galilean());

            auto& src_tile = pc_source->ParticlesAt(lev, pti);
            auto& dst_ele_tile = pc_product_ele->ParticlesAt(lev, pti);
            auto& dst_pos_tile = pc_product_pos->ParticlesAt(lev, pti);

            const auto np_dst_ele = dst_ele_tile.numParticles();
            const auto np_dst_pos = dst_pos_tile.numParticles();
            const auto num_added = filterCopyTransformParticles<1>(
                                                      dst_ele_tile, dst_pos_tile,
                                                      src_tile, np_dst_ele, np_dst_pos,
                                                      Filter, CopyEle, CopyPos, Transform);

            setNewParticleIDs(dst_ele_tile, np_dst_ele, num_added);
            setNewParticleIDs(dst_pos_tile, np_dst_pos, num_added);

            if (cost && WarpX::load_balance_costs_update_algo == LoadBalanceCostsUpdateAlgo::Timers)
            {
                amrex::Gpu::synchronize();
                wt = amrex::second() - wt;
                amrex::HostDevice::Atomic::Add( &(*cost)[pti.index()], wt);
            }
        }
    }
}

void MultiParticleContainer::doQedQuantumSync (int lev,
                                               const MultiFab& Ex,
                                               const MultiFab& Ey,
                                               const MultiFab& Ez,
                                               const MultiFab& Bx,
                                               const MultiFab& By,
                                               const MultiFab& Bz)
{
    WARPX_PROFILE("MultiParticleContainer::doQedQuantumSync()");

    amrex::LayoutData<amrex::Real>* cost = WarpX::getCosts(lev);

    // Loop over all species.
    // Electrons or positrons undergoing Quantum photon emission process
    // create photons in pc_product_phot

    for (auto& pc_source : allcontainers){
        if(!pc_source->has_quantum_sync()){ continue; }

        // Get product species
        auto& pc_product_phot =
            allcontainers[pc_source->m_qed_quantum_sync_phot_product];

        SmartCopyFactory copy_factory_phot(*pc_source, *pc_product_phot);
        auto phys_pc_ptr =
            static_cast<PhysicalParticleContainer*>(pc_source.get());

        const auto Filter   = phys_pc_ptr->getPhotonEmissionFilterFunc();
        const auto CopyPhot = copy_factory_phot.getSmartCopy();

        pc_source ->defineAllParticleTiles();
        pc_product_phot->defineAllParticleTiles();

        auto info = getMFItInfo(*pc_source, *pc_product_phot);

#ifdef AMREX_USE_OMP
#pragma omp parallel if (Gpu::notInLaunchRegion())
#endif
        for (WarpXParIter pti(*pc_source, lev, info); pti.isValid(); ++pti)
        {
            if (cost && WarpX::load_balance_costs_update_algo == LoadBalanceCostsUpdateAlgo::Timers)
            {
                amrex::Gpu::synchronize();
            }
            Real wt = amrex::second();

            auto Transform = PhotonEmissionTransformFunc(
                  m_shr_p_qs_engine->build_optical_depth_functor(),
                  pc_source->particle_runtime_comps["optical_depth_QSR"],
                  m_shr_p_qs_engine->build_phot_em_functor(),
                  pti, lev, Ex.nGrowVect(),
                  Ex[pti], Ey[pti], Ez[pti],
                  Bx[pti], By[pti], Bz[pti],
                  pc_source->get_v_galilean());

            auto& src_tile = pc_source->ParticlesAt(lev, pti);
            auto& dst_tile = pc_product_phot->ParticlesAt(lev, pti);

            const auto np_dst = dst_tile.numParticles();

            const auto num_added =
                filterCopyTransformParticles<1>(dst_tile, src_tile, np_dst,
                                                Filter, CopyPhot, Transform);

            setNewParticleIDs(dst_tile, np_dst, num_added);

            cleanLowEnergyPhotons(
                                  dst_tile, np_dst, num_added,
                                  m_quantum_sync_photon_creation_energy_threshold);

            if (cost && WarpX::load_balance_costs_update_algo == LoadBalanceCostsUpdateAlgo::Timers)
            {
                amrex::Gpu::synchronize();
                wt = amrex::second() - wt;
                amrex::HostDevice::Atomic::Add( &(*cost)[pti.index()], wt);
            }
        }
    }
}

void MultiParticleContainer::CheckQEDProductSpecies()
{
    auto const nspecies = static_cast<int>(species_names.size());
    for (int i=0; i<nspecies; i++){
        const auto& pc = allcontainers[i];
        if (pc->has_breit_wheeler()){
            AMREX_ALWAYS_ASSERT_WITH_MESSAGE(
                i != pc->m_qed_breit_wheeler_ele_product,
                "ERROR: Breit Wheeler product cannot be the same species");

            AMREX_ALWAYS_ASSERT_WITH_MESSAGE(
                i != pc->m_qed_breit_wheeler_pos_product,
                "ERROR: Breit Wheeler product cannot be the same species");

            AMREX_ALWAYS_ASSERT_WITH_MESSAGE(
                allcontainers[pc->m_qed_breit_wheeler_ele_product]->
                    AmIA<PhysicalSpecies::electron>()
                &&
                allcontainers[pc->m_qed_breit_wheeler_pos_product]->
                    AmIA<PhysicalSpecies::positron>(),
                "ERROR: Breit Wheeler product species are of wrong type");
        }

        if(pc->has_quantum_sync()){
            AMREX_ALWAYS_ASSERT_WITH_MESSAGE(
                i != pc->m_qed_quantum_sync_phot_product,
                "ERROR: Quantum Synchrotron product cannot be the same species");

            AMREX_ALWAYS_ASSERT_WITH_MESSAGE(
                allcontainers[pc->m_qed_quantum_sync_phot_product]->
                    AmIA<PhysicalSpecies::photon>(),
                "ERROR: Quantum Synchrotron product species is of wrong type");
        }
    }

    if (m_do_qed_schwinger) {
        AMREX_ALWAYS_ASSERT_WITH_MESSAGE(
                allcontainers[m_qed_schwinger_ele_product]->
                    AmIA<PhysicalSpecies::electron>()
                &&
                allcontainers[m_qed_schwinger_pos_product]->
                    AmIA<PhysicalSpecies::positron>(),
                "ERROR: Schwinger process product species are of wrong type");
    }

}

<<<<<<< HEAD
void MultiParticleContainer::ScrapeParticles (const amrex::Vector<const amrex::MultiFab*>& distance_to_eb)
{
#ifdef AMREX_USE_EB
    for (auto& pc : allcontainers) {
        scrapeParticles(*pc, distance_to_eb, ParticleBoundaryProcess::Absorb());
    }
#else
    amrex::ignore_unused(distance_to_eb);
#endif
}

=======
>>>>>>> f3ced138
#endif<|MERGE_RESOLUTION|>--- conflicted
+++ resolved
@@ -1610,18 +1610,4 @@
 
 }
 
-<<<<<<< HEAD
-void MultiParticleContainer::ScrapeParticles (const amrex::Vector<const amrex::MultiFab*>& distance_to_eb)
-{
-#ifdef AMREX_USE_EB
-    for (auto& pc : allcontainers) {
-        scrapeParticles(*pc, distance_to_eb, ParticleBoundaryProcess::Absorb());
-    }
-#else
-    amrex::ignore_unused(distance_to_eb);
-#endif
-}
-
-=======
->>>>>>> f3ced138
 #endif