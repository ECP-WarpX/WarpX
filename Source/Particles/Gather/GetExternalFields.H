--- conflicted
+++ resolved
@@ -24,20 +24,14 @@
     amrex::GpuArray<amrex::ParticleReal, 3> m_E_field_value;
     amrex::GpuArray<amrex::ParticleReal, 3> m_B_field_value;
 
-    ParserWrapper<4>* m_Ex_field_partparser = nullptr;
-    ParserWrapper<4>* m_Ey_field_partparser = nullptr;
-    ParserWrapper<4>* m_Ez_field_partparser = nullptr;
+    HostDeviceParser<4> m_Ex_field_partparser;
+    HostDeviceParser<4> m_Ey_field_partparser;
+    HostDeviceParser<4> m_Ez_field_partparser;
 
-    ParserWrapper<4>* m_Bx_field_partparser = nullptr;
-    ParserWrapper<4>* m_By_field_partparser = nullptr;
-    ParserWrapper<4>* m_Bz_field_partparser = nullptr;
+    HostDeviceParser<4> m_Bx_field_partparser;
+    HostDeviceParser<4> m_By_field_partparser;
+    HostDeviceParser<4> m_Bz_field_partparser;
 
-<<<<<<< HEAD
-=======
-    HostDeviceParser<4> m_xfield_partparser;
-    HostDeviceParser<4> m_yfield_partparser;
-    HostDeviceParser<4> m_zfield_partparser;
->>>>>>> 335d1f6a
     GetParticlePosition m_get_position;
     amrex::Real m_time;
 
@@ -69,11 +63,6 @@
         }
         else if (m_E_type == Parser)
         {
-<<<<<<< HEAD
-            AMREX_ASSERT(m_Ex_field_partparser != nullptr);
-            AMREX_ASSERT(m_Ey_field_partparser != nullptr);
-            AMREX_ASSERT(m_Ez_field_partparser != nullptr);
-
             // Space coordinates in the boosted frame
             amrex::ParticleReal xb, yb, zb;
             m_get_position(ip, xb, yb, zb);
@@ -96,16 +85,9 @@
             zl = zb + ((gamma_boost - 1.) * boost_proj +
                  gamma_boost * m_time * beta_boost * c) * boost_direction[2];
 
-            field_Exl = (*m_Ex_field_partparser)(xl, yl, zl, tl);
-            field_Eyl = (*m_Ey_field_partparser)(xl, yl, zl, tl);
-            field_Ezl = (*m_Ez_field_partparser)(xl, yl, zl, tl);
-=======
-            amrex::ParticleReal x, y, z;
-            m_get_position(i, x, y, z);
-            field_x += m_xfield_partparser(x, y, z, m_time);
-            field_y += m_yfield_partparser(x, y, z, m_time);
-            field_z += m_zfield_partparser(x, y, z, m_time);
->>>>>>> 335d1f6a
+            field_Exl = m_Ex_field_partparser(xl, yl, zl, tl);
+            field_Eyl = m_Ey_field_partparser(xl, yl, zl, tl);
+            field_Ezl = m_Ez_field_partparser(xl, yl, zl, tl);
         }
         else
         {
@@ -121,10 +103,6 @@
         }
         else if (m_B_type == Parser)
         {
-            AMREX_ASSERT(m_Bx_field_partparser != nullptr);
-            AMREX_ASSERT(m_By_field_partparser != nullptr);
-            AMREX_ASSERT(m_Bz_field_partparser != nullptr);
-
             // Space coordinates in the boosted frame
             amrex::ParticleReal xb, yb, zb;
             m_get_position(ip, xb, yb, zb);
@@ -147,9 +125,9 @@
             zl = zb + ((gamma_boost - 1.) * boost_proj +
                  gamma_boost * m_time * beta_boost * c) * boost_direction[2];
 
-            field_Bxl = (*m_Bx_field_partparser)(xl, yl, zl, tl);
-            field_Byl = (*m_By_field_partparser)(xl, yl, zl, tl);
-            field_Bzl = (*m_Bz_field_partparser)(xl, yl, zl, tl);
+            field_Bxl = m_Bx_field_partparser(xl, yl, zl, tl);
+            field_Byl = m_By_field_partparser(xl, yl, zl, tl);
+            field_Bzl = m_Bz_field_partparser(xl, yl, zl, tl);
         }
         else
         {
