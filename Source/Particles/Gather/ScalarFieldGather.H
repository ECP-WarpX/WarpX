/* Copyright 2021 Modern Electron
 *
 * This file is part of WarpX.
 *
 * License: BSD-3-Clause-LBNL
 */
#ifndef SCALARFIELDGATHER_H_
#define SCALARFIELDGATHER_H_

/**
 * \brief Compute weight of each surrounding node in interpolating a nodal field
 *        to the given coordinates.
 *
 * \param xp,yp,zp Particle position coordinates
 * \param plo      Index lower bounds of domain.
 * \param dxi      3D cell spacing
 * \param i,j,k    Variables to store indices of position on grid
 * \param W        2D array of weights to store each neighbouring node
 */
AMREX_GPU_HOST_DEVICE AMREX_INLINE
void compute_weights_nodal (const amrex::ParticleReal xp,
                            const amrex::ParticleReal yp,
                            const amrex::ParticleReal zp,
                            amrex::GpuArray<amrex::Real,AMREX_SPACEDIM> const& plo,
                            amrex::GpuArray<amrex::Real,AMREX_SPACEDIM> const& dxi,
                            int& i, int& j, int& k, amrex::Real W[AMREX_SPACEDIM][2]) noexcept
{
    using namespace amrex::literals;
#if (defined WARPX_DIM_3D)
    amrex::Real x = (xp - plo[0]) * dxi[0];
    amrex::Real y = (yp - plo[1]) * dxi[1];
    amrex::Real z = (zp - plo[2]) * dxi[2];

    i = static_cast<int>(amrex::Math::floor(x));
    j = static_cast<int>(amrex::Math::floor(y));
    k = static_cast<int>(amrex::Math::floor(z));

    W[0][1] = x - i;
    W[1][1] = y - j;
    W[2][1] = z - k;

<<<<<<< HEAD
    W[0][0] = 1.0_rt - W[0][1];
    W[1][0] = 1.0_rt - W[1][1];
    W[2][0] = 1.0_rt - W[2][1];
#elif (defined WARPX_DIM_XZ)
    amrex::Real x = (xp - plo[0]) * dxi[0];
    amrex::Real z = (zp - plo[1]) * dxi[1];
=======
    W[0][0] = 1.0 - W[0][1];
    W[1][0] = 1.0 - W[1][1];
    W[2][0] = 1.0 - W[2][1];
>>>>>>> 518f18cb

#elif defined(WARPX_DIM_XZ) || defined(WARPX_DIM_RZ)

#   if (defined WARPX_DIM_XZ)
    amrex::Real x = (xp - plo[0]) * dxi[0];
    amrex::ignore_unused(yp);
    i = static_cast<int>(amrex::Math::floor(x));
    W[0][1] = x - i;
#   elif (defined WARPX_DIM_RZ)
    amrex::Real r = (std::sqrt(xp*xp+yp*yp) - plo[0]) * dxi[0];
    i = static_cast<int>(amrex::Math::floor(r));
    W[0][1] = r - i;
#   endif

    amrex::Real z = (zp - plo[1]) * dxi[1];
    j = static_cast<int>(amrex::Math::floor(z));
    W[1][1] = z - j;

    W[0][0] = 1.0_rt - W[0][1];
    W[1][0] = 1.0_rt - W[1][1];

    k = 0;
#else
    amrex::ignore_unused(xp, yp, zp, plo, dxi, i, j, k, W);
    amrex::Abort("Error: compute_weights not yet implemented in 1D");
#endif
}

/**
 * \brief Interpolate nodal field value based on surrounding indices and weights.
 *
 * \param i,j,k                Indices of position on grid
 * \param W                    2D array of weights for each neighbouring node
 * \param scalar_field         Array4 of the nodal scalar field, either full array or tile.
 */
AMREX_GPU_HOST_DEVICE AMREX_INLINE
amrex::Real interp_field_nodal (int i, int j, int k,
                                const amrex::Real W[AMREX_SPACEDIM][2],
                                amrex::Array4<const amrex::Real> const& scalar_field) noexcept
{
    amrex::Real value = 0;
#if (defined WARPX_DIM_3D)
    value += scalar_field(i,   j  , k  ) * W[0][0] * W[1][0] * W[2][0];
    value += scalar_field(i+1, j  , k  ) * W[0][1] * W[1][0] * W[2][0];
    value += scalar_field(i,   j+1, k  ) * W[0][0] * W[1][1] * W[2][0];
    value += scalar_field(i+1, j+1, k  ) * W[0][1] * W[1][1] * W[2][0];
    value += scalar_field(i,   j  , k+1) * W[0][0] * W[1][0] * W[2][1];
    value += scalar_field(i+1, j  , k+1) * W[0][1] * W[1][0] * W[2][1];
    value += scalar_field(i  , j+1, k+1) * W[0][0] * W[1][1] * W[2][1];
    value += scalar_field(i+1, j+1, k+1) * W[0][1] * W[1][1] * W[2][1];
#elif defined(WARPX_DIM_XZ) || defined(WARPX_DIM_RZ)
    value += scalar_field(i,   j ,  k) * W[0][0] * W[1][0];
    value += scalar_field(i+1, j ,  k) * W[0][1] * W[1][0];
    value += scalar_field(i,   j+1, k) * W[0][0] * W[1][1];
    value += scalar_field(i+1, j+1, k) * W[0][1] * W[1][1];
#else
    amrex::ignore_unused(i, j, k, W, scalar_field);
    amrex::Abort("Error: interp_field not yet implemented in 1D");
#endif
    return value;
}

/**
 * \brief Scalar field gather for a single particle. The field has to be defined
 *        at the cell nodes (see https://amrex-codes.github.io/amrex/docs_html/Basics.html#id2)
 *
 * \param xp,yp,zp                Particle position coordinates
 * \param scalar_field            Array4 of the nodal scalar field, either full array or tile.
 * \param dxi                     3D cell spacing
 * \param lo                      Index lower bounds of domain.
 */
AMREX_GPU_HOST_DEVICE AMREX_INLINE
amrex::Real doGatherScalarFieldNodal (const amrex::ParticleReal xp,
                                      const amrex::ParticleReal yp,
                                      const amrex::ParticleReal zp,
                                      amrex::Array4<const amrex::Real> const& scalar_field,
                                      amrex::GpuArray<amrex::Real,AMREX_SPACEDIM> const& dxi,
                                      amrex::GpuArray<amrex::Real,AMREX_SPACEDIM> const& lo) noexcept
{
    // first find the weight of surrounding nodes to use during interpolation
    int ii, jj, kk;
    amrex::Real W[AMREX_SPACEDIM][2];
    compute_weights_nodal(xp, yp, zp, lo, dxi, ii, jj, kk, W);

    return interp_field_nodal(ii, jj, kk, W, scalar_field);
}
#endif // SCALARFIELDGATHER_H_<|MERGE_RESOLUTION|>--- conflicted
+++ resolved
@@ -39,18 +39,9 @@
     W[1][1] = y - j;
     W[2][1] = z - k;
 
-<<<<<<< HEAD
     W[0][0] = 1.0_rt - W[0][1];
     W[1][0] = 1.0_rt - W[1][1];
     W[2][0] = 1.0_rt - W[2][1];
-#elif (defined WARPX_DIM_XZ)
-    amrex::Real x = (xp - plo[0]) * dxi[0];
-    amrex::Real z = (zp - plo[1]) * dxi[1];
-=======
-    W[0][0] = 1.0 - W[0][1];
-    W[1][0] = 1.0 - W[1][1];
-    W[2][0] = 1.0 - W[2][1];
->>>>>>> 518f18cb
 
 #elif defined(WARPX_DIM_XZ) || defined(WARPX_DIM_RZ)
 
