--- conflicted
+++ resolved
@@ -50,17 +50,10 @@
             Ex, Ey, Ez, Bx, By, Bz, dV, dt);
 
     if (expectedPairNumber <= PoissonToGaussianThreshold) {
-<<<<<<< HEAD
-        return amrex::RandomPoisson(expectedPairNumber);
-    } else {
-        const auto numpairs =
-            amrex::RandomNormal(expectedPairNumber,sqrt(expectedPairNumber));
-=======
         return amrex::RandomPoisson(expectedPairNumber, engine);
     } else {
         const auto numpairs =
             amrex::RandomNormal(expectedPairNumber, std::sqrt(expectedPairNumber), engine);
->>>>>>> c0ee5766
         return numpairs > 0._rt ? numpairs : 0._rt;
     }
 }
