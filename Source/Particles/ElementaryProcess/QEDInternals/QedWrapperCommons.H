--- conflicted
+++ resolved
@@ -27,15 +27,9 @@
 
 /**
  * PICSAR uses internally some specifiers analogous to
-<<<<<<< HEAD
- * AMREX_RESTRICT and AMREX_RESTRICT. These definitions
- * set the aformentioned specifiers to AMREX_RESTRICT and
- * AMREX_RESTRICT.
-=======
  * AMREX_RESTRICT and AMREX_FORCE_INLINE. These definitions
  * set the aformentioned specifiers to AMREX_RESTRICT and
  * AMREX_FORCE_INLINE.
->>>>>>> c0ee5766
  */
 #define PXRMP_RESTRICT AMREX_RESTRICT
 #define PXRMP_FORCE_INLINE AMREX_FORCE_INLINE
