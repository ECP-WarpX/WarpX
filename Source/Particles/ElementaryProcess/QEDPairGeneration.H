/* Copyright 2019 Luca Fedeli
 *
 * This file is part of WarpX.
 *
 * License: BSD-3-Clause-LBNL
 */

#ifndef QED_PAIR_GENERATION_H_
#define QED_PAIR_GENERATION_H_

#include "Particles/Gather/FieldGather.H"
#include "Particles/Gather/GetExternalFields.H"
#include "Particles/Pusher/GetAndSetPosition.H"
#include "Particles/WarpXParticleContainer.H"
#include "QEDInternals/BreitWheelerEngineWrapper.H"
#include "QEDInternals/QedChiFunctions.H"

#include <AMReX_Array.H>
#include <AMReX_Array4.H>
#include <AMReX_Dim3.H>
#include <AMReX_Extension.H>
#include <AMReX_GpuQualifiers.H>
#include <AMReX_IndexType.H>
#include <AMReX_REAL.H>

#include <AMReX_BaseFwd.H>

/** @file
 *
 * This file contains the implementation of the elementary process
 * functors needed for Breit-Wheeler pair generation (one photon generates
 * and electron-positron pair).
 */

/**
 * \brief Filter functor for the Breit Wheeler process
 */
class PairGenerationFilterFunc
{
public:

    /**
    * \brief Constructor of the PairGenerationFilterFunc functor.
    *
    * @param[in] opt_depth_runtime_comp index of the optical depth component
    */
    PairGenerationFilterFunc(int const opt_depth_runtime_comp)
        : m_opt_depth_runtime_comp(opt_depth_runtime_comp)
        {}

    /**
    * \brief Functor call. This method determines if a given (photon) particle
    * should undergo pair generation.
    *
    * @param[in] ptd particle tile data
    * @param[in] i particle index
    * @return true if a pair has to be generated, false otherwise
    */
    template <typename PData>
    AMREX_GPU_HOST_DEVICE AMREX_FORCE_INLINE
    bool operator() (const PData& ptd, int const i, amrex::RandomEngine const&) const noexcept
    {
        using namespace amrex;

        const amrex::ParticleReal opt_depth =
            ptd.m_runtime_rdata[m_opt_depth_runtime_comp][i];
        return (opt_depth < 0.0_rt);
    }

private:
    int m_opt_depth_runtime_comp = 0; /*!< Index of the optical depth component of the species.*/
};

/**
 * \brief Transform functor for the Breit-Wheeler process
 */
class PairGenerationTransformFunc
{
public:

    /**
    * \brief Constructor of the PairGenerationTransformFunc functor.
    *
    * A BreitWheelerGeneratePairs functor is passed by value. However, it contains
    * only few integer and real parameters and few pointers to the raw data of the
    * lookup tables. Therefore, it should be rather lightweight to copy.
    *
    * @param[in] generate_functor functor to be called to determine the properties of the generated pairs
    * @param[in] a_pti particle iterator to iterate over photons undergoing QED pair generation process
    * @param[in] lev   the mesh-refinement level
    * @param[in] ngEB  number of guard cells allocated for the E and B MultiFabs
    * @param[in] exfab constant reference to the FArrayBox of the x component of the electric field
    * @param[in] eyfab constant reference to the FArrayBox of the y component of the electric field
    * @param[in] ezfab constant reference to the FArrayBox of the z component of the electric field
    * @param[in] bxfab constant reference to the FArrayBox of the x component of the magnetic field
    * @param[in] byfab constant reference to the FArrayBox of the y component of the magnetic field
    * @param[in] bzfab constant reference to the FArrayBox of the z component of the magnetic field
    * @param[in] a_offset offset to apply to the particle indices
    */
<<<<<<< HEAD
    PairGenerationTransformFunc(BreitWheelerGeneratePairs const generate_functor,
                                const bool store_chi_at_creation_ele,
                                const int chi_at_creation_runtime_comp_ele,
                                const bool store_chi_at_creation_pos,
                                const int chi_at_creation_runtime_comp_pos,
=======
    PairGenerationTransformFunc(BreitWheelerGeneratePairs generate_functor,
>>>>>>> a056388a
                                const WarpXParIter& a_pti, int lev, amrex::IntVect ngEB,
                                amrex::FArrayBox const& exfab,
                                amrex::FArrayBox const& eyfab,
                                amrex::FArrayBox const& ezfab,
                                amrex::FArrayBox const& bxfab,
                                amrex::FArrayBox const& byfab,
                                amrex::FArrayBox const& bzfab,
                                int a_offset = 0);

    /**
    * \brief Functor call. It determines the properties of the generated pair
    * and it sets to -1 the id of the source photon
    *
    * @param[in,out] dst1 target species 1 (either electrons or positrons)
    * @param[in,out] dst2 target species 2 (either electrons or positrons)
    * @param[in] src source species (photons)
    * @param[in] i_src particle index of the source species
    * @param[in] i_dst1 particle index of target species 1
    * @param[in] i_dst2 particle index of target species 2
    * @param[in] engine random number generator engine
    */
    template <typename DstData, typename SrcData>
    AMREX_GPU_DEVICE AMREX_FORCE_INLINE
    void operator() (DstData& dst1, DstData& dst2, SrcData& src,
        int const i_src, int const i_dst1, int const i_dst2,
        amrex::RandomEngine const& engine) const noexcept
    {
        using namespace amrex;

        // gather E and B
        amrex::ParticleReal xp, yp, zp;
        m_get_position(i_src, xp, yp, zp);

        amrex::ParticleReal ex = 0._rt, ey = 0._rt, ez = 0._rt;
        amrex::ParticleReal bx = 0._rt, by = 0._rt, bz = 0._rt;
        m_get_externalEB(i_src, ex, ey, ez, bx, by, bz);

        doGatherShapeN(xp, yp, zp, ex, ey, ez, bx, by, bz,
                       m_ex_arr, m_ey_arr, m_ez_arr, m_bx_arr, m_by_arr, m_bz_arr,
                       m_ex_type, m_ey_type, m_ez_type, m_bx_type, m_by_type, m_bz_type,
                       m_dx_arr, m_xyzmin_arr, m_lo, m_n_rz_azimuthal_modes,
                       m_nox, m_galerkin_interpolation);

        //Despite the names of the variables, positrons and electrons
        //can be exchanged, since the physical process is completely
        //symmetric with respect to this exchange.
        const auto& ux = src.m_rdata[PIdx::ux][i_src];
        const auto& uy = src.m_rdata[PIdx::uy][i_src];
        const auto& uz = src.m_rdata[PIdx::uz][i_src];
        auto& e_ux = dst1.m_rdata[PIdx::ux][i_dst1];
        auto& e_uy = dst1.m_rdata[PIdx::uy][i_dst1];
        auto& e_uz = dst1.m_rdata[PIdx::uz][i_dst1];
        auto& p_ux = dst2.m_rdata[PIdx::ux][i_dst2];
        auto& p_uy = dst2.m_rdata[PIdx::uy][i_dst2];
        auto& p_uz = dst2.m_rdata[PIdx::uz][i_dst2];
        m_generate_functor(
            ux, uy, uz,
            ex, ey, ez,
            bx, by, bz,
            e_ux, e_uy, e_uz,
            p_ux, p_uy, p_uz,
            engine);

        if (m_store_chi_at_creation_ele || m_store_chi_at_creation_pos){
            constexpr ParticleReal me = PhysConst::m_e;
            const amrex::Real& chi_at_creation = QedUtils::chi_photon(me*ux, me*uy, me*uz,
                                                                    ex, ey, ez, bx, by, bz);
            if (m_store_chi_at_creation_ele) {
                dst1.m_runtime_rdata[m_chi_at_creation_runtime_comp_ele][i_dst1] = chi_at_creation;
            }
            if (m_store_chi_at_creation_pos) {
                dst2.m_runtime_rdata[m_chi_at_creation_runtime_comp_pos][i_dst2] = chi_at_creation;
            }
        }

        src.m_aos[i_src].id() = -1; //destroy photon after pair generation
    }

private:

    const BreitWheelerGeneratePairs
    m_generate_functor; /*!< A copy of the functor to generate pairs. It contains only pointers to the lookup tables.*/

    bool m_store_chi_at_creation_ele;
    int m_chi_at_creation_runtime_comp_ele;

    bool m_store_chi_at_creation_pos;
    int m_chi_at_creation_runtime_comp_pos;

    GetParticlePosition m_get_position;
    GetExternalEBField m_get_externalEB;

    amrex::Array4<const amrex::Real> m_ex_arr;
    amrex::Array4<const amrex::Real> m_ey_arr;
    amrex::Array4<const amrex::Real> m_ez_arr;
    amrex::Array4<const amrex::Real> m_bx_arr;
    amrex::Array4<const amrex::Real> m_by_arr;
    amrex::Array4<const amrex::Real> m_bz_arr;

    amrex::IndexType m_ex_type;
    amrex::IndexType m_ey_type;
    amrex::IndexType m_ez_type;
    amrex::IndexType m_bx_type;
    amrex::IndexType m_by_type;
    amrex::IndexType m_bz_type;

    amrex::GpuArray<amrex::Real, 3> m_dx_arr;
    amrex::GpuArray<amrex::Real, 3> m_xyzmin_arr;

    bool m_galerkin_interpolation;
    int m_nox;
    int m_n_rz_azimuthal_modes;

    amrex::Dim3 m_lo;
};

#endif //QED_PAIR_GENERATION_H_<|MERGE_RESOLUTION|>--- conflicted
+++ resolved
@@ -97,15 +97,11 @@
     * @param[in] bzfab constant reference to the FArrayBox of the z component of the magnetic field
     * @param[in] a_offset offset to apply to the particle indices
     */
-<<<<<<< HEAD
     PairGenerationTransformFunc(BreitWheelerGeneratePairs const generate_functor,
-                                const bool store_chi_at_creation_ele,
-                                const int chi_at_creation_runtime_comp_ele,
-                                const bool store_chi_at_creation_pos,
-                                const int chi_at_creation_runtime_comp_pos,
-=======
-    PairGenerationTransformFunc(BreitWheelerGeneratePairs generate_functor,
->>>>>>> a056388a
+                                bool store_chi_at_creation_ele,
+                                int chi_at_creation_runtime_comp_ele,
+                                bool store_chi_at_creation_pos,
+                                int chi_at_creation_runtime_comp_pos,
                                 const WarpXParIter& a_pti, int lev, amrex::IntVect ngEB,
                                 amrex::FArrayBox const& exfab,
                                 amrex::FArrayBox const& eyfab,
