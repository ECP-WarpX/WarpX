/* Copyright 2019 Luca Fedeli
 *
 * This file is part of WarpX.
 *
 * License: BSD-3-Clause-LBNL
 */

#ifndef QED_PHOTON_EMISSION_H_
#define QED_PHOTON_EMISSION_H_

#include "Utils/WarpXConst.H"
#include "Particles/WarpXParticleContainer.H"

#include <QuantumSyncEngineWrapper.H>

/** @file
 *
 * This file contains the implementation of the elementary process
 * functors needed for QED photon emission (an electron or a positron
 * emits a photon).
 */

/**
 * \brief Filter functor for the QED photon emission process
 */
class PhotonEmissionFilterFunc
{
public:

    /**
    * \brief Constructor of the PhotonEmissionFilterFunc functor.
    *
    * @param[in] opt_depth_runtime_comp Index of the optical depth component
    */
    PhotonEmissionFilterFunc(int const opt_depth_runtime_comp):
        m_opt_depth_runtime_comp{opt_depth_runtime_comp}
    {}

    /**
    * \brief Functor call. This method determines if a given (electron or positron)
    * particle should undergo QED photon emission.
    *
    * @param[in] ptd particle tile data
    * @param[in] i particle index
    * @return true if a pair has to be generated, false otherwise
    */
    template <typename PData>
    AMREX_GPU_HOST_DEVICE AMREX_FORCE_INLINE
    bool operator() (const PData& ptd, int const i) const noexcept
    {
        using namespace amrex;

        const amrex::ParticleReal opt_depth =
            ptd.m_runtime_rdata[m_opt_depth_runtime_comp][i];
        return (opt_depth < 0.0_rt);
    }

private:
    int m_opt_depth_runtime_comp /*!< Index of the optical depth component of the source species*/;
};

/**
 * \brief Transform functor for the QED photon emission process
 */
class PhotonEmissionTransformFunc
{

public:

    /**
    * \brief Constructor of the PhotonEmissionTransformFunc functor.
    *
    * A QuantumSynchrotronGeneratePhotonAndUpdateMomentum functor is passed by value. However, it contains
    * only few integer and real parameters and few pointers to the raw data of the
    * lookup tables. Therefore, it should be rather lightweight to copy.
    *
    * Also a QuantumSynchrotronGetOpticalDepth has to be passed, since the
    * optical depth has to be re-initialized after each photon emission.
    *
    * @param[in] opt_depth_functor functor to re-initialize the optical depth of the source particles
    * @param[in] opt_depth_runtime_comp index of the optical depth component of the source species
    * @param[in] emission_functor functor to generate photons and update momentum of the source particles
    */
    PhotonEmissionTransformFunc(
        QuantumSynchrotronGetOpticalDepth opt_depth_functor,
        int const opt_depth_runtime_comp,
        QuantumSynchrotronGeneratePhotonAndUpdateMomentum const emission_functor
        ):
        m_opt_depth_functor{opt_depth_functor},
        m_opt_depth_runtime_comp{opt_depth_runtime_comp},
        m_emission_functor{emission_functor}
        {}

    /**
    * \brief Functor call. It determines the properties of the generated photon
    * and updates the momentum of the source particle
    *
    * @param[in,out] dst target species (photons)
    * @param[in, out] src source species (either electrons or positrons)
    * @param[in] i_src particle index of the source species
    * @param[in] i_dst particle index of target species
    */
    template <typename DstData, typename SrcData>
    AMREX_GPU_HOST_DEVICE AMREX_FORCE_INLINE
    void operator() (DstData& dst, SrcData& src, int i_src, int i_dst) const noexcept
    {
        using namespace amrex;

        constexpr ParticleReal me = PhysConst::m_e;
        constexpr ParticleReal one_over_me = 1._prt/me;

        const ParticleReal w = src.m_rdata[PIdx::w][i_src];
        const ParticleReal ux = src.m_rdata[PIdx::ux][i_src];
        const ParticleReal uy = src.m_rdata[PIdx::uy][i_src];
        const ParticleReal uz = src.m_rdata[PIdx::uz][i_src];
        const ParticleReal ex = src.m_rdata[PIdx::Ex][i_src];
        const ParticleReal ey = src.m_rdata[PIdx::Ey][i_src];
        const ParticleReal ez = src.m_rdata[PIdx::Ez][i_src];
        const ParticleReal bx = src.m_rdata[PIdx::Bx][i_src];
        const ParticleReal by = src.m_rdata[PIdx::By][i_src];
        const ParticleReal bz = src.m_rdata[PIdx::Bz][i_src];

        // Particle momentum is stored as gamma * velocity.
        // Convert to m * gamma * velocity before applying the emission functor.
        auto px = ux*me;
        auto py = uy*me;
        auto pz = uz*me;

        auto g_w = 0.0_rt;
        auto g_px = 0.0_rt;
        auto g_py = 0.0_rt;
        auto g_pz = 0.0_rt;

        m_emission_functor.operator()<1>(
            &px, &py, &pz,
            ex, ey, ez,
            bx, by, bz,
            w,
            &g_px, &g_py, &g_pz,
            &g_w);

        // Then convert back to WarpX convention.
        src.m_rdata[PIdx::ux][i_src] = px*one_over_me;
        src.m_rdata[PIdx::uy][i_src] = py*one_over_me;
        src.m_rdata[PIdx::uz][i_src] = pz*one_over_me;

        dst.m_rdata[PIdx::w][i_dst] = g_w;
        dst.m_rdata[PIdx::ux][i_dst] = g_px*one_over_me;
        dst.m_rdata[PIdx::uy][i_dst] = g_py*one_over_me;
        dst.m_rdata[PIdx::uz][i_dst] = g_pz*one_over_me;

        //Initialize the optical depth component of the source species.
        src.m_runtime_rdata[m_opt_depth_runtime_comp][i_src] =
            m_opt_depth_functor();
    }

private:
    const QuantumSynchrotronGetOpticalDepth
        m_opt_depth_functor;  /*!< A copy of the functor to initialize the optical depth of the source species. */
    const QuantumSynchrotronGeneratePhotonAndUpdateMomentum
        m_emission_functor;  /*!< A copy of the functor to generate photons. It contains only pointers to the lookup tables.*/
    const int m_opt_depth_runtime_comp = 0;  /*!< Index of the optical depth component of source species*/
};


/**
* \brief Free function to call to remove immediately
* low energy photons by setting their ID to -1.
*
* @tparam PTile particle tile type
* @param[in,out] ptile a particle tile
* @param[in] old_size the old number of particles
* @param[in] num_added the number of photons added to the tile
* @param[in] energy_threshold the energy threshold
*/
template <typename PTile>
void cleanLowEnergyPhotons(
<<<<<<< HEAD
PTile& ptile,
const int old_size, const int num_added,
const amrex::ParticleReal energy_threshold)
=======
    PTile& ptile,
    const int old_size, const int num_added,
    const amrex::ParticleReal t_energy_threshold)
>>>>>>> 1210fc46
{
    auto pp = ptile.GetArrayOfStructs()().data() + old_size;

    const auto& soa = ptile.GetStructOfArrays();
    const auto p_ux = soa.GetRealData(PIdx::ux).data() + old_size;
    const auto  p_uy = soa.GetRealData(PIdx::uy).data() + old_size;
    const auto  p_uz = soa.GetRealData(PIdx::uz).data() + old_size;

    //The square of the energy threshold
    const auto energy_threshold2 = energy_threshold*energy_threshold;

    amrex::ParallelFor(num_added, [=] AMREX_GPU_DEVICE (int ip) noexcept
    {
        auto& p = pp[ip];

        const auto ux = p_ux[ip];
        const auto uy = p_uy[ip];
        const auto uz = p_uz[ip];

        constexpr ParticleReal me_c = PhysConst::m_e*PhysConst::c;
        //The square of the photon energy (in SI units)
        const auto phot_energy2 = (ux*ux + uy*uy + uz*uz)*me_c*me_c;

        if (phot_energy2 < energy_threshold2){
            p.id() = - 1;
        }
    });
}


#endif //QED_PHOTON_EMISSION_H_<|MERGE_RESOLUTION|>--- conflicted
+++ resolved
@@ -175,15 +175,9 @@
 */
 template <typename PTile>
 void cleanLowEnergyPhotons(
-<<<<<<< HEAD
-PTile& ptile,
-const int old_size, const int num_added,
-const amrex::ParticleReal energy_threshold)
-=======
     PTile& ptile,
     const int old_size, const int num_added,
     const amrex::ParticleReal t_energy_threshold)
->>>>>>> 1210fc46
 {
     auto pp = ptile.GetArrayOfStructs()().data() + old_size;
 
