/* Copyright 2019 Luca Fedeli
 *
 * This file is part of WarpX.
 *
 * License: BSD-3-Clause-LBNL
 */

#ifndef QED_PHOTON_EMISSION_H_
#define QED_PHOTON_EMISSION_H_

#include "Particles/Gather/FieldGather.H"
#include "Particles/Gather/GetExternalFields.H"
#include "Particles/Pusher/GetAndSetPosition.H"
#include "Particles/WarpXParticleContainer.H"
#include "QEDInternals/QedChiFunctions.H"
#include "QEDInternals/QuantumSyncEngineWrapper.H"
#include "Utils/WarpXConst.H"

#include <AMReX_Array.H>
#include <AMReX_Array4.H>
#include <AMReX_Dim3.H>
#include <AMReX_Extension.H>
#include <AMReX_GpuLaunch.H>
#include <AMReX_GpuQualifiers.H>
#include <AMReX_IndexType.H>
#include <AMReX_REAL.H>

#include <AMReX_BaseFwd.H>

#include <algorithm>
#include <limits>

/** @file
 *
 * This file contains the implementation of the elementary process
 * functors needed for QED photon emission (an electron or a positron
 * emits a photon).
 */

/**
 * \brief Filter functor for the QED photon emission process
 */
class PhotonEmissionFilterFunc
{
public:

    /**
    * \brief Constructor of the PhotonEmissionFilterFunc functor.
    *
    * @param[in] opt_depth_runtime_comp Index of the optical depth component
    */
    PhotonEmissionFilterFunc(int const opt_depth_runtime_comp)
        : m_opt_depth_runtime_comp(opt_depth_runtime_comp)
        {}

    /**
    * \brief Functor call. This method determines if a given (electron or positron)
    * particle should undergo QED photon emission.
    *
    * @param[in] ptd particle tile data
    * @param[in] i particle index
    * @return true if a pair has to be generated, false otherwise
    */
    template <typename PData>
    AMREX_GPU_HOST_DEVICE AMREX_FORCE_INLINE
    bool operator() (const PData& ptd, int const i, amrex::RandomEngine const&) const noexcept
    {
        using namespace amrex;

        const amrex::ParticleReal opt_depth =
            ptd.m_runtime_rdata[m_opt_depth_runtime_comp][i];
        return (opt_depth < 0.0_rt);
    }

private:
    int m_opt_depth_runtime_comp; /*!< Index of the optical depth component of the source species*/
};

/**
 * \brief Transform functor for the QED photon emission process
 */
class PhotonEmissionTransformFunc
{

public:

    /**
    * \brief Constructor of the PhotonEmissionTransformFunc functor.
    *
    * A QuantumSynchrotronGeneratePhotonAndUpdateMomentum functor is passed by value. However, it contains
    * only few integer and real parameters and few pointers to the raw data of the
    * lookup tables. Therefore, it should be rather lightweight to copy.
    *
    * Also a QuantumSynchrotronGetOpticalDepth has to be passed, since the
    * optical depth has to be re-initialized after each photon emission.
    *
    * @param[in] opt_depth_functor functor to re-initialize the optical depth of the source particles
    * @param[in] opt_depth_runtime_comp index of the optical depth component of the source species
    * @param[in] emission_functor functor to generate photons and update momentum of the source particles
    * @param[in] a_pti particle iterator to iterate over electrons or positrons undergoing QED photon emission process
    * @param[in] lev   the mesh-refinement level
    * @param[in] ngEB  number of guard cells allocated for the E and B MultiFabs
    * @param[in] exfab constant reference to the FArrayBox of the x component of the electric field
    * @param[in] eyfab constant reference to the FArrayBox of the y component of the electric field
    * @param[in] ezfab constant reference to the FArrayBox of the z component of the electric field
    * @param[in] bxfab constant reference to the FArrayBox of the x component of the magnetic field
    * @param[in] byfab constant reference to the FArrayBox of the y component of the magnetic field
    * @param[in] bzfab constant reference to the FArrayBox of the z component of the magnetic field
    * @param[in] a_offset offset to apply to the particle indices
    */
    PhotonEmissionTransformFunc (
        QuantumSynchrotronGetOpticalDepth opt_depth_functor,
<<<<<<< HEAD
        int const opt_depth_runtime_comp,
        QuantumSynchrotronPhotonEmission const emission_functor,
        const bool store_chi_at_creation,
        const int chi_at_creation_runtime_comp,
=======
        int opt_depth_runtime_comp,
        QuantumSynchrotronPhotonEmission emission_functor,
>>>>>>> a056388a
        const WarpXParIter& a_pti, int lev, amrex::IntVect ngEB,
        amrex::FArrayBox const& exfab,
        amrex::FArrayBox const& eyfab,
        amrex::FArrayBox const& ezfab,
        amrex::FArrayBox const& bxfab,
        amrex::FArrayBox const& byfab,
        amrex::FArrayBox const& bzfab,
        int a_offset = 0);

    /**
    * \brief Functor call. It determines the properties of the generated photon
    * and updates the momentum of the source particle
    *
    * @param[in,out] dst target species (photons)
    * @param[in, out] src source species (either electrons or positrons)
    * @param[in] i_src particle index of the source species
    * @param[in] i_dst particle index of target species
    * @param[in] engine random number generator engine
    */
    template <typename DstData, typename SrcData>
    AMREX_GPU_DEVICE AMREX_FORCE_INLINE
    void operator() (DstData& dst, SrcData& src, int i_src, int i_dst,
        amrex::RandomEngine const& engine) const noexcept
    {
        using namespace amrex;

        // gather E and B
        amrex::ParticleReal xp, yp, zp;
        m_get_position(i_src, xp, yp, zp);

        amrex::ParticleReal ex = 0._rt, ey = 0._rt, ez = 0._rt;
        amrex::ParticleReal bx = 0._rt, by = 0._rt, bz = 0._rt;
        m_get_externalEB(i_src, ex, ey, ez, bx, by, bz);

        doGatherShapeN(xp, yp, zp, ex, ey, ez, bx, by, bz,
                       m_ex_arr, m_ey_arr, m_ez_arr, m_bx_arr, m_by_arr, m_bz_arr,
                       m_ex_type, m_ey_type, m_ez_type, m_bx_type, m_by_type, m_bz_type,
                       m_dx_arr, m_xyzmin_arr, m_lo, m_n_rz_azimuthal_modes,
                       m_nox, m_galerkin_interpolation);

        auto& ux = src.m_rdata[PIdx::ux][i_src];
        auto& uy = src.m_rdata[PIdx::uy][i_src];
        auto& uz = src.m_rdata[PIdx::uz][i_src];
        auto& g_ux = dst.m_rdata[PIdx::ux][i_dst];
        auto& g_uy = dst.m_rdata[PIdx::uy][i_dst];
        auto& g_uz = dst.m_rdata[PIdx::uz][i_dst];

        // This needs to be done before calling m_emission_functor because the latter modifies ux,
        // uy and uz.
        if (m_store_chi_at_creation){
            constexpr ParticleReal me = PhysConst::m_e;
            const amrex::Real& chi_at_creation = QedUtils::chi_ele_pos(me*ux, me*uy, me*uz,
                                                                    ex, ey, ez, bx, by, bz);
            dst.m_runtime_rdata[m_chi_at_creation_runtime_comp][i_dst] = chi_at_creation;
        }

        m_emission_functor(
            ux, uy, uz,
            ex, ey, ez,
            bx, by, bz,
            g_ux, g_uy, g_uz,
            engine);

        //Initialize the optical depth component of the source species.
        src.m_runtime_rdata[m_opt_depth_runtime_comp][i_src] =
            m_opt_depth_functor(engine);
    }

private:
    const QuantumSynchrotronGetOpticalDepth
        m_opt_depth_functor;  /*!< A copy of the functor to initialize the optical depth of the source species. */

    const int m_opt_depth_runtime_comp = 0;  /*!< Index of the optical depth component of source species*/

    const QuantumSynchrotronPhotonEmission
        m_emission_functor;  /*!< A copy of the functor to generate photons. It contains only pointers to the lookup tables.*/

    bool m_store_chi_at_creation;

    int m_chi_at_creation_runtime_comp;

    GetParticlePosition m_get_position;
    GetExternalEBField m_get_externalEB;

    amrex::Array4<const amrex::Real> m_ex_arr;
    amrex::Array4<const amrex::Real> m_ey_arr;
    amrex::Array4<const amrex::Real> m_ez_arr;
    amrex::Array4<const amrex::Real> m_bx_arr;
    amrex::Array4<const amrex::Real> m_by_arr;
    amrex::Array4<const amrex::Real> m_bz_arr;

    amrex::IndexType m_ex_type;
    amrex::IndexType m_ey_type;
    amrex::IndexType m_ez_type;
    amrex::IndexType m_bx_type;
    amrex::IndexType m_by_type;
    amrex::IndexType m_bz_type;

    amrex::GpuArray<amrex::Real, 3> m_dx_arr;
    amrex::GpuArray<amrex::Real, 3> m_xyzmin_arr;

    bool m_galerkin_interpolation;
    int m_nox;
    int m_n_rz_azimuthal_modes;

    amrex::Dim3 m_lo;
};


/**
* \brief Free function to call to remove immediately
* low energy photons by setting their ID to -1.
* Photons with extremely small energy are removed regardless of
* the value of the energy_threshold
*
* @tparam PTile particle tile type
* @param[in,out] ptile a particle tile
* @param[in] old_size the old number of particles
* @param[in] num_added the number of photons added to the tile
* @param[in] energy_threshold the energy threshold
*/
template <typename PTile>
void cleanLowEnergyPhotons(
    PTile& ptile,
    const int old_size, const int num_added,
    const amrex::ParticleReal energy_threshold)
{
    auto pp = ptile.GetArrayOfStructs()().data() + old_size;

    const auto& soa = ptile.GetStructOfArrays();
    const auto p_ux = soa.GetRealData(PIdx::ux).data() + old_size;
    const auto  p_uy = soa.GetRealData(PIdx::uy).data() + old_size;
    const auto  p_uz = soa.GetRealData(PIdx::uz).data() + old_size;

    //The square of the energy threshold
    const auto energy_threshold2 = std::max(
        energy_threshold*energy_threshold,
        std::numeric_limits<amrex::ParticleReal>::min());

    amrex::ParallelFor(num_added, [=] AMREX_GPU_DEVICE (int ip) noexcept
    {
        auto& p = pp[ip];

        const auto ux = p_ux[ip];
        const auto uy = p_uy[ip];
        const auto uz = p_uz[ip];

        //The square of the photon energy (in SI units)
        // ( Particle momentum is stored as gamma * velocity.)
        constexpr amrex::ParticleReal me_c = PhysConst::m_e*PhysConst::c;
        const auto phot_energy2 = (ux*ux + uy*uy + uz*uz)*me_c*me_c;

        if (phot_energy2 < energy_threshold2){
            p.id() = - 1;
        }
    });
}


#endif //QED_PHOTON_EMISSION_H_<|MERGE_RESOLUTION|>--- conflicted
+++ resolved
@@ -110,15 +110,10 @@
     */
     PhotonEmissionTransformFunc (
         QuantumSynchrotronGetOpticalDepth opt_depth_functor,
-<<<<<<< HEAD
         int const opt_depth_runtime_comp,
         QuantumSynchrotronPhotonEmission const emission_functor,
-        const bool store_chi_at_creation,
-        const int chi_at_creation_runtime_comp,
-=======
-        int opt_depth_runtime_comp,
-        QuantumSynchrotronPhotonEmission emission_functor,
->>>>>>> a056388a
+        bool store_chi_at_creation,
+        int chi_at_creation_runtime_comp,
         const WarpXParIter& a_pti, int lev, amrex::IntVect ngEB,
         amrex::FArrayBox const& exfab,
         amrex::FArrayBox const& eyfab,
