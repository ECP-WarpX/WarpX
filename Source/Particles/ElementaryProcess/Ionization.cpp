/* Copyright 2019-2020 Andrew Myers, Axel Huebl,
 * Maxence Thevenet
 *
 * This file is part of WarpX.
 *
 * License: BSD-3-Clause-LBNL
 */

#include "Particles/ElementaryProcess/Ionization.H"

#include "WarpX.H"

#include <AMReX_Box.H>
#include <AMReX_FArrayBox.H>
#include <AMReX_IntVect.H>

#include <algorithm>
#include <array>

IonizationFilterFunc::IonizationFilterFunc (const WarpXParIter& a_pti, int lev, amrex::IntVect ngEB,
                                            amrex::FArrayBox const& exfab,
                                            amrex::FArrayBox const& eyfab,
                                            amrex::FArrayBox const& ezfab,
                                            amrex::FArrayBox const& bxfab,
                                            amrex::FArrayBox const& byfab,
                                            amrex::FArrayBox const& bzfab,
                                            const amrex::Real* const AMREX_RESTRICT a_ionization_energies,
                                            const amrex::Real* const AMREX_RESTRICT a_adk_prefactor,
                                            const amrex::Real* const AMREX_RESTRICT a_adk_exp_prefactor,
                                            const amrex::Real* const AMREX_RESTRICT a_adk_power,
                                            int a_comp,
                                            int a_atomic_number,
                                            int a_offset) noexcept:
    m_ionization_energies{a_ionization_energies},
    m_adk_prefactor{a_adk_prefactor},
    m_adk_exp_prefactor{a_adk_exp_prefactor},
    m_adk_power{a_adk_power},
    comp{a_comp},
    m_atomic_number{a_atomic_number},
    m_galerkin_interpolation{WarpX::galerkin_interpolation},
    m_nox{WarpX::nox},
    m_n_rz_azimuthal_modes{WarpX::n_rz_azimuthal_modes}
{
    using namespace amrex::literals;

<<<<<<< HEAD
    m_get_position  = GetParticlePosition(a_pti, a_offset);
=======
    m_ionization_energies = a_ionization_energies;
    m_adk_prefactor = a_adk_prefactor;
    m_adk_exp_prefactor = a_adk_exp_prefactor;
    m_adk_power = a_adk_power;
    comp = a_comp;
    m_atomic_number = a_atomic_number;

    m_get_position  = GetParticlePosition<PIdx>(a_pti, a_offset);
>>>>>>> c5628f8e
    m_get_externalEB = GetExternalEBField(a_pti, a_offset);

    m_ex_arr = exfab.array();
    m_ey_arr = eyfab.array();
    m_ez_arr = ezfab.array();
    m_bx_arr = bxfab.array();
    m_by_arr = byfab.array();
    m_bz_arr = bzfab.array();

    m_ex_type = exfab.box().ixType();
    m_ey_type = eyfab.box().ixType();
    m_ez_type = ezfab.box().ixType();
    m_bx_type = bxfab.box().ixType();
    m_by_type = byfab.box().ixType();
    m_bz_type = bzfab.box().ixType();

    amrex::Box box = a_pti.tilebox();
    box.grow(ngEB);

    const std::array<amrex::Real,3>& dx = WarpX::CellSize(std::max(lev, 0));
    m_dx_arr = {dx[0], dx[1], dx[2]};

    // Lower corner of tile box physical domain (take into account Galilean shift)
    const std::array<amrex::Real, 3>& xyzmin = WarpX::LowerCorner(box, lev, 0._rt);
    m_xyzmin_arr = {xyzmin[0], xyzmin[1], xyzmin[2]};

    m_lo = amrex::lbound(box);
}<|MERGE_RESOLUTION|>--- conflicted
+++ resolved
@@ -43,18 +43,7 @@
 {
     using namespace amrex::literals;
 
-<<<<<<< HEAD
-    m_get_position  = GetParticlePosition(a_pti, a_offset);
-=======
-    m_ionization_energies = a_ionization_energies;
-    m_adk_prefactor = a_adk_prefactor;
-    m_adk_exp_prefactor = a_adk_exp_prefactor;
-    m_adk_power = a_adk_power;
-    comp = a_comp;
-    m_atomic_number = a_atomic_number;
-
     m_get_position  = GetParticlePosition<PIdx>(a_pti, a_offset);
->>>>>>> c5628f8e
     m_get_externalEB = GetExternalEBField(a_pti, a_offset);
 
     m_ex_arr = exfab.array();
