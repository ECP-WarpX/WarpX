/* Copyright 2019 Andrew Myers, Axel Huebl, David Grote
 * Luca Fedeli, Maxence Thevenet, Remi Lehe
 * Weiqun Zhang
 *
 * This file is part of WarpX.
 *
 * License: BSD-3-Clause-LBNL
 */
#ifndef WARPX_LaserParticleContainer_H_
#define WARPX_LaserParticleContainer_H_

#include "Evolve/WarpXDtType.H"
#include "Evolve/WarpXPushType.H"
#include "Laser/LaserProfiles.H"
#include "WarpXParticleContainer.H"

#include <AMReX_Extension.H>
#include <AMReX_Random.H>
#include <AMReX_REAL.H>
#include <AMReX_RealBox.H>
#include <AMReX_Vector.H>

#include <AMReX_BaseFwd.H>
#include <AMReX_AmrCoreFwd.H>

#include <limits>
#include <memory>
#include <string>

/**
 * The main method to inject a laser pulse in WarpX is to use an artificial
 * antenna: particles evenly distributed in a given plane (one particle per
 * cell) move at each iteration and deposit a current J onto the grid, which
 * in turns creates an electromagnetic field on the grid. The particles'
 * displacements are prescribed to create the field requested by the user.
 *
 * These artificial particles are contained in the LaserParticleContainer.
 * LaserParticleContainer derives directly from WarpXParticleContainer. It
 * requires a DepositCurrent function, but no FieldGather function.
 */
class LaserParticleContainer
    : public WarpXParticleContainer
{
public:
    LaserParticleContainer (amrex::AmrCore* amr_core, int ispecies, const std::string& name);
    ~LaserParticleContainer () override = default;

    LaserParticleContainer ( LaserParticleContainer const &)             = delete;
    LaserParticleContainer& operator= ( LaserParticleContainer const & ) = delete;
    LaserParticleContainer ( LaserParticleContainer&& )                  = default;
    LaserParticleContainer& operator= ( LaserParticleContainer&& )       = default;

    void InitData () final;

    /**
     * \brief Method to initialize runtime attributes. Does nothing for LaserParticleContainer.
     */
    void DefaultInitializeRuntimeAttributes (
        typename ContainerLike<amrex::PinnedArenaAllocator>::ParticleTileType& /*pinned_tile*/,
<<<<<<< HEAD
        const int /*n_external_attr_real*/,
        const int /*n_external_attr_int*/,
        const amrex::RandomEngine& /*engine*/) final {}
=======
        int /*n_external_attr_real*/,
        int /*n_external_attr_int*/) final {}
>>>>>>> 514df482

    void ReadHeader (std::istream& is) final;

    void WriteHeader (std::ostream& os) const final;

    void Evolve (int lev,
                         const amrex::MultiFab&, const amrex::MultiFab&, const amrex::MultiFab&,
                         const amrex::MultiFab&, const amrex::MultiFab&, const amrex::MultiFab&,
                         amrex::MultiFab& jx, amrex::MultiFab& jy, amrex::MultiFab& jz,
                         amrex::MultiFab*, amrex::MultiFab*, amrex::MultiFab*,
                         amrex::MultiFab* rho, amrex::MultiFab* crho,
                         const amrex::MultiFab*, const amrex::MultiFab*, const amrex::MultiFab*,
                         const amrex::MultiFab*, const amrex::MultiFab*, const amrex::MultiFab*,
                         amrex::Real t, amrex::Real dt, DtType a_dt_type=DtType::Full,
                         bool skip_deposition=false, PushType push_type=PushType::Explicit) final;

    void PushP (int lev, amrex::Real dt,
                        const amrex::MultiFab& ,
                        const amrex::MultiFab& ,
                        const amrex::MultiFab& ,
                        const amrex::MultiFab& ,
                        const amrex::MultiFab& ,
                        const amrex::MultiFab& ) final;

    void PostRestart () final;

    void calculate_laser_plane_coordinates (const WarpXParIter& pti, int np,
                                            amrex::Real * AMREX_RESTRICT pplane_Xp,
                                            amrex::Real * AMREX_RESTRICT pplane_Yp);

    void update_laser_particle (WarpXParIter& pti, int np, amrex::ParticleReal * AMREX_RESTRICT puxp,
                                amrex::ParticleReal * AMREX_RESTRICT puyp,
                                amrex::ParticleReal * AMREX_RESTRICT puzp,
                                amrex::ParticleReal const * AMREX_RESTRICT pwp,
                                amrex::Real const * AMREX_RESTRICT amplitude,
                                amrex::Real dt);

protected:

    std::string m_laser_name;

private:
    // runtime paramters
    amrex::Vector<amrex::Real> m_position; //! Coordinates of one of the point of the antenna
    amrex::Vector<amrex::Real> m_nvec; //! Normal of the plane of the antenna
    amrex::Vector<amrex::Real> m_p_X;// ! Polarization

    amrex::Real               m_e_max       = std::numeric_limits<amrex::Real>::quiet_NaN();
    amrex::Real               m_wavelength  = std::numeric_limits<amrex::Real>::quiet_NaN();

    amrex::Real               m_Z0_lab = 0; // Position of the antenna in the lab frame

    long m_min_particles_per_mode = 4;

    // computed using runtime parameters
    amrex::Vector<amrex::Real> m_p_Y;
    amrex::Vector<amrex::Real> m_u_X;
    amrex::Vector<amrex::Real> m_u_Y;
    amrex::Real m_weight   = std::numeric_limits<amrex::Real>::quiet_NaN();
    amrex::Real m_mobility = std::numeric_limits<amrex::Real>::quiet_NaN();


    // laser particle domain
    amrex::RealBox m_laser_injection_box;
    // Theoretical position of the antenna. Used if do_continuous_injection=1.
    // Track the position of the antenna until it enters the simulation domain.
    amrex::Vector<amrex::Real> m_updated_position;

    void ComputeSpacing (int lev, amrex::Real& Sx, amrex::Real& Sy) const;
    void ComputeWeightMobility (amrex::Real Sx, amrex::Real Sy);
    void InitData (int lev);
    // Inject the laser antenna during the simulation, if it started
    // outside of the simulation domain and enters it.
    void ContinuousInjection(const amrex::RealBox& injection_box) override;

    /**
     * \brief  Update antenna position for continuous injection of lasers
     *         in a boosted frame
     */
    void UpdateAntennaPosition (amrex::Real dt) override;

    // Unique (smart) pointer to the laser profile
    std::unique_ptr<WarpXLaserProfiles::ILaserProfile> m_up_laser_profile;

    // Flag to disable the laser (e.g., if e_max is 0)
    bool m_enabled = true;
};

#endif<|MERGE_RESOLUTION|>--- conflicted
+++ resolved
@@ -57,14 +57,8 @@
      */
     void DefaultInitializeRuntimeAttributes (
         typename ContainerLike<amrex::PinnedArenaAllocator>::ParticleTileType& /*pinned_tile*/,
-<<<<<<< HEAD
-        const int /*n_external_attr_real*/,
-        const int /*n_external_attr_int*/,
-        const amrex::RandomEngine& /*engine*/) final {}
-=======
         int /*n_external_attr_real*/,
         int /*n_external_attr_int*/) final {}
->>>>>>> 514df482
 
     void ReadHeader (std::istream& is) final;
 
