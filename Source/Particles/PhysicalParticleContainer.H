--- conflicted
+++ resolved
@@ -74,16 +74,12 @@
     /*
      * \brief Returns the number of plasma injectors
      */
-<<<<<<< HEAD
-    virtual int numberOfPlasmaInjectors () override;
+    int numberOfPlasmaInjectors () override;
 
     /*
      * \brief Returns a pointer to the i'th plasma injector.
      */
-    virtual PlasmaInjector* GetPlasmaInjector (int i) override;
-=======
-    PlasmaInjector* GetPlasmaInjector () override;
->>>>>>> 8e4b7e81
+    PlasmaInjector* GetPlasmaInjector (int i) override;
 
     /**
      * \brief Evolve is the central function PhysicalParticleContainer that
