/* Copyright 2019-2020 Andrew Myers, Axel Huebl, David Grote
 * Ligia Diana Amorim, Luca Fedeli, Maxence Thevenet
 * Remi Lehe, Revathi Jambunathan, Weiqun Zhang
 * Yinjian Zhao
 *
 * This file is part of WarpX.
 *
 * License: BSD-3-Clause-LBNL
 */
#ifndef WARPX_PhysicalParticleContainer_H_
#define WARPX_PhysicalParticleContainer_H_

#include "Initialization/PlasmaInjector.H"
#include "WarpXParticleContainer.H"
#include "Filter/NCIGodfreyFilter.H"
#include "Particles/ElementaryProcess/Ionization.H"
#include "Particles/Gather/ScaleFields.H"

#include "Particles/ElementaryProcess/QEDInternals/QuantumSyncEngineWrapper.H"
#include "Particles/ElementaryProcess/QEDInternals/BreitWheelerEngineWrapper.H"
#include "Particles/ElementaryProcess/QEDInternals/QedChiFunctions.H"

#include "Particles/ElementaryProcess/QEDPairGeneration.H"
#include "Particles/ElementaryProcess/QEDPhotonEmission.H"

#include <AMReX_IArrayBox.H>

#include <map>

/**
 * PhysicalParticleContainer is the ParticleContainer class containing plasma
 * particles (if a simulation has 2 plasma species, say "electrons" and
 * "ions"), they will be two instances of PhysicalParticleContainer.
 *
 * PhysicalParticleContainer inherits from WarpXParticleContainer.
 */
class PhysicalParticleContainer
    : public WarpXParticleContainer
{
public:

    enum PhysicalParticleType{
        electron,
        positron,
        photon,
        other
    };

    PhysicalParticleContainer (amrex::AmrCore* amr_core,
                               int ispecies,
                               const std::string& name);

    PhysicalParticleContainer (amrex::AmrCore* amr_core);

    /** This function queries deprecated input parameters and abort
     *  the run if one of them is specified. */
    void BackwardCompatibility ();

    virtual ~PhysicalParticleContainer () {}

    virtual void InitData () override;

    void InitIonizationModule ();

    /**
     * \brief Evolve is the central function PhysicalParticleContainer that
     * advances plasma particles for a time dt (typically one timestep).
     *
     * \param lev level on which particles are living
     * \param Ex MultiFab from which field Ex is gathered
     * \param Ey MultiFab from which field Ey is gathered
     * \param Ez MultiFab from which field Ez is gathered
     * \param Bx MultiFab from which field Bx is gathered
     * \param By MultiFab from which field By is gathered
     * \param Bz MultiFab from which field Bz is gathered
     * \param jx MultiFab to which the particles' current jx is deposited
     * \param jy MultiFab to which the particles' current jy is deposited
     * \param jz MultiFab to which the particles' current jz is deposited
     * \param cjx Same as jx (coarser, from lev-1), when using deposition buffers
     * \param cjy Same as jy (coarser, from lev-1), when using deposition buffers
     * \param cjz Same as jz (coarser, from lev-1), when using deposition buffers
     * \param rho MultiFab to which the particles' charge is deposited
     * \param crho Same as rho (coarser, from lev-1), when using deposition buffers
     * \param cEx Same as Ex (coarser, from lev-1), when using gather buffers
     * \param cEy Same as Ey (coarser, from lev-1), when using gather buffers
     * \param cEz Same as Ez (coarser, from lev-1), when using gather buffers
     * \param cBx Same as Bx (coarser, from lev-1), when using gather buffers
     * \param cBy Same as By (coarser, from lev-1), when using gather buffers
     * \param cBz Same as Bz (coarser, from lev-1), when using gather buffers
     * \param t current physical time
     * \param dt time step by which particles are advanced
     * \param a_dt_type type of time step (used for sub-cycling)
     *
     * Evolve iterates over particle iterator (each box) and performs filtering,
     * field gather, particle push and current deposition for all particles
     * in the box.
     */
    virtual void Evolve (int lev,
                         const amrex::MultiFab& Ex,
                         const amrex::MultiFab& Ey,
                         const amrex::MultiFab& Ez,
                         const amrex::MultiFab& Bx,
                         const amrex::MultiFab& By,
                         const amrex::MultiFab& Bz,
                         const amrex::MultiFab& Ex_avg,
                         const amrex::MultiFab& Ey_avg,
                         const amrex::MultiFab& Ez_avg,
                         const amrex::MultiFab& Bx_avg,
                         const amrex::MultiFab& By_avg,
                         const amrex::MultiFab& Bz_avg,
                         amrex::MultiFab& jx,
                         amrex::MultiFab& jy,
                         amrex::MultiFab& jz,
                         amrex::MultiFab* cjx,
                         amrex::MultiFab* cjy,
                         amrex::MultiFab* cjz,
                         amrex::MultiFab* rho,
                         amrex::MultiFab* crho,
                         const amrex::MultiFab* cEx,
                         const amrex::MultiFab* cEy,
                         const amrex::MultiFab* cEz,
                         const amrex::MultiFab* cBx,
                         const amrex::MultiFab* cBy,
                         const amrex::MultiFab* cBz,
                         amrex::Real t,
                         amrex::Real dt,
                         DtType a_dt_type=DtType::Full) override;

    virtual void PushPX (WarpXParIter& pti,
                         amrex::FArrayBox const * exfab,
                         amrex::FArrayBox const * eyfab,
                         amrex::FArrayBox const * ezfab,
                         amrex::FArrayBox const * bxfab,
                         amrex::FArrayBox const * byfab,
                         amrex::FArrayBox const * bzfab,
                         const int ngE, const int /*e_is_nodal*/,
                         const long offset,
                         const long np_to_push,
                         int lev, int gather_lev,
                         amrex::Real dt, ScaleFields scaleFields,
                         DtType a_dt_type=DtType::Full);

    virtual void PushP (int lev, amrex::Real dt,
                        const amrex::MultiFab& Ex,
                        const amrex::MultiFab& Ey,
                        const amrex::MultiFab& Ez,
                        const amrex::MultiFab& Bx,
                        const amrex::MultiFab& By,
                        const amrex::MultiFab& Bz) override;

    void PartitionParticlesInBuffers (
                        long& nfine_current,
                        long& nfine_gather,
                        long const np,
                        WarpXParIter& pti,
                        int const lev,
                        amrex::iMultiFab const* current_masks,
                        amrex::iMultiFab const* gather_masks,
                        RealVector& uxp,
                        RealVector& uyp,
                        RealVector& uzp,
                        RealVector& wp );

    virtual void PostRestart () final {}

    void SplitParticles (int lev);

    IonizationFilterFunc getIonizationFunc (const WarpXParIter& pti,
                                            int lev,
                                            int ngE,
                                            const amrex::FArrayBox& Ex,
                                            const amrex::FArrayBox& Ey,
                                            const amrex::FArrayBox& Ez,
                                            const amrex::FArrayBox& Bx,
                                            const amrex::FArrayBox& By,
                                            const amrex::FArrayBox& Bz);

    // Inject particles in Box 'part_box'
    virtual void AddParticles (int lev);

    /**
     * Create new macroparticles for this species, with a fixed
     * number of particles per cell (in the cells of `part_realbox`).
     * The new particles are only created inside the intersection of `part_realbox`
     * with the local grid for the current proc.
     * @param[in] lev the index of the refinement level
     * @param[in] part_realbox the box in which new particles should be created
     * (this box should correspond to an integer number of cells in each direction,
     * but its boundaries need not be aligned with the actual cells of the simulation)
    */
    void AddPlasma (int lev, amrex::RealBox part_realbox = amrex::RealBox());

    void MapParticletoBoostedFrame (amrex::Real& x, amrex::Real& y, amrex::Real& z, std::array<amrex::Real, 3>& u);

    void AddGaussianBeam (
        const amrex::Real x_m, const amrex::Real y_m, const amrex::Real z_m,
        const amrex::Real x_rms, const amrex::Real y_rms, const amrex::Real z_rms,
        const amrex::Real x_cut, const amrex::Real y_cut, const amrex::Real z_cut,
        const amrex::Real q_tot, long npart, const int do_symmetrize);

    /** Load a particle beam from an external file
     * @param[in] q_tot total charge of the particle species to be initialized
     * @param[in] z_shift optional shift to the z position of particles (useful for boosted frame runs)
     */
    void AddPlasmaFromFile (amrex::ParticleReal q_tot,
                            amrex::ParticleReal z_shift);

    void CheckAndAddParticle (
        amrex::Real x, amrex::Real y, amrex::Real z,
        std::array<amrex::Real, 3> u,
        amrex::Real weight,
        amrex::Gpu::HostVector<amrex::ParticleReal>& particle_x,
        amrex::Gpu::HostVector<amrex::ParticleReal>& particle_y,
        amrex::Gpu::HostVector<amrex::ParticleReal>& particle_z,
        amrex::Gpu::HostVector<amrex::ParticleReal>& particle_ux,
        amrex::Gpu::HostVector<amrex::ParticleReal>& particle_uy,
        amrex::Gpu::HostVector<amrex::ParticleReal>& particle_uz,
        amrex::Gpu::HostVector<amrex::ParticleReal>& particle_w);

    virtual void GetParticleSlice (
        const int direction, const amrex::Real z_old,
        const amrex::Real z_new, const amrex::Real t_boost,
        const amrex::Real t_lab, const amrex::Real dt,
        DiagnosticParticles& diagnostic_particles) final;

    virtual void ConvertUnits (ConvertDirection convert_dir) override;

/**
 * \brief Apply NCI Godfrey filter to all components of E and B before gather
 * \param lev MR level
 * \param box box onto which the filter is applied
 * \param exeli safeguard Elixir object (to avoid de-allocating too early
            --between ParIter iterations-- on GPU) for field Ex
 * \param eyeli safeguard Elixir object (to avoid de-allocating too early
            --between ParIter iterations-- on GPU) for field Ey
 * \param ezeli safeguard Elixir object (to avoid de-allocating too early
            --between ParIter iterations-- on GPU) for field Ez
 * \param bxeli safeguard Elixir object (to avoid de-allocating too early
            --between ParIter iterations-- on GPU) for field Bx
 * \param byeli safeguard Elixir object (to avoid de-allocating too early
            --between ParIter iterations-- on GPU) for field By
 * \param bzeli safeguard Elixir object (to avoid de-allocating too early
            --between ParIter iterations-- on GPU) for field Bz
 * \param filtered_Ex Array containing filtered value
 * \param filtered_Ey Array containing filtered value
 * \param filtered_Ez Array containing filtered value
 * \param filtered_Bx Array containing filtered value
 * \param filtered_By Array containing filtered value
 * \param filtered_Bz Array containing filtered value
 * \param Ex Field array before filtering (not modified)
 * \param Ey Field array before filtering (not modified)
 * \param Ez Field array before filtering (not modified)
 * \param Bx Field array before filtering (not modified)
 * \param By Field array before filtering (not modified)
 * \param Bz Field array before filtering (not modified)
 * \param exfab pointer to the Ex field (modified)
 * \param eyfab pointer to the Ey field (modified)
 * \param ezfab pointer to the Ez field (modified)
 * \param bxfab pointer to the Bx field (modified)
 * \param byfab pointer to the By field (modified)
 * \param bzfab pointer to the Bz field (modified)
 *
 * The NCI Godfrey filter is applied on Ex, the result is stored in filtered_Ex
 * and the pointer exfab is modified (before this function is called, it points to Ex
 * and after this function is called, it points to Ex_filtered)
 */
    void applyNCIFilter (
        int lev, const amrex::Box& box,
        amrex::Elixir& exeli, amrex::Elixir& eyeli, amrex::Elixir& ezeli,
        amrex::Elixir& bxeli, amrex::Elixir& byeli, amrex::Elixir& bzeli,
        amrex::FArrayBox& filtered_Ex, amrex::FArrayBox& filtered_Ey,
        amrex::FArrayBox& filtered_Ez, amrex::FArrayBox& filtered_Bx,
        amrex::FArrayBox& filtered_By, amrex::FArrayBox& filtered_Bz,
        const amrex::FArrayBox& Ex, const amrex::FArrayBox& Ey,
        const amrex::FArrayBox& Ez, const amrex::FArrayBox& Bx,
        const amrex::FArrayBox& By, const amrex::FArrayBox& Bz,
        amrex::FArrayBox const * & exfab, amrex::FArrayBox const * & eyfab,
        amrex::FArrayBox const * & ezfab, amrex::FArrayBox const * & bxfab,
        amrex::FArrayBox const * & byfab, amrex::FArrayBox const * & bzfab);

    /**
    * \brief This function determines if resampling should be done for the current species, and
    * if so, performs the resampling.
    *
    * @param[in] resampler the Resampling object used for resampling.
    * @param[in] timestep the current timestep.
    */
    void resample (const int timestep) override final;

    //Functions decleared in WarpXParticleContainer.H
    //containers for which QED processes could be relevant
    //are expected to override these functions

    /**
     * Tells if this PhysicalParticleContainer has Quantum
     * Synchrotron process enabled
     * @return true if process is enabled
     */
    bool has_quantum_sync () const override;

    /**
     * Tells if this PhysicalParticleContainer has Breit
     * Wheeler process enabled
     * @return true if process is enabled
     */
    bool has_breit_wheeler () const override;

    /**
     * Acquires a shared smart pointer to a BreitWheelerEngine
     * @param[in] ptr the pointer
     */
    void set_breit_wheeler_engine_ptr
        (std::shared_ptr<BreitWheelerEngine> ptr) override;

    /**
     * Acquires a shared smart pointer to a QuantumSynchrotronEngine
     * @param[in] ptr the pointer
     */
    void set_quantum_sync_engine_ptr
        (std::shared_ptr<QuantumSynchrotronEngine> ptr) override;
    //__________

    PhotonEmissionFilterFunc getPhotonEmissionFilterFunc ();

    PairGenerationFilterFunc getPairGenerationFilterFunc ();

protected:
    std::string species_name;
    std::unique_ptr<PlasmaInjector> plasma_injector;

    // When true, adjust the transverse particle positions accounting
    // for the difference between the Lorentz transformed time of the
    // particle and the time of the boosted frame.
    bool boost_adjust_transverse_positions = false;
    bool do_backward_propagation = false;

    Resampling m_resampler;

    // Inject particles during the whole simulation
    void ContinuousInjection (const amrex::RealBox& injection_box) override;

    //This function return true if the PhysicalParticleContainer contains electrons
    //or positrons, false otherwise

    //When true PhysicalParticleContainer tries to use a pusher including
    //radiation reaction
    bool do_classical_radiation_reaction = false;

    // A flag to enable quantum_synchrotron process for leptons
    bool m_do_qed_quantum_sync = false;

    // A flag to enable breit_wheeler process [photons only!!]
    bool m_do_qed_breit_wheeler = false;

    // A smart pointer to an instance of a Quantum Synchrotron engine
    std::shared_ptr<QuantumSynchrotronEngine> m_shr_p_qs_engine;

    // A smart pointer to an instance of a Breit Wheeler engine [photons only!]
    std::shared_ptr<BreitWheelerEngine> m_shr_p_bw_engine;
<<<<<<< HEAD
=======
#endif
>>>>>>> c0ee5766

};

#endif<|MERGE_RESOLUTION|>--- conflicted
+++ resolved
@@ -357,10 +357,6 @@
 
     // A smart pointer to an instance of a Breit Wheeler engine [photons only!]
     std::shared_ptr<BreitWheelerEngine> m_shr_p_bw_engine;
-<<<<<<< HEAD
-=======
-#endif
->>>>>>> c0ee5766
 
 };
 
