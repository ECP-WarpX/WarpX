#ifndef WARPX_PhysicalParticleContainer_H_
#define WARPX_PhysicalParticleContainer_H_

#include <PlasmaInjector.H>
#include <WarpXParticleContainer.H>
#include <NCIGodfreyFilter.H>

#include <AMReX_IArrayBox.H>

#ifdef WARPX_QED
    #include <QuantumSyncEngineWrapper.H>
    #include <BreitWheelerEngineWrapper.H>
#endif

#include <map>

class PhysicalParticleContainer
    : public WarpXParticleContainer
{
public:
    PhysicalParticleContainer (amrex::AmrCore* amr_core,
                               int ispecies,
                               const std::string& name);

    PhysicalParticleContainer (amrex::AmrCore* amr_core);

    virtual ~PhysicalParticleContainer () {}

    virtual void InitData () override;

    void InitIonizationModule ();

#ifdef WARPX_DO_ELECTROSTATIC
    virtual void FieldGatherES(const amrex::Vector<std::array<std::unique_ptr<amrex::MultiFab>, 3> >& E,
                               const amrex::Vector<std::unique_ptr<amrex::FabArray<amrex::BaseFab<int> > > >& masks) override;

    virtual void EvolveES (const amrex::Vector<std::array<std::unique_ptr<amrex::MultiFab>, 3> >& E,
                           amrex::Vector<std::unique_ptr<amrex::MultiFab> >& rho,
                           amrex::Real t, amrex::Real dt) override;
#endif // WARPX_DO_ELECTROSTATIC

    virtual void FieldGather (int lev,
                              const amrex::MultiFab& Ex,
                              const amrex::MultiFab& Ey,
                              const amrex::MultiFab& Ez,
                              const amrex::MultiFab& Bx,
                              const amrex::MultiFab& By,
                              const amrex::MultiFab& Bz) final;

    void FieldGather (WarpXParIter& pti,
                      RealVector& Exp,
                      RealVector& Eyp,
                      RealVector& Ezp,
                      RealVector& Bxp,
                      RealVector& Byp,
                      RealVector& Bzp,
                      amrex::FArrayBox const * exfab,
                      amrex::FArrayBox const * eyfab,
                      amrex::FArrayBox const * ezfab,
                      amrex::FArrayBox const * bxfab,
                      amrex::FArrayBox const * byfab,
                      amrex::FArrayBox const * bzfab,
                      const int ngE, const int e_is_nodal,
                      const long offset,
                      const long np_to_gather,
                      int thread_num,
                      int lev,
                      int depos_lev);

    virtual void Evolve (int lev,
                         const amrex::MultiFab& Ex,
                         const amrex::MultiFab& Ey,
                         const amrex::MultiFab& Ez,
                         const amrex::MultiFab& Bx,
                         const amrex::MultiFab& By,
                         const amrex::MultiFab& Bz,
                         amrex::MultiFab& jx,
                         amrex::MultiFab& jy,
                         amrex::MultiFab& jz,
                         amrex::MultiFab* cjx,
                         amrex::MultiFab* cjy,
                         amrex::MultiFab* cjz,
                         amrex::MultiFab* rho,
                         amrex::MultiFab* crho,
                         const amrex::MultiFab* cEx,
                         const amrex::MultiFab* cEy,
                         const amrex::MultiFab* cEz,
                         const amrex::MultiFab* cBx,
                         const amrex::MultiFab* cBy,
                         const amrex::MultiFab* cBz,
                         amrex::Real t,
                         amrex::Real dt,
                         DtType a_dt_type=DtType::Full) override;

    virtual void PushPX(WarpXParIter& pti,
                        amrex::Cuda::ManagedDeviceVector<amrex::ParticleReal>& xp,
                        amrex::Cuda::ManagedDeviceVector<amrex::ParticleReal>& yp,
                        amrex::Cuda::ManagedDeviceVector<amrex::ParticleReal>& zp,
                        amrex::Real dt, DtType a_dt_type=DtType::Full);

    virtual void PushP (int lev, amrex::Real dt,
                        const amrex::MultiFab& Ex,
                        const amrex::MultiFab& Ey,
                        const amrex::MultiFab& Ez,
                        const amrex::MultiFab& Bx,
                        const amrex::MultiFab& By,
                        const amrex::MultiFab& Bz) override;

    void PartitionParticlesInBuffers(
                        long& nfine_current,
                        long& nfine_gather,
                        long const np,
                        WarpXParIter& pti,
                        int const lev,
                        amrex::iMultiFab const* current_masks,
                        amrex::iMultiFab const* gather_masks,
                        RealVector& uxp,
                        RealVector& uyp,
                        RealVector& uzp,
                        RealVector& wp );

    void copy_attribs(WarpXParIter& pti,const amrex::ParticleReal* xp,
                        const amrex::ParticleReal* yp, const amrex::ParticleReal* zp);

    virtual void PostRestart () final {}

    void SplitParticles(int lev);

    virtual void buildIonizationMask (const amrex::MFIter& mfi, const int lev,
                                      amrex::Gpu::ManagedDeviceVector<int>& ionization_mask) override;

    // Inject particles in Box 'part_box'
    virtual void AddParticles (int lev);

    void AddPlasma(int lev, amrex::RealBox part_realbox = amrex::RealBox());

    void MapParticletoBoostedFrame(amrex::Real& x, amrex::Real& y, amrex::Real& z, std::array<amrex::Real, 3>& u);

    void AddGaussianBeam(amrex::Real x_m, amrex::Real y_m, amrex::Real z_m,
                         amrex::Real x_rms, amrex::Real y_rms, amrex::Real z_rms,
                         amrex::Real q_tot, long npart, int do_symmetrize);

    void CheckAndAddParticle(amrex::Real x, amrex::Real y, amrex::Real z,
                             std::array<amrex::Real, 3> u,
                             amrex::Real weight,
                             amrex::Gpu::HostVector<amrex::ParticleReal>& particle_x,
                             amrex::Gpu::HostVector<amrex::ParticleReal>& particle_y,
                             amrex::Gpu::HostVector<amrex::ParticleReal>& particle_z,
                             amrex::Gpu::HostVector<amrex::ParticleReal>& particle_ux,
                             amrex::Gpu::HostVector<amrex::ParticleReal>& particle_uy,
                             amrex::Gpu::HostVector<amrex::ParticleReal>& particle_uz,
                             amrex::Gpu::HostVector<amrex::ParticleReal>& particle_w);

    virtual void GetParticleSlice(const int direction, const amrex::Real z_old,
                                  const amrex::Real z_new, const amrex::Real t_boost,
                                  const amrex::Real t_lab, const amrex::Real dt,
                                  DiagnosticParticles& diagnostic_particles) final;

    virtual void ConvertUnits (ConvertDirection convert_dir) override;

/**
 * \brief Apply NCI Godfrey filter to all components of E and B before gather
 * \param lev MR level
 * \param box box onto which the filter is applied
 * \param exeli safeguard to avoid destructing arrays between ParIter iterations on GPU
 * \param filtered_Ex Array containing filtered value
 * \param Ex Field array before filtering (not modified)
 * \param ex_ptr pointer to the array used for field gather.
 *
 * The NCI Godfrey filter is applied on Ex, the result is stored in filtered_Ex
 * and the pointer is modified (before this function is called, it points to Ex
 * and after this function is called, it points to Ex_filtered)
 */
    void applyNCIFilter (
        int lev, const amrex::Box& box,
        amrex::Elixir& exeli, amrex::Elixir& eyeli, amrex::Elixir& ezeli,
        amrex::Elixir& bxeli, amrex::Elixir& byeli, amrex::Elixir& bzeli,
        amrex::FArrayBox& filtered_Ex, amrex::FArrayBox& filtered_Ey,
        amrex::FArrayBox& filtered_Ez, amrex::FArrayBox& filtered_Bx,
        amrex::FArrayBox& filtered_By, amrex::FArrayBox& filtered_Bz,
        const amrex::FArrayBox& Ex, const amrex::FArrayBox& Ey,
        const amrex::FArrayBox& Ez, const amrex::FArrayBox& Bx,
        const amrex::FArrayBox& By, const amrex::FArrayBox& Bz,
        amrex::FArrayBox const * & exfab, amrex::FArrayBox const * & eyfab,
        amrex::FArrayBox const * & ezfab, amrex::FArrayBox const * & bxfab,
        amrex::FArrayBox const * & byfab, amrex::FArrayBox const * & bzfab);

#ifdef WARPX_QED
    bool has_quantum_sync() override;
    bool has_breit_wheeler() override;

    void set_breit_wheeler_engine_ptr
        (std::shared_ptr<BreitWheelerEngine>) override;
    void set_quantum_sync_engine_ptr
        (std::shared_ptr<QuantumSynchrotronEngine>) override;
#endif

protected:
    std::string species_name;
    std::unique_ptr<PlasmaInjector> plasma_injector;

    // When true, adjust the transverse particle positions accounting
    // for the difference between the Lorentz transformed time of the
    // particle and the time of the boosted frame.
    bool boost_adjust_transverse_positions = false;
    bool do_backward_propagation = false;

    // Inject particles during the whole simulation
    void ContinuousInjection (const amrex::RealBox& injection_box) override;

<<<<<<< HEAD
=======
#ifdef WARPX_QED
    // A flag to enable quantum_synchrotron process for leptons
    bool do_qed_quantum_sync = false;

    // A flag to enable breit_wheeler process [photons only!!]
    bool do_qed_breit_wheeler = false;

    // A smart pointer to an instance of a Quantum Synchrotron engine
    std::shared_ptr<QuantumSynchrotronEngine> shr_ptr_qs_engine;

    // A smart pointer to an instance of a Breit Wheeler engine [photons only!]
    std::shared_ptr<BreitWheelerEngine> shr_ptr_bw_engine;
#endif
>>>>>>> 46baf306

};

#endif<|MERGE_RESOLUTION|>--- conflicted
+++ resolved
@@ -208,8 +208,7 @@
     // Inject particles during the whole simulation
     void ContinuousInjection (const amrex::RealBox& injection_box) override;
 
-<<<<<<< HEAD
-=======
+
 #ifdef WARPX_QED
     // A flag to enable quantum_synchrotron process for leptons
     bool do_qed_quantum_sync = false;
@@ -223,7 +222,7 @@
     // A smart pointer to an instance of a Breit Wheeler engine [photons only!]
     std::shared_ptr<BreitWheelerEngine> shr_ptr_bw_engine;
 #endif
->>>>>>> 46baf306
+
 
 };
 
