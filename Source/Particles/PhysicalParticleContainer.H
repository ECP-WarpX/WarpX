--- conflicted
+++ resolved
@@ -210,18 +210,11 @@
                                     amrex::Real t_lab = 0.);
 
     void AddGaussianBeam (
-<<<<<<< HEAD
         const PlasmaInjector * plasma_injector,
-        const amrex::Real x_m, const amrex::Real y_m, const amrex::Real z_m,
-        const amrex::Real x_rms, const amrex::Real y_rms, const amrex::Real z_rms,
-        const amrex::Real x_cut, const amrex::Real y_cut, const amrex::Real z_cut,
-        const amrex::Real q_tot, long npart, const int do_symmetrize, const int symmetrization_order);
-=======
         amrex::Real x_m, amrex::Real y_m, amrex::Real z_m,
         amrex::Real x_rms, amrex::Real y_rms, amrex::Real z_rms,
         amrex::Real x_cut, amrex::Real y_cut, amrex::Real z_cut,
         amrex::Real q_tot, long npart, int do_symmetrize, int symmetrization_order);
->>>>>>> db87b868
 
     /** Load a particle beam from an external file
      * @param[in] the PlasmaInjector instance holding the input parameters
