--- conflicted
+++ resolved
@@ -69,6 +69,12 @@
                          const amrex::MultiFab& Bx,
                          const amrex::MultiFab& By,
                          const amrex::MultiFab& Bz,
+                         const amrex::MultiFab& Ex_avg,
+                         const amrex::MultiFab& Ey_avg,
+                         const amrex::MultiFab& Ez_avg,
+                         const amrex::MultiFab& Bx_avg,
+                         const amrex::MultiFab& By_avg,
+                         const amrex::MultiFab& Bz_avg,
                          amrex::MultiFab& jx,
                          amrex::MultiFab& jy,
                          amrex::MultiFab& jz,
@@ -183,11 +189,7 @@
     bool do_backward_propagation = false;
 
     // Inject particles during the whole simulation
-<<<<<<< HEAD
-    void ContinuousInjection(const amrex::RealBox& injection_box) override;
-=======
     void ContinuousInjection (const amrex::RealBox& injection_box) override;
->>>>>>> ede3ac9a
 
 
 };
