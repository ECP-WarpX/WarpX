--- conflicted
+++ resolved
@@ -244,15 +244,9 @@
                     amrex::ParticleTile<amrex::Particle<NStructReal, NStructInt>,
                                         NArrayReal, NArrayInt,
                                         amrex::PinnedArenaAllocator>& pinned_tile,
-<<<<<<< HEAD
                     const int n_external_attr_real,
                     const int n_external_attr_int,
                     const amrex::RandomEngine& engine) final;
-=======
-                    int n_external_attr_real,
-                    int n_external_attr_int,
-                    const amrex::RandomEngine& engine) override final;
->>>>>>> 7eada29a
 
 /**
  * \brief Apply NCI Godfrey filter to all components of E and B before gather
@@ -313,11 +307,7 @@
     *
     * @param[in] timestep the current timestep.
     */
-<<<<<<< HEAD
-    void resample (const int timestep) final;
-=======
-    void resample (int timestep, bool verbose=true) override final;
->>>>>>> 7eada29a
+    void resample (const int timestep, bool verbose) final;
 
 #ifdef WARPX_QED
     //Functions decleared in WarpXParticleContainer.H
