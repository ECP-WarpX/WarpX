/* Copyright 2019-2020 Andrew Myers, Axel Huebl, David Grote
 * Ligia Diana Amorim, Luca Fedeli, Maxence Thevenet
 * Remi Lehe, Revathi Jambunathan, Weiqun Zhang
 * Yinjian Zhao
 *
 * This file is part of WarpX.
 *
 * License: BSD-3-Clause-LBNL
 */
#ifndef WARPX_PhysicalParticleContainer_H_
#define WARPX_PhysicalParticleContainer_H_

#include "Evolve/WarpXDtType.H"
#include "Evolve/WarpXPushType.H"
#include "Initialization/PlasmaInjector.H"
#include "Particles/ElementaryProcess/Ionization.H"
#ifdef WARPX_QED
#    include "Particles/ElementaryProcess/QEDPairGeneration.H"
#    include "Particles/ElementaryProcess/QEDPhotonEmission.H"
#    include "Particles/ElementaryProcess/QEDInternals/QuantumSyncEngineWrapper_fwd.H"
#    include "Particles/ElementaryProcess/QEDInternals/BreitWheelerEngineWrapper_fwd.H"
#endif
#include "Particles/Gather/ScaleFields.H"
#include "Particles/Resampling/Resampling.H"
#include "WarpXParticleContainer.H"

#include <AMReX_GpuContainers.H>
#include <AMReX_Particles.H>
#include <AMReX_REAL.H>
#include <AMReX_RealBox.H>

#include <AMReX_BaseFwd.H>
#include <AMReX_AmrCoreFwd.H>

#include <memory>
#include <string>

/**
 * PhysicalParticleContainer is the ParticleContainer class containing plasma
 * particles (if a simulation has 2 plasma species, say "electrons" and
 * "ions"), they will be two instances of PhysicalParticleContainer.
 *
 * PhysicalParticleContainer inherits from WarpXParticleContainer.
 */
class PhysicalParticleContainer
    : public WarpXParticleContainer
{
public:

    PhysicalParticleContainer (amrex::AmrCore* amr_core,
                               int ispecies,
                               const std::string& name);

    PhysicalParticleContainer (amrex::AmrCore* amr_core);

    /** This function queries deprecated input parameters and abort
     *  the run if one of them is specified. */
    void BackwardCompatibility ();

    ~PhysicalParticleContainer () override = default;

    PhysicalParticleContainer (PhysicalParticleContainer const &)              = delete;
    PhysicalParticleContainer& operator= (PhysicalParticleContainer const & )  = delete;
    PhysicalParticleContainer(PhysicalParticleContainer&& )                    = default;
    PhysicalParticleContainer& operator=(PhysicalParticleContainer&& )         = default;

    void InitData () override;

    void ReadHeader (std::istream& is) override;

    void WriteHeader (std::ostream& os) const override;

    void InitIonizationModule () override;

    /*
     * \brief Returns a pointer to the i'th plasma injector.
     */
    PlasmaInjector* GetPlasmaInjector (int i) override;

    /**
     * \brief Evolve is the central function PhysicalParticleContainer that
     * advances plasma particles for a time dt (typically one timestep).
     *
     * \param lev level on which particles are living
     * \param Ex MultiFab from which field Ex is gathered
     * \param Ey MultiFab from which field Ey is gathered
     * \param Ez MultiFab from which field Ez is gathered
     * \param Bx MultiFab from which field Bx is gathered
     * \param By MultiFab from which field By is gathered
     * \param Bz MultiFab from which field Bz is gathered
     * \param jx MultiFab to which the particles' current jx is deposited
     * \param jy MultiFab to which the particles' current jy is deposited
     * \param jz MultiFab to which the particles' current jz is deposited
     * \param cjx Same as jx (coarser, from lev-1), when using deposition buffers
     * \param cjy Same as jy (coarser, from lev-1), when using deposition buffers
     * \param cjz Same as jz (coarser, from lev-1), when using deposition buffers
     * \param rho MultiFab to which the particles' charge is deposited
     * \param crho Same as rho (coarser, from lev-1), when using deposition buffers
     * \param cEx Same as Ex (coarser, from lev-1), when using gather buffers
     * \param cEy Same as Ey (coarser, from lev-1), when using gather buffers
     * \param cEz Same as Ez (coarser, from lev-1), when using gather buffers
     * \param cBx Same as Bx (coarser, from lev-1), when using gather buffers
     * \param cBy Same as By (coarser, from lev-1), when using gather buffers
     * \param cBz Same as Bz (coarser, from lev-1), when using gather buffers
     * \param t current physical time
     * \param dt time step by which particles are advanced
     * \param a_dt_type type of time step (used for sub-cycling)
     * \param skip_deposition Skip the charge and current deposition.
     * \param push_type Type of particle push, explicit or implicit. Defaults to explicit
     *
     * Evolve iterates over particle iterator (each box) and performs filtering,
     * field gather, particle push and current deposition for all particles
     * in the box.
     */
    void Evolve (int lev,
                         const amrex::MultiFab& Ex,
                         const amrex::MultiFab& Ey,
                         const amrex::MultiFab& Ez,
                         const amrex::MultiFab& Bx,
                         const amrex::MultiFab& By,
                         const amrex::MultiFab& Bz,
                         amrex::MultiFab& jx,
                         amrex::MultiFab& jy,
                         amrex::MultiFab& jz,
                         amrex::MultiFab* cjx,
                         amrex::MultiFab* cjy,
                         amrex::MultiFab* cjz,
                         amrex::MultiFab* rho,
                         amrex::MultiFab* crho,
                         const amrex::MultiFab* cEx,
                         const amrex::MultiFab* cEy,
                         const amrex::MultiFab* cEz,
                         const amrex::MultiFab* cBx,
                         const amrex::MultiFab* cBy,
                         const amrex::MultiFab* cBz,
                         amrex::Real t,
                         amrex::Real dt,
                         DtType a_dt_type=DtType::Full,
                         bool skip_deposition=false,
                         PushType push_type=PushType::Explicit) override;

    virtual void PushPX (WarpXParIter& pti,
                         amrex::FArrayBox const * exfab,
                         amrex::FArrayBox const * eyfab,
                         amrex::FArrayBox const * ezfab,
                         amrex::FArrayBox const * bxfab,
                         amrex::FArrayBox const * byfab,
                         amrex::FArrayBox const * bzfab,
                         amrex::IntVect ngEB, int /*e_is_nodal*/,
                         long offset,
                         long np_to_push,
                         int lev, int gather_lev,
                         amrex::Real dt, ScaleFields scaleFields,
                         DtType a_dt_type=DtType::Full);

    void ImplicitPushXP (WarpXParIter& pti,
                         amrex::FArrayBox const * exfab,
                         amrex::FArrayBox const * eyfab,
                         amrex::FArrayBox const * ezfab,
                         amrex::FArrayBox const * bxfab,
                         amrex::FArrayBox const * byfab,
                         amrex::FArrayBox const * bzfab,
                         amrex::IntVect ngEB, int /*e_is_nodal*/,
                         long offset,
                         long np_to_push,
                         int lev, int gather_lev,
                         amrex::Real dt, ScaleFields scaleFields,
                         DtType a_dt_type=DtType::Full);

    void PushP (int lev, amrex::Real dt,
                        const amrex::MultiFab& Ex,
                        const amrex::MultiFab& Ey,
                        const amrex::MultiFab& Ez,
                        const amrex::MultiFab& Bx,
                        const amrex::MultiFab& By,
                        const amrex::MultiFab& Bz) override;

    void PartitionParticlesInBuffers (
                        long& nfine_current,
                        long& nfine_gather,
                        long np,
                        WarpXParIter& pti,
                        int lev,
                        amrex::iMultiFab const* current_masks,
                        amrex::iMultiFab const* gather_masks );

    void PostRestart () final {}

    void SplitParticles (int lev);

    IonizationFilterFunc getIonizationFunc (const WarpXParIter& pti,
                                            int lev,
                                            amrex::IntVect ngEB,
                                            const amrex::FArrayBox& Ex,
                                            const amrex::FArrayBox& Ey,
                                            const amrex::FArrayBox& Ez,
                                            const amrex::FArrayBox& Bx,
                                            const amrex::FArrayBox& By,
                                            const amrex::FArrayBox& Bz);

    // Inject particles in Box 'part_box'
    virtual void AddParticles (int lev);

    /**
     * Create new macroparticles for this species, with a fixed
     * number of particles per cell (in the cells of `part_realbox`).
     * The new particles are only created inside the intersection of `part_realbox`
     * with the local grid for the current proc.
     * @param[in] the PlasmaInjector instance holding the input parameters
     * @param[in] lev the index of the refinement level
     * @param[in] part_realbox the box in which new particles should be created
     * (this box should correspond to an integer number of cells in each direction,
     * but its boundaries need not be aligned with the actual cells of the simulation)
    */
    void AddPlasma (PlasmaInjector const& plasma_injector, int lev, amrex::RealBox part_realbox = amrex::RealBox());

    /**
     * Create new macroparticles for this species, with a fixed
     * number of particles per cell in a plane.
     * @param[in] the PlasmaInjector instance holding the input parameters
     * @param[in] dt time step size, used to partially advance the particles
    */
    void AddPlasmaFlux (PlasmaInjector const& plasma_injector, amrex::Real dt);

    void MapParticletoBoostedFrame (amrex::ParticleReal& x, amrex::ParticleReal& y, amrex::ParticleReal& z,
                                    amrex::ParticleReal& ux, amrex::ParticleReal& uy, amrex::ParticleReal& uz,
                                    amrex::Real t_lab = 0.);

    void AddGaussianBeam (
        PlasmaInjector const& plasma_injector,
        amrex::Real x_m, amrex::Real y_m, amrex::Real z_m,
        amrex::Real x_rms, amrex::Real y_rms, amrex::Real z_rms,
        amrex::Real x_cut, amrex::Real y_cut, amrex::Real z_cut,
        amrex::Real q_tot, long npart, int do_symmetrize, int symmetrization_order);

    /** Load a particle beam from an external file
     * @param[in] the PlasmaInjector instance holding the input parameters
     * @param[in] q_tot total charge of the particle species to be initialized
     * @param[in] z_shift optional shift to the z position of particles (useful for boosted frame runs)
     */
    void AddPlasmaFromFile (PlasmaInjector & plasma_injector,
                            amrex::ParticleReal q_tot,
                            amrex::ParticleReal z_shift);

    void CheckAndAddParticle (
        amrex::ParticleReal x, amrex::ParticleReal y, amrex::ParticleReal z,
        amrex::ParticleReal ux, amrex::ParticleReal uy, amrex::ParticleReal uz,
        amrex::ParticleReal weight,
        amrex::Gpu::HostVector<amrex::ParticleReal>& particle_x,
        amrex::Gpu::HostVector<amrex::ParticleReal>& particle_y,
        amrex::Gpu::HostVector<amrex::ParticleReal>& particle_z,
        amrex::Gpu::HostVector<amrex::ParticleReal>& particle_ux,
        amrex::Gpu::HostVector<amrex::ParticleReal>& particle_uy,
        amrex::Gpu::HostVector<amrex::ParticleReal>& particle_uz,
        amrex::Gpu::HostVector<amrex::ParticleReal>& particle_w,
        amrex::Real t_lab= 0.);

    /**
     * \brief Default initialize runtime attributes in a tile. This routine does not initialize the
     * first n_external_attr_real real attributes and the first n_external_attr_int integer
     * attributes, which have been in principle externally set elsewhere.
     *
     * @param[inout] pinned_tile the tile in which attributes are initialized
     * @param[in] n_external_attr_real The number of real attributes that have been externally set.
     * These are NOT initialized by this function.
     * @param[in] n_external_attr_int The number of integer attributes that have been externally set.
     * These are NOT initialized by this function.
     * @param[in] engine the random engine, used in initialization of QED optical depths
     */
    void DefaultInitializeRuntimeAttributes (
        typename ContainerLike<amrex::PinnedArenaAllocator>::ParticleTileType& pinned_tile,
<<<<<<< HEAD
        const int n_external_attr_real,
        const int n_external_attr_int,
        const amrex::RandomEngine& engine) final;
=======
        int n_external_attr_real,
        int n_external_attr_int) final;
>>>>>>> 514df482

/**
 * \brief Apply NCI Godfrey filter to all components of E and B before gather
 * \param lev MR level
 * \param box box onto which the filter is applied
 * \param exeli safeguard Elixir object (to avoid de-allocating too early
            --between ParIter iterations-- on GPU) for field Ex
 * \param eyeli safeguard Elixir object (to avoid de-allocating too early
            --between ParIter iterations-- on GPU) for field Ey
 * \param ezeli safeguard Elixir object (to avoid de-allocating too early
            --between ParIter iterations-- on GPU) for field Ez
 * \param bxeli safeguard Elixir object (to avoid de-allocating too early
            --between ParIter iterations-- on GPU) for field Bx
 * \param byeli safeguard Elixir object (to avoid de-allocating too early
            --between ParIter iterations-- on GPU) for field By
 * \param bzeli safeguard Elixir object (to avoid de-allocating too early
            --between ParIter iterations-- on GPU) for field Bz
 * \param filtered_Ex Array containing filtered value
 * \param filtered_Ey Array containing filtered value
 * \param filtered_Ez Array containing filtered value
 * \param filtered_Bx Array containing filtered value
 * \param filtered_By Array containing filtered value
 * \param filtered_Bz Array containing filtered value
 * \param Ex Field array before filtering (not modified)
 * \param Ey Field array before filtering (not modified)
 * \param Ez Field array before filtering (not modified)
 * \param Bx Field array before filtering (not modified)
 * \param By Field array before filtering (not modified)
 * \param Bz Field array before filtering (not modified)
 * \param ex_ptr pointer to the Ex field (modified)
 * \param ey_ptr pointer to the Ey field (modified)
 * \param ez_ptr pointer to the Ez field (modified)
 * \param bx_ptr pointer to the Bx field (modified)
 * \param by_ptr pointer to the By field (modified)
 * \param bz_ptr pointer to the Bz field (modified)
 *
 * The NCI Godfrey filter is applied on Ex, the result is stored in filtered_Ex
 * and the pointer exfab is modified (before this function is called, it points to Ex
 * and after this function is called, it points to Ex_filtered)
 */
    void applyNCIFilter (
        int lev, const amrex::Box& box,
        amrex::Elixir& exeli, amrex::Elixir& eyeli, amrex::Elixir& ezeli,
        amrex::Elixir& bxeli, amrex::Elixir& byeli, amrex::Elixir& bzeli,
        amrex::FArrayBox& filtered_Ex, amrex::FArrayBox& filtered_Ey,
        amrex::FArrayBox& filtered_Ez, amrex::FArrayBox& filtered_Bx,
        amrex::FArrayBox& filtered_By, amrex::FArrayBox& filtered_Bz,
        const amrex::FArrayBox& Ex, const amrex::FArrayBox& Ey,
        const amrex::FArrayBox& Ez, const amrex::FArrayBox& Bx,
        const amrex::FArrayBox& By, const amrex::FArrayBox& Bz,
        amrex::FArrayBox const * & ex_ptr, amrex::FArrayBox const * & ey_ptr,
        amrex::FArrayBox const * & ez_ptr, amrex::FArrayBox const * & bx_ptr,
        amrex::FArrayBox const * & by_ptr, amrex::FArrayBox const * & bz_ptr);

    /**
    * \brief This function determines if resampling should be done for the current species, and
    * if so, performs the resampling.
    *
    * @param[in] timestep the current timestep.
    */
    void resample (int timestep, bool verbose=true) final;

#ifdef WARPX_QED
    //Functions decleared in WarpXParticleContainer.H
    //containers for which QED processes could be relevant
    //are expected to override these functions

    /**
     * Tells if this PhysicalParticleContainer has Quantum
     * Synchrotron process enabled
     * @return true if process is enabled
     */
    bool has_quantum_sync () const override;

    /**
     * Tells if this PhysicalParticleContainer has Breit
     * Wheeler process enabled
     * @return true if process is enabled
     */
    bool has_breit_wheeler () const override;

    /**
     * Acquires a shared smart pointer to a BreitWheelerEngine
     * @param[in] ptr the pointer
     */
    void set_breit_wheeler_engine_ptr
        (std::shared_ptr<BreitWheelerEngine> ptr) override;

    /**
     * Acquires a shared smart pointer to a QuantumSynchrotronEngine
     * @param[in] ptr the pointer
     */
    void set_quantum_sync_engine_ptr
        (std::shared_ptr<QuantumSynchrotronEngine> ptr) override;
    //__________

    BreitWheelerEngine* get_breit_wheeler_engine_ptr () const override {
        return m_shr_p_bw_engine.get();
    }

    QuantumSynchrotronEngine* get_quantum_sync_engine_ptr () const override {
        return m_shr_p_qs_engine.get();
    }

    PhotonEmissionFilterFunc getPhotonEmissionFilterFunc ();

    PairGenerationFilterFunc getPairGenerationFilterFunc ();
#endif

    std::vector<std::string> getUserIntAttribs () const override {
        return m_user_int_attribs;
    }

    std::vector<std::string> getUserRealAttribs () const override {
        return m_user_real_attribs;
    }

    amrex::Vector< amrex::Parser* > getUserIntAttribParser () const override {
        return GetVecOfPtrs(m_user_int_attrib_parser);
    }

    amrex::Vector< amrex::Parser* > getUserRealAttribParser () const override {
        return GetVecOfPtrs(m_user_real_attrib_parser);
    }

protected:
    std::string species_name;
    std::vector<std::unique_ptr<PlasmaInjector>> plasma_injectors;

    // When true, adjust the transverse particle positions accounting
    // for the difference between the Lorentz transformed time of the
    // particle and the time of the boosted frame.
    bool boost_adjust_transverse_positions = false;
    bool do_backward_propagation = false;
    bool m_rz_random_theta = true;

    // Impose t_lab from the openPMD file for externally loaded species
    bool impose_t_lab_from_file = false;

    Resampling m_resampler;

    // Inject particles during the whole simulation
    void ContinuousInjection (const amrex::RealBox& injection_box) override;

    // Continuously inject a flux of particles from a defined surface
    void ContinuousFluxInjection (amrex::Real t, amrex::Real dt) override;

    //This function return true if the PhysicalParticleContainer contains electrons
    //or positrons, false otherwise

    //When true PhysicalParticleContainer tries to use a pusher including
    //radiation reaction
    bool do_classical_radiation_reaction = false;

    // A flag to enable saving of the previous timestep positions
    bool m_save_previous_position = false;

#ifdef WARPX_QED
    // A flag to enable quantum_synchrotron process for leptons
    bool m_do_qed_quantum_sync = false;

    // A flag to enable breit_wheeler process [photons only!!]
    bool m_do_qed_breit_wheeler = false;

    // A smart pointer to an instance of a Quantum Synchrotron engine
    std::shared_ptr<QuantumSynchrotronEngine> m_shr_p_qs_engine;

    // A smart pointer to an instance of a Breit Wheeler engine [photons only!]
    std::shared_ptr<BreitWheelerEngine> m_shr_p_bw_engine;
#endif
    /* Vector of user-defined integer attributes for species, species_name */
    std::vector<std::string> m_user_int_attribs;
    /* Vector of user-defined real attributes for species, species_name */
    std::vector<std::string> m_user_real_attribs;
    /* Vector of user-defined parser for initializing user-defined integer attributes */
    amrex::Vector< std::unique_ptr<amrex::Parser> > m_user_int_attrib_parser;
    /* Vector of user-defined parser for initializing user-defined real attributes */
    amrex::Vector< std::unique_ptr<amrex::Parser> > m_user_real_attrib_parser;

};

#endif<|MERGE_RESOLUTION|>--- conflicted
+++ resolved
@@ -269,14 +269,8 @@
      */
     void DefaultInitializeRuntimeAttributes (
         typename ContainerLike<amrex::PinnedArenaAllocator>::ParticleTileType& pinned_tile,
-<<<<<<< HEAD
-        const int n_external_attr_real,
-        const int n_external_attr_int,
-        const amrex::RandomEngine& engine) final;
-=======
         int n_external_attr_real,
         int n_external_attr_int) final;
->>>>>>> 514df482
 
 /**
  * \brief Apply NCI Godfrey filter to all components of E and B before gather
