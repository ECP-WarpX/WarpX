/* Copyright 2019-2020 Andrew Myers, Axel Huebl, David Grote
 * Ligia Diana Amorim, Luca Fedeli, Maxence Thevenet
 * Remi Lehe, Revathi Jambunathan, Weiqun Zhang
 * Yinjian Zhao
 *
 * This file is part of WarpX.
 *
 * License: BSD-3-Clause-LBNL
 */
#ifndef WARPX_PhysicalParticleContainer_H_
#define WARPX_PhysicalParticleContainer_H_

#include "Initialization/PlasmaInjector.H"
#include "WarpXParticleContainer.H"
#include "Filter/NCIGodfreyFilter.H"
#include "Particles/ElementaryProcess/Ionization.H"

#include <AMReX_IArrayBox.H>

#ifdef WARPX_QED
    #include <QuantumSyncEngineWrapper.H>
    #include <BreitWheelerEngineWrapper.H>
    #include <QedChiFunctions.H>

    #include <Particles/ElementaryProcess/QEDPairGeneration.H>
    #include <Particles/ElementaryProcess/QEDPhotonEmission.H>
#endif

#ifdef WARPX_USE_OPENPMD
    #include <openPMD/openPMD.hpp>
#endif

#include <map>

/**
 * PhysicalParticleContainer is the ParticleContainer class containing plasma
 * particles (if a simulation has 2 plasma species, say "electrons" and
 * "ions"), they will be two instances of PhysicalParticleContainer.
 *
 * PhysicalParticleContainer inherits from WarpXParticleContainer.
 */
class PhysicalParticleContainer
    : public WarpXParticleContainer
{
public:

    enum PhysicalParticleType{
        electron,
        positron,
        photon,
        other
    };

    PhysicalParticleContainer (amrex::AmrCore* amr_core,
                               int ispecies,
                               const std::string& name);

    PhysicalParticleContainer (amrex::AmrCore* amr_core);

    virtual ~PhysicalParticleContainer () {}

    virtual void InitData () override;

    void InitIonizationModule ();

    /**
     * \brief Apply external E and B fields on the particles. The E and B
     * fields could be defined as a constant or using a parser for reading
     * in a mathematical expression. The default value for the E- and B-fields
     * is (0.0,0.0,0.0).
     *
     * \param[in,out] Exp-Bzp pointer to fields on particles modified based
     *                  on external E and B
     * \param[in] xp,yp,zp arrays of particle positions required to compute
     *                  mathematical expression for the external fields
     *                  using parser.
     */
    void AssignExternalFieldOnParticles ( WarpXParIter& pti,
                                          RealVector& Exp, RealVector& Eyp,
                                          RealVector& Ezp, RealVector& Bxp,
                                          RealVector& Byp, RealVector& Bzp, int lev);

    virtual void FieldGather (int lev,
                              const amrex::MultiFab& Ex,
                              const amrex::MultiFab& Ey,
                              const amrex::MultiFab& Ez,
                              const amrex::MultiFab& Bx,
                              const amrex::MultiFab& By,
                              const amrex::MultiFab& Bz) final;

    void FieldGather (WarpXParIter& pti,
                      RealVector& Exp,
                      RealVector& Eyp,
                      RealVector& Ezp,
                      RealVector& Bxp,
                      RealVector& Byp,
                      RealVector& Bzp,
                      amrex::FArrayBox const * exfab,
                      amrex::FArrayBox const * eyfab,
                      amrex::FArrayBox const * ezfab,
                      amrex::FArrayBox const * bxfab,
                      amrex::FArrayBox const * byfab,
                      amrex::FArrayBox const * bzfab,
                      const int ngE, const int e_is_nodal,
                      const long offset,
                      const long np_to_gather,
                      int lev,
                      int depos_lev);

    /**
     * \brief Evolve is the central function PhysicalParticleContainer that
     * advances plasma particles for a time dt (typically one timestep).
     *
     * \param lev level on which particles are living
     * \param Ex MultiFab from which field Ex is gathered
     * \param Ey MultiFab from which field Ey is gathered
     * \param Ez MultiFab from which field Ez is gathered
     * \param Bx MultiFab from which field Bx is gathered
     * \param By MultiFab from which field By is gathered
     * \param Bz MultiFab from which field Bz is gathered
     * \param jx MultiFab to which the particles' current jx is deposited
     * \param jy MultiFab to which the particles' current jy is deposited
     * \param jz MultiFab to which the particles' current jz is deposited
     * \param cjx Same as jx (coarser, from lev-1), when using deposition buffers
     * \param cjy Same as jy (coarser, from lev-1), when using deposition buffers
     * \param cjz Same as jz (coarser, from lev-1), when using deposition buffers
     * \param rho MultiFab to which the particles' charge is deposited
     * \param crho Same as rho (coarser, from lev-1), when using deposition buffers
     * \param cEx Same as Ex (coarser, from lev-1), when using gather buffers
     * \param cEy Same as Ey (coarser, from lev-1), when using gather buffers
     * \param cEz Same as Ez (coarser, from lev-1), when using gather buffers
     * \param cBx Same as Bx (coarser, from lev-1), when using gather buffers
     * \param cBy Same as By (coarser, from lev-1), when using gather buffers
     * \param cBz Same as Bz (coarser, from lev-1), when using gather buffers
     * \param t current physical time
     * \param dt time step by which particles are advanced
     * \param a_dt_type type of time step (used for sub-cycling)
     *
     * Evolve iterates over particle iterator (each box) and performs filtering,
     * field gather, particle push and current deposition for all particles
     * in the box.
     */
    virtual void Evolve (int lev,
                         const amrex::MultiFab& Ex,
                         const amrex::MultiFab& Ey,
                         const amrex::MultiFab& Ez,
                         const amrex::MultiFab& Bx,
                         const amrex::MultiFab& By,
                         const amrex::MultiFab& Bz,
                         amrex::MultiFab& jx,
                         amrex::MultiFab& jy,
                         amrex::MultiFab& jz,
                         amrex::MultiFab* cjx,
                         amrex::MultiFab* cjy,
                         amrex::MultiFab* cjz,
                         amrex::MultiFab* rho,
                         amrex::MultiFab* crho,
                         const amrex::MultiFab* cEx,
                         const amrex::MultiFab* cEy,
                         const amrex::MultiFab* cEz,
                         const amrex::MultiFab* cBx,
                         const amrex::MultiFab* cBy,
                         const amrex::MultiFab* cBz,
                         amrex::Real t,
                         amrex::Real dt,
                         DtType a_dt_type=DtType::Full) override;

    virtual void PushPX (WarpXParIter& pti, amrex::Real dt, DtType a_dt_type=DtType::Full);

    virtual void PushP (int lev, amrex::Real dt,
                        const amrex::MultiFab& Ex,
                        const amrex::MultiFab& Ey,
                        const amrex::MultiFab& Ez,
                        const amrex::MultiFab& Bx,
                        const amrex::MultiFab& By,
                        const amrex::MultiFab& Bz) override;

    void PartitionParticlesInBuffers(
                        long& nfine_current,
                        long& nfine_gather,
                        long const np,
                        WarpXParIter& pti,
                        int const lev,
                        amrex::iMultiFab const* current_masks,
                        amrex::iMultiFab const* gather_masks,
                        RealVector& uxp,
                        RealVector& uyp,
                        RealVector& uzp,
                        RealVector& wp );

    void copy_attribs (WarpXParIter& pti);

    virtual void PostRestart () final {}

    void SplitParticles(int lev);

    IonizationFilterFunc getIonizationFunc ();

    // Inject particles in Box 'part_box'
    virtual void AddParticles (int lev);

    void AddPlasma(int lev, amrex::RealBox part_realbox = amrex::RealBox());

    void MapParticletoBoostedFrame(amrex::Real& x, amrex::Real& y, amrex::Real& z, std::array<amrex::Real, 3>& u);

    void AddGaussianBeam(amrex::Real x_m, amrex::Real y_m, amrex::Real z_m,
                         amrex::Real x_rms, amrex::Real y_rms, amrex::Real z_rms,
                         amrex::Real q_tot, long npart, int do_symmetrize);

    /** Load a particle beam from an external file
     *
     * @param[in] s_f path to an external file in openPMD markup
     * @param[in] q_tot total charge of the particle species to be initialized
     */
<<<<<<< HEAD
    void AddExternalFileBeam(const std::string s_f, amrex::Real q_tot);
=======
    void AddPlasmaFromFile(const std::string s_f);
>>>>>>> 63fec278

    void CheckAndAddParticle(amrex::Real x, amrex::Real y, amrex::Real z,
                             std::array<amrex::Real, 3> u,
                             amrex::Real weight,
                             amrex::Gpu::HostVector<amrex::ParticleReal>& particle_x,
                             amrex::Gpu::HostVector<amrex::ParticleReal>& particle_y,
                             amrex::Gpu::HostVector<amrex::ParticleReal>& particle_z,
                             amrex::Gpu::HostVector<amrex::ParticleReal>& particle_ux,
                             amrex::Gpu::HostVector<amrex::ParticleReal>& particle_uy,
                             amrex::Gpu::HostVector<amrex::ParticleReal>& particle_uz,
                             amrex::Gpu::HostVector<amrex::ParticleReal>& particle_w);

    virtual void GetParticleSlice(const int direction, const amrex::Real z_old,
                                  const amrex::Real z_new, const amrex::Real t_boost,
                                  const amrex::Real t_lab, const amrex::Real dt,
                                  DiagnosticParticles& diagnostic_particles) final;

    virtual void ConvertUnits (ConvertDirection convert_dir) override;

/**
 * \brief Apply NCI Godfrey filter to all components of E and B before gather
 * \param lev MR level
 * \param box box onto which the filter is applied
 * \param exeli safeguard Elixir object (to avoid de-allocating too early
            --between ParIter iterations-- on GPU) for field Ex
 * \param eyeli safeguard Elixir object (to avoid de-allocating too early
            --between ParIter iterations-- on GPU) for field Ey
 * \param ezeli safeguard Elixir object (to avoid de-allocating too early
            --between ParIter iterations-- on GPU) for field Ez
 * \param bxeli safeguard Elixir object (to avoid de-allocating too early
            --between ParIter iterations-- on GPU) for field Bx
 * \param byeli safeguard Elixir object (to avoid de-allocating too early
            --between ParIter iterations-- on GPU) for field By
 * \param bzeli safeguard Elixir object (to avoid de-allocating too early
            --between ParIter iterations-- on GPU) for field Bz
 * \param filtered_Ex Array containing filtered value
 * \param filtered_Ey Array containing filtered value
 * \param filtered_Ez Array containing filtered value
 * \param filtered_Bx Array containing filtered value
 * \param filtered_By Array containing filtered value
 * \param filtered_Bz Array containing filtered value
 * \param Ex Field array before filtering (not modified)
 * \param Ey Field array before filtering (not modified)
 * \param Ez Field array before filtering (not modified)
 * \param Bx Field array before filtering (not modified)
 * \param By Field array before filtering (not modified)
 * \param Bz Field array before filtering (not modified)
 * \param exfab pointer to the Ex field (modified)
 * \param eyfab pointer to the Ey field (modified)
 * \param ezfab pointer to the Ez field (modified)
 * \param bxfab pointer to the Bx field (modified)
 * \param byfab pointer to the By field (modified)
 * \param bzfab pointer to the Bz field (modified)
 *
 * The NCI Godfrey filter is applied on Ex, the result is stored in filtered_Ex
 * and the pointer exfab is modified (before this function is called, it points to Ex
 * and after this function is called, it points to Ex_filtered)
 */
    void applyNCIFilter (
        int lev, const amrex::Box& box,
        amrex::Elixir& exeli, amrex::Elixir& eyeli, amrex::Elixir& ezeli,
        amrex::Elixir& bxeli, amrex::Elixir& byeli, amrex::Elixir& bzeli,
        amrex::FArrayBox& filtered_Ex, amrex::FArrayBox& filtered_Ey,
        amrex::FArrayBox& filtered_Ez, amrex::FArrayBox& filtered_Bx,
        amrex::FArrayBox& filtered_By, amrex::FArrayBox& filtered_Bz,
        const amrex::FArrayBox& Ex, const amrex::FArrayBox& Ey,
        const amrex::FArrayBox& Ez, const amrex::FArrayBox& Bx,
        const amrex::FArrayBox& By, const amrex::FArrayBox& Bz,
        amrex::FArrayBox const * & exfab, amrex::FArrayBox const * & eyfab,
        amrex::FArrayBox const * & ezfab, amrex::FArrayBox const * & bxfab,
        amrex::FArrayBox const * & byfab, amrex::FArrayBox const * & bzfab);

#ifdef WARPX_QED
    //Functions decleared in WarpXParticleContainer.H
    //containers for which QED processes could be relevant
    //are expected to override these functions

    /**
     * Tells if this PhysicalParticleContainer has Quantum
     * Synchrotron process enabled
     * @return true if process is enabled
     */
    bool has_quantum_sync() override;

    /**
     * Tells if this PhysicalParticleContainer has Breit
     * Wheeler process enabled
     * @return true if process is enabled
     */
    bool has_breit_wheeler() override;

    /**
     * Acquires a shared smart pointer to a BreitWheelerEngine
     * @param[in] ptr the pointer
     */
    void set_breit_wheeler_engine_ptr
        (std::shared_ptr<BreitWheelerEngine> ptr) override;

    /**
     * Acquires a shared smart pointer to a QuantumSynchrotronEngine
     * @param[in] ptr the pointer
     */
    void set_quantum_sync_engine_ptr
        (std::shared_ptr<QuantumSynchrotronEngine> ptr) override;
    //__________

    /**
     * This function evolves the optical depth of the particles if QED effects
     * are enabled.
     * @param[in,out] pti particle iterator (optical depth will be modified)
     * @param[in] dt temporal step
     */
    virtual void EvolveOpticalDepth(WarpXParIter& pti,
        amrex::Real dt);

    PhotonEmissionFilterFunc getPhotonEmissionFilterFunc ();

    PairGenerationFilterFunc getPairGenerationFilterFunc ();
#endif

protected:
    std::string species_name;
    std::unique_ptr<PlasmaInjector> plasma_injector;

    // When true, adjust the transverse particle positions accounting
    // for the difference between the Lorentz transformed time of the
    // particle and the time of the boosted frame.
    bool boost_adjust_transverse_positions = false;
    bool do_backward_propagation = false;

    // Inject particles during the whole simulation
    void ContinuousInjection (const amrex::RealBox& injection_box) override;

    //This function return true if the PhysicalParticleContainer contains electrons
    //or positrons, false otherwise

    //When true PhysicalParticleContainer tries to use a pusher including
    //radiation reaction
    bool do_classical_radiation_reaction = false;

#ifdef WARPX_QED
    // A flag to enable quantum_synchrotron process for leptons
    bool m_do_qed_quantum_sync = false;

    // A flag to enable breit_wheeler process [photons only!!]
    bool m_do_qed_breit_wheeler = false;

    // A smart pointer to an instance of a Quantum Synchrotron engine
    std::shared_ptr<QuantumSynchrotronEngine> m_shr_p_qs_engine;

    // A smart pointer to an instance of a Breit Wheeler engine [photons only!]
    std::shared_ptr<BreitWheelerEngine> m_shr_p_bw_engine;

#endif

};

#endif<|MERGE_RESOLUTION|>--- conflicted
+++ resolved
@@ -212,11 +212,7 @@
      * @param[in] s_f path to an external file in openPMD markup
      * @param[in] q_tot total charge of the particle species to be initialized
      */
-<<<<<<< HEAD
-    void AddExternalFileBeam(const std::string s_f, amrex::Real q_tot);
-=======
-    void AddPlasmaFromFile(const std::string s_f);
->>>>>>> 63fec278
+    void AddPlasmaFromFile(const std::string s_f, amrex::Real q_tot);
 
     void CheckAndAddParticle(amrex::Real x, amrex::Real y, amrex::Real z,
                              std::array<amrex::Real, 3> u,
