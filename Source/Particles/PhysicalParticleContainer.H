#ifndef WARPX_PhysicalParticleContainer_H_
#define WARPX_PhysicalParticleContainer_H_

#include <PlasmaInjector.H>
#include <WarpXParticleContainer.H>
#include <NCIGodfreyFilter.H>

#include <AMReX_IArrayBox.H>

#ifdef WARPX_QED
    #include <QuantumSyncEngineWrapper.H>
    #include <BreitWheelerEngineWrapper.H>
    #include <QedChiFunctions.H>
#endif

#include <map>

/**
 * PhysicalParticleContainer is the ParticleContainer class containing plasma
 * particles (if a simulation has 2 plasma species, say "electrons" and
 * "ions"), they will be two instances of PhysicalParticleContainer.
 *
 * PhysicalParticleContainer inherits from WarpXParticleContainer.
 */
class PhysicalParticleContainer
    : public WarpXParticleContainer
{
public:
    PhysicalParticleContainer (amrex::AmrCore* amr_core,
                               int ispecies,
                               const std::string& name);

    PhysicalParticleContainer (amrex::AmrCore* amr_core);

    virtual ~PhysicalParticleContainer () {}

    virtual void InitData () override;

    void InitIonizationModule ();

#ifdef WARPX_DO_ELECTROSTATIC
    virtual void FieldGatherES(const amrex::Vector<std::array<std::unique_ptr<amrex::MultiFab>, 3> >& E,
                               const amrex::Vector<std::unique_ptr<amrex::FabArray<amrex::BaseFab<int> > > >& masks) override;

    virtual void EvolveES (const amrex::Vector<std::array<std::unique_ptr<amrex::MultiFab>, 3> >& E,
                           amrex::Vector<std::unique_ptr<amrex::MultiFab> >& rho,
                           amrex::Real t, amrex::Real dt) override;
#endif // WARPX_DO_ELECTROSTATIC

    virtual void FieldGather (int lev,
                              const amrex::MultiFab& Ex,
                              const amrex::MultiFab& Ey,
                              const amrex::MultiFab& Ez,
                              const amrex::MultiFab& Bx,
                              const amrex::MultiFab& By,
                              const amrex::MultiFab& Bz,
                              const amrex::MultiFab& Ex_avg,
                              const amrex::MultiFab& Ey_avg,
                              const amrex::MultiFab& Ez_avg,
                              const amrex::MultiFab& Bx_avg,
                              const amrex::MultiFab& By_avg,
                              const amrex::MultiFab& Bz_avg) final;

    void FieldGather (WarpXParIter& pti,
                      RealVector& Exp,
                      RealVector& Eyp,
                      RealVector& Ezp,
                      RealVector& Bxp,
                      RealVector& Byp,
                      RealVector& Bzp,
                      amrex::FArrayBox const * exfab,
                      amrex::FArrayBox const * eyfab,
                      amrex::FArrayBox const * ezfab,
                      amrex::FArrayBox const * bxfab,
                      amrex::FArrayBox const * byfab,
                      amrex::FArrayBox const * bzfab,
                      const int ngE, const int e_is_nodal,
                      const long offset,
                      const long np_to_gather,
                      int thread_num,
                      int lev,
                      int depos_lev);

    /**
     * \brief Evolve is the central function PhysicalParticleContainer that
     * advances plasma particles for a time dt (typically one timestep).
     *
     * \param lev level on which particles are living
     * \param Ex MultiFab from which field Ex is gathered
     * \param Ey MultiFab from which field Ey is gathered
     * \param Ez MultiFab from which field Ez is gathered
     * \param Bx MultiFab from which field Bx is gathered
     * \param By MultiFab from which field By is gathered
     * \param Bz MultiFab from which field Bz is gathered
     * \param jx MultiFab to which the particles' current jx is deposited
     * \param jy MultiFab to which the particles' current jy is deposited
     * \param jz MultiFab to which the particles' current jz is deposited
     * \param cjx Same as jx (coarser, from lev-1), when using deposition buffers
     * \param cjy Same as jy (coarser, from lev-1), when using deposition buffers
     * \param cjz Same as jz (coarser, from lev-1), when using deposition buffers
     * \param rho MultiFab to which the particles' charge is deposited
     * \param crho Same as rho (coarser, from lev-1), when using deposition buffers
     * \param cEx Same as Ex (coarser, from lev-1), when using gather buffers
     * \param cEy Same as Ey (coarser, from lev-1), when using gather buffers
     * \param cEz Same as Ez (coarser, from lev-1), when using gather buffers
     * \param cBx Same as Bx (coarser, from lev-1), when using gather buffers
     * \param cBy Same as By (coarser, from lev-1), when using gather buffers
     * \param cBz Same as Bz (coarser, from lev-1), when using gather buffers
     * \param t current physical time
     * \param dt time step by which particles are advanced
     * \param a_dt_type type of time step (used for sub-cycling)
     *
     * Evolve iterates over particle iterator (each box) and performs filtering,
     * field gather, particle push and current deposition for all particles
     * in the box.
     */
    virtual void Evolve (int lev,
                         const amrex::MultiFab& Ex,
                         const amrex::MultiFab& Ey,
                         const amrex::MultiFab& Ez,
                         const amrex::MultiFab& Bx,
                         const amrex::MultiFab& By,
                         const amrex::MultiFab& Bz,
                         const amrex::MultiFab& Ex_avg,
                         const amrex::MultiFab& Ey_avg,
                         const amrex::MultiFab& Ez_avg,
                         const amrex::MultiFab& Bx_avg,
                         const amrex::MultiFab& By_avg,
                         const amrex::MultiFab& Bz_avg,
                         amrex::MultiFab& jx,
                         amrex::MultiFab& jy,
                         amrex::MultiFab& jz,
                         amrex::MultiFab* cjx,
                         amrex::MultiFab* cjy,
                         amrex::MultiFab* cjz,
                         amrex::MultiFab* rho,
                         amrex::MultiFab* crho,
                         const amrex::MultiFab* cEx,
                         const amrex::MultiFab* cEy,
                         const amrex::MultiFab* cEz,
                         const amrex::MultiFab* cBx,
                         const amrex::MultiFab* cBy,
                         const amrex::MultiFab* cBz,
                         amrex::Real t,
                         amrex::Real dt,
                         DtType a_dt_type=DtType::Full) override;

    virtual void PushPX(WarpXParIter& pti,
                        amrex::Gpu::ManagedDeviceVector<amrex::ParticleReal>& xp,
                        amrex::Gpu::ManagedDeviceVector<amrex::ParticleReal>& yp,
                        amrex::Gpu::ManagedDeviceVector<amrex::ParticleReal>& zp,
                        amrex::Real dt, DtType a_dt_type=DtType::Full);

    virtual void PushP (int lev, amrex::Real dt,
                        const amrex::MultiFab& Ex,
                        const amrex::MultiFab& Ey,
                        const amrex::MultiFab& Ez,
                        const amrex::MultiFab& Bx,
                        const amrex::MultiFab& By,
                        const amrex::MultiFab& Bz) override;

    void PartitionParticlesInBuffers(
                        long& nfine_current,
                        long& nfine_gather,
                        long const np,
                        WarpXParIter& pti,
                        int const lev,
                        amrex::iMultiFab const* current_masks,
                        amrex::iMultiFab const* gather_masks,
                        RealVector& uxp,
                        RealVector& uyp,
                        RealVector& uzp,
                        RealVector& wp );

    void copy_attribs(WarpXParIter& pti,const amrex::ParticleReal* xp,
                        const amrex::ParticleReal* yp, const amrex::ParticleReal* zp);

    virtual void PostRestart () final {}

    void SplitParticles(int lev);

    virtual void buildIonizationMask (const amrex::MFIter& mfi, const int lev,
                                      amrex::Gpu::ManagedDeviceVector<int>& ionization_mask) override;

    // Inject particles in Box 'part_box'
    virtual void AddParticles (int lev);

    void AddPlasma(int lev, amrex::RealBox part_realbox = amrex::RealBox());

    void MapParticletoBoostedFrame(amrex::Real& x, amrex::Real& y, amrex::Real& z, std::array<amrex::Real, 3>& u);

    void AddGaussianBeam(amrex::Real x_m, amrex::Real y_m, amrex::Real z_m,
                         amrex::Real x_rms, amrex::Real y_rms, amrex::Real z_rms,
                         amrex::Real q_tot, long npart, int do_symmetrize);

    void CheckAndAddParticle(amrex::Real x, amrex::Real y, amrex::Real z,
                             std::array<amrex::Real, 3> u,
                             amrex::Real weight,
                             amrex::Gpu::HostVector<amrex::ParticleReal>& particle_x,
                             amrex::Gpu::HostVector<amrex::ParticleReal>& particle_y,
                             amrex::Gpu::HostVector<amrex::ParticleReal>& particle_z,
                             amrex::Gpu::HostVector<amrex::ParticleReal>& particle_ux,
                             amrex::Gpu::HostVector<amrex::ParticleReal>& particle_uy,
                             amrex::Gpu::HostVector<amrex::ParticleReal>& particle_uz,
                             amrex::Gpu::HostVector<amrex::ParticleReal>& particle_w);

    virtual void GetParticleSlice(const int direction, const amrex::Real z_old,
                                  const amrex::Real z_new, const amrex::Real t_boost,
                                  const amrex::Real t_lab, const amrex::Real dt,
                                  DiagnosticParticles& diagnostic_particles) final;

    virtual void ConvertUnits (ConvertDirection convert_dir) override;

/**
 * \brief Apply NCI Godfrey filter to all components of E and B before gather
 * \param lev MR level
 * \param box box onto which the filter is applied
 * \param exeli safeguard Elixir object (to avoid de-allocating too early
            --between ParIter iterations-- on GPU) for field Ex
 * \param eyeli safeguard Elixir object (to avoid de-allocating too early
            --between ParIter iterations-- on GPU) for field Ey
 * \param ezeli safeguard Elixir object (to avoid de-allocating too early
            --between ParIter iterations-- on GPU) for field Ez
 * \param bxeli safeguard Elixir object (to avoid de-allocating too early
            --between ParIter iterations-- on GPU) for field Bx
 * \param byeli safeguard Elixir object (to avoid de-allocating too early
            --between ParIter iterations-- on GPU) for field By
 * \param bzeli safeguard Elixir object (to avoid de-allocating too early
            --between ParIter iterations-- on GPU) for field Bz
 * \param filtered_Ex Array containing filtered value
 * \param filtered_Ey Array containing filtered value
 * \param filtered_Ez Array containing filtered value
 * \param filtered_Bx Array containing filtered value
 * \param filtered_By Array containing filtered value
 * \param filtered_Bz Array containing filtered value
 * \param Ex Field array before filtering (not modified)
 * \param Ey Field array before filtering (not modified)
 * \param Ez Field array before filtering (not modified)
 * \param Bx Field array before filtering (not modified)
 * \param By Field array before filtering (not modified)
 * \param Bz Field array before filtering (not modified)
 * \param exfab pointer to the Ex field (modified)
 * \param eyfab pointer to the Ey field (modified)
 * \param ezfab pointer to the Ez field (modified)
 * \param bxfab pointer to the Bx field (modified)
 * \param byfab pointer to the By field (modified)
 * \param bzfab pointer to the Bz field (modified)
 *
 * The NCI Godfrey filter is applied on Ex, the result is stored in filtered_Ex
 * and the pointer exfab is modified (before this function is called, it points to Ex
 * and after this function is called, it points to Ex_filtered)
 */
    void applyNCIFilter (
        int lev, const amrex::Box& box,
        amrex::Elixir& exeli, amrex::Elixir& eyeli, amrex::Elixir& ezeli,
        amrex::Elixir& bxeli, amrex::Elixir& byeli, amrex::Elixir& bzeli,
        amrex::FArrayBox& filtered_Ex, amrex::FArrayBox& filtered_Ey,
        amrex::FArrayBox& filtered_Ez, amrex::FArrayBox& filtered_Bx,
        amrex::FArrayBox& filtered_By, amrex::FArrayBox& filtered_Bz,
        const amrex::FArrayBox& Ex, const amrex::FArrayBox& Ey,
        const amrex::FArrayBox& Ez, const amrex::FArrayBox& Bx,
        const amrex::FArrayBox& By, const amrex::FArrayBox& Bz,
        amrex::FArrayBox const * & exfab, amrex::FArrayBox const * & eyfab,
        amrex::FArrayBox const * & ezfab, amrex::FArrayBox const * & bxfab,
        amrex::FArrayBox const * & byfab, amrex::FArrayBox const * & bzfab);

#ifdef WARPX_QED
    //Functions decleared in WarpXParticleContainer.H
    //containers for which QED processes could be relevant
    //are expected to override these functions

    /**
     * Tells if this PhysicalParticleContainer has Quantum
     * Synchrotron process enabled
     * @return true if process is enabled
     */
    bool has_quantum_sync() override;

    /**
     * Tells if this PhysicalParticleContainer has Breit
     * Wheeler process enabled
     * @return true if process is enabled
     */
    bool has_breit_wheeler() override;

    /**
     * Acquires a shared smart pointer to a BreitWheelerEngine
     * @param[in] ptr the pointer
     */
    void set_breit_wheeler_engine_ptr
        (std::shared_ptr<BreitWheelerEngine> ptr) override;

    /**
     * Acquires a shared smart pointer to a QuantumSynchrotronEngine
     * @param[in] ptr the pointer
     */
    void set_quantum_sync_engine_ptr
        (std::shared_ptr<QuantumSynchrotronEngine> ptr) override;
    //__________

    /**
     * This function evolves the optical depth of the particles if QED effects
     * are enabled.
     * @param[in,out] pti particle iterator (optical depth will be modified)
     * @param[in] dt temporal step
     */
    virtual void EvolveOpticalDepth(WarpXParIter& pti,
        amrex::Real dt);
#endif

protected:
    std::string species_name;
    std::unique_ptr<PlasmaInjector> plasma_injector;

    // When true, adjust the transverse particle positions accounting
    // for the difference between the Lorentz transformed time of the
    // particle and the time of the boosted frame.
    bool boost_adjust_transverse_positions = false;
    bool do_backward_propagation = false;

    // Inject particles during the whole simulation
    void ContinuousInjection (const amrex::RealBox& injection_box) override;

<<<<<<< HEAD
=======
    //This function return true if the PhysicalParticleContainer contains electrons
    //or positrons, false otherwise
    virtual bool AmIALepton ();

    //When true PhysicalParticleContainer tries to use a pusher including
    //radiation reaction
    bool do_classical_radiation_reaction = false;

#ifdef WARPX_QED
    // A flag to enable quantum_synchrotron process for leptons
    bool m_do_qed_quantum_sync = false;

    // A flag to enable breit_wheeler process [photons only!!]
    bool m_do_qed_breit_wheeler = false;

    // A smart pointer to an instance of a Quantum Synchrotron engine
    std::shared_ptr<QuantumSynchrotronEngine> m_shr_p_qs_engine;

    // A smart pointer to an instance of a Breit Wheeler engine [photons only!]
    std::shared_ptr<BreitWheelerEngine> m_shr_p_bw_engine;
#endif
>>>>>>> 6064a326

};

#endif<|MERGE_RESOLUTION|>--- conflicted
+++ resolved
@@ -321,8 +321,6 @@
     // Inject particles during the whole simulation
     void ContinuousInjection (const amrex::RealBox& injection_box) override;
 
-<<<<<<< HEAD
-=======
     //This function return true if the PhysicalParticleContainer contains electrons
     //or positrons, false otherwise
     virtual bool AmIALepton ();
@@ -344,7 +342,6 @@
     // A smart pointer to an instance of a Breit Wheeler engine [photons only!]
     std::shared_ptr<BreitWheelerEngine> m_shr_p_bw_engine;
 #endif
->>>>>>> 6064a326
 
 };
 
