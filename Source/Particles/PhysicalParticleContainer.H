--- conflicted
+++ resolved
@@ -207,15 +207,12 @@
                          amrex::Real x_rms, amrex::Real y_rms, amrex::Real z_rms,
                          amrex::Real q_tot, long npart, int do_symmetrize);
     
-<<<<<<< HEAD
-    void AddExternalFileBeam(std::string s_f, amrex::Real q_tot);
-=======
     /** Load a particle beam from an external file
      *
      * @param[in] s_f path to an external file in openPMD markup
-     */
-    void AddExternalFileBeam(const std::string s_f);
->>>>>>> 7ae893e2
+     * @param[in] q_tot total charge of the particle species to be initialized
+     */
+    void AddExternalFileBeam(const std::string s_f, amrex::Real q_tot);
 
     void CheckAndAddParticle(amrex::Real x, amrex::Real y, amrex::Real z,
                              std::array<amrex::Real, 3> u,
