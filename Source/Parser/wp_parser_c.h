#ifndef WP_PARSER_C_H_
#define WP_PARSER_C_H_

#include "wp_parser_y.h"
#include <AMReX_GpuQualifiers.H>
#include <AMReX_GpuPrint.H>
#include <AMReX_Extension.H>
#include <AMReX_REAL.H>
#include <AMReX_Print.H>
#include <cassert>
#include <set>
#include <string>
#include <type_traits>

struct wp_parser* wp_c_parser_new (char const* function_body);

template <int Depth, std::enable_if_t<(Depth<WARPX_PARSER_DEPTH), int> = 0>
AMREX_GPU_HOST_DEVICE
#ifdef AMREX_USE_GPU
AMREX_NO_INLINE
#endif
amrex::Real
wp_ast_eval (struct wp_node* node, amrex::Real const* x)
{
<<<<<<< HEAD
#if defined(__SYCL_DEVICE_ONLY__)
    assert(0); // Recursive funciton is not support in DPC++
    return 0.;
#else
    amrex_real result = 0.0;
=======
    amrex::Real result;
>>>>>>> 78f9be32

    switch (node->type)
    {
    case WP_NUMBER:
    {
        result = ((struct wp_number*)node)->value;
        break;
    }
    case WP_SYMBOL:
    {
#if AMREX_DEVICE_COMPILE
        int i =((struct wp_symbol*)node)->ip.i;
        result = x[i];
#else
        result = *(((struct wp_symbol*)node)->ip.p);
#endif
        break;
    }
    case WP_ADD:
    {
        result = wp_ast_eval<Depth+1>(node->l,x) + wp_ast_eval<Depth+1>(node->r,x);
        break;
    }
    case WP_SUB:
    {
        result = wp_ast_eval<Depth+1>(node->l,x) - wp_ast_eval<Depth+1>(node->r,x);
        break;
    }
    case WP_MUL:
    {
        result = wp_ast_eval<Depth+1>(node->l,x) * wp_ast_eval<Depth+1>(node->r,x);
        break;
    }
    case WP_DIV:
    {
        result = wp_ast_eval<Depth+1>(node->l,x) / wp_ast_eval<Depth+1>(node->r,x);
        break;
    }
    case WP_NEG:
    {
        result = -wp_ast_eval<Depth+1>(node->l,x);
        break;
    }
    case WP_F1:
    {
        result = wp_call_f1(((struct wp_f1*)node)->ftype,
                wp_ast_eval<Depth+1>(((struct wp_f1*)node)->l,x));
        break;
    }
    case WP_F2:
    {
        result = wp_call_f2(((struct wp_f2*)node)->ftype,
                wp_ast_eval<Depth+1>(((struct wp_f2*)node)->l,x),
                wp_ast_eval<Depth+1>(((struct wp_f2*)node)->r,x));
        break;
    }
    case WP_ADD_VP:
    {
#if AMREX_DEVICE_COMPILE
        int i = node->rip.i;
        result = node->lvp.v + x[i];
#else
        result = node->lvp.v + *(node->rip.p);
#endif
        break;
    }
    case WP_ADD_PP:
    {
#if AMREX_DEVICE_COMPILE
        int i = node->lvp.ip.i;
        int j = node->rip.i;
        result = x[i] + x[j];
#else
        result = *(node->lvp.ip.p) + *(node->rip.p);
#endif
        break;
    }
    case WP_SUB_VP:
    {
#if AMREX_DEVICE_COMPILE
        int i = node->rip.i;
        result = node->lvp.v - x[i];
#else
        result = node->lvp.v - *(node->rip.p);
#endif
        break;
    }
    case WP_SUB_PP:
    {
#if AMREX_DEVICE_COMPILE
        int i = node->lvp.ip.i;
        int j = node->rip.i;
        result = x[i] - x[j];
#else
        result = *(node->lvp.ip.p) - *(node->rip.p);
#endif
        break;
    }
    case WP_MUL_VP:
    {
#if AMREX_DEVICE_COMPILE
        int i = node->rip.i;
        result = node->lvp.v * x[i];
#else
        result = node->lvp.v * *(node->rip.p);
#endif
        break;
    }
    case WP_MUL_PP:
    {
#if AMREX_DEVICE_COMPILE
        int i = node->lvp.ip.i;
        int j = node->rip.i;
        result = x[i] * x[j];
#else
        result = *(node->lvp.ip.p) * *(node->rip.p);
#endif
        break;
    }
    case WP_DIV_VP:
    {
#if AMREX_DEVICE_COMPILE
        int i = node->rip.i;
        result = node->lvp.v / x[i];
#else
        result = node->lvp.v / *(node->rip.p);
#endif
        break;
    }
    case WP_DIV_PP:
    {
#if AMREX_DEVICE_COMPILE
        int i = node->lvp.ip.i;
        int j = node->rip.i;
        result = x[i] / x[j];
#else
        result = *(node->lvp.ip.p) / *(node->rip.p);
#endif
        break;
    }
    case WP_NEG_P:
    {
#if AMREX_DEVICE_COMPILE
        int i = node->rip.i;
        result = -x[i];
#else
        result = -*(node->lvp.ip.p);
#endif
        break;
    }
    default:
#if AMREX_DEVICE_COMPILE
        AMREX_DEVICE_PRINTF("wp_ast_eval: unknown node type %d\n", node->type);
#else
        amrex::AllPrint() << "wp_ast_eval: unknown node type " << node->type << "\n";
#endif
    }

    return result;
}

template <int Depth, std::enable_if_t<Depth == WARPX_PARSER_DEPTH,int> = 0>
AMREX_GPU_HOST_DEVICE
#ifdef AMREX_USE_GPU
AMREX_NO_INLINE
#endif
amrex::Real
wp_ast_eval (struct wp_node* node, amrex::Real const* x)
{
#if AMREX_DEVICE_COMPILE
    AMREX_DEVICE_PRINTF("wp_ast_eval: WARPX_PARSER_DEPTH %d not big enough\n",
                        WARPX_PARSER_DEPTH);
#else
    amrex::AllPrint() << "wp_ast_eval: WARPX_PARSER_DEPTH" << WARPX_PARSER_DEPTH
                      << "not big enough\n";
#endif
    return 0.;
}

inline
void
wp_ast_get_symbols (struct wp_node* node, std::set<std::string>& symbols)
{
    switch (node->type)
    {
    case WP_NUMBER:
        break;
    case WP_SYMBOL:
        symbols.emplace(((struct wp_symbol*)node)->name);
        break;
    case WP_ADD:
    case WP_SUB:
    case WP_MUL:
    case WP_DIV:
    case WP_ADD_PP:
    case WP_SUB_PP:
    case WP_MUL_PP:
    case WP_DIV_PP:
        wp_ast_get_symbols(node->l, symbols);
        wp_ast_get_symbols(node->r, symbols);
        break;
    case WP_NEG:
    case WP_NEG_P:
        wp_ast_get_symbols(node->l, symbols);
        break;
    case WP_F1:
        wp_ast_get_symbols(((struct wp_f1*)node)->l, symbols);
        break;
    case WP_F2:
        wp_ast_get_symbols(((struct wp_f2*)node)->l, symbols);
        wp_ast_get_symbols(((struct wp_f2*)node)->r, symbols);
        break;
    case WP_ADD_VP:
    case WP_SUB_VP:
    case WP_MUL_VP:
    case WP_DIV_VP:
        wp_ast_get_symbols(node->r, symbols);
        break;
    default:
        amrex::AllPrint() << "wp_ast_get_symbols: unknown node type " << node->type << "\n";
    }
}

#endif<|MERGE_RESOLUTION|>--- conflicted
+++ resolved
@@ -22,15 +22,7 @@
 amrex::Real
 wp_ast_eval (struct wp_node* node, amrex::Real const* x)
 {
-<<<<<<< HEAD
-#if defined(__SYCL_DEVICE_ONLY__)
-    assert(0); // Recursive funciton is not support in DPC++
-    return 0.;
-#else
-    amrex_real result = 0.0;
-=======
     amrex::Real result;
->>>>>>> 78f9be32
 
     switch (node->type)
     {
